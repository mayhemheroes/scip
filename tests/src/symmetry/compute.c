/* * * * * * * * * * * * * * * * * * * * * * * * * * * * * * * * * * * * * * */
/*                                                                           */
/*                  This file is part of the program and library             */
/*         SCIP --- Solving Constraint Integer Programs                      */
/*                                                                           */
/*    Copyright (C) 2002-2019 Konrad-Zuse-Zentrum                            */
/*                            fuer Informationstechnik Berlin                */
/*                                                                           */
/*  SCIP is distributed under the terms of the ZIB Academic License.         */
/*                                                                           */
/*  You should have received a copy of the ZIB Academic License              */
/*  along with SCIP; see the file COPYING. If not visit scip.zib.de.         */
/*                                                                           */
/* * * * * * * * * * * * * * * * * * * * * * * * * * * * * * * * * * * * * * */

/**@file   compute.c
 * @brief  unit tests for computing symmetry
 * @author Marc Pfetsch
 */

#include <scip/scip.h>
#include <include/scip_test.h>
#include <scip/presol_symmetry.h>
#include <scip/presol_symbreak.h>
#include <symmetry/compute_symmetry.h>
#include <scip/scipdefplugins.h>

static SCIP* scip;

/** setup: create SCIP */
static
void setup(void)
{
   SCIP_CALL( SCIPcreate(&scip) );
   SCIP_CALL( SCIPincludeDefaultPlugins(scip) );

   /* turn on symmetry computation */
   SCIP_CALL( SCIPsetIntParam(scip, "misc/usesymmetry", 1) );

#ifdef SCIP_DEBUG
   /* output external codes in order to see which esternal symmetry computation code is used */
   SCIPprintExternalCodes(scip, NULL);
   SCIPinfoMessage(scip, NULL, "\n");
#endif
}

/** teardown: free SCIP */
static
void teardown(void)
{
   SCIP_CALL( SCIPfree(&scip) );
   cr_assert_eq(BMSgetMemoryUsed(), 0, "Memory leak!");
}

/* TEST SUITE */
TestSuite(test_compute_symmetry, .init = setup, .fini = teardown);

/* TEST 1 */
Test(test_compute_symmetry, basic1, .description = "compute symmetry for a simple example with 4 variables and 2 linear constraints")
{
   SCIP_VAR* var1;
   SCIP_VAR* var2;
   SCIP_VAR* var3;
   SCIP_VAR* var4;
   SCIP_CONS* cons;
   SCIP_VAR* vars[2];
   SCIP_Real vals[2];
   SCIP_VAR** permvars;
   int** perms;
   int* orbits;
   int* orbitbegins;
   int* components;
   int* componentbegins;
   int* vartocomponent;
   int ncomponents;
   int norbits;
   int npermvars;
   int nperms;

   /* skip test if no symmetry can be computed */
   if ( ! SYMcanComputeSymmetry() )
      return;

   /* setup problem:
    * min x1 + x2 + x3 + x4
    *     x1 + x2           = 1
    *               x3 + x4 = 1
    *     x1, ..., x4 binary
    */
   SCIP_CALL( SCIPcreateProbBasic(scip, "basic1"));

   SCIP_CALL( SCIPcreateVarBasic(scip, &var1, "x1", 0.0, 1.0, 1.0, SCIP_VARTYPE_BINARY) );
   SCIP_CALL( SCIPaddVar(scip, var1) );
   SCIP_CALL( SCIPcreateVarBasic(scip, &var2, "x2", 0.0, 1.0, 1.0, SCIP_VARTYPE_BINARY) );
   SCIP_CALL( SCIPaddVar(scip, var2) );
   SCIP_CALL( SCIPcreateVarBasic(scip, &var3, "x3", 0.0, 1.0, 1.0, SCIP_VARTYPE_BINARY) );
   SCIP_CALL( SCIPaddVar(scip, var3) );
   SCIP_CALL( SCIPcreateVarBasic(scip, &var4, "x4", 0.0, 1.0, 1.0, SCIP_VARTYPE_BINARY) );
   SCIP_CALL( SCIPaddVar(scip, var4) );

   vars[0] = var1;
   vars[1] = var2;
   vals[0] = 1.0;
   vals[1] = 1.0;
   SCIP_CALL( SCIPcreateConsBasicLinear(scip, &cons, "e1", 2, vars, vals, 1.0, 1.0) );
   SCIP_CALL( SCIPaddCons(scip, cons) );
   SCIP_CALL( SCIPreleaseCons(scip, &cons) );

   vars[0] = var3;
   vars[1] = var4;
   vals[0] = 1.0;
   vals[1] = 1.0;
   SCIP_CALL( SCIPcreateConsBasicLinear(scip, &cons, "e2", 2, vars, vals, 1.0, 1.0) );
   SCIP_CALL( SCIPaddCons(scip, cons) );
   SCIP_CALL( SCIPreleaseCons(scip, &cons) );

   /* turn off presolving in order to avoid having trivial problem afterwards */
   SCIP_CALL( SCIPsetIntParam(scip, "presolving/maxrounds", 0) );

   /* turn on checking of symmetries */
   SCIP_CALL( SCIPsetBoolParam(scip, "presolving/symmetry/checksymmetries", TRUE) );

   /* presolve problem (symmetry will be available afterwards) */
   SCIP_CALL( SCIPpresolve(scip) );

   /* get symmetry */
   SCIP_CALL( SCIPgetGeneratorsSymmetry(scip, SYM_SPEC_BINARY, 0, FALSE,
         &npermvars, &permvars, &nperms, &perms, NULL, NULL, NULL,
         &components, &componentbegins, &vartocomponent, &ncomponents) );
   cr_assert( nperms == 3 );
   cr_assert( ncomponents == 1 );
   cr_assert( componentbegins[0] == 0 );
   cr_assert( componentbegins[1] == 3 );
   cr_assert( vartocomponent[0] == 0 );
   cr_assert( vartocomponent[1] == 0 );
   cr_assert( vartocomponent[2] == 0 );
   cr_assert( vartocomponent[3] == 0 );

   /* compute orbits */
   SCIP_CALL( SCIPallocBufferArray(scip, &orbits, npermvars) );
   SCIP_CALL( SCIPallocBufferArray(scip, &orbitbegins, npermvars) );
   SCIP_CALL( SCIPcomputeGroupOrbitsSymbreak(scip, permvars, npermvars, perms, nperms, orbits, orbitbegins, &norbits) );
   cr_assert( norbits == 1 );
   cr_assert( orbitbegins[0] == 0 );
   cr_assert( orbitbegins[1] == 4 );
   cr_assert( orbits[0] == 0 );
   cr_assert( orbits[1] == 1 );
   cr_assert( orbits[2] == 2 );
   cr_assert( orbits[3] == 3 );
   SCIPfreeBufferArray(scip, &orbitbegins);
   SCIPfreeBufferArray(scip, &orbits);

#ifdef SCIP_DEBUG
   {
      int i;
      int j;

      for (i = 0; i < nperms; ++i)
      {
         SCIPinfoMessage(scip, NULL, "Permutation %d: (", i);
         for (j = 0; j < npermvars; ++j)
         {
            if ( j == 0 )
               SCIPinfoMessage(scip, NULL, "%d", perms[i][j]);
            else
               SCIPinfoMessage(scip, NULL, " %d", perms[i][j]);
         }
         SCIPinfoMessage(scip, NULL, ")\n");
      }
   }
#endif

   SCIP_CALL( SCIPreleaseVar(scip, &var1) );
   SCIP_CALL( SCIPreleaseVar(scip, &var2) );
   SCIP_CALL( SCIPreleaseVar(scip, &var3) );
   SCIP_CALL( SCIPreleaseVar(scip, &var4) );
}


/* TEST 2 */
Test(test_compute_symmetry, basic2, .description = "compute symmetry for a simple example with 4 variables and 4 linear constraints - before presolving")
{
   SCIP_VAR* var1;
   SCIP_VAR* var2;
   SCIP_VAR* var3;
   SCIP_VAR* var4;
   SCIP_CONS* cons;
   SCIP_VAR* vars[2];
   SCIP_Real vals[2];
   SCIP_VAR** permvars;
   int** perms;
   int* orbits;
   int* orbitbegins;
   int* components;
   int* componentbegins;
   int* vartocomponent;
   int ncomponents;
   int norbits;
   int npermvars;
   int nperms;

   /* skip test if no symmetry can be computed */
   if ( ! SYMcanComputeSymmetry() )
      return;

   /* setup problem:
    * min x1 + x2 + x3 + x4
    *     x1 + x2           =  1
    *               x3 + x4 =  1
    *    2x1 +           x4 <= 2
    *         2x2 + x3      <= 2
    *     x1, ..., x4 binary
    */
   SCIP_CALL( SCIPcreateProbBasic(scip, "basic2"));

   SCIP_CALL( SCIPcreateVarBasic(scip, &var1, "x1", 0.0, 1.0, 1.0, SCIP_VARTYPE_BINARY) );
   SCIP_CALL( SCIPaddVar(scip, var1) );
   SCIP_CALL( SCIPcreateVarBasic(scip, &var2, "x2", 0.0, 1.0, 1.0, SCIP_VARTYPE_BINARY) );
   SCIP_CALL( SCIPaddVar(scip, var2) );
   SCIP_CALL( SCIPcreateVarBasic(scip, &var3, "x3", 0.0, 1.0, 1.0, SCIP_VARTYPE_BINARY) );
   SCIP_CALL( SCIPaddVar(scip, var3) );
   SCIP_CALL( SCIPcreateVarBasic(scip, &var4, "x4", 0.0, 1.0, 1.0, SCIP_VARTYPE_BINARY) );
   SCIP_CALL( SCIPaddVar(scip, var4) );

   vars[0] = var1;
   vars[1] = var2;
   vals[0] = 1.0;
   vals[1] = 1.0;
   SCIP_CALL( SCIPcreateConsBasicLinear(scip, &cons, "e1", 2, vars, vals, 1.0, 1.0) );
   SCIP_CALL( SCIPaddCons(scip, cons) );
   SCIP_CALL( SCIPreleaseCons(scip, &cons) );

   vars[0] = var3;
   vars[1] = var4;
   vals[0] = 1.0;
   vals[1] = 1.0;
   SCIP_CALL( SCIPcreateConsBasicLinear(scip, &cons, "e2", 2, vars, vals, 1.0, 1.0) );
   SCIP_CALL( SCIPaddCons(scip, cons) );
   SCIP_CALL( SCIPreleaseCons(scip, &cons) );

   vars[0] = var1;
   vars[1] = var4;
   vals[0] = 2.0;
   vals[1] = 1.0;
   SCIP_CALL( SCIPcreateConsBasicLinear(scip, &cons, "i1", 2, vars, vals, -SCIPinfinity(scip), 2.0) );
   SCIP_CALL( SCIPaddCons(scip, cons) );
   SCIP_CALL( SCIPreleaseCons(scip, &cons) );

   vars[0] = var2;
   vars[1] = var3;
   vals[0] = 2.0;
   vals[1] = 1.0;
   SCIP_CALL( SCIPcreateConsBasicLinear(scip, &cons, "i2", 2, vars, vals, -SCIPinfinity(scip), 2.0) );
   SCIP_CALL( SCIPaddCons(scip, cons) );
   SCIP_CALL( SCIPreleaseCons(scip, &cons) );

   /* turn on checking of symmetries */
   SCIP_CALL( SCIPsetBoolParam(scip, "presolving/symmetry/checksymmetries", TRUE) );

   /* turn off presolving in order to avoid having trivial problem afterwards */
   SCIP_CALL( SCIPsetIntParam(scip, "presolving/maxrounds", 0) );

   /* presolve problem (symmetry will be available afterwards) */
   SCIP_CALL( SCIPpresolve(scip) );

   /* get symmetry */
   SCIP_CALL( SCIPgetGeneratorsSymmetry(scip, SYM_SPEC_BINARY, 0, FALSE,
         &npermvars, &permvars, &nperms, &perms, NULL, NULL, NULL,
         &components, &componentbegins, &vartocomponent, &ncomponents) );
   cr_assert( nperms == 1 );
   cr_assert( ncomponents == 1 );
   cr_assert( componentbegins[0] == 0 );
   cr_assert( componentbegins[1] == 1 );
   cr_assert( vartocomponent[0] == 0 );
   cr_assert( vartocomponent[1] == 0 );
   cr_assert( vartocomponent[2] == 0 );
   cr_assert( vartocomponent[3] == 0 );

   /* compute orbits */
   SCIP_CALL( SCIPallocBufferArray(scip, &orbits, npermvars) );
   SCIP_CALL( SCIPallocBufferArray(scip, &orbitbegins, npermvars) );
   SCIP_CALL( SCIPcomputeGroupOrbitsSymbreak(scip, permvars, npermvars, perms, nperms, orbits, orbitbegins, &norbits) );
   cr_assert( norbits == 2 );
   cr_assert( orbitbegins[0] == 0 );
   cr_assert( orbitbegins[1] == 2 );
   cr_assert( orbits[0] == 0 );
   cr_assert( orbits[1] == 1 );
   cr_assert( orbits[2] == 2 );
   cr_assert( orbits[3] == 3 );
   SCIPfreeBufferArray(scip, &orbitbegins);
   SCIPfreeBufferArray(scip, &orbits);

#ifdef SCIP_DEBUG
   {
      int i;
      int j;

      for (i = 0; i < nperms; ++i)
      {
         SCIPinfoMessage(scip, NULL, "Permutation %d: (", i);
         for (j = 0; j < npermvars; ++j)
         {
            if ( j == 0 )
               SCIPinfoMessage(scip, NULL, "%d", perms[i][j]);
            else
               SCIPinfoMessage(scip, NULL, " %d", perms[i][j]);
         }
         SCIPinfoMessage(scip, NULL, ")\n");
      }
   }
#endif

   SCIP_CALL( SCIPreleaseVar(scip, &var1) );
   SCIP_CALL( SCIPreleaseVar(scip, &var2) );
   SCIP_CALL( SCIPreleaseVar(scip, &var3) );
   SCIP_CALL( SCIPreleaseVar(scip, &var4) );
}


/* TEST 3 */
Test(test_compute_symmetry, basic3, .description = "compute symmetry for a simple example with 4 variables and 4 linear constraints - after presolving")
{
   SCIP_VAR* var1;
   SCIP_VAR* var2;
   SCIP_VAR* var3;
   SCIP_VAR* var4;
   SCIP_CONS* cons;
   SCIP_VAR* vars[2];
   SCIP_Real vals[2];
   SCIP_VAR** permvars;
   int** perms;
   int* components;
   int* componentbegins;
   int* vartocomponent;
   int ncomponents;
   int nperms;
   int npermvars;

   /* skip test if no symmetry can be computed */
   if ( ! SYMcanComputeSymmetry() )
      return;

   /* setup problem:
    * min x1 + x2 + x3 + x4
    *     x1 + x2           =  1
    *               x3 + x4 =  1
    *    2x1 +           x4 <= 2
    *         2x2 + x3      <= 2
    *     x1, ..., x4 binary
    */
   SCIP_CALL( SCIPcreateProbBasic(scip, "basic3"));

   SCIP_CALL( SCIPcreateVarBasic(scip, &var1, "x1", 0.0, 1.0, 1.0, SCIP_VARTYPE_BINARY) );
   SCIP_CALL( SCIPaddVar(scip, var1) );
   SCIP_CALL( SCIPcreateVarBasic(scip, &var2, "x2", 0.0, 1.0, 1.0, SCIP_VARTYPE_BINARY) );
   SCIP_CALL( SCIPaddVar(scip, var2) );
   SCIP_CALL( SCIPcreateVarBasic(scip, &var3, "x3", 0.0, 1.0, 1.0, SCIP_VARTYPE_BINARY) );
   SCIP_CALL( SCIPaddVar(scip, var3) );
   SCIP_CALL( SCIPcreateVarBasic(scip, &var4, "x4", 0.0, 1.0, 1.0, SCIP_VARTYPE_BINARY) );
   SCIP_CALL( SCIPaddVar(scip, var4) );

   vars[0] = var1;
   vars[1] = var2;
   vals[0] = 1.0;
   vals[1] = 1.0;
   SCIP_CALL( SCIPcreateConsBasicLinear(scip, &cons, "e1", 2, vars, vals, 1.0, 1.0) );
   SCIP_CALL( SCIPaddCons(scip, cons) );
   SCIP_CALL( SCIPreleaseCons(scip, &cons) );

   vars[0] = var3;
   vars[1] = var4;
   vals[0] = 1.0;
   vals[1] = 1.0;
   SCIP_CALL( SCIPcreateConsBasicLinear(scip, &cons, "e2", 2, vars, vals, 1.0, 1.0) );
   SCIP_CALL( SCIPaddCons(scip, cons) );
   SCIP_CALL( SCIPreleaseCons(scip, &cons) );

   vars[0] = var1;
   vars[1] = var4;
   vals[0] = 2.0;
   vals[1] = 1.0;
   SCIP_CALL( SCIPcreateConsBasicLinear(scip, &cons, "i1", 2, vars, vals, -SCIPinfinity(scip), 2.0) );
   SCIP_CALL( SCIPaddCons(scip, cons) );
   SCIP_CALL( SCIPreleaseCons(scip, &cons) );

   vars[0] = var2;
   vars[1] = var3;
   vals[0] = 2.0;
   vals[1] = 1.0;
   SCIP_CALL( SCIPcreateConsBasicLinear(scip, &cons, "i2", 2, vars, vals, -SCIPinfinity(scip), 2.0) );
   SCIP_CALL( SCIPaddCons(scip, cons) );
   SCIP_CALL( SCIPreleaseCons(scip, &cons) );

   /* turn on checking of symmetries */
   SCIP_CALL( SCIPsetBoolParam(scip, "presolving/symmetry/checksymmetries", TRUE) );

   /* presolve problem (symmetry will be available afterwards) */
   SCIP_CALL( SCIPpresolve(scip) );

   /* get symmetry */
   SCIP_CALL( SCIPgetGeneratorsSymmetry(scip, SYM_SPEC_BINARY, 0, FALSE,
         &npermvars, &permvars, &nperms, &perms, NULL, NULL, NULL,
         &components, &componentbegins, &vartocomponent, &ncomponents) );
   cr_assert( nperms == 0 );  /* problem should be empty */
   cr_assert( ncomponents == -1 );
   cr_assert( components == NULL );
   cr_assert( componentbegins == NULL );
   cr_assert( vartocomponent == NULL );

   SCIP_CALL( SCIPreleaseVar(scip, &var1) );
   SCIP_CALL( SCIPreleaseVar(scip, &var2) );
   SCIP_CALL( SCIPreleaseVar(scip, &var3) );
   SCIP_CALL( SCIPreleaseVar(scip, &var4) );
}


/* TEST 4 */
Test(test_compute_symmetry, basic4, .description = "compute symmetry for a simple example with 5 variables and 2 linear constraints")
{
   SCIP_VAR* var1;
   SCIP_VAR* var2;
   SCIP_VAR* var3;
   SCIP_VAR* var4;
   SCIP_VAR* var5;
   SCIP_CONS* cons;
   SCIP_VAR* vars[3];
   SCIP_Real vals[3];
   SCIP_VAR** permvars;
   int** perms;
   int* orbits;
   int* orbitbegins;
   int* components;
   int* componentbegins;
   int* vartocomponent;
   int ncomponents;
   int norbits;
   int npermvars;
   int nperms;

   /* skip test if no symmetry can be computed */
   if ( ! SYMcanComputeSymmetry() )
      return;

   /* setup problem:
    * min x1 + x2 + x3 + x4
    *     x1 + x2           + x5 = 1
    *               x3 + x4 + x5 = 2
    *     x1, ..., x4, x5  binary
    */
   SCIP_CALL( SCIPcreateProbBasic(scip, "basic4"));

   SCIP_CALL( SCIPcreateVarBasic(scip, &var1, "x1", 0.0, 1.0, 1.0, SCIP_VARTYPE_BINARY) );
   SCIP_CALL( SCIPaddVar(scip, var1) );
   SCIP_CALL( SCIPcreateVarBasic(scip, &var2, "x2", 0.0, 1.0, 1.0, SCIP_VARTYPE_BINARY) );
   SCIP_CALL( SCIPaddVar(scip, var2) );
   SCIP_CALL( SCIPcreateVarBasic(scip, &var3, "x3", 0.0, 1.0, 1.0, SCIP_VARTYPE_BINARY) );
   SCIP_CALL( SCIPaddVar(scip, var3) );
   SCIP_CALL( SCIPcreateVarBasic(scip, &var4, "x4", 0.0, 1.0, 1.0, SCIP_VARTYPE_BINARY) );
   SCIP_CALL( SCIPaddVar(scip, var4) );
   SCIP_CALL( SCIPcreateVarBasic(scip, &var5, "x5", 0.0, 1.0, 1.0, SCIP_VARTYPE_BINARY) );
   SCIP_CALL( SCIPaddVar(scip, var5) );

   vars[0] = var1;
   vars[1] = var2;
   vars[2] = var5;
   vals[0] = 1.0;
   vals[1] = 1.0;
   vals[2] = 1.0;
   SCIP_CALL( SCIPcreateConsBasicLinear(scip, &cons, "e1", 3, vars, vals, 1.0, 1.0) );
   SCIP_CALL( SCIPaddCons(scip, cons) );
   SCIP_CALL( SCIPreleaseCons(scip, &cons) );

   vars[0] = var3;
   vars[1] = var4;
   vars[2] = var5;
   vals[0] = 1.0;
   vals[1] = 1.0;
   vals[2] = 1.0;
   SCIP_CALL( SCIPcreateConsBasicLinear(scip, &cons, "e2", 3, vars, vals, 2.0, 2.0) );
   SCIP_CALL( SCIPaddCons(scip, cons) );
   SCIP_CALL( SCIPreleaseCons(scip, &cons) );

   /* turn off presolving in order to avoid having trivial problem afterwards */
   SCIP_CALL( SCIPsetIntParam(scip, "presolving/maxrounds", 0) );

   /* turn on checking of symmetries */
   SCIP_CALL( SCIPsetBoolParam(scip, "presolving/symmetry/checksymmetries", TRUE) );

   /* presolve problem (symmetry will be available afterwards) */
   SCIP_CALL( SCIPpresolve(scip) );

   /* get symmetry */
   SCIP_CALL( SCIPgetGeneratorsSymmetry(scip, SYM_SPEC_BINARY, 0, FALSE,
         &npermvars, &permvars, &nperms, &perms, NULL, NULL, NULL,
         &components, &componentbegins, &vartocomponent, &ncomponents) );
   cr_assert( nperms == 2 );
   cr_assert( ncomponents == 2 );
   cr_assert( vartocomponent[0] == vartocomponent[1] );
   cr_assert( vartocomponent[2] == vartocomponent[3] );
   cr_assert( vartocomponent[0] != vartocomponent[2] );
   cr_assert( vartocomponent[1] != vartocomponent[3] );
   cr_assert( vartocomponent[4] == -1 );
   cr_assert( componentbegins[0] == 0 );
   cr_assert( componentbegins[1] == 1 );
   cr_assert( componentbegins[2] == 2 );

   /* compute orbits */
   SCIP_CALL( SCIPallocBufferArray(scip, &orbits, npermvars) );
   SCIP_CALL( SCIPallocBufferArray(scip, &orbitbegins, npermvars) );
   SCIP_CALL( SCIPcomputeGroupOrbitsSymbreak(scip, permvars, npermvars, perms, nperms, orbits, orbitbegins, &norbits) );
   cr_assert( norbits == 2 );
   cr_assert( orbitbegins[0] == 0 );
   cr_assert( orbitbegins[1] == 2 );
   cr_assert( orbitbegins[2] == 4 );
   SCIPfreeBufferArray(scip, &orbitbegins);
   SCIPfreeBufferArray(scip, &orbits);

#ifdef SCIP_DEBUG
   {
      int i;
      int j;

      for (i = 0; i < nperms; ++i)
      {
         SCIPinfoMessage(scip, NULL, "Permutation %d: (", i);
         for (j = 0; j < npermvars; ++j)
         {
            if ( j == 0 )
               SCIPinfoMessage(scip, NULL, "%d", perms[i][j]);
            else
               SCIPinfoMessage(scip, NULL, " %d", perms[i][j]);
         }
         SCIPinfoMessage(scip, NULL, ")\n");
      }
   }
#endif

   SCIP_CALL( SCIPreleaseVar(scip, &var1) );
   SCIP_CALL( SCIPreleaseVar(scip, &var2) );
   SCIP_CALL( SCIPreleaseVar(scip, &var3) );
   SCIP_CALL( SCIPreleaseVar(scip, &var4) );
<<<<<<< HEAD
   SCIP_CALL( SCIPreleaseVar(scip, &var5) );
=======
}


/* TEST 4 */
Test(test_compute_symmetry, basic4, .description = "compute symmetry for a simple example with bounddisjunctions")
{
   SCIP_VAR* var1;
   SCIP_VAR* var2;
   SCIP_VAR* var3;
   SCIP_VAR* var4;
   SCIP_CONS* cons;
   SCIP_VAR* vars[2];
   SCIP_BOUNDTYPE boundtypes[2];
   SCIP_Real bounds[2];
   SCIP_VAR** permvars;
   int** perms;
   int* orbits;
   int* orbitbegins;
   int norbits;
   int npermvars;
   int nperms;

   /* skip test if no symmetry can be computed */
   if ( ! SYMcanComputeSymmetry() )
      return;

   /* setup problem:
    * min x1 + x2 + x3 + x4
    *     BD(x1 <= 0, x2 <= 0)
    *     BD(x3 <= 0, x4 <= 0)
    *     x1, ..., x4 binary
    */
   SCIP_CALL( SCIPcreateProbBasic(scip, "basic1"));

   SCIP_CALL( SCIPcreateVarBasic(scip, &var1, "x1", 0.0, 1.0, 1.0, SCIP_VARTYPE_CONTINUOUS) );
   SCIP_CALL( SCIPaddVar(scip, var1) );
   SCIP_CALL( SCIPcreateVarBasic(scip, &var2, "x2", 0.0, 1.0, 1.0, SCIP_VARTYPE_CONTINUOUS) );
   SCIP_CALL( SCIPaddVar(scip, var2) );
   SCIP_CALL( SCIPcreateVarBasic(scip, &var3, "x3", 0.0, 1.0, 1.0, SCIP_VARTYPE_CONTINUOUS) );
   SCIP_CALL( SCIPaddVar(scip, var3) );
   SCIP_CALL( SCIPcreateVarBasic(scip, &var4, "x4", 0.0, 1.0, 1.0, SCIP_VARTYPE_CONTINUOUS) );
   SCIP_CALL( SCIPaddVar(scip, var4) );

   vars[0] = var1;
   vars[1] = var2;
   boundtypes[0] = SCIP_BOUNDTYPE_LOWER;
   boundtypes[1] = SCIP_BOUNDTYPE_LOWER;
   bounds[0] = 0.0;
   bounds[1] = 0.0;
   SCIP_CALL( SCIPcreateConsBasicBounddisjunction(scip, &cons, "d1", 2, vars, boundtypes, bounds) );
   SCIP_CALL( SCIPaddCons(scip, cons) );
   SCIP_CALL( SCIPreleaseCons(scip, &cons) );

   vars[0] = var3;
   vars[1] = var4;
   boundtypes[0] = SCIP_BOUNDTYPE_LOWER;
   boundtypes[1] = SCIP_BOUNDTYPE_LOWER;
   bounds[0] = 0.0;
   bounds[1] = 0.0;
   SCIP_CALL( SCIPcreateConsBasicBounddisjunction(scip, &cons, "d2", 2, vars, boundtypes, bounds) );
   SCIP_CALL( SCIPaddCons(scip, cons) );
   SCIP_CALL( SCIPreleaseCons(scip, &cons) );

   /* turn off presolving in order to avoid having trivial problem afterwards */
   SCIP_CALL( SCIPsetIntParam(scip, "presolving/maxrounds", 0) );

   /* turn on checking of symmetries */
   SCIP_CALL( SCIPsetBoolParam(scip, "presolving/symmetry/checksymmetries", TRUE) );

   /* presolve problem (symmetry will be available afterwards) */
   SCIP_CALL( SCIPpresolve(scip) );

   /* get symmetry */
   SCIP_CALL( SCIPgetGeneratorsSymmetry(scip, SYM_SPEC_BINARY, 0, FALSE, &npermvars, &permvars, &nperms, &perms, NULL, NULL) );

   /* compute orbits */
   SCIP_CALL( SCIPallocBufferArray(scip, &orbits, npermvars) );
   SCIP_CALL( SCIPallocBufferArray(scip, &orbitbegins, npermvars) );
   SCIP_CALL( SCIPcomputeGroupOrbitsSymbreak(scip, permvars, npermvars, perms, nperms, NULL, orbits, orbitbegins, &norbits) );
   cr_assert( norbits == 1 );
   cr_assert( orbitbegins[0] == 0 );
   cr_assert( orbitbegins[1] == 4 );
   cr_assert( orbits[0] == 0 );
   cr_assert( orbits[1] == 1 );
   cr_assert( orbits[2] == 2 );
   cr_assert( orbits[3] == 3 );
   SCIPfreeBufferArray(scip, &orbitbegins);
   SCIPfreeBufferArray(scip, &orbits);

#ifdef SCIP_DEBUG
   {
      int i;
      int j;

      for (i = 0; i < nperms; ++i)
      {
         SCIPinfoMessage(scip, NULL, "Permutation %d: (", i);
         for (j = 0; j < npermvars; ++j)
         {
            if ( j == 0 )
               SCIPinfoMessage(scip, NULL, "%d", perms[i][j]);
            else
               SCIPinfoMessage(scip, NULL, " %d", perms[i][j]);
         }
         SCIPinfoMessage(scip, NULL, ")\n");
      }
   }
#endif

   SCIP_CALL( SCIPreleaseVar(scip, &var1) );
   SCIP_CALL( SCIPreleaseVar(scip, &var2) );
   SCIP_CALL( SCIPreleaseVar(scip, &var3) );
   SCIP_CALL( SCIPreleaseVar(scip, &var4) );
}


/* TEST 5 */
Test(test_compute_symmetry, basic5, .description = "compute symmetry for a simple example with additional bounddisjunctions")
{
   SCIP_VAR* var1;
   SCIP_VAR* var2;
   SCIP_VAR* var3;
   SCIP_VAR* var4;
   SCIP_CONS* cons;
   SCIP_VAR* vars[2];
   SCIP_Real vals[2];
   SCIP_BOUNDTYPE boundtypes[2];
   SCIP_Real bounds[2];
   SCIP_VAR** permvars;
   int** perms;
   int* orbits;
   int* orbitbegins;
   int norbits;
   int npermvars;
   int nperms;

   /* skip test if no symmetry can be computed */
   if ( ! SYMcanComputeSymmetry() )
      return;

   /* setup problem:
    * min x1 + x2 + x3 + x4
    *     x1 + x2           =  1
    *               x3 + x4 =  1
    *    2x1 +           x4 <= 2
    *         2x2 + x3      <= 2
    *    BD(x1 <= 0, x1 >= 1)
    *    BD(x3 <= 0, x3 >= 1)
    *     x1, ..., x4 binary
    */
   SCIP_CALL( SCIPcreateProbBasic(scip, "basic5"));

   SCIP_CALL( SCIPcreateVarBasic(scip, &var1, "x1", 0.0, 10.0, 1.0, SCIP_VARTYPE_CONTINUOUS) );
   SCIP_CALL( SCIPaddVar(scip, var1) );
   SCIP_CALL( SCIPcreateVarBasic(scip, &var2, "x2", 0.0, 10.0, 1.0, SCIP_VARTYPE_CONTINUOUS) );
   SCIP_CALL( SCIPaddVar(scip, var2) );
   SCIP_CALL( SCIPcreateVarBasic(scip, &var3, "x3", 0.0, 10.0, 1.0, SCIP_VARTYPE_CONTINUOUS) );
   SCIP_CALL( SCIPaddVar(scip, var3) );
   SCIP_CALL( SCIPcreateVarBasic(scip, &var4, "x4", 0.0, 10.0, 1.0, SCIP_VARTYPE_CONTINUOUS) );
   SCIP_CALL( SCIPaddVar(scip, var4) );

   vars[0] = var1;
   vars[1] = var2;
   vals[0] = 1.0;
   vals[1] = 1.0;
   SCIP_CALL( SCIPcreateConsBasicLinear(scip, &cons, "e1", 2, vars, vals, 1.0, 1.0) );
   SCIP_CALL( SCIPaddCons(scip, cons) );
   SCIP_CALL( SCIPreleaseCons(scip, &cons) );

   vars[0] = var3;
   vars[1] = var4;
   vals[0] = 1.0;
   vals[1] = 1.0;
   SCIP_CALL( SCIPcreateConsBasicLinear(scip, &cons, "e2", 2, vars, vals, 1.0, 1.0) );
   SCIP_CALL( SCIPaddCons(scip, cons) );
   SCIP_CALL( SCIPreleaseCons(scip, &cons) );

   vars[0] = var1;
   vars[1] = var4;
   vals[0] = 2.0;
   vals[1] = 1.0;
   SCIP_CALL( SCIPcreateConsBasicLinear(scip, &cons, "i1", 2, vars, vals, -SCIPinfinity(scip), 2.0) );
   SCIP_CALL( SCIPaddCons(scip, cons) );
   SCIP_CALL( SCIPreleaseCons(scip, &cons) );

   vars[0] = var2;
   vars[1] = var3;
   vals[0] = 2.0;
   vals[1] = 1.0;
   SCIP_CALL( SCIPcreateConsBasicLinear(scip, &cons, "i2", 2, vars, vals, -SCIPinfinity(scip), 2.0) );
   SCIP_CALL( SCIPaddCons(scip, cons) );
   SCIP_CALL( SCIPreleaseCons(scip, &cons) );

   vars[0] = var1;
   vars[1] = var1;
   boundtypes[0] = SCIP_BOUNDTYPE_UPPER;
   boundtypes[1] = SCIP_BOUNDTYPE_LOWER;
   bounds[0] = 0.0;
   bounds[1] = 2.0;
   SCIP_CALL( SCIPcreateConsBasicBounddisjunction(scip, &cons, "d1", 2, vars, boundtypes, bounds) );
   SCIP_CALL( SCIPaddCons(scip, cons) );
   SCIP_CALL( SCIPreleaseCons(scip, &cons) );

   vars[0] = var2;
   vars[1] = var2;
   boundtypes[0] = SCIP_BOUNDTYPE_UPPER;
   boundtypes[1] = SCIP_BOUNDTYPE_LOWER;
   bounds[0] = 0.0;
   bounds[1] = 2.0;
   SCIP_CALL( SCIPcreateConsBasicBounddisjunction(scip, &cons, "d2", 2, vars, boundtypes, bounds) );
   SCIP_CALL( SCIPaddCons(scip, cons) );
   SCIP_CALL( SCIPreleaseCons(scip, &cons) );

   /* turn on checking of symmetries */
   SCIP_CALL( SCIPsetBoolParam(scip, "presolving/symmetry/checksymmetries", TRUE) );

   /* turn off presolving in order to avoid having trivial problem afterwards */
   SCIP_CALL( SCIPsetIntParam(scip, "presolving/maxrounds", 0) );

   /* presolve problem (symmetry will be available afterwards) */
   SCIP_CALL( SCIPpresolve(scip) );

   SCIP_CALL( SCIPprintOrigProblem(scip, NULL, "cip", FALSE) );

   /* get symmetry */
   SCIP_CALL( SCIPgetGeneratorsSymmetry(scip, SYM_SPEC_BINARY, 0, FALSE, &npermvars, &permvars, &nperms, &perms, NULL, NULL) );

   /* compute orbits */
   SCIP_CALL( SCIPallocBufferArray(scip, &orbits, npermvars) );
   SCIP_CALL( SCIPallocBufferArray(scip, &orbitbegins, npermvars) );
   SCIP_CALL( SCIPcomputeGroupOrbitsSymbreak(scip, permvars, npermvars, perms, nperms, NULL, orbits, orbitbegins, &norbits) );
   cr_assert( nperms == 1 );
   cr_assert( norbits == 2 );
   cr_assert( orbitbegins[0] == 0 );
   cr_assert( orbitbegins[1] == 2 );
   cr_assert( orbits[0] == 0 );
   cr_assert( orbits[1] == 1 );
   cr_assert( orbits[2] == 2 );
   cr_assert( orbits[3] == 3 );
   SCIPfreeBufferArray(scip, &orbitbegins);
   SCIPfreeBufferArray(scip, &orbits);

#ifdef SCIP_DEBUG
   {
      int i;
      int j;

      for (i = 0; i < nperms; ++i)
      {
         SCIPinfoMessage(scip, NULL, "Permutation %d: (", i);
         for (j = 0; j < npermvars; ++j)
         {
            if ( j == 0 )
               SCIPinfoMessage(scip, NULL, "%d", perms[i][j]);
            else
               SCIPinfoMessage(scip, NULL, " %d", perms[i][j]);
         }
         SCIPinfoMessage(scip, NULL, ")\n");
      }
   }
#endif

   SCIP_CALL( SCIPreleaseVar(scip, &var1) );
   SCIP_CALL( SCIPreleaseVar(scip, &var2) );
   SCIP_CALL( SCIPreleaseVar(scip, &var3) );
   SCIP_CALL( SCIPreleaseVar(scip, &var4) );
>>>>>>> 8eb9835a
}<|MERGE_RESOLUTION|>--- conflicted
+++ resolved
@@ -539,9 +539,7 @@
    SCIP_CALL( SCIPreleaseVar(scip, &var2) );
    SCIP_CALL( SCIPreleaseVar(scip, &var3) );
    SCIP_CALL( SCIPreleaseVar(scip, &var4) );
-<<<<<<< HEAD
    SCIP_CALL( SCIPreleaseVar(scip, &var5) );
-=======
 }
 
 
@@ -808,5 +806,4 @@
    SCIP_CALL( SCIPreleaseVar(scip, &var2) );
    SCIP_CALL( SCIPreleaseVar(scip, &var3) );
    SCIP_CALL( SCIPreleaseVar(scip, &var4) );
->>>>>>> 8eb9835a
 }