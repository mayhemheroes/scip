/* * * * * * * * * * * * * * * * * * * * * * * * * * * * * * * * * * * * * * */
/*                                                                           */
/*                  This file is part of the program and library             */
/*         SCIP --- Solving Constraint Integer Programs                      */
/*                                                                           */
/*    Copyright (C) 2002-2019 Konrad-Zuse-Zentrum                            */
/*                            fuer Informationstechnik Berlin                */
/*                                                                           */
/*  SCIP is distributed under the terms of the ZIB Academic License.         */
/*                                                                           */
/*  You should have received a copy of the ZIB Academic License              */
/*  along with SCIP; see the file COPYING. If not visit scip.zib.de.         */
/*                                                                           */
/* * * * * * * * * * * * * * * * * * * * * * * * * * * * * * * * * * * * * * */

/**@file   compute.c
 * @brief  unit tests for computing symmetry
 * @author Marc Pfetsch
 * @author Fabian Wegscheider
 */

#include <scip/scip.h>
#include <scip/cons_expr.h>
#include "scip/cons_expr_sum.h"
#include "scip/cons_expr_var.h"
#include <scip/cons_expr_pow.h>
#include <include/scip_test.h>
#include <scip/presol_symmetry.h>
#include <scip/presol_symbreak.h>
#include <symmetry/compute_symmetry.h>
#include <scip/scipdefplugins.h>
#include <scip/cons_expr_exp.h>
#include <scip/cons_expr_product.h>

static SCIP* scip;

/** setup: create SCIP */
static
void setup(void)
{
   SCIP_CALL( SCIPcreate(&scip) );
   SCIP_CALL( SCIPincludeDefaultPlugins(scip) );

   /* turn on symmetry computation */
   SCIP_CALL( SCIPsetIntParam(scip, "misc/usesymmetry", 1) );

#ifdef SCIP_DEBUG
   /* output external codes in order to see which esternal symmetry computation code is used */
   SCIPprintExternalCodes(scip, NULL);
   SCIPinfoMessage(scip, NULL, "\n");
#endif
}

/** teardown: free SCIP */
static
void teardown(void)
{
   SCIP_CALL( SCIPfree(&scip) );
   cr_assert_eq(BMSgetMemoryUsed(), 0, "Memory leak!");
}

/* TEST SUITE */
TestSuite(test_compute_symmetry, .init = setup, .fini = teardown);

/* TEST 1 */
Test(test_compute_symmetry, basic1, .description = "compute symmetry for a simple example with 4 variables and 2 linear constraints")
{
   SCIP_VAR* var1;
   SCIP_VAR* var2;
   SCIP_VAR* var3;
   SCIP_VAR* var4;
   SCIP_CONS* cons;
   SCIP_VAR* vars[2];
   SCIP_Real vals[2];
   SCIP_VAR** permvars;
   int** perms;
   int* orbits;
   int* orbitbegins;
   int* components;
   int* componentbegins;
   int* vartocomponent;
   int ncomponents;
   int norbits;
   int npermvars;
   int nperms;

   /* skip test if no symmetry can be computed */
   if ( ! SYMcanComputeSymmetry() )
      return;

   /* setup problem:
    * min x1 + x2 + x3 + x4
    *     x1 + x2           = 1
    *               x3 + x4 = 1
    *     x1, ..., x4 binary
    */
   SCIP_CALL( SCIPcreateProbBasic(scip, "basic1"));

   SCIP_CALL( SCIPcreateVarBasic(scip, &var1, "x1", 0.0, 1.0, 1.0, SCIP_VARTYPE_BINARY) );
   SCIP_CALL( SCIPaddVar(scip, var1) );
   SCIP_CALL( SCIPcreateVarBasic(scip, &var2, "x2", 0.0, 1.0, 1.0, SCIP_VARTYPE_BINARY) );
   SCIP_CALL( SCIPaddVar(scip, var2) );
   SCIP_CALL( SCIPcreateVarBasic(scip, &var3, "x3", 0.0, 1.0, 1.0, SCIP_VARTYPE_BINARY) );
   SCIP_CALL( SCIPaddVar(scip, var3) );
   SCIP_CALL( SCIPcreateVarBasic(scip, &var4, "x4", 0.0, 1.0, 1.0, SCIP_VARTYPE_BINARY) );
   SCIP_CALL( SCIPaddVar(scip, var4) );

   vars[0] = var1;
   vars[1] = var2;
   vals[0] = 1.0;
   vals[1] = 1.0;
   SCIP_CALL( SCIPcreateConsBasicLinear(scip, &cons, "e1", 2, vars, vals, 1.0, 1.0) );
   SCIP_CALL( SCIPaddCons(scip, cons) );
   SCIP_CALL( SCIPreleaseCons(scip, &cons) );

   vars[0] = var3;
   vars[1] = var4;
   vals[0] = 1.0;
   vals[1] = 1.0;
   SCIP_CALL( SCIPcreateConsBasicLinear(scip, &cons, "e2", 2, vars, vals, 1.0, 1.0) );
   SCIP_CALL( SCIPaddCons(scip, cons) );
   SCIP_CALL( SCIPreleaseCons(scip, &cons) );

   /* turn off presolving in order to avoid having trivial problem afterwards */
   SCIP_CALL( SCIPsetIntParam(scip, "presolving/maxrounds", 0) );

   /* turn on checking of symmetries */
   SCIP_CALL( SCIPsetBoolParam(scip, "presolving/symmetry/checksymmetries", TRUE) );

   /* presolve problem (symmetry will be available afterwards) */
   SCIP_CALL( SCIPpresolve(scip) );

   /* get symmetry */
   SCIP_CALL( SCIPgetGeneratorsSymmetry(scip, SYM_SPEC_BINARY, 0, FALSE,
         &npermvars, &permvars, &nperms, &perms, NULL, NULL, NULL,
         &components, &componentbegins, &vartocomponent, &ncomponents) );
   cr_assert( nperms == 3 );
   cr_assert( ncomponents == 1 );
   cr_assert( componentbegins[0] == 0 );
   cr_assert( componentbegins[1] == 3 );
   cr_assert( vartocomponent[0] == 0 );
   cr_assert( vartocomponent[1] == 0 );
   cr_assert( vartocomponent[2] == 0 );
   cr_assert( vartocomponent[3] == 0 );

   /* compute orbits */
   SCIP_CALL( SCIPallocBufferArray(scip, &orbits, npermvars) );
   SCIP_CALL( SCIPallocBufferArray(scip, &orbitbegins, npermvars) );
   SCIP_CALL( SCIPcomputeGroupOrbitsSymbreak(scip, permvars, npermvars, perms, nperms, orbits, orbitbegins, &norbits) );
   cr_assert( norbits == 1 );
   cr_assert( orbitbegins[0] == 0 );
   cr_assert( orbitbegins[1] == 4 );
   cr_assert( orbits[0] == 0 );
   cr_assert( orbits[1] == 1 );
   cr_assert( orbits[2] == 2 );
   cr_assert( orbits[3] == 3 );
   SCIPfreeBufferArray(scip, &orbitbegins);
   SCIPfreeBufferArray(scip, &orbits);

#ifdef SCIP_DEBUG
   {
      int i;
      int j;

      for (i = 0; i < nperms; ++i)
      {
         SCIPinfoMessage(scip, NULL, "Permutation %d: (", i);
         for (j = 0; j < npermvars; ++j)
         {
            if ( j == 0 )
               SCIPinfoMessage(scip, NULL, "%d", perms[i][j]);
            else
               SCIPinfoMessage(scip, NULL, " %d", perms[i][j]);
         }
         SCIPinfoMessage(scip, NULL, ")\n");
      }
   }
#endif

   SCIP_CALL( SCIPreleaseVar(scip, &var1) );
   SCIP_CALL( SCIPreleaseVar(scip, &var2) );
   SCIP_CALL( SCIPreleaseVar(scip, &var3) );
   SCIP_CALL( SCIPreleaseVar(scip, &var4) );
}


/* TEST 2 */
Test(test_compute_symmetry, basic2, .description = "compute symmetry for a simple example with 4 variables and 4 linear constraints - before presolving")
{
   SCIP_VAR* var1;
   SCIP_VAR* var2;
   SCIP_VAR* var3;
   SCIP_VAR* var4;
   SCIP_CONS* cons;
   SCIP_VAR* vars[2];
   SCIP_Real vals[2];
   SCIP_VAR** permvars;
   int** perms;
   int* orbits;
   int* orbitbegins;
   int* components;
   int* componentbegins;
   int* vartocomponent;
   int ncomponents;
   int norbits;
   int npermvars;
   int nperms;

   /* skip test if no symmetry can be computed */
   if ( ! SYMcanComputeSymmetry() )
      return;

   /* setup problem:
    * min x1 + x2 + x3 + x4
    *     x1 + x2           =  1
    *               x3 + x4 =  1
    *    2x1 +           x4 <= 2
    *         2x2 + x3      <= 2
    *     x1, ..., x4 binary
    */
   SCIP_CALL( SCIPcreateProbBasic(scip, "basic2"));

   SCIP_CALL( SCIPcreateVarBasic(scip, &var1, "x1", 0.0, 1.0, 1.0, SCIP_VARTYPE_BINARY) );
   SCIP_CALL( SCIPaddVar(scip, var1) );
   SCIP_CALL( SCIPcreateVarBasic(scip, &var2, "x2", 0.0, 1.0, 1.0, SCIP_VARTYPE_BINARY) );
   SCIP_CALL( SCIPaddVar(scip, var2) );
   SCIP_CALL( SCIPcreateVarBasic(scip, &var3, "x3", 0.0, 1.0, 1.0, SCIP_VARTYPE_BINARY) );
   SCIP_CALL( SCIPaddVar(scip, var3) );
   SCIP_CALL( SCIPcreateVarBasic(scip, &var4, "x4", 0.0, 1.0, 1.0, SCIP_VARTYPE_BINARY) );
   SCIP_CALL( SCIPaddVar(scip, var4) );

   vars[0] = var1;
   vars[1] = var2;
   vals[0] = 1.0;
   vals[1] = 1.0;
   SCIP_CALL( SCIPcreateConsBasicLinear(scip, &cons, "e1", 2, vars, vals, 1.0, 1.0) );
   SCIP_CALL( SCIPaddCons(scip, cons) );
   SCIP_CALL( SCIPreleaseCons(scip, &cons) );

   vars[0] = var3;
   vars[1] = var4;
   vals[0] = 1.0;
   vals[1] = 1.0;
   SCIP_CALL( SCIPcreateConsBasicLinear(scip, &cons, "e2", 2, vars, vals, 1.0, 1.0) );
   SCIP_CALL( SCIPaddCons(scip, cons) );
   SCIP_CALL( SCIPreleaseCons(scip, &cons) );

   vars[0] = var1;
   vars[1] = var4;
   vals[0] = 2.0;
   vals[1] = 1.0;
   SCIP_CALL( SCIPcreateConsBasicLinear(scip, &cons, "i1", 2, vars, vals, -SCIPinfinity(scip), 2.0) );
   SCIP_CALL( SCIPaddCons(scip, cons) );
   SCIP_CALL( SCIPreleaseCons(scip, &cons) );

   vars[0] = var2;
   vars[1] = var3;
   vals[0] = 2.0;
   vals[1] = 1.0;
   SCIP_CALL( SCIPcreateConsBasicLinear(scip, &cons, "i2", 2, vars, vals, -SCIPinfinity(scip), 2.0) );
   SCIP_CALL( SCIPaddCons(scip, cons) );
   SCIP_CALL( SCIPreleaseCons(scip, &cons) );

   /* turn on checking of symmetries */
   SCIP_CALL( SCIPsetBoolParam(scip, "presolving/symmetry/checksymmetries", TRUE) );

   /* turn off presolving in order to avoid having trivial problem afterwards */
   SCIP_CALL( SCIPsetIntParam(scip, "presolving/maxrounds", 0) );

   /* presolve problem (symmetry will be available afterwards) */
   SCIP_CALL( SCIPpresolve(scip) );

   /* get symmetry */
   SCIP_CALL( SCIPgetGeneratorsSymmetry(scip, SYM_SPEC_BINARY, 0, FALSE,
         &npermvars, &permvars, &nperms, &perms, NULL, NULL, NULL,
         &components, &componentbegins, &vartocomponent, &ncomponents) );
   cr_assert( nperms == 1 );
   cr_assert( ncomponents == 1 );
   cr_assert( componentbegins[0] == 0 );
   cr_assert( componentbegins[1] == 1 );
   cr_assert( vartocomponent[0] == 0 );
   cr_assert( vartocomponent[1] == 0 );
   cr_assert( vartocomponent[2] == 0 );
   cr_assert( vartocomponent[3] == 0 );

   /* compute orbits */
   SCIP_CALL( SCIPallocBufferArray(scip, &orbits, npermvars) );
   SCIP_CALL( SCIPallocBufferArray(scip, &orbitbegins, npermvars) );
   SCIP_CALL( SCIPcomputeGroupOrbitsSymbreak(scip, permvars, npermvars, perms, nperms, orbits, orbitbegins, &norbits) );
   cr_assert( norbits == 2 );
   cr_assert( orbitbegins[0] == 0 );
   cr_assert( orbitbegins[1] == 2 );
   cr_assert( orbits[0] == 0 );
   cr_assert( orbits[1] == 1 );
   cr_assert( orbits[2] == 2 );
   cr_assert( orbits[3] == 3 );
   SCIPfreeBufferArray(scip, &orbitbegins);
   SCIPfreeBufferArray(scip, &orbits);

#ifdef SCIP_DEBUG
   {
      int i;
      int j;

      for (i = 0; i < nperms; ++i)
      {
         SCIPinfoMessage(scip, NULL, "Permutation %d: (", i);
         for (j = 0; j < npermvars; ++j)
         {
            if ( j == 0 )
               SCIPinfoMessage(scip, NULL, "%d", perms[i][j]);
            else
               SCIPinfoMessage(scip, NULL, " %d", perms[i][j]);
         }
         SCIPinfoMessage(scip, NULL, ")\n");
      }
   }
#endif

   SCIP_CALL( SCIPreleaseVar(scip, &var1) );
   SCIP_CALL( SCIPreleaseVar(scip, &var2) );
   SCIP_CALL( SCIPreleaseVar(scip, &var3) );
   SCIP_CALL( SCIPreleaseVar(scip, &var4) );
}


/* TEST 3 */
Test(test_compute_symmetry, basic3, .description = "compute symmetry for a simple example with 4 variables and 4 linear constraints - after presolving")
{
   SCIP_VAR* var1;
   SCIP_VAR* var2;
   SCIP_VAR* var3;
   SCIP_VAR* var4;
   SCIP_CONS* cons;
   SCIP_VAR* vars[2];
   SCIP_Real vals[2];
   SCIP_VAR** permvars;
   int** perms;
   int* components;
   int* componentbegins;
   int* vartocomponent;
   int ncomponents;
   int nperms;
   int npermvars;

   /* skip test if no symmetry can be computed */
   if ( ! SYMcanComputeSymmetry() )
      return;

   /* setup problem:
    * min x1 + x2 + x3 + x4
    *     x1 + x2           =  1
    *               x3 + x4 =  1
    *    2x1 +           x4 <= 2
    *         2x2 + x3      <= 2
    *     x1, ..., x4 binary
    */
   SCIP_CALL( SCIPcreateProbBasic(scip, "basic3"));

   SCIP_CALL( SCIPcreateVarBasic(scip, &var1, "x1", 0.0, 1.0, 1.0, SCIP_VARTYPE_BINARY) );
   SCIP_CALL( SCIPaddVar(scip, var1) );
   SCIP_CALL( SCIPcreateVarBasic(scip, &var2, "x2", 0.0, 1.0, 1.0, SCIP_VARTYPE_BINARY) );
   SCIP_CALL( SCIPaddVar(scip, var2) );
   SCIP_CALL( SCIPcreateVarBasic(scip, &var3, "x3", 0.0, 1.0, 1.0, SCIP_VARTYPE_BINARY) );
   SCIP_CALL( SCIPaddVar(scip, var3) );
   SCIP_CALL( SCIPcreateVarBasic(scip, &var4, "x4", 0.0, 1.0, 1.0, SCIP_VARTYPE_BINARY) );
   SCIP_CALL( SCIPaddVar(scip, var4) );

   vars[0] = var1;
   vars[1] = var2;
   vals[0] = 1.0;
   vals[1] = 1.0;
   SCIP_CALL( SCIPcreateConsBasicLinear(scip, &cons, "e1", 2, vars, vals, 1.0, 1.0) );
   SCIP_CALL( SCIPaddCons(scip, cons) );
   SCIP_CALL( SCIPreleaseCons(scip, &cons) );

   vars[0] = var3;
   vars[1] = var4;
   vals[0] = 1.0;
   vals[1] = 1.0;
   SCIP_CALL( SCIPcreateConsBasicLinear(scip, &cons, "e2", 2, vars, vals, 1.0, 1.0) );
   SCIP_CALL( SCIPaddCons(scip, cons) );
   SCIP_CALL( SCIPreleaseCons(scip, &cons) );

   vars[0] = var1;
   vars[1] = var4;
   vals[0] = 2.0;
   vals[1] = 1.0;
   SCIP_CALL( SCIPcreateConsBasicLinear(scip, &cons, "i1", 2, vars, vals, -SCIPinfinity(scip), 2.0) );
   SCIP_CALL( SCIPaddCons(scip, cons) );
   SCIP_CALL( SCIPreleaseCons(scip, &cons) );

   vars[0] = var2;
   vars[1] = var3;
   vals[0] = 2.0;
   vals[1] = 1.0;
   SCIP_CALL( SCIPcreateConsBasicLinear(scip, &cons, "i2", 2, vars, vals, -SCIPinfinity(scip), 2.0) );
   SCIP_CALL( SCIPaddCons(scip, cons) );
   SCIP_CALL( SCIPreleaseCons(scip, &cons) );

   /* turn on checking of symmetries */
   SCIP_CALL( SCIPsetBoolParam(scip, "presolving/symmetry/checksymmetries", TRUE) );

   /* presolve problem (symmetry will be available afterwards) */
   SCIP_CALL( SCIPpresolve(scip) );

   /* get symmetry */
   SCIP_CALL( SCIPgetGeneratorsSymmetry(scip, SYM_SPEC_BINARY, 0, FALSE,
         &npermvars, &permvars, &nperms, &perms, NULL, NULL, NULL,
         &components, &componentbegins, &vartocomponent, &ncomponents) );
   cr_assert( nperms == 0 );  /* problem should be empty */
   cr_assert( ncomponents == -1 );
   cr_assert( components == NULL );
   cr_assert( componentbegins == NULL );
   cr_assert( vartocomponent == NULL );

   SCIP_CALL( SCIPreleaseVar(scip, &var1) );
   SCIP_CALL( SCIPreleaseVar(scip, &var2) );
   SCIP_CALL( SCIPreleaseVar(scip, &var3) );
   SCIP_CALL( SCIPreleaseVar(scip, &var4) );
}


/* TEST 4 */
Test(test_compute_symmetry, basic4, .description = "compute symmetry for a simple example with 5 variables and 2 linear constraints")
{
   SCIP_VAR* var1;
   SCIP_VAR* var2;
   SCIP_VAR* var3;
   SCIP_VAR* var4;
   SCIP_VAR* var5;
   SCIP_CONS* cons;
   SCIP_VAR* vars[3];
   SCIP_Real vals[3];
   SCIP_VAR** permvars;
   int** perms;
   int* orbits;
   int* orbitbegins;
   int* components;
   int* componentbegins;
   int* vartocomponent;
   int ncomponents;
   int norbits;
   int npermvars;
   int nperms;

   /* skip test if no symmetry can be computed */
   if ( ! SYMcanComputeSymmetry() )
      return;

   /* setup problem:
    * min x1 + x2 + x3 + x4
    *     x1 + x2           + x5 = 1
    *               x3 + x4 + x5 = 2
    *     x1, ..., x4, x5  binary
    */
   SCIP_CALL( SCIPcreateProbBasic(scip, "basic4"));

   SCIP_CALL( SCIPcreateVarBasic(scip, &var1, "x1", 0.0, 1.0, 1.0, SCIP_VARTYPE_BINARY) );
   SCIP_CALL( SCIPaddVar(scip, var1) );
   SCIP_CALL( SCIPcreateVarBasic(scip, &var2, "x2", 0.0, 1.0, 1.0, SCIP_VARTYPE_BINARY) );
   SCIP_CALL( SCIPaddVar(scip, var2) );
   SCIP_CALL( SCIPcreateVarBasic(scip, &var3, "x3", 0.0, 1.0, 1.0, SCIP_VARTYPE_BINARY) );
   SCIP_CALL( SCIPaddVar(scip, var3) );
   SCIP_CALL( SCIPcreateVarBasic(scip, &var4, "x4", 0.0, 1.0, 1.0, SCIP_VARTYPE_BINARY) );
   SCIP_CALL( SCIPaddVar(scip, var4) );
   SCIP_CALL( SCIPcreateVarBasic(scip, &var5, "x5", 0.0, 1.0, 1.0, SCIP_VARTYPE_BINARY) );
   SCIP_CALL( SCIPaddVar(scip, var5) );

   vars[0] = var1;
   vars[1] = var2;
   vars[2] = var5;
   vals[0] = 1.0;
   vals[1] = 1.0;
   vals[2] = 1.0;
   SCIP_CALL( SCIPcreateConsBasicLinear(scip, &cons, "e1", 3, vars, vals, 1.0, 1.0) );
   SCIP_CALL( SCIPaddCons(scip, cons) );
   SCIP_CALL( SCIPreleaseCons(scip, &cons) );

   vars[0] = var3;
   vars[1] = var4;
   vars[2] = var5;
   vals[0] = 1.0;
   vals[1] = 1.0;
   vals[2] = 1.0;
   SCIP_CALL( SCIPcreateConsBasicLinear(scip, &cons, "e2", 3, vars, vals, 2.0, 2.0) );
   SCIP_CALL( SCIPaddCons(scip, cons) );
   SCIP_CALL( SCIPreleaseCons(scip, &cons) );

   /* turn off presolving in order to avoid having trivial problem afterwards */
   SCIP_CALL( SCIPsetIntParam(scip, "presolving/maxrounds", 0) );

   /* turn on checking of symmetries */
   SCIP_CALL( SCIPsetBoolParam(scip, "presolving/symmetry/checksymmetries", TRUE) );

   /* presolve problem (symmetry will be available afterwards) */
   SCIP_CALL( SCIPpresolve(scip) );

   /* get symmetry */
   SCIP_CALL( SCIPgetGeneratorsSymmetry(scip, SYM_SPEC_BINARY, 0, FALSE,
         &npermvars, &permvars, &nperms, &perms, NULL, NULL, NULL,
         &components, &componentbegins, &vartocomponent, &ncomponents) );
   cr_assert( nperms == 2 );
   cr_assert( ncomponents == 2 );
   cr_assert( vartocomponent[0] == vartocomponent[1] );
   cr_assert( vartocomponent[2] == vartocomponent[3] );
   cr_assert( vartocomponent[0] != vartocomponent[2] );
   cr_assert( vartocomponent[1] != vartocomponent[3] );
   cr_assert( vartocomponent[4] == -1 );
   cr_assert( componentbegins[0] == 0 );
   cr_assert( componentbegins[1] == 1 );
   cr_assert( componentbegins[2] == 2 );

   /* compute orbits */
   SCIP_CALL( SCIPallocBufferArray(scip, &orbits, npermvars) );
   SCIP_CALL( SCIPallocBufferArray(scip, &orbitbegins, npermvars) );
   SCIP_CALL( SCIPcomputeGroupOrbitsSymbreak(scip, permvars, npermvars, perms, nperms, orbits, orbitbegins, &norbits) );
   cr_assert( norbits == 2 );
   cr_assert( orbitbegins[0] == 0 );
   cr_assert( orbitbegins[1] == 2 );
   cr_assert( orbitbegins[2] == 4 );
   SCIPfreeBufferArray(scip, &orbitbegins);
   SCIPfreeBufferArray(scip, &orbits);

#ifdef SCIP_DEBUG
   {
      int i;
      int j;

      for (i = 0; i < nperms; ++i)
      {
         SCIPinfoMessage(scip, NULL, "Permutation %d: (", i);
         for (j = 0; j < npermvars; ++j)
         {
            if ( j == 0 )
               SCIPinfoMessage(scip, NULL, "%d", perms[i][j]);
            else
               SCIPinfoMessage(scip, NULL, " %d", perms[i][j]);
         }
         SCIPinfoMessage(scip, NULL, ")\n");
      }
   }
#endif

   SCIP_CALL( SCIPreleaseVar(scip, &var1) );
   SCIP_CALL( SCIPreleaseVar(scip, &var2) );
   SCIP_CALL( SCIPreleaseVar(scip, &var3) );
   SCIP_CALL( SCIPreleaseVar(scip, &var4) );
   SCIP_CALL( SCIPreleaseVar(scip, &var5) );
}

<<<<<<< HEAD
/* TEST 4 */
Test(test_compute_symmetry, expr1, .description = "compute symmetry for a simple example with 4 variables and 2 expr constraints - before presolving")
{
   SCIP_VAR* x;
   SCIP_VAR* y;
   SCIP_VAR* z;
   SCIP_VAR* w;
   SCIP_CONS* cons;
   SCIP_CONSHDLR* conshdlr;
   SCIP_VAR** permvars;
   SCIP_CONSEXPR_EXPR* xexpr;
   SCIP_CONSEXPR_EXPR* yexpr;
   SCIP_CONSEXPR_EXPR* zexpr;
   SCIP_CONSEXPR_EXPR* wexpr;
   SCIP_CONSEXPR_EXPR** powexprs1;
   SCIP_CONSEXPR_EXPR** powexprs2;
   SCIP_CONSEXPR_EXPR* sumexpr1;
   SCIP_CONSEXPR_EXPR* sumexpr2;
=======

/* TEST 5 */
Test(test_compute_symmetry, basic5, .description = "compute symmetry for a simple example with bounddisjunctions")
{
   SCIP_VAR* var1;
   SCIP_VAR* var2;
   SCIP_VAR* var3;
   SCIP_VAR* var4;
   SCIP_CONS* cons;
   SCIP_VAR* vars[2];
   SCIP_BOUNDTYPE boundtypes[2];
   SCIP_Real bounds[2];
   SCIP_VAR** permvars;
>>>>>>> 7a5f1efd
   int** perms;
   int* orbits;
   int* orbitbegins;
   int norbits;
   int npermvars;
   int nperms;

<<<<<<< HEAD
   SCIP_CALL( SCIPallocBufferArray(scip, &powexprs1, 2) );
   SCIP_CALL( SCIPallocBufferArray(scip, &powexprs2, 2) );

   /* get expr conshdlr */
   conshdlr = SCIPfindConshdlr(scip, "expr");
   cr_assert(conshdlr != NULL);

   /* skip test if no symmetry can be computed */
   if( !SYMcanComputeSymmetry() )
=======
   /* skip test if no symmetry can be computed */
   if ( ! SYMcanComputeSymmetry() )
>>>>>>> 7a5f1efd
      return;

   /* setup problem:
    * min x1 + x2 + x3 + x4
<<<<<<< HEAD
    *     x1^2 + x2^2               =  1
    *                   x3^2 + x4^2 =  1
    *     x1, ..., x4 binary
    */
   SCIP_CALL( SCIPcreateProbBasic(scip, "expr1"));

   SCIP_CALL( SCIPcreateVarBasic(scip, &x, "x", 0.0, 1.0, 1.0, SCIP_VARTYPE_BINARY) );
   SCIP_CALL( SCIPaddVar(scip, x) );
   SCIP_CALL( SCIPcreateVarBasic(scip, &y, "y", 0.0, 1.0, 1.0, SCIP_VARTYPE_BINARY) );
   SCIP_CALL( SCIPaddVar(scip, y) );
   SCIP_CALL( SCIPcreateVarBasic(scip, &z, "z", 0.0, 1.0, 1.0, SCIP_VARTYPE_BINARY) );
   SCIP_CALL( SCIPaddVar(scip, z) );
   SCIP_CALL( SCIPcreateVarBasic(scip, &w, "w", 0.0, 1.0, 1.0, SCIP_VARTYPE_BINARY) );
   SCIP_CALL( SCIPaddVar(scip, w) );

   SCIP_CALL( SCIPcreateConsExprExprVar(scip, conshdlr, &xexpr, x) );
   SCIP_CALL( SCIPcreateConsExprExprVar(scip, conshdlr, &yexpr, y) );
   SCIP_CALL( SCIPcreateConsExprExprVar(scip, conshdlr, &zexpr, z) );
   SCIP_CALL( SCIPcreateConsExprExprVar(scip, conshdlr, &wexpr, w) );
   SCIP_CALL( SCIPcreateConsExprExprPow(scip, conshdlr, &powexprs1[0], xexpr, 2) );
   SCIP_CALL( SCIPcreateConsExprExprPow(scip, conshdlr, &powexprs1[1], yexpr, 2) );
   SCIP_CALL( SCIPcreateConsExprExprPow(scip, conshdlr, &powexprs2[0], zexpr, 2) );
   SCIP_CALL( SCIPcreateConsExprExprPow(scip, conshdlr, &powexprs2[1], wexpr, 2) );
   SCIP_CALL( SCIPcreateConsExprExprSum(scip, conshdlr, &sumexpr1, 2, powexprs1, NULL, 0) );
   SCIP_CALL( SCIPcreateConsExprExprSum(scip, conshdlr, &sumexpr2, 2, powexprs2, NULL, 0) );

   SCIP_CALL( SCIPcreateConsExprBasic(scip, &cons, "e1", sumexpr1, 1.0, 1.0) );
   SCIP_CALL( SCIPaddCons(scip, cons) );
   SCIP_CALL( SCIPreleaseCons(scip, &cons) );

   SCIP_CALL( SCIPcreateConsExprBasic(scip, &cons, "e2", sumexpr2, 1.0, 1.0) );
   SCIP_CALL( SCIPaddCons(scip, cons) );
   SCIP_CALL( SCIPreleaseCons(scip, &cons) );

   /* turn on checking of symmetries */
   SCIP_CALL( SCIPsetBoolParam(scip, "presolving/symmetry/checksymmetries", FALSE) );

   /* turn off presolving in order to avoid having trivial problem afterwards */
   SCIP_CALL( SCIPsetIntParam(scip, "presolving/maxrounds", 0) );

=======
    *     BD(x1 <= 0, x2 <= 0)
    *     BD(x3 <= 0, x4 <= 0)
    *     x1, ..., x4 binary
    */
   SCIP_CALL( SCIPcreateProbBasic(scip, "basic1"));

   SCIP_CALL( SCIPcreateVarBasic(scip, &var1, "x1", 0.0, 1.0, 1.0, SCIP_VARTYPE_CONTINUOUS) );
   SCIP_CALL( SCIPaddVar(scip, var1) );
   SCIP_CALL( SCIPcreateVarBasic(scip, &var2, "x2", 0.0, 1.0, 1.0, SCIP_VARTYPE_CONTINUOUS) );
   SCIP_CALL( SCIPaddVar(scip, var2) );
   SCIP_CALL( SCIPcreateVarBasic(scip, &var3, "x3", 0.0, 1.0, 1.0, SCIP_VARTYPE_CONTINUOUS) );
   SCIP_CALL( SCIPaddVar(scip, var3) );
   SCIP_CALL( SCIPcreateVarBasic(scip, &var4, "x4", 0.0, 1.0, 1.0, SCIP_VARTYPE_CONTINUOUS) );
   SCIP_CALL( SCIPaddVar(scip, var4) );

   vars[0] = var1;
   vars[1] = var2;
   boundtypes[0] = SCIP_BOUNDTYPE_LOWER;
   boundtypes[1] = SCIP_BOUNDTYPE_LOWER;
   bounds[0] = 0.0;
   bounds[1] = 0.0;
   SCIP_CALL( SCIPcreateConsBasicBounddisjunction(scip, &cons, "d1", 2, vars, boundtypes, bounds) );
   SCIP_CALL( SCIPaddCons(scip, cons) );
   SCIP_CALL( SCIPreleaseCons(scip, &cons) );

   vars[0] = var3;
   vars[1] = var4;
   boundtypes[0] = SCIP_BOUNDTYPE_LOWER;
   boundtypes[1] = SCIP_BOUNDTYPE_LOWER;
   bounds[0] = 0.0;
   bounds[1] = 0.0;
   SCIP_CALL( SCIPcreateConsBasicBounddisjunction(scip, &cons, "d2", 2, vars, boundtypes, bounds) );
   SCIP_CALL( SCIPaddCons(scip, cons) );
   SCIP_CALL( SCIPreleaseCons(scip, &cons) );

   /* turn off presolving in order to avoid having trivial problem afterwards */
   SCIP_CALL( SCIPsetIntParam(scip, "presolving/maxrounds", 0) );

   /* turn on checking of symmetries */
   SCIP_CALL( SCIPsetBoolParam(scip, "presolving/symmetry/checksymmetries", TRUE) );

>>>>>>> 7a5f1efd
   /* presolve problem (symmetry will be available afterwards) */
   SCIP_CALL( SCIPpresolve(scip) );

   /* get symmetry */
<<<<<<< HEAD
   SCIP_CALL( SCIPgetGeneratorsSymmetry(scip, SYM_SPEC_BINARY, 0, FALSE, &npermvars, &permvars, &nperms, &perms,
         NULL, NULL, NULL, NULL, NULL, NULL, NULL) );

   cr_assert( nperms == 3, "number of permutations: %d, but expected: 3", nperms );
=======
   SCIP_CALL( SCIPgetGeneratorsSymmetry(scip, SYM_SPEC_BINARY, 0, FALSE,
         &npermvars, &permvars, &nperms, &perms, NULL, NULL, NULL,
         NULL, NULL, NULL, NULL) );
>>>>>>> 7a5f1efd

   /* compute orbits */
   SCIP_CALL( SCIPallocBufferArray(scip, &orbits, npermvars) );
   SCIP_CALL( SCIPallocBufferArray(scip, &orbitbegins, npermvars) );
   SCIP_CALL( SCIPcomputeGroupOrbitsSymbreak(scip, permvars, npermvars, perms, nperms, orbits, orbitbegins, &norbits) );
   cr_assert( norbits == 1 );
   cr_assert( orbitbegins[0] == 0 );
   cr_assert( orbitbegins[1] == 4 );
   cr_assert( orbits[0] == 0 );
   cr_assert( orbits[1] == 1 );
   cr_assert( orbits[2] == 2 );
   cr_assert( orbits[3] == 3 );
   SCIPfreeBufferArray(scip, &orbitbegins);
   SCIPfreeBufferArray(scip, &orbits);

<<<<<<< HEAD
   #ifdef SCIP_DEBUG
   {
         int i;
         int j;

         for( i = 0; i < nperms; ++i )
         {
            SCIPinfoMessage(scip, NULL, "Permutation %d: (", i);
            for( j = 0; j < npermvars; ++j )
            {
               if( j == 0 )
                  SCIPinfoMessage(scip, NULL, "%d", perms[i][j]);
               else
                  SCIPinfoMessage(scip, NULL, " %d", perms[i][j]);
            }
            SCIPinfoMessage(scip, NULL, ")\n");
         }
      }
   #endif

   SCIP_CALL( SCIPreleaseConsExprExpr(scip, &sumexpr2) );
   SCIP_CALL( SCIPreleaseConsExprExpr(scip, &sumexpr1) );
   SCIP_CALL( SCIPreleaseConsExprExpr(scip, &powexprs2[1]) );
   SCIP_CALL( SCIPreleaseConsExprExpr(scip, &powexprs2[0]) );
   SCIP_CALL( SCIPreleaseConsExprExpr(scip, &powexprs1[1]) );
   SCIP_CALL( SCIPreleaseConsExprExpr(scip, &powexprs1[0]) );
   SCIP_CALL( SCIPreleaseConsExprExpr(scip, &wexpr) );
   SCIP_CALL( SCIPreleaseConsExprExpr(scip, &zexpr) );
   SCIP_CALL( SCIPreleaseConsExprExpr(scip, &yexpr) );
   SCIP_CALL( SCIPreleaseConsExprExpr(scip, &xexpr) );
   SCIP_CALL( SCIPreleaseVar(scip, &w) );
   SCIP_CALL( SCIPreleaseVar(scip, &z) );
   SCIP_CALL( SCIPreleaseVar(scip, &y) );
   SCIP_CALL( SCIPreleaseVar(scip, &x) );

   SCIPfreeBufferArray(scip, &powexprs1);
   SCIPfreeBufferArray(scip, &powexprs2);
}

/* TEST 5 */
Test(test_compute_symmetry, expr2, .description = "compute symmetry for a more complex example with 5 variables and 3 expr constraints - before presolving")
{
   SCIP_VAR* x;
   SCIP_VAR* y;
   SCIP_VAR* z;
   SCIP_VAR* w;
   SCIP_VAR* v;
   SCIP_CONS* cons;
   SCIP_CONSHDLR* conshdlr;
   SCIP_VAR** permvars;
   SCIP_CONSEXPR_EXPR* xexpr;
   SCIP_CONSEXPR_EXPR* yexpr;
   SCIP_CONSEXPR_EXPR* zexpr;
   SCIP_CONSEXPR_EXPR* wexpr;
   SCIP_CONSEXPR_EXPR* vexpr;
   SCIP_CONSEXPR_EXPR** powexprs1;
   SCIP_CONSEXPR_EXPR** powexprs2;
   SCIP_CONSEXPR_EXPR* sumexpr1;
   SCIP_CONSEXPR_EXPR* sumexpr2;
   SCIP_CONSEXPR_EXPR* sumexpr3;
   SCIP_CONSEXPR_EXPR* expexpr1;
   SCIP_CONSEXPR_EXPR* expexpr2;
   SCIP_CONSEXPR_EXPR* expexpr3;
   SCIP_Real vals1[5] = {1,1,1,1,-1};
   SCIP_Real vals2[5] = {5,5,5,5,5};
   int** perms;
   int* orbits;
   int* orbitbegins;
   int norbits;
   int npermvars;
   int nperms;

   SCIP_CALL( SCIPallocBufferArray(scip, &powexprs1, 5) );
   SCIP_CALL( SCIPallocBufferArray(scip, &powexprs2, 5) );

/* get expr conshdlr */
   conshdlr = SCIPfindConshdlr(scip, "expr");
   cr_assert(conshdlr != NULL);

/* skip test if no symmetry can be computed */
   if ( ! SYMcanComputeSymmetry() )
      return;

/* setup problem:
 * min x1 + x2 + 2x3 + x4 + x5
 *  0 <=  exp(  x1^2 +  x2^3 +  x3^2 +  x4^2 +  x5^2 )  <=  1
 *  0 <=  exp(  x1^2 +  x2^2 +  x3^2 +  x4^2 -  x5^2 )  <=  1
 *  0 <=  exp( 5x1^2 + 5x2^2 + 5x3^2 + 5x4^2 + 5x5^2 )  <=  1
 *     x1, ..., x4 binary
 */
   SCIP_CALL( SCIPcreateProbBasic(scip, "expr2"));

   SCIP_CALL( SCIPcreateVarBasic(scip, &x, "x", 0.0, 1.0, 1.0, SCIP_VARTYPE_BINARY) );
   SCIP_CALL( SCIPaddVar(scip, x) );
   SCIP_CALL( SCIPcreateVarBasic(scip, &y, "y", 0.0, 1.0, 1.0, SCIP_VARTYPE_BINARY) );
   SCIP_CALL( SCIPaddVar(scip, y) );
   SCIP_CALL( SCIPcreateVarBasic(scip, &z, "z", 0.0, 1.0, 2.0, SCIP_VARTYPE_BINARY) );
   SCIP_CALL( SCIPaddVar(scip, z) );
   SCIP_CALL( SCIPcreateVarBasic(scip, &w, "w", 0.0, 1.0, 1.0, SCIP_VARTYPE_BINARY) );
   SCIP_CALL( SCIPaddVar(scip, w) );
   SCIP_CALL( SCIPcreateVarBasic(scip, &v, "v", 0.0, 1.0, 1.0, SCIP_VARTYPE_BINARY) );
   SCIP_CALL( SCIPaddVar(scip, v) );

   SCIP_CALL( SCIPcreateConsExprExprVar(scip, conshdlr, &xexpr, x) );
   SCIP_CALL( SCIPcreateConsExprExprVar(scip, conshdlr, &yexpr, y) );
   SCIP_CALL( SCIPcreateConsExprExprVar(scip, conshdlr, &zexpr, z) );
   SCIP_CALL( SCIPcreateConsExprExprVar(scip, conshdlr, &wexpr, w) );
   SCIP_CALL( SCIPcreateConsExprExprVar(scip, conshdlr, &vexpr, v) );

   SCIP_CALL( SCIPcreateConsExprExprPow(scip, conshdlr, &powexprs1[0], xexpr, 2) );
   SCIP_CALL( SCIPcreateConsExprExprPow(scip, conshdlr, &powexprs1[1], yexpr, 3) );
   SCIP_CALL( SCIPcreateConsExprExprPow(scip, conshdlr, &powexprs1[2], zexpr, 2) );
   SCIP_CALL( SCIPcreateConsExprExprPow(scip, conshdlr, &powexprs1[3], wexpr, 2) );
   SCIP_CALL( SCIPcreateConsExprExprPow(scip, conshdlr, &powexprs1[4], vexpr, 2) );

   SCIP_CALL( SCIPcreateConsExprExprPow(scip, conshdlr, &powexprs2[0], xexpr, 2) );
   SCIP_CALL( SCIPcreateConsExprExprPow(scip, conshdlr, &powexprs2[1], yexpr, 2) );
   SCIP_CALL( SCIPcreateConsExprExprPow(scip, conshdlr, &powexprs2[2], zexpr, 2) );
   SCIP_CALL( SCIPcreateConsExprExprPow(scip, conshdlr, &powexprs2[3], wexpr, 2) );
   SCIP_CALL( SCIPcreateConsExprExprPow(scip, conshdlr, &powexprs2[4], vexpr, 2) );

   SCIP_CALL( SCIPcreateConsExprExprSum(scip, conshdlr, &sumexpr1, 5, powexprs1, NULL, 0) );
   SCIP_CALL( SCIPcreateConsExprExprSum(scip, conshdlr, &sumexpr2, 5, powexprs2, vals1, 0) );
   SCIP_CALL( SCIPcreateConsExprExprSum(scip, conshdlr, &sumexpr3, 5, powexprs2, vals2, 0) );

   SCIP_CALL( SCIPcreateConsExprExprExp(scip, conshdlr, &expexpr1, sumexpr1) );
   SCIP_CALL( SCIPcreateConsExprExprExp(scip, conshdlr, &expexpr2, sumexpr2) );
   SCIP_CALL( SCIPcreateConsExprExprExp(scip, conshdlr, &expexpr3, sumexpr3) );

   SCIP_CALL( SCIPcreateConsExprBasic(scip, &cons, "e1", expexpr1, 0.0, 1.0) );
   SCIP_CALL( SCIPaddCons(scip, cons) );
   SCIP_CALL( SCIPreleaseCons(scip, &cons) );

   SCIP_CALL( SCIPcreateConsExprBasic(scip, &cons, "e2", expexpr2, 0.0, 1.0) );
   SCIP_CALL( SCIPaddCons(scip, cons) );
   SCIP_CALL( SCIPreleaseCons(scip, &cons) );

   SCIP_CALL( SCIPcreateConsExprBasic(scip, &cons, "e3", expexpr3, 0.0, 1.0) );
   SCIP_CALL( SCIPaddCons(scip, cons) );
   SCIP_CALL( SCIPreleaseCons(scip, &cons) );

/* turn on checking of symmetries */
   SCIP_CALL( SCIPsetBoolParam(scip, "presolving/symmetry/checksymmetries", FALSE) );

/* turn off presolving in order to avoid having trivial problem afterwards */
   SCIP_CALL( SCIPsetIntParam(scip, "presolving/maxrounds", 0) );

/* presolve problem (symmetry will be available afterwards) */
   SCIP_CALL( SCIPpresolve(scip) );

/* get symmetry */
   SCIP_CALL( SCIPgetGeneratorsSymmetry(scip, SYM_SPEC_BINARY, 0, FALSE, &npermvars, &permvars, &nperms, &perms,
         NULL, NULL, NULL, NULL, NULL, NULL, NULL) );

   cr_assert( nperms == 1, "number of permutations: %d, but expected: 1", nperms );

/* compute orbits */
   SCIP_CALL( SCIPallocBufferArray(scip, &orbits, npermvars) );
   SCIP_CALL( SCIPallocBufferArray(scip, &orbitbegins, npermvars) );
   SCIP_CALL( SCIPcomputeGroupOrbitsSymbreak(scip, permvars, npermvars, perms, nperms, orbits, orbitbegins, &norbits) );
   cr_assert( norbits == 1 );
   cr_assert( orbitbegins[0] == 0 );
   cr_assert( orbitbegins[1] == 2 );
   cr_assert( orbits[0] == 0 );
   cr_assert( orbits[1] == 3 );
   SCIPfreeBufferArray(scip, &orbitbegins);
   SCIPfreeBufferArray(scip, &orbits);

=======
>>>>>>> 7a5f1efd
#ifdef SCIP_DEBUG
   {
      int i;
      int j;

      for (i = 0; i < nperms; ++i)
      {
         SCIPinfoMessage(scip, NULL, "Permutation %d: (", i);
         for (j = 0; j < npermvars; ++j)
         {
            if ( j == 0 )
               SCIPinfoMessage(scip, NULL, "%d", perms[i][j]);
            else
               SCIPinfoMessage(scip, NULL, " %d", perms[i][j]);
         }
         SCIPinfoMessage(scip, NULL, ")\n");
      }
   }
#endif

<<<<<<< HEAD
   SCIP_CALL( SCIPreleaseConsExprExpr(scip, &expexpr3) );
   SCIP_CALL( SCIPreleaseConsExprExpr(scip, &expexpr2) );
   SCIP_CALL( SCIPreleaseConsExprExpr(scip, &expexpr1) );
   SCIP_CALL( SCIPreleaseConsExprExpr(scip, &sumexpr3) );
   SCIP_CALL( SCIPreleaseConsExprExpr(scip, &sumexpr2) );
   SCIP_CALL( SCIPreleaseConsExprExpr(scip, &sumexpr1) );
   SCIP_CALL( SCIPreleaseConsExprExpr(scip, &powexprs2[4]) );
   SCIP_CALL( SCIPreleaseConsExprExpr(scip, &powexprs2[3]) );
   SCIP_CALL( SCIPreleaseConsExprExpr(scip, &powexprs2[2]) );
   SCIP_CALL( SCIPreleaseConsExprExpr(scip, &powexprs2[1]) );
   SCIP_CALL( SCIPreleaseConsExprExpr(scip, &powexprs2[0]) );
   SCIP_CALL( SCIPreleaseConsExprExpr(scip, &powexprs1[4]) );
   SCIP_CALL( SCIPreleaseConsExprExpr(scip, &powexprs1[3]) );
   SCIP_CALL( SCIPreleaseConsExprExpr(scip, &powexprs1[2]) );
   SCIP_CALL( SCIPreleaseConsExprExpr(scip, &powexprs1[1]) );
   SCIP_CALL( SCIPreleaseConsExprExpr(scip, &powexprs1[0]) );
   SCIP_CALL( SCIPreleaseConsExprExpr(scip, &vexpr) );
   SCIP_CALL( SCIPreleaseConsExprExpr(scip, &wexpr) );
   SCIP_CALL( SCIPreleaseConsExprExpr(scip, &zexpr) );
   SCIP_CALL( SCIPreleaseConsExprExpr(scip, &yexpr) );
   SCIP_CALL( SCIPreleaseConsExprExpr(scip, &xexpr) );
   SCIP_CALL( SCIPreleaseVar(scip, &v) );
   SCIP_CALL( SCIPreleaseVar(scip, &w) );
   SCIP_CALL( SCIPreleaseVar(scip, &z) );
   SCIP_CALL( SCIPreleaseVar(scip, &y) );
   SCIP_CALL( SCIPreleaseVar(scip, &x) );

   SCIPfreeBufferArray(scip, &powexprs1);
   SCIPfreeBufferArray(scip, &powexprs2);
}

/* TEST 6 */
Test(test_compute_symmetry, expr3, .description = "compute symmetry for a simple example with 4 variables, 2 expr constraints and 1 linear constaint - before presolving")
{
   SCIP_VAR* x;
   SCIP_VAR* y;
   SCIP_VAR* z;
   SCIP_VAR* w;
   SCIP_VAR* vars[4];
   SCIP_Real vals[4];
   SCIP_CONS* cons;
   SCIP_CONSHDLR* conshdlr;
   SCIP_VAR** permvars;
   SCIP_CONSEXPR_EXPR* xexpr;
   SCIP_CONSEXPR_EXPR* yexpr;
   SCIP_CONSEXPR_EXPR* zexpr;
   SCIP_CONSEXPR_EXPR* wexpr;
   SCIP_CONSEXPR_EXPR** powexprs1;
   SCIP_CONSEXPR_EXPR** powexprs2;
   SCIP_CONSEXPR_EXPR* sumexpr1;
   SCIP_CONSEXPR_EXPR* sumexpr2;
=======
   SCIP_CALL( SCIPreleaseVar(scip, &var1) );
   SCIP_CALL( SCIPreleaseVar(scip, &var2) );
   SCIP_CALL( SCIPreleaseVar(scip, &var3) );
   SCIP_CALL( SCIPreleaseVar(scip, &var4) );
}


/* TEST 6 */
Test(test_compute_symmetry, basic6, .description = "compute symmetry for a simple example with additional bounddisjunctions")
{
   SCIP_VAR* var1;
   SCIP_VAR* var2;
   SCIP_VAR* var3;
   SCIP_VAR* var4;
   SCIP_CONS* cons;
   SCIP_VAR* vars[2];
   SCIP_Real vals[2];
   SCIP_BOUNDTYPE boundtypes[2];
   SCIP_Real bounds[2];
   SCIP_VAR** permvars;
>>>>>>> 7a5f1efd
   int** perms;
   int* orbits;
   int* orbitbegins;
   int norbits;
   int npermvars;
   int nperms;

<<<<<<< HEAD
   SCIP_CALL( SCIPallocBufferArray(scip, &powexprs1, 2) );
   SCIP_CALL( SCIPallocBufferArray(scip, &powexprs2, 2) );

   /* get expr conshdlr */
   conshdlr = SCIPfindConshdlr(scip, "expr");
   cr_assert(conshdlr != NULL);

   /* skip test if no symmetry can be computed */
   if ( ! SYMcanComputeSymmetry() )
   return;

   /* setup problem:
    * min x1 + x2 + x3 + x4
    *           x1^2 + x2^2               =  1
    *                        x3^2 + x4^2  =  1
    * -inf <=   x1 + 2x2 + x3 + 2x4      <=  2
    *     x1, ..., x4 binary
    */
   SCIP_CALL( SCIPcreateProbBasic(scip, "expr1"));

   SCIP_CALL( SCIPcreateVarBasic(scip, &x, "x", 0.0, 1.0, 1.0, SCIP_VARTYPE_BINARY) );
   SCIP_CALL( SCIPaddVar(scip, x) );
   SCIP_CALL( SCIPcreateVarBasic(scip, &y, "y", 0.0, 1.0, 1.0, SCIP_VARTYPE_BINARY) );
   SCIP_CALL( SCIPaddVar(scip, y) );
   SCIP_CALL( SCIPcreateVarBasic(scip, &z, "z", 0.0, 1.0, 1.0, SCIP_VARTYPE_BINARY) );
   SCIP_CALL( SCIPaddVar(scip, z) );
   SCIP_CALL( SCIPcreateVarBasic(scip, &w, "w", 0.0, 1.0, 1.0, SCIP_VARTYPE_BINARY) );
   SCIP_CALL( SCIPaddVar(scip, w) );

   SCIP_CALL( SCIPcreateConsExprExprVar(scip, conshdlr, &xexpr, x) );
   SCIP_CALL( SCIPcreateConsExprExprVar(scip, conshdlr, &yexpr, y) );
   SCIP_CALL( SCIPcreateConsExprExprVar(scip, conshdlr, &zexpr, z) );
   SCIP_CALL( SCIPcreateConsExprExprVar(scip, conshdlr, &wexpr, w) );
   SCIP_CALL( SCIPcreateConsExprExprPow(scip, conshdlr, &powexprs1[0], xexpr, 2) );
   SCIP_CALL( SCIPcreateConsExprExprPow(scip, conshdlr, &powexprs1[1], yexpr, 2) );
   SCIP_CALL( SCIPcreateConsExprExprPow(scip, conshdlr, &powexprs2[0], zexpr, 2) );
   SCIP_CALL( SCIPcreateConsExprExprPow(scip, conshdlr, &powexprs2[1], wexpr, 2) );
   SCIP_CALL( SCIPcreateConsExprExprSum(scip, conshdlr, &sumexpr1, 2, powexprs1, NULL, 0) );
   SCIP_CALL( SCIPcreateConsExprExprSum(scip, conshdlr, &sumexpr2, 2, powexprs2, NULL, 0) );

   SCIP_CALL( SCIPcreateConsExprBasic(scip, &cons, "e1", sumexpr1, 1.0, 1.0) );
   SCIP_CALL( SCIPaddCons(scip, cons) );
   SCIP_CALL( SCIPreleaseCons(scip, &cons) );

   SCIP_CALL( SCIPcreateConsExprBasic(scip, &cons, "e2", sumexpr2, 1.0, 1.0) );
   SCIP_CALL( SCIPaddCons(scip, cons) );
   SCIP_CALL( SCIPreleaseCons(scip, &cons) );

   vars[0] = x;
   vars[1] = y;
   vars[2] = z;
   vars[3] = w;
   vals[0] = 1.0;
   vals[1] = 2.0;
   vals[2] = 1.0;
   vals[3] = 2.0;
   SCIP_CALL( SCIPcreateConsBasicLinear(scip, &cons, "i1", 4, vars, vals, -SCIPinfinity(scip), 2.0) );
   SCIP_CALL( SCIPaddCons(scip, cons) );
   SCIP_CALL( SCIPreleaseCons(scip, &cons) );

   /* turn on checking of symmetries */
   SCIP_CALL( SCIPsetBoolParam(scip, "presolving/symmetry/checksymmetries", FALSE) );

   /* turn off presolving in order to avoid having trivial problem afterwards */
   SCIP_CALL( SCIPsetIntParam(scip, "presolving/maxrounds", 0) );

   /* presolve problem (symmetry will be available afterwards) */
   SCIP_CALL( SCIPpresolve(scip) );

   /* get symmetry */
   SCIP_CALL( SCIPgetGeneratorsSymmetry(scip, SYM_SPEC_BINARY, 0, FALSE, &npermvars, &permvars, &nperms, &perms,
         NULL, NULL, NULL, NULL, NULL, NULL, NULL) );

   cr_assert( nperms == 1, "number of permutations: %d, but expected: 1", nperms );

   /* compute orbits */
   SCIP_CALL( SCIPallocBufferArray(scip, &orbits, npermvars) );
   SCIP_CALL( SCIPallocBufferArray(scip, &orbitbegins, npermvars) );
   SCIP_CALL( SCIPcomputeGroupOrbitsSymbreak(scip, permvars, npermvars, perms, nperms, orbits, orbitbegins, &norbits) );
   cr_assert( norbits == 2 );
   cr_assert( orbitbegins[0] == 0 );
   cr_assert( orbitbegins[1] == 2 );
   cr_assert( orbitbegins[2] == 4 );
   cr_assert( orbits[0] == 0 );
   cr_assert( orbits[1] == 2 );
   cr_assert( orbits[2] == 1 );
   cr_assert( orbits[3] == 3 );
   SCIPfreeBufferArray(scip, &orbitbegins);
   SCIPfreeBufferArray(scip, &orbits);

   #ifdef SCIP_DEBUG
   {
         int i;
         int j;

         for (i = 0; i < nperms; ++i)
         {
            SCIPinfoMessage(scip, NULL, "Permutation %d: (", i);
            for (j = 0; j < npermvars; ++j)
            {
               if ( j == 0 )
                  SCIPinfoMessage(scip, NULL, "%d", perms[i][j]);
               else
                  SCIPinfoMessage(scip, NULL, " %d", perms[i][j]);
            }
            SCIPinfoMessage(scip, NULL, ")\n");
         }
      }
   #endif

   SCIP_CALL( SCIPreleaseConsExprExpr(scip, &sumexpr2) );
   SCIP_CALL( SCIPreleaseConsExprExpr(scip, &sumexpr1) );
   SCIP_CALL( SCIPreleaseConsExprExpr(scip, &powexprs2[1]) );
   SCIP_CALL( SCIPreleaseConsExprExpr(scip, &powexprs2[0]) );
   SCIP_CALL( SCIPreleaseConsExprExpr(scip, &powexprs1[1]) );
   SCIP_CALL( SCIPreleaseConsExprExpr(scip, &powexprs1[0]) );
   SCIP_CALL( SCIPreleaseConsExprExpr(scip, &wexpr) );
   SCIP_CALL( SCIPreleaseConsExprExpr(scip, &zexpr) );
   SCIP_CALL( SCIPreleaseConsExprExpr(scip, &yexpr) );
   SCIP_CALL( SCIPreleaseConsExprExpr(scip, &xexpr) );
   SCIP_CALL( SCIPreleaseVar(scip, &w) );
   SCIP_CALL( SCIPreleaseVar(scip, &z) );
   SCIP_CALL( SCIPreleaseVar(scip, &y) );
   SCIP_CALL( SCIPreleaseVar(scip, &x) );

   SCIPfreeBufferArray(scip, &powexprs1);
   SCIPfreeBufferArray(scip, &powexprs2);
}

/* TEST 6 */
Test(test_compute_symmetry, expr4, .description = "compute symmetry for a simple example with 4 variables and 3 expr constraint - before presolving")
{
   SCIP_VAR* x;
   SCIP_VAR* y;
   SCIP_VAR* z;
   SCIP_VAR* w;
   SCIP_Real vals[2];
   SCIP_CONS* cons;
   SCIP_CONSHDLR* conshdlr;
   SCIP_VAR** permvars;
   SCIP_CONSEXPR_EXPR** summands;
   SCIP_CONSEXPR_EXPR* xexpr;
   SCIP_CONSEXPR_EXPR* yexpr;
   SCIP_CONSEXPR_EXPR* zexpr;
   SCIP_CONSEXPR_EXPR* wexpr;
   SCIP_CONSEXPR_EXPR* powexpr1;
   SCIP_CONSEXPR_EXPR* powexpr2;
   SCIP_CONSEXPR_EXPR* prodexpr;
   SCIP_CONSEXPR_EXPR* sumexpr1;
   SCIP_CONSEXPR_EXPR* sumexpr2;
   SCIP_CONSEXPR_EXPR* sumexpr3;
   int** perms;
   int* orbits;
   int* orbitbegins;
   int norbits;
   int npermvars;
   int nperms;
   SCIP_Bool binvarsaffected;

   SCIP_CALL( SCIPallocBufferArray(scip, &summands, 3) );

/* get expr conshdlr */
   conshdlr = SCIPfindConshdlr(scip, "expr");
   cr_assert(conshdlr != NULL);

/* skip test if no symmetry can be computed */
   if ( ! SYMcanComputeSymmetry() )
      return;

/* setup problem:
 * min x1 + x2
 *           x1^2 - 4x3                <=  0
 *                        x2^2 - 4x4   <=  0
 * x1*x2 + x1 + x2                     <=  1
 *     x1, x2 binary
 */
   SCIP_CALL( SCIPcreateProbBasic(scip, "expr1"));

   SCIP_CALL( SCIPcreateVarBasic(scip, &x, "x", 0.0, 2.0, 1.0, SCIP_VARTYPE_CONTINUOUS) );
   SCIP_CALL( SCIPaddVar(scip, x) );
   SCIP_CALL( SCIPcreateVarBasic(scip, &y, "y", 0.0, 2.0, 1.0, SCIP_VARTYPE_CONTINUOUS) );
   SCIP_CALL( SCIPaddVar(scip, y) );
   SCIP_CALL( SCIPcreateVarBasic(scip, &z, "z", 0.0, 1.0, 0.0, SCIP_VARTYPE_BINARY) );
   SCIP_CALL( SCIPaddVar(scip, z) );
   SCIP_CALL( SCIPcreateVarBasic(scip, &w, "w", 0.0, 1.0, 0.0, SCIP_VARTYPE_BINARY) );
   SCIP_CALL( SCIPaddVar(scip, w) );

   SCIP_CALL( SCIPcreateConsExprExprVar(scip, conshdlr, &xexpr, x) );
   SCIP_CALL( SCIPcreateConsExprExprVar(scip, conshdlr, &yexpr, y) );
   SCIP_CALL( SCIPcreateConsExprExprVar(scip, conshdlr, &zexpr, z) );
   SCIP_CALL( SCIPcreateConsExprExprVar(scip, conshdlr, &wexpr, w) );
   SCIP_CALL( SCIPcreateConsExprExprPow(scip, conshdlr, &powexpr1, xexpr, 2) );
   SCIP_CALL( SCIPcreateConsExprExprPow(scip, conshdlr, &powexpr2, yexpr, 2) );
   summands[0] = xexpr;
   summands[1] = yexpr;
   SCIP_CALL( SCIPcreateConsExprExprProduct(scip, conshdlr, &prodexpr, 2, summands, 1) );

   summands[0] = powexpr1;
   summands[1] = zexpr;
   vals[0] = 1.0;
   vals[1] = -4.0;
   SCIP_CALL( SCIPcreateConsExprExprSum(scip, conshdlr, &sumexpr1, 2, summands, vals, 0) );

   summands[0] = powexpr2;
   summands[1] = wexpr;
   vals[0] = 1.0;
   vals[1] = -4.0;
   SCIP_CALL( SCIPcreateConsExprExprSum(scip, conshdlr, &sumexpr2, 2, summands, vals, 0) );

   summands[0] = prodexpr;
   summands[1] = xexpr;
   summands[2] = yexpr;
   SCIP_CALL( SCIPcreateConsExprExprSum(scip, conshdlr, &sumexpr3, 3, summands, NULL, 0) );

   SCIP_CALL( SCIPcreateConsExprBasic(scip, &cons, "e1", sumexpr1, -SCIPinfinity(scip), 0.0) );
   SCIP_CALL( SCIPaddCons(scip, cons) );
   SCIP_CALL( SCIPreleaseCons(scip, &cons) );

   SCIP_CALL( SCIPcreateConsExprBasic(scip, &cons, "e2", sumexpr2, -SCIPinfinity(scip), 0.0) );
   SCIP_CALL( SCIPaddCons(scip, cons) );
   SCIP_CALL( SCIPreleaseCons(scip, &cons) );

   SCIP_CALL( SCIPcreateConsExprBasic(scip, &cons, "e3", sumexpr3, -SCIPinfinity(scip), 1.0) );
   SCIP_CALL( SCIPaddCons(scip, cons) );
   SCIP_CALL( SCIPreleaseCons(scip, &cons) );

/* turn on checking of symmetries */
   SCIP_CALL( SCIPsetBoolParam(scip, "presolving/symmetry/checksymmetries", FALSE) );

/* turn off presolving in order to avoid having trivial problem afterwards */
   SCIP_CALL( SCIPsetIntParam(scip, "presolving/maxrounds", 0) );

/* presolve problem (symmetry will be available afterwards) */
   SCIP_CALL( SCIPpresolve(scip) );

/* get symmetry */
   SCIP_CALL( SCIPgetGeneratorsSymmetry(scip, SYM_SPEC_BINARY | SYM_SPEC_INTEGER | SYM_SPEC_REAL, 0, FALSE, &npermvars,
         &permvars, &nperms, &perms, NULL, NULL, &binvarsaffected, NULL, NULL, NULL, NULL) );

   cr_assert(binvarsaffected);
   cr_assert( nperms == 1, "number of permutations: %d, but expected: 1", nperms );

/* compute orbits */
   SCIP_CALL( SCIPallocBufferArray(scip, &orbits, npermvars) );
   SCIP_CALL( SCIPallocBufferArray(scip, &orbitbegins, npermvars) );
   SCIP_CALL( SCIPcomputeGroupOrbitsSymbreak(scip, permvars, npermvars, perms, nperms, orbits, orbitbegins, &norbits) );
   cr_assert( norbits == 2 );
   cr_assert( orbitbegins[0] == 0 );
   cr_assert( orbitbegins[1] == 2 );
   cr_assert( orbitbegins[2] == 4 );
=======
   /* skip test if no symmetry can be computed */
   if ( ! SYMcanComputeSymmetry() )
      return;

   /* setup problem:
    * min x1 + x2 + x3 + x4
    *     x1 + x2           =  1
    *               x3 + x4 =  1
    *    2x1 +           x4 <= 2
    *         2x2 + x3      <= 2
    *    BD(x1 <= 0, x1 >= 1)
    *    BD(x3 <= 0, x3 >= 1)
    *     x1, ..., x4 binary
    */
   SCIP_CALL( SCIPcreateProbBasic(scip, "basic5"));

   SCIP_CALL( SCIPcreateVarBasic(scip, &var1, "x1", 0.0, 10.0, 1.0, SCIP_VARTYPE_CONTINUOUS) );
   SCIP_CALL( SCIPaddVar(scip, var1) );
   SCIP_CALL( SCIPcreateVarBasic(scip, &var2, "x2", 0.0, 10.0, 1.0, SCIP_VARTYPE_CONTINUOUS) );
   SCIP_CALL( SCIPaddVar(scip, var2) );
   SCIP_CALL( SCIPcreateVarBasic(scip, &var3, "x3", 0.0, 10.0, 1.0, SCIP_VARTYPE_CONTINUOUS) );
   SCIP_CALL( SCIPaddVar(scip, var3) );
   SCIP_CALL( SCIPcreateVarBasic(scip, &var4, "x4", 0.0, 10.0, 1.0, SCIP_VARTYPE_CONTINUOUS) );
   SCIP_CALL( SCIPaddVar(scip, var4) );

   vars[0] = var1;
   vars[1] = var2;
   vals[0] = 1.0;
   vals[1] = 1.0;
   SCIP_CALL( SCIPcreateConsBasicLinear(scip, &cons, "e1", 2, vars, vals, 1.0, 1.0) );
   SCIP_CALL( SCIPaddCons(scip, cons) );
   SCIP_CALL( SCIPreleaseCons(scip, &cons) );

   vars[0] = var3;
   vars[1] = var4;
   vals[0] = 1.0;
   vals[1] = 1.0;
   SCIP_CALL( SCIPcreateConsBasicLinear(scip, &cons, "e2", 2, vars, vals, 1.0, 1.0) );
   SCIP_CALL( SCIPaddCons(scip, cons) );
   SCIP_CALL( SCIPreleaseCons(scip, &cons) );

   vars[0] = var1;
   vars[1] = var4;
   vals[0] = 2.0;
   vals[1] = 1.0;
   SCIP_CALL( SCIPcreateConsBasicLinear(scip, &cons, "i1", 2, vars, vals, -SCIPinfinity(scip), 2.0) );
   SCIP_CALL( SCIPaddCons(scip, cons) );
   SCIP_CALL( SCIPreleaseCons(scip, &cons) );

   vars[0] = var2;
   vars[1] = var3;
   vals[0] = 2.0;
   vals[1] = 1.0;
   SCIP_CALL( SCIPcreateConsBasicLinear(scip, &cons, "i2", 2, vars, vals, -SCIPinfinity(scip), 2.0) );
   SCIP_CALL( SCIPaddCons(scip, cons) );
   SCIP_CALL( SCIPreleaseCons(scip, &cons) );

   vars[0] = var1;
   vars[1] = var1;
   boundtypes[0] = SCIP_BOUNDTYPE_UPPER;
   boundtypes[1] = SCIP_BOUNDTYPE_LOWER;
   bounds[0] = 0.0;
   bounds[1] = 2.0;
   SCIP_CALL( SCIPcreateConsBasicBounddisjunction(scip, &cons, "d1", 2, vars, boundtypes, bounds) );
   SCIP_CALL( SCIPaddCons(scip, cons) );
   SCIP_CALL( SCIPreleaseCons(scip, &cons) );

   vars[0] = var2;
   vars[1] = var2;
   boundtypes[0] = SCIP_BOUNDTYPE_UPPER;
   boundtypes[1] = SCIP_BOUNDTYPE_LOWER;
   bounds[0] = 0.0;
   bounds[1] = 2.0;
   SCIP_CALL( SCIPcreateConsBasicBounddisjunction(scip, &cons, "d2", 2, vars, boundtypes, bounds) );
   SCIP_CALL( SCIPaddCons(scip, cons) );
   SCIP_CALL( SCIPreleaseCons(scip, &cons) );

   /* turn on checking of symmetries */
   SCIP_CALL( SCIPsetBoolParam(scip, "presolving/symmetry/checksymmetries", TRUE) );

   /* turn off presolving in order to avoid having trivial problem afterwards */
   SCIP_CALL( SCIPsetIntParam(scip, "presolving/maxrounds", 0) );

   /* presolve problem (symmetry will be available afterwards) */
   SCIP_CALL( SCIPpresolve(scip) );

   SCIP_CALL( SCIPprintOrigProblem(scip, NULL, "cip", FALSE) );

   /* get symmetry */
   SCIP_CALL( SCIPgetGeneratorsSymmetry(scip, SYM_SPEC_BINARY, 0, FALSE,
         &npermvars, &permvars, &nperms, &perms, NULL, NULL, NULL,
         NULL, NULL, NULL, NULL) );

   /* compute orbits */
   SCIP_CALL( SCIPallocBufferArray(scip, &orbits, npermvars) );
   SCIP_CALL( SCIPallocBufferArray(scip, &orbitbegins, npermvars) );
   SCIP_CALL( SCIPcomputeGroupOrbitsSymbreak(scip, permvars, npermvars, perms, nperms, orbits, orbitbegins, &norbits) );
   cr_assert( nperms == 1 );
   cr_assert( norbits == 2 );
   cr_assert( orbitbegins[0] == 0 );
   cr_assert( orbitbegins[1] == 2 );
>>>>>>> 7a5f1efd
   cr_assert( orbits[0] == 0 );
   cr_assert( orbits[1] == 1 );
   cr_assert( orbits[2] == 2 );
   cr_assert( orbits[3] == 3 );
   SCIPfreeBufferArray(scip, &orbitbegins);
   SCIPfreeBufferArray(scip, &orbits);

#ifdef SCIP_DEBUG
   {
      int i;
      int j;

      for (i = 0; i < nperms; ++i)
      {
         SCIPinfoMessage(scip, NULL, "Permutation %d: (", i);
         for (j = 0; j < npermvars; ++j)
         {
            if ( j == 0 )
               SCIPinfoMessage(scip, NULL, "%d", perms[i][j]);
            else
               SCIPinfoMessage(scip, NULL, " %d", perms[i][j]);
         }
         SCIPinfoMessage(scip, NULL, ")\n");
      }
   }
#endif

<<<<<<< HEAD
   SCIP_CALL( SCIPreleaseConsExprExpr(scip, &sumexpr3) );
   SCIP_CALL( SCIPreleaseConsExprExpr(scip, &sumexpr2) );
   SCIP_CALL( SCIPreleaseConsExprExpr(scip, &sumexpr1) );
   SCIP_CALL( SCIPreleaseConsExprExpr(scip, &prodexpr) );
   SCIP_CALL( SCIPreleaseConsExprExpr(scip, &powexpr2) );
   SCIP_CALL( SCIPreleaseConsExprExpr(scip, &powexpr1) );
   SCIP_CALL( SCIPreleaseConsExprExpr(scip, &wexpr) );
   SCIP_CALL( SCIPreleaseConsExprExpr(scip, &zexpr) );
   SCIP_CALL( SCIPreleaseConsExprExpr(scip, &yexpr) );
   SCIP_CALL( SCIPreleaseConsExprExpr(scip, &xexpr) );
   SCIP_CALL( SCIPreleaseVar(scip, &w) );
   SCIP_CALL( SCIPreleaseVar(scip, &z) );
   SCIP_CALL( SCIPreleaseVar(scip, &y) );
   SCIP_CALL( SCIPreleaseVar(scip, &x) );

   SCIPfreeBufferArray(scip, &summands);
=======
   SCIP_CALL( SCIPreleaseVar(scip, &var1) );
   SCIP_CALL( SCIPreleaseVar(scip, &var2) );
   SCIP_CALL( SCIPreleaseVar(scip, &var3) );
   SCIP_CALL( SCIPreleaseVar(scip, &var4) );
>>>>>>> 7a5f1efd
}<|MERGE_RESOLUTION|>--- conflicted
+++ resolved
@@ -549,7 +549,277 @@
    SCIP_CALL( SCIPreleaseVar(scip, &var5) );
 }
 
-<<<<<<< HEAD
+
+/* TEST 5 */
+Test(test_compute_symmetry, basic5, .description = "compute symmetry for a simple example with bounddisjunctions")
+{
+   SCIP_VAR* var1;
+   SCIP_VAR* var2;
+   SCIP_VAR* var3;
+   SCIP_VAR* var4;
+   SCIP_CONS* cons;
+   SCIP_VAR* vars[2];
+   SCIP_BOUNDTYPE boundtypes[2];
+   SCIP_Real bounds[2];
+   SCIP_VAR** permvars;
+   int** perms;
+   int* orbits;
+   int* orbitbegins;
+   int norbits;
+   int npermvars;
+   int nperms;
+
+   /* skip test if no symmetry can be computed */
+   if ( ! SYMcanComputeSymmetry() )
+      return;
+
+   /* setup problem:
+    * min x1 + x2 + x3 + x4
+    *     BD(x1 <= 0, x2 <= 0)
+    *     BD(x3 <= 0, x4 <= 0)
+    *     x1, ..., x4 binary
+    */
+   SCIP_CALL( SCIPcreateProbBasic(scip, "basic1"));
+
+   SCIP_CALL( SCIPcreateVarBasic(scip, &var1, "x1", 0.0, 1.0, 1.0, SCIP_VARTYPE_CONTINUOUS) );
+   SCIP_CALL( SCIPaddVar(scip, var1) );
+   SCIP_CALL( SCIPcreateVarBasic(scip, &var2, "x2", 0.0, 1.0, 1.0, SCIP_VARTYPE_CONTINUOUS) );
+   SCIP_CALL( SCIPaddVar(scip, var2) );
+   SCIP_CALL( SCIPcreateVarBasic(scip, &var3, "x3", 0.0, 1.0, 1.0, SCIP_VARTYPE_CONTINUOUS) );
+   SCIP_CALL( SCIPaddVar(scip, var3) );
+   SCIP_CALL( SCIPcreateVarBasic(scip, &var4, "x4", 0.0, 1.0, 1.0, SCIP_VARTYPE_CONTINUOUS) );
+   SCIP_CALL( SCIPaddVar(scip, var4) );
+
+   vars[0] = var1;
+   vars[1] = var2;
+   boundtypes[0] = SCIP_BOUNDTYPE_LOWER;
+   boundtypes[1] = SCIP_BOUNDTYPE_LOWER;
+   bounds[0] = 0.0;
+   bounds[1] = 0.0;
+   SCIP_CALL( SCIPcreateConsBasicBounddisjunction(scip, &cons, "d1", 2, vars, boundtypes, bounds) );
+   SCIP_CALL( SCIPaddCons(scip, cons) );
+   SCIP_CALL( SCIPreleaseCons(scip, &cons) );
+
+   vars[0] = var3;
+   vars[1] = var4;
+   boundtypes[0] = SCIP_BOUNDTYPE_LOWER;
+   boundtypes[1] = SCIP_BOUNDTYPE_LOWER;
+   bounds[0] = 0.0;
+   bounds[1] = 0.0;
+   SCIP_CALL( SCIPcreateConsBasicBounddisjunction(scip, &cons, "d2", 2, vars, boundtypes, bounds) );
+   SCIP_CALL( SCIPaddCons(scip, cons) );
+   SCIP_CALL( SCIPreleaseCons(scip, &cons) );
+
+   /* turn off presolving in order to avoid having trivial problem afterwards */
+   SCIP_CALL( SCIPsetIntParam(scip, "presolving/maxrounds", 0) );
+
+   /* turn on checking of symmetries */
+   SCIP_CALL( SCIPsetBoolParam(scip, "presolving/symmetry/checksymmetries", TRUE) );
+
+   /* presolve problem (symmetry will be available afterwards) */
+   SCIP_CALL( SCIPpresolve(scip) );
+
+   /* get symmetry */
+   SCIP_CALL( SCIPgetGeneratorsSymmetry(scip, SYM_SPEC_BINARY, 0, FALSE,
+         &npermvars, &permvars, &nperms, &perms, NULL, NULL, NULL,
+         NULL, NULL, NULL, NULL) );
+
+   /* compute orbits */
+   SCIP_CALL( SCIPallocBufferArray(scip, &orbits, npermvars) );
+   SCIP_CALL( SCIPallocBufferArray(scip, &orbitbegins, npermvars) );
+   SCIP_CALL( SCIPcomputeGroupOrbitsSymbreak(scip, permvars, npermvars, perms, nperms, orbits, orbitbegins, &norbits) );
+   cr_assert( norbits == 1 );
+   cr_assert( orbitbegins[0] == 0 );
+   cr_assert( orbitbegins[1] == 4 );
+   cr_assert( orbits[0] == 0 );
+   cr_assert( orbits[1] == 1 );
+   cr_assert( orbits[2] == 2 );
+   cr_assert( orbits[3] == 3 );
+   SCIPfreeBufferArray(scip, &orbitbegins);
+   SCIPfreeBufferArray(scip, &orbits);
+
+#ifdef SCIP_DEBUG
+   {
+      int i;
+      int j;
+
+      for (i = 0; i < nperms; ++i)
+      {
+         SCIPinfoMessage(scip, NULL, "Permutation %d: (", i);
+         for (j = 0; j < npermvars; ++j)
+         {
+            if ( j == 0 )
+               SCIPinfoMessage(scip, NULL, "%d", perms[i][j]);
+            else
+               SCIPinfoMessage(scip, NULL, " %d", perms[i][j]);
+         }
+         SCIPinfoMessage(scip, NULL, ")\n");
+      }
+   }
+#endif
+
+   SCIP_CALL( SCIPreleaseVar(scip, &var1) );
+   SCIP_CALL( SCIPreleaseVar(scip, &var2) );
+   SCIP_CALL( SCIPreleaseVar(scip, &var3) );
+   SCIP_CALL( SCIPreleaseVar(scip, &var4) );
+}
+
+
+/* TEST 6 */
+Test(test_compute_symmetry, basic6, .description = "compute symmetry for a simple example with additional bounddisjunctions")
+{
+   SCIP_VAR* var1;
+   SCIP_VAR* var2;
+   SCIP_VAR* var3;
+   SCIP_VAR* var4;
+   SCIP_CONS* cons;
+   SCIP_VAR* vars[2];
+   SCIP_Real vals[2];
+   SCIP_BOUNDTYPE boundtypes[2];
+   SCIP_Real bounds[2];
+   SCIP_VAR** permvars;
+   int** perms;
+   int* orbits;
+   int* orbitbegins;
+   int norbits;
+   int npermvars;
+   int nperms;
+
+   /* skip test if no symmetry can be computed */
+   if ( ! SYMcanComputeSymmetry() )
+      return;
+
+   /* setup problem:
+    * min x1 + x2 + x3 + x4
+    *     x1 + x2           =  1
+    *               x3 + x4 =  1
+    *    2x1 +           x4 <= 2
+    *         2x2 + x3      <= 2
+    *    BD(x1 <= 0, x1 >= 1)
+    *    BD(x3 <= 0, x3 >= 1)
+    *     x1, ..., x4 binary
+    */
+   SCIP_CALL( SCIPcreateProbBasic(scip, "basic5"));
+
+   SCIP_CALL( SCIPcreateVarBasic(scip, &var1, "x1", 0.0, 10.0, 1.0, SCIP_VARTYPE_CONTINUOUS) );
+   SCIP_CALL( SCIPaddVar(scip, var1) );
+   SCIP_CALL( SCIPcreateVarBasic(scip, &var2, "x2", 0.0, 10.0, 1.0, SCIP_VARTYPE_CONTINUOUS) );
+   SCIP_CALL( SCIPaddVar(scip, var2) );
+   SCIP_CALL( SCIPcreateVarBasic(scip, &var3, "x3", 0.0, 10.0, 1.0, SCIP_VARTYPE_CONTINUOUS) );
+   SCIP_CALL( SCIPaddVar(scip, var3) );
+   SCIP_CALL( SCIPcreateVarBasic(scip, &var4, "x4", 0.0, 10.0, 1.0, SCIP_VARTYPE_CONTINUOUS) );
+   SCIP_CALL( SCIPaddVar(scip, var4) );
+
+   vars[0] = var1;
+   vars[1] = var2;
+   vals[0] = 1.0;
+   vals[1] = 1.0;
+   SCIP_CALL( SCIPcreateConsBasicLinear(scip, &cons, "e1", 2, vars, vals, 1.0, 1.0) );
+   SCIP_CALL( SCIPaddCons(scip, cons) );
+   SCIP_CALL( SCIPreleaseCons(scip, &cons) );
+
+   vars[0] = var3;
+   vars[1] = var4;
+   vals[0] = 1.0;
+   vals[1] = 1.0;
+   SCIP_CALL( SCIPcreateConsBasicLinear(scip, &cons, "e2", 2, vars, vals, 1.0, 1.0) );
+   SCIP_CALL( SCIPaddCons(scip, cons) );
+   SCIP_CALL( SCIPreleaseCons(scip, &cons) );
+
+   vars[0] = var1;
+   vars[1] = var4;
+   vals[0] = 2.0;
+   vals[1] = 1.0;
+   SCIP_CALL( SCIPcreateConsBasicLinear(scip, &cons, "i1", 2, vars, vals, -SCIPinfinity(scip), 2.0) );
+   SCIP_CALL( SCIPaddCons(scip, cons) );
+   SCIP_CALL( SCIPreleaseCons(scip, &cons) );
+
+   vars[0] = var2;
+   vars[1] = var3;
+   vals[0] = 2.0;
+   vals[1] = 1.0;
+   SCIP_CALL( SCIPcreateConsBasicLinear(scip, &cons, "i2", 2, vars, vals, -SCIPinfinity(scip), 2.0) );
+   SCIP_CALL( SCIPaddCons(scip, cons) );
+   SCIP_CALL( SCIPreleaseCons(scip, &cons) );
+
+   vars[0] = var1;
+   vars[1] = var1;
+   boundtypes[0] = SCIP_BOUNDTYPE_UPPER;
+   boundtypes[1] = SCIP_BOUNDTYPE_LOWER;
+   bounds[0] = 0.0;
+   bounds[1] = 2.0;
+   SCIP_CALL( SCIPcreateConsBasicBounddisjunction(scip, &cons, "d1", 2, vars, boundtypes, bounds) );
+   SCIP_CALL( SCIPaddCons(scip, cons) );
+   SCIP_CALL( SCIPreleaseCons(scip, &cons) );
+
+   vars[0] = var2;
+   vars[1] = var2;
+   boundtypes[0] = SCIP_BOUNDTYPE_UPPER;
+   boundtypes[1] = SCIP_BOUNDTYPE_LOWER;
+   bounds[0] = 0.0;
+   bounds[1] = 2.0;
+   SCIP_CALL( SCIPcreateConsBasicBounddisjunction(scip, &cons, "d2", 2, vars, boundtypes, bounds) );
+   SCIP_CALL( SCIPaddCons(scip, cons) );
+   SCIP_CALL( SCIPreleaseCons(scip, &cons) );
+
+   /* turn on checking of symmetries */
+   SCIP_CALL( SCIPsetBoolParam(scip, "presolving/symmetry/checksymmetries", TRUE) );
+
+   /* turn off presolving in order to avoid having trivial problem afterwards */
+   SCIP_CALL( SCIPsetIntParam(scip, "presolving/maxrounds", 0) );
+
+   /* presolve problem (symmetry will be available afterwards) */
+   SCIP_CALL( SCIPpresolve(scip) );
+
+   SCIP_CALL( SCIPprintOrigProblem(scip, NULL, "cip", FALSE) );
+
+   /* get symmetry */
+   SCIP_CALL( SCIPgetGeneratorsSymmetry(scip, SYM_SPEC_BINARY, 0, FALSE,
+         &npermvars, &permvars, &nperms, &perms, NULL, NULL, NULL,
+         NULL, NULL, NULL, NULL) );
+
+   /* compute orbits */
+   SCIP_CALL( SCIPallocBufferArray(scip, &orbits, npermvars) );
+   SCIP_CALL( SCIPallocBufferArray(scip, &orbitbegins, npermvars) );
+   SCIP_CALL( SCIPcomputeGroupOrbitsSymbreak(scip, permvars, npermvars, perms, nperms, orbits, orbitbegins, &norbits) );
+   cr_assert( nperms == 1 );
+   cr_assert( norbits == 2 );
+   cr_assert( orbitbegins[0] == 0 );
+   cr_assert( orbitbegins[1] == 2 );
+   cr_assert( orbits[0] == 0 );
+   cr_assert( orbits[1] == 1 );
+   cr_assert( orbits[2] == 2 );
+   cr_assert( orbits[3] == 3 );
+   SCIPfreeBufferArray(scip, &orbitbegins);
+   SCIPfreeBufferArray(scip, &orbits);
+
+#ifdef SCIP_DEBUG
+   {
+      int i;
+      int j;
+
+      for (i = 0; i < nperms; ++i)
+      {
+         SCIPinfoMessage(scip, NULL, "Permutation %d: (", i);
+         for (j = 0; j < npermvars; ++j)
+         {
+            if ( j == 0 )
+               SCIPinfoMessage(scip, NULL, "%d", perms[i][j]);
+            else
+               SCIPinfoMessage(scip, NULL, " %d", perms[i][j]);
+         }
+         SCIPinfoMessage(scip, NULL, ")\n");
+      }
+   }
+#endif
+
+   SCIP_CALL( SCIPreleaseVar(scip, &var1) );
+   SCIP_CALL( SCIPreleaseVar(scip, &var2) );
+   SCIP_CALL( SCIPreleaseVar(scip, &var3) );
+   SCIP_CALL( SCIPreleaseVar(scip, &var4) );
+}
+
+
 /* TEST 4 */
 Test(test_compute_symmetry, expr1, .description = "compute symmetry for a simple example with 4 variables and 2 expr constraints - before presolving")
 {
@@ -568,21 +838,6 @@
    SCIP_CONSEXPR_EXPR** powexprs2;
    SCIP_CONSEXPR_EXPR* sumexpr1;
    SCIP_CONSEXPR_EXPR* sumexpr2;
-=======
-
-/* TEST 5 */
-Test(test_compute_symmetry, basic5, .description = "compute symmetry for a simple example with bounddisjunctions")
-{
-   SCIP_VAR* var1;
-   SCIP_VAR* var2;
-   SCIP_VAR* var3;
-   SCIP_VAR* var4;
-   SCIP_CONS* cons;
-   SCIP_VAR* vars[2];
-   SCIP_BOUNDTYPE boundtypes[2];
-   SCIP_Real bounds[2];
-   SCIP_VAR** permvars;
->>>>>>> 7a5f1efd
    int** perms;
    int* orbits;
    int* orbitbegins;
@@ -590,7 +845,6 @@
    int npermvars;
    int nperms;
 
-<<<<<<< HEAD
    SCIP_CALL( SCIPallocBufferArray(scip, &powexprs1, 2) );
    SCIP_CALL( SCIPallocBufferArray(scip, &powexprs2, 2) );
 
@@ -600,15 +854,10 @@
 
    /* skip test if no symmetry can be computed */
    if( !SYMcanComputeSymmetry() )
-=======
-   /* skip test if no symmetry can be computed */
-   if ( ! SYMcanComputeSymmetry() )
->>>>>>> 7a5f1efd
       return;
 
    /* setup problem:
     * min x1 + x2 + x3 + x4
-<<<<<<< HEAD
     *     x1^2 + x2^2               =  1
     *                   x3^2 + x4^2 =  1
     *     x1, ..., x4 binary
@@ -649,63 +898,14 @@
    /* turn off presolving in order to avoid having trivial problem afterwards */
    SCIP_CALL( SCIPsetIntParam(scip, "presolving/maxrounds", 0) );
 
-=======
-    *     BD(x1 <= 0, x2 <= 0)
-    *     BD(x3 <= 0, x4 <= 0)
-    *     x1, ..., x4 binary
-    */
-   SCIP_CALL( SCIPcreateProbBasic(scip, "basic1"));
-
-   SCIP_CALL( SCIPcreateVarBasic(scip, &var1, "x1", 0.0, 1.0, 1.0, SCIP_VARTYPE_CONTINUOUS) );
-   SCIP_CALL( SCIPaddVar(scip, var1) );
-   SCIP_CALL( SCIPcreateVarBasic(scip, &var2, "x2", 0.0, 1.0, 1.0, SCIP_VARTYPE_CONTINUOUS) );
-   SCIP_CALL( SCIPaddVar(scip, var2) );
-   SCIP_CALL( SCIPcreateVarBasic(scip, &var3, "x3", 0.0, 1.0, 1.0, SCIP_VARTYPE_CONTINUOUS) );
-   SCIP_CALL( SCIPaddVar(scip, var3) );
-   SCIP_CALL( SCIPcreateVarBasic(scip, &var4, "x4", 0.0, 1.0, 1.0, SCIP_VARTYPE_CONTINUOUS) );
-   SCIP_CALL( SCIPaddVar(scip, var4) );
-
-   vars[0] = var1;
-   vars[1] = var2;
-   boundtypes[0] = SCIP_BOUNDTYPE_LOWER;
-   boundtypes[1] = SCIP_BOUNDTYPE_LOWER;
-   bounds[0] = 0.0;
-   bounds[1] = 0.0;
-   SCIP_CALL( SCIPcreateConsBasicBounddisjunction(scip, &cons, "d1", 2, vars, boundtypes, bounds) );
-   SCIP_CALL( SCIPaddCons(scip, cons) );
-   SCIP_CALL( SCIPreleaseCons(scip, &cons) );
-
-   vars[0] = var3;
-   vars[1] = var4;
-   boundtypes[0] = SCIP_BOUNDTYPE_LOWER;
-   boundtypes[1] = SCIP_BOUNDTYPE_LOWER;
-   bounds[0] = 0.0;
-   bounds[1] = 0.0;
-   SCIP_CALL( SCIPcreateConsBasicBounddisjunction(scip, &cons, "d2", 2, vars, boundtypes, bounds) );
-   SCIP_CALL( SCIPaddCons(scip, cons) );
-   SCIP_CALL( SCIPreleaseCons(scip, &cons) );
-
-   /* turn off presolving in order to avoid having trivial problem afterwards */
-   SCIP_CALL( SCIPsetIntParam(scip, "presolving/maxrounds", 0) );
-
-   /* turn on checking of symmetries */
-   SCIP_CALL( SCIPsetBoolParam(scip, "presolving/symmetry/checksymmetries", TRUE) );
-
->>>>>>> 7a5f1efd
    /* presolve problem (symmetry will be available afterwards) */
    SCIP_CALL( SCIPpresolve(scip) );
 
    /* get symmetry */
-<<<<<<< HEAD
    SCIP_CALL( SCIPgetGeneratorsSymmetry(scip, SYM_SPEC_BINARY, 0, FALSE, &npermvars, &permvars, &nperms, &perms,
          NULL, NULL, NULL, NULL, NULL, NULL, NULL) );
 
    cr_assert( nperms == 3, "number of permutations: %d, but expected: 3", nperms );
-=======
-   SCIP_CALL( SCIPgetGeneratorsSymmetry(scip, SYM_SPEC_BINARY, 0, FALSE,
-         &npermvars, &permvars, &nperms, &perms, NULL, NULL, NULL,
-         NULL, NULL, NULL, NULL) );
->>>>>>> 7a5f1efd
 
    /* compute orbits */
    SCIP_CALL( SCIPallocBufferArray(scip, &orbits, npermvars) );
@@ -721,7 +921,6 @@
    SCIPfreeBufferArray(scip, &orbitbegins);
    SCIPfreeBufferArray(scip, &orbits);
 
-<<<<<<< HEAD
    #ifdef SCIP_DEBUG
    {
          int i;
@@ -890,8 +1089,6 @@
    SCIPfreeBufferArray(scip, &orbitbegins);
    SCIPfreeBufferArray(scip, &orbits);
 
-=======
->>>>>>> 7a5f1efd
 #ifdef SCIP_DEBUG
    {
       int i;
@@ -912,7 +1109,6 @@
    }
 #endif
 
-<<<<<<< HEAD
    SCIP_CALL( SCIPreleaseConsExprExpr(scip, &expexpr3) );
    SCIP_CALL( SCIPreleaseConsExprExpr(scip, &expexpr2) );
    SCIP_CALL( SCIPreleaseConsExprExpr(scip, &expexpr1) );
@@ -964,28 +1160,6 @@
    SCIP_CONSEXPR_EXPR** powexprs2;
    SCIP_CONSEXPR_EXPR* sumexpr1;
    SCIP_CONSEXPR_EXPR* sumexpr2;
-=======
-   SCIP_CALL( SCIPreleaseVar(scip, &var1) );
-   SCIP_CALL( SCIPreleaseVar(scip, &var2) );
-   SCIP_CALL( SCIPreleaseVar(scip, &var3) );
-   SCIP_CALL( SCIPreleaseVar(scip, &var4) );
-}
-
-
-/* TEST 6 */
-Test(test_compute_symmetry, basic6, .description = "compute symmetry for a simple example with additional bounddisjunctions")
-{
-   SCIP_VAR* var1;
-   SCIP_VAR* var2;
-   SCIP_VAR* var3;
-   SCIP_VAR* var4;
-   SCIP_CONS* cons;
-   SCIP_VAR* vars[2];
-   SCIP_Real vals[2];
-   SCIP_BOUNDTYPE boundtypes[2];
-   SCIP_Real bounds[2];
-   SCIP_VAR** permvars;
->>>>>>> 7a5f1efd
    int** perms;
    int* orbits;
    int* orbitbegins;
@@ -993,7 +1167,6 @@
    int npermvars;
    int nperms;
 
-<<<<<<< HEAD
    SCIP_CALL( SCIPallocBufferArray(scip, &powexprs1, 2) );
    SCIP_CALL( SCIPallocBufferArray(scip, &powexprs2, 2) );
 
@@ -1244,109 +1417,6 @@
    cr_assert( orbitbegins[0] == 0 );
    cr_assert( orbitbegins[1] == 2 );
    cr_assert( orbitbegins[2] == 4 );
-=======
-   /* skip test if no symmetry can be computed */
-   if ( ! SYMcanComputeSymmetry() )
-      return;
-
-   /* setup problem:
-    * min x1 + x2 + x3 + x4
-    *     x1 + x2           =  1
-    *               x3 + x4 =  1
-    *    2x1 +           x4 <= 2
-    *         2x2 + x3      <= 2
-    *    BD(x1 <= 0, x1 >= 1)
-    *    BD(x3 <= 0, x3 >= 1)
-    *     x1, ..., x4 binary
-    */
-   SCIP_CALL( SCIPcreateProbBasic(scip, "basic5"));
-
-   SCIP_CALL( SCIPcreateVarBasic(scip, &var1, "x1", 0.0, 10.0, 1.0, SCIP_VARTYPE_CONTINUOUS) );
-   SCIP_CALL( SCIPaddVar(scip, var1) );
-   SCIP_CALL( SCIPcreateVarBasic(scip, &var2, "x2", 0.0, 10.0, 1.0, SCIP_VARTYPE_CONTINUOUS) );
-   SCIP_CALL( SCIPaddVar(scip, var2) );
-   SCIP_CALL( SCIPcreateVarBasic(scip, &var3, "x3", 0.0, 10.0, 1.0, SCIP_VARTYPE_CONTINUOUS) );
-   SCIP_CALL( SCIPaddVar(scip, var3) );
-   SCIP_CALL( SCIPcreateVarBasic(scip, &var4, "x4", 0.0, 10.0, 1.0, SCIP_VARTYPE_CONTINUOUS) );
-   SCIP_CALL( SCIPaddVar(scip, var4) );
-
-   vars[0] = var1;
-   vars[1] = var2;
-   vals[0] = 1.0;
-   vals[1] = 1.0;
-   SCIP_CALL( SCIPcreateConsBasicLinear(scip, &cons, "e1", 2, vars, vals, 1.0, 1.0) );
-   SCIP_CALL( SCIPaddCons(scip, cons) );
-   SCIP_CALL( SCIPreleaseCons(scip, &cons) );
-
-   vars[0] = var3;
-   vars[1] = var4;
-   vals[0] = 1.0;
-   vals[1] = 1.0;
-   SCIP_CALL( SCIPcreateConsBasicLinear(scip, &cons, "e2", 2, vars, vals, 1.0, 1.0) );
-   SCIP_CALL( SCIPaddCons(scip, cons) );
-   SCIP_CALL( SCIPreleaseCons(scip, &cons) );
-
-   vars[0] = var1;
-   vars[1] = var4;
-   vals[0] = 2.0;
-   vals[1] = 1.0;
-   SCIP_CALL( SCIPcreateConsBasicLinear(scip, &cons, "i1", 2, vars, vals, -SCIPinfinity(scip), 2.0) );
-   SCIP_CALL( SCIPaddCons(scip, cons) );
-   SCIP_CALL( SCIPreleaseCons(scip, &cons) );
-
-   vars[0] = var2;
-   vars[1] = var3;
-   vals[0] = 2.0;
-   vals[1] = 1.0;
-   SCIP_CALL( SCIPcreateConsBasicLinear(scip, &cons, "i2", 2, vars, vals, -SCIPinfinity(scip), 2.0) );
-   SCIP_CALL( SCIPaddCons(scip, cons) );
-   SCIP_CALL( SCIPreleaseCons(scip, &cons) );
-
-   vars[0] = var1;
-   vars[1] = var1;
-   boundtypes[0] = SCIP_BOUNDTYPE_UPPER;
-   boundtypes[1] = SCIP_BOUNDTYPE_LOWER;
-   bounds[0] = 0.0;
-   bounds[1] = 2.0;
-   SCIP_CALL( SCIPcreateConsBasicBounddisjunction(scip, &cons, "d1", 2, vars, boundtypes, bounds) );
-   SCIP_CALL( SCIPaddCons(scip, cons) );
-   SCIP_CALL( SCIPreleaseCons(scip, &cons) );
-
-   vars[0] = var2;
-   vars[1] = var2;
-   boundtypes[0] = SCIP_BOUNDTYPE_UPPER;
-   boundtypes[1] = SCIP_BOUNDTYPE_LOWER;
-   bounds[0] = 0.0;
-   bounds[1] = 2.0;
-   SCIP_CALL( SCIPcreateConsBasicBounddisjunction(scip, &cons, "d2", 2, vars, boundtypes, bounds) );
-   SCIP_CALL( SCIPaddCons(scip, cons) );
-   SCIP_CALL( SCIPreleaseCons(scip, &cons) );
-
-   /* turn on checking of symmetries */
-   SCIP_CALL( SCIPsetBoolParam(scip, "presolving/symmetry/checksymmetries", TRUE) );
-
-   /* turn off presolving in order to avoid having trivial problem afterwards */
-   SCIP_CALL( SCIPsetIntParam(scip, "presolving/maxrounds", 0) );
-
-   /* presolve problem (symmetry will be available afterwards) */
-   SCIP_CALL( SCIPpresolve(scip) );
-
-   SCIP_CALL( SCIPprintOrigProblem(scip, NULL, "cip", FALSE) );
-
-   /* get symmetry */
-   SCIP_CALL( SCIPgetGeneratorsSymmetry(scip, SYM_SPEC_BINARY, 0, FALSE,
-         &npermvars, &permvars, &nperms, &perms, NULL, NULL, NULL,
-         NULL, NULL, NULL, NULL) );
-
-   /* compute orbits */
-   SCIP_CALL( SCIPallocBufferArray(scip, &orbits, npermvars) );
-   SCIP_CALL( SCIPallocBufferArray(scip, &orbitbegins, npermvars) );
-   SCIP_CALL( SCIPcomputeGroupOrbitsSymbreak(scip, permvars, npermvars, perms, nperms, orbits, orbitbegins, &norbits) );
-   cr_assert( nperms == 1 );
-   cr_assert( norbits == 2 );
-   cr_assert( orbitbegins[0] == 0 );
-   cr_assert( orbitbegins[1] == 2 );
->>>>>>> 7a5f1efd
    cr_assert( orbits[0] == 0 );
    cr_assert( orbits[1] == 1 );
    cr_assert( orbits[2] == 2 );
@@ -1374,7 +1444,6 @@
    }
 #endif
 
-<<<<<<< HEAD
    SCIP_CALL( SCIPreleaseConsExprExpr(scip, &sumexpr3) );
    SCIP_CALL( SCIPreleaseConsExprExpr(scip, &sumexpr2) );
    SCIP_CALL( SCIPreleaseConsExprExpr(scip, &sumexpr1) );
@@ -1391,10 +1460,4 @@
    SCIP_CALL( SCIPreleaseVar(scip, &x) );
 
    SCIPfreeBufferArray(scip, &summands);
-=======
-   SCIP_CALL( SCIPreleaseVar(scip, &var1) );
-   SCIP_CALL( SCIPreleaseVar(scip, &var2) );
-   SCIP_CALL( SCIPreleaseVar(scip, &var3) );
-   SCIP_CALL( SCIPreleaseVar(scip, &var4) );
->>>>>>> 7a5f1efd
 }