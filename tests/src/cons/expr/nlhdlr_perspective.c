--- conflicted
+++ resolved
@@ -220,15 +220,8 @@
 {
    SCIP_CONSEXPR_NLHDLREXPRDATA* nlhdlrexprdata = NULL;
    SCIP_CONSEXPR_EXPR* expr;
-<<<<<<< HEAD
    SCIP_CONSEXPR_EXPRENFO_METHOD enforcing;
    SCIP_CONSEXPR_EXPRENFO_METHOD participating;
-=======
-   SCIP_CONSEXPR_EXPRENFO_METHOD providedexpected;
-   SCIP_CONSEXPR_EXPRENFO_METHOD provided;
-   SCIP_Bool enforcebelow;
-   SCIP_Bool enforceabove;
-   SCIP_Bool success;
    SCIP_Bool infeas;
    SCIP_CONS* cons;
    int nbndchgs;
@@ -237,6 +230,7 @@
    SCIP_CALL( SCIPparseConsExprExpr(scip, conshdlr, (char*)"<x1>^2 + <x1>*<y1> + <x2>^2", NULL, &expr) );
    SCIP_CALL( SCIPcreateConsExprBasic(scip, &cons, (char*)"nlin", expr, -SCIPinfinity(scip), 0)  );
    SCIP_CALL( SCIPcomputeConsExprExprCurvature(scip, expr) );
+   SCIP_CALL( SCIPregisterConsExprExprUsage(scip, conshdlr, expr, TRUE, FALSE, FALSE, FALSE) );
 
    /* add implied variable bounds */
    /* -3z1 + 3 <= x1 <= 3*z1 + 3 */
@@ -269,17 +263,11 @@
    expr->enfos[1]->nlhdlr = nlhdlr;
 
    /* detect */
-   provided = SCIP_CONSEXPR_EXPRENFO_SEPABELOW;
-   enforcebelow = TRUE;
-   enforceabove = FALSE;
-   success = FALSE;
-   SCIP_CALL( nlhdlrDetectPerspective(scip, conshdlr, nlhdlr, expr, cons, &provided, &enforcebelow, &enforceabove, &success, &nlhdlrexprdata) );
-
-   providedexpected = SCIP_CONSEXPR_EXPRENFO_SEPABELOW;
-   cr_expect_eq(provided, providedexpected, "expecting provided = %d, got %d\n", providedexpected, provided);
-   cr_assert(enforcebelow);
-   cr_assert(!enforceabove);
-   cr_assert(success);
+   enforcing = SCIP_CONSEXPR_EXPRENFO_NONE;
+   participating = SCIP_CONSEXPR_EXPRENFO_NONE;
+   SCIP_CALL( nlhdlrDetectPerspective(scip, conshdlr, nlhdlr, expr, cons, &enforcing, &participating, &nlhdlrexprdata) );
+   cr_expect_eq(participating, SCIP_CONSEXPR_EXPRENFO_SEPABOTH, "expecting sepa, got %d\n", participating);
+   cr_assert_eq(enforcing, SCIP_CONSEXPR_EXPRENFO_NONE);
    cr_assert_not_null(nlhdlrexprdata);
 
    cr_expect_eq(nlhdlrexprdata->nindicators, 2, "Expecting 2 indicator variables, got %d\n", nlhdlrexprdata->nindicators);
@@ -294,6 +282,11 @@
    SCIP_CALL( freeNlhdlrExprData(scip, nlhdlrexprdata) );
    SCIPfreeBlockMemory(scip, &nlhdlrexprdata);
 
+   SCIPfreeBlockMemory(scip, &expr->enfos[1]);
+   SCIPfreeBlockMemory(scip, &expr->enfos[0]);
+   SCIPfreeBlockMemoryArray(scip, &expr->enfos, 2);
+   expr->nenfos = 0;
+
    SCIP_CALL( SCIPreleaseCons(scip, &cons) );
    SCIP_CALL( SCIPreleaseConsExprExpr(scip, &expr) );
 }
@@ -303,12 +296,8 @@
 {
    SCIP_CONSEXPR_NLHDLREXPRDATA* nlhdlrexprdata = NULL;
    SCIP_CONSEXPR_EXPR* expr;
-   SCIP_CONSEXPR_EXPRENFO_METHOD providedexpected;
-   SCIP_CONSEXPR_EXPRENFO_METHOD provided;
-   SCIP_Bool enforcebelow;
-   SCIP_Bool enforceabove;
-   SCIP_Bool success;
->>>>>>> 2cbaf160
+   SCIP_CONSEXPR_EXPRENFO_METHOD enforcing;
+   SCIP_CONSEXPR_EXPRENFO_METHOD participating;
    SCIP_Bool infeas;
    SCIP_CONS* cons;
    int nbndchgs;
@@ -317,11 +306,7 @@
    SCIP_CALL( SCIPparseConsExprExpr(scip, conshdlr, (char*)"<x1>^2", NULL, &expr) );
    SCIP_CALL( SCIPcreateConsExprBasic(scip, &cons, (char*)"nlin", expr, -SCIPinfinity(scip), 0)  );
    SCIP_CALL( SCIPcomputeConsExprExprCurvature(scip, expr) );
-<<<<<<< HEAD
    SCIP_CALL( SCIPregisterConsExprExprUsage(scip, conshdlr, expr, TRUE, FALSE, FALSE, FALSE) );
-=======
-   SCIP_CALL( SCIPcreateConsExprExprAuxVar(scip, conshdlr, expr, NULL) );
->>>>>>> 2cbaf160
 
    /* z1 <= x1 <= 3*z1 */
    SCIP_CALL( SCIPaddVarVlb(scip, x_1, z_1, 1.0, 0.0, &infeas, &nbndchgs) );
@@ -331,26 +316,11 @@
    SCIP_CALL( SCIPaddVarVub(scip, x_1, z_2, 3.0, 0.0, &infeas, &nbndchgs) );
 
    /* detect */
-<<<<<<< HEAD
    enforcing = SCIP_CONSEXPR_EXPRENFO_NONE;
    participating = SCIP_CONSEXPR_EXPRENFO_NONE;
    SCIP_CALL( nlhdlrDetectPerspective(scip, conshdlr, nlhdlr, expr, cons, &enforcing, &participating, &nlhdlrexprdata) );
-
-   cr_expect_eq(participating, SCIP_CONSEXPR_EXPRENFO_SEPABELOW, "expecting sepabelow, got %d\n", participating);
-   cr_assert_eq(participating, enforcing);
-=======
-   provided = SCIP_CONSEXPR_EXPRENFO_SEPABELOW;
-   enforcebelow = TRUE;
-   enforceabove = FALSE;
-   success = FALSE;
-   SCIP_CALL( nlhdlrDetectPerspective(scip, conshdlr, nlhdlr, expr, cons, &provided, &enforcebelow, &enforceabove, &success, &nlhdlrexprdata) );
-
-   providedexpected = SCIP_CONSEXPR_EXPRENFO_SEPABELOW;
-   cr_expect_eq(provided, providedexpected, "expecting provided = %d, got %d\n", providedexpected, provided);
-   cr_assert(enforcebelow);
-   cr_assert(!enforceabove);
-   cr_assert(success);
->>>>>>> 2cbaf160
+   cr_expect_eq(participating, SCIP_CONSEXPR_EXPRENFO_SEPABOTH, "expecting sepa, got %d\n", participating);
+   cr_assert_eq(enforcing, SCIP_CONSEXPR_EXPRENFO_NONE);
    cr_assert_not_null(nlhdlrexprdata);
 
    cr_expect_eq(nlhdlrexprdata->nindicators, 2, "Expecting 2 indicator variables, got %d\n", nlhdlrexprdata->nindicators);
@@ -367,16 +337,8 @@
 {
    SCIP_CONSEXPR_NLHDLREXPRDATA* nlhdlrexprdata = NULL;
    SCIP_CONSEXPR_EXPR* expr;
-<<<<<<< HEAD
    SCIP_CONSEXPR_EXPRENFO_METHOD enforcing;
    SCIP_CONSEXPR_EXPRENFO_METHOD participating;
-=======
-   SCIP_CONSEXPR_EXPRENFO_METHOD providedexpected;
-   SCIP_CONSEXPR_EXPRENFO_METHOD provided;
-   SCIP_Bool enforcebelow;
-   SCIP_Bool enforceabove;
-   SCIP_Bool success;
->>>>>>> 2cbaf160
    SCIP_Bool infeas;
    SCIP_CONS* cons;
    int nbndchgs;
@@ -404,26 +366,11 @@
    SCIP_CALL( SCIPaddVarVub(scip, x_2, z_3, 3.0, 0.0, &infeas, &nbndchgs) );
 
    /* detect */
-<<<<<<< HEAD
    enforcing = SCIP_CONSEXPR_EXPRENFO_NONE;
    participating = SCIP_CONSEXPR_EXPRENFO_NONE;
    SCIP_CALL( nlhdlrDetectPerspective(scip, conshdlr, nlhdlr, expr, cons, &enforcing, &participating, &nlhdlrexprdata) );
-
-   cr_expect_eq(participating, SCIP_CONSEXPR_EXPRENFO_SEPAABOVE, "expecting sepaabove, got %d\n", participating);
-   cr_assert_eq(participating, enforcing);
-=======
-   provided = SCIP_CONSEXPR_EXPRENFO_SEPAABOVE;
-   enforcebelow = FALSE;
-   enforceabove = TRUE;
-   success = FALSE;
-   SCIP_CALL( nlhdlrDetectPerspective(scip, conshdlr, nlhdlr, expr, cons, &provided, &enforcebelow, &enforceabove, &success, &nlhdlrexprdata) );
-
-   providedexpected = SCIP_CONSEXPR_EXPRENFO_SEPAABOVE;
-   cr_expect_eq(provided, providedexpected, "expecting provided = %d, got %d\n", providedexpected, provided);
-   cr_assert(enforceabove);
-   cr_assert(!enforcebelow);
-   cr_assert(success);
->>>>>>> 2cbaf160
+   cr_expect_eq(participating, SCIP_CONSEXPR_EXPRENFO_SEPABOTH, "expecting sepa, got %d\n", participating);
+   cr_assert_eq(enforcing, SCIP_CONSEXPR_EXPRENFO_NONE);
    cr_assert_not_null(nlhdlrexprdata);
 
    cr_expect_eq(nlhdlrexprdata->nindicators, 2, "Expecting 2 indicator vars, got %d\n", nlhdlrexprdata->nindicators);
@@ -441,16 +388,8 @@
    SCIP_CONSEXPR_NLHDLREXPRDATA* nlhdlrexprdata = NULL;
    SCIP_CONSEXPR_NLHDLREXPRDATA* nlhdlrexprdata_conv = NULL;
    SCIP_CONSEXPR_EXPR* expr;
-<<<<<<< HEAD
    SCIP_CONSEXPR_EXPRENFO_METHOD enforcing;
    SCIP_CONSEXPR_EXPRENFO_METHOD participating;
-=======
-   SCIP_CONSEXPR_EXPRENFO_METHOD providedexpected;
-   SCIP_CONSEXPR_EXPRENFO_METHOD provided;
-   SCIP_Bool enforcebelow;
-   SCIP_Bool enforceabove;
-   SCIP_Bool success;
->>>>>>> 2cbaf160
    SCIP_Bool infeas;
    SCIP_CONS* cons;
    int nbndchgs;
@@ -468,13 +407,9 @@
    /* create expression and constraint */
    SCIP_CALL( SCIPparseConsExprExpr(scip, conshdlr, (char*)"<x1>^2 + <x1>*<x2> + <x2>^2", NULL, &expr) );
    SCIP_CALL( SCIPcreateConsExprBasic(scip, &cons, (char*)"nlin", expr, -SCIPinfinity(scip), 0)  );
-   SCIP_CALL( SCIPaddCons(scip, cons) );
+   SCIP_CALL( SCIPaddConsLocks(scip, cons, 1, 0) );
    SCIP_CALL( SCIPcomputeConsExprExprCurvature(scip, expr) );
-<<<<<<< HEAD
    SCIP_CALL( SCIPregisterConsExprExprUsage(scip, conshdlr, expr, TRUE, FALSE, FALSE, FALSE) );
-=======
-   SCIP_CALL( SCIPcreateConsExprExprAuxVar(scip, conshdlr, expr, &auxvar) );
->>>>>>> 2cbaf160
 
    /* add implied variable bounds */
    /* -3z1 + 3 <= x1 <= 3*z1 + 3 */
@@ -492,32 +427,12 @@
    SCIP_CALL( SCIPaddVarVlb(scip, x_2, z_2, -1.0, 0.0, &infeas, &nbndchgs) );
    SCIP_CALL( SCIPaddVarVub(scip, x_2, z_2, 5.0, 0.0, &infeas, &nbndchgs) );
 
-<<<<<<< HEAD
-   /* detect */
+   /* detect by convex handler */
    enforcing = SCIP_CONSEXPR_EXPRENFO_NONE;
    participating = SCIP_CONSEXPR_EXPRENFO_NONE;
-   SCIP_CALL( nlhdlrDetectPerspective(scip, conshdlr, nlhdlr, expr, cons, &enforcing, &participating, &nlhdlrexprdata) );
-
+   SCIP_CALL( nlhdlr_conv->detect(scip, conshdlr, nlhdlr_conv, expr, cons, &enforcing, &participating, &nlhdlrexprdata_conv) );
    cr_expect_eq(participating, SCIP_CONSEXPR_EXPRENFO_SEPABELOW, "expecting sepabelow, got %d\n", participating);
-   cr_assert_eq(participating, enforcing);
-   cr_assert_not_null(nlhdlrexprdata);
-
-   /* make sure there is an auxvar; since expr is not part of a constraint, we cannot lean on cons_expr to do that for us */
-   SCIP_CALL( SCIPcreateVarBasic(scip, &expr->auxvar, "auxvar", -SCIPinfinity(scip), SCIPinfinity(scip), 0.0, SCIP_VARTYPE_CONTINUOUS) );
-
-=======
-   /* detect by convex handler */
-   provided = SCIP_CONSEXPR_EXPRENFO_NONE;
-   enforcebelow = FALSE;
-   enforceabove = FALSE;
-   success = FALSE;
-   SCIP_CALL( nlhdlr_conv->detect(scip, conshdlr, nlhdlr_conv, expr, FALSE, &provided, &enforcebelow, &enforceabove,
-         &success, &nlhdlrexprdata_conv) );
-   providedexpected = SCIP_CONSEXPR_EXPRENFO_SEPABELOW;
-   cr_expect_eq(provided, providedexpected, "expecting %d got %d\n", providedexpected, provided);
-   cr_assert(enforcebelow);
-   cr_assert(!enforceabove);
-   cr_assert(success);
+   cr_assert_eq(enforcing, SCIP_CONSEXPR_EXPRENFO_SEPABELOW);
    cr_assert_not_null(nlhdlrexprdata_conv);
 
    SCIP_CALL( SCIPallocBlockMemoryArray(scip, &expr->enfos, 2) );
@@ -529,14 +444,9 @@
    expr->enfos[1]->nlhdlr = nlhdlr;
 
    /* detect by perspective handler */
-   success = FALSE;
-   SCIP_CALL( nlhdlrDetectPerspective(scip, conshdlr, nlhdlr, expr, cons, &provided, &enforcebelow, &enforceabove,
-         &success, &nlhdlrexprdata) );
-
-   cr_expect_eq(provided, providedexpected, "expecting provided = %d, got %d\n", providedexpected, provided);
-   cr_assert(enforcebelow);
-   cr_assert(!enforceabove);
-   cr_assert(success);
+   participating = SCIP_CONSEXPR_EXPRENFO_NONE;
+   SCIP_CALL( nlhdlrDetectPerspective(scip, conshdlr, nlhdlr, expr, cons, &enforcing, &participating, &nlhdlrexprdata) );
+   cr_expect_eq(participating, SCIP_CONSEXPR_EXPRENFO_SEPABOTH, "expecting sepa, got %d\n", participating);
    cr_assert_not_null(nlhdlrexprdata);
 
    cr_expect_eq(nlhdlrexprdata->nindicators, 2, "Expecting 2 indicator variables, got %d\n", nlhdlrexprdata->nindicators);
@@ -548,8 +458,16 @@
    cr_assert_eq(nlhdlrexprdata->indicators[1], z_2, "Expecting the second indicator to be z_2, got %s\n", SCIPvarGetName(nlhdlrexprdata->indicators[1]));
    cr_assert_eq(nlhdlrexprdata->exprvals0[1], 0.0, "Expecting off value = 0.0, got %f\n", nlhdlrexprdata->exprvals0[1]);
 
+   /* make sure there is an auxvar; since expr is not part of a constraint, we cannot lean on cons_expr to do that for us */
+   SCIP_CALL( SCIPcreateVarBasic(scip, &expr->auxvar, "auxvar", -SCIPinfinity(scip), SCIPinfinity(scip), 0.0, SCIP_VARTYPE_CONTINUOUS) );
+   auxvar = expr->auxvar;
+
+   /* initsepa of nlhdlr convex, so its estimate can be called later */
+   SCIP_CALL( nlhdlr_conv->initsepa(scip, conshdlr, cons, nlhdlr_conv, expr, nlhdlrexprdata_conv, FALSE, TRUE, &infeas) );
+   /* clear cuts from initsepa, so we can do a cutcount later */
+   SCIP_CALL( SCIPclearCuts(scip) );
+
    /* separate */
->>>>>>> 2cbaf160
    SCIP_CALL( SCIPcreateSol(scip, &sol, NULL) );
    SCIP_CALL( SCIPsetSolVal(scip, sol, x_1, 0.0) );
    SCIP_CALL( SCIPsetSolVal(scip, sol, x_2, 4.0) );
@@ -583,7 +501,9 @@
 
    SCIP_CALL( freeNlhdlrExprData(scip, nlhdlrexprdata) ); /* convex nlhdlr is freed when expr is released */
    SCIPfreeBlockMemory(scip, &nlhdlrexprdata);
+   SCIP_CALL( SCIPreleaseVar(scip, &expr->auxvar) );
+
+   SCIP_CALL( SCIPaddConsLocks(scip, cons, -1, 0) );
    SCIP_CALL( SCIPreleaseCons(scip, &cons) );
-   SCIP_CALL( SCIPreleaseVar(scip, &expr->auxvar) );
    SCIP_CALL( SCIPreleaseConsExprExpr(scip, &expr) );
 }