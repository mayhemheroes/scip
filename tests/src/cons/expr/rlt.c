--- conflicted
+++ resolved
@@ -206,7 +206,6 @@
 Test(rlt, collect)
 {
    /* check original variables */
-<<<<<<< HEAD
    cr_expect_eq(SCIPgetConsExprExprVarVar(sepadata->linexprs[getBilinPos(scip, sepadata, x, x)][0]), xx);
    cr_expect_eq(SCIPgetConsExprExprVarVar(sepadata->linexprs[getBilinPos(scip, sepadata, x, y)][0]), xy);
    cr_expect_eq(SCIPgetConsExprExprVarVar(sepadata->linexprs[getBilinPos(scip, sepadata, x, z)][0]), xz);
@@ -228,29 +227,6 @@
    cr_expect_eq(getBilinPos(scip, sepadata, absvar, logvar), -1);
    cr_expect_eq(getBilinPos(scip, sepadata, powvar, powvar), -1);
    cr_expect_eq(getBilinPos(scip, sepadata, powvar, logvar), -1);
-=======
-   cr_expect_eq(getBilinVar(x, x), xx);
-   cr_expect_eq(getBilinVar(x, y), xy);
-   cr_expect_eq(getBilinVar(x, z), xz);
-   cr_expect_eq(getBilinVar(y, x), xy);
-   cr_expect_eq(getBilinVar(z, x), xz);
-   cr_expect_eq(getBilinVar(y, z), NULL);
-   cr_expect_eq(getBilinVar(z, y), NULL);
-   cr_expect_eq(getBilinVar(y, y), NULL);
-   cr_expect_eq(getBilinVar(z, z), NULL);
-
-   /* check auxiliary variables for second constraint */
-   cr_expect_eq(getBilinVar(logvar, logvar), powvar);
-   cr_expect_eq(getBilinVar(absvar, powvar), prodvar);
-   cr_expect_eq(getBilinVar(prodvar, prodvar), NULL);
-   cr_expect_eq(getBilinVar(prodvar, absvar), NULL);
-   cr_expect_eq(getBilinVar(prodvar, powvar), NULL);
-   cr_expect_eq(getBilinVar(prodvar, logvar), NULL);
-   cr_expect_eq(getBilinVar(absvar, absvar), NULL);
-   cr_expect_eq(getBilinVar(absvar, logvar), NULL);
-   cr_expect_eq(getBilinVar(powvar, powvar), NULL);
-   cr_expect_eq(getBilinVar(powvar, logvar), NULL);
->>>>>>> 90f7fd39
 }
 
 Test(rlt, separation)
