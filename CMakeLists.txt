--- conflicted
+++ resolved
@@ -181,15 +181,13 @@
     message(STATUS "Support SYM: nauty")
     set(sym symmetry/compute_symmetry_nauty.c)
 
-<<<<<<< HEAD
-=======
     if(SHARED)
         set(PIC_FLAG "CFLAGS='-fPIC'")
     else()
         set(PIC_FLAG "")
     endif()
     file(GLOB files ${CMAKE_CURRENT_SOURCE_DIR}/src/nauty/*)
->>>>>>> cffae599
+
     # add custom command to build the library using configure and make
     add_custom_command(OUTPUT ${CMAKE_CURRENT_BINARY_DIR}/lib/libnauty.a
         COMMAND
@@ -209,10 +207,18 @@
         IMPORTED_LOCATION ${CMAKE_CURRENT_BINARY_DIR}/lib/libnauty.a)
 
     set(NAUTY_TARGET libnauty)
-<<<<<<< HEAD
-elseif(SYM STREQUAL "snauty")
+    set(SYM_LIBRARIES libnauty)
+    set(SYM_PIC_LIBRARIES libnauty)
+ elseif(SYM STREQUAL "snauty")
     message(STATUS "Support SYM: sassy+nauty")
     set(sym symmetry/compute_symmetry_sassy_nauty.cpp)
+
+    if(SHARED)
+        set(PIC_FLAG "CFLAGS='-fPIC'")
+    else()
+        set(PIC_FLAG "")
+    endif()
+    file(GLOB files ${CMAKE_CURRENT_SOURCE_DIR}/src/nauty/*)
 
     # sassy needs C++-17
     set(CMAKE_CXX_STANDARD 17)
@@ -227,10 +233,6 @@
         make nauty.a &&
         cp nauty.a ${CMAKE_CURRENT_BINARY_DIR}/lib/libnauty.a
         DEPENDS ${files})
-=======
-    set(SYM_LIBRARIES libnauty)
-    set(SYM_PIC_LIBRARIES libnauty)
->>>>>>> cffae599
 
     # add custom target and library target
     add_custom_target(libnauty_target DEPENDS ${CMAKE_CURRENT_BINARY_DIR}/lib/libnauty.a)
@@ -240,6 +242,8 @@
         IMPORTED_LOCATION ${CMAKE_CURRENT_BINARY_DIR}/lib/libnauty.a)
 
     set(NAUTY_TARGET libnauty)
+    set(SYM_LIBRARIES libnauty)
+    set(SYM_PIC_LIBRARIES libnauty)
 elseif(SYM STREQUAL "none")
     message(STATUS "Support SYM: OFF")
     set(sym symmetry/compute_symmetry_none.cpp)
