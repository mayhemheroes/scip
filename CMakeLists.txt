--- conflicted
+++ resolved
@@ -115,16 +115,10 @@
 
 #search the selected symmetry computation program
 message(STATUS "Finding symmetry computation program \"${SYM}\"")
-<<<<<<< HEAD
-set(BLISS_TARGET "")
-if(SYM STREQUAL "bliss")
-    message(STATUS "Setting up Bliss")
-=======
 
 unset(BLISS_TARGET)
 if(SYM STREQUAL "bliss")
     message(STATUS "Support SYM: bliss")
->>>>>>> d1bb4786
     set(sym symmetry/compute_symmetry_bliss.cpp)
 
     # modify configuration for bliss
