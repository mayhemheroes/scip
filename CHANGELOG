@page RN70 Release notes for SCIP 7.0

@section RN000 SCIP 7.0.2
*************************

Features
--------

Performance improvements
------------------------

Examples and applications
-------------------------

Interface changes
-----------------

### New and changed callbacks

### Deleted and changed API methods

### New API functions

- new function SCIPcolGetVarProbindex() for accessing the probindex of a variable corresponding to a column

### Command line interface

### Interfaces to external software

### Changed parameters

### New parameters

### Data structures

Deleted files
-------------

Unit tests
----------

Testing
-------

Build system
------------

### Cmake

### Makefile

Fixed bugs
----------

- Fixed a sign bug occuring for some cases in the computation of the directed cutoff distance
- Fixed overflow in inference information of cumulative constraint handler
- Fixed problem with propfreq == 0 in cons_linear.c
<<<<<<< HEAD
- Revert to old parameter value when parameter change is rejected in PARAMCHGD callback
=======
- Fixed aggregation heuristic in sepa_aggregation.c to not use local rows when that is requested
- Fixed problem with incompatibility of symmetry handling in Benders decomposition
- Fixed parsing of small number in CIP format of nonlinear constraint
- Fixed problem in upgrading full orbitopes to partitioning orbitopes
>>>>>>> 58c15b8a

Miscellaneous
-------------

Known bugs
----------

@section RN701 SCIP 7.0.1
*************************

Build system
------------

### Cmake

- Fixed cmake module for Ipopt to support Ipopt 3.13
- Added cmake variable BLISS_LIBRARY_DIR to pass a bliss library
- Added warning to require minimal GCC version 4.8
- Renamed FindCriterion cmake findmodule to FindCRITERION

### Makefile

- Updated make/make.project for macOS
- Add SANITZERFLAGS (only OPT=dbg) to LDFLAGS also if SHARED=true (and rename SANITZERFLAGS to SANITIZERFLAGS)
- Fixed GCC version check in make/make.linux.gnu.dbg

Fixed bugs
----------

- Fixed handling of constant term in quadratic objective of pip-reader
- Fixed incorrect value string for parameter estimation/completiontype
- Fixed initialization of first LP which led to wrong output about LPs not resolved correctly
- Fixed bug in SCIPcutpoolClear() function not clearing internal datastructures properly
- Fixed inability to set a value in a solution if it was within epsilon to the current value
- Fixed problems for linking optimized code with debug library of SCIP (and vice versa) by moving debug-only members
  to end of SCIP structs

Miscellaneous
-------------

- Variables that are marked as relaxation-only are no longer checked against debug solutions if
  they are captured by the transformed problem only.

@section RN700 SCIP 7.0.0
*************************

Features
--------

- Using the parameter "propagating/symmetry/recomputerestart" one can now decide to recompute symmetries after a
  restart or not. Previously one could just turn off symmetry computation after a restart. If orbital fixing
  has found a reduction before the restart occured, symmetries have to be updated to ensure correctness.
  To this end, the user can decide via "propagating/symmetry/disableofrestart" whether orbital fixing is disabled or
   whether symmetries are recomputed.

- extended relaxators statistics in solve statistics about information on number of cutoffs, improved bounds, etc.

- extends SMPS file reader for the stochastic information, the sto files, to read a lower bound for the discrete
  scenarios. The lower bound is used when creating the auxiliary variables for Benders' decomposition.

- extended Benders framework to solve NLPs and generate optimality and feasibility cuts from their solution
  when the subproblem is convex nonlinear.

- extended Benders framework to create copies of Benders decompositions that can be used in a multithreading environment

- additional functionality has been added to enable the transfer of Benders' decomposition cuts between different SCIP
  instances, e.g., when used in UG

- LP rows (SCIP_ROW) can now store pointer to a constraint from which the row originates

- Trust region, a new LNS heuristic, has been added to SCIP as both a standalone primal heuristic heur_trustregion.c
  and as a neighborhood inside of Adaptive Large Neighborhood Search (heur_alns.c). This heuristic is designed to improve the
  heuristic performance of the Benders' decomposition algorithm. It builds upon the successful trust region approaches
  applied to Benders' decomposition.

- Modularity of symmetry handling has been increased. It is now possible to use orbitopes (i.e., polyhedral symmetry
  handling techniques) and orbital fixing on the same instance.

- cut strengthening enabled within the Benders' decomposition framework. This uses a mix of the Improved Magnanti-Wong
  method and Kelly's method. The cut strengthening is enabled by setting the paramemter
  "benders/<bendersname>/cutstrengthenenabled" to TRUE. The parameters "cutstrengthenmult", "noimprovelimit" and
  "corepointperturb" control the behavior of the cut strengthening method. Additionally, the parameter
  "cutstrengthenintpoint" allows the user to specify the solution that is used to initialize the core point. The options
  are the first LP solution, the first integer feasible solution, a relative interior point, a solution vector of all
  ones and a solution vector of all zeros. Also, the core point can be reinitialized after each update to the incumbent
  solution.

- added option to adjust weights of different scores in relpscost (hybrid) branching rule based on degeneracy information
  and skip strong branching for very high degeneracy rates

- added new SCIP_DECOMP* object to store user decompositions. The user can specify one or several decompositions by assigning variable
  and/or constraint labels either through the API or by reading a file in DEC format (which is one of the formats that GCG writes).
  This format specifies constraint labels, variable labels are inferred from that. The decomposition is transformed after presolving.
- statistics regarding the number of blocks, the largest and smallest blocks, the border, and the constraint graph are printed for the original decomposition,
  and for each decomposition after presolving.
- the decomposition can be used as initial decomposition for the Benders functionality of SCIP.
- new subsection "How to provide a problem decomposition" in the SCIP documentation

- GINS heuristic can make use of a user-provided decomposition labels in two ways:
 1. by selecting a block of variables that maximizes the potential, and randomly selecting a start variable for the neighborhood and/or
 2. by selecting an interval of consecutive blocks as neighborhood, until fixing rate is reached. In this case, no variable is randomly selected.

- extend potential parameter of GINS to allow computation based on local LP solution, as well

- new primal heuristic Adaptive Diving, which registers all publicly available dive sets from other diving heuristics.
  At each call, it selects one of the available dive sets based on the user's score type choice (heuristics/adaptivediving/scoretype).
  During the solution process, the heuristics learns online which divesets reach the best score, and executes them more frequently.
  The statistic output for Diving heuristics has been extended to incorporate the statistics of each dive set within Adaptive diving.

- Added new penalty alternating direction method (PADM) primal heuristic that splits the problem into several sub-SCIPs
  according to a user-provided decomposition. The sub-SCIPs are solved on an alternating basis until a feasible solution of
  the original problem is found.

- Symmetry handling constraints (cons_orbisack, cons_orbitope, cons_symresack) now have an additional parameter to encode
  whether they are model constraints, i.e., define the problem, or whether they are only present to handle symmetries.

- The symmetry code has been completely restructured. The presolvers presol_symbreak and presol_symmetry as well as the propagator
  prop_orbitalfixing have been merged into the single propagator prop_symmetry to avoid storing the same information
  multiple times. This propagator is now responsible for adding symmetry handling constraints as well as activating orbital
  fixing. Moreover, the new file symmetry.c contains general functions for symmetry computations like orbit computations.

- Variables can now be marked as "relaxation-only". This flag should be used to introduce new variables that are required
  to define a relaxation, but that are not part of any checked constraints. Essentially, these variables should only be used
  in the current SCIP solve and disregarded after a restart or in SCIP copies. Hence, these variables are not copied by SCIPcopy and
  SCIPgetVarCopy, they are currently not used in conflict constraints, and cuts involving them are not upgraded to linear constraints.
  Relaxation-only variables cannot appear in the objective function.

- The OSiL reader now supports nonlinear expressions of type "signpower".

- Expressions of form abs(x)^p * x in a nonlinear constraint are now sometimes recognized and handled by abspower constraints.

- If polyhedral symmetry handling methods are used (cons_orbisack, cons_orbitope, cons_symresack), it is now possible to
  recompute symmetries if a restart occured.

- upgrade some more quadratic constraints to second-order cone constraints, that is,
  handle linear binary variables as if squared in simple upgrade and
  do not require bounds for variables that have a zero entry in the computed eigenvectors in the non-simple upgrade

- new variable event when changing the variable type

- It is no longer necessary to provide a SCIP pointer for the subproblem in SCIPaddBendersSubproblem if custom solving
  methods are defined. A NULL pointer can be supplied to SCIPaddBendersSubproblem. In this case, no internal Benders'
  cut generation methods can be used.

- Using the parameter "constraints/symresack/checkmonotonicity" one can now decide to upgrade to packing/partitioning
  symresacks even if the underlying permutation is not monotone.

- New branching rule `vanillafullstrong`, mostly for scientific purpose, with the following features:
  1) no cutoff or domain reduction: only branching;
  2) idempotent (optional): leave SCIP, as much as possible, in the same state before / after the strong branching calls
     - basically, do not update any statistic;
  3) donotbranch (optional): do no perform branching. So that the brancher can be called as an oracle only
     (on which variable would you branch ? But do not branch please);
  4) scoreall (optional): keep scoring variables, even if infeasibility is detected;
  5) collectscores (optional): store the candidate scores from the last call, which can then be retrieved by calling SCIPgetVanillafullstrongData();
  6) integralcands (optional): consider integral candidates for branching,
     i.e., get candidates from SCIPgetPseudoBranchCands() instead of SCIPgetLPBranchCands().

- If a reference value (misc/referencevalue) is given, the primal-reference and reference-dual integrals are calculated automatically and printed within the SCIP statistics.

- Locally valid cuts / rows are now considered for dual proof analysis when `conflict/uselocalrows` is set to TRUE.

- Linking variables in the linking constraint handler (cons_linking.{ch}) can now be integer or continuous. The coefficients of the binary variables are therefore now stored as SCIP_Real.

- To save memory, it is now possible to remove all variables from the internal symmetry data structures that are
  not affected by any symmetry.

- Allow to filter first variables from orbits and transfer pseudo cost information to variables in orbit

- Add integration of external MILP presolve library as a SCIP presolver plugin that runs on MILP problems

- Parallelisation can be used when applying Benders' decomposition. There are two different forms of parallelisation
  available. The first is applying Benders' decomposition within a parallel branch-and-bound. This is achieved through
  the integration with the UG framework. The second is the use of shared memory parallelisation for solving the Benders'
  decomposition subproblems. A priority queue has been added to help with load balancing.

- The Benders' decomposition framework can handle MINLPs. If a convex relaxation of the MINLP exists, then this is
  solved to generate optimality and feasibility cuts. The extensions to the framework are:
  - New generic solving methods to solve convex NLP subproblems.
  - Modification to benderscut_opt and benderscut_feas to enable the generation of cuts from convex NLPs.
  - Addition of benderscut_feasalt to generate feasibility cuts from an alternative subproblem that minimises the
    violation of infeasible problems.
  - Better handling of subproblem solution results

- Adds a feasibility phase to the Benders' decomposition subproblem solving methods. The feasibility phase adds slack
  variables to each of the constraints to ensure feasibility of the subproblem. A large coefficient is given to these
  slack variables in the objective function to penalise constraint violations. The coefficients are progressively
  increased until all slack variables take the value 0.0.

- Improved convexity check for Benders' decomposition subproblems. The constraints of the subproblem are now checked for
  convexity in the initialisation of the Benders' decomposition algorithm. This enables the solving of convex NLPs as
  Benders' decomposition subproblems.

- Benders' decomposition can be applied using decomposition supplied in the DEC format. To apply Benders' decomposition
  the parameters decomposition/benderslabels and decomposition/applybenders must be set to TRUE.

- new event handler event_estim.c/h that approximates search tree completion and estimates tree size
  to trigger restarts; many approximations of search tree completion and estimation, including WBE, SSG, and tree profile method
- new display column that reports approx. search tree completion during the search, and an overview in the statistics table
- added resources (script, tutorial, test data) to adapt tree size estimation to user instances.

- Orbital Fixing uses a list of variables that have been fixed globally since the computation of symmetries to filter
  symmetries. Previously, some plugins were disabled, which is not necessary anymore.

- A new presolver "dualsparsify" was added. It tries to combine columns (i.e. variables) to cancel nonzero coefficients in the constraint matrix.

- The presolver "tworowbnd" was implemented with better performance.

- To be able to calculate better bounds for the dual variables, the presolver "dualinfer" was extended by the ability to perform convex combinations of continuous columns.

- allow disabling of pricers during solving process

- added emphasis setting for numerically challenging instances

Performance improvements
------------------------

- Extended cut presolving by removing variables that been fixed at their bounds

- Improved branching point selection when branching on externals branching candidates. Instead of using exactly the
  LP solution, a point closer to the middle of the variables domain is chosen.

- Matrix presolvers that do not work on incomplete matrices now skip matrix creation if unsupported constraint types are detected.

- consLockBenders callback implemented to add down locks on the Benders' decomposition auxiliary variables and
  up and down locks per subproblem for all master problem variables. This allows the use of presolving and propagation
  with Benders' decomposition.

- improved performance of orbital fixing in several ways:
  store permutations in transposed form to improve cache efficency;
  reverse order to speed up filtering of permutations;
  handle variables globally fixed to 1 in list;
  use event handler to catch global fixings;
  speed up orbit computations;
  change handling of restarts;
  use only permutations that can contribute to a variable's orbit;

- allow rapid learning at local nodes

- allow to recompute cut without using fractional values for sepa_cgmip

- restrict the number of the clique table nonzeros relative to the number of problem nonzeros, which could be a performance bottleneck.

- variable fixings of LP face heuristic are now computed earlier; subproblem creation is skipped if not enough variables are fixed.

- Improved domcol presolver to not require a complete representation of all constraints in the matrix

- performance improvement of adaptive large neighborhood search heuristic on merely continuous problems. The heuristic
  stops if presolving in the sub-SCIP fixes less than 50 % of the current target fixing rate over all variables
  (including continuous).

- reduce memory usage in symmetry detection by a staggered allocation with decreasing overhead for larger instances

- improved full orbitope propagation using a static implementation or a dynamic reordering of orbitope rows by a global rank function

- improved detection of packing/partitioning orbitopes

- enable an in-tree restart if after a reasonable initialization, the estimated size of the remaining tree is large.


Examples and applications
-------------------------

- added methods to set and get hmin and hmax for optcumulative constraints

Interface changes
-----------------

### New and changed callbacks

- new optional callback `SCIP_DECL_DIVESETAVAILABLE` to check preconditions for this dive set, e.g., if an incumbent solution is available,
  which is passed as new argument to SCIPcreateDiveset(). SCIPcreateDiveset() has another new parameter "ispublic".

- new callback `SCIP_DECL_CONSHDLRCOPY` and `SCIP_DECL_CONSCOPY` in cons_orbisack and cons_symresack

- new `idempotent` argument to SCIPgetVarStrongbranchInt() and SCIPgetVarStrongbranchFrac(),
  so that statistics are not updated during the call. Likewise, new `updatecol` and `updatestat` arguments to SCIPcolGetStrongbranch().

- callback `SCIP_DECL_CONSHDLRENFOLP` can now also return SCIP_SOLVELP as *result, which indicates to the SCIP core that the LP relaxation
  should be solved again because the primal feasibility tolerance of the LP has been tightened (using SCIPsetLPFeastol())

- extension of SCIP_PQUEUE by a new callback SCIP_DECL_PQUEUEELEMCHGPOS to catch swaps as well as functionality to delete arbitrary elements from the priority queue.

### Deleted and changed API methods

- LPI:
  + now for all lp interfaces consistent requirements on SCIP_LPPAR:
    LPITLIM and BARRIERCONVTOL positive or zero; FEASTOL, DUALFEASTOL, LPTILIM strictly positive
  + now projecting SCIP_LPPAR values on feasible values for each lp interface
  + add interface to Glop
  + fixed mapping between scaling parameter values in Gurobi LPI lpi_grb
- Symmetry:
  + removed method SCIPseparateCoversOrbisack() in cons_orbisack.h since the orbitope constraint
    handler has its own implementation of this routine with advanced features now
  + renamed SCIPgetGeneratorsSymmetry() to SCIPgetSymmetry() and removed two arguments
  + extended method SCIPgetSymmetry(): It is possible to access both the original and
    transposed permutations matrix as well as the (independent symmetry) components of a permutation group now.
  + arguments of functions SCIPcreateConsOrbisack(), SCIPcreateConsBasicOrbisack(), SCIPcreateConsOrbitope(),
    SCIPcreateConsBasicOrbitope(), SCIPcreateConsSymresack(), SCIPcreateConsBasicSymresack(), and SCIPcreateSymbreakCons() extended
    by "ismodelcons" to encode whether the constraints are model constraints or not
  + the function SCIPgetSymmetry() no longer accepts the parameter recompute, but has parameter permvarmap as new input
  + removed SCIPgetPermvarsObjSymmetry(), SCIPsetSymmetryComponentblocked(), SCIPgetSymmetryComponentblocked(),
    SCIPgetSyminfoGloballyFixedVars(), SCIPcomputeGroupOrbitsSymbreak, SCIPincludePresolSymmetry(),SCIPincludePresolSymbreak(),
    and SCIPincludePropOrbitalfixing()
  + add function SCIPcomputeOrbitsComponentsSym() to compute orbits without filtering permutations and indices of orbits for each variable
- SCIPallowObjProp() and SCIPallowDualReds() are deprecated and replaced by SCIPallowWeakDualReds() and SCIPallowStrongDualReds(), respectively
- Benders' decomposition
  + changed SCIPstoreBenderscutCut() in scip_benders.c to SCIPstoreBendersCut(). Where this function used to take a
    SCIP_BENDERSCUT pointer, it now accepts a SCIP_BENDERS pointer.
  + the functions SCIPsolveBendersSubproblem() no longer accepts the parameter type. The type is not a necessary
    argument for the subproblem solving method.
  + arguments of functions SCIPbendersSolveSubproblemLP(), SCIPbendersSolveSubproblemCIP(), and SCIPbendersOnlyCheckConvexRelax() changed
  - removed SCIPbenderscutGetNAddedCuts() and SCIPbenderscutGetAddedCutData()

- new argument "onlyifcomplete" in SCIPmatrixCreate() to skip matrix creation right after detecting unsupported constraint types
  and new arguments to count statistics when doing a clean-up of inactive variables in the constraints before building the matrix

- new argument "threadsafe" in SCIPcopy(), SCIPcopyConsCompression(), SCIPcopyOrig(), SCIPcopyOrigConsCompression and
  SCIPcopyBenders(). This argument must only be set to TRUE if the source and target SCIP instances are to be solved in
  parallel. Setting this argument to TRUE has a performance cost.

- new argument "append" in SCIPsetModifiedDefaultSettingsIpopt()
- functions SCIPclearRelaxSolVals(), SCIPsetRelaxSolVal(), SCIPsetRelaxSolVals(), SCIPsetRelaxSolValsSol(), and SCIPmarkRelaxSolValid()
  receive an additional argument "relax" to store the relaxation handler as creator of the relaxation solution.

- LP:
  - SCIProwGetOriginCons() now returns a SCIP_CONS* instead of a SCIP_CONSHDLR*, use SCIProwGetOriginConshdlr() for the previous behavior
  - SCIPcreateRowCons() and SCIPcreateEmptyRowCons() now expect a SCIP_CONS* instead of a SCIP_CONSHDLR*,
    use SCIPcreateRowConshdlr() and SCIPcreateEmptyRowConshdlr(), respectively, for the previous behavior
  - deprecated SCIPlpfeastol() and SCIPchgLpfeastol(), use SCIPgetLPFeastol() and SCIPsetLPFeastol()

- new parameter "divecontext" for every method that queries statistics for a diveset. The context can be used to distinguish between the dive set
  as single (standalone) heuristic or within Adaptive Diving.
- new parameters "divecontext" and "iterlim" to SCIPperformGenericDivingAlgorithm() to control in which context (single,adaptive) statistics are updated.

- SCIPcopyVars, SCIPcopy, SCIPcopyConsCompression, and SCIPgetVarCopy do not copy variables that are marked as relaxation-only,
  thus it cannot be assumed anymore that each active variable from the master SCIP also has a counterpart in the copy.
  SCIPcopy, SCIPcopyConsCompression, and SCIPcopyConss can now return *valid=TRUE if some non-checked and non-enforced constraints were not copied, e.g.,
  because they involved relaxation-only variables. Thus, a copy is already regarded as valid if all checked or enforced constraints were copied successfully.

- linking constraint handler:
  - changed type of vals argument from int* to SCIP_Real* in SCIPcreateConsLinking() and SCIPcreateConsBasicLinking()
  - SCIPgetIntvarLinking() has been renamed to SCIPgetLinkvarLinking().
  - changed return value of SCIPgetValsLinking() from int* to SCIP_Real*.
  - new method SCIPgetBinvarsDataLinking().

- SCIPbendersCheckSubproblemOptimality() now returns a boolean indicating whether the subproblem is optimal or not.
  Previously this result was returned through a parameter. The change was required to facilitate the integration with
  the UG framework.

- deleted SCIPcombineTwoInt(), SCIPcombineThreeInt(), SCIPcombineFourInt(); use the appropriate SCIPhashTwo(), ..., SCIPhashSeven() method instead

- SCIPsetupBendersSubproblem takes a parameter of the enforcement type.

- SCIPcreateNlpiProb takes a hashmap to store the map between the nlrows and the index in the nlrow array.

### New API functions

- SCIPallowWeakDualReds() and SCIPallowStrongDualReds() replace the deprecated SCIPallowObjProp() and SCIPallowDualReds(), respectively
- methods have been added to facilitate the transfer of Benders' decomposition cuts between solvers in UG. These include
  SCIPapplyBendersStoredCuts(), SCIPbendersGetNStoredCuts(), SCIPbendersGetStoredCutData() and
  SCIPbendersGetStoredCutOrigData().
- added SCIPisConvexAbspower()
- new functions SCIPsolGetType(), SCIPsolGetRelax(), SCIPsolSetRelax(), SCIPsolSetLPRelaxation(), SCIPsolSetStrongbranch(),
  SCIPsolSetPseudo to set or query the new type attribute of a primal solution. The type attribute gives information
  about the origin of the solution, ie, whether it was created by a relaxation handler,
  by the LP relaxation, by strong branching, by the current pseudo solution, or by a primal heuristic.
  The meaning of the argument 'heur' in all creation methods for primal solutions such as SCIPcreateSol() stays unchanged.
- added SCIProwGetOriginConshdlr(), SCIPcreateRowConshdlr(), SCIPcreateEmptyRowConshdlr()
- new API functions SCIPsetCommonSubscipParams(), SCIPtranslateSubSol(), and SCIPtranslateSubSols() shared by several Large Neighborhood Search heuristics.
- new API function SCIPgetLPDegeneracy() to get two measures for the degeneracy of the current LP
- new API functions SCIPdivesetIsAvailable() to check preconditions of a dive set and SCIPdivesetIsPublic() to check if the dive set can be used
  by other primal heuristics.
- new API functions SCIPcomputeOrbitsSym(), SCIPcomputeOrbitsFilterSym(), SCIPgetPropertiesPerm(), SCIPdetermineBinvarAffectedSym(),
  SCIPdetermineNVarsAffectedSym(), SCIPcomputeComponentsSym(), and SCIPextendSubOrbitope(), SCIPgenerateOrbitopeVarsMatrix() for symmetry computations
- new API functions SCIPvarIsRelaxationOnly() and SCIPvarMarkRelaxationOnly() to query and set, resp., whether a variable is marked as relaxation-only
- new API functions SCIPconshdlrGetNUpdateConss() and SCIPconshdlrGetUpdateConss(), for expert users only
- new API function SCIPgetNConflictDualproofsApplied()
- new API functions SCIPeventGetOldtype() and SCIPeventGetNewtype() for the new event when changing the variable type
- new API function SCIPisConvexConsQuadratic() to check whether a quadratic constraint is convex when a given set of variables would be fixed
- new API functions SCIPgetLPFeastol(), SCIPsetLPFeastol(), and SCIPresetLPFeastol() to get, set, and reset (to the default), respectively, the primal
  feasibility tolerance for the LP relaxation
- new API functions SCIPcleanupConss{Linear,Varbound,Setppc,Logicor,Knapsack}() to clean up inactive variables from those types of linear constraints
- new API function SCIPsetBendersSubproblemComp() used to add a custom comparison method for ordering the Benders'
  decomposition subproblem solves. The comparison method is used to help with load balancing.
- new API function SCIPgetRowObjParallelism to get the objective parallelism of a row
- new API function SCIPcolGetAge to get the age of a column
- added SCIPhashThree(), SCIPhashFive(), SCIPhashSix(), and SCIPhashSeven() that complement SCIPhashTwo(), SCIPhashFour() to combine 32bit integers to
  a 32bit hash value
- new API function SCIPgenerateAndApplyBendersOptCut is used to generate a Benders' optimality cut using the dual
  solutions. This function can be supplied vectors for the primal and dual solution for generating an optimality cut.
  This avoids the need for a SCIP instance to solve the Benders' decomposition subproblem and generating cuts.
- new API function SCIPconsAddCoef used for adding a coefficient to a linear-type constraint.
- new API functions SCIPconsNonlinearGetRhs, SCIPconsNonlinearGetLhs and SCIPconsNonlinearAddLinearCoef for getting the
  RHS and LHS from a nonlinear-type constraint and adding a linear coefficient to the constraint.
- new API function SCIPbendersSolSlackVarsActive for checking whether any slack variables from the feasibility phase are
  active in the subproblem solution.
- new API functions SCIPbendersSetSubproblemType and SCIPbendersGetSubproblemType sets and gets the subproblem type.
  This is either:
  - Convex constraints with continuous variables
  - Convex constraints with discrete variables
  - Non-convex constraints with continuous variables
  - Non-convex constraints with discrete variables
- new API functions SCIPbendersSetSubproblemIsNonlinear() and SCIPbendersSubproblemIsNonlinear() for setting and
  identifying whether the Benders' decomposition subproblems contain nonlinear constraints. Similarly, the functions
  SCIPbendersSetMasterIsNonlinear() and SCIPbendersMasterIsNonlinear() sets and identifies whether the Benders'
  decomposition master problem contains nonlinear constraints.
- new API function SCIPapplyBendersDecomposition for applying Benders' decomposition given a decomposition in the DEC
  format
- new API function SCIPwasNodeLastBranchParent to query if a node has been the parent of the most recent branching in the tree
- new API functions SCIPtreemodelInit(), SCIPtreemodelFree(), SCIPtreemodelIsEnabled(), SCIPtreemodelSelectCandidate() related to the new
  treemodel way of comparing branching candidates. These functions are only currently used for reliability pscost branching, but they can be used
  in other parts of the code.
- New function SCIPcalcChildEstimateIncrease() to compute the increase in the child estimation
- new API functions SCIPisOrbitalfixingEnabled() and SCIPgetSymmetryNGenerators() to check whether orbital fixing is
  enabled and to get the number of generators of the current symmetry group, respectively
- new API function SCIPdelNlRow() to remove a row from the NLP

### Event system

- new event type SCIP_EVENTTYPE_NODEDELETE to react on nodes that are about to be deleted from the tree

### Changed parameters

- renamed parameter "propagating/orbitalfixing/enableafterrestart" to ".../symmetry/recomputerestart"
- Parameter "misc/allowdualreds" is now called "misc/allowstrongdualreds"
- Parameter "misc/allowobjprop" is now called "misc/allowweakdualreds"
- changed default values of propagation (new value: 1, old value: 5) and separation frequency (new value: -1, old value: 5) in cons_orbitope.c
- all primal heuristics that use sub-SCIPs are disabled within the heuristics fast emphasis setting
- deleted parameter heuristics/localbranching/useuct, use heuristics/useuctsubscip instead
- changed default value of "presolving/symbreak/detectorbitopes" (new value: TRUE, old value: FALSE)
- extended range of "misc/usesymmetry" (new range: [0,3], old range: [0,2])
- deleted parameter "constraints/orbisack/checkalwaysfeas"
- deleted parameter "constraints/orbitope/checkalwaysfeas"
- deleted parameter "constraints/symresack/checkalwaysfeas"
- deleted parameter "presolving/symmetry/maxgenerators"
- deleted parameter "presolving/symmetry/checksymmetries"
- deleted parameter "presolving/symmetry/displaynorbitvars"
- deleted parameter "presolving/symbreak/conssaddlp"
- deleted parameter "presolving/symbreak/addsymresacks"
- deleted parameter "presolving/symbreak/computeorbits"
- deleted parameter "presolving/symbreak/detectorbitopes"
- deleted parameter "presolving/symbreak/addconsstiming"
- deleted parameter "propagating/orbitalfixing/symcomptiming"
- deleted parameter "propagating/orbitalfixing/performpresolving"
- deleted parameter "propagating/orbitalfixing/recomputerestart"
- changed default value of "heuristics/coefdiving/freq" (old: 10, new: -1)
- changed default value of "heuristics/conflictdiving/freq" (old: -1, new: 10)
- changed default value of "heuristics/conflictdiving/lockweight" (old: 1.0, new: 0.75)
- replaced parameter "numerics/lpfeastol" by "numerics/lpfeastolfactor" to specify which factor should be applied to the SCIP feasibility
  tolerance to initialize the primal feasibility tolerance of the LP solver
- enabling aggressive presolving now activates all available presolving plugins,
  and decreases the presolving/restartfac parameter correctly with respect to default.
- changed default value of heuristics/rins/nodesquot to 0.3 (was 0.1), to compensate
  the removal of a hard coded factor of 3.0 in the code without affecting the default behavior
  of the RINS heuristic.
- changed default value of "constraints/quadratic/empathy4and" (old: 0, new: 2)
- changed default value of "propagating/redcost/useimplics" (old: TRUE, new: FALSE)

### New parameters

- the possibility to define the Benders' decomposition auxiliary variables as implicit integer is provided. This
  behavior is controlled with an additional parameter in the Benders' decomposition framework.
- added parameter benders/<bendersname>/cutcheck to enable the generation of Benders' decomposition cuts during solution
  checking.
- constraints/orbitope/usedynamicprop: the possibility to propagate orbitope constraints by reordering the rows based on the
  branching strategy is provided (only possible for non-model constraints)

- new parameters heuristics/shiftandpropagate/minfixingratelp and heuristics/locks/minfixingratelp to stop the
  heuristics after propagating integer fixings if no sufficient fixing of the all variables (including continuous)
  could be achieved. These parameters help to avoid solving LP's that are comparable in hardness to the main root LP.

- Added parameters branching/midpull and branching/midpullreldomtrig to control by how much to move
  the branching point for an external branching candidate closer to the middle of the candidates domain. The
  default of 0.75 and 0.5, respectively, uses a point that is 75*alpha% closer to the middle of the domain, where
  alpha is the relative width of the candidates domain (width of local domain divided by width of global domain),
  if the latter is below 0.5, and alpha=1.0 otherwise. That is, with the default settings, a branching point is
  chosen closer to the middle of the candidates domain if the variables local domain is still similar to its
  global domain, but is chosen closer to the LP solution if the local domain is much smaller than the global
  domain.

- Added parameter lp/minmarkowitz to set the Markowitz stability threshold (range 0.0001 to 0.9999).
  High values sacrifice performance for stability.

- Added parameters benders/<bendersname>/lnsmaxcalls and benders/<bendersname>/lnsmaxcallsroot to the Benders'
  decomposition core. These parameters limit the number of Benders' decomposition subproblem checks, for the full
  branch-and-bound tree and root node respective, when solving the auxiliary problem of LNS hueristics. These
  parameters only have effect if the lnscheck parameter is set to TRUE.

- Added parameter cons/linear/maxmultaggrquot to limit the maximum coefficient dynamism of an equation on which
  multiaggregation is performed. This replaces a compiler define of the same name.
  Default value is 1000, smaller values make multiaggregations numerically more stable.
- new global parameter heuristics/useuctsubscip that affects all LNS heuristics using common sub-SCIP parameters

- new parameter branching/relpscost/degeneracyaware to switch degeneracy-aware hybrid branching

- new parameter separation/rapidlearning/checkexec to check whether rapid learning is allowed to run locally
- new parameters separation/rapidlearning/check{degeneracy,dualbound,leaves,nsols,obj} to enable checking the respective feature for local rapid learning
- new parameter separation/rapidlearning/maxcalls to limit the number of rapid learning executions
- new parameter separation/rapidlearning/nwaitingnodes to set the number of waiting nodes before the dual bound is checked
- new parameter separation/rapidlearning/mindegeneracy to set the minimal threshold of degenerate basic-variables
- new parameters separation/rapidlearning/minvarconsratio to set the minimal ratio of unfixed variables in relation to basis size

- new parameters to control the Benders' decomposition two-phase method.
  - constraints/benderslp/depthfreq: after the maxdepth is reached, then the two-phase method will only be called at
    nodes at a depth divisible by depthfreq.
  - constraints/benderslp/stalllimit: after the maxdepth is reached, if there has been no improvement in the dual bound
    for stalllimit number of nodes, then the two-phase method is executed for the next fractional LP solution that is
    encountered.
  - constraints/benderslp/iterlimit: after the root node, only iterlimit fractional LP solutions are used at each node
    to generate Benders' decomposition cuts.

- new parameters for symmetry handling
  - new parameter "propagating/symmetry/maxgenerators"
  - new parameter "propagating/symmetry/checksymmetries"
  - new parameter "propagating/symmetry/displaynorbitvars"
  - new parameter "propagating/symmetry/conssaddlp"
  - new parameter "propagating/symmetry/addsymresacks"
  - new parameter "propagating/symmetry/detectorbitopes"
  - new parameter "propagating/symmetry/addconsstiming"
  - new parameter "propagating/symmetry/ofsymcomptiming"
  - new parameter "propagating/symmetry/performpresolving"
  - new parameter "propagating/symmetry/recomputerestart"
  - new parameter "constraints/symresack/checkmonotonicity"
  - new parameter "propagating/symmetry/compresssymmetries"
  - new parameter "propagating/symmetry/compressthreshold"
  - new parameter "propagating/symmetry/disableofrestart"
  - new parameter "propagating/symmetry/symfixnonbinaryvars"

- new parameter for enabling shared memory parallelisation for solving Benders' decomposition subproblems. The parameter
  benders/<bendersname>/numthreads sets the number of threads used for parallel subproblem solving.

- new parameters to control enhancements for solving MINLPs by Benders' decomposition
  - benders/<bendersname>/execfeasphase: enables the feasibility phase for solving the Benders' decomposition
    subproblems
  - benders/<bendersname>/slackvarcoef: the initial coefficient of the slack variable for the feasibility phase
  - benders/<bendersname>/checkconsconvexity: should the constraints be checked for convexity. This can be set to FALSE
    if you are certain that the NLP subproblem is convex.

- new parameter presolving/clqtablefac (default value 2.0) as limit on number of entries in clique table relative to number of problem nonzeros

- new parameter conflict/uselocalrows (default: TRUE) to incorporate locally valid cuts / rows for dual proof analysis

- new return code SCIP_NOTIMPLEMENTED for functions, e.g., in the LPI that have not been implemented (yet)

- new parameter separating/cgmip/genprimalsols that allows to generate initial primal solutions from Gomory cuts

- new parameter branching/relpscost/filtercandssym to allow filtering from orbits

- new parameter branching/relpscost/transsympscost to transfer pseudo cost information to orbit

- new parameters for tree size estimation and restarts:
    - estimation/restarts/restartpolicy (default value n)
    - estimation/method (default value c)
    - estimation/restarts/restartlimit (default value 1)
    - estimation/restarts/minnodes (default value 1000)
    - estimation/restarts/countonlyleaves (default value FALSE)
    - estimation/restarts/restartfactor (default value 2)
    - estimation/coefmonoprog (default value 0.3667)
    - estimation/coefmonossg (default value 0.6333)
    - estimation/restarts/hitcounterlim (default value 50)
    - estimation/reportfreq (default value -1)
    - estimation/regforestfilename (default value "-")
    - estimation/completiontype (default value a)
    - estimation/treeprofile/enabled (default value FALSE)
    - estimation/treeprofile/minnodesperdepth (default value 20)
    - estimation/useleafts (default value TRUE)
    - estimation/ssg/nmaxsubtrees (default value -1)
    - estimation/ssg/nminnodeslastsplit (default value 0)

- new parameter constraints/linear/extractcliques to turn clique extraction off

- new emphasis setting emphasis/numerics to increase numerical stability of (mostly) presolving operations such as (multi-)aggregations at the cost of performance.

- new parameters for treemodel:
  - new parameter branching/treemodel/enable to enable the treemodel in reliability pscost branching and possible
    future parts of the code where it could be used.
  - new parameter branching/treemodel/highrule to specify which branching rule to use when treemodel thinks the node
    is high in the tree.
  - new parameter branching/treemodel/lowrule to specify which branching rule to use when treemodel thinks the node
    is low in the tree.
  - new parameter branching/treemodel/height to specify at which (estimated) height a node is high or low in the tree.
  - new parameter branching/treemodel/filterhigh to specify whether to filter dominated candidates in nodes which are
    high in the tree.
  - new parameter branching/treemodel/filterlow to specify whether to filter dominated candidates in nodes which are
    low in the tree.
  - new parameter branching/treemodel/maxfpiter to specify the maximum number of fixed-point iterations to use when
    computing the ratio of a variable using the fixed-point method.
  - new parameter branching/treemodel/maxsvtsheight to specify the maximum height to compute the SVTS score exactly
    before approximating it using the ratio.
  - new parameter branching/treemodel/fallbackinf defines the fallback strategy to use when the tree size estimates
    obtained by SVTS are infinite.
  - new parameter branching/treemodel/fallbacknoprim defines the fallback strategy to use when no primal bound is known
    and thus SVTS would not be able to compute a tree size (it would be infinite).
  - new parameter branching/treemodel/smallpscost defines the value under which pscosts are considered too small to be
    the deciding factor for branching, in which case it may be better not to use the treemodel.

- new parameters for symmetry handling constraint handlers to enforce that also non-model constraint are copied:
  - new parameter "constraints/orbisack/forceconscopy"
  - new parameter "constraints/orbitope/forceconscopy"
  - new parameter "constraints/symresack/forceconscopy"


### Data structures

- small changes in constants of hash functions
- added fast 2-universal hash functions for two to seven 32bit elements with 32bit output
- extended SCIPpqueueCreate() by additional callback argument SCIP_DECL_PQUEUEELEMCHGPOS to catch position changes
- new methods SCIPpqueueDelPos() to delete elements at a specific position in the priority queue and SCIPpqueueFind() to
  find a specific position. It is recommended to track position changes using the new callback SCIP_DECL_PQUEUEELEMCHGPOS.
  In contrast, using SCIPpqueueFind() can be slow because it needs to compare the element it searches for
  with each slot in the queue.

### Build system

- The default value for DFLAGS in the non-cmake buildsystem has changed from -MM to -MMD. This will break the
  generation of depend.* files if that was done by a compiler call that relied on -MM. The new preferred way
  to handle compilation dependencies is to additionally use $(DFLAGS) when compiling the object files (.o) and
  to include the generated .d files in the Makefile, see also "Build system / Makefile" below.

Unit tests
----------
 - new unit test for treemodel.

Testing
-------

 - fixed an issue that may have lead to wrong status reports in the evaluation scripts

Build system
------------

### Cmake

- avoid problem with doubly defined object together with CPLEX

### Makefile

- Removed static object compilation dependency files (depend.*). If using a GCC compatible compiler, then dependency
  files are now dynamically created and updated during build. The new dependency files (*.d) reside next to each object
  file (.o) in the corresponding obj subdirectory.
- added support for building against Ipopt >= 3.13
- unify compiler switches for Intel compiler and avoid problem with doubly defined object together with CPLEX

Fixed bugs
----------

- fix and improve memory handling in symmetry computation
- fix shown number of applied conflicts in solving statistics
- fix wrongly skipping strong branching call and using old information if LP was solved with 0 iterations
- fix minor bug in cut score calculation
- fixed several bugs related to rounding locks of variables not being updated correctly
- small fix in cons_varbound.c to skip changing bounds of multi-aggregated variables in separation callback
- fixed issue in SCIPtightenVar* and SCIPinferVar* that occurs for small bound changes
- fixed rejecting minimal boundchange that changed sign of variable, even though SCIPisLb/UbBetter approved it
- fixed issue in generateCutNonConvex() which is triggered when adding quadratic constraints during the solving process
- fixed bug in freeing the reoptimization data if no problem exists
- fixed bug in SCIPreoptReleaseData() when freeing all stored constraints
- fixed bug when freeing the transformed problem via interactive shell if reoptimization is enabled
- fixed two issues related to (near-)redundant logicor constraints in presolving
- fixed counting of aggregations in XOR constraint handler
- fixed handling of unbounded solutions
- fixed update of LP size information when an LP error occured during probing
- handle special case of variable bound constraints during aggregating variables
- tighten sides of linear constraints before trying to upgrade them to more specialized constraints (knapsack, logic-or etc.) when calling SCIPupgradeConsLinear()
- fixed an issue in repair heuristic in the case of loose (noncolumn) variables
- allow user to correctly set heuristics/alns/(un)fixtol
- fixed an issue in heur_completesol which is triggered during bound widening of unbounded continuous variables
- fixed bug in cons_indicator if addopposite is true
- fixed bug in sepa_disjunctive: treat case that conflictgraph is empty
- added safety check in conversion to rational number to avoid overflow
- fixed bug in interval evaluation with power-operator in certain situations
- fixed behavior of SCIPmatrixCreate() regarding memory management and column generation
- SCIPmatrixCreate() returns complete=FALSE when locks do not add up
- fixed bug in sepa_oddcylce when variables are fixed
- fixed numerical issues related to tighter constraint sides in varbound constraint handler
- fixed update of watchedvars in logicor constraint handler in case of a restart during the tree
- fixed treatment of multi-aggregated variables in logicor constraint handler
- handle special case of redundant implications
- fixed numerical issue related to almost-0-values in pseudosolution conflict analysis
- fixed numerical issue related to very large greatest common dividers in linear constraint handler
- avoid using implications on multiaggregated variables when propagating implications
- fixed creation of (Lagrangian) variable bounds in the OBBT propagator
- fixed sorting of primal solutions
- fixed cleaning of clean buffer in conflict analysis
- avoid probing on variables with huge bounds in shift and propagate heuristic
- fix issue in printing solutions for variables that have been added by the dual sparsify presolver
- fix issue related to fixing redundant logic-or constraints after presolving
- fixed bug when parsing logic-or and and-constraints
- fixed wrong assert in updateLazyBounds()
- fixed bug in pricestore, which resulted in too many problem variables being added
- fixed bug in cons_knapsack where weight of clique was not reset after an infeasibility was detected
- fixed bug in presol_inttobinary which did not take into account that the aggregation could be rejected due to numerics
- fixed bug in debug solution mechanism in connection to variables created by presol_inttobinary
- fixed wrong indexing while undoing the implications from a redundant variable in SCIPshrinkDisjunctiveVarSet
- redundancy checks in SCIPnodeAddBoundinfer now take a possible change to an active variable into account
- fixed adding already added quadratic rows to NLP relaxation during solve
- fixed issue related to variable locks in the varbound constraint handler
- fixed bug in the quadratic constraint handler when changing infinite constraint sides
- fixed sorting of variables in linear constraint handler
- added additional checks to ensure numerical stability of dual proofs
- fixed a case when activities of a linear constraint got unreliable but where still used for reductions
- ensure that lhs <= rhs for linear constraints (without tolerances)
- make handling of read errors in SCIPfread() consistent between version with and without ZLIB
- correctly drop variable events in cons_indicator in restart
- fixed bug in cons_orbitope with upgrading of orbitope constraints
- additional checks in some presolvers for time limit being exceeded
- fixed bug in presolving of cons_varbound with multi-aggregated variables
- improve numerics in conflict analysis by using double-double arithmetic
- fixed bound acceptance condition to avoid inconsistencies
- fixed numerics in pseudoobj propagator by using double-double arithmetic

Miscellaneous
-------------

- modified display column for memory usage ("mem"), which reports the memory usage most of the time, but shows the creator name
  (heuristic, relaxation handler, LP relaxation, strong branching, pseudo solution) of every new incumbent solution. Together with this change,
  heuristic display characters have been unified to represent the type of the heuristic
  (diving, Large neighborhood search, propagation, etc.), see also type_heur.h.
- added assert that ensures that the locks of a variable have been decreased to 0 when it is freed
- added more output for completing a partial solution
- checks in debug mode that clean buffer memory is really clean when being freed are now disabled by default
- don't compute symmetries if reoptimization is enabled
- prefer integral values when fixing an almost-fixed continuous variable in the trivial presolver
- changed the name of the variable that is added by the OSiL reader to represent the quadratic or nonlinear parts of the objective function
- SCIP_EXPORT is now defined as __attribute__((__visibility__("default"))) if GCC and no SCIP config header is used

@page RN60 Release notes for SCIP 6.0

@section RN602 SCIP 6.0.2
*************************

Features
--------

- The abspower constraint handler now passes more accurate convexity
  information to the NLP relaxation.

Examples and applications
-------------------------

- added parsing functionality for optcumulative constraints in CIP format

Interface changes
-----------------

### Interfaces to external software

- Updated the Mosek LP solver interface to support Mosek 9.0.

Build system
------------

### Cmake

- new target to 'doc' to build documentation
- ctests now fail if parameter file not found
- add flag STATIC_GMP and improve GMP find module
- remove non-API methods from library (API methods use new macro SCIP_EXPORT)
- increase minimal required CMake version to 3.3
- correct paths and dependency information when installing SCIP

Fixed bugs
----------
- fixed SCIP-Jack presolving bug that could lead to wrong results for Steiner arborescence problems
- fixed wrong unboundedness result in case not all constraints were already in the LP and enforcement was
  skipped because an optimal solution was found
- fixed wrong enforcement of constraints in the disjunction constraint handler
- fixed wrong behavior of concurrent solve ignoring initial solutions
- fixed bug in concurrent solve when problem was already solved in presolving
- aggregate non-artificial integer variable for XOR constraints with two binary variables and delete constraint
- copy the objective offset when copying the original problem
- fixed bug in SCIPlpiGetBInvARow in lpi_cpx using wrong size of resulting vector
- fixed quadratic runtime behavior in sepa_aggregation
- fixed statistics of separators
- improve numerical stability in varbound constraint handler by using double-double arithmetic
- fixed bug in propagation of dual proofs
- fixed bugs that arise for multiaggregated indicator variables by disallowing multiaggregation for them
- improve numerical stability in SCIPcomputeBilinEnvelope* by using double-double arithmetic
- fixed bug related to releasing pending bound changes in tree.c
- set STD FENV_ACCESS pragma to on in code that changes floating-point rounding mode
- disable GCC optimizations in main interval arithmetic code to prevent wrong optimizations
- fixed wrong assert in cons_xor concerning the variable type
- fixed different behavior of SCIPisLbBetter and SCIPisUbBetter between having NDEBUG defined or not
- correctly handle bound disjunctions in symmetry detection
- fixed issue in reliability branching related to the LP error flag not being reset
- fixed treatment of near-infinite bounds in shiftandpropagate's problem transformation
- fixed handling of infinite values in SCIPcomputeHyperplaneThreePoints()
- fixed comparisons of infinite values in heur_intshifting.c and heur_shifting.c
- fixed bug related to updating unprocessed cuts in the cutpool
- fixed bug related to enabling quadratic constraints during `CONSINITLP`
- add missing SCIP_EXPORT for functions used by GCG
- fixed memory leak and wrong initialization for trival cases in cons_symresack.c
- fixed bug with upgrading to packing/partitioning orbitopes
- fixed bug with the status while upgrading in presol_symbreak.c
- fixed wrong stage while clearing the conflict store
- fixed behavior of SCIPfixVar() by setting infeasible pointer to TRUE if fixval lies outside variable domain
- allow tightenVar() in SCIP_STAGE_PROBLEM stage
- fixed bug in cumulative constraint handler when separating the LP solution
- fixed issues with integer overflow in cumulative constraint handler
- fixed bug where the convexity of Benders' decomposition subproblems was checked even when users defined subproblem
  solving methods. Now, as per the documentation, the user must explicitly state whether the subproblem is convex
- fixed wrong indexing in heur_dualval
- fixed issue with basis status in SoPlex LPi

Miscellaneous
-------------

- statistics now output primal/dual bounds if objective limit is reached
- memory check in debug mode is now disabled by default
- message is now provided to the user to inform that automatic Benders' auxiliary variable lower bound computations are
  not activated when user defined subproblem solving methods are present
- corrected documentation of the primalgap in SCIP; describe when it will be infinite

@section RN601 SCIP 6.0.1
*************************

Features
--------

- when using a debug solution every (multi-)aggregation will be checked w.r.t. this solution

Performance improvements
------------------------

- try greedy solution first before solving knapsack exactly using dynamic programming in SCIPsolveKnapsackExactly,
  compute greedy solution by weighted median selection.
- don't consider implied redcost by default in the reduced cost propagator

Interface changes
-----------------

### Deleted and changed API methods and macros

- The preprocessor macro NO_CONFIG_HEADER now needs to be defined when
  including SCIP header files from a SCIP build or installation that
  has been build via the Makefile-only build system.

- The following preprocessor macros have been renamed:
  WITH_ZLIB to SCIP_WITH_ZLIB, WITH_GMP to SCIP_WITH_GMP, WITH_READLINE
  to SCIP_WITH_READLINE, NO_SIGACTION to SCIP_NO_SIGACTION, NO_STRTOK_R
  to SCIP_NO_STRTOK_R, ROUNDING_FE to SCIP_ROUNDING_FE, ROUNDING_FP to
  SCIP_ROUNDING_FP, ROUNDING_MS to SCIP_ROUNDING_MS. Note, however, that
  the names of macros NO_RAND_R and NO_STRERROR_R have not been changed
  so far.

### New API functions

- SCIPhashmapInsertInt(), SCIPhashmapSetImageInt(), and SCIPhashmapGetImageInt() to use integer values as images in hashmaps

### Command line interface

- warn about coefficients in MPS files with absolute value larger than SCIP's value for infinity

### Changed parameters

- default clock type for timing is now wallclock

Unit tests
----------

- added unit tests for exact knapsack solving and (weighted) median selection algorithms

Build system
------------

### Cmake

- add missing GMP dependency when compiling with SYM=bliss
- add DL library when linking to CPLEX to avoid linker errors
- new config.h header defining the current build configuration, e.g. SCIP_WITH_GMP

Fixed bugs
----------

- fixed handling of weights in cons_sos1 and cons_sos2 (NULL pointer to weights)
- fixed handling of unbounded LPs in SCIP and in several LPIs; added heuristic method to guess solution
- the STO reader is capable of handling scenarios defined using lower case "rhs"
- fixed OPB reader for instances without explicit plus signs
- correct dual solution values for bound constraints
- fixed recognition of variable with only one lock in cons_bivariate, cons_quadratic, and cons_nonlinear
- fixed update of constraint violations in solution repair in cons_bivariate, cons_quadratic, and cons_nonlinear
- print error message and terminate if matrix entries of a column are not consecutive in mps format
- fixed incorrect handling of fixed variables when transfer of cuts from LNS heuristic for Benders' decomposition
- fix returning local infeasible status by Ipopt interface if Ipopt finds problem locally infeasible
- skip attempt to apply fixings in linear constraint handler during solving stage as LP rows cannot change anymore
- fixed bug when reading >= indicator constraints in MPS format
- fix issue with nodes without domain changes if we ran into solution limit in prop_orbitalfixing
- fixed unresolved reference to CppAD's microsoft_timer() function on builds with MS/Intel compilers on Windows
- ignore implications added through SCIPaddVarImplication() that are redundant to global bounds also in the
  special case of an implication between two binary variables; also, use implications instead of cliques in the case
  of a binary implied variable with nonbinary active representative
- fixed bug with aggregated variables that are aggregated in propagation of cons_sos1
- fixed some special cases in SCIPselect/SCIPselectWeighted methods
- relaxed too strict assertion in Zirounding heuristic
- fixed the upgrade routine to XOR constraints: aggregate integer variable if its coefficient has the wrong sign
- fixed handling of nonartificial parity variables when deleting redundant XOR constraints
- earlier deletion of trivial XOR constraints (at most 1 operator left)
- fixed wrong hashmap accesses and added sanity check for the correct hashmap type
- avoid copying of unbounded solutions from sub-SCIPs as those cannot be checked completely
- corrected the output of the first LP value in case of branch-and-price
- fixed possible integer overflow, which led to wrong conclusion of infeasibility, in energetic reasoning of cons_cumulative.c

Miscellaneous
-------------
- do not scale linear constraints to integral coefficients

@section RN600 SCIP 6.0.0
*************************

Features
--------

- new diving heuristic farkasdiving that dives into the direction of the pseudosolution and tries to construct Farkas-proofs
- new diving heuristic conflictdiving that considers locks from conflict constraints
- restructuring of timing of symmetry computation that allows to add symmetry handling components within presolving
- `lp/checkstability` is properly implemented for SoPlex LPI (spx2)
- new branching rule lookahead that evaluates potential child and grandchild nodes to determine a branching decision
- limits on the number of presolving rounds a presolver (maxrounds) or propagator/constraint handler (maxprerounds)
  participates in are now compared to the number of calls of the particular presolving method, not the number of
  presolving rounds in general, anymore
- new miscellaneous methods for constraints that have a one-row linear representation in pub_misc_linear.h
- a Benders' decomposition framework has been added. This framework provides the functionality for a user to solve a
  decomposed problem using Benders' decomposition. The framework includes classical optimality and feasibility cuts,
  integer optimality cuts and no-good cuts.
- add statistic that presents the number of resolves for instable LPs
- new readers for stochastic programming problems in SMPS format (reader_sto.h, reader_smps.h)

Performance improvements
------------------------

- cuts generated from certain quadratic constraints with convex feasible region are now global
- performance improvements for Adaptive Large Neighborhood Search heur_alns.c
  + all neighborhoods now start conservatively from maximum fixing rate
  + new default parameter settings for bandit selection parameters
  + no adjustment of minimum improvement by default
- improved bound tightening for some quadratic equations
- constraint handler checking order for original solutions has been modified to check those with negative check priority
  that don't need constraints after all other constraint handlers and constraints have been checked
- deactivate gauge cuts

Examples and applications
-------------------------

- new example `brachistochrone` in CallableLibrary examples collection; this example implements a discretized model to
  obtain the trajectory associated with the shortest time to go from point A to B for a particle under gravity only
- new example `circlepacking` in CallableLibrary examples collection; this example models two problems about packing
  circles of given radii into a rectangle
- new price-and-branch application for the ringpacking problem
- new stochastic capacitated facility location example demonstrating the use of the Benders' decomposition framework

Interface changes
-----------------

### New and changed callbacks

- added parameter locktype to `SCIP_DECL_CONSLOCK` callback to indicate the type of variable locks

### Deleted and changed API methods

- Symmetry:
  + removed function SCIPgetTimingSymmetry() in presol_symmetry.h since this presolver does not compute symmetries independent
    of other components anymore
  + additional argument `recompute` to SCIPgetGeneratorsSymmetry() to allow recomputation of symmetries

- Random generators:
  + the seed of SCIPinitializeRandomSeed() is now an unsigned int
  + the seed of SCIPsetInitializeRandomSeed() is now an unsigned int and it returns an unsigned int
  + new parameter for SCIPcreateRandom() to specify whether the global random seed shift should be used in the creation of
    the random number generator

- Miscellaneous:
  + additional arguments `preferrecent`, `decayfactor` and `avglim` to SCIPcreateBanditEpsgreedy() to choose between
    weights that are simple averages or higher weights for more recent observations (the previous default).
    The last two parameters are used for a finer control of the exponential decay.
  + functions SCIPintervalSolveUnivariateQuadExpression(), SCIPintervalSolveUnivariateQuadExpressionPositive(), and
    SCIPintervalSolveUnivariateQuadExpressionPositiveAllScalar() now take an additional argument to specify already
    existing bounds on x, providing an entire interval ([-infinity,infinity]) gives previous behavior

### New API functions

- SCIPintervalSolveUnivariateQuadExpressionNegative()
- SCIPvarGetNLocksDownType() and SCIPvarGetNLocksUpType()
- SCIPaddConsLocksType()
- SCIPconsIsLockedTypePos(), SCIPconsIsLockedTypeNeg(), SCIPconsIsLockedType(), SCIPconsGetNLocksTypePos() and SCIPconsGetNLocksTypeNeg()
- SCIPstrncpy(), a safe version of strncpy()

### Changed parameters

- Removed parameters:
  - `heuristics/alns/stallnodefactor` as the stall nodes are now controlled directly by the target node limit within the heuristic
  - `presolving/symmetry/computepresolved` since this presolver does not compute symmetries independent of other components anymore
  - `separating/maxincrounds`

### New parameters

- `lp/checkfarkas` that enables the check of infeasibility proofs from the LP
- `heuristics/alns/unfixtol` to specify tolerance to exceed the target fixing rate before unfixing variables, (default: 0.1)
- `propagating/orbitalfixing/symcomptiming` to change the timining of symmetry computation for orbital fixing
- `lp/alwaysgetduals` ensure that the dual solutions are always computed from the recent LP solve
- `display/relevantstats` indicates whether the small relevant statistics are displayed at the end of solving
- `propagating/orbitalfixing/performpresolving` that enables orbital fixing in presolving
- `presolving/symbreak/addconsstiming` to change the timining of symmetry computation for symmetry handling inequalities
- `propagating/orbitalfixing/enabledafterrestarts` to control whether orbital fixing is enabled after restarts
- `benders/*` new submenu for Benders' decomposition related settings. This includes the settings related to the
  included Benders' decompositions and the general Benders' decomposition settings.
- `benders/<decompname>/benderscuts/*` submenu within each included Benders' decomposition to control the Benders'
  decomposition cuts. The cuts are added to each decomposition separately, so the setting are unique to each
  decomposition.

### Data structures

- new enum `SCIP_LOCKTYPE` to distinguish between variable locks implied by model (check) constraints (`SCIP_LOCKYPE_MODEL`)
  and variable locks implied by conflict constraints (`SCIP_LOCKYPE_CONFLICT`)
- expression interpreter objects are now stored in the block memory

Deleted files
-------------

- removed presolving plugin presol_implfree
- separated scip.c into several smaller implementation files scip_*.c for better code overview; scip.c was removed,
  but the central user header scip.h remains, which contains includes of the separated headers

Fixed bugs
----------

- fixed bug in gcd reductions of cons_linear regarding an outdated flag for variable types
- fixed bug in heur_dualval regarding fixing routine for integer variables
- suppress debug solution warnings during problem creation stage
- fixed check for activated debugging solution in components constraint handler
- fixed potential bug concerning solution linking to LP in SCIPperformGenericDivingAlgorithm()
- fixed reward computation in ALNS on continuous, especially nonlinear, problems
- fixed bug in freeing reoptimization data if problem was solved during presolving
- fixed check of timing in heur_completesol
- fixed wrong propagation in optcumulative constraint handler
- fixed non-deterministic behavior in OBBT propagator
- don't disable LP presolving when using Xpress as LP solver
- fixed possible `NULL` pointer usage in cons_pseudoboolean
- ensured that SCIPgetDualbound() returns global dual bound instead of the dual bound of the remaining search tree
- fixed rare division-by-zero when solving bivariate quadratic interval equation
- use total memory for triggering memory saving mode
- fix parsing of version number in the CMake module for Ipopt
- fixed handling of implicit integer variables when attempting to solve sub-MIP in nlpdiving heuristic
- added workaround for bug when solving certain bivariate quadratic interval equations with unbounded second variable
- fixed bug with releasing slack variable and linear constraint in cons_indicator
- fixed problem when writing MPS file with indicator constraints with corresponding empty linear constraints
- fixed bug in heur_vbound triggered when new variables were added while constructing the LP
- fixed bug with unlinked columns in SCIProwGetLPSolCutoffDistance()

Miscellaneous
-------------

- updated CppAD to version 20180000.0
- remove LEGACY mode, compiler needs to be C++11-compliant

@page RN50 Release notes for SCIP 5.0

@section RN501 SCIP 5.0.1
*************************

Features
--------

- SCIP executable handles the `SIGTERM` signal. If the process receives a `SIGTERM`, SCIP terminates the solution process with a
  new `SCIP_STATUS` code `SCIP_STATUS_TERMINATE` and displays all relevant statistics before exiting.
- add number of conflict constraints found by diving heuristics to statistics
- allow output of lower bounds for visualization
- added symmetry detection for linking constraints

Performance improvements
------------------------

- disable disaggregation of quadratic constraints by changing the default for `constraints/quadratic/maxdisaggrsize` to 1
  (disaggregation can still be very helpful on some instances, but also seems hurtful on others)

- Cuts:
  - increased threshold when to scale up cuts that are generated by nonlinear constraint handlers
  - test additional scaling factors in CMIR cut generation heuristic
  - cleaned up implementation of the cut selection procedure and added new cut quality measure
  - use random tie-breaking in cut selection

Interface changes
-----------------

### New API functions

- new methods SCIPtryTerminate() and SCIPterminated() in scip/interrupt.h for handling of SIGTERM signals.
- new method SCIPselectCuts() to run SCIP's cut selection procedure on a given array of cuts

### Changed parameters

- rename parameter `constraints/orbisack/orbisack/coverseparation` to `constraints/orbisack/coverseparation`

### New parameters

- `visual/displb` that enables output of lower bounds for visualization
- `presolving/symmetry/displaynorbitvars` (whether we display the number of affected variables in the statistics)
- `separating/efficacyfac` to change the weight of the efficacy in cut score calculation
- `separating/dircutoffdistfac` to change the weight of the directed cutoff distance in cut score calculation

### Data structures

- new `SCIP_STATUS` code `SCIP_STATUS_TERMINATE` in scip/interrupt.h for handling of SIGTERM signals.

Unit tests
----------

- expanded unit tests of the lpis
- added check to unit tests that problem is not solved after every change

Fixed bugs
----------

- fixed LP status to unsolved when marking LP to be resolved if objective limit has changed
- copy parameter settings to sub-SCIPs in SCIPcopyLargeNeighborhoodSearch() also when copying only LP rows
- fixed a check for fixed variables in Binpacking example
- generate deprecation warnings when using SCIPaddCut
- fix bug in sepa_gomory if cut is a bound change
- fixed handling of infinite bounds in cons_sos1

- Constraints:
  - fixed bug while scaling linear constraints
  - don't delete conflict constraints that were transformed into model constraints during a restart
  - fixed treatment of variable aggregations in knapsack constraint handler that led to wrong propagations

- LP Interface:
  - fixed LPI status after changing objective in lpi_cpx, lpi_grb, lpi_xprs, lpi_msk
  - fixed and unified asserts in LPIs
  - retrieve interior solution instead of (possibly non-existing) basic solution from mosek after using barrier without crossover in lpi_msk
  - fixed bug with `NULL` pointer handling in LPIs

- Heuristics:
  - fixed wrong cast in LP iteration limit computation in proximity search heuristic
  - fixed check for time limit in heur_nlpdiving
  - improved numerics and fixed stop criterion in zirounding heuristic

@section RN500 SCIP 5.0.0
*************************

Features
--------

- new numerical solution violations get printed when checksol is called
- added analysis of the clique table which identifies possible aggregations via the search for
  strongly connected components and may detect infeasible assignments on the way
- added macros to do computations with a higher precision by using double-double arithmetic
- extended conflict analysis by analyzing dual solutions of boundexceeding LPs
- revised internal debugging mechanism to check against a user given debug solution (debug.h)

- Heuristic:
  - add new heuristic MPEC that solves a MPEC reformulation of a mixed-binary nonlinear problem by regularized NLP reformulations
  - new primal heuristic ALNS that orchestrates eight different LNS heuristics adaptively
    using algorithms for the multi-armed bandit problem
  - three bandit selection algorithms to face sequential decision problems under uncertainty

- Presolving and symmetry:
  - added presol_symmetry.c for computing and storing symmetry information of a MIP
  - added presol_symbreak.c to detect special symmetry structures and to add symmetry handling constraints
  - SCIP can now automatically detect and compute symmetries in MIPs (if a graph automorphism code is linked in)
  - added cons_symresack.c to handle permutation symmetries in a binary programs via inequalities and propagation
  - added cons_orbisack.c to handle special permutation symmetries in a binary programs via inequalities and propagation
  - cons_orbitope.c can now handle full orbitopes as well

- Propagator:
  - added new propagator orbital fixing
  - utilizing linear inequalities to compute stronger linearizations for bilinear terms; the inequalities are computed in
    the OBBT propagator

- Cuts:
  - added API for aggregating rows for generating cuts which uses double-double arithmetic internally
  - added filtering of parallel cuts in the cut pool

- Plugins:
  + added new plugin type `table` for adding user-defined statistics tables
  + new presolving plugin presol_sparsify that tries to cancel nonzero coefficients in linear constraints by adding
    multiples of linear equalities

Performance improvements
------------------------

- use disjoint set to reduce peak memory usage and time to compute of clique table connectedness information
- add and use RESTRICT macro for some pointers
- improved the implementation of SCIPvarGetActiveRepresentatives
- speed-up reverse propagation
- removed bestrelaxsol and directly access relaxation solution instead to decrease overhead when using relaxation handlers
- for fast presolving emphasis, disable use of implications in logicor presolving
- use limit on the total number of nonzeros added to the clique table during the greedyCliqueAlgorithm of cons_knapsack.c
- revised disaggregation of quadratic constraints: the number of created constraints can now be controlled and the
  disaggregated constraints are scaled in order to increase numerical accuracy
- disabled reformulation of products of a binary variable with a linear term that does not solely involve binary variables
- speed up creation of LP in the computation of relative interior points
- improved dual ray analysis
- drop events of disabled linear constraints to reduce event processing effort

- Separation:
  - new implementation of zerohalf separator
  - enabled cutting plane separation in the tree
  - improved cut selection and management
  - improved cut post-processing: apply coefficient tightening, enforce maximal dynamism

- Heuristics:
  - improved selection of rows in CMIR aggregation heuristic
  - generate lifted flowcover cuts in CMIR cut generation heuristic
  - faster implementation of CMIR cut generation heuristic
  - use LP solution polishing during probing and diving mode to activate it during many primal heuristics; remains disabled
    during strong branching and OBBT
  - improved versions of the clique and variable bound pre-root heuristics that are often able to fix many more variables

Interface changes
-----------------

### New and changed callbacks

- New types:
  - added new abstract selection algorithm `SCIP_BANDIT` together with callbacks
  - added new types for symmetry handling

- LP interface:
  - dropped NLP termination status `SCIP_NLPTERMSTAT_UOBJLIM`

- NLP callbacks:
  - added parameter `objval` to `SCIP_DECL_NLPIGETSOLUTION` for returning the optimal objective value (can be set to `NULL`)

- Separation callbacks:
  - added parameter `allowlocal` to `SCIP_DECL_SEPAEXECLP` and `SCIP_DECL_SEPAEXECSOL` to switch generation of locally valid cuts
  - added parameter `dstatssize` to `SCIP_DECL_NLPIDELVARSET` and `SCIP_DECL_NLPIDELCONSSET`

### Deleted and changed API methods

- Branching rules:
  - removed parameter `allowaddcons` from SCIPselectVarPseudoStrongBranching(), SCIPselectVarStrongBranching(), and
    SCIPincludeBranchruleRelpscost()

- Constraint Handlers:
  - generalized SCIPcreateConsOrbitope() and SCIPcreateConsBasicOrbitope() method to three orbitope types (full, partitioning, packing)

- Cutting plane separation methods:
  - changed function signature of SCIPcalcMIR()
  - changed function signature of SCIPcalcStrongCG()
  - new method SCIPaddRow() to replace deprecated SCIPaddCut()
  - removed parameter `scaling` from SCIPgetRowprepViolation()
  - added parameter `allowlocal` to SCIPseparateSol()

- LP interface:
  - replaced LP parameters `SCIP_LPPARAM_LOBJLIM` and `SCIP_LPPARAM_UOBJLIM` by `SCIP_LPPARAM_OBJLIM`

- NLP interface:
  - SCIPnlpStatisticsCreate() and SCIPnlpStatisticsFree() now require a pointer to blockmemory as parameter
  - added parameter `objval` to SCIPnlpiGetSolution() of NLPIs for returning the optimal objective value (can be set to `NULL`)
  - added parameter `varnameslength` to SCIPexprParse()
  - added parameter `dstatssize` to SCIPnlpiDelVarSet() and SCIPnlpiDelConsSet()
  - added modifier const to `exprtree` parameter of SCIPnlpiChgExprtree()

- Primal heuristics:
  - SCIPheurPassIndicator() has a new parameter which allows to pass the objective of the solution

- Relaxator methods:
  - added parameter `includeslp` to SCIPmarkRelaxSolValid(), SCIPsetRelaxSolVals() and SCIPsetRelaxSolValsSol();
  - removed parameter `includeslp` from SCIPrelaxCreate() and SCIPincludeRelax()
  - removed functions SCIPrelaxIncludesLp() and SCIPrelaxSetIncludesLp()
  - replaced method SCIPgetRelaxFeastolFactor() by SCIPrelaxfeastol() and added SCIPchgRelaxfeastol()

- Misc:
  - changed return type of SCIPcliqueGetId() from `int` to `unsigned int`
  - SCIPsolveParallel() is deprecated; use SCIPsolveConcurrent() instead
  - removed SCIPvarGetCliqueComponentIdx(); the connectedness information of the clique table is now stored as a
    `SCIP_DISJOINTSET` member of the clique table and cannot be publicly accessed
  - added parameter `copytables` to SCIPcopyPlugins()
  - SCIPsolveParallel() has been deprecated, use the new method SCIPsolveConcurrent() instead
  - allowed SCIPgetNConss() in stage `SCIP_STAGE_INITSOLVE`

### New API functions

- SCIPaddRow() to replace deprecated SCIPaddCut()
- methods to display linear constraint classification types; use SCIPclassifyConstraintTypesLinear()
  after reading a problem to classify linear constraint types
- public methods SCIPvariableGraphBreadthFirst() and SCIPvariableGraph{Create,Free}() to
  perform breadth-first search on the variable constraint graph used by the GINS and ALNS heuristics
- SCIPsetProbingLPState() to install given LP state and/or norms at the current probing node
- SCIPbranchcandGetLPMaxPrio() and SCIPbranchcandGetExternMaxPrio() to query the maximal branching priority of given
  branching candidates; also added SCIPbranchcandGetNPrioLPCands() to access the number of LP candidates with this priority.
- SCIPupdateSolIntegralityViolation(), SCIPupdateSolBoundViolation(), SCIPupdateSolLPRowViolation(),
  SCIPupdateSolConsViolation() and SCIPupdateSolLPConsViolation() for updating numerical solution violations, as well as
  SCIPactivateSolViolationUpdates() and SCIPdeactivateSolViolationUpdates() for activating/deactivating violation updates globally
- SCIPsetSubscipDepth() to set the depth of SCIP as a copied subproblem during problem stage
- SCIPdivesetGetNSols() to query the number of found solutions from a diveset.
- SCIPnextafter() that wraps different nextafter methods to return the next representable value after a given value
- SCIPlinConsStats{Create,Free,GetTypeCount,GetSum}() and SCIPprintLinConsStats() to work with linear constraint classification through the C API
- SCIPgetRowNumIntCols() that returns the number of integer columns in a row
- SCIPsetSlackVarUb() to control upper bound of slack variable in cons_indicator

- Data structures:
  - methods SCIPrandomCreate() and SCIPrandomFree() are no longer public and should be replaced by SCIPcreateRandom() and
    SCIPfreeRandom(), respectively (the new methods respect the global parameter `randomization/randomseedshift` automatically)
  - methods SCIPdigraphCreate() and SCIPdigraphCopy() are no longer public and should be replaced by SCIPcreateDigraph() and
    SCIPcopyDigraph(), respectively, which receive a \SCIP argument and are more robust towards future interface changes

- Bilinear:
  - SCIPgetAllBilinearTermsQuadratic() to access data of all existing bilinear terms in quadratic constraints
  - SCIPaddBilinearIneqQuadratic() to propose an inequality with two variables that appear in a bilinear term
  - SCIPcomputeBilinEnvelope{1,2}() to compute a linearization of a bilinear term when considering at most two linear inequalities

- Clique:
  - SCIPcliqueGetIndex() which returns the unique identifier for the given clique
  - SCIPgetNCliquesCreated() which returns the number of cliques created so far

- Cutting plane separation methods:
  - SCIPisCutNew() that returns whether a cut is already present in the global cut pool
  - SCIPgetSepaMinEfficacy() to access separating/minefficacy(root)

- Interfaces:
  - interface methods to create and use bandit algorithms implemented as SCIP core plugins
  - interface methods for aggregating rows and computating MIP cuts, see cuts.h
  - interface method SCIPsetRandomSeed() to (re)set a random number generator seed

### Command line interface

- new interactive shell functionality to display linear constraint classification types;
  use `display linclass` after reading a problem to classify linear constraint types
- new command line parameter `-r` to pass a nonnegative integer as random seed.

### Interfaces to external software

- added interface to the NLP solver WORHP
- added interface to the NLP solver FilterSQP
- added interface to graph automorphism algorithms in `src/symmetry/` (initially only to BLISS)
- unify handling of objective limit in LPIs by replacing LPI parameters `SCIP_LPPAR_LOBJLIM` and `SCIP_LPPAR_UOBJLIM` by
  `SCIP_LPPAR_OBJLIM`
- dropped support for MOSEK < 7.0.0.0

### Changed parameters

- changed and removed several parameters for zerohalf separator
- replaced `constraints/quadratic/disaggregate` by `constraints/quadratic/maxdisaggrsize` to bound
  the total number of created constraints when disaggregating a quadratic constraint
- new value 3 for parameter `lp/solutionpolishing` to enable LP polishing only during probing and diving mode
- parameter `conflict/useboundlp` has new values `d` (only dual solution analysis) and `b` (both, conflict and dual solution analysis)

- Heuristics:
  - fixed typo `heuristics/completesol/maxunkownrate` has changed to `heuristics/completesol/maxunknownrate`
  - replaced parameter `heuristics/{clique,vbounds}/minfixingrate` by `heuristics/{clique,vbounds}/minintfixingrate` and
    `heuristics/{clique,vbounds}/minmipfixingrate`, which check the fixing rate before LP solving and after sub-MIP presolve

- Separating:
  - parameter `separating/maxstallrounds` only applies to nodes in the tree (not the root node, anymore); use the new
    parameter `separating/maxstallroundsroot` for the root node
  - moved parameters for flowcover and cmir separators to `separating/aggregation`

- Removed parameters:
  - `constraints/{abspower,bivariate,nonlinear,quadratic,soc}/scaling`
  - `constraints/{abspower,bivariate,quadratic,nonlinear}/mincutefficacysepa`
  - `constraints/{abspower,bivariate,quadratic,nonlinear}/mincutefficacyenfofac`
  - `constraints/soc/minefficacy`
  - `conflict/usemir`
  - `conflict/prefermir`
  - `heuristics/clique/{multiplier,initseed}`
  - `separating/feastolfac`
  - `separating/orthofac`
  - `separating/cgmip/allowlocal` (use parameter passed to separation callback instead)
  - `separating/{gomory,strongcg}/maxweightrange`

### New parameters

- `conflict/prefinfproof` (prefer infeasibility proof to boundexceeding proof)
- `conflict/sepaaltproofs`
- `constraints/indicator/maxsepanonviolated` to stop separation after separation of non violated cuts
- `constraints/orbisack/coverseparation` (whether orbisack cover inequalities should be separated)
- `constraints/orbisack/orbiSeparation` (whether facet defining inequalities for orbisack should be separated)
- `constraints/orbisack/coeffbound` (maximal value of coefficients in orbisack facet inequalities)
- `constraints/orbisack/checkpporbisack` (check whether orbisacks can be strengthened by packing/partitioning constraints)
- `constraints/orbisack/checkalwaysfeas` (whether conscheck returns always `SCIP_FEASIBLE`)
- `constraints/orbitope/checkpporbitope` (check packing/partitioning orbitopes)
- `constraints/orbitope/sepafullorbitope` (separate full orbitopes)
- `constraints/orbitope/checkalwaysfeas` (whether conscheck returns always `SCIP_FEASIBLE`)
- `constraints/quadratic/{usebilinineqbranch,minscorebilinterms,bilinineqmaxseparounds}`
- `constraints/quadratic/disaggrmergemethod` to change the strategy of how to merge independent blocks of quadratic constraints
- `constraints/quadratic/mincurvcollectbilinterms` to change the minimal curvature of constraints
  to be considered when returning bilinear terms to other plugins
- `constraints/quadratic/binreformbinaryonly` to disable reformulation of products of binary and non-binary variables
- `constraints/symresack/ppsymresack` (check whether symresacks can be strengthend by packing/partitining constraints)
- `constraints/symresack/checkalwaysfeas` (whether conscheck returns always `SCIP_FEASIBLE`)
- `expbackoff` to all separators which increases the frequency exponentially over the depth in the tree
- `heuristics/completesol/{beforepresol,maxlpiter,maxcontvars}`
- `heuristics/{clique,vbounds}/maxbacktracks` to limit the number of backtracks in the fix-and-propagate phase
- `heuristics/{clique,vbounds}/uselockfixings` to enable fixing of additional variables based on variable locks
- `heuristics/vbounds/{feasvariant,tightenvariant}` to specify the fixing variants used by the vbounds heuristic
- `lp/refactorinterval` to change the refactorization interval of the LP solver
- `misc/debugsol` to specify a debug solution that should be checked during the solve
- `misc/usesymmetry` to determine whether symmetry handling should be used
- `presolving/symbreak/conssaddlp` (whether symmetry handling inequalities should be added to the LP)
- `presolving/symbreak/addsymresacks` (whether symresacks should be used to handle symmetries)
- `presolving/symbreak/computeorbits` (whether symmetry orbits should be computed)
- `presolving/symbreak/detectorbitopes` (whether it should be checked if some symmetries can be handled by orbitopes)
- `presolving/symmetry/computepresolved` (Whether symmetries are computed after presolving)
- `presolving/symmetry/maxgenerators` (maximal number of generators generated by symmetry detection)
- `presolving/symmetry/checksymmetries` (whether validity of computed symmetries should be verified)
- `propagating/obbt/{itlimitfactorbilin,minnonconvexity,createbilinineqs}`
- `propagating/vbounds/minnewcliques` to specify the minimum number of new cliques to trigger another clique table analysis
- `propagating/vbounds/{maxcliquesmedium,maxcliquesexhaustive}` to limit the number of cliques relative to the
  number of binary variable for performing clique table analysis
- `separating/maxincrounds`
- `separating/maxlocalbounddist`, `separating/maxcoefratio` and `separating/intsupportfac`

### Data structures

- new type `SCIP_Shortbool` (equal to uint8_t) for storing Boolean values in a more compact manner
- new disjoint set data structure `SCIP_DISJOINTSET` to incrementally update connectedness information for a graph on nodes {0,...,n-1}
- new red black tree data structure defined in `src/scip/rbtree.{c,h}`
- new object `SCIP_LINCONSSTATS`, see type_cons.h, to work with linear constraint classification through the C API
- added new type `SCIP_TABLE` together with callbacks to output SCIP statistics

Unit tests
----------

- added several tests for the LP interface
- added tests that cover nonempty linear constraint classification types
- added tests for the double double arithmetic, the new red black tree data structure, the nlpi, obbt, interval arithmetics,
  symmetry computation, objective function changes in probing, computing envelopes of bilinear function, relaxation enforcement

Build system
------------

- added interface to the NLP solver WORHP; set `WORHP=true` in order to link to WORHP
- added interface to the NLP solver FilterSQP; set `FILTERSQP=true` in order to link to FilterSQP

### Cmake

- added support for sanitizers in debug mode and options SANITIZE_ADDRESS, SANITIZE_MEMORY, SANITIZE_UNDEFINED, SANITIZE_THREAD
- added option SYM to specify which graph automorphism package (bliss, none) should be used, if available
- disable non-standard compliant floating point optimizations in combination with intel compilers
- improve Visual Studio compilation
- only accept IPOPT version 3.12.0 or higher
- preserve correct rpath in library (e.g. path to libipopt) when installing

### Makefile

- new flag `DEBUGSOL={true,false}` to enable checks against a user given debug solution
- added flag SYM to specify which graph automorphism package (bliss, none) should be used
- default value for ZIMPL in the Makefile is now `false`

Fixed bugs
----------

- fix wrong statistic display of diving leaf solutions
- fixed order of SCIPcalcCliquePartition() in corner case where no cliques are available
- fix treatment of infinite lower bound in proximity objective cutoff
- fixed minor issue in expression graph simplification

- Separator:
  - fix linear knapsack relaxation during separation if a binary variable does not have a solution value in [0,1].
  - fixed potential ressource leaks in SCIPsolveLinearProb(), expr.c, sepa_eccuts, cons_cumulative.c, cons_nonlinear.c
  - fixed bug in cons_orbitope.c, where wrong terminating index in separation of SCIs was used
  - fixed wrong mapping of permuted basis indices in gomory separator
  - fixed integer objective separator for objective scales < 1

- Presolver:
  - fixed numerical issues in boundshift presolver when aggregating integer variables
  - fixed aggregation of variables in boundshift presolver that contain large variable bounds

- Heuristic:
  - fixed bug in feasibility pump heuristic when switching on the `usefp20` parameter
  - fixed handling of LOOSE variables in locks heuristic
  - fixed creation of conflicts in clique heuristic for incomplete LPs

- Constraints:
  - fixed bug in mps reader. Reader now prints `OBJSENSE` section and tries to generate unique names of constraints
  - fixed upgrade to a varbound constraint if abspower constraint contains a multi-aggregated variable
  - fixed several bugs related to hashing of constraints/rows in cutpool.c and cons_linear.c
  - fixed registration of almost fixed nonlinear variables in abspower constraints

- Propagator:
  - fixed releasing of variables in the genvbounds propagator in case the problem could be solved during presolving of a restart
  - fixed numerical issues in bound widening of variable bound constraint handler and vbound propagator during conflict analysis

@page RN40 Release notes for SCIP 4.0

@section RN401 SCIP 4.0.1
*************************

Features
--------

- added parsing functionality to cardinality constraint handler for CIP format
- allow to relax objective limit in reoptimization in presolved stage
- suppress excessive printing about numerical troubles in LP on default verblevel (high)

Performance improvements
------------------------

- only accept passed improving solutions in heur_indicator
- add and use RESTRICT macro for some pointers
- sorting of parents and children for some expression types is now independent of memory layout

- Constraints:
  - widened a bottleneck in simplifying long signomial sums in a nonlinear constraint
  - unified and extended code that improves numerics of cuts generated by nonlinear constraint handlers

- Separation:
  - stop separation in cons_indicator after maxsepanonviolated many non violated separated cuts
  - improve choice of variable to enter support in separation of cons_indicator

Interface changes
-----------------

### New API functions

- SCIPvalidateSolve() to compare solving result with an external primal and dual reference value
- SCIPisObjChangedProbing() to check whether the objective function has changed during probing mode
- SCIPgetDualSolVal() to get the dual solution value of a constraint
- SCIPisLPPrimalReliable() and SCIPisLPDualReliable() to check whether the current primal / dual LP solution
  were successfully checked for feasibility

### Command line interface

- New option in the interactive shell to validate the solution against an external primal and dual reference value
- added command line option `-o` and command `validatesolve` in interactive shell
  to validate the solution against an external primal and dual reference value.

### Interfaces to external software

- Updated and new interfaces to Mosek 8.1, GAMS and Gurobi
- new LP interface to Glop (Google OR tools); CMake only

### Changed parameters

- renamed parameter `heuristics/completesol/maxunkownrate` to `heuristics/completesol/maxunknownrate`

Testing
-------

- add options to make test target (see Makefile section)

Build system
------------

### Cmake

- New CMake build system alongside the usual Makefile setup

### Makefile

- added make options for specifying EXECUTABLE and OUTPUTDIR variables for the make test target

Fixed bugs
----------

- fixed unintended behavior of interrupt signal handler inside SCIP copies
- fixed uninitialized values in SCIP's digraph data structure after calling SCIPdigraphResize()
- fixed issue related to SCIPcreateFiniteSolCopy() not being able to remove all infinite fixings
- fixed issue in SCIPcopyLimits() w.r.t. soft time limit
- fixed bug in dynamic resizing of hashtables and hashmaps
- added workaround for bug in primal simplex of cplex 12.7.1.0 occuring when attempting to solve LPs without rows without presolving
- fixed bug in binpacking example that might have led to doing the same branching several times
- fixed memory issue in binpacking example
- in GAMS writer, forbid also various parenthesis characters in gams symbol names
- added missing definition of `SCIP_UNUSED` in memory.h if def.h is not included
- treat reopt bugs: Avoid numerical problems with changing objective; fix check for changed objective
- fixed reading issue in mps reader: integer variables fixed to 0 or 1 are treated as binaries now,
  allowing to use them as indicator variables
- afternode heuristics are now called even if the node limit was reached and the solving process will be stopped
  after the current node
- fixed bug when activating probing mode with a non-empty separation storage

- LP interfaces:
  - fixed guard against using old Gurobi versions in lpi_grb.c: Gurobi 7.5 was not permitted
  - fixed wrong handling of unboundedness status in lpi_grb.c
  - fixed wrong handling of row basis status in lpi_grb.c

- Propagator:
  - fixed bug in shift and propagate--variable information with a negation transformation is correctly reset after backtracking
  - fixed bug in genvbounds propagator when applying a restart after the root node

- Constraints:
  - fixed bug in varbound coefficient tightening: if a varbound constraint only contained one variable afterwards,
    it may have been deleted without applying the induced bound, if the change was too small, this is now forced
  - fixed potential wrong locks update after a varbound constraint became redundant in coefficient tightening
  - fixed potentially wrong cleanup of fixed variables in nonlinear constraint handler
  - fixed memory leak in OSiL reader when using SOS constraints

- Solution:
  - improved handling of infinite values in a primal solution in quadratic and nonlinear constraints
  - fixed bug in computing violation and cut for certain nonlinear constraints when LP solution is slightly out of bounds
  - fixed debug solution check that appeared in probing mode when the objective function has changed
  - relaxed a too strong assert concerning solutions close to the objective limit

@section RN400 SCIP 4.0.0
*************************

Features
--------

- Introduced support for partial or infeasible user solutions, which SCIP tries to complete/repair heuristically
- implemented linear time methods for (weighted) median selection for joint arrays of various types
- added adaptive solving behavior of SCIP based on solving phases and heuristic transitions, if enabled via `solvingphases/enabled`
- can now solve relaxations within probing
- in case of multiple relaxators the best solution is saved instead of the last one
- added write callback for reader_bnd
- added possibility to use a reference value for advanced analysis of the tree search. If a finite reference value
  (an objective value in original objective space) is passed via misc/referencevalue, SCIP keeps track of the
  number of nodes exceeding the reference value and the number of early backtracks -- path switches in the tree when
  a child node with lower bound smaller than the reference value was available.
- added reading capabilities for partial solutions with extension *.mst
- new global shift off all random seeds (randomization/randomseedshift) and unification of all existing random seeds
- use new macros SCIPdebugMsg(), SCIPsetDebugMsg(), SCIPstatDebugMsg() at all places where it makes sense
- new random number generator in pub_misc.h
- add check whether variables have been released when freeing SCIP
- a print callback can now be specified for user expressions

- LP Solutions:
  - will now enforce relaxation solution instead of lp or pseudosolution if lowerbound is better and the whole lp is included in the relaxation
  - new feature solution polishing to improve integrality of LP solutions

- Constraints:
  - new constraint handler for cardinality constraints
  - added interval-evaluation of sine and cosine
  - allow to create constraints of constraint handlers that don't need constraints
  - New constraint handlers cardinality and components

- Conflicts:
  - implement a storage for conflicts to have more control over active conflicts
  - Improved conflict analysis through central conflict pool and dual ray analysis for primal infeasible LPs; can now analyze dual
    unbounded rays of primal infeasible LPs

- Presolving:
  - New presolvers that disaggregate SOC constraints and reformulate QP's by adding KKT conditions
  - new presolving step for variables contained in a single quadratic constraint with proper square coefficients
  - add new presolving step to disaggregate second order cone constraints
  - new presolving method presol_qpkktref to add the KKT conditions of a QP
  - implemented and extended stuffing presolving in linear constraint handler
  - new components constraint handler which replaces the components presolver; it searches for independent subproblems
    and solves small ones as sub-SCIPs during presolve, larger ones are solved alternatingly during the main solving process
  - new presolving timing FINAL: presolving methods with this timing are only called once after all other presolvers with timings
    FAST, MEDIUM and EXHAUSTIVE are finished; during this timing only reductions are allowed that are self-contained, e.g.,
    fixing all variables and deleting all constraints of an independent component; note that reductions found in this timing
    do not trigger a new presolving round

- Separation and Cuts:
  - can now separate perspective cuts for indicator constraints
  - add sepa_convexproj, a separator which projects onto convex relaxation and build gradient cuts at the projection
  - add sepa_gauge, a separator which computes an interior point of a convex relaxation and performs a binary search in the segment joining
    the interior point and the point to separate until it finds a point in the boundary of the feasible region where to build a gradient cut
  - changed handling of coupling constraints in cons_indicator; the cuts will not be added to the pool, but are separated by default
  - concurrent solving mode that allows to run multiple SCIP instances, that share solutions and global variable bounds, in parallel
  - Revised pseudo random number generation and introduced central random seed for all plugins

- Heuristics:
  - new Graph induced neighborhood search (GINS) primal heuristic that uses neighborhoods
    based on distances in the variable constraint connectivity graph.
    In addition, the heuristic supports a rolling horizon-like procedure to solve auxiliary problems
    for neighborhoods with increasing distance from the starting neighborhood.
  - new primal heuristic LP face that tries to find an integer solution inside the optimal LP face.
  - new heuristic that tries to complete partial solutions
  - the subnlp heuristic now gives ownership of a found solution to the heuristic that constructed the starting point, if any;
    as a consequence, MIP heuristics may now be shown more frequently for having found a solution when solving MINLPs, even
    though the solutions required an additional NLP solve

- Propagator:
  - add prop_nlobbt, a nonlinear optimization-based bound propagator solving two convex NLP relaxations for each variable
  - nodes can now be postponed; currently, this can only be triggered by BEFORELP propagation callbacks

- Statistic:
  + Extended statistic output displayable via the interactive shell
  + new statistic computed: `Root LP Estimate` that shows the root LP best-estimate with every pseudo-cost update
  + added leaf statistics about LP objective limit|feasible|infeasible leaves to the statistics output and
    to the callable library: SCIPgetNObjlimLeaves(), SCIPgetNFeasibleLeaves(), SCIPgetNInfeasibleLeaves()
  + next to the number of found solution, also the number of new best solutions is now printed for each heuristic
    (and relaxation solutions) in the statistics in the `Primal Heuristic` section.

Performance improvements
------------------------

- Extended the presolving timings by an additional timing FINAL for self-contained reductions
- Randomized tie-breaking in different parts of the code to reduce performance variability
- use connectedness information of the clique table to speed up the clique partitioning algorithm
- knapsack approximation algorithms use linear-time weighted median selection instead of sorting
- improved greedy solution in SCIPsolveKnapsackApproximatelyLT() for the flow cover separation
- reduce performance variability by using random numbers as tie-breaker for external branching candidates

- Heuristics:
  - adjusted most Large Neighborhood Search heuristics such that they collect their variable fixings first in an array,
    and only create and populate a sub-SCIP if enough variables will be fixed.
  - reduce performance variability by using a small perturbation in the undercover heuristic
  - 1-opt heuristic can now be repeatedly executed as long as new incumbents are found

- Constraints:
  - Improved and extended stuffing inside of linear constraint handler
  - Changed handling of coupling constraints in cons_indicator
  - SCIP supports constraint compression for problem copies; constraint compression denotes the immediate
    removal of fixed variables from constraint data at creation time to reduce memory requirements.

- Propagation:
  - rewrote the propagate-and-cut-and-price loop so that successful propagations with DURINGLPLOOP timing, bound changes found by separation,
    and new primal solutions now trigger a new round of node solving, starting with propagation; improved tuning of propagation and heuristic timings
  - tuned propagation methods of several constraint handlers
  - make more use of SCIPmarkConsPropagate() to mark constraints for propagation and improved the internal handling of marked constraints
  - improve propagation of absolute-value expression in the case that the sign of the argument is fixed

Interface changes
-----------------

### New and changed callbacks

- Concurrent SCIP:
  - extended interface to support concurrent solving mode

- Constraint Handlers:
  - new optional callback `CONSENFORELAX` to enforce a relaxation solution, see \ref CONS
  - `CONSINITLP` callback now has a new parameter `infeasible`, which is a pointer to store whether infeasibility
    was detected while building the initial LP relaxation

### Deleted and changed API methods

- setting a parameter to a non-valid value now produces an error message instead of a warning
- bound reader uses angle bracket around variable names
- the parameters of SCIPlpiChgObj(), SCIPlpiSetBase(), SCIPlpiSetState(), SCIPlpiSetNorms() have been declared as const
- SCIPapplyHeurSubNlp() can now return the solution found by the sub-NLP heuristic

- Random:
  - methods SCIPrandomGetInt() substitutes SCIPgetRandomInt() (marked to be deprecated)
  - methods SCIPrandomGetReal() substitutes SCIPgetRandomReal() (marked to be deprecated)
  - methods SCIPrandomPermuteArray() substitutes SCIPpermuteRandomArray() (marked to be deprecated)
  - methods SCIPrandomPermuteIntArray() substitutes SCIPpermuteRandomIntArray() (marked to be deprecated)
  - method SCIPrandomGetSubset() substitutes SCIPgetRandomSubset() (marked to be deprecated)

- Conflict Analysis:
  - added parameters `conftype` and `iscutoffinvolved` to SCIPinitConflictAnalysis()
    that indicate the type of the conflict and whether the current cutoff bound is used or not

- Constraint Handlers:
  - added parameter `infeasible` to SCIPinitlpCons()

- Copying:
  - added parameters `fixedvars`, `fixedvals`, `nfixedvars` to SCIPcopyVars()
  - added parameters `fixedvars`, `fixedvals`, `nfixedvars` to SCIPcopyOrigVars()
  - renamed parameter `success` to `valid` in SCIPgetConsCopy()

- Hashmap and Hashtable:
  - removed function SCIPcalcHashtableSize() since not required anymore for `SCIP_HASHTABLE` and `SCIP_HASHMAP`
  - based on the initial size `SCIP_HASHTABLE` and `SCIP_HASHMAP` choose an appropriate size internally to allow insertion of that
    many elements without resizing
  - `SCIP_MULTIHASH` behaves like the old `SCIP_HASHTABLE` and SCIPcalcMultihashSize() should be used as replacement for
    SCIPcalcHashtableSize()

- Nonlinear Relaxation:
  - added parameter `curvature` to SCIPcreateNlRow()

- Parameters:
  - the following new methods return a bool indicating whether the given value is valid for the parameter instead of printing a warning
    message and returning an error code if the value is invalid
    - renamed method SCIPcheckBoolParam() to SCIPisBoolParamValid()
    - renamed method SCIPcheckLongintParam() to SCIPisLongintParamValid()
    - renamed method SCIPcheckCharParam() to SCIPisCharParamValid()
    - renamed method SCIPcheckStringParam() to SCIPisStringParamValid()
    - renamed method SCIPcheckRealParam() to SCIPisRealParamValid()
  - in param.c/h: the new methods return a bool whether the given value is valid for the parameter instead of printing a warning message
    and returning an error code if the value is invalid
    - rename SCIPparamCheckBool() to SCIPparamIsValidBool()
    - rename SCIPparamCheckString() to SCIPparamIsValidString()
    - rename SCIPparamCheckChar() to SCIPparamIsValidChar()
    - rename SCIPparamCheckLongint() to SCIPparamIsValidLongint()

- Primal Heuristics:
  - added parameter `initialseed` to SCIPcreateDiveset()
  - introduced new type `SCIP_HEURTIMING` for primal heuristic timing masks
  - changed type of parameter `timingmask` from unsigned int to `SCIP_HEURTIMING` in SCIPincludeHeur(), SCIPincludeHeurBasic()

- Relaxators:
  - new parameter `includeslp` for SCIPincludeRelax() and SCIPincludeRelaxBasic()
    to indicate whether relaxation includes all linear rows and can be enforced

- Reoptimization:
  - rename method SCIPgetReopSolsRun() to SCIPgetReoptSolsRun()

- Solutions:
  - added parameter `completely` to SCIPtrySol(), SCIPtrySolFree(), SCIPcheckSol() to check all constraints when
    printing violations

- Variables:
  - removed SCIPvarGetLbAtIndex() and added SCIPgetVarLbAtIndex()
  - removed SCIPvarGetUbAtIndex() and added SCIPgetVarUbAtIndex()
  - removed SCIPVarGetBdAtIndex() and added SCIPgetVarBdAtIndex()
  - removed SCIPvarWasFixedAtIndex() and added SCIPgetVarWasFixedAtIndex()
  - Removed method SCIPvarGetNBinImpls()

### New API functions

- added functions for concurrent solving mode (see concurrent.h, concsolver.h)
- SCIPcreateNlpiProb(), SCIPupdateNlpiProb() and SCIPaddNlpiProbRows() to create and update a nonlinear relaxation
- SCIPgetNObjlimLeaves(), SCIPgetNFeasibleLeaves(), SCIPgetNInfeasibleLeaves() for statistics output
  about LP objective leaves
- SCIPcheckCopyLimits() which can be used to check that enough time and memory is left to run a sub-SCIP after
  subtracting time and memory used by the main-SCIP and SCIPcopyLimits() which copies these limits accordingly and disables
  all other limits (need to be set by the plugin, if needed)
- SCIPcopyLargeNeighborhoodSearch() in heuristics.h that supports compressed copying and two kinds of problem copy: the MIP-relaxation or
  a 1-1 problem copy (by copying the constraints and not the LP relaxation)
- SCIPsolveProbingRelax() to solve a relaxation within probing
- SCIPgetLastStrongbranchingLPSolstat() to query the LP statuses after strong branching on a variable
- SCIPinitializeRandomSeed()
- SCIPswapReals() to swap two real values
- SCIPgetNNZs() to get the number of active non-zeros in the transformed/presolved problem

- Debug Messages:
  - SCIPprintDebugMessage(), SCIPsetPrintDebugMessage(), SCIPstatPrintDebugMessage() that output debug messages and also print the
    subscip depth; the first two output via the message handler; also added macros SCIPdebugMsg(), SCIPsetDebugMsg(), SCIPstatDebugMsg()
  - SCIPdebugMsgPrint()/SCIPsetDebugMsgPrint() that output a message without `[debug]` prefix via the message handler (compare SCIPdebugPrintf())

- Solution:
  - SCIPisDualSolAvailable() to query the dual solution availability
  - SCIPlpiSetIntegralityInformation() to improve SoPlex' solution polishing

- Constraints:
  - library methods SCIPcopyConsCompression(), SCIPcopyOrigConsCompression() that accept an array of variables that are immediately
    fixed in the copy. Alternatively, local instead of global bounds can be used for compression.
  - library methods SCIPenableConsCompression(), SCIPisConsCompressionEnabled(), SCIPcopyConsCompression(), SCIPcopyOrigConsCompression()
  - SCIPgetIntVarXor() to access integer variable of XOR constraints
  - SCIPcreateConsCardinality() to create a cardinality constraint
  - SCIPcreateConsBasicCardinality() to create a basic cardinality constraint
  - SCIPchgCardvalCardinality() to changes cardinality value of cardinality constraint (i.e., right hand side of cardinality constraint)
  - SCIPaddVarCardinality() to add a variable to a cardinality constraint
  - SCIPappendVarCardinality() to append a variable to a cardinality constraint
  - SCIPgetNVarsCardinality() to get the number of variables in a cardinality constraint
  - SCIPgetVarsCardinality() to get the array of variables in a cardinality constraint
  - SCIPgetCardvalCardinality() to get the cardinality value of a cardinality constraint (i.e., right hand side of cardinality constraint)
  - SCIPgetWeightsCardinality() to get the array of weights of a cardinality constraint
  - SCIPgetLinvarMay{Decrease,Increase}Quadratic() to get index of a variable in linear term of quadratic constraint that may be decreased
    without making any other constraint infeasible

- Parameters:
  - add SCIPparamIsValidInt() and SCIPparamIsValidReal() to param.c/h
  - add missing functions SCIPisIntParamValid() and SCIPisRealParamValid() to scip.c/h

### Command line interface

- new command line parameter `-v` to print detailed build options

### Interfaces to external software

- Interfaces for Python and Java are, among others, now available via http://www.github.com/scip-interfaces
- Revised documentation of the SCIP C-API to group methods more comprehensively by topics
- dropped support for Ipopt < 3.11
- Additional I/O-functionalities for debugging and logging in SCIP and in the AMPL interface
- updated CppAD to 20160000
- for users of the ampl interface, the display/logfile option has been added to set the name of a
  file to write the SCIP log to (additionally to stdout)

- LP Interfaces:
  - SCIP uses the lpi_spx2 interface by default
  - Improved Gurobi interface that can handle ranged rows (requires Gurobi >= 7.0.2)
  - the CPLEX LPI now also compiles with CPLEX 12.7.0.0

### Changed parameters

- setting a value for a fixed parameter will no longer return with an error, if the new value equals the one to which the parameter is fixed
- changed value of parameter `separating/clique/cliquedensity` to 0.0 such that the separator always constructs a dense clique table
  which proved to be faster on the benchmarks MMM and stableset.
- parameters `misc/permutationseed`, `misc/permuteconss` and `misc/permutevars` changed to `randomization/permutationseed`,
  `randomization/permuteconss` and `randomization/permutevars`
- parameters `conflict/useinflp` and `conflict/useboundlp` are now of type char (before bool)
- all parameters of the components presolver (starting with `presolving/components/`) are now parameters of the components
  constraint handler (starting with `constraints/components/`)

### New parameters

- class randomization
- `branching/sumadjustweight` to adjust branching scores by adding a sum epsilon in order to keep score differences
  near zero, which are otherwise completely disregarded (they are adjusted to at least sum epsilon)
- `concurrent/* ` and `parallel/* ` for configuring the concurrent solving mode
- `constraints/cardinality/branchbalanced` to decide whether to use a balanced branching scheme in the enforcing of cardinality
  constraints
- `constraints/cardinality/balanceddepth` to set the maximal depth until balanced branching is turned off
- `constraints/cardinality/balancedcutoff` to determine that balanced branching is only used if the branching cut off value
  w.r.t. the current LP solution is greater than a given value
- `constraints/indicator/sepaperspective` to turn on separation of perspective cuts for indicator constraints
- `constraints/indicator/sepapersplocal` to decide whether local cuts can be used for perspective cuts for indicator constraints
- `constraints/quadratic/projectedcuts` to enable convex quadratics to generate gradients cuts at the
  projection of the point onto the region described by the constraint, which is supporting
- `lp/solutionpolishing` to enable LP polishing only at the root LP or always
- `misc/referencevalue` to pass a reference value for further analysis of the tree search, see also in `features`
- `presolving/qpkktref/addkktbinary` to allow the presence of binary variables for the KKT update
- `presolving/qpkktref/updatequadbounded` to add the KKT conditions to QPs only if all variables are bounded
- `presolving/qpkktref/updatequadindef` to add the KKT conditions to QPs only if the quadratic matrix is indefinite
- `randomization/lpseed` to set the initial seed of the LP solver
- `solvingphases/enabled` to activate adaptive behavior during the solution process; several further parameters
  in the solvingphases-section to control how to switch the parameters and whether a restart should be performed between the phases.

### Data structures

- new `SCIP_REGRESSION` data structure in pub_misc.h to incrementally compute a best-fit line through pairs of observations
- add maximum branch-and-bound tree depth constant `SCIP_MAXTREEDEPTH` (replaces SCIPgetDepthLimit() and SCIPtreeGetDepthLimit())
- new files heuristics.c/heuristics.h to collect methods that are frequently used by heuristics
- merged dive.c/pub_dive.h with heuristics.c/heuristics.h, removed dive.c/pub_dive.h
- separated header pub_misc.h from repeated methods for sorting and (weighted) median selection;
  those are also available in separate headers pub_misc_sort.h
  and pub_misc_select.h, but included into pub_misc.h

Unit tests
----------

- New unit testing system built on the Criterion framework

Build system
------------

### Makefile

- All makefiles in `examples/` and `applications/` have been updated.
- `make.project` defines a variable `SCIP_VERSION` containing the SCIP version number
- revise sub-makefiles for MSVC on MinGW
- make shared libraries aware of their dependencies
- sub-makefile for CrayXC systems added

- Places:
  - All objective files are now placed in `obj/static` or `obj/shared`, depending on `SHARED=false` or `SHARED=true`, respectively.
  - All internal and external libraries are placed in `lib/static` and `lib/shared`, the include files are in `lib/include`.
  - The binaries now contain an rpath to the SCIP directory, such that shared libraries are found.

- Linking:
  - link binary to shared libs when compiling with `SHARED=true`
  - External projects (including make.project) can use the makefile variable LINKCXXSCIPALL or LINKCCSCIPALL to link all SCIP libraries.
  - Building with `SHARED=true` automatically generates the combined library libscipsolver.so for easier linking

- Targets:
  - Running `make help` lists all makefile options.
  - `make install` copies now all header files
  - new target `dll` to build Windows dlls with MSVC
  - rename `dll` target to `windowslib`

Fixed bugs
----------

- fixed bug in event system: bound change events of the new focus node must be processed, even if the bound
  is the same as at the last focus node
- avoid numerically unstable (multi-)aggregations
- fixed bug in XML reader concerning comments
- the AMPL interface now writes a solve status (solve_result_num) into the .sol file
- in the cmpres.awk (allcmpres.sh) output, the counts in the time column are now with respect to the
  whole set of processed instances (as with fail and solv), while before it was with respect to the
  set of instances where no solver failed (eval set); thus, now proc = fail + time + solv.
- writing of solutions or parameters to a file now works also with the message handler set to quiet
- ignore lower and upper bound tightenigs beyond +/-infinity during solving
- time limit of SCIP-infinity is converted to LPI-infinity when setting it
- fix LP activity of a row that has been modified

- Propagation:
  - fixed possible segmentation fault in genvbounds propagator
  - fixed bug with sorting of propagators in presolving: the order can be changed by calling probing; thus, there is a copy of the
    propagators, which is sorted by presolving priority
  - added missing capturing and releasing mechanism in genvbounds propagator
  - fix wrong propagation of product expressions

- Constraints:
  - fixed wrong representation of SOC constraints in NLP
  - fixed a few issues within redundant constraint detection of (specialized) linear constraint handlers
  - fixed issue in reader_opb concerning writing of fixed variables contained in no constraints

- Memory:
  - fixed memory bug in `SCIP_DIGRAPH`
  - improved counting of memory consumption by using more block memory and counting all allocated memory
  - fix memory leaks in TSP example
  - return `SCIP_ERROR` when a memory exception is caught in SoPlex (was `SCIP_LPERROR`)
  - fixed memory leak in OSiL reader

- Objective:
  - fixed bug while changing the objective value of an original value after transforming the problem
  - fixed bug with solutions from previous runs not satisfying an objective limit
  - SCIPisObjIntegral() now works correctly in `SCIP_STAGE_PROBLEM`

- Heuristics:
  - fixed two bugs in heur_indicator: use improvesols parameter now and update pointer to indicator constraint handler
  - fix wrong NLP representation of logic-or constraints in the dual value heuristic
  - correct handling of implicit integer variables with fractional solution value in simplerounding heuristic
  - fixed bug in heur_octane with uninitialized ray direction

@page RN32 Release notes for SCIP 3.2

@section RN321 SCIP 3.2.1
*************************

Features
--------

- new `force` parameter in (root)redcost propagator to run the propagator also with active pricers

Performance improvements
------------------------

- do not transfer solutions to original space, if SCIP is being freed
- modified implication graph analysis of SOS1 constraint handler; a new component allows to deduce zero fixings of variables
- made SOS1 constraint handler specific diving selection rule faster for the case that the SOS1 constraints do not overlap
- improved disjunctive cuts by the `monoidal cut strengthening` procedure of Balas and Jeroslow

Examples and applications
-------------------------

- several improvements of SCIP-Jack (STP application): extended presolving for STP variants, STP-specific branching
  rule, dual heuristic to generate initial LP relaxation
  SCIP-Jack is now competitive with problem specific state-of-the-art solvers on several well-known STP variants,
  e.g., the (rooted) prize-collecting Steiner tree problem.
- MultiObjective application renamed to PolySCIP; several improvements: better command line argument processing,
  overhaul of much of the source code, installation via CMake

Interface changes
-----------------

- made debug solution functionality thread safe (see debug.h for further information)

### Deleted and changed API methods

- add SCIPcomputeHyperplaneThreePoints() to compute a hyperplane containing three given 3-dimensional points
- SCIPsolveLinearProb() now uses a 1-dimensional matrix representation

### Command line interface

- added interactive shell command `display finitesolution` to print solution with infinite fixings removed,
  added reference to that method to `display solution` output if there are infinite fixings
- new interactive shell command `write history` to write the command line history (only when compiled with Readline)

### Interfaces to external software

- significantly improved Python interface to support user callbacks as well as linear and quadratic expressions

### New parameters

- `constraints/sos1/branchingrule` to decide whether to use neighborhood, bipartite, or SOS1 branching (this parameter
  replaces the old parameters `constraints/sos1/neighbranch`, `constraints/sos1/bipbranch`, and `constraints/sos1/sos1branch`)
- `constraints/sos1/depthimplanalysis` to limit the number of recursive calls of implication graph analysis
- `constraints/sos1/perfimplanalysis` to perform an implication graph analysis to deduce variable fixings and
  additional SOS1 constraints (this parameter replaces the old parameter `constraints/sos1/updateconflpresol`)
- `misc/transsolorig` for transfering transformed solutions to the original space (default: true)
- `propagating/rootredcost/onlybinary` to propagate root reduced costs of binary variables only

### Data structures

- renamed MIP matrix structure to `SCIP_MATRIX`
- changed the numeric values for `PRESOLTIMING` flags

Build system
------------

### Makefile

- new target `dll` to build Windows dlls with MSVC
- add new compiling flag OPENSOURCE to allow/forbid the usage of third party software

Fixed bugs
----------

- fixed wrong objective sense when copying the original problem
- fixed a bug in merge step of cliques during clean up phase; method did not correctly handle infeasibility in the case of multiple
  variable-negation pairs
- fixed a previously untreated case in the linear cons simplification where coefficients only differ by slightly more than an epsilon
- fixed bug in parsing emphasis parameters which formerly led to completely wrong results
- fixed bug in the computation of the Wilcoxon test
- do not use the relative and absolute gap limit if no primal solution has been found so far
- fixed bug in conflict.c with wrong reset of bounds used
- fixed bug with transferring solutions to new runs (need to recompute objective before checking)
- fixed issue with infinite values when checking cuts for redundancy
- fixed library problems on Windows operating systems

- Variables:
  - fixed wrong check when computing cuts for factorable quadratic functions bound tightening of a single variable
  - fixed wrong handling of loose variables in OBBT
  - fixed freeing of hash for binary variables
  - fixed bug during the computation of branching points for continuous variables which are almost fixed to +/- SCIPinfinity()
  - treated the case of integer variables as intermediate variables in the process of obtaining the active variable for a
    given binary variable

- LP:
  - fixed a bug in dive.c that occurred when lpsolvefreq was set to 1; after a cutoff, the solution values of the
    linked LP solution might have become invalid
  - do not analyse an infeasible LP for conflicts during diving mode when LHS/RHS of rows were changed
  - use LPi infinity when reverting bound changes in conflict analysis

- Heuristics:
  - fixed bug in heur_simplerounding in connection with relaxators
  - fixed bug in feaspump heuristic where last solution candidates were not updated correctly
  - fixed bug with infinite shift values in heur_shifting
  - fixed bug in shiftandpropagate heuristic: the heuristic did not correctly handle intermediate, global bound changes of the selected variable
    after its tentative fixing led to a cutoff.

- Propagator:
  - (root) reduced cost propagators are not run anymore when doing branch-and-price,
    since they may install upper bounds on variables which might interfere with the
    pricing (they may be enabled again by their force parameters)
  - fixed too hard assertion in pseudoobj propagator
  - fixed a bug in shiftandpropagate where column positions after sorting are now correctly linked to their variables after sorting
  - fixed potential memory leak in genvbound propagator

- Presolving:
  - fixed inconsistency in knapsack constraint handler data during presolving
  - fixed some problem with reoptimization when the problems are infeasible or have been solved in presolving
  - fixed endless loop in knapsack constraint handler when continuous variables change their types to binary during presolving
  - squares of binary variables might not have been replaced by the binary variable itself in presolve,
    if the variable was originally general integer and only became binary during presolve (due to bound tightening)
  - fixed bug in dive.c avoiding a check of constraints in the presence of indicator constraints

- Constraints:
  - fixed numerical problems in computation of cuts for bivariate functions in quadratic constraint handler
  - fixed bug in quadratic constraint handler when computing lifted-tangent inequalities
  - fixed bug in nonlinear constraint handler when replacing a violated nonlinear constraint leads to an infinite
  - fixed bug in SOS1 constraint handler with inconsistent data structure after restart
  - fixed wrong handling of negated variables in bound tightening procedure of SOS1 constraint handler
  - fixed bug in simple fixing heuristic of SOS1 constraint handler
  - fixed two bugs in pseudoboolean constraint handler with wrong sorting of and constraints
  - fixed issue: constraints being parallel to objective function (after restart) sometimes led to wrongly stating infeasible
  - fixed bug during coefficient tightening in varbound constraint handler
  - handle cutoffs in cons_indicator detected by infeasible inequalities
  - fixed late change of type of slack variables in cons_indicator, if the bounds are not integral
  - fixed initsol and exitsol of cons_indicator, if problem has already been solved
  - fixed bug in cons_indicator with changing type of slackvariable

@section RN320 SCIP 3.2.0
*************************

Features
--------

- added reoptimization feature for optimization problems with changed objective function or tighter feasible region
- the original problem can now be permuted directly after reading (if `misc/permutationseed` has value >= 0)
- added methods to compute strongly connected components with Tarjan's Algorithm
- added method to propagate implications of SOS1 variables
- convex quadratic contraints can now generate gradient cuts which are supporting to the feasible region
- SoPlex interface can now (re)store dual steepest edge weights
- extended expression parsing to support power, realpower and signpower operators; started support for user-defined operators
  in expression trees/graphs
- possibility to set a soft time limit which becomes active only after the first primal solution was found
- added matrix module for getting access to the internal mixed inter linear problem matrix
- better handling of large values returned by the LP solver
- added more checks to SCIP{alloc,realloc,duplicate}BufferArray() to handle overflows properly
- new plugin for reoptimizing a sequence of optimization problem that differ in the objective function, e.g., sequences arising from
  column generation
- new plugin `compr` for rearranging the search tree, currently this only works on the reoptimization tree
- moved assertions in comparison methods from scip.c to set.c

- Constraints:
  - we can now upgrade quadratic constraints with one bilinear term to SOC constraints
  - we can also upgrade general quadratic constraints with a single negative eigenvalue to SOC constraints

- Branching:
  - tighter reliability notions introduced for reliability branching, based on pseudo-cost relative errors
    and comparing candidates with the best pseudo-candidate using a 2-sample student-T test. These methods
    are used in disjunction with the existing reliability notion that uses a fixed number as reliability
    threshold for every variable before turning off strong-branching. This means, the classical method
    must be turned off by setting parameters minreliable and maxreliable to 0. The behavior is
    controlled through several parameters.
  - new distribution branching rule to base decisions on row activity (normal) distribution over domain space
  - can now output information for BAK: Branch-and-bound Analysis Kit
  - new score in hybrid reliability pseudocost branching that prefers nonlinear variables when solving MINLPs
  - new branching rule multaggr which allows to branch on general disjunctions defined by fractional multi-aggregated variables
  - new branching rules for SOS1 constraints for branching on a neighborhood or a complete bipartite subgraph of
    the conflict graph. In addition to variable domain fixings, it is sometimes also possible to add complementarity
    constraints to the branching nodes. This results in a nonstatic conflict graph, which may change dynamically
    with every branching node.
  - new branching rule nodereopt to reconstruct the tree after changing the objective function

- Reader:
  - the MPS reader can now read semi-integer variables, they are handled by creating bound disjunction constraints
  - the MPS reader can now handle objective constants given as (the negation of) the RHS of the objective row

- Separation:
  - obbt propagator applies now additional separation and propagation in order to learn stronger and more bound tightenings
  - extended probing mode to allow separation and objective coefficient changes
  - improved separation procedure of SOS1 constraint handler, including bound (clique) cuts and implied bound cuts
  - new disjunctive cut separator for SOS1 constraints
  - new edge-concave cut separator for quadratic constraints

- Presolver:
  - Improved coordination of presolvers. There are three timings for presolvers now, FAST, MEDIUM and EXHAUSTIVE.
    Each presolving callback can specify one or more of these timings in which it will be called later.
    Within a presolving method, the current timing can be checked and the algorithms to be performed selected based on
    the timing. In one presolving round, first all presolving methods with timing FAST are called, sorted by priority.
    If they found enough reductions, a new round is started, otherwise, all presolving methods with timing MEDIUM are
    called. Again, with enough reductions, a new presolving round is started, too few reductions lead to running
    the EXHAUSTIVE presolvers. Similar to the delay concept used before, we are not neccessarily running all EXHAUSTIVE
    presolvers but stop as soon as one of them found enough reductions, starting a new presolving round immediately.
  - new presolving components for SOS1 constraints, including bound tightening and clique extension
  - new presolver tworowbnd for improving variable bounds and detecting redundant constraints added
  - new presolver dualagg for aggregating single up-/downlocked variables by a binary variable added
  - new presolver implfree for aggregating implied free variables added
  - new presolver redvub which can detect redundant variable upper bound constraints added
  - new presolver stuffing for fixing of singleton continuous variables added

- Heuristic:
  - improved clique and variable bound heuristics
  - new heuristic distribution diving that bases its score function on the changes regarding solution density
  - variable histories can be transferred between sub-SCIPs solved by LNS heuristics and the component presolver
    and the main SCIP to reuse this information.
  - new heuristic heur_indicator that tries to make partial solutions with indicator constraints feasible. It also
    tries to improve them (or external solutions) by a one-opt local search.
  - new heuristic (heur_bound) which fixes all integer variables to their lower/upper bounds and solves the remaining LP
  - modified diving heuristics to handle SOS1 constraints
  - new primal heuristic for reoptimization 'ofins': objective function induced neighborhood heuristic
  - new heuristic for reoptimization which constructs solutions based in the changes between the objective function and the optimal
    solution before changing the objective function

- Statistic:
  - extended variable branching statistics in the interactive shell by sample variance of unit gains
  - extended statistic output of interactive shell by more information on diving heuristic behavior

Performance improvements
------------------------

- improved treatment of nonlinearities in hybrid reliability pseudo cost branching
- using sparsity information of the SoPlex LP

- Constraints:
  - improved vartype upgradability from continuous to implicit variables in cons_linear.c, depending on their objective coefficients
  - improved propagation of SOS1 constraint handler using the information from a conflict

- Heuristics:
  - zi rounding heuristic uses buffer data structures, thereby decreasing total memory usage of SCIP
  - adjusted (hard) diving heuristics to solve fewer LPs. LP's are resolved only if a parameter-defined
    percentage of the variable bounds changed through domain propagation or at a predefined frequency.
  - some of the diving heuristics additionally consider indicator variables and SOS1 variables as candidate variables and try to
    make these constraint types feasible before passing a rounded solution to SCIPtrySol()

- Presolving:
  - new presolving/propagation algorithm using the gcd for ranged rows and equations in cons_linear
  - added presolving levels (FAST, MEDIUM and EXHAUSTIVE) to allow better balancing of presolvers

- Separation:
  - improved separation procedure of SOS1 constraint handler
  - improved separation procedure for convex quadratic constraints

Examples and applications
-------------------------

- two new applications for multi-objective optimization (PolySCIP) and the Steiner Tree Problem in Graphs
- new application for solving Steiner tree problems: SCIP-Jack can handle both the classical Steiner tree problem in graphs
  and 10 of its variants

Interface changes
-----------------

### New and changed callbacks

- new callback function `SCIP_DECL_CONSGETDIVEBDCHGS` to provide
  constraint handler method to suggest dive bound changes during the generic diving algorithm, see type_cons.h for details
- new callback `SCIP_DECL_DIVESETGETSCORE` to implement scoring function to guide diving

### Deleted and changed API methods

- avoid potential comparisons of different infinity values by adjusting the LP solution value
- SCIPintervalSign(),  SCIPintervalAbs(), SCIPintervalMax(), SCIPintervalMin(), SCIPexprgraphGetNodePolynomialMonomialCurvature(),
  and SCIPexprgraphTightenNodeBounds() need an infinity value to decide whether an interval is empty or not
- SCIPgetFeasibilityQuadratic() and SCIPgetActivityQuadratic() returns now a `SCIP_RETCODE` and needs an additional `SCIP_Real*` to
  store the result
- methods which support statistical tests in pub_misc.h, SCIPstudentTGetCriticalValue(), SCIPcomputeTwoSampleTTestValue() etc.
- SCIPsolveLinearProb() solves a linear problem of the form Ax=b for a regular square matrix A
- Added parameter `freesubscip` to SCIPapplyProximity()

- Data structures:
  - Renamed method SCIPdigraphGetSuccessorsDatas() to SCIPdigraphGetSuccessorsData()
  - Renamed method SCIPdigraphGetNodeDatas() to SCIPdigraphGetNodeData()
  - Renamed method SCIPdigraphSetNodeDatas() to SCIPdigraphSetNodeData()

- Constraint Handlers:
  - Renamed method SCIPconshdlrGetPropTimingmask() to SCIPconshdlrGetPropTiming()
  - new method SCIPconshdlrSetPropTiming()
  - Removed method SCIPconshdlrIsPresolvingDelayed()
  - Removed method SCIPconshdlrWasPresolvingDelayed()
  - SCIPmakeSOS1sFeasible() based on solution values, fixes variables to zero to turn all SOS1 constraints feasible
  - removed `delay(presol)` parameter from SCIPinclude{Conshdlr,Presol,Prop}() and added `(presol)timing` parameter
  - new parameter `presoltiming` for method SCIPpresolCons()
  - SCIPvarIsSOS1() returns whether some variable is involved in an SOS1 constraint
  - SCIPgetConflictgraphSOS1() gets conflict graph of SOS1 constraints
  - Added parameter `presoltiming` to SCIPpropCumulativeCondition()
  - Removed parameter `delaypos` from SCIPsetConshdlrPresol()
  - Added parameter `presoltiming` to SCIPsetConshdlrPresol()
  - Removed parameter `delaypos` from SCIPincludeConshdlr()
  - Added parameter `presoltiming` to SCIPincludeConshdlr()
  - Added parameter `consgetdivebdchgs` to SCIPincludeConshdlr() to provide a divebdchg-callback for the constraint handler
    to include

- Branching Rules:
  - Added parameter `forcestrongbranch` to SCIPselectVarStrongBranching()
  - Added parameter `executebranching` SCIPexecRelpscostBranching()
  - Added parameters `ndomredsdown` and `ndomredsup` to SCIPgetVarStrongbranchWithPropagation()

- LP and Cutting Planes:
  - Added parameters `inds` and `ninds` to SCIPgetLPBInvRow(), SCIPgetLPBInvCol(), SCIPgetLPBInvARow(), SCIPgetLPBInvACol(), and
    SCIPcalcStrongCG()
  - Added parameters `maxweight`, `weightinds`, `nweightinds`, and `rowlensum` to SCIPcalcMIR()

- Variables:
  - SCIPvarGetNodeSOS1() returns node of SOS1 variable in the conflict graph
  - SCIPnodeGetVarSOS1() returns SOS1 variable associated to some given node in the conflict graph
  - Removed method SCIPvarGetNBinImpls()

- Presolving:
  - Removed parameter `delaypos` from SCIPincludePresolBasic()
  - Added parameter `presoltiming` to SCIPincludePresolBasic()
  - Removed parameter `delaypos` from SCIPincludePresol()
  - Added parameter `presoltiming` to SCIPincludePresol()
  - Removed parameters `presoldelay` and `presoltiming` from SCIPincludePresol()
  - Removed parameters `presoldelay` and `presoltiming` from SCIPsetPropPresol()

- Misc:
  - Added parameter `isequation` to SCIPaddClique()
  - Removed parameter `writeimplications` from SCIPwriteCliqueGraph()
  - Removed method SCIPallocBufferSize()
  - Removed method SCIPduplicateBufferSize()
  - Removed method SCIPreallocBufferSize()
  - Removed method SCIPfreeBufferSize()
  - Removed method callback SCIPdialogExecConflictgraph()

### New API functions

- started support for user-defined operators in expression trees/graphs (see SCIPexprCreateUser()),
  interface will likely change again in future SCIP versions
- new methods for mixed inter linear matrix access (see pub_matrix.h) added
- SCIPcomputeArraysIntersection() to compute the set intersection of two ordered arrays
- SCIPcomputeArraysSetminus() to compute the set difference of two ordered arrays
- SCIPcutGetLPActivityQuot() in pub_cutpool.h to get the potion of LP's where this cut was sharp in an optimal basis.
- SCIPpresolGetTiming(), SCIPpresolSetTiming(), SCIP{conshdlr,prop}GetPresolTiming(), and SCIP{conshdlr,prop}SetPresolTiming()
- SCIPdigraphSetNSuccessors() sets the number of successors of some digraph node to a given value

- Diving:
  - SCIPcreateDiveset() to add a diveset to a heuristic. Heuristics may have multiple divesets under different names
  - SCIPperformGenericDivingAlgorithm() that performs diving with periodic LP resolve according to the diveset argument.

- Constraints:
  - new setter function SCIPsetConshdlrGetDiveBdChgs() in scip.h to set dive bound change callback for this constraint handler
  - SCIPaddDiveBoundChange() to add a diving bound change to the diving bound change storage of SCIP together with the information if this is a
    bound change for the preferred direction or not, to be used by constraint handlers inside the getDiveBdChgs-callback
  - SCIPchgCoefLinear() and SCIPdelCoefLinear() to modify linear constraint during problem creation

- Memory:
  - BMSallocClearBlockMemoryArray()/SCIPallocClearBlockMemoryArray() and
    BMSallocClearBufferMemoryArray(), SCIPallocClearBufferArray() to allocate arrays that are initialized to 0
  - SCIPbuffermem() to get buffer memory;

- Sort:
  - added new sorting functions SCIPsortRealRealRealBoolBoolPtr(), SCIPsortDownRealRealRealBoolBoolPtr()
  - added new sorting functions SCIPsortIntIntIntReal(), SCIPsortDownIntIntIntReal(), SCIPsortRealIntInt(), SCIPsortDownRealIntInt()

- Param:
  - SCIPwriteParam() to write a single parameter to a file
  - SCIPcheckParam{Bool,Char,...}() to check whether a parameter value is within the feasible domain

- Quadratic:
  - SCIPchgLhsQuadratic(), SCIPchgRhsQuadratic(), SCIPchgLinearCoefQuadratic(), SCIPchgSquareCoefQuadratic(),
    and SCIPchgBilinCoefQuadratic() to modify quadratic constraints during problem creation
  - SCIPgetFeasibilityQuadratic() and SCIPgetActivityQuadratic() to get the feasibility and activity of a quadratic constraint in a given solution
  - SCIPaddSquareLinearization(), SCIPaddSquareSecant(), SCIPaddBilinLinearization() and SCIPaddBilinMcCormick()
    in cons_quadratic.h to compute linear under- and overestimation for bilinear and quadratic terms

### Command line interface

- extended variable branching statistics and statistic output in the interactive shell (see Statistic section)
- submenu for setting `vbc` settings renamed to `visual`
- at the end of a command line run the best solution can now be output in the orignal space

### Interfaces to external software

- in the AMPL interface, variable and constraint attributes (flags) can now be set via suffixes, where 0 (unset) stands
  for the default, 1 for TRUE and other values for FALSE; see SCIPcreateVar() and SCIPcreateCons() for their meaning;
  for variables, `initial` and `removable` are recognized;
  for constraints, `initial`, `separate`, `enforce`, `check`, `propagate`, `dynamic` and `removable` are recognized
- the AMPL interface now passes an initial guess, if specified, as a solution (that will be checked for feasibility) to SCIP

### Changed parameters

- rowrepswitch set to 2.0, so row representation is activated if LP has at least 2 times more rows than columns
- one can now set emphasis parameters at the beginning of a settings file; it should start with `emphasis:` and
  the contain the emphasis string, e.g., `emphasis: feasibility` or `emphasis: heuristics off`.

- Renamed parameters:
  - `vbc/filename` to `visual/vbcfilename`
  - `vbc/realtime` to `visual/realtime`
  - `vbc/dispsols` to `visual/dispsols`

### New parameters

- added parameter to switch pseudo cost update in diving heuristics (enabled by default)
- `branching/relpscost/confidencelevel` to set the confidence level to be used by statistical tests
- `branching/relpscost/higherrortol` to define the highest reliability threshold for relative error based reliability
- `branching/relpscost/lowerrortol` to define a lower reliability threshold for relative error based reliability
- `branching/relpscost/nlscoreweight` for weight of nonlinear score when branching on MINLPs
- `branching/relpscost/usedynamicconfidence` to use a dynamic confidence level based on the amount of
  strong-branching simplex-iterations compared to the overall simplex iterations (default is FALSE)
- `branching/relpscost/usehyptestforreliability` to enable strong branching decisions based on a 2-sample student-T test of all prior
  pseudo-cost observations between the best pseudo-candidate and the candidate for which to decide whether strong-branching should be applied
- `branching/relpscost/userelerrorreliability` to enable relative error based reliability
- `branching/relpscost/skipbadinitcands` for skipping strong-branching candidates whose estimated gain
  is significantly worse than the one of the locally best (sb or pseudo) candidate
- `constraints/linear/multaggrremove` to perform multi-aggregations in linear constraint handler only if the constraint can be removed afterwards
- `constraints/linear/rangedrowpropagation` to disabled newly implemented propagtion algorithm for ranged rows and equations
- `constraints/quadratic/advanced/interiorcomputation` to select the way of computing and interior point for gauge cuts
- `constraints/quadratic/gaugecuts` to enable convex quadratics to generate gradients cuts which are supporting
- `constraints/soc/generalsocupgrade` to allow general quadratics to be upgraded to soc
- `constraints/SOS1/addcomps` to add local complementarity constraints to the branching nodes (can be used in combination
  with neighborhood or bipartite branching)
- `constraints/SOS1/addbdsfeas` to define a minimal feasibility value for local bound (clique) inequalities in order to be
  added to the branching node
- `constraints/SOS1/addcompsdepth` to define the maximal depth for adding complementarity constraints
- `constraints/SOS1/addcompsfeas` to define a minimal feasibility value for local complementarity constraints in order to be
  added to the branching node
- `constraints/SOS1/autocutsfromsos1` to automatically switch to separating bound cuts from SOS1 constraints if the SOS1
  constraints do not overlap
- `constraints/SOS1/autosos1branch` to switch to SOS1 branching if the SOS1 constraints do not overlap
- `constraints/SOS1/conflictprop` to define whether to use conflict graph propagation
- `constraints/SOS1/bipbranch` to branch on a complete bipartite subgraph of the conflict graph
- `constraints/SOS1/boundcutsdepth` to define the node depth of separating bound (clique) cuts
- `constraints/SOS1/boundcutsfreq` to define the frequency for separating bound (clique) cuts
- `constraints/SOS1/boundcutsfromgraph` to define whether to separate bound (clique) inequalities from the conflict graph
- `constraints/SOS1/boundcutsfromsos1` to define whether to separate bound (clique) inequalities from SOS1 constraints
- `constraints/SOS1/fixnonzero`: If neighborhood branching is used, then fix the branching variable (if positive in sign)
  to the value of the feasibility tolerance
- `constraints/SOS1/implcutsdepth` to define the node depth of separating implied bound cuts
- `constraints/SOS1/implcutsfreq` to define the frequency for separating implied bound cuts
- `constraints/SOS1/implprop` to define whether to use implication graph propagation
- `constraints/SOS1/maxaddcomps` to define the maximal number of complementarity constraints added per branching node
- `constraints/SOS1/maxboundcuts` to define the maximal number of bound (clique) cuts separated per branching node
- `constraints/SOS1/maxboundcutsroot` to define the maximal number of bound (clique) cuts separated per iteration in the root node
- `constraints/SOS1/maximplcuts` to define the maximal number of implied bound cuts separated per branching node
- `constraints/SOS1/maximplcutsroot` to define the maximal number of implied bound cuts separated per iteration in the root node
- `constraints/SOS1/maxextensions` to define maximal number of extensions that will be computed for each SOS1 constraint in presolving
- `constraints/SOS1/maxsosadjacency` to define that the adjacency matrix of the conflict graph is not created in presolving if
  the number of SOS1 variables is too large
- `constraints/SOS1/maxtightenbds` to define the maximal number of bound tightening rounds per presolving round
- `constraints/SOS1/neighbranch` to branch on a neighborhood of the conflict graph
- `constraints/SOS1/nstrongiter` to define the maximal number LP iterations to perform for each strong branching round
- `constraints/SOS1/nstrongrounds` to define the maximal number of strong branching rounds to perform for each node (only
  available for neighborhood and bipartite branching)
- `constraints/SOS1/sos1branch` to branch on a single SOS1 constraint, i.e., a clique of the conflict graph
- `constraints/SOS1/sosconsprop` to define whether to use SOS1 constraint propagation
- `constraints/SOS1/strthenboundcuts` to define whether to strengthen bound (clique) cuts in case bound variables are available
- `constraints/SOS1/updateconflpresol` to update the conflict graph during the presolving procedure
- `display/allviols` to print all violated constraints of the best solution during checksol in the scip shell
- `heuristics/indicator/improvesols` that turns on the improvement of external solutions by one-opt
- `heuristics/*diving/lpresolvedomchgquot` to determine the percentage of changed domains since previous LP to trigger
  an LP resolve [default: 0.15] (* stands for eight diving heuristics to support this feature)
- `heuristics/*diving/lpsolvefreq` to determine the frequency for resolving LP's during the execution of
  this heuristic [default: 1, use 0 for a dynamic setting based on the number of domain reductions]
  (* stands for eight diving heuristics to support this feature)
- `heuristics/shiftandpropagate/binlocksfirst` to set if binaries without locks should be preferred in ordering
- `heuristics/shiftandpropagate/maxcutoffquot` to select a maximum percentage of allowed cutoffs before stopping the heuristic (default is 0.0)
- `heuristics/shiftandpropagate/selectbest` to trigger if shiftandpropagate should select the best candidate in every round
  (set to FALSE for static order) (default is FALSE)
- `limits/autororestart` for triggering an automatic restart after this many nodes, or -1 for no auto restart [default is -1]
- `limits/softtime` to set a soft time limit (active only after first primal solution was found)
- `misc/allowobjprop` to allow objective function propagation
- `misc/allowdualreds` to allow dual reductions
- `misc/outputorigsol` to control whether at the end of a command line run the solution should be output in the orignal space
- `numerics/checkfeastolfac` to scale feasibility tolerance when checking the feasibility of best found solution
  after the solving process finished (e.g., checksol in scip shell)
- `separating/cutselrestart` for cut selection during restart copy process (`a`ge, activity `q`uotient) [default is `a`]
- `separating/cutselsubscip` for cut selection for sub SCIPs (`a`ge, activity `q`uotient) [default is `a`]
- `separating/disjunctive/maxconsdelay` to delay separation of disjunctive cuts if number of SOS1 constraints is larger than predefined value
- `separating/disjunctive/maxdepth` to define the node depth of separating disjunctive cuts
- `separating/disjunctive/maxinvcuts` to define the maximal number of disjunctive cuts investigated per iteration in a branching node
- `separating/disjunctive/maxinvcutsroot` to define the maximal number of disjunctive cuts investigated per iteration in the root node
- `separating/disjunctive/maxrank` to define the maximal permissible rank of a disjunctive cut that could not be scaled to integral coefficients
- `separating/disjunctive/maxrankintegral` to define the maximal permissible rank of a disjunctive cut that could be scaled
  to integral coefficients
- `separating/disjunctive/maxrounds` to define the maximal number of separation rounds of disjunctive cuts in a branching node
- `separating/disjunctive/maxweightrange` to define the maximal valid range of simplex tableau row weights

### Data structures

- new enum `SCIP_CONFIDENCE_LEVEL` for different levels of confidence for statistical tests.
- new struct `SCIP_DIVESET` that bundles options for SCIP's diving heuristics; all hard diving heuristics (those
  without `obj` at the beginning) include diveset and implement only the scoring callback.
- rename all file `*_vbc.?` to the more generic `*_visual.?`
- moved buffer memory handling to blockmemory/memory.?;
  remove files type_buffer.h, struct_buffer.h buffer.h buffer.c;
  removed functions SCIP*buffer*() from scip.? and replaced them by macros;
  redesigned buffer interface to be similar to block memory; added checks for strange sizes

Testing
-------

- added scripts and targets for testing with xpress (see Makefile section)

Build system
------------

### Makefile

- new parameter `DELHEADERS` for `uninstall`-target: scip headers are only removed when invoking `make uninstall DELHEADERS=true`
- added scripts check_xpress.awk, check_xpress.sh, evalcheck_xpress.sh and check_cluster_xpress.sh and target
  `testclusterxpress` and `testxpress`

Fixed bugs
----------

- fixed bug in primal.c and tree.c by using SCIPinfinity() as a cutoffbound to delete child nodes
- fixed bug in lp.c which leads to wrong primal and dual feasibility
- fixed wrong handling of infinite activities and primal values in sepastore.c and lp.c
- fixed bug that led to an erroneous warning about the clock type
- fix behavior of `make install` which now sets symbolic links and short links to binaries and libraries
- fix bug which lead to wrong global bound tightenings in prop_genvbounds.c
- fix call to random generator for Windows operating systems in misc.c
- fixed again a bug in backward propagation of linear expressions in expression graph

- NLP:
  - fixed bug in heur_nlpdiving.c: wrong counting of fix variables
  - fix wrong handling of `SCIP_NLPSOLSTAT_LOCALINFEASIBLE` solution status in nlp.c
  - fix characterization of logic or constraints in SCIP's NLP relaxation

- Branching:
  - fixed wrong comparison when executing branching rule for external branching candidates
  - fix spatial branching on implicit integer variables
  - fix wrong comparisons of values larger/less than +/- SCIPinfinity() in branch.c, lp.c and sol.c
  - fixed problem with lpisrelax flag in probing mode when doing branch-and-price

- Constraint Handlers:
  - try to handle fixings of multi-aggregated variable in cons_sos1 presolving and avoid error
  - fixed bug in pseudoboolean constraint handler about negated variables
  - fixed assert in cons_soc.c: now soc with 1 lhs variable are allowed
  - fixed wrong assert in cons_indicator (slack variables might be replaced by active variables that have nonzero objective)
  - fix late creation of auxiliary LP in cons_nonlinear.c, which lead to a segmentation fault with lpi_spx2.cpp
  - fixed bug in cons_abspower.c: do not generate cuts with infinity right-hand-side anymore
  - fixed setting of enforcement flag for constraints created by reformulation in nonlinear constraint handlers
  - fixed bug in cons_indicator with handling local bounds

- Memory:
  - fix potential memory leak in SoPlex LP interfaces when setting invalid basis
  - fix potential memory leak in method SCIPgetConsCopy()
  - fix potential memory leak in method detectRedundantConstraints() of the knapsack constraint handler

- Interval arithmetic:
  - fix handling of infinite intervals in SCIPintervalIsEmpty()
  - fixed bug in intervalarith.c: bivariate quadratic equations may have been solved wrongly if second variable is unbounded

- Quadratic Constraints:
  - fix wrong sorting of bilinear terms in cons_quadratic
  - fix potentially tightening of LB/UB of a variable to +/- infinity in cons_quadratic
  - fixed bug in cons_quadratic.c which leads to an overflow when SCIP allocates memory for a dense matrix
  - fixed bug in cons_quadratic.c: do not generate linearization cuts for disabled constraints
  - fix missing clean phase of bilinear terms with zero coefficient in cons_quadratic.c

@page RN31 Release notes for SCIP 3.1

@section RN311 SCIP 3.1.1
*************************

Features
--------

- use clock average to reduce number of system calls via `timing/rareclockcheck` parameter
- added copy mechanism for conjunction constraints
- added revised lpi_xprs for using XPRESS as LP solver

Performance improvements
------------------------

- improved solving of LPs in OBBT propagator
- improved activity-delta computation and thereby propagation for linear constraints
- improved memory management of proximity heuristic
- disabled statistic timing in all subscips via new parameter `timing/statistictiming`

Interface changes
-----------------

### New and changed callbacks

- rename array arcdatas in digraph to arcdata
- changes in clock type are now transferred to SoPlex
- corrected wrong primal bound in statistics for unbounded problems
- forbid to call SCIPfixVar() in `SCIP_STAGE_PRESOLVED` stage, which is not allowed since it calls SCIPchgVarLb/Ub()

### Deleted and changed API methods

- rename SCIPdigraphGetNodeDatas() to SCIPdigraphGetNodeData();
- rename SCIPdigraphSetNodeDatas() to SCIPdigraphSetNodeData()
- SCIPapplyProximity() has an additional parameter freesubscip, which causes the method to free
  the created subscip automatically at the end.

### New API functions

- SCIPhasPerformedPresolve() to check, e.g., whether LP duals are accessible
- SCIPconvertRealTo[Long]Int() to convert reals that represent integers to [long] ints.
- SCIPisDualfeasEQ() and related to perform checks w.r.t. to the dual feasibility tolerance
- SCIPdeleteSubproblemProximity() to free proximity subproblem manually as external caller

### Command line interface

- added dialog for writing the finite solution (calling SCIPcreateFiniteSolCopy() before writing)

### Interfaces to external software

- AMPL interface now returns dual multipliers if problem is an LP and presolving was turned off

### Changed parameters

- changed default value of parameter `heuristics/proximity/minimprove` to 0.02; previous value was 0.25
- changed default value of parameter `heuristics/proximity/usefinallp` to FALSE

### New parameters

- `timing/rareclockcheck` to call the system time less frequently, based on the current average time interval
  between two calls to SCIPsolveIsStopped(); the default value is FALSE
- `timing/statistictiming` to enable/disable all timers for statistic output of SCIP; the default value is TRUE

### Data structures

- renamed MIP matrix structure to `SCIP_MATRIX`
- changed the numeric values for `PRESOLTIMING` flags

Build system
------------

### Makefile

- added Makefile support for cygwin 64 Bit
- allow to turn off block and buffer memory by the makefile parameters NOBLKMEM, NOBUFMEM, NOBLKBUFMEM;
  also remove the now superfluous makefiles for noblkmem, nobufmem, noblkbufmem

Fixed bugs
----------

- fixed wrong conversion of reals representing negative integer values
- in debug mode, SCIP checks that no NaN's are introduced in SCIPsolSetVal()
- fixed bug 697 (and 699), calling SCIPsolve() after the problem was already solved and SCIPfreeSolve() was called now
  does nothing anymore
- added support for character `#` in variable names in old non-linear CIP format (i.e., names without `<` and `>`)
- fixed bug 702, removed too hard assert when casting too big values into `SCIP_Longint`
- branching for continuous variables with unbounded intervals now takes `branching/clamp` into account
- forbid aggregations with scalar smaller feastol or larger 1/feastol
- fixed bug 683, not recognizing errors/segfaults especially in free stage of SCIP by improving the check scripts
- fixed bug where quieting a message handler also disabled writing to files other than stdout
- fixed bug 708, special case of implications led to a fixing
- fixed bug, variable bounds detected wrong infeasibility
- another bug fix when computing the original variable sum of a given variable in SCIPvarGetOrigvarSum()
- fixed setting solution value of multi-aggregated var in xml-solution case
- fixed bug changing the variable type of an negated variable
- fixed numerical troubles in SCIPcreateFiniteSolCopy()
- fixed bug in SCIPpermuteProb(): if called before transforming the problem, data structures were not initialized yet
- fixed bug in aggregation procedure if two variables were of non-binary type but for one of the variables
  SCIPvarIsBinary() returned true
- treat activities of pseudo solutions as invalid when containing positive and negative infinity contributions
- fixed bug in GMI example: fractionality of slack variable is now computed correctly
- fixed LP interface of CPLEX: functions getBInv* return the correct sign of the coefficients.
- fixed bug in SCIPpermuteProb(), when called in transformed stage and non-active constraints exist

- Dual:
  - use dual feasibility tolerance for comparisons regarding reduced costs
  - fixed bug in prop_dualfixing: don't fix variables to infinite values during solving
  - fixed sign of the dual multipliers returned by AMPL interfaces for maximization

- Objective and Time Limit:
  - fixed wrong output of status when an objective limit was imposed but not reached yet
  - fixed the rare case that branching was performed even though strong branching found global bound changes leading to
    an infeasible/objlimit LP
  - fixed bug that objective limit was not reset correctly during SCIPfreeTransform() for maximization problems
  - fixed bug that hitting the time limit while solving a pure LP and then continuing the solving process lead to
    not solving the LP, but always creating a single child node until maximum depth is reached

- Heuristic:
  - fixed bug leading to an incorrect dual bound when solving probing LPs within a DURINGPRICINGLOOP heuristic
  - fixed bug in proximity heuristic which attempted to enter diving mode even at nodes without a constructed LP
  - fixed wrong pseudo cost updates during diving heuristic execution after backtracking
  - fixed bug in heur_oneopt: avoid bound violations if shift value is negative due to infeasibilities
  - fixed bug that reaching a solution limit by beforenode heuristics lead to disregarding the current node if the
    optimization process was restarted later
  - fixed bug in trysol heuristic not saving the best solution in maximization problems

- Presolve:
  - fixed bug in presolving of abspower constraints that lead to wrong variable locks
  - allow to call SCIPmarkConsPropagate() in INITPRESOLVE stage
  - fixed bug in components presolver with handling of dual fixable variables: unboundedness was not detected,
    better handle components with single variables by dual fixing propagator
  - issues in component solving by presol_components do not lead to stopping the overall process, anymore, the component
    is just disregarded

- Memory:
  - fixed bug with freeing problem: need to reset objective limit
  - fixed memory leaks in case of erroneous parsing of constraints, e.g., non-linear constraints
  - fixed missing memory allocation for node data in digraphs

- Constraints:
  - fixed bug in cons_quadratic which leads to wrong min/max activities
  - removed wrong break in cons_pseudoboolean
  - fixed bug in cons_varbound.c using the wrong constraint side for updating an upper bound
  - fixed bug in presolve of cons_nonlinear: wrong constraint upgrades may have been performed due to outdated bound
    information in expression graph
  - fixed bug in cons_setppc, wrongly aggregating variables if dual-presolving was disabled
  - fixed bug in cons_sos1: locks and events were not initialized if constraint was added to transformed problem
  - fixed bug in cons_setppc with dual presolving disabled
  - corrected copy of disjunction constraints

- Reading:
  - allow to read numbers like `42856.` in lp-format
  - fixed bug(?) in reader_mps: variables are now written in columns section even of they occur in no constraint
    and have an objective coefficient of 0 (otherwise, CPLEX and Gurobi cannot read the file)
  - fixed bug with reading `>=1` indicator constraints in LP-files
  - fixed bug in reader_lp which created two indicator constraints with the same name to trigger an equality
  - fixed bug when reading indicator constraints for linear constraints (equations/ranged rows) from MPS files

@section RN310 SCIP 3.1.0
*************************

Features
--------

- added breadth first search node selection
- new node selection rule UCT which balances exploration and exploitation by considering node visits
- added possibility to not set a cutoff bound in the LP solver (can be enabled by setting `lp/disablecutoff` to TRUE)
- added missing debugging solution check for cliques
- added a data pointer to each node of the `SCIP_DIGRAPH`
- SCIPgetVarCopy() will now copy the original bounds when called for an original variable
- added upgrade of continuous variables to implicit variables for linear equations even if the coefficient is
  not equal to 1
- probing supports implicit binary variables
- added scaling to computation of relative interior point in SCIPcomputeLPRelIntPoint()

- Solution:
  - added two methods to iterate over a sparse solution (`SCIP_SPARSESOLUTION`), see pub_misc.h
  - it is now possible to add an offset for the original problem instance, all original solutions will be initialized with
    this value and updated, when the offset is changed
  - extended and corrected dual feasibility checks for LP solution (controlled by parameter `lp/checkdualfeas`)

- Cuts and Separation:
  - the rank of cuts is now stored and taken into account to improve numerical stability
  - added possibility to separate a cutpool w.r.t. a given solution (instead of LP-solution)

- Branching:
  - new branching rule `cloud branching` that considers several alternative LP optima
  - additional vbc output added: branching information is printed earlier and also for nodes which were cut off
  - added support for strong branching with domain propagation in full strong and reliability pseudo cost branching
  - added strong branching with domain propagation support: in SCIPstartStrongbranch(), support for propagation can
    be enabled (uses the probing mode, some overhead compared to standard strong branching), after that
    SCIPgetVarStrongbranchWithPropagation() can be used to perform strong branching on a variable with previous domain
    propagation; similar to probing, valid bounds for variables are collected
  - strong branching with propagation can be enabled in fullstrong and relpscost branching rule
  - added possibility to store pricing norms of the LP solver (in addition to basis information) to speed up LP solving
    after a backtrack, e.g. in probing or strong branching with domain propagation
  - a pricer can now return that no further pricing should be done but rather early branching, even if it added variables

- LP interface:
  - SoPlex (>= 1.7.0.5) can compute condition number of current basis matrix via LP interface
  - LPI files (lpi*.[h|c]) all moved from src/scip to src/lpi

- Constraints:
  - added propagation method to cons_xor relying on Gaussian elimination, which can also produce feasible solutions
  - added first implication detection in cons_linear
  - cons_indicator can now try to construct feasible solutions from a cover
  - added possibility to forbid upgrading of linear constraints
  - new initial constraints are now added to the LP before solving a probing LP
  - first implementation of parsing for nonlinear constraints in CIP format
  - added upgrade from varbound constraints to set-packing constraints
  - added upgrade from bounddisjunction constraints to set-packing/logicor constraints
  - cumulative constraint handler adds disjunctive constraints (cumulative with capacity 1) for all jobs which cannot
    be processed in parallel
  - added new clique extraction algorithm for linear constraints
  - the slack variables of indicator constraints can now be scaled
  - added redundancy check of sides of ranged row varbound constraint
  - added coefficient tightening for ranged row varbound constraint
  - XOR constraint handler can add two extended formulations (flow/asymmetric, parameter `addflowextended/addextendedform`)
  - added multi-aggregation for binary variables with at most two uplocks and two downlocks, which emerge from set-
    partitioning or set-packing constraints
  - added upgrade from quadratic constraints to set-packing constraints
  - generalized the linking constraint handler

- Reader:
  - can now read and write CIP-files with (multi-)aggregated variables
  - all readers now take the global parameters `reading/dynamic{conss|cols|rows}` and `reading/initialconss` into account
  - added reader_pbm, which writes the constraint-variable incidence matrix in pbm format (possibly scaled to given size)
  - reader_osil can now read SOS1 and SOS2 constraints
  - reader_lp and reader_mps are now able to write and-constraints in form of their (weak/strict) relaxation
  - added reading capability to GAMS reader (if compiling with GAMS=true, requires a GAMS system)
  - added capability of writing SOS1/2 constraints to GAMS reader (introduces extra variables and equations)

- Heuristic:
  - new primal heuristics dual value
  - new LNS heuristic called `proximity`, which solves a problem in which a local branching constraint replaces the
    objective function which in turn is treated as additional constraint
  - new LP-based rounding heuristic (heur_randround) whose randomized rounding is biased towards the LP solution value;
    the heuristic uses the probing mode of SCIP to generate conflict clauses on the fractional variables

- Presolving:
  - added new dual presolving for setppc-constraints
  - changed dualfix presolver to propagator such that dual fixing can also be applied during repropagation of the root node
  - added full-dual presolving step in setppc constraint handler
  - dual solution can now be displayed for pure LPs when no presolving was performed
  - added clique presolving for xor constraints
  - added presolving using pairs of variable bound constraints that use the same variables
  - added more presolving to cons_indicator, checking whether indicator/slack variables are aggregated
  - added presolve.{c,h} which should be used for all preprocessing mechanisms executed from within SCIP, corresponding to
    solve.{c,h} and also for presprocessing methods which can be called from different plugins or from the core to avoid
    code doubling
  - return error if variable should be fixed to infinity after presolving (LP-solvers do not handle this consistently)
  - in verblevel `SCIP_VERBLEVEL_FULL`, the number of non-zeros will be output for the original and presolved model
  - new presolving step for tightening logicor constraints using implication and clique information
  - several new presolving steps for linear and knapsack constraints, using gcd information and many more

- Statistic:
  - added average gap based on primal-dual integral to solution statistics; can be disabled via parameter
    `misc/calcintegral`
  - the statistics now include the value of the first LP solved at the root node (without cuts)
  - added new statistic which distinguishes between internal nodes and leaves which got processed
  - new section `Root Node` in statistics, listing objective value, iterations and solving time for the first LP solved
    at the root node as well as final dual bound of the root node and LP iterations for processing the root node
    (those where listed in the `Solutions` section before, named `Root Dual Bound` and `Root Iterations`)

Performance improvements
------------------------

- allow multiaggregation of binary variables
- shorten conflicts and deriving global boundchanges from conflicts
- apply lowerbound provided by pricers already during pricing loop, stop pricing if the lower bound computed by pricing
  already exceeds the cutoff bound
- improved performance of SCIPcliquelistDel(), SCIPcliquetableAdd(), SCIPcliquetableCleanup()

- LP Solution:
  - strong branching LP solutions are checked for integrality
  - improved LP reoptimization for branch-and-price applications
  - improved numerical stability checks for LP solution
  - faster feasibility check of LP solutions (controlled by parameters `lp/checkprimfeas` and `lp/checkdualfeas`)

- Presolver:
  - improved methods SCIPlpiGetBInv{Row,Col,ACol} for row representation in SoPlex LP interface
  - improved performance of method SCIPsolRetransform() when called during presolving with many aggregations
  - minor presolving performance improvements in cons_logicor.c and cons_knapsack.c
  - dual fixing presolver was turned into a propagator
  - many presolving improvements in constraint handlers
  - improved dual-presolving for setppc constraints in special cases

- Constraints:
  - major improvements in pseudo-boolean constraint handler
  - performance improvement in domain propagation by marking constraints for propagation
  - added more constraint upgrading possibilities
  - improved handling of initial constraints created during solving
  - disabled scaling in feasibility check of nonlinear constraint handlers
  - conflict consisting of exactly two binary variables will be handled as set-packing constraint instead of an logicor
    constraint and the corresponding clique information is globally added
  - fasten repropagation for set-packing and -partitioning constraints
  - improved merging of and-constraints
  - disabled multi-aggregation in linear constraint handler when coefficients differ too much
  - improved multi-aggregation in linear constraint handler when only one variable in the aggregation has infinity
    contribution
  - added upgradability for implicit binary variable cases for linear constraints

Examples and applications
-------------------------

- new textbook Gomory mixed integer cuts example

Interface changes
-----------------

- removed all message length parameters in message.c and for printing error messages (not needed anymore)

### New and changed callbacks

- Domain Propagation:
  - added parameter `nmarkedconss` to SCIP_DECL_CONSPROP() callback which gives the number of constraints marked
    for propagation (these constraints are listed first in the conss array given as parameter).

- Primal Heuristics:
  - Added parameter `nodeinfeasible` to SCIP_DECL_HEUREXEC() callback which states whether the current subproblem was
    already detected to be infeasible. In this case, the current LP solution might not respect local bounds and the
    heuristic must not assume that it does.

- Variable Pricers:
  - Added parameter `stopearly` to callback method SCIP_DECL_PRICERREDCOST(). This boolean pointer should be used by the pricer
    to state whether early branching should be performed, even if new variables were added in the current pricing round.

- Branching Rules:
  - new possible return value `SCIP_DIDNOTFIND` for SCIP_DECL_BRANCHEXECLP(), SCIP_DECL_BRANCHEXECPS(), and
    SCIP_DECL_BRANCHEXECEXT() callbacks to state that the branching rule searched, but did not find a branching.

### Deleted and changed API methods

- SCIPcalcMIR() takes an additional parameter sidetypes to determine which side of the rows to use
  (relevant for ranged rows)
- SCIPvarParseOriginal() and SCIPvarParseTransformed() now return the end of the parsed string
- SCIPgetConsCopy() now always captures the created constraint

- Branching:
  - Added parameter `nfracimplvars` to SCIPgetLPBranchCands()
  - SCIPgetLPBranchCands() can be used to retrieve the number of implicit integer variables with fractional LP solution
    value via an additional pointer; the corresponding implicit integer variables can be accessed together with their
    fractionalities and solution values in the same way as binary and integer variables before; the arrays are sorted such
    that binary and integer variables precede the implicit integer variables; the method SCIPbranchcandGetLPCands()
    has been modified in the same way

- LP and Cutting Planes:
  - Added parameter `sidetypes` to SCIPcalcMIR() to specify the specify row side type to be used.
  - Added parameter `cutrank` to SCIPcalcMIR() and SCIPcalcStrongCG() which stores the rank of the returned cut;
     via SCIProwChgRank() the rank of a cut can be changed (default rank is 0)
  - Added parameter `infeasible` to SCIPaddCut() which is a pointer to store whether the cut is infeasible for the
    local bounds.
  - SCIPgetLPObjval() now returns the LP value of the current (suboptimal) basis if the iteration limit is hit during LP
    solving (instead of -infinity); this value is not necessarily a valid dual bound and must not be used as such, but can
    be used as an objective estimate, e.g., if strong branching is simulated using the probing mode
  - removed parameter `normtype` from function SCIPcomputeLPRelIntPoint()

- Misc:
  - Added parameter `lazyconss` to SCIPwriteMIP() to swith writing removable rows as lazy constraints.
  - Added parameter `enablepropagation` to SCIPstartStrongbranch(), which can be used to enable strong branching
    with domain propagation.
  - SCIPstartStrongbranch() has a new parameter `propagate` to enable or disable propagation support for strong branching
  - New method SCIPgetVarStrongbranchWithPropagation() which performs strong branching with propagation on a variable.
  - Added parameter `endptr` to SCIPparseVar() which stores the final string position after parsing.

### New API functions

- added SCIPdebugCheckConss() to the debugging mechanism and therefore created a `SCIP_SOL` (in original space) in debug.c
- before copying solutions to the original solution candidate storage, infinite solution values can now be removed using SCIPcreateFiniteSolCopy()
- SCIPsortLongPtrRealBool(), SCIPsortLongPtrRealRealBool(), SCIPsortLongPtrRealRealIntBool() and corresponding
  methods for sorting, insertion and deletion
- SCIPstoreSolutionGap() in scip.c, to store the gap when the first and last solution is found
- SCIPwriteCliqueGraph() which allows to write a graph with node weights for fractional variables

- Separation:
  - SCIPconshdlrIncNCutsFound(), SCIPsepaIncNCutsFound() and SCIPsepaIncNCutsFoundAtNode() to increase the number of found cuts
  - SCIPseparateSolCutpool() to separate a cutpool w.r.t. a given solution

- Constraint Handlers:
  - New method SCIPconshdlrGetStrongBranchPropTime() which returns the time used for domain propagation methods
    of the constraint handler during strong branching.
  - New method SCIPconsIsMarkedPropagate() which returns whether a constraint is marked for propagation.
  - New methods SCIPconsAddUpgradeLocks() and SCIPconsGetNUpgradeLocks() to increase or get the number of upgrade
    locks of a constraint.
  - New method SCIPgetNCheckConss() which returns the number of checked constraints.

- Data structures:
  - New methods SCIPsparseSolGetFirstSol() and SCIPsparseSolGetNextSol() to get the first sparse solution
    or iterate over the sparse solutions, respectively.
  - New methods for the `SCIP_QUEUE` data structure in pub_misc.h to handle a (circular) queue, e.g., SCIPqueueCreate(),
    SCIPqueueFree(), SCIPqueueInsert(), SCIPqueueRemove(), SCIPqueueFirst(), SCIPqueueIsEmpty(), SCIPqueueNElems()
  - New method SCIPgmlWriteNodeWeight() to write a node section including weight to a .gml graph file.
  - New methods for hash tables: SCIPhashtableRemoveAll(), SCIPhashtableGetNElements(), SCIPhashtableGetLoad()
  - New methods in pub_misc.h to handle a resource activity, e.g., SCIPactivityCreate(), SCIPactivityFree(),
    SCIPactivityGetVar(), SCIPactivityGetDemand() ...
  - New methods for digraphs: SCIPdigraphResize() to resize the graph and SCIPdigraphSetNodeDatas() and
    SCIPdigraphGetNodeDatas() to set and get the data attached to the nodes.

- Domain Propagation:
  - New method SCIPpropGetStrongBranchPropTime() which returns the time spent by a domain propagator during strong branching.
  - New methods SCIPmarkConsPropagate() and SCIPunmarkConsPropagate() to (un)mark a constraint for propagation.

- LP and Cutting Planes:
  - New methods SCIPchgRowLhsDive() and SCIPchgRowRhsDive() to change left and right hand side of a row during diving.
  - Added parameter `cutoff` to SCIPsolveDiveLP(), SCIPsolveProbingLP(), and SCIPsolveProbingLPWithPricing()
    which is a pointer to store whether the diving/probing LP was infeasible or the objective limit was reached.
  - SCIPgetFirstLP{Dual/Lower}boundRoot() which return the value of the first LP solved at the root node
  - SCIPgetNRootFirstLPIterations() which returns the number of LP iterations for the first LP solved at the root node
  - SCIPlpiGetNorms(), SCIPlpiSetNorms() and SCIPlpiFreeNorms() for getting the LP pricing norms from the LP
    solver, loading them back into the solver and freeing the data
  - New method SCIPgetFirstLPTime() and SCIPgetNRootFirstLPIterations() to return time and iterations for the first LP solve
    and SCIPgetFirstLPDualboundRoot() and SCIPgetFirstLPLowerboundRoot() to return the first root LP dual and lower bound.
  - New method SCIPprintDualSol() which prints the dual solution for a pure LP (works only with preprocessing disabled).
  - New method SCIPisCutApplicable() which returns whether a cut is good enough to be applied.

- Message Handler:
  - the main output routine of message.c (`bufferMessage` now handleMessage) has been rewritten: it now does not need
    a copy of the string to be output anymore, which makes the code much simpler (and also faster); it is passed a
    function pointer to the output function and uses it to directly output the (buffered) messages
  - New generic messagehandler output callback method SCIP_DECL_MESSAGEOUTPUTFUNC().
  - Removed parameter `msglength` from callback method SCIP_DECL_ERRORPRINTING().
  - New method SCIPmessageVPrintError() to print an error message.
  - Removed method SCIPmessagePrintWarningHeader().

- Parameters:
  - New method SCIPparamGetCharAllowedValues() to get the allowed values for a char parameter.
  - New method SCIPgetParam() to get the parameter with a given name.

- Variables:
  - SCIPapplyProbingVar() in prop_probing.h
    without deteriorating its objective value
  - SCIPshrinkDisjunctiveVarSet(), which takes an set of variables with corresponding bounds and boundtypes, and
    tries to derive global boundchanges and also to shorten this set of variables by using cliqe, implication and
    variable bound information
  - SCIPselectVarStrongBranching() to get the variable that fullstrongbranching would select
  - New method SCIPvarGetValuehistory() to get the value-based history of a variable.

- Misc:
  - New method SCIPdoNotMultaggr() which returns whether multi-aggregation was disabled.
  - New method SCIPcreateFiniteSolCopy() to create a copy of a solution with infinite fixings removed.
  - New method SCIPadjustImplicitSolVals() which sets implicit integer variables to an integer value in the given
    solution without deteriorating its objective value.
  - New method SCIPcopyOrig() to copy the original problem. Analoguosly, use SCIPcopyOrigProb(), SCIPcopyOrigVars(),
    and SCIPcopyOrigConss() to copy original problem data, variables, or constraints, respectively.
  - New method SCIPwriteCliqueGraph() to write the clique graph in GML format into a given file
  - New method SCIPaddOrigObjoffset() to add an offset to the objective function.
    in original space and updates all orignal solutions correspondingly
  - New method SCIPcopyImplicationsCliques() to copy implications and cliques to a copied SCIP instance.
  - New method SCIPgetOpenNodesData() which returns all unprocessed nodes.
  - Added parameter `endline` to SCIPprintDisplayLine() to switch printing a newline symbol at the end of the line.
  - New method SCIPgetNLimSolsFound() returning the number of feasible primal solution respecting the objective limit.

### Command line interface

- allow dialog option to write clique graph
- dual solution values can now be obtained in the interactive shell after solving a pure
  LP without presolving

### Interfaces to external software

- new SoPlex 2.0 interface, can be enabled with `LPS=spx2`
- add support for SOS1 and SOS2 constraints to AMPL interface (see `interfaces/check/testset/SOS/sos?a.mod` for example)
- added copy of GAMS interface from COIN-OR/GAMSlinks project; GAMS-reader in SCIP can now read model instances from .gms files
- beta version of a python interface for the scipoptsuite is now available under interfaces/python
- beta version of a Java native interface is now available under `interfaces/jni`

### Changed parameters

- parameter `branching/scorefunction` has new value `q` for for `q`uotient branching score function
- replaced parameter `lp/checkfeas` by two parameters `lp/checkprimfeas` and `lp/checkdualfeas` to decide on primal and dual
  feasibility checks individually
- removed all local parameters `reading/(READER)/dynamic{conss|cols|rows}` and replaced them by global parameters
  `reading/dynamic{conss|cols|rows}`
- changed default value of parameter `numerics/dualfeastol` to 1e-7 for safer dual bounds from LP solver
- new possible values for parameter `heuristics/shiftandpropagate/sortkey` for sorting variables w.r.t. their norm,
  default changed from `u` to `v`, which means sorting downwards by violations

- Constraints:
  - changed type of parameters `constraints/bivariate/scaling`, `constraints/quadratic/scaling`, `constraints/soc/scaling`
    from boolean to character
  - changed default for `constraints/{abspower,bivariate,nonlinear,quadratic,soc}/scaling` to off
  - changed default max coefficient for big-M constraint to be initial from 1e6 to 1e9

- Separation:
  - changed default value of gomory cut separation parameter `separating/gomory/maxrank` from 0 to 3, to take also gomory
    cuts that could not be scaled to integral coefficients, with maximal rank 3 into account
  - remove parameter `separating/closecuts/relintnormtype`

### New parameters

- `branching/checksol` and `branching/heursbsol` to specify whether the strong branching LP solution
  should be checked for feasibility and whether a simple rounding heuristic should be run on this solution
- `branching/firstsbchild` and `branching/forceall` to specify the first child node to be
  investigated during strong branching (`u`p, `d`down, `a`uto) and whether always both children should be solved (only for
  strong branching with domain propagation, per default, the second child is not looked at when the first is infeasible)
- `conflict/fullshortenconflict` to decide whether we want to stop shortening a conflict set, when no
  global bound changes can be found anymore
- `conflict/maxvarsdetectimpliedbounds` to decide whether the a valid conflict of what maximal length
  will be used to derive global bound changes
- `constraints/{linear,knapsack}/detectcutoffbound` and `constraints/{linear,knapsack}/detectlowerbound`
  to enable/disable detection of constraint parallel to the objective function that will add an cutoffbound or an
  lowerbound respectively and these constraints will be prevented from entering the LP
- `constraints/and/upgraderesultant` to upgrade resultants of and constraints from binary to implicit binary variables, default is TRUE
- `constraints/abspower/scaling` and `constraints/nonlinear/scaling`
- `constraints/indicator/scaleslackvar` for scaling of the slack variable in indicator constraints
- `constraints/indicator/trysolfromcover` for trying to construct a feasible solution from a cover
- `constraints/linear/checkrelmaxabs` for checking linear constraints with a side of 0.0 relative to
- `constraints/linear/detectpartialobjective` to enable/disable the detection of sub-equations of the objective function
- `constraints/logicor/strengthen`, should pairwise constraint comparison try to strengthen constraints by removing superflous non-zeros?
- `constraints/xor/addextendedform` to add an extended formulation in XOR-constraints
- `constraints/xor/addflowextended` to add use the extended flow formulation in XOR-constraints
- `heuristics/<heurname>/lplimfac` for LNS heuristics to limit the number of LPs solved in a subproblem
  the maximum absolute value in the activity instead of 1.0
- `heuristics/shiftandpropagate/fixbinlocks` for fixing binary variables with no locks in one direction to the corresponding bound
- `heuristics/shiftandpropagate/collectstats` which decides whether variable statistics are collected
- `heuristics/shiftandpropagate/impliscontinuous` to decide whether implicit integer variables are treated as continuous variables
- `heuristics/shiftandpropagate/preferbinaries` and `heuristics/shiftandpropagate/stopafterfeasible`,
  which decide whether binaries should be shifted first and the shifting should be stopped when no violations are left
- `lp/disablecutoff` to toggle usage of LP cutoff bound (0: enabled, 1: disabled, 2: auto = disabled if pricers are used)
- `misc/calcintegral` (default TRUE) to trigger calculation of primal-dual integral
- `misc/finitesolutionstore` to switch whether infinite fixings should be removed from solutions before
  copying them to the original solution store
- `misc/permuteconss` and `misc/permutevars` to control whether variables and/or constraints should be permuted, if permutationseed != -1
- `presolving/components/feastolfactor` to increase the feasibility tolerance in all sub-SCIPs, when solving a component
- `propagating/obbt/conditionlimit` to discard instable LP bases
- `reading/(READER)/initialconss` that determines whether model constraints are initial
- `reading/cipreader/writefixedvars` for disabling printing of fixed variables in CIP format
- `reading/lpreader/aggrlinearization-ands` and `reading/mpsreader/aggrlinearization-ands` to enable/disable
  the printing of the weak or strict relaxation of and-constraints in LP and MPS format, respectively
- `reading/lpreader/linearize-and-constraints` and `reading/mpsreader/linearize-and-constraints` to
  allow and-constraints to be linearized when printing in LP and MPS format, respectively
- `separating/feastolfac` to allow dynamic decrease of relaxation feasibility tolerance depending on feasibility to applied cuts,
  i.e., allow relaxation solutions to have a primal infeasibility of at most this factor times the infeasibility of applied cuts
- `separating/gomory/sidetypebasis` to decide whether the sides of ranged rows should be determined from the basis status
- `separating/oddcycle/cutthreshold` to run odd cycle separation if not enough cuts have been found
- `separating/zerohalf/delayedcuts` to use the delayed cutpool for the zerohalf separator
- `write/allconss` to enable that all constraints are written
- `write/genericnamesoffset` when writing a generic problem to define an offset on the variable numbering

### Data structures

- New structure to store value-based branching and inference history (see pub_history.h).
- new data structure for (circular) queues (`SCIP_QUEUE`)
- hash tables will now increase dynamically
- Moved LP solver interfaces to subdirectory `src/lpi`.

Testing
-------

- added McNemar tests and Wilcoxon signed rank tests to cmpres.awk evaluation scripts
- added passing MEM option of testgams(cluster) target as workspace option to GAMS jobs
- extended test scripts by statistical tests

Build system
------------

### Makefile

- default flag for ZIMPL is now `auto`, which means that it is built if and only if GMP is available (GMP=true)
- fixed make install for older Mac systems where install command does not have option -t
- dropped support for Ipopt < 3.10

Fixed bugs
----------

- fixed bug when adding (global) clique, implications or variable bound information in solving stage that lead to
  global bound changes which contradict local bounds and therefore need to be stored as pending bound changes
- unlinking a solution now copies solution values smaller than SCIPepsilon() avoiding some feasible solution in the
  transformed problem to be infeasible in the original problem
- fixed bug when flushing the warning buffer when SCIP is closed
- fixed bug when a bound change contradicts a local bound and is stored as pending, but the contradicting local
  bound becomes global afterwards (--> node where pending bound change is valid can be cut off)
- fixed statistics bug: externally given solutions and new solutions found while transforming existing ones
  are now listed in line `other solutions` of primal heuristics statistics
- fixed bug in random generators SCIPgetRandomInt() and SCIPgetRandomReal() for large intervals
- make sure that bound changes of negated original variables are correct

- Branching:
  - fixed bug w.r.t. changing the variable branching priority beyond the problem stage
  - allow again branching on continuous variables with huge bounds

- Separation:
  - fixed bug in sepa_cgmip computeObjWeightSize() w.r.t. equal sized rows
  - fixed wrong bound calculation in sepa_rapidlearning
  - fixed bug in flowcover separator to exclude unconstrained rows in aggregation

- LP and Interfaces:
  - fixed bug that lead to resolving the LP after diving instead of restoring the buffered solution
  - fixed rare bug with conflict analysis and LP/LPI having different states after diving
  - fixed several bugs in lpi_grb
  - fixed wrong strong branching results in lpi_grb.c and an invalid write
  - fixed bug in handling max-function in ampl interface; added support for min-function

- Presolving:
  - fixed bug in prop_dualfix w.r.t. to fixing of variables to infinity after presolving
  - fixed wrong presolving finished status which sometimes occurred when the time limit was hit during presolve
  - fixed bug where a limit on presolving rounds was exceeded by 1
  - fixed minor bugs in presolving in cons_setppc.c and cons_logicor.c
  - fixed minor bug in cons_linear w.r.t. disabled presolving

- Propagators:
  - fixed bug in genvbounds propagator occurring when objective offset or scale changes after a restart
  - fixed bug in genvbounds propagator by replacing non-active variables on right-hand side after presolving

- Readers:
  - fixed memory bug in reader_mps
  - fixed several minor bugs with handling of memory when writing aggregated variables (reader_lp, reader_mps)
  - fixed bug in reader_lp when writing bilinear terms (product sign was missing)
  - fixed bug in reading indicator constraints in mps-format
  - nonlinear readers now create auxiliary objective variables and constraints always as initial and not removable
    in order to avoid unbounded LPs due to loose variables with infinite best bound

- Constraints:
  - fixed several bugs where variables or constraints were not freed correctly
  - do not multi-aggregate variables if the constant would be a huge value in order to avoid numerical troubles
  - fixed bug with infinite multi-aggregation constants
  - fixed output of aggregated variables in indicator constraints in lp and mps-format
  - improved handling of initial constraints: constraints which are initial, but added during the search to an already
    treated node are kept and added to the LP at every node where they are active
  - fixed bug in cons_superindicator concerning names of upgraded constraints
  - fixed bug in cons_indicator with trying to create solution in problem stage
  - fixed bug in cons_orbitope with fixing upper right triangle in non-root nodes

Miscellaneous
-------------

- new SCIP Optimization Suite homepages

@page RN30 Release notes for SCIP 3.0

@section RN302 SCIP 3.0.2
*************************

Features
--------

- reading erroneous CIP files can now output some indication of syntax errors
- can now run splint on core files
- cons_xor now uses the integral variable in propagation
- allowed to switch on/off the solution debugging

Performance improvements
------------------------

- improved SCIPlpiAdd{Cols,Rows}() in SoPlex LPi

Examples and applications
-------------------------

Interface changes
-----------------

### New API functions

- SCIPmarkColNotRemovableLocal() and SCIPmarkRowNotRemovableLocal() to forbid removal of an column/row
  from the LP in the current node
- SCIPmessageVPrintError()

### Command line interface

- can now output the solutions in the solution pool in the interactive shell

### Interfaces to external software

- updated Mosek LP interface to compile with Mosek 7

Fixed bugs
----------

- fixed bugs in solution counting
- fixed fieldtypes in sorting template
- fixed bug concerning the userinterrupt flag, which was not reset
- fixed solution collection when counting solutions
- fixed bug with storing original solutions
- fixed bug with infinite multi-aggregation constants
- fixed bug that removing reverse implication did not reset closestvblpcount
- fixed bug that duplicate solutions stopped copying of solutions to original solution candidate store
- forbid branching on variables with huge bounds; such huge values cannot be enumerated with fixed precision
  floating point arithmetics
- fixed bug that Ipopt's error message was not fully shown due to exiting before the message handler buffer was emptied
- unlinking a solution now copies solution values smaller than SCIPepsilon() avoiding some feasible solution in the
  transformed problem to be infeasible in the original problem
- allow to add columns (rows) with nonzero indices beyond current number of rows (columns) in SoPlex LPi
- updated get.ASL script to cope with broken ftp access to netlib server

- Memory:
  - fixed bugs with freeing C++ object data for problem and variables
  - fixed memory leak in lp.c (probably never occurred so far since array was not used)
  - fixed bug in sepa_zerohalf.c where the maxcuts(root) parameters led to an invalid memory allocation call

- LP:
  - fixed assert in solve.c with branched status and LP reached the objective limit
  - fixed bug in heur_oneopt.c and heur_clique.c which was caused by side-effects when calling SCIPconstructLP(); when
    adding new variables in this method (e.g. adding new variables needed for a relaxation), this changes the variables
    array of SCIP
  - fixed problem that diving did not save status for infeasible LPs
  - fixed bug in SCIPlpComputeRelIntPoint() with wrong iteration limit and with wrong recompution
  - fixed bug that old LP size was not updated for deadend if no LP was solved

- Expressions:
  - fixed issues with ungraceful termination when encountering unsupported expression operands in AMPL interface
  - fixed bug in backward propagation of linear expressions in expression graph

- Propagation:
  - fixed potential performance issue with tree depth always assumed to be zero when propagating in probing mode
  - fixed bug in prop_vbound w.r.t. creation of variables during the search
  - fixed several bugs in propagation of cons_xor: need to take integral variables into account
  - fixed bug in cons_abspower.c handling infinity values in propagation
  - fixed bug in cons_and.c when a constraint was not correctly propagated which led to wrong dual-presolve reductions
  - fixed bug in cons_abspower: wrong infinity check when propagating bounds

- Presolving:
  - fixed bug that the number aggregated variables were not counted in presol_inttobinary.c
  - fixed bug in presol_domcol: locks are now checked to see whether rounding was forbidden for a variable

- Reader:
  - fixed bug in reader_gms.c w.r.t. writing nonlinear expressions with polynomials with constants
  - fixed bugs in parsing bounds from CIP-files, in reader_gms and AMPL interface
  - fixed bug when reading a mps formated file with a missing bound in the bound section

- Constraints:
  - fixed bug in cons_bounddisjunction with satisfied literal of multi-aggregated variable
  - fixed bug in upgrade method of cons_soc
  - fixed issue with negated variables in cons_xor.c
  - fixed several asserts in cons_xor presolving
  - fixed bug in cons_xor.c calling method on null pointer row
  - fixed bug using a too hard comparison on the objective-infeasible-decision in constraint enforcement
  - fixed possible cycling in enforcement of nonlinear constraints due to too early removal of newly added cuts from LP
  - fixed bug wrongly removing constraints locally while counting
  - fixed bugs in cons_bivariate.c when the nonlinear function is not differentiable on the boundary of the domain
  - fixed bug in cons_indicator.c:SCIPmakeIndicatorFeasible() with handling fixed variables
  - fixed bug in cons_integral: check integrality of implicit integer variables when a solution is checked for feasibility
  - fixed bug in Undercover with `pseudo-`quadratic constraints
  - fixed bug with quadratic constraints not being upgraded
  - fixed bug in intervalarith.c: bivariate quad. equations may have been solved wrongly if second variable is unbounded

- Separation:
  - fixed bug in sepa_zerohalf.c not copying the displays to the subscip, but still changing a display parameter there
  - fixed iteration limit determination in sepa_closecuts
  - fixed bug in sepa_closecuts: need to make sure that variable values of separation point satisfy bounds
  - fixed bugs in sepa_oddcylce: number of arcs have to be adjusted, handle implicit binary variables,
    fixed bug in heuristic separation method, fixed asserts
  - fixed wrong bound calculation in sepa_rapidlearning

@section RN301 SCIP 3.0.1
*************************

Features
--------

- added delayed cutpool which only gets separated if the sepastore is empty after a separation round
- sepa_cgmip can now take the objective row into account
- added possibility to run clang compiler
- statistics now include output on number of solutions that respect objective limit

Performance improvements
------------------------

- also copying active tight cuts from the delayed cut pool when calling SCIPcopyCuts()
- sort genvbounds only when root node is finished; apply more often

Examples and applications
-------------------------

Interface changes
-----------------

- when using an objective limit, heuristic characters are not displayed any longer for worse solutions

### Deleted and changed API methods

- fixed spelling in the method name SCIPgmlWriteClosing()

### New API functions

- SCIPgetNLimSolsFound() to get number of solutions that respect the objective limit

Fixed bugs
----------

- fixed issue with applying the effective root depth during the search
- fixed bug concerning usage of dualbound and lowerbound
- fixed bug trying to color probing nodes, which are not added to the vbc output anymore
- fixed bug in sorting template
- fixed bug leading to removing a ranged row parallel to the objective function, although one of the sides was still needed
- fixed a bug correcting the binvarssorted flag in cons_linear.c
- fixed bug in cons_varbound.c not resolving multi-aggregated variables
- relaxed assert in SCIPvarCh{Lb,Ub}{Global,Local} that new bound must be tighter to feastol
- fixed contra-intuitive behavior when using SCIP with objective limits and solution limit at the same time;
  SCIP now only stops when sufficiently many solutions better than the objective limit have been found
- fixed bug when adding binary implications with non-vartype binary variables
- fixed bug adding binary implications on binary variables with type != `SCIP_VARTYPE_BINARY`
- fixed bug concerning different tolerances for reached objective limit in case of pricing with fastmip

- LP:
  - fixed bug which disabled iteration limit in SCIPlpSolveAndEval()
  - ensure consistency of LP bounds during OBBT diving, i.e., that lower <= upper holds exactly
  - set lpsolstat to `SCIP_LPSOLSTAT_NOTSOLVED` in SCIPchg{Lp,Dual}feastol()
  - use tighter dual feasibility tolerance for LPs solved during optimization-based bound tightening
  - fixed bug with unflushed LP arising from global bound changes in strong branching

- Constraints:
  - fixed issue with deleting varbound constraints in case the bound change was not applied
  - fixed bugs in parsing dis-/conjunctive constraints
  - fixed bug with handling of empty logicor and bounddisjunction constraints
  - fixed issue in cumulative constraint and separation
  - fixed bug when sorting knapsack constraints with the same weights
  - fixed bug resulting in trying to delete an upgraded linear constraint a second time in exitpre callback
  - fixed minor bug in conjunctive constraint handler printing wrong constraint
  - fixed bug in disjunctive constraint handler when enforcing a constraint
  - fixed behaviour change of indicator constraint handler when solving another instance after solving one using the
    interactive shell
  - fixed several issues in cumulative constraint handler
  - fixed bug in cumulative constraint handler w.r.t. getting active variables
  - fixed bug in cumulative constraint handler concerning conflict analysis

- LPI and Interfaces:
  - fixed bug in CppAD in connection with abspower constraints
  - fixed bug in CppAD when using signpower functions with expression pointers that do not fit into an unsigned int
  - better handling of generalized (Lagrangian) variable bounds that are not in the LPI
  - fixed wrong basis rstat values in CPLEX LPI
  - fixed bug with LP not being flushed after bound changes on columns that are not in the LPI
  - methods SCIPlpiIs{PrimalFeasible,DualFeasible,DualUnbounded}() in SoPlex LPi now check that the LP is not perturbed,
    which may happen when stopping due to iteration or time limit
  - fixed inconsistencies between methods SCIPlpiIs{PrimalFeasible,DualFeasible,Optimal,...} in SoPlex LPi

- Propagation:
  - fixed bug when adding linear constraints with non active variables in solving process, during propagation this
    resulted in changing the row, which is not possible for unmodifiable constraints/locked rows
  - fixed small issue in pseudo objective propagator w.r.t. propagating the lower bound globally
  - fixed bug in cons_orbitope: in rare cases one cannot repropagate
  - fixed bug of wrong result code in propagation in prop_genvbound.c

- Presolve:
  - fixed bug in copying nonlinear constraints during presolve (resulted
    in wrongly declaring instances as infeasible when using component presolve)
  - fixed bug in copying nonlinear constraints during presolve (nonlinear part was not copied)

- Heuristics:
  - fixed wrong solving status (OPTIMAL) in case an unbounded solution was provided or found by heuristic before presolve
  - fixed bug in heur_subnlp running with tightened tolerances: sumepsilon must be tightened like feastol and epsilon
  - fixed bug in nlp diving heuristic for fractional variables with values slightly outside of their domain

- Numerics:
  - fixed several numeric issues
  - fixed numerical bug in conflict.c relaxing bounds while keeping an infeasibility proof
  - fixed feasibility decision bug when replacing inactive variables by their active counterparts, which might change the
    redundancy status of a bounddisjunction constraint due to numerics
  - fixed numerical bug adding a relaxed bound for conflict analysis in cons_varbound
  - fixed numerical bug in conflict analysis of genvbounds propagator

@section RN300 SCIP 3.0.0
*************************

Features
--------

- SCIPcomputeLPRelIntPoint() with normtype=`s` now uses homogenized LP for computing rel.int. point too and allow to
  set relaxrows = FALSE
- new column showing the pseudo objective value
- digraph structure added to misc.c and pub_misc.h that can be used to handle directed graphs, compute undirected
  components in the graph and sort these components (almost) topologically
- SCIP does now print an info message when the root LP could not be solved or is unbounded
- added counter and clock for SCIPcopy() calls
- correct initialization of steepest edge weights with SoPlex 1.6.0.4
- parameters can now be fixed, which means that their value cannot be changed unless they are unfixed, first;
  the fixing status of a parameter is copied to sub-SCIPs, which allows to ensure that certain parameters
  are also not changed when, e.g., heuristics change emphasis settings or also specific parameters
- automatic transfer of original solutions (e.g., provided by the user, from solution pool, after restart, from heuristic
  adding original solution during solve) to the transformed space (might fail due to, e.g., dual fixings)
- added possibility to use GUBs for lifting knapsack cuts (disabled)
- added pre- and post-conditions in doxygen documentation for all methods of scip.{c,h}
- added zeroobj heuristic that solves a copy of the problem without an objective function and with quite strict limits
  on the number of nodes and LP iterations
- complete reworking of the vbounds propagator: it now takes into account variable bounds, cliques and implications,
  stores bounds of variables which were changed and performs a forward propagation from these bounds, i.e., tries to
  derive new bounds for other variables; during propagation, bound changes are propagated in an (almost) topological order

- Constraints:
  - full version of cumulative constraint handler
  - new constraint handler `superindicator` for indicator constraints with slack constraints of arbitrary type
  - implemented first clique lifting procedure in cons_setppc.c (by default is off)
  - the conjunction and disjunction constraint handlers are now able to parse their CIP output format

- Memory:
  - better handling of memory limits, in particular for large problems
  - estimate memory consumption for sub-SCIP and do not copy them if close to memory limit

- Presolve:
  - time for initpre and exitpre methods is now also measured in presolving time
  - added dual presolving for and-constraints difficult instances (no guarantees)
  - oneopt can now be called before presolving
  - added a presolving step in the disjunctive constraint handler, removing disjunction, where a sub-constraint was
    deleted, which means this sub-constraint is redundant, which again means it is always TRUE or will be enforced by
    another constraint
  - added new presolver convertinttobin, which converts bounded integer variables to their binary representation, e.g.
    for integer variable 0 <= x <= 10 the binary variables y0, y1, y2 and y3 are created, such that
    1 y0 + 2 y1 + 4 y2 + 8 y3 <= 10 and x = 1 y0 + 2 y1 + 4 y2 + 8 y3
  - added new presolver gateextraction, which tries to find and-gates/constraints which are linearized
    e.g. (x + y + z >= 1, x + y <= 1 and x + z <= 1 => x == AND(~y,~z)), in special cases it also detects set-partitioning
    constraints e.g. (x + y + z >= 1, x + y <= 1, x + z <= 1 and y + z <= 1 => x + y + z == 1));
    gate-extractor is also able to detect logicor constraints and set-packing/-partitioning constraints with the same
    variables, to upgrade these both constraints to a set-partitioning constraint
  - added new presolver components, that searches for independent components in the problem structure and solves
    these components as sub-SCIPs when they are small enough (per default <= 20 discrete variables, nodelimit of 10000)
  - added new presolver domcol that looks for dominated columns in a MIP and tries to fix them

- Reader:
  - CNF reader now creates feasibility instances per default, usage of an objective has to be set by a parameter
  - added reader for MI(NL)Ps in OSiL (Optimization Services Instance Language) format

- Statistic:
  - new statistics and new statistic output messages
  - number of presolving calls of plugins is counted and displayed in the statistics,
    can be accessed via SCIPpresolGetNCalls() and SCIP{prop/conshdlr}getNPresolCalls()
  - the statistics shows for a branching rule the number of calls for LP, extern and pseudo candidates
  - new switch `SCIP_STATISTIC` and new macros SCIPstatisticMessage(), SCIPstatisticPrintf() and SCIPstatistic() to output
    statistic and execute code lines which are only needed therefor. Works as `SCIP_DEBUG` and SCIPdebugXyz()
  - added statistics on the number of cuts/rows that have actually been applied to the lp for each constraint handler and separator;
    use SCIPcreate(Empty)RowCons() and SCIPcreate(Empty)RowSepa() to support the statistics.

- NLP:
  - new propagators obbt and genvbounds for MINLP
  - new NLPI parameter `SCIP_NLPPAR_FASTFAIL` to enable convergence checks in NLP solver to stop early on seemingly
  - added nlpdiving heuristic that comprises several diving heuristics using an NLP relaxation

Performance improvements
------------------------

- improved scaling by choosing the smallest scaler
- if first root lp is solved and the optimality is rejected by SCIP, there won't be an unnecessary solving of the lp
  from scratch again
- several performance improvements for Pseudo-Boolean optimization, pseudo objective propagator
- streamlined initlp functions in cons_indicator, cons_sos1, cons_sos2 (add rows only if needed)
- improved time used for adding implications
- speed up in SCIPboolarrayExtend() in misc.c replacing a for loop with BMSmoveMemoryArray() call
- speed up in var.c changing some recursive calls into iterative calls and reducing the number of VARFIX event that are
  thrown for fixation, aggregation or multi-aggregations
- revised reduced cost propagator
- increased performance in SCIPcliqueAddVar(), adding a variable to a clique
- tighten primal and dual feasibility tolerances independently if they are not reached in LP solving

- Probing:
  - if probing reached the end of all variables it will restart the probing cycle correctly
  - improved probing by ordering the variables differently and applying the one-branch before the zero-branch

- Constraints:
  - improved scaling of linear constraints, linear constraints with integral variables will now be scale with
    1e+06/MAX(maximal absolute coefficient, 1.0) instead of 1e+03/MAX(maximal absolute coefficient, 1.0);
    if all coefficients are in absolute value equal they will be scaled by that
  - added clique presolving for and-constraints, which checks if two operands or one operand and the resultant are in a
    clique and then fixes the resultant to 0 and in the former case we can delete the and-constraint too
  - speed up in linear constraint handler replacing aggregated variables
  - when all nonlinearities have been fixed and the number of nonfixed variables is 1 in cons_nonlinear/cons_quadratic/
    cons_bivariate, handle it by a bound change instead of adding a linear constraint

- Separation:
  - automatically turn off separation in sepa_oddcycle if it was too unsuccessful within the last calls
  - use faster Dijkstra variants in sepa_oddcycle
  - improved tcliquegraphAddImplicsVars() in sepa_clique.c to faster add possible variables
  - changed emphasis settings: knapsack disaggregation is now allowed in fast presolving, CG-MIP separator disabled in
    aggressive separation

- Reader:
  - improved lp-, mps-, opb-reading time
  - speed up mps reader asking parameters only once

- Heuristics:
  - added parameters mincoveredrel and mincoveredabs to heur_undercover to only run if problem is sufficiently nonlinear
  - improved intdiving heuristic by activating backtracking to a different fixing value
  - heur_undercover treats indicator constraints as nonlinear and fixes the binary variable for linearization

Examples and applications
-------------------------

- new examples for scheduling and usage of the callable library with nonlinear problems
- the error messages are not handled via the message handler anymore; per default the error message a written to stderr

Interface changes
-----------------

- introduced basic inclusion and creation methods to simplify usage of the SCIP library
- allowed to start diving mode even if LP is not flushed, not solved, or not solved to optimality
- changed the message handler system within SCIP heavily such that it is thread save
- the resolve propagation methods for the constraint handler and propagator getting a new parameter called relaxedbd;
  explaining/resolving this relaxed bound is sufficient
- default integer comparer SCIPsortCompInt() (see pub_misc.h)

- LP interface:
  - SoPlex LPI supports setting of `SCIP_LPPAR_DUALFEASTOL` when using SoPlex version 1.6.0.5 and higher.

- Problem:
  - Forbid problem modifications in `SCIP_STAGE_{INIT,EXIT}PRESOLVE` (see pre-conditions for corresponding methods in scip.h).

- Miscellaneous:
  - New macro SCIPdebugPrintCons() to print constraint only if `SCIP_DEBUG` flag is set.
  - all objscip *.h file now use the default SCIP interface macros (this should avoid errors when changing the interface)

### New and changed callbacks

- Constraint Handler:
  - Added a propagation timing parameter `proptiming` to SCIP_DECL_CONSPROP(), giving the current timing at which
    this method is called (also to the corresponding c++ wrapper classes).
  - New optional callback methods in constraint handlers: `SCIP_DECL_CONSGETVARS` and `SCIP_DECL_CONSGETNVARS`.
    These callbacks, if implemented, should return an array of all variables and the number of all variables used
    by the given constraint, respectively. (This method might, e.g., be called by a presolver)

- NLP Solver Interface:
  - New NLPI callback SCIP_DECL_NLPISETMESSAGEHDLR() to set message handler in NLP solver interfaces.

- Propagator:
  - Added a propagation timing parameter `proptiming` to SCIP_DECL_PROPEXEC(), giving the current timing at which this method is
    called (also to the corresponding c++ wrapper classes).

- Plugin management:
  - added `basic` inclusion methods which have only fundamental data of the plug-ins as arguments; added setter functions
    for all non-fundamental callbacks of the plug-ins; the plug-in types with basic inclusion functions are:
    readers, constraint handlers, conflict handlers, presolvers, propagators, heuristics, separators, relaxation handlers,
    branching rules, node selectors and pricers; these methods should make the usage easier, sparing out optional callbacks and
    parameters: e.g., SCIPincludeConshdlrBasic();
  - To extend the basic functionalities, there are setter method to add
    optional callbacks. For example SCIPsetConshdlrParse(), SCIPsetPropCopy() or SCIPsetHeurInitsol().

- Constraint Handlers:
  - Added basic creation methods for all constraints types, e.g., SCIPcreateConsBasicLinear(); these methods should make the usage easier,
    sparing out optional callbacks and parameters.

### Deleted and changed API methods

- SCIPcomputeCoverUndercover() now has an additional parameter coverbd
- tcliqueMaxClique has an additional parameter to store the number of used branch-and-bound nodes
- the code in `src/dijkstra` and `src/xml` has been changed to (increasingly) conform to the SCIP coding style;
  all function (and variable) names have been changed (do not contain `_` anymore).
- renamed SCIPstairmap*Core() to SCIPstairmap*Stair()

- Conflict Analysis:
  - Added parameter `relaxedbds` to conflict handler callback method SCIP_DECL_CONFLICTEXEC(). This array contains
    bounds which are sufficient to create a valid conflict

- Constraint Handler:
  - Added a parameter `restart` to the SCIP_DECL_CONSEXITSOL() callback method, indicating whether this call was
    triggered by a restart.
  - Added a parameter `relaxedbd` to SCIP_DECL_CONSRESPROP() callback method. If explaining a given bound change
    (index), it is sufficient to explain the reason for reaching the `relaxedbd` value, see above
  - Removed parameters `isunbounded`, `isinfeasible` and `result` from SCIP_DECL_CONSINITPRE() and SCIP_DECL_CONSEXITPRE()
    callback methods. It is not allowed to determine unboundedness or infeasibility in these callbacks, anymore.
  - added a `SCIP_CONS*` parameter to SCIPcreateConsDisjunction() which can represent the linear relaxation of the whole
    disjunction constraint as a conjunction constraint, or `NULL`
  - remove problematic function cons_indicator:SCIPsetSlackVarIndicator()
  - Renamed SCIPgetCountedSparseSolutions() to SCIPgetCountedSparseSols() in cons_countsols.{c,h}.

- Counting:
  - Changed the counting system within SCIP heavily. New method for `SCIP_SPARSESOL` usage, SCIPsparseSolCreate(),
    SCIPsparseSolFree(), SCIPsparseSolGetVars(), SCIPsparseSolGetNVars(), SCIPsparseSolGetLbs(), SCIPsparseSolGetUbs()
    in (pub_)misc.{c,h}.

- Cuts and Separation:
  - removed `targetscip` parameter from SCIPconvertCutsToConss(), now this function can only convert cuts on one instance,
    otherwise use SCIPcopyCuts()
  - added `ncutsadded` parameter to SCIPcopyCuts() to be able to store the number of copied/converted cuts
  - New functions SCIPcreateEmptyRowCons(), SCIPcreateEmptyRowSepa(), SCIPcreateRowCons(), and SCIPcreateRowSepa() that allow
    to set the originating constraint handler or separator of a row respectively; this is, for instance, needed for statistics
    on the number of applied cuts. If rows are created outside a constraint handler or separator use SCIPcreateRowUnspec() and
    SCIPcreateEmptyRowUnspec(). The use of SCIPcreateEmptyRow() and SCIPcreateRow() is deprecated.
  - New functions SCIProwGetOrigintype(), SCIProwGetOriginCons(), and SCIProwGetOriginSepa() to obtain the originator
    that created a row.

- LP:
  - new parameter numerics/lpfeastol for primal feasibility tolerance used in LP solver
  - SCIPcomputeLPRelIntPoint() takes two new arguments giving a time and iteration limit
  - SCIPcolGetStrongbranchLPAge(), SCIPgetVarStrongbranchLPAge(), SCIPgetNLPs(), SCIPgetNPrimalLPs(), SCIPgetNDualLPs(),
    SCIPgetNBarrierLPs(), SCIPgetNResolveLPs(), SCIPgetNPrimalResolveLPs(), SCIPgetNDualResolveLPs(), SCIPgetNNodeLPs(),
    SCIPgetNNodeInitLPs(), SCIPgetNDivingLPs(), SCIPgetNStrongbranchs(), SCIPgetNRootStrongbranchs() now return a longint
    instead of an integer

- Message Handler and Printing:
  - New callback method SCIP_DECL_MESSAGEHDLRFREE() which is called when the message handler is freed.
  - The old callback method SCIP_DECL_MESSAGEERROR() was replaced by the callback method SCIP_DECL_ERRORPRINTING().
  - the follwing methods additionally need the SCIP pointer as parameter to make the output thread save:
    SCIPprintVersion(), SCIPsetMessagehdlr(), SCIPgetMessagehdlr() and SCIPwarningMessage()
  - the error printing method can be replaced using the method SCIPmessageSetErrorPrinting(); the default error message
    printing can be recoverd via SCIPmessageSetErrorPrintingDefault() (see pub_message.h)
  - Changed the message handler system within SCIP heavily such that it is thread-safe. SCIPcreateMessagehdlr() in
    scip.{c,h} was replaced by SCIPmessagehdlrCreate() in pub_message.h/message.c with a changed parameter list;
    see pub_message.h and type_message.h.
  - removed method SCIPcreateMesshdlr(), please use SCIPmessagehdlrCreate() (see pub_message.c)
  - removed method SCIPfreeMesshdlr(), please use SCIPmessagehdlrRelease() (see pub_message.c)
  - Error messages (SCIPerrorMessage()) are not handled via the message handler anymore; per default the error
    message is written to stderr.
  - the following methods need an additional message handler: SCIPdispLongint(), SCIPdispInt(), SCIPdispTime(), all message
    handler methods (see pub_message.h), SCIPhashtablePrintStatistics(), SCIPhashmapPrintStatistics(), SCIPlpiCreate()
  - SCIPprintCons() does not print termination symbol `;\n` anymore; if wanted, use SCIPinfoMessage() to print `;\n` manually
  - remove SCIPcolPrint() and SCIProwPrint(), please use SCIPprintCol() SCIPprintRow() see scip.h
  - method SCIPprintError() does not need the file stream anymore. The error is written via the error message callback.

- Nonlinear expressions, relaxation, and solver interface:
  - Method SCIPexprtreeRemoveFixedVars() is not public anymore.
  - Renamed SCIPmarkNonlinearitiesPresent() to SCIPenableNLP()
  - Renamed SCIPhasNonlinearitiesPresent() to SCIPisNLPEnabled().
  - removed SCIPmarkContinuousNonlinearitiesPresent(),
    renamed SCIPhasContinuousNonlinearitiesPresent() to SCIPhasNLPContinuousNonlinearity() and allow call only during
    initsolve and solve,

- Parameters:
  - Replaced SCIPparamSet*() by SCIPchg*Param()
    + replaced SCIPparamSetBool() by SCIPchgBoolParam()
    + replaced SCIPparamSetInt() by SCIPchgIntParam()
    + replaced SCIPparamSetLongint() by SCIPchgLongintParam()
    + replaced SCIPparamSetReal() by SCIPchgRealParam()
    + replaced SCIPparamSetChar() by SCIPchgCharParam()
    + replaced SCIPparamSetString() by SCIPchgStringParam()

- Presolving:
  - Removed parameters `isunbounded`, `isinfeasible` and `result` from SCIP_DECL_PRESOLINITPRE() and
    SCIP_DECL_PRESOLSEXITPRE(). It is not allowed to determine unboundedness or infeasibility in these callbacks, anymore.

- Propagator:
  - changed parameters of function SCIPpropagateCutoffboundVar() in prop_pseudoobj.{c,h}
  - Added a parameter `restart` to SCIP_DECL_PROPEXITSOL() callback method, indicating whether this call was triggered
    by a restart.
  - Added a parameter `relaxedbd` to SCIP_DECL_PROPRESPROP() callback method. If explaining a given bound change
    (index), it is sufficient to explain the reason for reaching the `relaxedbd` value.
  - Removed parameters `isunbounded`, `isinfeasible` and `result` from SCIP_DECL_PROPINITPRE() and
    SCIP_DECL_PROPEXITPRE() callback methods. It is not allowed to determined unboundedness or infeasibility in
    these callbacks, anymore.

- Sort and Copy:
  - The methods SCIPsortedvecInsert*() have an additional parameter which can be used to receive the position where
    the new element was inserted, if this is not of interest a `NULL` pointer can be given
  - new parameter in SCIPcopyPlugins() to indicate whether the message handler from the source SCIP should be passed to the
    target SCIP (only the pointer is copied and the usage counter of the message handler is increased)
  - New parameter in SCIPcopy() to indicate whether the message handler from the source SCIP
    should be passed to the target SCIP (only the pointer is copied and the usage counter of the message handler is
    increased). In multi theaded enviroment this parameter needs to be set to FALSE.

- Variable usage:
  - rename SCIPvarGetBestBound() to SCIPvarGetBestBoundLocal()
  - rename SCIPvarGetWorstBound() to SCIPvarGetWorstBoundLocal()
  - Method SCIPvarGetProbvarSum() is not public anymore, use SCIPgetProbvarSum() instead.
  - Replaced method SCIPvarGetRootRedcost() by SCIPvarGetBestRootRedcost().

### New API functions

- setup timer to all plugins and therefore SCIP<plugin-type>GetSetupTime() methods in all pub_plugin-type.h to ask
  for this time (, e.g. SCIPeventhdlrGetSetupTime() in pub_event.h)
- new GML(Graph Modeling Language) methods SCIPgmlWriteOpening(), SCIPgmlWriteCosing(), SCIPgmlWriteArc(), SCIPgmlWriteEdge(),
  SCIPgmlWriteNode() that write to a given GML file
- new LPI method SCIPlpiGetObjsen() to query objective sense
- SCIPpermuteIntArray() in pub_misc.h and misc.c for permuting an integer array
- SCIPcalcBinomCoef() in pub_misc.h and misc.c which calculates a binomial coefficient up to 33 over 16
- SCIPheurPassSolAddSol() in heur_trysol.c; solution which are passed via this method are just without any feasibility check
- SCIPgetGlobalPseudoObjval() which returns the global pseudo objective value which is all variables
  set to their best (w.r.t. the objective function) global bound
- SCIPhashGetKeyStandard() which returns the element itself as the key, SCIPhashKeyEqPtr(),
  SCIPhashKeyValPtr() which do the hash-comparison/-conversion on a pointer in pub_misc.h
- SCIPhashtableClear() which removes all elements of a hash table
- SCIPisUpdateUnreliable() to check whether an iteratively updated value should be recomputed from scratch
  (e.g., for activities; uses new parameter `misc/num_recompfac`)
- SCIPisHugeValue() to check whether a value is huge and should be handled separately from other values
  (e.g., in activity computations) and SCIPgetHugeValue() to get the smallest value counting as huge
- SCIPfixParam() and SCIPunfixParam() to fix and unfix a parameter, respectively;
  the fixing status of a parameter can be requested by SCIPparamIsFixed();
- SCIPsetBasePointClosecuts() to set the base point for close cut separation
- SCIPchgCutoffboundDive() to change the cutoffbound in diving mode
- SCIPupdateCutoffbound() which can be used to pass a cutoff bound

- Presolving:
  - SCIPpropIsPresolDelayed() which return if a propagator is delay during presolving
  - Added method SCIPisPresolveFinished() which returns whether the presolving process would be stopped after the
    current presolving round, given no further reductions will be found, can be used to ensure that a presolver is called very late

- Memory:
  - added forgotten implementation of SCIPfreeMemorySize(), SCIPfreeMemorySizeNull() in scip.h and BMSfreeMemorySize(),
    BMSfreeMemorySizeNull() in memory.h
  - SCIPmemccpy() in pub_misc.h and misc.c which copies either a specified number of charcters of a source
    string to a destination string or until it hits a stoping character
  - BMSmoveMemory(), BMSmoveMemoryArray(), BMSmoveMemorySize() and corresponding  BMSmoveMemory_call() in
    memory.{h,c} too move memory elements

- Conflict Analysis:
  - SCIPisConflictAnalysisApplicable() which return FALSE is the conflict will not runs; can be used
    to avoid unnecessary initialization of the conflict analysis
  - SCIPaddConflictRelaxedLb(), SCIPaddConflictRelaxedUb() and SCIPaddConflictRelaxedBd(); these methods
    can be used to give for a bound change which is part of an explanation a relaxed bound; this means the relaxed bound
    is already efficient to be part of a valid explanation
  - SCIPisConflictVarUsed() returns TRUE if the given bound change is already part of the conflict set;
    that is the bound change is redundant;
  - SCIPgetConflictVarLb() and SCIPgetConflictVarUb() returning the lower/upper bound of the given
    variable within the current active conflict set

- Variable usage:
  - SCIPvarsGetProbvar() in pub_var.h and var.c, which returns for a given array of variables the active, fixed
    or multiaggregated representation
  - SCIPgetActiveVars() in scip.{h,c}, which returns for a given array of variables the active counterparts
  - SCIPgetNObjVars() which returns the number of variables which have a non-zero objective coefficient
  - SCIPenableVarHistory() and SCIPdisableVarHistory() which can be used to turn off and on the collection
    of variables statistics which is used for example for branching
  - SCIPbranchVarHole() which branches a variable w.r.t. a given domain hole
  - SCIPvarGetAggregatedObj() which computes for a (not active) variable the corresponding objective value
  - SCIPsolIsOriginal() that returns whether a solution is defined on the original variables
  - SCIPgetVarImplRedcost() which returns the implied reduced costs
  - SCIPvarGetBestRootSol(), SCIPvarGetBestRootRedcost(), SCIPvarGetBestRootLPObjval() which return the best
    combination for a variable w.r.t. root solution value, root LP objective value and root reduced cost
  - SCIPhaveVarsCommonClique() in scip.{h,c}, to check for common clique information on two given variables
  - added basic creation methods SCIPcreateVarBasic() and SCIPcreateProbBasic() and setter functions for
    non-fundamental callbacks of variables and problems.
  - added new methods SCIPvarGetBestBoundGlobal() and SCIPvarGetWorstBoundGlobal().

- Constraint Handler:
  - added public wrapper functions for calling constraint handler callback methods for a single constraint:
    SCIPactiveCons(), SCIPdeactiveCons(), SCIPinitlpCons(), SCIPsepalpCons(), SCIPsepasolCons(), SCIPpropCons(),
    SCIPrespropCons(), SCIPenfopsCons(), SCIPenfolpCons()
  - added basic creation methods for all constraint handlers
  - SCIPchgCapacityKnapsack() which can be used to change the capacity of a knapsack constraint
  - SCIPconsIsAdded() which returns whether a constraint was already to a SCIP instance
  - SCIPconshdlrGetNCutsApplied() in pub_cons.h to get the number of cuts applied to the lp
  - SCIPconshdlrIncNAppliedCuts() in cons.h to increase the number of applied cuts (used by sepastore.c)
  - SCIPchgVarName() and SCIPchgConsName() which can be used to change name of variables and
    constraints in problem creation stage
  - New methods SCIPgetConsVars() and SCIPgetConsNVars() which return for a given constraint the involved variables and
    the number of variables if the corresponding constraint supports this (optional) callbacks
    (corresponding callbacks need to be implemented, see above)

- Message Handler:
  - SCIPmessagehdlrCapture() which captures a given message handler (increases number of uses)
  - SCIPmessagehdlrRelease() which releases and possibly frees a given message handler (decreases number of uses)
  - SCIPsetMessagehdlrLogfile() which can be used to write into a log file
  - SCIPsetMessagehdlrQuiet() which can be used to turn the screen output on and off

### Command line interface

- in the interactive shell, parameters can be fixed and unfixed with `fix` (instead of `set`), e.g., `fix heuristics rens freq TRUE`;
- new shell command `change minuc` to minimize the number of unsatisfied constraints

### Interfaces to external software

- beta-version of a MATLAB interface can be found under interfaces/matlab
- beta-version of a AMPL interface can be found under interfaces/ampl

### Changed parameters

- `branching/fullstrong/reevalage` changed from an integer to a longint parameter

- Removed parameters:
  - `separating/closecuts/separootonly`
  - `constraints/quadratic/defaultbound`
  - `separating/cgmip/nodelimit`

### New parameters

- `constraints/%s/timingmask` for changing the timingmask for calling the propagtion method of all constraint plugins
- `constraints/and/dualpresolving` by default set to TRUE, enabling dual-presolving on and-constraints
- `constraints/indicator/{sepacouplingcuts,sepacouplinglocal}` to enable separation of (local) cuts
- `constraints/indicator/{maxsepacuts,maxsepacutsroot}` to restrict the number of separated cuts
- `constraints/indicator/dualreductions` to enable dual presolving/propagation steps
- `constraints/setppc/cliquelifting`, `constraints/setppc/addvariablesascliques`,
  `constraints/setppc/cliqueshrinking`, first for enabling/disabling the clique lifting algorithm in cons_setppc.c,
  second parameter is for trying to create extra clique constraints in lifting algorithm, third parameter is for trying
  to decrease the number of variable in a clique constraint in the lifting algorithm
- `limits/totalnodes` that allows to stop at the correct node if a restart occured; therefore the new
  `SCIP_STATUS_TOTALNODELIMIT` is added
- `lp/{rootiterlim,iterlim}` to set a limit on the LP iterations spend in the initial root LP and each
  LP resolve, respectively
- `misc/transorigsols` by default set to TRUE, that switches whether SCIP tries to transfer original
  solutions into the transformed space (in initsol and if a heuristic adds an original solution during solving)
- `numerics/hugeval` that defines the smalles value counting as huge (see new method SCIPisHugeValue())
- `numerics/recompfac` which denotes the factor, by which the absolute of an iteratively updated value has
  to be decreased in order to recompute the value from scratch
- `presolving/convertinttobin/maxdomainsize` by default is set to `SCIP_LONGINT_MAX`, which deternmines
  the domainsize for which integers are converted to their binary representation
- `presolving/convertinttobin/onlypoweroftwo` by default is set to FALSE, that parameter allows you to
  only convert integer variables with a domainsize of 2^p-1 to their binary representation
- `presolving/convertinttobin/samelocksinbothdirections` by default is set to FALSE, that parameter allows
  you to convert only integer variables to their binary representation, which have the same amount of up- and downlocks
- `presolving/gateextraction/sorting` by default is set to 1, that parameter determines if you want to try
  to extract big-gates(-1) or small-gates(1) at first by ordering bigger/smaller logicor constraint up front, or use
  them as they are (0)
- `presolving/gateextraction/onlysetpart` by default is set to FALSE, that parameter allows you to
  only extract set-partitioning and no and-constraints
- `presolving/gateextraction/searchequations` by default is set to TRUE, that parameter allows you to
  search for logicor constraints and set-packing/-partitioning constraints with same variables
- `propagating/%s/timingmask` for changing the timingmask for calling the propagtion method of all propagator plugins
- `propagating/probing/maxdepth` to set the maximal depth until the probing propagation is executed
- `reading/cnfreader/useobj` to state whether an artificial objective, depending on the number of clauses
  a variable appears in, should be used, by default set to FALSE, old default behavior of reader corresponds to TRUE
- `separating/cgmip/{minnodelimit,maxnodelimit}` to determine node limit.
- `separating/closecuts/maxlpiterfactor` for iteration limit in relative interior point computation
- `separating/oddcycle/maxunsucessfull` to automatically turn off separation
- `oncepernode` in Rounding and Simple Rounding heuristic

### Data structures

- new data structure for binary trees (`SCIP_BT` and `SCIP_BTNODE` in pub_misc.h)
- renamed data structure `SCIP_STAIRMAP` to `SCIP_PROFILE`
- added new stages `SCIP_STAGE_INITPRESOLVE`, `SCIP_STAGE_EXITPRESOLVE` and `SCIP_STAGE_FREE`; renamed `SCIP_STAGE_FREESOLVE`
  to `SCIP_STAGE_EXITSOLVE`
- Changed the counting system within SCIP heavily. `SPARSESOLUTION` was renamed to `SCIP_SPARSESOL` and moved
  from cons_countsols.h to struct_misc.h

Testing
-------

- the check script now recognizes MIQCP and MINLP instances
- make test now also checks instances in wbo, cnf, osil and fzn format
- renamed parameter SCRDIR of `make testgams` to CLIENTTMPDIR and changed its default to `/tmp`

Build system
------------

### Makefile

- CppAD source code is now distributed with SCIP (`src/cppad`), so that `lib/cppad` is not used anymore;
  the default for EXPRINT has changed from none to cppad

Fixed bugs
----------

- fixed bug with strong branching with the LP status for conflict analysis
- fixed bug w.r.t. adding a value to the objective offset of the transformed problem
- fixed wrong assert in feasibility pump stage 3
- fixed bug in solve.c, applied bounding for the initial lp was only done if root-lp-solution was valid but another
  solution could also have been added
- primal solutions with infinite objective value are now automatically discarded
- all plugins that solve sub-SCIPs now do not stop the whole solution process if there has been an error
- fixed bug in cip reader, wrong use of SCIPstrtok()

- Variables:
  - fixed bug in shiftandpropagate w.r.t. SCIPconstructLP() which can have the side effect that variables are created
  - method SCIPvarGetProbvarSum() (and thus also SCIPgetProbvarSum()) returns +/-infinity if the variable resolves to a
    variable fixed to +/-infinity (depending on the sign of the scalar) but does not multiply with the scalar, anymore
  - better handling of infinite solution values for aggregated and negated variables
  - fixed bug that disabled multi-aggregation of two integer or implicit integer variables
  - fixed bug in sol.c with requesting values of transformed variables in original solution; previously this had only
    been handled in SCIPgetSolVal(), now the handling has been moved to SCIPsolGetVal()
  - fixed several bugs writing an mps file in the reader_mps.c, e.g. writing fixed variables which are not (yet) removed
    and writing integer variables even with an objective value of 0, if they only exist in non-linear constraints

- Separation:
  - fixed minor bugs with respect to counting generated and lifted cuts in sepa_oddcycle
  - fixed bug in sepa_clique.c, could not handle only empty cliques, that were not removed

- Heuristics:
  - fixed potential bugs in shiftandpropagate heuristic concerning the transformation update of a variable with free status
  - fixed bug in heur_zirounding with computation of up/downslacks
  - fixed bug in mutation heuristic with unnecessary aborts due to a wrong memory limit
  - fixed potential bug in fix-and-infer heuristic with variables being fixed to infinite value
  - fixed bug in diving heuristics with variables being fixed to values outside their domain
  - fixed bug in simple rounding heuristic with column generation for variables with strictly positive lower bound
  - made Octane heuristic numerically more stable to avoid asserts being caused by cancellation
  - fixed bug in mutation heuristic with variables being fixed to infinite values
  - do not run heur_shiftandpropagate if there is no LP

- LP Interface:
  - fixed bug in Cplex LPI: after running simplex, solisbasic flag was always true, which might be wrong if Cplex hit a
    time limit
  - fixed bug in SCIP probing mode with cleared LPI state but solved LP
  - fixed assert with `LPI=none` (need to count rows/cols in lpi_none)
  - fixed bug in SoPlex LPI where objective sense was not correct after reading LP from file in SCIPlpiReadLP()

- Constraints:
  - fixed bug in scip.c adding a constraint in SCIPgetConsCopy() to the constraint hashmap
  - fixed bug in cons_linear w.r.t recalculation of unreliable activities
  - fixed bug in cons_linear concerning huge activity values: besides infinite contributions, we now also treat huge
    contributions separately, count their occurences in a constraint and provide a relaxed activity value
  - fixed bug in cons_xor.c parsing a constraint
  - fixed count of propagations in cons_indicator and only try to propagate if variables are not yet fixed
  - fixed some bugs in cons_disjunction.c (wrong assert, forgotten deletion of constraint, wrong SCIPreleaseCons() call)

Miscellaneous
-------------

- first release of GCG, a generic branch-cut-and-price solver built on top of SCIP
- first release of UG, a framework for solving mixed integer programs, mixed integer
  nonlinear programs and constraint integer programs in parallel
- new SCIP T-shirts
- renamed ZIB Optimization Suite to SCIP Optimization Suite

@page RN21 Release notes for SCIP 2.1

@section RN212 SCIP 2.1.2
*************************

Performance improvements
------------------------

- fixed performance issue in debug mode, where SCIPvarGetLPSol_rec() calculated a value to often, which in the end lead
  to exponential growth in running time
- force cuts from linearizations of convex constraint in NLP relax solution into LP, thus allowing faster proving of
  optimality for convex NLPs

Fixed bugs
----------

- fixed bug in varAddTransitiveImplic() in var.c, when adding implications on special aggregated, namely negated, variables
- fixed issue if a primal solution leads to a cutoff of the current focus node
- fix compilation issues with zlib 1.2.6
- fixed bug in SCIPsolveKnapsackExactly(), trying to allocate too much memory which led to an overflow and later to a segmentation fault
- fixed bug in sepa_rapidlearning, carrying on the optimization process, when already solved

- Heuristics:
  - fixed bug in heur_undercover.c, where a variable with fixed bounds but not of status `SCIP_VARSTATUS_FIXED` was wrongly handled
  - fixed bug in heur_oneopt.c which forgot to check LP rows if local rows are present

- Constraints:
  - fixed bug in SCIPsolveKnapsackExactly()
  - fixed bug in cons_quadratic where bounds on activity of quadratic term were not always invalidated when quadratic variables were removed
  - fixed bug in cons.c, where after a restart the arrays for all initial constraints were corrected in the initsol process
    instead of the initpre process, this was to late because you might change the status in presolving which lead to an assert()
  - fixed bug in NLP representation of abspower constraints handling (x+a)^2 with nonzero a
  - fixed bug parsing an and-constraint in cip format
  - fixed bug in cons_setppc, did not handle new constraints with inactive variables
  - fixed bug in cons_xor.c which did not copy the artificial integer variable (used for the lp relaxation)

@section RN211 SCIP 2.1.1
*************************

Features
--------

- the pseudo objective propagator can be forced to propagate if active pricers are present; this can be done
  if for all (known or unknown) variables follows that: they have positive (negative) objective coefficient
  and the global lower (upper) bound is zero.

Performance improvements
------------------------

- improvements in undercover heuristic
- improve SCIPintervalSolveBivariateQuadExpressionAllScalar() for ax=0 case if x has 0 in the interval for the linear coef.
- better domain propagation for quadratic constraints that consist of `non-overlapping` bilinear terms only
- ensure that a fixing of a variable in an abspower constraint is propagated to a fixing of the other variable
- improvements in undercover heuristic, e.g., bound disjunction constraints are considered when setting up the covering problem

Interface changes
-----------------

### Changed parameters

- changed parameter `propagating/pseudoobj/maxcands` to `propagating/pseudoobj/minuseless` (see prop_pseudoobj.c)
  due to revision of the pseudo objective propagator

### New parameters

- added parameters `heuristics/undercover/coverbd` and `heuristics/undercover/fixingorder`

Fixed bugs
----------

- fixed numeric issue in aggregations
- fixed pseudo cost computation
- fixed bug with setting type of slack variables to be implicitly integral
- fixed bug when copying problem data in c++ case returned with the result `SCIP_DIDNOTRUN`
- fixed computation of counter which state the changes since the last call of a presolver
- fixed handling of unbounded solutions, including double-checking their feasibility and that the primal ray is a
  valid unboundedness proof and reoptimizing the LP with modified settings if the solution is not feasible
- fixed compilation issues with negate() function in intervalarith.c on exotic platforms
- fixed bug in SCIPsortedvecDelPos...() templates
- pseudo objective propagator does not propagate it active pricers are present
- fixed bug in heur_shiftandpropagate.c concerning the treatment of unbounded variables
- workaround for trying to add variable bounds with to small coefficients

- Reading and Writing:
  - gams writer now also substitutes $-sign from variable/equation names
  - fixed bug in reader_mps.c: INTEND marker is now also written, if COLUMNS section ends with non-continous variables
  - fixed bug in flatzinc reader w.r.t. boolean expressions

- Constraints:
  - fixed constraint flags evaluation within the ZIMPL reader (reader_zpl.c)
  - fixed bug in SCIPmakeIndicatorFeasible() in cons_indicator.c
  - fixed bug with conflict clause modification in cons_indicator
  - fixed bug in cons_bounddisjunction with uninitialized return values
  - fixed bug in cons_orbitope with calling conflict analysis
  - fixed bug in nlpi_oracle w.r.t. changing linear coefs in a NLP constraint

@section RN210 SCIP 2.1.0
*************************

Features
--------

- New original solution storage capability, which allows transfering solutions between SCIP runs
- SCIP-CPX is now threadsafe
- comparison of solutions now also works for original solutions
- can now compute the relative interior point of the current LP
- interval arithmetics for power, log, exp, bivariate quadratic expressions should be rounding safe now
- LP iterations in resolving calls can now be limited w.r.t. the average number of LP iterations in previous calls
  (after the root node); this is currently only done for the initial LP solve at a node and the corresponding parameter
  resolveiterfac is set to -1 (no limit) per default
- it is now possible in `SCIP_STAGE_TRANSFORMED` to call SCIPaddVarLocks() (i.e. to lock variables in initialization methods)
- changed computation of optimality gap which is now done in the same way as described in the MIPLIB 2010 paper: the gap
  is 0, if primalbound (pb) and dualbound (db) are equal (within tolerances), it is infinity if pb and db have opposite
  signs and (this changed), if both have the same sign, the difference between pb and db is devided by the minimum of
  the absolute values of pb and db (instead of always the dual bound)
- functionality to use the bound flipping ratio test of SoPlex is available (requires at least version 1.5.0.7)
- there exists now a solution candidate store for the original problem; during transformation these solutions are tried;
  during free the transformed problem the best feasible solution of the transformed problem are copied to the solution
  candidate store of the original problem; this useful if you solve several problems iteratively, solutions get now
  carried over automatically.
- reworked concept of lazy bounds: they can now also be used for problems where constraints and objective together
  ensure the bounds; to allow this also for diving heuristics that might change the objective and thus destroy this
  property, lazy bounds are explicitly put into the LP during diving and removed afterwards
- `SCIP_HASHMAP` now works also without block memory
- The variable deletion event is now a variable specific event and not global, anymore.
- All timing flags are now defined type_timing.h.
- all C template files are now called <plugintype>_xyz.{c,h} instead of <plugintype>_xxx.{c,h}

- Separators and Cuts:
  - reorganized computation of scores in cut filtering: instead of the computation at the time of addition, scores are now
    only computed w.r.t. the current LP solution and when cut filtering is performed; one can now fill the cut storage
    with cuts that were separated for different solutions
  - New separator for close cuts and a new function to compute relative interior points of the LP
  - added first version of sepa_closecuts.{c,h} to separate cuts w.r.t. a point that is closer to the integral polyhedron

- Constraints:
  - implement possibility to force a restart in cons_indicator if enough indicator variables have been fixed
  - the xor constraint handler can now parse its constraints
  - the bounddisjunction constraint handler can now parse its constraints
  - the knapsack, setppc and soc constraint handler can now parse their constraints
  - the varbound constraint handler can now parse its constraints
  - added beta version of variable deletion: for branch-and-price application, variables can now be completely deleted
    from the problem; variables that are deletable have to be marked with SCIPvarMarkDeletable(), constraint handlers can
    implement the new `SCIP_DECL_DELVARS` callback that should remove variables from the constraints; at the moment, only
    the linear, the setppc and the knapsack constraint handler support this callback; furthermore, when using this
    feature, all used plugins have to capture and release variables they store in their data, this is currently only done
    for the aforementioned constraint handlers as well as the and, the varbound and the logicor constraint handler; for
    more details about this feature, see the FAQ
  - added pseudoboolean constraint handler (cons_pseudoboolean.{c,h})
  - added first version of cons_disjunction.{c,h} which allows a disjunction of constraints
  - added constraint handler for (absolute) power constraints (cons_abspower.{c,h}) to handle equations like z = sign(x)abs(x)^n, n > 1

- Heuristics:
  - new heuristic vbounds which use the variables lower and upper bounds to fix variable and performs a neighborhood search
  - added vbound heuristic (heur_vbounds.{c,h})
  - added clique heuristic (heur_clique.{c,h})

- Reading and Writing:
  - added writing for wbo files
  - added writing for pip files (linear, quadratic, polynomial nonlinear, polynomial abspower, polynomial bivariate, and
    and constraints)
  - CIP format variable characters defined, e.g. `SCIP_VARTYPE_INTEGER_CHAR`
  - Improved support for wbo format for weighted PBO problems, IBM's xml-solution
    format and pip and zimpl format for polynomial mixed-integer programs
  - New reader for (standard) bounds on variables
  - Extended reader for CIP models to handle various new constraints, including all types of linear constraints
  - flatzinc reader is now capable to read cumulative constraints
  - changed opb(/wbo) reader which now creates pseudoboolean constraints instead of linear- and and-constraints, only a
    non-linear objective will create and-constraints inside the reader and while reading a wbo file the topcost constraint
    is created as well
  - added clock for determine the time for reading
  - added reader for variable bounds (reader_bnd.{c,h})
  - Removed method SCIPreadSol(); call solution reading via SCIPreadProb() which calls the solution reader for .sol files.

- Nonlinear:
  - Major extensions for nonlinear CIP, new option for n-ary branching on nonlinear variables (within pseudocost branching rule)
  - added BETA version of constraint handler for nonlinear constraints (cons_nonlinear.{c,h}) to handle nonlinear
    equations given by algebraic expressions using operands like addition, multiplication, power, exp, log, bivariate
    nonlinear constraints; currently no trigonometric functions
  - added BETA version of constraint handler for bivariate nonlinear constraints (cons_bivariate.{c,h}) to compute tight
    estimators for 1-convex and convex-concave bivariate nonlinear functions (given as expression tree)
  - the gams writer can now write nonlinear, abspower and bivariate constraints
  - Extended writer for GAMS and pip format to write more types of nonlinear constraints
  - the pip and zimpl reader now create nonlinear constraints for polynomials of degree > 2

- Presolving:
  - new dual presolving methods in cons_setppc and cons_logicor
  - new presolving step `removeConstraintsDueToNegCliques` in locigor constraint handler which updates logicor constraints
    to setppc constraints if a negated clique inside this constraint exist, by default is off
  - new presolving step in cons_knapsack (detectRedundantVars, deleteRedundantVars) which determines redundant variables
    in knapsack constraint with or without using clique information
  - cons_logicor is now able to replace all aggregated variables in presolving by there active or negation of an active
    variable counterpart
  - prop_pseudoobj is now working in presolving as well
  - implement presolving in exitpre() in cons_orbitope and cons_indicator

- Propagators:
  - added counter for number calls and timing for resolve propagation calls for constraint handler and propagators
  - Propagators are now also called in node presolving
  - the probing presolver presol_probing.{c.h} is now a propagator prop_probing.{c,h}, all corresponding parameters moved as well
  - the redcost separator sepa_redcost.{c.h} is now a propagator prop_redcost.{c,h}, all corresponding parameters moved as well
  - outsourced propAndSolve() method in solve.c which calls domain propagation and solving of the lp and relaxation

- Statistic:
  - solutions which are given by the user from the outside are now marked by `#` in the output
  - the `Solving Time` is now spitted into presolving, solving and reading time
  - Presolvers section has new column `AddCons` which states the number of added constraint
  - Constraints section has new column named #ResProp which show the number of resolve propagation calls of certain
    constraint handler
  - Constraint Timing section has a new column #ResProp which states the time spend in resolve propagation method of the
    constraint handler
  - improved output of propagators in display statistics
  - new section `Propagator Timing` which shows the time spend in different callbacks of the propagator
  - rearranged first two columns of Propagators section; #Propagate and #ResProp stating the number of call for
    propagation and resolve propagation; the Time column is moved into the new section Propagator Timings
  - Constraints section has new column named `MaxNumber` which the maximum number of active constraint of a certain
    constraint handler
  - added two columns `Time-0-It` and `Calls-0-It` in the LP section which states the number of LP call and time spend for
    solving LPs with zero iterations (only refactorization)
  - The display of statistics for presolvers, propagators, constraints and LP solving has changed.

Performance improvements
------------------------

- Reorganized filtering process of separation storage (allows adding cuts for different solutions)
- Improved presolving for various constraint handlers
- Improved propagation methods for variable bound constraints
- Improved performance for quadratic constraints
- performance improvements in prop_vbounds
- child selection rules now get also applied when the relaxation value is equal to the bound changed in branching
- added dual reduction to cons_cumulative.c
- for continuous variables, the pseudo costs update and the pscost branching rule now use the same strategies for
  updating the pseudo costs and estimating the improvement in the LP bound
- only perform probing if the variables are locked
- performance and memory consumption improvements in xmlparse.c
- Improved knapsack cover cuts
- avoid very long separation times of LEWIs in cons_knapsack for very large minimal covers
- used SCIPallocMemoryArray() instead of SCIPallocBlockMemoryArray() which leads to fewer memory consumption in
  getLiftingSequence() in cons_knapsack, also improved cache use bei using an extra array instead blockmemory chunks
- switched FASTMIP from 1 to 2 for CPLEX and changed default pricing rule back to steepest edge pricing instead of
  quickstart steepest edge pricing
- made sorting method more robust
- LNS heuristics now use SCIPcopy() by default
- considering inactive variables in undercover heuristic; limiting effort for solving covering problem
- if during probing mode the LP relaxation is solved from scratch, e.g., when calling the shiftandpropagate heuristic
  before root node solving, then we clear the resulting LP state, since it might be a bad starting basis for the next
  solve of the LP relaxation (controlled by new parameter `lp/clearinitialprobinglp`)
- included LP simplifier into SoPlex LP interface, applied when solving from scratch (lpi_spx.cpp)
- new presolving steps in varbound constraint handler, tightening bounds, coefficients, sides and pairwise presolving

Interface changes
-----------------

- Miscellaneous:
  - The emphasis setting types now distinguish between plugin-type specific parameter settings (default, aggressive, fast, off),
    which are changed by SCIPsetHeuristics/Presolving/Separating(), and global emphasis settings (default, cpsolver, easycip,
    feasibility, hardlp, optimality, counter), which can be set using SCIPsetEmphasis().

### New and changed callbacks

- added propagator timings `SCIP_PROPTIMING_BEFORELP`, `SCIP_PROPTIMING_DURINGLPLOOP` and `SCIP_PROPTIMING_AFTERLPLOOP` for
  all propagation callbacks (see propagators and constraint handlers) which lead to calling the propagation methods of a
  propagator before the lp is solved, during the lp loop and after the lp solving loop

- Conflict Analysis:
  - Added parameter `separate` to conflict handler callback method SCIP_DECL_CONFLICTEXEC() that defines whether the conflict
    constraint should be separated or not.

- Constraint Handler:
  - The new constraint handler callback SCIP_DECL_CONSDELVARS() is called after variables were marked for deletion.
    This method is optional and only of interest if you are using SCIP as a branch-and-price framework. That means,
    you are generating new variables during the search. If you are not doing that just define the function pointer
    to be `NULL`.
    If this method gets implemented you should iterate over all constraints of the constraint handler and delete all
    variables that were marked for deletion by SCIPdelVar().

- NLP Solver Interface:
  - The callbacks SCIP_DECL_NLPIGETSOLUTION() and SCIP_DECL_NLPISETINITIALGUESS() got new parameters to get/set values of
    dual variables.
  - The callback SCIP_DECL_NLPICOPY() now passes the block memory of the target SCIP as an additional parameter.

- Presolving:
  - New parameters `isunbounded` and `isinfeasible` for presolving initialization (SCIP_DECL_CONSINITPRE(),
    SCIP_DECL_PRESOLINITPRE(), SCIP_DECL_PROPINITPRE()) and presolving deinitialization (SCIP_DECL_CONSEXITPRE(),
    SCIP_DECL_PRESOLEXITPRE(), SCIP_DECL_PROPEXITPRE()) callbacks of presolvers,
    constraint handlers and propagators, telling the callback whether the problem was already declared to be
    unbounded or infeasible.  This allows to avoid expensive steps in these methods in case the problem is already
    solved, anyway.

    Note, that the C++ methods
    - scip::ObjConshdlr::scip_presol() corresponding to SCIP_DECL_CONSPRESOL()
    - scip::ObjConshdlr::scip_initpre() corresponding to  SCIP_DECL_CONSINITPRE()
    - scip::ObjPresol::scip_initpre() corresponding to SCIP_DECL_PRESOLINITPRE()
    - scip::ObjProp::scip_initpre() corresponding to SCIP_DECL_PROPINITPRE()
    - scip::ObjConshdlr::scip_exitpre() corresponding to SCIP_DECL_CONSEXITPRE()
    - scip::ObjPresol::scip_exitpre() corresponding to SCIP_DECL_PRESOLEXITPRE()
    -  scip::ObjProp::scip_exitpre() corresponding to  and SCIP_DECL_PROPEXITPRE()
    are virtual functions. That means, if you are not adding the new parameters, your code will still compile, but these methods are not executed.
  - Propagators are now also called in during presolving, this is supported by the new callback methods SCIP_DECL_PROPINITPRE(),
    SCIP_DECL_PROPEXITPRE(), and SCIP_DECL_PROPPRESOL().
  - The new parameters `nnewaddconss` and `naddconss` were added to the constraint handler callback method SCIP_DECL_CONSPRESOL()
    and the presolver callback method SCIP_DECL_PRESOLEXEC(). These parameters were also added to corresponding C++ wrapper
    class methods (scip_presol() in objconshdlr.h and scip_exec() in objpresol.h)

- Problem Data:
  - The callback SCIP_DECL_PROBCOPY() got a new parameter `global` to indicate whether the global problem or a local version is copied.

### Deleted and changed API methods

- implemented SCIPlpiGetPrimalRay() in SoPlex interface that has become available with SoPlex version 1.5.0.2
- allowed calling SCIPgetRowSolActivity() in `SCIP_STAGE_SOLVED`, since LP is still available
- various extensions and modifications for expressions and expression trees (too much to state here)
- The result value `SCIP_NEWROUND` has been added, it allows a separator/constraint handler to start a new separation round
  (without previous calls to other separators/conshdlrs).
- SCIPcalcNodeselPriority() got a new parameter `branchdir`, which defines the type of branching that was performed: upwards, downwards, or fixed.

- Constraint Handlers:
  - Method SCIPincludeQuadconsUpgrade() of quadratic constraint handler got new parameter `active` to indicate whether the upgrading method is active by default.
  - Method SCIPseparateRelaxedKnapsack() in knapsack constraint handler got new parameter `cutoff`, which is a pointer to store whether a cutoff was found.

- Nonlinear expressions, relaxation, and solver interface:
  - SCIPcreateNLPSol() now creates a `SCIP_SOL` that is linked to the solution of the current NLP relaxation
  - Various types and functions dealing with polynomial expressions have been renamed to use the proper terms `monomial` and
    `polynomial` in nonlinear expressions (nlpi/*expr*); results in many renamings of types, structs and methods.
  - The methods SCIPnlpGetObjective(), SCIPnlpGetSolVals(), and SCIPnlpGetVarSolVal() have been removed, use SCIPgetNLPObjval(),
    SCIPvarGetNLPSol() and SCIPcreateNLPSol() to retrieve NLP solution values instead.
    SCIPcreateNLPSol() now returns an error if NLP or NLP solution is not available
  - Removed methods SCIPmarkRequireNLP() and SCIPisNLPRequired(), because the NLP is now always constructed if nonlinearities
    are present.
  - SCIPgetNLP() has been removed and NLP-methods from pub_nlp.h have been moved to scip.h, which resulted in some renamings, too.
  - renamed SCIPexprtreeEvalSol() to SCIPevalExprtreeSol() and now located in scip.h.
  - renamed SCIPexprtreeEvalIntLocalBounds() to SCIPevalExprtreeLocalBounds() and now located in scip.h.
  - renamed SCIPexprtreeEvalIntGlobalBounds() to SCIPevalExprtreeGlobalBounds() and now located in scip.h.
  - The functions SCIPnlpiGetSolution() and SCIPnlpiSetInitialGuess() got additional arguments to get/set dual values.
  - The method SCIPgetNLPI() got a new parameter `nlpiproblem`, which is a pointer to store the NLP solver interface problem.

- Timing:
  - SCIPincludeProp() got additional parameters to set the timing mask of the propagator and the new callbacks and parameters
    related to calling the propagator in presolving.
  - SCIPincludeConshdlr() got additional parameters to set the variable deletion callback function and the timing mask for
    propagation.
  - removed parameters timelimit and memorylimit from SCIPapplyRens()
  - The parameters `timelimit` and `memorylimit` were removed from SCIPapplyRens().

- Problem Data:
  - The method SCIPcopyProb() got a new parameter `global` to indicate whether the global problem or a local version is copied.

- Writing and Parsing Constraints:
  - The methods SCIPwriteVarName(), SCIPwriteVarsList(), and SCIPwriteVarsLinearsum() got a new boolean parameter `type`
    that indicates whether the variable type should be written or not.
  - The methods SCIPparseVarName() and SCIPparseVarsList() got a new output parameter `endptr` that is filled with the position
    where the parsing stopped.
  - The method SCIPwriteVarsList() got additionally a new parameter `delimiter` that defines the character which is used for delimitation.

- Variables:
  - SCIPmarkDoNotMultaggrVar()/SCIPvarMarkDoNotMultaggr() now allow to mark negated and aggregated variables
  - SCIPgetVarCopy() got a new parameter `success` that will be FALSE if method is called after problem creation stage and no hash map is
    given or no image for the given variable is contained in the given hash map.
  - SCIPchgVarType() got an extra boolean parameter to store if infeasibility is recognized while upgrading a variable from continuous
    type to an integer type.
  - SCIPdelVar() got a new parameter `deleted`, which stores whether the variable was successfully marked to be deleted.

### New API functions

- information about the quality of the solution of an LP (currently the condition number of the basis matrix) can now be:
  + requested from the LPI (currently only available for CPLEX): methods SCIPlpiGetRealSolQuality() and
  + SCIPprintLPSolutionQuality() command display lpsolquality in interactive shell display column lpcond to show
  + estimate on condition number, if available
- SCIPround() and SCIPfeasRound() to round to nearest integer
- SCIPsortRealRealIntInt() and corresponding sorting/inserting/deleting methods in pub_misc.h and necessary defines in misc.c
- SCIPsortRealIntLong(), SCIPsortPtrPtrRealInt() and corresponding sorting/inserting/deleting methods in
  pub_misc.h and necessary defines in misc.c
- SCIPcomputeLPRelIntPoint() to compute relative interior point of the current LP
- SCIPstartSolvingTime() and SCIPstopSolvingTime() which can be used to start or stop the solving time clock
- SCIPstrToRealValue() and SCIPstrCopySection() in pub_misc.h; these methods can be used to convert a string
  into a `SCIP_Real` value and to copy a substring.
- SCIPgetBinvarRepresentatives() which gets binary variables that are equal to some given binary variables,
  and which are either active, fixed, or multi-aggregated, or the negated variables of active, fixed, or multi-aggregated variables
- SCIPhasPrimalRay() and SCIPgetPrimalRayVal() that return whether a primal ray is stored and which value a
  given variable has in the primal ray, respectively
- SCIPsetConsModifiable()
- SCIPsetParam() which is a generic parameter setter method, independent of the parameter type
- SCIPpropInitpre(), SCIPpropExitpre(), SCIPpropPresol() which initializes, exists and executes the presolving phase
- SCIProwGetAge() to access the age of a row (pub_lp.h/lp.c)
- SCIPsolGetOrigObj() in pub_sol.h which returns for a solution in the original problem space the objective value
- SCIPretransformSol() in scip.h that allows to retransform a solution to the original space
- SCIPlpiClearState() to LP interfaces for clearing basis information in the LP solver
- SCIPgetSubscipDepth() to access the depth of the current SCIP as a copied subproblem
- SCIPdebugAddSolVal() and SCIPdebugGetSolVal() to add/get values to/from a debug solution
- SCIPsepastoreRemoveInefficaciousCuts() to remove non-efficious cuts from the separation storage

- Nodes:
  - SCIPnodeGetParent() to get parent node of a node
  - SCIPnodesSharePath() in pub_tree.h that determines whether two nodes are on the same leaf-root path
  - SCIPnodesGetCommonAncestor() in pub_tree.h that finds the common ancestor node for two given nodes

- Read and Write:
  - SCIPgetReadingTime() which returns the time for reading in seconds
  - SCIPparseVarsLinearsum(), SCIPparseVarsPolynomial() and SCIPwriteVarsPolynomial() and for writing and
    parsing polynomials in constraint handler writing/parsing methods

- Memory:
  - SCIPcreateMesshdlrPThreads() and SCIPfreeMesshdlrPThreads() for allocating and deleting necessary memory
    for message handlers for parallel pthread version
  - SCIPallocClearMemoryArray() and BMSallocClearMemoryArray() for allocating cleared memory arrays in scip.h and memory.h

- Intervals:
  - SCIPintervalPowerScalarInverse() to solve an equation y = x^p for given bounds on y and scalar exponent p
  - SCIPintervalQuadBivar() to compute tight bounds on a bivariate quadratic form
  - SCIPintervalSolveBivariateQuadExpressionAllScalar() to compute tight bounds on the solutions of a bivariate quadratic equation

- Variables:
  - SCIPcomputeVarCurrent{L,U}b{Local,Global}() to compute local or global lower or upper bounds of a
    multiaggregated variable from the bounds of the aggregation variables
  - SCIPbranchVarValNary() for n-ary variable branching
  - SCIPgetNegatedVars() which returns all negated variables for a given array of variables, if the negated
    variables are not existing yet, they will be created
  - SCIPgetNTotalVars() that returns the total number of created vars, icluding variables that were deleted in the meantime
  - SCIPvarGetHashkey(), SCIPvarIsHashkeyEq(), SCIPvarGetHashkeyVal() in pub_var.h which can be used for `SCIP_HASHTABLE` of variables
  - SCIPvarGetNBdchgInfosLb() and SCIPvarGetNBdchgInfosUb() in pub_var.h returning the number of lower or upper bound changes on the active path
  - SCIPvarGetBdchgInfoLb() and SCIPvarGetBdchgInfoUb() returning the bound change information at the given position
  - SCIPvarMarkDeletable() to mark a variable to be deletable completely from the problem (for
    branch-and-price); can only be called before the variable is added to the problem
  - SCIPvarMarkNotDeletable() that marks a variable to be non-deleteable (used within SCIP for forbidding
    deletion of variables contained in solution, LP bases, (multi)aggregation, ...)
  - SCIPvarIsDeletable() that returns whether a variable is marked to be deletable (each variable is per default non-deletable)

- NLP:
  - SCIPgetNLPVarsNonlinearity() to get for each variable in the NLP the number of NLP rows in which this variable appears in a nonlinear way
  - SCIPnlrowGetDualsol(), SCIPgetNLPVarsLbDualsol(), SCIPgetNLPVarsUbDualsol() to retrieve dual values from an NLP solution
  - SCIPgetNLPFracVars() to get the fractional variables in an NLP solution

- Propagator:
  - SCIPpropSetPresolPriority() which changes the presolving priority of a given propagator
  - SCIPpropGetPresolPriority(), SCIPpropGetPresolTime(), SCIPpropWasPresolDelayed(), SCIPpropGetNFixedVars(),
    SCIPpropGetNAggrVars(), SCIPpropGetNChgVarTypes(), SCIPpropGetNChgBds(), SCIPpropGetNAddHoles(), SCIPpropGetNDelConss(),
    SCIPpropGetNAddConss(), SCIPpropGetNUpgdConss(), SCIPpropGetNChgCoefs(), SCIPpropGetNChgSides(), SCIPpropGetTimingmask(),
    SCIPpropDoesPresolve() which return corresponding presolving information
  - SCIPpropGetNRespropCalls() and SCIPconshdlrGetNRespropCalls() which return the number of times a
    propagator or a constraint handler was called for resolving a propagation
  - SCIPpropGetRespropTime() and SCIPconshdlrGetRespropTime() which return time spent for resolving a
    propagation within a propagator or a constraint handler
  - SCIPcheckCumulativeCondition(), SCIPpropCumulativeCondition() and SCIPrespropCumulativeCondition() in
    cons_cumulative.h; these methods can be used to check, propagate, or resolve the propagation of a cumulative condition
  - SCIPpropagateCutoffboundVar() in prop_pseudoobj.h which can be used to propagate the cutoff bound for the given variables

- Constraints:
  - added to linear constraint handler SCIPsetUpgradeConsLinear(), which (de-)activates the possibility to
    upgrade a linear constraint to a specialized linear constraint (e.g. knapsack)
  - SCIPconvertCutsToConss() and SCIPcopyCuts() to scip.{c,h} for copying cuts to linear constraints
  - SCIPaddCoefLogicor() to add a variable to a logic or constraint
  - SCIPfindOrigCons() which return a original constraint with the given name or `NULL`
  - SCIPconshdlrGetNAddConss() which returns the number of added constraints during presolving by a given constraint handler
  - SCIPpresolGetNAddConss() which returns the number of added constraints during presolving by a given presolver

### Command line interface

- New funtionalities in the interactive shell (modify current CIP instance, write NLP relaxation)
- added dialog `write nlp` to write current NLP relaxation to a file
- new dialog `change freetransproblem` to free transformed problem in the interactive shell before changing the problem
- it is possible to change bounds of a variable in the interactive shell
- it is possible to add a constraint to a problem in the interactive shell

### Interfaces to external software

- Improved SOPLEX interface (LP simplifier)
- Improved CPLEX interface, including measures for numerical stability

### Changed parameters

- change default value of parameter `nodeselection/restartdfs/selectbestfreq` 100
- moved parameters for pseudoboolean constraints from opb-reader to pseudoboolean constraint handler
- changed possible parameter values of `branching/pscost/strategy` from `bri` to `cdsu`: default is now `u`, i.e., to
  estimate the LP gain by a branching for external branching candidates (esp. continuous variables) the same way as
  their pseudo costs are updated
- added possible value `d` for `constraints/soc/nlpform` to choose a convex division form for SOC constraint
  representation in NLP
- renamed parameter `constraints/quadratic/linearizenlpsol` to `constraints/quadratic/linearizeheursol` and do
  linearizations in every solution found by some heuristic
- renamed parameter `constraints/quadratic/mincutefficacyenfo` to `constraints/quadratic/mincutefficacyenfofac` and
  interpret it as a factor of the feasibility tolerance
- removed fastmip setting 2, which means the dualsolution would not be calculated but because SCIP always asks for the
  dual solution, the lp would be reoptimized to calculate them; so it had no real effect
- all parameters in cons_indicator and cons_sos1 have been converted to lower case!
- changed default value of parameter `separating/gomory/maxroundsroot` to 10
- changed default value of parameter `separating/gomory/maxsepacutsroot` to 50
- removed parameter `heuristics/subnlp/nlpsolver`, use `nlp/solver` instead

### New parameters

- `branching/delaypscostupdate` to delay the update of pseudo costs for continuous variables behind the separation round: default is TRUE
- `branching/lpgainnormalize` to set the strategy how the LP gain for a continuous variable is normalized when updating the
  variables pseudocosts: default is to divide LP gain by reduction of variable's domain in sibling node
- `branching/pscost/nchildren` and `branching/pscost/nary*` to enable and customize n-ary branching on
  external branching candidates (e.g., in spatial branching for MINLP)
- `conflict/bounddisjunction/continuousfrac` which defines the maximum percantage of continuous variables
  within a conflict create by the bounddisjunction conflict handler
- `conflict/separate` which enables or disables the separation of conflict constraints
- `constraints/{nonlinear,quadratic,soc,abspower}/sepanlpmincont` to specify minimal required fraction
  of continuous variables in problem to enable linearization of convex constraints in NLP relaxation solution in root
- `constraints/indicator/forcerestart` and `constraints/indicator/restartfrac` to control forced restart in cons_indicator
- `constraints/indicator/generatebilinear` to generate bilinear (quadratic) constraints instead of indicator constraints
- `constraints/indicator/maxconditionaltlp` to enable a quality check for the solution of the alternative LP
- `constraints/indicator/removeindicators` to remove indicator constraints if corresponding vub has been added
- `constraints/linear/nmincomparisons` and `constraints/linear/mingainpernmincomparisons` to influence
  stopping criterium for pairwise comparison of linear constraints
- `constraints/pseudoboolean/decompose`, for pseudoboolean constraints to transform pseudoboolean constraints into linear- and and-constraints
- `constraints/quadratic/binreforminitial` to indicate whether linear (non-varbound) constraints added due to reformulation of products with
  binary variables in a quadratic constraints should be initial (if the quadratic constraint is initial), default is FALSE
- `constraints/quadratic/checkfactorable` to disable check for factorable quadratic functions (xAx = (ax+b)*(cx+d)) in quadratic constraints
  and not to use of this information in separation (generates lifted tangent inequalities according to Belotti/Miller/Namazifar if also
  linear vars are present)
- `constraints/quadratic/disaggregate` to split a block-separable quadratic constraint into several quadratic constraint
- `constraints/quadratic/maxproprounds` and `constraints/quadratic/maxproproundspresolve` to limit the
  number of propagations rounds for quadratic constraints within one propagation round of SCIP solve or during SCIP presolve
- `constraints/varbound/presolpairwise` that allows pairwise presolving of varbound constraints, default is TRUE
- `heuristics/shiftandpropagate/onlywithoutsol` to switch whether the heuristic should be called in case a primal solution is already present
- `limit/maxorigsol` which defines the size of the solution candidate store (default value is 10)
- `lp/resolverestore` controlling how LP solution is restored after diving: if TRUE by resolving them,
  if FALSE by buffering them; if `lp/freesolvalbuffers` is TRUE, we free the buffer memory each time (FALSE by default)
- `lp/clearinitialprobinglp` to clear LP state at end of probing mode, if LP was initially unsolved
- `lp/resolveitermin` and `lp/resolveiterfac` to limit the number of LP iterations in resolving calls:
  resolveiterfac is a factor by which the average number of iterations per call is multiplied to get the limit, but the
  limit is at least resolveitermin; default is -1 (no limit) for resolveiterfac and 1000 for resolveitermin
- `lp/resolverestore` and `lp/freesolvalbuffers` possibility to buffer and restore LP solution after diving without
  having to resolve the LP; currently turned off, because performance impact is unclear;
- `misc/improvingsols` which states whether only solutions which have a better (or equal) primal bound
  as the best known are checked; this is of interest if the check of a solution is expensive; default value is FALSE
- `misc/resetstat` which state if the statistics should be reseted if the transformed problem is freed
  (in case of a benders decomposition this parameter should be set to FALSE) default value is TRUE
- `nodeselection/restartdfs/countonlyleafs` in node selector restart dfs which can be used to select the counting process of processed nodes
- `presolving/donotaggr` to deactivate aggregation of variables globally
- `pricing/delvars` and `pricing/delvarsroot` that define, whether variables created at a node / the
  root node should be deleted when the node is solved in case they are not present in the LP anymore
- `propagating/%s/maxprerounds` for all propagators which allows to change to maximal number of rounds
  of presolving where this propagator participates in
- `propagating/%s/presoldelay` for all propagators which allows to change if the presolving call of the given propagator should be delayed
- `propagating/%s/presolpriority` for all propagators which allows to change the priority of calling the given propagator
- `propagating/pseudoobj/propfullinroot` for allowing to propagate all variables in the root node,
  instead of stopping after `maxcands` which is set by a parameter as well
- `reading/gmsreader/bigmdefault` and `reading/gmsreader/indicatorreform` reader_gms is now able to write indicator
  constraints (reformulated either via big-M or sos1)
- `reading/gmsreader/signpower` to enable writing sign(x)abs(x)^n as the rarely used gams function signpower(x,n)
- `separating/closecuts/maxunsucessful` to turn off separation if we can not find cuts
- `timing/reading` to add reading time to solving time

### Data structures

- split off `PARAMEMPHASIS` from `PARAMSETTING` (in pub_paramset.c/paramset.c)
- new data structure `SCIP_STAIRMAP`
- add expression graph data structures and methods for reformulation, domain propagation, simple convexity check on
  nonlinear expressions and simplification for expression trees and graphs

Testing
-------

- New scripts for running tests with GAMS
- added scripts check_gams.sh, evalcheck_gams.sh and check_gams.awk and target `testgams` in Makefile
- adjusted all test scripts to use the same new optimality gap computation as in SCIP
- added Makefile option `VALGRIND=true` to enable running the SCIP checks (make test) through valgrind; valgrind errors
  and memory leaks are reported as fails
- moved *.test and *.solu files to subdirectory testset in check directory and adjusted test scripts

Build system
------------

### Makefile

- Variables:
  - via `PARASCIP=true` as a `Makefile` option it is possible to compile SCIP threadsafe in DEBUG-mode, (in OPT-mode it's
    only necessary if non-default messagehandler or CppAD is used)
  - the `make` parameter `PARASCIP=true` leads to threadsafe message handlers where you need to call
    SCIPcreateMesshdlrPThreads() and SCIPmessageSetHandler()/SCIPmessageSetDefaultHandler() and SCIPfreeMesshdlrPThreads();
    therefore we need to link with pthread library
  - new variable $(INSTALLDIR) in Makefile which define installation directory for the libraries, $(INSTALLDIR)/lib/,
    binary, $(INSTALLDIR)/bin and include headers, $(INSTALLDIR)/include, the default value is the empty string

- Linking:
  - Linking against Clp and Ipopt has been simplified. Only the directory where the
    package has been installed need to be provided now. For details see the INSTALL file.
  - to link against IPOPT, only the base directory of an Ipopt installation need to be specified now; additionally, if
    building with gnu compilers, the Ipopt libraries directory is stored in the SCIP binary, which should make it easier
    to run with Ipopt shared libraries
  - to link against Clp, only the base directory of an Clp installation needs to be specified now

- Targets:
  - New targets `(un)install` in Makefile, support for valgrind in testing environment
  - new target `make libs` which compiles only the libraries
  - new target in Makefile `install` performs `make` and copies using the install command the include headers, binary, and
    libraries
  - new target in Makefile `uninstall` removes libraries, binary and include headers form `INSTALLDIR`
  - removed target `lintfiles`, this target is now imitated by the `lint` target and a none empty variable `FILES`

Fixed bugs
----------

- fixed bug in copying if the target SCIP already is in solving stage: it might be that the copy of a variable cannot be found/created
- fixed bug trying to print big messages bigger than `SCIP_MAXSTRLEN`
- fixed bug w.r.t. counting feasible solutions and turned of sparse solution test
- LP solution status is now checked when checking root LP solution. Otherwise, due to different time measurements, it
  might happen that the LP solving was stopped due to the time limit, but SCIP did not reach the limit, yet.
- fixed bug trying to tighten multiaggregated variables, which have only one active representation and this variable is already tightened
- fixed possible buffer overrun in tclique_graph.c
- fixed issue with interactive shell in case (user) plugins are included after the default plugins
- fixed bug where mutiaggregating leads to an aggregation and both variables were of implicit or integral type
- fixed bug in conflict.c, where LPi was manipulated, but not marked as not solved

- Tree:
  - fixed assertion in tree.c w.r.t. node estimation
  - fixed bug in debug.c: removed tree nodes had not been checked if they were pruned due to an incumbent solution found by a diving heuristic

- Bounds:
  - fixed bug which occured when changing a bound in the solving stage when this variables got upgraded from continuous to
    a integer type, where the bounds of this variable were still not integral; due to that SCIPchgVarType() has changed (see above)
  - fixed bug in handling of lazy bounds that resulted in putting the bounds explicitly into the LP

- Separation:
  - fixed assert in sepa_clique.c which is currently not valid because implicit binary variables in cliques are ignored
  - fixed bug in sepa_zerohalf.c concerning inconsistent construction of solution array of variables and fixed wrong assert about variable bounds

- Constraints:
  - fixed not correct merging of variable in logicor constraint handler and changed the name of the method to a common
    name used by other constraint handlers too(findPairsAndSets->mergeMultiples)
  - fixed bugs in changing the initial and checked flags for constraints in original problem
  - fixed bug in cons_linear.c, when scaling a constraint maxabscoef was not set correctly, furthermore the correction of
    maxabscoef was not handled correctly
  - fixed bug in cons_indicator.c trying to copy a constraint where the pointer to the linear constraint did not point to
    the already transformed linear constraint (, happend when SCIPcopy() is used after transforming before presolving)
  - fixed numerical bug in linear constraint handler: polishing of coefficients after fixing variables led to wrong
    results for continuous variables fixed to a close-to-zero value.
  - fixed bug in cons_bounddisjunction where branching on multiaggregated variables was tried while all aggregation variables are fixed
  - fixed bug in presolving of cons_logicor.c: adding variable implications can lead to further reductions; added call to applyFixings()
  - fixed bug in cons_countsols.c w.r.t. none active variables
  - fixed bug in cons_linear.c, scaling could have led to wrong values

- Reader:
  - fixed bug in reader_fzn.c w.r.t. cumulative constraints
  - fixed bug in reader_mps.c: if a variables first occurence is in the bounds section, then the corresponding variable bound was lost
  - fixed several issues in flatzinc reader
  - deactived checking of zero solution in Zimpl reader when no starting values are provided
  - reader_lp is now able to read lines longer than 65534 characters

- Memory:
  - fixed bug in copying NLPI interfaces that use block-memory (NLPI copy used block memory from source SCIP)
  - fixed memory leak in reader_pip.c
  - fixed memory leak in coloring part of maximum clique algorithm (tclique_coloring.c)
  - fixed memory leak in coloring part of maximum clique algorithm (tclique_coloring.c) in a better way

- Numerics:
  - fixed bug which occured when the dual farkas multipliers were not available in the lpi because the LP could only be
    solved with the primal simplex due to numerical problems
  - fixed bug in ZI round heuristic that led to infeasible shiftings for numerically slightly infeasible rows with close-to-zero coefficients
  - fixed numerical issue in octane heuristic: close-to-zero values for ray direction could have led to bad computations

- Propagation:
  - fixed bug in propagation of indicator constraints: cannot fix slack variable to 0 if linear constraint is disabled/not active
  - fixed bug in cons_linear.c while sorting the eventdatas during the binary variable sorting for propagation
  - fixed bug and wrong assert in heur_shiftandpropagate.c when relaxing continuous variables from the problem
  - fixed bug in cons_orbitope:resprop() for the packing case
  - fixed wrong changing of wasdelayed flag for propagators
  - fixed bug using wrong sign in infinity check in prop_pseudoobj
  - fixed bug in redcost propagator: can only be called if the current node has an LP
  - fixed bug w.r.t. infinity loop during propagation

Miscellaneous
-------------

- The interface contains several additional callback functions and parameters for plugins. Some effort may be required to compile your old
  projects with SCIP 2.1. For details see section `Changes between version 2.0 and 2.1` in the doxygen documentation.

@page RN20 Release notes for SCIP 2.0

@section RN202 SCIP 2.0.2
*************************

Performance improvements
------------------------

- improved twoopt-heuristic by considering larger search domains
- the SoPlex interface now has the capability to provide a primal ray, provided it is compiled against the next SoPlex release (>= 1.5.0.2)
- calculation of node priority now also works when variable's relaxation value is equal to a bound
- fixed issue w.r.t. calling primal heuristics after presolving detected infeasibility

- Constraints:
  - fasten propagation in cons_knapsack.c due to negated clique partitions
  - recalculating only needed partitions in cons_knapsack.c, not always both

- Memory:
  - reduced memory usage of shift-and-propagate heuristic
  - knapsack constraints are now separated faster; SCIPsolveKnapsackExactly() now works faster and requires less memory
  - fasten knapsack separation by replacing SCIPallocBuffer(Array) through SCIPallocBlockMemory(Array)
  - improved runtime and memory consumption in SCIPsolveKnapsackExactly() in cons_knapsack.c

Fixed bugs:
----------

- fixed `make/make.project`
- fixed wrong assert in plugins that use SCIPcopy()
- fixed bug in DINS w.r.t. column generation
- fixed bug in var.c where a possible multiaggregation was resolved to an aggregation but the variables types were not
  checked to prefer more general types for aggregating; possible memory loss removed
- fixed bug in prop_vbounds.c w.r.t. infinity lower and upper bound of variable bound variables
- fixed bug w.r.t. setting wall clocks
- fixed wrong assert in var.c (replaced `==` through SCIPsetIsEQ()), real values do not have to be exactly the same when
  computed in different function
- fixed bug in SCIPsolveIsStopped() where it could happen that TRUE was reported if a nodelimit was reached but
  checknodelimits had been set to FALSE
- fixed three bugs when writing in fzn format (wrongly splitted writing buffer, wrong variables was used, floats were printed to short)
- fixed bug in conflict.c, infeasibility analysis with big values led to wrong result

- Heuristics:
  - fixed bug in DINS heuristic that occured when the incumbent solution value is outside the variable's current domain
  - fixed behavior of LNS heuristics when the subproblem aborts: continue in optimized mode, stop in debug mode
  - fixed segmentation fault in heur_subnlp.c which occured if resolving the NLP with a tighter feasibility tolerance
    failed with a solver error
  - fixed bug in heur_subnlp.c where constraints forbidding variable fixations where added if a cutoff was used in the subproblem
  - fixed bug in heur_subnlp.c where wrong constraints forbidding variable fixations where added in case of general integers

- NLP:
  - fixed bug in changing quadratic coefficients of a row in the NLP
  - fixed various small bugs in nonlinear expressions code
  - fixed removal of fixed linear variables from a nonlinear row: a fixed variable may have not been removed if there was
    also a multiaggregated variable

- LP:
  - implemented SCIPlpiGetPrimalRay() in SoPlex interface that has become available with SoPlex version 1.5.0.2
  - fixed two bugs at nodes with unbounded LP relaxation: don't check lp rows of infinite solution; don't analyze conflict
    due to primal cutoff bound of -infinity
  - fixed wrong assumption that an optimal LP solution in the root is optimal for the problem if there are no active
    pricers, need to check also whether all variables are in the LP

- Constraints:
  - fixed bug in reader_cip regarding reading of very long constraints
  - fixed bug while after restarting possible the aggregted variables were not removed in setppc constraints
  - fixed bug in cons_knapsack: in seldom circumstances the relaxation of a linear constraint can detect infeasibility,
    which was not handled properly
  - fixed bug w.r.t. to pricing variables in case new initial constraints come in during the price and cut loop
  - fixed bug in cons_soc.c w.r.t. upgrading from quadratic constraints with finite left-hand-side
  - fixed bug caused by not (correctly) counting boundchanges in cons_varbound.c
  - fixed bug in sorting mechanism in cons_xor.c
  - fixed wrong (neg)cliquepartition check in cons_knapsack.c when deleting a coefficient
  - fixed bug in cons_quadratic: in seldom cases, fixed variables may have been substituted out wrongly in presolve
  - fixed bugs in cons_countsols.c w.r.t. collecting feasible solutions and forbidding a found solution
  - fixed bug in cons_linear.c: multiaggregated variables were not removed when adding during solve, leading to a failing
    assert in tightenBounds due to an unsuccessful bound tightening

- Memory:
  - fixed bug concerning overflow in memsize calculation in set.c
  - fixed memory leak in SoPlex LP interface when requesting an unbounded solution
  - fixed memory leak in SoPlex LP interface when solving with LP scaling
  - fixed memory leaks in reader of TSP example

@section RN201 SCIP 2.0.1
*************************

Performance improvements
------------------------

- SCIP with SoPlex as LP solver now uses auto pricing by default (start with devex, switch to steepest
  edge after some iterations); this fixes timeouts on instances where devex converges very slowly
- fixing lifting of new knapsack items which are negated items of already included items, this could lead to very long presolving
- fixed performance issue in presolving w.r.t. to computing the number of new fixings, aggregated,
  and so on before a constraint handler presolver is called
- in case of adding constraints during pricing with initial flag set to
  TRUE, we add now these constraints after the pricing round to the LP
- changed parameter values in clique separator in order to avoid very large branch-and-bound trees

Interface changes
-----------------

### New and changed callbacks

- allow access of transformed constraints in `SCIP_STAGE_TRANSFORMED`

### Changed parameters

- replaced parameter `constraints/quadratic/minefficacy` by `constraints/quadratic/minefficacysepa` and `constraints/quadratic/minefficacyenfo`
- added possible values `a` and `e` for `constraints/soc/nlpform` to enable automatic choice and convex exponential-sqrt
  form for SOC constraint representation in NLP

Fixed bugs
----------

- fixed bug w.r.t. looseobjval; the counting of number of loose variables in the LP data structure was incorrect in case
  a variable got aggregated or multi-aggregated
- fixed bug in copy method of objvardata which should only create a new `SCIP_VARDATA` if the implemented subclass create
  a copy of the given objvardata object
- fixed bug in lp.c where in case of objlimit reached and fastmip not all variables where priced because of an incorrect
  dual solution
- fixed bugs in binpacking example w.r.t. empty struct and not initializing an array
- fixed bugs in sepa_clique.c concerning incorrect way to ignore implicit binary variables in cliques and non-active
  variables in implications
- fixed some bugs w.r.t. to casting pointer arrays
- fixed bug in vars.c which handled arrays with parts of original variables during resolving to active variables (using
  SCIPvarsGetProbvarBinary) wrong
- fixed bug in nlp.c: nlrowSearchQuadElem was using SCIPquadelemSortedFind() incorrectly

- Branching:
  - fixed assertion w.r.t. to probing during the propagation round of a branch-and-bound node
  - fixed computation of node's objective value estimate when branching on continuous variables (see
    SCIPtreeCalcChildEstimate(), SCIPtreeBranchVar())
  - fixed bug in statistic w.r.t. number of calls for external branching candidates
  - fixes to branching on continuous variables

- Reader:
  - fixed bug in reader_gms.c: linear coefficients for quadratic variables were not printed if they had no
    square-coefficient
  - fixed bug in reader_mps: indicator constraints do not output the slack variables anymore

- Constraints:
  - fixed bugs in SCIPcopyConss: copy all active constraints (including disabled ones), *valid was not initialized to TRUE
  - fixed bug in debug.c w.r.t. checking of constraints and continuous variables
  - fixed bug in cons.c which didn't allow the changing of the separation and enforcement flag of a constraint in the
    problem stage
  - corrected behavior of the copy function in cons_indicator.c: create artificial linear constraint if linear constraint
    was deleted
  - fixed bug in cons_indicator.c: presolving cannot delete linear constraints; several other minor bugfixes
  - fixed bugs in cons_bounddisjunction where the branching during the constraint enforcement was done incorrectly
  - fixed bugs in cons_orbitope.c: orbitopal fixing for the packing case had two bugs; also fixed one wrong assert
  - fixed bugs in cons_sos?.c: take average of objestimate
  - fixed bug in cons_logicor, implications on none `SCIP_VARTYPE_BINARY` variable were handled wrong
  - fixed bug in cons_linear while trying to add a conflict without any variables
  - fixed bug in cons_indicator.c: creating constraints in transformed stage is now possible

- LP Interface:
  - fixed bug w.r.t. memory allocation for all values of a column in lpi_cpx.c
  - fixed bugs in SCIPnlpiOracleChgLinearCoefs() and SCIPnlpiOracleChgQuadCoefs() for the case where new coefficients where
    added
  - fixed bugs in lpi_none.c w.r.t. debug and opt mode
  - fixed bug in lpi_cpx.c w.r.t. to wrong handling in case the crossover did not succeed

- Heuristics:
  - fixed bug in heur_subnlp when initialized starting values of a fixed variable in the NLP of the subscip
  - fixed bug in heur_undercover: removed option globalbounds, since we are not allowed to relax bounds at a probing node
  - fixed bug in heur_shiftandpropagate where some variables were initialized too late
  - fixed numerical issue in some heuristics: nearly-integral values that are between the feasibility and the integrality
    tolerance might not have been rounded correctly
  - fixed bug in heur_guideddiving: best solution is now copied to avoid deletion in case of many new solutions
  - fixed bug in DINS heuristic, information storage for binary variables could lead to bad memory access in column
    generation applications
  - fixed bug in heur_shiftandpropagate.c: Now, the heuristic checks rows for global infeasibility at the beginning. This
    check is only relevant if presolving is disabled.
  - fixed bug in heur_subnlp when forbidding a particular combination of integer variables in the main problem

@section RN200 SCIP 2.0.0
*************************

Features
--------

- added relaxation structure to SCIP, it represents global relaxation information independent from a specific relaxator;
  at the moment, it contains information about the relaxation solution stored in the variables: objective value and
  validness
- SCIP may now be manually restarted
- SCIPsolveKnapsackExactly() got a new 12. parameter `SCIP_Bool* success` which stores if an error occured during
  solving(normally a memory problem)
- SCIP can now handle problems with continuous variables w.r.t. to counting (the projection to the integral variables
  are counted)
- an XML-parser is available in the src/xml subdirectory
- We do not distinguish between block memory for the original and the transformed problem anymore. The same
  block memory is now used in both problem stages.
- added new sorting method SCIPsortLongPtr(), SCIPsortDownLongPtr() and all corresponding methods
- added new sorting method SCIPsortRealIntPtr(), SCIPsortDownRealIntPtr() and all corresponding methods

- Heuristics:
  - SCIP can now copy instances (e.g. for heuristics)
  - new undercover heuristic for MINLPs: fixes variables such as to obtain a linear or convex subproblem and solves this
  - primal heuristics may now already be called before presolving, using the new timing point
    `SCIP_HEURTIMING_BEFOREPRESOL`.  Note that solutions that are added before/during presolving, will be retransformed to
    the original space.
  - primal heuristics may now be called during presolving, using the new timing point `SCIP_HEURTIMING_DURINGPRESOLLOOP`
  - added heuristic zirounding (heur_zirounding.{c,h})
  - added heuristic twoopt (heur_twoopt.{c,h})
  - added new NLP heuristic (heur_subnlp.{c,h}) which solves the sub-NLP that is obtained by fixing all discrete variables
    in the CIP and applying SCIP's presolving
  - feasibility pump heuristic now implements all functionality for feasibility pump 2.0

- Reader:
  - can now read XML-solution files as used by CPLEX
  - the MPS reader can now read MIQPs and MIQCPs where a quadratic objective function can be specified by a QMATRIX or
    QUADOBJ section and the quadratic part of a quadratic constraint by a QCMATRIX
  - the MPS reader can now write quadratic and SOC constraints
  - the GAMS reader can now write SOC constraints
  - added support for bool_gt, bool_lt, bool_ge, bool_le, bool_ne, bool_not, int_times, int_minus, int_plus, int_negate,
    float_times, float_minus, float_plus, float_negate constraints to flatzinc reader
  - the LP reader (.lp files) can now read MIQPs and MIQCPs and write quadratic and SOC constraints
  - the LP reader (.lp files) and MPS reader can now read semicontinuous variables, they are handled by creating bound
    disjunction constraints
  - added new reader for polynomial mixed-integer programs (reader_pip.{c,h}) as used in the POLIP

- Indicator constraints:
  - SCIP can now handle indicator constraints (reading (from LP, ZIMPL), writing, solving, ...) see \ref cons_indicator.h.
  - the indicator constraint can now decompose the problem, i.e., not add the linear constraint to the problem if all of
    its variables are continuous
  - can now read and write indicator constraints in the (extended) MPS format
  - cons_indicator tries to adapt solutions to get feasible during check
  - cons_indicator allows to store information on other linear constraints that might help to separate cuts

- Constraint handlers:
  - Solution counting extended to constraint integer programs, this also
    includes constraint integer programs which contain continuous variables
  - The solution behavior of SCIP can be diversified by randomly permuting constraints and variables or randomly
    determining a set of branching variables with a unique high priority
  - `negated cliques` (1<=i<=n : sum (x_i) >= n-1) were added and we are using them now inside the knapsack constraint
    handler, the cliquepartitioning which is returned by SCIPcalcCliquePartition() contains now integer != 0, negatives ones
    indicates a negated clique and positive ones indicates a normal clique
  - SCIP is now able to detect in DEBUG-mode whether a constraint or variables which will be added, was also created in
    the same scip instance, if not an error is thrown
  - cons_knapsack is now able to detect negated cliques due to negated cliques on knapsack constraints
  - SCIP is now able to write non-linear opb-files(linear instances with and-constraints)
  - New constraint handlers for linking constraints (only Beta), cumulative constraints, and for breaking orbitopal symmetries
  - `negated cliques` handling in knapsack constraint handler got changed due to the new method
    SCIPcalcNegatedCliquePartition() resulting in new consdata members `negcliquepartition`, `negcliquepartitioned` and
    `nnegcliques`; changed SCIPcalcCliquePartition() so all cliquepartitions (calculated by SCIPcalcCliquePartition() or
    SCIPcalcNegatedCliquePartition(), which uses the first one) contain again not negative integers
  - `and`, `knapsack`, `linear`, `logic`, `or`, `quadratic`, `setpp`, `varbound`, `xor` and `clique` constraint handlers
    can handle implicit binary variables
  - knapsack constraint handler is now able to pairwise presolving constraints
  - constraint handlers `logicor`, `and`, `or` can parse their output
  - constraint handler `or` can copy its constraints
  - added packing/partitioning orbitope constraint handler for symmetry handling (cons_orbitope.{c,h})
  - added constraint handler for second order cone constraints (cons_soc.(c|h))
  - added constraint handler cons_linking.{c,h} (see cons_linking.c for more details)
  - cons_quadratic can make solutions in CONSCHECK feasible for the quadratic constraints by moving values of linear
    variables and passing the modified solution to the trysol heuristic
  - constraint handler can now register their upgrade functions for quadratic constraints to cons_quadratic (similar to
    LINCONSUPGD)

- Separation:
  - New separators for oddcycle cuts and Chvatal-Gomory cuts using sub-MIPs
  - modified implementation of separation algorithms in cons_knapsack.c according to results of diploma thesis; including
    super-additive lifting (disabled)
  - uncommented decomposeProblem() in sepa_zerohalf.c (in default settings, not used anyway): was not adapted to the case
    that contiuous variables are allowed in a row
  - new separator rapid learning (sepa_rapidlearning.{c,h}) that produces conflicts, global bound changes, primal
    solutions and initializes inference values for branching
  - added Chvatal-Gomory cuts separated with a sub-MIP (sepa_cgmip.{c|h})
  - added reader for 'Weigted Boolean Optimization': problems (reader_wbo.{c,h}), this reader needs the reader_opb files
  - new separator oddcycle (sepa_oddcycle.{c,h}) separates oddcycle inequalities using the implication/conflict graph and
    dijkstra-algorithm based on binary heaps (dijkstra/dijkstra_bh.{c,h})

- Branching:
  - Branching on externally given candidates, the \ref BRANCH 'branching rules' have a second new callback method
    (see type_branch.h for more details): SCIP_DECL_BRANCHEXECEXT(x) can be used to branch on external branching candidates,
    which can be added by a user's `relaxation handler` or `constraint handler` plugin, calling SCIPaddExternBranchCand().
  - added branchcands for relaxator solution, that can be added by the relaxator and used by branching rules
  - added relaxsol to variables, s.t. a relaxator can store a solution on which branching or separation can be done
  - SCIP can now branch on relaxation solutions that are either installed to the relaxsol field of the variables or added
    to the list of relaxation candidates, e.g., by constraint handlers. Branching on relaxation solutions is performed if
    the enforcement resulted in an unresolved infeasibility and there are no LP branching candidates, but before pseudo
    solution branching.  The branching rules leastinf, mostinf, random and pscost implement the callback for branching on
    relaxation candidates.
  - SCIP can branch on continuous variables. The branching value x' must not be one of the bounds. Two children (x <= x',
    x >= x') will be created.
  - the vbc visualization adds the branching type (lower or upper bound change) and the new bound to the node information
  - the vbc visualization adds the new bound of the branched variable to the node information

- Statistic:
  - added statistic information about the first primal solution to SCIP statistic; in the statistic output a new line
    appears with this information
  - now the statistic displays the number of calls of the feasibility checking method of each constraint handler and the
    running time of it

- Propagation:
  - New rounding and propagation heuristics
  - New propagator for variable bounds
  - primal heuristics may now be called directly after the node's propagation loop, using the new timing point
    `SCIP_HEURTIMING_AFTERPROPLOOP`
  - following methods SCIPinferVarUbProp(), SCIPinferVarLbProp(), SCIPinferVarLbCons(), SCIPinferVarUbCons() have a new 6th
    parameter `SCIP_Bool force` which allows bound tightening even if the difference to the newbound is below bound
    strengthening tolerance
  - added propagator for variable lower and upper bounds (prop_vbounds.{c,h}); adjusted cons_varbound.c, var.c, and,
    implics.c to work correctly with the new propagator

- Nonlinear CIPs:
  + Improved constraint handler for quadratic constraints
  + New constraint handler for second order cone constraints
  + New MINLP heuristics (undercover, subnlp)
  + Preliminary support for non-linear relaxations (via expression trees)
  + Automatic branching on solutions from arbitrary relaxations and on continuous variables

Performance improvements
------------------------

- improved `settings/emphasis/cpsolver.set` to decrease time per node
- reworked access to pseudo solution and inference value of variables in order to reduce function calls
- changed default value of parameter `nodeselection/restartdfs/selectbestfreq` to 0; this means if the current node has
  no children the node with the best bound is selected (SCIPgetBestboundNode())
- added a dual reduction step in cons_knapsack.c
- fasten check for common cliques in SCIPcliquelistsHaveCommonClique
- SCIP with CPLEX as LP solver now uses quickstart steepest edge pricing as default instead of steepest edge pricing
- avoid unnecessary domain propagation and LP resolve at nodes with infeasible LP relaxation
- improved zerohalf cut separator: more than one delta is tested for MIR cuts, better handling of dense base
  inequalities, faster scaling of fractional coefficients in rows (now enabled), improved parameter settings (presolving)

- LP solution:
  - in root node, first LP solution is checked for feasibility to avoid expensive setup
  - avoided restarting if LP solution is feasible
  - separators are not called any longer for an integral initial LP solution

Examples and applications
-------------------------

- New branch-and-price example which includes Ryan/Foster branching (binpacking example)
- New example illustrating the use of an event handler (`example/Eventhdlr`)

Interface changes
-----------------

- Enhanced user interface for callable library: manual restarts, predefined settings and many other features
- Support of wbo format for weighted PBO problems, IBM's xml-solution format and pip format for polynomial mixed-integer programs
- Extended reader for Flatzinc models
- new API for 'expressions interpreter': code that evaluates expression trees, including first and second derivatives
- NLP solver interface (NLPI) now independent of SCIP like LPI
- SCIP can now maintain a central NLP relaxation of the problem (similar to LP)
- SCIP can now manage a list of external codes (e.g., LP or NLP solver, ZIMPL)
- lp.h/lp.c and the lpi's were changed according to the changes mentioned below.
- adding and deletion of rows to the separation storage and to the LP can now be catched by events
  (`SCIP_EVENTTYPE_ROWADDEDSEPA`, `SCIP_EVENTTYPE_ROWDELETEDSEPA`, `SCIP_EVENTTYPE_ROWADDEDLP`, `SCIP_EVENTTYPE_ROWDELETEDLP`)

### New and changed callbacks

- new callback SCIP_DECL_BRANCHEXECRELAX(), together with new parameter in SCIPincludeBranchrule() for branching on a
  relaxation solution

- Copying a SCIP instance:
  - Constraint handlers have two new callback methods. One for copying the constraint handler plugins
    SCIP_DECL_CONSHDLRCOPY() and the other for copying a constraint itself, SCIP_DECL_CONSCOPY().
  - All plugins, like \ref BRANCH `branching rules` and \ref HEUR `primal heuristics`, have a new callback method (see, e.g.,
    type_branch.h and type_heur.h for more details):
    - SCIP_DECL_BRANCHCOPY(x), SCIP_DECL_HEURCOPY(x) etc.
    - When copying a SCIP instance, these methods are called to copy the plugins.
  - The main problem has a new callback method (see type_prob.h for more details) SCIP_DECL_PROBCOPY(x) when copying a
    SCIP instance, this method is called to copy the problem's data.
  - Variables have a new callback method (see type_var.h for more details) SCIP_DECL_VARCOPY(x) when copying a SCIP
    instance, this method is called to copy the variables' data.

- Restarts:
  - The callback SCIP_DECL_PROBEXITSOL(x) in the main problem has one new parameter (see type_prob.h for more details):
    - The parameter `restart` is `TRUE` if the callback method was triggered by a restart.

### Deleted and changed API methods

- All C++ objects and constructors have a SCIP pointer, now.
- added parameter scip to ObjCloneable::clone()
- changes in a row can now be catched via row events (SCIPcatchRowEvent(), SCIPdropRowEvent(),
  `SCIP_EVENTTYPE_ROWCOEFCHANGED`, `SCIP_EVENTTYPE_ROWCONSTCHANGED`, `SCIP_EVENTTYPE_ROWSIDECHANGED`)
- added new parameter `varcopy` to SCIPcreateVar() to add the function for copying variable data
- in case of using SCIPwriteTransProblem() the currently (locally) valid problem is written this now also includes the
  local constraints

- Settings:
  - The predefined setting files like `settings/cuts/off.set,aggressive.set,fast.set` have been replaced by
    interface methods like SCIPsetHeuristics(), SCIPsetPresolving(), SCIPsetSeparating(), and SCIPsetEmphasis() in
    \ref scip.h and by user dialogs in the interactive shell like
    `SCIP> set {heuristics|presolving|separating} emphasis {aggressive|fast|off}` or
    `SCIP> set emphasis {counter|cpsolver|easycip|feasibility|hardlp|optimality}`
  - All functions for setting user parameters of different types like SCIPparamSetBool(), SCIPparamSetChar(),
    SCIPparamSetInt(), SCIPparamSetLongint(), and SCIPparamSetString() in pub_paramset.h have a new parameter
    `quiet` it prevents any output during the assign to a new value.

- NLP:
  - NLPIs can now be used without generating a SCIP instance (i.e., do not require a SCIP pointer), code moved into src/nlpi
  - NLPIs can now be managed like other SCIP plugins, i.e., they can be included into the SCIP core and accessed by
    methods SCIPincludeNlpi(), SCIPfindNlpi(), SCIPgetNNlpis(), SCIPgetNlpis(), SCIPsetNlpiPriority()

- Intervalarithmetic:
  - method SCIPgetVarPseudocostCurrentRun() now returns the pseudocost value of one branching direction, scaled to a unit
    interval, old method now called SCIPgetVarPseudocostValCurrentRun()
  - renamed SCIPintervalScalarProductRealsIntervals()/SCIPintervalScalarProduct() by
    SCIPintervalScalprodScalars()/SCIPintervalScalprod() and redesigned them in intervalarith.c including new methods
    SCIPintervalScalprodScalarsInf/Sup()

- Branching:
  - The usage of strong branching changed. Now, SCIPstartStrongbranch() and SCIPendStrongbranch() must be
    called before and after strong branching, respectively.
  - The methods SCIPgetVarPseudocost() and SCIPgetVarPseudocostCurrentRun() in \ref scip.h now return the pseudocost value of
    one branching direction, scaled to a unit interval. The former versions of SCIPgetVarPseudocost() and
    SCIPgetVarPseudocostCurrentRun() are now called SCIPgetVarPseudocostVal() and SCIPgetVarPseudocostValCurrentRun(), respectively.
  - The methods SCIPgetVarConflictScore() and SCIPgetVarConflictScoreCurrentRun() in \ref scip.h are now called
    SCIPgetVarVSIDS() and SCIPgetVarVSIDSCurrentRun(), respectively.
  - The methods SCIPvarGetNInferences(), SCIPvarGetNInferencesCurrentRun(), SCIPvarGetNCutoffs(), and
    SCIPvarGetNCutoffsCurrentRun() are now called SCIPvarGetInferenceSum(), SCIPvarGetInferenceSumCurrentRun(),
    SCIPvarGetCutoffSum(), and SCIPvarGetCutoffSumCurrentRun(), respectively. Furthermore, they now return
    `SCIP_Real` instead of `SCIP_Longint` values.
  - The method SCIPgetVarStrongbranch() has been replaced by two methods SCIPgetVarStrongbranchFrac() and
    SCIPgetVarStrongbranchInt().

- Copying a SCIP instance:
  - Every new callback method resulted in a new parameter of the include function for the corresponding plugin,
    e.g., SCIPincludeBranchrule() has two new parameters `SCIP_DECL_BRANCHCOPY((*branchcopy))` and
    `SCIP_DECL_BRANCHEXECREL((*branchexecrel))`.  In the same fashion, the new callbacks
    `SCIP_DECL_VARCOPY` and `SCIP_DECL_PROBCOPY` led to new parameters in SCIPcreateVar() and SCIPcreateProb() in
    scip.c, respectively.
  - W.r.t. to copy and the C++ wrapper classes there are two new classes. These are `ObjCloneable` and `ObjProbCloneable`.
    The constraint handlers and variables pricers are derived from `ObjProbCloneable` and all other plugin are derived from `ObjCloneable`.
    Both classes implement the function `iscloneable()` which return whether a plugin is clone able or not. Besides that each class has a
    function named `clone()` which differ in their signature. See objcloneable.h, objprobcloneable.h, and the TSP example for more details.
  - SCIPincludeHeur() and SCIPincludeSepa() in \ref scip.h, as well as scip::ObjSepa() and scip::ObjHeur(), have a new parameter:
    `usessubscip`: It can be used to inform SCIP that the heuristic/separator to be included uses a secondary SCIP instance.
  - The argument success in `SCIP_DECL_CONSCOPY` has been renamed to valid.

- Heuristics:
  - SCIPcutGenerationHeuristicCmir() in sepa_cmir.h has three new parameters:
    - `maxmksetcoefs`: If the mixed knapsack constraint obtained after aggregating LP rows contains more
      than `maxmksetcoefs` nonzero coefficients the generation of the c-MIR cut is aborted.
    - `delta`: It can be used to obtain the scaling factor which leads to the best c-MIR cut found within
      the cut generation heuristic. If a `NULL` pointer is passed, the corresponding c-MIR cut will already be
      added to SCIP by SCIPcutGenerationHeuristicCmir(). Otherwise, the user can generate the cut and add it to SCIP
      on demand afterwards.
    - `deltavalid`: In case, the user wants to know the best scaling factor, i.e., `delta` passed is not `NULL`,
      `deltavalid` will be `TRUE` if the stored scaling factor `delta` will lead to a violated c-MIR cut.

### New API functions

- added SCIPcalcNegatedCliquePartition() to scip.c to calculate a clique partition on negations of all given binary
  variables
- SCIPpermuteArray() that randomly shuffles an array using the Fisher-Yates algorithm
- SCIPgetRandomSubset() that draws a random subset of disjoint elements from a given set of disjoint elements
- SCIPswapPointers()
- SCIPlpiGetSolverDesc() to get a descriptive string of an LP solver (developer, webpage, ...)
- SCIPholelistGetNext() to get the next hole of the hole list
- SCIPlpRecalculateObjSqrNorm() which is used when the old calculated square norm was unreliable
- SCIPpricerIsDelayed() which returns if the pricer is delayed (see pub_pricer.h)

- Variables:
  - SCIPvarIsBinary() which checks if a variable is (implicit) binary (see var.c for more details)
  - SCIPvarGetHolelistOriginal(), SCIPvarGetHolelistGlobal(), SCIPvarGetHolelistLocal() to get the original, global and local holes, respectively
  - SCIPvarGetProbvarHole() to tranform a given domain hole to the corresponding active, fixed, or multi-aggregated variable

- Restart:
  - allow user to trigger a restart during presolving SCIPrestartSolve()
  - SCIPrestartSolve() that allows the user to manually restart the solving process
  - SCIPisInRestart() to detect whether we are currently restarting

- Heuristics:
  - for heuristics SCIPheurSetFreq() to change the frequency of the heuristic (pub_heur.h, heur.c)
  - SCIPsepaUsesSubscip(), SCIPheurUsesSubscip()

- Intervalarithmetic:
  - SCIPeventGetHoleLeft() and SCIPeventGetHoleRight() for accessing the left right interval bound of a domain hole added or removed event
  - SCIPholelistGetLeft() and SCIPholelistGetRight()to get the left and right interval bounds of the open hole interval
  - SCIPintervalAddInf/Sup/Vectors(), SCIPintervalMulInf/Sup() in intervalarith.c

- Sorting:
  - added SCIPsortPtrPtrLongIntInt(), SCIPsortLongPtrPtrIntInt() and corresponding sorting/inserting/deleting methods in
    pub_misc.h and necessary defines in misc.c
  - added SCIPsortLongPtrInt() and corresponding sorting/inserting/deleting methods in pub_misc.h and necessary defines in misc.c
  - added SCIPsortPtrPtrInt() (and various other) and corresponding sorting/inserting/deleting methods in pub_misc.h and
    necessary defines in misc.c
  - SCIPsortPtrBool() and corresponding sorting/inserting/deleting methods in pub_misc.h and necessary defines in misc.c

- Constraint Handlers:
  - SCIPconshdlrGetEnfoConss(), SCIPconshdlrGetNEnfoConss()
  - can now forbid upgrading of individual linear constraints (SCIPmarkDoNotUpgradeConsLinear())
  - SCIPpermuteProb() that randomly permutes constraints and variables
  - SCIPgetResultantOr() which returns the resultant of an `or` constraint
  - SCIPmarkDoNotUpgradeConsLinear() in cons_linear.?, which allows to forbid upgrading of linear constraints
  - SCIPgetNUpgrConss() which returns the number of upgraded constraints
  - SCIPconshdlrGetCheckTime() and SCIPconshdlrGetNCheckCalls() which returns the running time in the feasibility checking of the
    corresponding constraint handler respectively the number of calls of the checking method (implemented in cons.c)

- Copy:
  - SCIPcopy() to clone a SCIP instance
  - SCIPcopyPlugins(), SCIPcopyParamSettings(), SCIPcopyVars(), SCIPcopyConss(), SCIPgetVarCopy() to copy
    individual parts of a SCIP instance separately.
  - SCIPcopyProbData() and SCIPprobCopyProbData() which copies the probdata from a sourcescip to a targetscip

- Branching:
  - two new functions SCIPgetVarsStrongbranchesFrac()/SCIPgetVarsStrongbranchesInt() for computing strong branching
    information for several variables
  - SCIPbranchruleGetNRelaxCalls() to get the total number of times, a particular branching rule was called on a relaxation solutions
  - SCIPbranchRelax() to branch on a relaxation solution
  - SCIPbranchVarVal() to branch on an arbitrary value within the variable's bounds
  - SCIPbranchGetBranchingPoint() and SCIPgetBranchingPoint() to select branching point for a variable, e.g.,
    ensure branching point is inside the interval for a continuous variable
  - SCIPexecRelpscostBranching() in branch_relpscost.{c,h}; this method allows of calling the reliability
    pseudo cost branching algorithm for given set of branching candidates from the outside
  - SCIPinitVarBranchStats() to initialize the branching statistics (such as pseudo costs, VSIDS, inference values) of a variable
  - SCIPselectBranchVarPscost() in branch_pscost.{c,h}; this method selects from a given candidate array a
    branching variable w.r.t. pseudo cost branching for relax candidates

- Reading, Writing and Parsing:
  - SCIPparseVarName() which parses a string in cip-format as a variable name
  - SCIPparseVarList() which parses a string as a variable list in cip-format
  - the Flatzinc reader can now handle the output annotations of the Flatzinc format; the method SCIPprintSolReaderFzn()
    outputs the given solution in Flatzinc format w.r.t. the output annotations
  - SCIPprintSolReaderFzn() which prints the best solution in Flatzinc format w.r.t. to the output annotations
    in the input file of the flatzinc model
  - SCIPwriteVarName() which writes a variable in cip-format to given stream
  - SCIPwriteVarsList() which writes an array of variables in cip-Format to given stream
  - SCIPwriteVarsLinearsum() which writes an array of variables and coefficients as linear sum in cip-Format to given stream

- Copying a SCIP instance:
  - SCIPapplyRens() in \ref heur_rens.h has a new parameter `uselprows`. It can be used to switch from LP rows
    to SCIP constraints as basis of the sub-SCIP constructed in the RENS heuristic.

- Parameters:
  - SCIPsetParamsCountsols() which sets the parameter for a valid counting process
  - SCIPsetEmphasis() which sets parameter to detect feasibility fast, handle hard LP, solves easy CIPs fast, behaves like a
    CP solver, set parameter for a valid counting process; the desired behavior is triggered via a parameter of the function
  - SCIPresetParam() to reset the value of a single parameter to its default value

- Settings:
  - added SCIPsortRealRealRealPtr() and corresponding sorting/inserting/deleting methods in pub_misc.h and necessary defines in misc.c
    as basis for the subSCIP, setting ist to TRUE (uses LP rows) will lead to same version as before
  - SCIPsetHeuristics(), SCIPsetSeparating(), SCIPsetPresolving() which set the heuristics to aggressive, fast, off, or
    default settings, depending on the `SCIP_PARAMSET` parameter
  - SCIPsetSubscipsOff() which disables all plugins that uses subscips
  - SCIPsepaSetFreq() to set the calling frequency of a separator

### Command line interface

- added new dialog for setting the SCIP parameters for hardlp, optimality, easy CIP, CP like search
- added new dialog for setting the SCIP parameters for feasibility problems `SCIP> set emphasis feasibility`
- added new dialog for setting the SCIP parameters for counting `SCIP> set emphasis counting`
- added new dialog for setting presolving to aggressive, fast, or off in interactive shell
- added new dialog for setting separation to aggressive, fast, or off in interactive shell
- added new dialog for writing all solutions which are collected during the counting process (see cons_countsols.{c,h})
- added new dialog for setting heuristics to aggressive, fast, or off in interactive shell
- added new dialog `display pricers` which displays all included pricers

### Interfaces to external software

- added interface to CppAD (nlpi/exprinterpret_cppad.cpp)
- Improved Xpress, CPLEX, SoPlex interfaces
- the SoPlex interface now includes equilibrium scaling on lp's solved from scratch without starting basis
- the SoPlex interface can now double check each SoPlex result against CPLEX (lpi_spx.cpp)
- the SoPlex interface has the option to restore basis only after entire strong branching phase instead of after each
  strong branch (off, because it mostly appears to increase strong branching time and iterations) (lpi_spx.cpp)

### Changed parameters

- removed parameter `constraints/knapsack/maxnumcardlift` and adapted setting files
- changed parameter `lp/fastmip` from boolean to integer, possible values are 0 (off), 1 (medium, default), 2 (full,
  must not be used with branch-and-price).

### New parameters

- `branching/clamp` to set the minimal fractional distance of a branching point to a continuous variable' bounds
- `branching/random/seed` to change the initial seed value of the branching rule random
- `constraints/indicator/addCouplingCons` that allows to add variable upper bounds if addCoupling is true
- `constraints/indicator/enforceCuts` that allows to check for violated cust in enforcement
- `constraints/indicator/maxCouplingValue` for the maximal value of the coefficient in a coupling inequality/constraint
- `constraints/indicator/noLinconsCon` which controls whether the linear constraint is not explicitly
  added to the problem. default is FALSE
- `constraints/knapsack/dualpresolving` to switch dualpresolving on/off inside the knapsack constraint handler, default is TRUE
- `constraints/knapsack/presolpairwise` that allows pairwise presolving of knapsack constraints, default is TRUE
- `constraints/knapsack/presolusehashing` that allows fast pairwise presolving of knapsack constraints, default is TRUE
- `heuristics/crossover/dontwaitatroot` that allows to call crossover at root node independently from nwaitingnodes
- `heuristics/rens/uselprows` that allows to switch between LP row and SCIP constraints as basis for the
  subSCIP, default is TRUE (uses LP rows)
- `lp/rowrepswitch` telling simplex solver to switch to row representation of the basis (if possible),
  if number of rows divided by number of columns exceeds this value (default value infinity, i.e. never switch)
- `lp/threads` to change the number of threads used to solve the LP relaxation (default is 0: automatic)
- `misc/lexdualstalling` that turns on the lex dual algorithm if the separation process is stalling
- `misc/usevartable` and `misc/useconstable` which turns on/off the usage of hashtables mapping from
  variable/constraint names to the variables/constraints; when turned off, SCIPfindVar() and SCIPfindCons() may not be
  used; the hashtables can be turned off for subMIPs to improve the performance, default value TRUE
- `misc/usesmalltables` which results in using smaller tables for names, cliques and cuts and improves
  the performace for smaller instances, default value FALSE
- `misc/permutationseed` to change the permutation seed value for permuting the problem after the
  problem is transformed (-1 means no permutation)
- `reading/zplreader/usestartsol` which allows to switch ZIMPL start solutions off, default value TRUE
- `vbc/dispsols` to propose if the nodes where solutions are found should be visualized in the branch and bound tree

### Data structures

- implemented the data structure and events for global and local domain holes added and removed
- new data structures and methods to handle nonlinear expressions in NLPI ({type_, struct_, pub_}expression.{h,c}):
  nlpioracle can store and evaluate general NLPs now, nlpi_ipopt can solve general NLPs now

Testing
-------

- minor changes on several evaluation scripts (new statuses: better, solved, sollimit, gaplimit) and short-mode for cmpres.awk
- support for FreeBSD (32- and 64-bit) including minor changes in several scripts in the check-directory

Build system
------------

### Makefile

- added scripts check_*.sh, evalcheck_*.sh and check_*.awk for blis, glkp, gurobi and symphony (including targets in
  Makefile) and slightly modified scripts for cplex, cbc and mosek and cmpres-script
- added target `lintfiles` which allows to call flexelint with a list of file, for example, make lintfiles
  `FILES=src/scip/prop_vbounds.c`
- the NLP solver interfaces and expression interpreter are located in a separate library (libnlpi.*; similar to the lpi
  library) and is required to link against the SCIP library also projects that use SCIP via `make/make.project` need to
  change their Makefile (!!!): in the $(MAINFILE) target, add $(NLPILIBFILE) behind $(LPILIBFILE) in the dependencies
  and add $(LINKCXX_l)$(NLPILIB)$(LINKLIBSUFFIX) to the linker flags
- The additional NLPI library requires a change in the Makefile of SCIP's project:
  The $(MAINFILE) target now has $(NLPILIBFILE) as additional dependency and the linking
  command requires $(LINKCXX_l)$(NLPILIB)$(LINKLIBSUFFIX) as additional argument.
- A bug in the Makefiles of older versions of the SCIP examples may cause
  data loss. If you have a custom Makefile, please ensure that the target
  `clean` is changed as described here:
  http://scipopt.org/download/bugfixes/scip-1.2.0/make.txt.

Fixed bugs
----------

- fixed bug in conflict.c in the method conflictsetAddBound()
- fixed `bug` in projects Makefiles w.r.t. `make clean`
- fixed bug in rapid learning with wrong ordering of dual and primal bound update, primal bound is now updated inside
  rapid learning
- fixed potential bug in rapid learning with dual reductions
- fixed potential bug where SCIPselectSimpleValue() returns a value slightly outside of the given bounds due to rounding
  errors (probably cancelation in subtraction in SCIPfindSimpleRational), now use rounding control and check result
- fixed bug that SCIP could not be continued after it has been stopped due to a limit
- fixed bug in var.c: SCIPvarChgLbOriginal() and SCIPvarChgUbOriginal() cannot access original bounds if the variable is
  negated
- fixed potential bug with pseudo solution branching on free variables
- fixed bug with multiaggregations whose infimum and supremum are both infinite: in such a case multiaggregation is now
  forbidden
- fixed numerical issue with multiaggregations which are infinite in one direction: value of multiaggregated variable
  could have been larger then inifinity
- fixed bug w.r.t. of adding a variable bound variable to its self
- fixed bug concering the incorrect assumption that every solution computed in SCIPlpGetUnboundedSol() is integral (we
  will not branch but return `infeasible or unbounded` like in presolving)
- fixed bug while breaking an clique down to their impications (in SCIPcliquetableCleanup() in implics.c) where the
  variable was not of vartype `SCIP_VARTYPE_BINARY`, instead of adding an implication we add a variable bound
- fixed bug with debugging a solution: during restarts erroneously it was claimed that the primal solution is cut off

- Interface:
  - fixed bug w.r.t. ObjDialog and displaying the description of the dialog
  - fixed bug when aborting pricing with Ctrl-C

- LP:
  - fixed bug in scip.c w.r.t. to call of conflict analysis for LPs which reached the objective limit in case of diving
  - fixed bug with resolving LPs at infeasible root node
  - fixed bug in lp.c: in sumMIRRow() rowtoolong was not set correctly
  - fixed bug in lp.c w.r.t. objective limit reached and the chosen comparison (fixed buglist entry 40)
  - fixed bug in lp.c: if in SCIPlpSolveAndEval() the LP has to be solved from scratch due to numerical troubles, reset
    `SCIP_LPPARAM_FROMSCRATCH` to `FALSE` afterwards
  - fixed bug in lp.c SCIProwGetObjParallelism() due to a wrong parallelism value which arised from cancellations during
    calculation of squared euclidean norm of objective function vector of column variables
  - fixed bug in lp.c: SCIPlpGetUnboundedSol() did not ensure that unbounded solution lies withing the bounds of the
    variables
  - fixed bug in lp.c w.r.t. to the number of `active` pricer

- Solve:
  - fixed bug in solve.c where relaxation branching candidates were cleared, but the relaxation was still marked solved
    and not called again, furthermore, adjusted criterions for solving a relaxation again
  - fixed bugs in solve.c: even with LP solving disabled, the root LP was solved in case continous variables are
    contained; setting pricing/maxvars(root) to 1 resulted in not calling the pricers
  - fixed bug in solve.c: make sure SCIP terminates correctly also when a user interrupt or gap limit is reached, i.e.,
    avoid error `pricing was aborted, but no branching could be created!`

- Tree:
  - fixed bug in tree.c: if an explicit branching point is given, we may not recompute a better centering point
  - fixed bug in tree.c: propagate implications on multi-aggregated should not be performed

- Constraints:
  - corrected several asserts in linear and quadratic constraint handler concerning parsing of CIP format
  - fixed bug while deleting redundant variables, which have no influence on changing the feasibility of the linear
    constraints, we need to update the sides of the constraint at each step, bug number 51 in bugzilla
  - fixed bug in copy procedure of AND constraint handler, negated variables have been copied to their originals
  - fixed bug when deleting a constraint where the update was delayed and not processed yet (in cons.c)
  - fixed bug in cons_linear.c: binary variables should not be multi-aggregated
  - fixed bug in cons_quadratic.c: curvature of bivariate quadratic constraints was not detected correctly
  - fixed bug in cons_sos2.c: the branching position was sometimes mistakenly increased
  - fixed bug in propagation of cons_sos2.c: the node can be cut off at more places: the previous version was not
    sucessfull in this respect
  - fixed bug in cons_linear.c:applyFixings() which could lead to lhs/rhs smaller/larger than -/+infinity
  - fixed bug in cons_linear.c in detectRedundantConstraints() and corrected old bug fix in SCIProwCreate(): we want lhs
    <= rhs to be satisfied without numerical tolerances in order to avoid numerical problems in the LP solver

- Knapsack Constraint Handler:
  - fixed bug in cons_knapsack.c: mergeMultiples() now detects whether a node can be cut off
  - fixed bug in cons_knapsack.c w.r.t. to items with zero weight
  - fixed bug in cons_knapsack.c: In SCIPseparateRelaxedKnapsack() not all variables need to be active in deeper regions
    of the tree
  - fixed bug in cons_knapsack.c and sepa_clique.c: the assumption that implications are always nonredundant and contain
    only active variables is not correct anymore as the corresponing vbound might be missing because of numerics

- Separation and Cuts:
  - fixed bug in cutpool.c: the hashkey computation was not constant over time
  - fixed bug in cutpool.c: hashkey of a row changed during the solving process (if a row is made integral after creation,
    maxabsval can be invalid when adding it to the pool, but might be recomputed later on)
  - fixed bug in sepa_rapidlearning.c, stop processing if there are no binary variables left
  - fixed bug in sepa_rapidlearning.c, corrected computation of right dualbound
  - fixed bugs in sepa_zerohalf.c, e.g., handling of intscaling and substitution of variable bounds
  - fixed bug in sepastore.c in sepastoreApplyLb/Ub being to hard on feasibility decisions
  - fixed bug in sepa_flowcover.c: numerical issues while computing candidate set for lambda

- LP Interfaces:
  - fixed bug in SoPlex autopricing due to which autopricing had behaved like steepest edge pricing so far
  - fixed bug in lpi_clp.cpp: SCIPlpiChgBounds() checks if the column status exists in Clp before using it
  - fixed wrong assert in Cplex LPI: Due to numerical inaccuracies, a few pivots might be performed after refactorization
  - fixed bug concerning assert(!SCIPlpDivingObjChanged(lp)) which was caused by wrong infinity double parameters for
    cplex
  - fixed makefile system for `OSTYPE=darwin` w.r.t. to CPLEX as LP solver

- Presolving:
  - fixed bug in cons_setppc: aggregated variables were not correctly removed in presolving
  - fixed bug in presolving of linear constraint handler: in redundancy detection, two different numerical epsilons were used
  - fixed bug in presolving while not applying a bound change on a variable in a single-variable constraint (e.g. x1 =
    0.03) in cons_linear which is too small, that lead to another bound change in presol_trivial which is not allowed, so
    now this bound change will be forced
  - fixed SCIPvarIsTransformedOrigvar() in var.c (variables generated by presol_inttobinary returned false)
  - fixed bug w.r.t. an assert in presol_inttobinary.c; it was assumed that the aggregation which is performed there will
    never lead to an infeasibility, this is not true, see comment in presol_inttobinary.c
  - fixed bug in presol_trivial.c trying to fix continuous variables, now uses a less stricter comparison to fix variables
  - fixed bug in cons_bounddisjunction.c: presolve may have tried to tighten bounds on a multiaggregated variable (now
    upgrades to linear constraint)

- Reading, Writing and Messages:
  - fixed bug while trying to write a MIP where SCIP needs to flush the lp changes first
  - fixed potential resource leak when running out of memory while writing files
  - fixed bug in reader_zpl.c which appeared using the parameter `reading/zplreader/parameters`
  - fixed bugs in flatzinc readers with constraints that exclusively consist of constants
  - fixed bug in reader_gms: correct handling of nonstandard bounds on general integer variables
  - fixed buglist entry 35, which was caused by a wrong read in correction when the reading buffer was full in
    reader_opb.c
  - fixed bugs in reader_fzn.c w.r.t. parsing and solution output in Flatzinc format
  - fixed bug in reader_fzn.c w.r.t. comment lines
  - fixed bug in reader_opb.c w.r.t. comment lines
  - fixed bug in message handler w.r.t. to messages which are longer then `SCIP_MAXSTRLEN`

- Heuristics:
  - fixed bugs do to `HEUR_TIMING SCIP_HEURTIMING_AFTERPROPLOOP` which appeared during repropagation
  - fixed bug in trivial heuristic: the locking solution might have falsely initialized some values to zero
  - fixed bug in heur_oneopt.c w.r.t. to SCIPtrySol(); it is necessary that the bound of the solution is check otherwise,
    infeasible solution could be accepted as feasible
  - fixed bug in heur_trivial.c w.r.t. to debug messages after a solution was freed
  - fixed bug for `HEUR_TIMING SCIP_HEURTIMING_BEFOREPRESOL` and modifiable constraints
  - corrected wrong assert in DINS heuristic when called for an empty problem
  - fixed potential bug in OCTANE heuristic with nonbasic solutions
  - fixed bug in sub-MIP heuristics with parameter change if some default plugins are not included
  - fixed bug in trivial heuristic with bounds that are greater than the heuristic's infinity value

Miscellaneous
-------------

- As the interface contains several additional callback functions and
  parameters for plugins, some effort may be required to compile your
  own projects with SCIP 2.0. See also `Changes between version 1.2 and 2.0` in the doxygen
  documentation for additional information.

@page RN12 Release notes for SCIP 1.2

@section RN120 SCIP 1.2.0
*************************

Features
--------

- adjusted hard memory limit to (soft memory limit)*1.1 + 100mb in check.sh, checkcount.sh, check_cplex.sh,
  check_cluster.sh and check_cbc.sh
- new presolving step in cons_knapsack.c, same like `simplifyinequalities` in cons_linear.c
- now it's possible to write strings with more than `SCIP_MAXSTRLEN` amount of characters in all message.c functions
- the current/root lp can be marked to be no relaxation of the current/root problem
- added new preprocessing step (mergeMultiples) in cons_setppc.c where equal variables are merged
- Black-box lexicographic dual simplex algorithm; can now run lexicographical dual algorithm (parameter `lp/lexdualalgo`)

- Bounds:
  - SCIP now has `lazy bounds`, which are useful for column generation: see @ref PRICER_REMARKS `pricer remarks` for an explanation.
    Each variable has now two additional `SCIP_Real` parameter which define a lazy lower and upper bound; lazy means that
    there exists constraints which implies these (lazy) bounds. If the lazy lower or upper bound is greater or less than
    the local lower or upper bound, respectively, then the corresponding bound is not put into the LP. The bounds are set
    to minus and plus infinity per default which yields the same behavior as before. With the methods SCIPchgVarLbLazy()
    and SCIPchgVarUbLazy() these bounds can be set.  This is of interest if SCIP gets used as a branch-and-price
    framework. Attention! The lazy bounds need to be valid for each feasible LP solution. If the objective function
    implies bounds on the variables for each optimal LP solution, but these bounds may be violated for arbitrary LP
    solutions, these bounds must not be declared lazy!
  - interval arithmetic functions can work with unbounded intervals added new functions to allow more operations on
    intervals, including solving quadratic interval equations

- Branching:
  - extended hybrid relpscost branching rule by usage of the average length of conflicts a variable appears in
  - `early branching`-functionality added: in a branch-and-price code, the user can stop pricing at a node although there
    may exist variables with negative reduced costs. In this case, the lp-lowerbound will not be used. The pricer has,
    however, the option to return a lower bound. This can be useful for column generation.

- Constraints:
  - Copy constructors and i/o functionality for constraints: all linear type constraint handlers are able to copy
    constraints using the function SCIPgetConsCopy() in scip.h
  - the linear constraint handler is able to parse a string in CIP format and create a corresponding linear constraint
  - Constraint handler for indicator constraints and parsing them from *.lp and *.zpl files
  - the indicator constraint can now try to produce a feasible solution (via heur_trysol)
  - one can now write indicator constraints in LP-format
  - added constraint handler for quadratic constraints

- Cuts:
  - added new version of zerohalf cuts from Manuel Kutschka
  - added multi-commodity-flow cut separator

- Heuristics:
  - Heuristics which are applied before root LP
  - added heuristic that performs a local search in an NLP (takes only linear and quadratic constraints into account so far)
  - added heuristic that gets a solution from other components and tries it (heur_trysol.?)
  - new trivial heuristic: tries zero solution, lower and upper bound solution and some variable lock based fixing
  - added new timing point, `SCIP_HEURTIMING_DURINGPRICINGLOOP`, for calling heuristics; If this timing point is used the
    corresponding heuristics is called during the pricing loop of variables; we also added this timing point to
    heur_simplerounding.{h,c} which has the effect that a LP solution which satisfies all integrality conditions during
    the pricing loop is detected

- Interfaces:
  - added first version of an interface to NLP solvers (type_nlpi.h, struct_nlpi.h, nlpi.h, nlpi.c, nlpi_oracle.h, nlpi_oracle.c)
  - Preliminary support of non-convex MIQCPs: Constraint handler for quadratic constraints, NLP heuristic and
    Ipopt interface, see \ref cons_quadratic.h.
  - There are LP-interfaces to QSopt and Gurobi (rudimentary).

- Reader and Writer:
  - added reader and writer for FlatZinc models (reader_fzn.{c,h})
  - added writer for GAMS models (reader_gms.{c,h})

Performance improvements
------------------------

- Enhanced MCF cuts: stable version, used by default
- replaced some function calls in loop conditions
- in sepa_cmir.c, if mksetcoefs is invalid for delta=1 no other values of delta are tested anymore
- changed the timing of the feasibility pump in case of pricing
- removed changing of update rule to `ETA` from standard soplex update `Forrest-Tomlin` in lpi_spx.cpp
- improved memory usage in heur_octane.c
- improved reading time of opb-files, due to using a hashtable for all `and`-constraints
- improved performance of merging variables in mergeMultiples() in cons_knapsack.c
- improved performance in tightenWeightsLift() and SCIPseparateRelaxedKnapsack() in cons_knapsack.c, due to now
  sparse-cleaning `global` arrays instead of using BMSclearMemory... functions for cleaning local arrays each time
- improved performance in SCIPcliquelistRemoveFromCliques()
- improved performance in SCIPcalcCliquePartition()
- improved performance in SCIPvarGetActiveRepresentatives() in var.c

- Presolving:
  - improved pairwise presolving in cons_and.c due to using a hashtable
  - improved pairwise presolving in cons_xor.c due to using a hashtable

Interface changes
-----------------

- A significant change for C++ users is that all include files of SCIP
  automatically detect C++ mode, i.e., no `extern `C`` is needed anymore.
- Reader for Flatzinc and GAMS models

### New and changed callbacks

- The callback SCIP_DECL_PRICERREDCOST(x) in the \ref PRICER `pricers` has two new parameters:
  + A `result` pointer determines whether the pricer guarantees that there exist no more variables. This allows for early branching.
  + A pointer for providing a lower bound.

- The \ref CONS `constraint handlers` have two new callback methods (see type_cons.h for more details):
  + SCIP_DECL_CONSCOPY(x): this method can be used to copy a constraint.
  + SCIP_DECL_CONSPARSE(x): this method can be used to parse a constraint in CIP format.

### Deleted and changed API methods

- SCIPcalcMIR() in scip.h has two new parameter `mksetcoefsvalid` and `sol`. The parameter `mksetcoefsvalid` stores
  whether the coefficients of the mixed knapsack set (`mksetcoefs`) computed in SCIPlpCalcMIR() are valid. If the mixed
  knapsack constraint obtained after aggregating LP rows is empty or contains too many nonzero elements the generation of the
  c-MIR cut is aborted in SCIPlpCalcMIR() and `mksetcoefs` is not valid. The input parameter `sol` can be used to separate a
  solution different from the LP solution.
- new parameter `set` in SCIPconsSetInitial().
- some interval arithmetic method take an additional argument to denote which value stands for infinity in an interval

- Variables:
  - SCIPgetVarClosestVlb() and SCIPgetVarClosestVub() in scip.h have a new parameter `sol`. It can be used to obtain the closest
    variable bound w.r.t. a solution different from the LP solution.
  - new parameters `lowerbound` and `result` in type_pricer.h: lowerbound can save a lower bound computed by the pricer,
    result indicates whether the pricer guarantees that there exist no more variables if no variable was found

### New API functions

- new methods to deactivate a pricer SCIPdeactivatePricer() in scip.c
- new methods in pub_misc.h/misc.c to access hash map lists and elements of a hash map list and to clear all entries in a hash map
- SCIPsetProbName() to set problem name in scip.h/c (SCIPprobSetName() in prob.h/c)

- Objective:
  - SCIPgetTransObjscale() and SCIPgetTransObjoffset() in scip.c
  - SCIPaddObjoffset() in scip.h; sets offset of objective function
  - SCIPgetOrigObjoffset() in scip.h; returns the objective offset of the original problem
  - SCIPgetOrigObjscale() in scip.h; returns the objective scale of the original problem

- Constraints:
  - detectRedundantConstraints() in cons_xor.c and necessary hash-functions for fast pairwise presolving
  - SCIPparseCons() in scip.h; parses constraint information (in cip format) out of a string
  - SCIPgetConsCopy() in scip.h; which copies a constraint of the source SCIP

- Relaxation:
  - SCIPisLPRelax() and SCIPisRootLPRelax() in scip.c and scip.h returning whether the current/root LP is a
    relaxation of the current/root problem and thus defines a valid lower bound
  - SCIPlpSetIsRelax() and SCIPlpSetRootLPIsRelax() in lp.c and lp.h to set the information, whether the lp is a valid relaxation;
    this information is per default set to true and constraint be used. The aggregated version has only 2 linear constraints the
    default linearization has nvars + 1

- Sort:
  - extended the sort template functions in sorttpl.c with a `five` array; now it possible to used this template to sort
    up to five arrays
  - new interface methods SCIPcolSort(), SCIProwSort(), SCIPcolGetIndex()
  - added SCIPsortPtrPtrLongInt() and corresponding sorting/inserting/deleting methods in pub_misc.h and necessary defines
    in misc.c

- Variables:
  - SCIPprintNodeRootPath() in scip.h This method prints all branching decisions on variables from the root to the given node
  - SCIPnodeGetParentBranchings(), SCIPnodeGetAncestorBranchings(), SCIPnodeGetAncestorBranchingPath(); These methods return
    the set of variable branchings that were performed in the parent node / all ancestor nodes to create a given node
  - SCIPchgVarLbLazy() and SCIPchgVarUbLazy() in scip.h; These methods can be used to change the lazy lower or
    upper bound of a variable; This might has the consequences that the bounds of the corresponding variable is not in
    LP. This is the case if the lazy lower or upper bound is greater or less than the local lower or upper bound, respectively
  - SCIPvarGetLbLazy() and SCIPvarGetUbLazy() in pub_var.h; These methods return the lazy lower or upper bound, respectively
  - SCIPvarCompareActiveAndNegated() and SCIPvarCompActiveAndNegated() in pub_var.h for comparing variables
    negated, active or fixed the same way
  - SCIPparseVars() in scip.h; parses variable information (in cip format) out of a string
  - SCIPgetNFixedonesSetppc() and SCIPgetNFixedzerosSetppc() in cons_setppc.{h,c}; these methods returns
    current (local) number of variables fixed to one/zero in the given setppc constraint
  - SCIPgetVarConflictlengthScore(), SCIPgetVarAvgConflictlength(), SCIPgetAvgConflictlengthScore() and their pendants for the current run
  - added function SCIPvarsGetProbvarBinary() in pub_var.h; gets active, fixed, or multi-aggregated problem variables of
    binary variables and corresponding negated status

### Interfaces to external software

- LP Interfaces:
  - heavily revised Mosek interface
  - new interface to QSopt due to Daniel Espinoza
  - First version of LP interfaces to Gurobi and QSopt
  - Major performance improvements in LP interfaces to Clp, Mosek and SoPlex

- External Software:
  - adjusted interface to ZIMPL (reader_zpl.{c,h} for ZIMPL version 2.10; this interface should also work with older ZIMPL versions
  - Adjusted interface to Zimpl version 3.0.0
  - added first version of an interface to Ipopt (only QCP, no deletion of vars/cons allowed; nlpi_ipopt.(h|c))

- SCIP Interfaces:
  - On http://code.google.com/p/python-zibopt/source/checkout you find a beta
    version of a python interface to SCIP implemented by Ryan J. O'Neil.

### Changed parameters

- removed parameter `constraints/and/initiallp` since it is not needed anymore;
- set parameter `constraints/and/sepafreq` default value to 1
- display character of oneopt heuristic changed to `b`

### New parameters

- `branching/relpscost/advanced/conflenscore`, default value 0.001
- `constraints/and/aggrlinearization` in cons_and.c, aggregated version of the linearization
- `constraints/and/enforcecuts` in cons_and.c, should cuts be separated during LP enforcing?
- `constraints/and/presolusehashing` in cons_and.c, should pairwise presolving use hashing?, default TRUE
- `constraints/countsols/sollimit` in cons_countsols.c, counting stops, if the given number of solutions were found (-1: no limit)
- `constraints/xor/presolusehashing` in cons_xor.c, should pairwise presolving use hashing?, default TRUE
- `heuristics/oneopt/duringroot`, default value TRUE

Build system
------------

### Makefile

- extend Makefile to link against Ipopt if `IPOPT=true` is set

Fixed bugs
----------

- fixed wrong use of pointer in lp.c
- fixed bug with array dimension not reset to zero when array is freed in pseudoobj propagator
- fixed bug with enforcement of pseudo solutions: if pseudo solution is choosen because LP hit a limit, it has to be
  enforced in any case
- fixed potential bug in coloring example: SCIPcreateChild() is now given an estimate in terms of the transformed
  problem by SCIPgetLocalTransEstimate(), no longer the estimated original problem value. Also clarified this in the
  comments for SCIPcreateChild()
- fixed compiler warning `warning: dereferencing type-punned pointer will break strict-aliasing rules` which resuts in
  scip-crashes with gcc version 4.4.0
- adjusted assert in var.c
- fixed bug in SCIPvarGetActiveRepresentatives() in var.c
- fixed bug with objective limit in lp.c: previously the infinity value of SCIP was used as default - now the value of
  LPI is used. In the earlier version in many cases the problems where never infeasible.
- added and adjusted some asserts, initialized some values
- increased the numerical stability of coefficient tightening for Big M formulations
- fixed bug with incorrect pseudo activities when objective of a variable switches sign in linear constraint handler
- fixed bug with empty constraints in several writing routines
- fixed `GGT-Kaibel-Bug` in var.c, prop_pseudoobj.c and cons_varbound.c that occured while computing new values using
  infinity values

- Bounds:
  - fixed bug in coefficient tightening with infinite bounds
  - fixed bug in solve.c: in case lowerbound >= upperbound, SCIPsolveIsStopped() returned `SCIP_STATUS_GAPLIMIT`

- Nodes:
  - fixed bug in SCIPsolveNode() concerning the case that the time limit was hit while solving the LP relaxation of a
    subproblem which is already an LP (branching on pseudo solution is not possible)
  - fixed bug in vbc tools concerning of marking probing nodes
  - fixed bug in solve.c with nodes which are marked to be repropagated while enforcement

- Variables:
  - fixed possible infinite loop while multiaggregating a variable in var.c
  - fixed bug in SCIPgetSolVals() similar to SCIPgetSolVal(): try to get original variables of transformed ones if the
    solution lives in original space

- Pricing:
  - fixed potential bug: restarts are now only done if no active pricers exist
  - fixed bug in SCIPlpSolveAndEval(): if fastmip and pricers enabled and objlimit was reached but CPLEX did not perform
    the final pivot step in order to exceed the objlimit, do one additional simplex step with pricing strategy steepest
    edge, if this doesn't suffice, turn off fastmip temporarily and solve again. Also consider solstat of the new
    solution.
  - fixed bug with invalid pseudo solution (lower bound was always >= 0) when using pricing.
  - fixed bug in SCIPfreeProb() in scip.c: all pricers are deactivated now

- Memory:
  - now frees debug memory
  - fixed bug with exponential complexity for reallocating memory in SCIPvarGetActiveRepresentatives() in var.c
  - fixed casting of void* pointers in memory.h for C++, adjusted the same for C in memory.h and due to that adjusted all
    header files(set whole files in extern `C`) and cpp-files(removed unnecessary extern `C` lines)
  - removed memory leak in connection with freeing branch and bound nodes: focusnode was not freed if both children could
    be cut off due to bounding

- Reading and Writing:
  - corrected bug in reader_lp.c: earlier read bounds were thrown away (implementation was not conforming to standard)
  - fixed bug in reader_lp.c with respect to constraint and variable names which start with two or more dots `..`
  - fixed bug in all readers w.r.t. SCIPgetProbvarLinearSum()
  - fixed bug in reader_mps.c with respect to corrupted files
  - fixed bug in reader_mps.c with respect to writing transformed problems
  - changed wrong writing of mps files due to constraints without any name
  - fixed a bug during reading debug solution file
  - fixed bug in case of reading an objective function in opb format with multiple occurrences of the same variable
  - fixed bug in case of reading an objective function in lp format with multiple occurrences of the same variable
  - fixed a wrong fix of a reading bug, which was in reality a writing bug in MPS format; integer variables in mps format
    without bounds are binary variables, if the bound of an integer variable is infinity you have to write this bound

- Separation:
  - fixed bug in sepa_cmir.c, sepa_mcf.c and sepa_flowcover.c: sol different to LP solution is now separated
  - corrected two asserts in sepa_redcost.c (reduced costs can be negative for fixed variables: qsopt uses this)
  - fixed bug in sepa_zerohalf.c; replacement of own sorting functions by template functions was incorrect
  - fixed bug in var.c, cons_knapsack.c and sepa_flowcover.c: variable bounds corresponding to implication are not
    generated if coefficient is large, variable bounds with large coefficients are ignored for construction of knapsack
    and snf relaxations
  - fixed bug in sepa_impliedbound.c concerning redundant implications

- Cuts:
  - fixed bug in sepa_cmir.c concerning uninitialized mksetcoefs (if MIR-cut generation is aborted because the aggregated
    constraint is empty or contains too many nonzero elements mksetcoefs is invalid)
  - interrupts optimization process if a node will be cutoff, which allows the solution
  - fixed bug in sepa_impliedbounds.c and sepa_intobj.c: if separating a sol, this sol is now also given to SCIPaddCut()
    so that the efficacy of the cut is now computed correctly
  - fixed bug in solve.c caused by integer overflow due to setting the number of cuts to INT_MAX

- Presolving:
  - fixed wrong result in check.awk, if infeasible problems are stopped in presolving
  - fixed exponential calculation of solution values during check of original solution, therefore changed
    SCIPvarGetActiveRepresentatives() in var.c and flattened all multiaggregated vars at the end of presolving in
    exitPresolve()
  - fixed bug with wrong abort criterion in presolving
  - fixed bug in presol.c caused by not reseting presolver-wasdelayed status
  - fixed bug in SCIPconsSetInitial() that occurred in pairwise presolving: add or delete constraint in initconss when
    changing the initial flag

- Constraints:
  - fixed bug in cons.c caused by not resetting conshdlr data after restart
  - fixed memory error in cons_countsols.c
  - fixed assert in cons_and.c method SCIP_DECL_CONSINITSOL(consInitsolAnd)
  - fixed bug in cons_countsols.c we respect to warning message that `The current parameter setting might cause ...`

- Knapsack Constraint Handler:
  - fixed wrong assert in cons_knapsack.c and handled a special this case in simplifyInequalities()
  - fixed some bugs in simplifyInequalities() in cons_knapsack.c
  - fixed bug in mergeMultiples() in cons_knapsack.c
  - adjusted ConsData and ConsHdlrData in cons_knapsack.c
  - fixed compiler warning caused by no initialization of two integer in cons_knapsack.c
  - fixed bug in cons_knapsack.c caused by having a multi-aggregated variable in a knapsack constraint, now applyFixing is
    able to resolve a binary multi-aggregation with integral values

- Linear Constraint Handler:
  - fixed infinity loop in simplify inequalities in cons_linear.c
  - fixed bug in cons_linear.c: do not select variable as slack variable for multiaggregation in convertLongEquality if it
    has been marked as not-multiaggregable
  - fixed bug in cons_linear.c: also do not multiaggregate variables in dual preproccessing if it has been marked as
    not-multiaggregable
  - fixed bug in cons_linear.c: slight decrease of epsilon in order to make sure that scaled coefficients are really
    integral
  - fixed bug in chgRhs() and chgLhs() of cons_linear.c: after changing lhs or rhs of a constraints lhs <= rhs has to be
    satisfied without numerical tolerances

- Heuristics:
  - added and changed some SCIPisStopped() calls in several heuristics
  - fixed bug in oneopt heuritic with start solution which has become infeasible due to global bound changes

- Interfaces:
  - corrected several bugs in the Clp-interface concerning return values
  - fixed potential interface bug: time limits of 0.0 are not anymore passed to the LP solver, which may have caused
    errors

@page RN11 Release notes for SCIP 1.1

@section RN110 SCIP 1.1.0
*************************

Features
--------

- SCIP can now count integer feasible solutions for IPs/CIPs (without continuous variables) (see SCIPcount())
- check.awk now uses TeX package supertabular which supports automatic pagebreak
- struct `SCIP_Stat` has now two additional variables: `nprobboundchgs`, `nprobholechgs`; these are used to fix the domain
  reduction counts in sepa.c, cons.c, branch.c and prop.c; this means, that now the domain reduction counts are reduced
  by those domain reduceds which are preformed during probing
- added capabilities to flatten the (multi)-aggregation graph of variables
- pseudoobj propagator now also propagates the global lower (dual) bound
- new heuristic DINS (distance induced neighborhood search by Ghosh)

- Output:
  - SCIP can now output a picture of the constraint matrix in PPM format.
  - output of real values is now done with 15 digits after the decimal point
  - Extended the capabilities of SCIP to output problems in different formats (LP, MPS, CIP, ...). You can output the original and
    transformed problem. Furthermore, generic names can be given to the variables and constraints.
  - The feasibility test for solutions at the end of the execution now outputs more useful information.
    This made some changes in the interface of constraint handlers necessary.

- Presolving:
  - added predefined settings file presolving/aggressive.set
  - new presolver boundshift (presol_boundshift.{c,h}); this presolver is currently turned off with default parameter setting

- Constraints:
  - linear constraint handler now detects continuous variables that are implicit integer in dual presolve
  - replaced some old sorting methods in cons_knapsack.c, heur_octane.c, sepa_flowcover.c and presol_probing.c through
    SCIPsort...() interfaces, adjusted misc.{c,h} and pub_misc.h for these changes
  - cons_countsols.c is now able to store the collected solution if required
  - added first version of SOS type 1 constraint handler (cons_sos1.{c,h})
  - added first version of SOS type 2 constraint handler (cons_sos2.{c,h})
  - less aggressive scaling in linear constraint handler presolve to improve numerics
  - added first version of constraint handler cons_countsols.{c,h}

- Reader:
  - added ccg-reader (weighted column connectivity graph)
  - added reader for pseudo-Boolean problems (reader_opb.{c,h})
  - the ZPL reader is now able to pass a starting solution to SCIP
  - the MPS reader is now able to write a problem in MPS format
  - the ZIMPL reader now understands SOS type 1 and 2 constraints
  - the LP reader reads SOS constraints of type 1 and 2
  - the MPS reader reads the SOS section (but cannot yet handle `MARKERS`)

- LPI:
  - The SoPlex LPI can now write basis files.
  - revised lpi_clp.cpp (many small changes, in particular writing and reading of bases)
  - added FASTMIP settings in lpi_clp.cpp that try to improve the performance of Clp as much as possible

- Cuts and Separation:
  - the c-MIR separator now also tries to get rid of implicit integer variables by aggregation
  - allow cut selection based on support of inequality in orthogonality computation
  - disabled zerohalf cuts by default
  - adjusted all predefined settings files, e.g., `settings/cuts/fast.set`, such that they are consistent wrt removed,
    added and changed parameter values of scip.
  - New cutting plane separator MCF (beta version).
  - new separator sepa_zerohalf.{c,h}; separates {0,1/2}-Cuts according to Caprara and Fischetti

Performance improvements
------------------------

- heavily decreased the usage of SCIPisStopped(), which costs system time
- small performance improvement of c-MIR aggregation heuristic
- reworked strong branching in lpi_clp.cpp (scaling works now, bounds can be trusted)

- Constraints:
  - The preprocessing has been revised. It now applies bound computations in a numerically more stable way. The pairwise
    comparison of linear, logicor, and setppc constraints has been improved.
  - better branching in SOS1/SOS2 constraints
  - fixed performance bug with large number of unnamed constraints that will kill the name hash table (now, unnamed
    constraints are not put into the hash table)

- Cuts and Separation:
  - improved the performance of SCIPcalcMIR() and SCIPcalcStrongCG() by exploiting sparsity
  - improved performance of SCIPvarGetLPSol(), which affects many parts of the code, in particular Gomory and strong CG cuts
  - do not calculate MIR and StrongCG cut aggregations if number of nonzeros in aggregated row is too large

- Presolving:
  - improved pairwise presolving in cons_linear.c: reduced cache misses, reduced number of SCIPisStopped() calls and
    included detecting of redundant constraints with hash table in advance
  - tighter memory limits in knapsack presolve lifting procedure to avoid overly expensive presolving
  - included detecting of redundant constraints with hash table in advance in cons_logicor.c and limit other pairwise
    presolving
  - included detecting of redundant constraints with hash table in advance in cons_setppc.c and limit other pairwise
    presolving
  - limit pairwise presolving in cons_linear.c

Examples and applications
-------------------------

- Added an example for the graph coloring problem in `examples/Coloring`, showing the usage of column generation.
- added SOS2 example
- extended TSP example

Interface changes
-----------------

### New and changed callbacks

- New callback method SCIP_DECL_READERWRITE(x) in type_reader.h; this method is called to write a problem to file
  stream in the format the reader stands for; useful for writing the transformed problem in LP or MPS format. Hence,
  also SCIPincludeReader() has changed.
- The callback \ref CONSCHECK (SCIP_DECL_CONSCHECK()) in the constraint handlers now has a new parameter `printreason` that tells
  a constraint handler to output the reason for a possible infeasibility of the solution to be checked using
  SCIPinfoMessage(). Have a look at one of the constraint handlers implemented in SCIP to see how it works. This
  methodology makes it possible to output the reason of a violation in human readable form, for instance, for the check
  at the end of a SCIP run, where the obtained best solution is checked against the original formulation.\n This change
  often has little effect on C-implementations, since this parameter can be safely ignored with respect to the
  correctness of the code. The corresponding C++ method scip::ObjConshdlr::scip_check(), however, has to be extended
  and will not compile otherwise.
- added new LPI pricing option `SCIP_PRICING_LPIDEFAULT`, such that every LP interface can set the default pricing
  strategy on its own (`auto` is not useful for this, because for CPLEX, for example, SCIP seems to be worse with `auto`
  then with `steepest edge`)
- Added user pointer to callback methods of hash table, see pub_misc.h.

### Deleted and changed API methods

- SCIPgetVarRedcost() now returns 0 for variables that have been aggregated out or removed in presolving.
  reduced cost in case of infeasible LPs)
- new parameter `maxfrac` for SCIPcalcStrongCG()
- new parameter `maxmksetcoefs` for SCIPcalcMIR() and SCIPcalcStrongCG() methods
- new parameter `conshdlrname` in SCIPincludeLinconsUpgrade()

- Problem:
  - new parameters `extension` in SCIPreadProb() defining a desired file format or `NULL` if file extension should be use
  - New parameters `extension` and `genericnames` in SCIPprintTransProblem(), SCIPprintOrigProblem(),
    SCIPwriteOrigProblem(), and SCIPwriteTransProblem() defining the requested format or `NULL` for default CIP format
    and using generic names for the variables and constraints. Examples are
    - SCIPprintTransProblem(scip, NULL, NULL, TRUE) displays the transformed problem in CIP format with
      generic variables and constraint names
    - SCIPprintOrigProblem(scip, NULL, `lp`, FALSE) displays the original problem in LP format with
      original variables and constraint names.

- Sorting:
  - expand sorttpl.c by some parameters
  - changed some names for sorting methods
  - replaced sorting methods SCIPbsort...() by faster (quicksort/shellsort) algorithms SCIPsort...() Note that the order
    of the parameters has been changed to simplify the template code in sorttpl.c!

- Checking:
  - SCIPcheckSolOrig() is restructured. The last two parameters have changed. They are now bools indicating
    whether the reason for the violation should be printed to the standard output and whether all violations should be
    printed. This reflects the changes in the constraint handlers above, which allow the automation of the feasibility
    test. The pointers to store the constraint handler or constraint are not needed anymore.
  - the parameter list of the method SCIPcheckCons() (scip.h) has changed; the new advatage is, that SCIP can print the
    reason for the violation of a constraint as for as the constraint handler supports that
  - the parameter list of the method scip_check() (objconshdlr.h) has an additional parameter `printreason` see for
    explanation the previous point

### New API functions

- LPI now has a function SCIPlpiGetSolverPointer() that returns a solver dependent pointer. This can be used to directly
  access the LP solver.  This should, of course, only be used by people that know exactly what they are doing.
- added capabilities to avoid multi-aggregation of a single variable by setting a corresponding flag (SCIPmarkDoNotMultaggrVar())
- SCIPgetProbvarLinearSum()
- SCIPgetResultantAnd() which returns the resultant variable of an `and` constraint
- SCIPchgChildPrio() to change the node selection priority of the given child
- SCIPconsGetPos()
- SCIPrepropagateNode() to mark a node for repropagation
- SCIPcount() (in cons_countsols.h) for counting all feasible solution of a given CIP
- SCIPcreateRootDialog() (in dialog_default.h) which creates a root dialog
- SCIPgetVectorEfficacyNorm()
- SCIPseparateRelaxedKnapsack() in cons_knapsack.h
- SCIPgetCutoffdepth() which returns the depth of first node in active path that is marked being cutoff
- SCIPflattenVarAggregationGraph()
- SCIPclockGetLastTime()
- SCIPcalcHashtableSize() to get a reasonable hash table size
- SCIPgetVarFarkasCoef() and SCIPgetColFarkasCoef() to get the farkas coefficient of a variable (analogon of
- SCIPgetRepropdepth() to get the depth of first node in active path that has to be propagated again
- SCIPmajorVersion(), SCIPminorVersion() and SCIPtechVersion() returning the corresponding version

- Read, Write and Print:
  - SCIPprintSysError() which encapsulates the strerror_r calls, the NO_STRERROR_R flag switches between the use
    of strerror_r and strerror inside
  - SCIPsnprintf() safe version of snprintf (and sprintf)
  - SCIPreaderCanRead() and SCIPreaderCanWrite() in pub_reader.h, these return TRUE if the corresponding
    reader is capable to read or write, respectively
  - SCIPwriteOrigProblem(), e.g., SCIPwriteOrigProblem(scip, `orig.lp`, NULL, FALSE) prints the original
    problem in LP format in the file `orig.lp`
  - SCIPwriteTransProblem(), e.g., SCIPwriteTransProblem(scip, NULL, NULL, FALSE) displays the transformed problem in CIP format

- Heuristics:
  - SCIPcutGenerationHeuristicCmir() in sepa_cmir.h
  - SCIPheurGetTimingmask() and SCIPheurSetTimingmask()

- Sorting:
  - added some downwards-sorting methods
  - SCIPbsortInd()
  - SCIPsortedvecInsert...(), SCIPsortedvecInsertDown...(), SCIPsortedvecDelPos...(),
    SCIPsortedvecDelPosDown...(), SCIPsortedvecFind...() and SCIPsortedvecFindDown...() to manage sorted vectors or
    groups of vectors of various data types that are sorted w.r.t. the first vector

### Command line interface

- advanced reading and writing dialog in interactive shell

### Interfaces to external software

- Many changes in the SoPlex interface: The current one is tailored towards SoPlex 1.4 (aka 1.3.3). All SoPlex functions
  (where applicable) should now have an exception handling. The Bugfix for adding columns has been moved to SoPlex.  One
  can use ROW representation. Reading/writing of a basis has been implemented.

### Changed parameters

- changed default frequency parameters for RINS, Local Branching, Crossover and Mutation heuristic This should not
  change the performance but happened just for consistency reasons
- changed parameter default values for the priority of presolver `dualfix` and `inttobinary`
- removed parameter `separating/cmir/maxtestdeltaroot`
- new value `l` for parameter `lp/pricing`, which is the new default

### New parameters

- `constraints/and/linearize` to enable linearization of all <and> constraints (in presolving),
- `constraints/and/initiallp` to turn on, off, or `auto` that the LP relaxation of the AND constraints are in the initial LP;
- `constraints/countsols/collect` to enable the storing of the solutions; default value FALSE;
- `constraints/indicator/addCoupling` to enable generation of relaxation
- `constraints/indicator/branchIndicators` to decide whether it is branched on indicator constraints in enforcing
- `constraints/indicator/genLogicor` to decide whether logicor constraints instead of cuts are generated
- `constraints/indicator/sepaAlternativeLP` to decide whether separation takes place using the alternative LP
- `constraints/linear/aggregatevariables` to search for aggregations in equations in the presolving step
- `constraints/linear/dualpresolving` to disable dual presolving step in the linear constraint handler; default value is TRUE
- `constraints/linear/simplifyinequalities` to enable a simplification step for inequalities; default value is set to FALSE = disabled
- `constraints/linear/upgrade/binpack` to enable or disable the linear upgrading process
- `constraints/linear/upgrade/eqknapsack` to enable or disable the linear upgrading process
- `constraints/linear/upgrade/invarknapsack` to enable or disable the linear upgrading process
- `constraints/linear/upgrade/knapsack` to enable or disable the linear upgrading process
- `constraints/linear/upgrade/logicor` to enable or disable the linear upgrading process
- `constraints/linear/upgrade/setppc` to enable or disable the linear upgrading process
- `constraints/linear/upgrade/varbound` to enable or disable the linear upgrading process
- `constraints/linear/presolusehashing` to use hashing comparison in cons_linear.c; default value is TRUE
- `constraints/logicor/presolusehashing` to use hashing comparison in cons_logicor.c; default value is TRUE
- `constraints/setppc/presolusehashing` to use hashing comparison in cons_setppc.c; default value is TRUE
- `constraints/SOS1/branchNonzeros` to decide whether SOS1 constraint with largest number of nonzero variables is picked for branching
- `constraints/SOS1/branchSOS` to enable or disable branching on SOS1 constraints
- `heuristics/feaspump/beforecuts` to allow the feaspump to be called before cut separation
- `heuristics/mutation/minimprove`
- `presol/donotmultaggr` which disables multiaggregation for all variables of the problem
- `separating/cmir/densityoffset` to allow for more c-MIR cuts on small models
- `separating/orthofunc` to choose function for scalar product computation in orthogonality test

Testing
-------

- updated mmm.{test,solu}, mittelmann.{test,solu}, miplib3.solu, miplib.solu, shortmiplib.test and added
  mittelmann_current.test, mittelmann_old.test
- added test scripts for testing counting (make testcount)
- removed tag make testpre (useless without corresponding scripts)
- added tag testcount (make testcount); this allows for testing counting problem
- replaced tcsh by bash and gawk by awk in all check scripts to achieve higher compatibility

Build system
------------

### Makefile

- added `make/make.project` as default make include for external projects using SCIP
- added possibility to compile shared libraries in makefiles (and added `make/make.linux.x86.gnu.opt-shared`)
- replaced <string> by <cstring> in all C++-interfaces to get `strlen()` included (gcc-4.3 gave an error)
- Moved -rpath option for ld to linux-specific Makefiles.
- Re-activated readline library on darwin/ppc.

- Flags:
  - added in all `make/make.*` `GMP_FLAGS` and `GMP_LDFLAGS`
  - new flag GMP with values (`auto`, `true and `false`); in case of `auto` the library gmp is linked if ZIMPL is
    included
  - adapted all makefiles of the examples accordingly

- LP:
  - modified makefiles to accept ZIMPLOPT and LPSOPT flags (with values `opt` or `dbg` and default being `opt`), and
    removed `LPS=spxdbg` and `LPS=clpdbg`
  - added target spx132 for SoPlex version 1.3.2

Fixed bugs
----------

- fixed CTRL-C if NO_SIGACTION is set (e.g., for MinGW)
- added checks whether a plugin (handler) has already been included to avoid later complications e.g. with parameters.
- fixed bug with wrong `tightened` return value of some of the change bounds methods
- forced full propagation in presolving -> this fixes a bug that implied that variable locks became inconsistent
- replaced calls to perror() by SCIP error message using strerror(errno); this avoids problems with the error output
  stream
- fixed bug in method SCIPgetProbvarLinearSum()
- fixed bug with errors occurring in sub-MIPs. Search is only aborted in dbg mode, in opt mode a warning will be printed
- fixed bug in tclique-graph datastructure concerning insertion of edges into nonempty graph
- corrected bug in SCIPtreeBranchVar() (tree.c): several comparison functions needed a `feas`.
- fixed bug in SCIPtightenVarLb/Ub() in scip.c concering forcing a bound change (bound improvement is checked now)
- improved stage checking for bound computation
- fixed usage of command test for string comparison in check-scripts (now compatible with ubuntu)
- replaced sprintf and snprintf by SCIPsnprintf() fixed potential bug with overlong strings
- corrected bug in the case when soplex threw an exception in autopricing
- fixed bug in SCIPvarGetOrigvarSum() concerning the corner case the a negated variable has no parent variable in
  original problem

- Aggregation:
  - avoid aggregation of implicit integers with fractional aggregation scalars
  - fixed bug in aggregateActiveIntVars(): If a < 0, multiply a*x + b*y == c by -1 (algo for finding initial solution does
    only work for a > 0).
  - avoiding aggregation that removes information about implicitly integer variables (removes bug)
  - fixed bug with exponential running times due to complicated recursive multi-aggregation
  - corrected bug in var.c occuring during applying boundchanges in varUpdateAggregationBounds method

- Constraints:
  - fixed bug that a missing CONSTRANS in constraint handler leads to `NULL` pointer as constraint data for the copied
    constraints instead of pointer copies of the consdata (as explained in the constraint handler `HowTo`)
  - fixed bugs in second part of consdataTightenCoefs(): Removed min/maxleftactisinfinity (definition was not correct),
    fixed calculation of min/maxleftactivity and removed asserts concerning whether all redundant vars were deleted (led
    to different behavior in debug and opt mod).
  - fixed typo in documentation: default value for `dynamic` parameter is FALSE for all constraint handlers!
  - fixed bug in preprocessing of SOS2 constraints (cons_sos2.c)
  - fixed bug in cons_countsols.c concerning variable locking
  - fixed bug in cons_varbounds.c, concerning SCIPaddVarVlb() and SCIPaddVarVub()
  - fixed bug in applyFixings() in cons_varbound.c concerning tightening the bound of a variable left in a redundant
    constraint (bound change is forced now)

- Heuristics:
  - fixed bug with useless objective cutoff in LNS heuristics
  - removed bug for values greater than (-)infinity, heur_shifting.c, heur_intshifting.c, heur_rounding.c, heur_oneopt.c
  - fixed bug with errors occurring in heuristic LPs. In opt mode a warning will be printed, abort in dbg mode

- Linear Constraints:
  - fixed bug with wrong update of activities in linear constraints after global upper bound changes
  - fixed bug in preprocessConstraintPairs() in cons_linear.c concerning updating the flags of the constraint that stayes
    in the problem (nonredundant information were lost before)
  - fixed bug in cons_linear.c caused by comparing two infinity values during checking of using variable as slackvariable
  - removed bug for rhs/lhs greater than (-)infinity, cons_linear.c
  - removed bug caused by hashcomparison for non-sorted constraints, cons_linear.c
  - fixed bugs with wrong presolving due to cancellation in (res-)activities in cons_linear.c
  - removed BOUNDSCALETOL adjustment in cons_linear.c. This fixes bug with slightly infeasible variable fixings in
    presolving; reliable resactivities should make the BOUNDSCALETOL relaxation redundant.
  - removed `epsilontic` bug in cons_linear.c due to adjusting left/right hand side in applyfixing
  - fixed bug with multi-aggregated variables in cons_logicor: instead of fixing them, a linear constraint will be created
  - corrected bug in cons_linear.c:applyFixings() [if variable was fixed to infinity the rhs/lhs were wrong]
  - fixed bugs in pairwise presolving of cons_linear.c concerning deletion of upgraded constraints and inconsistent update
    of nchgsides in case of coefsequal and coefsnegated
  - fixed false assert and corrected a bug caused by deleting a constraint on `firstchanged` position in pairwise
    presolving with hashing in cons_linear.c

- LP:
  - fixed handling of unbounded variables with 0 objective in SCIPlpGetModifiedPseudo[Proved]Objval() (lp.c)
  - fixed bug with uncatched LPSOLSTAT after hitting a time or iteration limit
  - corrected bug in SCIPlpGetState() if the LP is empty
  - fixed bug in SCIPlpSolveAndEval(): added extra simplex step if objlimit reached, fastmip and pricers enabled in order
    to get dual solution for pricing.
  - weakened two too strong asserts in lp.c concerning the LP result OBJLIMIT
  - fixed bug in SCIPlpSolveAndEval(): allow more than one extra simplex step for getting an objlimit exceeding solution
    with fastmip

- Memory:
  - corrected invalid memory access in tcliqueIsEdge: added check whether node1 has no neighbors (tclique_graph.c)
  - removed memory leak detected with the help of coverity in dialog.c
  - fixed bug with memory reallocation in SCIPgetProbvarLinearSum()
  - tried to fix memory leak in dialog.c occuring from different versions of the readline/history libraries
  - removed possible memory leak in objdialog.cpp

- Numerical:
  - fixed numerical issue in linear constraint propagation: need slightly more aggressive tightening such that probing
    does not choose a wrong value for fixing inside an epsilon interval
  - fixed numerical bug in dual presolving of linear constraint handler
  - avoid fixing variables to infinity in order to get rid of numerical inconsistencies in the original model

- Objective:
  - added handling of the case of roundable variables with 0 objective in presol_dualfix.c
  - fixed bug with writing the MIP relaxation to a file concerning the objective function; in case the original objective
    function is requested, the transformed objective function gets re-transformed (scaling, offset)
  - fixed bug with wrong objective sense output for transformed problem. The transformed problem is always a minimization
    problem!
  - fixed bug with objective scaling after restart

- Reading:
  - fixed bug with reading empty lines in TSP example
  - fixed bug with non-conformal parameter name in reader_ppm
  - fixed infinite loop in LP file reader if a line exceeds the character limit
  - fixed bug in reader_ppm while appending strings for output file
  - fixed some `SCIP_RETCODE` bugs in reader_fix.c, reader_sol.c, reader_sos.c and reader_zpl.c
  - fixed docu in type_reader.h
  - fixed bug with multi-aggregated variables which are de facto aggregated or fixed after flattening the aggregation tree
  - fixed bug with bound changes of variables in modifiable constraints during full dual presolving of linear conshdlr
  - increased compiler compatibility for C++ wrapper classed by adding extern `C` in obj*.cpp files and changing strlen
    calls to std::strlen

- Separation:
  - corrected bug in priceAndCutLoop(): separation was aborted if domain reduction was applied
  - fixed bug in sepa_mir.c: size of testeddeltas-array was too small
  - corrected imlementation of SCIPlpiGetBasisInd() in lpi_clp.cpp (this fixes the bug that almost no Gomory cuts are
    found with Clp).

- Sorting:
  - fixed bugs in sorttpl.c: fixed wrong arraysize in shellsort; in case an has at most one element, then no sorting is
    applied
  - fixed wrong if condition for function call in sorttpl.c
  - fixed obvious bug in linear constraint data sorting. Most part of the code assumed pure index sorting, but in fact, it
    was sorted by variable type as first criterion and index as second criterion.

@page RN10 Release notes for SCIP 1.0

@section RN100 SCIP 1.0.0
*************************

Features
--------

- SCIP now has a couple of specialized settings, all called scip_*.set
- SCIP is now compatible to the Exception branch of SoPlex
- if possible, objective function is scaled to make objective value integral with gcd 1
- slightly modified automatic constraint aging strategy
- new C templates disp_xxx.h and dialog_xxx.h and C++ wrapper classes objdisp.h and objdialog.h, respectively
- modified reader `sol`, st. files which where created via typing the order of commands `set log *.sol`,
  `disp sol var -`, `set log cplex.log` in Cplex can now be read
- new dummy LP interface `lpi_none.c`; useful for running SCIP without a LP solver

- Presolver:
  - modified probing presolver to do multiple cycles if called in subsequent runs
  - changed sort algorithm in probing presolver

- Node selection:
  - new node selection rule `estimate` (best estimate search)
  - new node selection rule `hybridestim`

- Documentation:
  - the doxygen documentation now has HowTo's for all plugin types
  - the doxygen documentation now contains a FAQ
  - the documentation has now a TAB Modules; there you can find list of available constraint handles, presolvers,
    propagators, lpi interfaces, file readers and so on

- Time:
  - time limit is now forwarded to lp solving algorithm
  - presolving, cut separation, primal heuristics and strong branching now better respect time limit

- Heuristics:
  - best estimate search is now used in all large neighborhood search heuristics
  - new improvement heuristic `oneopt`
  - new heuristic `actconsdiving` following an idea of John Chinneck

- Separation and Cuts:
  - modified cut selection code
  - cut conversion into linear constraints after a restart now works better
  - added flow cover separator
  - gomory cuts are now also separated for integral slack variables
  - less aggressive in Gomory cut separation
  - strong CG cuts are now also separated for integral slack variables

Performance improvements
------------------------

- greatly improved performance of LP file reader by replacing string copies with pointer copies
- removed performance bottleneck with non-bfs based node selectors and large leaf queues at the cost of a small memory
  overhead (2 ints per node in the leaf queue); this improves performance quite a bit on instances that take a large
  number of branching nodes
- improved performance of linear constraint propagation by delaying some floor/ceil calculations
- improved performance of clique cut separator

Interface changes
-----------------

### New and changed callbacks

- new callback method SCIPdialogFree()

### Deleted and changed API methods

- slightly modified bound substitution heuristic in SCIPcalcMIR() and SCIPcalcStrongCG()
- slightly less conservative in numerics for SCIPmakeRowIntegral()
- linear and knapsack constraint handler may now deal with coefficients of value zero
- new parameter `maxbounddist` for SCIPincludeSepa() and constructor ObjSepa()
- new parameter `restart` for method SCIPfreeSolve()
- calling SCIPwriteLP() is now possible in Solved Stage
- SCIPwrite{LP,MIP} may no longer be called after solving, since the LP data structures may not be valid
- All functions SCIP<datatype>Param() got a new parameter `isadvanced`.
  This does not influence the performance of SCIP, but the position of the parameter in the settings menu.
  Hence, if you do not care about this, you can assign any value to it.
  You should add the corresponding flag to the SCIP<datatype>Param() calls in your own source code.

- Version:
  - modified `SCIP_SUBVERSION` to be a number instead of a string (to be able to use `SCIP_SUBVERSION >= ...`)
  - SCIPsubversion() now returns an int instead of a const char*

- Tree and Nodes:
  - new parameter `estimate` for SCIPcreateChild() giving an estimate for value of best feasible solution in the subtree to
    be created. One possibility is to use SCIPgetLocalOrigEstimate() for this value.
  - removed method SCIPnodeGetPriority()
  - removed parameter `lowestboundfirst` from SCIPincludeNodesel()

- Branching:
  - removed parameter `branchdir` from SCIPbranchVar()
  - new parameters `leftchild`, `eqchild` and `downchild` for SCIPbranchVar()
  - SCIPgetVarStrongbranch() now also returns lperror == TRUE if the solving process should be stopped, e.g., because of a
    time limit

- Variable tightening:
  - replaced methods SCIPvarGetClosestVlb() and SCIPvarGetClosestVub() from pub_var.h by new methods
    SCIPgetVarClosestVlb() and SCIPgetVarClosestVlb() in scip.h
  - new parameter `force` for SCIPtightenVarLb() and SCIPtightenVarUb()

### New API functions

- SCIPreadSol()
- SCIPwriteMIP()
- SCIPgetLocalOrigEstimate() and SCIPgetLocalTransEstimate()
- SCIPisStopped()
- SCIProwIsInGlobalCutpool()
- SCIPresetParams()
- SCIPgetVarRedcost()
- SCIPtightenVarLbGlobal() and SCIPtightenVarUbGlobal()
- SCIPsepaGetMaxbounddist()
- SCIPboundchgGetNewbound(), SCIPboundchgGetVar(), SCIPboundchgGetBoundchgtype(),
  SCIPboundchgGetBoundtype(), SCIPboundchgIsRedundant(), SCIPdomchgGetNBoundchgs(), SCIPdomchgGetBoundchg()
- SCIPnodeUpdateLowerboundLP()
- SCIPcalcNodeselPriority()
- SCIPnodeGetEstimate()
- SCIPnodeGetDomchg()
- SCIPgetRootNode() (in combination with SCIPcutoffNode(), this allows the immediate finishing of the optimization)

### Command line interface

- default dialog menu now includes the commands `set default` and `display parameters`
- added option to write node LP and MIP relaxations to LP file from interactive shell

### Changed parameters

- parameters are now separated into basic and advanced, the latter ones have been moved to extra submenus
- priority parameters are now restricted to be in [INT_MIN/4,INT_MAX/4] to avoid overflow errors in comparison methods
- increased priority of `estimate` node selector, such that this is the new default node selector
- changed meaning of parameter setting `nodeselection/childsel = l`; old meaning is now called `r`
- changed default value of `conflict/maxvarsfac` to 0.1
- changed default value of `conflict/useprop` to TRUE
- changed default value of `conflict/useinflp` to TRUE
- changed default value of `conflict/usepseudo` to TRUE
- changed default value of `conflict/maxlploops` to 2
- changed default value of `conflict/lpiterations` to 10
- changed default value of `conflict/interconss` to -1
- changed default value of `conflict/reconvlevels` to -1
- changed default value of `conflict/settlelocal` to FALSE
- changed default value of `constraints/linear/propfreq` to 1
- changed default values of `heuristics/*diving/backtrack` to TRUE
- changed default value of `nodeselection/restartdfs/stdpriority` to 10000
- changed default value of `numerics/boundstreps` to 0.05 in order to avoid very long propagation loops on continuous variables
- changed default value of `presolving/restartfac` to 0.05
- changed default value of `presolving/restartminred` to 0.10
- changed default value of `separating/objparalfac` to 0.01 for performance reasons
- changed default value of global `separating/maxbounddist` to 1.0
- changed default value of `separating/objparalfac` to 0.0001

### New parameters

- `conflict/enable` to globally enable or disable conflict analysis
- `constraints/linear/maxcardbounddist` and `constraints/knapsack/maxcardbounddist`
- `heuristics/*diving/backtrack` to activate 1-level backtracking for most of the diving heuristics
- `heuristics/feaspump/maxstallloops`
- `nodeselection/childsel` to control the child selection
- `presolving/immrestartfac`
- `separating/*/maxbounddist` to have individual maxbounddist parameters per separator
- `separating/clique/backtrackfreq` to speed up clique cut separation in heuristic fashion
- `separating/redcost/continuous`

Build system
------------

### Makefile

- added version numbers to library files (There will be a softlink generated in the lib/ and bin/ directories without
  version number that point to the latest compiled version.)
- added .exe extension to binaries of MinGW
- removed the `.static` extension associated to the LINK variable from the Makefile system (If you want to build
  makefiles for shared library generation, use the OPT variable. For example, you could create a makefile
  `make/make.linux.x86.gnu.opt-shared` and compile it with `make OPT=opt-shared`.)

- Defaults and Options:
  - modified the default LP solver to be SoPlex instead of CPLEX
  - added `LPS=none` for compiling SCIP without a LP solver
  - made `ZIMPL=true` the default; if you do not want to include ZIMPL support, call `make ZIMPL=false`

Fixed bugs
----------

- fixed bug in rowScale() concerning deletion of almost zero coefficients
- weakened assert in primal.c in order to avoid numerical troubles
- fixed bug with too long variable names
- fixed bug with strange user descriptions of plugins
- changed position of some asserts to prevent segmentation faults
- SCIPgetAvgPseudocostCount() and SCIPgetAvgPseudocostCountCurrentRun() now return the average over all integer
  variables instead of all variables, since pseudo costs are not recorded for continuous variables
- fixed wrong sorting of plugins with priorities close to INT_MIN or INT_MAX
- replaced `line` by `read` in Makefile, since `line` is non-standard
- fixed bug with branching rules that produce only one child with no changes to the problem
- fixed bug that external relaxator is not reset appropriately for a new problem instance
- removed wrong assert in function paramWrite()
- fixed bug with uninitialized in check.awk
- fixed bug in ZIMPL file reader for multiple occurrences of a single variable in the objective function
- fixed bug with deleting variables from the transformed problem that are contained in the implication graph
- fixed bug in root reduced cost fixing propagator that leads to an empty domain for a variable as a proof of optimality
  of the current incumbent
- fixed bug with fractional coefficients of binary variables in cont --> impl int upgrading

- Solution:
  - fixed bug with aggregated variables in debug solution test
  - now it is possible to add original solutions
  - fixed bugs with SCIPgetBestsol() returning `NULL` after a restart with user objective limit
  - fixed wrong status code in presence of user objective limit and a feasible solution that is not better than the limit

- Bounds:
  - fixed bug with wrong bound changes of loose variables
  - changed wrong assert in SCIPnodeAddBoundinfer()
  - fixed bug in variable bounds search and insertion method
  - fixed bug regarding modifying bounds in original problem if negated original variables exist
  - fixed bug with multiple pending bound changes on some variable

- Separator:
  - fixed bug in integer objective separator with restarts
  - fixed bug in integer objective separator with dynamic columns

- Cuts:
  - fixed bug that cut age was not reset to zero for violated cuts
  - fixed bug in SCIPcutpoolAddNewRow() concerning update of minidx and maxidx of added row
  - fixed numerical bug in rowScaling of lp.c, which possibly cut off feasible solutions
  - significantly improved performance of c-MIR and Gomory cuts by caching closest VLB and VUB info

- LP:
  - fixed numerical buf with slightly different LP optimum after resolving due to probing/diving
  - fixed bug in cmir and flowcover separator with variables which are currently not in the LP
  - fixed bug with LP size management in probing if column generation is used
  - fixed bug in LP file reader with row names identical to section keywords
  - fixed potential bugs due to errors in resolving the LP after diving or probing
  - fixed potential bugs in SCIPpriceLoop() and priceAndCutLoop(), st. now all LP solution stati are handled appropriately
  - fixed potential bug with non-existent LP in SCIPwrite{LP,MIP}

- Constraint handler:
  - removed wrong assert in bounddisjunction constraint enforcement
  - fixed numerical bug in propagator of varbound constraint handler
  - fixed bug in variable bound constraint handler with changing bounds on multi-aggregated variables
  - fixed bug in linear constraint handler: only tight cuts are transformed into linear constraints after restart
  - fixed bug in bounddisjunction constraint handler with propagation of multi-aggregated variables
  - fixed bug with numerics in linear constraint handler due to non-representable `BOUNDSCALETOL`
  - fixed bug with almost integral multi-aggregation in dual presolve of linear constraint handler
  - fixed bug with numerics in update of min/maxactivity in linear constraint handler

- Heuristics:
  - fixed bug in intshifting and oneopt heuristic with variables which are currently not in the LP
  - fixed bug with primal heuristics reducing the cutoff bound such that the current node is cut off
  - fixed bug in oneopt heuristic: must not be called on pseudo nodes if continuous variables are present

@page RN09 Release notes for SCIP 0.9

@section RN090 SCIP 0.9.0
*************************

Features
--------

- the EXITSOL callback of the plugins is now called before the LP and the global cut pool are freed

- Primal Heuristics:
  - new primal heuristics `rens`, `mutation` and `veclendiving`
  - primal heuristics that run before the node is solved now know already whether the LP will be solved at the current
    node or not

- Heuristics:
  - new heuristic `intshifting` (ID character `i`)
  - in the root node of the very first run, heuristics with timing `AFTERNODELPNODE`, `AFTERLPPLUNGE`, `AFTERPSEUDONODE`, and
    `AFTERPSEUDOPLUNGE` are now called before the enforcement of the constraint handlers, in particular before the branching
    rules; in this way, the branching rule can already benefit from a tighter primal bound
  - if a heuristic found a better solution after the LP loop (and in particular the `AFTERNODE` heuristics in the root node
    of the very first run, see above), domain propagation and LP solving is triggered again; this allows for additional
    reduced cost tightening and other dual propagations
  - slightly modified `crossover` and `rins` heuristics
  - improved performance of intdiving heuristic
  - improved heuristic `octane` and `shifting`
  - slightly modified rens and localbranching heuristics
  - modified guided diving heuristic such that it equals the original version of the heuristic (i.e., round in direction of the
    current incumbent solution instead of the average of all primal feasible solutions)
  - ID character for intdiving heuristic is now `I`

- Separation and Cuts:
  - c-MIR cuts try now to scale the cut to integral values; however, cuts are still generated if this fails
  - hard-coded relative objective gain to consider a separation loop to be stalling is now changed from 1e-3 to 1e-4,
    which means that separation is not aborted as early as before
  - modified c-MIR cut separator to more closely resemble the original version of Marchand and Wolsey

- Constraint:
  - possibility of SAT-like restarts after a number of conflict constraints have been found
  - improved presolving of and, or and xor constraints
  - implemented additional dual presolving in linear constraint handler
  - slightly modified presolving of varbound constraint handler

Interface changes
-----------------

### New and changed callbacks

- new parameter `solinfeasible` for constraint handler callback methods `ENFOLP`  and `ENFOPS`
- replaced callback parameter `inlploop` and `inplunging` by `heurtiming` in `SCIP_DECL_HEUREXEC`
- slightly changed the meaning of the result codes returned by external relaxators: if they modify the LP or tighten
  bounds of variables, they are not automatically be called again (it is assumed that they already made use of these
  changes). They are only called again, if they returned `SCIP_SUSPENDED` or if some other plugin modified the LP.

### Deleted and changed API methods

- new parameter `escapecommand` for SCIPdialoghdlrAddHistory()
- removed method SCIPgetVarData(); use SCIPvarGetData() from pub_var.h instead
- new calls SCIPgetLPBInvCol() and SCIPgetLPBInvACol() to access the basis inverse and simplex tableau columnwise
- new parameter `ndomredsfound` of SCIPpropagateProbing()
- new parameters `fixintegralrhs`, `maxfrac`, `mksetcoefs` and `fracnotinrange` in SCIPcalcMIR()
- modified SCIPfixVar() such that in problem creation stage it will change the bounds as requested even if the fixing
  value is outside of the current bounds
- replaced parameters `pseudonodes`, `duringplunging`, `duringlploop` and `afternode` by `timingmask` in
  SCIPincludeHeur() and constructor of ObjHeur() class use the following table to translate old settings into the new
  timingmask:

| PSEUDONODES | DURINGPLUNGING | DURINGLPLOOP | AFTERNODE | timingmask                                                    |
|-------------|----------------|--------------|-----------|---------------------------------------------------------------|
| FALSE       | FALSE          | FALSE        | FALSE     | SCIP_HEURTIMING_BEFORENODE                                    |
| TRUE        | FALSE          | FALSE        | FALSE     | SCIP_HEURTIMING_BEFORENODE                                    |
| FALSE       | TRUE           | FALSE        | FALSE     | SCIP_HEURTIMING_BEFORENODE                                    |
| TRUE        | TRUE           | FALSE        | FALSE     | SCIP_HEURTIMING_BEFORENODE                                    |
| FALSE       | FALSE          | TRUE         | FALSE     | SCIP_HEURTIMING_BEFORENODE \| SCIP_HEURTIMING_DURINGLPLOOP    |
| TRUE        | FALSE          | TRUE         | FALSE     | SCIP_HEURTIMING_BEFORENODE \| SCIP_HEURTIMING_DURINGLPLOOP    |
| FALSE       | TRUE           | TRUE         | FALSE     | SCIP_HEURTIMING_BEFORENODE \| SCIP_HEURTIMING_DURINGLPLOOP    |
| TRUE        | TRUE           | TRUE         | FALSE     | SCIP_HEURTIMING_BEFORENODE \| SCIP_HEURTIMING_DURINGLPLOOP    |
| FALSE       | FALSE          | FALSE        | TRUE      | SCIP_HEURTIMING_AFTERLPPLUNGE                                 |
| TRUE        | FALSE          | FALSE        | TRUE      | SCIP_HEURTIMING_AFTERPLUNGE                                   |
| FALSE       | TRUE           | FALSE        | TRUE      | SCIP_HEURTIMING_AFTERLPNODE                                   |
| TRUE        | TRUE           | FALSE        | TRUE      | SCIP_HEURTIMING_AFTERNODE                                     |
| FALSE       | FALSE          | TRUE         | TRUE      | SCIP_HEURTIMING_AFTERLPPLUNGE \| SCIP_HEURTIMING_DURINGLPLOOP |
| TRUE        | FALSE          | TRUE         | TRUE      | SCIP_HEURTIMING_AFTERPLUNGE \| SCIP_HEURTIMING_DURINGLPLOOP   |
| FALSE       | TRUE           | TRUE         | TRUE      | SCIP_HEURTIMING_AFTERLPNODE \| SCIP_HEURTIMING_DURINGLPLOOP   |
| TRUE        | TRUE           | TRUE         | TRUE      | SCIP_HEURTIMING_AFTERNODE \| SCIP_HEURTIMING_DURINGLPLOOP     |

- Constraints:
  - renamed all occurences of `removeable` by the correct English word `removable`: SCIPconsIsRemovable(),
    SCIPsetConsRemovable(), SCIPvarIsRemovable(), SCIPcolIsRemovable(), SCIProwIsRemovable()
  - new parameter `sticktonode` in SCIPcreateCons(), SCIPcreateConsAnd(), SCIPcreateConsBounddisjunction(),
    SCIPcreateConsKnapsack(), SCIPcreateConsLinear(), SCIPcreateConsLogicor(), SCIPcreateConsOr(),
    SCIPcreateConsVarbound(), SCIPcreateConsXor(), SCIPcreateConsSetpart(), SCIPcreateConsSetpack(),
    SCIPcreateConsSetcover(): usually, you should set this to FALSE; if you want to add constraints as node markers with
    node data and, e.g., use the `activate` and `deactivate` callbacks to get informed about the activation and
    deactivation of the node, you should set this flag to TRUE in order to make sure, that the constraint will always be
    associated to the node and not moved to a more global node if this would be possible
  - slightly changed semantics of SCIPaddConsNode() and SCIPaddConsLocal(), such that a constraint which is added to the
    root node now enters the global problem (and is still existing after a restart)

### New API functions

- SCIPgetVerbLevel()
- SCIPescapeString()
- SCIPgetGlobalCutpool(), SCIPgetPoolCuts(), SCIPcutpoolGetCuts(), SCIPcutGetRow() and SCIPcutGetAge()
- SCIPconsGetNLocksPos() and SCIPconsGetNLocksNeg()

### Command line interface

- command shell now understands escape characters `\``,`'` and `\` which makes it possible to read in files with spaces in the
  name

### Interfaces to external software

- updated XPress interface to XPress-MP 17 (contributed by Michael Perregaard)

### Changed parameters

- changed default value of `heuristics/octane/usediffray` to FALSE
- removed parameter `heuristics/octane/usediffbwray`
- renamed parameter `heuristics/octane/useavgray` to `heuristics/octane/useavgnbray`
- changed default value of `heuristics/rens/binarybounds` to TRUE
- changed default value of `heuristics/octane/freq` to -1 in order to deactivate Octane
- parameter `heuristics/feaspump/maxsols` is now strict, i.e., if n solutions were already found, the feasibility pump
  starts to work only if `maxsols <= n`, instead of `maxsols < n`

### New parameters

- `conflict/restartnum` and `conflict/restartfac`
- `heuristics/octane/useavgray`
- `heuristics/octane/useavgwgtray`
- `limits/absgap` to define an absolute gap limit
- `separating/cmir/aggrtol`
- `separating/cmir/densityscore`
- `separating/cmir/fixintegralrhs`
- `separating/maxruns`
- `presolving/restartminred` which forbids another restart if the last one was not successful enough
- `propagating/abortoncutoff`
- `reading/zplreader/changedir` to control behavior of path switching of ZIMPL file reader
- `reading/zplreader/parameters` to pass additional parameters to ZIMPL

Build system
------------

### Makefile

- added ncurses to the readline entries in the `make/make.*` files
- added quotes to sed expressions in Makefile (needed under Windows)
- modified makefiles for Windows/Intel
- added automatic query script in the Makefile for soft-link names

Fixed bugs
----------

- fixed bug with string pointer copy instead of string content duplication in constructors of C++ wrapper classes
- fixed bug in CPLEX interface with basis access methods that dualopt has to be called for more error status codes
- fixed bug with inserting two variable bounds of the same type on the same variable with the same bounding variable but
  with different sign of coefficient (e.g., `x <= 10*z + 5` and `x <= -5*z + 10`); in previous version, one of the two was
  removed, although both have a useful meaning; now, we keep both and detect a stronger global bound in the implication graph presolving
- objective function is now also checked for integrality after problem transformation (fixed a bug that a solution which
  was generated between transformation and presolving for an integral objective function did not reduce the cutoff bound by one)
- fixed a bug with cmir cut efficacy calculation (however, on my first tests, the performance reduced slightly!)
- fixed bug that SCIPvarGetAvgSol() always returned the upper bound (affected guided diving heuristic)
- fixed bug in RENS, RINS, Local Branching, Crossover and Mutation heuristics with wrong variable-subvariable assignments
- fixed bug in infeasible/bound-exceeding LP conflict analysis if the bounds were relaxed in diving (happens in intshifting heuristic)

- Separation:
  - fixed bug with adding constraints with `INITIAL=true` and separating them afterwards, which lead to a second addition of
    the constraint's relaxation in the child node
  - separation LPs are now immediately resolved after a bound change was generated by a cut separator; before, the
    separation round was prematurely aborted, which means that a separation round limit was sometimes reached very quickly
    and some of the separators were not even called a single time

- Cmir Cut Separator:
  - too large deltas are now also rejected in c-MIR cut separation
  - fixed bug in cmir cut separator, that 8*delta was not tried
  - fixed bug in cmir cut separator with wrong sign of slack in row score function
  - fixed bug in cmir cut separator with weights fixed to zero, thus making the current aggregation invalid
  - fixed bug in cmir cut separator with wrong calculation of cut efficacies

@page RN08 Release notes for SCIP 0.8

@section RN082 SCIP 0.8.2
*************************

Features
--------

- additional flag `delay` for pricers
- new propagator `rootredcost` which applies reduced cost fixing at the root node whenever a best new primal solution was found
- new separator `redcost` which replaces the internal reduced cost strengthening

- LP:
  - extensions to the LP are kept even if the LP is not solved at the current node; however, if the LP turned out to be
    numerically instable, the extensions of the current node are still discarded
  - added removal of bound-redundant rows from the LP during root node LP solving loop
  - new display column `lpobj`

- Constraints:
  - slightly changed priorities of constraint handlers
  - now, conflict constraints are also created if they were generated in strong branching or diving with insertion depth
    equal to the current depth
  - new constraint handler `bounddisjunction`

- Readers:
  - renamed `sol` file reader to `fix` file reader (reads partial solution files and fixes variables to the given values)
  - added `sol` file reader which reads complete solution files and adds the solutions to the solution pool
  - LP and MPS file readers are now able to parse lazy constraints and user cuts sections

- Presolver:
  - knapsack presolver now generates cliques in the clique table (this essentially solves `neos1.mps`)
  - new presolver `inttobinary`

- Heuristics:
  - new primal heuristic `shifting`
  - diving heuristics abort earlier (did not come back in reasonable time on `fast0507`)

Interface changes
-----------------

- new solution status code `SCIP_STATUS_STALLNODELIMIT`

### New and changed callbacks

- slightly modified semantics of the `CONSINITLP` callback in the constraint handlers

### Deleted and changed API methods

- methods SCIPisLbBetter() and SCIPisUbBetter() have an additional parameter and slightly different meaning (they now
  compare the bound improvement *relatively* to the width of the domain and the bound itself)
- SCIPgetNSols() now returns an int instead of `SCIP_Longint`
- method SCIPreadProb() does not call SCIPfreeTransform() anymore; file readers that want to extend the existing problem
  must now call SCIPfreeTransform() themselves before modifying the original problem
- method SCIPgetBinvarRepresentative() can now also be called in problem creation stage
- additional parameter `maxpricerounds` in method SCIPsolveProbingLPWithPricing()
- changed name of method SCIPpresolGetNVarTypes() to SCIPpresolGetNChgVarTypes()
- method SCIPsplitFilenames() now treats both versions of slashes, `/` and `\`, as directory delimiters (under MinGW and
  CygWin, both are valid; so, we cannot treat file names anymore where the other slash is used as a regular character)

- Constraints:
  - marking a constraint to be `initial` now means in addition, that if the constraint is added to a local node it will
    enter the LP at the time the node is first processed, even if parameters forbid separation at this node
  - changed name of method SCIPconshdlrGetNVarTypes() to SCIPconshdlrGetNChgVarTypes()

- Conflicts:
  - method SCIPgetNConflictClausesFound() renamed to SCIPgetNConflictConssFound()
  - method SCIPgetNConflictClausesFoundNode() renamed to SCIPgetNConflictConssFoundNode()
  - method SCIPgetNConflictClausesApplied() renamed to SCIPgetNConflictConssApplied()

### New API functions

- SCIPsolveProbingLPWithPricing()
- SCIPchgVarLbRoot() and SCIPchgVarUbRoot()
- SCIPinRepropagation()
- SCIPaddDialogInputLine() and SCIPaddDialogHistoryLine()
- SCIPtransformProb() to create the transformed problem; enables the user, e.g., to add primal solutions before the presolving begins
- SCIPcreateSolCopy()
- SCIPareSolsEqual()

- Getters:
  - SCIPgetRowKnapsack(), SCIPgetRowLinear(), SCIPgetRowLogicor(), SCIPgetRowSetppc(), and
    SCIPgetRowVarbound() for obtaining the linear relaxation of a corresponding constraint
  - SCIPgetLhsVarbound(), SCIPgetRhsVarbound(), SCIPgetVarVarbound(), SCIPgetVbdvarVarbound(), and
    SCIPgetVbdcoefVarbound()
  - SCIPgetLPRootObjval(), SCIPgetLPRootColumnObjval() and SCIPgetLPRootLooseObjval()
  - SCIPcolGetMinPrimsol() and SCIPcolGetMaxPrimsol()
  - SCIPgetFocusDepth()

- Score:
  - SCIPgetAvgPseudocostScore()
  - SCIPgetAvgPseudocostScoreCurrentRun()
  - SCIPgetAvgConflictScore()
  - SCIPgetAvgConflictScoreCurrentRun()
  - SCIPgetAvgInferenceScore()
  - SCIPgetAvgInferenceScoreCurrentRun()
  - SCIPgetAvgCutoffScore()
  - SCIPgetAvgCutoffScoreCurrentRun()

- Reduced Cost:
  - SCIPgetColRedcost()
  - SCIPvarGetRootRedcost()

- Variables:
  - SCIPgetNVarsAnd() and SCIPgetVarsAnd()
  - SCIPgetWeightsKnapsack(), SCIPgetNVarsKnapsack(), SCIPgetVarsKnapsack() and SCIPgetWeightsKnapsack()
  - SCIPgetNVarsLinear(), SCIPgetVarsLinear() and SCIPgetValsLinear()
  - SCIPgetNVarsOr() and SCIPgetVarsOr()
  - SCIPgetNVarsXor() and SCIPgetVarsXor()

### Command line interface

- command line syntax changed to support batch modus without piping stdin with `<` or `|` operators
- advanced command line syntax:
  - `-l <logfile>  `: copy output into log file
  - `-q            `: suppress screen messages
  - `-s <settings> `: load parameter settings (.set) file
  - `-f <problem>  `: load and solve problem file
  - `-b <batchfile>`: load and execute dialog command batch file (can be used multiple times)
  - `-c <command>  `: execute single line of dialog commands (can be used multiple times)

### Interfaces to external software

### Changed parameters

- removed parameter `propagating/redcostfreq`, because reduced cost strengthening is now an external separator plugin
- removed parameter `conflict/maxunfixed`
- parameter `conflict/maxclauses` renamed to `conflict/maxconss`
- parameter `conflict/interclauses` renamed to `conflict/interconss`
- parameter `conflict/reconvclauses` replaced by `conflict/reconvlevels`
- parameter `conflict/uselp` replaced by `conflict/useinflp` and `conflict/useboundlp`
- changed default value of `constraints/obsoleteage` to -1
- changed default value of `branching/relpscost/conflictweight` to 0.01
- changed default value of `branching/relpscost/inferenceweight` to 0.0001
- changed default value of `branching/relpscost/cutoffweight` to 0.0001
- in bfs node selector, parameter `minplungedepth` is now stronger than `maxplungedepth` if they conflict

### New parameters

- `constraints/linear/separateall`
- `conflict/lpiterations`
- `conflict/keepreprop`
- `branching/relpscost/conflictweight`, `branching/relpscost/inferenceweight`,
  `branching/relpscost/cutoffweight` and `branching/relpscost/pscostweight`
- `conflict/settlelocal`
- `conflict/depthscorefac`
- `limits/stallnodes`

Build system
------------

### Makefile

- removed ncurses and pthread libraries from the Makefile; pthread is now only linked if CPLEX is used

Fixed bugs
----------

- fixed numerical bug in SCIPrealToRational() [thanks to Anders Schack-Nielsen]
- fixed bug in crossover heuristic with negative timelimit
- removed bug in conflict analysis with wrong redundancy check
- fixed bug that unexpected end of stdin (Ctrl-D or piped-in file without `quit` command) gives a segmentation fault
- fixed bug with inconsistent data structures after a global bound was changed at a local subproblem and the local
  bounds are not contained anymore in the new global bounds
- fixed dependency generation in example Makefiles

- Knapsack:
  - fixed bug in knapsack presolving with redundancy check after applyFixings() [thanks to Anders Schack-Nielsen]
  - fixed bug in knapsack separator with empty initial covers
  - fixed bug in knapsack constraint disaggregation that may lead to acceptance of infeasible solutions
  - fixed bug in knapsack constraint handler where a modifiable constraint may be declared redundant

- LP:
  - fixed bug with missing LP size updates after pricing or cut separation in probing [thanks to Marc Nuenkesser]
  - fixed bug in CPLEX interface with getting basis information after the LP was modified and restored
  - fixed bug with updating LP size in probing
  - fixed bug that SCIPgetLPSolstat() returns a valid status code even if the LP was not yet constructed for the current node

- Variables:
  - fixed bug with invalid lazy updates after a restart where the LP is not solved again (e.g., due to all variables being fixed)
  - fixed bugs resulting from inactive general integer variables being member of the variable bounds array of a variable
  - fixed bug in updatePseudocost() with wrong lpgain distribution on multiple branching variables [thanks to Anders Schack-Nielsen]
  - fixed bug in objconshdlr.h where member variable scip_maxprerounds_ was declared as an `SCIP_Bool` instead of an int
  - branching on nearly-integral variables is now avoided in relpscost branching, which lead to a numerical assertion

- Implication:
  - fixed bug with adding implications that fix the implication variable to the opposite value (due to the bug, it was
    returned that the whole problem is infeasible)
  - removed wrong assert in varRemoveImplicsVbs()

- Cliques:
  - fixed bug in SCIPcliqueSearchVar() [thanks to Anders Schack-Nielsen]
  - fixed bug in SCIPcliqueAddVar() [thanks to Anders Schack-Nielsen]

- Readers:
  - fixed bug in MPS file reader with `OBJSENSE`
  - fixed bug in LP reader with potentially uninitialized pointers [thanks to Martin Mueller]

- Constraints:
  - it is now possible to branch on constraints without the risk of going into an infinite loop, because constraints marked as `initial`
    will be put to the LP relaxation (of the child nodes) even if separation is prohibited by the parameter settings
  - fixed bug that locally valid varbound constraints produce VLB/VUB entries [thanks to Anders Schack-Nielsen]

@section RN081 SCIP 0.8.1
*************************

Features
--------

- improved performance of the priority queue in conflict analysis
- slightly modified restartdfs node selector

- Presolving:
  - new presolver `implics` to find bound changes and aggregations out of the implication graph
  - modified probing order in probing presolver

- Constraints:
  - changed handling of added constraints in separation calls
  - modified bookkeeping of locally added and disabled constraints such that the order of enabling and disabling constraints stays the same
  - logic or constraint handler now adds implications on clauses with 2 literals to the implication graph
  - and/or constraint handlers now add implications to the implication graph
  - xor constraint handler now uses stronger LP relaxation without auxiliary variable for xor constraint with 2 operands

- Heuristics:
  - added preliminary version of `intdiving` heuristic (disabled in default settings)
  - added crossover heuristic

- Readers:
  - LP file reader now accepts the keyword `Integer` for defining the start of the integer variables section
  - new file reader for (partial) solutions

Examples and applications
-------------------------

- added two small pricer examples (for C and C++)
- updated example code (s.t. it compiles again)

Interface changes
-----------------

### New and changed callbacks

- callback method `CONSSEPA` of constraint handler was split into two methods `CONSSEPALP` and `CONSSEPASOL`
- callback method `SEPAEXEC` of separator was split into two methods `SEPAEXECLP` and `SEPAEXECSOL`

### Deleted and changed API methods

- replaced method SCIPsepaWasDelayed() by SCIPsepaWasLPDelayed() and SCIPsepaWasSolDelayed()
- additional parameter `sol` for methods SCIPaddCut(), SCIPgetCutEfficacy() and SCIPisCutEfficacious()
- additional parameter `sol` for method SCIPseparateKnapsackCover()
- primal solutions may now contain values marked to be unknown (value is `SCIP_UNKNOWN`); unknown values don't contribute
  to the objective value of the solution; an unknown solution value should be treated as an arbitrary value in the
  variable's bounds, e.g., in the calculation of the feasibility of a constraint, a value inside the variable's bounds
  should be selected that makes the constraint as feasible as possible
- new parameter `printzeros` for methods SCIPprintSol(), SCIPprintTransSol(), SCIPprintBestSol() and SCIPprintBestTransSol()

- Constraints:
  - replaced method SCIPconshdlrWasSeparationDelayed() by two methods SCIPconshdlrWasLPSeparationDelayed() and
    SCIPconshdlrWasSolSeparationDelayed()
  - renamed method SCIPgetNGlobalConss() to SCIPgetNConss()

### New API functions

- SCIPgetCuts()
- SCIPgetVarConflictScore() and SCIPgetVarConflictScoreCurrentRun()
- SCIPvarSetData()
- SCIPcreateUnknownSol()
- SCIPgetNConflictClausesFoundNode()
- SCIPvarSetDelorigData(), SCIPvarSetTransData() and SCIPvarSetDeltransData()
- SCIPvarHasBinaryImplic()
- SCIPgetFixedVars() and SCIPgetNFixedVars()
- SCIPgetConss(), SCIPgetNOrigConss() and SCIPgetOrigConss()
- SCIPsepaGetNConssFound() and SCIPsepaGetNDomredsFound()
- SCIPconstructLP() to force constructing the LP of the current node
- SCIPisLPConstructed()

### Command line interface

- added `write statistics` command to default user dialogs

### Changed parameters

- modified meaning of parameter `presolving/probing/maxtotaluseless`
- heuristics with `freq = 0` and `freqofs > 0` are now called in depth level freqofs instead of being called in the root
  node
- added some parameters in local branching and RINS heuristic
- new parameter values `p`rimal simplex and `d`ual simplex in `lp/initalgorithm` and `lp/resolvealgorithm`

### New parameters

- `branching/inference/conflictweight`

Build system
------------

### Makefile

- included version number in binary file name
- tried to make the code Windows compatible

Fixed bugs
----------

- also removed history_length, if `NO_REMOVE_HISTORY` is defined to support older versions of the readline library
- hopefully fixed bug with wrong path slash `/` under Windows
- fixed bug with aggregating fixed variables

- Implications:
  - fixed bug in transitive implication addition
  - fixed wrong assert with implications that imply a fixed variable
  - removed bug in implication addition

- Readers:
  - fixed bug in ZIMPL model reader with wrong chdir, if .zpl file is in current directory
  - fixed bug in LP file reader with signed values without space between sign and value (e.g. `+2x` instead of `+ 2x`)
  - fixed various bugs in LP file reader
  - fixed bug in LP file reader with explicit zero coefficients

- Numerics:
  - fixed numerics in probing and linear constraint handler (rentacar was detected to be infeasible in presolving)
  - fixed numerics in check method of linear constraint handler
  - fixed bug with numerical error in LP resolve after probing or diving

- Heuristics:
  - fixed bug with calling heuristics in depths smaller than their frequency offset
  - fixed bugs in local branching and RINS heuristic

Known bugs
----------

- if one uses column generation and restarts, a solution that contains variables that are only present in the
  transformed problem (i.e., variables that were generated by a pricer) is not pulled back into the original space
  correctly, since the priced variables have no original counterpart

@section RN080 SCIP 0.8.0
*************************

Features
--------

- adding variable bounds automatically adds the corresponding implication
- changed restart dfs nodeselector to sort leaves by node number instead of node depth to aviod jumping around in the
  search tree after a restart was applied and the current dive ended due to infeasibility
- new Message Handler plugin
- added file reader for LP format
- introduced subversion string
- replaced all abort() calls by SCIPABORT(); this is defined in def.h to be `assert(FALSE)`
- added possibility to disable certain features by using `make USRFLAGS=-DNO_REMOVE_HISTORY`, `make
  USRFLAGS=-DNO_SIGACTION`, `make USRFLAGS=-DNO_RAND_R`, or `make USRFLAGS=-DNO_STRTOK_R`
- improved preprocessing abort criteria
- added zlib support

- Conflict Analysis:
  - conflict clauses are now collected in a conflict store, redundant clauses are eliminated and only the best `conflict/maxclauses`
    clauses are added permanently to the problem; the remaining clauses are only added temporarily, if they can be used for repropagation
  - modified the influence of the depth level in conflict analysis
  - slightly changed LP resolving loop in conflict analysis
  - if CPLEX returns that the LP exceeds the bound and if no additional LP solves are allowed in conflict analysis, we
    have to perform one additional simplex iteration to get the dual solution that actually violates the objective limit

- Constraints:
  - reactivated multiaggregation in cons_linear.c on binary variables again (possible due to bug fix below)
  - improved preprocessing of variable bounds constraints
  - linear constraint handler now catches events of variables after the problem was completely transformed in order to
    avoid the whole bunch of `LOCKSCHANGED` events that are generated at problem transformation stage
  - added redundancy detection for pairs of constraints in setppc constraint handler

- Presolving and Cliques:
  - changed linear constraint presolving s.t. redundant sides are not removed if constraint is an equality
  - new event type `SCIP_EVENTTYPE_PRESOLVEROUND`
  - modified probing presolver to not add implications that are already included in the implication graph and clique table
  - incorporated clique and implication information in knapsack constraint presolving
  - removed transitive clique generation, because this produces way too many cliques

- Heuristics:
  - diving heuristics now apply propagation at each step
  - removed `objfeaspump` heuristic, because the functionality can be achieved by using the `feaspump` heuristic
  - diving heuristics are now applying propagation after each bound change
  - new primal heuristic `octane`
  - slightly changed feaspump heuristic, s.t. after finding a new best solution the target integral solution is modified randomly

- Separation and Cuts:
  - improved debugging for infeasible cuts and propagations, given a primal feasible solution
  - improved knapsack cover separation
  - improved performance of c-MIR separator
  - cut pool is now also separated in root node (to find cuts again that were removed from the LP due to aging)

Interface changes
-----------------

- new event type `SCIP_EVENTTYPE_VARDELETED`
- new event `SCIP_EVENTTYPE_IMPLADDED`
- new event types `SCIP_EVENTTYPE_GLBCHANGED` and `SCIP_EVENTTYPE_GUBCHANGED`

### New and changed callbacks

- new callback parameter `validnode` for the `CONFLICTEXEC` method of conflict handlers, which should be passed to
  SCIPaddConsNode()

### Deleted and changed API methods

- additional parameter `validnode` for SCIPaddConsLocal() and SCIPaddConsNode()
- SCIPhashtableRemove() can now also be called, if the element does not exist in the table
- SCIPhashmapRemove() can now also be called, if the element does not exist in the map
- additional parameter `branchdir` for SCIPbranchVar()
- replaced method SCIPmessage() by SCIPverbMessage() with additional parameter `file`
- put block memory shell and tclique algorithm into separate subdirectories
- new parameter `duringlploop` of SCIPincludeHeur(): heuristics can now run during the price-and-cut loop at a node

### New API functions

- SCIPgetNConflictClausesApplied()
- SCIPgetNConflictClausesApplied()
- SCIPhashtableExists()
- SCIPhashmapExists()
- SCIPnodeGetNumber()
- SCIPsolveProbingLP() to solve the LP in a probing node (enables mixing of propagation and LP solving for diving heuristics)
- SCIProwGetDualfarkas()
- SCIPgetCurrentNode()
- SCIPinterruptSolve()
- SCIPpropagateProbingImplications()
- SCIPgetLPI() which makes all methods in scip/lpi.h available to the user
- SCIPgetRandomInt() and SCIPgetRandomReal()
- SCIPstrtok()
- SCIPheurGetNBestSolsFound()

- Variables:
  - SCIPdelVar()
  - SCIPgetVarStrongbranchLPAge()
  - SCIPvarIsTransformedOrigvar()
  - SCIPvarIsDeleted()

- Messages and IO:
  - SCIPerrorMessage()
  - SCIPwarningMessage()
  - SCIPdialogMessage()
  - SCIPinfoMessage()
  - SCIPsetMessagehdlr()
  - SCIPsetDefaultMessagehdlr()
  - SCIPgetMessagehdlr()
  - new file i/o methods SCIPfopen(), SCIPfclose(), SCIPfprintf(), ... that operate on the data type `SCIPFILE`; these
    methods automatically use zlib methods if the zlib is enabled

- Cliques:
  - SCIPvarGetNCliques()
  - SCIPvarGetCliques()
  - SCIPvarsHaveCommonClique()
  - SCIPvarHasImplic()
  - SCIPcliqueGetNVars()
  - SCIPcliqueGetVars()
  - SCIPcliqueGetValues()
  - SCIPcliqueGetId()
  - SCIPaddClique()
  - SCIPcalcCliquePartition()

- Constraint handler:
  - SCIPgetDualfarkasLinear() of linear constraint handler
  - SCIPgetDualfarkasLogicor() of logicor constraint handler
  - SCIPgetDualfarkasSetppc() of setppc constraint handler
  - SCIPgetDualsolKnapsack() of knapsack constraint handler
  - SCIPgetDualfarkasKnapsack() of knapsack constraint handler
  - SCIPgetDualsolVarbound() of varbound constraint handler
  - SCIPgetDualfarkasVarbound() of varbound constraint handler
  - SCIPconsGetValidDepth()
  - SCIPsetConsInitial()
  - SCIPsetConsSeparated()
  - SCIPsetConsEnforced()
  - SCIPsetConsChecked()
  - SCIPsetConsPropagated()
  - SCIPsetConsLocal()
  - SCIPsetConsDynamic()
  - SCIPsetConsRemoveable()

### Command line interface

- added command `write solution` to default dialog
- added commands `write problem` and `write transproblem` to default dialog

### Changed parameters

- additional setting `SCIP_VERBLEVEL_DIALOG` in `display/verblevel` parameter
- additional LP pricing setting `partial`
- replaced parameter `presolving/restartbdchgs` with parameters `presolving/maxrestarts` and `presolving/restartfac`
- replaced parameter `constraints/linear/maxpresolaggrrounds` with `constraints/linear/maxpresolpairrounds`
- parameters `constraints/agelimit` and `constraints/obsoleteage` now iterprete the value 0 as a dynamic setting
- number of fractional variables included in parameter `separating/maxstallrounds`

- Changed default values:
  - changed default values of `heuristics/*/maxdiveavgquot` and `heuristics/*/maxdiveavgquotnosol` to 0
  - changed default values of `constraints/agelimit` and `constraints/obsoleteage` to 0
  - changed default values of `heuristics/objpscostdiving/maxsols` and `heuristics/rootsoldiving/maxsols` to -1
  - changed default value of `separating/strongcg/maxroundsroot` to 20
  - changed default value of `separating/cmir/maxroundsroot` to 10
  - changed default value of `constraints/linear/maxaggrnormscale` to 0.0, which means to not apply aggregation
  - changed default value of `separating/maxstallrounds` to 5
  - changed default value of `presolving/probing/maxfixings` to 50
  - changed default parameter values to MIP settings:
    + `conflict/useprop` = FALSE
    + `conflict/usepseudo` = FALSE
    + `display/verblevel` = 4
    + `separating/poolfreq` = 0
    + `constraints/linear/sepafreq` = 0
    + `constraints/and/sepafreq` = 0
    + `constraints/conjunction/sepafreq` = 0
    + `constraints/knapsack/sepafreq` = 0
    + `constraints/knapsack/sepacardfreq` = 0
    + `constraints/logicor/sepafreq` = 0
    + `constraints/or/sepafreq` = 0
    + `constraints/setppc/sepafreq` = 0
    + `constraints/varbound/sepafreq` = 0
    + `constraints/xor/sepafreq` = 0
    + `separating/clique/freq` = 0
    + `separating/cmir/freq` = 0
    + `separating/gomory/freq` = 0
    + `separating/impliedbounds/freq` = 0
    + `separating/strongcg/freq` = 0

### New parameters

- `branching/fullstrong/reevalage`
- `conflict/maxclauses`
- `conflict/allowlocal`
- `constraints/knapsack/disaggregation`
- `presolving/probing/maxtotaluseless`
- `separating/cmir/maxfails`, `separating/cmir/maxfailsroot` and `separating/cmir/trynegscaling`

### Data structures

- MAJOR CHANGE: preceeded all data types with `SCIP_`: you may use shell script reptypes_scip.sh to rename the SCIP
  data types in your own source code (But use with care! Create a backup copy of your source first!)

Build system
------------

### Makefile

- modified the Makefile to accept an additional parameter `VERBOSE={true,false}`
- added flags `READLINE=true/false`, `ZLIB=true/false`, `ZIMPL=true/false` to Makefile

Fixed bugs
----------

- fixed minor bugs in debug code of primal.c and sol.c
- variables that are being multiaggregated are now automatically removed from all other variables' variable bound and
  implication arrays; this fixes bugs with methods, that rely on the fact, that the entries in the variable bound and
  implication arrays are active variables only
- aggregations are now always performed in a way, such that the variable of more general type is aggregated (with type
  generality being cont > implint > int > bin); in this way, a binary variable's representant is always binary (which
  was not the case before and resulted in a bug in SCIPgetBinvarRepresentative())
- removed bug in presol_probing.c: the vars of the sorted variables array have to be captured
- fixed bug in the output of solutions with priced variables
- fixed bug in propagation with parameters prop_maxrounds and prop_maxroundsroot
- conflict analysis can now handle errors in LP solving calls
- removed bug in SCIPvarAddVlb() and SCIPvarAddVub() with fractional vlb/vubcoefs
- fixed bug that primal or dual rays might not be available because the wrong solver was used
- included message.o in LPI library, s.t. one can link this library indepentent of SCIP
- fixed bug that if diving heuristic that changes the objective values finds a solution, the cutoff is reinstalled in
  the LP solver (although the objective value has no meaning due to the objective function modification)

- Feasibiltiy:
  - LP primal feasibility for bounds is now defined as absolute measure (was relative to the bound before); this fixes a bug (see alu8_9.mps),
    that an LP with an integral variable fixed to a large value yields an accepted solution with that variable slightly different than the fixed
    value; the integrality feasibility condition is measured with absolute differences, which leads to the fixed integer variable being fractional;
    this leads to an error if branching is performed on this variable
  - fixed bug with redundant self implications that wrongly lead to the detection of infeasibility
  - fixed bug with potential infinite loop if a separator is delayed and the LP is infeasible

- Asserts:
  - removed wrong asserts from lpi_cpx.c
  - removed wrong assertion in varAddImplic()

- Numerics:
  - locally fixed variables are no longer used as branching candidates even if their LP solution value is fractional (due
    to numerical reasons, see above)
  - fixed numerical bug in pseudo objective propagator with only slightly tightened bounds
  - removed bug that an LP might be declared to be solved even if it was marked erroneous due to numerical problems

- Constraint Handlers:
  - fixed bug in linear constraint handler with variables fixed to infinity
  - fixed bug with constraint handlers that can only enforce their constraints by adding cuts, but the maximal number of
    cuts to separate is set to 0; now, cuts that are generated in the constraint enforcement are used in any case
  - fixed bug in knapsack constraint presolving with tightening coefficients and capacity
  - fixed bug with modifiable constraints in linear constraint handler preprocessing
  - fixed bug in linear constraint handler that global activities are not updated after global bound changes

- Separation and Cuts:
  - global bound changes now lead to the removal of redundant implications (such that the asserts in sepa_implbounds.c are now correct)
  - due to usage of variable bounds, SCIPcalcMIR() may return LOOSE variables in the cut -> modified sepa_cmir.c, sepa_gomory.c and
    sepa_strongcg.c to use SCIPcreateEmptyRow() and SCIPaddVarsToRow() instead of SCIPcreateRow() which only works for COLs
  - fixed bug in clique separator that reduced performance
  - increased performance of clique separator by allowing only a certain number of zero-weighted fill ins

@page RN07 Release notes for SCIP 0.7

@section RN079 SCIP 0.7.9
*************************

Features
--------

- aging and cleanup now only remove non-basic columns and basic rows, s.t. resolving can be applied with 0 simplex iterations
- it is now possible to create subnodes in probing and use backtracking to undo probing changes
- bounds of variables are included in the feasibility checks for solutions
- support for barrier algorithm
- changed implementation of automatic minplungedepth and maxplungedepth calculation in bfs node selector

- Presolving:
  - new plugin: probing presolver
  - probing is now also possible in presolving stage
  - it is now possible to interrupt and continue presolving

- Separation and Cuts:
  - new plugin: clique separator for clique cuts with at least 3 elements
  - new plugin: implied bound cuts separator
  - included debugging module to check whether cutting planes cut off the optimal solution

- Branching:
  - changed implementation of reliability value calculation in reliability branching; slightly modified influence of
    maximal total number of strong branching LP iterations in reliability branching
  - changed implementation of maximal strong branching iterations calculation in reliability branching

- Constraints:
  - if verblevel is at least `NORMAL`, an automatical check of the best solution is performed in the original problem, and
    an error message is displayed, if it violates an original constraint
  - due to the new constraint handler `cons_cumulative.{c,h}` SCIP can resource-constraint scheduling problem
  - during probing, propagation of bounds is now always performed in linear constraint handler, ignoring the parameter `tightenboundsfreq`
  - new implementation of the clique graph construction method in clique separator
  - new constraint handler `cons_cumulative.{c,h}`

- Heuristics:
  - new implementation of the feasibility pump heuristic by Timo Berthold (replaces old implementation); old
    implementation is now called `objfeaspump`; parameter names have been changed accordingly
  - diving heuristics now compare their number of LP iterations with the number of node LP iterations instead of the total
    number (including their own) LP iterations
  - modified the automatic objfactor setting of feaspump heuristic to let the objective function have stronger influence

Examples and applications
-------------------------

- added TSP example in `examples/TSP`

Interface changes
-----------------

### New and changed callbacks

- new callback methods `INITSOL` and `EXITSOL` for variable pricers, primal heuristics, conflict handlers, relaxators,
  separators, propagators, event handlers, node selectors and display columns
- callback method `CONFLICTEXEC` of conflict handlers receive additional parameters `dynamic` and `removeable`
- constraint handler callback methods `CONSLOCK` and `CONSUNLOCK` are replaced by a single method `CONSLOCK` with the number
  of locks being positive or negative

### Deleted and changed API methods

- calling SCIPaddCut() with `forcecut=TRUE` will add the cut to the LP even if it is redundant
- SCIPreadProb() does not free the current problem, this is done in SCIPcreateProb() now, which is usually
  called by a problem reader; in this way, a reader can generate `extra information` for the current problem, s.t.  the
  full problem information can be distributed to different files read by different readers
- SCIPgetVarStrongbranch() and SCIPgetVarStrongbranchLast() now have two additional parameters that can be used
  to check, whether the returned values are correct dual bounds
- SCIPgetBinvarRepresentative() now returns the fixed or multi-aggregated variable instead of returning `NULL` or
  aborting with an error message
- SCIPdispDecimal() is replaced by SCIPdispInt() and SCIPdispLongint()
- additional parameter `maxproprounds` in SCIPpropagateProbing()
- changed memory interface (see memory.h), `MEMHDR` is now called `BLKMEM`
- source code was moved into subdirectories: replace includes `scip.h` by `scip/scip.h` and
  `objscip.h` by `objscip/objscip.h`; This should allow a user to have include files of the same name as the ones
  of SCIP, e.g. `tree.h` or `var.h`.
- event handlers are now available as C++ wrapper class
- new flag `afterrelaxation` for primal heuristics

- Solution:
  - removed method SCIPsolGetObj(), use SCIPgetSolOrigObj() or SCIPgetSolTransObj() instead
  - additional parameter `checkbounds` for SCIPtrySol(), SCIPtrySolFree(), SCIPcheckSol()

- Variables:
  - SCIPvarLock(), SCIPvarLockDown(), SCIPvarLockUp(), SCIPvarLockBoth(), SCIPvarUnlock(), SCIPvarUnlockDown(),
    SCIPvarUnlockUp() and SCIPvarUnlockBoth() are replaced by SCIPaddVarLocks() which returns a `RETCODE`
  - SCIPvarGetLbGlobal(), SCIPvarGetUbGlobal(), SCIPvarGetLbLocal() and SCIPvarGetUbLocal() now return the
    corresponding values of the transformed problem or current subproblem even for original problem variables
  - SCIPvarGetProbvar(), SCIPvarGetProbvarBinary() now return the fixed or multi-aggregated variable instead of
    returning `NULL` or aborting with an error message; in SCIPvarGetProbvarBinary(), the fixing of a fixed variable does
    not influence the negation status anymore
  - SCIPvarGetProbvarBound() returns the multi-aggregated variable instead of aborting with an error message
  - SCIPvarGetProbvarSum() does not set *var to `NULL` for fixed variables anymore; it may also return a
    multi-aggregated variable instead of aborting with an error message
  - SCIPaddVarImplication() now also adds variable lower and upper bounds, if the implied variable is non-binary
  - additional parameter `aggregated` in SCIPmultiaggregateVars()

- Constraints:
  - SCIPvarLockDownCons(), SCIPvarLockUpCons(), SCIPvarUnlockDownCons() and SCIPvarUnlockUpCons() are replaced by
    SCIPlockVarCons() and SCIPunlockVarCons() which return a `RETCODE`
  - SCIPlockConsVars() and SCIPunlockConsVars() replaced with method SCIPaddConsLocks()
  - SCIPconshdlrGetNConss() is replaced by SCIPconshdlrGetNActiveConss() (returning the number of active
    constraints); method SCIPconshdlrGetNConss() does now return the total number of existing constraints, active and inactive
  - SCIPconshdlrGetStartNConss() is now called SCIPconshdlrGetStartNActiveConss()
  - SCIPconshdlrGetMaxNConss() is now called SCIPconshdlrGetMaxNActiveConss()
  - SCIPdisableConsNode() is replaced by SCIPdelConsNode()
  - SCIPdisableConsLocal() is replaced by SCIPdelConsLocal()
  - added new parameter `dynamic` to SCIPcreateCons() and all plugin methods SCIPcreateCons...()

### New API functions

- SCIPgetObjNorm()
- SCIPcreateOrigSol()
- SCIPwriteImplicationConflictGraph()
- SCIPinProbing()
- SCIPgetProbName()
- SCIPgetVarNStrongbranchs()
- SCIPcolGetNStrongbranchs()
- SCIPfindSimpleRational()
- SCIPselectSimpleValue()

- Variables:
  - SCIPvarGetLbOriginal()
  - SCIPvarGetUbOriginal()
  - SCIPvarGetImplIds()
  - SCIPvarGetOrigvarSum()

- Constraints:
  - SCIPenableCons()
  - SCIPdisableCons()
  - SCIPenableConsSeparation()
  - SCIPdisableConsSeparation()
  - SCIPconsIsSeparationEnabled()

- Averages:
  - SCIPgetAvgPseudocost()
  - SCIPgetAvgPseudocostCurrentRun()
  - SCIPgetAvgPseudocostCount()
  - SCIPgetAvgPseudocostCountCurrentRun()
  - SCIPgetAvgInferences()
  - SCIPgetAvgInferencesCurrentRun()
  - SCIPgetAvgCutoffs()
  - SCIPgetAvgCutoffsCurrentRun()

- LPs:
  - SCIPisLPSolBasic() to check, whether the current LP solution is basic (i.e. due to a simplex algorithm or barrier with crossover)
  - SCIPgetNPrimalLPs()
  - SCIPgetNPrimalLPIterations()
  - SCIPgetNDualLPs()
  - SCIPgetNDualLPIterations()
  - SCIPgetNBarrierLPs()
  - SCIPgetNBarrierLPIterations()
  - SCIPgetNPrimalResolveLPs()
  - SCIPgetNPrimalResolveLPIterations()
  - SCIPgetNDualResolveLPs()
  - SCIPgetNDualResolveLPIterations()

- Delayed:
  - SCIPsepaIsDelayed()
  - SCIPsepaWasDelayed()
  - SCIPpropIsDelayed()
  - SCIPpropWasDelayed()
  - SCIPpresolIsDelayed()
  - SCIPpresolWasDelayed()
  - SCIPconshdlrIsSeparationDelayed()
  - SCIPconshdlrIsPropagationDelayed()
  - SCIPconshdlrIsPresolvingDelayed()
  - SCIPconshdlrWasSeparationDelayed()
  - SCIPconshdlrWasPropagationDelayed()
  - SCIPconshdlrWasPresolvingDelayed()

### Command line interface

- command line history in interactive shell now only stores useful commands

### Interfaces to external software

- removed storing of dual norms in LPI state of CPLEX interface (too memory consuming)

### Changed parameters

- default frequency offset of fracdiving heuristic changed to 3
- default frequency offset of (new) feaspump heuristic changed to 0
- default frequency offset of objfeaspump heuristic changed to 8
- changed default priority of primal heuristics
- renamed parameter `limits/sol` to `limits/solutions`
- changed default check priority of knapsack constraint handler to -600000
- changed default priority of Gomory cut separator to -1000 (will now be called after constraint handlers!)
- changed default priority of strong CG cut separator to -2000
- changed default priority of cmir cut separator to -3000
- changed default of parameter `lp/pricing` to `s`teepest edge pricing
- default parameter `branching/relpscost/minreliable` changed to 1.0
- default parameter `branching/relpscost/maxlookahead` changed to 8
- default parameter `branching/relpscost/sbiterofs` changed to 100000
- default parameter `heuristics/coefdiving/maxlpiterquot` changed to 0.05
- default parameter `heuristics/fracdiving/maxlpiterquot` changed to 0.05
- default parameter `heuristics/guideddiving/maxlpiterquot` changed to 0.05
- default parameter `heuristics/linesearchdiving/maxlpiterquot` changed to 0.05
- default parameter `heuristics/pscostdiving/maxlpiterquot` changed to 0.05
- default parameter `heuristics/feaspump/freq` changed to 20
- default parameter `heuristics/objfeaspump/freq` changed to 20
- default parameter `heuristics/objpscostdiving/freq` changed to 20
- default parameter `heuristics/rootsoldiving/freq` changed to 20
- default parameter `separating/clique/maxtreenodes` changed to -1

### New parameters

- new parameter delay for presolvers
- new parameter delaypresol for constraint handlers
- `branching/scorefunc`
- `constraints/.../delaypresol`
- `constraints/.../delayprop`
- `constraints/.../delaysepa`
- `conflict/dynamic`
- `conflict/removeable`
- `heuristics/coefdiving/maxlpiterofs`
- `heuristics/feaspump/maxlpiterofs`
- `heuristics/feaspump/maxsols`
- `heuristics/fracdiving/maxlpiterofs`
- `heuristics/guideddiving/maxlpiterofs`
- `heuristics/linesearchdiving/maxlpiterofs`
- `heuristics/objfeaspump/maxlpiterofs`
- `heuristics/objfeaspump/maxsols`
- `heuristics/objpscostdiving/maxlpiterofs`
- `heuristics/objpscostdiving/maxsols`
- `heuristics/pscostdiving/maxlpiterofs`
- `heuristics/rootsoldiving/maxlpiterofs`
- `heuristics/rootsoldiving/maxsols`
- `heuristics/fixandinfer/proprounds` and `heuristics/fixandinfer/minfixings`
- `lp/cleanupcolsroot` and `lp/cleanuprowsroot` to distinguish cleanup settings between root node and other nodes
- `lp/checkstability` to disable stability check of LP solver's result code
- `lp/initalgorithm` and `lp/resolvealgorithm` for switching between simplex and barrier algorithm
- `lp/pricing` to set the pricing strategy used in the LP solver
- `numerics/barrierconvtol` to set the convergence tolerance in the barrier algorithm
- `presolving/.../delay`
- `propagating/.../delay`
- `reading/cnfreader/dynamicconss`
- `reading/mpsreader/dynamicconss`
- `separating/.../delay`

### Data structures

- new possible result `SCIP_DELAYED` for `EXEC` method of separators, presolvers and propagators and `SEPA`, `PROP` and
  `PRESOL` methods of constraint handlers

Fixed bugs
----------

- fixed bug in MPS file reader
- removed bug with applying reduced cost strengthening before pricing in all necessary variables
- negated variables must also be reset in SCIPvarInitSolve()
- fixed documentation of `CONSLOCK`-method (missing parameter `scip` in SCIPaddVarLocks())
- included missing `objrelax.h` in includes of objscip.h
- fixed bug that after a resolve and further preprocessing, existing primal solutions may get corrupted due to
  aggregations or fixings that are possible due to the primal bound (given by the best solution)
- fixed bug with primal bound becoming wrong, if in a prior run the optimal solution was found and the cutoff bound was
  thereby reduced due to further domain propagation w.r.t. the objective function
- fixed bug in SCIPisObjIntegral()
- fixed bug in SCIPprintError() with `file == NULL`
- heuristic's display character is now only shown the first time, the new solution was found
- fixed bug that SCIPreadProb() doesn't discard the transformed problem
- fixed bug with wrong euclidean norm calculation of row, if multiple coefficients for the same variable are added and
  the sorting of the row was delayed with SCIProwDelaySort()
- fixed bug with adding implications: wrong insertion position, if only the lower bound change was present but not the
  upper bound change
- fixed bug in SCIPvarAddImplics() with wrong variable used in varAdjustBd()
- fixed bug in method reduced() of tclique_branch.c with sorting nodes in V

- LP:
  - removed bug with objective norm calculation and column variables not in the LP (pricing)
  - LP error on forced LP resolve (due to 0 unfixed integers) now leads to an error (instead of accepting the pseudo
    solution as feasible)
  - fixed bug in CPLEX LP interface with dual norms

- Presolving:
  - fixed bug that presolving time is not counted to solving time, if presolving is called explicitly with SCIPpresolve()
  - fixed bug where presolving fixings are counted even if the variable was already fixed
  - removed bug with dual presolver, that declared a problem to be unbounded or infeasible, if it could fix a variable to
    infinity even if its objective value is zero
  - fixed bug in knapsack constraint handler that fixed variables are sometimes not removed in presolving

- Numerics:
  - fixed bug with unresolved numerical troubles in LP that don't render the LP useless at the current node
  - fixed numerical bugs in rounding heuristic and rootsoldiving heuristic

- Separator:
  - fixed bugs in separation store with single coefficient cuts that are converted into bound changes
  - at least one cut per separation round is added to the LP to avoid cycling, even if the cut is redundant
  - fixed bug in SCIProwCalcIntegralScalar() with rows consisting of only continuous variables (appeared in gomory cut
    separator on miplib/dcmulti.mps)
  - fixed bug in linear constraint handler's knapsack relaxation separator
  - fixed bugs in intobj separator
  - fixed bug in cmir separator with empty rows
  - fixed bug in implied bound cut separator: only implications between binary variables were generated before

- Constraint Handlers:
  - removed bug in knapsack constraint handler with merging multiple items if more than two items of the same variable
    appear in the constraint
  - removed bug in knapsack constraint handler with merging negated variables of equal weight at the end of the variables' array
  - fixed bug in linear constraint handler with eventdatas, if the original constraint has no variables
  - fixed bug that `CONSLOCK` method of constraint handlers that don't need constraints is not called
  - fixeg bug in setppc constraint handler with pairs of aggregated variables in the same constraint
  - fixed bug with globally deleting constraints, that have attached rows which are therefore not released in exitsol methods

- Conflict analysis:
  - removed conflict analysis of infeasible diving LP if pricing is activated
  - made conflict analysis available in presolving stage (for probing conflicts)

@section RN078 SCIP 0.7.8
*************************

Features
--------

- changed SCIProwCalcIntegralScalar() to a slightly different algorithm
- improved knapsack relaxation in linear constraint handler separator to scale the constraint in order to get integral
  coefficients instead of just rounding down all coefficients
- improved presolving of linear constraint handler: aggregation of two constraints with equal coefficient vector into
  single constraint
- improved presolving of knapsack constraint handler: aggregation of equal or negated variables in same constraint

- Plugins:
  + priority of separators, propagators and presolvers decide whether the plugin is called before the corresponding
    constraint handler methods or after: plugins with nonnegative priorities are called before, plugins with negative
    priorities are called after the constraint handlers
  + new plugin class for relaxators (external relaxations, that can be used in parallel with LP relaxations)
  + if more than one result code applies to a plugin's execution, it should return the one that is higher in the call's
    documentation list

Interface changes
-----------------

- even in optimized mode, the simple functions that are implemented as defines in the include files exist in the
  library, s.t. one can include the include files without `NDEBUG` and use the optimized library

### New and changed callbacks

- new branching rule plugin methods `INITSOL` and `EXITSOL`

### Deleted and changed API methods

- removed SCIPisFeasible(); use !SCIPisFeasNegative() instead
- SCIPisIntegral(), SCIPisFracIntegral(), SCIPfloor(), SCIPceil() and SCIPfrac() don't use the feasibility
  tolerance anymore (default: 1e-06); instead, they are using epsilon (default: 1e-09); instead, for handling
  integrality of a variable `in feasibility tolerances`, new methods SCIPisFeasIntegral(), SCIPisFeasFracIntegral(),
  SCIPfeasFloor(), SCIPfeasCeil() and SCIPfeasFrac() should be used
- in LPI, the semantics of SCIPlpiHasPrimalRay() and SCIPlpiHasDualRay() changed: methods return TRUE, if a ray exists
  and the solver can return it; new methods SCIPlpiExistsPrimalRay() and SCIPlpiExistsDualRay() check whether a ray
  exists without checking, if the solver knows and can return the ray

### New API functions

- SCIPvarIsInLP()
- SCIPgetLPColumnObjval() and SCIPgetLPLooseObjval()
- SCIPcalcIntegralScalar() with arbitrary array of Real values
- SCIPaddCoefKnapsack() in knapsack constraint handler
- SCIPisScalingIntegral() to check, whether the scaling of a value would lead to an integral value, measured
  against epsilon which is also scaled by the same scalar
- SCIPgetRealarrayMinIdx(), SCIPgetRealarrayMaxIdx(), SCIPgetIntarrayMinIdx(), SCIPgetIntarrayMaxIdx(),
  SCIPgetBoolarrayMinIdx(), SCIPgetBoolarrayMaxIdx(), SCIPgetPtrarrayMinIdx() and SCIPgetPtrarrayMaxIdx()
- SCIPbsortPtrInt() and SCIPbsortPtrIntInt()
- SCIPvarWasFixedAtIndex()
- SCIPaddConflictBd()
- SCIPprintMemoryDiagnostic()
- SCIPfindObj...() and SCIPgetObj...() in C++ wrapper interface to get the corresponding plugin object

### Changed parameters

- slightly changed the meaning of parameter `presolving/abortfac` a value of 0 now means to abort presolving only after
  no more change has been found

Fixed bugs
----------

- assigning a value to a fixed variable in a solution with SCIPsetSolVal() does not return an error anymore, if the
  value is equal to the fixed value of the variable
- removed bug in SCIPisScalingIntegral()
- removed bugs with calling SCIPtightenVarLb(), SCIPtightenVarUb(), SCIPinferVarLbCons(), SCIPinferVarUbCons(),
  SCIPinferVarLbProp() and SCIPinferVarUbProp() in `PROBLEM` stage

- (Re)solving:
  - solving loop is now immediately aborted, if a node on the active path is marked to be cut off
  - removed bug in resolving an interrupted problem, after the last solved node was cut off
  - removed bug with infinite solving loop if LP solving is turned off
  - removed bug with aborted solving in root node (e.g. due to time limit) that is tagged to be restarted

- Branching:
  - fixed bug in all-fullstrong branching with getting strong branching information for columns not in current LP
  - implemented missing case in solve.c with branching rules that add constraints

- Numerics:
  - changed numerics for integrality check of coefficients (fixed bug with accumulated errors in rows s.t. the row's
    activity is no longer integral although the row is marked being integer)
  - slightly changed numerics in linear constraint handler presolving to fix a bug with coefficients detected to be scaled
    to an integral value, that are not integral after scaling due to a large scalar that increased the integrality gap to
    a value larger than epsilon

- Constraint handlers:
  - fixed bugs in consdataSwitchWatchedVars() of `or` and `and` constraint handlers
  - fixed wrong assertion in xor constraint handler with switching both watched variables to unwatched
  - fixed bugs in constraint handlers (and, logicor, or, setppc, xor) with calling conflict analysis during presolving
  - removed bug in knapsack constraint handler that appears if a variable is fixed to zero in knapsack presolving, which
    triggers a variable of the same knapsack to be fixed to one due to aggregation

- Presolving:
  - removed bug in knapsack presolver
  - fixed bug in presolving with wrong number of newly fixed/aggregated/... variables/bounds/... after a restart

@section RN077 SCIP 0.7.7
*************************

Features
--------

- infeasible LPs in diving now produce conflict clauses (if LP conflict analysis is enabled)
- conflict analysis was slightly modified
- slightly changed aging strategy of logic or constraint handler

Interface changes
-----------------

### Deleted and changed API methods

- method SCIPgetGap() and SCIPgetTransGap() now return infinity, if primal and dual bound have opposite sign (this
  removes the oddness with the gap increasing while the dual bound approaches zero)

### New API functions

- added methods SCIPgetVarsLogicor() and SCIPgetNVarsLogicor() in logic or constraint handler

### Changed parameters

- `lp/colagelimit` and `lp/rowagelimit` may now be set to -1 to disable deletion of columns/rows due to aging

Build system
------------

### Makefile

- the file names in the archive file are now preceeded with a directory `scip-<version>/`
- the compiler is now also represented in the LP solver library names (e.g. you have to rename the softlink
  `libcplex.linux.x86.a` to `libcplex.linux.x86.gnu.a`)

Fixed bugs
----------

- removed bug in conflict analysis that appears if the conflict is only active at the current depth level
- missing SCIPlpiIsPrimalFeasible() and SCIPlpiIsDualFeasible() implemented in lpi_spx.cpp and lpi_spx121.cpp
- removed preprocessing of linear constraint pairs with modifiable constraints

- Asserts:
  - removed wrong assert `assert(eventfilter->len == 0 || eventfilter->eventmask != 0x00000000)` from event.c
  - removed wrong assert in conflict analysis (appeared on analyzing diving LP conflicts with both bounds of a non-binary variable changed)

@section RN076 SCIP 0.7.6
*************************

Features
--------

- creation of reconvergence clauses in conflict analysis
- first node of each plunging is not treated as plunging node w.r.t. calling primal heuristics
- improved performance of logic or constraint handler due to better watched variables handling

Interface changes
-----------------

### Deleted and changed API methods

- changed SCIPcatchVarEvent() and SCIPdropVarEvent()
- SCIPstage() is now called SCIPgetStage()
- SCIPprintStatus() is now called SCIPprintStage()

### New API functions

- SCIPgetActivityLinear() in linear constraint handler
- SCIPgetFeasibilityLinear() in linear constraint handler
- SCIPchgVarBranchDirection()
- SCIPvarGetBranchDirection()
- SCIPgetStatus() returns the solution status
- SCIPprintStatus() outputs the solution status (beware, that the old SCIPprintStatus() method is now called SCIPprintStage())

### Changed parameters

- changed default frequency offset of pscostdiving `heuristics/pscostdiving/freqofs` to 2 and frequency offset of fracdiving
  `heuristics/feaspump/freqofs` to 0 in order to not call pscostdiving in root node, where nearly all pseudo costs are uninitialized.

### New parameters

- new parameter `separating/efficacynorm` to choose between Euclidean, maximum, sum and discrete norm in efficacy
  calculation

### Data structures

- new possible result code `SCIP_DELAYED` for primal heuristics

Fixed bugs
----------

- removed bugs in CLP Solver interface
- SCIP returned `gap limit reached` even if the problem was solved to optimality, if the optimal solution was found at a
  node with lower bound equal to the global lower bound
- after conversion of the focus node into a junction (e.g. in case of numerical troubles while solving the node's LP), the child
  nodes got the wrong LP fork attached (the common LP fork of the old and new focus node instead of the old focus node's LP fork)

- Variables:
  - bug reconvergence clauses in conflict analysis if bounds on non-binary variables were the reason for the fixing of the
    uip to create a reconvergence clause for
  - wrong sub calls in SCIPvarGet...CurrentRun() for aggregated variables
  - variables' conflict set counter was not reset when the problem was resolved again

Known bugs
----------

- unbounded models lead to an error
- air04 and air05 return wrong optimal value (1 too large): possibly due to strong branching or setppc propagation?

@section RN075 SCIP 0.7.5
*************************

Miscellaneous
-------------

- started change log<|MERGE_RESOLUTION|>--- conflicted
+++ resolved
@@ -55,14 +55,11 @@
 - Fixed a sign bug occuring for some cases in the computation of the directed cutoff distance
 - Fixed overflow in inference information of cumulative constraint handler
 - Fixed problem with propfreq == 0 in cons_linear.c
-<<<<<<< HEAD
-- Revert to old parameter value when parameter change is rejected in PARAMCHGD callback
-=======
 - Fixed aggregation heuristic in sepa_aggregation.c to not use local rows when that is requested
 - Fixed problem with incompatibility of symmetry handling in Benders decomposition
 - Fixed parsing of small number in CIP format of nonlinear constraint
 - Fixed problem in upgrading full orbitopes to partitioning orbitopes
->>>>>>> 58c15b8a
+- Revert to old parameter value when parameter change is rejected in PARAMCHGD callback
 
 Miscellaneous
 -------------
