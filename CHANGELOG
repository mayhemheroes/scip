@page RNNEXT Release notes for SCIP NEXT

@section RNNEXT SCIP NEXT
*************************

Features
--------

- Using the parameter "propagating/orbitalfixing/recomputerestart" one can now decide to recompute symmetries after a
  restart or not. Previously one could just turn off symmetry computation after a restart.
- extended relaxators statistics in solve statistics about information on number of cutoffs, improved bounds, etc.

- extends SMPS file reader for the stochastic information, the sto files, to read a lower bound for the discrete
  scenarios. The lower bound is used when creating the auxiliary variables for Benders' decomposition.

- extended Benders framework to solve NLPs and generate optimality and feasibility cuts from their solution
  when the subproblem is convex nonlinear.

- extended Benders framework to create copies of Benders decompositions that can be used in a multithreading environment

- additional functionality has been added to enable the transfer of Benders' decomposition cuts between different SCIP
  instances, e.g., when used in UG

- LP rows (SCIP_ROW) can now store pointer to a constraint from which the row originates

- Trust region, a new LNS heuristic, has been added to SCIP as both a standalone primal heuristic heur_trustregion.c
  and as a neighborhood inside of Adaptive Large Neighborhood Search (heur_alns.c). This heuristic is designed to improve the
  heuristic performance of the Benders' decomposition algorithm. It builds upon the successful trust region approaches
  applied to Benders' decomposition.

- Modularity of symmetry handling has been increased. It is now possible to use orbitopes (i.e., polyhedral symmetry
  handling techniques) and orbital fixing on the same instance.

- cut strengthening enabled within the Benders' decomposition framework. This uses a mix of the Improved Magnanti-Wong
  method and Kelly's method. The cut strengthening is enabled by setting the paramemter
  "benders/<bendersname>/cutstrengthenenabled" to TRUE. The parameters "cutstrengthenmult", "noimprovelimit" and
  "corepointperturb" control the behavior of the cut strengthening method. Additionally, the parameter
  "cutstrengthenintpoint" allows the user to specify the solution that is used to initialize the core point. The options
  are the first LP solution, the first integer feasible solution, a relative interior point, a solution vector of all
  ones and a solution vector of all zeros. Also, the core point can be reinitialized after each update to the incumbent
  solution.

- added option to adjust weights of different scores in relpscost (hybrid) branching rule based on degeneracy information
  and skip strong branching for very high degeneracy rates

- new primal heuristic Adaptive Diving, which registers all publicly available dive sets from other diving heuristics.
  At each call, it selects one of the available dive sets based on the user's score type choice (heuristics/adaptivediving/scoretype).
  During the solution process, the heuristics learns online which divesets reach the best score, and executes them more frequently.
  The statistic output for Diving heuristics has been extended to incorporate the statistics of each dive set within Adaptive diving.

- Symmetry handling constraints (cons_orbisack, cons_orbitope, cons_symresack) now have an additional parameter to encode
  whether they are model constraints, i.e., define the problem, or whether they are only present to handle symmetries.

- The symmetry code has been completely restructured. The presolvers presol_symbreak and presol_symmetry as well as the propagator
  prop_orbitalfixing have been merged into the single propagator prop_symmetry to avoid storing the same information
  multiple times. This propagator is now responsible for adding symmetry handling constraints as well as activating orbital
  fixing. Moreover, the new file symmetry.c contains general functions for symmetry computations like orbit computations.

- Variables can now be marked as "relaxation-only". This flag should be used to introduce new variables that are required
  to define a relaxation, but that are not part of any checked constraints. Essentially, these variables should only be used
  in the current SCIP solve and disregarded after a restart or in SCIP copies. Hence, these variables are not copied by SCIPcopy and
  SCIPgetVarCopy, they are currently not used in conflict constraints, and cuts involving them are not upgraded to linear constraints.
  Relaxation-only variables cannot appear in the objective function.

- The OSiL reader now supports nonlinear expressions of type "signpower".

- Expressions of form abs(x)^p * x in a nonlinear constraint are now sometimes recognized and handled by abspower constraints.

- If polyhedral symmetry handling methods are used (cons_orbisack, cons_orbitope, cons_symresack), it is now possible to
  recompute symmetries if a restart occured.

- handle linear binary variables as if squared in simple upgrade from quadratic to second-order cone constraints

- new variable event when changing the variable type

- It is no longer necessary to provide a SCIP pointer for the subproblem in SCIPaddBendersSubproblem if custom solving
  methods are defined. A NULL pointer can be supplied to SCIPaddBendersSubproblem. In this case, no internal Benders'
  cut generation methods can be used.

<<<<<<< HEAD
- To save memory, it is now possible to remove all variables from the internal symmetry data structures that are
  not affected by any symmetry.
=======
- Using the parameter "constraints/symresack/checkmonotonicity" one can now decide to upgrade to packing/partitioning
  symresacks even if the underlying permutation is not monotone.

- New branching rule `vanillastrongbranch`, mostly for scientific purpose, with the following features:
  1) no cutoff or domain reduction: only branching;
  2) idempotent (optional): leave SCIP, as much as possible, in the same state before / after the strong branching calls
     - basically, do not update any statistic;
  3) donotbranch (optional): do no perform branching. So that the brancher can be called as an oracle only
     (on which variable would you branch ? But do not branch please);
  4) scoreall (optional): keep scoring variables, even if infeasibility is detected;
  5) collectscores (optional): store the candidate scores from the last call, which can then be retrieved by calling SCIPgetVanillafullstrongData();
  6) integralcands (optional): consider integral candidates for branching,
     i.e., get candidates from SCIPgetPseudoBranchCands() instead of SCIPgetLPBranchCands().

- If a reference value (misc/referencevalue) is given, the primal-reference and reference-dual integrals are calculated automatically and printed within the SCIP statistics.

- Locally valid cuts / rows are now considered for dual proof analysis when `conflict/uselocalrows` is set to TRUE.

- Linking variables in the linking constraint handler (cons_linking.{ch}) can now be integer or continuous. The coefficients of the binary variables are therefore now stored as SCIP_Real.
>>>>>>> 9c88cfbe

Performance improvements
------------------------

- Extended cut presolving by removing variables that been fixed at their bounds

- Improved branching point selection when branching on externals branching candidates. Instead of using exactly the
  LP solution, a point closer to the middle of the variables domain is chosen.

- Matrix presolvers that do not work on incomplete matrices now skip matrix creation if unsupported constraint types are detected.

- consLockBenders callback implemented to add down locks on the Benders' decomposition auxiliary variables and
  up and down locks per subproblem for all master problem variables. This allows the use of presolving and propagation
  with Benders' decomposition.

- improved performance of orbital fixing in several ways:
  store permutations in transposed form to improve cache efficency;
  reverse order to speed up filtering of permutations;
  handle variables globally fixed to 1 in list;
  use event handler to catch global fixings;
  speed up orbit computations;
  change handling of restarts;
  use only permutations that can contribute to a variable's orbit;

- allow rapid learning at local nodes

- restrict the number of the clique table nonzeros relative to the number of problem nonzeros, which could be a performance bottleneck.

- variable fixings of LP face heuristic are now computed earlier; subproblem creation is skipped if not enough variables are fixed.

Examples and applications
-------------------------

- added methods to set and get hmin and hmax for optcumulative constraints

Interface changes
-----------------

### New and changed callbacks

  - new optional callback `SCIP_DECL_DIVESETAVAILABLE` to check preconditions for this dive set, e.g., if an incumbent solution is available,
    which is passed as new argument to SCIPcreateDiveset(). SCIPcreateDiveset() has another new parameter "ispublic".

- new callback `SCIP_DECL_CONSHDLRCOPY` and `SCIP_DECL_CONSCOPY` in cons_orbisack and cons_symresack

- new `idempotent` argument to SCIPgetVarStrongbranchInt() and SCIPgetVarStrongbranchFrac(),
  so that statistics are not updated during the call. Likewise, new `updatecol` and `updatestat` arguments to SCIPcolGetStrongbranch().

- callback `SCIP_DECL_CONSHDLRENFOLP` can now also return SCIP_SOLVELP as *result, which indicates to the SCIP core that the LP relaxation
  should be solved again because the primal feasibility tolerance of the LP has been tightened (using SCIPsetLPFeastol())

### Deleted and changed API methods

- LPI:
  + now for all lp interfaces consistent requirements on SCIP_LPPAR:
    LPITLIM and BARRIERCONVTOL positive or zero; FEASTOL, DUALFEASTOL, LPTILIM strictly positive
  + now projecting SCIP_LPPAR values on feasible values for each lp interface
- Symmetry:
  + removed method SCIPseparateCoversOrbisack() in cons_orbisack.h since the orbitope constraint
    handler has its own implementation of this routine with advanced features now
  + renamed SCIPgetGeneratorsSymmetry() to SCIPgetSymmetry() and removed two arguments
  + extended method SCIPgetSymmetry(): It is possible to access both the original and
    transposed permutations matrix as well as the (independent symmetry) components of a permutation group now.
  + arguments of functions SCIPcreateConsOrbisack(), SCIPcreateConsBasicOrbisack(), SCIPcreateConsOrbitope(),
    SCIPcreateConsBasicOrbitope(), SCIPcreateConsSymresack(), SCIPcreateConsBasicSymresack(), and SCIPcreateSymbreakCons() extended
    by "ismodelcons" to encode whether the constraints are model constraints or not
  + the function SCIPgetSymmetry() no longer accepts the parameter recompute, but has parameter permvarmap as new input
  + removed SCIPgetPermvarsObjSymmetry(), SCIPsetSymmetryComponentblocked(), SCIPgetSymmetryComponentblocked(),
    SCIPgetSyminfoGloballyFixedVars(), SCIPcomputeGroupOrbitsSymbreak, SCIPincludePresolSymmetry(),SCIPincludePresolSymbreak(),
    and SCIPincludePropOrbitalfixing()
- SCIPallowObjProp() and SCIPallowDualReds() are deprecated and replaced by SCIPallowWeakDualReds() and SCIPallowStrongDualReds(), respectively
- Benders' decomposition
  + changed SCIPstoreBenderscutCut() in scip_benders.c to SCIPstoreBendersCut(). Where this function used to take a
    SCIP_BENDERSCUT pointer, it now accepts a SCIP_BENDERS pointer.
  + the functions SCIPsolveBendersSubproblem() no longer accepts the parameter type. The type is not a necessary
    argument for the subproblem solving method.
  + arguments of functions SCIPbendersSolveSubproblemLP(), SCIPbendersSolveSubproblemCIP(), and SCIPbendersOnlyCheckConvexRelax() changed
  - removed SCIPbenderscutGetNAddedCuts() and SCIPbenderscutGetAddedCutData()

- new argument "onlyifcomplete" in SCIPmatrixCreate() to skip matrix creation right after detecting unsupported constraint types

- new argument "threadsafe" in SCIPcopy(), SCIPcopyConsCompression(), SCIPcopyOrig(), SCIPcopyOrigConsCompression and
  SCIPcopyBenders(). This argument must only be set to TRUE if the source and target SCIP instances are to be solved in
  parallel. Setting this argument to TRUE has a performance cost.

- new argument "append" in SCIPsetModifiedDefaultSettingsIpopt()
- functions SCIPclearRelaxSolVals(), SCIPsetRelaxSolVal(), SCIPsetRelaxSolVals(), SCIPsetRelaxSolValsSol(), and SCIPmarkRelaxSolValid()
  receive an additional argument "relax" to store the relaxation handler as creator of the relaxation solution.

- LP:
  - SCIProwGetOriginCons() now returns a SCIP_CONS* instead of a SCIP_CONSHDLR*, use SCIProwGetOriginConshdlr() for the previous behavior
  - SCIPcreateRowCons() and SCIPcreateEmptyRowCons() now expect a SCIP_CONS* instead of a SCIP_CONSHDLR*,
    use SCIPcreateRowConshdlr() and SCIPcreateEmptyRowConshdlr(), respectively, for the previous behavior
  - deprecated SCIPlpfeastol() and SCIPchgLpfeastol(), use SCIPgetLPFeastol() and SCIPsetLPFeastol()

- new parameter "divecontext" for every method that queries statistics for a diveset. The context can be used to distinguish between the dive set
  as single (standalone) heuristic or within Adaptive Diving.
- new parameters "divecontext" and "iterlim" to SCIPperformGenericDivingAlgorithm() to control in which context (single,adaptive) statistics are updated.

- SCIPcopyVars, SCIPcopy, SCIPcopyConsCompression, and SCIPgetVarCopy do not copy variables that are marked as relaxation-only,
  thus it cannot be assumed anymore that each active variable from the master SCIP also has a counterpart in the copy.
  SCIPcopy, SCIPcopyConsCompression, and SCIPcopyConss can now return *valid=TRUE if some non-checked and non-enforced constraints were not copied, e.g.,
  because they involved relaxation-only variables. Thus, a copy is already regarded as valid if all checked or enforced constraints were copied successfully.

- linking constraint handler:
  - changed type of vals argument from int *to SCIP_Real* in SCIPcreateConsLinking() and SCIPcreateConsBasicLinking()
  - SCIPgetIntvarLinking() has been renamed to SCIPgetLinkvarLinking().
  - changed return value of SCIPgetValsLinking() from int* to SCIP_Real*.
  - new method SCIPgetBinvarsDataLinking().

### New API functions

- SCIPallowWeakDualReds() and SCIPallowStrongDualReds() replace the deprecated SCIPallowObjProp() and SCIPallowDualReds(), respectively
- methods have been added to facilitate the transfer of Benders' decomposition cuts between solvers in UG. These include
  SCIPapplyBendersStoredCuts(), SCIPbendersGetNStoredCuts(), SCIPbendersGetStoredCutData() and
  SCIPbendersGetStoredCutOrigData().
- added SCIPisConvexAbspower()
- new functions SCIPsolGetType(), SCIPsolGetRelax(), SCIPsolSetRelax(), SCIPsolSetLPRelaxation(), SCIPsolSetStrongbranch(),
  SCIPsolSetPseudo to set or query the new type attribute of a primal solution. The type attribute gives information
  about the origin of the solution, ie, whether it was created by a relaxation handler,
  by the LP relaxation, by strong branching, by the current pseudo solution, or by a primal heuristic.
  The meaning of the argument 'heur' in all creation methods for primal solutions such as SCIPcreateSol() stays unchanged.
- added SCIProwGetOriginConshdlr(), SCIPcreateRowConshdlr(), SCIPcreateEmptyRowConshdlr()
- new API functions SCIPsetCommonSubscipParams(), SCIPtranslateSubSol(), and SCIPtranslateSubSols() shared by several Large Neighborhood Search heuristics.
- new API function SCIPgetLPDegeneracy() to get two measures for the degeneracy of the current LP
- new API functions SCIPdivesetIsAvailable() to check preconditions of a dive set and SCIPdivesetIsPublic() to check if the dive set can be used
  by other primal heuristics.
- new API functions SCIPcomputeOrbitsSym(), SCIPcomputeOrbitsFilterSym(), SCIPgetPropertiesPerm(), SCIPdetermineBinvarAffectedSym(),
  SCIPdetermineNVarsAffectedSym(), SCIPcomputeComponentsSym(), and SCIPextendSubOrbitope(), SCIPgenerateOrbitopeVarsMatrix() for symmetry computations
- new API functions SCIPvarIsRelaxationOnly() and SCIPvarMarkRelaxationOnly() to query and set, resp., whether a variable is marked as relaxation-only
- new API functions SCIPconshdlrGetNUpdateConss() and SCIPconshdlrGetUpdateConss(), for expert users only
- new API function SCIPgetNConflictDualproofsApplied()
- new API functions SCIPeventGetOldtype() and SCIPeventGetNewtype() for the new event when changing the variable type
- new API function SCIPisConvexConsQuadratic() to check whether a quadratic constraint is convex when a given set of variables would be fixed
- new API functions SCIPgetLPFeastol(), SCIPsetLPFeastol(), and SCIPresetLPFeastol() to get, set, and reset (to the default), respectively, the primal
  feasibility tolerance for the LP relaxation


### Command line interface

### Interfaces to external software

### Changed parameters

- renamed parameter "propagating/orbitalfixing/enableafterrestart" to ".../recomputerestart"
- Parameter "misc/allowdualreds" is now called "misc/allowstrongdualreds"
- Parameter "misc/allowobjprop" is now called "misc/allowweakdualreds"
- changed default values of propagation (new value: 1, old value: 5) and separation frequency (new value: -1, old value: 5) in cons_orbitope.c
- all primal heuristics that use sub-SCIPs are disabled within the heuristics fast emphasis setting
- deleted parameter heuristics/localbranching/useuct, use heuristics/useuctsubscip instead
- changed default value of "presolving/symbreak/detectorbitopes" (new value: TRUE, old value: FALSE)
- extended range of "misc/usesymmetry" (new range: [0,3], old range: [0,2])
- deleted parameter "constraints/orbisack/checkalwaysfeas"
- deleted parameter "constraints/orbitope/checkalwaysfeas"
- deleted parameter "constraints/symresack/checkalwaysfeas"
- deleted parameter "presolving/symmetry/maxgenerators"
- deleted parameter "presolving/symmetry/checksymmetries"
- deleted parameter "presolving/symmetry/displaynorbitvars"
- deleted parameter "presolving/symbreak/conssaddlp"
- deleted parameter "presolving/symbreak/addsymresacks"
- deleted parameter "presolving/symbreak/computeorbits"
- deleted parameter "presolving/symbreak/detectorbitopes"
- deleted parameter "presolving/symbreak/addconsstiming"
- deleted parameter "propagating/orbitalfixing/symcomptiming"
- deleted parameter "propagating/orbitalfixing/performpresolving"
- deleted parameter "propagating/orbitalfixing/recomputerestart"
- changed default value of "heur/coefdiving/freq" (old: 10, new: -1)
- changed default value of "heur/conflictdiving/freq" (old: -1, new: 10)
- changed default value of "heur/conflictdiving/lockweight" (old: 1.0, new: 0.75)
- replaced parameter "numerics/lpfeastol" by "numerics/lpfeastolfactor" to specify which factor should be applied to the SCIP feasibility
  tolerance to initialize the primal feasibility tolerance of the LP solver

### New parameters

- the possibility to define the Benders' decomposition auxiliary variables as implicit integer is provided. This
  behavior is controlled with an additional parameter in the Benders' decomposition framework.
- added parameter benders/<bendersname>/cutcheck to enable the generation of Benders' decomposition cuts during solution
  checking.
- constraints/orbitope/usedynamicprop: the possibility to propagate orbitope constraints by reordering the rows based on the
  branching strategy is provided (only possible for non-model constraints)

- Added parameters branching/midpull and branching/midpullreldomtrig to control by how much to move
  the branching point for an external branching candidate closer to the middle of the candidates domain. The
  default of 0.75 and 0.5, respectively, uses a point that is 75*alpha% closer to the middle of the domain, where
  alpha is the relative width of the candidates domain (width of local domain divided by width of global domain),
  if the latter is below 0.5, and alpha=1.0 otherwise. That is, with the default settings, a branching point is
  chosen closer to the middle of the candidates domain if the variables local domain is still similar to its
  global domain, but is chosen closer to the LP solution if the local domain is much smaller than the global
  domain.

- Added parameter lp/minmarkowitz to set the Markowitz stability threshold (range 0.0001 to 0.9999).
  High values sacrifice performance for stability.

- Added parameters benders/<bendersname>/lnsmaxcalls and benders/<bendersname>/lnsmaxcallsroot to the Benders'
  decomposition core. These parameters limit the number of Benders' decomposition subproblem checks, for the full
  branch-and-bound tree and root node respective, when solving the auxiliary problem of LNS hueristics. These
  parameters only have effect if the lnscheck parameter is set to TRUE.

- Added parameter cons/linear/maxmultiaggrquot to limit the maximum coefficient dynamism of an equation on which
  multiaggregation is performed. This replaces a compiler define of the same name.
  Default value is 1000, smaller values make multiaggregations numerically more stable.
- new global parameter heuristics/useuctsubscip that affects all LNS heuristics using common sub-SCIP parameters

- new parameter branching/relpscost/degeneracyaware to switch degeneracy-aware hybrid branching

- new parameter separation/rapidlearning/checkexec to check whether rapid learning is allowed to run locally
- new parameters separation/rapidlearning/check{degeneracy,dualbound,leaves,nsols,obj} to enable checking the respective feature for local rapid learning
- new parameter separation/rapidlearning/maxcalls to limit the number of rapid learning executions
- new parameter separation/rapidlearning/nwaitingnodes to set the number of waiting nodes before the dual bound is checked
- new parameter separation/rapidlearning/mindegeneracy to set the minimal threshold of degenerate basic-variables
- new parameters separation/rapidlearning/minvarconsratio to set the minimal ratio of unfixed variables in relation to basis size

- new parameters to control the Benders' decomposition two-phase method.
  - constraints/benderslp/depthfreq: after the maxdepth is reached, then the two-phase method will only be called at
    nodes at a depth divisible by depthfreq.
  - constraints/benderslp/stalllimit: after the maxdepth is reached, if there has been no improvement in the dual bound
    for stalllimit number of nodes, then the two-phase method is executed for the next fractional LP solution that is
    encountered.
  - constraints/benderslp/iterlimit: after the root node, only iterlimit fractional LP solutions are used at each node
    to generate Benders' decomposition cuts.

- new parameters for symmetry handling
  - new parameter "propagating/symmetry/maxgenerators"
  - new parameter "propagating/symmetry/checksymmetries"
  - new parameter "propagating/symmetry/displaynorbitvars"
  - new parameter "propagating/symmetry/conssaddlp"
  - new parameter "propagating/symmetry/addsymresacks"
  - new parameter "propagating/symmetry/detectorbitopes"
  - new parameter "propagating/symmetry/addconsstiming"
  - new parameter "propagating/symmetry/ofsymcomptiming"
  - new parameter "propagating/symmetry/performpresolving"
  - new parameter "propagating/symmetry/recomputerestart"
<<<<<<< HEAD
  - new parameter "propagating/symmetry/compresssymmetries"
  - new parameter "propagating/symmetry/compressthreshold"
=======
  - new parameter "constraints/symresack/checkmonotonicity"

- new parameter presolving/clqtablefac (default value 2.0) as limit on number of entries in clique table relative to number of problem nonzeros

- new parameter conflict/uselocalrows (default: TRUE) to incorporate locally valid cuts / rows for dual proof analysis
>>>>>>> 9c88cfbe

### Data structures

### Build system

- The default value for DFLAGS in the non-cmake buildsystem has changed from -MM to -MMD. This will break the
  generation of depend.* files if that was done by a compiler call that relied on -MM. The new preferred way
  to handle compilation dependencies is to additionally use $(DFLAGS) when compiling the object files (.o) and
  to include the generated .d files in the Makefile, see also "Build system / Makefile" below.

Deleted files
-------------

Unit tests
----------

Testing
-------

Build system
------------

### Cmake

### Makefile

- Removed static object compilation dependency files (depend.*). If using a GCC compatible compiler, then dependency
  files are now dynamically created and updated during build. The new dependency files (*.d) reside next to each object
  file (.o) in the corresponding obj subdirectory.

Fixed bugs
----------

- fix and improve memory handling in symmetry computation
- fix shown number of applied conflicts in solving statistics
- fix wrongly skipping strong branching call and using old information if LP was solved with 0 iterations

Miscellaneous
-------------

- modified display column for memory usage ("mem"), which reports the memory usage most of the time, but shows the creator name
  (heuristic, relaxation handler, LP relaxation, strong branching, pseudo solution) of every new incumbent solution. Together with this change,
  heuristic display characters have been unified to represent the type of the heuristic
  (diving, Large neighborhood search, propagation, etc.), see also type_heur.h.

Known bugs
----------

@page RN60 Release notes for SCIP 6.0

@section RN603 SCIP 6.0.3
*************************

Features
--------

- allow disabling of pricers during solving process

Performance improvements
------------------------

Examples and applications
-------------------------

Interface changes
-----------------

### New and changed callbacks

### Deleted and changed API methods

### New API functions

### Command line interface

### Interfaces to external software

### Changed parameters

- enabling aggressive presolving now activates all available presolving plugins,
  and decreases the presolving/restartfac parameter correctly with respect to default.

- change default value of heuristics/rins/nodesquot to 0.3 (was 0.1), to compensate
  the removal of a hard coded factor of 3.0 in the code without affecting the default behavior
  of the RINS heuristic.

### New parameters

### Data structures

Deleted files
-------------

Unit tests
----------

Testing
-------

Build system
------------

### Cmake

### Makefile

- added support for building against Ipopt >= 3.13

Fixed bugs
----------

- fixed issue in SCIPtightenVar* and SCIPinferVar* that occurs for small bound changes
- fixed rejecting minimal boundchange that changed sign of variable, even though SCIPisLb/UbBetter approved it
- fixed issue in generateCutNonConvex() which is triggered when adding quadratic constraints during the solving process
- fixed bug in freeing the reoptimization data if no problem exists
- fixed bug in SCIPreoptReleaseData() when freeing all stored constraints
- fixed bug when freeing the transformed problem via interactive shell if reoptimization is enabled
- fixed two issues related to (near-)redundant logicor constraints in presolving
- fixed counting of aggregations in XOR constraint handler
- fixed handling of unbounded solutions
- fixed update of LP size information when an LP error occured during probing
- handle special case of variable bound constraints during aggregating variables
- tighten sides of linear constraints before trying to upgrade them to more specialized constraints (knapsack, logic-or etc.) when calling SCIPupgradeConsLinear()
- fixed an issue in repair heuristic in the case of loose (noncolumn) variables
- allow user to correctly set heuristics/alns/(un)fixtol
- fixed an issue in heur_completesol which is triggered during bound widening of unbounded continuous variables
- fixed bug in cons_indicator if addopposite is true
- fixed bug in sepa_disjunctive: treat case that conflictgraph is empty
- added safety check in conversion to rational number to avoid overflow
- fixed bug in interval evaluation with power-operator in certain situations
- fixed behavior of SCIPmatrixCreate() regarding memory management and column generation
- SCIPmatrixCreate() returns complete=FALSE when locks do not add up

Miscellaneous
-------------
- checks in debug mode that clean buffer memory is really clean when being freed are now disabled by default
- don't compute symmetries if reoptimization is enabled
- prefer integral values when fixing an almost-fixed continuous variable in the trivial presolver

Known bugs
----------


@section RN602 SCIP 6.0.2
*************************

Features
--------

- The abspower constraint handler now passes more accurate convexity
  information to the NLP relaxation.

Examples and applications
-------------------------

- added parsing functionality for optcumulative constraints in CIP format

Interface changes
-----------------

### Interfaces to external software

- Updated the Mosek LP solver interface to support Mosek 9.0.

Build system
------------

### Cmake

- new target to 'doc' to build documentation
- ctests now fail if parameter file not found
- add flag STATIC_GMP and improve GMP find module
- remove non-API methods from library (API methods use new macro SCIP_EXPORT)
- increase minimal required CMake version to 3.3
- correct paths and dependency information when installing SCIP

Fixed bugs
----------
- fixed SCIP-Jack presolving bug that could lead to wrong results for Steiner arborescence problems
- fixed wrong unboundedness result in case not all constraints were already in the LP and enforcement was
  skipped because an optimal solution was found
- fixed wrong enforcement of constraints in the disjunction constraint handler
- fixed wrong behavior of concurrent solve ignoring initial solutions
- fixed bug in concurrent solve when problem was already solved in presolving
- aggregate non-artificial integer variable for XOR constraints with two binary variables and delete constraint
- copy the objective offset when copying the original problem
- fixed bug in SCIPlpiGetBInvARow in lpi_cpx using wrong size of resulting vector
- fixed quadratic runtime behavior in sepa_aggregation
- fixed statistics of separators
- improve numerical stability in varbound constraint handler by using double-double arithmetic
- fixed bug in propagation of dual proofs
- fixed bugs that arise for multiaggregated indicator variables by disallowing multiaggregation for them
- improve numerical stability in SCIPcomputeBilinEnvelope* by using double-double arithmetic
- fixed bug related to releasing pending bound changes in tree.c
- set STD FENV_ACCESS pragma to on in code that changes floating-point rounding mode
- disable GCC optimizations in main interval arithmetic code to prevent wrong optimizations
- fixed wrong assert in cons_xor concerning the variable type
- fixed different behavior of SCIPisLbBetter and SCIPisUbBetter between having NDEBUG defined or not
- correctly handle bound disjunctions in symmetry detection
- fixed issue in reliability branching related to the LP error flag not being reset
- fixed treatment of near-infinite bounds in shiftandpropagate's problem transformation
- fixed handling of infinite values in SCIPcomputeHyperplaneThreePoints()
- fixed comparisons of infinite values in heur_intshifting.c and heur_shifting.c
- fixed bug related to updating unprocessed cuts in the cutpool
- fixed bug related to enabling quadratic constraints during `CONSINITLP`
- add missing SCIP_EXPORT for functions used by GCG
- fixed memory leak and wrong initialization for trival cases in cons_symresack.c
- fixed bug with upgrading to packing/partitioning orbitopes
- fixed bug with the status while upgrading in presol_symbreak.c
- fixed wrong stage while clearing the conflict store
- fixed behavior of SCIPfixVar() by setting infeasible pointer to TRUE if fixval lies outside variable domain
- allow tightenVar() in SCIP_STAGE_PROBLEM stage
- fixed bug in cumulative constraint handler when separating the LP solution
- fixed issues with integer overflow in cumulative constraint handler
- fixed bug where the convexity of Benders' decomposition subproblems was checked even when users defined subproblem
  solving methods. Now, as per the documentation, the user must explicitly state whether the subproblem is convex
- fixed wrong indexing in heur_dualval
- fixed issue with basis status in SoPlex LPi

Miscellaneous
-------------

- statistics now output primal/dual bounds if objective limit is reached
- memory check in debug mode is now disabled by default
- message is now provided to the user to inform that automatic Benders' auxiliary variable lower bound computations are
  not activated when user defined subproblem solving methods are present
- corrected documentation of the primalgap in SCIP; describe when it will be infinite

@section RN601 SCIP 6.0.1
*************************

Features
--------

- when using a debug solution every (multi-)aggregation will be checked w.r.t. this solution

Performance improvements
------------------------

- try greedy solution first before solving knapsack exactly using dynamic programming in SCIPsolveKnapsackExactly,
  compute greedy solution by weighted median selection.

Interface changes
-----------------

### Deleted and changed API methods and macros

- The preprocessor macro NO_CONFIG_HEADER now needs to be defined when
  including SCIP header files from a SCIP build or installation that
  has been build via the Makefile-only build system.

- The following preprocessor macros have been renamed:
  WITH_ZLIB to SCIP_WITH_ZLIB, WITH_GMP to SCIP_WITH_GMP, WITH_READLINE
  to SCIP_WITH_READLINE, NO_SIGACTION to SCIP_NO_SIGACTION, NO_STRTOK_R
  to SCIP_NO_STRTOK_R, ROUNDING_FE to SCIP_ROUNDING_FE, ROUNDING_FP to
  SCIP_ROUNDING_FP, ROUNDING_MS to SCIP_ROUNDING_MS. Note, however, that
  the names of macros NO_RAND_R and NO_STRERROR_R have not been changed
  so far.

### New API functions

- SCIPhashmapInsertInt(), SCIPhashmapSetImageInt(), and SCIPhashmapGetImageInt() to use integer values as images in hashmaps

### Command line interface

- warn about coefficients in MPS files with absolute value larger than SCIP's value for infinity

### Changed parameters

- default clock type for timing is now wallclock

Unit tests
----------

- added unit tests for exact knapsack solving and (weighted) median selection algorithms

Build system
------------

### Cmake

- add missing GMP dependency when compiling with SYM=bliss
- add DL library when linking to CPLEX to avoid linker errors
- new config.h header defining the current build configuration, e.g. SCIP_WITH_GMP

Fixed bugs
----------

- fixed handling of weights in cons_sos1 and cons_sos2 (NULL pointer to weights)
- fixed handling of unbounded LPs in SCIP and in several LPIs; added heuristic method to guess solution
- the STO reader is capable of handling scenarios defined using lower case "rhs"
- fixed OPB reader for instances without explicit plus signs
- correct dual solution values for bound constraints
- fixed recognition of variable with only one lock in cons_bivariate, cons_quadratic, and cons_nonlinear
- fixed update of constraint violations in solution repair in cons_bivariate, cons_quadratic, and cons_nonlinear
- print error message and terminate if matrix entries of a column are not consecutive in mps format
- fixed incorrect handling of fixed variables when transfer of cuts from LNS heuristic for Benders' decomposition
- fix returning local infeasible status by Ipopt interface if Ipopt finds problem locally infeasible
- skip attempt to apply fixings in linear constraint handler during solving stage as LP rows cannot change anymore
- fixed bug when reading >= indicator constraints in MPS format
- fix issue with nodes without domain changes if we ran into solution limit in prop_orbitalfixing
- fixed unresolved reference to CppAD's microsoft_timer() function on builds with MS/Intel compilers on Windows
- ignore implications added through SCIPaddVarImplication() that are redundant to global bounds also in the
  special case of an implication between two binary variables; also, use implications instead of cliques in the case
  of a binary implied variable with nonbinary active representative
- fixed bug with aggregated variables that are aggregated in propagation of cons_sos1
- fixed some special cases in SCIPselect/SCIPselectWeighted methods
- relaxed too strict assertion in Zirounding heuristic
- fixed the upgrade routine to XOR constraints: aggregate integer variable if its coefficient has the wrong sign
- fixed handling of nonartificial parity variables when deleting redundant XOR constraints
- earlier deletion of trivial XOR constraints (at most 1 operator left)
- fixed wrong hashmap accesses and added sanity check for the correct hashmap type
- avoid copying of unbounded solutions from sub-SCIPs as those cannot be checked completely
- corrected the output of the first LP value in case of branch-and-price
- fixed possible integer overflow, which led to wrong conclusion of infeasibility, in energetic reasoning of cons_cumulative.c

Miscellaneous
-------------
- do not scale linear constraints to integral coefficients

@section RN600 SCIP 6.0.0
*************************

Features
--------

- new diving heuristic farkasdiving that dives into the direction of the pseudosolution and tries to construct Farkas-proofs
- new diving heuristic conflictdiving that considers locks from conflict constraints
- restructuring of timing of symmetry computation that allows to add symmetry handling components within presolving
- `lp/checkstability` is properly implemented for SoPlex LPI (spx2)
- new branching rule lookahead that evaluates potential child and grandchild nodes to determine a branching decision
- limits on the number of presolving rounds a presolver (maxrounds) or propagator/constraint handler (maxprerounds)
  participates in are now compared to the number of calls of the particular presolving method, not the number of
  presolving rounds in general, anymore
- new miscellaneous methods for constraints that have a one-row linear representation in pub_misc_linear.h
- a Benders' decomposition framework has been added. This framework provides the functionality for a user to solve a
  decomposed problem using Benders' decomposition. The framework includes classical optimality and feasibility cuts,
  integer optimality cuts and no-good cuts.
- add statistic that presents the number of resolves for instable LPs
- new readers for stochastic programming problems in SMPS format (reader_sto.h, reader_smps.h)

Performance improvements
------------------------

- cuts generated from certain quadratic constraints with convex feasible region are now global
- performance improvements for Adaptive Large Neighborhood Search heur_alns.c
  + all neighborhoods now start conservatively from maximum fixing rate
  + new default parameter settings for bandit selection parameters
  + no adjustment of minimum improvement by default
- improved bound tightening for some quadratic equations
- constraint handler checking order for original solutions has been modified to check those with negative check priority
  that don't need constraints after all other constraint handlers and constraints have been checked
- deactivate gauge cuts

Examples and applications
-------------------------

- new example `brachistochrone` in CallableLibrary examples collection; this example implements a discretized model to
  obtain the trajectory associated with the shortest time to go from point A to B for a particle under gravity only
- new example `circlepacking` in CallableLibrary examples collection; this example models two problems about packing
  circles of given radii into a rectangle
- new price-and-branch application for the ringpacking problem
- new stochastic capacitated facility location example demonstrating the use of the Benders' decomposition framework

Interface changes
-----------------

### New and changed callbacks

- added parameter locktype to `SCIP_DECL_CONSLOCK` callback to indicate the type of variable locks

### Deleted and changed API methods

- Symmetry:
  + removed function SCIPgetTimingSymmetry() in presol_symmetry.h since this presolver does not compute symmetries independent
    of other components anymore
  + additional argument `recompute` to SCIPgetGeneratorsSymmetry() to allow recomputation of symmetries

- Random generators:
  + the seed of SCIPinitializeRandomSeed() is now an unsigned int
  + the seed of SCIPsetInitializeRandomSeed() is now an unsigned int and it returns an unsigned int
  + new parameter for SCIPcreateRandom() to specify whether the global random seed shift should be used in the creation of
    the random number generator

- Miscellaneous:
  + additional arguments `preferrecent`, `decayfactor` and `avglim` to SCIPcreateBanditEpsgreedy() to choose between
    weights that are simple averages or higher weights for more recent observations (the previous default).
    The last two parameters are used for a finer control of the exponential decay.
  + functions SCIPintervalSolveUnivariateQuadExpression(), SCIPintervalSolveUnivariateQuadExpressionPositive(), and
    SCIPintervalSolveUnivariateQuadExpressionPositiveAllScalar() now take an additional argument to specify already
    existing bounds on x, providing an entire interval ([-infinity,infinity]) gives previous behavior

### New API functions

- SCIPintervalSolveUnivariateQuadExpressionNegative()
- SCIPvarGetNLocksDownType() and SCIPvarGetNLocksUpType()
- SCIPaddConsLocksType()
- SCIPconsIsLockedTypePos(), SCIPconsIsLockedTypeNeg(), SCIPconsIsLockedType(), SCIPconsGetNLocksTypePos() and SCIPconsGetNLocksTypeNeg()
- SCIPstrncpy(), a safe version of strncpy()

### Changed parameters

- Removed parameters:
  - `heuristics/alns/stallnodefactor` as the stall nodes are now controlled directly by the target node limit within the heuristic
  - `presolving/symmetry/computepresolved` since this presolver does not compute symmetries independent of other components anymore
  - `separating/maxincrounds`

### New parameters

- `lp/checkfarkas` that enables the check of infeasibility proofs from the LP
- `heuristics/alns/unfixtol` to specify tolerance to exceed the target fixing rate before unfixing variables, (default: 0.1)
- `propagating/orbitalfixing/symcomptiming` to change the timining of symmetry computation for orbital fixing
- `lp/alwaysgetduals` ensure that the dual solutions are always computed from the recent LP solve
- `display/relevantstats` indicates whether the small relevant statistics are displayed at the end of solving
- `propagating/orbitalfixing/performpresolving` that enables orbital fixing in presolving
- `presolving/symbreak/addconsstiming` to change the timining of symmetry computation for symmetry handling inequalities
- `propagating/orbitalfixing/enabledafterrestarts` to control whether orbital fixing is enabled after restarts
- `benders/*` new submenu for Benders' decomposition related settings. This includes the settings related to the
  included Benders' decompositions and the general Benders' decomposition settings.
- `benders/<decompname>/benderscuts/*` submenu within each included Benders' decomposition to control the Benders'
  decomposition cuts. The cuts are added to each decomposition separately, so the setting are unique to each
  decomposition.

### Data structures

- new enum `SCIP_LOCKTYPE` to distinguish between variable locks implied by model (check) constraints (`SCIP_LOCKYPE_MODEL`)
  and variable locks implied by conflict constraints (`SCIP_LOCKYPE_CONFLICT`)
- expression interpreter objects are now stored in the block memory

Deleted files
-------------

- removed presolving plugin presol_implfree
- separated scip.c into several smaller implementation files scip_*.c for better code overview; scip.c was removed,
  but the central user header scip.h remains, which contains includes of the separated headers

Fixed bugs
----------

- fixed bug in gcd reductions of cons_linear regarding an outdated flag for variable types
- fixed bug in heur_dualval regarding fixing routine for integer variables
- suppress debug solution warnings during problem creation stage
- fixed check for activated debugging solution in components constraint handler
- fixed potential bug concerning solution linking to LP in SCIPperformGenericDivingAlgorithm()
- fixed reward computation in ALNS on continuous, especially nonlinear, problems
- fixed bug in freeing reoptimization data if problem was solved during presolving
- fixed check of timing in heur_completesol
- fixed wrong propagation in optcumulative constraint handler
- fixed non-deterministic behavior in OBBT propagator
- don't disable LP presolving when using Xpress as LP solver
- fixed possible `NULL` pointer usage in cons_pseudoboolean
- ensured that SCIPgetDualbound() returns global dual bound instead of the dual bound of the remaining search tree
- fixed rare division-by-zero when solving bivariate quadratic interval equation
- use total memory for triggering memory saving mode
- fix parsing of version number in the CMake module for Ipopt
- fixed handling of implicit integer variables when attempting to solve sub-MIP in nlpdiving heuristic
- added workaround for bug when solving certain bivariate quadratic interval equations with unbounded second variable
- fixed bug with releasing slack variable and linear constraint in cons_indicator
- fixed problem when writing MPS file with indicator constraints with corresponding empty linear constraints
- fixed bug in heur_vbound triggered when new variables were added while constructing the LP
- fixed bug with unlinked columns in SCIProwGetLPSolCutoffDistance()

Miscellaneous
-------------

- updated CppAD to version 20180000.0
- remove LEGACY mode, compiler needs to be C++11-compliant

@page RN50 Release notes for SCIP 5.0

@section RN501 SCIP 5.0.1
*************************

Features
--------

- SCIP executable handles the `SIGTERM` signal. If the process receives a `SIGTERM`, SCIP terminates the solution process with a
  new `SCIP_STATUS` code `SCIP_STATUS_TERMINATE` and displays all relevant statistics before exiting.
- add number of conflict constraints found by diving heuristics to statistics
- allow output of lower bounds for visualization
- added symmetry detection for linking constraints

Performance improvements
------------------------

- disable disaggregation of quadratic constraints by changing the default for `constraints/quadratic/maxdisaggrsize` to 1
  (disaggregation can still be very helpful on some instances, but also seems hurtful on others)

- Cuts:
  - increased threshold when to scale up cuts that are generated by nonlinear constraint handlers
  - test additional scaling factors in CMIR cut generation heuristic
  - cleaned up implementation of the cut selection procedure and added new cut quality measure
  - use random tie-breaking in cut selection

Interface changes
-----------------

### New API functions

- new methods SCIPtryTerminate() and SCIPterminated() in scip/interrupt.h for handling of SIGTERM signals.
- new method SCIPselectCuts() to run SCIP's cut selection procedure on a given array of cuts

### Changed parameters

- rename parameter `constraints/orbisack/orbisack/coverseparation` to `constraints/orbisack/coverseparation`

### New parameters

- `visual/displb` that enables output of lower bounds for visualization
- `presolving/symmetry/displaynorbitvars` (whether we display the number of affected variables in the statistics)
- `separating/efficacyfac` to change the weight of the efficacy in cut score calculation
- `separating/dircutoffdistfac` to change the weight of the directed cutoff distance in cut score calculation

### Data structures

- new `SCIP_STATUS` code `SCIP_STATUS_TERMINATE` in scip/interrupt.h for handling of SIGTERM signals.

Unit tests
----------

- expanded unit tests of the lpis
- added check to unit tests that problem is not solved after every change

Fixed bugs
----------

- fixed LP status to unsolved when marking LP to be resolved if objective limit has changed
- copy parameter settings to sub-SCIPs in SCIPcopyLargeNeighborhoodSearch() also when copying only LP rows
- fixed a check for fixed variables in Binpacking example
- generate deprecation warnings when using SCIPaddCut
- fix bug in sepa_gomory if cut is a bound change
- fixed handling of infinite bounds in cons_sos1

- Constraints:
  - fixed bug while scaling linear constraints
  - don't delete conflict constraints that were transformed into model constraints during a restart
  - fixed treatment of variable aggregations in knapsack constraint handler that led to wrong propagations

- LP Interface:
  - fixed LPI status after changing objective in lpi_cpx, lpi_grb, lpi_xprs, lpi_msk
  - fixed and unified asserts in LPIs
  - retrieve interior solution instead of (possibly non-existing) basic solution from mosek after using barrier without crossover in lpi_msk
  - fixed bug with `NULL` pointer handling in LPIs

- Heuristics:
  - fixed wrong cast in LP iteration limit computation in proximity search heuristic
  - fixed check for time limit in heur_nlpdiving
  - improved numerics and fixed stop criterion in zirounding heuristic

@section RN500 SCIP 5.0.0
*************************

Features
--------

- new numerical solution violations get printed when checksol is called
- added analysis of the clique table which identifies possible aggregations via the search for
  strongly connected components and may detect infeasible assignments on the way
- added macros to do computations with a higher precision by using double-double arithmetic
- extended conflict analysis by analyzing dual solutions of boundexceeding LPs
- revised internal debugging mechanism to check against a user given debug solution (debug.h)

- Heuristic:
  - add new heuristic MPEC that solves a MPEC reformulation of a mixed-binary nonlinear problem by regularized NLP reformulations
  - new primal heuristic ALNS that orchestrates eight different LNS heuristics adaptively
    using algorithms for the multi-armed bandit problem
  - three bandit selection algorithms to face sequential decision problems under uncertainty

- Presolving and symmetry:
  - added presol_symmetry.c for computing and storing symmetry information of a MIP
  - added presol_symbreak.c to detect special symmetry structures and to add symmetry handling constraints
  - SCIP can now automatically detect and compute symmetries in MIPs (if a graph automorphism code is linked in)
  - added cons_symresack.c to handle permutation symmetries in a binary programs via inequalities and propagation
  - added cons_orbisack.c to handle special permutation symmetries in a binary programs via inequalities and propagation
  - cons_orbitope.c can now handle full orbitopes as well

- Propagator:
  - added new propagator orbital fixing
  - utilizing linear inequalities to compute stronger linearizations for bilinear terms; the inequalities are computed in
    the OBBT propagator

- Cuts:
  - added API for aggregating rows for generating cuts which uses double-double arithmetic internally
  - added filtering of parallel cuts in the cut pool

- Plugins:
  + added new plugin type `table` for adding user-defined statistics tables
  + new presolving plugin presol_sparsify that tries to cancel nonzero coefficients in linear constraints by adding
    multiples of linear equalities

Performance improvements
------------------------

- use disjoint set to reduce peak memory usage and time to compute of clique table connectedness information
- add and use RESTRICT macro for some pointers
- improved the implementation of SCIPvarGetActiveRepresentatives
- speed-up reverse propagation
- removed bestrelaxsol and directly access relaxation solution instead to decrease overhead when using relaxation handlers
- for fast presolving emphasis, disable use of implications in logicor presolving
- use limit on the total number of nonzeros added to the clique table during the greedyCliqueAlgorithm of cons_knapsack.c
- revised disaggregation of quadratic constraints: the number of created constraints can now be controlled and the
  disaggregated constraints are scaled in order to increase numerical accuracy
- disabled reformulation of products of a binary variable with a linear term that does not solely involve binary variables
- speed up creation of LP in the computation of relative interior points
- improved dual ray analysis
- drop events of disabled linear constraints to reduce event processing effort

- Separation:
  - new implementation of zerohalf separator
  - enabled cutting plane separation in the tree
  - improved cut selection and management
  - improved cut post-processing: apply coefficient tightening, enforce maximal dynamism

- Heuristics:
  - improved selection of rows in CMIR aggregation heuristic
  - generate lifted flowcover cuts in CMIR cut generation heuristic
  - faster implementation of CMIR cut generation heuristic
  - use LP solution polishing during probing and diving mode to activate it during many primal heuristics; remains disabled
    during strong branching and OBBT
  - improved versions of the clique and variable bound pre-root heuristics that are often able to fix many more variables

Interface changes
-----------------

### New and changed callbacks

- New types:
  - added new abstract selection algorithm `SCIP_BANDIT` together with callbacks
  - added new types for symmetry handling

- LP interface:
  - dropped NLP termination status `SCIP_NLPTERMSTAT_UOBJLIM`

- NLP callbacks:
  - added parameter `objval` to `SCIP_DECL_NLPIGETSOLUTION` for returning the optimal objective value (can be set to `NULL`)

- Separation callbacks:
  - added parameter `allowlocal` to `SCIP_DECL_SEPAEXECLP` and `SCIP_DECL_SEPAEXECSOL` to switch generation of locally valid cuts
  - added parameter `dstatssize` to `SCIP_DECL_NLPIDELVARSET` and `SCIP_DECL_NLPIDELCONSSET`

### Deleted and changed API methods

- Branching rules:
  - removed parameter `allowaddcons` from SCIPselectVarPseudoStrongBranching(), SCIPselectVarStrongBranching(), and
    SCIPincludeBranchruleRelpscost()

- Constraint Handlers:
  - generalized SCIPcreateConsOrbitope() and SCIPcreateConsBasicOrbitope() method to three orbitope types (full, partitioning, packing)

- Cutting plane separation methods:
  - changed function signature of SCIPcalcMIR()
  - changed function signature of SCIPcalcStrongCG()
  - new method SCIPaddRow() to replace deprecated SCIPaddCut()
  - removed parameter `scaling` from SCIPgetRowprepViolation()
  - added parameter `allowlocal` to SCIPseparateSol()

- LP interface:
  - replaced LP parameters `SCIP_LPPARAM_LOBJLIM` and `SCIP_LPPARAM_UOBJLIM` by `SCIP_LPPARAM_OBJLIM`

- NLP interface:
  - SCIPnlpStatisticsCreate() and SCIPnlpStatisticsFree() now require a pointer to blockmemory as parameter
  - added parameter `objval` to SCIPnlpiGetSolution() of NLPIs for returning the optimal objective value (can be set to `NULL`)
  - added parameter `varnameslength` to SCIPexprParse()
  - added parameter `dstatssize` to SCIPnlpiDelVarSet() and SCIPnlpiDelConsSet()
  - added modifier const to `exprtree` parameter of SCIPnlpiChgExprtree()

- Primal heuristics:
  - SCIPheurPassIndicator() has a new parameter which allows to pass the objective of the solution

- Relaxator methods:
  - added parameter `includeslp` to SCIPmarkRelaxSolValid(), SCIPsetRelaxSolVals() and SCIPsetRelaxSolValsSol();
  - removed parameter `includeslp` from SCIPrelaxCreate() and SCIPincludeRelax()
  - removed functions SCIPrelaxIncludesLp() and SCIPrelaxSetIncludesLp()
  - replaced method SCIPgetRelaxFeastolFactor() by SCIPrelaxfeastol() and added SCIPchgRelaxfeastol()

- Misc:
  - changed return type of SCIPcliqueGetId() from `int` to `unsigned int`
  - SCIPsolveParallel() is deprecated; use SCIPsolveConcurrent() instead
  - removed SCIPvarGetCliqueComponentIdx(); the connectedness information of the clique table is now stored as a
    `SCIP_DISJOINTSET` member of the clique table and cannot be publicly accessed
  - added parameter `copytables` to SCIPcopyPlugins()
  - SCIPsolveParallel() has been deprecated, use the new method SCIPsolveConcurrent() instead
  - allowed SCIPgetNConss() in stage `SCIP_STAGE_INITSOLVE`

### New API functions

- SCIPaddRow() to replace deprecated SCIPaddCut()
- methods to display linear constraint classification types; use SCIPclassifyConstraintTypesLinear()
  after reading a problem to classify linear constraint types
- public methods SCIPvariableGraphBreadthFirst() and SCIPvariableGraph{Create,Free}() to
  perform breadth-first search on the variable constraint graph used by the GINS and ALNS heuristics
- SCIPsetProbingLPState() to install given LP state and/or norms at the current probing node
- SCIPbranchcandGetLPMaxPrio() and SCIPbranchcandGetExternMaxPrio() to query the maximal branching priority of given
  branching candidates; also added SCIPbranchcandGetNPrioLPCands() to access the number of LP candidates with this priority.
- SCIPupdateSolIntegralityViolation(), SCIPupdateSolBoundViolation(), SCIPupdateSolLPRowViolation(),
  SCIPupdateSolConsViolation() and SCIPupdateSolLPConsViolation() for updating numerical solution violations, as well as
  SCIPactivateSolViolationUpdates() and SCIPdeactivateSolViolationUpdates() for activating/deactivating violation updates globally
- SCIPsetSubscipDepth() to set the depth of SCIP as a copied subproblem during problem stage
- SCIPdivesetGetNSols() to query the number of found solutions from a diveset.
- SCIPnextafter() that wraps different nextafter methods to return the next representable value after a given value
- SCIPlinConsStats{Create,Free,GetTypeCount,GetSum}() and SCIPprintLinConsStats() to work with linear constraint classification through the C API
- SCIPgetRowNumIntCols() that returns the number of integer columns in a row
- SCIPsetSlackVarUb() to control upper bound of slack variable in cons_indicator

- Data structures:
  - methods SCIPrandomCreate() and SCIPrandomFree() are no longer public and should be replaced by SCIPcreateRandom() and
    SCIPfreeRandom(), respectively (the new methods respect the global parameter `randomization/randomseedshift` automatically)
  - methods SCIPdigraphCreate() and SCIPdigraphCopy() are no longer public and should be replaced by SCIPcreateDigraph() and
    SCIPcopyDigraph(), respectively, which receive a \SCIP argument and are more robust towards future interface changes

- Bilinear:
  - SCIPgetAllBilinearTermsQuadratic() to access data of all existing bilinear terms in quadratic constraints
  - SCIPaddBilinearIneqQuadratic() to propose an inequality with two variables that appear in a bilinear term
  - SCIPcomputeBilinEnvelope{1,2}() to compute a linearization of a bilinear term when considering at most two linear inequalities

- Clique:
  - SCIPcliqueGetIndex() which returns the unique identifier for the given clique
  - SCIPgetNCliquesCreated() which returns the number of cliques created so far

- Cutting plane separation methods:
  - SCIPisCutNew() that returns whether a cut is already present in the global cut pool
  - SCIPgetSepaMinEfficacy() to access separating/minefficacy(root)

- Interfaces:
  - interface methods to create and use bandit algorithms implemented as SCIP core plugins
  - interface methods for aggregating rows and computating MIP cuts, see cuts.h
  - interface method SCIPsetRandomSeed() to (re)set a random number generator seed

### Command line interface

- new interactive shell functionality to display linear constraint classification types;
  use `display linclass` after reading a problem to classify linear constraint types
- new command line parameter `-r` to pass a nonnegative integer as random seed.

### Interfaces to external software

- added interface to the NLP solver WORHP
- added interface to the NLP solver FilterSQP
- added interface to graph automorphism algorithms in `src/symmetry/` (initially only to BLISS)
- unify handling of objective limit in LPIs by replacing LPI parameters `SCIP_LPPAR_LOBJLIM` and `SCIP_LPPAR_UOBJLIM` by
  `SCIP_LPPAR_OBJLIM`
- dropped support for MOSEK < 7.0.0.0

### Changed parameters

- changed and removed several parameters for zerohalf separator
- replaced `constraints/quadratic/disaggregate` by `constraints/quadratic/maxdisaggrsize` to bound
  the total number of created constraints when disaggregating a quadratic constraint
- new value 3 for parameter `lp/solutionpolishing` to enable LP polishing only during probing and diving mode
- parameter `conflict/useboundlp` has new values `d` (only dual solution analysis) and `b` (both, conflict and dual solution analysis)

- Heuristics:
  - fixed typo `heuristics/completesol/maxunkownrate` has changed to `heuristics/completesol/maxunknownrate`
  - replaced parameter `heuristics/{clique,vbounds}/minfixingrate` by `heuristics/{clique,vbounds}/minintfixingrate` and
    `heuristics/{clique,vbounds}/minmipfixingrate`, which check the fixing rate before LP solving and after sub-MIP presolve

- Separating:
  - parameter `separating/maxstallrounds` only applies to nodes in the tree (not the root node, anymore); use the new
    parameter `separating/maxstallroundsroot` for the root node
  - moved parameters for flowcover and cmir separators to `separating/aggregation`

- Removed parameters:
  - `constraints/{abspower,bivariate,nonlinear,quadratic,soc}/scaling`
  - `constraints/{abspower,bivariate,quadratic,nonlinear}/mincutefficacysepa`
  - `constraints/{abspower,bivariate,quadratic,nonlinear}/mincutefficacyenfofac`
  - `constraints/soc/minefficacy`
  - `conflict/usemir`
  - `conflict/prefermir`
  - `heuristics/clique/{multiplier,initseed}`
  - `separating/feastolfac`
  - `separating/orthofac`
  - `separating/cgmip/allowlocal` (use parameter passed to separation callback instead)
  - `separating/{gomory,strongcg}/maxweightrange`

### New parameters

- `conflict/prefinfproof` (prefer infeasibility proof to boundexceeding proof)
- `conflict/sepaaltproofs`
- `constraints/indicator/maxsepanonviolated` to stop separation after separation of non violated cuts
- `constraints/orbisack/coverseparation` (whether orbisack cover inequalities should be separated)
- `constraints/orbisack/orbiSeparation` (whether facet defining inequalities for orbisack should be separated)
- `constraints/orbisack/coeffbound` (maximal value of coefficients in orbisack facet inequalities)
- `constraints/orbisack/checkpporbisack` (check whether orbisacks can be strengthened by packing/partitioning constraints)
- `constraints/orbisack/checkalwaysfeas` (whether conscheck returns always `SCIP_FEASIBLE`)
- `constraints/orbitope/checkpporbitope` (check packing/partitioning orbitopes)
- `constraints/orbitope/sepafullorbitope` (separate full orbitopes)
- `constraints/orbitope/checkalwaysfeas` (whether conscheck returns always `SCIP_FEASIBLE`)
- `constraints/quadratic/{usebilinineqbranch,minscorebilinterms,bilinineqmaxseparounds}`
- `constraints/quadratic/disaggrmergemethod` to change the strategy of how to merge independent blocks of quadratic constraints
- `constraints/quadratic/mincurvcollectbilinterms` to change the minimal curvature of constraints
  to be considered when returning bilinear terms to other plugins
- `constraints/quadratic/binreformbinaryonly` to disable reformulation of products of binary and non-binary variables
- `constraints/symresack/ppsymresack` (check whether symresacks can be strengthend by packing/partitining constraints)
- `constraints/symresack/checkalwaysfeas` (whether conscheck returns always `SCIP_FEASIBLE`)
- `expbackoff` to all separators which increases the frequency exponentially over the depth in the tree
- `heuristics/completesol/{beforepresol,maxlpiter,maxcontvars}`
- `heuristics/{clique,vbounds}/maxbacktracks` to limit the number of backtracks in the fix-and-propagate phase
- `heuristics/{clique,vbounds}/uselockfixings` to enable fixing of additional variables based on variable locks
- `heuristics/vbounds/{feasvariant,tightenvariant}` to specify the fixing variants used by the vbounds heuristic
- `lp/refactorinterval` to change the refactorization interval of the LP solver
- `misc/debugsol` to specify a debug solution that should be checked during the solve
- `misc/usesymmetry` to determine whether symmetry handling should be used
- `presolving/symbreak/conssaddlp` (whether symmetry handling inequalities should be added to the LP)
- `presolving/symbreak/addsymresacks` (whether symresacks should be used to handle symmetries)
- `presolving/symbreak/computeorbits` (whether symmetry orbits should be computed)
- `presolving/symbreak/detectorbitopes` (whether it should be checked if some symmetries can be handled by orbitopes)
- `presolving/symmetry/computepresolved` (Whether symmetries are computed after presolving)
- `presolving/symmetry/maxgenerators` (maximal number of generators generated by symmetry detection)
- `presolving/symmetry/checksymmetries` (whether validity of computed symmetries should be verified)
- `propagating/obbt/{itlimitfactorbilin,minnonconvexity,createbilinineqs}`
- `propagating/vbounds/minnewcliques` to specify the minimum number of new cliques to trigger another clique table analysis
- `propagating/vbounds/{maxcliquesmedium,maxcliquesexhaustive}` to limit the number of cliques relative to the
  number of binary variable for performing clique table analysis
- `separating/maxincrounds`
- `separating/maxlocalbounddist`, `separating/maxcoefratio` and `separating/intsupportfac`

### Data structures

- new type `SCIP_Shortbool` (equal to uint8_t) for storing Boolean values in a more compact manner
- new disjoint set data structure `SCIP_DISJOINTSET` to incrementally update connectedness information for a graph on nodes {0,...,n-1}
- new red black tree data structure defined in `src/scip/rbtree.{c,h}`
- new object `SCIP_LINCONSSTATS`, see type_cons.h, to work with linear constraint classification through the C API
- added new type `SCIP_TABLE` together with callbacks to output SCIP statistics

Unit tests
----------

- added several tests for the LP interface
- added tests that cover nonempty linear constraint classification types
- added tests for the double double arithmetic, the new red black tree data structure, the nlpi, obbt, interval arithmetics,
  symmetry computation, objective function changes in probing, computing envelopes of bilinear function, relaxation enforcement

Build system
------------

- added interface to the NLP solver WORHP; set `WORHP=true` in order to link to WORHP
- added interface to the NLP solver FilterSQP; set `FILTERSQP=true` in order to link to FilterSQP

### Cmake

- added support for sanitizers in debug mode and options SANITIZE_ADDRESS, SANITIZE_MEMORY, SANITIZE_UNDEFINED, SANITIZE_THREAD
- added option SYM to specify which graph automorphism package (bliss, none) should be used, if available
- disable non-standard compliant floating point optimizations in combination with intel compilers
- improve Visual Studio compilation
- only accept IPOPT version 3.12.0 or higher
- preserve correct rpath in library (e.g. path to libipopt) when installing

### Makefile

- new flag `DEBUGSOL={true,false}` to enable checks against a user given debug solution
- added flag SYM to specify which graph automorphism package (bliss, none) should be used
- default value for ZIMPL in the Makefile is now `false`

Fixed bugs
----------

- fix wrong statistic display of diving leaf solutions
- fixed order of SCIPcalcCliquePartition() in corner case where no cliques are available
- fix treatment of infinite lower bound in proximity objective cutoff
- fixed minor issue in expression graph simplification

- Separator:
  - fix linear knapsack relaxation during separation if a binary variable does not have a solution value in [0,1].
  - fixed potential ressource leaks in SCIPsolveLinearProb(), expr.c, sepa_eccuts, cons_cumulative.c, cons_nonlinear.c
  - fixed bug in cons_orbitope.c, where wrong terminating index in separation of SCIs was used
  - fixed wrong mapping of permuted basis indices in gomory separator
  - fixed integer objective separator for objective scales < 1

- Presolver:
  - fixed numerical issues in boundshift presolver when aggregating integer variables
  - fixed aggregation of variables in boundshift presolver that contain large variable bounds

- Heuristic:
  - fixed bug in feasibility pump heuristic when switching on the `usefp20` parameter
  - fixed handling of LOOSE variables in locks heuristic
  - fixed creation of conflicts in clique heuristic for incomplete LPs

- Constraints:
  - fixed bug in mps reader. Reader now prints `OBJSENSE` section and tries to generate unique names of constraints
  - fixed upgrade to a varbound constraint if abspower constraint contains a multi-aggregated variable
  - fixed several bugs related to hashing of constraints/rows in cutpool.c and cons_linear.c
  - fixed registration of almost fixed nonlinear variables in abspower constraints

- Propagator:
  - fixed releasing of variables in the genvbounds propagator in case the problem could be solved during presolving of a restart
  - fixed numerical issues in bound widening of variable bound constraint handler and vbound propagator during conflict analysis

@page RN40 Release notes for SCIP 4.0

@section RN401 SCIP 4.0.1
*************************

Features
--------

- added parsing functionality to cardinality constraint handler for CIP format
- allow to relax objective limit in reoptimization in presolved stage
- suppress excessive printing about numerical troubles in LP on default verblevel (high)

Performance improvements
------------------------

- only accept passed improving solutions in heur_indicator
- add and use RESTRICT macro for some pointers
- sorting of parents and children for some expression types is now independent of memory layout

- Constraints:
  - widened a bottleneck in simplifying long signomial sums in a nonlinear constraint
  - unified and extended code that improves numerics of cuts generated by nonlinear constraint handlers

- Separation:
  - stop separation in cons_indicator after maxsepanonviolated many non violated separated cuts
  - improve choice of variable to enter support in separation of cons_indicator

Interface changes
-----------------

### New API functions

- SCIPvalidateSolve() to compare solving result with an external primal and dual reference value
- SCIPisObjChangedProbing() to check whether the objective function has changed during probing mode
- SCIPgetDualSolVal() to get the dual solution value of a constraint
- SCIPisLPPrimalReliable() and SCIPisLPDualReliable() to check whether the current primal / dual LP solution
  were successfully checked for feasibility

### Command line interface

- New option in the interactive shell to validate the solution against an external primal and dual reference value
- added command line option `-o` and command `validatesolve` in interactive shell
  to validate the solution against an external primal and dual reference value.

### Interfaces to external software

- Updated and new interfaces to Mosek 8.1, GAMS and Gurobi
- new LP interface to Glop (Google OR tools); CMake only

### Changed parameters

- renamed parameter `heuristics/completesol/maxunkownrate` to `heuristics/completesol/maxunknownrate`

Testing
-------

- add options to make test target (see Makefile section)

Build system
------------

### Cmake

- New CMake build system alongside the usual Makefile setup

### Makefile

- added make options for specifying EXECUTABLE and OUTPUTDIR variables for the make test target

Fixed bugs
----------

- fixed unintended behavior of interrupt signal handler inside SCIP copies
- fixed uninitialized values in SCIP's digraph data structure after calling SCIPdigraphResize()
- fixed issue related to SCIPcreateFiniteSolCopy() not being able to remove all infinite fixings
- fixed issue in SCIPcopyLimits() w.r.t. soft time limit
- fixed bug in dynamic resizing of hashtables and hashmaps
- added workaround for bug in primal simplex of cplex 12.7.1.0 occuring when attempting to solve LPs without rows without presolving
- fixed bug in binpacking example that might have led to doing the same branching several times
- fixed memory issue in binpacking example
- in GAMS writer, forbid also various parenthesis characters in gams symbol names
- added missing definition of `SCIP_UNUSED` in memory.h if def.h is not included
- treat reopt bugs: Avoid numerical problems with changing objective; fix check for changed objective
- fixed reading issue in mps reader: integer variables fixed to 0 or 1 are treated as binaries now,
  allowing to use them as indicator variables
- afternode heuristics are now called even if the node limit was reached and the solving process will be stopped
  after the current node
- fixed bug when activating probing mode with a non-empty separation storage

- LP interfaces:
  - fixed guard against using old Gurobi versions in lpi_grb.c: Gurobi 7.5 was not permitted
  - fixed wrong handling of unboundedness status in lpi_grb.c
  - fixed wrong handling of row basis status in lpi_grb.c

- Propagator:
  - fixed bug in shift and propagate--variable information with a negation transformation is correctly reset after backtracking
  - fixed bug in genvbounds propagator when applying a restart after the root node

- Constraints:
  - fixed bug in varbound coefficient tightening: if a varbound constraint only contained one variable afterwards,
    it may have been deleted without applying the induced bound, if the change was too small, this is now forced
  - fixed potential wrong locks update after a varbound constraint became redundant in coefficient tightening
  - fixed potentially wrong cleanup of fixed variables in nonlinear constraint handler
  - fixed memory leak in OSiL reader when using SOS constraints

- Solution:
  - improved handling of infinite values in a primal solution in quadratic and nonlinear constraints
  - fixed bug in computing violation and cut for certain nonlinear constraints when LP solution is slightly out of bounds
  - fixed debug solution check that appeared in probing mode when the objective function has changed
  - relaxed a too strong assert concerning solutions close to the objective limit

@section RN400 SCIP 4.0.0
*************************

Features
--------

- Introduced support for partial or infeasible user solutions, which SCIP tries to complete/repair heuristically
- implemented linear time methods for (weighted) median selection for joint arrays of various types
- added adaptive solving behavior of SCIP based on solving phases and heuristic transitions, if enabled via `solvingphases/enabled`
- can now solve relaxations within probing
- in case of multiple relaxators the best solution is saved instead of the last one
- added write callback for reader_bnd
- added possibility to use a reference value for advanced analysis of the tree search. If a finite reference value
  (an objective value in original objective space) is passed via misc/referencevalue, SCIP keeps track of the
  number of nodes exceeding the reference value and the number of early backtracks -- path switches in the tree when
  a child node with lower bound smaller than the reference value was available.
- added reading capabilities for partial solutions with extension *.mst
- new global shift off all random seeds (randomization/randomseedshift) and unification of all existing random seeds
- use new macros SCIPdebugMsg(), SCIPsetDebugMsg(), SCIPstatDebugMsg() at all places where it makes sense
- new random number generator in pub_misc.h
- add check whether variables have been released when freeing SCIP
- a print callback can now be specified for user expressions

- LP Solutions:
  - will now enforce relaxation solution instead of lp or pseudosolution if lowerbound is better and the whole lp is included in the relaxation
  - new feature solution polishing to improve integrality of LP solutions

- Constraints:
  - new constraint handler for cardinality constraints
  - added interval-evaluation of sine and cosine
  - allow to create constraints of constraint handlers that don't need constraints
  - New constraint handlers cardinality and components

- Conflicts:
  - implement a storage for conflicts to have more control over active conflicts
  - Improved conflict analysis through central conflict pool and dual ray analysis for primal infeasible LPs; can now analyze dual
    unbounded rays of primal infeasible LPs

- Presolving:
  - New presolvers that disaggregate SOC constraints and reformulate QP's by adding KKT conditions
  - new presolving step for variables contained in a single quadratic constraint with proper square coefficients
  - add new presolving step to disaggregate second order cone constraints
  - new presolving method presol_qpkktref to add the KKT conditions of a QP
  - implemented and extended stuffing presolving in linear constraint handler
  - new components constraint handler which replaces the components presolver; it searches for independent subproblems
    and solves small ones as sub-SCIPs during presolve, larger ones are solved alternatingly during the main solving process
  - new presolving timing FINAL: presolving methods with this timing are only called once after all other presolvers with timings
    FAST, MEDIUM and EXHAUSTIVE are finished; during this timing only reductions are allowed that are self-contained, e.g.,
    fixing all variables and deleting all constraints of an independent component; note that reductions found in this timing
    do not trigger a new presolving round

- Separation and Cuts:
  - can now separate perspective cuts for indicator constraints
  - add sepa_convexproj, a separator which projects onto convex relaxation and build gradient cuts at the projection
  - add sepa_gauge, a separator which computes an interior point of a convex relaxation and performs a binary search in the segment joining
    the interior point and the point to separate until it finds a point in the boundary of the feasible region where to build a gradient cut
  - changed handling of coupling constraints in cons_indicator; the cuts will not be added to the pool, but are separated by default
  - concurrent solving mode that allows to run multiple SCIP instances, that share solutions and global variable bounds, in parallel
  - Revised pseudo random number generation and introduced central random seed for all plugins

- Heuristics:
  - new Graph induced neighborhood search (GINS) primal heuristic that uses neighborhoods
    based on distances in the variable constraint connectivity graph.
    In addition, the heuristic supports a rolling horizon-like procedure to solve auxiliary problems
    for neighborhoods with increasing distance from the starting neighborhood.
  - new primal heuristic LP face that tries to find an integer solution inside the optimal LP face.
  - new heuristic that tries to complete partial solutions
  - the subnlp heuristic now gives ownership of a found solution to the heuristic that constructed the starting point, if any;
    as a consequence, MIP heuristics may now be shown more frequently for having found a solution when solving MINLPs, even
    though the solutions required an additional NLP solve

- Propagator:
  - add prop_nlobbt, a nonlinear optimization-based bound propagator solving two convex NLP relaxations for each variable
  - nodes can now be postponed; currently, this can only be triggered by BEFORELP propagation callbacks

- Statistic:
  + Extended statistic output displayable via the interactive shell
  + new statistic computed: `Root LP Estimate` that shows the root LP best-estimate with every pseudo-cost update
  + added leaf statistics about LP objective limit|feasible|infeasible leaves to the statistics output and
    to the callable library: SCIPgetNObjlimLeaves(), SCIPgetNFeasibleLeaves(), SCIPgetNInfeasibleLeaves()
  + next to the number of found solution, also the number of new best solutions is now printed for each heuristic
    (and relaxation solutions) in the statistics in the `Primal Heuristic` section.

Performance improvements
------------------------

- Extended the presolving timings by an additional timing FINAL for self-contained reductions
- Randomized tie-breaking in different parts of the code to reduce performance variability
- use connectedness information of the clique table to speed up the clique partitioning algorithm
- knapsack approximation algorithms use linear-time weighted median selection instead of sorting
- improved greedy solution in SCIPsolveKnapsackApproximatelyLT() for the flow cover separation
- reduce performance variability by using random numbers as tie-breaker for external branching candidates

- Heuristics:
  - adjusted most Large Neighborhood Search heuristics such that they collect their variable fixings first in an array,
    and only create and populate a sub-SCIP if enough variables will be fixed.
  - reduce performance variability by using a small perturbation in the undercover heuristic
  - 1-opt heuristic can now be repeatedly executed as long as new incumbents are found

- Constraints:
  - Improved and extended stuffing inside of linear constraint handler
  - Changed handling of coupling constraints in cons_indicator
  - SCIP supports constraint compression for problem copies; constraint compression denotes the immediate
    removal of fixed variables from constraint data at creation time to reduce memory requirements.

- Propagation:
  - rewrote the propagate-and-cut-and-price loop so that successful propagations with DURINGLPLOOP timing, bound changes found by separation,
    and new primal solutions now trigger a new round of node solving, starting with propagation; improved tuning of propagation and heuristic timings
  - tuned propagation methods of several constraint handlers
  - make more use of SCIPmarkConsPropagate() to mark constraints for propagation and improved the internal handling of marked constraints
  - improve propagation of absolute-value expression in the case that the sign of the argument is fixed

Interface changes
-----------------

### New and changed callbacks

- Concurrent SCIP:
  - extended interface to support concurrent solving mode

- Constraint Handlers:
  - new optional callback `CONSENFORELAX` to enforce a relaxation solution, see \ref CONS
  - `CONSINITLP` callback now has a new parameter `infeasible`, which is a pointer to store whether infeasibility
    was detected while building the initial LP relaxation

### Deleted and changed API methods

- setting a parameter to a non-valid value now produces an error message instead of a warning
- bound reader uses angle bracket around variable names
- the parameters of SCIPlpiChgObj(), SCIPlpiSetBase(), SCIPlpiSetState(), SCIPlpiSetNorms() have been declared as const
- SCIPapplyHeurSubNlp() can now return the solution found by the sub-NLP heuristic

- Random:
  - methods SCIPrandomGetInt() substitutes SCIPgetRandomInt() (marked to be deprecated)
  - methods SCIPrandomGetReal() substitutes SCIPgetRandomReal() (marked to be deprecated)
  - methods SCIPrandomPermuteArray() substitutes SCIPpermuteRandomArray() (marked to be deprecated)
  - methods SCIPrandomPermuteIntArray() substitutes SCIPpermuteRandomIntArray() (marked to be deprecated)
  - method SCIPrandomGetSubset() substitutes SCIPgetRandomSubset() (marked to be deprecated)

- Conflict Analysis:
  - added parameters `conftype` and `iscutoffinvolved` to SCIPinitConflictAnalysis()
    that indicate the type of the conflict and whether the current cutoff bound is used or not

- Constraint Handlers:
  - added parameter `infeasible` to SCIPinitlpCons()

- Copying:
  - added parameters `fixedvars`, `fixedvals`, `nfixedvars` to SCIPcopyVars()
  - added parameters `fixedvars`, `fixedvals`, `nfixedvars` to SCIPcopyOrigVars()
  - renamed parameter `success` to `valid` in SCIPgetConsCopy()

- Hashmap and Hashtable:
  - removed function SCIPcalcHashtableSize() since not required anymore for `SCIP_HASHTABLE` and `SCIP_HASHMAP`
  - based on the initial size `SCIP_HASHTABLE` and `SCIP_HASHMAP` choose an appropriate size internally to allow insertion of that
    many elements without resizing
  - `SCIP_MULTIHASH` behaves like the old `SCIP_HASHTABLE` and SCIPcalcMultihashSize() should be used as replacement for
    SCIPcalcHashtableSize()

- Nonlinear Relaxation:
  - added parameter `curvature` to SCIPcreateNlRow()

- Parameters:
  - the following new methods return a bool indicating whether the given value is valid for the parameter instead of printing a warning
    message and returning an error code if the value is invalid
    - renamed method SCIPcheckBoolParam() to SCIPisBoolParamValid()
    - renamed method SCIPcheckLongintParam() to SCIPisLongintParamValid()
    - renamed method SCIPcheckCharParam() to SCIPisCharParamValid()
    - renamed method SCIPcheckStringParam() to SCIPisStringParamValid()
    - renamed method SCIPcheckRealParam() to SCIPisRealParamValid()
  - in param.c/h: the new methods return a bool whether the given value is valid for the parameter instead of printing a warning message
    and returning an error code if the value is invalid
    - rename SCIPparamCheckBool() to SCIPparamIsValidBool()
    - rename SCIPparamCheckString() to SCIPparamIsValidString()
    - rename SCIPparamCheckChar() to SCIPparamIsValidChar()
    - rename SCIPparamCheckLongint() to SCIPparamIsValidLongint()

- Primal Heuristics:
  - added parameter `initialseed` to SCIPcreateDiveset()
  - introduced new type `SCIP_HEURTIMING` for primal heuristic timing masks
  - changed type of parameter `timingmask` from unsigned int to `SCIP_HEURTIMING` in SCIPincludeHeur(), SCIPincludeHeurBasic()

- Relaxators:
  - new parameter `includeslp` for SCIPincludeRelax() and SCIPincludeRelaxBasic()
    to indicate whether relaxation includes all linear rows and can be enforced

- Reoptimization:
  - rename method SCIPgetReopSolsRun() to SCIPgetReoptSolsRun()

- Solutions:
  - added parameter `completely` to SCIPtrySol(), SCIPtrySolFree(), SCIPcheckSol() to check all constraints when
    printing violations

- Variables:
  - removed SCIPvarGetLbAtIndex() and added SCIPgetVarLbAtIndex()
  - removed SCIPvarGetUbAtIndex() and added SCIPgetVarUbAtIndex()
  - removed SCIPVarGetBdAtIndex() and added SCIPgetVarBdAtIndex()
  - removed SCIPvarWasFixedAtIndex() and added SCIPgetVarWasFixedAtIndex()
  - Removed method SCIPvarGetNBinImpls()

### New API functions

- added functions for concurrent solving mode (see concurrent.h, concsolver.h)
- SCIPcreateNlpiProb(), SCIPupdateNlpiProb() and SCIPaddNlpiProbRows() to create and update a nonlinear relaxation
- SCIPgetNObjlimLeaves(), SCIPgetNFeasibleLeaves(), SCIPgetNInfeasibleLeaves() for statistics output
  about LP objective leaves
- SCIPcheckCopyLimits() which can be used to check that enough time and memory is left to run a sub-SCIP after
  subtracting time and memory used by the main-SCIP and SCIPcopyLimits() which copies these limits accordingly and disables
  all other limits (need to be set by the plugin, if needed)
- SCIPcopyLargeNeighborhoodSearch() in heuristics.h that supports compressed copying and two kinds of problem copy: the MIP-relaxation or
  a 1-1 problem copy (by copying the constraints and not the LP relaxation)
- SCIPsolveProbingRelax() to solve a relaxation within probing
- SCIPgetLastStrongbranchingLPSolstat() to query the LP statuses after strong branching on a variable
- SCIPinitializeRandomSeed()
- SCIPswapReals() to swap two real values
- SCIPgetNNZs() to get the number of active non-zeros in the transformed/presolved problem

- Debug Messages:
  - SCIPprintDebugMessage(), SCIPsetPrintDebugMessage(), SCIPstatPrintDebugMessage() that output debug messages and also print the
    subscip depth; the first two output via the message handler; also added macros SCIPdebugMsg(), SCIPsetDebugMsg(), SCIPstatDebugMsg()
  - SCIPdebugMsgPrint()/SCIPsetDebugMsgPrint() that output a message without `[debug]` prefix via the message handler (compare SCIPdebugPrintf())

- Solution:
  - SCIPisDualSolAvailable() to query the dual solution availability
  - SCIPlpiSetIntegralityInformation() to improve SoPlex' solution polishing

- Constraints:
  - library methods SCIPcopyConsCompression(), SCIPcopyOrigConsCompression() that accept an array of variables that are immediately
    fixed in the copy. Alternatively, local instead of global bounds can be used for compression.
  - library methods SCIPenableConsCompression(), SCIPisConsCompressionEnabled(), SCIPcopyConsCompression(), SCIPcopyOrigConsCompression()
  - SCIPgetIntVarXor() to access integer variable of XOR constraints
  - SCIPcreateConsCardinality() to create a cardinality constraint
  - SCIPcreateConsBasicCardinality() to create a basic cardinality constraint
  - SCIPchgCardvalCardinality() to changes cardinality value of cardinality constraint (i.e., right hand side of cardinality constraint)
  - SCIPaddVarCardinality() to add a variable to a cardinality constraint
  - SCIPappendVarCardinality() to append a variable to a cardinality constraint
  - SCIPgetNVarsCardinality() to get the number of variables in a cardinality constraint
  - SCIPgetVarsCardinality() to get the array of variables in a cardinality constraint
  - SCIPgetCardvalCardinality() to get the cardinality value of a cardinality constraint (i.e., right hand side of cardinality constraint)
  - SCIPgetWeightsCardinality() to get the array of weights of a cardinality constraint
  - SCIPgetLinvarMay{Decrease,Increase}Quadratic() to get index of a variable in linear term of quadratic constraint that may be decreased
    without making any other constraint infeasible

- Parameters:
  - add SCIPparamIsValidInt() and SCIPparamIsValidReal() to param.c/h
  - add missing functions SCIPisIntParamValid() and SCIPisRealParamValid() to scip.c/h

### Command line interface

- new command line parameter `-v` to print detailed build options

### Interfaces to external software

- Interfaces for Python and Java are, among others, now available via http://www.github.com/scip-interfaces
- Revised documentation of the SCIP C-API to group methods more comprehensively by topics
- dropped support for Ipopt < 3.11
- Additional I/O-functionalities for debugging and logging in SCIP and in the AMPL interface
- updated CppAD to 20160000
- for users of the ampl interface, the display/logfile option has been added to set the name of a
  file to write the SCIP log to (additionally to stdout)

- LP Interfaces:
  - SCIP uses the lpi_spx2 interface by default
  - Improved Gurobi interface that can handle ranged rows (requires Gurobi >= 7.0.2)
  - the CPLEX LPI now also compiles with CPLEX 12.7.0.0

### Changed parameters

- setting a value for a fixed parameter will no longer return with an error, if the new value equals the one to which the parameter is fixed
- changed value of parameter `separating/clique/cliquedensity` to 0.0 such that the separator always constructs a dense clique table
  which proved to be faster on the benchmarks MMM and stableset.
- parameters `misc/permutationseed`, `misc/permuteconss` and `misc/permutevars` changed to `randomization/permutationseed`,
  `randomization/permuteconss` and `randomization/permutevars`
- parameters `conflict/useinflp` and `conflict/useboundlp` are now of type char (before bool)
- all parameters of the components presolver (starting with `presolving/components/`) are now parameters of the components
  constraint handler (starting with `constraints/components/`)

### New parameters

- class randomization
- `branching/sumadjustweight` to adjust branching scores by adding a sum epsilon in order to keep score differences
  near zero, which are otherwise completely disregarded (they are adjusted to at least sum epsilon)
- `concurrent/* ` and `parallel/* ` for configuring the concurrent solving mode
- `constraints/cardinality/branchbalanced` to decide whether to use a balanced branching scheme in the enforcing of cardinality
  constraints
- `constraints/cardinality/balanceddepth` to set the maximal depth until balanced branching is turned off
- `constraints/cardinality/balancedcutoff` to determine that balanced branching is only used if the branching cut off value
  w.r.t. the current LP solution is greater than a given value
- `constraints/indicator/sepaperspective` to turn on separation of perspective cuts for indicator constraints
- `constraints/indicator/sepapersplocal` to decide whether local cuts can be used for perspective cuts for indicator constraints
- `constraints/quadratic/projectedcuts` to enable convex quadratics to generate gradients cuts at the
  projection of the point onto the region described by the constraint, which is supporting
- `lp/solutionpolishing` to enable LP polishing only at the root LP or always
- `misc/referencevalue` to pass a reference value for further analysis of the tree search, see also in `features`
- `presolving/qpkktref/addkktbinary` to allow the presence of binary variables for the KKT update
- `presolving/qpkktref/updatequadbounded` to add the KKT conditions to QPs only if all variables are bounded
- `presolving/qpkktref/updatequadindef` to add the KKT conditions to QPs only if the quadratic matrix is indefinite
- `randomization/lpseed` to set the initial seed of the LP solver
- `solvingphases/enabled` to activate adaptive behavior during the solution process; several further parameters
  in the solvingphases-section to control how to switch the parameters and whether a restart should be performed between the phases.

### Data structures

- new `SCIP_REGRESSION` data structure in pub_misc.h to incrementally compute a best-fit line through pairs of observations
- add maximum branch-and-bound tree depth constant `SCIP_MAXTREEDEPTH` (replaces SCIPgetDepthLimit() and SCIPtreeGetDepthLimit())
- new files heuristics.c/heuristics.h to collect methods that are frequently used by heuristics
- merged dive.c/pub_dive.h with heuristics.c/heuristics.h, removed dive.c/pub_dive.h
- separated header pub_misc.h from repeated methods for sorting and (weighted) median selection;
  those are also available in separate headers pub_misc_sort.h
  and pub_misc_select.h, but included into pub_misc.h

Unit tests
----------

- New unit testing system built on the Criterion framework

Build system
------------

### Makefile

- All makefiles in `examples/` and `applications/` have been updated.
- `make.project` defines a variable `SCIP_VERSION` containing the SCIP version number
- revise sub-makefiles for MSVC on MinGW
- make shared libraries aware of their dependencies
- sub-makefile for CrayXC systems added

- Places:
  - All objective files are now placed in `obj/static` or `obj/shared`, depending on `SHARED=false` or `SHARED=true`, respectively.
  - All internal and external libraries are placed in `lib/static` and `lib/shared`, the include files are in `lib/include`.
  - The binaries now contain an rpath to the SCIP directory, such that shared libraries are found.

- Linking:
  - link binary to shared libs when compiling with `SHARED=true`
  - External projects (including make.project) can use the makefile variable LINKCXXSCIPALL or LINKCCSCIPALL to link all SCIP libraries.
  - Building with `SHARED=true` automatically generates the combined library libscipsolver.so for easier linking

- Targets:
  - Running `make help` lists all makefile options.
  - `make install` copies now all header files
  - new target `dll` to build Windows dlls with MSVC
  - rename `dll` target to `windowslib`

Fixed bugs
----------

- fixed bug in event system: bound change events of the new focus node must be processed, even if the bound
  is the same as at the last focus node
- avoid numerically unstable (multi-)aggregations
- fixed bug in XML reader concerning comments
- the AMPL interface now writes a solve status (solve_result_num) into the .sol file
- in the cmpres.awk (allcmpres.sh) output, the counts in the time column are now with respect to the
  whole set of processed instances (as with fail and solv), while before it was with respect to the
  set of instances where no solver failed (eval set); thus, now proc = fail + time + solv.
- writing of solutions or parameters to a file now works also with the message handler set to quiet
- ignore lower and upper bound tightenigs beyond +/-infinity during solving
- time limit of SCIP-infinity is converted to LPI-infinity when setting it
- fix LP activity of a row that has been modified

- Propagation:
  - fixed possible segmentation fault in genvbounds propagator
  - fixed bug with sorting of propagators in presolving: the order can be changed by calling probing; thus, there is a copy of the
    propagators, which is sorted by presolving priority
  - added missing capturing and releasing mechanism in genvbounds propagator
  - fix wrong propagation of product expressions

- Constraints:
  - fixed wrong representation of SOC constraints in NLP
  - fixed a few issues within redundant constraint detection of (specialized) linear constraint handlers
  - fixed issue in reader_opb concerning writing of fixed variables contained in no constraints

- Memory:
  - fixed memory bug in `SCIP_DIGRAPH`
  - improved counting of memory consumption by using more block memory and counting all allocated memory
  - fix memory leaks in TSP example
  - return `SCIP_ERROR` when a memory exception is caught in SoPlex (was `SCIP_LPERROR`)
  - fixed memory leak in OSiL reader

- Objective:
  - fixed bug while changing the objective value of an original value after transforming the problem
  - fixed bug with solutions from previous runs not satisfying an objective limit
  - SCIPisObjIntegral() now works correctly in `SCIP_STAGE_PROBLEM`

- Heuristics:
  - fixed two bugs in heur_indicator: use improvesols parameter now and update pointer to indicator constraint handler
  - fix wrong NLP representation of logic-or constraints in the dual value heuristic
  - correct handling of implicit integer variables with fractional solution value in simplerounding heuristic
  - fixed bug in heur_octane with uninitialized ray direction

@page RN32 Release notes for SCIP 3.2

@section RN321 SCIP 3.2.1
*************************

Features
--------

- new `force` parameter in (root)redcost propagator to run the propagator also with active pricers

Performance improvements
------------------------

- do not transfer solutions to original space, if SCIP is being freed
- modified implication graph analysis of SOS1 constraint handler; a new component allows to deduce zero fixings of variables
- made SOS1 constraint handler specific diving selection rule faster for the case that the SOS1 constraints do not overlap
- improved disjunctive cuts by the `monoidal cut strengthening` procedure of Balas and Jeroslow

Examples and applications
-------------------------

- several improvements of SCIP-Jack (STP application): extended presolving for STP variants, STP-specific branching
  rule, dual heuristic to generate initial LP relaxation
  SCIP-Jack is now competitive with problem specific state-of-the-art solvers on several well-known STP variants,
  e.g., the (rooted) prize-collecting Steiner tree problem.
- MultiObjective application renamed to PolySCIP; several improvements: better command line argument processing,
  overhaul of much of the source code, installation via CMake

Interface changes
-----------------

- made debug solution functionality thread safe (see debug.h for further information)

### Deleted and changed API methods

- add SCIPcomputeHyperplaneThreePoints() to compute a hyperplane containing three given 3-dimensional points
- SCIPsolveLinearProb() now uses a 1-dimensional matrix representation

### Command line interface

- added interactive shell command `display finitesolution` to print solution with infinite fixings removed,
  added reference to that method to `display solution` output if there are infinite fixings
- new interactive shell command `write history` to write the command line history (only when compiled with Readline)

### Interfaces to external software

- significantly improved Python interface to support user callbacks as well as linear and quadratic expressions

### New parameters

- `constraints/sos1/branchingrule` to decide whether to use neighborhood, bipartite, or SOS1 branching (this parameter
  replaces the old parameters `constraints/sos1/neighbranch`, `constraints/sos1/bipbranch`, and `constraints/sos1/sos1branch`)
- `constraints/sos1/depthimplanalysis` to limit the number of recursive calls of implication graph analysis
- `constraints/sos1/perfimplanalysis` to perform an implication graph analysis to deduce variable fixings and
  additional SOS1 constraints (this parameter replaces the old parameter `constraints/sos1/updateconflpresol`)
- `misc/transsolorig` for transfering transformed solutions to the original space (default: true)
- `propagating/rootredcost/onlybinary` to propagate root reduced costs of binary variables only

### Data structures

- renamed MIP matrix structure to `SCIP_MATRIX`
- changed the numeric values for `PRESOLTIMING` flags

Build system
------------

### Makefile

- new target `dll` to build Windows dlls with MSVC
- add new compiling flag OPENSOURCE to allow/forbid the usage of third party software

Fixed bugs
----------

- fixed wrong objective sense when copying the original problem
- fixed a bug in merge step of cliques during clean up phase; method did not correctly handle infeasibility in the case of multiple
  variable-negation pairs
- fixed a previously untreated case in the linear cons simplification where coefficients only differ by slightly more than an epsilon
- fixed bug in parsing emphasis parameters which formerly led to completely wrong results
- fixed bug in the computation of the Wilcoxon test
- do not use the relative and absolute gap limit if no primal solution has been found so far
- fixed bug in conflict.c with wrong reset of bounds used
- fixed bug with transferring solutions to new runs (need to recompute objective before checking)
- fixed issue with infinite values when checking cuts for redundancy
- fixed library problems on Windows operating systems

- Variables:
  - fixed wrong check when computing cuts for factorable quadratic functions bound tightening of a single variable
  - fixed wrong handling of loose variables in OBBT
  - fixed freeing of hash for binary variables
  - fixed bug during the computation of branching points for continuous variables which are almost fixed to +/- SCIPinfinity()
  - treated the case of integer variables as intermediate variables in the process of obtaining the active variable for a
    given binary variable

- LP:
  - fixed a bug in dive.c that occurred when lpsolvefreq was set to 1; after a cutoff, the solution values of the
    linked LP solution might have become invalid
  - do not analyse an infeasible LP for conflicts during diving mode when LHS/RHS of rows were changed
  - use LPi infinity when reverting bound changes in conflict analysis

- Heuristics:
  - fixed bug in heur_simplerounding in connection with relaxators
  - fixed bug in feaspump heuristic where last solution candidates were not updated correctly
  - fixed bug with infinite shift values in heur_shifting
  - fixed bug in shiftandpropagate heuristic: the heuristic did not correctly handle intermediate, global bound changes of the selected variable
    after its tentative fixing led to a cutoff.

- Propagator:
  - (root) reduced cost propagators are not run anymore when doing branch-and-price,
    since they may install upper bounds on variables which might interfere with the
    pricing (they may be enabled again by their force parameters)
  - fixed too hard assertion in pseudoobj propagator
  - fixed a bug in shiftandpropagate where column positions after sorting are now correctly linked to their variables after sorting
  - fixed potential memory leak in genvbound propagator

- Presolving:
  - fixed inconsistency in knapsack constraint handler data during presolving
  - fixed some problem with reoptimization when the problems are infeasible or have been solved in presolving
  - fixed endless loop in knapsack constraint handler when continuous variables change their types to binary during presolving
  - squares of binary variables might not have been replaced by the binary variable itself in presolve,
    if the variable was originally general integer and only became binary during presolve (due to bound tightening)
  - fixed bug in dive.c avoiding a check of constraints in the presence of indicator constraints

- Constraints:
  - fixed numerical problems in computation of cuts for bivariate functions in quadratic constraint handler
  - fixed bug in quadratic constraint handler when computing lifted-tangent inequalities
  - fixed bug in nonlinear constraint handler when replacing a violated nonlinear constraint leads to an infinite
  - fixed bug in SOS1 constraint handler with inconsistent data structure after restart
  - fixed wrong handling of negated variables in bound tightening procedure of SOS1 constraint handler
  - fixed bug in simple fixing heuristic of SOS1 constraint handler
  - fixed two bugs in pseudoboolean constraint handler with wrong sorting of and constraints
  - fixed issue: constraints being parallel to objective function (after restart) sometimes led to wrongly stating infeasible
  - fixed bug during coefficient tightening in varbound constraint handler
  - handle cutoffs in cons_indicator detected by infeasible inequalities
  - fixed late change of type of slack variables in cons_indicator, if the bounds are not integral
  - fixed	initsol and exitsol of cons_indicator, if problem has already been solved
  - fixed bug in cons_indicator with changing type of slackvariable

@section RN320 SCIP 3.2.0
*************************

Features
--------

- added reoptimization feature for optimization problems with changed objective function or tighter feasible region
- the original problem can now be permuted directly after reading (if `misc/permutationseed` has value >= 0)
- added methods to compute strongly connected components with Tarjan's Algorithm
- added method to propagate implications of SOS1 variables
- convex quadratic contraints can now generate gradient cuts which are supporting to the feasible region
- SoPlex interface can now (re)store dual steepest edge weights
- extended expression parsing to support power, realpower and signpower operators; started support for user-defined operators
  in expression trees/graphs
- possibility to set a soft time limit which becomes active only after the first primal solution was found
- added matrix module for getting access to the internal mixed inter linear problem matrix
- better handling of large values returned by the LP solver
- added more checks to SCIP{alloc,realloc,duplicate}BufferArray() to handle overflows properly
- new plugin for reoptimizing a sequence of optimization problem that differ in the objective function, e.g., sequences arising from
  column generation
- new plugin `compr` for rearranging the search tree, currently this only works on the reoptimization tree
- moved assertions in comparison methods from scip.c to set.c

- Constraints:
  - we can now upgrade quadratic constraints with one bilinear term to SOC constraints
  - we can also upgrade general quadratic constraints with a single negative eigenvalue to SOC constraints

- Branching:
  - tighter reliability notions introduced for reliability branching, based on pseudo-cost relative errors
    and comparing candidates with the best pseudo-candidate using a 2-sample student-T test. These methods
    are used in disjunction with the existing reliability notion that uses a fixed number as reliability
    threshold for every variable before turning off strong-branching. This means, the classical method
    must be turned off by setting parameters minreliable and maxreliable to 0. The behavior is
    controlled through several parameters.
  - new distribution branching rule to base decisions on row activity (normal) distribution over domain space
  - can now output information for BAK: Branch-and-bound Analysis Kit
  - new score in hybrid reliability pseudocost branching that prefers nonlinear variables when solving MINLPs
  - new branching rule multaggr which allows to branch on general disjunctions defined by fractional multi-aggregated variables
  - new branching rules for SOS1 constraints for branching on a neighborhood or a complete bipartite subgraph of
    the conflict graph. In addition to variable domain fixings, it is sometimes also possible to add complementarity
    constraints to the branching nodes. This results in a nonstatic conflict graph, which may change dynamically
    with every branching node.
  - new branching rule nodereopt to reconstruct the tree after changing the objective function

- Reader:
  - the MPS reader can now read semi-integer variables, they are handled by creating bound disjunction constraints
  - the MPS reader can now handle objective constants given as (the negation of) the RHS of the objective row

- Separation:
  - obbt propagator applies now additional separation and propagation in order to learn stronger and more bound tightenings
  - extended probing mode to allow separation and objective coefficient changes
  - improved separation procedure of SOS1 constraint handler, including bound (clique) cuts and implied bound cuts
  - new disjunctive cut separator for SOS1 constraints
  - new edge-concave cut separator for quadratic constraints

- Presolver:
  - Improved coordination of presolvers. There are three timings for presolvers now, FAST, MEDIUM and EXHAUSTIVE.
    Each presolving callback can specify one or more of these timings in which it will be called later.
    Within a presolving method, the current timing can be checked and the algorithms to be performed selected based on
    the timing. In one presolving round, first all presolving methods with timing FAST are called, sorted by priority.
    If they found enough reductions, a new round is started, otherwise, all presolving methods with timing MEDIUM are
    called. Again, with enough reductions, a new presolving round is started, too few reductions lead to running
    the EXHAUSTIVE presolvers. Similar to the delay concept used before, we are not neccessarily running all EXHAUSTIVE
    presolvers but stop as soon as one of them found enough reductions, starting a new presolving round immediately.
  - new presolving components for SOS1 constraints, including bound tightening and clique extension
  - new presolver tworowbnd for improving variable bounds and detecting redundant constraints added
  - new presolver dualagg for aggregating single up-/downlocked variables by a binary variable added
  - new presolver implfree for aggregating implied free variables added
  - new presolver redvub which can detect redundant variable upper bound constraints added
  - new presolver stuffing for fixing of singleton continuous variables added

- Heuristic:
  - improved clique and variable bound heuristics
  - new heuristic distribution diving that bases its score function on the changes regarding solution density
  - variable histories can be transferred between sub-SCIPs solved by LNS heuristics and the component presolver
    and the main SCIP to reuse this information.
  - new heuristic heur_indicator that tries to make partial solutions with indicator constraints feasible. It also
    tries to improve them (or external solutions) by a one-opt local search.
  - new heuristic (heur_bound) which fixes all integer variables to their lower/upper bounds and solves the remaining LP
  - modified diving heuristics to handle SOS1 constraints
  - new primal heuristic for reoptimization 'ofins': objective function induced neighborhood heuristic
  - new heuristic for reoptimization which constructs solutions based in the changes between the objective function and the optimal
    solution before changing the objective function

- Statistic:
  - extended variable branching statistics in the interactive shell by sample variance of unit gains
  - extended statistic output of interactive shell by more information on diving heuristic behavior

Performance improvements
------------------------

- improved treatment of nonlinearities in hybrid reliability pseudo cost branching
- using sparsity information of the SoPlex LP

- Constraints:
  - improved vartype upgradability from continuous to implicit variables in cons_linear.c, depending on their objective coefficients
  - improved propagation of SOS1 constraint handler using the information from a conflict

- Heuristics:
  - zi rounding heuristic uses buffer data structures, thereby decreasing total memory usage of SCIP
  - adjusted (hard) diving heuristics to solve fewer LPs. LP's are resolved only if a parameter-defined
    percentage of the variable bounds changed through domain propagation or at a predefined frequency.
  - some of the diving heuristics additionally consider indicator variables and SOS1 variables as candidate variables and try to
    make these constraint types feasible before passing a rounded solution to SCIPtrySol()

- Presolving:
  - new presolving/propagation algorithm using the gcd for ranged rows and equations in cons_linear
  - added presolving levels (FAST, MEDIUM and EXHAUSTIVE) to allow better balancing of presolvers

- Separation:
  - improved separation procedure of SOS1 constraint handler
  - improved separation procedure for convex quadratic constraints

Examples and applications
-------------------------

- two new applications for multi-objective optimization (PolySCIP) and the Steiner Tree Problem in Graphs
- new application for solving Steiner tree problems: SCIP-Jack can handle both the classical Steiner tree problem in graphs
  and 10 of its variants

Interface changes
-----------------

### New and changed callbacks

- new callback function `SCIP_DECL_CONSGETDIVEBDCHGS` to provide
  constraint handler method to suggest dive bound changes during the generic diving algorithm, see type_cons.h for details
- new callback `SCIP_DECL_DIVESETGETSCORE` to implement scoring function to guide diving

### Deleted and changed API methods

- avoid potential comparisons of different infinity values by adjusting the LP solution value
- SCIPintervalSign(),  SCIPintervalAbs(), SCIPintervalMax(), SCIPintervalMin(), SCIPexprgraphGetNodePolynomialMonomialCurvature(),
  and SCIPexprgraphTightenNodeBounds() need an infinity value to decide whether an interval is empty or not
- SCIPgetFeasibilityQuadratic() and SCIPgetActivityQuadratic() returns now a `SCIP_RETCODE` and needs an additional `SCIP_Real*` to
  store the result
- methods which support statistical tests in pub_misc.h, SCIPstudentTGetCriticalValue(), SCIPcomputeTwoSampleTTestValue() etc.
- SCIPsolveLinearProb() solves a linear problem of the form Ax=b for a regular square matrix A
- Added parameter `freesubscip` to SCIPapplyProximity()

- Data structures:
  - Renamed method SCIPdigraphGetSuccessorsDatas() to SCIPdigraphGetSuccessorsData()
  - Renamed method SCIPdigraphGetNodeDatas() to SCIPdigraphGetNodeData()
  - Renamed method SCIPdigraphSetNodeDatas() to SCIPdigraphSetNodeData()

- Constraint Handlers:
  - Renamed method SCIPconshdlrGetPropTimingmask() to SCIPconshdlrGetPropTiming()
  - new method SCIPconshdlrSetPropTiming()
  - Removed method SCIPconshdlrIsPresolvingDelayed()
  - Removed method SCIPconshdlrWasPresolvingDelayed()
  - SCIPmakeSOS1sFeasible() based on solution values, fixes variables to zero to turn all SOS1 constraints feasible
  - removed `delay(presol)` parameter from SCIPinclude{Conshdlr,Presol,Prop}() and added `(presol)timing` parameter
  - new parameter `presoltiming` for method SCIPpresolCons()
  - SCIPvarIsSOS1() returns whether some variable is involved in an SOS1 constraint
  - SCIPgetConflictgraphSOS1() gets conflict graph of SOS1 constraints
  - Added parameter `presoltiming` to SCIPpropCumulativeCondition()
  - Removed parameter `delaypos` from SCIPsetConshdlrPresol()
  - Added parameter `presoltiming` to SCIPsetConshdlrPresol()
  - Removed parameter `delaypos` from SCIPincludeConshdlr()
  - Added parameter `presoltiming` to SCIPincludeConshdlr()
  - Added parameter `consgetdivebdchgs` to SCIPincludeConshdlr() to provide a divebdchg-callback for the constraint handler
    to include

- Branching Rules:
  - Added parameter `forcestrongbranch` to SCIPselectVarStrongBranching()
  - Added parameter `executebranching` SCIPexecRelpscostBranching()
  - Added parameters `ndomredsdown` and `ndomredsup` to SCIPgetVarStrongbranchWithPropagation()

- LP and Cutting Planes:
  - Added parameters `inds` and `ninds` to SCIPgetLPBInvRow(), SCIPgetLPBInvCol(), SCIPgetLPBInvARow(), SCIPgetLPBInvACol(), and
    SCIPcalcStrongCG()
  - Added parameters `maxweight`, `weightinds`, `nweightinds`, and `rowlensum` to SCIPcalcMIR()

- Variables:
  - SCIPvarGetNodeSOS1() returns node of SOS1 variable in the conflict graph
  - SCIPnodeGetVarSOS1() returns SOS1 variable associated to some given node in the conflict graph
  - Removed method SCIPvarGetNBinImpls()

- Presolving:
  - Removed parameter `delaypos` from SCIPincludePresolBasic()
  - Added parameter `presoltiming` to SCIPincludePresolBasic()
  - Removed parameter `delaypos` from SCIPincludePresol()
  - Added parameter `presoltiming` to SCIPincludePresol()
  - Removed parameters `presoldelay` and `presoltiming` from SCIPincludePresol()
  - Removed parameters `presoldelay` and `presoltiming` from SCIPsetPropPresol()

- Misc:
  - Added parameter `isequation` to SCIPaddClique()
  - Removed parameter `writeimplications` from SCIPwriteCliqueGraph()
  - Removed method SCIPallocBufferSize()
  - Removed method SCIPduplicateBufferSize()
  - Removed method SCIPreallocBufferSize()
  - Removed method SCIPfreeBufferSize()
  - Removed method callback SCIPdialogExecConflictgraph()

### New API functions

- started support for user-defined operators in expression trees/graphs (see SCIPexprCreateUser()),
  interface will likely change again in future SCIP versions
- new methods for mixed inter linear matrix access (see pub_matrix.h) added
- SCIPcomputeArraysIntersection() to compute the set intersection of two ordered arrays
- SCIPcomputeArraysSetminus() to compute the set difference of two ordered arrays
- SCIPcutGetLPActivityQuot() in pub_cutpool.h to get the potion of LP's where this cut was sharp in an optimal basis.
- SCIPpresolGetTiming(), SCIPpresolSetTiming(), SCIP{conshdlr,prop}GetPresolTiming(), and SCIP{conshdlr,prop}SetPresolTiming()
- SCIPdigraphSetNSuccessors() sets the number of successors of some digraph node to a given value

- Diving:
  - SCIPcreateDiveset() to add a diveset to a heuristic. Heuristics may have multiple divesets under different names
  - SCIPperformGenericDivingAlgorithm() that performs diving with periodic LP resolve according to the diveset argument.

- Constraints:
  - new setter function SCIPsetConshdlrGetDiveBdChgs() in scip.h to set dive bound change callback for this constraint handler
  - SCIPaddDiveBoundChange() to add a diving bound change to the diving bound change storage of SCIP together with the information if this is a
    bound change for the preferred direction or not, to be used by constraint handlers inside the getDiveBdChgs-callback
  - SCIPchgCoefLinear() and SCIPdelCoefLinear() to modify linear constraint during problem creation

- Memory:
  - BMSallocClearBlockMemoryArray()/SCIPallocClearBlockMemoryArray() and
    BMSallocClearBufferMemoryArray(), SCIPallocClearBufferArray() to allocate arrays that are initialized to 0
  - SCIPbuffermem() to get buffer memory;

- Sort:
  - added new sorting functions SCIPsortRealRealRealBoolBoolPtr(), SCIPsortDownRealRealRealBoolBoolPtr()
  - added new sorting functions SCIPsortIntIntIntReal(), SCIPsortDownIntIntIntReal(), SCIPsortRealIntInt(), SCIPsortDownRealIntInt()

- Param:
  - SCIPwriteParam() to write a single parameter to a file
  - SCIPcheckParam{Bool,Char,...}() to check whether a parameter value is within the feasible domain

- Quadratic:
  - SCIPchgLhsQuadratic(), SCIPchgRhsQuadratic(), SCIPchgLinearCoefQuadratic(), SCIPchgSquareCoefQuadratic(),
    and SCIPchgBilinCoefQuadratic() to modify quadratic constraints during problem creation
  - SCIPgetFeasibilityQuadratic() and SCIPgetActivityQuadratic() to get the feasibility and activity of a quadratic constraint in a given solution
  - SCIPaddSquareLinearization(), SCIPaddSquareSecant(), SCIPaddBilinLinearization() and SCIPaddBilinMcCormick()
    in cons_quadratic.h to compute linear under- and overestimation for bilinear and quadratic terms

### Command line interface

- extended variable branching statistics and statistic output in the interactive shell (see Statistic section)
- submenu for setting `vbc` settings renamed to `visual`
- at the end of a command line run the best solution can now be output in the orignal space

### Interfaces to external software

- in the AMPL interface, variable and constraint attributes (flags) can now be set via suffixes, where 0 (unset) stands
  for the default, 1 for TRUE and other values for FALSE; see SCIPcreateVar() and SCIPcreateCons() for their meaning;
  for variables, `initial` and `removable` are recognized;
  for constraints, `initial`, `separate`, `enforce`, `check`, `propagate`, `dynamic` and `removable` are recognized
- the AMPL interface now passes an initial guess, if specified, as a solution (that will be checked for feasibility) to SCIP

### Changed parameters

- rowrepswitch set to 2.0, so row representation is activated if LP has at least 2 times more rows than columns
- one can now set emphasis parameters at the beginning of a settings file; it should start with `emphasis:` and
  the contain the emphasis string, e.g., `emphasis: feasibility` or `emphasis: heuristics off`.

- Renamed parameters:
  - `vbc/filename` to `visual/vbcfilename`
  - `vbc/realtime` to `visual/realtime`
  - `vbc/dispsols` to `visual/dispsols`

### New parameters

- added parameter to switch pseudo cost update in diving heuristics (enabled by default)
- `branching/relpscost/confidencelevel` to set the confidence level to be used by statistical tests
- `branching/relpscost/higherrortol` to define the highest reliability threshold for relative error based reliability
- `branching/relpscost/lowerrortol` to define a lower reliability threshold for relative error based reliability
- `branching/relpscost/nlscoreweight` for weight of nonlinear score when branching on MINLPs
- `branching/relpscost/usedynamicconfidence` to use a dynamic confidence level based on the amount of
  strong-branching simplex-iterations compared to the overall simplex iterations (default is FALSE)
- `branching/relpscost/usehyptestforreliability` to enable strong branching decisions based on a 2-sample student-T test of all prior
  pseudo-cost observations between the best pseudo-candidate and the candidate for which to decide whether strong-branching should be applied
- `branching/relpscost/userelerrorreliability` to enable relative error based reliability
- `branching/relpscost/skipbadinitcands` for skipping strong-branching candidates whose estimated gain
  is significantly worse than the one of the locally best (sb or pseudo) candidate
- `constraints/linear/multaggrremove` to perform multi-aggregations in linear constraint handler only if the constraint can be removed afterwards
- `constraints/linear/rangedrowpropagation` to disabled newly implemented propagtion algorithm for ranged rows and equations
- `constraints/quadratic/advanced/interiorcomputation` to select the way of computing and interior point for gauge cuts
- `constraints/quadratic/gaugecuts` to enable convex quadratics to generate gradients cuts which are supporting
- `constraints/soc/generalsocupgrade` to allow general quadratics to be upgraded to soc
- `constraints/SOS1/addcomps` to add local complementarity constraints to the branching nodes (can be used in combination
  with neighborhood or bipartite branching)
- `constraints/SOS1/addbdsfeas` to define a minimal feasibility value for local bound (clique) inequalities in order to be
  added to the branching node
- `constraints/SOS1/addcompsdepth` to define the maximal depth for adding complementarity constraints
- `constraints/SOS1/addcompsfeas` to define a minimal feasibility value for local complementarity constraints in order to be
  added to the branching node
- `constraints/SOS1/autocutsfromsos1` to automatically switch to separating bound cuts from SOS1 constraints if the SOS1
  constraints do not overlap
- `constraints/SOS1/autosos1branch` to switch to SOS1 branching if the SOS1 constraints do not overlap
- `constraints/SOS1/conflictprop` to define whether to use conflict graph propagation
- `constraints/SOS1/bipbranch` to branch on a complete bipartite subgraph of the conflict graph
- `constraints/SOS1/boundcutsdepth` to define the node depth of separating bound (clique) cuts
- `constraints/SOS1/boundcutsfreq` to define the frequency for separating bound (clique) cuts
- `constraints/SOS1/boundcutsfromgraph` to define whether to separate bound (clique) inequalities from the conflict graph
- `constraints/SOS1/boundcutsfromsos1` to define whether to separate bound (clique) inequalities from SOS1 constraints
- `constraints/SOS1/fixnonzero`: If neighborhood branching is used, then fix the branching variable (if positive in sign)
  to the value of the feasibility tolerance
- `constraints/SOS1/implcutsdepth` to define the node depth of separating implied bound cuts
- `constraints/SOS1/implcutsfreq` to define the frequency for separating implied bound cuts
- `constraints/SOS1/implprop` to define whether to use implication graph propagation
- `constraints/SOS1/maxaddcomps` to define the maximal number of complementarity constraints added per branching node
- `constraints/SOS1/maxboundcuts` to define the maximal number of bound (clique) cuts separated per branching node
- `constraints/SOS1/maxboundcutsroot` to define the maximal number of bound (clique) cuts separated per iteration in the root node
- `constraints/SOS1/maximplcuts` to define the maximal number of implied bound cuts separated per branching node
- `constraints/SOS1/maximplcutsroot` to define the maximal number of implied bound cuts separated per iteration in the root node
- `constraints/SOS1/maxextensions` to define maximal number of extensions that will be computed for each SOS1 constraint in presolving
- `constraints/SOS1/maxsosadjacency` to define that the adjacency matrix of the conflict graph is not created in presolving if
  the number of SOS1 variables is too large
- `constraints/SOS1/maxtightenbds` to define the maximal number of bound tightening rounds per presolving round
- `constraints/SOS1/neighbranch` to branch on a neighborhood of the conflict graph
- `constraints/SOS1/nstrongiter` to define the maximal number LP iterations to perform for each strong branching round
- `constraints/SOS1/nstrongrounds` to define the maximal number of strong branching rounds to perform for each node (only
  available for neighborhood and bipartite branching)
- `constraints/SOS1/sos1branch` to branch on a single SOS1 constraint, i.e., a clique of the conflict graph
- `constraints/SOS1/sosconsprop` to define whether to use SOS1 constraint propagation
- `constraints/SOS1/strthenboundcuts` to define whether to strengthen bound (clique) cuts in case bound variables are available
- `constraints/SOS1/updateconflpresol` to update the conflict graph during the presolving procedure
- `display/allviols` to print all violated constraints of the best solution during checksol in the scip shell
- `heur/indicator/improvesols` that turns on the improvement of external solutions by one-opt
- `heuristics/*diving/lpresolvedomchgquot` to determine the percentage of changed domains since previous LP to trigger
  an LP resolve [default: 0.15] (* stands for eight diving heuristics to support this feature)
- `heuristics/*diving/lpsolvefreq` to determine the frequency for resolving LP's during the execution of
  this heuristic [default: 1, use 0 for a dynamic setting based on the number of domain reductions]
  (* stands for eight diving heuristics to support this feature)
- `heuristics/shiftandpropagate/binlocksfirst` to set if binaries without locks should be preferred in ordering
- `heuristics/shiftandpropagate/maxcutoffquot` to select a maximum percentage of allowed cutoffs before stopping the heuristic (default is 0.0)
- `heuristics/shiftandpropagate/selectbest` to trigger if shiftandpropagate should select the best candidate in every round
  (set to FALSE for static order) (default is FALSE)
- `limits/autororestart` for triggering an automatic restart after this many nodes, or -1 for no auto restart [default is -1]
- `limits/softtime` to set a soft time limit (active only after first primal solution was found)
- `misc/allowobjprop` to allow objective function propagation
- `misc/allowdualreds` to allow dual reductions
- `misc/outputorigsol` to control whether at the end of a command line run the solution should be output in the orignal space
- `numerics/checkfeastolfac` to scale feasibility tolerance when checking the feasibility of best found solution
  after the solving process finished (e.g., checksol in scip shell)
- `separating/cutselrestart` for cut selection during restart copy process (`a`ge, activity `q`uotient) [default is `a`]
- `separating/cutselsubscip` for cut selection for sub SCIPs (`a`ge, activity `q`uotient) [default is `a`]
- `separating/disjunctive/maxconsdelay` to delay separation of disjunctive cuts if number of SOS1 constraints is larger than predefined value
- `separating/disjunctive/maxdepth` to define the node depth of separating disjunctive cuts
- `separating/disjunctive/maxinvcuts` to define the maximal number of disjunctive cuts investigated per iteration in a branching node
- `separating/disjunctive/maxinvcutsroot` to define the maximal number of disjunctive cuts investigated per iteration in the root node
- `separating/disjunctive/maxrank` to define the maximal permissible rank of a disjunctive cut that could not be scaled to integral coefficients
- `separating/disjunctive/maxrankintegral` to define the maximal permissible rank of a disjunctive cut that could be scaled
  to integral coefficients
- `separating/disjunctive/maxrounds` to define the maximal number of separation rounds of disjunctive cuts in a branching node
- `separating/disjunctive/maxweightrange` to define the maximal valid range of simplex tableau row weights

### Data structures

- new enum `SCIP_CONFIDENCE_LEVEL` for different levels of confidence for statistical tests.
- new struct `SCIP_DIVESET` that bundles options for SCIP's diving heuristics; all hard diving heuristics (those
  without `obj` at the beginning) include diveset and implement only the scoring callback.
- rename all file `*_vbc.?` to the more generic `*_visual.?`
- moved buffer memory handling to blockmemory/memory.?;
  remove files type_buffer.h, struct_buffer.h buffer.h buffer.c;
  removed functions SCIP*buffer*() from scip.? and replaced them by macros;
  redesigned buffer interface to be similar to block memory; added checks for strange sizes

Testing
-------

- added scripts and targets for testing with xpress (see Makefile section)

Build system
------------

### Makefile

- new parameter `DELHEADERS` for `uninstall`-target: scip headers are only removed when invoking `make uninstall DELHEADERS=true`
- added scripts check_xpress.awk, check_xpress.sh, evalcheck_xpress.sh and check_cluster_xpress.sh and target
  `testclusterxpress` and `testxpress`

Fixed bugs
----------

- fixed bug in primal.c and tree.c by using SCIPinfinity() as a cutoffbound to delete child nodes
- fixed bug in lp.c which leads to wrong primal and dual feasibility
- fixed wrong handling of infinite activities and primal values in sepastore.c and lp.c
- fixed bug that led to an erroneous warning about the clock type
- fix behavior of `make install` which now sets symbolic links and short links to binaries and libraries
- fix bug which lead to wrong global bound tightenings in prop_genvbounds.c
- fix call to random generator for Windows operating systems in misc.c
- fixed again a bug in backward propagation of linear expressions in expression graph

- NLP:
  - fixed bug in heur_nlpdiving.c: wrong counting of fix variables
  - fix wrong handling of `SCIP_NLPSOLSTAT_LOCALINFEASIBLE` solution status in nlp.c
  - fix characterization of logic or constraints in SCIP's NLP relaxation

- Branching:
  - fixed wrong comparison when executing branching rule for external branching candidates
  - fix spatial branching on implicit integer variables
  - fix wrong comparisons of values larger/less than +/- SCIPinfinity() in branch.c, lp.c and sol.c
  - fixed problem with lpisrelax flag in probing mode when doing branch-and-price

- Constraint Handlers:
  - try to handle fixings of multi-aggregated variable in cons_sos1 presolving and avoid error
  - fixed bug in pseudoboolean constraint handler about negated variables
  - fixed assert in cons_soc.c: now soc with 1 lhs variable are allowed
  - fixed wrong assert in cons_indicator (slack variables might be replaced by active variables that have nonzero objective)
  - fix late creation of auxiliary LP in cons_nonlinear.c, which lead to a segmentation fault with lpi_spx2.cpp
  - fixed bug in cons_abspower.c: do not generate cuts with infinity right-hand-side anymore
  - fixed setting of enforcement flag for constraints created by reformulation in nonlinear constraint handlers
  - fixed bug in cons_indicator with handling local bounds

- Memory:
  - fix potential memory leak in SoPlex LP interfaces when setting invalid basis
  - fix potential memory leak in method SCIPgetConsCopy()
  - fix potential memory leak in method detectRedundantConstraints() of the knapsack constraint handler

- Interval arithmetic:
  - fix handling of infinite intervals in SCIPintervalIsEmpty()
  - fixed bug in intervalarith.c: bivariate quadratic equations may have been solved wrongly if second variable is unbounded

- Quadratic Constraints:
  - fix wrong sorting of bilinear terms in cons_quadratic
  - fix potentially tightening of LB/UB of a variable to +/- infinity in cons_quadratic
  - fixed bug in cons_quadratic.c which leads to an overflow when SCIP allocates memory for a dense matrix
  - fixed bug in cons_quadratic.c: do not generate linearization cuts for disabled constraints
  - fix missing clean phase of bilinear terms with zero coefficient in cons_quadratic.c

@page RN31 Release notes for SCIP 3.1

@section RN311 SCIP 3.1.1
*************************

Features
--------

- use clock average to reduce number of system calls via `timing/rareclockcheck` parameter
- added copy mechanism for conjunction constraints
- added revised lpi_xprs for using XPRESS as LP solver

Performance improvements
------------------------

- improved solving of LPs in OBBT propagator
- improved activity-delta computation and thereby propagation for linear constraints
- improved memory management of proximity heuristic
- disabled statistic timing in all subscips via new parameter `timing/statistictiming`

Interface changes
-----------------

### New and changed callbacks

- rename array arcdatas in digraph to arcdata
- changes in clock type are now transferred to SoPlex
- corrected wrong primal bound in statistics for unbounded problems
- forbid to call SCIPfixVar() in `SCIP_STAGE_PRESOLVED` stage, which is not allowed since it calls SCIPchgVarLb/Ub()

### Deleted and changed API methods

- rename SCIPdigraphGetNodeDatas() to SCIPdigraphGetNodeData();
- rename SCIPdigraphSetNodeDatas() to SCIPdigraphSetNodeData()
- SCIPapplyProximity() has an additional parameter freesubscip, which causes the method to free
  the created subscip automatically at the end.

### New API functions

- SCIPhasPerformedPresolve() to check, e.g., whether LP duals are accessible
- SCIPconvertRealTo[Long]Int() to convert reals that represent integers to [long] ints.
- SCIPisDualfeasEQ() and related to perform checks w.r.t. to the dual feasibility tolerance
- SCIPdeleteSubproblemProximity() to free proximity subproblem manually as external caller

### Command line interface

- added dialog for writing the finite solution (calling SCIPcreateFiniteSolCopy() before writing)

### Interfaces to external software

- AMPL interface now returns dual multipliers if problem is an LP and presolving was turned off

### Changed parameters

- changed default value of parameter `heuristics/proximity/minimprove` to 0.02; previous value was 0.25
- changed default value of parameter `heuristics/proximity/usefinallp` to FALSE

### New parameters

- `timing/rareclockcheck` to call the system time less frequently, based on the current average time interval
  between two calls to SCIPsolveIsStopped(); the default value is FALSE
- `timing/statistictiming` to enable/disable all timers for statistic output of SCIP; the default value is TRUE

### Data structures

- renamed MIP matrix structure to `SCIP_MATRIX`
- changed the numeric values for `PRESOLTIMING` flags

Build system
------------

### Makefile

- added Makefile support for cygwin 64 Bit
- allow to turn off block and buffer memory by the makefile parameters NOBLKMEM, NOBUFMEM, NOBLKBUFMEM;
  also remove the now superfluous makefiles for noblkmem, nobufmem, noblkbufmem

Fixed bugs
----------

- fixed wrong conversion of reals representing negative integer values
- in debug mode, SCIP checks that no NaN's are introduced in SCIPsolSetVal()
- fixed bug 697 (and 699), calling SCIPsolve() after the problem was already solved and SCIPfreeSolve() was called now
  does nothing anymore
- added support for character `#` in variable names in old non-linear CIP format (i.e., names without `<` and `>`)
- fixed bug 702, removed too hard assert when casting too big values into `SCIP_Longint`
- branching for continuous variables with unbounded intervals now takes `branching/clamp` into account
- forbid aggregations with scalar smaller feastol or larger 1/feastol
- fixed bug 683, not recognizing errors/segfaults especially in free stage of SCIP by improving the check scripts
- fixed bug where quieting a message handler also disabled writing to files other than stdout
- fixed bug 708, special case of implications led to a fixing
- fixed bug, variable bounds detected wrong infeasibility
- another bug fix when computing the original variable sum of a given variable in SCIPvarGetOrigvarSum()
- fixed setting solution value of multi-aggregated var in xml-solution case
- fixed bug changing the variable type of an negated variable
- fixed numerical troubles in SCIPcreateFiniteSolCopy()
- fixed bug in SCIPpermuteProb(): if called before transforming the problem, data structures were not initialized yet
- fixed bug in aggregation procedure if two variables were of non-binary type but for one of the variables
  SCIPvarIsBinary() returned true
- treat activities of pseudo solutions as invalid when containing positive and negative infinity contributions
- fixed bug in GMI example: fractionality of slack variable is now computed correctly
- fixed LP interface of CPLEX: functions getBInv* return the correct sign of the coefficients.
- fixed bug in SCIPpermuteProb(), when called in transformed stage and non-active constraints exist

- Dual:
  - use dual feasibility tolerance for comparisons regarding reduced costs
  - fixed bug in prop_dualfixing: don't fix variables to infinite values during solving
  - fixed sign of the dual multipliers returned by AMPL interfaces for maximization

- Objective and Time Limit:
  - fixed wrong output of status when an objective limit was imposed but not reached yet
  - fixed the rare case that branching was performed even though strong branching found global bound changes leading to
    an infeasible/objlimit LP
  - fixed bug that objective limit was not reset correctly during SCIPfreeTransform() for maximization problems
  - fixed bug that hitting the time limit while solving a pure LP and then continuing the solving process lead to
    not solving the LP, but always creating a single child node until maximum depth is reached

- Heuristic:
  - fixed bug leading to an incorrect dual bound when solving probing LPs within a DURINGPRICINGLOOP heuristic
  - fixed bug in proximity heuristic which attempted to enter diving mode even at nodes without a constructed LP
  - fixed wrong pseudo cost updates during diving heuristic execution after backtracking
  - fixed bug in heur_oneopt: avoid bound violations if shift value is negative due to infeasibilities
  - fixed bug that reaching a solution limit by beforenode heuristics lead to disregarding the current node if the
    optimization process was restarted later
  - fixed bug in trysol heuristic not saving the best solution in maximization problems

- Presolve:
  - fixed bug in presolving of abspower constraints that lead to wrong variable locks
  - allow to call SCIPmarkConsPropagate() in INITPRESOLVE stage
  - fixed bug in components presolver with handling of dual fixable variables: unboundedness was not detected,
    better handle components with single variables by dual fixing propagator
  - issues in component solving by presol_components do not lead to stopping the overall process, anymore, the component
    is just disregarded

- Memory:
  - fixed bug with freeing problem: need to reset objective limit
  - fixed memory leaks in case of erroneous parsing of constraints, e.g., non-linear constraints
  - fixed missing memory allocation for node data in digraphs

- Constraints:
  - fixed bug in cons_quadratic which leads to wrong min/max activities
  - removed wrong break in cons_pseudoboolean
  - fixed bug in cons_varbound.c using the wrong constraint side for updating an upper bound
  - fixed bug in presolve of cons_nonlinear: wrong constraint upgrades may have been performed due to outdated bound
    information in expression graph
  - fixed bug in cons_setppc, wrongly aggregating variables if dual-presolving was disabled
  - fixed bug in cons_sos1: locks and events were not initialized if constraint was added to transformed problem
  - fixed bug in cons_setppc with dual presolving disabled
  - corrected copy of disjunction constraints

- Reading:
  - allow to read numbers like `42856.` in lp-format
  - fixed bug(?) in reader_mps: variables are now written in columns section even of they occur in no constraint
    and have an objective coefficient of 0 (otherwise, CPLEX and Gurobi cannot read the file)
  - fixed bug with reading `>=1` indicator constraints in LP-files
  - fixed bug in reader_lp which created two indicator constraints with the same name to trigger an equality
  - fixed bug when reading indicator constraints for linear constraints (equations/ranged rows) from MPS files

@section RN310 SCIP 3.1.0
*************************

Features
--------

- added breadth first search node selection
- new node selection rule UCT which balances exploration and exploitation by considering node visits
- added possibility to not set a cutoff bound in the LP solver (can be enabled by setting `lp/disablecutoff` to TRUE)
- added missing debugging solution check for cliques
- added a data pointer to each node of the `SCIP_DIGRAPH`
- SCIPgetVarCopy() will now copy the original bounds when called for an original variable
- added upgrade of continuous variables to implicit variables for linear equations even if the coefficient is
  not equal to 1
- probing supports implicit binary variables
- added scaling to computation of relative interior point in SCIPcomputeLPRelIntPoint()

- Solution:
  - added two methods to iterate over a sparse solution (`SCIP_SPARSESOLUTION`), see pub_misc.h
  - it is now possible to add an offset for the original problem instance, all original solutions will be initialized with
    this value and updated, when the offset is changed
  - extended and corrected dual feasibility checks for LP solution (controlled by parameter `lp/checkdualfeas`)

- Cuts and Separation:
  - the rank of cuts is now stored and taken into account to improve numerical stability
  - added possibility to separate a cutpool w.r.t. a given solution (instead of LP-solution)

- Branching:
  - new branching rule `cloud branching` that considers several alternative LP optima
  - additional vbc output added: branching information is printed earlier and also for nodes which were cut off
  - added support for strong branching with domain propagation in full strong and reliability pseudo cost branching
  - added strong branching with domain propagation support: in SCIPstartStrongbranch(), support for propagation can
    be enabled (uses the probing mode, some overhead compared to standard strong branching), after that
    SCIPgetVarStrongbranchWithPropagation() can be used to perform strong branching on a variable with previous domain
    propagation; similar to probing, valid bounds for variables are collected
  - strong branching with propagation can be enabled in fullstrong and relpscost branching rule
  - added possibility to store pricing norms of the LP solver (in addition to basis information) to speed up LP solving
    after a backtrack, e.g. in probing or strong branching with domain propagation
  - a pricer can now return that no further pricing should be done but rather early branching, even if it added variables

- LP interface:
  - SoPlex (>= 1.7.0.5) can compute condition number of current basis matrix via LP interface
  - LPI files (lpi*.[h|c]) all moved from src/scip to src/lpi

- Constraints:
  - added propagation method to cons_xor relying on Gaussian elimination, which can also produce feasible solutions
  - added first implication detection in cons_linear
  - cons_indicator can now try to construct feasible solutions from a cover
  - added possibility to forbid upgrading of linear constraints
  - new initial constraints are now added to the LP before solving a probing LP
  - first implementation of parsing for nonlinear constraints in CIP format
  - added upgrade from varbound constraints to set-packing constraints
  - added upgrade from bounddisjunction constraints to set-packing/logicor constraints
  - cumulative constraint handler adds disjunctive constraints (cumulative with capacity 1) for all jobs which cannot
    be processed in parallel
  - added new clique extraction algorithm for linear constraints
  - the slack variables of indicator constraints can now be scaled
  - added redundancy check of sides of ranged row varbound constraint
  - added coefficient tightening for ranged row varbound constraint
  - XOR constraint handler can add two extended formulations (flow/asymmetric, parameter `addflowextended/addextendedform`)
  - added multi-aggregation for binary variables with at most two uplocks and two downlocks, which emerge from set-
    partitioning or set-packing constraints
  - added upgrade from quadratic constraints to set-packing constraints
  - generalized the linking constraint handler

- Reader:
  - can now read and write CIP-files with (multi-)aggregated variables
  - all readers now take the global parameters `reading/dynamic{conss|cols|rows}` and `reading/initialconss` into account
  - added reader_pbm, which writes the constraint-variable incidence matrix in pbm format (possibly scaled to given size)
  - reader_osil can now read SOS1 and SOS2 constraints
  - reader_lp and reader_mps are now able to write and-constraints in form of their (weak/strict) relaxation
  - added reading capability to GAMS reader (if compiling with GAMS=true, requires a GAMS system)
  - added capability of writing SOS1/2 constraints to GAMS reader (introduces extra variables and equations)

- Heuristic:
  - new primal heuristics dual value
  - new LNS heuristic called `proximity`, which solves a problem in which a local branching constraint replaces the
    objective function which in turn is treated as additional constraint
  - new LP-based rounding heuristic (heur_randround) whose randomized rounding is biased towards the LP solution value;
    the heuristic uses the probing mode of SCIP to generate conflict clauses on the fractional variables

- Presolving:
  - added new dual presolving for setppc-constraints
  - changed dualfix presolver to propagator such that dual fixing can also be applied during repropagation of the root node
  - added full-dual presolving step in setppc constraint handler
  - dual solution can now be displayed for pure LPs when no presolving was performed
  - added clique presolving for xor constraints
  - added presolving using pairs of variable bound constraints that use the same variables
  - added more presolving to cons_indicator, checking whether indicator/slack variables are aggregated
  - added presolve.{c,h} which should be used for all preprocessing mechanisms executed from within SCIP, corresponding to
    solve.{c,h} and also for presprocessing methods which can be called from different plugins or from the core to avoid
    code doubling
  - return error if variable should be fixed to infinity after presolving (LP-solvers do not handle this consistently)
  - in verblevel `SCIP_VERBLEVEL_FULL`, the number of non-zeros will be output for the original and presolved model
  - new presolving step for tightening logicor constraints using implication and clique information
  - several new presolving steps for linear and knapsack constraints, using gcd information and many more

- Statistic:
  - added average gap based on primal-dual integral to solution statistics; can be disabled via parameter
    `misc/calcintegral`
  - the statistics now include the value of the first LP solved at the root node (without cuts)
  - added new statistic which distinguishes between internal nodes and leaves which got processed
  - new section `Root Node` in statistics, listing objective value, iterations and solving time for the first LP solved
    at the root node as well as final dual bound of the root node and LP iterations for processing the root node
    (those where listed in the `Solutions` section before, named `Root Dual Bound` and `Root Iterations`)

Performance improvements
------------------------

- allow multiaggregation of binary variables
- shorten conflicts and deriving global boundchanges from conflicts
- apply lowerbound provided by pricers already during pricing loop, stop pricing if the lower bound computed by pricing
  already exceeds the cutoff bound
- improved performance of SCIPcliquelistDel(), SCIPcliquetableAdd(), SCIPcliquetableCleanup()

- LP Solution:
  - strong branching LP solutions are checked for integrality
  - improved LP reoptimization for branch-and-price applications
  - improved numerical stability checks for LP solution
  - faster feasibility check of LP solutions (controlled by parameters `lp/checkprimfeas` and `lp/checkdualfeas`)

- Presolver:
  - improved methods SCIPlpiGetBInv{Row,Col,ACol} for row representation in SoPlex LP interface
  - improved performance of method SCIPsolRetransform() when called during presolving with many aggregations
  - minor presolving performance improvements in cons_logicor.c and cons_knapsack.c
  - dual fixing presolver was turned into a propagator
  - many presolving improvements in constraint handlers
  - improved dual-presolving for setppc constraints in special cases

- Constraints:
  - major improvements in pseudo-boolean constraint handler
  - performance improvement in domain propagation by marking constraints for propagation
  - added more constraint upgrading possibilities
  - improved handling of initial constraints created during solving
  - disabled scaling in feasibility check of nonlinear constraint handlers
  - conflict consisting of exactly two binary variables will be handled as set-packing constraint instead of an logicor
    constraint and the corresponding clique information is globally added
  - fasten repropagation for set-packing and -partitioning constraints
  - improved merging of and-constraints
  - disabled multi-aggregation in linear constraint handler when coefficients differ too much
  - improved multi-aggregation in linear constraint handler when only one variable in the aggregation has infinity
    contribution
  - added upgradability for implicit binary variable cases for linear constraints

Examples and applications
-------------------------

- new textbook Gomory mixed integer cuts example

Interface changes
-----------------

- removed all message length parameters in message.c and for printing error messages (not needed anymore)

### New and changed callbacks

- Domain Propagation:
  - added parameter `nmarkedconss` to SCIP_DECL_CONSPROP() callback which gives the number of constraints marked
    for propagation (these constraints are listed first in the conss array given as parameter).

- Primal Heuristics:
  - Added parameter `nodeinfeasible` to SCIP_DECL_HEUREXEC() callback which states whether the current subproblem was
    already detected to be infeasible. In this case, the current LP solution might not respect local bounds and the
    heuristic must not assume that it does.

- Variable Pricers:
  - Added parameter `stopearly` to callback method SCIP_DECL_PRICERREDCOST(). This boolean pointer should be used by the pricer
    to state whether early branching should be performed, even if new variables were added in the current pricing round.

- Branching Rules:
  - new possible return value `SCIP_DIDNOTFIND` for SCIP_DECL_BRANCHEXECLP(), SCIP_DECL_BRANCHEXECPS(), and
    SCIP_DECL_BRANCHEXECEXT() callbacks to state that the branching rule searched, but did not find a branching.

### Deleted and changed API methods

- SCIPcalcMIR() takes an additional parameter sidetypes to determine which side of the rows to use
  (relevant for ranged rows)
- SCIPvarParseOriginal() and SCIPvarParseTransformed() now return the end of the parsed string
- SCIPgetConsCopy() now always captures the created constraint

- Branching:
  - Added parameter `nfracimplvars` to SCIPgetLPBranchCands()
  - SCIPgetLPBranchCands() can be used to retrieve the number of implicit integer variables with fractional LP solution
    value via an additional pointer; the corresponding implicit integer variables can be accessed together with their
    fractionalities and solution values in the same way as binary and integer variables before; the arrays are sorted such
    that binary and integer variables precede the implicit integer variables; the method SCIPbranchcandGetLPCands()
    has been modified in the same way

- LP and Cutting Planes:
  - Added parameter `sidetypes` to SCIPcalcMIR() to specify the specify row side type to be used.
  - Added parameter `cutrank` to SCIPcalcMIR() and SCIPcalcStrongCG() which stores the rank of the returned cut;
     via SCIProwChgRank() the rank of a cut can be changed (default rank is 0)
  - Added parameter `infeasible` to SCIPaddCut() which is a pointer to store whether the cut is infeasible for the
    local bounds.
  - SCIPgetLPObjval() now returns the LP value of the current (suboptimal) basis if the iteration limit is hit during LP
    solving (instead of -infinity); this value is not necessarily a valid dual bound and must not be used as such, but can
    be used as an objective estimate, e.g., if strong branching is simulated using the probing mode
  - removed parameter `normtype` from function SCIPcomputeLPRelIntPoint()

- Misc:
  - Added parameter `lazyconss` to SCIPwriteMIP() to swith writing removable rows as lazy constraints.
  - Added parameter `enablepropagation` to SCIPstartStrongbranch(), which can be used to enable strong branching
    with domain propagation.
  - SCIPstartStrongbranch() has a new parameter `propagate` to enable or disable propagation support for strong branching
  - New method SCIPgetVarStrongbranchWithPropagation() which performs strong branching with propagation on a variable.
  - Added parameter `endptr` to SCIPparseVar() which stores the final string position after parsing.

### New API functions

- added SCIPdebugCheckConss() to the debugging mechanism and therefore created a `SCIP_SOL` (in original space) in debug.c
- before copying solutions to the original solution candidate storage, infinite solution values can now be removed using SCIPcreateFiniteSolCopy()
- SCIPsortLongPtrRealBool(), SCIPsortLongPtrRealRealBool(), SCIPsortLongPtrRealRealIntBool() and corresponding
  methods for sorting, insertion and deletion
- SCIPstoreSolutionGap() in scip.c, to store the gap when the first and last solution is found
- SCIPwriteCliqueGraph() which allows to write a graph with node weights for fractional variables

- Separation:
  - SCIPconshdlrIncNCutsFound(), SCIPsepaIncNCutsFound() and SCIPsepaIncNCutsFoundAtNode() to increase the number of found cuts
  - SCIPseparateSolCutpool() to separate a cutpool w.r.t. a given solution

- Constraint Handlers:
  - New method SCIPconshdlrGetStrongBranchPropTime() which returns the time used for domain propagation methods
    of the constraint handler during strong branching.
  - New method SCIPconsIsMarkedPropagate() which returns whether a constraint is marked for propagation.
  - New methods SCIPconsAddUpgradeLocks() and SCIPconsGetNUpgradeLocks() to increase or get the number of upgrade
    locks of a constraint.
  - New method SCIPgetNCheckConss() which returns the number of checked constraints.

- Data structures:
  - New methods SCIPsparseSolGetFirstSol() and SCIPsparseSolGetNextSol() to get the first sparse solution
    or iterate over the sparse solutions, respectively.
  - New methods for the `SCIP_QUEUE` data structure in pub_misc.h to handle a (circular) queue, e.g., SCIPqueueCreate(),
    SCIPqueueFree(), SCIPqueueInsert(), SCIPqueueRemove(), SCIPqueueFirst(), SCIPqueueIsEmpty(), SCIPqueueNElems()
  - New method SCIPgmlWriteNodeWeight() to write a node section including weight to a .gml graph file.
  - New methods for hash tables: SCIPhashtableRemoveAll(), SCIPhashtableGetNElements(), SCIPhashtableGetLoad()
  - New methods in pub_misc.h to handle a resource activity, e.g., SCIPactivityCreate(), SCIPactivityFree(),
    SCIPactivityGetVar(), SCIPactivityGetDemand() ...
  - New methods for digraphs: SCIPdigraphResize() to resize the graph and SCIPdigraphSetNodeDatas() and
    SCIPdigraphGetNodeDatas() to set and get the data attached to the nodes.

- Domain Propagation:
  - New method SCIPpropGetStrongBranchPropTime() which returns the time spent by a domain propagator during strong branching.
  - New methods SCIPmarkConsPropagate() and SCIPunmarkConsPropagate() to (un)mark a constraint for propagation.

- LP and Cutting Planes:
  - New methods SCIPchgRowLhsDive() and SCIPchgRowRhsDive() to change left and right hand side of a row during diving.
  - Added parameter `cutoff` to SCIPsolveDiveLP(), SCIPsolveProbingLP(), and SCIPsolveProbingLPWithPricing()
    which is a pointer to store whether the diving/probing LP was infeasible or the objective limit was reached.
  - SCIPgetFirstLP{Dual/Lower}boundRoot() which return the value of the first LP solved at the root node
  - SCIPgetNRootFirstLPIterations() which returns the number of LP iterations for the first LP solved at the root node
  - SCIPlpiGetNorms(), SCIPlpiSetNorms() and SCIPlpiFreeNorms() for getting the LP pricing norms from the LP
    solver, loading them back into the solver and freeing the data
  - New method SCIPgetFirstLPTime() and SCIPgetNRootFirstLPIterations() to return time and iterations for the first LP solve
    and SCIPgetFirstLPDualboundRoot() and SCIPgetFirstLPLowerboundRoot() to return the first root LP dual and lower bound.
  - New method SCIPprintDualSol() which prints the dual solution for a pure LP (works only with preprocessing disabled).
  - New method SCIPisCutApplicable() which returns whether a cut is good enough to be applied.

- Message Handler:
  - the main output routine of message.c (`bufferMessage` now handleMessage) has been rewritten: it now does not need
    a copy of the string to be output anymore, which makes the code much simpler (and also faster); it is passed a
    function pointer to the output function and uses it to directly output the (buffered) messages
  - New generic messagehandler output callback method SCIP_DECL_MESSAGEOUTPUTFUNC().
  - Removed parameter `msglength` from callback method SCIP_DECL_ERRORPRINTING().
  - New method SCIPmessageVPrintError() to print an error message.
  - Removed method SCIPmessagePrintWarningHeader().

- Parameters:
  - New method SCIPparamGetCharAllowedValues() to get the allowed values for a char parameter.
  - New method SCIPgetParam() to get the parameter with a given name.

- Variables:
  - SCIPapplyProbingVar() in prop_probing.h
    without deteriorating its objective value
  - SCIPshrinkDisjunctiveVarSet(), which takes an set of variables with corresponding bounds and boundtypes, and
    tries to derive global boundchanges and also to shorten this set of variables by using cliqe, implication and
    variable bound information
  - SCIPselectVarStrongBranching() to get the variable that fullstrongbranching would select
  - New method SCIPvarGetValuehistory() to get the value-based history of a variable.

- Misc:
  - New method SCIPdoNotMultaggr() which returns whether multi-aggregation was disabled.
  - New method SCIPcreateFiniteSolCopy() to create a copy of a solution with infinite fixings removed.
  - New method SCIPadjustImplicitSolVals() which sets implicit integer variables to an integer value in the given
    solution without deteriorating its objective value.
  - New method SCIPcopyOrig() to copy the original problem. Analoguosly, use SCIPcopyOrigProb(), SCIPcopyOrigVars(),
    and SCIPcopyOrigConss() to copy original problem data, variables, or constraints, respectively.
  - New method SCIPwriteCliqueGraph() to write the clique graph in GML format into a given file
  - New method SCIPaddOrigObjoffset() to add an offset to the objective function.
    in original space and updates all orignal solutions correspondingly
  - New method SCIPcopyImplicationsCliques() to copy implications and cliques to a copied SCIP instance.
  - New method SCIPgetOpenNodesData() which returns all unprocessed nodes.
  - Added parameter `endline` to SCIPprintDisplayLine() to switch printing a newline symbol at the end of the line.
  - New method SCIPgetNLimSolsFound() returning the number of feasible primal solution respecting the objective limit.

### Command line interface

- allow dialog option to write clique graph
- dual solution values can now be obtained in the interactive shell after solving a pure
  LP without presolving

### Interfaces to external software

- new SoPlex 2.0 interface, can be enabled with `LPS=spx2`
- add support for SOS1 and SOS2 constraints to AMPL interface (see `interfaces/check/testset/SOS/sos?a.mod` for example)
- added copy of GAMS interface from COIN-OR/GAMSlinks project; GAMS-reader in SCIP can now read model instances from .gms files
- beta version of a python interface for the scipoptsuite is now available under interfaces/python
- beta version of a Java native interface is now available under `interfaces/jni`

### Changed parameters

- parameter `branching/scorefunction` has new value `q` for for `q`uotient branching score function
- replaced parameter `lp/checkfeas` by two parameters `lp/checkprimfeas` and `lp/checkdualfeas` to decide on primal and dual
  feasibility checks individually
- removed all local parameters `reading/(READER)/dynamic{conss|cols|rows}` and replaced them by global parameters
  `reading/dynamic{conss|cols|rows}`
- changed default value of parameter `numerics/dualfeastol` to 1e-7 for safer dual bounds from LP solver
- new possible values for parameter `heuristics/shiftandpropagate/sortkey` for sorting variables w.r.t. their norm,
  default changed from `u` to `v`, which means sorting downwards by violations

- Constraints:
  - changed type of parameters `constraints/bivariate/scaling`, `constraints/quadratic/scaling`, `constraints/soc/scaling`
    from boolean to character
  - changed default for `constraints/{abspower,bivariate,nonlinear,quadratic,soc}/scaling` to off
  - changed default max coefficient for big-M constraint to be initial from 1e6 to 1e9

- Separation:
  - changed default value of gomory cut separation parameter `separating/gomory/maxrank` from 0 to 3, to take also gomory
    cuts that could not be scaled to integral coefficients, with maximal rank 3 into account
  - remove parameter `separating/closecuts/relintnormtype`

### New parameters

- `branching/checksol` and `branching/heursbsol` to specify whether the strong branching LP solution
  should be checked for feasibility and whether a simple rounding heuristic should be run on this solution
- `branching/firstsbchild` and `branching/forceall` to specify the first child node to be
  investigated during strong branching (`u`p, `d`down, `a`uto) and whether always both children should be solved (only for
  strong branching with domain propagation, per default, the second child is not looked at when the first is infeasible)
- `conflict/fullshortenconflict` to decide whether we want to stop shortening a conflict set, when no
  global bound changes can be found anymore
- `conflict/maxvarsdetectimpliedbounds` to decide whether the a valid conflict of what maximal length
  will be used to derive global bound changes
- `constraints/{linear,knapsack}/detectcutoffbound` and `constraints/{linear,knapsack}/detectlowerbound`
  to enable/disable detection of constraint parallel to the objective function that will add an cutoffbound or an
  lowerbound respectively and these constraints will be prevented from entering the LP
- `constraints/and/upgraderesultant` to upgrade resultants of and constraints from binary to implicit binary variables, default is TRUE
- `constraints/abspower/scaling` and `constraints/nonlinear/scaling`
- `constraints/indicator/scaleslackvar` for scaling of the slack variable in indicator constraints
- `constraints/indicator/trysolfromcover` for trying to construct a feasible solution from a cover
- `constraints/linear/checkrelmaxabs` for checking linear constraints with a side of 0.0 relative to
- `constraints/linear/detectpartialobjective` to enable/disable the detection of sub-equations of the objective function
- `constraints/logicor/strengthen`, should pairwise constraint comparison try to strengthen constraints by removing superflous non-zeros?
- `constraints/xor/addextendedform` to add an extended formulation in XOR-constraints
- `constraints/xor/addflowextended` to add use the extended flow formulation in XOR-constraints
- `heuristics/<heurname>/lplimfac` for LNS heuristics to limit the number of LPs solved in a subproblem
  the maximum absolute value in the activity instead of 1.0
- `heuristics/shiftandpropagate/fixbinlocks` for fixing binary variables with no locks in one direction to the corresponding bound
- `heuristics/shiftandpropagate/collectstats` which decides whether variable statistics are collected
- `heuristics/shiftandpropagate/impliscontinuous` to decide whether implicit integer variables are treated as continuous variables
- `heuristics/shiftandpropagate/preferbinaries` and `heuristics/shiftandpropagate/stopafterfeasible`,
  which decide whether binaries should be shifted first and the shifting should be stopped when no violations are left
- `lp/disablecutoff` to toggle usage of LP cutoff bound (0: enabled, 1: disabled, 2: auto = disabled if pricers are used)
- `misc/calcintegral` (default TRUE) to trigger calculation of primal-dual integral
- `misc/finitesolutionstore` to switch whether infinite fixings should be removed from solutions before
  copying them to the original solution store
- `misc/permuteconss` and `misc/permutevars` to control whether variables and/or constraints should be permuted, if permutationseed != -1
- `presolving/components/feastolfactor` to increase the feasibility tolerance in all sub-SCIPs, when solving a component
- `propagating/obbt/conditionlimit` to discard instable LP bases
- `reading/(READER)/initialconss` that determines whether model constraints are initial
- `reading/cipreader/writefixedvars` for disabling printing of fixed variables in CIP format
- `reading/lpreader/aggrlinearization-ands` and `reading/mpsreader/aggrlinearization-ands` to enable/disable
  the printing of the weak or strict relaxation of and-constraints in LP and MPS format, respectively
- `reading/lpreader/linearize-and-constraints` and `reading/mpsreader/linearize-and-constraints` to
  allow and-constraints to be linearized when printing in LP and MPS format, respectively
- `separating/feastolfac` to allow dynamic decrease of relaxation feasibility tolerance depending on feasibility to applied cuts,
  i.e., allow relaxation solutions to have a primal infeasibility of at most this factor times the infeasibility of applied cuts
- `separating/gomory/sidetypebasis` to decide whether the sides of ranged rows should be determined from the basis status
- `separating/oddcycle/cutthreshold` to run odd cycle separation if not enough cuts have been found
- `separating/zerohalf/delayedcuts` to use the delayed cutpool for the zerohalf separator
- `write/allconss` to enable that all constraints are written
- `write/genericnamesoffset` when writing a generic problem to define an offset on the variable numbering

### Data structures

- New structure to store value-based branching and inference history (see pub_history.h).
- new data structure for (circular) queues (`SCIP_QUEUE`)
- hash tables will now increase dynamically
- Moved LP solver interfaces to subdirectory `src/lpi`.

Testing
-------

- added McNemar tests and Wilcoxon signed rank tests to cmpres.awk evaluation scripts
- added passing MEM option of testgams(cluster) target as workspace option to GAMS jobs
- extended test scripts by statistical tests

Build system
------------

### Makefile

- default flag for ZIMPL is now `auto`, which means that it is built if and only if GMP is available (GMP=true)
- fixed make install for older Mac systems where install command does not have option -t
- dropped support for Ipopt < 3.10

Fixed bugs
----------

- fixed bug when adding (global) clique, implications or variable bound information in solving stage that lead to
  global bound changes which contradict local bounds and therefore need to be stored as pending bound changes
- unlinking a solution now copies solution values smaller than SCIPepsilon() avoiding some feasible solution in the
  transformed problem to be infeasible in the original problem
- fixed bug when flushing the warning buffer when SCIP is closed
- fixed bug when a bound change contradicts a local bound and is stored as pending, but the contradicting local
  bound becomes global afterwards (--> node where pending bound change is valid can be cut off)
- fixed statistics bug: externally given solutions and new solutions found while transforming existing ones
  are now listed in line `other solutions` of primal heuristics statistics
- fixed bug in random generators SCIPgetRandomInt() and SCIPgetRandomReal() for large intervals
- make sure that bound changes of negated original variables are correct

- Branching:
  - fixed bug w.r.t. changing the variable branching priority beyond the problem stage
  - allow again branching on continuous variables with huge bounds

- Separation:
  - fixed bug in sepa_cgmip computeObjWeightSize() w.r.t. equal sized rows
  - fixed wrong bound calculation in sepa_rapidlearning
  - fixed bug in flowcover separator to exclude unconstrained rows in aggregation

- LP and Interfaces:
  - fixed bug that lead to resolving the LP after diving instead of restoring the buffered solution
  - fixed rare bug with conflict analysis and LP/LPI having different states after diving
  - fixed several bugs in lpi_grb
  - fixed wrong strong branching results in lpi_grb.c and an invalid write
  - fixed bug in handling max-function in ampl interface; added support for min-function

- Presolving:
  - fixed bug in prop_dualfix w.r.t. to fixing of variables to infinity after presolving
  - fixed wrong presolving finished status which sometimes occurred when the time limit was hit during presolve
  - fixed bug where a limit on presolving rounds was exceeded by 1
  - fixed minor bugs in presolving in cons_setppc.c and cons_logicor.c
  - fixed minor bug in cons_linear w.r.t. disabled presolving

- Propagators:
  - fixed bug in genvbounds propagator occurring when objective offset or scale changes after a restart
  - fixed bug in genvbounds propagator by replacing non-active variables on right-hand side after presolving

- Readers:
  - fixed memory bug in reader_mps
  - fixed several minor bugs with handling of memory when writing aggregated variables (reader_lp, reader_mps)
  - fixed bug in reader_lp when writing bilinear terms (product sign was missing)
  - fixed bug in reading indicator constraints in mps-format
  - nonlinear readers now create auxiliary objective variables and constraints always as initial and not removable
    in order to avoid unbounded LPs due to loose variables with infinite best bound

- Constraints:
  - fixed several bugs where variables or constraints were not freed correctly
  - do not multi-aggregate variables if the constant would be a huge value in order to avoid numerical troubles
  - fixed bug with infinite multi-aggregation constants
  - fixed output of aggregated variables in indicator constraints in lp and mps-format
  - improved handling of initial constraints: constraints which are initial, but added during the search to an already
    treated node are kept and added to the LP at every node where they are active
  - fixed bug in cons_superindicator concerning names of upgraded constraints
  - fixed bug in cons_indicator with trying to create solution in problem stage
  - fixed bug in cons_orbitope with fixing upper right triangle in non-root nodes

Miscellaneous
-------------

- new SCIP Optimization Suite homepages

@page RN30 Release notes for SCIP 3.0

@section RN302 SCIP 3.0.2
*************************

Features
--------

- reading erroneous CIP files can now output some indication of syntax errors
- can now run splint on core files
- cons_xor now uses the integral variable in propagation
- allowed to switch on/off the solution debugging

Performance improvements
------------------------

- improved SCIPlpiAdd{Cols,Rows}() in SoPlex LPi

Examples and applications
-------------------------

Interface changes
-----------------

### New API functions

- SCIPmarkColNotRemovableLocal() and SCIPmarkRowNotRemovableLocal() to forbid removal of an column/row
  from the LP in the current node
- SCIPmessageVPrintError()

### Command line interface

- can now output the solutions in the solution pool in the interactive shell

### Interfaces to external software

- updated Mosek LP interface to compile with Mosek 7

Fixed bugs
----------

- fixed bugs in solution counting
- fixed fieldtypes in sorting template
- fixed bug concerning the userinterrupt flag, which was not reset
- fixed solution collection when counting solutions
- fixed bug with storing original solutions
- fixed bug with infinite multi-aggregation constants
- fixed bug that removing reverse implication did not reset closestvblpcount
- fixed bug that duplicate solutions stopped copying of solutions to original solution candidate store
- forbid branching on variables with huge bounds; such huge values cannot be enumerated with fixed precision
  floating point arithmetics
- fixed bug that Ipopt's error message was not fully shown due to exiting before the message handler buffer was emptied
- unlinking a solution now copies solution values smaller than SCIPepsilon() avoiding some feasible solution in the
  transformed problem to be infeasible in the original problem
- allow to add columns (rows) with nonzero indices beyond current number of rows (columns) in SoPlex LPi
- updated get.ASL script to cope with broken ftp access to netlib server

- Memory:
  - fixed bugs with freeing C++ object data for problem and variables
  - fixed memory leak in lp.c (probably never occurred so far since array was not used)
  - fixed bug in sepa_zerohalf.c where the maxcuts(root) parameters led to an invalid memory allocation call

- LP:
  - fixed assert in solve.c with branched status and LP reached the objective limit
  - fixed bug in heur_oneopt.c and heur_clique.c which was caused by side-effects when calling SCIPconstructLP(); when
    adding new variables in this method (e.g. adding new variables needed for a relaxation), this changes the variables
    array of SCIP
  - fixed problem that diving did not save status for infeasible LPs
  - fixed bug in SCIPlpComputeRelIntPoint() with wrong iteration limit and with wrong recompution
  - fixed bug that old LP size was not updated for deadend if no LP was solved

- Expressions:
  - fixed issues with ungraceful termination when encountering unsupported expression operands in AMPL interface
  - fixed bug in backward propagation of linear expressions in expression graph

- Propagation:
  - fixed potential performance issue with tree depth always assumed to be zero when propagating in probing mode
  - fixed bug in prop_vbound w.r.t. creation of variables during the search
  - fixed several bugs in propagation of cons_xor: need to take integral variables into account
  - fixed bug in cons_abspower.c handling infinity values in propagation
  - fixed bug in cons_and.c when a constraint was not correctly propagated which led to wrong dual-presolve reductions
  - fixed bug in cons_abspower: wrong infinity check when propagating bounds

- Presolving:
  - fixed bug that the number aggregated variables were not counted in presol_inttobinary.c
  - fixed bug in presol_domcol: locks are now checked to see whether rounding was forbidden for a variable

- Reader:
  - fixed bug in reader_gms.c w.r.t. writing nonlinear expressions with polynomials with constants
  - fixed bugs in parsing bounds from CIP-files, in reader_gms and AMPL interface
  - fixed bug when reading a mps formated file with a missing bound in the bound section

- Constraints:
  - fixed bug in cons_bounddisjunction with satisfied literal of multi-aggregated variable
  - fixed bug in upgrade method of cons_soc
  - fixed issue with negated variables in cons_xor.c
  - fixed several asserts in cons_xor presolving
  - fixed bug in cons_xor.c calling method on null pointer row
  - fixed bug using a too hard comparison on the objective-infeasible-decision in constraint enforcement
  - fixed possible cycling in enforcement of nonlinear constraints due to too early removal of newly added cuts from LP
  - fixed bug wrongly removing constraints locally while counting
  - fixed bugs in cons_bivariate.c when the nonlinear function is not differentiable on the boundary of the domain
  - fixed bug in cons_indicator.c:SCIPmakeIndicatorFeasible() with handling fixed variables
  - fixed bug in cons_integral: check integrality of implicit integer variables when a solution is checked for feasibility
  - fixed bug in Undercover with `pseudo-`quadratic constraints
  - fixed bug with quadratic constraints not being upgraded
  - fixed bug in intervalarith.c: bivariate quad. equations may have been solved wrongly if second variable is unbounded

- Separation:
  - fixed bug in sepa_zerohalf.c not copying the displays to the subscip, but still changing a display parameter there
  - fixed iteration limit determination in sepa_closecuts
  - fixed bug in sepa_closecuts: need to make sure that variable values of separation point satisfy bounds
  - fixed bugs in sepa_oddcylce: number of arcs have to be adjusted, handle implicit binary variables,
    fixed bug in heuristic separation method, fixed asserts
  - fixed wrong bound calculation in sepa_rapidlearning

@section RN301 SCIP 3.0.1
*************************

Features
--------

- added delayed cutpool which only gets separated if the sepastore is empty after a separation round
- sepa_cgmip can now take the objective row into account
- added possibility to run clang compiler
- statistics now include output on number of solutions that respect objective limit

Performance improvements
------------------------

- also copying active tight cuts from the delayed cut pool when calling SCIPcopyCuts()
- sort genvbounds only when root node is finished; apply more often

Examples and applications
-------------------------

Interface changes
-----------------

- when using an objective limit, heuristic characters are not displayed any longer for worse solutions

### Deleted and changed API methods

- fixed spelling in the method name SCIPgmlWriteClosing()

### New API functions

- SCIPgetNLimSolsFound() to get number of solutions that respect the objective limit

Fixed bugs
----------

- fixed issue with applying the effective root depth during the search
- fixed bug concerning usage of dualbound and lowerbound
- fixed bug trying to color probing nodes, which are not added to the vbc output anymore
- fixed bug in sorting template
- fixed bug leading to removing a ranged row parallel to the objective function, although one of the sides was still needed
- fixed a bug correcting the binvarssorted flag in cons_linear.c
- fixed bug in cons_varbound.c not resolving multi-aggregated variables
- relaxed assert in SCIPvarCh{Lb,Ub}{Global,Local} that new bound must be tighter to feastol
- fixed contra-intuitive behavior when using SCIP with objective limits and solution limit at the same time;
  SCIP now only stops when sufficiently many solutions better than the objective limit have been found
- fixed bug when adding binary implications with non-vartype binary variables
- fixed bug adding binary implications on binary variables with type != `SCIP_VARTYPE_BINARY`
- fixed bug concerning different tolerances for reached objective limit in case of pricing with fastmip

- LP:
  - fixed bug which disabled iteration limit in SCIPlpSolveAndEval()
  - ensure consistency of LP bounds during OBBT diving, i.e., that lower <= upper holds exactly
  - set lpsolstat to `SCIP_LPSOLSTAT_NOTSOLVED` in SCIPchg{Lp,Dual}feastol()
  - use tighter dual feasibility tolerance for LPs solved during optimization-based bound tightening
  - fixed bug with unflushed LP arising from global bound changes in strong branching

- Constraints:
  - fixed issue with deleting varbound constraints in case the bound change was not applied
  - fixed bugs in parsing dis-/conjunctive constraints
  - fixed bug with handling of empty logicor and bounddisjunction constraints
  - fixed issue in cumulative constraint and separation
  - fixed bug when sorting knapsack constraints with the same weights
  - fixed bug resulting in trying to delete an upgraded linear constraint a second time in exitpre callback
  - fixed minor bug in conjunctive constraint handler printing wrong constraint
  - fixed bug in disjunctive constraint handler when enforcing a constraint
  - fixed behaviour change of indicator constraint handler when solving another instance after solving one using the
    interactive shell
  - fixed several issues in cumulative constraint handler
  - fixed bug in cumulative constraint handler w.r.t. getting active variables
  - fixed bug in cumulative constraint handler concerning conflict analysis

- LPI and Interfaces:
  - fixed bug in CppAD in connection with abspower constraints
  - fixed bug in CppAD when using signpower functions with expression pointers that do not fit into an unsigned int
  - better handling of generalized (Lagrangian) variable bounds that are not in the LPI
  - fixed wrong basis rstat values in CPLEX LPI
  - fixed bug with LP not being flushed after bound changes on columns that are not in the LPI
  - methods SCIPlpiIs{PrimalFeasible,DualFeasible,DualUnbounded}() in SoPlex LPi now check that the LP is not perturbed,
    which may happen when stopping due to iteration or time limit
  - fixed inconsistencies between methods SCIPlpiIs{PrimalFeasible,DualFeasible,Optimal,...} in SoPlex LPi

- Propagation:
  - fixed bug when adding linear constraints with non active variables in solving process, during propagation this
    resulted in changing the row, which is not possible for unmodifiable constraints/locked rows
  - fixed small issue in pseudo objective propagator w.r.t. propagating the lower bound globally
  - fixed bug in cons_orbitope: in rare cases one cannot repropagate
  - fixed bug of wrong result code in propagation in prop_genvbound.c

- Presolve:
  - fixed bug in copying nonlinear constraints during presolve (resulted
    in wrongly declaring instances as infeasible when using component presolve)
  - fixed bug in copying nonlinear constraints during presolve (nonlinear part was not copied)

- Heuristics:
  - fixed wrong solving status (OPTIMAL) in case an unbounded solution was provided or found by heuristic before presolve
  - fixed bug in heur_subnlp running with tightened tolerances: sumepsilon must be tightened like feastol and epsilon
  - fixed bug in nlp diving heuristic for fractional variables with values slightly outside of their domain

- Numerics:
  - fixed several numeric issues
  - fixed numerical bug in conflict.c relaxing bounds while keeping an infeasibility proof
  - fixed feasibility decision bug when replacing inactive variables by their active counterparts, which might change the
    redundancy status of a bounddisjunction constraint due to numerics
  - fixed numerical bug adding a relaxed bound for conflict analysis in cons_varbound
  - fixed numerical bug in conflict analysis of genvbounds propagator

@section RN300 SCIP 3.0.0
*************************

Features
--------

- SCIPcomputeLPRelIntPoint() with normtype=`s` now uses homogenized LP for computing rel.int. point too and allow to
  set relaxrows = FALSE
- new column showing the pseudo objective value
- digraph structure added to misc.c and pub_misc.h that can be used to handle directed graphs, compute undirected
  components in the graph and sort these components (almost) topologically
- SCIP does now print an info message when the root LP could not be solved or is unbounded
- added counter and clock for SCIPcopy() calls
- correct initialization of steepest edge weights with SoPlex 1.6.0.4
- parameters can now be fixed, which means that their value cannot be changed unless they are unfixed, first;
  the fixing status of a parameter is copied to sub-SCIPs, which allows to ensure that certain parameters
  are also not changed when, e.g., heuristics change emphasis settings or also specific parameters
- automatic transfer of original solutions (e.g., provided by the user, from solution pool, after restart, from heuristic
  adding original solution during solve) to the transformed space (might fail due to, e.g., dual fixings)
- added possibility to use GUBs for lifting knapsack cuts (disabled)
- added pre- and post-conditions in doxygen documentation for all methods of scip.{c,h}
- added zeroobj heuristic that solves a copy of the problem without an objective function and with quite strict limits
  on the number of nodes and LP iterations
- complete reworking of the vbounds propagator: it now takes into account variable bounds, cliques and implications,
  stores bounds of variables which were changed and performs a forward propagation from these bounds, i.e., tries to
  derive new bounds for other variables; during propagation, bound changes are propagated in an (almost) topological order

- Constraints:
  - full version of cumulative constraint handler
  - new constraint handler `superindicator` for indicator constraints with slack constraints of arbitrary type
  - implemented first clique lifting procedure in cons_setppc.c (by default is off)
  - the conjunction and disjunction constraint handlers are now able to parse their CIP output format

- Memory:
  - better handling of memory limits, in particular for large problems
  - estimate memory consumption for sub-SCIP and do not copy them if close to memory limit

- Presolve:
  - time for initpre and exitpre methods is now also measured in presolving time
  - added dual presolving for and-constraints difficult instances (no guarantees)
  - oneopt can now be called before presolving
  - added a presolving step in the disjunctive constraint handler, removing disjunction, where a sub-constraint was
    deleted, which means this sub-constraint is redundant, which again means it is always TRUE or will be enforced by
    another constraint
  - added new presolver convertinttobin, which converts bounded integer variables to their binary representation, e.g.
    for integer variable 0 <= x <= 10 the binary variables y0, y1, y2 and y3 are created, such that
    1 y0 + 2 y1 + 4 y2 + 8 y3 <= 10 and x = 1 y0 + 2 y1 + 4 y2 + 8 y3
  - added new presolver gateextraction, which tries to find and-gates/constraints which are linearized
    e.g. (x + y + z >= 1, x + y <= 1 and x + z <= 1 => x == AND(~y,~z)), in special cases it also detects set-partitioning
    constraints e.g. (x + y + z >= 1, x + y <= 1, x + z <= 1 and y + z <= 1 => x + y + z == 1));
    gate-extractor is also able to detect logicor constraints and set-packing/-partitioning constraints with the same
    variables, to upgrade these both constraints to a set-partitioning constraint
  - added new presolver components, that searches for independent components in the problem structure and solves
    these components as sub-SCIPs when they are small enough (per default <= 20 discrete variables, nodelimit of 10000)
  - added new presolver domcol that looks for dominated columns in a MIP and tries to fix them

- Reader:
  - CNF reader now creates feasibility instances per default, usage of an objective has to be set by a parameter
  - added reader for MI(NL)Ps in OSiL (Optimization Services Instance Language) format

- Statistic:
  - new statistics and new statistic output messages
  - number of presolving calls of plugins is counted and displayed in the statistics,
    can be accessed via SCIPpresolGetNCalls() and SCIP{prop/conshdlr}getNPresolCalls()
  - the statistics shows for a branching rule the number of calls for LP, extern and pseudo candidates
  - new switch `SCIP_STATISTIC` and new macros SCIPstatisticMessage(), SCIPstatisticPrintf() and SCIPstatistic() to output
    statistic and execute code lines which are only needed therefor. Works as `SCIP_DEBUG` and SCIPdebugXyz()
  - added statistics on the number of cuts/rows that have actually been applied to the lp for each constraint handler and separator;
    use SCIPcreate(Empty)RowCons() and SCIPcreate(Empty)RowSepa() to support the statistics.

- NLP:
  - new propagators obbt and genvbounds for MINLP
  - new NLPI parameter `SCIP_NLPPAR_FASTFAIL` to enable convergence checks in NLP solver to stop early on seemingly
  - added nlpdiving heuristic that comprises several diving heuristics using an NLP relaxation

Performance improvements
------------------------

- improved scaling by choosing the smallest scaler
- if first root lp is solved and the optimality is rejected by SCIP, there won't be an unnecessary solving of the lp
  from scratch again
- several performance improvements for Pseudo-Boolean optimization, pseudo objective propagator
- streamlined initlp functions in cons_indicator, cons_sos1, cons_sos2 (add rows only if needed)
- improved time used for adding implications
- speed up in SCIPboolarrayExtend() in misc.c replacing a for loop with BMSmoveMemoryArray() call
- speed up in var.c changing some recursive calls into iterative calls and reducing the number of VARFIX event that are
  thrown for fixation, aggregation or multi-aggregations
- revised reduced cost propagator
- increased performance in SCIPcliqueAddVar(), adding a variable to a clique
- tighten primal and dual feasibility tolerances independently if they are not reached in LP solving

- Probing:
  - if probing reached the end of all variables it will restart the probing cycle correctly
  - improved probing by ordering the variables differently and applying the one-branch before the zero-branch

- Constraints:
  - improved scaling of linear constraints, linear constraints with integral variables will now be scale with
    1e+06/MAX(maximal absolute coefficient, 1.0) instead of 1e+03/MAX(maximal absolute coefficient, 1.0);
    if all coefficients are in absolute value equal they will be scaled by that
  - added clique presolving for and-constraints, which checks if two operands or one operand and the resultant are in a
    clique and then fixes the resultant to 0 and in the former case we can delete the and-constraint too
  - speed up in linear constraint handler replacing aggregated variables
  - when all nonlinearities have been fixed and the number of nonfixed variables is 1 in cons_nonlinear/cons_quadratic/
    cons_bivariate, handle it by a bound change instead of adding a linear constraint

- Separation:
  - automatically turn off separation in sepa_oddcycle if it was too unsuccessful within the last calls
  - use faster Dijkstra variants in sepa_oddcycle
  - improved tcliquegraphAddImplicsVars() in sepa_clique.c to faster add possible variables
  - changed emphasis settings: knapsack disaggregation is now allowed in fast presolving, CG-MIP separator disabled in
    aggressive separation

- Reader:
  - improved lp-, mps-, opb-reading time
  - speed up mps reader asking parameters only once

- Heuristics:
  - added parameters mincoveredrel and mincoveredabs to heur_undercover to only run if problem is sufficiently nonlinear
  - improved intdiving heuristic by activating backtracking to a different fixing value
  - heur_undercover treats indicator constraints as nonlinear and fixes the binary variable for linearization

Examples and applications
-------------------------

- new examples for scheduling and usage of the callable library with nonlinear problems
- the error messages are not handled via the message handler anymore; per default the error message a written to stderr

Interface changes
-----------------

- introduced basic inclusion and creation methods to simplify usage of the SCIP library
- allowed to start diving mode even if LP is not flushed, not solved, or not solved to optimality
- changed the message handler system within SCIP heavily such that it is thread save
- the resolve propagation methods for the constraint handler and propagator getting a new parameter called relaxedbd;
  explaining/resolving this relaxed bound is sufficient
- default integer comparer SCIPsortCompInt() (see pub_misc.h)

- LP interface:
  - SoPlex LPI supports setting of `SCIP_LPPAR_DUALFEASTOL` when using SoPlex version 1.6.0.5 and higher.

- Problem:
  - Forbid problem modifications in `SCIP_STAGE_{INIT,EXIT}PRESOLVE` (see pre-conditions for corresponding methods in scip.h).

- Miscellaneous:
  - New macro SCIPdebugPrintCons() to print constraint only if `SCIP_DEBUG` flag is set.
  - all objscip *.h file now use the default SCIP interface macros (this should avoid errors when changing the interface)

### New and changed callbacks

- Constraint Handler:
  - Added a propagation timing parameter `proptiming` to SCIP_DECL_CONSPROP(), giving the current timing at which
    this method is called (also to the corresponding c++ wrapper classes).
  - New optional callback methods in constraint handlers: `SCIP_DECL_CONSGETVARS` and `SCIP_DECL_CONSGETNVARS`.
    These callbacks, if implemented, should return an array of all variables and the number of all variables used
    by the given constraint, respectively. (This method might, e.g., be called by a presolver)

- NLP Solver Interface:
  - New NLPI callback SCIP_DECL_NLPISETMESSAGEHDLR() to set message handler in NLP solver interfaces.

- Propagator:
  - Added a propagation timing parameter `proptiming` to SCIP_DECL_PROPEXEC(), giving the current timing at which this method is
    called (also to the corresponding c++ wrapper classes).

- Plugin management:
  - added `basic` inclusion methods which have only fundamental data of the plug-ins as arguments; added setter functions
    for all non-fundamental callbacks of the plug-ins; the plug-in types with basic inclusion functions are:
    readers, constraint handlers, conflict handlers, presolvers, propagators, heuristics, separators, relaxation handlers,
    branching rules, node selectors and pricers; these methods should make the usage easier, sparing out optional callbacks and
    parameters: e.g., SCIPincludeConshdlrBasic();
  - To extend the basic functionalities, there are setter method to add
    optional callbacks. For example SCIPsetConshdlrParse(), SCIPsetPropCopy() or SCIPsetHeurInitsol().

- Constraint Handlers:
  - Added basic creation methods for all constraints types, e.g., SCIPcreateConsBasicLinear(); these methods should make the usage easier,
    sparing out optional callbacks and parameters.

### Deleted and changed API methods

- SCIPcomputeCoverUndercover() now has an additional parameter coverbd
- tcliqueMaxClique has an additional parameter to store the number of used branch-and-bound nodes
- the code in `src/dijkstra` and `src/xml` has been changed to (increasingly) conform to the SCIP coding style;
  all function (and variable) names have been changed (do not contain `_` anymore).
- renamed SCIPstairmap*Core() to SCIPstairmap*Stair()

- Conflict Analysis:
  - Added parameter `relaxedbds` to conflict handler callback method SCIP_DECL_CONFLICTEXEC(). This array contains
    bounds which are sufficient to create a valid conflict

- Constraint Handler:
  - Added a parameter `restart` to the SCIP_DECL_CONSEXITSOL() callback method, indicating whether this call was
    triggered by a restart.
  - Added a parameter `relaxedbd` to SCIP_DECL_CONSRESPROP() callback method. If explaining a given bound change
    (index), it is sufficient to explain the reason for reaching the `relaxedbd` value, see above
  - Removed parameters `isunbounded`, `isinfeasible` and `result` from SCIP_DECL_CONSINITPRE() and SCIP_DECL_CONSEXITPRE()
    callback methods. It is not allowed to determine unboundedness or infeasibility in these callbacks, anymore.
  - added a `SCIP_CONS*` parameter to SCIPcreateConsDisjunction() which can represent the linear relaxation of the whole
    disjunction constraint as a conjunction constraint, or `NULL`
  - remove problematic function cons_indicator:SCIPsetSlackVarIndicator()
  - Renamed SCIPgetCountedSparseSolutions() to SCIPgetCountedSparseSols() in cons_countsols.{c,h}.

- Counting:
  - Changed the counting system within SCIP heavily. New method for `SCIP_SPARSESOL` usage, SCIPsparseSolCreate(),
    SCIPsparseSolFree(), SCIPsparseSolGetVars(), SCIPsparseSolGetNVars(), SCIPsparseSolGetLbs(), SCIPsparseSolGetUbs()
    in (pub_)misc.{c,h}.

- Cuts and Separation:
  - removed `targetscip` parameter from SCIPconvertCutsToConss(), now this function can only convert cuts on one instance,
    otherwise use SCIPcopyCuts()
  - added `ncutsadded` parameter to SCIPcopyCuts() to be able to store the number of copied/converted cuts
  - New functions SCIPcreateEmptyRowCons(), SCIPcreateEmptyRowSepa(), SCIPcreateRowCons(), and SCIPcreateRowSepa() that allow
    to set the originating constraint handler or separator of a row respectively; this is, for instance, needed for statistics
    on the number of applied cuts. If rows are created outside a constraint handler or separator use SCIPcreateRowUnspec() and
    SCIPcreateEmptyRowUnspec(). The use of SCIPcreateEmptyRow() and SCIPcreateRow() is deprecated.
  - New functions SCIProwGetOrigintype(), SCIProwGetOriginCons(), and SCIProwGetOriginSepa() to obtain the originator
    that created a row.

- LP:
  - new parameter numerics/lpfeastol for primal feasibility tolerance used in LP solver
  - SCIPcomputeLPRelIntPoint() takes two new arguments giving a time and iteration limit
  - SCIPcolGetStrongbranchLPAge(), SCIPgetVarStrongbranchLPAge(), SCIPgetNLPs(), SCIPgetNPrimalLPs(), SCIPgetNDualLPs(),
    SCIPgetNBarrierLPs(), SCIPgetNResolveLPs(), SCIPgetNPrimalResolveLPs(), SCIPgetNDualResolveLPs(), SCIPgetNNodeLPs(),
    SCIPgetNNodeInitLPs(), SCIPgetNDivingLPs(), SCIPgetNStrongbranchs(), SCIPgetNRootStrongbranchs() now return a longint
    instead of an integer

- Message Handler and Printing:
  - New callback method SCIP_DECL_MESSAGEHDLRFREE() which is called when the message handler is freed.
  - The old callback method SCIP_DECL_MESSAGEERROR() was replaced by the callback method SCIP_DECL_ERRORPRINTING().
  - the follwing methods additionally need the SCIP pointer as parameter to make the output thread save:
    SCIPprintVersion(), SCIPsetMessagehdlr(), SCIPgetMessagehdlr() and SCIPwarningMessage()
  - the error printing method can be replaced using the method SCIPmessageSetErrorPrinting(); the default error message
    printing can be recoverd via SCIPmessageSetErrorPrintingDefault() (see pub_message.h)
  - Changed the message handler system within SCIP heavily such that it is thread-safe. SCIPcreateMessagehdlr() in
    scip.{c,h} was replaced by SCIPmessagehdlrCreate() in pub_message.h/message.c with a changed parameter list;
    see pub_message.h and type_message.h.
  - removed method SCIPcreateMesshdlr(), please use SCIPmessagehdlrCreate() (see pub_message.c)
  - removed method SCIPfreeMesshdlr(), please use SCIPmessagehdlrRelease() (see pub_message.c)
  - Error messages (SCIPerrorMessage()) are not handled via the message handler anymore; per default the error
    message is written to stderr.
  - the following methods need an additional message handler: SCIPdispLongint(), SCIPdispInt(), SCIPdispTime(), all message
    handler methods (see pub_message.h), SCIPhashtablePrintStatistics(), SCIPhashmapPrintStatistics(), SCIPlpiCreate()
  - SCIPprintCons() does not print termination symbol `;\n` anymore; if wanted, use SCIPinfoMessage() to print `;\n` manually
  - remove SCIPcolPrint() and SCIProwPrint(), please use SCIPprintCol() SCIPprintRow() see scip.h
  - method SCIPprintError() does not need the file stream anymore. The error is written via the error message callback.

- Nonlinear expressions, relaxation, and solver interface:
  - Method SCIPexprtreeRemoveFixedVars() is not public anymore.
  - Renamed SCIPmarkNonlinearitiesPresent() to SCIPenableNLP()
  - Renamed SCIPhasNonlinearitiesPresent() to SCIPisNLPEnabled().
  - removed SCIPmarkContinuousNonlinearitiesPresent(),
    renamed SCIPhasContinuousNonlinearitiesPresent() to SCIPhasNLPContinuousNonlinearity() and allow call only during
    initsolve and solve,

- Parameters:
  - Replaced SCIPparamSet*() by SCIPchg*Param()
    + replaced SCIPparamSetBool() by SCIPchgBoolParam()
    + replaced SCIPparamSetInt() by SCIPchgIntParam()
    + replaced SCIPparamSetLongint() by SCIPchgLongintParam()
    + replaced SCIPparamSetReal() by SCIPchgRealParam()
    + replaced SCIPparamSetChar() by SCIPchgCharParam()
    + replaced SCIPparamSetString() by SCIPchgStringParam()

- Presolving:
  - Removed parameters `isunbounded`, `isinfeasible` and `result` from SCIP_DECL_PRESOLINITPRE() and
    SCIP_DECL_PRESOLSEXITPRE(). It is not allowed to determine unboundedness or infeasibility in these callbacks, anymore.

- Propagator:
  - changed parameters of function SCIPpropagateCutoffboundVar() in prop_pseudoobj.{c,h}
  - Added a parameter `restart` to SCIP_DECL_PROPEXITSOL() callback method, indicating whether this call was triggered
    by a restart.
  - Added a parameter `relaxedbd` to SCIP_DECL_PROPRESPROP() callback method. If explaining a given bound change
    (index), it is sufficient to explain the reason for reaching the `relaxedbd` value.
  - Removed parameters `isunbounded`, `isinfeasible` and `result` from SCIP_DECL_PROPINITPRE() and
    SCIP_DECL_PROPEXITPRE() callback methods. It is not allowed to determined unboundedness or infeasibility in
    these callbacks, anymore.

- Sort and Copy:
  - The methods SCIPsortedvecInsert*() have an additional parameter which can be used to receive the position where
    the new element was inserted, if this is not of interest a `NULL` pointer can be given
  - new parameter in SCIPcopyPlugins() to indicate whether the message handler from the source SCIP should be passed to the
    target SCIP (only the pointer is copied and the usage counter of the message handler is increased)
  - New parameter in SCIPcopy() to indicate whether the message handler from the source SCIP
    should be passed to the target SCIP (only the pointer is copied and the usage counter of the message handler is
    increased). In multi theaded enviroment this parameter needs to be set to FALSE.

- Variable usage:
  - rename SCIPvarGetBestBound() to SCIPvarGetBestBoundLocal()
  - rename SCIPvarGetWorstBound() to SCIPvarGetWorstBoundLocal()
  - Method SCIPvarGetProbvarSum() is not public anymore, use SCIPgetProbvarSum() instead.
  - Replaced method SCIPvarGetRootRedcost() by SCIPvarGetBestRootRedcost().

### New API functions

- setup timer to all plugins and therefore SCIP<plugin-type>GetSetupTime() methods in all pub_plugin-type.h to ask
  for this time (, e.g. SCIPeventhdlrGetSetupTime() in pub_event.h)
- new GML(Graph Modeling Language) methods SCIPgmlWriteOpening(), SCIPgmlWriteCosing(), SCIPgmlWriteArc(), SCIPgmlWriteEdge(),
  SCIPgmlWriteNode() that write to a given GML file
- new LPI method SCIPlpiGetObjsen() to query objective sense
- SCIPpermuteIntArray() in pub_misc.h and misc.c for permuting an integer array
- SCIPcalcBinomCoef() in pub_misc.h and misc.c which calculates a binomial coefficient up to 33 over 16
- SCIPheurPassSolAddSol() in heur_trysol.c; solution which are passed via this method are just without any feasibility check
- SCIPgetGlobalPseudoObjval() which returns the global pseudo objective value which is all variables
  set to their best (w.r.t. the objective function) global bound
- SCIPhashGetKeyStandard() which returns the element itself as the key, SCIPhashKeyEqPtr(),
  SCIPhashKeyValPtr() which do the hash-comparison/-conversion on a pointer in pub_misc.h
- SCIPhashtableClear() which removes all elements of a hash table
- SCIPisUpdateUnreliable() to check whether an iteratively updated value should be recomputed from scratch
  (e.g., for activities; uses new parameter `misc/num_recompfac`)
- SCIPisHugeValue() to check whether a value is huge and should be handled separately from other values
  (e.g., in activity computations) and SCIPgetHugeValue() to get the smallest value counting as huge
- SCIPfixParam() and SCIPunfixParam() to fix and unfix a parameter, respectively;
  the fixing status of a parameter can be requested by SCIPparamIsFixed();
- SCIPsetBasePointClosecuts() to set the base point for close cut separation
- SCIPchgCutoffboundDive() to change the cutoffbound in diving mode
- SCIPupdateCutoffbound() which can be used to pass a cutoff bound

- Presolving:
  - SCIPpropIsPresolDelayed() which return if a propagator is delay during presolving
  - Added method SCIPisPresolveFinished() which returns whether the presolving process would be stopped after the
    current presolving round, given no further reductions will be found, can be used to ensure that a presolver is called very late

- Memory:
  - added forgotten implementation of SCIPfreeMemorySize(), SCIPfreeMemorySizeNull() in scip.h and BMSfreeMemorySize(),
    BMSfreeMemorySizeNull() in memory.h
  - SCIPmemccpy() in pub_misc.h and misc.c which copies either a specified number of charcters of a source
    string to a destination string or until it hits a stoping character
  - BMSmoveMemory(), BMSmoveMemoryArray(), BMSmoveMemorySize() and corresponding  BMSmoveMemory_call() in
    memory.{h,c} too move memory elements

- Conflict Analysis:
  - SCIPisConflictAnalysisApplicable() which return FALSE is the conflict will not runs; can be used
    to avoid unnecessary initialization of the conflict analysis
  - SCIPaddConflictRelaxedLb(), SCIPaddConflictRelaxedUb() and SCIPaddConflictRelaxedBd(); these methods
    can be used to give for a bound change which is part of an explanation a relaxed bound; this means the relaxed bound
    is already efficient to be part of a valid explanation
  - SCIPisConflictVarUsed() returns TRUE if the given bound change is already part of the conflict set;
    that is the bound change is redundant;
  - SCIPgetConflictVarLb() and SCIPgetConflictVarUb() returning the lower/upper bound of the given
    variable within the current active conflict set

- Variable usage:
  - SCIPvarsGetProbvar() in pub_var.h and var.c, which returns for a given array of variables the active, fixed
    or multiaggregated representation
  - SCIPgetActiveVars() in scip.{h,c}, which returns for a given array of variables the active counterparts
  - SCIPgetNObjVars() which returns the number of variables which have a non-zero objective coefficient
  - SCIPenableVarHistory() and SCIPdisableVarHistory() which can be used to turn off and on the collection
    of variables statistics which is used for example for branching
  - SCIPbranchVarHole() which branches a variable w.r.t. a given domain hole
  - SCIPvarGetAggregatedObj() which computes for a (not active) variable the corresponding objective value
  - SCIPsolIsOriginal() that returns whether a solution is defined on the original variables
  - SCIPgetVarImplRedcost() which returns the implied reduced costs
  - SCIPvarGetBestRootSol(), SCIPvarGetBestRootRedcost(), SCIPvarGetBestRootLPObjval() which return the best
    combination for a variable w.r.t. root solution value, root LP objective value and root reduced cost
  - SCIPhaveVarsCommonClique() in scip.{h,c}, to check for common clique information on two given variables
  - added basic creation methods SCIPcreateVarBasic() and SCIPcreateProbBasic() and setter functions for
    non-fundamental callbacks of variables and problems.
  - added new methods SCIPvarGetBestBoundGlobal() and SCIPvarGetWorstBoundGlobal().

- Constraint Handler:
  - added public wrapper functions for calling constraint handler callback methods for a single constraint:
    SCIPactiveCons(), SCIPdeactiveCons(), SCIPinitlpCons(), SCIPsepalpCons(), SCIPsepasolCons(), SCIPpropCons(),
    SCIPrespropCons(), SCIPenfopsCons(), SCIPenfolpCons()
  - added basic creation methods for all constraint handlers
  - SCIPchgCapacityKnapsack() which can be used to change the capacity of a knapsack constraint
  - SCIPconsIsAdded() which returns whether a constraint was already to a SCIP instance
  - SCIPconshdlrGetNCutsApplied() in pub_cons.h to get the number of cuts applied to the lp
  - SCIPconshdlrIncNAppliedCuts() in cons.h to increase the number of applied cuts (used by sepastore.c)
  - SCIPchgVarName() and SCIPchgConsName() which can be used to change name of variables and
    constraints in problem creation stage
  - New methods SCIPgetConsVars() and SCIPgetConsNVars() which return for a given constraint the involved variables and
    the number of variables if the corresponding constraint supports this (optional) callbacks
    (corresponding callbacks need to be implemented, see above)

- Message Handler:
  - SCIPmessagehdlrCapture() which captures a given message handler (increases number of uses)
  - SCIPmessagehdlrRelease() which releases and possibly frees a given message handler (decreases number of uses)
  - SCIPsetMessagehdlrLogfile() which can be used to write into a log file
  - SCIPsetMessagehdlrQuiet() which can be used to turn the screen output on and off

### Command line interface

- in the interactive shell, parameters can be fixed and unfixed with `fix` (instead of `set`), e.g., `fix heuristics rens freq TRUE`;
- new shell command `change minuc` to minimize the number of unsatisfied constraints

### Interfaces to external software

- beta-version of a MATLAB interface can be found under interfaces/matlab
- beta-version of a AMPL interface can be found under interfaces/ampl

### Changed parameters

- `branching/fullstrong/reevalage` changed from an integer to a longint parameter

- Removed parameters:
  - `separating/closecuts/separootonly`
  - `constraints/quadratic/defaultbound`
  - `separating/cgmip/nodelimit`

### New parameters

- `constraints/%s/timingmask` for changing the timingmask for calling the propagtion method of all constraint plugins
- `constraints/and/dualpresolving` by default set to TRUE, enabling dual-presolving on and-constraints
- `constraints/indicator/{sepacouplingcuts,sepacouplinglocal}` to enable separation of (local) cuts
- `constraints/indicator/{maxsepacuts,maxsepacutsroot}` to restrict the number of separated cuts
- `constraints/indicator/dualreductions` to enable dual presolving/propagation steps
- `constraints/setppc/cliquelifting`, `constraints/setppc/addvariablesascliques`,
  `constraints/setppc/cliqueshrinking`, first for enabling/disabling the clique lifting algorithm in cons_setppc.c,
  second parameter is for trying to create extra clique constraints in lifting algorithm, third parameter is for trying
  to decrease the number of variable in a clique constraint in the lifting algorithm
- `limits/totalnodes` that allows to stop at the correct node if a restart occured; therefore the new
  `SCIP_STATUS_TOTALNODELIMIT` is added
- `lp/{rootiterlim,iterlim}` to set a limit on the LP iterations spend in the initial root LP and each
  LP resolve, respectively
- `misc/transorigsols` by default set to TRUE, that switches whether SCIP tries to transfer original
  solutions into the transformed space (in initsol and if a heuristic adds an original solution during solving)
- `numerics/hugeval` that defines the smalles value counting as huge (see new method SCIPisHugeValue())
- `numerics/recompfac` which denotes the factor, by which the absolute of an iteratively updated value has
  to be decreased in order to recompute the value from scratch
- `presolving/convertinttobin/maxdomainsize` by default is set to `SCIP_LONGINT_MAX`, which deternmines
  the domainsize for which integers are converted to their binary representation
- `presolving/convertinttobin/onlypoweroftwo` by default is set to FALSE, that parameter allows you to
  only convert integer variables with a domainsize of 2^p-1 to their binary representation
- `presolving/convertinttobin/samelocksinbothdirections` by default is set to FALSE, that parameter allows
  you to convert only integer variables to their binary representation, which have the same amount of up- and downlocks
- `presolving/gateextraction/sorting` by default is set to 1, that parameter determines if you want to try
  to extract big-gates(-1) or small-gates(1) at first by ordering bigger/smaller logicor constraint up front, or use
  them as they are (0)
- `presolving/gateextraction/onlysetpart` by default is set to FALSE, that parameter allows you to
  only extract set-partitioning and no and-constraints
- `presolving/gateextraction/searchequations` by default is set to TRUE, that parameter allows you to
  search for logicor constraints and set-packing/-partitioning constraints with same variables
- `propagating/%s/timingmask` for changing the timingmask for calling the propagtion method of all propagator plugins
- `propagating/probing/maxdepth` to set the maximal depth until the probing propagation is executed
- `reading/cnfreader/useobj` to state whether an artificial objective, depending on the number of clauses
  a variable appears in, should be used, by default set to FALSE, old default behavior of reader corresponds to TRUE
- `separating/cgmip/{minnodelimit,maxnodelimit}` to determine node limit.
- `separating/closecuts/maxlpiterfactor` for iteration limit in relative interior point computation
- `separating/oddcycle/maxunsucessfull` to automatically turn off separation
- `oncepernode` in Rounding and Simple Rounding heuristic

### Data structures

- new data structure for binary trees (`SCIP_BT` and `SCIP_BTNODE` in pub_misc.h)
- renamed data structure `SCIP_STAIRMAP` to `SCIP_PROFILE`
- added new stages `SCIP_STAGE_INITPRESOLVE`, `SCIP_STAGE_EXITPRESOLVE` and `SCIP_STAGE_FREE`; renamed `SCIP_STAGE_FREESOLVE`
  to `SCIP_STAGE_EXITSOLVE`
- Changed the counting system within SCIP heavily. `SPARSESOLUTION` was renamed to `SCIP_SPARSESOL` and moved
  from cons_countsols.h to struct_misc.h

Testing
-------

- the check script now recognizes MIQCP and MINLP instances
- make test now also checks instances in wbo, cnf, osil and fzn format
- renamed parameter SCRDIR of `make testgams` to CLIENTTMPDIR and changed its default to `/tmp`

Build system
------------

### Makefile

- CppAD source code is now distributed with SCIP (`src/cppad`), so that `lib/cppad` is not used anymore;
  the default for EXPRINT has changed from none to cppad

Fixed bugs
----------

- fixed bug with strong branching with the LP status for conflict analysis
- fixed bug w.r.t. adding a value to the objective offset of the transformed problem
- fixed wrong assert in feasibility pump stage 3
- fixed bug in solve.c, applied bounding for the initial lp was only done if root-lp-solution was valid but another
  solution could also have been added
- primal solutions with infinite objective value are now automatically discarded
- all plugins that solve sub-SCIPs now do not stop the whole solution process if there has been an error
- fixed bug in cip reader, wrong use of SCIPstrtok()

- Variables:
  - fixed bug in shiftandpropagate w.r.t. SCIPconstructLP() which can have the side effect that variables are created
  - method SCIPvarGetProbvarSum() (and thus also SCIPgetProbvarSum()) returns +/-infinity if the variable resolves to a
    variable fixed to +/-infinity (depending on the sign of the scalar) but does not multiply with the scalar, anymore
  - better handling of infinite solution values for aggregated and negated variables
  - fixed bug that disabled multi-aggregation of two integer or implicit integer variables
  - fixed bug in sol.c with requesting values of transformed variables in original solution; previously this had only
    been handled in SCIPgetSolVal(), now the handling has been moved to SCIPsolGetVal()
  - fixed several bugs writing an mps file in the reader_mps.c, e.g. writing fixed variables which are not (yet) removed
    and writing integer variables even with an objective value of 0, if they only exist in non-linear constraints

- Separation:
  - fixed minor bugs with respect to counting generated and lifted cuts in sepa_oddcycle
  - fixed bug in sepa_clique.c, could not handle only empty cliques, that were not removed

- Heuristics:
  - fixed potential bugs in shiftandpropagate heuristic concerning the transformation update of a variable with free status
  - fixed bug in heur_zirounding with computation of up/downslacks
  - fixed bug in mutation heuristic with unnecessary aborts due to a wrong memory limit
  - fixed potential bug in fix-and-infer heuristic with variables being fixed to infinite value
  - fixed bug in diving heuristics with variables being fixed to values outside their domain
  - fixed bug in simple rounding heuristic with column generation for variables with strictly positive lower bound
  - made Octane heuristic numerically more stable to avoid asserts being caused by cancellation
  - fixed bug in mutation heuristic with variables being fixed to infinite values
  - do not run heur_shiftandpropagate if there is no LP

- LP Interface:
  - fixed bug in Cplex LPI: after running simplex, solisbasic flag was always true, which might be wrong if Cplex hit a
    time limit
  - fixed bug in SCIP probing mode with cleared LPI state but solved LP
  - fixed assert with `LPI=none` (need to count rows/cols in lpi_none)
  - fixed bug in SoPlex LPI where objective sense was not correct after reading LP from file in SCIPlpiReadLP()

- Constraints:
  - fixed bug in scip.c adding a constraint in SCIPgetConsCopy() to the constraint hashmap
  - fixed bug in cons_linear w.r.t recalculation of unreliable activities
  - fixed bug in cons_linear concerning huge activity values: besides infinite contributions, we now also treat huge
    contributions separately, count their occurences in a constraint and provide a relaxed activity value
  - fixed bug in cons_xor.c parsing a constraint
  - fixed count of propagations in cons_indicator and only try to propagate if variables are not yet fixed
  - fixed some bugs in cons_disjunction.c (wrong assert, forgotten deletion of constraint, wrong SCIPreleaseCons() call)

Miscellaneous
-------------

- first release of GCG, a generic branch-cut-and-price solver built on top of SCIP
- first release of UG, a framework for solving mixed integer programs, mixed integer
  nonlinear programs and constraint integer programs in parallel
- new SCIP T-shirts
- renamed ZIB Optimization Suite to SCIP Optimization Suite

@page RN21 Release notes for SCIP 2.1

@section RN212 SCIP 2.1.2
*************************

Performance improvements
------------------------

- fixed performance issue in debug mode, where SCIPvarGetLPSol_rec() calculated a value to often, which in the end lead
  to exponential growth in running time
- force cuts from linearizations of convex constraint in NLP relax solution into LP, thus allowing faster proving of
  optimality for convex NLPs

Fixed bugs
----------

- fixed bug in varAddTransitiveImplic() in var.c, when adding implications on special aggregated, namely negated, variables
- fixed issue if a primal solution leads to a cutoff of the current focus node
- fix compilation issues with zlib 1.2.6
- fixed bug in SCIPsolveKnapsackExactly(), trying to allocate too much memory which led to an overflow and later to a segmentation fault
- fixed bug in sepa_rapidlearning, carrying on the optimization process, when already solved

- Heuristics:
  - fixed bug in heur_undercover.c, where a variable with fixed bounds but not of status `SCIP_VARSTATUS_FIXED` was wrongly handled
  - fixed bug in heur_oneopt.c which forgot to check LP rows if local rows are present

- Constraints:
  - fixed bug in SCIPsolveKnapsackExactly()
  - fixed bug in cons_quadratic where bounds on activity of quadratic term were not always invalidated when quadratic variables were removed
  - fixed bug in cons.c, where after a restart the arrays for all initial constraints were corrected in the initsol process
    instead of the initpre process, this was to late because you might change the status in presolving which lead to an assert()
  - fixed bug in NLP representation of abspower constraints handling (x+a)^2 with nonzero a
  - fixed bug parsing an and-constraint in cip format
  - fixed bug in cons_setppc, did not handle new constraints with inactive variables
  - fixed bug in cons_xor.c which did not copy the artificial integer variable (used for the lp relaxation)

@section RN211 SCIP 2.1.1
*************************

Features
--------

- the pseudo objective propagator can be forced to propagate if active pricers are present; this can be done
  if for all (known or unknown) variables follows that: they have positive (negative) objective coefficient
  and the global lower (upper) bound is zero.

Performance improvements
------------------------

- improvements in undercover heuristic
- improve SCIPintervalSolveBivariateQuadExpressionAllScalar() for ax=0 case if x has 0 in the interval for the linear coef.
- better domain propagation for quadratic constraints that consist of `non-overlapping` bilinear terms only
- ensure that a fixing of a variable in an abspower constraint is propagated to a fixing of the other variable
- improvements in undercover heuristic, e.g., bound disjunction constraints are considered when setting up the covering problem

Interface changes
-----------------

### Changed parameters

- changed parameter `propagating/pseudoobj/maxcands` to `propagating/pseudoobj/minuseless` (see prop_pseudoobj.c)
  due to revision of the pseudo objective propagator

### New parameters

- added parameters `heuristics/undercover/coverbd` and `heuristics/undercover/fixingorder`

Fixed bugs
----------

- fixed numeric issue in aggregations
- fixed pseudo cost computation
- fixed bug with setting type of slack variables to be implicitly integral
- fixed bug when copying problem data in c++ case returned with the result `SCIP_DIDNOTRUN`
- fixed computation of counter which state the changes since the last call of a presolver
- fixed handling of unbounded solutions, including double-checking their feasibility and that the primal ray is a
  valid unboundedness proof and reoptimizing the LP with modified settings if the solution is not feasible
- fixed compilation issues with negate() function in intervalarith.c on exotic platforms
- fixed bug in SCIPsortedvecDelPos...() templates
- pseudo objective propagator does not propagate it active pricers are present
- fixed bug in heur_shiftandpropagate.c concerning the treatment of unbounded variables
- workaround for trying to add variable bounds with to small coefficients

- Reading and Writing:
  - gams writer now also substitutes $-sign from variable/equation names
  - fixed bug in reader_mps.c: INTEND marker is now also written, if COLUMNS section ends with non-continous variables
  - fixed bug in flatzinc reader w.r.t. boolean expressions

- Constraints:
  - fixed constraint flags evaluation within the ZIMPL reader (reader_zpl.c)
  - fixed bug in SCIPmakeIndicatorFeasible() in cons_indicator.c
  - fixed bug with conflict clause modification in cons_indicator
  - fixed bug in cons_bounddisjunction with uninitialized return values
  - fixed bug in cons_orbitope with calling conflict analysis
  - fixed bug in nlpi_oracle w.r.t. changing linear coefs in a NLP constraint

@section RN210 SCIP 2.1.0
*************************

Features
--------

- New original solution storage capability, which allows transfering solutions between SCIP runs
- SCIP-CPX is now threadsafe
- comparison of solutions now also works for original solutions
- can now compute the relative interior point of the current LP
- interval arithmetics for power, log, exp, bivariate quadratic expressions should be rounding safe now
- LP iterations in resolving calls can now be limited w.r.t. the average number of LP iterations in previous calls
  (after the root node); this is currently only done for the initial LP solve at a node and the corresponding parameter
  resolveiterfac is set to -1 (no limit) per default
- it is now possible in `SCIP_STAGE_TRANSFORMED` to call SCIPaddVarLocks() (i.e. to lock variables in initialization methods)
- changed computation of optimality gap which is now done in the same way as described in the MIPLIB 2010 paper: the gap
  is 0, if primalbound (pb) and dualbound (db) are equal (within tolerances), it is infinity if pb and db have opposite
  signs and (this changed), if both have the same sign, the difference between pb and db is devided by the minimum of
  the absolute values of pb and db (instead of always the dual bound)
- functionality to use the bound flipping ratio test of SoPlex is available (requires at least version 1.5.0.7)
- there exists now a solution candidate store for the original problem; during transformation these solutions are tried;
  during free the transformed problem the best feasible solution of the transformed problem are copied to the solution
  candidate store of the original problem; this useful if you solve several problems iteratively, solutions get now
  carried over automatically.
- reworked concept of lazy bounds: they can now also be used for problems where constraints and objective together
  ensure the bounds; to allow this also for diving heuristics that might change the objective and thus destroy this
  property, lazy bounds are explicitly put into the LP during diving and removed afterwards
- `SCIP_HASHMAP` now works also without block memory
- The variable deletion event is now a variable specific event and not global, anymore.
- All timing flags are now defined type_timing.h.
- all C template files are now called <plugintype>_xyz.{c,h} instead of <plugintype>_xxx.{c,h}

- Separators and Cuts:
  - reorganized computation of scores in cut filtering: instead of the computation at the time of addition, scores are now
    only computed w.r.t. the current LP solution and when cut filtering is performed; one can now fill the cut storage
    with cuts that were separated for different solutions
  - New separator for close cuts and a new function to compute relative interior points of the LP
  - added first version of sepa_closecuts.{c,h} to separate cuts w.r.t. a point that is closer to the integral polyhedron

- Constraints:
  - implement possibility to force a restart in cons_indicator if enough indicator variables have been fixed
  - the xor constraint handler can now parse its constraints
  - the bounddisjunction constraint handler can now parse its constraints
  - the knapsack, setppc and soc constraint handler can now parse their constraints
  - the varbound constraint handler can now parse its constraints
  - added beta version of variable deletion: for branch-and-price application, variables can now be completely deleted
    from the problem; variables that are deletable have to be marked with SCIPvarMarkDeletable(), constraint handlers can
    implement the new `SCIP_DECL_DELVARS` callback that should remove variables from the constraints; at the moment, only
    the linear, the setppc and the knapsack constraint handler support this callback; furthermore, when using this
    feature, all used plugins have to capture and release variables they store in their data, this is currently only done
    for the aforementioned constraint handlers as well as the and, the varbound and the logicor constraint handler; for
    more details about this feature, see the FAQ
  - added pseudoboolean constraint handler (cons_pseudoboolean.{c,h})
  - added first version of cons_disjunction.{c,h} which allows a disjunction of constraints
  - added constraint handler for (absolute) power constraints (cons_abspower.{c,h}) to handle equations like z = sign(x)abs(x)^n, n > 1

- Heuristics:
  - new heuristic vbounds which use the variables lower and upper bounds to fix variable and performs a neighborhood search
  - added vbound heuristic (heur_vbounds.{c,h})
  - added clique heuristic (heur_clique.{c,h})

- Reading and Writing:
  - added writing for wbo files
  - added writing for pip files (linear, quadratic, polynomial nonlinear, polynomial abspower, polynomial bivariate, and
    and constraints)
  - CIP format variable characters defined, e.g. `SCIP_VARTYPE_INTEGER_CHAR`
  - Improved support for wbo format for weighted PBO problems, IBM's xml-solution
    format and pip and zimpl format for polynomial mixed-integer programs
  - New reader for (standard) bounds on variables
  - Extended reader for CIP models to handle various new constraints, including all types of linear constraints
  - flatzinc reader is now capable to read cumulative constraints
  - changed opb(/wbo) reader which now creates pseudoboolean constraints instead of linear- and and-constraints, only a
    non-linear objective will create and-constraints inside the reader and while reading a wbo file the topcost constraint
    is created as well
  - added clock for determine the time for reading
  - added reader for variable bounds (reader_bnd.{c,h})
  - Removed method SCIPreadSol(); call solution reading via SCIPreadProb() which calls the solution reader for .sol files.

- Nonlinear:
  - Major extensions for nonlinear CIP, new option for n-ary branching on nonlinear variables (within pseudocost branching rule)
  - added BETA version of constraint handler for nonlinear constraints (cons_nonlinear.{c,h}) to handle nonlinear
    equations given by algebraic expressions using operands like addition, multiplication, power, exp, log, bivariate
    nonlinear constraints; currently no trigonometric functions
  - added BETA version of constraint handler for bivariate nonlinear constraints (cons_bivariate.{c,h}) to compute tight
    estimators for 1-convex and convex-concave bivariate nonlinear functions (given as expression tree)
  - the gams writer can now write nonlinear, abspower and bivariate constraints
  - Extended writer for GAMS and pip format to write more types of nonlinear constraints
  - the pip and zimpl reader now create nonlinear constraints for polynomials of degree > 2

- Presolving:
  - new dual presolving methods in cons_setppc and cons_logicor
  - new presolving step `removeConstraintsDueToNegCliques` in locigor constraint handler which updates logicor constraints
    to setppc constraints if a negated clique inside this constraint exist, by default is off
  - new presolving step in cons_knapsack (detectRedundantVars, deleteRedundantVars) which determines redundant variables
    in knapsack constraint with or without using clique information
  - cons_logicor is now able to replace all aggregated variables in presolving by there active or negation of an active
    variable counterpart
  - prop_pseudoobj is now working in presolving as well
  - implement presolving in exitpre() in cons_orbitope and cons_indicator

- Propagators:
  - added counter for number calls and timing for resolve propagation calls for constraint handler and propagators
  - Propagators are now also called in node presolving
  - the probing presolver presol_probing.{c.h} is now a propagator prop_probing.{c,h}, all corresponding parameters moved as well
  - the redcost separator sepa_redcost.{c.h} is now a propagator prop_redcost.{c,h}, all corresponding parameters moved as well
  - outsourced propAndSolve() method in solve.c which calls domain propagation and solving of the lp and relaxation

- Statistic:
  - solutions which are given by the user from the outside are now marked by `#` in the output
  - the `Solving Time` is now spitted into presolving, solving and reading time
  - Presolvers section has new column `AddCons` which states the number of added constraint
  - Constraints section has new column named #ResProp which show the number of resolve propagation calls of certain
    constraint handler
  - Constraint Timing section has a new column #ResProp which states the time spend in resolve propagation method of the
    constraint handler
  - improved output of propagators in display statistics
  - new section `Propagator Timing` which shows the time spend in different callbacks of the propagator
  - rearranged first two columns of Propagators section; #Propagate and #ResProp stating the number of call for
    propagation and resolve propagation; the Time column is moved into the new section Propagator Timings
  - Constraints section has new column named `MaxNumber` which the maximum number of active constraint of a certain
    constraint handler
  - added two columns `Time-0-It` and `Calls-0-It` in the LP section which states the number of LP call and time spend for
    solving LPs with zero iterations (only refactorization)
  - The display of statistics for presolvers, propagators, constraints and LP solving has changed.

Performance improvements
------------------------

- Reorganized filtering process of separation storage (allows adding cuts for different solutions)
- Improved presolving for various constraint handlers
- Improved propagation methods for variable bound constraints
- Improved performance for quadratic constraints
- performance improvements in prop_vbounds
- child selection rules now get also applied when the relaxation value is equal to the bound changed in branching
- added dual reduction to cons_cumulative.c
- for continuous variables, the pseudo costs update and the pscost branching rule now use the same strategies for
  updating the pseudo costs and estimating the improvement in the LP bound
- only perform probing if the variables are locked
- performance and memory consumption improvements in xmlparse.c
- Improved knapsack cover cuts
- avoid very long separation times of LEWIs in cons_knapsack for very large minimal covers
- used SCIPallocMemoryArray() instead of SCIPallocBlockMemoryArray() which leads to fewer memory consumption in
  getLiftingSequence() in cons_knapsack, also improved cache use bei using an extra array instead blockmemory chunks
- switched FASTMIP from 1 to 2 for CPLEX and changed default pricing rule back to steepest edge pricing instead of
  quickstart steepest edge pricing
- made sorting method more robust
- LNS heuristics now use SCIPcopy() by default
- considering inactive variables in undercover heuristic; limiting effort for solving covering problem
- if during probing mode the LP relaxation is solved from scratch, e.g., when calling the shiftandpropagate heuristic
  before root node solving, then we clear the resulting LP state, since it might be a bad starting basis for the next
  solve of the LP relaxation (controlled by new parameter `lp/clearinitialprobinglp`)
- included LP simplifier into SoPlex LP interface, applied when solving from scratch (lpi_spx.cpp)
- new presolving steps in varbound constraint handler, tightening bounds, coefficients, sides and pairwise presolving

Interface changes
-----------------

- Miscellaneous:
  - The emphasis setting types now distinguish between plugin-type specific parameter settings (default, aggressive, fast, off),
    which are changed by SCIPsetHeuristics/Presolving/Separating(), and global emphasis settings (default, cpsolver, easycip,
    feasibility, hardlp, optimality, counter), which can be set using SCIPsetEmphasis().

### New and changed callbacks

- added propagator timings `SCIP_PROPTIMING_BEFORELP`, `SCIP_PROPTIMING_DURINGLPLOOP` and `SCIP_PROPTIMING_AFTERLPLOOP` for
  all propagation callbacks (see propagators and constraint handlers) which lead to calling the propagation methods of a
  propagator before the lp is solved, during the lp loop and after the lp solving loop

- Conflict Analysis:
  - Added parameter `separate` to conflict handler callback method SCIP_DECL_CONFLICTEXEC() that defines whether the conflict
    constraint should be separated or not.

- Constraint Handler:
  - The new constraint handler callback SCIP_DECL_CONSDELVARS() is called after variables were marked for deletion.
    This method is optional and only of interest if you are using SCIP as a branch-and-price framework. That means,
    you are generating new variables during the search. If you are not doing that just define the function pointer
    to be `NULL`.
    If this method gets implemented you should iterate over all constraints of the constraint handler and delete all
    variables that were marked for deletion by SCIPdelVar().

- NLP Solver Interface:
  - The callbacks SCIP_DECL_NLPIGETSOLUTION() and SCIP_DECL_NLPISETINITIALGUESS() got new parameters to get/set values of
    dual variables.
  - The callback SCIP_DECL_NLPICOPY() now passes the block memory of the target SCIP as an additional parameter.

- Presolving:
  - New parameters `isunbounded` and `isinfeasible` for presolving initialization (SCIP_DECL_CONSINITPRE(),
    SCIP_DECL_PRESOLINITPRE(), SCIP_DECL_PROPINITPRE()) and presolving deinitialization (SCIP_DECL_CONSEXITPRE(),
    SCIP_DECL_PRESOLEXITPRE(), SCIP_DECL_PROPEXITPRE()) callbacks of presolvers,
    constraint handlers and propagators, telling the callback whether the problem was already declared to be
    unbounded or infeasible.  This allows to avoid expensive steps in these methods in case the problem is already
    solved, anyway.

    Note, that the C++ methods
    - scip::ObjConshdlr::scip_presol() corresponding to SCIP_DECL_CONSPRESOL()
    - scip::ObjConshdlr::scip_initpre() corresponding to  SCIP_DECL_CONSINITPRE()
    - scip::ObjPresol::scip_initpre() corresponding to SCIP_DECL_PRESOLINITPRE()
    - scip::ObjProp::scip_initpre() corresponding to SCIP_DECL_PROPINITPRE()
    - scip::ObjConshdlr::scip_exitpre() corresponding to SCIP_DECL_CONSEXITPRE()
    - scip::ObjPresol::scip_exitpre() corresponding to SCIP_DECL_PRESOLEXITPRE()
    -  scip::ObjProp::scip_exitpre() corresponding to  and SCIP_DECL_PROPEXITPRE()
    are virtual functions. That means, if you are not adding the new parameters, your code will still compile, but these methods are not executed.
  - Propagators are now also called in during presolving, this is supported by the new callback methods SCIP_DECL_PROPINITPRE(),
    SCIP_DECL_PROPEXITPRE(), and SCIP_DECL_PROPPRESOL().
  - The new parameters `nnewaddconss` and `naddconss` were added to the constraint handler callback method SCIP_DECL_CONSPRESOL()
    and the presolver callback method SCIP_DECL_PRESOLEXEC(). These parameters were also added to corresponding C++ wrapper
    class methods (scip_presol() in objconshdlr.h and scip_exec() in objpresol.h)

- Problem Data:
  - The callback SCIP_DECL_PROBCOPY() got a new parameter `global` to indicate whether the global problem or a local version is copied.

### Deleted and changed API methods

- implemented SCIPlpiGetPrimalRay() in SoPlex interface that has become available with SoPlex version 1.5.0.2
- allowed calling SCIPgetRowSolActivity() in `SCIP_STAGE_SOLVED`, since LP is still available
- various extensions and modifications for expressions and expression trees (too much to state here)
- The result value `SCIP_NEWROUND` has been added, it allows a separator/constraint handler to start a new separation round
  (without previous calls to other separators/conshdlrs).
- SCIPcalcNodeselPriority() got a new parameter `branchdir`, which defines the type of branching that was performed: upwards, downwards, or fixed.

- Constraint Handlers:
  - Method SCIPincludeQuadconsUpgrade() of quadratic constraint handler got new parameter `active` to indicate whether the upgrading method is active by default.
  - Method SCIPseparateRelaxedKnapsack() in knapsack constraint handler got new parameter `cutoff`, which is a pointer to store whether a cutoff was found.

- Nonlinear expressions, relaxation, and solver interface:
  - SCIPcreateNLPSol() now creates a `SCIP_SOL` that is linked to the solution of the current NLP relaxation
  - Various types and functions dealing with polynomial expressions have been renamed to use the proper terms `monomial` and
    `polynomial` in nonlinear expressions (nlpi/*expr*); results in many renamings of types, structs and methods.
  - The methods SCIPnlpGetObjective(), SCIPnlpGetSolVals(), and SCIPnlpGetVarSolVal() have been removed, use SCIPgetNLPObjval(),
    SCIPvarGetNLPSol() and SCIPcreateNLPSol() to retrieve NLP solution values instead.
    SCIPcreateNLPSol() now returns an error if NLP or NLP solution is not available
  - Removed methods SCIPmarkRequireNLP() and SCIPisNLPRequired(), because the NLP is now always constructed if nonlinearities
    are present.
  - SCIPgetNLP() has been removed and NLP-methods from pub_nlp.h have been moved to scip.h, which resulted in some renamings, too.
  - renamed SCIPexprtreeEvalSol() to SCIPevalExprtreeSol() and now located in scip.h.
  - renamed SCIPexprtreeEvalIntLocalBounds() to SCIPevalExprtreeLocalBounds() and now located in scip.h.
  - renamed SCIPexprtreeEvalIntGlobalBounds() to SCIPevalExprtreeGlobalBounds() and now located in scip.h.
  - The functions SCIPnlpiGetSolution() and SCIPnlpiSetInitialGuess() got additional arguments to get/set dual values.
  - The method SCIPgetNLPI() got a new parameter `nlpiproblem`, which is a pointer to store the NLP solver interface problem.

- Timing:
  - SCIPincludeProp() got additional parameters to set the timing mask of the propagator and the new callbacks and parameters
    related to calling the propagator in presolving.
  - SCIPincludeConshdlr() got additional parameters to set the variable deletion callback function and the timing mask for
    propagation.
  - removed parameters timelimit and memorylimit from SCIPapplyRens()
  - The parameters `timelimit` and `memorylimit` were removed from SCIPapplyRens().

- Problem Data:
  - The method SCIPcopyProb() got a new parameter `global` to indicate whether the global problem or a local version is copied.

- Writing and Parsing Constraints:
  - The methods SCIPwriteVarName(), SCIPwriteVarsList(), and SCIPwriteVarsLinearsum() got a new boolean parameter `type`
    that indicates whether the variable type should be written or not.
  - The methods SCIPparseVarName() and SCIPparseVarsList() got a new output parameter `endptr` that is filled with the position
    where the parsing stopped.
  - The method SCIPwriteVarsList() got additionally a new parameter `delimiter` that defines the character which is used for delimitation.

- Variables:
  - SCIPmarkDoNotMultaggrVar()/SCIPvarMarkDoNotMultaggr() now allow to mark negated and aggregated variables
  - SCIPgetVarCopy() got a new parameter `success` that will be FALSE if method is called after problem creation stage and no hash map is
    given or no image for the given variable is contained in the given hash map.
  - SCIPchgVarType() got an extra boolean parameter to store if infeasibility is recognized while upgrading a variable from continuous
    type to an integer type.
  - SCIPdelVar() got a new parameter `deleted`, which stores whether the variable was successfully marked to be deleted.

### New API functions

- information about the quality of the solution of an LP (currently the condition number of the basis matrix) can now be:
  + requested from the LPI (currently only available for CPLEX): methods SCIPlpiGetRealSolQuality() and
  + SCIPprintLPSolutionQuality() command display lpsolquality in interactive shell display column lpcond to show
  + estimate on condition number, if available
- SCIPround() and SCIPfeasRound() to round to nearest integer
- SCIPsortRealRealIntInt() and corresponding sorting/inserting/deleting methods in pub_misc.h and necessary defines in misc.c
- SCIPsortRealIntLong(), SCIPsortPtrPtrRealInt() and corresponding sorting/inserting/deleting methods in
  pub_misc.h and necessary defines in misc.c
- SCIPcomputeLPRelIntPoint() to compute relative interior point of the current LP
- SCIPstartSolvingTime() and SCIPstopSolvingTime() which can be used to start or stop the solving time clock
- SCIPstrToRealValue() and SCIPstrCopySection() in pub_misc.h; these methods can be used to convert a string
  into a `SCIP_Real` value and to copy a substring.
- SCIPgetBinvarRepresentatives() which gets binary variables that are equal to some given binary variables,
  and which are either active, fixed, or multi-aggregated, or the negated variables of active, fixed, or multi-aggregated variables
- SCIPhasPrimalRay() and SCIPgetPrimalRayVal() that return whether a primal ray is stored and which value a
  given variable has in the primal ray, respectively
- SCIPsetConsModifiable()
- SCIPsetParam() which is a generic parameter setter method, independent of the parameter type
- SCIPpropInitpre(), SCIPpropExitpre(), SCIPpropPresol() which initializes, exists and executes the presolving phase
- SCIProwGetAge() to access the age of a row (pub_lp.h/lp.c)
- SCIPsolGetOrigObj() in pub_sol.h which returns for a solution in the original problem space the objective value
- SCIPretransformSol() in scip.h that allows to retransform a solution to the original space
- SCIPlpiClearState() to LP interfaces for clearing basis information in the LP solver
- SCIPgetSubscipDepth() to access the depth of the current SCIP as a copied subproblem
- SCIPdebugAddSolVal() and SCIPdebugGetSolVal() to add/get values to/from a debug solution
- SCIPsepastoreRemoveInefficaciousCuts() to remove non-efficious cuts from the separation storage

- Nodes:
  - SCIPnodeGetParent() to get parent node of a node
  - SCIPnodesSharePath() in pub_tree.h that determines whether two nodes are on the same leaf-root path
  - SCIPnodesGetCommonAncestor() in pub_tree.h that finds the common ancestor node for two given nodes

- Read and Write:
  - SCIPgetReadingTime() which returns the time for reading in seconds
  - SCIPparseVarsLinearsum(), SCIPparseVarsPolynomial() and SCIPwriteVarsPolynomial() and for writing and
    parsing polynomials in constraint handler writing/parsing methods

- Memory:
  - SCIPcreateMesshdlrPThreads() and SCIPfreeMesshdlrPThreads() for allocating and deleting necessary memory
    for message handlers for parallel pthread version
  - SCIPallocClearMemoryArray() and BMSallocClearMemoryArray() for allocating cleared memory arrays in scip.h and memory.h

- Intervals:
  - SCIPintervalPowerScalarInverse() to solve an equation y = x^p for given bounds on y and scalar exponent p
  - SCIPintervalQuadBivar() to compute tight bounds on a bivariate quadratic form
  - SCIPintervalSolveBivariateQuadExpressionAllScalar() to compute tight bounds on the solutions of a bivariate quadratic equation

- Variables:
  - SCIPcomputeVarCurrent{L,U}b{Local,Global}() to compute local or global lower or upper bounds of a
    multiaggregated variable from the bounds of the aggregation variables
  - SCIPbranchVarValNary() for n-ary variable branching
  - SCIPgetNegatedVars() which returns all negated variables for a given array of variables, if the negated
    variables are not existing yet, they will be created
  - SCIPgetNTotalVars() that returns the total number of created vars, icluding variables that were deleted in the meantime
  - SCIPvarGetHashkey(), SCIPvarIsHashkeyEq(), SCIPvarGetHashkeyVal() in pub_var.h which can be used for `SCIP_HASHTABLE` of variables
  - SCIPvarGetNBdchgInfosLb() and SCIPvarGetNBdchgInfosUb() in pub_var.h returning the number of lower or upper bound changes on the active path
  - SCIPvarGetBdchgInfoLb() and SCIPvarGetBdchgInfoUb() returning the bound change information at the given position
  - SCIPvarMarkDeletable() to mark a variable to be deletable completely from the problem (for
    branch-and-price); can only be called before the variable is added to the problem
  - SCIPvarMarkNotDeletable() that marks a variable to be non-deleteable (used within SCIP for forbidding
    deletion of variables contained in solution, LP bases, (multi)aggregation, ...)
  - SCIPvarIsDeletable() that returns whether a variable is marked to be deletable (each variable is per default non-deletable)

- NLP:
  - SCIPgetNLPVarsNonlinearity() to get for each variable in the NLP the number of NLP rows in which this variable appears in a nonlinear way
  - SCIPnlrowGetDualsol(), SCIPgetNLPVarsLbDualsol(), SCIPgetNLPVarsUbDualsol() to retrieve dual values from an NLP solution
  - SCIPgetNLPFracVars() to get the fractional variables in an NLP solution

- Propagator:
  - SCIPpropSetPresolPriority() which changes the presolving priority of a given propagator
  - SCIPpropGetPresolPriority(), SCIPpropGetPresolTime(), SCIPpropWasPresolDelayed(), SCIPpropGetNFixedVars(),
    SCIPpropGetNAggrVars(), SCIPpropGetNChgVarTypes(), SCIPpropGetNChgBds(), SCIPpropGetNAddHoles(), SCIPpropGetNDelConss(),
    SCIPpropGetNAddConss(), SCIPpropGetNUpgdConss(), SCIPpropGetNChgCoefs(), SCIPpropGetNChgSides(), SCIPpropGetTimingmask(),
    SCIPpropDoesPresolve() which return corresponding presolving information
  - SCIPpropGetNRespropCalls() and SCIPconshdlrGetNRespropCalls() which return the number of times a
    propagator or a constraint handler was called for resolving a propagation
  - SCIPpropGetRespropTime() and SCIPconshdlrGetRespropTime() which return time spent for resolving a
    propagation within a propagator or a constraint handler
  - SCIPcheckCumulativeCondition(), SCIPpropCumulativeCondition() and SCIPrespropCumulativeCondition() in
    cons_cumulative.h; these methods can be used to check, propagate, or resolve the propagation of a cumulative condition
  - SCIPpropagateCutoffboundVar() in prop_pseudoobj.h which can be used to propagate the cutoff bound for the given variables

- Constraints:
  - added to linear constraint handler SCIPsetUpgradeConsLinear(), which (de-)activates the possibility to
    upgrade a linear constraint to a specialized linear constraint (e.g. knapsack)
  - SCIPconvertCutsToConss() and SCIPcopyCuts() to scip.{c,h} for copying cuts to linear constraints
  - SCIPaddCoefLogicor() to add a variable to a logic or constraint
  - SCIPfindOrigCons() which return a original constraint with the given name or `NULL`
  - SCIPconshdlrGetNAddConss() which returns the number of added constraints during presolving by a given constraint handler
  - SCIPpresolGetNAddConss() which returns the number of added constraints during presolving by a given presolver

### Command line interface

- New funtionalities in the interactive shell (modify current CIP instance, write NLP relaxation)
- added dialog `write nlp` to write current NLP relaxation to a file
- new dialog `change freetransproblem` to free transformed problem in the interactive shell before changing the problem
- it is possible to change bounds of a variable in the interactive shell
- it is possible to add a constraint to a problem in the interactive shell

### Interfaces to external software

- Improved SOPLEX interface (LP simplifier)
- Improved CPLEX interface, including measures for numerical stability

### Changed parameters

- change default value of parameter `nodeselection/restartdfs/selectbestfreq` 100
- moved parameters for pseudoboolean constraints from opb-reader to pseudoboolean constraint handler
- changed possible parameter values of `branching/pscost/strategy` from `bri` to `cdsu`: default is now `u`, i.e., to
  estimate the LP gain by a branching for external branching candidates (esp. continuous variables) the same way as
  their pseudo costs are updated
- added possible value `d` for `constraints/soc/nlpform` to choose a convex division form for SOC constraint
  representation in NLP
- renamed parameter `constraints/quadratic/linearizenlpsol` to `constraints/quadratic/linearizeheursol` and do
  linearizations in every solution found by some heuristic
- renamed parameter `constraints/quadratic/mincutefficacyenfo` to `constraints/quadratic/mincutefficacyenfofac` and
  interpret it as a factor of the feasibility tolerance
- removed fastmip setting 2, which means the dualsolution would not be calculated but because SCIP always asks for the
  dual solution, the lp would be reoptimized to calculate them; so it had no real effect
- all parameters in cons_indicator and cons_sos1 have been converted to lower case!
- changed default value of parameter `separating/gomory/maxroundsroot` to 10
- changed default value of parameter `separating/gomory/maxsepacutsroot` to 50
- removed parameter `heuristics/subnlp/nlpsolver`, use `nlp/solver` instead

### New parameters

- `branching/delaypscostupdate` to delay the update of pseudo costs for continuous variables behind the separation round: default is TRUE
- `branching/lpgainnormalize` to set the strategy how the LP gain for a continuous variable is normalized when updating the
  variables pseudocosts: default is to divide LP gain by reduction of variable's domain in sibling node
- `branching/pscost/nchildren` and `branching/pscost/nary*` to enable and customize n-ary branching on
  external branching candidates (e.g., in spatial branching for MINLP)
- `conflict/bounddisjunction/continuousfrac` which defines the maximum percantage of continuous variables
  within a conflict create by the bounddisjunction conflict handler
- `conflict/separate` which enables or disables the separation of conflict constraints
- `constraints/{nonlinear,quadratic,soc,abspower}/sepanlpmincont` to specify minimal required fraction
  of continuous variables in problem to enable linearization of convex constraints in NLP relaxation solution in root
- `constraints/indicator/forcerestart` and `constraints/indicator/restartfrac` to control forced restart in cons_indicator
- `constraints/indicator/generatebilinear` to generate bilinear (quadratic) constraints instead of indicator constraints
- `constraints/indicator/maxconditionaltlp` to enable a quality check for the solution of the alternative LP
- `constraints/indicator/removeindicators` to remove indicator constraints if corresponding vub has been added
- `constraints/linear/nmincomparisons` and `constraints/linear/mingainpernmincomparisons` to influence
  stopping criterium for pairwise comparison of linear constraints
- `constraints/pseudoboolean/decompose`, for pseudoboolean constraints to transform pseudoboolean constraints into linear- and and-constraints
- `constraints/quadratic/binreforminitial` to indicate whether linear (non-varbound) constraints added due to reformulation of products with
  binary variables in a quadratic constraints should be initial (if the quadratic constraint is initial), default is FALSE
- `constraints/quadratic/checkfactorable` to disable check for factorable quadratic functions (xAx = (ax+b)*(cx+d)) in quadratic constraints
  and not to use of this information in separation (generates lifted tangent inequalities according to Belotti/Miller/Namazifar if also
  linear vars are present)
- `constraints/quadratic/disaggregate` to split a block-separable quadratic constraint into several quadratic constraint
- `constraints/quadratic/maxproprounds` and `constraints/quadratic/maxproproundspresolve` to limit the
  number of propagations rounds for quadratic constraints within one propagation round of SCIP solve or during SCIP presolve
- `constraints/varbound/presolpairwise` that allows pairwise presolving of varbound constraints, default is TRUE
- `heuristics/shiftandpropagate/onlywithoutsol` to switch whether the heuristic should be called in case a primal solution is already present
- `limit/maxorigsol` which defines the size of the solution candidate store (default value is 10)
- `lp/resolverestore` controlling how LP solution is restored after diving: if TRUE by resolving them,
  if FALSE by buffering them; if `lp/freesolvalbuffers` is TRUE, we free the buffer memory each time (FALSE by default)
- `lp/clearinitialprobinglp` to clear LP state at end of probing mode, if LP was initially unsolved
- `lp/resolveitermin` and `lp/resolveiterfac` to limit the number of LP iterations in resolving calls:
  resolveiterfac is a factor by which the average number of iterations per call is multiplied to get the limit, but the
  limit is at least resolveitermin; default is -1 (no limit) for resolveiterfac and 1000 for resolveitermin
- `lp/resolverestore` and `lp/freesolvalbuffers` possibility to buffer and restore LP solution after diving without
  having to resolve the LP; currently turned off, because performance impact is unclear;
- `misc/improvingsols` which states whether only solutions which have a better (or equal) primal bound
  as the best known are checked; this is of interest if the check of a solution is expensive; default value is FALSE
- `misc/resetstat` which state if the statistics should be reseted if the transformed problem is freed
  (in case of a benders decomposition this parameter should be set to FALSE) default value is TRUE
- `nodeselection/restartdfs/countonlyleafs` in node selector restart dfs which can be used to select the counting process of processed nodes
- `presolving/donotaggr` to deactivate aggregation of variables globally
- `pricing/delvars` and `pricing/delvarsroot` that define, whether variables created at a node / the
  root node should be deleted when the node is solved in case they are not present in the LP anymore
- `propagating/%s/maxprerounds` for all propagators which allows to change to maximal number of rounds
  of presolving where this propagator participates in
- `propagating/%s/presoldelay` for all propagators which allows to change if the presolving call of the given propagator should be delayed
- `propagating/%s/presolpriority` for all propagators which allows to change the priority of calling the given propagator
- `propagating/pseudoobj/propfullinroot` for allowing to propagate all variables in the root node,
  instead of stopping after `maxcands` which is set by a parameter as well
- `reading/gmsreader/bigmdefault` and `reading/gmsreader/indicatorreform` reader_gms is now able to write indicator
  constraints (reformulated either via big-M or sos1)
- `reading/gmsreader/signpower` to enable writing sign(x)abs(x)^n as the rarely used gams function signpower(x,n)
- `separating/closecuts/maxunsucessful` to turn off separation if we can not find cuts
- `timing/reading` to add reading time to solving time

### Data structures

- split off `PARAMEMPHASIS` from `PARAMSETTING` (in pub_paramset.c/paramset.c)
- new data structure `SCIP_STAIRMAP`
- add expression graph data structures and methods for reformulation, domain propagation, simple convexity check on
  nonlinear expressions and simplification for expression trees and graphs

Testing
-------

- New scripts for running tests with GAMS
- added scripts check_gams.sh, evalcheck_gams.sh and check_gams.awk and target `testgams` in Makefile
- adjusted all test scripts to use the same new optimality gap computation as in SCIP
- added Makefile option `VALGRIND=true` to enable running the SCIP checks (make test) through valgrind; valgrind errors
  and memory leaks are reported as fails
- moved *.test and *.solu files to subdirectory testset in check directory and adjusted test scripts

Build system
------------

### Makefile

- Variables:
  - via `PARASCIP=true` as a `Makefile` option it is possible to compile SCIP threadsafe in DEBUG-mode, (in OPT-mode it's
    only necessary if non-default messagehandler or CppAD is used)
  - the `make` parameter `PARASCIP=true` leads to threadsafe message handlers where you need to call
    SCIPcreateMesshdlrPThreads() and SCIPmessageSetHandler()/SCIPmessageSetDefaultHandler() and SCIPfreeMesshdlrPThreads();
    therefore we need to link with pthread library
  - new variable $(INSTALLDIR) in Makefile which define installation directory for the libraries, $(INSTALLDIR)/lib/,
    binary, $(INSTALLDIR)/bin and include headers, $(INSTALLDIR)/include, the default value is the empty string

- Linking:
  - Linking against Clp and Ipopt has been simplified. Only the directory where the
    package has been installed need to be provided now. For details see the INSTALL file.
  - to link against IPOPT, only the base directory of an Ipopt installation need to be specified now; additionally, if
    building with gnu compilers, the Ipopt libraries directory is stored in the SCIP binary, which should make it easier
    to run with Ipopt shared libraries
  - to link against Clp, only the base directory of an Clp installation needs to be specified now

- Targets:
  - New targets `(un)install` in Makefile, support for valgrind in testing environment
  - new target `make libs` which compiles only the libraries
  - new target in Makefile `install` performs `make` and copies using the install command the include headers, binary, and
    libraries
  - new target in Makefile `uninstall` removes libraries, binary and include headers form `INSTALLDIR`
  - removed target `lintfiles`, this target is now imitated by the `lint` target and a none empty variable `FILES`

Fixed bugs
----------

- fixed bug in copying if the target SCIP already is in solving stage: it might be that the copy of a variable cannot be found/created
- fixed bug trying to print big messages bigger than `SCIP_MAXSTRLEN`
- fixed bug w.r.t. counting feasible solutions and turned of sparse solution test
- LP solution status is now checked when checking root LP solution. Otherwise, due to different time measurements, it
  might happen that the LP solving was stopped due to the time limit, but SCIP did not reach the limit, yet.
- fixed bug trying to tighten multiaggregated variables, which have only one active representation and this variable is already tightened
- fixed possible buffer overrun in tclique_graph.c
- fixed issue with interactive shell in case (user) plugins are included after the default plugins
- fixed bug where mutiaggregating leads to an aggregation and both variables were of implicit or integral type
- fixed bug in conflict.c, where LPi was manipulated, but not marked as not solved

- Tree:
  - fixed assertion in tree.c w.r.t. node estimation
  - fixed bug in debug.c: removed tree nodes had not been checked if they were pruned due to an incumbent solution found by a diving heuristic

- Bounds:
  - fixed bug which occured when changing a bound in the solving stage when this variables got upgraded from continuous to
    a integer type, where the bounds of this variable were still not integral; due to that SCIPchgVarType() has changed (see above)
  - fixed bug in handling of lazy bounds that resulted in putting the bounds explicitly into the LP

- Separation:
  - fixed assert in sepa_clique.c which is currently not valid because implicit binary variables in cliques are ignored
  - fixed bug in sepa_zerohalf.c concerning inconsistent construction of solution array of variables and fixed wrong assert about variable bounds

- Constraints:
  - fixed not correct merging of variable in logicor constraint handler and changed the name of the method to a common
    name used by other constraint handlers too(findPairsAndSets->mergeMultiples)
  - fixed bugs in changing the initial and checked flags for constraints in original problem
  - fixed bug in cons_linear.c, when scaling a constraint maxabscoef was not set correctly, furthermore the correction of
    maxabscoef was not handled correctly
  - fixed bug in cons_indicator.c trying to copy a constraint where the pointer to the linear constraint did not point to
    the already transformed linear constraint (, happend when SCIPcopy() is used after transforming before presolving)
  - fixed numerical bug in linear constraint handler: polishing of coefficients after fixing variables led to wrong
    results for continuous variables fixed to a close-to-zero value.
  - fixed bug in cons_bounddisjunction where branching on multiaggregated variables was tried while all aggregation variables are fixed
  - fixed bug in presolving of cons_logicor.c: adding variable implications can lead to further reductions; added call to applyFixings()
  - fixed bug in cons_countsols.c w.r.t. none active variables
  - fixed bug in cons_linear.c, scaling could have led to wrong values

- Reader:
  - fixed bug in reader_fzn.c w.r.t. cumulative constraints
  - fixed bug in reader_mps.c: if a variables first occurence is in the bounds section, then the corresponding variable bound was lost
  - fixed several issues in flatzinc reader
  - deactived checking of zero solution in Zimpl reader when no starting values are provided
  - reader_lp is now able to read lines longer than 65534 characters

- Memory:
  - fixed bug in copying NLPI interfaces that use block-memory (NLPI copy used block memory from source SCIP)
  - fixed memory leak in reader_pip.c
  - fixed memory leak in coloring part of maximum clique algorithm (tclique_coloring.c)
  - fixed memory leak in coloring part of maximum clique algorithm (tclique_coloring.c) in a better way

- Numerics:
  - fixed bug which occured when the dual farkas multipliers were not available in the lpi because the LP could only be
    solved with the primal simplex due to numerical problems
  - fixed bug in ZI round heuristic that led to infeasible shiftings for numerically slightly infeasible rows with close-to-zero coefficients
  - fixed numerical issue in octane heuristic: close-to-zero values for ray direction could have led to bad computations

- Propagation:
  - fixed bug in propagation of indicator constraints: cannot fix slack variable to 0 if linear constraint is disabled/not active
  - fixed bug in cons_linear.c while sorting the eventdatas during the binary variable sorting for propagation
  - fixed bug and wrong assert in heur_shiftandpropagate.c when relaxing continuous variables from the problem
  - fixed bug in cons_orbitope:resprop() for the packing case
  - fixed wrong changing of wasdelayed flag for propagators
  - fixed bug using wrong sign in infinity check in prop_pseudoobj
  - fixed bug in redcost propagator: can only be called if the current node has an LP
  - fixed bug w.r.t. infinity loop during propagation

Miscellaneous
-------------

- The interface contains several additional callback functions and parameters for plugins. Some effort may be required to compile your old
  projects with SCIP 2.1. For details see section `Changes between version 2.0 and 2.1` in the doxygen documentation.

@page RN20 Release notes for SCIP 2.0

@section RN202 SCIP 2.0.2
*************************

Performance improvements
------------------------

- improved twoopt-heuristic by considering larger search domains
- the SoPlex interface now has the capability to provide a primal ray, provided it is compiled against the next SoPlex release (>= 1.5.0.2)
- calculation of node priority now also works when variable's relaxation value is equal to a bound
- fixed issue w.r.t. calling primal heuristics after presolving detected infeasibility

- Constraints:
  - fasten propagation in cons_knapsack.c due to negated clique partitions
  - recalculating only needed partitions in cons_knapsack.c, not always both

- Memory:
  - reduced memory usage of shift-and-propagate heuristic
  - knapsack constraints are now separated faster; SCIPsolveKnapsackExactly() now works faster and requires less memory
  - fasten knapsack separation by replacing SCIPallocBuffer(Array) through SCIPallocBlockMemory(Array)
  - improved runtime and memory consumption in SCIPsolveKnapsackExactly() in cons_knapsack.c

Fixed bugs:
----------

- fixed `make/make.project`
- fixed wrong assert in plugins that use SCIPcopy()
- fixed bug in DINS w.r.t. column generation
- fixed bug in var.c where a possible multiaggregation was resolved to an aggregation but the variables types were not
  checked to prefer more general types for aggregating; possible memory loss removed
- fixed bug in prop_vbounds.c w.r.t. infinity lower and upper bound of variable bound variables
- fixed bug w.r.t. setting wall clocks
- fixed wrong assert in var.c (replaced `==` through SCIPsetIsEQ()), real values do not have to be exactly the same when
  computed in different function
- fixed bug in SCIPsolveIsStopped() where it could happen that TRUE was reported if a nodelimit was reached but
  checknodelimits had been set to FALSE
- fixed three bugs when writing in fzn format (wrongly splitted writing buffer, wrong variables was used, floats were printed to short)
- fixed bug in conflict.c, infeasibility analysis with big values led to wrong result

- Heuristics:
  - fixed bug in DINS heuristic that occured when the incumbent solution value is outside the variable's current domain
  - fixed behavior of LNS heuristics when the subproblem aborts: continue in optimized mode, stop in debug mode
  - fixed segmentation fault in heur_subnlp.c which occured if resolving the NLP with a tighter feasibility tolerance
    failed with a solver error
  - fixed bug in heur_subnlp.c where constraints forbidding variable fixations where added if a cutoff was used in the subproblem
  - fixed bug in heur_subnlp.c where wrong constraints forbidding variable fixations where added in case of general integers

- NLP:
  - fixed bug in changing quadratic coefficients of a row in the NLP
  - fixed various small bugs in nonlinear expressions code
  - fixed removal of fixed linear variables from a nonlinear row: a fixed variable may have not been removed if there was
    also a multiaggregated variable

- LP:
  - implemented SCIPlpiGetPrimalRay() in SoPlex interface that has become available with SoPlex version 1.5.0.2
  - fixed two bugs at nodes with unbounded LP relaxation: don't check lp rows of infinite solution; don't analyze conflict
    due to primal cutoff bound of -infinity
  - fixed wrong assumption that an optimal LP solution in the root is optimal for the problem if there are no active
    pricers, need to check also whether all variables are in the LP

- Constraints:
  - fixed bug in reader_cip regarding reading of very long constraints
  - fixed bug while after restarting possible the aggregted variables were not removed in setppc constraints
  - fixed bug in cons_knapsack: in seldom circumstances the relaxation of a linear constraint can detect infeasibility,
    which was not handled properly
  - fixed bug w.r.t. to pricing variables in case new initial constraints come in during the price and cut loop
  - fixed bug in cons_soc.c w.r.t. upgrading from quadratic constraints with finite left-hand-side
  - fixed bug caused by not (correctly) counting boundchanges in cons_varbound.c
  - fixed bug in sorting mechanism in cons_xor.c
  - fixed wrong (neg)cliquepartition check in cons_knapsack.c when deleting a coefficient
  - fixed bug in cons_quadratic: in seldom cases, fixed variables may have been substituted out wrongly in presolve
  - fixed bugs in cons_countsols.c w.r.t. collecting feasible solutions and forbidding a found solution
  - fixed bug in cons_linear.c: multiaggregated variables were not removed when adding during solve, leading to a failing
    assert in tightenBounds due to an unsuccessful bound tightening

- Memory:
  - fixed bug concerning overflow in memsize calculation in set.c
  - fixed memory leak in SoPlex LP interface when requesting an unbounded solution
  - fixed memory leak in SoPlex LP interface when solving with LP scaling
  - fixed memory leaks in reader of TSP example

@section RN201 SCIP 2.0.1
*************************

Performance improvements
------------------------

- SCIP with SoPlex as LP solver now uses auto pricing by default (start with devex, switch to steepest
  edge after some iterations); this fixes timeouts on instances where devex converges very slowly
- fixing lifting of new knapsack items which are negated items of already included items, this could lead to very long presolving
- fixed performance issue in presolving w.r.t. to computing the number of new fixings, aggregated,
  and so on before a constraint handler presolver is called
- in case of adding constraints during pricing with initial flag set to
  TRUE, we add now these constraints after the pricing round to the LP
- changed parameter values in clique separator in order to avoid very large branch-and-bound trees

Interface changes
-----------------

### New and changed callbacks

- allow access of transformed constraints in `SCIP_STAGE_TRANSFORMED`

### Changed parameters

- replaced parameter `constraints/quadratic/minefficacy` by `constraints/quadratic/minefficacysepa` and `constraints/quadratic/minefficacyenfo`
- added possible values `a` and `e` for `constraints/soc/nlpform` to enable automatic choice and convex exponential-sqrt
  form for SOC constraint representation in NLP

Fixed bugs
----------

- fixed bug w.r.t. looseobjval; the counting of number of loose variables in the LP data structure was incorrect in case
  a variable got aggregated or multi-aggregated
- fixed bug in copy method of objvardata which should only create a new `SCIP_VARDATA` if the implemented subclass create
  a copy of the given objvardata object
- fixed bug in lp.c where in case of objlimit reached and fastmip not all variables where priced because of an incorrect
  dual solution
- fixed bugs in binpacking example w.r.t. empty struct and not initializing an array
- fixed bugs in sepa_clique.c concerning incorrect way to ignore implicit binary variables in cliques and non-active
  variables in implications
- fixed some bugs w.r.t. to casting pointer arrays
- fixed bug in vars.c which handled arrays with parts of original variables during resolving to active variables (using
  SCIPvarsGetProbvarBinary) wrong
- fixed bug in nlp.c: nlrowSearchQuadElem was using SCIPquadelemSortedFind() incorrectly

- Branching:
  - fixed assertion w.r.t. to probing during the propagation round of a branch-and-bound node
  - fixed computation of node's objective value estimate when branching on continuous variables (see
    SCIPtreeCalcChildEstimate(), SCIPtreeBranchVar())
  - fixed bug in statistic w.r.t. number of calls for external branching candidates
  - fixes to branching on continuous variables

- Reader:
  - fixed bug in reader_gms.c: linear coefficients for quadratic variables were not printed if they had no
    square-coefficient
  - fixed bug in reader_mps: indicator constraints do not output the slack variables anymore

- Constraints:
  - fixed bugs in SCIPcopyConss: copy all active constraints (including disabled ones), *valid was not initialized to TRUE
  - fixed bug in debug.c w.r.t. checking of constraints and continuous variables
  - fixed bug in cons.c which didn't allow the changing of the separation and enforcement flag of a constraint in the
    problem stage
  - corrected behavior of the copy function in cons_indicator.c: create artificial linear constraint if linear constraint
    was deleted
  - fixed bug in cons_indicator.c: presolving cannot delete linear constraints; several other minor bugfixes
  - fixed bugs in cons_bounddisjunction where the branching during the constraint enforcement was done incorrectly
  - fixed bugs in cons_orbitope.c: orbitopal fixing for the packing case had two bugs; also fixed one wrong assert
  - fixed bugs in cons_sos?.c: take average of objestimate
  - fixed bug in cons_logicor, implications on none `SCIP_VARTYPE_BINARY` variable were handled wrong
  - fixed bug in cons_linear while trying to add a conflict without any variables
  - fixed bug in cons_indicator.c: creating constraints in transformed stage is now possible

- LP Interface:
  - fixed bug w.r.t. memory allocation for all values of a column in lpi_cpx.c
  - fixed bugs in SCIPnlpiOracleChgLinearCoefs() and SCIPnlpiOracleChgQuadCoefs() for the case where new coefficients where
    added
  - fixed bugs in lpi_none.c w.r.t. debug and opt mode
  - fixed bug in lpi_cpx.c w.r.t. to wrong handling in case the crossover did not succeed

- Heuristics:
  - fixed bug in heur_subnlp when initialized starting values of a fixed variable in the NLP of the subscip
  - fixed bug in heur_undercover: removed option globalbounds, since we are not allowed to relax bounds at a probing node
  - fixed bug in heur_shiftandpropagate where some variables were initialized too late
  - fixed numerical issue in some heuristics: nearly-integral values that are between the feasibility and the integrality
    tolerance might not have been rounded correctly
  - fixed bug in heur_guideddiving: best solution is now copied to avoid deletion in case of many new solutions
  - fixed bug in DINS heuristic, information storage for binary variables could lead to bad memory access in column
    generation applications
  - fixed bug in heur_shiftandpropagate.c: Now, the heuristic checks rows for global infeasibility at the beginning. This
    check is only relevant if presolving is disabled.
  - fixed bug in heur_subnlp when forbidding a particular combination of integer variables in the main problem

@section RN200 SCIP 2.0.0
*************************

Features
--------

- added relaxation structure to SCIP, it represents global relaxation information independent from a specific relaxator;
  at the moment, it contains information about the relaxation solution stored in the variables: objective value and
  validness
- SCIP may now be manually restarted
- SCIPsolveKnapsackExactly() got a new 12. parameter `SCIP_Bool* success` which stores if an error occured during
  solving(normally a memory problem)
- SCIP can now handle problems with continuous variables w.r.t. to counting (the projection to the integral variables
  are counted)
- an XML-parser is available in the src/xml subdirectory
- We do not distinguish between block memory for the original and the transformed problem anymore. The same
  block memory is now used in both problem stages.
- added new sorting method SCIPsortLongPtr(), SCIPsortDownLongPtr() and all corresponding methods
- added new sorting method SCIPsortRealIntPtr(), SCIPsortDownRealIntPtr() and all corresponding methods

- Heuristics:
  - SCIP can now copy instances (e.g. for heuristics)
  - new undercover heuristic for MINLPs: fixes variables such as to obtain a linear or convex subproblem and solves this
  - primal heuristics may now already be called before presolving, using the new timing point
    `SCIP_HEURTIMING_BEFOREPRESOL`.  Note that solutions that are added before/during presolving, will be retransformed to
    the original space.
  - primal heuristics may now be called during presolving, using the new timing point `SCIP_HEURTIMING_DURINGPRESOLLOOP`
  - added heuristic zirounding (heur_zirounding.{c,h})
  - added heuristic twoopt (heur_twoopt.{c,h})
  - added new NLP heuristic (heur_subnlp.{c,h}) which solves the sub-NLP that is obtained by fixing all discrete variables
    in the CIP and applying SCIP's presolving
  - feasibility pump heuristic now implements all functionality for feasibility pump 2.0

- Reader:
  - can now read XML-solution files as used by CPLEX
  - the MPS reader can now read MIQPs and MIQCPs where a quadratic objective function can be specified by a QMATRIX or
    QUADOBJ section and the quadratic part of a quadratic constraint by a QCMATRIX
  - the MPS reader can now write quadratic and SOC constraints
  - the GAMS reader can now write SOC constraints
  - added support for bool_gt, bool_lt, bool_ge, bool_le, bool_ne, bool_not, int_times, int_minus, int_plus, int_negate,
    float_times, float_minus, float_plus, float_negate constraints to flatzinc reader
  - the LP reader (.lp files) can now read MIQPs and MIQCPs and write quadratic and SOC constraints
  - the LP reader (.lp files) and MPS reader can now read semicontinuous variables, they are handled by creating bound
    disjunction constraints
  - added new reader for polynomial mixed-integer programs (reader_pip.{c,h}) as used in the POLIP

- Indicator constraints:
  - SCIP can now handle indicator constraints (reading (from LP, ZIMPL), writing, solving, ...) see \ref cons_indicator.h.
  - the indicator constraint can now decompose the problem, i.e., not add the linear constraint to the problem if all of
    its variables are continuous
  - can now read and write indicator constraints in the (extended) MPS format
  - cons_indicator tries to adapt solutions to get feasible during check
  - cons_indicator allows to store information on other linear constraints that might help to separate cuts

- Constraint handlers:
  - Solution counting extended to constraint integer programs, this also
    includes constraint integer programs which contain continuous variables
  - The solution behavior of SCIP can be diversified by randomly permuting constraints and variables or randomly
    determining a set of branching variables with a unique high priority
  - `negated cliques` (1<=i<=n : sum (x_i) >= n-1) were added and we are using them now inside the knapsack constraint
    handler, the cliquepartitioning which is returned by SCIPcalcCliquePartition() contains now integer != 0, negatives ones
    indicates a negated clique and positive ones indicates a normal clique
  - SCIP is now able to detect in DEBUG-mode whether a constraint or variables which will be added, was also created in
    the same scip instance, if not an error is thrown
  - cons_knapsack is now able to detect negated cliques due to negated cliques on knapsack constraints
  - SCIP is now able to write non-linear opb-files(linear instances with and-constraints)
  - New constraint handlers for linking constraints (only Beta), cumulative constraints, and for breaking orbitopal symmetries
  - `negated cliques` handling in knapsack constraint handler got changed due to the new method
    SCIPcalcNegatedCliquePartition() resulting in new consdata members `negcliquepartition`, `negcliquepartitioned` and
    `nnegcliques`; changed SCIPcalcCliquePartition() so all cliquepartitions (calculated by SCIPcalcCliquePartition() or
    SCIPcalcNegatedCliquePartition(), which uses the first one) contain again not negative integers
  - `and`, `knapsack`, `linear`, `logic`, `or`, `quadratic`, `setpp`, `varbound`, `xor` and `clique` constraint handlers
    can handle implicit binary variables
  - knapsack constraint handler is now able to pairwise presolving constraints
  - constraint handlers `logicor`, `and`, `or` can parse their output
  - constraint handler `or` can copy its constraints
  - added packing/partitioning orbitope constraint handler for symmetry handling (cons_orbitope.{c,h})
  - added constraint handler for second order cone constraints (cons_soc.(c|h))
  - added constraint handler cons_linking.{c,h} (see cons_linking.c for more details)
  - cons_quadratic can make solutions in CONSCHECK feasible for the quadratic constraints by moving values of linear
    variables and passing the modified solution to the trysol heuristic
  - constraint handler can now register their upgrade functions for quadratic constraints to cons_quadratic (similar to
    LINCONSUPGD)

- Separation:
  - New separators for oddcycle cuts and Chvatal-Gomory cuts using sub-MIPs
  - modified implementation of separation algorithms in cons_knapsack.c according to results of diploma thesis; including
    super-additive lifting (disabled)
  - uncommented decomposeProblem() in sepa_zerohalf.c (in default settings, not used anyway): was not adapted to the case
    that contiuous variables are allowed in a row
  - new separator rapid learning (sepa_rapidlearning.{c,h}) that produces conflicts, global bound changes, primal
    solutions and initializes inference values for branching
  - added Chvatal-Gomory cuts separated with a sub-MIP (sepa_cgmip.{c|h})
  - added reader for 'Weigted Boolean Optimization': problems (reader_wbo.{c,h}), this reader needs the reader_opb files
  - new separator oddcycle (sepa_oddcycle.{c,h}) separates oddcycle inequalities using the implication/conflict graph and
    dijkstra-algorithm based on binary heaps (dijkstra/dijkstra_bh.{c,h})

- Branching:
  - Branching on externally given candidates, the \ref BRANCH 'branching rules' have a second new callback method
    (see type_branch.h for more details): SCIP_DECL_BRANCHEXECEXT(x) can be used to branch on external branching candidates,
    which can be added by a user's `relaxation handler` or `constraint handler` plugin, calling SCIPaddExternBranchCand().
  - added branchcands for relaxator solution, that can be added by the relaxator and used by branching rules
  - added relaxsol to variables, s.t. a relaxator can store a solution on which branching or separation can be done
  - SCIP can now branch on relaxation solutions that are either installed to the relaxsol field of the variables or added
    to the list of relaxation candidates, e.g., by constraint handlers. Branching on relaxation solutions is performed if
    the enforcement resulted in an unresolved infeasibility and there are no LP branching candidates, but before pseudo
    solution branching.  The branching rules leastinf, mostinf, random and pscost implement the callback for branching on
    relaxation candidates.
  - SCIP can branch on continuous variables. The branching value x' must not be one of the bounds. Two children (x <= x',
    x >= x') will be created.
  - the vbc visualization adds the branching type (lower or upper bound change) and the new bound to the node information
  - the vbc visualization adds the new bound of the branched variable to the node information

- Statistic:
  - added statistic information about the first primal solution to SCIP statistic; in the statistic output a new line
    appears with this information
  - now the statistic displays the number of calls of the feasibility checking method of each constraint handler and the
    running time of it

- Propagation:
  - New rounding and propagation heuristics
  - New propagator for variable bounds
  - primal heuristics may now be called directly after the node's propagation loop, using the new timing point
    `SCIP_HEURTIMING_AFTERPROPLOOP`
  - following methods SCIPinferVarUbProp(), SCIPinferVarLbProp(), SCIPinferVarLbCons(), SCIPinferVarUbCons() have a new 6th
    parameter `SCIP_Bool force` which allows bound tightening even if the difference to the newbound is below bound
    strengthening tolerance
  - added propagator for variable lower and upper bounds (prop_vbounds.{c,h}); adjusted cons_varbound.c, var.c, and,
    implics.c to work correctly with the new propagator

- Nonlinear CIPs:
  + Improved constraint handler for quadratic constraints
  + New constraint handler for second order cone constraints
  + New MINLP heuristics (undercover, subnlp)
  + Preliminary support for non-linear relaxations (via expression trees)
  + Automatic branching on solutions from arbitrary relaxations and on continuous variables

Performance improvements
------------------------

- improved `settings/emphasis/cpsolver.set` to decrease time per node
- reworked access to pseudo solution and inference value of variables in order to reduce function calls
- changed default value of parameter `nodeselection/restartdfs/selectbestfreq` to 0; this means if the current node has
  no children the node with the best bound is selected (SCIPgetBestboundNode())
- added a dual reduction step in cons_knapsack.c
- fasten check for common cliques in SCIPcliquelistsHaveCommonClique
- SCIP with CPLEX as LP solver now uses quickstart steepest edge pricing as default instead of steepest edge pricing
- avoid unnecessary domain propagation and LP resolve at nodes with infeasible LP relaxation
- improved zerohalf cut separator: more than one delta is tested for MIR cuts, better handling of dense base
  inequalities, faster scaling of fractional coefficients in rows (now enabled), improved parameter settings (presolving)

- LP solution:
  - in root node, first LP solution is checked for feasibility to avoid expensive setup
  - avoided restarting if LP solution is feasible
  - separators are not called any longer for an integral initial LP solution

Examples and applications
-------------------------

- New branch-and-price example which includes Ryan/Foster branching (binpacking example)
- New example illustrating the use of an event handler (`example/Eventhdlr`)

Interface changes
-----------------

- Enhanced user interface for callable library: manual restarts, predefined settings and many other features
- Support of wbo format for weighted PBO problems, IBM's xml-solution format and pip format for polynomial mixed-integer programs
- Extended reader for Flatzinc models
- new API for 'expressions interpreter': code that evaluates expression trees, including first and second derivatives
- NLP solver interface (NLPI) now independent of SCIP like LPI
- SCIP can now maintain a central NLP relaxation of the problem (similar to LP)
- SCIP can now manage a list of external codes (e.g., LP or NLP solver, ZIMPL)
- lp.h/lp.c and the lpi's were changed according to the changes mentioned below.
- adding and deletion of rows to the separation storage and to the LP can now be catched by events
  (`SCIP_EVENTTYPE_ROWADDEDSEPA`, `SCIP_EVENTTYPE_ROWDELETEDSEPA`, `SCIP_EVENTTYPE_ROWADDEDLP`, `SCIP_EVENTTYPE_ROWDELETEDLP`)

### New and changed callbacks

- new callback SCIP_DECL_BRANCHEXECRELAX(), together with new parameter in SCIPincludeBranchrule() for branching on a
  relaxation solution

- Copying a SCIP instance:
  - Constraint handlers have two new callback methods. One for copying the constraint handler plugins
    SCIP_DECL_CONSHDLRCOPY() and the other for copying a constraint itself, SCIP_DECL_CONSCOPY().
  - All plugins, like \ref BRANCH `branching rules` and \ref HEUR `primal heuristics`, have a new callback method (see, e.g.,
    type_branch.h and type_heur.h for more details):
    - SCIP_DECL_BRANCHCOPY(x), SCIP_DECL_HEURCOPY(x) etc.
    - When copying a SCIP instance, these methods are called to copy the plugins.
  - The main problem has a new callback method (see type_prob.h for more details) SCIP_DECL_PROBCOPY(x) when copying a
    SCIP instance, this method is called to copy the problem's data.
  - Variables have a new callback method (see type_var.h for more details) SCIP_DECL_VARCOPY(x) when copying a SCIP
    instance, this method is called to copy the variables' data.

- Restarts:
  - The callback SCIP_DECL_PROBEXITSOL(x) in the main problem has one new parameter (see type_prob.h for more details):
    - The parameter `restart` is `TRUE` if the callback method was triggered by a restart.

### Deleted and changed API methods

- All C++ objects and constructors have a SCIP pointer, now.
- added parameter scip to ObjCloneable::clone()
- changes in a row can now be catched via row events (SCIPcatchRowEvent(), SCIPdropRowEvent(),
  `SCIP_EVENTTYPE_ROWCOEFCHANGED`, `SCIP_EVENTTYPE_ROWCONSTCHANGED`, `SCIP_EVENTTYPE_ROWSIDECHANGED`)
- added new parameter `varcopy` to SCIPcreateVar() to add the function for copying variable data
- in case of using SCIPwriteTransProblem() the currently (locally) valid problem is written this now also includes the
  local constraints

- Settings:
  - The predefined setting files like `settings/cuts/off.set,aggressive.set,fast.set` have been replaced by
    interface methods like SCIPsetHeuristics(), SCIPsetPresolving(), SCIPsetSeparating(), and SCIPsetEmphasis() in
    \ref scip.h and by user dialogs in the interactive shell like
    `SCIP> set {heuristics|presolving|separating} emphasis {aggressive|fast|off}` or
    `SCIP> set emphasis {counter|cpsolver|easycip|feasibility|hardlp|optimality}`
  - All functions for setting user parameters of different types like SCIPparamSetBool(), SCIPparamSetChar(),
    SCIPparamSetInt(), SCIPparamSetLongint(), and SCIPparamSetString() in pub_paramset.h have a new parameter
    `quiet` it prevents any output during the assign to a new value.

- NLP:
  - NLPIs can now be used without generating a SCIP instance (i.e., do not require a SCIP pointer), code moved into src/nlpi
  - NLPIs can now be managed like other SCIP plugins, i.e., they can be included into the SCIP core and accessed by
    methods SCIPincludeNlpi(), SCIPfindNlpi(), SCIPgetNNlpis(), SCIPgetNlpis(), SCIPsetNlpiPriority()

- Intervalarithmetic:
  - method SCIPgetVarPseudocostCurrentRun() now returns the pseudocost value of one branching direction, scaled to a unit
    interval, old method now called SCIPgetVarPseudocostValCurrentRun()
  - renamed SCIPintervalScalarProductRealsIntervals()/SCIPintervalScalarProduct() by
    SCIPintervalScalprodScalars()/SCIPintervalScalprod() and redesigned them in intervalarith.c including new methods
    SCIPintervalScalprodScalarsInf/Sup()

- Branching:
  - The usage of strong branching changed. Now, SCIPstartStrongbranch() and SCIPendStrongbranch() must be
    called before and after strong branching, respectively.
  - The methods SCIPgetVarPseudocost() and SCIPgetVarPseudocostCurrentRun() in \ref scip.h now return the pseudocost value of
    one branching direction, scaled to a unit interval. The former versions of SCIPgetVarPseudocost() and
    SCIPgetVarPseudocostCurrentRun() are now called SCIPgetVarPseudocostVal() and SCIPgetVarPseudocostValCurrentRun(), respectively.
  - The methods SCIPgetVarConflictScore() and SCIPgetVarConflictScoreCurrentRun() in \ref scip.h are now called
    SCIPgetVarVSIDS() and SCIPgetVarVSIDSCurrentRun(), respectively.
  - The methods SCIPvarGetNInferences(), SCIPvarGetNInferencesCurrentRun(), SCIPvarGetNCutoffs(), and
    SCIPvarGetNCutoffsCurrentRun() are now called SCIPvarGetInferenceSum(), SCIPvarGetInferenceSumCurrentRun(),
    SCIPvarGetCutoffSum(), and SCIPvarGetCutoffSumCurrentRun(), respectively. Furthermore, they now return
    `SCIP_Real` instead of `SCIP_Longint` values.
  - The method SCIPgetVarStrongbranch() has been replaced by two methods SCIPgetVarStrongbranchFrac() and
    SCIPgetVarStrongbranchInt().

- Copying a SCIP instance:
  - Every new callback method resulted in a new parameter of the include function for the corresponding plugin,
    e.g., SCIPincludeBranchrule() has two new parameters `SCIP_DECL_BRANCHCOPY((*branchcopy))` and
    `SCIP_DECL_BRANCHEXECREL((*branchexecrel))`.  In the same fashion, the new callbacks
    `SCIP_DECL_VARCOPY` and `SCIP_DECL_PROBCOPY` led to new parameters in SCIPcreateVar() and SCIPcreateProb() in
    scip.c, respectively.
  - W.r.t. to copy and the C++ wrapper classes there are two new classes. These are `ObjCloneable` and `ObjProbCloneable`.
    The constraint handlers and variables pricers are derived from `ObjProbCloneable` and all other plugin are derived from `ObjCloneable`.
    Both classes implement the function `iscloneable()` which return whether a plugin is clone able or not. Besides that each class has a
    function named `clone()` which differ in their signature. See objcloneable.h, objprobcloneable.h, and the TSP example for more details.
  - SCIPincludeHeur() and SCIPincludeSepa() in \ref scip.h, as well as scip::ObjSepa() and scip::ObjHeur(), have a new parameter:
    `usessubscip`: It can be used to inform SCIP that the heuristic/separator to be included uses a secondary SCIP instance.
  - The argument success in `SCIP_DECL_CONSCOPY` has been renamed to valid.

- Heuristics:
  - SCIPcutGenerationHeuristicCmir() in sepa_cmir.h has three new parameters:
    - `maxmksetcoefs`: If the mixed knapsack constraint obtained after aggregating LP rows contains more
      than `maxmksetcoefs` nonzero coefficients the generation of the c-MIR cut is aborted.
    - `delta`: It can be used to obtain the scaling factor which leads to the best c-MIR cut found within
      the cut generation heuristic. If a `NULL` pointer is passed, the corresponding c-MIR cut will already be
      added to SCIP by SCIPcutGenerationHeuristicCmir(). Otherwise, the user can generate the cut and add it to SCIP
      on demand afterwards.
    - `deltavalid`: In case, the user wants to know the best scaling factor, i.e., `delta` passed is not `NULL`,
      `deltavalid` will be `TRUE` if the stored scaling factor `delta` will lead to a violated c-MIR cut.

### New API functions

- added SCIPcalcNegatedCliquePartition() to scip.c to calculate a clique partition on negations of all given binary
  variables
- SCIPpermuteArray() that randomly shuffles an array using the Fisher-Yates algorithm
- SCIPgetRandomSubset() that draws a random subset of disjoint elements from a given set of disjoint elements
- SCIPswapPointers()
- SCIPlpiGetSolverDesc() to get a descriptive string of an LP solver (developer, webpage, ...)
- SCIPholelistGetNext() to get the next hole of the hole list
- SCIPlpRecalculateObjSqrNorm() which is used when the old calculated square norm was unreliable
- SCIPpricerIsDelayed() which returns if the pricer is delayed (see pub_pricer.h)

- Variables:
  - SCIPvarIsBinary() which checks if a variable is (implicit) binary (see var.c for more details)
  - SCIPvarGetHolelistOriginal(), SCIPvarGetHolelistGlobal(), SCIPvarGetHolelistLocal() to get the original, global and local holes, respectively
  - SCIPvarGetProbvarHole() to tranform a given domain hole to the corresponding active, fixed, or multi-aggregated variable

- Restart:
  - allow user to trigger a restart during presolving SCIPrestartSolve()
  - SCIPrestartSolve() that allows the user to manually restart the solving process
  - SCIPisInRestart() to detect whether we are currently restarting

- Heuristics:
  - for heuristics SCIPheurSetFreq() to change the frequency of the heuristic (pub_heur.h, heur.c)
  - SCIPsepaUsesSubscip(), SCIPheurUsesSubscip()

- Intervalarithmetic:
  - SCIPeventGetHoleLeft() and SCIPeventGetHoleRight() for accessing the left right interval bound of a domain hole added or removed event
  - SCIPholelistGetLeft() and SCIPholelistGetRight()to get the left and right interval bounds of the open hole interval
  - SCIPintervalAddInf/Sup/Vectors(), SCIPintervalMulInf/Sup() in intervalarith.c

- Sorting:
  - added SCIPsortPtrPtrLongIntInt(), SCIPsortLongPtrPtrIntInt() and corresponding sorting/inserting/deleting methods in
    pub_misc.h and necessary defines in misc.c
  - added SCIPsortLongPtrInt() and corresponding sorting/inserting/deleting methods in pub_misc.h and necessary defines in misc.c
  - added SCIPsortPtrPtrInt() (and various other) and corresponding sorting/inserting/deleting methods in pub_misc.h and
    necessary defines in misc.c
  - SCIPsortPtrBool() and corresponding sorting/inserting/deleting methods in pub_misc.h and necessary defines in misc.c

- Constraint Handlers:
  - SCIPconshdlrGetEnfoConss(), SCIPconshdlrGetNEnfoConss()
  - can now forbid upgrading of individual linear constraints (SCIPmarkDoNotUpgradeConsLinear())
  - SCIPpermuteProb() that randomly permutes constraints and variables
  - SCIPgetResultantOr() which returns the resultant of an `or` constraint
  - SCIPmarkDoNotUpgradeConsLinear() in cons_linear.?, which allows to forbid upgrading of linear constraints
  - SCIPgetNUpgrConss() which returns the number of upgraded constraints
  - SCIPconshdlrGetCheckTime() and SCIPconshdlrGetNCheckCalls() which returns the running time in the feasibility checking of the
    corresponding constraint handler respectively the number of calls of the checking method (implemented in cons.c)

- Copy:
  - SCIPcopy() to clone a SCIP instance
  - SCIPcopyPlugins(), SCIPcopyParamSettings(), SCIPcopyVars(), SCIPcopyConss(), SCIPgetVarCopy() to copy
    individual parts of a SCIP instance separately.
  - SCIPcopyProbData() and SCIPprobCopyProbData() which copies the probdata from a sourcescip to a targetscip

- Branching:
  - two new functions SCIPgetVarsStrongbranchesFrac()/SCIPgetVarsStrongbranchesInt() for computing strong branching
    information for several variables
  - SCIPbranchruleGetNRelaxCalls() to get the total number of times, a particular branching rule was called on a relaxation solutions
  - SCIPbranchRelax() to branch on a relaxation solution
  - SCIPbranchVarVal() to branch on an arbitrary value within the variable's bounds
  - SCIPbranchGetBranchingPoint() and SCIPgetBranchingPoint() to select branching point for a variable, e.g.,
    ensure branching point is inside the interval for a continuous variable
  - SCIPexecRelpscostBranching() in branch_relpscost.{c,h}; this method allows of calling the reliability
    pseudo cost branching algorithm for given set of branching candidates from the outside
  - SCIPinitVarBranchStats() to initialize the branching statistics (such as pseudo costs, VSIDS, inference values) of a variable
  - SCIPselectBranchVarPscost() in branch_pscost.{c,h}; this method selects from a given candidate array a
    branching variable w.r.t. pseudo cost branching for relax candidates

- Reading, Writing and Parsing:
  - SCIPparseVarName() which parses a string in cip-format as a variable name
  - SCIPparseVarList() which parses a string as a variable list in cip-format
  - the Flatzinc reader can now handle the output annotations of the Flatzinc format; the method SCIPprintSolReaderFzn()
    outputs the given solution in Flatzinc format w.r.t. the output annotations
  - SCIPprintSolReaderFzn() which prints the best solution in Flatzinc format w.r.t. to the output annotations
    in the input file of the flatzinc model
  - SCIPwriteVarName() which writes a variable in cip-format to given stream
  - SCIPwriteVarsList() which writes an array of variables in cip-Format to given stream
  - SCIPwriteVarsLinearsum() which writes an array of variables and coefficients as linear sum in cip-Format to given stream

- Copying a SCIP instance:
  - SCIPapplyRens() in \ref heur_rens.h has a new parameter `uselprows`. It can be used to switch from LP rows
    to SCIP constraints as basis of the sub-SCIP constructed in the RENS heuristic.

- Parameters:
  - SCIPsetParamsCountsols() which sets the parameter for a valid counting process
  - SCIPsetEmphasis() which sets parameter to detect feasibility fast, handle hard LP, solves easy CIPs fast, behaves like a
    CP solver, set parameter for a valid counting process; the desired behavior is triggered via a parameter of the function
  - SCIPresetParam() to reset the value of a single parameter to its default value

- Settings:
  - added SCIPsortRealRealRealPtr() and corresponding sorting/inserting/deleting methods in pub_misc.h and necessary defines in misc.c
    as basis for the subSCIP, setting ist to TRUE (uses LP rows) will lead to same version as before
  - SCIPsetHeuristics(), SCIPsetSeparating(), SCIPsetPresolving() which set the heuristics to aggressive, fast, off, or
    default settings, depending on the `SCIP_PARAMSET` parameter
  - SCIPsetSubscipsOff() which disables all plugins that uses subscips
  - SCIPsepaSetFreq() to set the calling frequency of a separator

### Command line interface

- added new dialog for setting the SCIP parameters for hardlp, optimality, easy CIP, CP like search
- added new dialog for setting the SCIP parameters for feasibility problems `SCIP> set emphasis feasibility`
- added new dialog for setting the SCIP parameters for counting `SCIP> set emphasis counting`
- added new dialog for setting presolving to aggressive, fast, or off in interactive shell
- added new dialog for setting separation to aggressive, fast, or off in interactive shell
- added new dialog for writing all solutions which are collected during the counting process (see cons_countsols.{c,h})
- added new dialog for setting heuristics to aggressive, fast, or off in interactive shell
- added new dialog `display pricers` which displays all included pricers

### Interfaces to external software

- added interface to CppAD (nlpi/exprinterpret_cppad.cpp)
- Improved Xpress, CPLEX, SoPlex interfaces
- the SoPlex interface now includes equilibrium scaling on lp's solved from scratch without starting basis
- the SoPlex interface can now double check each SoPlex result against CPLEX (lpi_spx.cpp)
- the SoPlex interface has the option to restore basis only after entire strong branching phase instead of after each
  strong branch (off, because it mostly appears to increase strong branching time and iterations) (lpi_spx.cpp)

### Changed parameters

- removed parameter `constraints/knapsack/maxnumcardlift` and adapted setting files
- changed parameter `lp/fastmip` from boolean to integer, possible values are 0 (off), 1 (medium, default), 2 (full,
  must not be used with branch-and-price).

### New parameters

- `branching/clamp` to set the minimal fractional distance of a branching point to a continuous variable' bounds
- `branching/random/seed` to change the initial seed value of the branching rule random
- `constraints/indicator/addCouplingCons` that allows to add variable upper bounds if addCoupling is true
- `constraints/indicator/enforceCuts` that allows to check for violated cust in enforcement
- `constraints/indicator/maxCouplingValue` for the maximal value of the coefficient in a coupling inequality/constraint
- `constraints/indicator/noLinconsCon` which controls whether the linear constraint is not explicitly
  added to the problem. default is FALSE
- `constraints/knapsack/dualpresolving` to switch dualpresolving on/off inside the knapsack constraint handler, default is TRUE
- `constraints/knapsack/presolpairwise` that allows pairwise presolving of knapsack constraints, default is TRUE
- `constraints/knapsack/presolusehashing` that allows fast pairwise presolving of knapsack constraints, default is TRUE
- `heuristics/crossover/dontwaitatroot` that allows to call crossover at root node independently from nwaitingnodes
- `heuristics/rens/uselprows` that allows to switch between LP row and SCIP constraints as basis for the
  subSCIP, default is TRUE (uses LP rows)
- `lp/rowrepswitch` telling simplex solver to switch to row representation of the basis (if possible),
  if number of rows divided by number of columns exceeds this value (default value infinity, i.e. never switch)
- `lp/threads` to change the number of threads used to solve the LP relaxation (default is 0: automatic)
- `misc/lexdualstalling` that turns on the lex dual algorithm if the separation process is stalling
- `misc/usevartable` and `misc/useconstable` which turns on/off the usage of hashtables mapping from
  variable/constraint names to the variables/constraints; when turned off, SCIPfindVar() and SCIPfindCons() may not be
  used; the hashtables can be turned off for subMIPs to improve the performance, default value TRUE
- `misc/usesmalltables` which results in using smaller tables for names, cliques and cuts and improves
  the performace for smaller instances, default value FALSE
- `misc/permutationseed` to change the permutation seed value for permuting the problem after the
  problem is transformed (-1 means no permutation)
- `reading/zplreader/usestartsol` which allows to switch ZIMPL start solutions off, default value TRUE
- `vbc/dispsols` to propose if the nodes where solutions are found should be visualized in the branch and bound tree

### Data structures

- implemented the data structure and events for global and local domain holes added and removed
- new data structures and methods to handle nonlinear expressions in NLPI ({type_, struct_, pub_}expression.{h,c}):
  nlpioracle can store and evaluate general NLPs now, nlpi_ipopt can solve general NLPs now

Testing
-------

- minor changes on several evaluation scripts (new statuses: better, solved, sollimit, gaplimit) and short-mode for cmpres.awk
- support for FreeBSD (32- and 64-bit) including minor changes in several scripts in the check-directory

Build system
------------

### Makefile

- added scripts check_*.sh, evalcheck_*.sh and check_*.awk for blis, glkp, gurobi and symphony (including targets in
  Makefile) and slightly modified scripts for cplex, cbc and mosek and cmpres-script
- added target `lintfiles` which allows to call flexelint with a list of file, for example, make lintfiles
  `FILES=src/scip/prop_vbounds.c`
- the NLP solver interfaces and expression interpreter are located in a separate library (libnlpi.*; similar to the lpi
  library) and is required to link against the SCIP library also projects that use SCIP via `make/make.project` need to
  change their Makefile (!!!): in the $(MAINFILE) target, add $(NLPILIBFILE) behind $(LPILIBFILE) in the dependencies
  and add $(LINKCXX_l)$(NLPILIB)$(LINKLIBSUFFIX) to the linker flags
- The additional NLPI library requires a change in the Makefile of SCIP's project:
  The $(MAINFILE) target now has $(NLPILIBFILE) as additional dependency and the linking
  command requires $(LINKCXX_l)$(NLPILIB)$(LINKLIBSUFFIX) as additional argument.
- A bug in the Makefiles of older versions of the SCIP examples may cause
  data loss. If you have a custom Makefile, please ensure that the target
  `clean` is changed as described here:
  http://scip.zib.de/download/bugfixes/scip-1.2.0/make.txt.

Fixed bugs
----------

- fixed bug in conflict.c in the method conflictsetAddBound()
- fixed `bug` in projects Makefiles w.r.t. `make clean`
- fixed bug in rapid learning with wrong ordering of dual and primal bound update, primal bound is now updated inside
  rapid learning
- fixed potential bug in rapid learning with dual reductions
- fixed potential bug where SCIPselectSimpleValue() returns a value slightly outside of the given bounds due to rounding
  errors (probably cancelation in subtraction in SCIPfindSimpleRational), now use rounding control and check result
- fixed bug that SCIP could not be continued after it has been stopped due to a limit
- fixed bug in var.c: SCIPvarChgLbOriginal() and SCIPvarChgUbOriginal() cannot access original bounds if the variable is
  negated
- fixed potential bug with pseudo solution branching on free variables
- fixed bug with multiaggregations whose infimum and supremum are both infinite: in such a case multiaggregation is now
  forbidden
- fixed numerical issue with multiaggregations which are infinite in one direction: value of multiaggregated variable
  could have been larger then inifinity
- fixed bug w.r.t. of adding a variable bound variable to its self
- fixed bug concering the incorrect assumption that every solution computed in SCIPlpGetUnboundedSol() is integral (we
  will not branch but return `infeasible or unbounded` like in presolving)
- fixed bug while breaking an clique down to their impications (in SCIPcliquetableCleanup() in implics.c) where the
  variable was not of vartype `SCIP_VARTYPE_BINARY`, instead of adding an implication we add a variable bound
- fixed bug with debugging a solution: during restarts erroneously it was claimed that the primal solution is cut off

- Interface:
  - fixed bug w.r.t. ObjDialog and displaying the description of the dialog
  - fixed bug when aborting pricing with Ctrl-C

- LP:
  - fixed bug in scip.c w.r.t. to call of conflict analysis for LPs which reached the objective limit in case of diving
  - fixed bug with resolving LPs at infeasible root node
  - fixed bug in lp.c: in sumMIRRow() rowtoolong was not set correctly
  - fixed bug in lp.c w.r.t. objective limit reached and the chosen comparison (fixed buglist entry 40)
  - fixed bug in lp.c: if in SCIPlpSolveAndEval() the LP has to be solved from scratch due to numerical troubles, reset
    `SCIP_LPPARAM_FROMSCRATCH` to `FALSE` afterwards
  - fixed bug in lp.c SCIProwGetObjParallelism() due to a wrong parallelism value which arised from cancellations during
    calculation of squared euclidean norm of objective function vector of column variables
  - fixed bug in lp.c: SCIPlpGetUnboundedSol() did not ensure that unbounded solution lies withing the bounds of the
    variables
  - fixed bug in lp.c w.r.t. to the number of `active` pricer

- Solve:
  - fixed bug in solve.c where relaxation branching candidates were cleared, but the relaxation was still marked solved
    and not called again, furthermore, adjusted criterions for solving a relaxation again
  - fixed bugs in solve.c: even with LP solving disabled, the root LP was solved in case continous variables are
    contained; setting pricing/maxvars(root) to 1 resulted in not calling the pricers
  - fixed bug in solve.c: make sure SCIP terminates correctly also when a user interrupt or gap limit is reached, i.e.,
    avoid error `pricing was aborted, but no branching could be created!`

- Tree:
  - fixed bug in tree.c: if an explicit branching point is given, we may not recompute a better centering point
  - fixed bug in tree.c: propagate implications on multi-aggregated should not be performed

- Constraints:
  - corrected several asserts in linear and quadratic constraint handler concerning parsing of CIP format
  - fixed bug while deleting redundant variables, which have no influence on changing the feasibility of the linear
    constraints, we need to update the sides of the constraint at each step, bug number 51 in bugzilla
  - fixed bug in copy procedure of AND constraint handler, negated variables have been copied to their originals
  - fixed bug when deleting a constraint where the update was delayed and not processed yet (in cons.c)
  - fixed bug in cons_linear.c: binary variables should not be multi-aggregated
  - fixed bug in cons_quadratic.c: curvature of bivariate quadratic constraints was not detected correctly
  - fixed bug in cons_sos2.c: the branching position was sometimes mistakenly increased
  - fixed bug in propagation of cons_sos2.c: the node can be cut off at more places: the previous version was not
    sucessfull in this respect
  - fixed bug in cons_linear.c:applyFixings() which could lead to lhs/rhs smaller/larger than -/+infinity
  - fixed bug in cons_linear.c in detectRedundantConstraints() and corrected old bug fix in SCIProwCreate(): we want lhs
    <= rhs to be satisfied without numerical tolerances in order to avoid numerical problems in the LP solver

- Knapsack Constraint Handler:
  - fixed bug in cons_knapsack.c: mergeMultiples() now detects whether a node can be cut off
  - fixed bug in cons_knapsack.c w.r.t. to items with zero weight
  - fixed bug in cons_knapsack.c: In SCIPseparateRelaxedKnapsack() not all variables need to be active in deeper regions
    of the tree
  - fixed bug in cons_knapsack.c and sepa_clique.c: the assumption that implications are always nonredundant and contain
    only active variables is not correct anymore as the corresponing vbound might be missing because of numerics

- Separation and Cuts:
  - fixed bug in cutpool.c: the hashkey computation was not constant over time
  - fixed bug in cutpool.c: hashkey of a row changed during the solving process (if a row is made integral after creation,
    maxabsval can be invalid when adding it to the pool, but might be recomputed later on)
  - fixed bug in sepa_rapidlearning.c, stop processing if there are no binary variables left
  - fixed bug in sepa_rapidlearning.c, corrected computation of right dualbound
  - fixed bugs in sepa_zerohalf.c, e.g., handling of intscaling and substitution of variable bounds
  - fixed bug in sepastore.c in sepastoreApplyLb/Ub being to hard on feasibility decisions
  - fixed bug in sepa_flowcover.c: numerical issues while computing candidate set for lambda

- LP Interfaces:
  - fixed bug in SoPlex autopricing due to which autopricing had behaved like steepest edge pricing so far
  - fixed bug in lpi_clp.cpp: SCIPlpiChgBounds() checks if the column status exists in Clp before using it
  - fixed wrong assert in Cplex LPI: Due to numerical inaccuracies, a few pivots might be performed after refactorization
  - fixed bug concerning assert(!SCIPlpDivingObjChanged(lp)) which was caused by wrong infinity double parameters for
    cplex
  - fixed makefile system for `OSTYPE=darwin` w.r.t. to CPLEX as LP solver

- Presolving:
  - fixed bug in cons_setppc: aggregated variables were not correctly removed in presolving
  - fixed bug in presolving of linear constraint handler: in redundancy detection, two different numerical epsilons were used
  - fixed bug in presolving while not applying a bound change on a variable in a single-variable constraint (e.g. x1 =
    0.03) in cons_linear which is too small, that lead to another bound change in presol_trivial which is not allowed, so
    now this bound change will be forced
  - fixed SCIPvarIsTransformedOrigvar() in var.c (variables generated by presol_inttobinary returned false)
  - fixed bug w.r.t. an assert in presol_inttobinary.c; it was assumed that the aggregation which is performed there will
    never lead to an infeasibility, this is not true, see comment in presol_inttobinary.c
  - fixed bug in presol_trivial.c trying to fix continuous variables, now uses a less stricter comparison to fix variables
  - fixed bug in cons_bounddisjunction.c: presolve may have tried to tighten bounds on a multiaggregated variable (now
    upgrades to linear constraint)

- Reading, Writing and Messages:
  - fixed bug while trying to write a MIP where SCIP needs to flush the lp changes first
  - fixed potential resource leak when running out of memory while writing files
  - fixed bug in reader_zpl.c which appeared using the parameter `reading/zplreader/parameters`
  - fixed bugs in flatzinc readers with constraints that exclusively consist of constants
  - fixed bug in reader_gms: correct handling of nonstandard bounds on general integer variables
  - fixed buglist entry 35, which was caused by a wrong read in correction when the reading buffer was full in
    reader_opb.c
  - fixed bugs in reader_fzn.c w.r.t. parsing and solution output in Flatzinc format
  - fixed bug in reader_fzn.c w.r.t. comment lines
  - fixed bug in reader_opb.c w.r.t. comment lines
  - fixed bug in message handler w.r.t. to messages which are longer then `SCIP_MAXSTRLEN`

- Heuristics:
  - fixed bugs do to `HEUR_TIMING SCIP_HEURTIMING_AFTERPROPLOOP` which appeared during repropagation
  - fixed bug in trivial heuristic: the locking solution might have falsely initialized some values to zero
  - fixed bug in heur_oneopt.c w.r.t. to SCIPtrySol(); it is necessary that the bound of the solution is check otherwise,
    infeasible solution could be accepted as feasible
  - fixed bug in heur_trivial.c w.r.t. to debug messages after a solution was freed
  - fixed bug for `HEUR_TIMING SCIP_HEURTIMING_BEFOREPRESOL` and modifiable constraints
  - corrected wrong assert in DINS heuristic when called for an empty problem
  - fixed potential bug in OCTANE heuristic with nonbasic solutions
  - fixed bug in sub-MIP heuristics with parameter change if some default plugins are not included
  - fixed bug in trivial heuristic with bounds that are greater than the heuristic's infinity value

Miscellaneous
-------------

- As the interface contains several additional callback functions and
  parameters for plugins, some effort may be required to compile your
  own projects with SCIP 2.0. See also `Changes between version 1.2 and 2.0` in the doxygen
  documentation for additional information.

@page RN12 Release notes for SCIP 1.2

@section RN120 SCIP 1.2.0
*************************

Features
--------

- adjusted hard memory limit to (soft memory limit)*1.1 + 100mb in check.sh, checkcount.sh, check_cplex.sh,
  check_cluster.sh and check_cbc.sh
- new presolving step in cons_knapsack.c, same like `simplifyinequalities` in cons_linear.c
- now it's possible to write strings with more than `SCIP_MAXSTRLEN` amount of characters in all message.c functions
- the current/root lp can be marked to be no relaxation of the current/root problem
- added new preprocessing step (mergeMultiples) in cons_setppc.c where equal variables are merged
- Black-box lexicographic dual simplex algorithm; can now run lexicographical dual algorithm (parameter `lp/lexdualalgo`)

- Bounds:
  - SCIP now has `lazy bounds`, which are useful for column generation: see @ref PRICER_REMARKS `pricer remarks` for an explanation.
    Each variable has now two additional `SCIP_Real` parameter which define a lazy lower and upper bound; lazy means that
    there exists constraints which implies these (lazy) bounds. If the lazy lower or upper bound is greater or less than
    the local lower or upper bound, respectively, then the corresponding bound is not put into the LP. The bounds are set
    to minus and plus infinity per default which yields the same behavior as before. With the methods SCIPchgVarLbLazy()
    and SCIPchgVarUbLazy() these bounds can be set.  This is of interest if SCIP gets used as a branch-and-price
    framework. Attention! The lazy bounds need to be valid for each feasible LP solution. If the objective function
    implies bounds on the variables for each optimal LP solution, but these bounds may be violated for arbitrary LP
    solutions, these bounds must not be declared lazy!
  - interval arithmetic functions can work with unbounded intervals added new functions to allow more operations on
    intervals, including solving quadratic interval equations

- Branching:
  - extended hybrid relpscost branching rule by usage of the average length of conflicts a variable appears in
  - `early branching`-functionality added: in a branch-and-price code, the user can stop pricing at a node although there
    may exist variables with negative reduced costs. In this case, the lp-lowerbound will not be used. The pricer has,
    however, the option to return a lower bound. This can be useful for column generation.

- Constraints:
  - Copy constructors and i/o functionality for constraints: all linear type constraint handlers are able to copy
    constraints using the function SCIPgetConsCopy() in scip.h
  - the linear constraint handler is able to parse a string in CIP format and create a corresponding linear constraint
  - Constraint handler for indicator constraints and parsing them from *.lp and *.zpl files
  - the indicator constraint can now try to produce a feasible solution (via heur_trysol)
  - one can now write indicator constraints in LP-format
  - added constraint handler for quadratic constraints

- Cuts:
  - added new version of zerohalf cuts from Manuel Kutschka
  - added multi-commodity-flow cut separator

- Heuristics:
  - Heuristics which are applied before root LP
  - added heuristic that performs a local search in an NLP (takes only linear and quadratic constraints into account so far)
  - added heuristic that gets a solution from other components and tries it (heur_trysol.?)
  - new trivial heuristic: tries zero solution, lower and upper bound solution and some variable lock based fixing
  - added new timing point, `SCIP_HEURTIMING_DURINGPRICINGLOOP`, for calling heuristics; If this timing point is used the
    corresponding heuristics is called during the pricing loop of variables; we also added this timing point to
    heur_simplerounding.{h,c} which has the effect that a LP solution which satisfies all integrality conditions during
    the pricing loop is detected

- Interfaces:
  - added first version of an interface to NLP solvers (type_nlpi.h, struct_nlpi.h, nlpi.h, nlpi.c, nlpi_oracle.h, nlpi_oracle.c)
  - Preliminary support of non-convex MIQCPs: Constraint handler for quadratic constraints, NLP heuristic and
    Ipopt interface, see \ref cons_quadratic.h.
  - There are LP-interfaces to QSopt and Gurobi (rudimentary).

- Reader and Writer:
  - added reader and writer for FlatZinc models (reader_fzn.{c,h})
  - added writer for GAMS models (reader_gms.{c,h})

Performance improvements
------------------------

- Enhanced MCF cuts: stable version, used by default
- replaced some function calls in loop conditions
- in sepa_cmir.c, if mksetcoefs is invalid for delta=1 no other values of delta are tested anymore
- changed the timing of the feasibility pump in case of pricing
- removed changing of update rule to `ETA` from standard soplex update `Forrest-Tomlin` in lpi_spx.cpp
- improved memory usage in heur_octane.c
- improved reading time of opb-files, due to using a hashtable for all `and`-constraints
- improved performance of merging variables in mergeMultiples() in cons_knapsack.c
- improved performance in tightenWeightsLift() and SCIPseparateRelaxedKnapsack() in cons_knapsack.c, due to now
  sparse-cleaning `global` arrays instead of using BMSclearMemory... functions for cleaning local arrays each time
- improved performance in SCIPcliquelistRemoveFromCliques()
- improved performance in SCIPcalcCliquePartition()
- improved performance in SCIPvarGetActiveRepresentatives() in var.c

- Presolving:
  - improved pairwise presolving in cons_and.c due to using a hashtable
  - improved pairwise presolving in cons_xor.c due to using a hashtable

Interface changes
-----------------

- A significant change for C++ users is that all include files of SCIP
  automatically detect C++ mode, i.e., no `extern `C`` is needed anymore.
- Reader for Flatzinc and GAMS models

### New and changed callbacks

- The callback SCIP_DECL_PRICERREDCOST(x) in the \ref PRICER `pricers` has two new parameters:
  + A `result` pointer determines whether the pricer guarantees that there exist no more variables. This allows for early branching.
  + A pointer for providing a lower bound.

- The \ref CONS `constraint handlers` have two new callback methods (see type_cons.h for more details):
  + SCIP_DECL_CONSCOPY(x): this method can be used to copy a constraint.
  + SCIP_DECL_CONSPARSE(x): this method can be used to parse a constraint in CIP format.

### Deleted and changed API methods

- SCIPcalcMIR() in scip.h has two new parameter `mksetcoefsvalid` and `sol`. The parameter `mksetcoefsvalid` stores
  whether the coefficients of the mixed knapsack set (`mksetcoefs`) computed in SCIPlpCalcMIR() are valid. If the mixed
  knapsack constraint obtained after aggregating LP rows is empty or contains too many nonzero elements the generation of the
  c-MIR cut is aborted in SCIPlpCalcMIR() and `mksetcoefs` is not valid. The input parameter `sol` can be used to separate a
  solution different from the LP solution.
- new parameter `set` in SCIPconsSetInitial().
- some interval arithmetic method take an additional argument to denote which value stands for infinity in an interval

- Variables:
  - SCIPgetVarClosestVlb() and SCIPgetVarClosestVub() in scip.h have a new parameter `sol`. It can be used to obtain the closest
    variable bound w.r.t. a solution different from the LP solution.
  - new parameters `lowerbound` and `result` in type_pricer.h: lowerbound can save a lower bound computed by the pricer,
    result indicates whether the pricer guarantees that there exist no more variables if no variable was found

### New API functions

- new methods to deactivate a pricer SCIPdeactivatePricer() in scip.c
- new methods in pub_misc.h/misc.c to access hash map lists and elements of a hash map list and to clear all entries in a hash map
- SCIPsetProbName() to set problem name in scip.h/c (SCIPprobSetName() in prob.h/c)

- Objective:
  - SCIPgetTransObjscale() and SCIPgetTransObjoffset() in scip.c
  - SCIPaddObjoffset() in scip.h; sets offset of objective function
  - SCIPgetOrigObjoffset() in scip.h; returns the objective offset of the original problem
  - SCIPgetOrigObjscale() in scip.h; returns the objective scale of the original problem

- Constraints:
  - detectRedundantConstraints() in cons_xor.c and necessary hash-functions for fast pairwise presolving
  - SCIPparseCons() in scip.h; parses constraint information (in cip format) out of a string
  - SCIPgetConsCopy() in scip.h; which copies a constraint of the source SCIP

- Relaxation:
  - SCIPisLPRelax() and SCIPisRootLPRelax() in scip.c and scip.h returning whether the current/root LP is a
    relaxation of the current/root problem and thus defines a valid lower bound
  - SCIPlpSetIsRelax() and SCIPlpSetRootLPIsRelax() in lp.c and lp.h to set the information, whether the lp is a valid relaxation;
    this information is per default set to true and constraint be used. The aggregated version has only 2 linear constraints the
    default linearization has nvars + 1

- Sort:
  - extended the sort template functions in sorttpl.c with a `five` array; now it possible to used this template to sort
    up to five arrays
  - new interface methods SCIPcolSort(), SCIProwSort(), SCIPcolGetIndex()
  - added SCIPsortPtrPtrLongInt() and corresponding sorting/inserting/deleting methods in pub_misc.h and necessary defines
    in misc.c

- Variables:
  - SCIPprintNodeRootPath() in scip.h This method prints all branching decisions on variables from the root to the given node
  - SCIPnodeGetParentBranchings(), SCIPnodeGetAncestorBranchings(), SCIPnodeGetAncestorBranchingPath(); These methods return
    the set of variable branchings that were performed in the parent node / all ancestor nodes to create a given node
  - SCIPchgVarLbLazy() and SCIPchgVarUbLazy() in scip.h; These methods can be used to change the lazy lower or
    upper bound of a variable; This might has the consequences that the bounds of the corresponding variable is not in
    LP. This is the case if the lazy lower or upper bound is greater or less than the local lower or upper bound, respectively
  - SCIPvarGetLbLazy() and SCIPvarGetUbLazy() in pub_var.h; These methods return the lazy lower or upper bound, respectively
  - SCIPvarCompareActiveAndNegated() and SCIPvarCompActiveAndNegated() in pub_var.h for comparing variables
    negated, active or fixed the same way
  - SCIPparseVars() in scip.h; parses variable information (in cip format) out of a string
  - SCIPgetNFixedonesSetppc() and SCIPgetNFixedzerosSetppc() in cons_setppc.{h,c}; these methods returns
    current (local) number of variables fixed to one/zero in the given setppc constraint
  - SCIPgetVarConflictlengthScore(), SCIPgetVarAvgConflictlength(), SCIPgetAvgConflictlengthScore() and their pendants for the current run
  - added function SCIPvarsGetProbvarBinary() in pub_var.h; gets active, fixed, or multi-aggregated problem variables of
    binary variables and corresponding negated status

### Interfaces to external software

- LP Interfaces:
  - heavily revised Mosek interface
  - new interface to QSopt due to Daniel Espinoza
  - First version of LP interfaces to Gurobi and QSopt
  - Major performance improvements in LP interfaces to Clp, Mosek and SoPlex

- External Software:
  - adjusted interface to ZIMPL (reader_zpl.{c,h} for ZIMPL version 2.10; this interface should also work with older ZIMPL versions
  - Adjusted interface to Zimpl version 3.0.0
  - added first version of an interface to Ipopt (only QCP, no deletion of vars/cons allowed; nlpi_ipopt.(h|c))

- SCIP Interfaces:
  - On http://code.google.com/p/python-zibopt/source/checkout you find a beta
    version of a python interface to SCIP implemented by Ryan J. O'Neil.

### Changed parameters

- removed parameter `constraints/and/initiallp` since it is not needed anymore;
- set parameter `constraints/and/sepafreq` default value to 1
- display character of oneopt heuristic changed to `b`

### New parameters

- `branching/relpscost/advanced/conflenscore`, default value 0.001
- `constraints/and/aggrlinearization` in cons_and.c, aggregated version of the linearization
- `constraints/and/enforcecuts` in cons_and.c, should cuts be separated during LP enforcing?
- `constraints/and/presolusehashing` in cons_and.c, should pairwise presolving use hashing?, default TRUE
- `constraints/countsols/sollimit` in cons_countsols.c, counting stops, if the given number of solutions were found (-1: no limit)
- `constraints/xor/presolusehashing` in cons_xor.c, should pairwise presolving use hashing?, default TRUE
- `heuristics/oneopt/duringroot`, default value TRUE

Build system
------------

### Makefile

- extend Makefile to link against Ipopt if `IPOPT=true` is set

Fixed bugs
----------

- fixed wrong use of pointer in lp.c
- fixed bug with array dimension not reset to zero when array is freed in pseudoobj propagator
- fixed bug with enforcement of pseudo solutions: if pseudo solution is choosen because LP hit a limit, it has to be
  enforced in any case
- fixed potential bug in coloring example: SCIPcreateChild() is now given an estimate in terms of the transformed
  problem by SCIPgetLocalTransEstimate(), no longer the estimated original problem value. Also clarified this in the
  comments for SCIPcreateChild()
- fixed compiler warning `warning: dereferencing type-punned pointer will break strict-aliasing rules` which resuts in
  scip-crashes with gcc version 4.4.0
- adjusted assert in var.c
- fixed bug in SCIPvarGetActiveRepresentatives() in var.c
- fixed bug with objective limit in lp.c: previously the infinity value of SCIP was used as default - now the value of
  LPI is used. In the earlier version in many cases the problems where never infeasible.
- added and adjusted some asserts, initialized some values
- increased the numerical stability of coefficient tightening for Big M formulations
- fixed bug with incorrect pseudo activities when objective of a variable switches sign in linear constraint handler
- fixed bug with empty constraints in several writing routines
- fixed `GGT-Kaibel-Bug` in var.c, prop_pseudoobj.c and cons_varbound.c that occured while computing new values using
  infinity values

- Bounds:
  - fixed bug in coefficient tightening with infinite bounds
  - fixed bug in solve.c: in case lowerbound >= upperbound, SCIPsolveIsStopped() returned `SCIP_STATUS_GAPLIMIT`

- Nodes:
  - fixed bug in SCIPsolveNode() concerning the case that the time limit was hit while solving the LP relaxation of a
    subproblem which is already an LP (branching on pseudo solution is not possible)
  - fixed bug in vbc tools concerning of marking probing nodes
  - fixed bug in solve.c with nodes which are marked to be repropagated while enforcement

- Variables:
  - fixed possible infinite loop while multiaggregating a variable in var.c
  - fixed bug in SCIPgetSolVals() similar to SCIPgetSolVal(): try to get original variables of transformed ones if the
    solution lives in original space

- Pricing:
  - fixed potential bug: restarts are now only done if no active pricers exist
  - fixed bug in SCIPlpSolveAndEval(): if fastmip and pricers enabled and objlimit was reached but CPLEX did not perform
    the final pivot step in order to exceed the objlimit, do one additional simplex step with pricing strategy steepest
    edge, if this doesn't suffice, turn off fastmip temporarily and solve again. Also consider solstat of the new
    solution.
  - fixed bug with invalid pseudo solution (lower bound was always >= 0) when using pricing.
  - fixed bug in SCIPfreeProb() in scip.c: all pricers are deactivated now

- Memory:
  - now frees debug memory
  - fixed bug with exponential complexity for reallocating memory in SCIPvarGetActiveRepresentatives() in var.c
  - fixed casting of void* pointers in memory.h for C++, adjusted the same for C in memory.h and due to that adjusted all
    header files(set whole files in extern `C`) and cpp-files(removed unnecessary extern `C` lines)
  - removed memory leak in connection with freeing branch and bound nodes: focusnode was not freed if both children could
    be cut off due to bounding

- Reading and Writing:
  - corrected bug in reader_lp.c: earlier read bounds were thrown away (implementation was not conforming to standard)
  - fixed bug in reader_lp.c with respect to constraint and variable names which start with two or more dots `..`
  - fixed bug in all readers w.r.t. SCIPgetProbvarLinearSum()
  - fixed bug in reader_mps.c with respect to corrupted files
  - fixed bug in reader_mps.c with respect to writing transformed problems
  - changed wrong writing of mps files due to constraints without any name
  - fixed a bug during reading debug solution file
  - fixed bug in case of reading an objective function in opb format with multiple occurrences of the same variable
  - fixed bug in case of reading an objective function in lp format with multiple occurrences of the same variable
  - fixed a wrong fix of a reading bug, which was in reality a writing bug in MPS format; integer variables in mps format
    without bounds are binary variables, if the bound of an integer variable is infinity you have to write this bound

- Separation:
  - fixed bug in sepa_cmir.c, sepa_mcf.c and sepa_flowcover.c: sol different to LP solution is now separated
  - corrected two asserts in sepa_redcost.c (reduced costs can be negative for fixed variables: qsopt uses this)
  - fixed bug in sepa_zerohalf.c; replacement of own sorting functions by template functions was incorrect
  - fixed bug in var.c, cons_knapsack.c and sepa_flowcover.c: variable bounds corresponding to implication are not
    generated if coefficient is large, variable bounds with large coefficients are ignored for construction of knapsack
    and snf relaxations
  - fixed bug in sepa_impliedbound.c concerning redundant implications

- Cuts:
  - fixed bug in sepa_cmir.c concerning uninitialized mksetcoefs (if MIR-cut generation is aborted because the aggregated
    constraint is empty or contains too many nonzero elements mksetcoefs is invalid)
  - interrupts optimization process if a node will be cutoff, which allows the solution
  - fixed bug in sepa_impliedbounds.c and sepa_intobj.c: if separating a sol, this sol is now also given to SCIPaddCut()
    so that the efficacy of the cut is now computed correctly
  - fixed bug in solve.c caused by integer overflow due to setting the number of cuts to INT_MAX

- Presolving:
  - fixed wrong result in check.awk, if infeasible problems are stopped in presolving
  - fixed exponential calculation of solution values during check of original solution, therefore changed
    SCIPvarGetActiveRepresentatives() in var.c and flattened all multiaggregated vars at the end of presolving in
    exitPresolve()
  - fixed bug with wrong abort criterion in presolving
  - fixed bug in presol.c caused by not reseting presolver-wasdelayed status
  - fixed bug in SCIPconsSetInitial() that occurred in pairwise presolving: add or delete constraint in initconss when
    changing the initial flag

- Constraints:
  - fixed bug in cons.c caused by not resetting conshdlr data after restart
  - fixed memory error in cons_countsols.c
  - fixed assert in cons_and.c method SCIP_DECL_CONSINITSOL(consInitsolAnd)
  - fixed bug in cons_countsols.c we respect to warning message that `The current parameter setting might cause ...`

- Knapsack Constraint Handler:
  - fixed wrong assert in cons_knapsack.c and handled a special this case in simplifyInequalities()
  - fixed some bugs in simplifyInequalities() in cons_knapsack.c
  - fixed bug in mergeMultiples() in cons_knapsack.c
  - adjusted ConsData and ConsHdlrData in cons_knapsack.c
  - fixed compiler warning caused by no initialization of two integer in cons_knapsack.c
  - fixed bug in cons_knapsack.c caused by having a multi-aggregated variable in a knapsack constraint, now applyFixing is
    able to resolve a binary multi-aggregation with integral values

- Linear Constraint Handler:
  - fixed infinity loop in simplify inequalities in cons_linear.c
  - fixed bug in cons_linear.c: do not select variable as slack variable for multiaggregation in convertLongEquality if it
    has been marked as not-multiaggregable
  - fixed bug in cons_linear.c: also do not multiaggregate variables in dual preproccessing if it has been marked as
    not-multiaggregable
  - fixed bug in cons_linear.c: slight decrease of epsilon in order to make sure that scaled coefficients are really
    integral
  - fixed bug in chgRhs() and chgLhs() of cons_linear.c: after changing lhs or rhs of a constraints lhs <= rhs has to be
    satisfied without numerical tolerances

- Heuristics:
  - added and changed some SCIPisStopped() calls in several heuristics
  - fixed bug in oneopt heuritic with start solution which has become infeasible due to global bound changes

- Interfaces:
  - corrected several bugs in the Clp-interface concerning return values
  - fixed potential interface bug: time limits of 0.0 are not anymore passed to the LP solver, which may have caused
    errors

@page RN11 Release notes for SCIP 1.1

@section RN110 SCIP 1.1.0
*************************

Features
--------

- SCIP can now count integer feasible solutions for IPs/CIPs (without continuous variables) (see SCIPcount())
- check.awk now uses TeX package supertabular which supports automatic pagebreak
- struct `SCIP_Stat` has now two additional variables: `nprobboundchgs`, `nprobholechgs`; these are used to fix the domain
  reduction counts in sepa.c, cons.c, branch.c and prop.c; this means, that now the domain reduction counts are reduced
  by those domain reduceds which are preformed during probing
- added capabilities to flatten the (multi)-aggregation graph of variables
- pseudoobj propagator now also propagates the global lower (dual) bound
- new heuristic DINS (distance induced neighborhood search by Ghosh)

- Output:
  - SCIP can now output a picture of the constraint matrix in PPM format.
  - output of real values is now done with 15 digits after the decimal point
  - Extended the capabilities of SCIP to output problems in different formats (LP, MPS, CIP, ...). You can output the original and
    transformed problem. Furthermore, generic names can be given to the variables and constraints.
  - The feasibility test for solutions at the end of the execution now outputs more useful information.
    This made some changes in the interface of constraint handlers necessary.

- Presolving:
  - added predefined settings file presolving/aggressive.set
  - new presolver boundshift (presol_boundshift.{c,h}); this presolver is currently turned off with default parameter setting

- Constraints:
  - linear constraint handler now detects continuous variables that are implicit integer in dual presolve
  - replaced some old sorting methods in cons_knapsack.c, heur_octane.c, sepa_flowcover.c and presol_probing.c through
    SCIPsort...() interfaces, adjusted misc.{c,h} and pub_misc.h for these changes
  - cons_countsols.c is now able to store the collected solution if required
  - added first version of SOS type 1 constraint handler (cons_sos1.{c,h})
  - added first version of SOS type 2 constraint handler (cons_sos2.{c,h})
  - less aggressive scaling in linear constraint handler presolve to improve numerics
  - added first version of constraint handler cons_countsols.{c,h}

- Reader:
  - added ccg-reader (weighted column connectivity graph)
  - added reader for pseudo-Boolean problems (reader_opb.{c,h})
  - the ZPL reader is now able to pass a starting solution to SCIP
  - the MPS reader is now able to write a problem in MPS format
  - the ZIMPL reader now understands SOS type 1 and 2 constraints
  - the LP reader reads SOS constraints of type 1 and 2
  - the MPS reader reads the SOS section (but cannot yet handle `MARKERS`)

- LPI:
  - The SoPlex LPI can now write basis files.
  - revised lpi_clp.cpp (many small changes, in particular writing and reading of bases)
  - added FASTMIP settings in lpi_clp.cpp that try to improve the performance of Clp as much as possible

- Cuts and Separation:
  - the c-MIR separator now also tries to get rid of implicit integer variables by aggregation
  - allow cut selection based on support of inequality in orthogonality computation
  - disabled zerohalf cuts by default
  - adjusted all predefined settings files, e.g., `settings/cuts/fast.set`, such that they are consistent wrt removed,
    added and changed parameter values of scip.
  - New cutting plane separator MCF (beta version).
  - new separator sepa_zerohalf.{c,h}; separates {0,1/2}-Cuts according to Caprara and Fischetti

Performance improvements
------------------------

- heavily decreased the usage of SCIPisStopped(), which costs system time
- small performance improvement of c-MIR aggregation heuristic
- reworked strong branching in lpi_clp.cpp (scaling works now, bounds can be trusted)

- Constraints:
  - The preprocessing has been revised. It now applies bound computations in a numerically more stable way. The pairwise
    comparison of linear, logicor, and setppc constraints has been improved.
  - better branching in SOS1/SOS2 constraints
  - fixed performance bug with large number of unnamed constraints that will kill the name hash table (now, unnamed
    constraints are not put into the hash table)

- Cuts and Separation:
  - improved the performance of SCIPcalcMIR() and SCIPcalcStrongCG() by exploiting sparsity
  - improved performance of SCIPvarGetLPSol(), which affects many parts of the code, in particular Gomory and strong CG cuts
  - do not calculate MIR and StrongCG cut aggregations if number of nonzeros in aggregated row is too large

- Presolving:
  - improved pairwise presolving in cons_linear.c: reduced cache misses, reduced number of SCIPisStopped() calls and
    included detecting of redundant constraints with hash table in advance
  - tighter memory limits in knapsack presolve lifting procedure to avoid overly expensive presolving
  - included detecting of redundant constraints with hash table in advance in cons_logicor.c and limit other pairwise
    presolving
  - included detecting of redundant constraints with hash table in advance in cons_setppc.c and limit other pairwise
    presolving
  - limit pairwise presolving in cons_linear.c

Examples and applications
-------------------------

- Added an example for the graph coloring problem in `examples/Coloring`, showing the usage of column generation.
- added SOS2 example
- extended TSP example

Interface changes
-----------------

### New and changed callbacks

- New callback method SCIP_DECL_READERWRITE(x) in type_reader.h; this method is called to write a problem to file
  stream in the format the reader stands for; useful for writing the transformed problem in LP or MPS format. Hence,
  also SCIPincludeReader() has changed.
- The callback \ref CONSCHECK (SCIP_DECL_CONSCHECK()) in the constraint handlers now has a new parameter `printreason` that tells
  a constraint handler to output the reason for a possible infeasibility of the solution to be checked using
  SCIPinfoMessage(). Have a look at one of the constraint handlers implemented in SCIP to see how it works. This
  methodology makes it possible to output the reason of a violation in human readable form, for instance, for the check
  at the end of a SCIP run, where the obtained best solution is checked against the original formulation.\n This change
  often has little effect on C-implementations, since this parameter can be safely ignored with respect to the
  correctness of the code. The corresponding C++ method scip::ObjConshdlr::scip_check(), however, has to be extended
  and will not compile otherwise.
- added new LPI pricing option `SCIP_PRICING_LPIDEFAULT`, such that every LP interface can set the default pricing
  strategy on its own (`auto` is not useful for this, because for CPLEX, for example, SCIP seems to be worse with `auto`
  then with `steepest edge`)
- Added user pointer to callback methods of hash table, see pub_misc.h.

### Deleted and changed API methods

- SCIPgetVarRedcost() now returns 0 for variables that have been aggregated out or removed in presolving.
  reduced cost in case of infeasible LPs)
- new parameter `maxfrac` for SCIPcalcStrongCG()
- new parameter `maxmksetcoefs` for SCIPcalcMIR() and SCIPcalcStrongCG() methods
- new parameter `conshdlrname` in SCIPincludeLinconsUpgrade()

- Problem:
  - new parameters `extension` in SCIPreadProb() defining a desired file format or `NULL` if file extension should be use
  - New parameters `extension` and `genericnames` in SCIPprintTransProblem(), SCIPprintOrigProblem(),
    SCIPwriteOrigProblem(), and SCIPwriteTransProblem() defining the requested format or `NULL` for default CIP format
    and using generic names for the variables and constraints. Examples are
    - SCIPprintTransProblem(scip, NULL, NULL, TRUE) displays the transformed problem in CIP format with
      generic variables and constraint names
    - SCIPprintOrigProblem(scip, NULL, `lp`, FALSE) displays the original problem in LP format with
      original variables and constraint names.

- Sorting:
  - expand sorttpl.c by some parameters
  - changed some names for sorting methods
  - replaced sorting methods SCIPbsort...() by faster (quicksort/shellsort) algorithms SCIPsort...() Note that the order
    of the parameters has been changed to simplify the template code in sorttpl.c!

- Checking:
  - SCIPcheckSolOrig() is restructured. The last two parameters have changed. They are now bools indicating
    whether the reason for the violation should be printed to the standard output and whether all violations should be
    printed. This reflects the changes in the constraint handlers above, which allow the automation of the feasibility
    test. The pointers to store the constraint handler or constraint are not needed anymore.
  - the parameter list of the method SCIPcheckCons() (scip.h) has changed; the new advatage is, that SCIP can print the
    reason for the violation of a constraint as for as the constraint handler supports that
  - the parameter list of the method scip_check() (objconshdlr.h) has an additional parameter `printreason` see for
    explanation the previous point

### New API functions

- LPI now has a function SCIPlpiGetSolverPointer() that returns a solver dependent pointer. This can be used to directly
  access the LP solver.  This should, of course, only be used by people that know exactly what they are doing.
- added capabilities to avoid multi-aggregation of a single variable by setting a corresponding flag (SCIPmarkDoNotMultaggrVar())
- SCIPgetProbvarLinearSum()
- SCIPgetResultantAnd() which returns the resultant variable of an `and` constraint
- SCIPchgChildPrio() to change the node selection priority of the given child
- SCIPconsGetPos()
- SCIPrepropagateNode() to mark a node for repropagation
- SCIPcount() (in cons_countsols.h) for counting all feasible solution of a given CIP
- SCIPcreateRootDialog() (in dialog_default.h) which creates a root dialog
- SCIPgetVectorEfficacyNorm()
- SCIPseparateRelaxedKnapsack() in cons_knapsack.h
- SCIPgetCutoffdepth() which returns the depth of first node in active path that is marked being cutoff
- SCIPflattenVarAggregationGraph()
- SCIPclockGetLastTime()
- SCIPcalcHashtableSize() to get a reasonable hash table size
- SCIPgetVarFarkasCoef() and SCIPgetColFarkasCoef() to get the farkas coefficient of a variable (analogon of
- SCIPgetRepropdepth() to get the depth of first node in active path that has to be propagated again
- SCIPmajorVersion(), SCIPminorVersion() and SCIPtechVersion() returning the corresponding version

- Read, Write and Print:
  - SCIPprintSysError() which encapsulates the strerror_r calls, the NO_STRERROR_R flag switches between the use
    of strerror_r and strerror inside
  - SCIPsnprintf() safe version of snprintf (and sprintf)
  - SCIPreaderCanRead() and SCIPreaderCanWrite() in pub_reader.h, these return TRUE if the corresponding
    reader is capable to read or write, respectively
  - SCIPwriteOrigProblem(), e.g., SCIPwriteOrigProblem(scip, `orig.lp`, NULL, FALSE) prints the original
    problem in LP format in the file `orig.lp`
  - SCIPwriteTransProblem(), e.g., SCIPwriteTransProblem(scip, NULL, NULL, FALSE) displays the transformed problem in CIP format

- Heuristics:
  - SCIPcutGenerationHeuristicCmir() in sepa_cmir.h
  - SCIPheurGetTimingmask() and SCIPheurSetTimingmask()

- Sorting:
  - added some downwards-sorting methods
  - SCIPbsortInd()
  - SCIPsortedvecInsert...(), SCIPsortedvecInsertDown...(), SCIPsortedvecDelPos...(),
    SCIPsortedvecDelPosDown...(), SCIPsortedvecFind...() and SCIPsortedvecFindDown...() to manage sorted vectors or
    groups of vectors of various data types that are sorted w.r.t. the first vector

### Command line interface

- advanced reading and writing dialog in interactive shell

### Interfaces to external software

- Many changes in the SoPlex interface: The current one is tailored towards SoPlex 1.4 (aka 1.3.3). All SoPlex functions
  (where applicable) should now have an exception handling. The Bugfix for adding columns has been moved to SoPlex.  One
  can use ROW representation. Reading/writing of a basis has been implemented.

### Changed parameters

- changed default frequency parameters for RINS, Local Branching, Crossover and Mutation heuristic This should not
  change the performance but happened just for consistency reasons
- changed parameter default values for the priority of presolver `dualfix` and `inttobinary`
- removed parameter `separating/cmir/maxtestdeltaroot`
- new value `l` for parameter `lp/pricing`, which is the new default

### New parameters

- `constraints/and/linearize` to enable linearization of all <and> constraints (in presolving),
- `constraints/and/initiallp` to turn on, off, or `auto` that the LP relaxation of the AND constraints are in the initial LP;
- `constraints/countsols/collect` to enable the storing of the solutions; default value FALSE;
- `constraints/indicator/addCoupling` to enable generation of relaxation
- `constraints/indicator/branchIndicators` to decide whether it is branched on indicator constraints in enforcing
- `constraints/indicator/genLogicor` to decide whether logicor constraints instead of cuts are generated
- `constraints/indicator/sepaAlternativeLP` to decide whether separation takes place using the alternative LP
- `constraints/linear/aggregatevariables` to search for aggregations in equations in the presolving step
- `constraints/linear/dualpresolving` to disable dual presolving step in the linear constraint handler; default value is TRUE
- `constraints/linear/simplifyinequalities` to enable a simplification step for inequalities; default value is set to FALSE = disabled
- `constraints/linear/upgrade/binpack` to enable or disable the linear upgrading process
- `constraints/linear/upgrade/eqknapsack` to enable or disable the linear upgrading process
- `constraints/linear/upgrade/invarknapsack` to enable or disable the linear upgrading process
- `constraints/linear/upgrade/knapsack` to enable or disable the linear upgrading process
- `constraints/linear/upgrade/logicor` to enable or disable the linear upgrading process
- `constraints/linear/upgrade/setppc` to enable or disable the linear upgrading process
- `constraints/linear/upgrade/varbound` to enable or disable the linear upgrading process
- `constraints/linear/presolusehashing` to use hashing comparison in cons_linear.c; default value is TRUE
- `constraints/logicor/presolusehashing` to use hashing comparison in cons_logicor.c; default value is TRUE
- `constraints/setppc/presolusehashing` to use hashing comparison in cons_setppc.c; default value is TRUE
- `constraints/SOS1/branchNonzeros` to decide whether SOS1 constraint with largest number of nonzero variables is picked for branching
- `constraints/SOS1/branchSOS` to enable or disable branching on SOS1 constraints
- `heuristics/feaspump/beforecuts` to allow the feaspump to be called before cut separation
- `heuristics/mutation/minimprove`
- `presol/donotmultaggr` which disables multiaggregation for all variables of the problem
- `separating/cmir/densityoffset` to allow for more c-MIR cuts on small models
- `separating/orthofunc` to choose function for scalar product computation in orthogonality test

Testing
-------

- updated mmm.{test,solu}, mittelmann.{test,solu}, miplib3.solu, miplib.solu, shortmiplib.test and added
  mittelmann_current.test, mittelmann_old.test
- added test scripts for testing counting (make testcount)
- removed tag make testpre (useless without corresponding scripts)
- added tag testcount (make testcount); this allows for testing counting problem
- replaced tcsh by bash and gawk by awk in all check scripts to achieve higher compatibility

Build system
------------

### Makefile

- added `make/make.project` as default make include for external projects using SCIP
- added possibility to compile shared libraries in makefiles (and added `make/make.linux.x86.gnu.opt-shared`)
- replaced <string> by <cstring> in all C++-interfaces to get `strlen()` included (gcc-4.3 gave an error)
- Moved -rpath option for ld to linux-specific Makefiles.
- Re-activated readline library on darwin/ppc.

- Flags:
  - added in all `make/make.*` `GMP_FLAGS` and `GMP_LDFLAGS`
  - new flag GMP with values (`auto`, `true and `false`); in case of `auto` the library gmp is linked if ZIMPL is
    included
  - adapted all makefiles of the examples accordingly

- LP:
  - modified makefiles to accept ZIMPLOPT and LPSOPT flags (with values `opt` or `dbg` and default being `opt`), and
    removed `LPS=spxdbg` and `LPS=clpdbg`
  - added target spx132 for SoPlex version 1.3.2

Fixed bugs
----------

- fixed CTRL-C if NO_SIGACTION is set (e.g., for MinGW)
- added checks whether a plugin (handler) has already been included to avoid later complications e.g. with parameters.
- fixed bug with wrong `tightened` return value of some of the change bounds methods
- forced full propagation in presolving -> this fixes a bug that implied that variable locks became inconsistent
- replaced calls to perror() by SCIP error message using strerror(errno); this avoids problems with the error output
  stream
- fixed bug in method SCIPgetProbvarLinearSum()
- fixed bug with errors occurring in sub-MIPs. Search is only aborted in dbg mode, in opt mode a warning will be printed
- fixed bug in tclique-graph datastructure concerning insertion of edges into nonempty graph
- corrected bug in SCIPtreeBranchVar() (tree.c): several comparison functions needed a `feas`.
- fixed bug in SCIPtightenVarLb/Ub() in scip.c concering forcing a bound change (bound improvement is checked now)
- improved stage checking for bound computation
- fixed usage of command test for string comparison in check-scripts (now compatible with ubuntu)
- replaced sprintf and snprintf by SCIPsnprintf() fixed potential bug with overlong strings
- corrected bug in the case when soplex threw an exception in autopricing
- fixed bug in SCIPvarGetOrigvarSum() concerning the corner case the a negated variable has no parent variable in
  original problem

- Aggregation:
  - avoid aggregation of implicit integers with fractional aggregation scalars
  - fixed bug in aggregateActiveIntVars(): If a < 0, multiply a*x + b*y == c by -1 (algo for finding initial solution does
    only work for a > 0).
  - avoiding aggregation that removes information about implicitly integer variables (removes bug)
  - fixed bug with exponential running times due to complicated recursive multi-aggregation
  - corrected bug in var.c occuring during applying boundchanges in varUpdateAggregationBounds method

- Constraints:
  - fixed bug that a missing CONSTRANS in constraint handler leads to `NULL` pointer as constraint data for the copied
    constraints instead of pointer copies of the consdata (as explained in the constraint handler `HowTo`)
  - fixed bugs in second part of consdataTightenCoefs(): Removed min/maxleftactisinfinity (definition was not correct),
    fixed calculation of min/maxleftactivity and removed asserts concerning whether all redundant vars were deleted (led
    to different behavior in debug and opt mod).
  - fixed typo in documentation: default value for `dynamic` parameter is FALSE for all constraint handlers!
  - fixed bug in preprocessing of SOS2 constraints (cons_sos2.c)
  - fixed bug in cons_countsols.c concerning variable locking
  - fixed bug in cons_varbounds.c, concerning SCIPaddVarVlb() and SCIPaddVarVub()
  - fixed bug in applyFixings() in cons_varbound.c concerning tightening the bound of a variable left in a redundant
    constraint (bound change is forced now)

- Heuristics:
  - fixed bug with useless objective cutoff in LNS heuristics
  - removed bug for values greater than (-)infinity, heur_shifting.c, heur_intshifting.c, heur_rounding.c, heur_oneopt.c
  - fixed bug with errors occurring in heuristic LPs. In opt mode a warning will be printed, abort in dbg mode

- Linear Constraints:
  - fixed bug with wrong update of activities in linear constraints after global upper bound changes
  - fixed bug in preprocessConstraintPairs() in cons_linear.c concerning updating the flags of the constraint that stayes
    in the problem (nonredundant information were lost before)
  - fixed bug in cons_linear.c caused by comparing two infinity values during checking of using variable as slackvariable
  - removed bug for rhs/lhs greater than (-)infinity, cons_linear.c
  - removed bug caused by hashcomparison for non-sorted constraints, cons_linear.c
  - fixed bugs with wrong presolving due to cancellation in (res-)activities in cons_linear.c
  - removed BOUNDSCALETOL adjustment in cons_linear.c. This fixes bug with slightly infeasible variable fixings in
    presolving; reliable resactivities should make the BOUNDSCALETOL relaxation redundant.
  - removed `epsilontic` bug in cons_linear.c due to adjusting left/right hand side in applyfixing
  - fixed bug with multi-aggregated variables in cons_logicor: instead of fixing them, a linear constraint will be created
  - corrected bug in cons_linear.c:applyFixings() [if variable was fixed to infinity the rhs/lhs were wrong]
  - fixed bugs in pairwise presolving of cons_linear.c concerning deletion of upgraded constraints and inconsistent update
    of nchgsides in case of coefsequal and coefsnegated
  - fixed false assert and corrected a bug caused by deleting a constraint on `firstchanged` position in pairwise
    presolving with hashing in cons_linear.c

- LP:
  - fixed handling of unbounded variables with 0 objective in SCIPlpGetModifiedPseudo[Proved]Objval() (lp.c)
  - fixed bug with uncatched LPSOLSTAT after hitting a time or iteration limit
  - corrected bug in SCIPlpGetState() if the LP is empty
  - fixed bug in SCIPlpSolveAndEval(): added extra simplex step if objlimit reached, fastmip and pricers enabled in order
    to get dual solution for pricing.
  - weakened two too strong asserts in lp.c concerning the LP result OBJLIMIT
  - fixed bug in SCIPlpSolveAndEval(): allow more than one extra simplex step for getting an objlimit exceeding solution
    with fastmip

- Memory:
  - corrected invalid memory access in tcliqueIsEdge: added check whether node1 has no neighbors (tclique_graph.c)
  - removed memory leak detected with the help of coverity in dialog.c
  - fixed bug with memory reallocation in SCIPgetProbvarLinearSum()
  - tried to fix memory leak in dialog.c occuring from different versions of the readline/history libraries
  - removed possible memory leak in objdialog.cpp

- Numerical:
  - fixed numerical issue in linear constraint propagation: need slightly more aggressive tightening such that probing
    does not choose a wrong value for fixing inside an epsilon interval
  - fixed numerical bug in dual presolving of linear constraint handler
  - avoid fixing variables to infinity in order to get rid of numerical inconsistencies in the original model

- Objective:
  - added handling of the case of roundable variables with 0 objective in presol_dualfix.c
  - fixed bug with writing the MIP relaxation to a file concerning the objective function; in case the original objective
    function is requested, the transformed objective function gets re-transformed (scaling, offset)
  - fixed bug with wrong objective sense output for transformed problem. The transformed problem is always a minimization
    problem!
  - fixed bug with objective scaling after restart

- Reading:
  - fixed bug with reading empty lines in TSP example
  - fixed bug with non-conformal parameter name in reader_ppm
  - fixed infinite loop in LP file reader if a line exceeds the character limit
  - fixed bug in reader_ppm while appending strings for output file
  - fixed some `SCIP_RETCODE` bugs in reader_fix.c, reader_sol.c, reader_sos.c and reader_zpl.c
  - fixed docu in type_reader.h
  - fixed bug with multi-aggregated variables which are de facto aggregated or fixed after flattening the aggregation tree
  - fixed bug with bound changes of variables in modifiable constraints during full dual presolving of linear conshdlr
  - increased compiler compatibility for C++ wrapper classed by adding extern `C` in obj*.cpp files and changing strlen
    calls to std::strlen

- Separation:
  - corrected bug in priceAndCutLoop(): separation was aborted if domain reduction was applied
  - fixed bug in sepa_mir.c: size of testeddeltas-array was too small
  - corrected imlementation of SCIPlpiGetBasisInd() in lpi_clp.cpp (this fixes the bug that almost no Gomory cuts are
    found with Clp).

- Sorting:
  - fixed bugs in sorttpl.c: fixed wrong arraysize in shellsort; in case an has at most one element, then no sorting is
    applied
  - fixed wrong if condition for function call in sorttpl.c
  - fixed obvious bug in linear constraint data sorting. Most part of the code assumed pure index sorting, but in fact, it
    was sorted by variable type as first criterion and index as second criterion.

@page RN10 Release notes for SCIP 1.0

@section RN100 SCIP 1.0.0
*************************

Features
--------

- SCIP now has a couple of specialized settings, all called scip_*.set
- SCIP is now compatible to the Exception branch of SoPlex
- if possible, objective function is scaled to make objective value integral with gcd 1
- slightly modified automatic constraint aging strategy
- new C templates disp_xxx.h and dialog_xxx.h and C++ wrapper classes objdisp.h and objdialog.h, respectively
- modified reader `sol`, st. files which where created via typing the order of commands `set log *.sol`,
  `disp sol var -`, `set log cplex.log` in Cplex can now be read
- new dummy LP interface `lpi_none.c`; useful for running SCIP without a LP solver

- Presolver:
  - modified probing presolver to do multiple cycles if called in subsequent runs
  - changed sort algorithm in probing presolver

- Node selection:
  - new node selection rule `estimate` (best estimate search)
  - new node selection rule `hybridestim`

- Documentation:
  - the doxygen documentation now has HowTo's for all plugin types
  - the doxygen documentation now contains a FAQ
  - the documentation has now a TAB Modules; there you can find list of available constraint handles, presolvers,
    propagators, lpi interfaces, file readers and so on

- Time:
  - time limit is now forwarded to lp solving algorithm
  - presolving, cut separation, primal heuristics and strong branching now better respect time limit

- Heuristics:
  - best estimate search is now used in all large neighborhood search heuristics
  - new improvement heuristic `oneopt`
  - new heuristic `actconsdiving` following an idea of John Chinneck

- Separation and Cuts:
  - modified cut selection code
  - cut conversion into linear constraints after a restart now works better
  - added flow cover separator
  - gomory cuts are now also separated for integral slack variables
  - less aggressive in Gomory cut separation
  - strong CG cuts are now also separated for integral slack variables

Performance improvements
------------------------

- greatly improved performance of LP file reader by replacing string copies with pointer copies
- removed performance bottleneck with non-bfs based node selectors and large leaf queues at the cost of a small memory
  overhead (2 ints per node in the leaf queue); this improves performance quite a bit on instances that take a large
  number of branching nodes
- improved performance of linear constraint propagation by delaying some floor/ceil calculations
- improved performance of clique cut separator

Interface changes
-----------------

### New and changed callbacks

- new callback method SCIPdialogFree()

### Deleted and changed API methods

- slightly modified bound substitution heuristic in SCIPcalcMIR() and SCIPcalcStrongCG()
- slightly less conservative in numerics for SCIPmakeRowIntegral()
- linear and knapsack constraint handler may now deal with coefficients of value zero
- new parameter `maxbounddist` for SCIPincludeSepa() and constructor ObjSepa()
- new parameter `restart` for method SCIPfreeSolve()
- calling SCIPwriteLP() is now possible in Solved Stage
- SCIPwrite{LP,MIP} may no longer be called after solving, since the LP data structures may not be valid
- All functions SCIP<datatype>Param() got a new parameter `isadvanced`.
  This does not influence the performance of SCIP, but the position of the parameter in the settings menu.
  Hence, if you do not care about this, you can assign any value to it.
  You should add the corresponding flag to the SCIP<datatype>Param() calls in your own source code.

- Version:
  - modified `SCIP_SUBVERSION` to be a number instead of a string (to be able to use `SCIP_SUBVERSION >= ...`)
  - SCIPsubversion() now returns an int instead of a const char*

- Tree and Nodes:
  - new parameter `estimate` for SCIPcreateChild() giving an estimate for value of best feasible solution in the subtree to
    be created. One possibility is to use SCIPgetLocalOrigEstimate() for this value.
  - removed method SCIPnodeGetPriority()
  - removed parameter `lowestboundfirst` from SCIPincludeNodesel()

- Branching:
  - removed parameter `branchdir` from SCIPbranchVar()
  - new parameters `leftchild`, `eqchild` and `downchild` for SCIPbranchVar()
  - SCIPgetVarStrongbranch() now also returns lperror == TRUE if the solving process should be stopped, e.g., because of a
    time limit

- Variable tightening:
  - replaced methods SCIPvarGetClosestVlb() and SCIPvarGetClosestVub() from pub_var.h by new methods
    SCIPgetVarClosestVlb() and SCIPgetVarClosestVlb() in scip.h
  - new parameter `force` for SCIPtightenVarLb() and SCIPtightenVarUb()

### New API functions

- SCIPreadSol()
- SCIPwriteMIP()
- SCIPgetLocalOrigEstimate() and SCIPgetLocalTransEstimate()
- SCIPisStopped()
- SCIProwIsInGlobalCutpool()
- SCIPresetParams()
- SCIPgetVarRedcost()
- SCIPtightenVarLbGlobal() and SCIPtightenVarUbGlobal()
- SCIPsepaGetMaxbounddist()
- SCIPboundchgGetNewbound(), SCIPboundchgGetVar(), SCIPboundchgGetBoundchgtype(),
  SCIPboundchgGetBoundtype(), SCIPboundchgIsRedundant(), SCIPdomchgGetNBoundchgs(), SCIPdomchgGetBoundchg()
- SCIPnodeUpdateLowerboundLP()
- SCIPcalcNodeselPriority()
- SCIPnodeGetEstimate()
- SCIPnodeGetDomchg()
- SCIPgetRootNode() (in combination with SCIPcutoffNode(), this allows the immediate finishing of the optimization)

### Command line interface

- default dialog menu now includes the commands `set default` and `display parameters`
- added option to write node LP and MIP relaxations to LP file from interactive shell

### Changed parameters

- parameters are now separated into basic and advanced, the latter ones have been moved to extra submenus
- priority parameters are now restricted to be in [INT_MIN/4,INT_MAX/4] to avoid overflow errors in comparison methods
- increased priority of `estimate` node selector, such that this is the new default node selector
- changed meaning of parameter setting `nodeselection/childsel = l`; old meaning is now called `r`
- changed default value of `conflict/maxvarsfac` to 0.1
- changed default value of `conflict/useprop` to TRUE
- changed default value of `conflict/useinflp` to TRUE
- changed default value of `conflict/usepseudo` to TRUE
- changed default value of `conflict/maxlploops` to 2
- changed default value of `conflict/lpiterations` to 10
- changed default value of `conflict/interconss` to -1
- changed default value of `conflict/reconvlevels` to -1
- changed default value of `conflict/settlelocal` to FALSE
- changed default value of `constraints/linear/propfreq` to 1
- changed default values of `heuristics/*diving/backtrack` to TRUE
- changed default value of `nodeselection/restartdfs/stdpriority` to 10000
- changed default value of `numerics/boundstreps` to 0.05 in order to avoid very long propagation loops on continuous variables
- changed default value of `presolving/restartfac` to 0.05
- changed default value of `presolving/restartminred` to 0.10
- changed default value of `separating/objparalfac` to 0.01 for performance reasons
- changed default value of global `separating/maxbounddist` to 1.0
- changed default value of `separating/objparalfac` to 0.0001

### New parameters

- `conflict/enable` to globally enable or disable conflict analysis
- `constraints/linear/maxcardbounddist` and `constraints/knapsack/maxcardbounddist`
- `heuristics/*diving/backtrack` to activate 1-level backtracking for most of the diving heuristics
- `heuristics/feaspump/maxstallloops`
- `nodeselection/childsel` to control the child selection
- `presolving/immrestartfac`
- `separating/*/maxbounddist` to have individual maxbounddist parameters per separator
- `separating/clique/backtrackfreq` to speed up clique cut separation in heuristic fashion
- `separating/redcost/continuous`

Build system
------------

### Makefile

- added version numbers to library files (There will be a softlink generated in the lib/ and bin/ directories without
  version number that point to the latest compiled version.)
- added .exe extension to binaries of MinGW
- removed the `.static` extension associated to the LINK variable from the Makefile system (If you want to build
  makefiles for shared library generation, use the OPT variable. For example, you could create a makefile
  `make/make.linux.x86.gnu.opt-shared` and compile it with `make OPT=opt-shared`.)

- Defaults and Options:
  - modified the default LP solver to be SoPlex instead of CPLEX
  - added `LPS=none` for compiling SCIP without a LP solver
  - made `ZIMPL=true` the default; if you do not want to include ZIMPL support, call `make ZIMPL=false`

Fixed bugs
----------

- fixed bug in rowScale() concerning deletion of almost zero coefficients
- weakened assert in primal.c in order to avoid numerical troubles
- fixed bug with too long variable names
- fixed bug with strange user descriptions of plugins
- changed position of some asserts to prevent segmentation faults
- SCIPgetAvgPseudocostCount() and SCIPgetAvgPseudocostCountCurrentRun() now return the average over all integer
  variables instead of all variables, since pseudo costs are not recorded for continuous variables
- fixed wrong sorting of plugins with priorities close to INT_MIN or INT_MAX
- replaced `line` by `read` in Makefile, since `line` is non-standard
- fixed bug with branching rules that produce only one child with no changes to the problem
- fixed bug that external relaxator is not reset appropriately for a new problem instance
- removed wrong assert in function paramWrite()
- fixed bug with uninitialized in check.awk
- fixed bug in ZIMPL file reader for multiple occurrences of a single variable in the objective function
- fixed bug with deleting variables from the transformed problem that are contained in the implication graph
- fixed bug in root reduced cost fixing propagator that leads to an empty domain for a variable as a proof of optimality
  of the current incumbent
- fixed bug with fractional coefficients of binary variables in cont --> impl int upgrading

- Solution:
  - fixed bug with aggregated variables in debug solution test
  - now it is possible to add original solutions
  - fixed bugs with SCIPgetBestsol() returning `NULL` after a restart with user objective limit
  - fixed wrong status code in presence of user objective limit and a feasible solution that is not better than the limit

- Bounds:
  - fixed bug with wrong bound changes of loose variables
  - changed wrong assert in SCIPnodeAddBoundinfer()
  - fixed bug in variable bounds search and insertion method
  - fixed bug regarding modifying bounds in original problem if negated original variables exist
  - fixed bug with multiple pending bound changes on some variable

- Separator:
  - fixed bug in integer objective separator with restarts
  - fixed bug in integer objective separator with dynamic columns

- Cuts:
  - fixed bug that cut age was not reset to zero for violated cuts
  - fixed bug in SCIPcutpoolAddNewRow() concerning update of minidx and maxidx of added row
  - fixed numerical bug in rowScaling of lp.c, which possibly cut off feasible solutions
  - significantly improved performance of c-MIR and Gomory cuts by caching closest VLB and VUB info

- LP:
  - fixed numerical buf with slightly different LP optimum after resolving due to probing/diving
  - fixed bug in cmir and flowcover separator with variables which are currently not in the LP
  - fixed bug with LP size management in probing if column generation is used
  - fixed bug in LP file reader with row names identical to section keywords
  - fixed potential bugs due to errors in resolving the LP after diving or probing
  - fixed potential bugs in SCIPpriceLoop() and priceAndCutLoop(), st. now all LP solution stati are handled appropriately
  - fixed potential bug with non-existent LP in SCIPwrite{LP,MIP}

- Constraint handler:
  - removed wrong assert in bounddisjunction constraint enforcement
  - fixed numerical bug in propagator of varbound constraint handler
  - fixed bug in variable bound constraint handler with changing bounds on multi-aggregated variables
  - fixed bug in linear constraint handler: only tight cuts are transformed into linear constraints after restart
  - fixed bug in bounddisjunction constraint handler with propagation of multi-aggregated variables
  - fixed bug with numerics in linear constraint handler due to non-representable `BOUNDSCALETOL`
  - fixed bug with almost integral multi-aggregation in dual presolve of linear constraint handler
  - fixed bug with numerics in update of min/maxactivity in linear constraint handler

- Heuristics:
  - fixed bug in intshifting and oneopt heuristic with variables which are currently not in the LP
  - fixed bug with primal heuristics reducing the cutoff bound such that the current node is cut off
  - fixed bug in oneopt heuristic: must not be called on pseudo nodes if continuous variables are present

@page RN09 Release notes for SCIP 0.9

@section RN090 SCIP 0.9.0
*************************

Features
--------

- the EXITSOL callback of the plugins is now called before the LP and the global cut pool are freed

- Primal Heuristics:
  - new primal heuristics `rens`, `mutation` and `veclendiving`
  - primal heuristics that run before the node is solved now know already whether the LP will be solved at the current
    node or not

- Heuristics:
  - new heuristic `intshifting` (ID character `i`)
  - in the root node of the very first run, heuristics with timing `AFTERNODELPNODE`, `AFTERLPPLUNGE`, `AFTERPSEUDONODE`, and
    `AFTERPSEUDOPLUNGE` are now called before the enforcement of the constraint handlers, in particular before the branching
    rules; in this way, the branching rule can already benefit from a tighter primal bound
  - if a heuristic found a better solution after the LP loop (and in particular the `AFTERNODE` heuristics in the root node
    of the very first run, see above), domain propagation and LP solving is triggered again; this allows for additional
    reduced cost tightening and other dual propagations
  - slightly modified `crossover` and `rins` heuristics
  - improved performance of intdiving heuristic
  - improved heuristic `octane` and `shifting`
  - slightly modified rens and localbranching heuristics
  - modified guided diving heuristic such that it equals the original version of the heuristic (i.e., round in direction of the
    current incumbent solution instead of the average of all primal feasible solutions)
  - ID character for intdiving heuristic is now `I`

- Separation and Cuts:
  - c-MIR cuts try now to scale the cut to integral values; however, cuts are still generated if this fails
  - hard-coded relative objective gain to consider a separation loop to be stalling is now changed from 1e-3 to 1e-4,
    which means that separation is not aborted as early as before
  - modified c-MIR cut separator to more closely resemble the original version of Marchand and Wolsey

- Constraint:
  - possibility of SAT-like restarts after a number of conflict constraints have been found
  - improved presolving of and, or and xor constraints
  - implemented additional dual presolving in linear constraint handler
  - slightly modified presolving of varbound constraint handler

Interface changes
-----------------

### New and changed callbacks

- new parameter `solinfeasible` for constraint handler callback methods `ENFOLP`  and `ENFOPS`
- replaced callback parameter `inlploop` and `inplunging` by `heurtiming` in `SCIP_DECL_HEUREXEC`
- slightly changed the meaning of the result codes returned by external relaxators: if they modify the LP or tighten
  bounds of variables, they are not automatically be called again (it is assumed that they already made use of these
  changes). They are only called again, if they returned `SCIP_SUSPENDED` or if some other plugin modified the LP.

### Deleted and changed API methods

- new parameter `escapecommand` for SCIPdialoghdlrAddHistory()
- removed method SCIPgetVarData(); use SCIPvarGetData() from pub_var.h instead
- new calls SCIPgetLPBInvCol() and SCIPgetLPBInvACol() to access the basis inverse and simplex tableau columnwise
- new parameter `ndomredsfound` of SCIPpropagateProbing()
- new parameters `fixintegralrhs`, `maxfrac`, `mksetcoefs` and `fracnotinrange` in SCIPcalcMIR()
- modified SCIPfixVar() such that in problem creation stage it will change the bounds as requested even if the fixing
  value is outside of the current bounds
- replaced parameters `pseudonodes`, `duringplunging`, `duringlploop` and `afternode` by `timingmask` in
  SCIPincludeHeur() and constructor of ObjHeur() class use the following table to translate old settings into the new
  timingmask:

| PSEUDONODES | DURINGPLUNGING | DURINGLPLOOP | AFTERNODE | timingmask                                                    |
|-------------|----------------|--------------|-----------|---------------------------------------------------------------|
| FALSE       | FALSE          | FALSE        | FALSE     | SCIP_HEURTIMING_BEFORENODE                                    |
| TRUE        | FALSE          | FALSE        | FALSE     | SCIP_HEURTIMING_BEFORENODE                                    |
| FALSE       | TRUE           | FALSE        | FALSE     | SCIP_HEURTIMING_BEFORENODE                                    |
| TRUE        | TRUE           | FALSE        | FALSE     | SCIP_HEURTIMING_BEFORENODE                                    |
| FALSE       | FALSE          | TRUE         | FALSE     | SCIP_HEURTIMING_BEFORENODE \| SCIP_HEURTIMING_DURINGLPLOOP    |
| TRUE        | FALSE          | TRUE         | FALSE     | SCIP_HEURTIMING_BEFORENODE \| SCIP_HEURTIMING_DURINGLPLOOP    |
| FALSE       | TRUE           | TRUE         | FALSE     | SCIP_HEURTIMING_BEFORENODE \| SCIP_HEURTIMING_DURINGLPLOOP    |
| TRUE        | TRUE           | TRUE         | FALSE     | SCIP_HEURTIMING_BEFORENODE \| SCIP_HEURTIMING_DURINGLPLOOP    |
| FALSE       | FALSE          | FALSE        | TRUE      | SCIP_HEURTIMING_AFTERLPPLUNGE                                 |
| TRUE        | FALSE          | FALSE        | TRUE      | SCIP_HEURTIMING_AFTERPLUNGE                                   |
| FALSE       | TRUE           | FALSE        | TRUE      | SCIP_HEURTIMING_AFTERLPNODE                                   |
| TRUE        | TRUE           | FALSE        | TRUE      | SCIP_HEURTIMING_AFTERNODE                                     |
| FALSE       | FALSE          | TRUE         | TRUE      | SCIP_HEURTIMING_AFTERLPPLUNGE \| SCIP_HEURTIMING_DURINGLPLOOP |
| TRUE        | FALSE          | TRUE         | TRUE      | SCIP_HEURTIMING_AFTERPLUNGE \| SCIP_HEURTIMING_DURINGLPLOOP   |
| FALSE       | TRUE           | TRUE         | TRUE      | SCIP_HEURTIMING_AFTERLPNODE \| SCIP_HEURTIMING_DURINGLPLOOP   |
| TRUE        | TRUE           | TRUE         | TRUE      | SCIP_HEURTIMING_AFTERNODE \| SCIP_HEURTIMING_DURINGLPLOOP     |

- Constraints:
  - renamed all occurences of `removeable` by the correct English word `removable`: SCIPconsIsRemovable(),
    SCIPsetConsRemovable(), SCIPvarIsRemovable(), SCIPcolIsRemovable(), SCIProwIsRemovable()
  - new parameter `sticktonode` in SCIPcreateCons(), SCIPcreateConsAnd(), SCIPcreateConsBounddisjunction(),
    SCIPcreateConsKnapsack(), SCIPcreateConsLinear(), SCIPcreateConsLogicor(), SCIPcreateConsOr(),
    SCIPcreateConsVarbound(), SCIPcreateConsXor(), SCIPcreateConsSetpart(), SCIPcreateConsSetpack(),
    SCIPcreateConsSetcover(): usually, you should set this to FALSE; if you want to add constraints as node markers with
    node data and, e.g., use the `activate` and `deactivate` callbacks to get informed about the activation and
    deactivation of the node, you should set this flag to TRUE in order to make sure, that the constraint will always be
    associated to the node and not moved to a more global node if this would be possible
  - slightly changed semantics of SCIPaddConsNode() and SCIPaddConsLocal(), such that a constraint which is added to the
    root node now enters the global problem (and is still existing after a restart)

### New API functions

- SCIPgetVerbLevel()
- SCIPescapeString()
- SCIPgetGlobalCutpool(), SCIPgetPoolCuts(), SCIPcutpoolGetCuts(), SCIPcutGetRow() and SCIPcutGetAge()
- SCIPconsGetNLocksPos() and SCIPconsGetNLocksNeg()

### Command line interface

- command shell now understands escape characters `\``,`'` and `\` which makes it possible to read in files with spaces in the
  name

### Interfaces to external software

- updated XPress interface to XPress-MP 17 (contributed by Michael Perregaard)

### Changed parameters

- changed default value of `heuristics/octane/usediffray` to FALSE
- removed parameter `heuristics/octane/usediffbwray`
- renamed parameter `heuristics/octane/useavgray` to `heuristics/octane/useavgnbray`
- changed default value of `heuristics/rens/binarybounds` to TRUE
- changed default value of `heuristics/octane/freq` to -1 in order to deactivate Octane
- parameter `heuristics/feaspump/maxsols` is now strict, i.e., if n solutions were already found, the feasibility pump
  starts to work only if `maxsols <= n`, instead of `maxsols < n`

### New parameters

- `conflict/restartnum` and `conflict/restartfac`
- `heuristics/octane/useavgray`
- `heuristics/octane/useavgwgtray`
- `limits/absgap` to define an absolute gap limit
- `separating/cmir/aggrtol`
- `separating/cmir/densityscore`
- `separating/cmir/fixintegralrhs`
- `separating/maxruns`
- `presolving/restartminred` which forbids another restart if the last one was not successful enough
- `propagating/abortoncutoff`
- `reading/zplreader/changedir` to control behavior of path switching of ZIMPL file reader
- `reading/zplreader/parameters` to pass additional parameters to ZIMPL

Build system
------------

### Makefile

- added ncurses to the readline entries in the `make/make.*` files
- added quotes to sed expressions in Makefile (needed under Windows)
- modified makefiles for Windows/Intel
- added automatic query script in the Makefile for soft-link names

Fixed bugs
----------

- fixed bug with string pointer copy instead of string content duplication in constructors of C++ wrapper classes
- fixed bug in CPLEX interface with basis access methods that dualopt has to be called for more error status codes
- fixed bug with inserting two variable bounds of the same type on the same variable with the same bounding variable but
  with different sign of coefficient (e.g., `x <= 10*z + 5` and `x <= -5*z + 10`); in previous version, one of the two was
  removed, although both have a useful meaning; now, we keep both and detect a stronger global bound in the implication graph presolving
- objective function is now also checked for integrality after problem transformation (fixed a bug that a solution which
  was generated between transformation and presolving for an integral objective function did not reduce the cutoff bound by one)
- fixed a bug with cmir cut efficacy calculation (however, on my first tests, the performance reduced slightly!)
- fixed bug that SCIPvarGetAvgSol() always returned the upper bound (affected guided diving heuristic)
- fixed bug in RENS, RINS, Local Branching, Crossover and Mutation heuristics with wrong variable-subvariable assignments
- fixed bug in infeasible/bound-exceeding LP conflict analysis if the bounds were relaxed in diving (happens in intshifting heuristic)

- Separation:
  - fixed bug with adding constraints with `INITIAL=true` and separating them afterwards, which lead to a second addition of
    the constraint's relaxation in the child node
  - separation LPs are now immediately resolved after a bound change was generated by a cut separator; before, the
    separation round was prematurely aborted, which means that a separation round limit was sometimes reached very quickly
    and some of the separators were not even called a single time

- Cmir Cut Separator:
  - too large deltas are now also rejected in c-MIR cut separation
  - fixed bug in cmir cut separator, that 8*delta was not tried
  - fixed bug in cmir cut separator with wrong sign of slack in row score function
  - fixed bug in cmir cut separator with weights fixed to zero, thus making the current aggregation invalid
  - fixed bug in cmir cut separator with wrong calculation of cut efficacies

@page RN08 Release notes for SCIP 0.8

@section RN082 SCIP 0.8.2
*************************

Features
--------

- additional flag `delay` for pricers
- new propagator `rootredcost` which applies reduced cost fixing at the root node whenever a best new primal solution was found
- new separator `redcost` which replaces the internal reduced cost strengthening

- LP:
  - extensions to the LP are kept even if the LP is not solved at the current node; however, if the LP turned out to be
    numerically instable, the extensions of the current node are still discarded
  - added removal of bound-redundant rows from the LP during root node LP solving loop
  - new display column `lpobj`

- Constraints:
  - slightly changed priorities of constraint handlers
  - now, conflict constraints are also created if they were generated in strong branching or diving with insertion depth
    equal to the current depth
  - new constraint handler `bounddisjunction`

- Readers:
  - renamed `sol` file reader to `fix` file reader (reads partial solution files and fixes variables to the given values)
  - added `sol` file reader which reads complete solution files and adds the solutions to the solution pool
  - LP and MPS file readers are now able to parse lazy constraints and user cuts sections

- Presolver:
  - knapsack presolver now generates cliques in the clique table (this essentially solves `neos1.mps`)
  - new presolver `inttobinary`

- Heuristics:
  - new primal heuristic `shifting`
  - diving heuristics abort earlier (did not come back in reasonable time on `fast0507`)

Interface changes
-----------------

- new solution status code `SCIP_STATUS_STALLNODELIMIT`

### New and changed callbacks

- slightly modified semantics of the `CONSINITLP` callback in the constraint handlers

### Deleted and changed API methods

- methods SCIPisLbBetter() and SCIPisUbBetter() have an additional parameter and slightly different meaning (they now
  compare the bound improvement *relatively* to the width of the domain and the bound itself)
- SCIPgetNSols() now returns an int instead of `SCIP_Longint`
- method SCIPreadProb() does not call SCIPfreeTransform() anymore; file readers that want to extend the existing problem
  must now call SCIPfreeTransform() themselves before modifying the original problem
- method SCIPgetBinvarRepresentative() can now also be called in problem creation stage
- additional parameter `maxpricerounds` in method SCIPsolveProbingLPWithPricing()
- changed name of method SCIPpresolGetNVarTypes() to SCIPpresolGetNChgVarTypes()
- method SCIPsplitFilenames() now treats both versions of slashes, `/` and `\`, as directory delimiters (under MinGW and
  CygWin, both are valid; so, we cannot treat file names anymore where the other slash is used as a regular character)

- Constraints:
  - marking a constraint to be `initial` now means in addition, that if the constraint is added to a local node it will
    enter the LP at the time the node is first processed, even if parameters forbid separation at this node
  - changed name of method SCIPconshdlrGetNVarTypes() to SCIPconshdlrGetNChgVarTypes()

- Conflicts:
  - method SCIPgetNConflictClausesFound() renamed to SCIPgetNConflictConssFound()
  - method SCIPgetNConflictClausesFoundNode() renamed to SCIPgetNConflictConssFoundNode()
  - method SCIPgetNConflictClausesApplied() renamed to SCIPgetNConflictConssApplied()

### New API functions

- SCIPsolveProbingLPWithPricing()
- SCIPchgVarLbRoot() and SCIPchgVarUbRoot()
- SCIPinRepropagation()
- SCIPaddDialogInputLine() and SCIPaddDialogHistoryLine()
- SCIPtransformProb() to create the transformed problem; enables the user, e.g., to add primal solutions before the presolving begins
- SCIPcreateSolCopy()
- SCIPareSolsEqual()

- Getters:
  - SCIPgetRowKnapsack(), SCIPgetRowLinear(), SCIPgetRowLogicor(), SCIPgetRowSetppc(), and
    SCIPgetRowVarbound() for obtaining the linear relaxation of a corresponding constraint
  - SCIPgetLhsVarbound(), SCIPgetRhsVarbound(), SCIPgetVarVarbound(), SCIPgetVbdvarVarbound(), and
    SCIPgetVbdcoefVarbound()
  - SCIPgetLPRootObjval(), SCIPgetLPRootColumnObjval() and SCIPgetLPRootLooseObjval()
  - SCIPcolGetMinPrimsol() and SCIPcolGetMaxPrimsol()
  - SCIPgetFocusDepth()

- Score:
  - SCIPgetAvgPseudocostScore()
  - SCIPgetAvgPseudocostScoreCurrentRun()
  - SCIPgetAvgConflictScore()
  - SCIPgetAvgConflictScoreCurrentRun()
  - SCIPgetAvgInferenceScore()
  - SCIPgetAvgInferenceScoreCurrentRun()
  - SCIPgetAvgCutoffScore()
  - SCIPgetAvgCutoffScoreCurrentRun()

- Reduced Cost:
  - SCIPgetColRedcost()
  - SCIPvarGetRootRedcost()

- Variables:
  - SCIPgetNVarsAnd() and SCIPgetVarsAnd()
  - SCIPgetWeightsKnapsack(), SCIPgetNVarsKnapsack(), SCIPgetVarsKnapsack() and SCIPgetWeightsKnapsack()
  - SCIPgetNVarsLinear(), SCIPgetVarsLinear() and SCIPgetValsLinear()
  - SCIPgetNVarsOr() and SCIPgetVarsOr()
  - SCIPgetNVarsXor() and SCIPgetVarsXor()

### Command line interface

- command line syntax changed to support batch modus without piping stdin with `<` or `|` operators
- advanced command line syntax:
  - `-l <logfile>  `: copy output into log file
  - `-q            `: suppress screen messages
  - `-s <settings> `: load parameter settings (.set) file
  - `-f <problem>  `: load and solve problem file
  - `-b <batchfile>`: load and execute dialog command batch file (can be used multiple times)
  - `-c <command>  `: execute single line of dialog commands (can be used multiple times)

### Interfaces to external software

### Changed parameters

- removed parameter `propagating/redcostfreq`, because reduced cost strengthening is now an external separator plugin
- removed parameter `conflict/maxunfixed`
- parameter `conflict/maxclauses` renamed to `conflict/maxconss`
- parameter `conflict/interclauses` renamed to `conflict/interconss`
- parameter `conflict/reconvclauses` replaced by `conflict/reconvlevels`
- parameter `conflict/uselp` replaced by `conflict/useinflp` and `conflict/useboundlp`
- changed default value of `constraints/obsoleteage` to -1
- changed default value of `branching/relpscost/conflictweight` to 0.01
- changed default value of `branching/relpscost/inferenceweight` to 0.0001
- changed default value of `branching/relpscost/cutoffweight` to 0.0001
- in bfs node selector, parameter `minplungedepth` is now stronger than `maxplungedepth` if they conflict

### New parameters

- `constraints/linear/separateall`
- `conflict/lpiterations`
- `conflict/keepreprop`
- `branching/relpscost/conflictweight`, `branching/relpscost/inferenceweight`,
  `branching/relpscost/cutoffweight` and `branching/relpscost/pscostweight`
- `conflict/settlelocal`
- `conflict/depthscorefac`
- `limits/stallnodes`

Build system
------------

### Makefile

- removed ncurses and pthread libraries from the Makefile; pthread is now only linked if CPLEX is used

Fixed bugs
----------

- fixed numerical bug in SCIPrealToRational() [thanks to Anders Schack-Nielsen]
- fixed bug in crossover heuristic with negative timelimit
- removed bug in conflict analysis with wrong redundancy check
- fixed bug that unexpected end of stdin (Ctrl-D or piped-in file without `quit` command) gives a segmentation fault
- fixed bug with inconsistent data structures after a global bound was changed at a local subproblem and the local
  bounds are not contained anymore in the new global bounds
- fixed dependency generation in example Makefiles

- Knapsack:
  - fixed bug in knapsack presolving with redundancy check after applyFixings() [thanks to Anders Schack-Nielsen]
  - fixed bug in knapsack separator with empty initial covers
  - fixed bug in knapsack constraint disaggregation that may lead to acceptance of infeasible solutions
  - fixed bug in knapsack constraint handler where a modifiable constraint may be declared redundant

- LP:
  - fixed bug with missing LP size updates after pricing or cut separation in probing [thanks to Marc Nuenkesser]
  - fixed bug in CPLEX interface with getting basis information after the LP was modified and restored
  - fixed bug with updating LP size in probing
  - fixed bug that SCIPgetLPSolstat() returns a valid status code even if the LP was not yet constructed for the current node

- Variables:
  - fixed bug with invalid lazy updates after a restart where the LP is not solved again (e.g., due to all variables being fixed)
  - fixed bugs resulting from inactive general integer variables being member of the variable bounds array of a variable
  - fixed bug in updatePseudocost() with wrong lpgain distribution on multiple branching variables [thanks to Anders Schack-Nielsen]
  - fixed bug in objconshdlr.h where member variable scip_maxprerounds_ was declared as an `SCIP_Bool` instead of an int
  - branching on nearly-integral variables is now avoided in relpscost branching, which lead to a numerical assertion

- Implication:
  - fixed bug with adding implications that fix the implication variable to the opposite value (due to the bug, it was
    returned that the whole problem is infeasible)
  - removed wrong assert in varRemoveImplicsVbs()

- Cliques:
  - fixed bug in SCIPcliqueSearchVar() [thanks to Anders Schack-Nielsen]
  - fixed bug in SCIPcliqueAddVar() [thanks to Anders Schack-Nielsen]

- Readers:
  - fixed bug in MPS file reader with `OBJSENSE`
  - fixed bug in LP reader with potentially uninitialized pointers [thanks to Martin Mueller]

- Constraints:
  - it is now possible to branch on constraints without the risk of going into an infinite loop, because constraints marked as `initial`
    will be put to the LP relaxation (of the child nodes) even if separation is prohibited by the parameter settings
  - fixed bug that locally valid varbound constraints produce VLB/VUB entries [thanks to Anders Schack-Nielsen]

@section RN081 SCIP 0.8.1
*************************

Features
--------

- improved performance of the priority queue in conflict analysis
- slightly modified restartdfs node selector

- Presolving:
  - new presolver `implics` to find bound changes and aggregations out of the implication graph
  - modified probing order in probing presolver

- Constraints:
  - changed handling of added constraints in separation calls
  - modified bookkeeping of locally added and disabled constraints such that the order of enabling and disabling constraints stays the same
  - logic or constraint handler now adds implications on clauses with 2 literals to the implication graph
  - and/or constraint handlers now add implications to the implication graph
  - xor constraint handler now uses stronger LP relaxation without auxiliary variable for xor constraint with 2 operands

- Heuristics:
  - added preliminary version of `intdiving` heuristic (disabled in default settings)
  - added crossover heuristic

- Readers:
  - LP file reader now accepts the keyword `Integer` for defining the start of the integer variables section
  - new file reader for (partial) solutions

Examples and applications
-------------------------

- added two small pricer examples (for C and C++)
- updated example code (s.t. it compiles again)

Interface changes
-----------------

### New and changed callbacks

- callback method `CONSSEPA` of constraint handler was split into two methods `CONSSEPALP` and `CONSSEPASOL`
- callback method `SEPAEXEC` of separator was split into two methods `SEPAEXECLP` and `SEPAEXECSOL`

### Deleted and changed API methods

- replaced method SCIPsepaWasDelayed() by SCIPsepaWasLPDelayed() and SCIPsepaWasSolDelayed()
- additional parameter `sol` for methods SCIPaddCut(), SCIPgetCutEfficacy() and SCIPisCutEfficacious()
- additional parameter `sol` for method SCIPseparateKnapsackCover()
- primal solutions may now contain values marked to be unknown (value is `SCIP_UNKNOWN`); unknown values don't contribute
  to the objective value of the solution; an unknown solution value should be treated as an arbitrary value in the
  variable's bounds, e.g., in the calculation of the feasibility of a constraint, a value inside the variable's bounds
  should be selected that makes the constraint as feasible as possible
- new parameter `printzeros` for methods SCIPprintSol(), SCIPprintTransSol(), SCIPprintBestSol() and SCIPprintBestTransSol()

- Constraints:
  - replaced method SCIPconshdlrWasSeparationDelayed() by two methods SCIPconshdlrWasLPSeparationDelayed() and
    SCIPconshdlrWasSolSeparationDelayed()
  - renamed method SCIPgetNGlobalConss() to SCIPgetNConss()

### New API functions

- SCIPgetCuts()
- SCIPgetVarConflictScore() and SCIPgetVarConflictScoreCurrentRun()
- SCIPvarSetData()
- SCIPcreateUnknownSol()
- SCIPgetNConflictClausesFoundNode()
- SCIPvarSetDelorigData(), SCIPvarSetTransData() and SCIPvarSetDeltransData()
- SCIPvarHasBinaryImplic()
- SCIPgetFixedVars() and SCIPgetNFixedVars()
- SCIPgetConss(), SCIPgetNOrigConss() and SCIPgetOrigConss()
- SCIPsepaGetNConssFound() and SCIPsepaGetNDomredsFound()
- SCIPconstructLP() to force constructing the LP of the current node
- SCIPisLPConstructed()

### Command line interface

- added `write statistics` command to default user dialogs

### Changed parameters

- modified meaning of parameter `presolving/probing/maxtotaluseless`
- heuristics with `freq = 0` and `freqofs > 0` are now called in depth level freqofs instead of being called in the root
  node
- added some parameters in local branching and RINS heuristic
- new parameter values `p`rimal simplex and `d`ual simplex in `lp/initalgorithm` and `lp/resolvealgorithm`

### New parameters

- `branching/inference/conflictweight`

Build system
------------

### Makefile

- included version number in binary file name
- tried to make the code Windows compatible

Fixed bugs
----------

- also removed history_length, if `NO_REMOVE_HISTORY` is defined to support older versions of the readline library
- hopefully fixed bug with wrong path slash `/` under Windows
- fixed bug with aggregating fixed variables

- Implications:
  - fixed bug in transitive implication addition
  - fixed wrong assert with implications that imply a fixed variable
  - removed bug in implication addition

- Readers:
  - fixed bug in ZIMPL model reader with wrong chdir, if .zpl file is in current directory
  - fixed bug in LP file reader with signed values without space between sign and value (e.g. `+2x` instead of `+ 2x`)
  - fixed various bugs in LP file reader
  - fixed bug in LP file reader with explicit zero coefficients

- Numerics:
  - fixed numerics in probing and linear constraint handler (rentacar was detected to be infeasible in presolving)
  - fixed numerics in check method of linear constraint handler
  - fixed bug with numerical error in LP resolve after probing or diving

- Heuristics:
  - fixed bug with calling heuristics in depths smaller than their frequency offset
  - fixed bugs in local branching and RINS heuristic

Known bugs
----------

- if one uses column generation and restarts, a solution that contains variables that are only present in the
  transformed problem (i.e., variables that were generated by a pricer) is not pulled back into the original space
  correctly, since the priced variables have no original counterpart

@section RN080 SCIP 0.8.0
*************************

Features
--------

- adding variable bounds automatically adds the corresponding implication
- changed restart dfs nodeselector to sort leaves by node number instead of node depth to aviod jumping around in the
  search tree after a restart was applied and the current dive ended due to infeasibility
- new Message Handler plugin
- added file reader for LP format
- introduced subversion string
- replaced all abort() calls by SCIPABORT(); this is defined in def.h to be `assert(FALSE)`
- added possibility to disable certain features by using `make USRFLAGS=-DNO_REMOVE_HISTORY`, `make
  USRFLAGS=-DNO_SIGACTION`, `make USRFLAGS=-DNO_RAND_R`, or `make USRFLAGS=-DNO_STRTOK_R`
- improved preprocessing abort criteria
- added zlib support

- Conflict Analysis:
  - conflict clauses are now collected in a conflict store, redundant clauses are eliminated and only the best `conflict/maxclauses`
    clauses are added permanently to the problem; the remaining clauses are only added temporarily, if they can be used for repropagation
  - modified the influence of the depth level in conflict analysis
  - slightly changed LP resolving loop in conflict analysis
  - if CPLEX returns that the LP exceeds the bound and if no additional LP solves are allowed in conflict analysis, we
    have to perform one additional simplex iteration to get the dual solution that actually violates the objective limit

- Constraints:
  - reactivated multiaggregation in cons_linear.c on binary variables again (possible due to bug fix below)
  - improved preprocessing of variable bounds constraints
  - linear constraint handler now catches events of variables after the problem was completely transformed in order to
    avoid the whole bunch of `LOCKSCHANGED` events that are generated at problem transformation stage
  - added redundancy detection for pairs of constraints in setppc constraint handler

- Presolving and Cliques:
  - changed linear constraint presolving s.t. redundant sides are not removed if constraint is an equality
  - new event type `SCIP_EVENTTYPE_PRESOLVEROUND`
  - modified probing presolver to not add implications that are already included in the implication graph and clique table
  - incorporated clique and implication information in knapsack constraint presolving
  - removed transitive clique generation, because this produces way too many cliques

- Heuristics:
  - diving heuristics now apply propagation at each step
  - removed `objfeaspump` heuristic, because the functionality can be achieved by using the `feaspump` heuristic
  - diving heuristics are now applying propagation after each bound change
  - new primal heuristic `octane`
  - slightly changed feaspump heuristic, s.t. after finding a new best solution the target integral solution is modified randomly

- Separation and Cuts:
  - improved debugging for infeasible cuts and propagations, given a primal feasible solution
  - improved knapsack cover separation
  - improved performance of c-MIR separator
  - cut pool is now also separated in root node (to find cuts again that were removed from the LP due to aging)

Interface changes
-----------------

- new event type `SCIP_EVENTTYPE_VARDELETED`
- new event `SCIP_EVENTTYPE_IMPLADDED`
- new event types `SCIP_EVENTTYPE_GLBCHANGED` and `SCIP_EVENTTYPE_GUBCHANGED`

### New and changed callbacks

- new callback parameter `validnode` for the `CONFLICTEXEC` method of conflict handlers, which should be passed to
  SCIPaddConsNode()

### Deleted and changed API methods

- additional parameter `validnode` for SCIPaddConsLocal() and SCIPaddConsNode()
- SCIPhashtableRemove() can now also be called, if the element does not exist in the table
- SCIPhashmapRemove() can now also be called, if the element does not exist in the map
- additional parameter `branchdir` for SCIPbranchVar()
- replaced method SCIPmessage() by SCIPverbMessage() with additional parameter `file`
- put block memory shell and tclique algorithm into separate subdirectories
- new parameter `duringlploop` of SCIPincludeHeur(): heuristics can now run during the price-and-cut loop at a node

### New API functions

- SCIPgetNConflictClausesApplied()
- SCIPgetNConflictClausesApplied()
- SCIPhashtableExists()
- SCIPhashmapExists()
- SCIPnodeGetNumber()
- SCIPsolveProbingLP() to solve the LP in a probing node (enables mixing of propagation and LP solving for diving heuristics)
- SCIProwGetDualfarkas()
- SCIPgetCurrentNode()
- SCIPinterruptSolve()
- SCIPpropagateProbingImplications()
- SCIPgetLPI() which makes all methods in scip/lpi.h available to the user
- SCIPgetRandomInt() and SCIPgetRandomReal()
- SCIPstrtok()
- SCIPheurGetNBestSolsFound()

- Variables:
  - SCIPdelVar()
  - SCIPgetVarStrongbranchLPAge()
  - SCIPvarIsTransformedOrigvar()
  - SCIPvarIsDeleted()

- Messages and IO:
  - SCIPerrorMessage()
  - SCIPwarningMessage()
  - SCIPdialogMessage()
  - SCIPinfoMessage()
  - SCIPsetMessagehdlr()
  - SCIPsetDefaultMessagehdlr()
  - SCIPgetMessagehdlr()
  - new file i/o methods SCIPfopen(), SCIPfclose(), SCIPfprintf(), ... that operate on the data type `SCIPFILE`; these
    methods automatically use zlib methods if the zlib is enabled

- Cliques:
  - SCIPvarGetNCliques()
  - SCIPvarGetCliques()
  - SCIPvarsHaveCommonClique()
  - SCIPvarHasImplic()
  - SCIPcliqueGetNVars()
  - SCIPcliqueGetVars()
  - SCIPcliqueGetValues()
  - SCIPcliqueGetId()
  - SCIPaddClique()
  - SCIPcalcCliquePartition()

- Constraint handler:
  - SCIPgetDualfarkasLinear() of linear constraint handler
  - SCIPgetDualfarkasLogicor() of logicor constraint handler
  - SCIPgetDualfarkasSetppc() of setppc constraint handler
  - SCIPgetDualsolKnapsack() of knapsack constraint handler
  - SCIPgetDualfarkasKnapsack() of knapsack constraint handler
  - SCIPgetDualsolVarbound() of varbound constraint handler
  - SCIPgetDualfarkasVarbound() of varbound constraint handler
  - SCIPconsGetValidDepth()
  - SCIPsetConsInitial()
  - SCIPsetConsSeparated()
  - SCIPsetConsEnforced()
  - SCIPsetConsChecked()
  - SCIPsetConsPropagated()
  - SCIPsetConsLocal()
  - SCIPsetConsDynamic()
  - SCIPsetConsRemoveable()

### Command line interface

- added command `write solution` to default dialog
- added commands `write problem` and `write transproblem` to default dialog

### Changed parameters

- additional setting `SCIP_VERBLEVEL_DIALOG` in `display/verblevel` parameter
- additional LP pricing setting `partial`
- replaced parameter `presolving/restartbdchgs` with parameters `presolving/maxrestarts` and `presolving/restartfac`
- replaced parameter `constraints/linear/maxpresolaggrrounds` with `constraints/linear/maxpresolpairrounds`
- parameters `constraints/agelimit` and `constraints/obsoleteage` now iterprete the value 0 as a dynamic setting
- number of fractional variables included in parameter `separating/maxstallrounds`

- Changed default values:
  - changed default values of `heuristics/*/maxdiveavgquot` and `heuristics/*/maxdiveavgquotnosol` to 0
  - changed default values of `constraints/agelimit` and `constraints/obsoleteage` to 0
  - changed default values of `heuristics/objpscostdiving/maxsols` and `heuristics/rootsoldiving/maxsols` to -1
  - changed default value of `separating/strongcg/maxroundsroot` to 20
  - changed default value of `separating/cmir/maxroundsroot` to 10
  - changed default value of `constraints/linear/maxaggrnormscale` to 0.0, which means to not apply aggregation
  - changed default value of `separating/maxstallrounds` to 5
  - changed default value of `presolving/probing/maxfixings` to 50
  - changed default parameter values to MIP settings:
    + `conflict/useprop` = FALSE
    + `conflict/usepseudo` = FALSE
    + `display/verblevel` = 4
    + `separating/poolfreq` = 0
    + `constraints/linear/sepafreq` = 0
    + `constraints/and/sepafreq` = 0
    + `constraints/conjunction/sepafreq` = 0
    + `constraints/knapsack/sepafreq` = 0
    + `constraints/knapsack/sepacardfreq` = 0
    + `constraints/logicor/sepafreq` = 0
    + `constraints/or/sepafreq` = 0
    + `constraints/setppc/sepafreq` = 0
    + `constraints/varbound/sepafreq` = 0
    + `constraints/xor/sepafreq` = 0
    + `separating/clique/freq` = 0
    + `separating/cmir/freq` = 0
    + `separating/gomory/freq` = 0
    + `separating/impliedbounds/freq` = 0
    + `separating/strongcg/freq` = 0

### New parameters

- `branching/fullstrong/reevalage`
- `conflict/maxclauses`
- `conflict/allowlocal`
- `constraints/knapsack/disaggregation`
- `presolving/probing/maxtotaluseless`
- `separating/cmir/maxfails`, `separating/cmir/maxfailsroot` and `separating/cmir/trynegscaling`

### Data structures

- MAJOR CHANGE: preceeded all data types with `SCIP_`: you may use shell script reptypes_scip.sh to rename the SCIP
  data types in your own source code (But use with care! Create a backup copy of your source first!)

Build system
------------

### Makefile

- modified the Makefile to accept an additional parameter `VERBOSE={true,false}`
- added flags `READLINE=true/false`, `ZLIB=true/false`, `ZIMPL=true/false` to Makefile

Fixed bugs
----------

- fixed minor bugs in debug code of primal.c and sol.c
- variables that are being multiaggregated are now automatically removed from all other variables' variable bound and
  implication arrays; this fixes bugs with methods, that rely on the fact, that the entries in the variable bound and
  implication arrays are active variables only
- aggregations are now always performed in a way, such that the variable of more general type is aggregated (with type
  generality being cont > implint > int > bin); in this way, a binary variable's representant is always binary (which
  was not the case before and resulted in a bug in SCIPgetBinvarRepresentative())
- removed bug in presol_probing.c: the vars of the sorted variables array have to be captured
- fixed bug in the output of solutions with priced variables
- fixed bug in propagation with parameters prop_maxrounds and prop_maxroundsroot
- conflict analysis can now handle errors in LP solving calls
- removed bug in SCIPvarAddVlb() and SCIPvarAddVub() with fractional vlb/vubcoefs
- fixed bug that primal or dual rays might not be available because the wrong solver was used
- included message.o in LPI library, s.t. one can link this library indepentent of SCIP
- fixed bug that if diving heuristic that changes the objective values finds a solution, the cutoff is reinstalled in
  the LP solver (although the objective value has no meaning due to the objective function modification)

- Feasibiltiy:
  - LP primal feasibility for bounds is now defined as absolute measure (was relative to the bound before); this fixes a bug (see alu8_9.mps),
    that an LP with an integral variable fixed to a large value yields an accepted solution with that variable slightly different than the fixed
    value; the integrality feasibility condition is measured with absolute differences, which leads to the fixed integer variable being fractional;
    this leads to an error if branching is performed on this variable
  - fixed bug with redundant self implications that wrongly lead to the detection of infeasibility
  - fixed bug with potential infinite loop if a separator is delayed and the LP is infeasible

- Asserts:
  - removed wrong asserts from lpi_cpx.c
  - removed wrong assertion in varAddImplic()

- Numerics:
  - locally fixed variables are no longer used as branching candidates even if their LP solution value is fractional (due
    to numerical reasons, see above)
  - fixed numerical bug in pseudo objective propagator with only slightly tightened bounds
  - removed bug that an LP might be declared to be solved even if it was marked erroneous due to numerical problems

- Constraint Handlers:
  - fixed bug in linear constraint handler with variables fixed to infinity
  - fixed bug with constraint handlers that can only enforce their constraints by adding cuts, but the maximal number of
    cuts to separate is set to 0; now, cuts that are generated in the constraint enforcement are used in any case
  - fixed bug in knapsack constraint presolving with tightening coefficients and capacity
  - fixed bug with modifiable constraints in linear constraint handler preprocessing
  - fixed bug in linear constraint handler that global activities are not updated after global bound changes

- Separation and Cuts:
  - global bound changes now lead to the removal of redundant implications (such that the asserts in sepa_implbounds.c are now correct)
  - due to usage of variable bounds, SCIPcalcMIR() may return LOOSE variables in the cut -> modified sepa_cmir.c, sepa_gomory.c and
    sepa_strongcg.c to use SCIPcreateEmptyRow() and SCIPaddVarsToRow() instead of SCIPcreateRow() which only works for COLs
  - fixed bug in clique separator that reduced performance
  - increased performance of clique separator by allowing only a certain number of zero-weighted fill ins

@page RN07 Release notes for SCIP 0.7

@section RN079 SCIP 0.7.9
*************************

Features
--------

- aging and cleanup now only remove non-basic columns and basic rows, s.t. resolving can be applied with 0 simplex iterations
- it is now possible to create subnodes in probing and use backtracking to undo probing changes
- bounds of variables are included in the feasibility checks for solutions
- support for barrier algorithm
- changed implementation of automatic minplungedepth and maxplungedepth calculation in bfs node selector

- Presolving:
  - new plugin: probing presolver
  - probing is now also possible in presolving stage
  - it is now possible to interrupt and continue presolving

- Separation and Cuts:
  - new plugin: clique separator for clique cuts with at least 3 elements
  - new plugin: implied bound cuts separator
  - included debugging module to check whether cutting planes cut off the optimal solution

- Branching:
  - changed implementation of reliability value calculation in reliability branching; slightly modified influence of
    maximal total number of strong branching LP iterations in reliability branching
  - changed implementation of maximal strong branching iterations calculation in reliability branching

- Constraints:
  - if verblevel is at least `NORMAL`, an automatical check of the best solution is performed in the original problem, and
    an error message is displayed, if it violates an original constraint
  - due to the new constraint handler `cons_cumulative.{c,h}` SCIP can resource-constraint scheduling problem
  - during probing, propagation of bounds is now always performed in linear constraint handler, ignoring the parameter `tightenboundsfreq`
  - new implementation of the clique graph construction method in clique separator
  - new constraint handler `cons_cumulative.{c,h}`

- Heuristics:
  - new implementation of the feasibility pump heuristic by Timo Berthold (replaces old implementation); old
    implementation is now called `objfeaspump`; parameter names have been changed accordingly
  - diving heuristics now compare their number of LP iterations with the number of node LP iterations instead of the total
    number (including their own) LP iterations
  - modified the automatic objfactor setting of feaspump heuristic to let the objective function have stronger influence

Examples and applications
-------------------------

- added TSP example in `examples/TSP`

Interface changes
-----------------

### New and changed callbacks

- new callback methods `INITSOL` and `EXITSOL` for variable pricers, primal heuristics, conflict handlers, relaxators,
  separators, propagators, event handlers, node selectors and display columns
- callback method `CONFLICTEXEC` of conflict handlers receive additional parameters `dynamic` and `removeable`
- constraint handler callback methods `CONSLOCK` and `CONSUNLOCK` are replaced by a single method `CONSLOCK` with the number
  of locks being positive or negative

### Deleted and changed API methods

- calling SCIPaddCut() with `forcecut=TRUE` will add the cut to the LP even if it is redundant
- SCIPreadProb() does not free the current problem, this is done in SCIPcreateProb() now, which is usually
  called by a problem reader; in this way, a reader can generate `extra information` for the current problem, s.t.  the
  full problem information can be distributed to different files read by different readers
- SCIPgetVarStrongbranch() and SCIPgetVarStrongbranchLast() now have two additional parameters that can be used
  to check, whether the returned values are correct dual bounds
- SCIPgetBinvarRepresentative() now returns the fixed or multi-aggregated variable instead of returning `NULL` or
  aborting with an error message
- SCIPdispDecimal() is replaced by SCIPdispInt() and SCIPdispLongint()
- additional parameter `maxproprounds` in SCIPpropagateProbing()
- changed memory interface (see memory.h), `MEMHDR` is now called `BLKMEM`
- source code was moved into subdirectories: replace includes `scip.h` by `scip/scip.h` and
  `objscip.h` by `objscip/objscip.h`; This should allow a user to have include files of the same name as the ones
  of SCIP, e.g. `tree.h` or `var.h`.
- event handlers are now available as C++ wrapper class
- new flag `afterrelaxation` for primal heuristics

- Solution:
  - removed method SCIPsolGetObj(), use SCIPgetSolOrigObj() or SCIPgetSolTransObj() instead
  - additional parameter `checkbounds` for SCIPtrySol(), SCIPtrySolFree(), SCIPcheckSol()

- Variables:
  - SCIPvarLock(), SCIPvarLockDown(), SCIPvarLockUp(), SCIPvarLockBoth(), SCIPvarUnlock(), SCIPvarUnlockDown(),
    SCIPvarUnlockUp() and SCIPvarUnlockBoth() are replaced by SCIPaddVarLocks() which returns a `RETCODE`
  - SCIPvarGetLbGlobal(), SCIPvarGetUbGlobal(), SCIPvarGetLbLocal() and SCIPvarGetUbLocal() now return the
    corresponding values of the transformed problem or current subproblem even for original problem variables
  - SCIPvarGetProbvar(), SCIPvarGetProbvarBinary() now return the fixed or multi-aggregated variable instead of
    returning `NULL` or aborting with an error message; in SCIPvarGetProbvarBinary(), the fixing of a fixed variable does
    not influence the negation status anymore
  - SCIPvarGetProbvarBound() returns the multi-aggregated variable instead of aborting with an error message
  - SCIPvarGetProbvarSum() does not set *var to `NULL` for fixed variables anymore; it may also return a
    multi-aggregated variable instead of aborting with an error message
  - SCIPaddVarImplication() now also adds variable lower and upper bounds, if the implied variable is non-binary
  - additional parameter `aggregated` in SCIPmultiaggregateVars()

- Constraints:
  - SCIPvarLockDownCons(), SCIPvarLockUpCons(), SCIPvarUnlockDownCons() and SCIPvarUnlockUpCons() are replaced by
    SCIPlockVarCons() and SCIPunlockVarCons() which return a `RETCODE`
  - SCIPlockConsVars() and SCIPunlockConsVars() replaced with method SCIPaddConsLocks()
  - SCIPconshdlrGetNConss() is replaced by SCIPconshdlrGetNActiveConss() (returning the number of active
    constraints); method SCIPconshdlrGetNConss() does now return the total number of existing constraints, active and inactive
  - SCIPconshdlrGetStartNConss() is now called SCIPconshdlrGetStartNActiveConss()
  - SCIPconshdlrGetMaxNConss() is now called SCIPconshdlrGetMaxNActiveConss()
  - SCIPdisableConsNode() is replaced by SCIPdelConsNode()
  - SCIPdisableConsLocal() is replaced by SCIPdelConsLocal()
  - added new parameter `dynamic` to SCIPcreateCons() and all plugin methods SCIPcreateCons...()

### New API functions

- SCIPgetObjNorm()
- SCIPcreateOrigSol()
- SCIPwriteImplicationConflictGraph()
- SCIPinProbing()
- SCIPgetProbName()
- SCIPgetVarNStrongbranchs()
- SCIPcolGetNStrongbranchs()
- SCIPfindSimpleRational()
- SCIPselectSimpleValue()

- Variables:
  - SCIPvarGetLbOriginal()
  - SCIPvarGetUbOriginal()
  - SCIPvarGetImplIds()
  - SCIPvarGetOrigvarSum()

- Constraints:
  - SCIPenableCons()
  - SCIPdisableCons()
  - SCIPenableConsSeparation()
  - SCIPdisableConsSeparation()
  - SCIPconsIsSeparationEnabled()

- Averages:
  - SCIPgetAvgPseudocost()
  - SCIPgetAvgPseudocostCurrentRun()
  - SCIPgetAvgPseudocostCount()
  - SCIPgetAvgPseudocostCountCurrentRun()
  - SCIPgetAvgInferences()
  - SCIPgetAvgInferencesCurrentRun()
  - SCIPgetAvgCutoffs()
  - SCIPgetAvgCutoffsCurrentRun()

- LPs:
  - SCIPisLPSolBasic() to check, whether the current LP solution is basic (i.e. due to a simplex algorithm or barrier with crossover)
  - SCIPgetNPrimalLPs()
  - SCIPgetNPrimalLPIterations()
  - SCIPgetNDualLPs()
  - SCIPgetNDualLPIterations()
  - SCIPgetNBarrierLPs()
  - SCIPgetNBarrierLPIterations()
  - SCIPgetNPrimalResolveLPs()
  - SCIPgetNPrimalResolveLPIterations()
  - SCIPgetNDualResolveLPs()
  - SCIPgetNDualResolveLPIterations()

- Delayed:
  - SCIPsepaIsDelayed()
  - SCIPsepaWasDelayed()
  - SCIPpropIsDelayed()
  - SCIPpropWasDelayed()
  - SCIPpresolIsDelayed()
  - SCIPpresolWasDelayed()
  - SCIPconshdlrIsSeparationDelayed()
  - SCIPconshdlrIsPropagationDelayed()
  - SCIPconshdlrIsPresolvingDelayed()
  - SCIPconshdlrWasSeparationDelayed()
  - SCIPconshdlrWasPropagationDelayed()
  - SCIPconshdlrWasPresolvingDelayed()

### Command line interface

- command line history in interactive shell now only stores useful commands

### Interfaces to external software

- removed storing of dual norms in LPI state of CPLEX interface (too memory consuming)

### Changed parameters

- default frequency offset of fracdiving heuristic changed to 3
- default frequency offset of (new) feaspump heuristic changed to 0
- default frequency offset of objfeaspump heuristic changed to 8
- changed default priority of primal heuristics
- renamed parameter `limits/sol` to `limits/solutions`
- changed default check priority of knapsack constraint handler to -600000
- changed default priority of Gomory cut separator to -1000 (will now be called after constraint handlers!)
- changed default priority of strong CG cut separator to -2000
- changed default priority of cmir cut separator to -3000
- changed default of parameter `lp/pricing` to `s`teepest edge pricing
- default parameter `branching/relpscost/minreliable` changed to 1.0
- default parameter `branching/relpscost/maxlookahead` changed to 8
- default parameter `branching/relpscost/sbiterofs` changed to 100000
- default parameter `heuristics/coefdiving/maxlpiterquot` changed to 0.05
- default parameter `heuristics/fracdiving/maxlpiterquot` changed to 0.05
- default parameter `heuristics/guideddiving/maxlpiterquot` changed to 0.05
- default parameter `heuristics/linesearchdiving/maxlpiterquot` changed to 0.05
- default parameter `heuristics/pscostdiving/maxlpiterquot` changed to 0.05
- default parameter `heuristics/feaspump/freq` changed to 20
- default parameter `heuristics/objfeaspump/freq` changed to 20
- default parameter `heuristics/objpscostdiving/freq` changed to 20
- default parameter `heuristics/rootsoldiving/freq` changed to 20
- default parameter `separating/clique/maxtreenodes` changed to -1

### New parameters

- new parameter delay for presolvers
- new parameter delaypresol for constraint handlers
- `branching/scorefunc`
- `constraints/.../delaypresol`
- `constraints/.../delayprop`
- `constraints/.../delaysepa`
- `conflict/dynamic`
- `conflict/removeable`
- `heuristics/coefdiving/maxlpiterofs`
- `heuristics/feaspump/maxlpiterofs`
- `heuristics/feaspump/maxsols`
- `heuristics/fracdiving/maxlpiterofs`
- `heuristics/guideddiving/maxlpiterofs`
- `heuristics/linesearchdiving/maxlpiterofs`
- `heuristics/objfeaspump/maxlpiterofs`
- `heuristics/objfeaspump/maxsols`
- `heuristics/objpscostdiving/maxlpiterofs`
- `heuristics/objpscostdiving/maxsols`
- `heuristics/pscostdiving/maxlpiterofs`
- `heuristics/rootsoldiving/maxlpiterofs`
- `heuristics/rootsoldiving/maxsols`
- `heuristics/fixandinfer/proprounds` and `heuristics/fixandinfer/minfixings`
- `lp/cleanupcolsroot` and `lp/cleanuprowsroot` to distinguish cleanup settings between root node and other nodes
- `lp/checkstability` to disable stability check of LP solver's result code
- `lp/initalgorithm` and `lp/resolvealgorithm` for switching between simplex and barrier algorithm
- `lp/pricing` to set the pricing strategy used in the LP solver
- `numerics/barrierconvtol` to set the convergence tolerance in the barrier algorithm
- `presolving/.../delay`
- `propagating/.../delay`
- `reading/cnfreader/dynamicconss`
- `reading/mpsreader/dynamicconss`
- `separating/.../delay`

### Data structures

- new possible result `SCIP_DELAYED` for `EXEC` method of separators, presolvers and propagators and `SEPA`, `PROP` and
  `PRESOL` methods of constraint handlers

Fixed bugs
----------

- fixed bug in MPS file reader
- removed bug with applying reduced cost strengthening before pricing in all necessary variables
- negated variables must also be reset in SCIPvarInitSolve()
- fixed documentation of `CONSLOCK`-method (missing parameter `scip` in SCIPaddVarLocks())
- included missing `objrelax.h` in includes of objscip.h
- fixed bug that after a resolve and further preprocessing, existing primal solutions may get corrupted due to
  aggregations or fixings that are possible due to the primal bound (given by the best solution)
- fixed bug with primal bound becoming wrong, if in a prior run the optimal solution was found and the cutoff bound was
  thereby reduced due to further domain propagation w.r.t. the objective function
- fixed bug in SCIPisObjIntegral()
- fixed bug in SCIPprintError() with `file == NULL`
- heuristic's display character is now only shown the first time, the new solution was found
- fixed bug that SCIPreadProb() doesn't discard the transformed problem
- fixed bug with wrong euclidean norm calculation of row, if multiple coefficients for the same variable are added and
  the sorting of the row was delayed with SCIProwDelaySort()
- fixed bug with adding implications: wrong insertion position, if only the lower bound change was present but not the
  upper bound change
- fixed bug in SCIPvarAddImplics() with wrong variable used in varAdjustBd()
- fixed bug in method reduced() of tclique_branch.c with sorting nodes in V

- LP:
  - removed bug with objective norm calculation and column variables not in the LP (pricing)
  - LP error on forced LP resolve (due to 0 unfixed integers) now leads to an error (instead of accepting the pseudo
    solution as feasible)
  - fixed bug in CPLEX LP interface with dual norms

- Presolving:
  - fixed bug that presolving time is not counted to solving time, if presolving is called explicitly with SCIPpresolve()
  - fixed bug where presolving fixings are counted even if the variable was already fixed
  - removed bug with dual presolver, that declared a problem to be unbounded or infeasible, if it could fix a variable to
    infinity even if its objective value is zero
  - fixed bug in knapsack constraint handler that fixed variables are sometimes not removed in presolving

- Numerics:
  - fixed bug with unresolved numerical troubles in LP that don't render the LP useless at the current node
  - fixed numerical bugs in rounding heuristic and rootsoldiving heuristic

- Separator:
  - fixed bugs in separation store with single coefficient cuts that are converted into bound changes
  - at least one cut per separation round is added to the LP to avoid cycling, even if the cut is redundant
  - fixed bug in SCIProwCalcIntegralScalar() with rows consisting of only continuous variables (appeared in gomory cut
    separator on miplib/dcmulti.mps)
  - fixed bug in linear constraint handler's knapsack relaxation separator
  - fixed bugs in intobj separator
  - fixed bug in cmir separator with empty rows
  - fixed bug in implied bound cut separator: only implications between binary variables were generated before

- Constraint Handlers:
  - removed bug in knapsack constraint handler with merging multiple items if more than two items of the same variable
    appear in the constraint
  - removed bug in knapsack constraint handler with merging negated variables of equal weight at the end of the variables' array
  - fixed bug in linear constraint handler with eventdatas, if the original constraint has no variables
  - fixed bug that `CONSLOCK` method of constraint handlers that don't need constraints is not called
  - fixeg bug in setppc constraint handler with pairs of aggregated variables in the same constraint
  - fixed bug with globally deleting constraints, that have attached rows which are therefore not released in exitsol methods

- Conflict analysis:
  - removed conflict analysis of infeasible diving LP if pricing is activated
  - made conflict analysis available in presolving stage (for probing conflicts)

@section RN078 SCIP 0.7.8
*************************

Features
--------

- changed SCIProwCalcIntegralScalar() to a slightly different algorithm
- improved knapsack relaxation in linear constraint handler separator to scale the constraint in order to get integral
  coefficients instead of just rounding down all coefficients
- improved presolving of linear constraint handler: aggregation of two constraints with equal coefficient vector into
  single constraint
- improved presolving of knapsack constraint handler: aggregation of equal or negated variables in same constraint

- Plugins:
  + priority of separators, propagators and presolvers decide whether the plugin is called before the corresponding
    constraint handler methods or after: plugins with nonnegative priorities are called before, plugins with negative
    priorities are called after the constraint handlers
  + new plugin class for relaxators (external relaxations, that can be used in parallel with LP relaxations)
  + if more than one result code applies to a plugin's execution, it should return the one that is higher in the call's
    documentation list

Interface changes
-----------------

- even in optimized mode, the simple functions that are implemented as defines in the include files exist in the
  library, s.t. one can include the include files without `NDEBUG` and use the optimized library

### New and changed callbacks

- new branching rule plugin methods `INITSOL` and `EXITSOL`

### Deleted and changed API methods

- removed SCIPisFeasible(); use !SCIPisFeasNegative() instead
- SCIPisIntegral(), SCIPisFracIntegral(), SCIPfloor(), SCIPceil() and SCIPfrac() don't use the feasibility
  tolerance anymore (default: 1e-06); instead, they are using epsilon (default: 1e-09); instead, for handling
  integrality of a variable `in feasibility tolerances`, new methods SCIPisFeasIntegral(), SCIPisFeasFracIntegral(),
  SCIPfeasFloor(), SCIPfeasCeil() and SCIPfeasFrac() should be used
- in LPI, the semantics of SCIPlpiHasPrimalRay() and SCIPlpiHasDualRay() changed: methods return TRUE, if a ray exists
  and the solver can return it; new methods SCIPlpiExistsPrimalRay() and SCIPlpiExistsDualRay() check whether a ray
  exists without checking, if the solver knows and can return the ray

### New API functions

- SCIPvarIsInLP()
- SCIPgetLPColumnObjval() and SCIPgetLPLooseObjval()
- SCIPcalcIntegralScalar() with arbitrary array of Real values
- SCIPaddCoefKnapsack() in knapsack constraint handler
- SCIPisScalingIntegral() to check, whether the scaling of a value would lead to an integral value, measured
  against epsilon which is also scaled by the same scalar
- SCIPgetRealarrayMinIdx(), SCIPgetRealarrayMaxIdx(), SCIPgetIntarrayMinIdx(), SCIPgetIntarrayMaxIdx(),
  SCIPgetBoolarrayMinIdx(), SCIPgetBoolarrayMaxIdx(), SCIPgetPtrarrayMinIdx() and SCIPgetPtrarrayMaxIdx()
- SCIPbsortPtrInt() and SCIPbsortPtrIntInt()
- SCIPvarWasFixedAtIndex()
- SCIPaddConflictBd()
- SCIPprintMemoryDiagnostic()
- SCIPfindObj...() and SCIPgetObj...() in C++ wrapper interface to get the corresponding plugin object

### Changed parameters

- slightly changed the meaning of parameter `presolving/abortfac` a value of 0 now means to abort presolving only after
  no more change has been found

Fixed bugs
----------

- assigning a value to a fixed variable in a solution with SCIPsetSolVal() does not return an error anymore, if the
  value is equal to the fixed value of the variable
- removed bug in SCIPisScalingIntegral()
- removed bugs with calling SCIPtightenVarLb(), SCIPtightenVarUb(), SCIPinferVarLbCons(), SCIPinferVarUbCons(),
  SCIPinferVarLbProp() and SCIPinferVarUbProp() in `PROBLEM` stage

- (Re)solving:
  - solving loop is now immediately aborted, if a node on the active path is marked to be cut off
  - removed bug in resolving an interrupted problem, after the last solved node was cut off
  - removed bug with infinite solving loop if LP solving is turned off
  - removed bug with aborted solving in root node (e.g. due to time limit) that is tagged to be restarted

- Branching:
  - fixed bug in all-fullstrong branching with getting strong branching information for columns not in current LP
  - implemented missing case in solve.c with branching rules that add constraints

- Numerics:
  - changed numerics for integrality check of coefficients (fixed bug with accumulated errors in rows s.t. the row's
    activity is no longer integral although the row is marked being integer)
  - slightly changed numerics in linear constraint handler presolving to fix a bug with coefficients detected to be scaled
    to an integral value, that are not integral after scaling due to a large scalar that increased the integrality gap to
    a value larger than epsilon

- Constraint handlers:
  - fixed bugs in consdataSwitchWatchedVars() of `or` and `and` constraint handlers
  - fixed wrong assertion in xor constraint handler with switching both watched variables to unwatched
  - fixed bugs in constraint handlers (and, logicor, or, setppc, xor) with calling conflict analysis during presolving
  - removed bug in knapsack constraint handler that appears if a variable is fixed to zero in knapsack presolving, which
    triggers a variable of the same knapsack to be fixed to one due to aggregation

- Presolving:
  - removed bug in knapsack presolver
  - fixed bug in presolving with wrong number of newly fixed/aggregated/... variables/bounds/... after a restart

@section RN077 SCIP 0.7.7
*************************

Features
--------

- infeasible LPs in diving now produce conflict clauses (if LP conflict analysis is enabled)
- conflict analysis was slightly modified
- slightly changed aging strategy of logic or constraint handler

Interface changes
-----------------

### Deleted and changed API methods

- method SCIPgetGap() and SCIPgetTransGap() now return infinity, if primal and dual bound have opposite sign (this
  removes the oddness with the gap increasing while the dual bound approaches zero)

### New API functions

- added methods SCIPgetVarsLogicor() and SCIPgetNVarsLogicor() in logic or constraint handler

### Changed parameters

- `lp/colagelimit` and `lp/rowagelimit` may now be set to -1 to disable deletion of columns/rows due to aging

Build system
------------

### Makefile

- the file names in the archive file are now preceeded with a directory `scip-<version>/`
- the compiler is now also represented in the LP solver library names (e.g. you have to rename the softlink
  `libcplex.linux.x86.a` to `libcplex.linux.x86.gnu.a`)

Fixed bugs
----------

- removed bug in conflict analysis that appears if the conflict is only active at the current depth level
- missing SCIPlpiIsPrimalFeasible() and SCIPlpiIsDualFeasible() implemented in lpi_spx.cpp and lpi_spx121.cpp
- removed preprocessing of linear constraint pairs with modifiable constraints

- Asserts:
  - removed wrong assert `assert(eventfilter->len == 0 || eventfilter->eventmask != 0x00000000)` from event.c
  - removed wrong assert in conflict analysis (appeared on analyzing diving LP conflicts with both bounds of a non-binary variable changed)

@section RN076 SCIP 0.7.6
*************************

Features
--------

- creation of reconvergence clauses in conflict analysis
- first node of each plunging is not treated as plunging node w.r.t. calling primal heuristics
- improved performance of logic or constraint handler due to better watched variables handling

Interface changes
-----------------

### Deleted and changed API methods

- changed SCIPcatchVarEvent() and SCIPdropVarEvent()
- SCIPstage() is now called SCIPgetStage()
- SCIPprintStatus() is now called SCIPprintStage()

### New API functions

- SCIPgetActivityLinear() in linear constraint handler
- SCIPgetFeasibilityLinear() in linear constraint handler
- SCIPchgVarBranchDirection()
- SCIPvarGetBranchDirection()
- SCIPgetStatus() returns the solution status
- SCIPprintStatus() outputs the solution status (beware, that the old SCIPprintStatus() method is now called SCIPprintStage())

### Changed parameters

- changed default frequency offset of pscostdiving `heuristics/pscostdiving/freqofs` to 2 and frequency offset of fracdiving
  `heuristics/feaspump/freqofs` to 0 in order to not call pscostdiving in root node, where nearly all pseudo costs are uninitialized.

### New parameters

- new parameter `separating/efficacynorm` to choose between Euclidean, maximum, sum and discrete norm in efficacy
  calculation

### Data structures

- new possible result code `SCIP_DELAYED` for primal heuristics

Fixed bugs
----------

- removed bugs in CLP Solver interface
- SCIP returned `gap limit reached` even if the problem was solved to optimality, if the optimal solution was found at a
  node with lower bound equal to the global lower bound
- after conversion of the focus node into a junction (e.g. in case of numerical troubles while solving the node's LP), the child
  nodes got the wrong LP fork attached (the common LP fork of the old and new focus node instead of the old focus node's LP fork)

- Variables:
  - bug reconvergence clauses in conflict analysis if bounds on non-binary variables were the reason for the fixing of the
    uip to create a reconvergence clause for
  - wrong sub calls in SCIPvarGet...CurrentRun() for aggregated variables
  - variables' conflict set counter was not reset when the problem was resolved again

Known bugs
----------

- unbounded models lead to an error
- air04 and air05 return wrong optimal value (1 too large): possibly due to strong branching or setppc propagation?

@section RN075 SCIP 0.7.5
*************************

Miscellaneous
-------------

- started change log<|MERGE_RESOLUTION|>--- conflicted
+++ resolved
@@ -77,10 +77,6 @@
   methods are defined. A NULL pointer can be supplied to SCIPaddBendersSubproblem. In this case, no internal Benders'
   cut generation methods can be used.
 
-<<<<<<< HEAD
-- To save memory, it is now possible to remove all variables from the internal symmetry data structures that are
-  not affected by any symmetry.
-=======
 - Using the parameter "constraints/symresack/checkmonotonicity" one can now decide to upgrade to packing/partitioning
   symresacks even if the underlying permutation is not monotone.
 
@@ -100,7 +96,9 @@
 - Locally valid cuts / rows are now considered for dual proof analysis when `conflict/uselocalrows` is set to TRUE.
 
 - Linking variables in the linking constraint handler (cons_linking.{ch}) can now be integer or continuous. The coefficients of the binary variables are therefore now stored as SCIP_Real.
->>>>>>> 9c88cfbe
+
+- To save memory, it is now possible to remove all variables from the internal symmetry data structures that are
+  not affected by any symmetry.
 
 Performance improvements
 ------------------------
@@ -333,16 +331,13 @@
   - new parameter "propagating/symmetry/ofsymcomptiming"
   - new parameter "propagating/symmetry/performpresolving"
   - new parameter "propagating/symmetry/recomputerestart"
-<<<<<<< HEAD
+  - new parameter "constraints/symresack/checkmonotonicity"
   - new parameter "propagating/symmetry/compresssymmetries"
   - new parameter "propagating/symmetry/compressthreshold"
-=======
-  - new parameter "constraints/symresack/checkmonotonicity"
 
 - new parameter presolving/clqtablefac (default value 2.0) as limit on number of entries in clique table relative to number of problem nonzeros
 
 - new parameter conflict/uselocalrows (default: TRUE) to incorporate locally valid cuts / rows for dual proof analysis
->>>>>>> 9c88cfbe
 
 ### Data structures
 
