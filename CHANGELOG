<<<<<<< HEAD
@page RNNEXT Release notes for SCIP NEXT

@section RNNEXT SCIP NEXT
*************************

Features
--------

- Using the parameter "propagating/orbitalfixing/recomputerestart" one can now decide to recompute symmetries after a
  restart or not. Previously one could just turn off symmetry computation after a restart.
- extended relaxators statistics in solve statistics about information on number of cutoffs, improved bounds, etc.

- extends SMPS file reader for the stochastic information, the sto files, to read a lower bound for the discrete
  scenarios. The lower bound is used when creating the auxiliary variables for Benders' decomposition.

- extended Benders framework to solve NLPs and generate optimality and feasibility cuts from their solution
  when the subproblem is convex nonlinear.

- extended Benders framework to create copies of Benders decompositions that can be used in a multithreading environment

- additional functionality has been added to enable the transfer of Benders' decomposition cuts between different SCIP
  instances, e.g., when used in UG

- LP rows (SCIP_ROW) can now store pointer to a constraint from which the row originates

- Trust region, a new LNS heuristic, has been added to SCIP as both a standalone primal heuristic heur_trustregion.c
  and as a neighborhood inside of Adaptive Large Neighborhood Search (heur_alns.c). This heuristic is designed to improve the
  heuristic performance of the Benders' decomposition algorithm. It builds upon the successful trust region approaches
  applied to Benders' decomposition.

- Modularity of symmetry handling has been increased. It is now possible to use orbitopes (i.e., polyhedral symmetry
  handling techniques) and orbital fixing on the same instance.

- cut strengthening enabled within the Benders' decomposition framework. This uses a mix of the Improved Magnanti-Wong
  method and Kelly's method. The cut strengthening is enabled by setting the paramemter
  "benders/<bendersname>/cutstrengthenenabled" to TRUE. The parameters "cutstrengthenmult", "noimprovelimit" and
  "corepointperturb" control the behavior of the cut strengthening method. Additionally, the parameter
  "cutstrengthenintpoint" allows the user to specify the solution that is used to initialize the core point. The options
  are the first LP solution, the first integer feasible solution, a relative interior point, a solution vector of all
  ones and a solution vector of all zeros. Also, the core point can be reinitialized after each update to the incumbent
  solution.

- added option to adjust weights of different scores in relpscost (hybrid) branching rule based on degeneracy information
  and skip strong branching for very high degeneracy rates

- new primal heuristic Adaptive Diving, which registers all publicly available dive sets from other diving heuristics.
  At each call, it selects one of the available dive sets based on the user's score type choice (heuristics/adaptivediving/scoretype).
  During the solution process, the heuristics learns online which divesets reach the best score, and executes them more frequently.
  The statistic output for Diving heuristics has been extended to incorporate the statistics of each dive set within Adaptive diving.

- Symmetry handling constraints (cons_orbisack, cons_orbitope, cons_symresack) now have an additional parameter to encode
  whether they are model constraints, i.e., define the problem, or whether they are only present to handle symmetries.

- Variables can now be marked as "relaxation-only". This flag should be used to introduce new variables that are required
  to define a relaxation, but that are not part of any checked constraints. Essentially, these variables should only be used
  in the current SCIP solve and disregarded after a restart or in SCIP copies. Hence, these variables are not copied by SCIPcopy and
  SCIPgetVarCopy, they are currently not used in conflict constraints, and cuts involving them are not upgraded to linear constraints.
  Relaxation-only variables cannot appear in the objective function.

- The OSiL reader now supports nonlinear expressions of type "signpower".


Performance improvements
------------------------

- Extended cut presolving by removing variables that been fixed at their bounds

- Improved branching point selection when branching on externals branching candidates. Instead of using exactly the
  LP solution, a point closer to the middle of the variables domain is chosen.

- Matrix presolvers that do not work on incomplete matrices now skip matrix creation if unsupported constraint types are detected.

- consLockBenders callback implemented to add down locks on the Benders' decomposition auxiliary variables and
  up and down locks per subproblem for all master problem variables. This allows the use of presolving and propagation
  with Benders' decomposition.

- improved performance of orbital fixing in several ways:
  store permutations in transposed form to improve cache efficency;
  reverse order to speed up filtering of permutations;
  handle variables globally fixed to 1 in list;
  use event handler to catch global fixings;
  speed up orbit computations;
  change handling of restarts;
  use only permutations that can contribute to a variable's orbit;

- allow rapid learning at local nodes

Examples and applications
-------------------------

Interface changes
-----------------

### New and changed callbacks

  - new optional callback `SCIP_DECL_DIVESETAVAILABLE` to check preconditions for this dive set, e.g., if an incumbent solution is available,
    which is passed as new argument to SCIPcreateDiveset(). SCIPcreateDiveset() has another new parameter "ispublic".

- new callback `SCIP_DECL_CONSHDLRCOPY` and `SCIP_DECL_CONSCOPY` in cons_orbisack and cons_symresack

### Deleted and changed API methods

- LPI:
  + now for all lp interfaces consistent requirements on SCIP_LPPAR:
    LPITLIM and BARRIERCONVTOL positive or zero; FEASTOL, DUALFEASTOL, LPTILIM strictly positive
  + now projecting SCIP_LPPAR values on feasible values for each lp interface
- Symmetry:
  + removed method SCIP_RETCODE SCIPseparateCoversOrbisack() in cons_orbisack.h since the orbitope constraint
    handler has its own implementation of this routine with advanced features now
  + extended method SCIP_RETCODE SCIPgetGeneratorsSymmetry(): It is possible to access both the original and
    transposed permutations matrix as well as the (independent symmetry) components of a permutation group now.
  + arguments of functions SCIPcreateConsOrbisack(), SCIPcreateConsBasicOrbisack(), SCIPcreateConsOrbitope(),
    SCIPcreateConsBasicOrbitope(), SCIPcreateConsSymresack(), SCIPcreateConsBasicSymresack(), and SCIPcreateSymbreakCons() extended
    by "ismodelcons" to encode whether the constraints are model constraints or not
- SCIPallowObjProp() and SCIPallowDualReds() are deprecated and replaced by SCIPallowWeakDualReds() and SCIPallowStrongDualReds(), respectively
- Benders' decomposition
  + changed SCIPstoreBenderscutCut() in scip_benders.c to SCIPstoreBendersCut(). Where this function used to take a
    SCIP_BENDERSCUT pointer, it now accepts a SCIP_BENDERS pointer.
  + the functions SCIPsolveBendersSubproblem() no longer accepts the parameter type. The type is not a necessary
    argument for the subproblem solving method.
  + arguments of functions SCIPbendersSolveSubproblemLP(), SCIPbendersSolveSubproblemCIP(), and SCIPbendersOnlyCheckConvexRelax() changed
  - removed SCIPbenderscutGetNAddedCuts() and SCIPbenderscutGetAddedCutData()

- new argument "onlyifcomplete" in SCIPmatrixCreate() to skip matrix creation right after detecting unsupported constraint types

- new argument "threadsafe" in SCIPcopy(), SCIPcopyConsCompression(), SCIPcopyOrig(), SCIPcopyOrigConsCompression and
  SCIPcopyBenders(). This argument must only be set to TRUE if the source and target SCIP instances are to be solved in
  parallel. Setting this argument to TRUE has a performance cost.

- new argument "append" in SCIPsetModifiedDefaultSettingsIpopt()
- functions SCIPclearRelaxSolVals(), SCIPsetRelaxSolVal(), SCIPsetRelaxSolVals(), SCIPsetRelaxSolValsSol(), and SCIPmarkRelaxSolValid()
  receive an additional argument "relax" to store the relaxation handler as creator of the relaxation solution.

- LP:
  - SCIProwGetOriginCons() now returns a SCIP_CONS* instead of a SCIP_CONSHDLR*, use SCIProwGetOriginConshdlr() for the previous behavior
  - SCIPcreateRowCons() and SCIPcreateEmptyRowCons() now expect a SCIP_CONS* instead of a SCIP_CONSHDLR*,
    use SCIPcreateRowConshdlr() and SCIPcreateEmptyRowConshdlr(), respectively, for the previous behavior

- new parameter "divecontext" for every method that queries statistics for a diveset. The context can be used to distinguish between the dive set
  as single (standalone) heuristic or within Adaptive Diving.
- new parameters "divecontext" and "iterlim" to SCIPperformGenericDivingAlgorithm() to control in which context (single,adaptive) statistics are updated.

- SCIPcopyVars, SCIPcopy, SCIPcopyConsCompression, and SCIPgetVarCopy do not copy variables that are marked as relaxation-only,
  thus it cannot be assumed anymore that each active variable from the master SCIP also has a counterpart in the copy.
  SCIPcopy, SCIPcopyConsCompression, and SCIPcopyConss can now return *valid=TRUE if some non-checked and non-enforced constraints were not copied, e.g.,
  because they involved relaxation-only variables. Thus, a copy is already regarded as valid if all checked or enforced constraints were copied successfully.

### New API functions

- SCIPallowWeakDualReds() and SCIPallowStrongDualReds() replace the deprecated SCIPallowObjProp() and SCIPallowDualReds(), respectively
- methods have been added to facilitate the transfer of Benders' decomposition cuts between solvers in UG. These include
  SCIPapplyBendersStoredCuts(), SCIPbendersGetNStoredCuts(), SCIPbendersGetStoredCutData() and
  SCIPbendersGetStoredCutOrigData().
- added SCIPisConvexAbspower()
- new functions SCIPsolGetType(), SCIPsolGetRelax(), SCIPsolSetRelax(), SCIPsolSetLPRelaxation(), SCIPsolSetStrongbranch(),
  SCIPsolSetPseudo to set or query the new type attribute of a primal solution. The type attribute gives information
  about the origin of the solution, ie, whether it was created by a relaxation handler,
  by the LP relaxation, by strong branching, by the current pseudo solution, or by a primal heuristic.
  The meaning of the argument 'heur' in all creation methods for primal solutions such as SCIPcreateSol() stays unchanged.
- added SCIProwGetOriginConshdlr(), SCIPcreateRowConshdlr(), SCIPcreateEmptyRowConshdlr()
- new API functions SCIPsetCommonSubscipParams() and SCIPtranslateSubSols() shared by several Large Neighborhood Search heuristics.
- new API function SCIPgetLPDegeneracy() to get two measures for the degeneracy of the current LP
- new API functions SCIPdivesetIsAvailable() to check preconditions of a dive set and SCIPdivesetIsPublic() to check if the dive set can be used
  by other primal heuristics.
- new API functions SCIPvarIsRelaxationOnly() and SCIPvarMarkRelaxationOnly() to query and set, resp., whether a variable is marked as relaxation-only

### Command line interface

### Interfaces to external software

### Changed parameters

- renamed parameter "propagating/orbitalfixing/enableafterrestart" to ".../recomputerestart"
- Parameter "misc/allowdualreds" is now called "misc/allowstrongdualreds"
- Parameter "misc/allowobjprop" is now called "misc/allowweakdualreds"
- changed default values of propagation (new value: 1, old value: 5) and separation frequency (new value: 0, old value: 5) in cons_orbitope.c
- all primal heuristics that use sub-SCIPs are disabled within the heuristics fast emphasis setting
- deleted parameter heuristics/localbranching/useuct, use heuristics/useuctsubscip instead
- changed default value of "presolving/symbreak/detectorbitopes" (new value: TRUE, old value: FALSE)
- extended range of "misc/usesymmetry" (new range: [0,3], old range: [0,2])
- deleted parameter "constraints/orbisack/checkalwaysfeas"
- deleted parameter "constraints/orbitope/checkalwaysfeas"
- deleted parameter "constraints/symresack/checkalwaysfeas"

### New parameters

- the possibility to define the Benders' decomposition auxiliary variables as implicit integer is provided. This
  behavior is controlled with an additional parameter in the Benders' decomposition framework.
- added parameter benders/<bendersname>/cutcheck to enable the generation of Benders' decomposition cuts during solution
  checking.
- constraints/orbitope/usedynamicprop: the possibility to propagate orbitope constraints by reordering the rows based on the
  branching strategy is provided (only possible for non-model constraints)

- Added parameters branching/midpull and branching/midpullreldomtrig to control by how much to move
  the branching point for an external branching candidate closer to the middle of the candidates domain. The
  default of 0.75 and 0.5, respectively, uses a point that is 75*alpha% closer to the middle of the domain, where
  alpha is the relative width of the candidates domain (width of local domain divided by width of global domain),
  if the latter is below 0.5, and alpha=1.0 otherwise. That is, with the default settings, a branching point is
  chosen closer to the middle of the candidates domain if the variables local domain is still similar to its
  global domain, but is chosen closer to the LP solution if the local domain is much smaller than the global
  domain.

- Added parameter lp/minmarkowitz to set the Markowitz stability threshold (range 0.0001 to 0.9999).
  High values sacrifice performance for stability.

- Added parameters benders/<bendersname>/lnsmaxcalls and benders/<bendersname>/lnsmaxcallsroot to the Benders'
  decomposition core. These parameters limit the number of Benders' decomposition subproblem checks, for the full
  branch-and-bound tree and root node respective, when solving the auxiliary problem of LNS hueristics. These
  parameters only have effect if the lnscheck parameter is set to TRUE.

- Added parameter cons/linear/maxmultiaggrquot to limit the maximum coefficient dynamism of an equation on which
  multiaggregation is performed. This replaces a compiler define of the same name.
  Default value is 1000, smaller values make multiaggregations numerically more stable.
- new global parameter heuristics/useuctsubscip that affects all LNS heuristics using common sub-SCIP parameters

- new parameter branching/relpscost/degeneracyaware to switch degeneracy-aware hybrid branching

- new parameter separation/rapidlearning/checkexec to check whether rapid learning is allowed to run locally
- new parameters separation/rapidlearning/check{degeneracy,dualbound,leaves,nsols,obj} to enable checking the respective feature for local rapid learning
- new parameter separation/rapidlearning/maxcalls to limit the number of rapid learning executions
- new parameter separation/rapidlearning/nwaitingnodes to set the number of waiting nodes before the dual bound is checked
- new parameter separation/rapidlearning/mindegeneracy to set the minimal threshold of degenerate basic-variables
- new parameters separation/rapidlearning/minvarconsratio to set the minimal ratio of unfixed variables in relation to basis size

- new parameters to control the Benders' decomposition two-phase method.
  - constraints/benderslp/depthfreq: after the maxdepth is reached, then the two-phase method will only be called at
    nodes at a depth divisible by depthfreq.
  - constraints/benderslp/stalllimit: after the maxdepth is reached, if there has been no improvement in the dual bound
    for stalllimit number of nodes, then the two-phase method is executed for the next fractional LP solution that is
    encountered.
  - constraints/benderslp/iterlimit: after the root node, only iterlimit fractional LP solutions are used at each node
    to generate Benders' decomposition cuts.

### Data structures

### Build system

- The default value for DFLAGS in the non-cmake buildsystem has changed from -MM to -MMD. This will break the
  generation of depend.* files if that was done by a compiler call that relied on -MM. The new preferred way
  to handle compilation dependencies is to additionally use $(DFLAGS) when compiling the object files (.o) and
  to include the generated .d files in the Makefile, see also "Build system / Makefile" below.

Deleted files
-------------

Unit tests
----------

Testing
-------

Build system
------------

### Cmake

### Makefile

- Removed static object compilation dependency files (depend.*). If using a GCC compatible compiler, then dependency
  files are now dynamically created and updated during build. The new dependency files (*.d) reside next to each object
  file (.o) in the corresponding obj subdirectory.

Fixed bugs
----------

- fix and improve memory handling in symmetry computation

Miscellaneous
-------------

- modified display column for memory usage ("mem"), which reports the memory usage most of the time, but shows the creator name
  (heuristic, relaxation handler, LP relaxation, strong branching, pseudo solution) of every new incumbent solution. Together with this change,
  heuristic display characters have been unified to represent the type of the heuristic
  (diving, Large neighborhood search, propagation, etc.), see also type_heur.h.

Known bugs
----------

=======
>>>>>>> 23953d41
@page RN60 Release notes for SCIP 6.0

@section RN603 SCIP 6.0.3
*************************

Features
--------

- allow disabling of pricers during solving process

Performance improvements
------------------------

Examples and applications
-------------------------

Interface changes
-----------------

### New and changed callbacks

### Deleted and changed API methods

### New API functions

### Command line interface

### Interfaces to external software

### Changed parameters

### New parameters

### Data structures

Deleted files
-------------

Unit tests
----------

Testing
-------

Build system
------------

### Cmake

### Makefile

Fixed bugs
----------

- fixed issue in SCIPtightenVarLb and SCIPtightenVarUb that occurs for small bound changes
- fixed rejecting minimal boundchange that changed sign of variable, even though SCIPisLb/UbBetter approved it
- fixed issue in generateCutNonConvex() which is triggered when adding quadratic constraints during the solving process
- fixed bug in freeing the reoptimization data if no problem exists
- fixed bug in SCIPreoptReleaseData() when freeing all stored constraints
- fixed bug when freeing the transformed problem via interactive shell if reoptimization is enabled
- fixed two issues related to (near-)redundant logicor constraints in presolving

Miscellaneous
-------------
- checks in debug mode that clean buffer memory is really clean when being freed are now disabled by default

Known bugs
----------


@section RN602 SCIP 6.0.2
*************************

Features
--------

- The abspower constraint handler now passes more accurate convexity
  information to the NLP relaxation.

Examples and applications
-------------------------

- added parsing functionality for optcumulative constraints in CIP format

Interface changes
-----------------

### Interfaces to external software

- Updated the Mosek LP solver interface to support Mosek 9.0.

Build system
------------

### Cmake

- new target to 'doc' to build documentation
- ctests now fail if parameter file not found
- add flag STATIC_GMP and improve GMP find module
- remove non-API methods from library (API methods use new macro SCIP_EXPORT)
- increase minimal required CMake version to 3.3
- correct paths and dependency information when installing SCIP

Fixed bugs
----------
- fixed SCIP-Jack presolving bug that could lead to wrong results for Steiner arborescence problems
- fixed wrong unboundedness result in case not all constraints were already in the LP and enforcement was
  skipped because an optimal solution was found
- fixed wrong enforcement of constraints in the disjunction constraint handler
- fixed wrong behavior of concurrent solve ignoring initial solutions
- fixed bug in concurrent solve when problem was already solved in presolving
- aggregate non-artificial integer variable for XOR constraints with two binary variables and delete constraint
- copy the objective offset when copying the original problem
- fixed bug in SCIPlpiGetBInvARow in lpi_cpx using wrong size of resulting vector
- fixed quadratic runtime behavior in sepa_aggregation
- fixed statistics of separators
- improve numerical stability in varbound constraint handler by using double-double arithmetic
- fixed bug in propagation of dual proofs
- fixed bugs that arise for multiaggregated indicator variables by disallowing multiaggregation for them
- improve numerical stability in SCIPcomputeBilinEnvelope* by using double-double arithmetic
- fixed bug related to releasing pending bound changes in tree.c
- set STD FENV_ACCESS pragma to on in code that changes floating-point rounding mode
- disable GCC optimizations in main interval arithmetic code to prevent wrong optimizations
- fixed wrong assert in cons_xor concerning the variable type
- fixed different behavior of SCIPisLbBetter and SCIPisUbBetter between having NDEBUG defined or not
- correctly handle bound disjunctions in symmetry detection
- fixed issue in reliability branching related to the LP error flag not being reset
- fixed treatment of near-infinite bounds in shiftandpropagate's problem transformation
- fixed handling of infinite values in SCIPcomputeHyperplaneThreePoints()
- fixed comparisons of infinite values in heur_intshifting.c and heur_shifting.c
- fixed bug related to updating unprocessed cuts in the cutpool
- fixed bug related to enabling quadratic constraints during `CONSINITLP`
- add missing SCIP_EXPORT for functions used by GCG
- fixed memory leak and wrong initialization for trival cases in cons_symresack.c
- fixed bug with upgrading to packing/partitioning orbitopes
- fixed bug with the status while upgrading in presol_symbreak.c
- fixed wrong stage while clearing the conflict store
- fixed behavior of SCIPfixVar() by setting infeasible pointer to TRUE if fixval lies outside variable domain
- allow tightenVar() in SCIP_STAGE_PROBLEM stage
- fixed bug in cumulative constraint handler when separating the LP solution
- fixed issues with integer overflow in cumulative constraint handler
- fixed bug where the convexity of Benders' decomposition subproblems was checked even when users defined subproblem
  solving methods. Now, as per the documentation, the user must explicitly state whether the subproblem is convex
- fixed wrong indexing in heur_dualval
- fixed issue with basis status in SoPlex LPi

Miscellaneous
-------------

- statistics now output primal/dual bounds if objective limit is reached
- memory check in debug mode is now disabled by default
- message is now provided to the user to inform that automatic Benders' auxiliary variable lower bound computations are
  not activated when user defined subproblem solving methods are present
- corrected documentation of the primalgap in SCIP; describe when it will be infinite

@section RN601 SCIP 6.0.1
*************************

Features
--------

- when using a debug solution every (multi-)aggregation will be checked w.r.t. this solution

Performance improvements
------------------------

- try greedy solution first before solving knapsack exactly using dynamic programming in SCIPsolveKnapsackExactly,
  compute greedy solution by weighted median selection.

Interface changes
-----------------

### Deleted and changed API methods and macros

- The preprocessor macro NO_CONFIG_HEADER now needs to be defined when
  including SCIP header files from a SCIP build or installation that
  has been build via the Makefile-only build system.

- The following preprocessor macros have been renamed:
  WITH_ZLIB to SCIP_WITH_ZLIB, WITH_GMP to SCIP_WITH_GMP, WITH_READLINE
  to SCIP_WITH_READLINE, NO_SIGACTION to SCIP_NO_SIGACTION, NO_STRTOK_R
  to SCIP_NO_STRTOK_R, ROUNDING_FE to SCIP_ROUNDING_FE, ROUNDING_FP to
  SCIP_ROUNDING_FP, ROUNDING_MS to SCIP_ROUNDING_MS. Note, however, that
  the names of macros NO_RAND_R and NO_STRERROR_R have not been changed
  so far.

### New API functions

- SCIPhashmapInsertInt(), SCIPhashmapSetImageInt(), and SCIPhashmapGetImageInt() to use integer values as images in hashmaps

### Command line interface

- warn about coefficients in MPS files with absolute value larger than SCIP's value for infinity

### Changed parameters

- default clock type for timing is now wallclock

Unit tests
----------

- added unit tests for exact knapsack solving and (weighted) median selection algorithms

Build system
------------

### Cmake

- add missing GMP dependency when compiling with SYM=bliss
- add DL library when linking to CPLEX to avoid linker errors
- new config.h header defining the current build configuration, e.g. SCIP_WITH_GMP

Fixed bugs
----------

- fixed handling of weights in cons_sos1 and cons_sos2 (NULL pointer to weights)
- fixed handling of unbounded LPs in SCIP and in several LPIs; added heuristic method to guess solution
- the STO reader is capable of handling scenarios defined using lower case "rhs"
- fixed OPB reader for instances without explicit plus signs
- correct dual solution values for bound constraints
- fixed recognition of variable with only one lock in cons_bivariate, cons_quadratic, and cons_nonlinear
- fixed update of constraint violations in solution repair in cons_bivariate, cons_quadratic, and cons_nonlinear
- print error message and terminate if matrix entries of a column are not consecutive in mps format
- fixed incorrect handling of fixed variables when transfer of cuts from LNS heuristic for Benders' decomposition
- fix returning local infeasible status by Ipopt interface if Ipopt finds problem locally infeasible
- skip attempt to apply fixings in linear constraint handler during solving stage as LP rows cannot change anymore
- fixed bug when reading >= indicator constraints in MPS format
- fix issue with nodes without domain changes if we ran into solution limit in prop_orbitalfixing
- fixed unresolved reference to CppAD's microsoft_timer() function on builds with MS/Intel compilers on Windows
- ignore implications added through SCIPaddVarImplication() that are redundant to global bounds also in the
  special case of an implication between two binary variables; also, use implications instead of cliques in the case
  of a binary implied variable with nonbinary active representative
- fixed bug with aggregated variables that are aggregated in propagation of cons_sos1
- fixed some special cases in SCIPselect/SCIPselectWeighted methods
- relaxed too strict assertion in Zirounding heuristic
- fixed the upgrade routine to XOR constraints: aggregate integer variable if its coefficient has the wrong sign
- fixed handling of nonartificial parity variables when deleting redundant XOR constraints
- earlier deletion of trivial XOR constraints (at most 1 operator left)
- fixed wrong hashmap accesses and added sanity check for the correct hashmap type
- avoid copying of unbounded solutions from sub-SCIPs as those cannot be checked completely
- corrected the output of the first LP value in case of branch-and-price
- fixed possible integer overflow, which led to wrong conclusion of infeasibility, in energetic reasoning of cons_cumulative.c

Miscellaneous
-------------
- do not scale linear constraints to integral coefficients

@section RN600 SCIP 6.0.0
*************************

Features
--------

- new diving heuristic farkasdiving that dives into the direction of the pseudosolution and tries to construct Farkas-proofs
- new diving heuristic conflictdiving that considers locks from conflict constraints
- restructuring of timing of symmetry computation that allows to add symmetry handling components within presolving
- `lp/checkstability` is properly implemented for SoPlex LPI (spx2)
- new branching rule lookahead that evaluates potential child and grandchild nodes to determine a branching decision
- limits on the number of presolving rounds a presolver (maxrounds) or propagator/constraint handler (maxprerounds)
  participates in are now compared to the number of calls of the particular presolving method, not the number of
  presolving rounds in general, anymore
- new miscellaneous methods for constraints that have a one-row linear representation in pub_misc_linear.h
- a Benders' decomposition framework has been added. This framework provides the functionality for a user to solve a
  decomposed problem using Benders' decomposition. The framework includes classical optimality and feasibility cuts,
  integer optimality cuts and no-good cuts.
- add statistic that presents the number of resolves for instable LPs
- new readers for stochastic programming problems in SMPS format (reader_sto.h, reader_smps.h)

Performance improvements
------------------------

- cuts generated from certain quadratic constraints with convex feasible region are now global
- performance improvements for Adaptive Large Neighborhood Search heur_alns.c
  + all neighborhoods now start conservatively from maximum fixing rate
  + new default parameter settings for bandit selection parameters
  + no adjustment of minimum improvement by default
- improved bound tightening for some quadratic equations
- constraint handler checking order for original solutions has been modified to check those with negative check priority
  that don't need constraints after all other constraint handlers and constraints have been checked
- deactivate gauge cuts

Examples and applications
-------------------------

- new example `brachistochrone` in CallableLibrary examples collection; this example implements a discretized model to
  obtain the trajectory associated with the shortest time to go from point A to B for a particle under gravity only
- new example `circlepacking` in CallableLibrary examples collection; this example models two problems about packing
  circles of given radii into a rectangle
- new price-and-branch application for the ringpacking problem
- new stochastic capacitated facility location example demonstrating the use of the Benders' decomposition framework

Interface changes
-----------------

### New and changed callbacks

- added parameter locktype to `SCIP_DECL_CONSLOCK` callback to indicate the type of variable locks

### Deleted and changed API methods

- Symmetry:
  + removed function SCIPgetTimingSymmetry() in presol_symmetry.h since this presolver does not compute symmetries independent
    of other components anymore
  + additional argument `recompute` to SCIPgetGeneratorsSymmetry() to allow recomputation of symmetries

- Random generators:
  + the seed of SCIPinitializeRandomSeed() is now an unsigned int
  + the seed of SCIPsetInitializeRandomSeed() is now an unsigned int and it returns an unsigned int
  + new parameter for SCIPcreateRandom() to specify whether the global random seed shift should be used in the creation of
    the random number generator

- Miscellaneous:
  + additional arguments `preferrecent`, `decayfactor` and `avglim` to SCIPcreateBanditEpsgreedy() to choose between
    weights that are simple averages or higher weights for more recent observations (the previous default).
    The last two parameters are used for a finer control of the exponential decay.
  + functions SCIPintervalSolveUnivariateQuadExpression(), SCIPintervalSolveUnivariateQuadExpressionPositive(), and
    SCIPintervalSolveUnivariateQuadExpressionPositiveAllScalar() now take an additional argument to specify already
    existing bounds on x, providing an entire interval ([-infinity,infinity]) gives previous behavior

### New API functions

- SCIPintervalSolveUnivariateQuadExpressionNegative()
- SCIPvarGetNLocksDownType() and SCIPvarGetNLocksUpType()
- SCIPaddConsLocksType()
- SCIPconsIsLockedTypePos(), SCIPconsIsLockedTypeNeg(), SCIPconsIsLockedType(), SCIPconsGetNLocksTypePos() and SCIPconsGetNLocksTypeNeg()
- SCIPstrncpy(), a safe version of strncpy()

### Changed parameters

- Removed parameters:
  - `heuristics/alns/stallnodefactor` as the stall nodes are now controlled directly by the target node limit within the heuristic
  - `presolving/symmetry/computepresolved` since this presolver does not compute symmetries independent of other components anymore
  - `separating/maxincrounds`

### New parameters

- `lp/checkfarkas` that enables the check of infeasibility proofs from the LP
- `heuristics/alns/unfixtol` to specify tolerance to exceed the target fixing rate before unfixing variables, (default: 0.1)
- `propagating/orbitalfixing/symcomptiming` to change the timining of symmetry computation for orbital fixing
- `lp/alwaysgetduals` ensure that the dual solutions are always computed from the recent LP solve
- `display/relevantstats` indicates whether the small relevant statistics are displayed at the end of solving
- `propagating/orbitalfixing/performpresolving` that enables orbital fixing in presolving
- `presolving/symbreak/addconsstiming` to change the timining of symmetry computation for symmetry handling inequalities
- `propagating/orbitalfixing/enabledafterrestarts` to control whether orbital fixing is enabled after restarts
- `benders/*` new submenu for Benders' decomposition related settings. This includes the settings related to the
  included Benders' decompositions and the general Benders' decomposition settings.
- `benders/<decompname>/benderscuts/*` submenu within each included Benders' decomposition to control the Benders'
  decomposition cuts. The cuts are added to each decomposition separately, so the setting are unique to each
  decomposition.

### Data structures

- new enum `SCIP_LOCKTYPE` to distinguish between variable locks implied by model (check) constraints (`SCIP_LOCKYPE_MODEL`)
  and variable locks implied by conflict constraints (`SCIP_LOCKYPE_CONFLICT`)
- expression interpreter objects are now stored in the block memory

Deleted files
-------------

- removed presolving plugin presol_implfree
- separated scip.c into several smaller implementation files scip_*.c for better code overview; scip.c was removed,
  but the central user header scip.h remains, which contains includes of the separated headers

Fixed bugs
----------

- fixed bug in gcd reductions of cons_linear regarding an outdated flag for variable types
- fixed bug in heur_dualval regarding fixing routine for integer variables
- suppress debug solution warnings during problem creation stage
- fixed check for activated debugging solution in components constraint handler
- fixed potential bug concerning solution linking to LP in SCIPperformGenericDivingAlgorithm()
- fixed reward computation in ALNS on continuous, especially nonlinear, problems
- fixed bug in freeing reoptimization data if problem was solved during presolving
- fixed check of timing in heur_completesol
- fixed wrong propagation in optcumulative constraint handler
- fixed non-deterministic behavior in OBBT propagator
- don't disable LP presolving when using Xpress as LP solver
- fixed possible `NULL` pointer usage in cons_pseudoboolean
- ensured that SCIPgetDualbound() returns global dual bound instead of the dual bound of the remaining search tree
- fixed rare division-by-zero when solving bivariate quadratic interval equation
- use total memory for triggering memory saving mode
- fix parsing of version number in the CMake module for Ipopt
- fixed handling of implicit integer variables when attempting to solve sub-MIP in nlpdiving heuristic
- added workaround for bug when solving certain bivariate quadratic interval equations with unbounded second variable
- fixed bug with releasing slack variable and linear constraint in cons_indicator
- fixed problem when writing MPS file with indicator constraints with corresponding empty linear constraints
- fixed bug in heur_vbound triggered when new variables were added while constructing the LP
- fixed bug with unlinked columns in SCIProwGetLPSolCutoffDistance()

Miscellaneous
-------------

- updated CppAD to version 20180000.0
- remove LEGACY mode, compiler needs to be C++11-compliant

@page RN50 Release notes for SCIP 5.0

@section RN501 SCIP 5.0.1
*************************

Features
--------

- SCIP executable handles the `SIGTERM` signal. If the process receives a `SIGTERM`, SCIP terminates the solution process with a
  new `SCIP_STATUS` code `SCIP_STATUS_TERMINATE` and displays all relevant statistics before exiting.
- add number of conflict constraints found by diving heuristics to statistics
- allow output of lower bounds for visualization
- added symmetry detection for linking constraints

Performance improvements
------------------------

- disable disaggregation of quadratic constraints by changing the default for `constraints/quadratic/maxdisaggrsize` to 1
  (disaggregation can still be very helpful on some instances, but also seems hurtful on others)

- Cuts:
  - increased threshold when to scale up cuts that are generated by nonlinear constraint handlers
  - test additional scaling factors in CMIR cut generation heuristic
  - cleaned up implementation of the cut selection procedure and added new cut quality measure
  - use random tie-breaking in cut selection

Interface changes
-----------------

### New API functions

- new methods SCIPtryTerminate() and SCIPterminated() in scip/interrupt.h for handling of SIGTERM signals.
- new method SCIPselectCuts() to run SCIP's cut selection procedure on a given array of cuts

### Changed parameters

- rename parameter `constraints/orbisack/orbisack/coverseparation` to `constraints/orbisack/coverseparation`

### New parameters

- `visual/displb` that enables output of lower bounds for visualization
- `presolving/symmetry/displaynorbitvars` (whether we display the number of affected variables in the statistics)
- `separating/efficacyfac` to change the weight of the efficacy in cut score calculation
- `separating/dircutoffdistfac` to change the weight of the directed cutoff distance in cut score calculation

### Data structures

- new `SCIP_STATUS` code `SCIP_STATUS_TERMINATE` in scip/interrupt.h for handling of SIGTERM signals.

Unit tests
----------

- expanded unit tests of the lpis
- added check to unit tests that problem is not solved after every change

Fixed bugs
----------

- fixed LP status to unsolved when marking LP to be resolved if objective limit has changed
- copy parameter settings to sub-SCIPs in SCIPcopyLargeNeighborhoodSearch() also when copying only LP rows
- fixed a check for fixed variables in Binpacking example
- generate deprecation warnings when using SCIPaddCut
- fix bug in sepa_gomory if cut is a bound change
- fixed handling of infinite bounds in cons_sos1

- Constraints:
  - fixed bug while scaling linear constraints
  - don't delete conflict constraints that were transformed into model constraints during a restart
  - fixed treatment of variable aggregations in knapsack constraint handler that led to wrong propagations

- LP Interface:
  - fixed LPI status after changing objective in lpi_cpx, lpi_grb, lpi_xprs, lpi_msk
  - fixed and unified asserts in LPIs
  - retrieve interior solution instead of (possibly non-existing) basic solution from mosek after using barrier without crossover in lpi_msk
  - fixed bug with `NULL` pointer handling in LPIs

- Heuristics:
  - fixed wrong cast in LP iteration limit computation in proximity search heuristic
  - fixed check for time limit in heur_nlpdiving
  - improved numerics and fixed stop criterion in zirounding heuristic

@section RN500 SCIP 5.0.0
*************************

Features
--------

- new numerical solution violations get printed when checksol is called
- added analysis of the clique table which identifies possible aggregations via the search for
  strongly connected components and may detect infeasible assignments on the way
- added macros to do computations with a higher precision by using double-double arithmetic
- extended conflict analysis by analyzing dual solutions of boundexceeding LPs
- revised internal debugging mechanism to check against a user given debug solution (debug.h)

- Heuristic:
  - add new heuristic MPEC that solves a MPEC reformulation of a mixed-binary nonlinear problem by regularized NLP reformulations
  - new primal heuristic ALNS that orchestrates eight different LNS heuristics adaptively
    using algorithms for the multi-armed bandit problem
  - three bandit selection algorithms to face sequential decision problems under uncertainty

- Presolving and symmetry:
  - added presol_symmetry.c for computing and storing symmetry information of a MIP
  - added presol_symbreak.c to detect special symmetry structures and to add symmetry handling constraints
  - SCIP can now automatically detect and compute symmetries in MIPs (if a graph automorphism code is linked in)
  - added cons_symresack.c to handle permutation symmetries in a binary programs via inequalities and propagation
  - added cons_orbisack.c to handle special permutation symmetries in a binary programs via inequalities and propagation
  - cons_orbitope.c can now handle full orbitopes as well

- Propagator:
  - added new propagator orbital fixing
  - utilizing linear inequalities to compute stronger linearizations for bilinear terms; the inequalities are computed in
    the OBBT propagator

- Cuts:
  - added API for aggregating rows for generating cuts which uses double-double arithmetic internally
  - added filtering of parallel cuts in the cut pool

- Plugins:
  + added new plugin type `table` for adding user-defined statistics tables
  + new presolving plugin presol_sparsify that tries to cancel nonzero coefficients in linear constraints by adding
    multiples of linear equalities

Performance improvements
------------------------

- use disjoint set to reduce peak memory usage and time to compute of clique table connectedness information
- add and use RESTRICT macro for some pointers
- improved the implementation of SCIPvarGetActiveRepresentatives
- speed-up reverse propagation
- removed bestrelaxsol and directly access relaxation solution instead to decrease overhead when using relaxation handlers
- for fast presolving emphasis, disable use of implications in logicor presolving
- use limit on the total number of nonzeros added to the clique table during the greedyCliqueAlgorithm of cons_knapsack.c
- revised disaggregation of quadratic constraints: the number of created constraints can now be controlled and the
  disaggregated constraints are scaled in order to increase numerical accuracy
- disabled reformulation of products of a binary variable with a linear term that does not solely involve binary variables
- speed up creation of LP in the computation of relative interior points
- improved dual ray analysis
- drop events of disabled linear constraints to reduce event processing effort

- Separation:
  - new implementation of zerohalf separator
  - enabled cutting plane separation in the tree
  - improved cut selection and management
  - improved cut post-processing: apply coefficient tightening, enforce maximal dynamism

- Heuristics:
  - improved selection of rows in CMIR aggregation heuristic
  - generate lifted flowcover cuts in CMIR cut generation heuristic
  - faster implementation of CMIR cut generation heuristic
  - use LP solution polishing during probing and diving mode to activate it during many primal heuristics; remains disabled
    during strong branching and OBBT
  - improved versions of the clique and variable bound pre-root heuristics that are often able to fix many more variables

Interface changes
-----------------

### New and changed callbacks

- New types:
  - added new abstract selection algorithm `SCIP_BANDIT` together with callbacks
  - added new types for symmetry handling

- LP interface:
  - dropped NLP termination status `SCIP_NLPTERMSTAT_UOBJLIM`

- NLP callbacks:
  - added parameter `objval` to `SCIP_DECL_NLPIGETSOLUTION` for returning the optimal objective value (can be set to `NULL`)

- Separation callbacks:
  - added parameter `allowlocal` to `SCIP_DECL_SEPAEXECLP` and `SCIP_DECL_SEPAEXECSOL` to switch generation of locally valid cuts
  - added parameter `dstatssize` to `SCIP_DECL_NLPIDELVARSET` and `SCIP_DECL_NLPIDELCONSSET`

### Deleted and changed API methods

- Branching rules:
  - removed parameter `allowaddcons` from SCIPselectVarPseudoStrongBranching(), SCIPselectVarStrongBranching(), and
    SCIPincludeBranchruleRelpscost()

- Constraint Handlers:
  - generalized SCIPcreateConsOrbitope() and SCIPcreateConsBasicOrbitope() method to three orbitope types (full, partitioning, packing)

- Cutting plane separation methods:
  - changed function signature of SCIPcalcMIR()
  - changed function signature of SCIPcalcStrongCG()
  - new method SCIPaddRow() to replace deprecated SCIPaddCut()
  - removed parameter `scaling` from SCIPgetRowprepViolation()
  - added parameter `allowlocal` to SCIPseparateSol()

- LP interface:
  - replaced LP parameters `SCIP_LPPARAM_LOBJLIM` and `SCIP_LPPARAM_UOBJLIM` by `SCIP_LPPARAM_OBJLIM`

- NLP interface:
  - SCIPnlpStatisticsCreate() and SCIPnlpStatisticsFree() now require a pointer to blockmemory as parameter
  - added parameter `objval` to SCIPnlpiGetSolution() of NLPIs for returning the optimal objective value (can be set to `NULL`)
  - added parameter `varnameslength` to SCIPexprParse()
  - added parameter `dstatssize` to SCIPnlpiDelVarSet() and SCIPnlpiDelConsSet()
  - added modifier const to `exprtree` parameter of SCIPnlpiChgExprtree()

- Primal heuristics:
  - SCIPheurPassIndicator() has a new parameter which allows to pass the objective of the solution

- Relaxator methods:
  - added parameter `includeslp` to SCIPmarkRelaxSolValid(), SCIPsetRelaxSolVals() and SCIPsetRelaxSolValsSol();
  - removed parameter `includeslp` from SCIPrelaxCreate() and SCIPincludeRelax()
  - removed functions SCIPrelaxIncludesLp() and SCIPrelaxSetIncludesLp()
  - replaced method SCIPgetRelaxFeastolFactor() by SCIPrelaxfeastol() and added SCIPchgRelaxfeastol()

- Misc:
  - changed return type of SCIPcliqueGetId() from `int` to `unsigned int`
  - SCIPsolveParallel() is deprecated; use SCIPsolveConcurrent() instead
  - removed SCIPvarGetCliqueComponentIdx(); the connectedness information of the clique table is now stored as a
    `SCIP_DISJOINTSET` member of the clique table and cannot be publicly accessed
  - added parameter `copytables` to SCIPcopyPlugins()
  - SCIPsolveParallel() has been deprecated, use the new method SCIPsolveConcurrent() instead
  - allowed SCIPgetNConss() in stage `SCIP_STAGE_INITSOLVE`

### New API functions

- SCIPaddRow() to replace deprecated SCIPaddCut()
- methods to display linear constraint classification types; use SCIPclassifyConstraintTypesLinear()
  after reading a problem to classify linear constraint types
- public methods SCIPvariableGraphBreadthFirst() and SCIPvariableGraph{Create,Free}() to
  perform breadth-first search on the variable constraint graph used by the GINS and ALNS heuristics
- SCIPsetProbingLPState() to install given LP state and/or norms at the current probing node
- SCIPbranchcandGetLPMaxPrio() and SCIPbranchcandGetExternMaxPrio() to query the maximal branching priority of given
  branching candidates; also added SCIPbranchcandGetNPrioLPCands() to access the number of LP candidates with this priority.
- SCIPupdateSolIntegralityViolation(), SCIPupdateSolBoundViolation(), SCIPupdateSolLPRowViolation(),
  SCIPupdateSolConsViolation() and SCIPupdateSolLPConsViolation() for updating numerical solution violations, as well as
  SCIPactivateSolViolationUpdates() and SCIPdeactivateSolViolationUpdates() for activating/deactivating violation updates globally
- SCIPsetSubscipDepth() to set the depth of SCIP as a copied subproblem during problem stage
- SCIPdivesetGetNSols() to query the number of found solutions from a diveset.
- SCIPnextafter() that wraps different nextafter methods to return the next representable value after a given value
- SCIPlinConsStats{Create,Free,GetTypeCount,GetSum}() and SCIPprintLinConsStats() to work with linear constraint classification through the C API
- SCIPgetRowNumIntCols() that returns the number of integer columns in a row
- SCIPsetSlackVarUb() to control upper bound of slack variable in cons_indicator

- Data structures:
  - methods SCIPrandomCreate() and SCIPrandomFree() are no longer public and should be replaced by SCIPcreateRandom() and
    SCIPfreeRandom(), respectively (the new methods respect the global parameter `randomization/randomseedshift` automatically)
  - methods SCIPdigraphCreate() and SCIPdigraphCopy() are no longer public and should be replaced by SCIPcreateDigraph() and
    SCIPcopyDigraph(), respectively, which receive a \SCIP argument and are more robust towards future interface changes

- Bilinear:
  - SCIPgetAllBilinearTermsQuadratic() to access data of all existing bilinear terms in quadratic constraints
  - SCIPaddBilinearIneqQuadratic() to propose an inequality with two variables that appear in a bilinear term
  - SCIPcomputeBilinEnvelope{1,2}() to compute a linearization of a bilinear term when considering at most two linear inequalities

- Clique:
  - SCIPcliqueGetIndex() which returns the unique identifier for the given clique
  - SCIPgetNCliquesCreated() which returns the number of cliques created so far

- Cutting plane separation methods:
  - SCIPisCutNew() that returns whether a cut is already present in the global cut pool
  - SCIPgetSepaMinEfficacy() to access separating/minefficacy(root)

- Interfaces:
  - interface methods to create and use bandit algorithms implemented as SCIP core plugins
  - interface methods for aggregating rows and computating MIP cuts, see cuts.h
  - interface method SCIPsetRandomSeed() to (re)set a random number generator seed

### Command line interface

- new interactive shell functionality to display linear constraint classification types;
  use `display linclass` after reading a problem to classify linear constraint types
- new command line parameter `-r` to pass a nonnegative integer as random seed.

### Interfaces to external software

- added interface to the NLP solver WORHP
- added interface to the NLP solver FilterSQP
- added interface to graph automorphism algorithms in `src/symmetry/` (initially only to BLISS)
- unify handling of objective limit in LPIs by replacing LPI parameters `SCIP_LPPAR_LOBJLIM` and `SCIP_LPPAR_UOBJLIM` by
  `SCIP_LPPAR_OBJLIM`
- dropped support for MOSEK < 7.0.0.0

### Changed parameters

- changed and removed several parameters for zerohalf separator
- replaced `constraints/quadratic/disaggregate` by `constraints/quadratic/maxdisaggrsize` to bound
  the total number of created constraints when disaggregating a quadratic constraint
- new value 3 for parameter `lp/solutionpolishing` to enable LP polishing only during probing and diving mode
- parameter `conflict/useboundlp` has new values `d` (only dual solution analysis) and `b` (both, conflict and dual solution analysis)

- Heuristics:
  - fixed typo `heuristics/completesol/maxunkownrate` has changed to `heuristics/completesol/maxunknownrate`
  - replaced parameter `heuristics/{clique,vbounds}/minfixingrate` by `heuristics/{clique,vbounds}/minintfixingrate` and
    `heuristics/{clique,vbounds}/minmipfixingrate`, which check the fixing rate before LP solving and after sub-MIP presolve

- Separating:
  - parameter `separating/maxstallrounds` only applies to nodes in the tree (not the root node, anymore); use the new
    parameter `separating/maxstallroundsroot` for the root node
  - moved parameters for flowcover and cmir separators to `separating/aggregation`

- Removed parameters:
  - `constraints/{abspower,bivariate,nonlinear,quadratic,soc}/scaling`
  - `constraints/{abspower,bivariate,quadratic,nonlinear}/mincutefficacysepa`
  - `constraints/{abspower,bivariate,quadratic,nonlinear}/mincutefficacyenfofac`
  - `constraints/soc/minefficacy`
  - `conflict/usemir`
  - `conflict/prefermir`
  - `heuristics/clique/{multiplier,initseed}`
  - `separating/feastolfac`
  - `separating/orthofac`
  - `separating/cgmip/allowlocal` (use parameter passed to separation callback instead)
  - `separating/{gomory,strongcg}/maxweightrange`

### New parameters

- `conflict/prefinfproof` (prefer infeasibility proof to boundexceeding proof)
- `conflict/sepaaltproofs`
- `constraints/indicator/maxsepanonviolated` to stop separation after separation of non violated cuts
- `constraints/orbisack/coverseparation` (whether orbisack cover inequalities should be separated)
- `constraints/orbisack/orbiSeparation` (whether facet defining inequalities for orbisack should be separated)
- `constraints/orbisack/coeffbound` (maximal value of coefficients in orbisack facet inequalities)
- `constraints/orbisack/checkpporbisack` (check whether orbisacks can be strengthened by packing/partitioning constraints)
- `constraints/orbisack/checkalwaysfeas` (whether conscheck returns always `SCIP_FEASIBLE`)
- `constraints/orbitope/checkpporbitope` (check packing/partitioning orbitopes)
- `constraints/orbitope/sepafullorbitope` (separate full orbitopes)
- `constraints/orbitope/checkalwaysfeas` (whether conscheck returns always `SCIP_FEASIBLE`)
- `constraints/quadratic/{usebilinineqbranch,minscorebilinterms,bilinineqmaxseparounds}`
- `constraints/quadratic/disaggrmergemethod` to change the strategy of how to merge independent blocks of quadratic constraints
- `constraints/quadratic/mincurvcollectbilinterms` to change the minimal curvature of constraints
  to be considered when returning bilinear terms to other plugins
- `constraints/quadratic/binreformbinaryonly` to disable reformulation of products of binary and non-binary variables
- `constraints/symresack/ppsymresack` (check whether symresacks can be strengthend by packing/partitining constraints)
- `constraints/symresack/checkalwaysfeas` (whether conscheck returns always `SCIP_FEASIBLE`)
- `expbackoff` to all separators which increases the frequency exponentially over the depth in the tree
- `heuristics/completesol/{beforepresol,maxlpiter,maxcontvars}`
- `heuristics/{clique,vbounds}/maxbacktracks` to limit the number of backtracks in the fix-and-propagate phase
- `heuristics/{clique,vbounds}/uselockfixings` to enable fixing of additional variables based on variable locks
- `heuristics/vbounds/{feasvariant,tightenvariant}` to specify the fixing variants used by the vbounds heuristic
- `lp/refactorinterval` to change the refactorization interval of the LP solver
- `misc/debugsol` to specify a debug solution that should be checked during the solve
- `misc/usesymmetry` to determine whether symmetry handling should be used
- `presolving/symbreak/conssaddlp` (whether symmetry handling inequalities should be added to the LP)
- `presolving/symbreak/addsymresacks` (whether symresacks should be used to handle symmetries)
- `presolving/symbreak/computeorbits` (whether symmetry orbits should be computed)
- `presolving/symbreak/detectorbitopes` (whether it should be checked if some symmetries can be handled by orbitopes)
- `presolving/symmetry/computepresolved` (Whether symmetries are computed after presolving)
- `presolving/symmetry/maxgenerators` (maximal number of generators generated by symmetry detection)
- `presolving/symmetry/checksymmetries` (whether validity of computed symmetries should be verified)
- `propagating/obbt/{itlimitfactorbilin,minnonconvexity,createbilinineqs}`
- `propagating/vbounds/minnewcliques` to specify the minimum number of new cliques to trigger another clique table analysis
- `propagating/vbounds/{maxcliquesmedium,maxcliquesexhaustive}` to limit the number of cliques relative to the
  number of binary variable for performing clique table analysis
- `separating/maxincrounds`
- `separating/maxlocalbounddist`, `separating/maxcoefratio` and `separating/intsupportfac`

### Data structures

- new type `SCIP_Shortbool` (equal to uint8_t) for storing Boolean values in a more compact manner
- new disjoint set data structure `SCIP_DISJOINTSET` to incrementally update connectedness information for a graph on nodes {0,...,n-1}
- new red black tree data structure defined in `src/scip/rbtree.{c,h}`
- new object `SCIP_LINCONSSTATS`, see type_cons.h, to work with linear constraint classification through the C API
- added new type `SCIP_TABLE` together with callbacks to output SCIP statistics

Unit tests
----------

- added several tests for the LP interface
- added tests that cover nonempty linear constraint classification types
- added tests for the double double arithmetic, the new red black tree data structure, the nlpi, obbt, interval arithmetics,
  symmetry computation, objective function changes in probing, computing envelopes of bilinear function, relaxation enforcement

Build system
------------

- added interface to the NLP solver WORHP; set `WORHP=true` in order to link to WORHP
- added interface to the NLP solver FilterSQP; set `FILTERSQP=true` in order to link to FilterSQP

### Cmake

- added support for sanitizers in debug mode and options SANITIZE_ADDRESS, SANITIZE_MEMORY, SANITIZE_UNDEFINED, SANITIZE_THREAD
- added option SYM to specify which graph automorphism package (bliss, none) should be used, if available
- disable non-standard compliant floating point optimizations in combination with intel compilers
- improve Visual Studio compilation
- only accept IPOPT version 3.12.0 or higher
- preserve correct rpath in library (e.g. path to libipopt) when installing

### Makefile

- new flag `DEBUGSOL={true,false}` to enable checks against a user given debug solution
- added flag SYM to specify which graph automorphism package (bliss, none) should be used
- default value for ZIMPL in the Makefile is now `false`

Fixed bugs
----------

- fix wrong statistic display of diving leaf solutions
- fixed order of SCIPcalcCliquePartition() in corner case where no cliques are available
- fix treatment of infinite lower bound in proximity objective cutoff
- fixed minor issue in expression graph simplification

- Separator:
  - fix linear knapsack relaxation during separation if a binary variable does not have a solution value in [0,1].
  - fixed potential ressource leaks in SCIPsolveLinearProb(), expr.c, sepa_eccuts, cons_cumulative.c, cons_nonlinear.c
  - fixed bug in cons_orbitope.c, where wrong terminating index in separation of SCIs was used
  - fixed wrong mapping of permuted basis indices in gomory separator
  - fixed integer objective separator for objective scales < 1

- Presolver:
  - fixed numerical issues in boundshift presolver when aggregating integer variables
  - fixed aggregation of variables in boundshift presolver that contain large variable bounds

- Heuristic:
  - fixed bug in feasibility pump heuristic when switching on the `usefp20` parameter
  - fixed handling of LOOSE variables in locks heuristic
  - fixed creation of conflicts in clique heuristic for incomplete LPs

- Constraints:
  - fixed bug in mps reader. Reader now prints `OBJSENSE` section and tries to generate unique names of constraints
  - fixed upgrade to a varbound constraint if abspower constraint contains a multi-aggregated variable
  - fixed several bugs related to hashing of constraints/rows in cutpool.c and cons_linear.c
  - fixed registration of almost fixed nonlinear variables in abspower constraints

- Propagator:
  - fixed releasing of variables in the genvbounds propagator in case the problem could be solved during presolving of a restart
  - fixed numerical issues in bound widening of variable bound constraint handler and vbound propagator during conflict analysis

@page RN40 Release notes for SCIP 4.0

@section RN401 SCIP 4.0.1
*************************

Features
--------

- added parsing functionality to cardinality constraint handler for CIP format
- allow to relax objective limit in reoptimization in presolved stage
- suppress excessive printing about numerical troubles in LP on default verblevel (high)

Performance improvements
------------------------

- only accept passed improving solutions in heur_indicator
- add and use RESTRICT macro for some pointers
- sorting of parents and children for some expression types is now independent of memory layout

- Constraints:
  - widened a bottleneck in simplifying long signomial sums in a nonlinear constraint
  - unified and extended code that improves numerics of cuts generated by nonlinear constraint handlers

- Separation:
  - stop separation in cons_indicator after maxsepanonviolated many non violated separated cuts
  - improve choice of variable to enter support in separation of cons_indicator

Interface changes
-----------------

### New API functions

- SCIPvalidateSolve() to compare solving result with an external primal and dual reference value
- SCIPisObjChangedProbing() to check whether the objective function has changed during probing mode
- SCIPgetDualSolVal() to get the dual solution value of a constraint
- SCIPisLPPrimalReliable() and SCIPisLPDualReliable() to check whether the current primal / dual LP solution
  were successfully checked for feasibility

### Command line interface

- New option in the interactive shell to validate the solution against an external primal and dual reference value
- added command line option `-o` and command `validatesolve` in interactive shell
  to validate the solution against an external primal and dual reference value.

### Interfaces to external software

- Updated and new interfaces to Mosek 8.1, GAMS and Gurobi
- new LP interface to Glop (Google OR tools); CMake only

### Changed parameters

- renamed parameter `heuristics/completesol/maxunkownrate` to `heuristics/completesol/maxunknownrate`

Testing
-------

- add options to make test target (see Makefile section)

Build system
------------

### Cmake

- New CMake build system alongside the usual Makefile setup

### Makefile

- added make options for specifying EXECUTABLE and OUTPUTDIR variables for the make test target

Fixed bugs
----------

- fixed unintended behavior of interrupt signal handler inside SCIP copies
- fixed uninitialized values in SCIP's digraph data structure after calling SCIPdigraphResize()
- fixed issue related to SCIPcreateFiniteSolCopy() not being able to remove all infinite fixings
- fixed issue in SCIPcopyLimits() w.r.t. soft time limit
- fixed bug in dynamic resizing of hashtables and hashmaps
- added workaround for bug in primal simplex of cplex 12.7.1.0 occuring when attempting to solve LPs without rows without presolving
- fixed bug in binpacking example that might have led to doing the same branching several times
- fixed memory issue in binpacking example
- in GAMS writer, forbid also various parenthesis characters in gams symbol names
- added missing definition of `SCIP_UNUSED` in memory.h if def.h is not included
- treat reopt bugs: Avoid numerical problems with changing objective; fix check for changed objective
- fixed reading issue in mps reader: integer variables fixed to 0 or 1 are treated as binaries now,
  allowing to use them as indicator variables
- afternode heuristics are now called even if the node limit was reached and the solving process will be stopped
  after the current node
- fixed bug when activating probing mode with a non-empty separation storage

- LP interfaces:
  - fixed guard against using old Gurobi versions in lpi_grb.c: Gurobi 7.5 was not permitted
  - fixed wrong handling of unboundedness status in lpi_grb.c
  - fixed wrong handling of row basis status in lpi_grb.c

- Propagator:
  - fixed bug in shift and propagate--variable information with a negation transformation is correctly reset after backtracking
  - fixed bug in genvbounds propagator when applying a restart after the root node

- Constraints:
  - fixed bug in varbound coefficient tightening: if a varbound constraint only contained one variable afterwards,
    it may have been deleted without applying the induced bound, if the change was too small, this is now forced
  - fixed potential wrong locks update after a varbound constraint became redundant in coefficient tightening
  - fixed potentially wrong cleanup of fixed variables in nonlinear constraint handler
  - fixed memory leak in OSiL reader when using SOS constraints

- Solution:
  - improved handling of infinite values in a primal solution in quadratic and nonlinear constraints
  - fixed bug in computing violation and cut for certain nonlinear constraints when LP solution is slightly out of bounds
  - fixed debug solution check that appeared in probing mode when the objective function has changed
  - relaxed a too strong assert concerning solutions close to the objective limit

@section RN400 SCIP 4.0.0
*************************

Features
--------

- Introduced support for partial or infeasible user solutions, which SCIP tries to complete/repair heuristically
- implemented linear time methods for (weighted) median selection for joint arrays of various types
- added adaptive solving behavior of SCIP based on solving phases and heuristic transitions, if enabled via `solvingphases/enabled`
- can now solve relaxations within probing
- in case of multiple relaxators the best solution is saved instead of the last one
- added write callback for reader_bnd
- added possibility to use a reference value for advanced analysis of the tree search. If a finite reference value
  (an objective value in original objective space) is passed via misc/referencevalue, SCIP keeps track of the
  number of nodes exceeding the reference value and the number of early backtracks -- path switches in the tree when
  a child node with lower bound smaller than the reference value was available.
- added reading capabilities for partial solutions with extension *.mst
- new global shift off all random seeds (randomization/randomseedshift) and unification of all existing random seeds
- use new macros SCIPdebugMsg(), SCIPsetDebugMsg(), SCIPstatDebugMsg() at all places where it makes sense
- new random number generator in pub_misc.h
- add check whether variables have been released when freeing SCIP
- a print callback can now be specified for user expressions

- LP Solutions:
  - will now enforce relaxation solution instead of lp or pseudosolution if lowerbound is better and the whole lp is included in the relaxation
  - new feature solution polishing to improve integrality of LP solutions

- Constraints:
  - new constraint handler for cardinality constraints
  - added interval-evaluation of sine and cosine
  - allow to create constraints of constraint handlers that don't need constraints
  - New constraint handlers cardinality and components

- Conflicts:
  - implement a storage for conflicts to have more control over active conflicts
  - Improved conflict analysis through central conflict pool and dual ray analysis for primal infeasible LPs; can now analyze dual
    unbounded rays of primal infeasible LPs

- Presolving:
  - New presolvers that disaggregate SOC constraints and reformulate QP's by adding KKT conditions
  - new presolving step for variables contained in a single quadratic constraint with proper square coefficients
  - add new presolving step to disaggregate second order cone constraints
  - new presolving method presol_qpkktref to add the KKT conditions of a QP
  - implemented and extended stuffing presolving in linear constraint handler
  - new components constraint handler which replaces the components presolver; it searches for independent subproblems
    and solves small ones as sub-SCIPs during presolve, larger ones are solved alternatingly during the main solving process
  - new presolving timing FINAL: presolving methods with this timing are only called once after all other presolvers with timings
    FAST, MEDIUM and EXHAUSTIVE are finished; during this timing only reductions are allowed that are self-contained, e.g.,
    fixing all variables and deleting all constraints of an independent component; note that reductions found in this timing
    do not trigger a new presolving round

- Separation and Cuts:
  - can now separate perspective cuts for indicator constraints
  - add sepa_convexproj, a separator which projects onto convex relaxation and build gradient cuts at the projection
  - add sepa_gauge, a separator which computes an interior point of a convex relaxation and performs a binary search in the segment joining
    the interior point and the point to separate until it finds a point in the boundary of the feasible region where to build a gradient cut
  - changed handling of coupling constraints in cons_indicator; the cuts will not be added to the pool, but are separated by default
  - concurrent solving mode that allows to run multiple SCIP instances, that share solutions and global variable bounds, in parallel
  - Revised pseudo random number generation and introduced central random seed for all plugins

- Heuristics:
  - new Graph induced neighborhood search (GINS) primal heuristic that uses neighborhoods
    based on distances in the variable constraint connectivity graph.
    In addition, the heuristic supports a rolling horizon-like procedure to solve auxiliary problems
    for neighborhoods with increasing distance from the starting neighborhood.
  - new primal heuristic LP face that tries to find an integer solution inside the optimal LP face.
  - new heuristic that tries to complete partial solutions
  - the subnlp heuristic now gives ownership of a found solution to the heuristic that constructed the starting point, if any;
    as a consequence, MIP heuristics may now be shown more frequently for having found a solution when solving MINLPs, even
    though the solutions required an additional NLP solve

- Propagator:
  - add prop_nlobbt, a nonlinear optimization-based bound propagator solving two convex NLP relaxations for each variable
  - nodes can now be postponed; currently, this can only be triggered by BEFORELP propagation callbacks

- Statistic:
  + Extended statistic output displayable via the interactive shell
  + new statistic computed: `Root LP Estimate` that shows the root LP best-estimate with every pseudo-cost update
  + added leaf statistics about LP objective limit|feasible|infeasible leaves to the statistics output and
    to the callable library: SCIPgetNObjlimLeaves(), SCIPgetNFeasibleLeaves(), SCIPgetNInfeasibleLeaves()
  + next to the number of found solution, also the number of new best solutions is now printed for each heuristic
    (and relaxation solutions) in the statistics in the `Primal Heuristic` section.

Performance improvements
------------------------

- Extended the presolving timings by an additional timing FINAL for self-contained reductions
- Randomized tie-breaking in different parts of the code to reduce performance variability
- use connectedness information of the clique table to speed up the clique partitioning algorithm
- knapsack approximation algorithms use linear-time weighted median selection instead of sorting
- improved greedy solution in SCIPsolveKnapsackApproximatelyLT() for the flow cover separation
- reduce performance variability by using random numbers as tie-breaker for external branching candidates

- Heuristics:
  - adjusted most Large Neighborhood Search heuristics such that they collect their variable fixings first in an array,
    and only create and populate a sub-SCIP if enough variables will be fixed.
  - reduce performance variability by using a small perturbation in the undercover heuristic
  - 1-opt heuristic can now be repeatedly executed as long as new incumbents are found

- Constraints:
  - Improved and extended stuffing inside of linear constraint handler
  - Changed handling of coupling constraints in cons_indicator
  - SCIP supports constraint compression for problem copies; constraint compression denotes the immediate
    removal of fixed variables from constraint data at creation time to reduce memory requirements.

- Propagation:
  - rewrote the propagate-and-cut-and-price loop so that successful propagations with DURINGLPLOOP timing, bound changes found by separation,
    and new primal solutions now trigger a new round of node solving, starting with propagation; improved tuning of propagation and heuristic timings
  - tuned propagation methods of several constraint handlers
  - make more use of SCIPmarkConsPropagate() to mark constraints for propagation and improved the internal handling of marked constraints
  - improve propagation of absolute-value expression in the case that the sign of the argument is fixed

Interface changes
-----------------

### New and changed callbacks

- Concurrent SCIP:
  - extended interface to support concurrent solving mode

- Constraint Handlers:
  - new optional callback `CONSENFORELAX` to enforce a relaxation solution, see \ref CONS
  - `CONSINITLP` callback now has a new parameter `infeasible`, which is a pointer to store whether infeasibility
    was detected while building the initial LP relaxation

### Deleted and changed API methods

- setting a parameter to a non-valid value now produces an error message instead of a warning
- bound reader uses angle bracket around variable names
- the parameters of SCIPlpiChgObj(), SCIPlpiSetBase(), SCIPlpiSetState(), SCIPlpiSetNorms() have been declared as const
- SCIPapplyHeurSubNlp() can now return the solution found by the sub-NLP heuristic

- Random:
  - methods SCIPrandomGetInt() substitutes SCIPgetRandomInt() (marked to be deprecated)
  - methods SCIPrandomGetReal() substitutes SCIPgetRandomReal() (marked to be deprecated)
  - methods SCIPrandomPermuteArray() substitutes SCIPpermuteRandomArray() (marked to be deprecated)
  - methods SCIPrandomPermuteIntArray() substitutes SCIPpermuteRandomIntArray() (marked to be deprecated)
  - method SCIPrandomGetSubset() substitutes SCIPgetRandomSubset() (marked to be deprecated)

- Conflict Analysis:
  - added parameters `conftype` and `iscutoffinvolved` to SCIPinitConflictAnalysis()
    that indicate the type of the conflict and whether the current cutoff bound is used or not

- Constraint Handlers:
  - added parameter `infeasible` to SCIPinitlpCons()

- Copying:
  - added parameters `fixedvars`, `fixedvals`, `nfixedvars` to SCIPcopyVars()
  - added parameters `fixedvars`, `fixedvals`, `nfixedvars` to SCIPcopyOrigVars()
  - renamed parameter `success` to `valid` in SCIPgetConsCopy()

- Hashmap and Hashtable:
  - removed function SCIPcalcHashtableSize() since not required anymore for `SCIP_HASHTABLE` and `SCIP_HASHMAP`
  - based on the initial size `SCIP_HASHTABLE` and `SCIP_HASHMAP` choose an appropriate size internally to allow insertion of that
    many elements without resizing
  - `SCIP_MULTIHASH` behaves like the old `SCIP_HASHTABLE` and SCIPcalcMultihashSize() should be used as replacement for
    SCIPcalcHashtableSize()

- Nonlinear Relaxation:
  - added parameter `curvature` to SCIPcreateNlRow()

- Parameters:
  - the following new methods return a bool indicating whether the given value is valid for the parameter instead of printing a warning
    message and returning an error code if the value is invalid
    - renamed method SCIPcheckBoolParam() to SCIPisBoolParamValid()
    - renamed method SCIPcheckLongintParam() to SCIPisLongintParamValid()
    - renamed method SCIPcheckCharParam() to SCIPisCharParamValid()
    - renamed method SCIPcheckStringParam() to SCIPisStringParamValid()
    - renamed method SCIPcheckRealParam() to SCIPisRealParamValid()
  - in param.c/h: the new methods return a bool whether the given value is valid for the parameter instead of printing a warning message
    and returning an error code if the value is invalid
    - rename SCIPparamCheckBool() to SCIPparamIsValidBool()
    - rename SCIPparamCheckString() to SCIPparamIsValidString()
    - rename SCIPparamCheckChar() to SCIPparamIsValidChar()
    - rename SCIPparamCheckLongint() to SCIPparamIsValidLongint()

- Primal Heuristics:
  - added parameter `initialseed` to SCIPcreateDiveset()
  - introduced new type `SCIP_HEURTIMING` for primal heuristic timing masks
  - changed type of parameter `timingmask` from unsigned int to `SCIP_HEURTIMING` in SCIPincludeHeur(), SCIPincludeHeurBasic()

- Relaxators:
  - new parameter `includeslp` for SCIPincludeRelax() and SCIPincludeRelaxBasic()
    to indicate whether relaxation includes all linear rows and can be enforced

- Reoptimization:
  - rename method SCIPgetReopSolsRun() to SCIPgetReoptSolsRun()

- Solutions:
  - added parameter `completely` to SCIPtrySol(), SCIPtrySolFree(), SCIPcheckSol() to check all constraints when
    printing violations

- Variables:
  - removed SCIPvarGetLbAtIndex() and added SCIPgetVarLbAtIndex()
  - removed SCIPvarGetUbAtIndex() and added SCIPgetVarUbAtIndex()
  - removed SCIPVarGetBdAtIndex() and added SCIPgetVarBdAtIndex()
  - removed SCIPvarWasFixedAtIndex() and added SCIPgetVarWasFixedAtIndex()
  - Removed method SCIPvarGetNBinImpls()

### New API functions

- added functions for concurrent solving mode (see concurrent.h, concsolver.h)
- SCIPcreateNlpiProb(), SCIPupdateNlpiProb() and SCIPaddNlpiProbRows() to create and update a nonlinear relaxation
- SCIPgetNObjlimLeaves(), SCIPgetNFeasibleLeaves(), SCIPgetNInfeasibleLeaves() for statistics output
  about LP objective leaves
- SCIPcheckCopyLimits() which can be used to check that enough time and memory is left to run a sub-SCIP after
  subtracting time and memory used by the main-SCIP and SCIPcopyLimits() which copies these limits accordingly and disables
  all other limits (need to be set by the plugin, if needed)
- SCIPcopyLargeNeighborhoodSearch() in heuristics.h that supports compressed copying and two kinds of problem copy: the MIP-relaxation or
  a 1-1 problem copy (by copying the constraints and not the LP relaxation)
- SCIPsolveProbingRelax() to solve a relaxation within probing
- SCIPgetLastStrongbranchingLPSolstat() to query the LP statuses after strong branching on a variable
- SCIPinitializeRandomSeed()
- SCIPswapReals() to swap two real values
- SCIPgetNNZs() to get the number of active non-zeros in the transformed/presolved problem

- Debug Messages:
  - SCIPprintDebugMessage(), SCIPsetPrintDebugMessage(), SCIPstatPrintDebugMessage() that output debug messages and also print the
    subscip depth; the first two output via the message handler; also added macros SCIPdebugMsg(), SCIPsetDebugMsg(), SCIPstatDebugMsg()
  - SCIPdebugMsgPrint()/SCIPsetDebugMsgPrint() that output a message without `[debug]` prefix via the message handler (compare SCIPdebugPrintf())

- Solution:
  - SCIPisDualSolAvailable() to query the dual solution availability
  - SCIPlpiSetIntegralityInformation() to improve SoPlex' solution polishing

- Constraints:
  - library methods SCIPcopyConsCompression(), SCIPcopyOrigConsCompression() that accept an array of variables that are immediately
    fixed in the copy. Alternatively, local instead of global bounds can be used for compression.
  - library methods SCIPenableConsCompression(), SCIPisConsCompressionEnabled(), SCIPcopyConsCompression(), SCIPcopyOrigConsCompression()
  - SCIPgetIntVarXor() to access integer variable of XOR constraints
  - SCIPcreateConsCardinality() to create a cardinality constraint
  - SCIPcreateConsBasicCardinality() to create a basic cardinality constraint
  - SCIPchgCardvalCardinality() to changes cardinality value of cardinality constraint (i.e., right hand side of cardinality constraint)
  - SCIPaddVarCardinality() to add a variable to a cardinality constraint
  - SCIPappendVarCardinality() to append a variable to a cardinality constraint
  - SCIPgetNVarsCardinality() to get the number of variables in a cardinality constraint
  - SCIPgetVarsCardinality() to get the array of variables in a cardinality constraint
  - SCIPgetCardvalCardinality() to get the cardinality value of a cardinality constraint (i.e., right hand side of cardinality constraint)
  - SCIPgetWeightsCardinality() to get the array of weights of a cardinality constraint
  - SCIPgetLinvarMay{Decrease,Increase}Quadratic() to get index of a variable in linear term of quadratic constraint that may be decreased
    without making any other constraint infeasible

- Parameters:
  - add SCIPparamIsValidInt() and SCIPparamIsValidReal() to param.c/h
  - add missing functions SCIPisIntParamValid() and SCIPisRealParamValid() to scip.c/h

### Command line interface

- new command line parameter `-v` to print detailed build options

### Interfaces to external software

- Interfaces for Python and Java are, among others, now available via http://www.github.com/scip-interfaces
- Revised documentation of the SCIP C-API to group methods more comprehensively by topics
- dropped support for Ipopt < 3.11
- Additional I/O-functionalities for debugging and logging in SCIP and in the AMPL interface
- updated CppAD to 20160000
- for users of the ampl interface, the display/logfile option has been added to set the name of a
  file to write the SCIP log to (additionally to stdout)

- LP Interfaces:
  - SCIP uses the lpi_spx2 interface by default
  - Improved Gurobi interface that can handle ranged rows (requires Gurobi >= 7.0.2)
  - the CPLEX LPI now also compiles with CPLEX 12.7.0.0

### Changed parameters

- setting a value for a fixed parameter will no longer return with an error, if the new value equals the one to which the parameter is fixed
- changed value of parameter `separating/clique/cliquedensity` to 0.0 such that the separator always constructs a dense clique table
  which proved to be faster on the benchmarks MMM and stableset.
- parameters `misc/permutationseed`, `misc/permuteconss` and `misc/permutevars` changed to `randomization/permutationseed`,
  `randomization/permuteconss` and `randomization/permutevars`
- parameters `conflict/useinflp` and `conflict/useboundlp` are now of type char (before bool)
- all parameters of the components presolver (starting with `presolving/components/`) are now parameters of the components
  constraint handler (starting with `constraints/components/`)

### New parameters

- class randomization
- `branching/sumadjustweight` to adjust branching scores by adding a sum epsilon in order to keep score differences
  near zero, which are otherwise completely disregarded (they are adjusted to at least sum epsilon)
- `concurrent/* ` and `parallel/* ` for configuring the concurrent solving mode
- `constraints/cardinality/branchbalanced` to decide whether to use a balanced branching scheme in the enforcing of cardinality
  constraints
- `constraints/cardinality/balanceddepth` to set the maximal depth until balanced branching is turned off
- `constraints/cardinality/balancedcutoff` to determine that balanced branching is only used if the branching cut off value
  w.r.t. the current LP solution is greater than a given value
- `constraints/indicator/sepaperspective` to turn on separation of perspective cuts for indicator constraints
- `constraints/indicator/sepapersplocal` to decide whether local cuts can be used for perspective cuts for indicator constraints
- `constraints/quadratic/projectedcuts` to enable convex quadratics to generate gradients cuts at the
  projection of the point onto the region described by the constraint, which is supporting
- `lp/solutionpolishing` to enable LP polishing only at the root LP or always
- `misc/referencevalue` to pass a reference value for further analysis of the tree search, see also in `features`
- `presolving/qpkktref/addkktbinary` to allow the presence of binary variables for the KKT update
- `presolving/qpkktref/updatequadbounded` to add the KKT conditions to QPs only if all variables are bounded
- `presolving/qpkktref/updatequadindef` to add the KKT conditions to QPs only if the quadratic matrix is indefinite
- `randomization/lpseed` to set the initial seed of the LP solver
- `solvingphases/enabled` to activate adaptive behavior during the solution process; several further parameters
  in the solvingphases-section to control how to switch the parameters and whether a restart should be performed between the phases.

### Data structures

- new `SCIP_REGRESSION` data structure in pub_misc.h to incrementally compute a best-fit line through pairs of observations
- add maximum branch-and-bound tree depth constant `SCIP_MAXTREEDEPTH` (replaces SCIPgetDepthLimit() and SCIPtreeGetDepthLimit())
- new files heuristics.c/heuristics.h to collect methods that are frequently used by heuristics
- merged dive.c/pub_dive.h with heuristics.c/heuristics.h, removed dive.c/pub_dive.h
- separated header pub_misc.h from repeated methods for sorting and (weighted) median selection;
  those are also available in separate headers pub_misc_sort.h
  and pub_misc_select.h, but included into pub_misc.h

Unit tests
----------

- New unit testing system built on the Criterion framework

Build system
------------

### Makefile

- All makefiles in `examples/` and `applications/` have been updated.
- `make.project` defines a variable `SCIP_VERSION` containing the SCIP version number
- revise sub-makefiles for MSVC on MinGW
- make shared libraries aware of their dependencies
- sub-makefile for CrayXC systems added

- Places:
  - All objective files are now placed in `obj/static` or `obj/shared`, depending on `SHARED=false` or `SHARED=true`, respectively.
  - All internal and external libraries are placed in `lib/static` and `lib/shared`, the include files are in `lib/include`.
  - The binaries now contain an rpath to the SCIP directory, such that shared libraries are found.

- Linking:
  - link binary to shared libs when compiling with `SHARED=true`
  - External projects (including make.project) can use the makefile variable LINKCXXSCIPALL or LINKCCSCIPALL to link all SCIP libraries.
  - Building with `SHARED=true` automatically generates the combined library libscipsolver.so for easier linking

- Targets:
  - Running `make help` lists all makefile options.
  - `make install` copies now all header files
  - new target `dll` to build Windows dlls with MSVC
  - rename `dll` target to `windowslib`

Fixed bugs
----------

- fixed bug in event system: bound change events of the new focus node must be processed, even if the bound
  is the same as at the last focus node
- avoid numerically unstable (multi-)aggregations
- fixed bug in XML reader concerning comments
- the AMPL interface now writes a solve status (solve_result_num) into the .sol file
- in the cmpres.awk (allcmpres.sh) output, the counts in the time column are now with respect to the
  whole set of processed instances (as with fail and solv), while before it was with respect to the
  set of instances where no solver failed (eval set); thus, now proc = fail + time + solv.
- writing of solutions or parameters to a file now works also with the message handler set to quiet
- ignore lower and upper bound tightenigs beyond +/-infinity during solving
- time limit of SCIP-infinity is converted to LPI-infinity when setting it
- fix LP activity of a row that has been modified

- Propagation:
  - fixed possible segmentation fault in genvbounds propagator
  - fixed bug with sorting of propagators in presolving: the order can be changed by calling probing; thus, there is a copy of the
    propagators, which is sorted by presolving priority
  - added missing capturing and releasing mechanism in genvbounds propagator
  - fix wrong propagation of product expressions

- Constraints:
  - fixed wrong representation of SOC constraints in NLP
  - fixed a few issues within redundant constraint detection of (specialized) linear constraint handlers
  - fixed issue in reader_opb concerning writing of fixed variables contained in no constraints

- Memory:
  - fixed memory bug in `SCIP_DIGRAPH`
  - improved counting of memory consumption by using more block memory and counting all allocated memory
  - fix memory leaks in TSP example
  - return `SCIP_ERROR` when a memory exception is caught in SoPlex (was `SCIP_LPERROR`)
  - fixed memory leak in OSiL reader

- Objective:
  - fixed bug while changing the objective value of an original value after transforming the problem
  - fixed bug with solutions from previous runs not satisfying an objective limit
  - SCIPisObjIntegral() now works correctly in `SCIP_STAGE_PROBLEM`

- Heuristics:
  - fixed two bugs in heur_indicator: use improvesols parameter now and update pointer to indicator constraint handler
  - fix wrong NLP representation of logic-or constraints in the dual value heuristic
  - correct handling of implicit integer variables with fractional solution value in simplerounding heuristic
  - fixed bug in heur_octane with uninitialized ray direction

@page RN32 Release notes for SCIP 3.2

@section RN321 SCIP 3.2.1
*************************

Features
--------

- new `force` parameter in (root)redcost propagator to run the propagator also with active pricers

Performance improvements
------------------------

- do not transfer solutions to original space, if SCIP is being freed
- modified implication graph analysis of SOS1 constraint handler; a new component allows to deduce zero fixings of variables
- made SOS1 constraint handler specific diving selection rule faster for the case that the SOS1 constraints do not overlap
- improved disjunctive cuts by the `monoidal cut strengthening` procedure of Balas and Jeroslow

Examples and applications
-------------------------

- several improvements of SCIP-Jack (STP application): extended presolving for STP variants, STP-specific branching
  rule, dual heuristic to generate initial LP relaxation
  SCIP-Jack is now competitive with problem specific state-of-the-art solvers on several well-known STP variants,
  e.g., the (rooted) prize-collecting Steiner tree problem.
- MultiObjective application renamed to PolySCIP; several improvements: better command line argument processing,
  overhaul of much of the source code, installation via CMake

Interface changes
-----------------

- made debug solution functionality thread safe (see debug.h for further information)

### Deleted and changed API methods

- add SCIPcomputeHyperplaneThreePoints() to compute a hyperplane containing three given 3-dimensional points
- SCIPsolveLinearProb() now uses a 1-dimensional matrix representation

### Command line interface

- added interactive shell command `display finitesolution` to print solution with infinite fixings removed,
  added reference to that method to `display solution` output if there are infinite fixings
- new interactive shell command `write history` to write the command line history (only when compiled with Readline)

### Interfaces to external software

- significantly improved Python interface to support user callbacks as well as linear and quadratic expressions

### New parameters

- `constraints/sos1/branchingrule` to decide whether to use neighborhood, bipartite, or SOS1 branching (this parameter
  replaces the old parameters `constraints/sos1/neighbranch`, `constraints/sos1/bipbranch`, and `constraints/sos1/sos1branch`)
- `constraints/sos1/depthimplanalysis` to limit the number of recursive calls of implication graph analysis
- `constraints/sos1/perfimplanalysis` to perform an implication graph analysis to deduce variable fixings and
  additional SOS1 constraints (this parameter replaces the old parameter `constraints/sos1/updateconflpresol`)
- `misc/transsolorig` for transfering transformed solutions to the original space (default: true)
- `propagating/rootredcost/onlybinary` to propagate root reduced costs of binary variables only

### Data structures

- renamed MIP matrix structure to `SCIP_MATRIX`
- changed the numeric values for `PRESOLTIMING` flags

Build system
------------

### Makefile

- new target `dll` to build Windows dlls with MSVC
- add new compiling flag OPENSOURCE to allow/forbid the usage of third party software

Fixed bugs
----------

- fixed wrong objective sense when copying the original problem
- fixed a bug in merge step of cliques during clean up phase; method did not correctly handle infeasibility in the case of multiple
  variable-negation pairs
- fixed a previously untreated case in the linear cons simplification where coefficients only differ by slightly more than an epsilon
- fixed bug in parsing emphasis parameters which formerly led to completely wrong results
- fixed bug in the computation of the Wilcoxon test
- do not use the relative and absolute gap limit if no primal solution has been found so far
- fixed bug in conflict.c with wrong reset of bounds used
- fixed bug with transferring solutions to new runs (need to recompute objective before checking)
- fixed issue with infinite values when checking cuts for redundancy
- fixed library problems on Windows operating systems

- Variables:
  - fixed wrong check when computing cuts for factorable quadratic functions bound tightening of a single variable
  - fixed wrong handling of loose variables in OBBT
  - fixed freeing of hash for binary variables
  - fixed bug during the computation of branching points for continuous variables which are almost fixed to +/- SCIPinfinity()
  - treated the case of integer variables as intermediate variables in the process of obtaining the active variable for a
    given binary variable

- LP:
  - fixed a bug in dive.c that occurred when lpsolvefreq was set to 1; after a cutoff, the solution values of the
    linked LP solution might have become invalid
  - do not analyse an infeasible LP for conflicts during diving mode when LHS/RHS of rows were changed
  - use LPi infinity when reverting bound changes in conflict analysis

- Heuristics:
  - fixed bug in heur_simplerounding in connection with relaxators
  - fixed bug in feaspump heuristic where last solution candidates were not updated correctly
  - fixed bug with infinite shift values in heur_shifting
  - fixed bug in shiftandpropagate heuristic: the heuristic did not correctly handle intermediate, global bound changes of the selected variable
    after its tentative fixing led to a cutoff.

- Propagator:
  - (root) reduced cost propagators are not run anymore when doing branch-and-price,
    since they may install upper bounds on variables which might interfere with the
    pricing (they may be enabled again by their force parameters)
  - fixed too hard assertion in pseudoobj propagator
  - fixed a bug in shiftandpropagate where column positions after sorting are now correctly linked to their variables after sorting
  - fixed potential memory leak in genvbound propagator

- Presolving:
  - fixed inconsistency in knapsack constraint handler data during presolving
  - fixed some problem with reoptimization when the problems are infeasible or have been solved in presolving
  - fixed endless loop in knapsack constraint handler when continuous variables change their types to binary during presolving
  - squares of binary variables might not have been replaced by the binary variable itself in presolve,
    if the variable was originally general integer and only became binary during presolve (due to bound tightening)
  - fixed bug in dive.c avoiding a check of constraints in the presence of indicator constraints

- Constraints:
  - fixed numerical problems in computation of cuts for bivariate functions in quadratic constraint handler
  - fixed bug in quadratic constraint handler when computing lifted-tangent inequalities
  - fixed bug in nonlinear constraint handler when replacing a violated nonlinear constraint leads to an infinite
  - fixed bug in SOS1 constraint handler with inconsistent data structure after restart
  - fixed wrong handling of negated variables in bound tightening procedure of SOS1 constraint handler
  - fixed bug in simple fixing heuristic of SOS1 constraint handler
  - fixed two bugs in pseudoboolean constraint handler with wrong sorting of and constraints
  - fixed issue: constraints being parallel to objective function (after restart) sometimes led to wrongly stating infeasible
  - fixed bug during coefficient tightening in varbound constraint handler
  - handle cutoffs in cons_indicator detected by infeasible inequalities
  - fixed late change of type of slack variables in cons_indicator, if the bounds are not integral
  - fixed	initsol and exitsol of cons_indicator, if problem has already been solved
  - fixed bug in cons_indicator with changing type of slackvariable

@section RN320 SCIP 3.2.0
*************************

Features
--------

- added reoptimization feature for optimization problems with changed objective function or tighter feasible region
- the original problem can now be permuted directly after reading (if `misc/permutationseed` has value >= 0)
- added methods to compute strongly connected components with Tarjan's Algorithm
- added method to propagate implications of SOS1 variables
- convex quadratic contraints can now generate gradient cuts which are supporting to the feasible region
- SoPlex interface can now (re)store dual steepest edge weights
- extended expression parsing to support power, realpower and signpower operators; started support for user-defined operators
  in expression trees/graphs
- possibility to set a soft time limit which becomes active only after the first primal solution was found
- added matrix module for getting access to the internal mixed inter linear problem matrix
- better handling of large values returned by the LP solver
- added more checks to SCIP{alloc,realloc,duplicate}BufferArray() to handle overflows properly
- new plugin for reoptimizing a sequence of optimization problem that differ in the objective function, e.g., sequences arising from
  column generation
- new plugin `compr` for rearranging the search tree, currently this only works on the reoptimization tree
- moved assertions in comparison methods from scip.c to set.c

- Constraints:
  - we can now upgrade quadratic constraints with one bilinear term to SOC constraints
  - we can also upgrade general quadratic constraints with a single negative eigenvalue to SOC constraints

- Branching:
  - tighter reliability notions introduced for reliability branching, based on pseudo-cost relative errors
    and comparing candidates with the best pseudo-candidate using a 2-sample student-T test. These methods
    are used in disjunction with the existing reliability notion that uses a fixed number as reliability
    threshold for every variable before turning off strong-branching. This means, the classical method
    must be turned off by setting parameters minreliable and maxreliable to 0. The behavior is
    controlled through several parameters.
  - new distribution branching rule to base decisions on row activity (normal) distribution over domain space
  - can now output information for BAK: Branch-and-bound Analysis Kit
  - new score in hybrid reliability pseudocost branching that prefers nonlinear variables when solving MINLPs
  - new branching rule multaggr which allows to branch on general disjunctions defined by fractional multi-aggregated variables
  - new branching rules for SOS1 constraints for branching on a neighborhood or a complete bipartite subgraph of
    the conflict graph. In addition to variable domain fixings, it is sometimes also possible to add complementarity
    constraints to the branching nodes. This results in a nonstatic conflict graph, which may change dynamically
    with every branching node.
  - new branching rule nodereopt to reconstruct the tree after changing the objective function

- Reader:
  - the MPS reader can now read semi-integer variables, they are handled by creating bound disjunction constraints
  - the MPS reader can now handle objective constants given as (the negation of) the RHS of the objective row

- Separation:
  - obbt propagator applies now additional separation and propagation in order to learn stronger and more bound tightenings
  - extended probing mode to allow separation and objective coefficient changes
  - improved separation procedure of SOS1 constraint handler, including bound (clique) cuts and implied bound cuts
  - new disjunctive cut separator for SOS1 constraints
  - new edge-concave cut separator for quadratic constraints

- Presolver:
  - Improved coordination of presolvers. There are three timings for presolvers now, FAST, MEDIUM and EXHAUSTIVE.
    Each presolving callback can specify one or more of these timings in which it will be called later.
    Within a presolving method, the current timing can be checked and the algorithms to be performed selected based on
    the timing. In one presolving round, first all presolving methods with timing FAST are called, sorted by priority.
    If they found enough reductions, a new round is started, otherwise, all presolving methods with timing MEDIUM are
    called. Again, with enough reductions, a new presolving round is started, too few reductions lead to running
    the EXHAUSTIVE presolvers. Similar to the delay concept used before, we are not neccessarily running all EXHAUSTIVE
    presolvers but stop as soon as one of them found enough reductions, starting a new presolving round immediately.
  - new presolving components for SOS1 constraints, including bound tightening and clique extension
  - new presolver tworowbnd for improving variable bounds and detecting redundant constraints added
  - new presolver dualagg for aggregating single up-/downlocked variables by a binary variable added
  - new presolver implfree for aggregating implied free variables added
  - new presolver redvub which can detect redundant variable upper bound constraints added
  - new presolver stuffing for fixing of singleton continuous variables added

- Heuristic:
  - improved clique and variable bound heuristics
  - new heuristic distribution diving that bases its score function on the changes regarding solution density
  - variable histories can be transferred between sub-SCIPs solved by LNS heuristics and the component presolver
    and the main SCIP to reuse this information.
  - new heuristic heur_indicator that tries to make partial solutions with indicator constraints feasible. It also
    tries to improve them (or external solutions) by a one-opt local search.
  - new heuristic (heur_bound) which fixes all integer variables to their lower/upper bounds and solves the remaining LP
  - modified diving heuristics to handle SOS1 constraints
  - new primal heuristic for reoptimization 'ofins': objective function induced neighborhood heuristic
  - new heuristic for reoptimization which constructs solutions based in the changes between the objective function and the optimal
    solution before changing the objective function

- Statistic:
  - extended variable branching statistics in the interactive shell by sample variance of unit gains
  - extended statistic output of interactive shell by more information on diving heuristic behavior

Performance improvements
------------------------

- improved treatment of nonlinearities in hybrid reliability pseudo cost branching
- using sparsity information of the SoPlex LP

- Constraints:
  - improved vartype upgradability from continuous to implicit variables in cons_linear.c, depending on their objective coefficients
  - improved propagation of SOS1 constraint handler using the information from a conflict

- Heuristics:
  - zi rounding heuristic uses buffer data structures, thereby decreasing total memory usage of SCIP
  - adjusted (hard) diving heuristics to solve fewer LPs. LP's are resolved only if a parameter-defined
    percentage of the variable bounds changed through domain propagation or at a predefined frequency.
  - some of the diving heuristics additionally consider indicator variables and SOS1 variables as candidate variables and try to
    make these constraint types feasible before passing a rounded solution to SCIPtrySol()

- Presolving:
  - new presolving/propagation algorithm using the gcd for ranged rows and equations in cons_linear
  - added presolving levels (FAST, MEDIUM and EXHAUSTIVE) to allow better balancing of presolvers

- Separation:
  - improved separation procedure of SOS1 constraint handler
  - improved separation procedure for convex quadratic constraints

Examples and applications
-------------------------

- two new applications for multi-objective optimization (PolySCIP) and the Steiner Tree Problem in Graphs
- new application for solving Steiner tree problems: SCIP-Jack can handle both the classical Steiner tree problem in graphs
  and 10 of its variants

Interface changes
-----------------

### New and changed callbacks

- new callback function `SCIP_DECL_CONSGETDIVEBDCHGS` to provide
  constraint handler method to suggest dive bound changes during the generic diving algorithm, see type_cons.h for details
- new callback `SCIP_DECL_DIVESETGETSCORE` to implement scoring function to guide diving

### Deleted and changed API methods

- avoid potential comparisons of different infinity values by adjusting the LP solution value
- SCIPintervalSign(),  SCIPintervalAbs(), SCIPintervalMax(), SCIPintervalMin(), SCIPexprgraphGetNodePolynomialMonomialCurvature(),
  and SCIPexprgraphTightenNodeBounds() need an infinity value to decide whether an interval is empty or not
- SCIPgetFeasibilityQuadratic() and SCIPgetActivityQuadratic() returns now a `SCIP_RETCODE` and needs an additional `SCIP_Real*` to
  store the result
- methods which support statistical tests in pub_misc.h, SCIPstudentTGetCriticalValue(), SCIPcomputeTwoSampleTTestValue() etc.
- SCIPsolveLinearProb() solves a linear problem of the form Ax=b for a regular square matrix A
- Added parameter `freesubscip` to SCIPapplyProximity()

- Data structures:
  - Renamed method SCIPdigraphGetSuccessorsDatas() to SCIPdigraphGetSuccessorsData()
  - Renamed method SCIPdigraphGetNodeDatas() to SCIPdigraphGetNodeData()
  - Renamed method SCIPdigraphSetNodeDatas() to SCIPdigraphSetNodeData()

- Constraint Handlers:
  - Renamed method SCIPconshdlrGetPropTimingmask() to SCIPconshdlrGetPropTiming()
  - new method SCIPconshdlrSetPropTiming()
  - Removed method SCIPconshdlrIsPresolvingDelayed()
  - Removed method SCIPconshdlrWasPresolvingDelayed()
  - SCIPmakeSOS1sFeasible() based on solution values, fixes variables to zero to turn all SOS1 constraints feasible
  - removed `delay(presol)` parameter from SCIPinclude{Conshdlr,Presol,Prop}() and added `(presol)timing` parameter
  - new parameter `presoltiming` for method SCIPpresolCons()
  - SCIPvarIsSOS1() returns whether some variable is involved in an SOS1 constraint
  - SCIPgetConflictgraphSOS1() gets conflict graph of SOS1 constraints
  - Added parameter `presoltiming` to SCIPpropCumulativeCondition()
  - Removed parameter `delaypos` from SCIPsetConshdlrPresol()
  - Added parameter `presoltiming` to SCIPsetConshdlrPresol()
  - Removed parameter `delaypos` from SCIPincludeConshdlr()
  - Added parameter `presoltiming` to SCIPincludeConshdlr()
  - Added parameter `consgetdivebdchgs` to SCIPincludeConshdlr() to provide a divebdchg-callback for the constraint handler
    to include

- Branching Rules:
  - Added parameter `forcestrongbranch` to SCIPselectVarStrongBranching()
  - Added parameter `executebranching` SCIPexecRelpscostBranching()
  - Added parameters `ndomredsdown` and `ndomredsup` to SCIPgetVarStrongbranchWithPropagation()

- LP and Cutting Planes:
  - Added parameters `inds` and `ninds` to SCIPgetLPBInvRow(), SCIPgetLPBInvCol(), SCIPgetLPBInvARow(), SCIPgetLPBInvACol(), and
    SCIPcalcStrongCG()
  - Added parameters `maxweight`, `weightinds`, `nweightinds`, and `rowlensum` to SCIPcalcMIR()

- Variables:
  - SCIPvarGetNodeSOS1() returns node of SOS1 variable in the conflict graph
  - SCIPnodeGetVarSOS1() returns SOS1 variable associated to some given node in the conflict graph
  - Removed method SCIPvarGetNBinImpls()

- Presolving:
  - Removed parameter `delaypos` from SCIPincludePresolBasic()
  - Added parameter `presoltiming` to SCIPincludePresolBasic()
  - Removed parameter `delaypos` from SCIPincludePresol()
  - Added parameter `presoltiming` to SCIPincludePresol()
  - Removed parameters `presoldelay` and `presoltiming` from SCIPincludePresol()
  - Removed parameters `presoldelay` and `presoltiming` from SCIPsetPropPresol()

- Misc:
  - Added parameter `isequation` to SCIPaddClique()
  - Removed parameter `writeimplications` from SCIPwriteCliqueGraph()
  - Removed method SCIPallocBufferSize()
  - Removed method SCIPduplicateBufferSize()
  - Removed method SCIPreallocBufferSize()
  - Removed method SCIPfreeBufferSize()
  - Removed method callback SCIPdialogExecConflictgraph()

### New API functions

- started support for user-defined operators in expression trees/graphs (see SCIPexprCreateUser()),
  interface will likely change again in future SCIP versions
- new methods for mixed inter linear matrix access (see pub_matrix.h) added
- SCIPcomputeArraysIntersection() to compute the set intersection of two ordered arrays
- SCIPcomputeArraysSetminus() to compute the set difference of two ordered arrays
- SCIPcutGetLPActivityQuot() in pub_cutpool.h to get the potion of LP's where this cut was sharp in an optimal basis.
- SCIPpresolGetTiming(), SCIPpresolSetTiming(), SCIP{conshdlr,prop}GetPresolTiming(), and SCIP{conshdlr,prop}SetPresolTiming()
- SCIPdigraphSetNSuccessors() sets the number of successors of some digraph node to a given value

- Diving:
  - SCIPcreateDiveset() to add a diveset to a heuristic. Heuristics may have multiple divesets under different names
  - SCIPperformGenericDivingAlgorithm() that performs diving with periodic LP resolve according to the diveset argument.

- Constraints:
  - new setter function SCIPsetConshdlrGetDiveBdChgs() in scip.h to set dive bound change callback for this constraint handler
  - SCIPaddDiveBoundChange() to add a diving bound change to the diving bound change storage of SCIP together with the information if this is a
    bound change for the preferred direction or not, to be used by constraint handlers inside the getDiveBdChgs-callback
  - SCIPchgCoefLinear() and SCIPdelCoefLinear() to modify linear constraint during problem creation

- Memory:
  - BMSallocClearBlockMemoryArray()/SCIPallocClearBlockMemoryArray() and
    BMSallocClearBufferMemoryArray(), SCIPallocClearBufferArray() to allocate arrays that are initialized to 0
  - SCIPbuffermem() to get buffer memory;

- Sort:
  - added new sorting functions SCIPsortRealRealRealBoolBoolPtr(), SCIPsortDownRealRealRealBoolBoolPtr()
  - added new sorting functions SCIPsortIntIntIntReal(), SCIPsortDownIntIntIntReal(), SCIPsortRealIntInt(), SCIPsortDownRealIntInt()

- Param:
  - SCIPwriteParam() to write a single parameter to a file
  - SCIPcheckParam{Bool,Char,...}() to check whether a parameter value is within the feasible domain

- Quadratic:
  - SCIPchgLhsQuadratic(), SCIPchgRhsQuadratic(), SCIPchgLinearCoefQuadratic(), SCIPchgSquareCoefQuadratic(),
    and SCIPchgBilinCoefQuadratic() to modify quadratic constraints during problem creation
  - SCIPgetFeasibilityQuadratic() and SCIPgetActivityQuadratic() to get the feasibility and activity of a quadratic constraint in a given solution
  - SCIPaddSquareLinearization(), SCIPaddSquareSecant(), SCIPaddBilinLinearization() and SCIPaddBilinMcCormick()
    in cons_quadratic.h to compute linear under- and overestimation for bilinear and quadratic terms

### Command line interface

- extended variable branching statistics and statistic output in the interactive shell (see Statistic section)
- submenu for setting `vbc` settings renamed to `visual`
- at the end of a command line run the best solution can now be output in the orignal space

### Interfaces to external software

- in the AMPL interface, variable and constraint attributes (flags) can now be set via suffixes, where 0 (unset) stands
  for the default, 1 for TRUE and other values for FALSE; see SCIPcreateVar() and SCIPcreateCons() for their meaning;
  for variables, `initial` and `removable` are recognized;
  for constraints, `initial`, `separate`, `enforce`, `check`, `propagate`, `dynamic` and `removable` are recognized
- the AMPL interface now passes an initial guess, if specified, as a solution (that will be checked for feasibility) to SCIP

### Changed parameters

- rowrepswitch set to 2.0, so row representation is activated if LP has at least 2 times more rows than columns
- one can now set emphasis parameters at the beginning of a settings file; it should start with `emphasis:` and
  the contain the emphasis string, e.g., `emphasis: feasibility` or `emphasis: heuristics off`.

- Renamed parameters:
  - `vbc/filename` to `visual/vbcfilename`
  - `vbc/realtime` to `visual/realtime`
  - `vbc/dispsols` to `visual/dispsols`

### New parameters

- added parameter to switch pseudo cost update in diving heuristics (enabled by default)
- `branching/relpscost/confidencelevel` to set the confidence level to be used by statistical tests
- `branching/relpscost/higherrortol` to define the highest reliability threshold for relative error based reliability
- `branching/relpscost/lowerrortol` to define a lower reliability threshold for relative error based reliability
- `branching/relpscost/nlscoreweight` for weight of nonlinear score when branching on MINLPs
- `branching/relpscost/usedynamicconfidence` to use a dynamic confidence level based on the amount of
  strong-branching simplex-iterations compared to the overall simplex iterations (default is FALSE)
- `branching/relpscost/usehyptestforreliability` to enable strong branching decisions based on a 2-sample student-T test of all prior
  pseudo-cost observations between the best pseudo-candidate and the candidate for which to decide whether strong-branching should be applied
- `branching/relpscost/userelerrorreliability` to enable relative error based reliability
- `branching/relpscost/skipbadinitcands` for skipping strong-branching candidates whose estimated gain
  is significantly worse than the one of the locally best (sb or pseudo) candidate
- `constraints/linear/multaggrremove` to perform multi-aggregations in linear constraint handler only if the constraint can be removed afterwards
- `constraints/linear/rangedrowpropagation` to disabled newly implemented propagtion algorithm for ranged rows and equations
- `constraints/quadratic/advanced/interiorcomputation` to select the way of computing and interior point for gauge cuts
- `constraints/quadratic/gaugecuts` to enable convex quadratics to generate gradients cuts which are supporting
- `constraints/soc/generalsocupgrade` to allow general quadratics to be upgraded to soc
- `constraints/SOS1/addcomps` to add local complementarity constraints to the branching nodes (can be used in combination
  with neighborhood or bipartite branching)
- `constraints/SOS1/addbdsfeas` to define a minimal feasibility value for local bound (clique) inequalities in order to be
  added to the branching node
- `constraints/SOS1/addcompsdepth` to define the maximal depth for adding complementarity constraints
- `constraints/SOS1/addcompsfeas` to define a minimal feasibility value for local complementarity constraints in order to be
  added to the branching node
- `constraints/SOS1/autocutsfromsos1` to automatically switch to separating bound cuts from SOS1 constraints if the SOS1
  constraints do not overlap
- `constraints/SOS1/autosos1branch` to switch to SOS1 branching if the SOS1 constraints do not overlap
- `constraints/SOS1/conflictprop` to define whether to use conflict graph propagation
- `constraints/SOS1/bipbranch` to branch on a complete bipartite subgraph of the conflict graph
- `constraints/SOS1/boundcutsdepth` to define the node depth of separating bound (clique) cuts
- `constraints/SOS1/boundcutsfreq` to define the frequency for separating bound (clique) cuts
- `constraints/SOS1/boundcutsfromgraph` to define whether to separate bound (clique) inequalities from the conflict graph
- `constraints/SOS1/boundcutsfromsos1` to define whether to separate bound (clique) inequalities from SOS1 constraints
- `constraints/SOS1/fixnonzero`: If neighborhood branching is used, then fix the branching variable (if positive in sign)
  to the value of the feasibility tolerance
- `constraints/SOS1/implcutsdepth` to define the node depth of separating implied bound cuts
- `constraints/SOS1/implcutsfreq` to define the frequency for separating implied bound cuts
- `constraints/SOS1/implprop` to define whether to use implication graph propagation
- `constraints/SOS1/maxaddcomps` to define the maximal number of complementarity constraints added per branching node
- `constraints/SOS1/maxboundcuts` to define the maximal number of bound (clique) cuts separated per branching node
- `constraints/SOS1/maxboundcutsroot` to define the maximal number of bound (clique) cuts separated per iteration in the root node
- `constraints/SOS1/maximplcuts` to define the maximal number of implied bound cuts separated per branching node
- `constraints/SOS1/maximplcutsroot` to define the maximal number of implied bound cuts separated per iteration in the root node
- `constraints/SOS1/maxextensions` to define maximal number of extensions that will be computed for each SOS1 constraint in presolving
- `constraints/SOS1/maxsosadjacency` to define that the adjacency matrix of the conflict graph is not created in presolving if
  the number of SOS1 variables is too large
- `constraints/SOS1/maxtightenbds` to define the maximal number of bound tightening rounds per presolving round
- `constraints/SOS1/neighbranch` to branch on a neighborhood of the conflict graph
- `constraints/SOS1/nstrongiter` to define the maximal number LP iterations to perform for each strong branching round
- `constraints/SOS1/nstrongrounds` to define the maximal number of strong branching rounds to perform for each node (only
  available for neighborhood and bipartite branching)
- `constraints/SOS1/sos1branch` to branch on a single SOS1 constraint, i.e., a clique of the conflict graph
- `constraints/SOS1/sosconsprop` to define whether to use SOS1 constraint propagation
- `constraints/SOS1/strthenboundcuts` to define whether to strengthen bound (clique) cuts in case bound variables are available
- `constraints/SOS1/updateconflpresol` to update the conflict graph during the presolving procedure
- `display/allviols` to print all violated constraints of the best solution during checksol in the scip shell
- `heur/indicator/improvesols` that turns on the improvement of external solutions by one-opt
- `heuristics/*diving/lpresolvedomchgquot` to determine the percentage of changed domains since previous LP to trigger
  an LP resolve [default: 0.15] (* stands for eight diving heuristics to support this feature)
- `heuristics/*diving/lpsolvefreq` to determine the frequency for resolving LP's during the execution of
  this heuristic [default: 1, use 0 for a dynamic setting based on the number of domain reductions]
  (* stands for eight diving heuristics to support this feature)
- `heuristics/shiftandpropagate/binlocksfirst` to set if binaries without locks should be preferred in ordering
- `heuristics/shiftandpropagate/maxcutoffquot` to select a maximum percentage of allowed cutoffs before stopping the heuristic (default is 0.0)
- `heuristics/shiftandpropagate/selectbest` to trigger if shiftandpropagate should select the best candidate in every round
  (set to FALSE for static order) (default is FALSE)
- `limits/autororestart` for triggering an automatic restart after this many nodes, or -1 for no auto restart [default is -1]
- `limits/softtime` to set a soft time limit (active only after first primal solution was found)
- `misc/allowobjprop` to allow objective function propagation
- `misc/allowdualreds` to allow dual reductions
- `misc/outputorigsol` to control whether at the end of a command line run the solution should be output in the orignal space
- `numerics/checkfeastolfac` to scale feasibility tolerance when checking the feasibility of best found solution
  after the solving process finished (e.g., checksol in scip shell)
- `separating/cutselrestart` for cut selection during restart copy process (`a`ge, activity `q`uotient) [default is `a`]
- `separating/cutselsubscip` for cut selection for sub SCIPs (`a`ge, activity `q`uotient) [default is `a`]
- `separating/disjunctive/maxconsdelay` to delay separation of disjunctive cuts if number of SOS1 constraints is larger than predefined value
- `separating/disjunctive/maxdepth` to define the node depth of separating disjunctive cuts
- `separating/disjunctive/maxinvcuts` to define the maximal number of disjunctive cuts investigated per iteration in a branching node
- `separating/disjunctive/maxinvcutsroot` to define the maximal number of disjunctive cuts investigated per iteration in the root node
- `separating/disjunctive/maxrank` to define the maximal permissible rank of a disjunctive cut that could not be scaled to integral coefficients
- `separating/disjunctive/maxrankintegral` to define the maximal permissible rank of a disjunctive cut that could be scaled
  to integral coefficients
- `separating/disjunctive/maxrounds` to define the maximal number of separation rounds of disjunctive cuts in a branching node
- `separating/disjunctive/maxweightrange` to define the maximal valid range of simplex tableau row weights

### Data structures

- new enum `SCIP_CONFIDENCE_LEVEL` for different levels of confidence for statistical tests.
- new struct `SCIP_DIVESET` that bundles options for SCIP's diving heuristics; all hard diving heuristics (those
  without `obj` at the beginning) include diveset and implement only the scoring callback.
- rename all file `*_vbc.?` to the more generic `*_visual.?`
- moved buffer memory handling to blockmemory/memory.?;
  remove files type_buffer.h, struct_buffer.h buffer.h buffer.c;
  removed functions SCIP*buffer*() from scip.? and replaced them by macros;
  redesigned buffer interface to be similar to block memory; added checks for strange sizes

Testing
-------

- added scripts and targets for testing with xpress (see Makefile section)

Build system
------------

### Makefile

- new parameter `DELHEADERS` for `uninstall`-target: scip headers are only removed when invoking `make uninstall DELHEADERS=true`
- added scripts check_xpress.awk, check_xpress.sh, evalcheck_xpress.sh and check_cluster_xpress.sh and target
  `testclusterxpress` and `testxpress`

Fixed bugs
----------

- fixed bug in primal.c and tree.c by using SCIPinfinity() as a cutoffbound to delete child nodes
- fixed bug in lp.c which leads to wrong primal and dual feasibility
- fixed wrong handling of infinite activities and primal values in sepastore.c and lp.c
- fixed bug that led to an erroneous warning about the clock type
- fix behavior of `make install` which now sets symbolic links and short links to binaries and libraries
- fix bug which lead to wrong global bound tightenings in prop_genvbounds.c
- fix call to random generator for Windows operating systems in misc.c
- fixed again a bug in backward propagation of linear expressions in expression graph

- NLP:
  - fixed bug in heur_nlpdiving.c: wrong counting of fix variables
  - fix wrong handling of `SCIP_NLPSOLSTAT_LOCALINFEASIBLE` solution status in nlp.c
  - fix characterization of logic or constraints in SCIP's NLP relaxation

- Branching:
  - fixed wrong comparison when executing branching rule for external branching candidates
  - fix spatial branching on implicit integer variables
  - fix wrong comparisons of values larger/less than +/- SCIPinfinity() in branch.c, lp.c and sol.c
  - fixed problem with lpisrelax flag in probing mode when doing branch-and-price

- Constraint Handlers:
  - try to handle fixings of multi-aggregated variable in cons_sos1 presolving and avoid error
  - fixed bug in pseudoboolean constraint handler about negated variables
  - fixed assert in cons_soc.c: now soc with 1 lhs variable are allowed
  - fixed wrong assert in cons_indicator (slack variables might be replaced by active variables that have nonzero objective)
  - fix late creation of auxiliary LP in cons_nonlinear.c, which lead to a segmentation fault with lpi_spx2.cpp
  - fixed bug in cons_abspower.c: do not generate cuts with infinity right-hand-side anymore
  - fixed setting of enforcement flag for constraints created by reformulation in nonlinear constraint handlers
  - fixed bug in cons_indicator with handling local bounds

- Memory:
  - fix potential memory leak in SoPlex LP interfaces when setting invalid basis
  - fix potential memory leak in method SCIPgetConsCopy()
  - fix potential memory leak in method detectRedundantConstraints() of the knapsack constraint handler

- Interval arithmetic:
  - fix handling of infinite intervals in SCIPintervalIsEmpty()
  - fixed bug in intervalarith.c: bivariate quadratic equations may have been solved wrongly if second variable is unbounded

- Quadratic Constraints:
  - fix wrong sorting of bilinear terms in cons_quadratic
  - fix potentially tightening of LB/UB of a variable to +/- infinity in cons_quadratic
  - fixed bug in cons_quadratic.c which leads to an overflow when SCIP allocates memory for a dense matrix
  - fixed bug in cons_quadratic.c: do not generate linearization cuts for disabled constraints
  - fix missing clean phase of bilinear terms with zero coefficient in cons_quadratic.c

@page RN31 Release notes for SCIP 3.1

@section RN311 SCIP 3.1.1
*************************

Features
--------

- use clock average to reduce number of system calls via `timing/rareclockcheck` parameter
- added copy mechanism for conjunction constraints
- added revised lpi_xprs for using XPRESS as LP solver

Performance improvements
------------------------

- improved solving of LPs in OBBT propagator
- improved activity-delta computation and thereby propagation for linear constraints
- improved memory management of proximity heuristic
- disabled statistic timing in all subscips via new parameter `timing/statistictiming`

Interface changes
-----------------

### New and changed callbacks

- rename array arcdatas in digraph to arcdata
- changes in clock type are now transferred to SoPlex
- corrected wrong primal bound in statistics for unbounded problems
- forbid to call SCIPfixVar() in `SCIP_STAGE_PRESOLVED` stage, which is not allowed since it calls SCIPchgVarLb/Ub()

### Deleted and changed API methods

- rename SCIPdigraphGetNodeDatas() to SCIPdigraphGetNodeData();
- rename SCIPdigraphSetNodeDatas() to SCIPdigraphSetNodeData()
- SCIPapplyProximity() has an additional parameter freesubscip, which causes the method to free
  the created subscip automatically at the end.

### New API functions

- SCIPhasPerformedPresolve() to check, e.g., whether LP duals are accessible
- SCIPconvertRealTo[Long]Int() to convert reals that represent integers to [long] ints.
- SCIPisDualfeasEQ() and related to perform checks w.r.t. to the dual feasibility tolerance
- SCIPdeleteSubproblemProximity() to free proximity subproblem manually as external caller

### Command line interface

- added dialog for writing the finite solution (calling SCIPcreateFiniteSolCopy() before writing)

### Interfaces to external software

- AMPL interface now returns dual multipliers if problem is an LP and presolving was turned off

### Changed parameters

- changed default value of parameter `heuristics/proximity/minimprove` to 0.02; previous value was 0.25
- changed default value of parameter `heuristics/proximity/usefinallp` to FALSE

### New parameters

- `timing/rareclockcheck` to call the system time less frequently, based on the current average time interval
  between two calls to SCIPsolveIsStopped(); the default value is FALSE
- `timing/statistictiming` to enable/disable all timers for statistic output of SCIP; the default value is TRUE

### Data structures

- renamed MIP matrix structure to `SCIP_MATRIX`
- changed the numeric values for `PRESOLTIMING` flags

Build system
------------

### Makefile

- added Makefile support for cygwin 64 Bit
- allow to turn off block and buffer memory by the makefile parameters NOBLKMEM, NOBUFMEM, NOBLKBUFMEM;
  also remove the now superfluous makefiles for noblkmem, nobufmem, noblkbufmem

Fixed bugs
----------

- fixed wrong conversion of reals representing negative integer values
- in debug mode, SCIP checks that no NaN's are introduced in SCIPsolSetVal()
- fixed bug 697 (and 699), calling SCIPsolve() after the problem was already solved and SCIPfreeSolve() was called now
  does nothing anymore
- added support for character `#` in variable names in old non-linear CIP format (i.e., names without `<` and `>`)
- fixed bug 702, removed too hard assert when casting too big values into `SCIP_Longint`
- branching for continuous variables with unbounded intervals now takes `branching/clamp` into account
- forbid aggregations with scalar smaller feastol or larger 1/feastol
- fixed bug 683, not recognizing errors/segfaults especially in free stage of SCIP by improving the check scripts
- fixed bug where quieting a message handler also disabled writing to files other than stdout
- fixed bug 708, special case of implications led to a fixing
- fixed bug, variable bounds detected wrong infeasibility
- another bug fix when computing the original variable sum of a given variable in SCIPvarGetOrigvarSum()
- fixed setting solution value of multi-aggregated var in xml-solution case
- fixed bug changing the variable type of an negated variable
- fixed numerical troubles in SCIPcreateFiniteSolCopy()
- fixed bug in SCIPpermuteProb(): if called before transforming the problem, data structures were not initialized yet
- fixed bug in aggregation procedure if two variables were of non-binary type but for one of the variables
  SCIPvarIsBinary() returned true
- treat activities of pseudo solutions as invalid when containing positive and negative infinity contributions
- fixed bug in GMI example: fractionality of slack variable is now computed correctly
- fixed LP interface of CPLEX: functions getBInv* return the correct sign of the coefficients.
- fixed bug in SCIPpermuteProb(), when called in transformed stage and non-active constraints exist

- Dual:
  - use dual feasibility tolerance for comparisons regarding reduced costs
  - fixed bug in prop_dualfixing: don't fix variables to infinite values during solving
  - fixed sign of the dual multipliers returned by AMPL interfaces for maximization

- Objective and Time Limit:
  - fixed wrong output of status when an objective limit was imposed but not reached yet
  - fixed the rare case that branching was performed even though strong branching found global bound changes leading to
    an infeasible/objlimit LP
  - fixed bug that objective limit was not reset correctly during SCIPfreeTransform() for maximization problems
  - fixed bug that hitting the time limit while solving a pure LP and then continuing the solving process lead to
    not solving the LP, but always creating a single child node until maximum depth is reached

- Heuristic:
  - fixed bug leading to an incorrect dual bound when solving probing LPs within a DURINGPRICINGLOOP heuristic
  - fixed bug in proximity heuristic which attempted to enter diving mode even at nodes without a constructed LP
  - fixed wrong pseudo cost updates during diving heuristic execution after backtracking
  - fixed bug in heur_oneopt: avoid bound violations if shift value is negative due to infeasibilities
  - fixed bug that reaching a solution limit by beforenode heuristics lead to disregarding the current node if the
    optimization process was restarted later
  - fixed bug in trysol heuristic not saving the best solution in maximization problems

- Presolve:
  - fixed bug in presolving of abspower constraints that lead to wrong variable locks
  - allow to call SCIPmarkConsPropagate() in INITPRESOLVE stage
  - fixed bug in components presolver with handling of dual fixable variables: unboundedness was not detected,
    better handle components with single variables by dual fixing propagator
  - issues in component solving by presol_components do not lead to stopping the overall process, anymore, the component
    is just disregarded

- Memory:
  - fixed bug with freeing problem: need to reset objective limit
  - fixed memory leaks in case of erroneous parsing of constraints, e.g., non-linear constraints
  - fixed missing memory allocation for node data in digraphs

- Constraints:
  - fixed bug in cons_quadratic which leads to wrong min/max activities
  - removed wrong break in cons_pseudoboolean
  - fixed bug in cons_varbound.c using the wrong constraint side for updating an upper bound
  - fixed bug in presolve of cons_nonlinear: wrong constraint upgrades may have been performed due to outdated bound
    information in expression graph
  - fixed bug in cons_setppc, wrongly aggregating variables if dual-presolving was disabled
  - fixed bug in cons_sos1: locks and events were not initialized if constraint was added to transformed problem
  - fixed bug in cons_setppc with dual presolving disabled
  - corrected copy of disjunction constraints

- Reading:
  - allow to read numbers like `42856.` in lp-format
  - fixed bug(?) in reader_mps: variables are now written in columns section even of they occur in no constraint
    and have an objective coefficient of 0 (otherwise, CPLEX and Gurobi cannot read the file)
  - fixed bug with reading `>=1` indicator constraints in LP-files
  - fixed bug in reader_lp which created two indicator constraints with the same name to trigger an equality
  - fixed bug when reading indicator constraints for linear constraints (equations/ranged rows) from MPS files

@section RN310 SCIP 3.1.0
*************************

Features
--------

- added breadth first search node selection
- new node selection rule UCT which balances exploration and exploitation by considering node visits
- added possibility to not set a cutoff bound in the LP solver (can be enabled by setting `lp/disablecutoff` to TRUE)
- added missing debugging solution check for cliques
- added a data pointer to each node of the `SCIP_DIGRAPH`
- SCIPgetVarCopy() will now copy the original bounds when called for an original variable
- added upgrade of continuous variables to implicit variables for linear equations even if the coefficient is
  not equal to 1
- probing supports implicit binary variables
- added scaling to computation of relative interior point in SCIPcomputeLPRelIntPoint()

- Solution:
  - added two methods to iterate over a sparse solution (`SCIP_SPARSESOLUTION`), see pub_misc.h
  - it is now possible to add an offset for the original problem instance, all original solutions will be initialized with
    this value and updated, when the offset is changed
  - extended and corrected dual feasibility checks for LP solution (controlled by parameter `lp/checkdualfeas`)

- Cuts and Separation:
  - the rank of cuts is now stored and taken into account to improve numerical stability
  - added possibility to separate a cutpool w.r.t. a given solution (instead of LP-solution)

- Branching:
  - new branching rule `cloud branching` that considers several alternative LP optima
  - additional vbc output added: branching information is printed earlier and also for nodes which were cut off
  - added support for strong branching with domain propagation in full strong and reliability pseudo cost branching
  - added strong branching with domain propagation support: in SCIPstartStrongbranch(), support for propagation can
    be enabled (uses the probing mode, some overhead compared to standard strong branching), after that
    SCIPgetVarStrongbranchWithPropagation() can be used to perform strong branching on a variable with previous domain
    propagation; similar to probing, valid bounds for variables are collected
  - strong branching with propagation can be enabled in fullstrong and relpscost branching rule
  - added possibility to store pricing norms of the LP solver (in addition to basis information) to speed up LP solving
    after a backtrack, e.g. in probing or strong branching with domain propagation
  - a pricer can now return that no further pricing should be done but rather early branching, even if it added variables

- LP interface:
  - SoPlex (>= 1.7.0.5) can compute condition number of current basis matrix via LP interface
  - LPI files (lpi*.[h|c]) all moved from src/scip to src/lpi

- Constraints:
  - added propagation method to cons_xor relying on Gaussian elimination, which can also produce feasible solutions
  - added first implication detection in cons_linear
  - cons_indicator can now try to construct feasible solutions from a cover
  - added possibility to forbid upgrading of linear constraints
  - new initial constraints are now added to the LP before solving a probing LP
  - first implementation of parsing for nonlinear constraints in CIP format
  - added upgrade from varbound constraints to set-packing constraints
  - added upgrade from bounddisjunction constraints to set-packing/logicor constraints
  - cumulative constraint handler adds disjunctive constraints (cumulative with capacity 1) for all jobs which cannot
    be processed in parallel
  - added new clique extraction algorithm for linear constraints
  - the slack variables of indicator constraints can now be scaled
  - added redundancy check of sides of ranged row varbound constraint
  - added coefficient tightening for ranged row varbound constraint
  - XOR constraint handler can add two extended formulations (flow/asymmetric, parameter `addflowextended/addextendedform`)
  - added multi-aggregation for binary variables with at most two uplocks and two downlocks, which emerge from set-
    partitioning or set-packing constraints
  - added upgrade from quadratic constraints to set-packing constraints
  - generalized the linking constraint handler

- Reader:
  - can now read and write CIP-files with (multi-)aggregated variables
  - all readers now take the global parameters `reading/dynamic{conss|cols|rows}` and `reading/initialconss` into account
  - added reader_pbm, which writes the constraint-variable incidence matrix in pbm format (possibly scaled to given size)
  - reader_osil can now read SOS1 and SOS2 constraints
  - reader_lp and reader_mps are now able to write and-constraints in form of their (weak/strict) relaxation
  - added reading capability to GAMS reader (if compiling with GAMS=true, requires a GAMS system)
  - added capability of writing SOS1/2 constraints to GAMS reader (introduces extra variables and equations)

- Heuristic:
  - new primal heuristics dual value
  - new LNS heuristic called `proximity`, which solves a problem in which a local branching constraint replaces the
    objective function which in turn is treated as additional constraint
  - new LP-based rounding heuristic (heur_randround) whose randomized rounding is biased towards the LP solution value;
    the heuristic uses the probing mode of SCIP to generate conflict clauses on the fractional variables

- Presolving:
  - added new dual presolving for setppc-constraints
  - changed dualfix presolver to propagator such that dual fixing can also be applied during repropagation of the root node
  - added full-dual presolving step in setppc constraint handler
  - dual solution can now be displayed for pure LPs when no presolving was performed
  - added clique presolving for xor constraints
  - added presolving using pairs of variable bound constraints that use the same variables
  - added more presolving to cons_indicator, checking whether indicator/slack variables are aggregated
  - added presolve.{c,h} which should be used for all preprocessing mechanisms executed from within SCIP, corresponding to
    solve.{c,h} and also for presprocessing methods which can be called from different plugins or from the core to avoid
    code doubling
  - return error if variable should be fixed to infinity after presolving (LP-solvers do not handle this consistently)
  - in verblevel `SCIP_VERBLEVEL_FULL`, the number of non-zeros will be output for the original and presolved model
  - new presolving step for tightening logicor constraints using implication and clique information
  - several new presolving steps for linear and knapsack constraints, using gcd information and many more

- Statistic:
  - added average gap based on primal-dual integral to solution statistics; can be disabled via parameter
    `misc/calcintegral`
  - the statistics now include the value of the first LP solved at the root node (without cuts)
  - added new statistic which distinguishes between internal nodes and leaves which got processed
  - new section `Root Node` in statistics, listing objective value, iterations and solving time for the first LP solved
    at the root node as well as final dual bound of the root node and LP iterations for processing the root node
    (those where listed in the `Solutions` section before, named `Root Dual Bound` and `Root Iterations`)

Performance improvements
------------------------

- allow multiaggregation of binary variables
- shorten conflicts and deriving global boundchanges from conflicts
- apply lowerbound provided by pricers already during pricing loop, stop pricing if the lower bound computed by pricing
  already exceeds the cutoff bound
- improved performance of SCIPcliquelistDel(), SCIPcliquetableAdd(), SCIPcliquetableCleanup()

- LP Solution:
  - strong branching LP solutions are checked for integrality
  - improved LP reoptimization for branch-and-price applications
  - improved numerical stability checks for LP solution
  - faster feasibility check of LP solutions (controlled by parameters `lp/checkprimfeas` and `lp/checkdualfeas`)

- Presolver:
  - improved methods SCIPlpiGetBInv{Row,Col,ACol} for row representation in SoPlex LP interface
  - improved performance of method SCIPsolRetransform() when called during presolving with many aggregations
  - minor presolving performance improvements in cons_logicor.c and cons_knapsack.c
  - dual fixing presolver was turned into a propagator
  - many presolving improvements in constraint handlers
  - improved dual-presolving for setppc constraints in special cases

- Constraints:
  - major improvements in pseudo-boolean constraint handler
  - performance improvement in domain propagation by marking constraints for propagation
  - added more constraint upgrading possibilities
  - improved handling of initial constraints created during solving
  - disabled scaling in feasibility check of nonlinear constraint handlers
  - conflict consisting of exactly two binary variables will be handled as set-packing constraint instead of an logicor
    constraint and the corresponding clique information is globally added
  - fasten repropagation for set-packing and -partitioning constraints
  - improved merging of and-constraints
  - disabled multi-aggregation in linear constraint handler when coefficients differ too much
  - improved multi-aggregation in linear constraint handler when only one variable in the aggregation has infinity
    contribution
  - added upgradability for implicit binary variable cases for linear constraints

Examples and applications
-------------------------

- new textbook Gomory mixed integer cuts example

Interface changes
-----------------

- removed all message length parameters in message.c and for printing error messages (not needed anymore)

### New and changed callbacks

- Domain Propagation:
  - added parameter `nmarkedconss` to SCIP_DECL_CONSPROP() callback which gives the number of constraints marked
    for propagation (these constraints are listed first in the conss array given as parameter).

- Primal Heuristics:
  - Added parameter `nodeinfeasible` to SCIP_DECL_HEUREXEC() callback which states whether the current subproblem was
    already detected to be infeasible. In this case, the current LP solution might not respect local bounds and the
    heuristic must not assume that it does.

- Variable Pricers:
  - Added parameter `stopearly` to callback method SCIP_DECL_PRICERREDCOST(). This boolean pointer should be used by the pricer
    to state whether early branching should be performed, even if new variables were added in the current pricing round.

- Branching Rules:
  - new possible return value `SCIP_DIDNOTFIND` for SCIP_DECL_BRANCHEXECLP(), SCIP_DECL_BRANCHEXECPS(), and
    SCIP_DECL_BRANCHEXECEXT() callbacks to state that the branching rule searched, but did not find a branching.

### Deleted and changed API methods

- SCIPcalcMIR() takes an additional parameter sidetypes to determine which side of the rows to use
  (relevant for ranged rows)
- SCIPvarParseOriginal() and SCIPvarParseTransformed() now return the end of the parsed string
- SCIPgetConsCopy() now always captures the created constraint

- Branching:
  - Added parameter `nfracimplvars` to SCIPgetLPBranchCands()
  - SCIPgetLPBranchCands() can be used to retrieve the number of implicit integer variables with fractional LP solution
    value via an additional pointer; the corresponding implicit integer variables can be accessed together with their
    fractionalities and solution values in the same way as binary and integer variables before; the arrays are sorted such
    that binary and integer variables precede the implicit integer variables; the method SCIPbranchcandGetLPCands()
    has been modified in the same way

- LP and Cutting Planes:
  - Added parameter `sidetypes` to SCIPcalcMIR() to specify the specify row side type to be used.
  - Added parameter `cutrank` to SCIPcalcMIR() and SCIPcalcStrongCG() which stores the rank of the returned cut;
     via SCIProwChgRank() the rank of a cut can be changed (default rank is 0)
  - Added parameter `infeasible` to SCIPaddCut() which is a pointer to store whether the cut is infeasible for the
    local bounds.
  - SCIPgetLPObjval() now returns the LP value of the current (suboptimal) basis if the iteration limit is hit during LP
    solving (instead of -infinity); this value is not necessarily a valid dual bound and must not be used as such, but can
    be used as an objective estimate, e.g., if strong branching is simulated using the probing mode
  - removed parameter `normtype` from function SCIPcomputeLPRelIntPoint()

- Misc:
  - Added parameter `lazyconss` to SCIPwriteMIP() to swith writing removable rows as lazy constraints.
  - Added parameter `enablepropagation` to SCIPstartStrongbranch(), which can be used to enable strong branching
    with domain propagation.
  - SCIPstartStrongbranch() has a new parameter `propagate` to enable or disable propagation support for strong branching
  - New method SCIPgetVarStrongbranchWithPropagation() which performs strong branching with propagation on a variable.
  - Added parameter `endptr` to SCIPparseVar() which stores the final string position after parsing.

### New API functions

- added SCIPdebugCheckConss() to the debugging mechanism and therefore created a `SCIP_SOL` (in original space) in debug.c
- before copying solutions to the original solution candidate storage, infinite solution values can now be removed using SCIPcreateFiniteSolCopy()
- SCIPsortLongPtrRealBool(), SCIPsortLongPtrRealRealBool(), SCIPsortLongPtrRealRealIntBool() and corresponding
  methods for sorting, insertion and deletion
- SCIPstoreSolutionGap() in scip.c, to store the gap when the first and last solution is found
- SCIPwriteCliqueGraph() which allows to write a graph with node weights for fractional variables

- Separation:
  - SCIPconshdlrIncNCutsFound(), SCIPsepaIncNCutsFound() and SCIPsepaIncNCutsFoundAtNode() to increase the number of found cuts
  - SCIPseparateSolCutpool() to separate a cutpool w.r.t. a given solution

- Constraint Handlers:
  - New method SCIPconshdlrGetStrongBranchPropTime() which returns the time used for domain propagation methods
    of the constraint handler during strong branching.
  - New method SCIPconsIsMarkedPropagate() which returns whether a constraint is marked for propagation.
  - New methods SCIPconsAddUpgradeLocks() and SCIPconsGetNUpgradeLocks() to increase or get the number of upgrade
    locks of a constraint.
  - New method SCIPgetNCheckConss() which returns the number of checked constraints.

- Data structures:
  - New methods SCIPsparseSolGetFirstSol() and SCIPsparseSolGetNextSol() to get the first sparse solution
    or iterate over the sparse solutions, respectively.
  - New methods for the `SCIP_QUEUE` data structure in pub_misc.h to handle a (circular) queue, e.g., SCIPqueueCreate(),
    SCIPqueueFree(), SCIPqueueInsert(), SCIPqueueRemove(), SCIPqueueFirst(), SCIPqueueIsEmpty(), SCIPqueueNElems()
  - New method SCIPgmlWriteNodeWeight() to write a node section including weight to a .gml graph file.
  - New methods for hash tables: SCIPhashtableRemoveAll(), SCIPhashtableGetNElements(), SCIPhashtableGetLoad()
  - New methods in pub_misc.h to handle a resource activity, e.g., SCIPactivityCreate(), SCIPactivityFree(),
    SCIPactivityGetVar(), SCIPactivityGetDemand() ...
  - New methods for digraphs: SCIPdigraphResize() to resize the graph and SCIPdigraphSetNodeDatas() and
    SCIPdigraphGetNodeDatas() to set and get the data attached to the nodes.

- Domain Propagation:
  - New method SCIPpropGetStrongBranchPropTime() which returns the time spent by a domain propagator during strong branching.
  - New methods SCIPmarkConsPropagate() and SCIPunmarkConsPropagate() to (un)mark a constraint for propagation.

- LP and Cutting Planes:
  - New methods SCIPchgRowLhsDive() and SCIPchgRowRhsDive() to change left and right hand side of a row during diving.
  - Added parameter `cutoff` to SCIPsolveDiveLP(), SCIPsolveProbingLP(), and SCIPsolveProbingLPWithPricing()
    which is a pointer to store whether the diving/probing LP was infeasible or the objective limit was reached.
  - SCIPgetFirstLP{Dual/Lower}boundRoot() which return the value of the first LP solved at the root node
  - SCIPgetNRootFirstLPIterations() which returns the number of LP iterations for the first LP solved at the root node
  - SCIPlpiGetNorms(), SCIPlpiSetNorms() and SCIPlpiFreeNorms() for getting the LP pricing norms from the LP
    solver, loading them back into the solver and freeing the data
  - New method SCIPgetFirstLPTime() and SCIPgetNRootFirstLPIterations() to return time and iterations for the first LP solve
    and SCIPgetFirstLPDualboundRoot() and SCIPgetFirstLPLowerboundRoot() to return the first root LP dual and lower bound.
  - New method SCIPprintDualSol() which prints the dual solution for a pure LP (works only with preprocessing disabled).
  - New method SCIPisCutApplicable() which returns whether a cut is good enough to be applied.

- Message Handler:
  - the main output routine of message.c (`bufferMessage` now handleMessage) has been rewritten: it now does not need
    a copy of the string to be output anymore, which makes the code much simpler (and also faster); it is passed a
    function pointer to the output function and uses it to directly output the (buffered) messages
  - New generic messagehandler output callback method SCIP_DECL_MESSAGEOUTPUTFUNC().
  - Removed parameter `msglength` from callback method SCIP_DECL_ERRORPRINTING().
  - New method SCIPmessageVPrintError() to print an error message.
  - Removed method SCIPmessagePrintWarningHeader().

- Parameters:
  - New method SCIPparamGetCharAllowedValues() to get the allowed values for a char parameter.
  - New method SCIPgetParam() to get the parameter with a given name.

- Variables:
  - SCIPapplyProbingVar() in prop_probing.h
    without deteriorating its objective value
  - SCIPshrinkDisjunctiveVarSet(), which takes an set of variables with corresponding bounds and boundtypes, and
    tries to derive global boundchanges and also to shorten this set of variables by using cliqe, implication and
    variable bound information
  - SCIPselectVarStrongBranching() to get the variable that fullstrongbranching would select
  - New method SCIPvarGetValuehistory() to get the value-based history of a variable.

- Misc:
  - New method SCIPdoNotMultaggr() which returns whether multi-aggregation was disabled.
  - New method SCIPcreateFiniteSolCopy() to create a copy of a solution with infinite fixings removed.
  - New method SCIPadjustImplicitSolVals() which sets implicit integer variables to an integer value in the given
    solution without deteriorating its objective value.
  - New method SCIPcopyOrig() to copy the original problem. Analoguosly, use SCIPcopyOrigProb(), SCIPcopyOrigVars(),
    and SCIPcopyOrigConss() to copy original problem data, variables, or constraints, respectively.
  - New method SCIPwriteCliqueGraph() to write the clique graph in GML format into a given file
  - New method SCIPaddOrigObjoffset() to add an offset to the objective function.
    in original space and updates all orignal solutions correspondingly
  - New method SCIPcopyImplicationsCliques() to copy implications and cliques to a copied SCIP instance.
  - New method SCIPgetOpenNodesData() which returns all unprocessed nodes.
  - Added parameter `endline` to SCIPprintDisplayLine() to switch printing a newline symbol at the end of the line.
  - New method SCIPgetNLimSolsFound() returning the number of feasible primal solution respecting the objective limit.

### Command line interface

- allow dialog option to write clique graph
- dual solution values can now be obtained in the interactive shell after solving a pure
  LP without presolving

### Interfaces to external software

- new SoPlex 2.0 interface, can be enabled with `LPS=spx2`
- add support for SOS1 and SOS2 constraints to AMPL interface (see `interfaces/check/testset/SOS/sos?a.mod` for example)
- added copy of GAMS interface from COIN-OR/GAMSlinks project; GAMS-reader in SCIP can now read model instances from .gms files
- beta version of a python interface for the scipoptsuite is now available under interfaces/python
- beta version of a Java native interface is now available under `interfaces/jni`

### Changed parameters

- parameter `branching/scorefunction` has new value `q` for for `q`uotient branching score function
- replaced parameter `lp/checkfeas` by two parameters `lp/checkprimfeas` and `lp/checkdualfeas` to decide on primal and dual
  feasibility checks individually
- removed all local parameters `reading/(READER)/dynamic{conss|cols|rows}` and replaced them by global parameters
  `reading/dynamic{conss|cols|rows}`
- changed default value of parameter `numerics/dualfeastol` to 1e-7 for safer dual bounds from LP solver
- new possible values for parameter `heuristics/shiftandpropagate/sortkey` for sorting variables w.r.t. their norm,
  default changed from `u` to `v`, which means sorting downwards by violations

- Constraints:
  - changed type of parameters `constraints/bivariate/scaling`, `constraints/quadratic/scaling`, `constraints/soc/scaling`
    from boolean to character
  - changed default for `constraints/{abspower,bivariate,nonlinear,quadratic,soc}/scaling` to off
  - changed default max coefficient for big-M constraint to be initial from 1e6 to 1e9

- Separation:
  - changed default value of gomory cut separation parameter `separating/gomory/maxrank` from 0 to 3, to take also gomory
    cuts that could not be scaled to integral coefficients, with maximal rank 3 into account
  - remove parameter `separating/closecuts/relintnormtype`

### New parameters

- `branching/checksol` and `branching/heursbsol` to specify whether the strong branching LP solution
  should be checked for feasibility and whether a simple rounding heuristic should be run on this solution
- `branching/firstsbchild` and `branching/forceall` to specify the first child node to be
  investigated during strong branching (`u`p, `d`down, `a`uto) and whether always both children should be solved (only for
  strong branching with domain propagation, per default, the second child is not looked at when the first is infeasible)
- `conflict/fullshortenconflict` to decide whether we want to stop shortening a conflict set, when no
  global bound changes can be found anymore
- `conflict/maxvarsdetectimpliedbounds` to decide whether the a valid conflict of what maximal length
  will be used to derive global bound changes
- `constraints/{linear,knapsack}/detectcutoffbound` and `constraints/{linear,knapsack}/detectlowerbound`
  to enable/disable detection of constraint parallel to the objective function that will add an cutoffbound or an
  lowerbound respectively and these constraints will be prevented from entering the LP
- `constraints/and/upgraderesultant` to upgrade resultants of and constraints from binary to implicit binary variables, default is TRUE
- `constraints/abspower/scaling` and `constraints/nonlinear/scaling`
- `constraints/indicator/scaleslackvar` for scaling of the slack variable in indicator constraints
- `constraints/indicator/trysolfromcover` for trying to construct a feasible solution from a cover
- `constraints/linear/checkrelmaxabs` for checking linear constraints with a side of 0.0 relative to
- `constraints/linear/detectpartialobjective` to enable/disable the detection of sub-equations of the objective function
- `constraints/logicor/strengthen`, should pairwise constraint comparison try to strengthen constraints by removing superflous non-zeros?
- `constraints/xor/addextendedform` to add an extended formulation in XOR-constraints
- `constraints/xor/addflowextended` to add use the extended flow formulation in XOR-constraints
- `heuristics/<heurname>/lplimfac` for LNS heuristics to limit the number of LPs solved in a subproblem
  the maximum absolute value in the activity instead of 1.0
- `heuristics/shiftandpropagate/fixbinlocks` for fixing binary variables with no locks in one direction to the corresponding bound
- `heuristics/shiftandpropagate/collectstats` which decides whether variable statistics are collected
- `heuristics/shiftandpropagate/impliscontinuous` to decide whether implicit integer variables are treated as continuous variables
- `heuristics/shiftandpropagate/preferbinaries` and `heuristics/shiftandpropagate/stopafterfeasible`,
  which decide whether binaries should be shifted first and the shifting should be stopped when no violations are left
- `lp/disablecutoff` to toggle usage of LP cutoff bound (0: enabled, 1: disabled, 2: auto = disabled if pricers are used)
- `misc/calcintegral` (default TRUE) to trigger calculation of primal-dual integral
- `misc/finitesolutionstore` to switch whether infinite fixings should be removed from solutions before
  copying them to the original solution store
- `misc/permuteconss` and `misc/permutevars` to control whether variables and/or constraints should be permuted, if permutationseed != -1
- `presolving/components/feastolfactor` to increase the feasibility tolerance in all sub-SCIPs, when solving a component
- `propagating/obbt/conditionlimit` to discard instable LP bases
- `reading/(READER)/initialconss` that determines whether model constraints are initial
- `reading/cipreader/writefixedvars` for disabling printing of fixed variables in CIP format
- `reading/lpreader/aggrlinearization-ands` and `reading/mpsreader/aggrlinearization-ands` to enable/disable
  the printing of the weak or strict relaxation of and-constraints in LP and MPS format, respectively
- `reading/lpreader/linearize-and-constraints` and `reading/mpsreader/linearize-and-constraints` to
  allow and-constraints to be linearized when printing in LP and MPS format, respectively
- `separating/feastolfac` to allow dynamic decrease of relaxation feasibility tolerance depending on feasibility to applied cuts,
  i.e., allow relaxation solutions to have a primal infeasibility of at most this factor times the infeasibility of applied cuts
- `separating/gomory/sidetypebasis` to decide whether the sides of ranged rows should be determined from the basis status
- `separating/oddcycle/cutthreshold` to run odd cycle separation if not enough cuts have been found
- `separating/zerohalf/delayedcuts` to use the delayed cutpool for the zerohalf separator
- `write/allconss` to enable that all constraints are written
- `write/genericnamesoffset` when writing a generic problem to define an offset on the variable numbering

### Data structures

- New structure to store value-based branching and inference history (see pub_history.h).
- new data structure for (circular) queues (`SCIP_QUEUE`)
- hash tables will now increase dynamically
- Moved LP solver interfaces to subdirectory `src/lpi`.

Testing
-------

- added McNemar tests and Wilcoxon signed rank tests to cmpres.awk evaluation scripts
- added passing MEM option of testgams(cluster) target as workspace option to GAMS jobs
- extended test scripts by statistical tests

Build system
------------

### Makefile

- default flag for ZIMPL is now `auto`, which means that it is built if and only if GMP is available (GMP=true)
- fixed make install for older Mac systems where install command does not have option -t
- dropped support for Ipopt < 3.10

Fixed bugs
----------

- fixed bug when adding (global) clique, implications or variable bound information in solving stage that lead to
  global bound changes which contradict local bounds and therefore need to be stored as pending bound changes
- unlinking a solution now copies solution values smaller than SCIPepsilon() avoiding some feasible solution in the
  transformed problem to be infeasible in the original problem
- fixed bug when flushing the warning buffer when SCIP is closed
- fixed bug when a bound change contradicts a local bound and is stored as pending, but the contradicting local
  bound becomes global afterwards (--> node where pending bound change is valid can be cut off)
- fixed statistics bug: externally given solutions and new solutions found while transforming existing ones
  are now listed in line `other solutions` of primal heuristics statistics
- fixed bug in random generators SCIPgetRandomInt() and SCIPgetRandomReal() for large intervals
- make sure that bound changes of negated original variables are correct

- Branching:
  - fixed bug w.r.t. changing the variable branching priority beyond the problem stage
  - allow again branching on continuous variables with huge bounds

- Separation:
  - fixed bug in sepa_cgmip computeObjWeightSize() w.r.t. equal sized rows
  - fixed wrong bound calculation in sepa_rapidlearning
  - fixed bug in flowcover separator to exclude unconstrained rows in aggregation

- LP and Interfaces:
  - fixed bug that lead to resolving the LP after diving instead of restoring the buffered solution
  - fixed rare bug with conflict analysis and LP/LPI having different states after diving
  - fixed several bugs in lpi_grb
  - fixed wrong strong branching results in lpi_grb.c and an invalid write
  - fixed bug in handling max-function in ampl interface; added support for min-function

- Presolving:
  - fixed bug in prop_dualfix w.r.t. to fixing of variables to infinity after presolving
  - fixed wrong presolving finished status which sometimes occurred when the time limit was hit during presolve
  - fixed bug where a limit on presolving rounds was exceeded by 1
  - fixed minor bugs in presolving in cons_setppc.c and cons_logicor.c
  - fixed minor bug in cons_linear w.r.t. disabled presolving

- Propagators:
  - fixed bug in genvbounds propagator occurring when objective offset or scale changes after a restart
  - fixed bug in genvbounds propagator by replacing non-active variables on right-hand side after presolving

- Readers:
  - fixed memory bug in reader_mps
  - fixed several minor bugs with handling of memory when writing aggregated variables (reader_lp, reader_mps)
  - fixed bug in reader_lp when writing bilinear terms (product sign was missing)
  - fixed bug in reading indicator constraints in mps-format
  - nonlinear readers now create auxiliary objective variables and constraints always as initial and not removable
    in order to avoid unbounded LPs due to loose variables with infinite best bound

- Constraints:
  - fixed several bugs where variables or constraints were not freed correctly
  - do not multi-aggregate variables if the constant would be a huge value in order to avoid numerical troubles
  - fixed bug with infinite multi-aggregation constants
  - fixed output of aggregated variables in indicator constraints in lp and mps-format
  - improved handling of initial constraints: constraints which are initial, but added during the search to an already
    treated node are kept and added to the LP at every node where they are active
  - fixed bug in cons_superindicator concerning names of upgraded constraints
  - fixed bug in cons_indicator with trying to create solution in problem stage
  - fixed bug in cons_orbitope with fixing upper right triangle in non-root nodes

Miscellaneous
-------------

- new SCIP Optimization Suite homepages

@page RN30 Release notes for SCIP 3.0

@section RN302 SCIP 3.0.2
*************************

Features
--------

- reading erroneous CIP files can now output some indication of syntax errors
- can now run splint on core files
- cons_xor now uses the integral variable in propagation
- allowed to switch on/off the solution debugging

Performance improvements
------------------------

- improved SCIPlpiAdd{Cols,Rows}() in SoPlex LPi

Examples and applications
-------------------------

Interface changes
-----------------

### New API functions

- SCIPmarkColNotRemovableLocal() and SCIPmarkRowNotRemovableLocal() to forbid removal of an column/row
  from the LP in the current node
- SCIPmessageVPrintError()

### Command line interface

- can now output the solutions in the solution pool in the interactive shell

### Interfaces to external software

- updated Mosek LP interface to compile with Mosek 7

Fixed bugs
----------

- fixed bugs in solution counting
- fixed fieldtypes in sorting template
- fixed bug concerning the userinterrupt flag, which was not reset
- fixed solution collection when counting solutions
- fixed bug with storing original solutions
- fixed bug with infinite multi-aggregation constants
- fixed bug that removing reverse implication did not reset closestvblpcount
- fixed bug that duplicate solutions stopped copying of solutions to original solution candidate store
- forbid branching on variables with huge bounds; such huge values cannot be enumerated with fixed precision
  floating point arithmetics
- fixed bug that Ipopt's error message was not fully shown due to exiting before the message handler buffer was emptied
- unlinking a solution now copies solution values smaller than SCIPepsilon() avoiding some feasible solution in the
  transformed problem to be infeasible in the original problem
- allow to add columns (rows) with nonzero indices beyond current number of rows (columns) in SoPlex LPi
- updated get.ASL script to cope with broken ftp access to netlib server

- Memory:
  - fixed bugs with freeing C++ object data for problem and variables
  - fixed memory leak in lp.c (probably never occurred so far since array was not used)
  - fixed bug in sepa_zerohalf.c where the maxcuts(root) parameters led to an invalid memory allocation call

- LP:
  - fixed assert in solve.c with branched status and LP reached the objective limit
  - fixed bug in heur_oneopt.c and heur_clique.c which was caused by side-effects when calling SCIPconstructLP(); when
    adding new variables in this method (e.g. adding new variables needed for a relaxation), this changes the variables
    array of SCIP
  - fixed problem that diving did not save status for infeasible LPs
  - fixed bug in SCIPlpComputeRelIntPoint() with wrong iteration limit and with wrong recompution
  - fixed bug that old LP size was not updated for deadend if no LP was solved

- Expressions:
  - fixed issues with ungraceful termination when encountering unsupported expression operands in AMPL interface
  - fixed bug in backward propagation of linear expressions in expression graph

- Propagation:
  - fixed potential performance issue with tree depth always assumed to be zero when propagating in probing mode
  - fixed bug in prop_vbound w.r.t. creation of variables during the search
  - fixed several bugs in propagation of cons_xor: need to take integral variables into account
  - fixed bug in cons_abspower.c handling infinity values in propagation
  - fixed bug in cons_and.c when a constraint was not correctly propagated which led to wrong dual-presolve reductions
  - fixed bug in cons_abspower: wrong infinity check when propagating bounds

- Presolving:
  - fixed bug that the number aggregated variables were not counted in presol_inttobinary.c
  - fixed bug in presol_domcol: locks are now checked to see whether rounding was forbidden for a variable

- Reader:
  - fixed bug in reader_gms.c w.r.t. writing nonlinear expressions with polynomials with constants
  - fixed bugs in parsing bounds from CIP-files, in reader_gms and AMPL interface
  - fixed bug when reading a mps formated file with a missing bound in the bound section

- Constraints:
  - fixed bug in cons_bounddisjunction with satisfied literal of multi-aggregated variable
  - fixed bug in upgrade method of cons_soc
  - fixed issue with negated variables in cons_xor.c
  - fixed several asserts in cons_xor presolving
  - fixed bug in cons_xor.c calling method on null pointer row
  - fixed bug using a too hard comparison on the objective-infeasible-decision in constraint enforcement
  - fixed possible cycling in enforcement of nonlinear constraints due to too early removal of newly added cuts from LP
  - fixed bug wrongly removing constraints locally while counting
  - fixed bugs in cons_bivariate.c when the nonlinear function is not differentiable on the boundary of the domain
  - fixed bug in cons_indicator.c:SCIPmakeIndicatorFeasible() with handling fixed variables
  - fixed bug in cons_integral: check integrality of implicit integer variables when a solution is checked for feasibility
  - fixed bug in Undercover with `pseudo-`quadratic constraints
  - fixed bug with quadratic constraints not being upgraded
  - fixed bug in intervalarith.c: bivariate quad. equations may have been solved wrongly if second variable is unbounded

- Separation:
  - fixed bug in sepa_zerohalf.c not copying the displays to the subscip, but still changing a display parameter there
  - fixed iteration limit determination in sepa_closecuts
  - fixed bug in sepa_closecuts: need to make sure that variable values of separation point satisfy bounds
  - fixed bugs in sepa_oddcylce: number of arcs have to be adjusted, handle implicit binary variables,
    fixed bug in heuristic separation method, fixed asserts
  - fixed wrong bound calculation in sepa_rapidlearning

@section RN301 SCIP 3.0.1
*************************

Features
--------

- added delayed cutpool which only gets separated if the sepastore is empty after a separation round
- sepa_cgmip can now take the objective row into account
- added possibility to run clang compiler
- statistics now include output on number of solutions that respect objective limit

Performance improvements
------------------------

- also copying active tight cuts from the delayed cut pool when calling SCIPcopyCuts()
- sort genvbounds only when root node is finished; apply more often

Examples and applications
-------------------------

Interface changes
-----------------

- when using an objective limit, heuristic characters are not displayed any longer for worse solutions

### Deleted and changed API methods

- fixed spelling in the method name SCIPgmlWriteClosing()

### New API functions

- SCIPgetNLimSolsFound() to get number of solutions that respect the objective limit

Fixed bugs
----------

- fixed issue with applying the effective root depth during the search
- fixed bug concerning usage of dualbound and lowerbound
- fixed bug trying to color probing nodes, which are not added to the vbc output anymore
- fixed bug in sorting template
- fixed bug leading to removing a ranged row parallel to the objective function, although one of the sides was still needed
- fixed a bug correcting the binvarssorted flag in cons_linear.c
- fixed bug in cons_varbound.c not resolving multi-aggregated variables
- relaxed assert in SCIPvarCh{Lb,Ub}{Global,Local} that new bound must be tighter to feastol
- fixed contra-intuitive behavior when using SCIP with objective limits and solution limit at the same time;
  SCIP now only stops when sufficiently many solutions better than the objective limit have been found
- fixed bug when adding binary implications with non-vartype binary variables
- fixed bug adding binary implications on binary variables with type != `SCIP_VARTYPE_BINARY`
- fixed bug concerning different tolerances for reached objective limit in case of pricing with fastmip

- LP:
  - fixed bug which disabled iteration limit in SCIPlpSolveAndEval()
  - ensure consistency of LP bounds during OBBT diving, i.e., that lower <= upper holds exactly
  - set lpsolstat to `SCIP_LPSOLSTAT_NOTSOLVED` in SCIPchg{Lp,Dual}feastol()
  - use tighter dual feasibility tolerance for LPs solved during optimization-based bound tightening
  - fixed bug with unflushed LP arising from global bound changes in strong branching

- Constraints:
  - fixed issue with deleting varbound constraints in case the bound change was not applied
  - fixed bugs in parsing dis-/conjunctive constraints
  - fixed bug with handling of empty logicor and bounddisjunction constraints
  - fixed issue in cumulative constraint and separation
  - fixed bug when sorting knapsack constraints with the same weights
  - fixed bug resulting in trying to delete an upgraded linear constraint a second time in exitpre callback
  - fixed minor bug in conjunctive constraint handler printing wrong constraint
  - fixed bug in disjunctive constraint handler when enforcing a constraint
  - fixed behaviour change of indicator constraint handler when solving another instance after solving one using the
    interactive shell
  - fixed several issues in cumulative constraint handler
  - fixed bug in cumulative constraint handler w.r.t. getting active variables
  - fixed bug in cumulative constraint handler concerning conflict analysis

- LPI and Interfaces:
  - fixed bug in CppAD in connection with abspower constraints
  - fixed bug in CppAD when using signpower functions with expression pointers that do not fit into an unsigned int
  - better handling of generalized (Lagrangian) variable bounds that are not in the LPI
  - fixed wrong basis rstat values in CPLEX LPI
  - fixed bug with LP not being flushed after bound changes on columns that are not in the LPI
  - methods SCIPlpiIs{PrimalFeasible,DualFeasible,DualUnbounded}() in SoPlex LPi now check that the LP is not perturbed,
    which may happen when stopping due to iteration or time limit
  - fixed inconsistencies between methods SCIPlpiIs{PrimalFeasible,DualFeasible,Optimal,...} in SoPlex LPi

- Propagation:
  - fixed bug when adding linear constraints with non active variables in solving process, during propagation this
    resulted in changing the row, which is not possible for unmodifiable constraints/locked rows
  - fixed small issue in pseudo objective propagator w.r.t. propagating the lower bound globally
  - fixed bug in cons_orbitope: in rare cases one cannot repropagate
  - fixed bug of wrong result code in propagation in prop_genvbound.c

- Presolve:
  - fixed bug in copying nonlinear constraints during presolve (resulted
    in wrongly declaring instances as infeasible when using component presolve)
  - fixed bug in copying nonlinear constraints during presolve (nonlinear part was not copied)

- Heuristics:
  - fixed wrong solving status (OPTIMAL) in case an unbounded solution was provided or found by heuristic before presolve
  - fixed bug in heur_subnlp running with tightened tolerances: sumepsilon must be tightened like feastol and epsilon
  - fixed bug in nlp diving heuristic for fractional variables with values slightly outside of their domain

- Numerics:
  - fixed several numeric issues
  - fixed numerical bug in conflict.c relaxing bounds while keeping an infeasibility proof
  - fixed feasibility decision bug when replacing inactive variables by their active counterparts, which might change the
    redundancy status of a bounddisjunction constraint due to numerics
  - fixed numerical bug adding a relaxed bound for conflict analysis in cons_varbound
  - fixed numerical bug in conflict analysis of genvbounds propagator

@section RN300 SCIP 3.0.0
*************************

Features
--------

- SCIPcomputeLPRelIntPoint() with normtype=`s` now uses homogenized LP for computing rel.int. point too and allow to
  set relaxrows = FALSE
- new column showing the pseudo objective value
- digraph structure added to misc.c and pub_misc.h that can be used to handle directed graphs, compute undirected
  components in the graph and sort these components (almost) topologically
- SCIP does now print an info message when the root LP could not be solved or is unbounded
- added counter and clock for SCIPcopy() calls
- correct initialization of steepest edge weights with SoPlex 1.6.0.4
- parameters can now be fixed, which means that their value cannot be changed unless they are unfixed, first;
  the fixing status of a parameter is copied to sub-SCIPs, which allows to ensure that certain parameters
  are also not changed when, e.g., heuristics change emphasis settings or also specific parameters
- automatic transfer of original solutions (e.g., provided by the user, from solution pool, after restart, from heuristic
  adding original solution during solve) to the transformed space (might fail due to, e.g., dual fixings)
- added possibility to use GUBs for lifting knapsack cuts (disabled)
- added pre- and post-conditions in doxygen documentation for all methods of scip.{c,h}
- added zeroobj heuristic that solves a copy of the problem without an objective function and with quite strict limits
  on the number of nodes and LP iterations
- complete reworking of the vbounds propagator: it now takes into account variable bounds, cliques and implications,
  stores bounds of variables which were changed and performs a forward propagation from these bounds, i.e., tries to
  derive new bounds for other variables; during propagation, bound changes are propagated in an (almost) topological order

- Constraints:
  - full version of cumulative constraint handler
  - new constraint handler `superindicator` for indicator constraints with slack constraints of arbitrary type
  - implemented first clique lifting procedure in cons_setppc.c (by default is off)
  - the conjunction and disjunction constraint handlers are now able to parse their CIP output format

- Memory:
  - better handling of memory limits, in particular for large problems
  - estimate memory consumption for sub-SCIP and do not copy them if close to memory limit

- Presolve:
  - time for initpre and exitpre methods is now also measured in presolving time
  - added dual presolving for and-constraints difficult instances (no guarantees)
  - oneopt can now be called before presolving
  - added a presolving step in the disjunctive constraint handler, removing disjunction, where a sub-constraint was
    deleted, which means this sub-constraint is redundant, which again means it is always TRUE or will be enforced by
    another constraint
  - added new presolver convertinttobin, which converts bounded integer variables to their binary representation, e.g.
    for integer variable 0 <= x <= 10 the binary variables y0, y1, y2 and y3 are created, such that
    1 y0 + 2 y1 + 4 y2 + 8 y3 <= 10 and x = 1 y0 + 2 y1 + 4 y2 + 8 y3
  - added new presolver gateextraction, which tries to find and-gates/constraints which are linearized
    e.g. (x + y + z >= 1, x + y <= 1 and x + z <= 1 => x == AND(~y,~z)), in special cases it also detects set-partitioning
    constraints e.g. (x + y + z >= 1, x + y <= 1, x + z <= 1 and y + z <= 1 => x + y + z == 1));
    gate-extractor is also able to detect logicor constraints and set-packing/-partitioning constraints with the same
    variables, to upgrade these both constraints to a set-partitioning constraint
  - added new presolver components, that searches for independent components in the problem structure and solves
    these components as sub-SCIPs when they are small enough (per default <= 20 discrete variables, nodelimit of 10000)
  - added new presolver domcol that looks for dominated columns in a MIP and tries to fix them

- Reader:
  - CNF reader now creates feasibility instances per default, usage of an objective has to be set by a parameter
  - added reader for MI(NL)Ps in OSiL (Optimization Services Instance Language) format

- Statistic:
  - new statistics and new statistic output messages
  - number of presolving calls of plugins is counted and displayed in the statistics,
    can be accessed via SCIPpresolGetNCalls() and SCIP{prop/conshdlr}getNPresolCalls()
  - the statistics shows for a branching rule the number of calls for LP, extern and pseudo candidates
  - new switch `SCIP_STATISTIC` and new macros SCIPstatisticMessage(), SCIPstatisticPrintf() and SCIPstatistic() to output
    statistic and execute code lines which are only needed therefor. Works as `SCIP_DEBUG` and SCIPdebugXyz()
  - added statistics on the number of cuts/rows that have actually been applied to the lp for each constraint handler and separator;
    use SCIPcreate(Empty)RowCons() and SCIPcreate(Empty)RowSepa() to support the statistics.

- NLP:
  - new propagators obbt and genvbounds for MINLP
  - new NLPI parameter `SCIP_NLPPAR_FASTFAIL` to enable convergence checks in NLP solver to stop early on seemingly
  - added nlpdiving heuristic that comprises several diving heuristics using an NLP relaxation

Performance improvements
------------------------

- improved scaling by choosing the smallest scaler
- if first root lp is solved and the optimality is rejected by SCIP, there won't be an unnecessary solving of the lp
  from scratch again
- several performance improvements for Pseudo-Boolean optimization, pseudo objective propagator
- streamlined initlp functions in cons_indicator, cons_sos1, cons_sos2 (add rows only if needed)
- improved time used for adding implications
- speed up in SCIPboolarrayExtend() in misc.c replacing a for loop with BMSmoveMemoryArray() call
- speed up in var.c changing some recursive calls into iterative calls and reducing the number of VARFIX event that are
  thrown for fixation, aggregation or multi-aggregations
- revised reduced cost propagator
- increased performance in SCIPcliqueAddVar(), adding a variable to a clique
- tighten primal and dual feasibility tolerances independently if they are not reached in LP solving

- Probing:
  - if probing reached the end of all variables it will restart the probing cycle correctly
  - improved probing by ordering the variables differently and applying the one-branch before the zero-branch

- Constraints:
  - improved scaling of linear constraints, linear constraints with integral variables will now be scale with
    1e+06/MAX(maximal absolute coefficient, 1.0) instead of 1e+03/MAX(maximal absolute coefficient, 1.0);
    if all coefficients are in absolute value equal they will be scaled by that
  - added clique presolving for and-constraints, which checks if two operands or one operand and the resultant are in a
    clique and then fixes the resultant to 0 and in the former case we can delete the and-constraint too
  - speed up in linear constraint handler replacing aggregated variables
  - when all nonlinearities have been fixed and the number of nonfixed variables is 1 in cons_nonlinear/cons_quadratic/
    cons_bivariate, handle it by a bound change instead of adding a linear constraint

- Separation:
  - automatically turn off separation in sepa_oddcycle if it was too unsuccessful within the last calls
  - use faster Dijkstra variants in sepa_oddcycle
  - improved tcliquegraphAddImplicsVars() in sepa_clique.c to faster add possible variables
  - changed emphasis settings: knapsack disaggregation is now allowed in fast presolving, CG-MIP separator disabled in
    aggressive separation

- Reader:
  - improved lp-, mps-, opb-reading time
  - speed up mps reader asking parameters only once

- Heuristics:
  - added parameters mincoveredrel and mincoveredabs to heur_undercover to only run if problem is sufficiently nonlinear
  - improved intdiving heuristic by activating backtracking to a different fixing value
  - heur_undercover treats indicator constraints as nonlinear and fixes the binary variable for linearization

Examples and applications
-------------------------

- new examples for scheduling and usage of the callable library with nonlinear problems
- the error messages are not handled via the message handler anymore; per default the error message a written to stderr

Interface changes
-----------------

- introduced basic inclusion and creation methods to simplify usage of the SCIP library
- allowed to start diving mode even if LP is not flushed, not solved, or not solved to optimality
- changed the message handler system within SCIP heavily such that it is thread save
- the resolve propagation methods for the constraint handler and propagator getting a new parameter called relaxedbd;
  explaining/resolving this relaxed bound is sufficient
- default integer comparer SCIPsortCompInt() (see pub_misc.h)

- LP interface:
  - SoPlex LPI supports setting of `SCIP_LPPAR_DUALFEASTOL` when using SoPlex version 1.6.0.5 and higher.

- Problem:
  - Forbid problem modifications in `SCIP_STAGE_{INIT,EXIT}PRESOLVE` (see pre-conditions for corresponding methods in scip.h).

- Miscellaneous:
  - New macro SCIPdebugPrintCons() to print constraint only if `SCIP_DEBUG` flag is set.
  - all objscip *.h file now use the default SCIP interface macros (this should avoid errors when changing the interface)

### New and changed callbacks

- Constraint Handler:
  - Added a propagation timing parameter `proptiming` to SCIP_DECL_CONSPROP(), giving the current timing at which
    this method is called (also to the corresponding c++ wrapper classes).
  - New optional callback methods in constraint handlers: `SCIP_DECL_CONSGETVARS` and `SCIP_DECL_CONSGETNVARS`.
    These callbacks, if implemented, should return an array of all variables and the number of all variables used
    by the given constraint, respectively. (This method might, e.g., be called by a presolver)

- NLP Solver Interface:
  - New NLPI callback SCIP_DECL_NLPISETMESSAGEHDLR() to set message handler in NLP solver interfaces.

- Propagator:
  - Added a propagation timing parameter `proptiming` to SCIP_DECL_PROPEXEC(), giving the current timing at which this method is
    called (also to the corresponding c++ wrapper classes).

- Plugin management:
  - added `basic` inclusion methods which have only fundamental data of the plug-ins as arguments; added setter functions
    for all non-fundamental callbacks of the plug-ins; the plug-in types with basic inclusion functions are:
    readers, constraint handlers, conflict handlers, presolvers, propagators, heuristics, separators, relaxation handlers,
    branching rules, node selectors and pricers; these methods should make the usage easier, sparing out optional callbacks and
    parameters: e.g., SCIPincludeConshdlrBasic();
  - To extend the basic functionalities, there are setter method to add
    optional callbacks. For example SCIPsetConshdlrParse(), SCIPsetPropCopy() or SCIPsetHeurInitsol().

- Constraint Handlers:
  - Added basic creation methods for all constraints types, e.g., SCIPcreateConsBasicLinear(); these methods should make the usage easier,
    sparing out optional callbacks and parameters.

### Deleted and changed API methods

- SCIPcomputeCoverUndercover() now has an additional parameter coverbd
- tcliqueMaxClique has an additional parameter to store the number of used branch-and-bound nodes
- the code in `src/dijkstra` and `src/xml` has been changed to (increasingly) conform to the SCIP coding style;
  all function (and variable) names have been changed (do not contain `_` anymore).
- renamed SCIPstairmap*Core() to SCIPstairmap*Stair()

- Conflict Analysis:
  - Added parameter `relaxedbds` to conflict handler callback method SCIP_DECL_CONFLICTEXEC(). This array contains
    bounds which are sufficient to create a valid conflict

- Constraint Handler:
  - Added a parameter `restart` to the SCIP_DECL_CONSEXITSOL() callback method, indicating whether this call was
    triggered by a restart.
  - Added a parameter `relaxedbd` to SCIP_DECL_CONSRESPROP() callback method. If explaining a given bound change
    (index), it is sufficient to explain the reason for reaching the `relaxedbd` value, see above
  - Removed parameters `isunbounded`, `isinfeasible` and `result` from SCIP_DECL_CONSINITPRE() and SCIP_DECL_CONSEXITPRE()
    callback methods. It is not allowed to determine unboundedness or infeasibility in these callbacks, anymore.
  - added a `SCIP_CONS*` parameter to SCIPcreateConsDisjunction() which can represent the linear relaxation of the whole
    disjunction constraint as a conjunction constraint, or `NULL`
  - remove problematic function cons_indicator:SCIPsetSlackVarIndicator()
  - Renamed SCIPgetCountedSparseSolutions() to SCIPgetCountedSparseSols() in cons_countsols.{c,h}.

- Counting:
  - Changed the counting system within SCIP heavily. New method for `SCIP_SPARSESOL` usage, SCIPsparseSolCreate(),
    SCIPsparseSolFree(), SCIPsparseSolGetVars(), SCIPsparseSolGetNVars(), SCIPsparseSolGetLbs(), SCIPsparseSolGetUbs()
    in (pub_)misc.{c,h}.

- Cuts and Separation:
  - removed `targetscip` parameter from SCIPconvertCutsToConss(), now this function can only convert cuts on one instance,
    otherwise use SCIPcopyCuts()
  - added `ncutsadded` parameter to SCIPcopyCuts() to be able to store the number of copied/converted cuts
  - New functions SCIPcreateEmptyRowCons(), SCIPcreateEmptyRowSepa(), SCIPcreateRowCons(), and SCIPcreateRowSepa() that allow
    to set the originating constraint handler or separator of a row respectively; this is, for instance, needed for statistics
    on the number of applied cuts. If rows are created outside a constraint handler or separator use SCIPcreateRowUnspec() and
    SCIPcreateEmptyRowUnspec(). The use of SCIPcreateEmptyRow() and SCIPcreateRow() is deprecated.
  - New functions SCIProwGetOrigintype(), SCIProwGetOriginCons(), and SCIProwGetOriginSepa() to obtain the originator
    that created a row.

- LP:
  - new parameter numerics/lpfeastol for primal feasibility tolerance used in LP solver
  - SCIPcomputeLPRelIntPoint() takes two new arguments giving a time and iteration limit
  - SCIPcolGetStrongbranchLPAge(), SCIPgetVarStrongbranchLPAge(), SCIPgetNLPs(), SCIPgetNPrimalLPs(), SCIPgetNDualLPs(),
    SCIPgetNBarrierLPs(), SCIPgetNResolveLPs(), SCIPgetNPrimalResolveLPs(), SCIPgetNDualResolveLPs(), SCIPgetNNodeLPs(),
    SCIPgetNNodeInitLPs(), SCIPgetNDivingLPs(), SCIPgetNStrongbranchs(), SCIPgetNRootStrongbranchs() now return a longint
    instead of an integer

- Message Handler and Printing:
  - New callback method SCIP_DECL_MESSAGEHDLRFREE() which is called when the message handler is freed.
  - The old callback method SCIP_DECL_MESSAGEERROR() was replaced by the callback method SCIP_DECL_ERRORPRINTING().
  - the follwing methods additionally need the SCIP pointer as parameter to make the output thread save:
    SCIPprintVersion(), SCIPsetMessagehdlr(), SCIPgetMessagehdlr() and SCIPwarningMessage()
  - the error printing method can be replaced using the method SCIPmessageSetErrorPrinting(); the default error message
    printing can be recoverd via SCIPmessageSetErrorPrintingDefault() (see pub_message.h)
  - Changed the message handler system within SCIP heavily such that it is thread-safe. SCIPcreateMessagehdlr() in
    scip.{c,h} was replaced by SCIPmessagehdlrCreate() in pub_message.h/message.c with a changed parameter list;
    see pub_message.h and type_message.h.
  - removed method SCIPcreateMesshdlr(), please use SCIPmessagehdlrCreate() (see pub_message.c)
  - removed method SCIPfreeMesshdlr(), please use SCIPmessagehdlrRelease() (see pub_message.c)
  - Error messages (SCIPerrorMessage()) are not handled via the message handler anymore; per default the error
    message is written to stderr.
  - the following methods need an additional message handler: SCIPdispLongint(), SCIPdispInt(), SCIPdispTime(), all message
    handler methods (see pub_message.h), SCIPhashtablePrintStatistics(), SCIPhashmapPrintStatistics(), SCIPlpiCreate()
  - SCIPprintCons() does not print termination symbol `;\n` anymore; if wanted, use SCIPinfoMessage() to print `;\n` manually
  - remove SCIPcolPrint() and SCIProwPrint(), please use SCIPprintCol() SCIPprintRow() see scip.h
  - method SCIPprintError() does not need the file stream anymore. The error is written via the error message callback.

- Nonlinear expressions, relaxation, and solver interface:
  - Method SCIPexprtreeRemoveFixedVars() is not public anymore.
  - Renamed SCIPmarkNonlinearitiesPresent() to SCIPenableNLP()
  - Renamed SCIPhasNonlinearitiesPresent() to SCIPisNLPEnabled().
  - removed SCIPmarkContinuousNonlinearitiesPresent(),
    renamed SCIPhasContinuousNonlinearitiesPresent() to SCIPhasNLPContinuousNonlinearity() and allow call only during
    initsolve and solve,

- Parameters:
  - Replaced SCIPparamSet*() by SCIPchg*Param()
    + replaced SCIPparamSetBool() by SCIPchgBoolParam()
    + replaced SCIPparamSetInt() by SCIPchgIntParam()
    + replaced SCIPparamSetLongint() by SCIPchgLongintParam()
    + replaced SCIPparamSetReal() by SCIPchgRealParam()
    + replaced SCIPparamSetChar() by SCIPchgCharParam()
    + replaced SCIPparamSetString() by SCIPchgStringParam()

- Presolving:
  - Removed parameters `isunbounded`, `isinfeasible` and `result` from SCIP_DECL_PRESOLINITPRE() and
    SCIP_DECL_PRESOLSEXITPRE(). It is not allowed to determine unboundedness or infeasibility in these callbacks, anymore.

- Propagator:
  - changed parameters of function SCIPpropagateCutoffboundVar() in prop_pseudoobj.{c,h}
  - Added a parameter `restart` to SCIP_DECL_PROPEXITSOL() callback method, indicating whether this call was triggered
    by a restart.
  - Added a parameter `relaxedbd` to SCIP_DECL_PROPRESPROP() callback method. If explaining a given bound change
    (index), it is sufficient to explain the reason for reaching the `relaxedbd` value.
  - Removed parameters `isunbounded`, `isinfeasible` and `result` from SCIP_DECL_PROPINITPRE() and
    SCIP_DECL_PROPEXITPRE() callback methods. It is not allowed to determined unboundedness or infeasibility in
    these callbacks, anymore.

- Sort and Copy:
  - The methods SCIPsortedvecInsert*() have an additional parameter which can be used to receive the position where
    the new element was inserted, if this is not of interest a `NULL` pointer can be given
  - new parameter in SCIPcopyPlugins() to indicate whether the message handler from the source SCIP should be passed to the
    target SCIP (only the pointer is copied and the usage counter of the message handler is increased)
  - New parameter in SCIPcopy() to indicate whether the message handler from the source SCIP
    should be passed to the target SCIP (only the pointer is copied and the usage counter of the message handler is
    increased). In multi theaded enviroment this parameter needs to be set to FALSE.

- Variable usage:
  - rename SCIPvarGetBestBound() to SCIPvarGetBestBoundLocal()
  - rename SCIPvarGetWorstBound() to SCIPvarGetWorstBoundLocal()
  - Method SCIPvarGetProbvarSum() is not public anymore, use SCIPgetProbvarSum() instead.
  - Replaced method SCIPvarGetRootRedcost() by SCIPvarGetBestRootRedcost().

### New API functions

- setup timer to all plugins and therefore SCIP<plugin-type>GetSetupTime() methods in all pub_plugin-type.h to ask
  for this time (, e.g. SCIPeventhdlrGetSetupTime() in pub_event.h)
- new GML(Graph Modeling Language) methods SCIPgmlWriteOpening(), SCIPgmlWriteCosing(), SCIPgmlWriteArc(), SCIPgmlWriteEdge(),
  SCIPgmlWriteNode() that write to a given GML file
- new LPI method SCIPlpiGetObjsen() to query objective sense
- SCIPpermuteIntArray() in pub_misc.h and misc.c for permuting an integer array
- SCIPcalcBinomCoef() in pub_misc.h and misc.c which calculates a binomial coefficient up to 33 over 16
- SCIPheurPassSolAddSol() in heur_trysol.c; solution which are passed via this method are just without any feasibility check
- SCIPgetGlobalPseudoObjval() which returns the global pseudo objective value which is all variables
  set to their best (w.r.t. the objective function) global bound
- SCIPhashGetKeyStandard() which returns the element itself as the key, SCIPhashKeyEqPtr(),
  SCIPhashKeyValPtr() which do the hash-comparison/-conversion on a pointer in pub_misc.h
- SCIPhashtableClear() which removes all elements of a hash table
- SCIPisUpdateUnreliable() to check whether an iteratively updated value should be recomputed from scratch
  (e.g., for activities; uses new parameter `misc/num_recompfac`)
- SCIPisHugeValue() to check whether a value is huge and should be handled separately from other values
  (e.g., in activity computations) and SCIPgetHugeValue() to get the smallest value counting as huge
- SCIPfixParam() and SCIPunfixParam() to fix and unfix a parameter, respectively;
  the fixing status of a parameter can be requested by SCIPparamIsFixed();
- SCIPsetBasePointClosecuts() to set the base point for close cut separation
- SCIPchgCutoffboundDive() to change the cutoffbound in diving mode
- SCIPupdateCutoffbound() which can be used to pass a cutoff bound

- Presolving:
  - SCIPpropIsPresolDelayed() which return if a propagator is delay during presolving
  - Added method SCIPisPresolveFinished() which returns whether the presolving process would be stopped after the
    current presolving round, given no further reductions will be found, can be used to ensure that a presolver is called very late

- Memory:
  - added forgotten implementation of SCIPfreeMemorySize(), SCIPfreeMemorySizeNull() in scip.h and BMSfreeMemorySize(),
    BMSfreeMemorySizeNull() in memory.h
  - SCIPmemccpy() in pub_misc.h and misc.c which copies either a specified number of charcters of a source
    string to a destination string or until it hits a stoping character
  - BMSmoveMemory(), BMSmoveMemoryArray(), BMSmoveMemorySize() and corresponding  BMSmoveMemory_call() in
    memory.{h,c} too move memory elements

- Conflict Analysis:
  - SCIPisConflictAnalysisApplicable() which return FALSE is the conflict will not runs; can be used
    to avoid unnecessary initialization of the conflict analysis
  - SCIPaddConflictRelaxedLb(), SCIPaddConflictRelaxedUb() and SCIPaddConflictRelaxedBd(); these methods
    can be used to give for a bound change which is part of an explanation a relaxed bound; this means the relaxed bound
    is already efficient to be part of a valid explanation
  - SCIPisConflictVarUsed() returns TRUE if the given bound change is already part of the conflict set;
    that is the bound change is redundant;
  - SCIPgetConflictVarLb() and SCIPgetConflictVarUb() returning the lower/upper bound of the given
    variable within the current active conflict set

- Variable usage:
  - SCIPvarsGetProbvar() in pub_var.h and var.c, which returns for a given array of variables the active, fixed
    or multiaggregated representation
  - SCIPgetActiveVars() in scip.{h,c}, which returns for a given array of variables the active counterparts
  - SCIPgetNObjVars() which returns the number of variables which have a non-zero objective coefficient
  - SCIPenableVarHistory() and SCIPdisableVarHistory() which can be used to turn off and on the collection
    of variables statistics which is used for example for branching
  - SCIPbranchVarHole() which branches a variable w.r.t. a given domain hole
  - SCIPvarGetAggregatedObj() which computes for a (not active) variable the corresponding objective value
  - SCIPsolIsOriginal() that returns whether a solution is defined on the original variables
  - SCIPgetVarImplRedcost() which returns the implied reduced costs
  - SCIPvarGetBestRootSol(), SCIPvarGetBestRootRedcost(), SCIPvarGetBestRootLPObjval() which return the best
    combination for a variable w.r.t. root solution value, root LP objective value and root reduced cost
  - SCIPhaveVarsCommonClique() in scip.{h,c}, to check for common clique information on two given variables
  - added basic creation methods SCIPcreateVarBasic() and SCIPcreateProbBasic() and setter functions for
    non-fundamental callbacks of variables and problems.
  - added new methods SCIPvarGetBestBoundGlobal() and SCIPvarGetWorstBoundGlobal().

- Constraint Handler:
  - added public wrapper functions for calling constraint handler callback methods for a single constraint:
    SCIPactiveCons(), SCIPdeactiveCons(), SCIPinitlpCons(), SCIPsepalpCons(), SCIPsepasolCons(), SCIPpropCons(),
    SCIPrespropCons(), SCIPenfopsCons(), SCIPenfolpCons()
  - added basic creation methods for all constraint handlers
  - SCIPchgCapacityKnapsack() which can be used to change the capacity of a knapsack constraint
  - SCIPconsIsAdded() which returns whether a constraint was already to a SCIP instance
  - SCIPconshdlrGetNCutsApplied() in pub_cons.h to get the number of cuts applied to the lp
  - SCIPconshdlrIncNAppliedCuts() in cons.h to increase the number of applied cuts (used by sepastore.c)
  - SCIPchgVarName() and SCIPchgConsName() which can be used to change name of variables and
    constraints in problem creation stage
  - New methods SCIPgetConsVars() and SCIPgetConsNVars() which return for a given constraint the involved variables and
    the number of variables if the corresponding constraint supports this (optional) callbacks
    (corresponding callbacks need to be implemented, see above)

- Message Handler:
  - SCIPmessagehdlrCapture() which captures a given message handler (increases number of uses)
  - SCIPmessagehdlrRelease() which releases and possibly frees a given message handler (decreases number of uses)
  - SCIPsetMessagehdlrLogfile() which can be used to write into a log file
  - SCIPsetMessagehdlrQuiet() which can be used to turn the screen output on and off

### Command line interface

- in the interactive shell, parameters can be fixed and unfixed with `fix` (instead of `set`), e.g., `fix heuristics rens freq TRUE`;
- new shell command `change minuc` to minimize the number of unsatisfied constraints

### Interfaces to external software

- beta-version of a MATLAB interface can be found under interfaces/matlab
- beta-version of a AMPL interface can be found under interfaces/ampl

### Changed parameters

- `branching/fullstrong/reevalage` changed from an integer to a longint parameter

- Removed parameters:
  - `separating/closecuts/separootonly`
  - `constraints/quadratic/defaultbound`
  - `separating/cgmip/nodelimit`

### New parameters

- `constraints/%s/timingmask` for changing the timingmask for calling the propagtion method of all constraint plugins
- `constraints/and/dualpresolving` by default set to TRUE, enabling dual-presolving on and-constraints
- `constraints/indicator/{sepacouplingcuts,sepacouplinglocal}` to enable separation of (local) cuts
- `constraints/indicator/{maxsepacuts,maxsepacutsroot}` to restrict the number of separated cuts
- `constraints/indicator/dualreductions` to enable dual presolving/propagation steps
- `constraints/setppc/cliquelifting`, `constraints/setppc/addvariablesascliques`,
  `constraints/setppc/cliqueshrinking`, first for enabling/disabling the clique lifting algorithm in cons_setppc.c,
  second parameter is for trying to create extra clique constraints in lifting algorithm, third parameter is for trying
  to decrease the number of variable in a clique constraint in the lifting algorithm
- `limits/totalnodes` that allows to stop at the correct node if a restart occured; therefore the new
  `SCIP_STATUS_TOTALNODELIMIT` is added
- `lp/{rootiterlim,iterlim}` to set a limit on the LP iterations spend in the initial root LP and each
  LP resolve, respectively
- `misc/transorigsols` by default set to TRUE, that switches whether SCIP tries to transfer original
  solutions into the transformed space (in initsol and if a heuristic adds an original solution during solving)
- `numerics/hugeval` that defines the smalles value counting as huge (see new method SCIPisHugeValue())
- `numerics/recompfac` which denotes the factor, by which the absolute of an iteratively updated value has
  to be decreased in order to recompute the value from scratch
- `presolving/convertinttobin/maxdomainsize` by default is set to `SCIP_LONGINT_MAX`, which deternmines
  the domainsize for which integers are converted to their binary representation
- `presolving/convertinttobin/onlypoweroftwo` by default is set to FALSE, that parameter allows you to
  only convert integer variables with a domainsize of 2^p-1 to their binary representation
- `presolving/convertinttobin/samelocksinbothdirections` by default is set to FALSE, that parameter allows
  you to convert only integer variables to their binary representation, which have the same amount of up- and downlocks
- `presolving/gateextraction/sorting` by default is set to 1, that parameter determines if you want to try
  to extract big-gates(-1) or small-gates(1) at first by ordering bigger/smaller logicor constraint up front, or use
  them as they are (0)
- `presolving/gateextraction/onlysetpart` by default is set to FALSE, that parameter allows you to
  only extract set-partitioning and no and-constraints
- `presolving/gateextraction/searchequations` by default is set to TRUE, that parameter allows you to
  search for logicor constraints and set-packing/-partitioning constraints with same variables
- `propagating/%s/timingmask` for changing the timingmask for calling the propagtion method of all propagator plugins
- `propagating/probing/maxdepth` to set the maximal depth until the probing propagation is executed
- `reading/cnfreader/useobj` to state whether an artificial objective, depending on the number of clauses
  a variable appears in, should be used, by default set to FALSE, old default behavior of reader corresponds to TRUE
- `separating/cgmip/{minnodelimit,maxnodelimit}` to determine node limit.
- `separating/closecuts/maxlpiterfactor` for iteration limit in relative interior point computation
- `separating/oddcycle/maxunsucessfull` to automatically turn off separation
- `oncepernode` in Rounding and Simple Rounding heuristic

### Data structures

- new data structure for binary trees (`SCIP_BT` and `SCIP_BTNODE` in pub_misc.h)
- renamed data structure `SCIP_STAIRMAP` to `SCIP_PROFILE`
- added new stages `SCIP_STAGE_INITPRESOLVE`, `SCIP_STAGE_EXITPRESOLVE` and `SCIP_STAGE_FREE`; renamed `SCIP_STAGE_FREESOLVE`
  to `SCIP_STAGE_EXITSOLVE`
- Changed the counting system within SCIP heavily. `SPARSESOLUTION` was renamed to `SCIP_SPARSESOL` and moved
  from cons_countsols.h to struct_misc.h

Testing
-------

- the check script now recognizes MIQCP and MINLP instances
- make test now also checks instances in wbo, cnf, osil and fzn format
- renamed parameter SCRDIR of `make testgams` to CLIENTTMPDIR and changed its default to `/tmp`

Build system
------------

### Makefile

- CppAD source code is now distributed with SCIP (`src/cppad`), so that `lib/cppad` is not used anymore;
  the default for EXPRINT has changed from none to cppad

Fixed bugs
----------

- fixed bug with strong branching with the LP status for conflict analysis
- fixed bug w.r.t. adding a value to the objective offset of the transformed problem
- fixed wrong assert in feasibility pump stage 3
- fixed bug in solve.c, applied bounding for the initial lp was only done if root-lp-solution was valid but another
  solution could also have been added
- primal solutions with infinite objective value are now automatically discarded
- all plugins that solve sub-SCIPs now do not stop the whole solution process if there has been an error
- fixed bug in cip reader, wrong use of SCIPstrtok()

- Variables:
  - fixed bug in shiftandpropagate w.r.t. SCIPconstructLP() which can have the side effect that variables are created
  - method SCIPvarGetProbvarSum() (and thus also SCIPgetProbvarSum()) returns +/-infinity if the variable resolves to a
    variable fixed to +/-infinity (depending on the sign of the scalar) but does not multiply with the scalar, anymore
  - better handling of infinite solution values for aggregated and negated variables
  - fixed bug that disabled multi-aggregation of two integer or implicit integer variables
  - fixed bug in sol.c with requesting values of transformed variables in original solution; previously this had only
    been handled in SCIPgetSolVal(), now the handling has been moved to SCIPsolGetVal()
  - fixed several bugs writing an mps file in the reader_mps.c, e.g. writing fixed variables which are not (yet) removed
    and writing integer variables even with an objective value of 0, if they only exist in non-linear constraints

- Separation:
  - fixed minor bugs with respect to counting generated and lifted cuts in sepa_oddcycle
  - fixed bug in sepa_clique.c, could not handle only empty cliques, that were not removed

- Heuristics:
  - fixed potential bugs in shiftandpropagate heuristic concerning the transformation update of a variable with free status
  - fixed bug in heur_zirounding with computation of up/downslacks
  - fixed bug in mutation heuristic with unnecessary aborts due to a wrong memory limit
  - fixed potential bug in fix-and-infer heuristic with variables being fixed to infinite value
  - fixed bug in diving heuristics with variables being fixed to values outside their domain
  - fixed bug in simple rounding heuristic with column generation for variables with strictly positive lower bound
  - made Octane heuristic numerically more stable to avoid asserts being caused by cancellation
  - fixed bug in mutation heuristic with variables being fixed to infinite values
  - do not run heur_shiftandpropagate if there is no LP

- LP Interface:
  - fixed bug in Cplex LPI: after running simplex, solisbasic flag was always true, which might be wrong if Cplex hit a
    time limit
  - fixed bug in SCIP probing mode with cleared LPI state but solved LP
  - fixed assert with `LPI=none` (need to count rows/cols in lpi_none)
  - fixed bug in SoPlex LPI where objective sense was not correct after reading LP from file in SCIPlpiReadLP()

- Constraints:
  - fixed bug in scip.c adding a constraint in SCIPgetConsCopy() to the constraint hashmap
  - fixed bug in cons_linear w.r.t recalculation of unreliable activities
  - fixed bug in cons_linear concerning huge activity values: besides infinite contributions, we now also treat huge
    contributions separately, count their occurences in a constraint and provide a relaxed activity value
  - fixed bug in cons_xor.c parsing a constraint
  - fixed count of propagations in cons_indicator and only try to propagate if variables are not yet fixed
  - fixed some bugs in cons_disjunction.c (wrong assert, forgotten deletion of constraint, wrong SCIPreleaseCons() call)

Miscellaneous
-------------

- first release of GCG, a generic branch-cut-and-price solver built on top of SCIP
- first release of UG, a framework for solving mixed integer programs, mixed integer
  nonlinear programs and constraint integer programs in parallel
- new SCIP T-shirts
- renamed ZIB Optimization Suite to SCIP Optimization Suite

@page RN21 Release notes for SCIP 2.1

@section RN212 SCIP 2.1.2
*************************

Performance improvements
------------------------

- fixed performance issue in debug mode, where SCIPvarGetLPSol_rec() calculated a value to often, which in the end lead
  to exponential growth in running time
- force cuts from linearizations of convex constraint in NLP relax solution into LP, thus allowing faster proving of
  optimality for convex NLPs

Fixed bugs
----------

- fixed bug in varAddTransitiveImplic() in var.c, when adding implications on special aggregated, namely negated, variables
- fixed issue if a primal solution leads to a cutoff of the current focus node
- fix compilation issues with zlib 1.2.6
- fixed bug in SCIPsolveKnapsackExactly(), trying to allocate too much memory which led to an overflow and later to a segmentation fault
- fixed bug in sepa_rapidlearning, carrying on the optimization process, when already solved

- Heuristics:
  - fixed bug in heur_undercover.c, where a variable with fixed bounds but not of status `SCIP_VARSTATUS_FIXED` was wrongly handled
  - fixed bug in heur_oneopt.c which forgot to check LP rows if local rows are present

- Constraints:
  - fixed bug in SCIPsolveKnapsackExactly()
  - fixed bug in cons_quadratic where bounds on activity of quadratic term were not always invalidated when quadratic variables were removed
  - fixed bug in cons.c, where after a restart the arrays for all initial constraints were corrected in the initsol process
    instead of the initpre process, this was to late because you might change the status in presolving which lead to an assert()
  - fixed bug in NLP representation of abspower constraints handling (x+a)^2 with nonzero a
  - fixed bug parsing an and-constraint in cip format
  - fixed bug in cons_setppc, did not handle new constraints with inactive variables
  - fixed bug in cons_xor.c which did not copy the artificial integer variable (used for the lp relaxation)

@section RN211 SCIP 2.1.1
*************************

Features
--------

- the pseudo objective propagator can be forced to propagate if active pricers are present; this can be done
  if for all (known or unknown) variables follows that: they have positive (negative) objective coefficient
  and the global lower (upper) bound is zero.

Performance improvements
------------------------

- improvements in undercover heuristic
- improve SCIPintervalSolveBivariateQuadExpressionAllScalar() for ax=0 case if x has 0 in the interval for the linear coef.
- better domain propagation for quadratic constraints that consist of `non-overlapping` bilinear terms only
- ensure that a fixing of a variable in an abspower constraint is propagated to a fixing of the other variable
- improvements in undercover heuristic, e.g., bound disjunction constraints are considered when setting up the covering problem

Interface changes
-----------------

### Changed parameters

- changed parameter `propagating/pseudoobj/maxcands` to `propagating/pseudoobj/minuseless` (see prop_pseudoobj.c)
  due to revision of the pseudo objective propagator

### New parameters

- added parameters `heuristics/undercover/coverbd` and `heuristics/undercover/fixingorder`

Fixed bugs
----------

- fixed numeric issue in aggregations
- fixed pseudo cost computation
- fixed bug with setting type of slack variables to be implicitly integral
- fixed bug when copying problem data in c++ case returned with the result `SCIP_DIDNOTRUN`
- fixed computation of counter which state the changes since the last call of a presolver
- fixed handling of unbounded solutions, including double-checking their feasibility and that the primal ray is a
  valid unboundedness proof and reoptimizing the LP with modified settings if the solution is not feasible
- fixed compilation issues with negate() function in intervalarith.c on exotic platforms
- fixed bug in SCIPsortedvecDelPos...() templates
- pseudo objective propagator does not propagate it active pricers are present
- fixed bug in heur_shiftandpropagate.c concerning the treatment of unbounded variables
- workaround for trying to add variable bounds with to small coefficients

- Reading and Writing:
  - gams writer now also substitutes $-sign from variable/equation names
  - fixed bug in reader_mps.c: INTEND marker is now also written, if COLUMNS section ends with non-continous variables
  - fixed bug in flatzinc reader w.r.t. boolean expressions

- Constraints:
  - fixed constraint flags evaluation within the ZIMPL reader (reader_zpl.c)
  - fixed bug in SCIPmakeIndicatorFeasible() in cons_indicator.c
  - fixed bug with conflict clause modification in cons_indicator
  - fixed bug in cons_bounddisjunction with uninitialized return values
  - fixed bug in cons_orbitope with calling conflict analysis
  - fixed bug in nlpi_oracle w.r.t. changing linear coefs in a NLP constraint

@section RN210 SCIP 2.1.0
*************************

Features
--------

- New original solution storage capability, which allows transfering solutions between SCIP runs
- SCIP-CPX is now threadsafe
- comparison of solutions now also works for original solutions
- can now compute the relative interior point of the current LP
- interval arithmetics for power, log, exp, bivariate quadratic expressions should be rounding safe now
- LP iterations in resolving calls can now be limited w.r.t. the average number of LP iterations in previous calls
  (after the root node); this is currently only done for the initial LP solve at a node and the corresponding parameter
  resolveiterfac is set to -1 (no limit) per default
- it is now possible in `SCIP_STAGE_TRANSFORMED` to call SCIPaddVarLocks() (i.e. to lock variables in initialization methods)
- changed computation of optimality gap which is now done in the same way as described in the MIPLIB 2010 paper: the gap
  is 0, if primalbound (pb) and dualbound (db) are equal (within tolerances), it is infinity if pb and db have opposite
  signs and (this changed), if both have the same sign, the difference between pb and db is devided by the minimum of
  the absolute values of pb and db (instead of always the dual bound)
- functionality to use the bound flipping ratio test of SoPlex is available (requires at least version 1.5.0.7)
- there exists now a solution candidate store for the original problem; during transformation these solutions are tried;
  during free the transformed problem the best feasible solution of the transformed problem are copied to the solution
  candidate store of the original problem; this useful if you solve several problems iteratively, solutions get now
  carried over automatically.
- reworked concept of lazy bounds: they can now also be used for problems where constraints and objective together
  ensure the bounds; to allow this also for diving heuristics that might change the objective and thus destroy this
  property, lazy bounds are explicitly put into the LP during diving and removed afterwards
- `SCIP_HASHMAP` now works also without block memory
- The variable deletion event is now a variable specific event and not global, anymore.
- All timing flags are now defined type_timing.h.
- all C template files are now called <plugintype>_xyz.{c,h} instead of <plugintype>_xxx.{c,h}

- Separators and Cuts:
  - reorganized computation of scores in cut filtering: instead of the computation at the time of addition, scores are now
    only computed w.r.t. the current LP solution and when cut filtering is performed; one can now fill the cut storage
    with cuts that were separated for different solutions
  - New separator for close cuts and a new function to compute relative interior points of the LP
  - added first version of sepa_closecuts.{c,h} to separate cuts w.r.t. a point that is closer to the integral polyhedron

- Constraints:
  - implement possibility to force a restart in cons_indicator if enough indicator variables have been fixed
  - the xor constraint handler can now parse its constraints
  - the bounddisjunction constraint handler can now parse its constraints
  - the knapsack, setppc and soc constraint handler can now parse their constraints
  - the varbound constraint handler can now parse its constraints
  - added beta version of variable deletion: for branch-and-price application, variables can now be completely deleted
    from the problem; variables that are deletable have to be marked with SCIPvarMarkDeletable(), constraint handlers can
    implement the new `SCIP_DECL_DELVARS` callback that should remove variables from the constraints; at the moment, only
    the linear, the setppc and the knapsack constraint handler support this callback; furthermore, when using this
    feature, all used plugins have to capture and release variables they store in their data, this is currently only done
    for the aforementioned constraint handlers as well as the and, the varbound and the logicor constraint handler; for
    more details about this feature, see the FAQ
  - added pseudoboolean constraint handler (cons_pseudoboolean.{c,h})
  - added first version of cons_disjunction.{c,h} which allows a disjunction of constraints
  - added constraint handler for (absolute) power constraints (cons_abspower.{c,h}) to handle equations like z = sign(x)abs(x)^n, n > 1

- Heuristics:
  - new heuristic vbounds which use the variables lower and upper bounds to fix variable and performs a neighborhood search
  - added vbound heuristic (heur_vbounds.{c,h})
  - added clique heuristic (heur_clique.{c,h})

- Reading and Writing:
  - added writing for wbo files
  - added writing for pip files (linear, quadratic, polynomial nonlinear, polynomial abspower, polynomial bivariate, and
    and constraints)
  - CIP format variable characters defined, e.g. `SCIP_VARTYPE_INTEGER_CHAR`
  - Improved support for wbo format for weighted PBO problems, IBM's xml-solution
    format and pip and zimpl format for polynomial mixed-integer programs
  - New reader for (standard) bounds on variables
  - Extended reader for CIP models to handle various new constraints, including all types of linear constraints
  - flatzinc reader is now capable to read cumulative constraints
  - changed opb(/wbo) reader which now creates pseudoboolean constraints instead of linear- and and-constraints, only a
    non-linear objective will create and-constraints inside the reader and while reading a wbo file the topcost constraint
    is created as well
  - added clock for determine the time for reading
  - added reader for variable bounds (reader_bnd.{c,h})
  - Removed method SCIPreadSol(); call solution reading via SCIPreadProb() which calls the solution reader for .sol files.

- Nonlinear:
  - Major extensions for nonlinear CIP, new option for n-ary branching on nonlinear variables (within pseudocost branching rule)
  - added BETA version of constraint handler for nonlinear constraints (cons_nonlinear.{c,h}) to handle nonlinear
    equations given by algebraic expressions using operands like addition, multiplication, power, exp, log, bivariate
    nonlinear constraints; currently no trigonometric functions
  - added BETA version of constraint handler for bivariate nonlinear constraints (cons_bivariate.{c,h}) to compute tight
    estimators for 1-convex and convex-concave bivariate nonlinear functions (given as expression tree)
  - the gams writer can now write nonlinear, abspower and bivariate constraints
  - Extended writer for GAMS and pip format to write more types of nonlinear constraints
  - the pip and zimpl reader now create nonlinear constraints for polynomials of degree > 2

- Presolving:
  - new dual presolving methods in cons_setppc and cons_logicor
  - new presolving step `removeConstraintsDueToNegCliques` in locigor constraint handler which updates logicor constraints
    to setppc constraints if a negated clique inside this constraint exist, by default is off
  - new presolving step in cons_knapsack (detectRedundantVars, deleteRedundantVars) which determines redundant variables
    in knapsack constraint with or without using clique information
  - cons_logicor is now able to replace all aggregated variables in presolving by there active or negation of an active
    variable counterpart
  - prop_pseudoobj is now working in presolving as well
  - implement presolving in exitpre() in cons_orbitope and cons_indicator

- Propagators:
  - added counter for number calls and timing for resolve propagation calls for constraint handler and propagators
  - Propagators are now also called in node presolving
  - the probing presolver presol_probing.{c.h} is now a propagator prop_probing.{c,h}, all corresponding parameters moved as well
  - the redcost separator sepa_redcost.{c.h} is now a propagator prop_redcost.{c,h}, all corresponding parameters moved as well
  - outsourced propAndSolve() method in solve.c which calls domain propagation and solving of the lp and relaxation

- Statistic:
  - solutions which are given by the user from the outside are now marked by `#` in the output
  - the `Solving Time` is now spitted into presolving, solving and reading time
  - Presolvers section has new column `AddCons` which states the number of added constraint
  - Constraints section has new column named #ResProp which show the number of resolve propagation calls of certain
    constraint handler
  - Constraint Timing section has a new column #ResProp which states the time spend in resolve propagation method of the
    constraint handler
  - improved output of propagators in display statistics
  - new section `Propagator Timing` which shows the time spend in different callbacks of the propagator
  - rearranged first two columns of Propagators section; #Propagate and #ResProp stating the number of call for
    propagation and resolve propagation; the Time column is moved into the new section Propagator Timings
  - Constraints section has new column named `MaxNumber` which the maximum number of active constraint of a certain
    constraint handler
  - added two columns `Time-0-It` and `Calls-0-It` in the LP section which states the number of LP call and time spend for
    solving LPs with zero iterations (only refactorization)
  - The display of statistics for presolvers, propagators, constraints and LP solving has changed.

Performance improvements
------------------------

- Reorganized filtering process of separation storage (allows adding cuts for different solutions)
- Improved presolving for various constraint handlers
- Improved propagation methods for variable bound constraints
- Improved performance for quadratic constraints
- performance improvements in prop_vbounds
- child selection rules now get also applied when the relaxation value is equal to the bound changed in branching
- added dual reduction to cons_cumulative.c
- for continuous variables, the pseudo costs update and the pscost branching rule now use the same strategies for
  updating the pseudo costs and estimating the improvement in the LP bound
- only perform probing if the variables are locked
- performance and memory consumption improvements in xmlparse.c
- Improved knapsack cover cuts
- avoid very long separation times of LEWIs in cons_knapsack for very large minimal covers
- used SCIPallocMemoryArray() instead of SCIPallocBlockMemoryArray() which leads to fewer memory consumption in
  getLiftingSequence() in cons_knapsack, also improved cache use bei using an extra array instead blockmemory chunks
- switched FASTMIP from 1 to 2 for CPLEX and changed default pricing rule back to steepest edge pricing instead of
  quickstart steepest edge pricing
- made sorting method more robust
- LNS heuristics now use SCIPcopy() by default
- considering inactive variables in undercover heuristic; limiting effort for solving covering problem
- if during probing mode the LP relaxation is solved from scratch, e.g., when calling the shiftandpropagate heuristic
  before root node solving, then we clear the resulting LP state, since it might be a bad starting basis for the next
  solve of the LP relaxation (controlled by new parameter `lp/clearinitialprobinglp`)
- included LP simplifier into SoPlex LP interface, applied when solving from scratch (lpi_spx.cpp)
- new presolving steps in varbound constraint handler, tightening bounds, coefficients, sides and pairwise presolving

Interface changes
-----------------

- Miscellaneous:
  - The emphasis setting types now distinguish between plugin-type specific parameter settings (default, aggressive, fast, off),
    which are changed by SCIPsetHeuristics/Presolving/Separating(), and global emphasis settings (default, cpsolver, easycip,
    feasibility, hardlp, optimality, counter), which can be set using SCIPsetEmphasis().

### New and changed callbacks

- added propagator timings `SCIP_PROPTIMING_BEFORELP`, `SCIP_PROPTIMING_DURINGLPLOOP` and `SCIP_PROPTIMING_AFTERLPLOOP` for
  all propagation callbacks (see propagators and constraint handlers) which lead to calling the propagation methods of a
  propagator before the lp is solved, during the lp loop and after the lp solving loop

- Conflict Analysis:
  - Added parameter `separate` to conflict handler callback method SCIP_DECL_CONFLICTEXEC() that defines whether the conflict
    constraint should be separated or not.

- Constraint Handler:
  - The new constraint handler callback SCIP_DECL_CONSDELVARS() is called after variables were marked for deletion.
    This method is optional and only of interest if you are using SCIP as a branch-and-price framework. That means,
    you are generating new variables during the search. If you are not doing that just define the function pointer
    to be `NULL`.
    If this method gets implemented you should iterate over all constraints of the constraint handler and delete all
    variables that were marked for deletion by SCIPdelVar().

- NLP Solver Interface:
  - The callbacks SCIP_DECL_NLPIGETSOLUTION() and SCIP_DECL_NLPISETINITIALGUESS() got new parameters to get/set values of
    dual variables.
  - The callback SCIP_DECL_NLPICOPY() now passes the block memory of the target SCIP as an additional parameter.

- Presolving:
  - New parameters `isunbounded` and `isinfeasible` for presolving initialization (SCIP_DECL_CONSINITPRE(),
    SCIP_DECL_PRESOLINITPRE(), SCIP_DECL_PROPINITPRE()) and presolving deinitialization (SCIP_DECL_CONSEXITPRE(),
    SCIP_DECL_PRESOLEXITPRE(), SCIP_DECL_PROPEXITPRE()) callbacks of presolvers,
    constraint handlers and propagators, telling the callback whether the problem was already declared to be
    unbounded or infeasible.  This allows to avoid expensive steps in these methods in case the problem is already
    solved, anyway.

    Note, that the C++ methods
    - scip::ObjConshdlr::scip_presol() corresponding to SCIP_DECL_CONSPRESOL()
    - scip::ObjConshdlr::scip_initpre() corresponding to  SCIP_DECL_CONSINITPRE()
    - scip::ObjPresol::scip_initpre() corresponding to SCIP_DECL_PRESOLINITPRE()
    - scip::ObjProp::scip_initpre() corresponding to SCIP_DECL_PROPINITPRE()
    - scip::ObjConshdlr::scip_exitpre() corresponding to SCIP_DECL_CONSEXITPRE()
    - scip::ObjPresol::scip_exitpre() corresponding to SCIP_DECL_PRESOLEXITPRE()
    -  scip::ObjProp::scip_exitpre() corresponding to  and SCIP_DECL_PROPEXITPRE()
    are virtual functions. That means, if you are not adding the new parameters, your code will still compile, but these methods are not executed.
  - Propagators are now also called in during presolving, this is supported by the new callback methods SCIP_DECL_PROPINITPRE(),
    SCIP_DECL_PROPEXITPRE(), and SCIP_DECL_PROPPRESOL().
  - The new parameters `nnewaddconss` and `naddconss` were added to the constraint handler callback method SCIP_DECL_CONSPRESOL()
    and the presolver callback method SCIP_DECL_PRESOLEXEC(). These parameters were also added to corresponding C++ wrapper
    class methods (scip_presol() in objconshdlr.h and scip_exec() in objpresol.h)

- Problem Data:
  - The callback SCIP_DECL_PROBCOPY() got a new parameter `global` to indicate whether the global problem or a local version is copied.

### Deleted and changed API methods

- implemented SCIPlpiGetPrimalRay() in SoPlex interface that has become available with SoPlex version 1.5.0.2
- allowed calling SCIPgetRowSolActivity() in `SCIP_STAGE_SOLVED`, since LP is still available
- various extensions and modifications for expressions and expression trees (too much to state here)
- The result value `SCIP_NEWROUND` has been added, it allows a separator/constraint handler to start a new separation round
  (without previous calls to other separators/conshdlrs).
- SCIPcalcNodeselPriority() got a new parameter `branchdir`, which defines the type of branching that was performed: upwards, downwards, or fixed.

- Constraint Handlers:
  - Method SCIPincludeQuadconsUpgrade() of quadratic constraint handler got new parameter `active` to indicate whether the upgrading method is active by default.
  - Method SCIPseparateRelaxedKnapsack() in knapsack constraint handler got new parameter `cutoff`, which is a pointer to store whether a cutoff was found.

- Nonlinear expressions, relaxation, and solver interface:
  - SCIPcreateNLPSol() now creates a `SCIP_SOL` that is linked to the solution of the current NLP relaxation
  - Various types and functions dealing with polynomial expressions have been renamed to use the proper terms `monomial` and
    `polynomial` in nonlinear expressions (nlpi/*expr*); results in many renamings of types, structs and methods.
  - The methods SCIPnlpGetObjective(), SCIPnlpGetSolVals(), and SCIPnlpGetVarSolVal() have been removed, use SCIPgetNLPObjval(),
    SCIPvarGetNLPSol() and SCIPcreateNLPSol() to retrieve NLP solution values instead.
    SCIPcreateNLPSol() now returns an error if NLP or NLP solution is not available
  - Removed methods SCIPmarkRequireNLP() and SCIPisNLPRequired(), because the NLP is now always constructed if nonlinearities
    are present.
  - SCIPgetNLP() has been removed and NLP-methods from pub_nlp.h have been moved to scip.h, which resulted in some renamings, too.
  - renamed SCIPexprtreeEvalSol() to SCIPevalExprtreeSol() and now located in scip.h.
  - renamed SCIPexprtreeEvalIntLocalBounds() to SCIPevalExprtreeLocalBounds() and now located in scip.h.
  - renamed SCIPexprtreeEvalIntGlobalBounds() to SCIPevalExprtreeGlobalBounds() and now located in scip.h.
  - The functions SCIPnlpiGetSolution() and SCIPnlpiSetInitialGuess() got additional arguments to get/set dual values.
  - The method SCIPgetNLPI() got a new parameter `nlpiproblem`, which is a pointer to store the NLP solver interface problem.

- Timing:
  - SCIPincludeProp() got additional parameters to set the timing mask of the propagator and the new callbacks and parameters
    related to calling the propagator in presolving.
  - SCIPincludeConshdlr() got additional parameters to set the variable deletion callback function and the timing mask for
    propagation.
  - removed parameters timelimit and memorylimit from SCIPapplyRens()
  - The parameters `timelimit` and `memorylimit` were removed from SCIPapplyRens().

- Problem Data:
  - The method SCIPcopyProb() got a new parameter `global` to indicate whether the global problem or a local version is copied.

- Writing and Parsing Constraints:
  - The methods SCIPwriteVarName(), SCIPwriteVarsList(), and SCIPwriteVarsLinearsum() got a new boolean parameter `type`
    that indicates whether the variable type should be written or not.
  - The methods SCIPparseVarName() and SCIPparseVarsList() got a new output parameter `endptr` that is filled with the position
    where the parsing stopped.
  - The method SCIPwriteVarsList() got additionally a new parameter `delimiter` that defines the character which is used for delimitation.

- Variables:
  - SCIPmarkDoNotMultaggrVar()/SCIPvarMarkDoNotMultaggr() now allow to mark negated and aggregated variables
  - SCIPgetVarCopy() got a new parameter `success` that will be FALSE if method is called after problem creation stage and no hash map is
    given or no image for the given variable is contained in the given hash map.
  - SCIPchgVarType() got an extra boolean parameter to store if infeasibility is recognized while upgrading a variable from continuous
    type to an integer type.
  - SCIPdelVar() got a new parameter `deleted`, which stores whether the variable was successfully marked to be deleted.

### New API functions

- information about the quality of the solution of an LP (currently the condition number of the basis matrix) can now be:
  + requested from the LPI (currently only available for CPLEX): methods SCIPlpiGetRealSolQuality() and
  + SCIPprintLPSolutionQuality() command display lpsolquality in interactive shell display column lpcond to show
  + estimate on condition number, if available
- SCIPround() and SCIPfeasRound() to round to nearest integer
- SCIPsortRealRealIntInt() and corresponding sorting/inserting/deleting methods in pub_misc.h and necessary defines in misc.c
- SCIPsortRealIntLong(), SCIPsortPtrPtrRealInt() and corresponding sorting/inserting/deleting methods in
  pub_misc.h and necessary defines in misc.c
- SCIPcomputeLPRelIntPoint() to compute relative interior point of the current LP
- SCIPstartSolvingTime() and SCIPstopSolvingTime() which can be used to start or stop the solving time clock
- SCIPstrToRealValue() and SCIPstrCopySection() in pub_misc.h; these methods can be used to convert a string
  into a `SCIP_Real` value and to copy a substring.
- SCIPgetBinvarRepresentatives() which gets binary variables that are equal to some given binary variables,
  and which are either active, fixed, or multi-aggregated, or the negated variables of active, fixed, or multi-aggregated variables
- SCIPhasPrimalRay() and SCIPgetPrimalRayVal() that return whether a primal ray is stored and which value a
  given variable has in the primal ray, respectively
- SCIPsetConsModifiable()
- SCIPsetParam() which is a generic parameter setter method, independent of the parameter type
- SCIPpropInitpre(), SCIPpropExitpre(), SCIPpropPresol() which initializes, exists and executes the presolving phase
- SCIProwGetAge() to access the age of a row (pub_lp.h/lp.c)
- SCIPsolGetOrigObj() in pub_sol.h which returns for a solution in the original problem space the objective value
- SCIPretransformSol() in scip.h that allows to retransform a solution to the original space
- SCIPlpiClearState() to LP interfaces for clearing basis information in the LP solver
- SCIPgetSubscipDepth() to access the depth of the current SCIP as a copied subproblem
- SCIPdebugAddSolVal() and SCIPdebugGetSolVal() to add/get values to/from a debug solution
- SCIPsepastoreRemoveInefficaciousCuts() to remove non-efficious cuts from the separation storage

- Nodes:
  - SCIPnodeGetParent() to get parent node of a node
  - SCIPnodesSharePath() in pub_tree.h that determines whether two nodes are on the same leaf-root path
  - SCIPnodesGetCommonAncestor() in pub_tree.h that finds the common ancestor node for two given nodes

- Read and Write:
  - SCIPgetReadingTime() which returns the time for reading in seconds
  - SCIPparseVarsLinearsum(), SCIPparseVarsPolynomial() and SCIPwriteVarsPolynomial() and for writing and
    parsing polynomials in constraint handler writing/parsing methods

- Memory:
  - SCIPcreateMesshdlrPThreads() and SCIPfreeMesshdlrPThreads() for allocating and deleting necessary memory
    for message handlers for parallel pthread version
  - SCIPallocClearMemoryArray() and BMSallocClearMemoryArray() for allocating cleared memory arrays in scip.h and memory.h

- Intervals:
  - SCIPintervalPowerScalarInverse() to solve an equation y = x^p for given bounds on y and scalar exponent p
  - SCIPintervalQuadBivar() to compute tight bounds on a bivariate quadratic form
  - SCIPintervalSolveBivariateQuadExpressionAllScalar() to compute tight bounds on the solutions of a bivariate quadratic equation

- Variables:
  - SCIPcomputeVarCurrent{L,U}b{Local,Global}() to compute local or global lower or upper bounds of a
    multiaggregated variable from the bounds of the aggregation variables
  - SCIPbranchVarValNary() for n-ary variable branching
  - SCIPgetNegatedVars() which returns all negated variables for a given array of variables, if the negated
    variables are not existing yet, they will be created
  - SCIPgetNTotalVars() that returns the total number of created vars, icluding variables that were deleted in the meantime
  - SCIPvarGetHashkey(), SCIPvarIsHashkeyEq(), SCIPvarGetHashkeyVal() in pub_var.h which can be used for `SCIP_HASHTABLE` of variables
  - SCIPvarGetNBdchgInfosLb() and SCIPvarGetNBdchgInfosUb() in pub_var.h returning the number of lower or upper bound changes on the active path
  - SCIPvarGetBdchgInfoLb() and SCIPvarGetBdchgInfoUb() returning the bound change information at the given position
  - SCIPvarMarkDeletable() to mark a variable to be deletable completely from the problem (for
    branch-and-price); can only be called before the variable is added to the problem
  - SCIPvarMarkNotDeletable() that marks a variable to be non-deleteable (used within SCIP for forbidding
    deletion of variables contained in solution, LP bases, (multi)aggregation, ...)
  - SCIPvarIsDeletable() that returns whether a variable is marked to be deletable (each variable is per default non-deletable)

- NLP:
  - SCIPgetNLPVarsNonlinearity() to get for each variable in the NLP the number of NLP rows in which this variable appears in a nonlinear way
  - SCIPnlrowGetDualsol(), SCIPgetNLPVarsLbDualsol(), SCIPgetNLPVarsUbDualsol() to retrieve dual values from an NLP solution
  - SCIPgetNLPFracVars() to get the fractional variables in an NLP solution

- Propagator:
  - SCIPpropSetPresolPriority() which changes the presolving priority of a given propagator
  - SCIPpropGetPresolPriority(), SCIPpropGetPresolTime(), SCIPpropWasPresolDelayed(), SCIPpropGetNFixedVars(),
    SCIPpropGetNAggrVars(), SCIPpropGetNChgVarTypes(), SCIPpropGetNChgBds(), SCIPpropGetNAddHoles(), SCIPpropGetNDelConss(),
    SCIPpropGetNAddConss(), SCIPpropGetNUpgdConss(), SCIPpropGetNChgCoefs(), SCIPpropGetNChgSides(), SCIPpropGetTimingmask(),
    SCIPpropDoesPresolve() which return corresponding presolving information
  - SCIPpropGetNRespropCalls() and SCIPconshdlrGetNRespropCalls() which return the number of times a
    propagator or a constraint handler was called for resolving a propagation
  - SCIPpropGetRespropTime() and SCIPconshdlrGetRespropTime() which return time spent for resolving a
    propagation within a propagator or a constraint handler
  - SCIPcheckCumulativeCondition(), SCIPpropCumulativeCondition() and SCIPrespropCumulativeCondition() in
    cons_cumulative.h; these methods can be used to check, propagate, or resolve the propagation of a cumulative condition
  - SCIPpropagateCutoffboundVar() in prop_pseudoobj.h which can be used to propagate the cutoff bound for the given variables

- Constraints:
  - added to linear constraint handler SCIPsetUpgradeConsLinear(), which (de-)activates the possibility to
    upgrade a linear constraint to a specialized linear constraint (e.g. knapsack)
  - SCIPconvertCutsToConss() and SCIPcopyCuts() to scip.{c,h} for copying cuts to linear constraints
  - SCIPaddCoefLogicor() to add a variable to a logic or constraint
  - SCIPfindOrigCons() which return a original constraint with the given name or `NULL`
  - SCIPconshdlrGetNAddConss() which returns the number of added constraints during presolving by a given constraint handler
  - SCIPpresolGetNAddConss() which returns the number of added constraints during presolving by a given presolver

### Command line interface

- New funtionalities in the interactive shell (modify current CIP instance, write NLP relaxation)
- added dialog `write nlp` to write current NLP relaxation to a file
- new dialog `change freetransproblem` to free transformed problem in the interactive shell before changing the problem
- it is possible to change bounds of a variable in the interactive shell
- it is possible to add a constraint to a problem in the interactive shell

### Interfaces to external software

- Improved SOPLEX interface (LP simplifier)
- Improved CPLEX interface, including measures for numerical stability

### Changed parameters

- change default value of parameter `nodeselection/restartdfs/selectbestfreq` 100
- moved parameters for pseudoboolean constraints from opb-reader to pseudoboolean constraint handler
- changed possible parameter values of `branching/pscost/strategy` from `bri` to `cdsu`: default is now `u`, i.e., to
  estimate the LP gain by a branching for external branching candidates (esp. continuous variables) the same way as
  their pseudo costs are updated
- added possible value `d` for `constraints/soc/nlpform` to choose a convex division form for SOC constraint
  representation in NLP
- renamed parameter `constraints/quadratic/linearizenlpsol` to `constraints/quadratic/linearizeheursol` and do
  linearizations in every solution found by some heuristic
- renamed parameter `constraints/quadratic/mincutefficacyenfo` to `constraints/quadratic/mincutefficacyenfofac` and
  interpret it as a factor of the feasibility tolerance
- removed fastmip setting 2, which means the dualsolution would not be calculated but because SCIP always asks for the
  dual solution, the lp would be reoptimized to calculate them; so it had no real effect
- all parameters in cons_indicator and cons_sos1 have been converted to lower case!
- changed default value of parameter `separating/gomory/maxroundsroot` to 10
- changed default value of parameter `separating/gomory/maxsepacutsroot` to 50
- removed parameter `heuristics/subnlp/nlpsolver`, use `nlp/solver` instead

### New parameters

- `branching/delaypscostupdate` to delay the update of pseudo costs for continuous variables behind the separation round: default is TRUE
- `branching/lpgainnormalize` to set the strategy how the LP gain for a continuous variable is normalized when updating the
  variables pseudocosts: default is to divide LP gain by reduction of variable's domain in sibling node
- `branching/pscost/nchildren` and `branching/pscost/nary*` to enable and customize n-ary branching on
  external branching candidates (e.g., in spatial branching for MINLP)
- `conflict/bounddisjunction/continuousfrac` which defines the maximum percantage of continuous variables
  within a conflict create by the bounddisjunction conflict handler
- `conflict/separate` which enables or disables the separation of conflict constraints
- `constraints/{nonlinear,quadratic,soc,abspower}/sepanlpmincont` to specify minimal required fraction
  of continuous variables in problem to enable linearization of convex constraints in NLP relaxation solution in root
- `constraints/indicator/forcerestart` and `constraints/indicator/restartfrac` to control forced restart in cons_indicator
- `constraints/indicator/generatebilinear` to generate bilinear (quadratic) constraints instead of indicator constraints
- `constraints/indicator/maxconditionaltlp` to enable a quality check for the solution of the alternative LP
- `constraints/indicator/removeindicators` to remove indicator constraints if corresponding vub has been added
- `constraints/linear/nmincomparisons` and `constraints/linear/mingainpernmincomparisons` to influence
  stopping criterium for pairwise comparison of linear constraints
- `constraints/pseudoboolean/decompose`, for pseudoboolean constraints to transform pseudoboolean constraints into linear- and and-constraints
- `constraints/quadratic/binreforminitial` to indicate whether linear (non-varbound) constraints added due to reformulation of products with
  binary variables in a quadratic constraints should be initial (if the quadratic constraint is initial), default is FALSE
- `constraints/quadratic/checkfactorable` to disable check for factorable quadratic functions (xAx = (ax+b)*(cx+d)) in quadratic constraints
  and not to use of this information in separation (generates lifted tangent inequalities according to Belotti/Miller/Namazifar if also
  linear vars are present)
- `constraints/quadratic/disaggregate` to split a block-separable quadratic constraint into several quadratic constraint
- `constraints/quadratic/maxproprounds` and `constraints/quadratic/maxproproundspresolve` to limit the
  number of propagations rounds for quadratic constraints within one propagation round of SCIP solve or during SCIP presolve
- `constraints/varbound/presolpairwise` that allows pairwise presolving of varbound constraints, default is TRUE
- `heuristics/shiftandpropagate/onlywithoutsol` to switch whether the heuristic should be called in case a primal solution is already present
- `limit/maxorigsol` which defines the size of the solution candidate store (default value is 10)
- `lp/resolverestore` controlling how LP solution is restored after diving: if TRUE by resolving them,
  if FALSE by buffering them; if `lp/freesolvalbuffers` is TRUE, we free the buffer memory each time (FALSE by default)
- `lp/clearinitialprobinglp` to clear LP state at end of probing mode, if LP was initially unsolved
- `lp/resolveitermin` and `lp/resolveiterfac` to limit the number of LP iterations in resolving calls:
  resolveiterfac is a factor by which the average number of iterations per call is multiplied to get the limit, but the
  limit is at least resolveitermin; default is -1 (no limit) for resolveiterfac and 1000 for resolveitermin
- `lp/resolverestore` and `lp/freesolvalbuffers` possibility to buffer and restore LP solution after diving without
  having to resolve the LP; currently turned off, because performance impact is unclear;
- `misc/improvingsols` which states whether only solutions which have a better (or equal) primal bound
  as the best known are checked; this is of interest if the check of a solution is expensive; default value is FALSE
- `misc/resetstat` which state if the statistics should be reseted if the transformed problem is freed
  (in case of a benders decomposition this parameter should be set to FALSE) default value is TRUE
- `nodeselection/restartdfs/countonlyleafs` in node selector restart dfs which can be used to select the counting process of processed nodes
- `presolving/donotaggr` to deactivate aggregation of variables globally
- `pricing/delvars` and `pricing/delvarsroot` that define, whether variables created at a node / the
  root node should be deleted when the node is solved in case they are not present in the LP anymore
- `propagating/%s/maxprerounds` for all propagators which allows to change to maximal number of rounds
  of presolving where this propagator participates in
- `propagating/%s/presoldelay` for all propagators which allows to change if the presolving call of the given propagator should be delayed
- `propagating/%s/presolpriority` for all propagators which allows to change the priority of calling the given propagator
- `propagating/pseudoobj/propfullinroot` for allowing to propagate all variables in the root node,
  instead of stopping after `maxcands` which is set by a parameter as well
- `reading/gmsreader/bigmdefault` and `reading/gmsreader/indicatorreform` reader_gms is now able to write indicator
  constraints (reformulated either via big-M or sos1)
- `reading/gmsreader/signpower` to enable writing sign(x)abs(x)^n as the rarely used gams function signpower(x,n)
- `separating/closecuts/maxunsucessful` to turn off separation if we can not find cuts
- `timing/reading` to add reading time to solving time

### Data structures

- split off `PARAMEMPHASIS` from `PARAMSETTING` (in pub_paramset.c/paramset.c)
- new data structure `SCIP_STAIRMAP`
- add expression graph data structures and methods for reformulation, domain propagation, simple convexity check on
  nonlinear expressions and simplification for expression trees and graphs

Testing
-------

- New scripts for running tests with GAMS
- added scripts check_gams.sh, evalcheck_gams.sh and check_gams.awk and target `testgams` in Makefile
- adjusted all test scripts to use the same new optimality gap computation as in SCIP
- added Makefile option `VALGRIND=true` to enable running the SCIP checks (make test) through valgrind; valgrind errors
  and memory leaks are reported as fails
- moved *.test and *.solu files to subdirectory testset in check directory and adjusted test scripts

Build system
------------

### Makefile

- Variables:
  - via `PARASCIP=true` as a `Makefile` option it is possible to compile SCIP threadsafe in DEBUG-mode, (in OPT-mode it's
    only necessary if non-default messagehandler or CppAD is used)
  - the `make` parameter `PARASCIP=true` leads to threadsafe message handlers where you need to call
    SCIPcreateMesshdlrPThreads() and SCIPmessageSetHandler()/SCIPmessageSetDefaultHandler() and SCIPfreeMesshdlrPThreads();
    therefore we need to link with pthread library
  - new variable $(INSTALLDIR) in Makefile which define installation directory for the libraries, $(INSTALLDIR)/lib/,
    binary, $(INSTALLDIR)/bin and include headers, $(INSTALLDIR)/include, the default value is the empty string

- Linking:
  - Linking against Clp and Ipopt has been simplified. Only the directory where the
    package has been installed need to be provided now. For details see the INSTALL file.
  - to link against IPOPT, only the base directory of an Ipopt installation need to be specified now; additionally, if
    building with gnu compilers, the Ipopt libraries directory is stored in the SCIP binary, which should make it easier
    to run with Ipopt shared libraries
  - to link against Clp, only the base directory of an Clp installation needs to be specified now

- Targets:
  - New targets `(un)install` in Makefile, support for valgrind in testing environment
  - new target `make libs` which compiles only the libraries
  - new target in Makefile `install` performs `make` and copies using the install command the include headers, binary, and
    libraries
  - new target in Makefile `uninstall` removes libraries, binary and include headers form `INSTALLDIR`
  - removed target `lintfiles`, this target is now imitated by the `lint` target and a none empty variable `FILES`

Fixed bugs
----------

- fixed bug in copying if the target SCIP already is in solving stage: it might be that the copy of a variable cannot be found/created
- fixed bug trying to print big messages bigger than `SCIP_MAXSTRLEN`
- fixed bug w.r.t. counting feasible solutions and turned of sparse solution test
- LP solution status is now checked when checking root LP solution. Otherwise, due to different time measurements, it
  might happen that the LP solving was stopped due to the time limit, but SCIP did not reach the limit, yet.
- fixed bug trying to tighten multiaggregated variables, which have only one active representation and this variable is already tightened
- fixed possible buffer overrun in tclique_graph.c
- fixed issue with interactive shell in case (user) plugins are included after the default plugins
- fixed bug where mutiaggregating leads to an aggregation and both variables were of implicit or integral type
- fixed bug in conflict.c, where LPi was manipulated, but not marked as not solved

- Tree:
  - fixed assertion in tree.c w.r.t. node estimation
  - fixed bug in debug.c: removed tree nodes had not been checked if they were pruned due to an incumbent solution found by a diving heuristic

- Bounds:
  - fixed bug which occured when changing a bound in the solving stage when this variables got upgraded from continuous to
    a integer type, where the bounds of this variable were still not integral; due to that SCIPchgVarType() has changed (see above)
  - fixed bug in handling of lazy bounds that resulted in putting the bounds explicitly into the LP

- Separation:
  - fixed assert in sepa_clique.c which is currently not valid because implicit binary variables in cliques are ignored
  - fixed bug in sepa_zerohalf.c concerning inconsistent construction of solution array of variables and fixed wrong assert about variable bounds

- Constraints:
  - fixed not correct merging of variable in logicor constraint handler and changed the name of the method to a common
    name used by other constraint handlers too(findPairsAndSets->mergeMultiples)
  - fixed bugs in changing the initial and checked flags for constraints in original problem
  - fixed bug in cons_linear.c, when scaling a constraint maxabscoef was not set correctly, furthermore the correction of
    maxabscoef was not handled correctly
  - fixed bug in cons_indicator.c trying to copy a constraint where the pointer to the linear constraint did not point to
    the already transformed linear constraint (, happend when SCIPcopy() is used after transforming before presolving)
  - fixed numerical bug in linear constraint handler: polishing of coefficients after fixing variables led to wrong
    results for continuous variables fixed to a close-to-zero value.
  - fixed bug in cons_bounddisjunction where branching on multiaggregated variables was tried while all aggregation variables are fixed
  - fixed bug in presolving of cons_logicor.c: adding variable implications can lead to further reductions; added call to applyFixings()
  - fixed bug in cons_countsols.c w.r.t. none active variables
  - fixed bug in cons_linear.c, scaling could have led to wrong values

- Reader:
  - fixed bug in reader_fzn.c w.r.t. cumulative constraints
  - fixed bug in reader_mps.c: if a variables first occurence is in the bounds section, then the corresponding variable bound was lost
  - fixed several issues in flatzinc reader
  - deactived checking of zero solution in Zimpl reader when no starting values are provided
  - reader_lp is now able to read lines longer than 65534 characters

- Memory:
  - fixed bug in copying NLPI interfaces that use block-memory (NLPI copy used block memory from source SCIP)
  - fixed memory leak in reader_pip.c
  - fixed memory leak in coloring part of maximum clique algorithm (tclique_coloring.c)
  - fixed memory leak in coloring part of maximum clique algorithm (tclique_coloring.c) in a better way

- Numerics:
  - fixed bug which occured when the dual farkas multipliers were not available in the lpi because the LP could only be
    solved with the primal simplex due to numerical problems
  - fixed bug in ZI round heuristic that led to infeasible shiftings for numerically slightly infeasible rows with close-to-zero coefficients
  - fixed numerical issue in octane heuristic: close-to-zero values for ray direction could have led to bad computations

- Propagation:
  - fixed bug in propagation of indicator constraints: cannot fix slack variable to 0 if linear constraint is disabled/not active
  - fixed bug in cons_linear.c while sorting the eventdatas during the binary variable sorting for propagation
  - fixed bug and wrong assert in heur_shiftandpropagate.c when relaxing continuous variables from the problem
  - fixed bug in cons_orbitope:resprop() for the packing case
  - fixed wrong changing of wasdelayed flag for propagators
  - fixed bug using wrong sign in infinity check in prop_pseudoobj
  - fixed bug in redcost propagator: can only be called if the current node has an LP
  - fixed bug w.r.t. infinity loop during propagation

Miscellaneous
-------------

- The interface contains several additional callback functions and parameters for plugins. Some effort may be required to compile your old
  projects with SCIP 2.1. For details see section `Changes between version 2.0 and 2.1` in the doxygen documentation.

@page RN20 Release notes for SCIP 2.0

@section RN202 SCIP 2.0.2
*************************

Performance improvements
------------------------

- improved twoopt-heuristic by considering larger search domains
- the SoPlex interface now has the capability to provide a primal ray, provided it is compiled against the next SoPlex release (>= 1.5.0.2)
- calculation of node priority now also works when variable's relaxation value is equal to a bound
- fixed issue w.r.t. calling primal heuristics after presolving detected infeasibility

- Constraints:
  - fasten propagation in cons_knapsack.c due to negated clique partitions
  - recalculating only needed partitions in cons_knapsack.c, not always both

- Memory:
  - reduced memory usage of shift-and-propagate heuristic
  - knapsack constraints are now separated faster; SCIPsolveKnapsackExactly() now works faster and requires less memory
  - fasten knapsack separation by replacing SCIPallocBuffer(Array) through SCIPallocBlockMemory(Array)
  - improved runtime and memory consumption in SCIPsolveKnapsackExactly() in cons_knapsack.c

Fixed bugs:
----------

- fixed `make/make.project`
- fixed wrong assert in plugins that use SCIPcopy()
- fixed bug in DINS w.r.t. column generation
- fixed bug in var.c where a possible multiaggregation was resolved to an aggregation but the variables types were not
  checked to prefer more general types for aggregating; possible memory loss removed
- fixed bug in prop_vbounds.c w.r.t. infinity lower and upper bound of variable bound variables
- fixed bug w.r.t. setting wall clocks
- fixed wrong assert in var.c (replaced `==` through SCIPsetIsEQ()), real values do not have to be exactly the same when
  computed in different function
- fixed bug in SCIPsolveIsStopped() where it could happen that TRUE was reported if a nodelimit was reached but
  checknodelimits had been set to FALSE
- fixed three bugs when writing in fzn format (wrongly splitted writing buffer, wrong variables was used, floats were printed to short)
- fixed bug in conflict.c, infeasibility analysis with big values led to wrong result

- Heuristics:
  - fixed bug in DINS heuristic that occured when the incumbent solution value is outside the variable's current domain
  - fixed behavior of LNS heuristics when the subproblem aborts: continue in optimized mode, stop in debug mode
  - fixed segmentation fault in heur_subnlp.c which occured if resolving the NLP with a tighter feasibility tolerance
    failed with a solver error
  - fixed bug in heur_subnlp.c where constraints forbidding variable fixations where added if a cutoff was used in the subproblem
  - fixed bug in heur_subnlp.c where wrong constraints forbidding variable fixations where added in case of general integers

- NLP:
  - fixed bug in changing quadratic coefficients of a row in the NLP
  - fixed various small bugs in nonlinear expressions code
  - fixed removal of fixed linear variables from a nonlinear row: a fixed variable may have not been removed if there was
    also a multiaggregated variable

- LP:
  - implemented SCIPlpiGetPrimalRay() in SoPlex interface that has become available with SoPlex version 1.5.0.2
  - fixed two bugs at nodes with unbounded LP relaxation: don't check lp rows of infinite solution; don't analyze conflict
    due to primal cutoff bound of -infinity
  - fixed wrong assumption that an optimal LP solution in the root is optimal for the problem if there are no active
    pricers, need to check also whether all variables are in the LP

- Constraints:
  - fixed bug in reader_cip regarding reading of very long constraints
  - fixed bug while after restarting possible the aggregted variables were not removed in setppc constraints
  - fixed bug in cons_knapsack: in seldom circumstances the relaxation of a linear constraint can detect infeasibility,
    which was not handled properly
  - fixed bug w.r.t. to pricing variables in case new initial constraints come in during the price and cut loop
  - fixed bug in cons_soc.c w.r.t. upgrading from quadratic constraints with finite left-hand-side
  - fixed bug caused by not (correctly) counting boundchanges in cons_varbound.c
  - fixed bug in sorting mechanism in cons_xor.c
  - fixed wrong (neg)cliquepartition check in cons_knapsack.c when deleting a coefficient
  - fixed bug in cons_quadratic: in seldom cases, fixed variables may have been substituted out wrongly in presolve
  - fixed bugs in cons_countsols.c w.r.t. collecting feasible solutions and forbidding a found solution
  - fixed bug in cons_linear.c: multiaggregated variables were not removed when adding during solve, leading to a failing
    assert in tightenBounds due to an unsuccessful bound tightening

- Memory:
  - fixed bug concerning overflow in memsize calculation in set.c
  - fixed memory leak in SoPlex LP interface when requesting an unbounded solution
  - fixed memory leak in SoPlex LP interface when solving with LP scaling
  - fixed memory leaks in reader of TSP example

@section RN201 SCIP 2.0.1
*************************

Performance improvements
------------------------

- SCIP with SoPlex as LP solver now uses auto pricing by default (start with devex, switch to steepest
  edge after some iterations); this fixes timeouts on instances where devex converges very slowly
- fixing lifting of new knapsack items which are negated items of already included items, this could lead to very long presolving
- fixed performance issue in presolving w.r.t. to computing the number of new fixings, aggregated,
  and so on before a constraint handler presolver is called
- in case of adding constraints during pricing with initial flag set to
  TRUE, we add now these constraints after the pricing round to the LP
- changed parameter values in clique separator in order to avoid very large branch-and-bound trees

Interface changes
-----------------

### New and changed callbacks

- allow access of transformed constraints in `SCIP_STAGE_TRANSFORMED`

### Changed parameters

- replaced parameter `constraints/quadratic/minefficacy` by `constraints/quadratic/minefficacysepa` and `constraints/quadratic/minefficacyenfo`
- added possible values `a` and `e` for `constraints/soc/nlpform` to enable automatic choice and convex exponential-sqrt
  form for SOC constraint representation in NLP

Fixed bugs
----------

- fixed bug w.r.t. looseobjval; the counting of number of loose variables in the LP data structure was incorrect in case
  a variable got aggregated or multi-aggregated
- fixed bug in copy method of objvardata which should only create a new `SCIP_VARDATA` if the implemented subclass create
  a copy of the given objvardata object
- fixed bug in lp.c where in case of objlimit reached and fastmip not all variables where priced because of an incorrect
  dual solution
- fixed bugs in binpacking example w.r.t. empty struct and not initializing an array
- fixed bugs in sepa_clique.c concerning incorrect way to ignore implicit binary variables in cliques and non-active
  variables in implications
- fixed some bugs w.r.t. to casting pointer arrays
- fixed bug in vars.c which handled arrays with parts of original variables during resolving to active variables (using
  SCIPvarsGetProbvarBinary) wrong
- fixed bug in nlp.c: nlrowSearchQuadElem was using SCIPquadelemSortedFind() incorrectly

- Branching:
  - fixed assertion w.r.t. to probing during the propagation round of a branch-and-bound node
  - fixed computation of node's objective value estimate when branching on continuous variables (see
    SCIPtreeCalcChildEstimate(), SCIPtreeBranchVar())
  - fixed bug in statistic w.r.t. number of calls for external branching candidates
  - fixes to branching on continuous variables

- Reader:
  - fixed bug in reader_gms.c: linear coefficients for quadratic variables were not printed if they had no
    square-coefficient
  - fixed bug in reader_mps: indicator constraints do not output the slack variables anymore

- Constraints:
  - fixed bugs in SCIPcopyConss: copy all active constraints (including disabled ones), *valid was not initialized to TRUE
  - fixed bug in debug.c w.r.t. checking of constraints and continuous variables
  - fixed bug in cons.c which didn't allow the changing of the separation and enforcement flag of a constraint in the
    problem stage
  - corrected behavior of the copy function in cons_indicator.c: create artificial linear constraint if linear constraint
    was deleted
  - fixed bug in cons_indicator.c: presolving cannot delete linear constraints; several other minor bugfixes
  - fixed bugs in cons_bounddisjunction where the branching during the constraint enforcement was done incorrectly
  - fixed bugs in cons_orbitope.c: orbitopal fixing for the packing case had two bugs; also fixed one wrong assert
  - fixed bugs in cons_sos?.c: take average of objestimate
  - fixed bug in cons_logicor, implications on none `SCIP_VARTYPE_BINARY` variable were handled wrong
  - fixed bug in cons_linear while trying to add a conflict without any variables
  - fixed bug in cons_indicator.c: creating constraints in transformed stage is now possible

- LP Interface:
  - fixed bug w.r.t. memory allocation for all values of a column in lpi_cpx.c
  - fixed bugs in SCIPnlpiOracleChgLinearCoefs() and SCIPnlpiOracleChgQuadCoefs() for the case where new coefficients where
    added
  - fixed bugs in lpi_none.c w.r.t. debug and opt mode
  - fixed bug in lpi_cpx.c w.r.t. to wrong handling in case the crossover did not succeed

- Heuristics:
  - fixed bug in heur_subnlp when initialized starting values of a fixed variable in the NLP of the subscip
  - fixed bug in heur_undercover: removed option globalbounds, since we are not allowed to relax bounds at a probing node
  - fixed bug in heur_shiftandpropagate where some variables were initialized too late
  - fixed numerical issue in some heuristics: nearly-integral values that are between the feasibility and the integrality
    tolerance might not have been rounded correctly
  - fixed bug in heur_guideddiving: best solution is now copied to avoid deletion in case of many new solutions
  - fixed bug in DINS heuristic, information storage for binary variables could lead to bad memory access in column
    generation applications
  - fixed bug in heur_shiftandpropagate.c: Now, the heuristic checks rows for global infeasibility at the beginning. This
    check is only relevant if presolving is disabled.
  - fixed bug in heur_subnlp when forbidding a particular combination of integer variables in the main problem

@section RN200 SCIP 2.0.0
*************************

Features
--------

- added relaxation structure to SCIP, it represents global relaxation information independent from a specific relaxator;
  at the moment, it contains information about the relaxation solution stored in the variables: objective value and
  validness
- SCIP may now be manually restarted
- SCIPsolveKnapsackExactly() got a new 12. parameter `SCIP_Bool* success` which stores if an error occured during
  solving(normally a memory problem)
- SCIP can now handle problems with continuous variables w.r.t. to counting (the projection to the integral variables
  are counted)
- an XML-parser is available in the src/xml subdirectory
- We do not distinguish between block memory for the original and the transformed problem anymore. The same
  block memory is now used in both problem stages.
- added new sorting method SCIPsortLongPtr(), SCIPsortDownLongPtr() and all corresponding methods
- added new sorting method SCIPsortRealIntPtr(), SCIPsortDownRealIntPtr() and all corresponding methods

- Heuristics:
  - SCIP can now copy instances (e.g. for heuristics)
  - new undercover heuristic for MINLPs: fixes variables such as to obtain a linear or convex subproblem and solves this
  - primal heuristics may now already be called before presolving, using the new timing point
    `SCIP_HEURTIMING_BEFOREPRESOL`.  Note that solutions that are added before/during presolving, will be retransformed to
    the original space.
  - primal heuristics may now be called during presolving, using the new timing point `SCIP_HEURTIMING_DURINGPRESOLLOOP`
  - added heuristic zirounding (heur_zirounding.{c,h})
  - added heuristic twoopt (heur_twoopt.{c,h})
  - added new NLP heuristic (heur_subnlp.{c,h}) which solves the sub-NLP that is obtained by fixing all discrete variables
    in the CIP and applying SCIP's presolving
  - feasibility pump heuristic now implements all functionality for feasibility pump 2.0

- Reader:
  - can now read XML-solution files as used by CPLEX
  - the MPS reader can now read MIQPs and MIQCPs where a quadratic objective function can be specified by a QMATRIX or
    QUADOBJ section and the quadratic part of a quadratic constraint by a QCMATRIX
  - the MPS reader can now write quadratic and SOC constraints
  - the GAMS reader can now write SOC constraints
  - added support for bool_gt, bool_lt, bool_ge, bool_le, bool_ne, bool_not, int_times, int_minus, int_plus, int_negate,
    float_times, float_minus, float_plus, float_negate constraints to flatzinc reader
  - the LP reader (.lp files) can now read MIQPs and MIQCPs and write quadratic and SOC constraints
  - the LP reader (.lp files) and MPS reader can now read semicontinuous variables, they are handled by creating bound
    disjunction constraints
  - added new reader for polynomial mixed-integer programs (reader_pip.{c,h}) as used in the POLIP

- Indicator constraints:
  - SCIP can now handle indicator constraints (reading (from LP, ZIMPL), writing, solving, ...) see \ref cons_indicator.h.
  - the indicator constraint can now decompose the problem, i.e., not add the linear constraint to the problem if all of
    its variables are continuous
  - can now read and write indicator constraints in the (extended) MPS format
  - cons_indicator tries to adapt solutions to get feasible during check
  - cons_indicator allows to store information on other linear constraints that might help to separate cuts

- Constraint handlers:
  - Solution counting extended to constraint integer programs, this also
    includes constraint integer programs which contain continuous variables
  - The solution behavior of SCIP can be diversified by randomly permuting constraints and variables or randomly
    determining a set of branching variables with a unique high priority
  - `negated cliques` (1<=i<=n : sum (x_i) >= n-1) were added and we are using them now inside the knapsack constraint
    handler, the cliquepartitioning which is returned by SCIPcalcCliquePartition() contains now integer != 0, negatives ones
    indicates a negated clique and positive ones indicates a normal clique
  - SCIP is now able to detect in DEBUG-mode whether a constraint or variables which will be added, was also created in
    the same scip instance, if not an error is thrown
  - cons_knapsack is now able to detect negated cliques due to negated cliques on knapsack constraints
  - SCIP is now able to write non-linear opb-files(linear instances with and-constraints)
  - New constraint handlers for linking constraints (only Beta), cumulative constraints, and for breaking orbitopal symmetries
  - `negated cliques` handling in knapsack constraint handler got changed due to the new method
    SCIPcalcNegatedCliquePartition() resulting in new consdata members `negcliquepartition`, `negcliquepartitioned` and
    `nnegcliques`; changed SCIPcalcCliquePartition() so all cliquepartitions (calculated by SCIPcalcCliquePartition() or
    SCIPcalcNegatedCliquePartition(), which uses the first one) contain again not negative integers
  - `and`, `knapsack`, `linear`, `logic`, `or`, `quadratic`, `setpp`, `varbound`, `xor` and `clique` constraint handlers
    can handle implicit binary variables
  - knapsack constraint handler is now able to pairwise presolving constraints
  - constraint handlers `logicor`, `and`, `or` can parse their output
  - constraint handler `or` can copy its constraints
  - added packing/partitioning orbitope constraint handler for symmetry handling (cons_orbitope.{c,h})
  - added constraint handler for second order cone constraints (cons_soc.(c|h))
  - added constraint handler cons_linking.{c,h} (see cons_linking.c for more details)
  - cons_quadratic can make solutions in CONSCHECK feasible for the quadratic constraints by moving values of linear
    variables and passing the modified solution to the trysol heuristic
  - constraint handler can now register their upgrade functions for quadratic constraints to cons_quadratic (similar to
    LINCONSUPGD)

- Separation:
  - New separators for oddcycle cuts and Chvatal-Gomory cuts using sub-MIPs
  - modified implementation of separation algorithms in cons_knapsack.c according to results of diploma thesis; including
    super-additive lifting (disabled)
  - uncommented decomposeProblem() in sepa_zerohalf.c (in default settings, not used anyway): was not adapted to the case
    that contiuous variables are allowed in a row
  - new separator rapid learning (sepa_rapidlearning.{c,h}) that produces conflicts, global bound changes, primal
    solutions and initializes inference values for branching
  - added Chvatal-Gomory cuts separated with a sub-MIP (sepa_cgmip.{c|h})
  - added reader for 'Weigted Boolean Optimization': problems (reader_wbo.{c,h}), this reader needs the reader_opb files
  - new separator oddcycle (sepa_oddcycle.{c,h}) separates oddcycle inequalities using the implication/conflict graph and
    dijkstra-algorithm based on binary heaps (dijkstra/dijkstra_bh.{c,h})

- Branching:
  - Branching on externally given candidates, the \ref BRANCH 'branching rules' have a second new callback method
    (see type_branch.h for more details): SCIP_DECL_BRANCHEXECEXT(x) can be used to branch on external branching candidates,
    which can be added by a user's `relaxation handler` or `constraint handler` plugin, calling SCIPaddExternBranchCand().
  - added branchcands for relaxator solution, that can be added by the relaxator and used by branching rules
  - added relaxsol to variables, s.t. a relaxator can store a solution on which branching or separation can be done
  - SCIP can now branch on relaxation solutions that are either installed to the relaxsol field of the variables or added
    to the list of relaxation candidates, e.g., by constraint handlers. Branching on relaxation solutions is performed if
    the enforcement resulted in an unresolved infeasibility and there are no LP branching candidates, but before pseudo
    solution branching.  The branching rules leastinf, mostinf, random and pscost implement the callback for branching on
    relaxation candidates.
  - SCIP can branch on continuous variables. The branching value x' must not be one of the bounds. Two children (x <= x',
    x >= x') will be created.
  - the vbc visualization adds the branching type (lower or upper bound change) and the new bound to the node information
  - the vbc visualization adds the new bound of the branched variable to the node information

- Statistic:
  - added statistic information about the first primal solution to SCIP statistic; in the statistic output a new line
    appears with this information
  - now the statistic displays the number of calls of the feasibility checking method of each constraint handler and the
    running time of it

- Propagation:
  - New rounding and propagation heuristics
  - New propagator for variable bounds
  - primal heuristics may now be called directly after the node's propagation loop, using the new timing point
    `SCIP_HEURTIMING_AFTERPROPLOOP`
  - following methods SCIPinferVarUbProp(), SCIPinferVarLbProp(), SCIPinferVarLbCons(), SCIPinferVarUbCons() have a new 6th
    parameter `SCIP_Bool force` which allows bound tightening even if the difference to the newbound is below bound
    strengthening tolerance
  - added propagator for variable lower and upper bounds (prop_vbounds.{c,h}); adjusted cons_varbound.c, var.c, and,
    implics.c to work correctly with the new propagator

- Nonlinear CIPs:
  + Improved constraint handler for quadratic constraints
  + New constraint handler for second order cone constraints
  + New MINLP heuristics (undercover, subnlp)
  + Preliminary support for non-linear relaxations (via expression trees)
  + Automatic branching on solutions from arbitrary relaxations and on continuous variables

Performance improvements
------------------------

- improved `settings/emphasis/cpsolver.set` to decrease time per node
- reworked access to pseudo solution and inference value of variables in order to reduce function calls
- changed default value of parameter `nodeselection/restartdfs/selectbestfreq` to 0; this means if the current node has
  no children the node with the best bound is selected (SCIPgetBestboundNode())
- added a dual reduction step in cons_knapsack.c
- fasten check for common cliques in SCIPcliquelistsHaveCommonClique
- SCIP with CPLEX as LP solver now uses quickstart steepest edge pricing as default instead of steepest edge pricing
- avoid unnecessary domain propagation and LP resolve at nodes with infeasible LP relaxation
- improved zerohalf cut separator: more than one delta is tested for MIR cuts, better handling of dense base
  inequalities, faster scaling of fractional coefficients in rows (now enabled), improved parameter settings (presolving)

- LP solution:
  - in root node, first LP solution is checked for feasibility to avoid expensive setup
  - avoided restarting if LP solution is feasible
  - separators are not called any longer for an integral initial LP solution

Examples and applications
-------------------------

- New branch-and-price example which includes Ryan/Foster branching (binpacking example)
- New example illustrating the use of an event handler (`example/Eventhdlr`)

Interface changes
-----------------

- Enhanced user interface for callable library: manual restarts, predefined settings and many other features
- Support of wbo format for weighted PBO problems, IBM's xml-solution format and pip format for polynomial mixed-integer programs
- Extended reader for Flatzinc models
- new API for 'expressions interpreter': code that evaluates expression trees, including first and second derivatives
- NLP solver interface (NLPI) now independent of SCIP like LPI
- SCIP can now maintain a central NLP relaxation of the problem (similar to LP)
- SCIP can now manage a list of external codes (e.g., LP or NLP solver, ZIMPL)
- lp.h/lp.c and the lpi's were changed according to the changes mentioned below.
- adding and deletion of rows to the separation storage and to the LP can now be catched by events
  (`SCIP_EVENTTYPE_ROWADDEDSEPA`, `SCIP_EVENTTYPE_ROWDELETEDSEPA`, `SCIP_EVENTTYPE_ROWADDEDLP`, `SCIP_EVENTTYPE_ROWDELETEDLP`)

### New and changed callbacks

- new callback SCIP_DECL_BRANCHEXECRELAX(), together with new parameter in SCIPincludeBranchrule() for branching on a
  relaxation solution

- Copying a SCIP instance:
  - Constraint handlers have two new callback methods. One for copying the constraint handler plugins
    SCIP_DECL_CONSHDLRCOPY() and the other for copying a constraint itself, SCIP_DECL_CONSCOPY().
  - All plugins, like \ref BRANCH `branching rules` and \ref HEUR `primal heuristics`, have a new callback method (see, e.g.,
    type_branch.h and type_heur.h for more details):
    - SCIP_DECL_BRANCHCOPY(x), SCIP_DECL_HEURCOPY(x) etc.
    - When copying a SCIP instance, these methods are called to copy the plugins.
  - The main problem has a new callback method (see type_prob.h for more details) SCIP_DECL_PROBCOPY(x) when copying a
    SCIP instance, this method is called to copy the problem's data.
  - Variables have a new callback method (see type_var.h for more details) SCIP_DECL_VARCOPY(x) when copying a SCIP
    instance, this method is called to copy the variables' data.

- Restarts:
  - The callback SCIP_DECL_PROBEXITSOL(x) in the main problem has one new parameter (see type_prob.h for more details):
    - The parameter `restart` is `TRUE` if the callback method was triggered by a restart.

### Deleted and changed API methods

- All C++ objects and constructors have a SCIP pointer, now.
- added parameter scip to ObjCloneable::clone()
- changes in a row can now be catched via row events (SCIPcatchRowEvent(), SCIPdropRowEvent(),
  `SCIP_EVENTTYPE_ROWCOEFCHANGED`, `SCIP_EVENTTYPE_ROWCONSTCHANGED`, `SCIP_EVENTTYPE_ROWSIDECHANGED`)
- added new parameter `varcopy` to SCIPcreateVar() to add the function for copying variable data
- in case of using SCIPwriteTransProblem() the currently (locally) valid problem is written this now also includes the
  local constraints

- Settings:
  - The predefined setting files like `settings/cuts/off.set,aggressive.set,fast.set` have been replaced by
    interface methods like SCIPsetHeuristics(), SCIPsetPresolving(), SCIPsetSeparating(), and SCIPsetEmphasis() in
    \ref scip.h and by user dialogs in the interactive shell like
    `SCIP> set {heuristics|presolving|separating} emphasis {aggressive|fast|off}` or
    `SCIP> set emphasis {counter|cpsolver|easycip|feasibility|hardlp|optimality}`
  - All functions for setting user parameters of different types like SCIPparamSetBool(), SCIPparamSetChar(),
    SCIPparamSetInt(), SCIPparamSetLongint(), and SCIPparamSetString() in pub_paramset.h have a new parameter
    `quiet` it prevents any output during the assign to a new value.

- NLP:
  - NLPIs can now be used without generating a SCIP instance (i.e., do not require a SCIP pointer), code moved into src/nlpi
  - NLPIs can now be managed like other SCIP plugins, i.e., they can be included into the SCIP core and accessed by
    methods SCIPincludeNlpi(), SCIPfindNlpi(), SCIPgetNNlpis(), SCIPgetNlpis(), SCIPsetNlpiPriority()

- Intervalarithmetic:
  - method SCIPgetVarPseudocostCurrentRun() now returns the pseudocost value of one branching direction, scaled to a unit
    interval, old method now called SCIPgetVarPseudocostValCurrentRun()
  - renamed SCIPintervalScalarProductRealsIntervals()/SCIPintervalScalarProduct() by
    SCIPintervalScalprodScalars()/SCIPintervalScalprod() and redesigned them in intervalarith.c including new methods
    SCIPintervalScalprodScalarsInf/Sup()

- Branching:
  - The usage of strong branching changed. Now, SCIPstartStrongbranch() and SCIPendStrongbranch() must be
    called before and after strong branching, respectively.
  - The methods SCIPgetVarPseudocost() and SCIPgetVarPseudocostCurrentRun() in \ref scip.h now return the pseudocost value of
    one branching direction, scaled to a unit interval. The former versions of SCIPgetVarPseudocost() and
    SCIPgetVarPseudocostCurrentRun() are now called SCIPgetVarPseudocostVal() and SCIPgetVarPseudocostValCurrentRun(), respectively.
  - The methods SCIPgetVarConflictScore() and SCIPgetVarConflictScoreCurrentRun() in \ref scip.h are now called
    SCIPgetVarVSIDS() and SCIPgetVarVSIDSCurrentRun(), respectively.
  - The methods SCIPvarGetNInferences(), SCIPvarGetNInferencesCurrentRun(), SCIPvarGetNCutoffs(), and
    SCIPvarGetNCutoffsCurrentRun() are now called SCIPvarGetInferenceSum(), SCIPvarGetInferenceSumCurrentRun(),
    SCIPvarGetCutoffSum(), and SCIPvarGetCutoffSumCurrentRun(), respectively. Furthermore, they now return
    `SCIP_Real` instead of `SCIP_Longint` values.
  - The method SCIPgetVarStrongbranch() has been replaced by two methods SCIPgetVarStrongbranchFrac() and
    SCIPgetVarStrongbranchInt().

- Copying a SCIP instance:
  - Every new callback method resulted in a new parameter of the include function for the corresponding plugin,
    e.g., SCIPincludeBranchrule() has two new parameters `SCIP_DECL_BRANCHCOPY((*branchcopy))` and
    `SCIP_DECL_BRANCHEXECREL((*branchexecrel))`.  In the same fashion, the new callbacks
    `SCIP_DECL_VARCOPY` and `SCIP_DECL_PROBCOPY` led to new parameters in SCIPcreateVar() and SCIPcreateProb() in
    scip.c, respectively.
  - W.r.t. to copy and the C++ wrapper classes there are two new classes. These are `ObjCloneable` and `ObjProbCloneable`.
    The constraint handlers and variables pricers are derived from `ObjProbCloneable` and all other plugin are derived from `ObjCloneable`.
    Both classes implement the function `iscloneable()` which return whether a plugin is clone able or not. Besides that each class has a
    function named `clone()` which differ in their signature. See objcloneable.h, objprobcloneable.h, and the TSP example for more details.
  - SCIPincludeHeur() and SCIPincludeSepa() in \ref scip.h, as well as scip::ObjSepa() and scip::ObjHeur(), have a new parameter:
    `usessubscip`: It can be used to inform SCIP that the heuristic/separator to be included uses a secondary SCIP instance.
  - The argument success in `SCIP_DECL_CONSCOPY` has been renamed to valid.

- Heuristics:
  - SCIPcutGenerationHeuristicCmir() in sepa_cmir.h has three new parameters:
    - `maxmksetcoefs`: If the mixed knapsack constraint obtained after aggregating LP rows contains more
      than `maxmksetcoefs` nonzero coefficients the generation of the c-MIR cut is aborted.
    - `delta`: It can be used to obtain the scaling factor which leads to the best c-MIR cut found within
      the cut generation heuristic. If a `NULL` pointer is passed, the corresponding c-MIR cut will already be
      added to SCIP by SCIPcutGenerationHeuristicCmir(). Otherwise, the user can generate the cut and add it to SCIP
      on demand afterwards.
    - `deltavalid`: In case, the user wants to know the best scaling factor, i.e., `delta` passed is not `NULL`,
      `deltavalid` will be `TRUE` if the stored scaling factor `delta` will lead to a violated c-MIR cut.

### New API functions

- added SCIPcalcNegatedCliquePartition() to scip.c to calculate a clique partition on negations of all given binary
  variables
- SCIPpermuteArray() that randomly shuffles an array using the Fisher-Yates algorithm
- SCIPgetRandomSubset() that draws a random subset of disjoint elements from a given set of disjoint elements
- SCIPswapPointers()
- SCIPlpiGetSolverDesc() to get a descriptive string of an LP solver (developer, webpage, ...)
- SCIPholelistGetNext() to get the next hole of the hole list
- SCIPlpRecalculateObjSqrNorm() which is used when the old calculated square norm was unreliable
- SCIPpricerIsDelayed() which returns if the pricer is delayed (see pub_pricer.h)

- Variables:
  - SCIPvarIsBinary() which checks if a variable is (implicit) binary (see var.c for more details)
  - SCIPvarGetHolelistOriginal(), SCIPvarGetHolelistGlobal(), SCIPvarGetHolelistLocal() to get the original, global and local holes, respectively
  - SCIPvarGetProbvarHole() to tranform a given domain hole to the corresponding active, fixed, or multi-aggregated variable

- Restart:
  - allow user to trigger a restart during presolving SCIPrestartSolve()
  - SCIPrestartSolve() that allows the user to manually restart the solving process
  - SCIPisInRestart() to detect whether we are currently restarting

- Heuristics:
  - for heuristics SCIPheurSetFreq() to change the frequency of the heuristic (pub_heur.h, heur.c)
  - SCIPsepaUsesSubscip(), SCIPheurUsesSubscip()

- Intervalarithmetic:
  - SCIPeventGetHoleLeft() and SCIPeventGetHoleRight() for accessing the left right interval bound of a domain hole added or removed event
  - SCIPholelistGetLeft() and SCIPholelistGetRight()to get the left and right interval bounds of the open hole interval
  - SCIPintervalAddInf/Sup/Vectors(), SCIPintervalMulInf/Sup() in intervalarith.c

- Sorting:
  - added SCIPsortPtrPtrLongIntInt(), SCIPsortLongPtrPtrIntInt() and corresponding sorting/inserting/deleting methods in
    pub_misc.h and necessary defines in misc.c
  - added SCIPsortLongPtrInt() and corresponding sorting/inserting/deleting methods in pub_misc.h and necessary defines in misc.c
  - added SCIPsortPtrPtrInt() (and various other) and corresponding sorting/inserting/deleting methods in pub_misc.h and
    necessary defines in misc.c
  - SCIPsortPtrBool() and corresponding sorting/inserting/deleting methods in pub_misc.h and necessary defines in misc.c

- Constraint Handlers:
  - SCIPconshdlrGetEnfoConss(), SCIPconshdlrGetNEnfoConss()
  - can now forbid upgrading of individual linear constraints (SCIPmarkDoNotUpgradeConsLinear())
  - SCIPpermuteProb() that randomly permutes constraints and variables
  - SCIPgetResultantOr() which returns the resultant of an `or` constraint
  - SCIPmarkDoNotUpgradeConsLinear() in cons_linear.?, which allows to forbid upgrading of linear constraints
  - SCIPgetNUpgrConss() which returns the number of upgraded constraints
  - SCIPconshdlrGetCheckTime() and SCIPconshdlrGetNCheckCalls() which returns the running time in the feasibility checking of the
    corresponding constraint handler respectively the number of calls of the checking method (implemented in cons.c)

- Copy:
  - SCIPcopy() to clone a SCIP instance
  - SCIPcopyPlugins(), SCIPcopyParamSettings(), SCIPcopyVars(), SCIPcopyConss(), SCIPgetVarCopy() to copy
    individual parts of a SCIP instance separately.
  - SCIPcopyProbData() and SCIPprobCopyProbData() which copies the probdata from a sourcescip to a targetscip

- Branching:
  - two new functions SCIPgetVarsStrongbranchesFrac()/SCIPgetVarsStrongbranchesInt() for computing strong branching
    information for several variables
  - SCIPbranchruleGetNRelaxCalls() to get the total number of times, a particular branching rule was called on a relaxation solutions
  - SCIPbranchRelax() to branch on a relaxation solution
  - SCIPbranchVarVal() to branch on an arbitrary value within the variable's bounds
  - SCIPbranchGetBranchingPoint() and SCIPgetBranchingPoint() to select branching point for a variable, e.g.,
    ensure branching point is inside the interval for a continuous variable
  - SCIPexecRelpscostBranching() in branch_relpscost.{c,h}; this method allows of calling the reliability
    pseudo cost branching algorithm for given set of branching candidates from the outside
  - SCIPinitVarBranchStats() to initialize the branching statistics (such as pseudo costs, VSIDS, inference values) of a variable
  - SCIPselectBranchVarPscost() in branch_pscost.{c,h}; this method selects from a given candidate array a
    branching variable w.r.t. pseudo cost branching for relax candidates

- Reading, Writing and Parsing:
  - SCIPparseVarName() which parses a string in cip-format as a variable name
  - SCIPparseVarList() which parses a string as a variable list in cip-format
  - the Flatzinc reader can now handle the output annotations of the Flatzinc format; the method SCIPprintSolReaderFzn()
    outputs the given solution in Flatzinc format w.r.t. the output annotations
  - SCIPprintSolReaderFzn() which prints the best solution in Flatzinc format w.r.t. to the output annotations
    in the input file of the flatzinc model
  - SCIPwriteVarName() which writes a variable in cip-format to given stream
  - SCIPwriteVarsList() which writes an array of variables in cip-Format to given stream
  - SCIPwriteVarsLinearsum() which writes an array of variables and coefficients as linear sum in cip-Format to given stream

- Copying a SCIP instance:
  - SCIPapplyRens() in \ref heur_rens.h has a new parameter `uselprows`. It can be used to switch from LP rows
    to SCIP constraints as basis of the sub-SCIP constructed in the RENS heuristic.

- Parameters:
  - SCIPsetParamsCountsols() which sets the parameter for a valid counting process
  - SCIPsetEmphasis() which sets parameter to detect feasibility fast, handle hard LP, solves easy CIPs fast, behaves like a
    CP solver, set parameter for a valid counting process; the desired behavior is triggered via a parameter of the function
  - SCIPresetParam() to reset the value of a single parameter to its default value

- Settings:
  - added SCIPsortRealRealRealPtr() and corresponding sorting/inserting/deleting methods in pub_misc.h and necessary defines in misc.c
    as basis for the subSCIP, setting ist to TRUE (uses LP rows) will lead to same version as before
  - SCIPsetHeuristics(), SCIPsetSeparating(), SCIPsetPresolving() which set the heuristics to aggressive, fast, off, or
    default settings, depending on the `SCIP_PARAMSET` parameter
  - SCIPsetSubscipsOff() which disables all plugins that uses subscips
  - SCIPsepaSetFreq() to set the calling frequency of a separator

### Command line interface

- added new dialog for setting the SCIP parameters for hardlp, optimality, easy CIP, CP like search
- added new dialog for setting the SCIP parameters for feasibility problems `SCIP> set emphasis feasibility`
- added new dialog for setting the SCIP parameters for counting `SCIP> set emphasis counting`
- added new dialog for setting presolving to aggressive, fast, or off in interactive shell
- added new dialog for setting separation to aggressive, fast, or off in interactive shell
- added new dialog for writing all solutions which are collected during the counting process (see cons_countsols.{c,h})
- added new dialog for setting heuristics to aggressive, fast, or off in interactive shell
- added new dialog `display pricers` which displays all included pricers

### Interfaces to external software

- added interface to CppAD (nlpi/exprinterpret_cppad.cpp)
- Improved Xpress, CPLEX, SoPlex interfaces
- the SoPlex interface now includes equilibrium scaling on lp's solved from scratch without starting basis
- the SoPlex interface can now double check each SoPlex result against CPLEX (lpi_spx.cpp)
- the SoPlex interface has the option to restore basis only after entire strong branching phase instead of after each
  strong branch (off, because it mostly appears to increase strong branching time and iterations) (lpi_spx.cpp)

### Changed parameters

- removed parameter `constraints/knapsack/maxnumcardlift` and adapted setting files
- changed parameter `lp/fastmip` from boolean to integer, possible values are 0 (off), 1 (medium, default), 2 (full,
  must not be used with branch-and-price).

### New parameters

- `branching/clamp` to set the minimal fractional distance of a branching point to a continuous variable' bounds
- `branching/random/seed` to change the initial seed value of the branching rule random
- `constraints/indicator/addCouplingCons` that allows to add variable upper bounds if addCoupling is true
- `constraints/indicator/enforceCuts` that allows to check for violated cust in enforcement
- `constraints/indicator/maxCouplingValue` for the maximal value of the coefficient in a coupling inequality/constraint
- `constraints/indicator/noLinconsCon` which controls whether the linear constraint is not explicitly
  added to the problem. default is FALSE
- `constraints/knapsack/dualpresolving` to switch dualpresolving on/off inside the knapsack constraint handler, default is TRUE
- `constraints/knapsack/presolpairwise` that allows pairwise presolving of knapsack constraints, default is TRUE
- `constraints/knapsack/presolusehashing` that allows fast pairwise presolving of knapsack constraints, default is TRUE
- `heuristics/crossover/dontwaitatroot` that allows to call crossover at root node independently from nwaitingnodes
- `heuristics/rens/uselprows` that allows to switch between LP row and SCIP constraints as basis for the
  subSCIP, default is TRUE (uses LP rows)
- `lp/rowrepswitch` telling simplex solver to switch to row representation of the basis (if possible),
  if number of rows divided by number of columns exceeds this value (default value infinity, i.e. never switch)
- `lp/threads` to change the number of threads used to solve the LP relaxation (default is 0: automatic)
- `misc/lexdualstalling` that turns on the lex dual algorithm if the separation process is stalling
- `misc/usevartable` and `misc/useconstable` which turns on/off the usage of hashtables mapping from
  variable/constraint names to the variables/constraints; when turned off, SCIPfindVar() and SCIPfindCons() may not be
  used; the hashtables can be turned off for subMIPs to improve the performance, default value TRUE
- `misc/usesmalltables` which results in using smaller tables for names, cliques and cuts and improves
  the performace for smaller instances, default value FALSE
- `misc/permutationseed` to change the permutation seed value for permuting the problem after the
  problem is transformed (-1 means no permutation)
- `reading/zplreader/usestartsol` which allows to switch ZIMPL start solutions off, default value TRUE
- `vbc/dispsols` to propose if the nodes where solutions are found should be visualized in the branch and bound tree

### Data structures

- implemented the data structure and events for global and local domain holes added and removed
- new data structures and methods to handle nonlinear expressions in NLPI ({type_, struct_, pub_}expression.{h,c}):
  nlpioracle can store and evaluate general NLPs now, nlpi_ipopt can solve general NLPs now

Testing
-------

- minor changes on several evaluation scripts (new statuses: better, solved, sollimit, gaplimit) and short-mode for cmpres.awk
- support for FreeBSD (32- and 64-bit) including minor changes in several scripts in the check-directory

Build system
------------

### Makefile

- added scripts check_*.sh, evalcheck_*.sh and check_*.awk for blis, glkp, gurobi and symphony (including targets in
  Makefile) and slightly modified scripts for cplex, cbc and mosek and cmpres-script
- added target `lintfiles` which allows to call flexelint with a list of file, for example, make lintfiles
  `FILES=src/scip/prop_vbounds.c`
- the NLP solver interfaces and expression interpreter are located in a separate library (libnlpi.*; similar to the lpi
  library) and is required to link against the SCIP library also projects that use SCIP via `make/make.project` need to
  change their Makefile (!!!): in the $(MAINFILE) target, add $(NLPILIBFILE) behind $(LPILIBFILE) in the dependencies
  and add $(LINKCXX_l)$(NLPILIB)$(LINKLIBSUFFIX) to the linker flags
- The additional NLPI library requires a change in the Makefile of SCIP's project:
  The $(MAINFILE) target now has $(NLPILIBFILE) as additional dependency and the linking
  command requires $(LINKCXX_l)$(NLPILIB)$(LINKLIBSUFFIX) as additional argument.
- A bug in the Makefiles of older versions of the SCIP examples may cause
  data loss. If you have a custom Makefile, please ensure that the target
  `clean` is changed as described here:
  http://scip.zib.de/download/bugfixes/scip-1.2.0/make.txt.

Fixed bugs
----------

- fixed bug in conflict.c in the method conflictsetAddBound()
- fixed `bug` in projects Makefiles w.r.t. `make clean`
- fixed bug in rapid learning with wrong ordering of dual and primal bound update, primal bound is now updated inside
  rapid learning
- fixed potential bug in rapid learning with dual reductions
- fixed potential bug where SCIPselectSimpleValue() returns a value slightly outside of the given bounds due to rounding
  errors (probably cancelation in subtraction in SCIPfindSimpleRational), now use rounding control and check result
- fixed bug that SCIP could not be continued after it has been stopped due to a limit
- fixed bug in var.c: SCIPvarChgLbOriginal() and SCIPvarChgUbOriginal() cannot access original bounds if the variable is
  negated
- fixed potential bug with pseudo solution branching on free variables
- fixed bug with multiaggregations whose infimum and supremum are both infinite: in such a case multiaggregation is now
  forbidden
- fixed numerical issue with multiaggregations which are infinite in one direction: value of multiaggregated variable
  could have been larger then inifinity
- fixed bug w.r.t. of adding a variable bound variable to its self
- fixed bug concering the incorrect assumption that every solution computed in SCIPlpGetUnboundedSol() is integral (we
  will not branch but return `infeasible or unbounded` like in presolving)
- fixed bug while breaking an clique down to their impications (in SCIPcliquetableCleanup() in implics.c) where the
  variable was not of vartype `SCIP_VARTYPE_BINARY`, instead of adding an implication we add a variable bound
- fixed bug with debugging a solution: during restarts erroneously it was claimed that the primal solution is cut off

- Interface:
  - fixed bug w.r.t. ObjDialog and displaying the description of the dialog
  - fixed bug when aborting pricing with Ctrl-C

- LP:
  - fixed bug in scip.c w.r.t. to call of conflict analysis for LPs which reached the objective limit in case of diving
  - fixed bug with resolving LPs at infeasible root node
  - fixed bug in lp.c: in sumMIRRow() rowtoolong was not set correctly
  - fixed bug in lp.c w.r.t. objective limit reached and the chosen comparison (fixed buglist entry 40)
  - fixed bug in lp.c: if in SCIPlpSolveAndEval() the LP has to be solved from scratch due to numerical troubles, reset
    `SCIP_LPPARAM_FROMSCRATCH` to `FALSE` afterwards
  - fixed bug in lp.c SCIProwGetObjParallelism() due to a wrong parallelism value which arised from cancellations during
    calculation of squared euclidean norm of objective function vector of column variables
  - fixed bug in lp.c: SCIPlpGetUnboundedSol() did not ensure that unbounded solution lies withing the bounds of the
    variables
  - fixed bug in lp.c w.r.t. to the number of `active` pricer

- Solve:
  - fixed bug in solve.c where relaxation branching candidates were cleared, but the relaxation was still marked solved
    and not called again, furthermore, adjusted criterions for solving a relaxation again
  - fixed bugs in solve.c: even with LP solving disabled, the root LP was solved in case continous variables are
    contained; setting pricing/maxvars(root) to 1 resulted in not calling the pricers
  - fixed bug in solve.c: make sure SCIP terminates correctly also when a user interrupt or gap limit is reached, i.e.,
    avoid error `pricing was aborted, but no branching could be created!`

- Tree:
  - fixed bug in tree.c: if an explicit branching point is given, we may not recompute a better centering point
  - fixed bug in tree.c: propagate implications on multi-aggregated should not be performed

- Constraints:
  - corrected several asserts in linear and quadratic constraint handler concerning parsing of CIP format
  - fixed bug while deleting redundant variables, which have no influence on changing the feasibility of the linear
    constraints, we need to update the sides of the constraint at each step, bug number 51 in bugzilla
  - fixed bug in copy procedure of AND constraint handler, negated variables have been copied to their originals
  - fixed bug when deleting a constraint where the update was delayed and not processed yet (in cons.c)
  - fixed bug in cons_linear.c: binary variables should not be multi-aggregated
  - fixed bug in cons_quadratic.c: curvature of bivariate quadratic constraints was not detected correctly
  - fixed bug in cons_sos2.c: the branching position was sometimes mistakenly increased
  - fixed bug in propagation of cons_sos2.c: the node can be cut off at more places: the previous version was not
    sucessfull in this respect
  - fixed bug in cons_linear.c:applyFixings() which could lead to lhs/rhs smaller/larger than -/+infinity
  - fixed bug in cons_linear.c in detectRedundantConstraints() and corrected old bug fix in SCIProwCreate(): we want lhs
    <= rhs to be satisfied without numerical tolerances in order to avoid numerical problems in the LP solver

- Knapsack Constraint Handler:
  - fixed bug in cons_knapsack.c: mergeMultiples() now detects whether a node can be cut off
  - fixed bug in cons_knapsack.c w.r.t. to items with zero weight
  - fixed bug in cons_knapsack.c: In SCIPseparateRelaxedKnapsack() not all variables need to be active in deeper regions
    of the tree
  - fixed bug in cons_knapsack.c and sepa_clique.c: the assumption that implications are always nonredundant and contain
    only active variables is not correct anymore as the corresponing vbound might be missing because of numerics

- Separation and Cuts:
  - fixed bug in cutpool.c: the hashkey computation was not constant over time
  - fixed bug in cutpool.c: hashkey of a row changed during the solving process (if a row is made integral after creation,
    maxabsval can be invalid when adding it to the pool, but might be recomputed later on)
  - fixed bug in sepa_rapidlearning.c, stop processing if there are no binary variables left
  - fixed bug in sepa_rapidlearning.c, corrected computation of right dualbound
  - fixed bugs in sepa_zerohalf.c, e.g., handling of intscaling and substitution of variable bounds
  - fixed bug in sepastore.c in sepastoreApplyLb/Ub being to hard on feasibility decisions
  - fixed bug in sepa_flowcover.c: numerical issues while computing candidate set for lambda

- LP Interfaces:
  - fixed bug in SoPlex autopricing due to which autopricing had behaved like steepest edge pricing so far
  - fixed bug in lpi_clp.cpp: SCIPlpiChgBounds() checks if the column status exists in Clp before using it
  - fixed wrong assert in Cplex LPI: Due to numerical inaccuracies, a few pivots might be performed after refactorization
  - fixed bug concerning assert(!SCIPlpDivingObjChanged(lp)) which was caused by wrong infinity double parameters for
    cplex
  - fixed makefile system for `OSTYPE=darwin` w.r.t. to CPLEX as LP solver

- Presolving:
  - fixed bug in cons_setppc: aggregated variables were not correctly removed in presolving
  - fixed bug in presolving of linear constraint handler: in redundancy detection, two different numerical epsilons were used
  - fixed bug in presolving while not applying a bound change on a variable in a single-variable constraint (e.g. x1 =
    0.03) in cons_linear which is too small, that lead to another bound change in presol_trivial which is not allowed, so
    now this bound change will be forced
  - fixed SCIPvarIsTransformedOrigvar() in var.c (variables generated by presol_inttobinary returned false)
  - fixed bug w.r.t. an assert in presol_inttobinary.c; it was assumed that the aggregation which is performed there will
    never lead to an infeasibility, this is not true, see comment in presol_inttobinary.c
  - fixed bug in presol_trivial.c trying to fix continuous variables, now uses a less stricter comparison to fix variables
  - fixed bug in cons_bounddisjunction.c: presolve may have tried to tighten bounds on a multiaggregated variable (now
    upgrades to linear constraint)

- Reading, Writing and Messages:
  - fixed bug while trying to write a MIP where SCIP needs to flush the lp changes first
  - fixed potential resource leak when running out of memory while writing files
  - fixed bug in reader_zpl.c which appeared using the parameter `reading/zplreader/parameters`
  - fixed bugs in flatzinc readers with constraints that exclusively consist of constants
  - fixed bug in reader_gms: correct handling of nonstandard bounds on general integer variables
  - fixed buglist entry 35, which was caused by a wrong read in correction when the reading buffer was full in
    reader_opb.c
  - fixed bugs in reader_fzn.c w.r.t. parsing and solution output in Flatzinc format
  - fixed bug in reader_fzn.c w.r.t. comment lines
  - fixed bug in reader_opb.c w.r.t. comment lines
  - fixed bug in message handler w.r.t. to messages which are longer then `SCIP_MAXSTRLEN`

- Heuristics:
  - fixed bugs do to `HEUR_TIMING SCIP_HEURTIMING_AFTERPROPLOOP` which appeared during repropagation
  - fixed bug in trivial heuristic: the locking solution might have falsely initialized some values to zero
  - fixed bug in heur_oneopt.c w.r.t. to SCIPtrySol(); it is necessary that the bound of the solution is check otherwise,
    infeasible solution could be accepted as feasible
  - fixed bug in heur_trivial.c w.r.t. to debug messages after a solution was freed
  - fixed bug for `HEUR_TIMING SCIP_HEURTIMING_BEFOREPRESOL` and modifiable constraints
  - corrected wrong assert in DINS heuristic when called for an empty problem
  - fixed potential bug in OCTANE heuristic with nonbasic solutions
  - fixed bug in sub-MIP heuristics with parameter change if some default plugins are not included
  - fixed bug in trivial heuristic with bounds that are greater than the heuristic's infinity value

Miscellaneous
-------------

- As the interface contains several additional callback functions and
  parameters for plugins, some effort may be required to compile your
  own projects with SCIP 2.0. See also `Changes between version 1.2 and 2.0` in the doxygen
  documentation for additional information.

@page RN12 Release notes for SCIP 1.2

@section RN120 SCIP 1.2.0
*************************

Features
--------

- adjusted hard memory limit to (soft memory limit)*1.1 + 100mb in check.sh, checkcount.sh, check_cplex.sh,
  check_cluster.sh and check_cbc.sh
- new presolving step in cons_knapsack.c, same like `simplifyinequalities` in cons_linear.c
- now it's possible to write strings with more than `SCIP_MAXSTRLEN` amount of characters in all message.c functions
- the current/root lp can be marked to be no relaxation of the current/root problem
- added new preprocessing step (mergeMultiples) in cons_setppc.c where equal variables are merged
- Black-box lexicographic dual simplex algorithm; can now run lexicographical dual algorithm (parameter `lp/lexdualalgo`)

- Bounds:
  - SCIP now has `lazy bounds`, which are useful for column generation: see @ref PRICER_REMARKS `pricer remarks` for an explanation.
    Each variable has now two additional `SCIP_Real` parameter which define a lazy lower and upper bound; lazy means that
    there exists constraints which implies these (lazy) bounds. If the lazy lower or upper bound is greater or less than
    the local lower or upper bound, respectively, then the corresponding bound is not put into the LP. The bounds are set
    to minus and plus infinity per default which yields the same behavior as before. With the methods SCIPchgVarLbLazy()
    and SCIPchgVarUbLazy() these bounds can be set.  This is of interest if SCIP gets used as a branch-and-price
    framework. Attention! The lazy bounds need to be valid for each feasible LP solution. If the objective function
    implies bounds on the variables for each optimal LP solution, but these bounds may be violated for arbitrary LP
    solutions, these bounds must not be declared lazy!
  - interval arithmetic functions can work with unbounded intervals added new functions to allow more operations on
    intervals, including solving quadratic interval equations

- Branching:
  - extended hybrid relpscost branching rule by usage of the average length of conflicts a variable appears in
  - `early branching`-functionality added: in a branch-and-price code, the user can stop pricing at a node although there
    may exist variables with negative reduced costs. In this case, the lp-lowerbound will not be used. The pricer has,
    however, the option to return a lower bound. This can be useful for column generation.

- Constraints:
  - Copy constructors and i/o functionality for constraints: all linear type constraint handlers are able to copy
    constraints using the function SCIPgetConsCopy() in scip.h
  - the linear constraint handler is able to parse a string in CIP format and create a corresponding linear constraint
  - Constraint handler for indicator constraints and parsing them from *.lp and *.zpl files
  - the indicator constraint can now try to produce a feasible solution (via heur_trysol)
  - one can now write indicator constraints in LP-format
  - added constraint handler for quadratic constraints

- Cuts:
  - added new version of zerohalf cuts from Manuel Kutschka
  - added multi-commodity-flow cut separator

- Heuristics:
  - Heuristics which are applied before root LP
  - added heuristic that performs a local search in an NLP (takes only linear and quadratic constraints into account so far)
  - added heuristic that gets a solution from other components and tries it (heur_trysol.?)
  - new trivial heuristic: tries zero solution, lower and upper bound solution and some variable lock based fixing
  - added new timing point, `SCIP_HEURTIMING_DURINGPRICINGLOOP`, for calling heuristics; If this timing point is used the
    corresponding heuristics is called during the pricing loop of variables; we also added this timing point to
    heur_simplerounding.{h,c} which has the effect that a LP solution which satisfies all integrality conditions during
    the pricing loop is detected

- Interfaces:
  - added first version of an interface to NLP solvers (type_nlpi.h, struct_nlpi.h, nlpi.h, nlpi.c, nlpi_oracle.h, nlpi_oracle.c)
  - Preliminary support of non-convex MIQCPs: Constraint handler for quadratic constraints, NLP heuristic and
    Ipopt interface, see \ref cons_quadratic.h.
  - There are LP-interfaces to QSopt and Gurobi (rudimentary).

- Reader and Writer:
  - added reader and writer for FlatZinc models (reader_fzn.{c,h})
  - added writer for GAMS models (reader_gms.{c,h})

Performance improvements
------------------------

- Enhanced MCF cuts: stable version, used by default
- replaced some function calls in loop conditions
- in sepa_cmir.c, if mksetcoefs is invalid for delta=1 no other values of delta are tested anymore
- changed the timing of the feasibility pump in case of pricing
- removed changing of update rule to `ETA` from standard soplex update `Forrest-Tomlin` in lpi_spx.cpp
- improved memory usage in heur_octane.c
- improved reading time of opb-files, due to using a hashtable for all `and`-constraints
- improved performance of merging variables in mergeMultiples() in cons_knapsack.c
- improved performance in tightenWeightsLift() and SCIPseparateRelaxedKnapsack() in cons_knapsack.c, due to now
  sparse-cleaning `global` arrays instead of using BMSclearMemory... functions for cleaning local arrays each time
- improved performance in SCIPcliquelistRemoveFromCliques()
- improved performance in SCIPcalcCliquePartition()
- improved performance in SCIPvarGetActiveRepresentatives() in var.c

- Presolving:
  - improved pairwise presolving in cons_and.c due to using a hashtable
  - improved pairwise presolving in cons_xor.c due to using a hashtable

Interface changes
-----------------

- A significant change for C++ users is that all include files of SCIP
  automatically detect C++ mode, i.e., no `extern `C`` is needed anymore.
- Reader for Flatzinc and GAMS models

### New and changed callbacks

- The callback SCIP_DECL_PRICERREDCOST(x) in the \ref PRICER `pricers` has two new parameters:
  + A `result` pointer determines whether the pricer guarantees that there exist no more variables. This allows for early branching.
  + A pointer for providing a lower bound.

- The \ref CONS `constraint handlers` have two new callback methods (see type_cons.h for more details):
  + SCIP_DECL_CONSCOPY(x): this method can be used to copy a constraint.
  + SCIP_DECL_CONSPARSE(x): this method can be used to parse a constraint in CIP format.

### Deleted and changed API methods

- SCIPcalcMIR() in scip.h has two new parameter `mksetcoefsvalid` and `sol`. The parameter `mksetcoefsvalid` stores
  whether the coefficients of the mixed knapsack set (`mksetcoefs`) computed in SCIPlpCalcMIR() are valid. If the mixed
  knapsack constraint obtained after aggregating LP rows is empty or contains too many nonzero elements the generation of the
  c-MIR cut is aborted in SCIPlpCalcMIR() and `mksetcoefs` is not valid. The input parameter `sol` can be used to separate a
  solution different from the LP solution.
- new parameter `set` in SCIPconsSetInitial().
- some interval arithmetic method take an additional argument to denote which value stands for infinity in an interval

- Variables:
  - SCIPgetVarClosestVlb() and SCIPgetVarClosestVub() in scip.h have a new parameter `sol`. It can be used to obtain the closest
    variable bound w.r.t. a solution different from the LP solution.
  - new parameters `lowerbound` and `result` in type_pricer.h: lowerbound can save a lower bound computed by the pricer,
    result indicates whether the pricer guarantees that there exist no more variables if no variable was found

### New API functions

- new methods to deactivate a pricer SCIPdeactivatePricer() in scip.c
- new methods in pub_misc.h/misc.c to access hash map lists and elements of a hash map list and to clear all entries in a hash map
- SCIPsetProbName() to set problem name in scip.h/c (SCIPprobSetName() in prob.h/c)

- Objective:
  - SCIPgetTransObjscale() and SCIPgetTransObjoffset() in scip.c
  - SCIPaddObjoffset() in scip.h; sets offset of objective function
  - SCIPgetOrigObjoffset() in scip.h; returns the objective offset of the original problem
  - SCIPgetOrigObjscale() in scip.h; returns the objective scale of the original problem

- Constraints:
  - detectRedundantConstraints() in cons_xor.c and necessary hash-functions for fast pairwise presolving
  - SCIPparseCons() in scip.h; parses constraint information (in cip format) out of a string
  - SCIPgetConsCopy() in scip.h; which copies a constraint of the source SCIP

- Relaxation:
  - SCIPisLPRelax() and SCIPisRootLPRelax() in scip.c and scip.h returning whether the current/root LP is a
    relaxation of the current/root problem and thus defines a valid lower bound
  - SCIPlpSetIsRelax() and SCIPlpSetRootLPIsRelax() in lp.c and lp.h to set the information, whether the lp is a valid relaxation;
    this information is per default set to true and constraint be used. The aggregated version has only 2 linear constraints the
    default linearization has nvars + 1

- Sort:
  - extended the sort template functions in sorttpl.c with a `five` array; now it possible to used this template to sort
    up to five arrays
  - new interface methods SCIPcolSort(), SCIProwSort(), SCIPcolGetIndex()
  - added SCIPsortPtrPtrLongInt() and corresponding sorting/inserting/deleting methods in pub_misc.h and necessary defines
    in misc.c

- Variables:
  - SCIPprintNodeRootPath() in scip.h This method prints all branching decisions on variables from the root to the given node
  - SCIPnodeGetParentBranchings(), SCIPnodeGetAncestorBranchings(), SCIPnodeGetAncestorBranchingPath(); These methods return
    the set of variable branchings that were performed in the parent node / all ancestor nodes to create a given node
  - SCIPchgVarLbLazy() and SCIPchgVarUbLazy() in scip.h; These methods can be used to change the lazy lower or
    upper bound of a variable; This might has the consequences that the bounds of the corresponding variable is not in
    LP. This is the case if the lazy lower or upper bound is greater or less than the local lower or upper bound, respectively
  - SCIPvarGetLbLazy() and SCIPvarGetUbLazy() in pub_var.h; These methods return the lazy lower or upper bound, respectively
  - SCIPvarCompareActiveAndNegated() and SCIPvarCompActiveAndNegated() in pub_var.h for comparing variables
    negated, active or fixed the same way
  - SCIPparseVars() in scip.h; parses variable information (in cip format) out of a string
  - SCIPgetNFixedonesSetppc() and SCIPgetNFixedzerosSetppc() in cons_setppc.{h,c}; these methods returns
    current (local) number of variables fixed to one/zero in the given setppc constraint
  - SCIPgetVarConflictlengthScore(), SCIPgetVarAvgConflictlength(), SCIPgetAvgConflictlengthScore() and their pendants for the current run
  - added function SCIPvarsGetProbvarBinary() in pub_var.h; gets active, fixed, or multi-aggregated problem variables of
    binary variables and corresponding negated status

### Interfaces to external software

- LP Interfaces:
  - heavily revised Mosek interface
  - new interface to QSopt due to Daniel Espinoza
  - First version of LP interfaces to Gurobi and QSopt
  - Major performance improvements in LP interfaces to Clp, Mosek and SoPlex

- External Software:
  - adjusted interface to ZIMPL (reader_zpl.{c,h} for ZIMPL version 2.10; this interface should also work with older ZIMPL versions
  - Adjusted interface to Zimpl version 3.0.0
  - added first version of an interface to Ipopt (only QCP, no deletion of vars/cons allowed; nlpi_ipopt.(h|c))

- SCIP Interfaces:
  - On http://code.google.com/p/python-zibopt/source/checkout you find a beta
    version of a python interface to SCIP implemented by Ryan J. O'Neil.

### Changed parameters

- removed parameter `constraints/and/initiallp` since it is not needed anymore;
- set parameter `constraints/and/sepafreq` default value to 1
- display character of oneopt heuristic changed to `b`

### New parameters

- `branching/relpscost/advanced/conflenscore`, default value 0.001
- `constraints/and/aggrlinearization` in cons_and.c, aggregated version of the linearization
- `constraints/and/enforcecuts` in cons_and.c, should cuts be separated during LP enforcing?
- `constraints/and/presolusehashing` in cons_and.c, should pairwise presolving use hashing?, default TRUE
- `constraints/countsols/sollimit` in cons_countsols.c, counting stops, if the given number of solutions were found (-1: no limit)
- `constraints/xor/presolusehashing` in cons_xor.c, should pairwise presolving use hashing?, default TRUE
- `heuristics/oneopt/duringroot`, default value TRUE

Build system
------------

### Makefile

- extend Makefile to link against Ipopt if `IPOPT=true` is set

Fixed bugs
----------

- fixed wrong use of pointer in lp.c
- fixed bug with array dimension not reset to zero when array is freed in pseudoobj propagator
- fixed bug with enforcement of pseudo solutions: if pseudo solution is choosen because LP hit a limit, it has to be
  enforced in any case
- fixed potential bug in coloring example: SCIPcreateChild() is now given an estimate in terms of the transformed
  problem by SCIPgetLocalTransEstimate(), no longer the estimated original problem value. Also clarified this in the
  comments for SCIPcreateChild()
- fixed compiler warning `warning: dereferencing type-punned pointer will break strict-aliasing rules` which resuts in
  scip-crashes with gcc version 4.4.0
- adjusted assert in var.c
- fixed bug in SCIPvarGetActiveRepresentatives() in var.c
- fixed bug with objective limit in lp.c: previously the infinity value of SCIP was used as default - now the value of
  LPI is used. In the earlier version in many cases the problems where never infeasible.
- added and adjusted some asserts, initialized some values
- increased the numerical stability of coefficient tightening for Big M formulations
- fixed bug with incorrect pseudo activities when objective of a variable switches sign in linear constraint handler
- fixed bug with empty constraints in several writing routines
- fixed `GGT-Kaibel-Bug` in var.c, prop_pseudoobj.c and cons_varbound.c that occured while computing new values using
  infinity values

- Bounds:
  - fixed bug in coefficient tightening with infinite bounds
  - fixed bug in solve.c: in case lowerbound >= upperbound, SCIPsolveIsStopped() returned `SCIP_STATUS_GAPLIMIT`

- Nodes:
  - fixed bug in SCIPsolveNode() concerning the case that the time limit was hit while solving the LP relaxation of a
    subproblem which is already an LP (branching on pseudo solution is not possible)
  - fixed bug in vbc tools concerning of marking probing nodes
  - fixed bug in solve.c with nodes which are marked to be repropagated while enforcement

- Variables:
  - fixed possible infinite loop while multiaggregating a variable in var.c
  - fixed bug in SCIPgetSolVals() similar to SCIPgetSolVal(): try to get original variables of transformed ones if the
    solution lives in original space

- Pricing:
  - fixed potential bug: restarts are now only done if no active pricers exist
  - fixed bug in SCIPlpSolveAndEval(): if fastmip and pricers enabled and objlimit was reached but CPLEX did not perform
    the final pivot step in order to exceed the objlimit, do one additional simplex step with pricing strategy steepest
    edge, if this doesn't suffice, turn off fastmip temporarily and solve again. Also consider solstat of the new
    solution.
  - fixed bug with invalid pseudo solution (lower bound was always >= 0) when using pricing.
  - fixed bug in SCIPfreeProb() in scip.c: all pricers are deactivated now

- Memory:
  - now frees debug memory
  - fixed bug with exponential complexity for reallocating memory in SCIPvarGetActiveRepresentatives() in var.c
  - fixed casting of void* pointers in memory.h for C++, adjusted the same for C in memory.h and due to that adjusted all
    header files(set whole files in extern `C`) and cpp-files(removed unnecessary extern `C` lines)
  - removed memory leak in connection with freeing branch and bound nodes: focusnode was not freed if both children could
    be cut off due to bounding

- Reading and Writing:
  - corrected bug in reader_lp.c: earlier read bounds were thrown away (implementation was not conforming to standard)
  - fixed bug in reader_lp.c with respect to constraint and variable names which start with two or more dots `..`
  - fixed bug in all readers w.r.t. SCIPgetProbvarLinearSum()
  - fixed bug in reader_mps.c with respect to corrupted files
  - fixed bug in reader_mps.c with respect to writing transformed problems
  - changed wrong writing of mps files due to constraints without any name
  - fixed a bug during reading debug solution file
  - fixed bug in case of reading an objective function in opb format with multiple occurrences of the same variable
  - fixed bug in case of reading an objective function in lp format with multiple occurrences of the same variable
  - fixed a wrong fix of a reading bug, which was in reality a writing bug in MPS format; integer variables in mps format
    without bounds are binary variables, if the bound of an integer variable is infinity you have to write this bound

- Separation:
  - fixed bug in sepa_cmir.c, sepa_mcf.c and sepa_flowcover.c: sol different to LP solution is now separated
  - corrected two asserts in sepa_redcost.c (reduced costs can be negative for fixed variables: qsopt uses this)
  - fixed bug in sepa_zerohalf.c; replacement of own sorting functions by template functions was incorrect
  - fixed bug in var.c, cons_knapsack.c and sepa_flowcover.c: variable bounds corresponding to implication are not
    generated if coefficient is large, variable bounds with large coefficients are ignored for construction of knapsack
    and snf relaxations
  - fixed bug in sepa_impliedbound.c concerning redundant implications

- Cuts:
  - fixed bug in sepa_cmir.c concerning uninitialized mksetcoefs (if MIR-cut generation is aborted because the aggregated
    constraint is empty or contains too many nonzero elements mksetcoefs is invalid)
  - interrupts optimization process if a node will be cutoff, which allows the solution
  - fixed bug in sepa_impliedbounds.c and sepa_intobj.c: if separating a sol, this sol is now also given to SCIPaddCut()
    so that the efficacy of the cut is now computed correctly
  - fixed bug in solve.c caused by integer overflow due to setting the number of cuts to INT_MAX

- Presolving:
  - fixed wrong result in check.awk, if infeasible problems are stopped in presolving
  - fixed exponential calculation of solution values during check of original solution, therefore changed
    SCIPvarGetActiveRepresentatives() in var.c and flattened all multiaggregated vars at the end of presolving in
    exitPresolve()
  - fixed bug with wrong abort criterion in presolving
  - fixed bug in presol.c caused by not reseting presolver-wasdelayed status
  - fixed bug in SCIPconsSetInitial() that occurred in pairwise presolving: add or delete constraint in initconss when
    changing the initial flag

- Constraints:
  - fixed bug in cons.c caused by not resetting conshdlr data after restart
  - fixed memory error in cons_countsols.c
  - fixed assert in cons_and.c method SCIP_DECL_CONSINITSOL(consInitsolAnd)
  - fixed bug in cons_countsols.c we respect to warning message that `The current parameter setting might cause ...`

- Knapsack Constraint Handler:
  - fixed wrong assert in cons_knapsack.c and handled a special this case in simplifyInequalities()
  - fixed some bugs in simplifyInequalities() in cons_knapsack.c
  - fixed bug in mergeMultiples() in cons_knapsack.c
  - adjusted ConsData and ConsHdlrData in cons_knapsack.c
  - fixed compiler warning caused by no initialization of two integer in cons_knapsack.c
  - fixed bug in cons_knapsack.c caused by having a multi-aggregated variable in a knapsack constraint, now applyFixing is
    able to resolve a binary multi-aggregation with integral values

- Linear Constraint Handler:
  - fixed infinity loop in simplify inequalities in cons_linear.c
  - fixed bug in cons_linear.c: do not select variable as slack variable for multiaggregation in convertLongEquality if it
    has been marked as not-multiaggregable
  - fixed bug in cons_linear.c: also do not multiaggregate variables in dual preproccessing if it has been marked as
    not-multiaggregable
  - fixed bug in cons_linear.c: slight decrease of epsilon in order to make sure that scaled coefficients are really
    integral
  - fixed bug in chgRhs() and chgLhs() of cons_linear.c: after changing lhs or rhs of a constraints lhs <= rhs has to be
    satisfied without numerical tolerances

- Heuristics:
  - added and changed some SCIPisStopped() calls in several heuristics
  - fixed bug in oneopt heuritic with start solution which has become infeasible due to global bound changes

- Interfaces:
  - corrected several bugs in the Clp-interface concerning return values
  - fixed potential interface bug: time limits of 0.0 are not anymore passed to the LP solver, which may have caused
    errors

@page RN11 Release notes for SCIP 1.1

@section RN110 SCIP 1.1.0
*************************

Features
--------

- SCIP can now count integer feasible solutions for IPs/CIPs (without continuous variables) (see SCIPcount())
- check.awk now uses TeX package supertabular which supports automatic pagebreak
- struct `SCIP_Stat` has now two additional variables: `nprobboundchgs`, `nprobholechgs`; these are used to fix the domain
  reduction counts in sepa.c, cons.c, branch.c and prop.c; this means, that now the domain reduction counts are reduced
  by those domain reduceds which are preformed during probing
- added capabilities to flatten the (multi)-aggregation graph of variables
- pseudoobj propagator now also propagates the global lower (dual) bound
- new heuristic DINS (distance induced neighborhood search by Ghosh)

- Output:
  - SCIP can now output a picture of the constraint matrix in PPM format.
  - output of real values is now done with 15 digits after the decimal point
  - Extended the capabilities of SCIP to output problems in different formats (LP, MPS, CIP, ...). You can output the original and
    transformed problem. Furthermore, generic names can be given to the variables and constraints.
  - The feasibility test for solutions at the end of the execution now outputs more useful information.
    This made some changes in the interface of constraint handlers necessary.

- Presolving:
  - added predefined settings file presolving/aggressive.set
  - new presolver boundshift (presol_boundshift.{c,h}); this presolver is currently turned off with default parameter setting

- Constraints:
  - linear constraint handler now detects continuous variables that are implicit integer in dual presolve
  - replaced some old sorting methods in cons_knapsack.c, heur_octane.c, sepa_flowcover.c and presol_probing.c through
    SCIPsort...() interfaces, adjusted misc.{c,h} and pub_misc.h for these changes
  - cons_countsols.c is now able to store the collected solution if required
  - added first version of SOS type 1 constraint handler (cons_sos1.{c,h})
  - added first version of SOS type 2 constraint handler (cons_sos2.{c,h})
  - less aggressive scaling in linear constraint handler presolve to improve numerics
  - added first version of constraint handler cons_countsols.{c,h}

- Reader:
  - added ccg-reader (weighted column connectivity graph)
  - added reader for pseudo-Boolean problems (reader_opb.{c,h})
  - the ZPL reader is now able to pass a starting solution to SCIP
  - the MPS reader is now able to write a problem in MPS format
  - the ZIMPL reader now understands SOS type 1 and 2 constraints
  - the LP reader reads SOS constraints of type 1 and 2
  - the MPS reader reads the SOS section (but cannot yet handle `MARKERS`)

- LPI:
  - The SoPlex LPI can now write basis files.
  - revised lpi_clp.cpp (many small changes, in particular writing and reading of bases)
  - added FASTMIP settings in lpi_clp.cpp that try to improve the performance of Clp as much as possible

- Cuts and Separation:
  - the c-MIR separator now also tries to get rid of implicit integer variables by aggregation
  - allow cut selection based on support of inequality in orthogonality computation
  - disabled zerohalf cuts by default
  - adjusted all predefined settings files, e.g., `settings/cuts/fast.set`, such that they are consistent wrt removed,
    added and changed parameter values of scip.
  - New cutting plane separator MCF (beta version).
  - new separator sepa_zerohalf.{c,h}; separates {0,1/2}-Cuts according to Caprara and Fischetti

Performance improvements
------------------------

- heavily decreased the usage of SCIPisStopped(), which costs system time
- small performance improvement of c-MIR aggregation heuristic
- reworked strong branching in lpi_clp.cpp (scaling works now, bounds can be trusted)

- Constraints:
  - The preprocessing has been revised. It now applies bound computations in a numerically more stable way. The pairwise
    comparison of linear, logicor, and setppc constraints has been improved.
  - better branching in SOS1/SOS2 constraints
  - fixed performance bug with large number of unnamed constraints that will kill the name hash table (now, unnamed
    constraints are not put into the hash table)

- Cuts and Separation:
  - improved the performance of SCIPcalcMIR() and SCIPcalcStrongCG() by exploiting sparsity
  - improved performance of SCIPvarGetLPSol(), which affects many parts of the code, in particular Gomory and strong CG cuts
  - do not calculate MIR and StrongCG cut aggregations if number of nonzeros in aggregated row is too large

- Presolving:
  - improved pairwise presolving in cons_linear.c: reduced cache misses, reduced number of SCIPisStopped() calls and
    included detecting of redundant constraints with hash table in advance
  - tighter memory limits in knapsack presolve lifting procedure to avoid overly expensive presolving
  - included detecting of redundant constraints with hash table in advance in cons_logicor.c and limit other pairwise
    presolving
  - included detecting of redundant constraints with hash table in advance in cons_setppc.c and limit other pairwise
    presolving
  - limit pairwise presolving in cons_linear.c

Examples and applications
-------------------------

- Added an example for the graph coloring problem in `examples/Coloring`, showing the usage of column generation.
- added SOS2 example
- extended TSP example

Interface changes
-----------------

### New and changed callbacks

- New callback method SCIP_DECL_READERWRITE(x) in type_reader.h; this method is called to write a problem to file
  stream in the format the reader stands for; useful for writing the transformed problem in LP or MPS format. Hence,
  also SCIPincludeReader() has changed.
- The callback \ref CONSCHECK (SCIP_DECL_CONSCHECK()) in the constraint handlers now has a new parameter `printreason` that tells
  a constraint handler to output the reason for a possible infeasibility of the solution to be checked using
  SCIPinfoMessage(). Have a look at one of the constraint handlers implemented in SCIP to see how it works. This
  methodology makes it possible to output the reason of a violation in human readable form, for instance, for the check
  at the end of a SCIP run, where the obtained best solution is checked against the original formulation.\n This change
  often has little effect on C-implementations, since this parameter can be safely ignored with respect to the
  correctness of the code. The corresponding C++ method scip::ObjConshdlr::scip_check(), however, has to be extended
  and will not compile otherwise.
- added new LPI pricing option `SCIP_PRICING_LPIDEFAULT`, such that every LP interface can set the default pricing
  strategy on its own (`auto` is not useful for this, because for CPLEX, for example, SCIP seems to be worse with `auto`
  then with `steepest edge`)
- Added user pointer to callback methods of hash table, see pub_misc.h.

### Deleted and changed API methods

- SCIPgetVarRedcost() now returns 0 for variables that have been aggregated out or removed in presolving.
  reduced cost in case of infeasible LPs)
- new parameter `maxfrac` for SCIPcalcStrongCG()
- new parameter `maxmksetcoefs` for SCIPcalcMIR() and SCIPcalcStrongCG() methods
- new parameter `conshdlrname` in SCIPincludeLinconsUpgrade()

- Problem:
  - new parameters `extension` in SCIPreadProb() defining a desired file format or `NULL` if file extension should be use
  - New parameters `extension` and `genericnames` in SCIPprintTransProblem(), SCIPprintOrigProblem(),
    SCIPwriteOrigProblem(), and SCIPwriteTransProblem() defining the requested format or `NULL` for default CIP format
    and using generic names for the variables and constraints. Examples are
    - SCIPprintTransProblem(scip, NULL, NULL, TRUE) displays the transformed problem in CIP format with
      generic variables and constraint names
    - SCIPprintOrigProblem(scip, NULL, `lp`, FALSE) displays the original problem in LP format with
      original variables and constraint names.

- Sorting:
  - expand sorttpl.c by some parameters
  - changed some names for sorting methods
  - replaced sorting methods SCIPbsort...() by faster (quicksort/shellsort) algorithms SCIPsort...() Note that the order
    of the parameters has been changed to simplify the template code in sorttpl.c!

- Checking:
  - SCIPcheckSolOrig() is restructured. The last two parameters have changed. They are now bools indicating
    whether the reason for the violation should be printed to the standard output and whether all violations should be
    printed. This reflects the changes in the constraint handlers above, which allow the automation of the feasibility
    test. The pointers to store the constraint handler or constraint are not needed anymore.
  - the parameter list of the method SCIPcheckCons() (scip.h) has changed; the new advatage is, that SCIP can print the
    reason for the violation of a constraint as for as the constraint handler supports that
  - the parameter list of the method scip_check() (objconshdlr.h) has an additional parameter `printreason` see for
    explanation the previous point

### New API functions

- LPI now has a function SCIPlpiGetSolverPointer() that returns a solver dependent pointer. This can be used to directly
  access the LP solver.  This should, of course, only be used by people that know exactly what they are doing.
- added capabilities to avoid multi-aggregation of a single variable by setting a corresponding flag (SCIPmarkDoNotMultaggrVar())
- SCIPgetProbvarLinearSum()
- SCIPgetResultantAnd() which returns the resultant variable of an `and` constraint
- SCIPchgChildPrio() to change the node selection priority of the given child
- SCIPconsGetPos()
- SCIPrepropagateNode() to mark a node for repropagation
- SCIPcount() (in cons_countsols.h) for counting all feasible solution of a given CIP
- SCIPcreateRootDialog() (in dialog_default.h) which creates a root dialog
- SCIPgetVectorEfficacyNorm()
- SCIPseparateRelaxedKnapsack() in cons_knapsack.h
- SCIPgetCutoffdepth() which returns the depth of first node in active path that is marked being cutoff
- SCIPflattenVarAggregationGraph()
- SCIPclockGetLastTime()
- SCIPcalcHashtableSize() to get a reasonable hash table size
- SCIPgetVarFarkasCoef() and SCIPgetColFarkasCoef() to get the farkas coefficient of a variable (analogon of
- SCIPgetRepropdepth() to get the depth of first node in active path that has to be propagated again
- SCIPmajorVersion(), SCIPminorVersion() and SCIPtechVersion() returning the corresponding version

- Read, Write and Print:
  - SCIPprintSysError() which encapsulates the strerror_r calls, the NO_STRERROR_R flag switches between the use
    of strerror_r and strerror inside
  - SCIPsnprintf() safe version of snprintf (and sprintf)
  - SCIPreaderCanRead() and SCIPreaderCanWrite() in pub_reader.h, these return TRUE if the corresponding
    reader is capable to read or write, respectively
  - SCIPwriteOrigProblem(), e.g., SCIPwriteOrigProblem(scip, `orig.lp`, NULL, FALSE) prints the original
    problem in LP format in the file `orig.lp`
  - SCIPwriteTransProblem(), e.g., SCIPwriteTransProblem(scip, NULL, NULL, FALSE) displays the transformed problem in CIP format

- Heuristics:
  - SCIPcutGenerationHeuristicCmir() in sepa_cmir.h
  - SCIPheurGetTimingmask() and SCIPheurSetTimingmask()

- Sorting:
  - added some downwards-sorting methods
  - SCIPbsortInd()
  - SCIPsortedvecInsert...(), SCIPsortedvecInsertDown...(), SCIPsortedvecDelPos...(),
    SCIPsortedvecDelPosDown...(), SCIPsortedvecFind...() and SCIPsortedvecFindDown...() to manage sorted vectors or
    groups of vectors of various data types that are sorted w.r.t. the first vector

### Command line interface

- advanced reading and writing dialog in interactive shell

### Interfaces to external software

- Many changes in the SoPlex interface: The current one is tailored towards SoPlex 1.4 (aka 1.3.3). All SoPlex functions
  (where applicable) should now have an exception handling. The Bugfix for adding columns has been moved to SoPlex.  One
  can use ROW representation. Reading/writing of a basis has been implemented.

### Changed parameters

- changed default frequency parameters for RINS, Local Branching, Crossover and Mutation heuristic This should not
  change the performance but happened just for consistency reasons
- changed parameter default values for the priority of presolver `dualfix` and `inttobinary`
- removed parameter `separating/cmir/maxtestdeltaroot`
- new value `l` for parameter `lp/pricing`, which is the new default

### New parameters

- `constraints/and/linearize` to enable linearization of all <and> constraints (in presolving),
- `constraints/and/initiallp` to turn on, off, or `auto` that the LP relaxation of the AND constraints are in the initial LP;
- `constraints/countsols/collect` to enable the storing of the solutions; default value FALSE;
- `constraints/indicator/addCoupling` to enable generation of relaxation
- `constraints/indicator/branchIndicators` to decide whether it is branched on indicator constraints in enforcing
- `constraints/indicator/genLogicor` to decide whether logicor constraints instead of cuts are generated
- `constraints/indicator/sepaAlternativeLP` to decide whether separation takes place using the alternative LP
- `constraints/linear/aggregatevariables` to search for aggregations in equations in the presolving step
- `constraints/linear/dualpresolving` to disable dual presolving step in the linear constraint handler; default value is TRUE
- `constraints/linear/simplifyinequalities` to enable a simplification step for inequalities; default value is set to FALSE = disabled
- `constraints/linear/upgrade/binpack` to enable or disable the linear upgrading process
- `constraints/linear/upgrade/eqknapsack` to enable or disable the linear upgrading process
- `constraints/linear/upgrade/invarknapsack` to enable or disable the linear upgrading process
- `constraints/linear/upgrade/knapsack` to enable or disable the linear upgrading process
- `constraints/linear/upgrade/logicor` to enable or disable the linear upgrading process
- `constraints/linear/upgrade/setppc` to enable or disable the linear upgrading process
- `constraints/linear/upgrade/varbound` to enable or disable the linear upgrading process
- `constraints/linear/presolusehashing` to use hashing comparison in cons_linear.c; default value is TRUE
- `constraints/logicor/presolusehashing` to use hashing comparison in cons_logicor.c; default value is TRUE
- `constraints/setppc/presolusehashing` to use hashing comparison in cons_setppc.c; default value is TRUE
- `constraints/SOS1/branchNonzeros` to decide whether SOS1 constraint with largest number of nonzero variables is picked for branching
- `constraints/SOS1/branchSOS` to enable or disable branching on SOS1 constraints
- `heuristics/feaspump/beforecuts` to allow the feaspump to be called before cut separation
- `heuristics/mutation/minimprove`
- `presol/donotmultaggr` which disables multiaggregation for all variables of the problem
- `separating/cmir/densityoffset` to allow for more c-MIR cuts on small models
- `separating/orthofunc` to choose function for scalar product computation in orthogonality test

Testing
-------

- updated mmm.{test,solu}, mittelmann.{test,solu}, miplib3.solu, miplib.solu, shortmiplib.test and added
  mittelmann_current.test, mittelmann_old.test
- added test scripts for testing counting (make testcount)
- removed tag make testpre (useless without corresponding scripts)
- added tag testcount (make testcount); this allows for testing counting problem
- replaced tcsh by bash and gawk by awk in all check scripts to achieve higher compatibility

Build system
------------

### Makefile

- added `make/make.project` as default make include for external projects using SCIP
- added possibility to compile shared libraries in makefiles (and added `make/make.linux.x86.gnu.opt-shared`)
- replaced <string> by <cstring> in all C++-interfaces to get `strlen()` included (gcc-4.3 gave an error)
- Moved -rpath option for ld to linux-specific Makefiles.
- Re-activated readline library on darwin/ppc.

- Flags:
  - added in all `make/make.*` `GMP_FLAGS` and `GMP_LDFLAGS`
  - new flag GMP with values (`auto`, `true and `false`); in case of `auto` the library gmp is linked if ZIMPL is
    included
  - adapted all makefiles of the examples accordingly

- LP:
  - modified makefiles to accept ZIMPLOPT and LPSOPT flags (with values `opt` or `dbg` and default being `opt`), and
    removed `LPS=spxdbg` and `LPS=clpdbg`
  - added target spx132 for SoPlex version 1.3.2

Fixed bugs
----------

- fixed CTRL-C if NO_SIGACTION is set (e.g., for MinGW)
- added checks whether a plugin (handler) has already been included to avoid later complications e.g. with parameters.
- fixed bug with wrong `tightened` return value of some of the change bounds methods
- forced full propagation in presolving -> this fixes a bug that implied that variable locks became inconsistent
- replaced calls to perror() by SCIP error message using strerror(errno); this avoids problems with the error output
  stream
- fixed bug in method SCIPgetProbvarLinearSum()
- fixed bug with errors occurring in sub-MIPs. Search is only aborted in dbg mode, in opt mode a warning will be printed
- fixed bug in tclique-graph datastructure concerning insertion of edges into nonempty graph
- corrected bug in SCIPtreeBranchVar() (tree.c): several comparison functions needed a `feas`.
- fixed bug in SCIPtightenVarLb/Ub() in scip.c concering forcing a bound change (bound improvement is checked now)
- improved stage checking for bound computation
- fixed usage of command test for string comparison in check-scripts (now compatible with ubuntu)
- replaced sprintf and snprintf by SCIPsnprintf() fixed potential bug with overlong strings
- corrected bug in the case when soplex threw an exception in autopricing
- fixed bug in SCIPvarGetOrigvarSum() concerning the corner case the a negated variable has no parent variable in
  original problem

- Aggregation:
  - avoid aggregation of implicit integers with fractional aggregation scalars
  - fixed bug in aggregateActiveIntVars(): If a < 0, multiply a*x + b*y == c by -1 (algo for finding initial solution does
    only work for a > 0).
  - avoiding aggregation that removes information about implicitly integer variables (removes bug)
  - fixed bug with exponential running times due to complicated recursive multi-aggregation
  - corrected bug in var.c occuring during applying boundchanges in varUpdateAggregationBounds method

- Constraints:
  - fixed bug that a missing CONSTRANS in constraint handler leads to `NULL` pointer as constraint data for the copied
    constraints instead of pointer copies of the consdata (as explained in the constraint handler `HowTo`)
  - fixed bugs in second part of consdataTightenCoefs(): Removed min/maxleftactisinfinity (definition was not correct),
    fixed calculation of min/maxleftactivity and removed asserts concerning whether all redundant vars were deleted (led
    to different behavior in debug and opt mod).
  - fixed typo in documentation: default value for `dynamic` parameter is FALSE for all constraint handlers!
  - fixed bug in preprocessing of SOS2 constraints (cons_sos2.c)
  - fixed bug in cons_countsols.c concerning variable locking
  - fixed bug in cons_varbounds.c, concerning SCIPaddVarVlb() and SCIPaddVarVub()
  - fixed bug in applyFixings() in cons_varbound.c concerning tightening the bound of a variable left in a redundant
    constraint (bound change is forced now)

- Heuristics:
  - fixed bug with useless objective cutoff in LNS heuristics
  - removed bug for values greater than (-)infinity, heur_shifting.c, heur_intshifting.c, heur_rounding.c, heur_oneopt.c
  - fixed bug with errors occurring in heuristic LPs. In opt mode a warning will be printed, abort in dbg mode

- Linear Constraints:
  - fixed bug with wrong update of activities in linear constraints after global upper bound changes
  - fixed bug in preprocessConstraintPairs() in cons_linear.c concerning updating the flags of the constraint that stayes
    in the problem (nonredundant information were lost before)
  - fixed bug in cons_linear.c caused by comparing two infinity values during checking of using variable as slackvariable
  - removed bug for rhs/lhs greater than (-)infinity, cons_linear.c
  - removed bug caused by hashcomparison for non-sorted constraints, cons_linear.c
  - fixed bugs with wrong presolving due to cancellation in (res-)activities in cons_linear.c
  - removed BOUNDSCALETOL adjustment in cons_linear.c. This fixes bug with slightly infeasible variable fixings in
    presolving; reliable resactivities should make the BOUNDSCALETOL relaxation redundant.
  - removed `epsilontic` bug in cons_linear.c due to adjusting left/right hand side in applyfixing
  - fixed bug with multi-aggregated variables in cons_logicor: instead of fixing them, a linear constraint will be created
  - corrected bug in cons_linear.c:applyFixings() [if variable was fixed to infinity the rhs/lhs were wrong]
  - fixed bugs in pairwise presolving of cons_linear.c concerning deletion of upgraded constraints and inconsistent update
    of nchgsides in case of coefsequal and coefsnegated
  - fixed false assert and corrected a bug caused by deleting a constraint on `firstchanged` position in pairwise
    presolving with hashing in cons_linear.c

- LP:
  - fixed handling of unbounded variables with 0 objective in SCIPlpGetModifiedPseudo[Proved]Objval() (lp.c)
  - fixed bug with uncatched LPSOLSTAT after hitting a time or iteration limit
  - corrected bug in SCIPlpGetState() if the LP is empty
  - fixed bug in SCIPlpSolveAndEval(): added extra simplex step if objlimit reached, fastmip and pricers enabled in order
    to get dual solution for pricing.
  - weakened two too strong asserts in lp.c concerning the LP result OBJLIMIT
  - fixed bug in SCIPlpSolveAndEval(): allow more than one extra simplex step for getting an objlimit exceeding solution
    with fastmip

- Memory:
  - corrected invalid memory access in tcliqueIsEdge: added check whether node1 has no neighbors (tclique_graph.c)
  - removed memory leak detected with the help of coverity in dialog.c
  - fixed bug with memory reallocation in SCIPgetProbvarLinearSum()
  - tried to fix memory leak in dialog.c occuring from different versions of the readline/history libraries
  - removed possible memory leak in objdialog.cpp

- Numerical:
  - fixed numerical issue in linear constraint propagation: need slightly more aggressive tightening such that probing
    does not choose a wrong value for fixing inside an epsilon interval
  - fixed numerical bug in dual presolving of linear constraint handler
  - avoid fixing variables to infinity in order to get rid of numerical inconsistencies in the original model

- Objective:
  - added handling of the case of roundable variables with 0 objective in presol_dualfix.c
  - fixed bug with writing the MIP relaxation to a file concerning the objective function; in case the original objective
    function is requested, the transformed objective function gets re-transformed (scaling, offset)
  - fixed bug with wrong objective sense output for transformed problem. The transformed problem is always a minimization
    problem!
  - fixed bug with objective scaling after restart

- Reading:
  - fixed bug with reading empty lines in TSP example
  - fixed bug with non-conformal parameter name in reader_ppm
  - fixed infinite loop in LP file reader if a line exceeds the character limit
  - fixed bug in reader_ppm while appending strings for output file
  - fixed some `SCIP_RETCODE` bugs in reader_fix.c, reader_sol.c, reader_sos.c and reader_zpl.c
  - fixed docu in type_reader.h
  - fixed bug with multi-aggregated variables which are de facto aggregated or fixed after flattening the aggregation tree
  - fixed bug with bound changes of variables in modifiable constraints during full dual presolving of linear conshdlr
  - increased compiler compatibility for C++ wrapper classed by adding extern `C` in obj*.cpp files and changing strlen
    calls to std::strlen

- Separation:
  - corrected bug in priceAndCutLoop(): separation was aborted if domain reduction was applied
  - fixed bug in sepa_mir.c: size of testeddeltas-array was too small
  - corrected imlementation of SCIPlpiGetBasisInd() in lpi_clp.cpp (this fixes the bug that almost no Gomory cuts are
    found with Clp).

- Sorting:
  - fixed bugs in sorttpl.c: fixed wrong arraysize in shellsort; in case an has at most one element, then no sorting is
    applied
  - fixed wrong if condition for function call in sorttpl.c
  - fixed obvious bug in linear constraint data sorting. Most part of the code assumed pure index sorting, but in fact, it
    was sorted by variable type as first criterion and index as second criterion.

@page RN10 Release notes for SCIP 1.0

@section RN100 SCIP 1.0.0
*************************

Features
--------

- SCIP now has a couple of specialized settings, all called scip_*.set
- SCIP is now compatible to the Exception branch of SoPlex
- if possible, objective function is scaled to make objective value integral with gcd 1
- slightly modified automatic constraint aging strategy
- new C templates disp_xxx.h and dialog_xxx.h and C++ wrapper classes objdisp.h and objdialog.h, respectively
- modified reader `sol`, st. files which where created via typing the order of commands `set log *.sol`,
  `disp sol var -`, `set log cplex.log` in Cplex can now be read
- new dummy LP interface `lpi_none.c`; useful for running SCIP without a LP solver

- Presolver:
  - modified probing presolver to do multiple cycles if called in subsequent runs
  - changed sort algorithm in probing presolver

- Node selection:
  - new node selection rule `estimate` (best estimate search)
  - new node selection rule `hybridestim`

- Documentation:
  - the doxygen documentation now has HowTo's for all plugin types
  - the doxygen documentation now contains a FAQ
  - the documentation has now a TAB Modules; there you can find list of available constraint handles, presolvers,
    propagators, lpi interfaces, file readers and so on

- Time:
  - time limit is now forwarded to lp solving algorithm
  - presolving, cut separation, primal heuristics and strong branching now better respect time limit

- Heuristics:
  - best estimate search is now used in all large neighborhood search heuristics
  - new improvement heuristic `oneopt`
  - new heuristic `actconsdiving` following an idea of John Chinneck

- Separation and Cuts:
  - modified cut selection code
  - cut conversion into linear constraints after a restart now works better
  - added flow cover separator
  - gomory cuts are now also separated for integral slack variables
  - less aggressive in Gomory cut separation
  - strong CG cuts are now also separated for integral slack variables

Performance improvements
------------------------

- greatly improved performance of LP file reader by replacing string copies with pointer copies
- removed performance bottleneck with non-bfs based node selectors and large leaf queues at the cost of a small memory
  overhead (2 ints per node in the leaf queue); this improves performance quite a bit on instances that take a large
  number of branching nodes
- improved performance of linear constraint propagation by delaying some floor/ceil calculations
- improved performance of clique cut separator

Interface changes
-----------------

### New and changed callbacks

- new callback method SCIPdialogFree()

### Deleted and changed API methods

- slightly modified bound substitution heuristic in SCIPcalcMIR() and SCIPcalcStrongCG()
- slightly less conservative in numerics for SCIPmakeRowIntegral()
- linear and knapsack constraint handler may now deal with coefficients of value zero
- new parameter `maxbounddist` for SCIPincludeSepa() and constructor ObjSepa()
- new parameter `restart` for method SCIPfreeSolve()
- calling SCIPwriteLP() is now possible in Solved Stage
- SCIPwrite{LP,MIP} may no longer be called after solving, since the LP data structures may not be valid
- All functions SCIP<datatype>Param() got a new parameter `isadvanced`.
  This does not influence the performance of SCIP, but the position of the parameter in the settings menu.
  Hence, if you do not care about this, you can assign any value to it.
  You should add the corresponding flag to the SCIP<datatype>Param() calls in your own source code.

- Version:
  - modified `SCIP_SUBVERSION` to be a number instead of a string (to be able to use `SCIP_SUBVERSION >= ...`)
  - SCIPsubversion() now returns an int instead of a const char*

- Tree and Nodes:
  - new parameter `estimate` for SCIPcreateChild() giving an estimate for value of best feasible solution in the subtree to
    be created. One possibility is to use SCIPgetLocalOrigEstimate() for this value.
  - removed method SCIPnodeGetPriority()
  - removed parameter `lowestboundfirst` from SCIPincludeNodesel()

- Branching:
  - removed parameter `branchdir` from SCIPbranchVar()
  - new parameters `leftchild`, `eqchild` and `downchild` for SCIPbranchVar()
  - SCIPgetVarStrongbranch() now also returns lperror == TRUE if the solving process should be stopped, e.g., because of a
    time limit

- Variable tightening:
  - replaced methods SCIPvarGetClosestVlb() and SCIPvarGetClosestVub() from pub_var.h by new methods
    SCIPgetVarClosestVlb() and SCIPgetVarClosestVlb() in scip.h
  - new parameter `force` for SCIPtightenVarLb() and SCIPtightenVarUb()

### New API functions

- SCIPreadSol()
- SCIPwriteMIP()
- SCIPgetLocalOrigEstimate() and SCIPgetLocalTransEstimate()
- SCIPisStopped()
- SCIProwIsInGlobalCutpool()
- SCIPresetParams()
- SCIPgetVarRedcost()
- SCIPtightenVarLbGlobal() and SCIPtightenVarUbGlobal()
- SCIPsepaGetMaxbounddist()
- SCIPboundchgGetNewbound(), SCIPboundchgGetVar(), SCIPboundchgGetBoundchgtype(),
  SCIPboundchgGetBoundtype(), SCIPboundchgIsRedundant(), SCIPdomchgGetNBoundchgs(), SCIPdomchgGetBoundchg()
- SCIPnodeUpdateLowerboundLP()
- SCIPcalcNodeselPriority()
- SCIPnodeGetEstimate()
- SCIPnodeGetDomchg()
- SCIPgetRootNode() (in combination with SCIPcutoffNode(), this allows the immediate finishing of the optimization)

### Command line interface

- default dialog menu now includes the commands `set default` and `display parameters`
- added option to write node LP and MIP relaxations to LP file from interactive shell

### Changed parameters

- parameters are now separated into basic and advanced, the latter ones have been moved to extra submenus
- priority parameters are now restricted to be in [INT_MIN/4,INT_MAX/4] to avoid overflow errors in comparison methods
- increased priority of `estimate` node selector, such that this is the new default node selector
- changed meaning of parameter setting `nodeselection/childsel = l`; old meaning is now called `r`
- changed default value of `conflict/maxvarsfac` to 0.1
- changed default value of `conflict/useprop` to TRUE
- changed default value of `conflict/useinflp` to TRUE
- changed default value of `conflict/usepseudo` to TRUE
- changed default value of `conflict/maxlploops` to 2
- changed default value of `conflict/lpiterations` to 10
- changed default value of `conflict/interconss` to -1
- changed default value of `conflict/reconvlevels` to -1
- changed default value of `conflict/settlelocal` to FALSE
- changed default value of `constraints/linear/propfreq` to 1
- changed default values of `heuristics/*diving/backtrack` to TRUE
- changed default value of `nodeselection/restartdfs/stdpriority` to 10000
- changed default value of `numerics/boundstreps` to 0.05 in order to avoid very long propagation loops on continuous variables
- changed default value of `presolving/restartfac` to 0.05
- changed default value of `presolving/restartminred` to 0.10
- changed default value of `separating/objparalfac` to 0.01 for performance reasons
- changed default value of global `separating/maxbounddist` to 1.0
- changed default value of `separating/objparalfac` to 0.0001

### New parameters

- `conflict/enable` to globally enable or disable conflict analysis
- `constraints/linear/maxcardbounddist` and `constraints/knapsack/maxcardbounddist`
- `heuristics/*diving/backtrack` to activate 1-level backtracking for most of the diving heuristics
- `heuristics/feaspump/maxstallloops`
- `nodeselection/childsel` to control the child selection
- `presolving/immrestartfac`
- `separating/*/maxbounddist` to have individual maxbounddist parameters per separator
- `separating/clique/backtrackfreq` to speed up clique cut separation in heuristic fashion
- `separating/redcost/continuous`

Build system
------------

### Makefile

- added version numbers to library files (There will be a softlink generated in the lib/ and bin/ directories without
  version number that point to the latest compiled version.)
- added .exe extension to binaries of MinGW
- removed the `.static` extension associated to the LINK variable from the Makefile system (If you want to build
  makefiles for shared library generation, use the OPT variable. For example, you could create a makefile
  `make/make.linux.x86.gnu.opt-shared` and compile it with `make OPT=opt-shared`.)

- Defaults and Options:
  - modified the default LP solver to be SoPlex instead of CPLEX
  - added `LPS=none` for compiling SCIP without a LP solver
  - made `ZIMPL=true` the default; if you do not want to include ZIMPL support, call `make ZIMPL=false`

Fixed bugs
----------

- fixed bug in rowScale() concerning deletion of almost zero coefficients
- weakened assert in primal.c in order to avoid numerical troubles
- fixed bug with too long variable names
- fixed bug with strange user descriptions of plugins
- changed position of some asserts to prevent segmentation faults
- SCIPgetAvgPseudocostCount() and SCIPgetAvgPseudocostCountCurrentRun() now return the average over all integer
  variables instead of all variables, since pseudo costs are not recorded for continuous variables
- fixed wrong sorting of plugins with priorities close to INT_MIN or INT_MAX
- replaced `line` by `read` in Makefile, since `line` is non-standard
- fixed bug with branching rules that produce only one child with no changes to the problem
- fixed bug that external relaxator is not reset appropriately for a new problem instance
- removed wrong assert in function paramWrite()
- fixed bug with uninitialized in check.awk
- fixed bug in ZIMPL file reader for multiple occurrences of a single variable in the objective function
- fixed bug with deleting variables from the transformed problem that are contained in the implication graph
- fixed bug in root reduced cost fixing propagator that leads to an empty domain for a variable as a proof of optimality
  of the current incumbent
- fixed bug with fractional coefficients of binary variables in cont --> impl int upgrading

- Solution:
  - fixed bug with aggregated variables in debug solution test
  - now it is possible to add original solutions
  - fixed bugs with SCIPgetBestsol() returning `NULL` after a restart with user objective limit
  - fixed wrong status code in presence of user objective limit and a feasible solution that is not better than the limit

- Bounds:
  - fixed bug with wrong bound changes of loose variables
  - changed wrong assert in SCIPnodeAddBoundinfer()
  - fixed bug in variable bounds search and insertion method
  - fixed bug regarding modifying bounds in original problem if negated original variables exist
  - fixed bug with multiple pending bound changes on some variable

- Separator:
  - fixed bug in integer objective separator with restarts
  - fixed bug in integer objective separator with dynamic columns

- Cuts:
  - fixed bug that cut age was not reset to zero for violated cuts
  - fixed bug in SCIPcutpoolAddNewRow() concerning update of minidx and maxidx of added row
  - fixed numerical bug in rowScaling of lp.c, which possibly cut off feasible solutions
  - significantly improved performance of c-MIR and Gomory cuts by caching closest VLB and VUB info

- LP:
  - fixed numerical buf with slightly different LP optimum after resolving due to probing/diving
  - fixed bug in cmir and flowcover separator with variables which are currently not in the LP
  - fixed bug with LP size management in probing if column generation is used
  - fixed bug in LP file reader with row names identical to section keywords
  - fixed potential bugs due to errors in resolving the LP after diving or probing
  - fixed potential bugs in SCIPpriceLoop() and priceAndCutLoop(), st. now all LP solution stati are handled appropriately
  - fixed potential bug with non-existent LP in SCIPwrite{LP,MIP}

- Constraint handler:
  - removed wrong assert in bounddisjunction constraint enforcement
  - fixed numerical bug in propagator of varbound constraint handler
  - fixed bug in variable bound constraint handler with changing bounds on multi-aggregated variables
  - fixed bug in linear constraint handler: only tight cuts are transformed into linear constraints after restart
  - fixed bug in bounddisjunction constraint handler with propagation of multi-aggregated variables
  - fixed bug with numerics in linear constraint handler due to non-representable `BOUNDSCALETOL`
  - fixed bug with almost integral multi-aggregation in dual presolve of linear constraint handler
  - fixed bug with numerics in update of min/maxactivity in linear constraint handler

- Heuristics:
  - fixed bug in intshifting and oneopt heuristic with variables which are currently not in the LP
  - fixed bug with primal heuristics reducing the cutoff bound such that the current node is cut off
  - fixed bug in oneopt heuristic: must not be called on pseudo nodes if continuous variables are present

@page RN09 Release notes for SCIP 0.9

@section RN090 SCIP 0.9.0
*************************

Features
--------

- the EXITSOL callback of the plugins is now called before the LP and the global cut pool are freed

- Primal Heuristics:
  - new primal heuristics `rens`, `mutation` and `veclendiving`
  - primal heuristics that run before the node is solved now know already whether the LP will be solved at the current
    node or not

- Heuristics:
  - new heuristic `intshifting` (ID character `i`)
  - in the root node of the very first run, heuristics with timing `AFTERNODELPNODE`, `AFTERLPPLUNGE`, `AFTERPSEUDONODE`, and
    `AFTERPSEUDOPLUNGE` are now called before the enforcement of the constraint handlers, in particular before the branching
    rules; in this way, the branching rule can already benefit from a tighter primal bound
  - if a heuristic found a better solution after the LP loop (and in particular the `AFTERNODE` heuristics in the root node
    of the very first run, see above), domain propagation and LP solving is triggered again; this allows for additional
    reduced cost tightening and other dual propagations
  - slightly modified `crossover` and `rins` heuristics
  - improved performance of intdiving heuristic
  - improved heuristic `octane` and `shifting`
  - slightly modified rens and localbranching heuristics
  - modified guided diving heuristic such that it equals the original version of the heuristic (i.e., round in direction of the
    current incumbent solution instead of the average of all primal feasible solutions)
  - ID character for intdiving heuristic is now `I`

- Separation and Cuts:
  - c-MIR cuts try now to scale the cut to integral values; however, cuts are still generated if this fails
  - hard-coded relative objective gain to consider a separation loop to be stalling is now changed from 1e-3 to 1e-4,
    which means that separation is not aborted as early as before
  - modified c-MIR cut separator to more closely resemble the original version of Marchand and Wolsey

- Constraint:
  - possibility of SAT-like restarts after a number of conflict constraints have been found
  - improved presolving of and, or and xor constraints
  - implemented additional dual presolving in linear constraint handler
  - slightly modified presolving of varbound constraint handler

Interface changes
-----------------

### New and changed callbacks

- new parameter `solinfeasible` for constraint handler callback methods `ENFOLP`  and `ENFOPS`
- replaced callback parameter `inlploop` and `inplunging` by `heurtiming` in `SCIP_DECL_HEUREXEC`
- slightly changed the meaning of the result codes returned by external relaxators: if they modify the LP or tighten
  bounds of variables, they are not automatically be called again (it is assumed that they already made use of these
  changes). They are only called again, if they returned `SCIP_SUSPENDED` or if some other plugin modified the LP.

### Deleted and changed API methods

- new parameter `escapecommand` for SCIPdialoghdlrAddHistory()
- removed method SCIPgetVarData(); use SCIPvarGetData() from pub_var.h instead
- new calls SCIPgetLPBInvCol() and SCIPgetLPBInvACol() to access the basis inverse and simplex tableau columnwise
- new parameter `ndomredsfound` of SCIPpropagateProbing()
- new parameters `fixintegralrhs`, `maxfrac`, `mksetcoefs` and `fracnotinrange` in SCIPcalcMIR()
- modified SCIPfixVar() such that in problem creation stage it will change the bounds as requested even if the fixing
  value is outside of the current bounds
- replaced parameters `pseudonodes`, `duringplunging`, `duringlploop` and `afternode` by `timingmask` in
  SCIPincludeHeur() and constructor of ObjHeur() class use the following table to translate old settings into the new
  timingmask:

| PSEUDONODES | DURINGPLUNGING | DURINGLPLOOP | AFTERNODE | timingmask                                                    |
|-------------|----------------|--------------|-----------|---------------------------------------------------------------|
| FALSE       | FALSE          | FALSE        | FALSE     | SCIP_HEURTIMING_BEFORENODE                                    |
| TRUE        | FALSE          | FALSE        | FALSE     | SCIP_HEURTIMING_BEFORENODE                                    |
| FALSE       | TRUE           | FALSE        | FALSE     | SCIP_HEURTIMING_BEFORENODE                                    |
| TRUE        | TRUE           | FALSE        | FALSE     | SCIP_HEURTIMING_BEFORENODE                                    |
| FALSE       | FALSE          | TRUE         | FALSE     | SCIP_HEURTIMING_BEFORENODE \| SCIP_HEURTIMING_DURINGLPLOOP    |
| TRUE        | FALSE          | TRUE         | FALSE     | SCIP_HEURTIMING_BEFORENODE \| SCIP_HEURTIMING_DURINGLPLOOP    |
| FALSE       | TRUE           | TRUE         | FALSE     | SCIP_HEURTIMING_BEFORENODE \| SCIP_HEURTIMING_DURINGLPLOOP    |
| TRUE        | TRUE           | TRUE         | FALSE     | SCIP_HEURTIMING_BEFORENODE \| SCIP_HEURTIMING_DURINGLPLOOP    |
| FALSE       | FALSE          | FALSE        | TRUE      | SCIP_HEURTIMING_AFTERLPPLUNGE                                 |
| TRUE        | FALSE          | FALSE        | TRUE      | SCIP_HEURTIMING_AFTERPLUNGE                                   |
| FALSE       | TRUE           | FALSE        | TRUE      | SCIP_HEURTIMING_AFTERLPNODE                                   |
| TRUE        | TRUE           | FALSE        | TRUE      | SCIP_HEURTIMING_AFTERNODE                                     |
| FALSE       | FALSE          | TRUE         | TRUE      | SCIP_HEURTIMING_AFTERLPPLUNGE \| SCIP_HEURTIMING_DURINGLPLOOP |
| TRUE        | FALSE          | TRUE         | TRUE      | SCIP_HEURTIMING_AFTERPLUNGE \| SCIP_HEURTIMING_DURINGLPLOOP   |
| FALSE       | TRUE           | TRUE         | TRUE      | SCIP_HEURTIMING_AFTERLPNODE \| SCIP_HEURTIMING_DURINGLPLOOP   |
| TRUE        | TRUE           | TRUE         | TRUE      | SCIP_HEURTIMING_AFTERNODE \| SCIP_HEURTIMING_DURINGLPLOOP     |

- Constraints:
  - renamed all occurences of `removeable` by the correct English word `removable`: SCIPconsIsRemovable(),
    SCIPsetConsRemovable(), SCIPvarIsRemovable(), SCIPcolIsRemovable(), SCIProwIsRemovable()
  - new parameter `sticktonode` in SCIPcreateCons(), SCIPcreateConsAnd(), SCIPcreateConsBounddisjunction(),
    SCIPcreateConsKnapsack(), SCIPcreateConsLinear(), SCIPcreateConsLogicor(), SCIPcreateConsOr(),
    SCIPcreateConsVarbound(), SCIPcreateConsXor(), SCIPcreateConsSetpart(), SCIPcreateConsSetpack(),
    SCIPcreateConsSetcover(): usually, you should set this to FALSE; if you want to add constraints as node markers with
    node data and, e.g., use the `activate` and `deactivate` callbacks to get informed about the activation and
    deactivation of the node, you should set this flag to TRUE in order to make sure, that the constraint will always be
    associated to the node and not moved to a more global node if this would be possible
  - slightly changed semantics of SCIPaddConsNode() and SCIPaddConsLocal(), such that a constraint which is added to the
    root node now enters the global problem (and is still existing after a restart)

### New API functions

- SCIPgetVerbLevel()
- SCIPescapeString()
- SCIPgetGlobalCutpool(), SCIPgetPoolCuts(), SCIPcutpoolGetCuts(), SCIPcutGetRow() and SCIPcutGetAge()
- SCIPconsGetNLocksPos() and SCIPconsGetNLocksNeg()

### Command line interface

- command shell now understands escape characters `\``,`'` and `\` which makes it possible to read in files with spaces in the
  name

### Interfaces to external software

- updated XPress interface to XPress-MP 17 (contributed by Michael Perregaard)

### Changed parameters

- changed default value of `heuristics/octane/usediffray` to FALSE
- removed parameter `heuristics/octane/usediffbwray`
- renamed parameter `heuristics/octane/useavgray` to `heuristics/octane/useavgnbray`
- changed default value of `heuristics/rens/binarybounds` to TRUE
- changed default value of `heuristics/octane/freq` to -1 in order to deactivate Octane
- parameter `heuristics/feaspump/maxsols` is now strict, i.e., if n solutions were already found, the feasibility pump
  starts to work only if `maxsols <= n`, instead of `maxsols < n`

### New parameters

- `conflict/restartnum` and `conflict/restartfac`
- `heuristics/octane/useavgray`
- `heuristics/octane/useavgwgtray`
- `limits/absgap` to define an absolute gap limit
- `separating/cmir/aggrtol`
- `separating/cmir/densityscore`
- `separating/cmir/fixintegralrhs`
- `separating/maxruns`
- `presolving/restartminred` which forbids another restart if the last one was not successful enough
- `propagating/abortoncutoff`
- `reading/zplreader/changedir` to control behavior of path switching of ZIMPL file reader
- `reading/zplreader/parameters` to pass additional parameters to ZIMPL

Build system
------------

### Makefile

- added ncurses to the readline entries in the `make/make.*` files
- added quotes to sed expressions in Makefile (needed under Windows)
- modified makefiles for Windows/Intel
- added automatic query script in the Makefile for soft-link names

Fixed bugs
----------

- fixed bug with string pointer copy instead of string content duplication in constructors of C++ wrapper classes
- fixed bug in CPLEX interface with basis access methods that dualopt has to be called for more error status codes
- fixed bug with inserting two variable bounds of the same type on the same variable with the same bounding variable but
  with different sign of coefficient (e.g., `x <= 10*z + 5` and `x <= -5*z + 10`); in previous version, one of the two was
  removed, although both have a useful meaning; now, we keep both and detect a stronger global bound in the implication graph presolving
- objective function is now also checked for integrality after problem transformation (fixed a bug that a solution which
  was generated between transformation and presolving for an integral objective function did not reduce the cutoff bound by one)
- fixed a bug with cmir cut efficacy calculation (however, on my first tests, the performance reduced slightly!)
- fixed bug that SCIPvarGetAvgSol() always returned the upper bound (affected guided diving heuristic)
- fixed bug in RENS, RINS, Local Branching, Crossover and Mutation heuristics with wrong variable-subvariable assignments
- fixed bug in infeasible/bound-exceeding LP conflict analysis if the bounds were relaxed in diving (happens in intshifting heuristic)

- Separation:
  - fixed bug with adding constraints with `INITIAL=true` and separating them afterwards, which lead to a second addition of
    the constraint's relaxation in the child node
  - separation LPs are now immediately resolved after a bound change was generated by a cut separator; before, the
    separation round was prematurely aborted, which means that a separation round limit was sometimes reached very quickly
    and some of the separators were not even called a single time

- Cmir Cut Separator:
  - too large deltas are now also rejected in c-MIR cut separation
  - fixed bug in cmir cut separator, that 8*delta was not tried
  - fixed bug in cmir cut separator with wrong sign of slack in row score function
  - fixed bug in cmir cut separator with weights fixed to zero, thus making the current aggregation invalid
  - fixed bug in cmir cut separator with wrong calculation of cut efficacies

@page RN08 Release notes for SCIP 0.8

@section RN082 SCIP 0.8.2
*************************

Features
--------

- additional flag `delay` for pricers
- new propagator `rootredcost` which applies reduced cost fixing at the root node whenever a best new primal solution was found
- new separator `redcost` which replaces the internal reduced cost strengthening

- LP:
  - extensions to the LP are kept even if the LP is not solved at the current node; however, if the LP turned out to be
    numerically instable, the extensions of the current node are still discarded
  - added removal of bound-redundant rows from the LP during root node LP solving loop
  - new display column `lpobj`

- Constraints:
  - slightly changed priorities of constraint handlers
  - now, conflict constraints are also created if they were generated in strong branching or diving with insertion depth
    equal to the current depth
  - new constraint handler `bounddisjunction`

- Readers:
  - renamed `sol` file reader to `fix` file reader (reads partial solution files and fixes variables to the given values)
  - added `sol` file reader which reads complete solution files and adds the solutions to the solution pool
  - LP and MPS file readers are now able to parse lazy constraints and user cuts sections

- Presolver:
  - knapsack presolver now generates cliques in the clique table (this essentially solves `neos1.mps`)
  - new presolver `inttobinary`

- Heuristics:
  - new primal heuristic `shifting`
  - diving heuristics abort earlier (did not come back in reasonable time on `fast0507`)

Interface changes
-----------------

- new solution status code `SCIP_STATUS_STALLNODELIMIT`

### New and changed callbacks

- slightly modified semantics of the `CONSINITLP` callback in the constraint handlers

### Deleted and changed API methods

- methods SCIPisLbBetter() and SCIPisUbBetter() have an additional parameter and slightly different meaning (they now
  compare the bound improvement *relatively* to the width of the domain and the bound itself)
- SCIPgetNSols() now returns an int instead of `SCIP_Longint`
- method SCIPreadProb() does not call SCIPfreeTransform() anymore; file readers that want to extend the existing problem
  must now call SCIPfreeTransform() themselves before modifying the original problem
- method SCIPgetBinvarRepresentative() can now also be called in problem creation stage
- additional parameter `maxpricerounds` in method SCIPsolveProbingLPWithPricing()
- changed name of method SCIPpresolGetNVarTypes() to SCIPpresolGetNChgVarTypes()
- method SCIPsplitFilenames() now treats both versions of slashes, `/` and `\`, as directory delimiters (under MinGW and
  CygWin, both are valid; so, we cannot treat file names anymore where the other slash is used as a regular character)

- Constraints:
  - marking a constraint to be `initial` now means in addition, that if the constraint is added to a local node it will
    enter the LP at the time the node is first processed, even if parameters forbid separation at this node
  - changed name of method SCIPconshdlrGetNVarTypes() to SCIPconshdlrGetNChgVarTypes()

- Conflicts:
  - method SCIPgetNConflictClausesFound() renamed to SCIPgetNConflictConssFound()
  - method SCIPgetNConflictClausesFoundNode() renamed to SCIPgetNConflictConssFoundNode()
  - method SCIPgetNConflictClausesApplied() renamed to SCIPgetNConflictConssApplied()

### New API functions

- SCIPsolveProbingLPWithPricing()
- SCIPchgVarLbRoot() and SCIPchgVarUbRoot()
- SCIPinRepropagation()
- SCIPaddDialogInputLine() and SCIPaddDialogHistoryLine()
- SCIPtransformProb() to create the transformed problem; enables the user, e.g., to add primal solutions before the presolving begins
- SCIPcreateSolCopy()
- SCIPareSolsEqual()

- Getters:
  - SCIPgetRowKnapsack(), SCIPgetRowLinear(), SCIPgetRowLogicor(), SCIPgetRowSetppc(), and
    SCIPgetRowVarbound() for obtaining the linear relaxation of a corresponding constraint
  - SCIPgetLhsVarbound(), SCIPgetRhsVarbound(), SCIPgetVarVarbound(), SCIPgetVbdvarVarbound(), and
    SCIPgetVbdcoefVarbound()
  - SCIPgetLPRootObjval(), SCIPgetLPRootColumnObjval() and SCIPgetLPRootLooseObjval()
  - SCIPcolGetMinPrimsol() and SCIPcolGetMaxPrimsol()
  - SCIPgetFocusDepth()

- Score:
  - SCIPgetAvgPseudocostScore()
  - SCIPgetAvgPseudocostScoreCurrentRun()
  - SCIPgetAvgConflictScore()
  - SCIPgetAvgConflictScoreCurrentRun()
  - SCIPgetAvgInferenceScore()
  - SCIPgetAvgInferenceScoreCurrentRun()
  - SCIPgetAvgCutoffScore()
  - SCIPgetAvgCutoffScoreCurrentRun()

- Reduced Cost:
  - SCIPgetColRedcost()
  - SCIPvarGetRootRedcost()

- Variables:
  - SCIPgetNVarsAnd() and SCIPgetVarsAnd()
  - SCIPgetWeightsKnapsack(), SCIPgetNVarsKnapsack(), SCIPgetVarsKnapsack() and SCIPgetWeightsKnapsack()
  - SCIPgetNVarsLinear(), SCIPgetVarsLinear() and SCIPgetValsLinear()
  - SCIPgetNVarsOr() and SCIPgetVarsOr()
  - SCIPgetNVarsXor() and SCIPgetVarsXor()

### Command line interface

- command line syntax changed to support batch modus without piping stdin with `<` or `|` operators
- advanced command line syntax:
  - `-l <logfile>  `: copy output into log file
  - `-q            `: suppress screen messages
  - `-s <settings> `: load parameter settings (.set) file
  - `-f <problem>  `: load and solve problem file
  - `-b <batchfile>`: load and execute dialog command batch file (can be used multiple times)
  - `-c <command>  `: execute single line of dialog commands (can be used multiple times)

### Interfaces to external software

### Changed parameters

- removed parameter `propagating/redcostfreq`, because reduced cost strengthening is now an external separator plugin
- removed parameter `conflict/maxunfixed`
- parameter `conflict/maxclauses` renamed to `conflict/maxconss`
- parameter `conflict/interclauses` renamed to `conflict/interconss`
- parameter `conflict/reconvclauses` replaced by `conflict/reconvlevels`
- parameter `conflict/uselp` replaced by `conflict/useinflp` and `conflict/useboundlp`
- changed default value of `constraints/obsoleteage` to -1
- changed default value of `branching/relpscost/conflictweight` to 0.01
- changed default value of `branching/relpscost/inferenceweight` to 0.0001
- changed default value of `branching/relpscost/cutoffweight` to 0.0001
- in bfs node selector, parameter `minplungedepth` is now stronger than `maxplungedepth` if they conflict

### New parameters

- `constraints/linear/separateall`
- `conflict/lpiterations`
- `conflict/keepreprop`
- `branching/relpscost/conflictweight`, `branching/relpscost/inferenceweight`,
  `branching/relpscost/cutoffweight` and `branching/relpscost/pscostweight`
- `conflict/settlelocal`
- `conflict/depthscorefac`
- `limits/stallnodes`

Build system
------------

### Makefile

- removed ncurses and pthread libraries from the Makefile; pthread is now only linked if CPLEX is used

Fixed bugs
----------

- fixed numerical bug in SCIPrealToRational() [thanks to Anders Schack-Nielsen]
- fixed bug in crossover heuristic with negative timelimit
- removed bug in conflict analysis with wrong redundancy check
- fixed bug that unexpected end of stdin (Ctrl-D or piped-in file without `quit` command) gives a segmentation fault
- fixed bug with inconsistent data structures after a global bound was changed at a local subproblem and the local
  bounds are not contained anymore in the new global bounds
- fixed dependency generation in example Makefiles

- Knapsack:
  - fixed bug in knapsack presolving with redundancy check after applyFixings() [thanks to Anders Schack-Nielsen]
  - fixed bug in knapsack separator with empty initial covers
  - fixed bug in knapsack constraint disaggregation that may lead to acceptance of infeasible solutions
  - fixed bug in knapsack constraint handler where a modifiable constraint may be declared redundant

- LP:
  - fixed bug with missing LP size updates after pricing or cut separation in probing [thanks to Marc Nuenkesser]
  - fixed bug in CPLEX interface with getting basis information after the LP was modified and restored
  - fixed bug with updating LP size in probing
  - fixed bug that SCIPgetLPSolstat() returns a valid status code even if the LP was not yet constructed for the current node

- Variables:
  - fixed bug with invalid lazy updates after a restart where the LP is not solved again (e.g., due to all variables being fixed)
  - fixed bugs resulting from inactive general integer variables being member of the variable bounds array of a variable
  - fixed bug in updatePseudocost() with wrong lpgain distribution on multiple branching variables [thanks to Anders Schack-Nielsen]
  - fixed bug in objconshdlr.h where member variable scip_maxprerounds_ was declared as an `SCIP_Bool` instead of an int
  - branching on nearly-integral variables is now avoided in relpscost branching, which lead to a numerical assertion

- Implication:
  - fixed bug with adding implications that fix the implication variable to the opposite value (due to the bug, it was
    returned that the whole problem is infeasible)
  - removed wrong assert in varRemoveImplicsVbs()

- Cliques:
  - fixed bug in SCIPcliqueSearchVar() [thanks to Anders Schack-Nielsen]
  - fixed bug in SCIPcliqueAddVar() [thanks to Anders Schack-Nielsen]

- Readers:
  - fixed bug in MPS file reader with `OBJSENSE`
  - fixed bug in LP reader with potentially uninitialized pointers [thanks to Martin Mueller]

- Constraints:
  - it is now possible to branch on constraints without the risk of going into an infinite loop, because constraints marked as `initial`
    will be put to the LP relaxation (of the child nodes) even if separation is prohibited by the parameter settings
  - fixed bug that locally valid varbound constraints produce VLB/VUB entries [thanks to Anders Schack-Nielsen]

@section RN081 SCIP 0.8.1
*************************

Features
--------

- improved performance of the priority queue in conflict analysis
- slightly modified restartdfs node selector

- Presolving:
  - new presolver `implics` to find bound changes and aggregations out of the implication graph
  - modified probing order in probing presolver

- Constraints:
  - changed handling of added constraints in separation calls
  - modified bookkeeping of locally added and disabled constraints such that the order of enabling and disabling constraints stays the same
  - logic or constraint handler now adds implications on clauses with 2 literals to the implication graph
  - and/or constraint handlers now add implications to the implication graph
  - xor constraint handler now uses stronger LP relaxation without auxiliary variable for xor constraint with 2 operands

- Heuristics:
  - added preliminary version of `intdiving` heuristic (disabled in default settings)
  - added crossover heuristic

- Readers:
  - LP file reader now accepts the keyword `Integer` for defining the start of the integer variables section
  - new file reader for (partial) solutions

Examples and applications
-------------------------

- added two small pricer examples (for C and C++)
- updated example code (s.t. it compiles again)

Interface changes
-----------------

### New and changed callbacks

- callback method `CONSSEPA` of constraint handler was split into two methods `CONSSEPALP` and `CONSSEPASOL`
- callback method `SEPAEXEC` of separator was split into two methods `SEPAEXECLP` and `SEPAEXECSOL`

### Deleted and changed API methods

- replaced method SCIPsepaWasDelayed() by SCIPsepaWasLPDelayed() and SCIPsepaWasSolDelayed()
- additional parameter `sol` for methods SCIPaddCut(), SCIPgetCutEfficacy() and SCIPisCutEfficacious()
- additional parameter `sol` for method SCIPseparateKnapsackCover()
- primal solutions may now contain values marked to be unknown (value is `SCIP_UNKNOWN`); unknown values don't contribute
  to the objective value of the solution; an unknown solution value should be treated as an arbitrary value in the
  variable's bounds, e.g., in the calculation of the feasibility of a constraint, a value inside the variable's bounds
  should be selected that makes the constraint as feasible as possible
- new parameter `printzeros` for methods SCIPprintSol(), SCIPprintTransSol(), SCIPprintBestSol() and SCIPprintBestTransSol()

- Constraints:
  - replaced method SCIPconshdlrWasSeparationDelayed() by two methods SCIPconshdlrWasLPSeparationDelayed() and
    SCIPconshdlrWasSolSeparationDelayed()
  - renamed method SCIPgetNGlobalConss() to SCIPgetNConss()

### New API functions

- SCIPgetCuts()
- SCIPgetVarConflictScore() and SCIPgetVarConflictScoreCurrentRun()
- SCIPvarSetData()
- SCIPcreateUnknownSol()
- SCIPgetNConflictClausesFoundNode()
- SCIPvarSetDelorigData(), SCIPvarSetTransData() and SCIPvarSetDeltransData()
- SCIPvarHasBinaryImplic()
- SCIPgetFixedVars() and SCIPgetNFixedVars()
- SCIPgetConss(), SCIPgetNOrigConss() and SCIPgetOrigConss()
- SCIPsepaGetNConssFound() and SCIPsepaGetNDomredsFound()
- SCIPconstructLP() to force constructing the LP of the current node
- SCIPisLPConstructed()

### Command line interface

- added `write statistics` command to default user dialogs

### Changed parameters

- modified meaning of parameter `presolving/probing/maxtotaluseless`
- heuristics with `freq = 0` and `freqofs > 0` are now called in depth level freqofs instead of being called in the root
  node
- added some parameters in local branching and RINS heuristic
- new parameter values `p`rimal simplex and `d`ual simplex in `lp/initalgorithm` and `lp/resolvealgorithm`

### New parameters

- `branching/inference/conflictweight`

Build system
------------

### Makefile

- included version number in binary file name
- tried to make the code Windows compatible

Fixed bugs
----------

- also removed history_length, if `NO_REMOVE_HISTORY` is defined to support older versions of the readline library
- hopefully fixed bug with wrong path slash `/` under Windows
- fixed bug with aggregating fixed variables

- Implications:
  - fixed bug in transitive implication addition
  - fixed wrong assert with implications that imply a fixed variable
  - removed bug in implication addition

- Readers:
  - fixed bug in ZIMPL model reader with wrong chdir, if .zpl file is in current directory
  - fixed bug in LP file reader with signed values without space between sign and value (e.g. `+2x` instead of `+ 2x`)
  - fixed various bugs in LP file reader
  - fixed bug in LP file reader with explicit zero coefficients

- Numerics:
  - fixed numerics in probing and linear constraint handler (rentacar was detected to be infeasible in presolving)
  - fixed numerics in check method of linear constraint handler
  - fixed bug with numerical error in LP resolve after probing or diving

- Heuristics:
  - fixed bug with calling heuristics in depths smaller than their frequency offset
  - fixed bugs in local branching and RINS heuristic

Known bugs
----------

- if one uses column generation and restarts, a solution that contains variables that are only present in the
  transformed problem (i.e., variables that were generated by a pricer) is not pulled back into the original space
  correctly, since the priced variables have no original counterpart

@section RN080 SCIP 0.8.0
*************************

Features
--------

- adding variable bounds automatically adds the corresponding implication
- changed restart dfs nodeselector to sort leaves by node number instead of node depth to aviod jumping around in the
  search tree after a restart was applied and the current dive ended due to infeasibility
- new Message Handler plugin
- added file reader for LP format
- introduced subversion string
- replaced all abort() calls by SCIPABORT(); this is defined in def.h to be `assert(FALSE)`
- added possibility to disable certain features by using `make USRFLAGS=-DNO_REMOVE_HISTORY`, `make
  USRFLAGS=-DNO_SIGACTION`, `make USRFLAGS=-DNO_RAND_R`, or `make USRFLAGS=-DNO_STRTOK_R`
- improved preprocessing abort criteria
- added zlib support

- Conflict Analysis:
  - conflict clauses are now collected in a conflict store, redundant clauses are eliminated and only the best `conflict/maxclauses`
    clauses are added permanently to the problem; the remaining clauses are only added temporarily, if they can be used for repropagation
  - modified the influence of the depth level in conflict analysis
  - slightly changed LP resolving loop in conflict analysis
  - if CPLEX returns that the LP exceeds the bound and if no additional LP solves are allowed in conflict analysis, we
    have to perform one additional simplex iteration to get the dual solution that actually violates the objective limit

- Constraints:
  - reactivated multiaggregation in cons_linear.c on binary variables again (possible due to bug fix below)
  - improved preprocessing of variable bounds constraints
  - linear constraint handler now catches events of variables after the problem was completely transformed in order to
    avoid the whole bunch of `LOCKSCHANGED` events that are generated at problem transformation stage
  - added redundancy detection for pairs of constraints in setppc constraint handler

- Presolving and Cliques:
  - changed linear constraint presolving s.t. redundant sides are not removed if constraint is an equality
  - new event type `SCIP_EVENTTYPE_PRESOLVEROUND`
  - modified probing presolver to not add implications that are already included in the implication graph and clique table
  - incorporated clique and implication information in knapsack constraint presolving
  - removed transitive clique generation, because this produces way too many cliques

- Heuristics:
  - diving heuristics now apply propagation at each step
  - removed `objfeaspump` heuristic, because the functionality can be achieved by using the `feaspump` heuristic
  - diving heuristics are now applying propagation after each bound change
  - new primal heuristic `octane`
  - slightly changed feaspump heuristic, s.t. after finding a new best solution the target integral solution is modified randomly

- Separation and Cuts:
  - improved debugging for infeasible cuts and propagations, given a primal feasible solution
  - improved knapsack cover separation
  - improved performance of c-MIR separator
  - cut pool is now also separated in root node (to find cuts again that were removed from the LP due to aging)

Interface changes
-----------------

- new event type `SCIP_EVENTTYPE_VARDELETED`
- new event `SCIP_EVENTTYPE_IMPLADDED`
- new event types `SCIP_EVENTTYPE_GLBCHANGED` and `SCIP_EVENTTYPE_GUBCHANGED`

### New and changed callbacks

- new callback parameter `validnode` for the `CONFLICTEXEC` method of conflict handlers, which should be passed to
  SCIPaddConsNode()

### Deleted and changed API methods

- additional parameter `validnode` for SCIPaddConsLocal() and SCIPaddConsNode()
- SCIPhashtableRemove() can now also be called, if the element does not exist in the table
- SCIPhashmapRemove() can now also be called, if the element does not exist in the map
- additional parameter `branchdir` for SCIPbranchVar()
- replaced method SCIPmessage() by SCIPverbMessage() with additional parameter `file`
- put block memory shell and tclique algorithm into separate subdirectories
- new parameter `duringlploop` of SCIPincludeHeur(): heuristics can now run during the price-and-cut loop at a node

### New API functions

- SCIPgetNConflictClausesApplied()
- SCIPgetNConflictClausesApplied()
- SCIPhashtableExists()
- SCIPhashmapExists()
- SCIPnodeGetNumber()
- SCIPsolveProbingLP() to solve the LP in a probing node (enables mixing of propagation and LP solving for diving heuristics)
- SCIProwGetDualfarkas()
- SCIPgetCurrentNode()
- SCIPinterruptSolve()
- SCIPpropagateProbingImplications()
- SCIPgetLPI() which makes all methods in scip/lpi.h available to the user
- SCIPgetRandomInt() and SCIPgetRandomReal()
- SCIPstrtok()
- SCIPheurGetNBestSolsFound()

- Variables:
  - SCIPdelVar()
  - SCIPgetVarStrongbranchLPAge()
  - SCIPvarIsTransformedOrigvar()
  - SCIPvarIsDeleted()

- Messages and IO:
  - SCIPerrorMessage()
  - SCIPwarningMessage()
  - SCIPdialogMessage()
  - SCIPinfoMessage()
  - SCIPsetMessagehdlr()
  - SCIPsetDefaultMessagehdlr()
  - SCIPgetMessagehdlr()
  - new file i/o methods SCIPfopen(), SCIPfclose(), SCIPfprintf(), ... that operate on the data type `SCIPFILE`; these
    methods automatically use zlib methods if the zlib is enabled

- Cliques:
  - SCIPvarGetNCliques()
  - SCIPvarGetCliques()
  - SCIPvarsHaveCommonClique()
  - SCIPvarHasImplic()
  - SCIPcliqueGetNVars()
  - SCIPcliqueGetVars()
  - SCIPcliqueGetValues()
  - SCIPcliqueGetId()
  - SCIPaddClique()
  - SCIPcalcCliquePartition()

- Constraint handler:
  - SCIPgetDualfarkasLinear() of linear constraint handler
  - SCIPgetDualfarkasLogicor() of logicor constraint handler
  - SCIPgetDualfarkasSetppc() of setppc constraint handler
  - SCIPgetDualsolKnapsack() of knapsack constraint handler
  - SCIPgetDualfarkasKnapsack() of knapsack constraint handler
  - SCIPgetDualsolVarbound() of varbound constraint handler
  - SCIPgetDualfarkasVarbound() of varbound constraint handler
  - SCIPconsGetValidDepth()
  - SCIPsetConsInitial()
  - SCIPsetConsSeparated()
  - SCIPsetConsEnforced()
  - SCIPsetConsChecked()
  - SCIPsetConsPropagated()
  - SCIPsetConsLocal()
  - SCIPsetConsDynamic()
  - SCIPsetConsRemoveable()

### Command line interface

- added command `write solution` to default dialog
- added commands `write problem` and `write transproblem` to default dialog

### Changed parameters

- additional setting `SCIP_VERBLEVEL_DIALOG` in `display/verblevel` parameter
- additional LP pricing setting `partial`
- replaced parameter `presolving/restartbdchgs` with parameters `presolving/maxrestarts` and `presolving/restartfac`
- replaced parameter `constraints/linear/maxpresolaggrrounds` with `constraints/linear/maxpresolpairrounds`
- parameters `constraints/agelimit` and `constraints/obsoleteage` now iterprete the value 0 as a dynamic setting
- number of fractional variables included in parameter `separating/maxstallrounds`

- Changed default values:
  - changed default values of `heuristics/*/maxdiveavgquot` and `heuristics/*/maxdiveavgquotnosol` to 0
  - changed default values of `constraints/agelimit` and `constraints/obsoleteage` to 0
  - changed default values of `heuristics/objpscostdiving/maxsols` and `heuristics/rootsoldiving/maxsols` to -1
  - changed default value of `separating/strongcg/maxroundsroot` to 20
  - changed default value of `separating/cmir/maxroundsroot` to 10
  - changed default value of `constraints/linear/maxaggrnormscale` to 0.0, which means to not apply aggregation
  - changed default value of `separating/maxstallrounds` to 5
  - changed default value of `presolving/probing/maxfixings` to 50
  - changed default parameter values to MIP settings:
    + `conflict/useprop` = FALSE
    + `conflict/usepseudo` = FALSE
    + `display/verblevel` = 4
    + `separating/poolfreq` = 0
    + `constraints/linear/sepafreq` = 0
    + `constraints/and/sepafreq` = 0
    + `constraints/conjunction/sepafreq` = 0
    + `constraints/knapsack/sepafreq` = 0
    + `constraints/knapsack/sepacardfreq` = 0
    + `constraints/logicor/sepafreq` = 0
    + `constraints/or/sepafreq` = 0
    + `constraints/setppc/sepafreq` = 0
    + `constraints/varbound/sepafreq` = 0
    + `constraints/xor/sepafreq` = 0
    + `separating/clique/freq` = 0
    + `separating/cmir/freq` = 0
    + `separating/gomory/freq` = 0
    + `separating/impliedbounds/freq` = 0
    + `separating/strongcg/freq` = 0

### New parameters

- `branching/fullstrong/reevalage`
- `conflict/maxclauses`
- `conflict/allowlocal`
- `constraints/knapsack/disaggregation`
- `presolving/probing/maxtotaluseless`
- `separating/cmir/maxfails`, `separating/cmir/maxfailsroot` and `separating/cmir/trynegscaling`

### Data structures

- MAJOR CHANGE: preceeded all data types with `SCIP_`: you may use shell script reptypes_scip.sh to rename the SCIP
  data types in your own source code (But use with care! Create a backup copy of your source first!)

Build system
------------

### Makefile

- modified the Makefile to accept an additional parameter `VERBOSE={true,false}`
- added flags `READLINE=true/false`, `ZLIB=true/false`, `ZIMPL=true/false` to Makefile

Fixed bugs
----------

- fixed minor bugs in debug code of primal.c and sol.c
- variables that are being multiaggregated are now automatically removed from all other variables' variable bound and
  implication arrays; this fixes bugs with methods, that rely on the fact, that the entries in the variable bound and
  implication arrays are active variables only
- aggregations are now always performed in a way, such that the variable of more general type is aggregated (with type
  generality being cont > implint > int > bin); in this way, a binary variable's representant is always binary (which
  was not the case before and resulted in a bug in SCIPgetBinvarRepresentative())
- removed bug in presol_probing.c: the vars of the sorted variables array have to be captured
- fixed bug in the output of solutions with priced variables
- fixed bug in propagation with parameters prop_maxrounds and prop_maxroundsroot
- conflict analysis can now handle errors in LP solving calls
- removed bug in SCIPvarAddVlb() and SCIPvarAddVub() with fractional vlb/vubcoefs
- fixed bug that primal or dual rays might not be available because the wrong solver was used
- included message.o in LPI library, s.t. one can link this library indepentent of SCIP
- fixed bug that if diving heuristic that changes the objective values finds a solution, the cutoff is reinstalled in
  the LP solver (although the objective value has no meaning due to the objective function modification)

- Feasibiltiy:
  - LP primal feasibility for bounds is now defined as absolute measure (was relative to the bound before); this fixes a bug (see alu8_9.mps),
    that an LP with an integral variable fixed to a large value yields an accepted solution with that variable slightly different than the fixed
    value; the integrality feasibility condition is measured with absolute differences, which leads to the fixed integer variable being fractional;
    this leads to an error if branching is performed on this variable
  - fixed bug with redundant self implications that wrongly lead to the detection of infeasibility
  - fixed bug with potential infinite loop if a separator is delayed and the LP is infeasible

- Asserts:
  - removed wrong asserts from lpi_cpx.c
  - removed wrong assertion in varAddImplic()

- Numerics:
  - locally fixed variables are no longer used as branching candidates even if their LP solution value is fractional (due
    to numerical reasons, see above)
  - fixed numerical bug in pseudo objective propagator with only slightly tightened bounds
  - removed bug that an LP might be declared to be solved even if it was marked erroneous due to numerical problems

- Constraint Handlers:
  - fixed bug in linear constraint handler with variables fixed to infinity
  - fixed bug with constraint handlers that can only enforce their constraints by adding cuts, but the maximal number of
    cuts to separate is set to 0; now, cuts that are generated in the constraint enforcement are used in any case
  - fixed bug in knapsack constraint presolving with tightening coefficients and capacity
  - fixed bug with modifiable constraints in linear constraint handler preprocessing
  - fixed bug in linear constraint handler that global activities are not updated after global bound changes

- Separation and Cuts:
  - global bound changes now lead to the removal of redundant implications (such that the asserts in sepa_implbounds.c are now correct)
  - due to usage of variable bounds, SCIPcalcMIR() may return LOOSE variables in the cut -> modified sepa_cmir.c, sepa_gomory.c and
    sepa_strongcg.c to use SCIPcreateEmptyRow() and SCIPaddVarsToRow() instead of SCIPcreateRow() which only works for COLs
  - fixed bug in clique separator that reduced performance
  - increased performance of clique separator by allowing only a certain number of zero-weighted fill ins

@page RN07 Release notes for SCIP 0.7

@section RN079 SCIP 0.7.9
*************************

Features
--------

- aging and cleanup now only remove non-basic columns and basic rows, s.t. resolving can be applied with 0 simplex iterations
- it is now possible to create subnodes in probing and use backtracking to undo probing changes
- bounds of variables are included in the feasibility checks for solutions
- support for barrier algorithm
- changed implementation of automatic minplungedepth and maxplungedepth calculation in bfs node selector

- Presolving:
  - new plugin: probing presolver
  - probing is now also possible in presolving stage
  - it is now possible to interrupt and continue presolving

- Separation and Cuts:
  - new plugin: clique separator for clique cuts with at least 3 elements
  - new plugin: implied bound cuts separator
  - included debugging module to check whether cutting planes cut off the optimal solution

- Branching:
  - changed implementation of reliability value calculation in reliability branching; slightly modified influence of
    maximal total number of strong branching LP iterations in reliability branching
  - changed implementation of maximal strong branching iterations calculation in reliability branching

- Constraints:
  - if verblevel is at least `NORMAL`, an automatical check of the best solution is performed in the original problem, and
    an error message is displayed, if it violates an original constraint
  - due to the new constraint handler `cons_cumulative.{c,h}` SCIP can resource-constraint scheduling problem
  - during probing, propagation of bounds is now always performed in linear constraint handler, ignoring the parameter `tightenboundsfreq`
  - new implementation of the clique graph construction method in clique separator
  - new constraint handler `cons_cumulative.{c,h}`

- Heuristics:
  - new implementation of the feasibility pump heuristic by Timo Berthold (replaces old implementation); old
    implementation is now called `objfeaspump`; parameter names have been changed accordingly
  - diving heuristics now compare their number of LP iterations with the number of node LP iterations instead of the total
    number (including their own) LP iterations
  - modified the automatic objfactor setting of feaspump heuristic to let the objective function have stronger influence

Examples and applications
-------------------------

- added TSP example in `examples/TSP`

Interface changes
-----------------

### New and changed callbacks

- new callback methods `INITSOL` and `EXITSOL` for variable pricers, primal heuristics, conflict handlers, relaxators,
  separators, propagators, event handlers, node selectors and display columns
- callback method `CONFLICTEXEC` of conflict handlers receive additional parameters `dynamic` and `removeable`
- constraint handler callback methods `CONSLOCK` and `CONSUNLOCK` are replaced by a single method `CONSLOCK` with the number
  of locks being positive or negative

### Deleted and changed API methods

- calling SCIPaddCut() with `forcecut=TRUE` will add the cut to the LP even if it is redundant
- SCIPreadProb() does not free the current problem, this is done in SCIPcreateProb() now, which is usually
  called by a problem reader; in this way, a reader can generate `extra information` for the current problem, s.t.  the
  full problem information can be distributed to different files read by different readers
- SCIPgetVarStrongbranch() and SCIPgetVarStrongbranchLast() now have two additional parameters that can be used
  to check, whether the returned values are correct dual bounds
- SCIPgetBinvarRepresentative() now returns the fixed or multi-aggregated variable instead of returning `NULL` or
  aborting with an error message
- SCIPdispDecimal() is replaced by SCIPdispInt() and SCIPdispLongint()
- additional parameter `maxproprounds` in SCIPpropagateProbing()
- changed memory interface (see memory.h), `MEMHDR` is now called `BLKMEM`
- source code was moved into subdirectories: replace includes `scip.h` by `scip/scip.h` and
  `objscip.h` by `objscip/objscip.h`; This should allow a user to have include files of the same name as the ones
  of SCIP, e.g. `tree.h` or `var.h`.
- event handlers are now available as C++ wrapper class
- new flag `afterrelaxation` for primal heuristics

- Solution:
  - removed method SCIPsolGetObj(), use SCIPgetSolOrigObj() or SCIPgetSolTransObj() instead
  - additional parameter `checkbounds` for SCIPtrySol(), SCIPtrySolFree(), SCIPcheckSol()

- Variables:
  - SCIPvarLock(), SCIPvarLockDown(), SCIPvarLockUp(), SCIPvarLockBoth(), SCIPvarUnlock(), SCIPvarUnlockDown(),
    SCIPvarUnlockUp() and SCIPvarUnlockBoth() are replaced by SCIPaddVarLocks() which returns a `RETCODE`
  - SCIPvarGetLbGlobal(), SCIPvarGetUbGlobal(), SCIPvarGetLbLocal() and SCIPvarGetUbLocal() now return the
    corresponding values of the transformed problem or current subproblem even for original problem variables
  - SCIPvarGetProbvar(), SCIPvarGetProbvarBinary() now return the fixed or multi-aggregated variable instead of
    returning `NULL` or aborting with an error message; in SCIPvarGetProbvarBinary(), the fixing of a fixed variable does
    not influence the negation status anymore
  - SCIPvarGetProbvarBound() returns the multi-aggregated variable instead of aborting with an error message
  - SCIPvarGetProbvarSum() does not set *var to `NULL` for fixed variables anymore; it may also return a
    multi-aggregated variable instead of aborting with an error message
  - SCIPaddVarImplication() now also adds variable lower and upper bounds, if the implied variable is non-binary
  - additional parameter `aggregated` in SCIPmultiaggregateVars()

- Constraints:
  - SCIPvarLockDownCons(), SCIPvarLockUpCons(), SCIPvarUnlockDownCons() and SCIPvarUnlockUpCons() are replaced by
    SCIPlockVarCons() and SCIPunlockVarCons() which return a `RETCODE`
  - SCIPlockConsVars() and SCIPunlockConsVars() replaced with method SCIPaddConsLocks()
  - SCIPconshdlrGetNConss() is replaced by SCIPconshdlrGetNActiveConss() (returning the number of active
    constraints); method SCIPconshdlrGetNConss() does now return the total number of existing constraints, active and inactive
  - SCIPconshdlrGetStartNConss() is now called SCIPconshdlrGetStartNActiveConss()
  - SCIPconshdlrGetMaxNConss() is now called SCIPconshdlrGetMaxNActiveConss()
  - SCIPdisableConsNode() is replaced by SCIPdelConsNode()
  - SCIPdisableConsLocal() is replaced by SCIPdelConsLocal()
  - added new parameter `dynamic` to SCIPcreateCons() and all plugin methods SCIPcreateCons...()

### New API functions

- SCIPgetObjNorm()
- SCIPcreateOrigSol()
- SCIPwriteImplicationConflictGraph()
- SCIPinProbing()
- SCIPgetProbName()
- SCIPgetVarNStrongbranchs()
- SCIPcolGetNStrongbranchs()
- SCIPfindSimpleRational()
- SCIPselectSimpleValue()

- Variables:
  - SCIPvarGetLbOriginal()
  - SCIPvarGetUbOriginal()
  - SCIPvarGetImplIds()
  - SCIPvarGetOrigvarSum()

- Constraints:
  - SCIPenableCons()
  - SCIPdisableCons()
  - SCIPenableConsSeparation()
  - SCIPdisableConsSeparation()
  - SCIPconsIsSeparationEnabled()

- Averages:
  - SCIPgetAvgPseudocost()
  - SCIPgetAvgPseudocostCurrentRun()
  - SCIPgetAvgPseudocostCount()
  - SCIPgetAvgPseudocostCountCurrentRun()
  - SCIPgetAvgInferences()
  - SCIPgetAvgInferencesCurrentRun()
  - SCIPgetAvgCutoffs()
  - SCIPgetAvgCutoffsCurrentRun()

- LPs:
  - SCIPisLPSolBasic() to check, whether the current LP solution is basic (i.e. due to a simplex algorithm or barrier with crossover)
  - SCIPgetNPrimalLPs()
  - SCIPgetNPrimalLPIterations()
  - SCIPgetNDualLPs()
  - SCIPgetNDualLPIterations()
  - SCIPgetNBarrierLPs()
  - SCIPgetNBarrierLPIterations()
  - SCIPgetNPrimalResolveLPs()
  - SCIPgetNPrimalResolveLPIterations()
  - SCIPgetNDualResolveLPs()
  - SCIPgetNDualResolveLPIterations()

- Delayed:
  - SCIPsepaIsDelayed()
  - SCIPsepaWasDelayed()
  - SCIPpropIsDelayed()
  - SCIPpropWasDelayed()
  - SCIPpresolIsDelayed()
  - SCIPpresolWasDelayed()
  - SCIPconshdlrIsSeparationDelayed()
  - SCIPconshdlrIsPropagationDelayed()
  - SCIPconshdlrIsPresolvingDelayed()
  - SCIPconshdlrWasSeparationDelayed()
  - SCIPconshdlrWasPropagationDelayed()
  - SCIPconshdlrWasPresolvingDelayed()

### Command line interface

- command line history in interactive shell now only stores useful commands

### Interfaces to external software

- removed storing of dual norms in LPI state of CPLEX interface (too memory consuming)

### Changed parameters

- default frequency offset of fracdiving heuristic changed to 3
- default frequency offset of (new) feaspump heuristic changed to 0
- default frequency offset of objfeaspump heuristic changed to 8
- changed default priority of primal heuristics
- renamed parameter `limits/sol` to `limits/solutions`
- changed default check priority of knapsack constraint handler to -600000
- changed default priority of Gomory cut separator to -1000 (will now be called after constraint handlers!)
- changed default priority of strong CG cut separator to -2000
- changed default priority of cmir cut separator to -3000
- changed default of parameter `lp/pricing` to `s`teepest edge pricing
- default parameter `branching/relpscost/minreliable` changed to 1.0
- default parameter `branching/relpscost/maxlookahead` changed to 8
- default parameter `branching/relpscost/sbiterofs` changed to 100000
- default parameter `heuristics/coefdiving/maxlpiterquot` changed to 0.05
- default parameter `heuristics/fracdiving/maxlpiterquot` changed to 0.05
- default parameter `heuristics/guideddiving/maxlpiterquot` changed to 0.05
- default parameter `heuristics/linesearchdiving/maxlpiterquot` changed to 0.05
- default parameter `heuristics/pscostdiving/maxlpiterquot` changed to 0.05
- default parameter `heuristics/feaspump/freq` changed to 20
- default parameter `heuristics/objfeaspump/freq` changed to 20
- default parameter `heuristics/objpscostdiving/freq` changed to 20
- default parameter `heuristics/rootsoldiving/freq` changed to 20
- default parameter `separating/clique/maxtreenodes` changed to -1

### New parameters

- new parameter delay for presolvers
- new parameter delaypresol for constraint handlers
- `branching/scorefunc`
- `constraints/.../delaypresol`
- `constraints/.../delayprop`
- `constraints/.../delaysepa`
- `conflict/dynamic`
- `conflict/removeable`
- `heuristics/coefdiving/maxlpiterofs`
- `heuristics/feaspump/maxlpiterofs`
- `heuristics/feaspump/maxsols`
- `heuristics/fracdiving/maxlpiterofs`
- `heuristics/guideddiving/maxlpiterofs`
- `heuristics/linesearchdiving/maxlpiterofs`
- `heuristics/objfeaspump/maxlpiterofs`
- `heuristics/objfeaspump/maxsols`
- `heuristics/objpscostdiving/maxlpiterofs`
- `heuristics/objpscostdiving/maxsols`
- `heuristics/pscostdiving/maxlpiterofs`
- `heuristics/rootsoldiving/maxlpiterofs`
- `heuristics/rootsoldiving/maxsols`
- `heuristics/fixandinfer/proprounds` and `heuristics/fixandinfer/minfixings`
- `lp/cleanupcolsroot` and `lp/cleanuprowsroot` to distinguish cleanup settings between root node and other nodes
- `lp/checkstability` to disable stability check of LP solver's result code
- `lp/initalgorithm` and `lp/resolvealgorithm` for switching between simplex and barrier algorithm
- `lp/pricing` to set the pricing strategy used in the LP solver
- `numerics/barrierconvtol` to set the convergence tolerance in the barrier algorithm
- `presolving/.../delay`
- `propagating/.../delay`
- `reading/cnfreader/dynamicconss`
- `reading/mpsreader/dynamicconss`
- `separating/.../delay`

### Data structures

- new possible result `SCIP_DELAYED` for `EXEC` method of separators, presolvers and propagators and `SEPA`, `PROP` and
  `PRESOL` methods of constraint handlers

Fixed bugs
----------

- fixed bug in MPS file reader
- removed bug with applying reduced cost strengthening before pricing in all necessary variables
- negated variables must also be reset in SCIPvarInitSolve()
- fixed documentation of `CONSLOCK`-method (missing parameter `scip` in SCIPaddVarLocks())
- included missing `objrelax.h` in includes of objscip.h
- fixed bug that after a resolve and further preprocessing, existing primal solutions may get corrupted due to
  aggregations or fixings that are possible due to the primal bound (given by the best solution)
- fixed bug with primal bound becoming wrong, if in a prior run the optimal solution was found and the cutoff bound was
  thereby reduced due to further domain propagation w.r.t. the objective function
- fixed bug in SCIPisObjIntegral()
- fixed bug in SCIPprintError() with `file == NULL`
- heuristic's display character is now only shown the first time, the new solution was found
- fixed bug that SCIPreadProb() doesn't discard the transformed problem
- fixed bug with wrong euclidean norm calculation of row, if multiple coefficients for the same variable are added and
  the sorting of the row was delayed with SCIProwDelaySort()
- fixed bug with adding implications: wrong insertion position, if only the lower bound change was present but not the
  upper bound change
- fixed bug in SCIPvarAddImplics() with wrong variable used in varAdjustBd()
- fixed bug in method reduced() of tclique_branch.c with sorting nodes in V

- LP:
  - removed bug with objective norm calculation and column variables not in the LP (pricing)
  - LP error on forced LP resolve (due to 0 unfixed integers) now leads to an error (instead of accepting the pseudo
    solution as feasible)
  - fixed bug in CPLEX LP interface with dual norms

- Presolving:
  - fixed bug that presolving time is not counted to solving time, if presolving is called explicitly with SCIPpresolve()
  - fixed bug where presolving fixings are counted even if the variable was already fixed
  - removed bug with dual presolver, that declared a problem to be unbounded or infeasible, if it could fix a variable to
    infinity even if its objective value is zero
  - fixed bug in knapsack constraint handler that fixed variables are sometimes not removed in presolving

- Numerics:
  - fixed bug with unresolved numerical troubles in LP that don't render the LP useless at the current node
  - fixed numerical bugs in rounding heuristic and rootsoldiving heuristic

- Separator:
  - fixed bugs in separation store with single coefficient cuts that are converted into bound changes
  - at least one cut per separation round is added to the LP to avoid cycling, even if the cut is redundant
  - fixed bug in SCIProwCalcIntegralScalar() with rows consisting of only continuous variables (appeared in gomory cut
    separator on miplib/dcmulti.mps)
  - fixed bug in linear constraint handler's knapsack relaxation separator
  - fixed bugs in intobj separator
  - fixed bug in cmir separator with empty rows
  - fixed bug in implied bound cut separator: only implications between binary variables were generated before

- Constraint Handlers:
  - removed bug in knapsack constraint handler with merging multiple items if more than two items of the same variable
    appear in the constraint
  - removed bug in knapsack constraint handler with merging negated variables of equal weight at the end of the variables' array
  - fixed bug in linear constraint handler with eventdatas, if the original constraint has no variables
  - fixed bug that `CONSLOCK` method of constraint handlers that don't need constraints is not called
  - fixeg bug in setppc constraint handler with pairs of aggregated variables in the same constraint
  - fixed bug with globally deleting constraints, that have attached rows which are therefore not released in exitsol methods

- Conflict analysis:
  - removed conflict analysis of infeasible diving LP if pricing is activated
  - made conflict analysis available in presolving stage (for probing conflicts)

@section RN078 SCIP 0.7.8
*************************

Features
--------

- changed SCIProwCalcIntegralScalar() to a slightly different algorithm
- improved knapsack relaxation in linear constraint handler separator to scale the constraint in order to get integral
  coefficients instead of just rounding down all coefficients
- improved presolving of linear constraint handler: aggregation of two constraints with equal coefficient vector into
  single constraint
- improved presolving of knapsack constraint handler: aggregation of equal or negated variables in same constraint

- Plugins:
  + priority of separators, propagators and presolvers decide whether the plugin is called before the corresponding
    constraint handler methods or after: plugins with nonnegative priorities are called before, plugins with negative
    priorities are called after the constraint handlers
  + new plugin class for relaxators (external relaxations, that can be used in parallel with LP relaxations)
  + if more than one result code applies to a plugin's execution, it should return the one that is higher in the call's
    documentation list

Interface changes
-----------------

- even in optimized mode, the simple functions that are implemented as defines in the include files exist in the
  library, s.t. one can include the include files without `NDEBUG` and use the optimized library

### New and changed callbacks

- new branching rule plugin methods `INITSOL` and `EXITSOL`

### Deleted and changed API methods

- removed SCIPisFeasible(); use !SCIPisFeasNegative() instead
- SCIPisIntegral(), SCIPisFracIntegral(), SCIPfloor(), SCIPceil() and SCIPfrac() don't use the feasibility
  tolerance anymore (default: 1e-06); instead, they are using epsilon (default: 1e-09); instead, for handling
  integrality of a variable `in feasibility tolerances`, new methods SCIPisFeasIntegral(), SCIPisFeasFracIntegral(),
  SCIPfeasFloor(), SCIPfeasCeil() and SCIPfeasFrac() should be used
- in LPI, the semantics of SCIPlpiHasPrimalRay() and SCIPlpiHasDualRay() changed: methods return TRUE, if a ray exists
  and the solver can return it; new methods SCIPlpiExistsPrimalRay() and SCIPlpiExistsDualRay() check whether a ray
  exists without checking, if the solver knows and can return the ray

### New API functions

- SCIPvarIsInLP()
- SCIPgetLPColumnObjval() and SCIPgetLPLooseObjval()
- SCIPcalcIntegralScalar() with arbitrary array of Real values
- SCIPaddCoefKnapsack() in knapsack constraint handler
- SCIPisScalingIntegral() to check, whether the scaling of a value would lead to an integral value, measured
  against epsilon which is also scaled by the same scalar
- SCIPgetRealarrayMinIdx(), SCIPgetRealarrayMaxIdx(), SCIPgetIntarrayMinIdx(), SCIPgetIntarrayMaxIdx(),
  SCIPgetBoolarrayMinIdx(), SCIPgetBoolarrayMaxIdx(), SCIPgetPtrarrayMinIdx() and SCIPgetPtrarrayMaxIdx()
- SCIPbsortPtrInt() and SCIPbsortPtrIntInt()
- SCIPvarWasFixedAtIndex()
- SCIPaddConflictBd()
- SCIPprintMemoryDiagnostic()
- SCIPfindObj...() and SCIPgetObj...() in C++ wrapper interface to get the corresponding plugin object

### Changed parameters

- slightly changed the meaning of parameter `presolving/abortfac` a value of 0 now means to abort presolving only after
  no more change has been found

Fixed bugs
----------

- assigning a value to a fixed variable in a solution with SCIPsetSolVal() does not return an error anymore, if the
  value is equal to the fixed value of the variable
- removed bug in SCIPisScalingIntegral()
- removed bugs with calling SCIPtightenVarLb(), SCIPtightenVarUb(), SCIPinferVarLbCons(), SCIPinferVarUbCons(),
  SCIPinferVarLbProp() and SCIPinferVarUbProp() in `PROBLEM` stage

- (Re)solving:
  - solving loop is now immediately aborted, if a node on the active path is marked to be cut off
  - removed bug in resolving an interrupted problem, after the last solved node was cut off
  - removed bug with infinite solving loop if LP solving is turned off
  - removed bug with aborted solving in root node (e.g. due to time limit) that is tagged to be restarted

- Branching:
  - fixed bug in all-fullstrong branching with getting strong branching information for columns not in current LP
  - implemented missing case in solve.c with branching rules that add constraints

- Numerics:
  - changed numerics for integrality check of coefficients (fixed bug with accumulated errors in rows s.t. the row's
    activity is no longer integral although the row is marked being integer)
  - slightly changed numerics in linear constraint handler presolving to fix a bug with coefficients detected to be scaled
    to an integral value, that are not integral after scaling due to a large scalar that increased the integrality gap to
    a value larger than epsilon

- Constraint handlers:
  - fixed bugs in consdataSwitchWatchedVars() of `or` and `and` constraint handlers
  - fixed wrong assertion in xor constraint handler with switching both watched variables to unwatched
  - fixed bugs in constraint handlers (and, logicor, or, setppc, xor) with calling conflict analysis during presolving
  - removed bug in knapsack constraint handler that appears if a variable is fixed to zero in knapsack presolving, which
    triggers a variable of the same knapsack to be fixed to one due to aggregation

- Presolving:
  - removed bug in knapsack presolver
  - fixed bug in presolving with wrong number of newly fixed/aggregated/... variables/bounds/... after a restart

@section RN077 SCIP 0.7.7
*************************

Features
--------

- infeasible LPs in diving now produce conflict clauses (if LP conflict analysis is enabled)
- conflict analysis was slightly modified
- slightly changed aging strategy of logic or constraint handler

Interface changes
-----------------

### Deleted and changed API methods

- method SCIPgetGap() and SCIPgetTransGap() now return infinity, if primal and dual bound have opposite sign (this
  removes the oddness with the gap increasing while the dual bound approaches zero)

### New API functions

- added methods SCIPgetVarsLogicor() and SCIPgetNVarsLogicor() in logic or constraint handler

### Changed parameters

- `lp/colagelimit` and `lp/rowagelimit` may now be set to -1 to disable deletion of columns/rows due to aging

Build system
------------

### Makefile

- the file names in the archive file are now preceeded with a directory `scip-<version>/`
- the compiler is now also represented in the LP solver library names (e.g. you have to rename the softlink
  `libcplex.linux.x86.a` to `libcplex.linux.x86.gnu.a`)

Fixed bugs
----------

- removed bug in conflict analysis that appears if the conflict is only active at the current depth level
- missing SCIPlpiIsPrimalFeasible() and SCIPlpiIsDualFeasible() implemented in lpi_spx.cpp and lpi_spx121.cpp
- removed preprocessing of linear constraint pairs with modifiable constraints

- Asserts:
  - removed wrong assert `assert(eventfilter->len == 0 || eventfilter->eventmask != 0x00000000)` from event.c
  - removed wrong assert in conflict analysis (appeared on analyzing diving LP conflicts with both bounds of a non-binary variable changed)

@section RN076 SCIP 0.7.6
*************************

Features
--------

- creation of reconvergence clauses in conflict analysis
- first node of each plunging is not treated as plunging node w.r.t. calling primal heuristics
- improved performance of logic or constraint handler due to better watched variables handling

Interface changes
-----------------

### Deleted and changed API methods

- changed SCIPcatchVarEvent() and SCIPdropVarEvent()
- SCIPstage() is now called SCIPgetStage()
- SCIPprintStatus() is now called SCIPprintStage()

### New API functions

- SCIPgetActivityLinear() in linear constraint handler
- SCIPgetFeasibilityLinear() in linear constraint handler
- SCIPchgVarBranchDirection()
- SCIPvarGetBranchDirection()
- SCIPgetStatus() returns the solution status
- SCIPprintStatus() outputs the solution status (beware, that the old SCIPprintStatus() method is now called SCIPprintStage())

### Changed parameters

- changed default frequency offset of pscostdiving `heuristics/pscostdiving/freqofs` to 2 and frequency offset of fracdiving
  `heuristics/feaspump/freqofs` to 0 in order to not call pscostdiving in root node, where nearly all pseudo costs are uninitialized.

### New parameters

- new parameter `separating/efficacynorm` to choose between Euclidean, maximum, sum and discrete norm in efficacy
  calculation

### Data structures

- new possible result code `SCIP_DELAYED` for primal heuristics

Fixed bugs
----------

- removed bugs in CLP Solver interface
- SCIP returned `gap limit reached` even if the problem was solved to optimality, if the optimal solution was found at a
  node with lower bound equal to the global lower bound
- after conversion of the focus node into a junction (e.g. in case of numerical troubles while solving the node's LP), the child
  nodes got the wrong LP fork attached (the common LP fork of the old and new focus node instead of the old focus node's LP fork)

- Variables:
  - bug reconvergence clauses in conflict analysis if bounds on non-binary variables were the reason for the fixing of the
    uip to create a reconvergence clause for
  - wrong sub calls in SCIPvarGet...CurrentRun() for aggregated variables
  - variables' conflict set counter was not reset when the problem was resolved again

Known bugs
----------

- unbounded models lead to an error
- air04 and air05 return wrong optimal value (1 too large): possibly due to strong branching or setppc propagation?

@section RN075 SCIP 0.7.5
*************************

Miscellaneous
-------------

- started change log<|MERGE_RESOLUTION|>--- conflicted
+++ resolved
@@ -1,4 +1,3 @@
-<<<<<<< HEAD
 @page RNNEXT Release notes for SCIP NEXT
 
 @section RNNEXT SCIP NEXT
@@ -277,8 +276,6 @@
 Known bugs
 ----------
 
-=======
->>>>>>> 23953d41
 @page RN60 Release notes for SCIP 6.0
 
 @section RN603 SCIP 6.0.3
