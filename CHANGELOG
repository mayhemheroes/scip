--- conflicted
+++ resolved
@@ -58,7 +58,6 @@
 - correctly handle bound disjunctions in symmetry detection
 - fixed issue in reliability branching related to the LP error flag not being reset
 - fixed treatment of near-infinite bounds in shiftandpropagate's problem transformation
-<<<<<<< HEAD
 - fixed handling of infinite values in SCIPcomputeHyperplaneThreePoints()
 - fixed comparisons of infinite values in heur_intshifting.c and heur_shifting.c
 - fixed bug related to updating unprocessed cuts in the cutpool
@@ -71,12 +70,10 @@
 - fixed behavior of SCIPfixVar() by setting infeasible pointer to TRUE if fixval lies outside variable domain
 - allow tightenVar() in SCIP_STAGE_PROBLEM stage
 - fixed bug in cumulative constraint handler when separating the LP solution
+- fixed issues with integer overflow in cumulative constraint handler
 - fixed bug where the convexity of Benders' decomposition subproblems was checked even when users defined subproblem
   solving methods. Now, as per the documentation, the user must explicitly state whether the subproblem is convex
 - fixed wrong indexing in heur_dualval
-=======
-- fixed issues with integer overflow in cumulative constraint handler
->>>>>>> 9978351a
 
 Miscellaneous
 -------------
