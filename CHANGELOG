--- conflicted
+++ resolved
@@ -27,15 +27,13 @@
   heuristic performance of the Benders' decomposition algorithm. It builds upon the successful trust region approaches
   applied to Benders' decomposition.
 
-<<<<<<< HEAD
+- cut strengthening enabled within the Benders' decomposition framework. This uses a mix of the Improved Magnanti-Wong
+  method and Kelly's method. The cut strengthening is enabled by setting the paramemter
+  "benders/<bendersname>/cutstrengthenenabled" to TRUE. The parameters "cutstrengthenmult", "noimprovelimit" and
+  "corepointperturb" control the behavior of the cut strengthening method.
+
 - added option to adjust weights of different scores in relpscost (hybrid) branching rule based on degeneracy information
   and skip strong branching for very high degeneracy rates
-=======
-- cut strengthening enabled within the Benders' decomposition framework. This uses a mix of the Improved Magnanti-Wong
-  method and Kelly's method. The cut strengthening is enabled by setting the paramemter
-"benders/<bendersname>/cutstrengthenenabled" to TRUE. The parameters "cutstrengthenmult", "noimprovelimit" and
-"corepointperturb" control the behavior of the cut strengthening method.
->>>>>>> b0b25272
 
 Performance improvements
 ------------------------
