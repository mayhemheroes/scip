--- conflicted
+++ resolved
@@ -77,13 +77,20 @@
   methods are defined. A NULL pointer can be supplied to SCIPaddBendersSubproblem. In this case, no internal Benders'
   cut generation methods can be used.
 
-<<<<<<< HEAD
-- New branching rule `vanillastrongbranch`, mostly for scientific purpose, with the following features: 1) no cutoff or domain reduction: only branching; 2) idempotent (optional): leave SCIP, as much as possible, in the same state before / after the strong branching calls - basically, do not update any statistic; 3) donotbranch (optional): do no perform branching. So that the brancher can be called as an oracle only (on which variable would you branch ? But do not branch please); 4) scoreall (optional): keep scoring variables, even if infeasibility is detected; 5) collectscores (optional): store the candidate scores from the last call, which can then be retrieved by calling SCIPgetVanillafullstrongData(); 6) integralcands (optional): consider integral candidates for branching, i.e., get candidates from SCIPgetPseudoBranchCands() instead of SCIPgetLPBranchCands().
-=======
 - Using the parameter "constraints/symresack/checkmonotonicity" one can now decide to upgrade to packing/partitioning
   symresacks even if the underlying permutation is not monotone.
 
->>>>>>> a9e76920
+- New branching rule `vanillastrongbranch`, mostly for scientific purpose, with the following features:
+  1) no cutoff or domain reduction: only branching;
+  2) idempotent (optional): leave SCIP, as much as possible, in the same state before / after the strong branching calls
+     - basically, do not update any statistic;
+  3) donotbranch (optional): do no perform branching. So that the brancher can be called as an oracle only
+     (on which variable would you branch ? But do not branch please);
+  4) scoreall (optional): keep scoring variables, even if infeasibility is detected;
+  5) collectscores (optional): store the candidate scores from the last call, which can then be retrieved by calling SCIPgetVanillafullstrongData();
+  6) integralcands (optional): consider integral candidates for branching,
+     i.e., get candidates from SCIPgetPseudoBranchCands() instead of SCIPgetLPBranchCands().
+
 
 Performance improvements
 ------------------------
@@ -123,7 +130,8 @@
 
 - new callback `SCIP_DECL_CONSHDLRCOPY` and `SCIP_DECL_CONSCOPY` in cons_orbisack and cons_symresack
 
-- new `idempotent` argument to SCIPgetVarStrongbranchInt() and SCIPgetVarStrongbranchFrac(), so that statistics are not updated during the call. Likewise, new `updatecol` and `updatestat` arguments to SCIPcolGetStrongbranch().
+- new `idempotent` argument to SCIPgetVarStrongbranchInt() and SCIPgetVarStrongbranchFrac(),
+  so that statistics are not updated during the call. Likewise, new `updatecol` and `updatestat` arguments to SCIPcolGetStrongbranch().
 
 ### Deleted and changed API methods
 
