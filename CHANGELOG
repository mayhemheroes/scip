--- conflicted
+++ resolved
@@ -320,12 +320,10 @@
   - new parameter "propagating/symmetry/recomputerestart"
   - new parameter "constraints/symresack/checkmonotonicity"
 
-<<<<<<< HEAD
 - new parameter for enabling shared memory parallelisation for solving Benders' decomposition subproblems. The parameter
   benders/<bendersname>/numthreads sets the number of threads used for parallel subproblem solving.
-=======
+
 - new parameter presolving/clqtablefac (default value 2.0) as limit on number of entries in clique table relative to number of problem nonzeros
->>>>>>> bb820b73
 
 ### Data structures
 
