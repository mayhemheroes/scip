--- conflicted
+++ resolved
@@ -904,13 +904,10 @@
 			scip/solve.o \
 			scip/stat.o \
 			scip/symmetry.o \
-<<<<<<< HEAD
 			scip/symmetry_graph.o \
-=======
 			scip/symmetry_orbitopal.o \
 			scip/symmetry_orbital.o \
 			scip/symmetry_lexred.o \
->>>>>>> 4de2d40a
 			scip/syncstore.o \
 			scip/table.o \
 			scip/tree.o \
