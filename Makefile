#* * * * * * * * * * * * * * * * * * * * * * * * * * * * * * * * * * * * * * *
#*                                                                           *
#*                  This file is part of the program and library             *
#*         SCIP --- Solving Constraint Integer Programs                      *
#*                                                                           *
#*    Copyright (C) 2002-2016 Konrad-Zuse-Zentrum                            *
#*                            fuer Informationstechnik Berlin                *
#*                                                                           *
#*  SCIP is distributed under the terms of the ZIB Academic Licence.         *
#*                                                                           *
#*  You should have received a copy of the ZIB Academic License              *
#*  along with SCIP; see the file COPYING. If not email to scip@zib.de.      *
#*                                                                           *
#* * * * * * * * * * * * * * * * * * * * * * * * * * * * * * * * * * * * * * *

#@file    Makefile
#@brief   SCIP Makefile
#@author  Thorsten Koch
#@author  Tobias Achterberg
#@author  Marc Pfetsch
#@author  Timo Berthold

#-----------------------------------------------------------------------------
# paths variables
#-----------------------------------------------------------------------------

SCIPDIR		=	./

INSTALLDIR	=

#-----------------------------------------------------------------------------
# include make.project file
#-----------------------------------------------------------------------------

# do not use other open source projects; needs to be set before including make.project
ifeq ($(OPENSOURCE),false)
	override EXPRINT	=	none
	override GMP		=	false
	override READLINE	=	false
	override ZLIB		=	false
	override ZIMPL		=	false
	override IPOPT		=	false
endif

<<<<<<< HEAD
# use PARASCIP=true if compiled with TPI not equal to none
ifeq ($(TPI),omp)
	override PARASCIP        =       true
endif
ifeq ($(TPI),tny)
        override PARASCIP        =       true
endif


#-----------------------------------------------------------------------------
=======
# mark that this is a SCIP internal makefile
SCIPINTERNAL	=	true

>>>>>>> 360c7953
# load default settings and detect host architecture
include $(SCIPDIR)/make/make.project

#-----------------------------------------------------------------------------
# define build flags
#-----------------------------------------------------------------------------
BUILDFLAGS =	" ARCH=$(ARCH)\\n\
		COMP=$(COMP)\\n\
		EXPRINT=$(EXPRINT)\\n\
		GAMS=$(GAMS)\\n\
		GMP=$(GMP)\\n\
		IPOPT=$(IPOPT)\\n\
		IPOPTOPT=$(IPOPTOPT)\\n\
		LPS=$(LPS)\\n\
		LPSCHECK=$(LPSCHECK)\\n\
		LPSOPT=$(LPSOPT)\\n\
		NOBLKBUFMEM=$(NOBLKBUFMEM)\\n\
		NOBLKMEM=$(NOBLKMEM)\\n\
		NOBUFMEM=$(NOBUFMEM)\\n\
		OPT=$(OPT)\\n\
		OSTYPE=$(OSTYPE)\\n\
		PARASCIP=$(PARASCIP)\\n\
		READLINE=$(READLINE)\\n\
		SANITIZE=$(SANITIZE)\\n\
		SHARED=$(SHARED)\\n\
		USRARFLAGS=$(USRARFLAGS)\\n\
		USRCFLAGS=$(USRCFLAGS)\\n\
		USRCXXFLAGS=$(USRCXXFLAGS)\\n\
		USRDFLAGS=$(USRDFLAGS)\\n\
		USRFLAGS=$(USRFLAGS)\\n\
		USRLDFLAGS=$(USRLDFLAGS)\\n\
		USROFLAGS=$(USROFLAGS)\\n\
		VERSION=$(VERSION)\\n\
		ZIMPL=$(ZIMPL)\\n\
		ZIMPLOPT=$(ZIMPLOPT)\\n\
		ZLIB=$(ZLIB)"

#-----------------------------------------------------------------------------
# default settings
#-----------------------------------------------------------------------------

VERSION		=	3.2.1.2
SCIPGITHASH	=
SOFTLINKS	=
MAKESOFTLINKS	=	true
TOUCHLINKS	=	false

#-----------------------------------------------------------------------------
# LP Solver Interface
#-----------------------------------------------------------------------------

LPILIBSHORTNAME	=	lpi$(LPS)
LPILIBNAME	=	$(LPILIBSHORTNAME)-$(VERSION)
LPILIBOBJ	=
LPSOPTIONS	=
LPIINSTMSG	=

LPSCHECKDEP	:=	$(SRCDIR)/depend.lpscheck
LPSCHECKSRC	:=	$(shell cat $(LPSCHECKDEP))

LPSOPTIONS	+=	cpx
ifeq ($(LPS),cpx)
FLAGS		+=	-I$(LIBDIR)/include/cpxinc
LPILIBOBJ	=	lpi/lpi_cpx.o scip/bitencode.o blockmemshell/memory.o scip/message.o
LPILIBSRC  	=	$(addprefix $(SRCDIR)/,$(LPILIBOBJ:.o=.c))
SOFTLINKS	+=	$(LIBDIR)/include/cpxinc
ifeq ($(SHARED),true)
SOFTLINKS	+=	$(LIBDIR)/shared/libcplex.$(OSTYPE).$(ARCH).$(COMP).$(SHAREDLIBEXT)
else
SOFTLINKS	+=	$(LIBDIR)/static/libcplex.$(OSTYPE).$(ARCH).$(COMP).$(STATICLIBEXT)
endif
LPIINSTMSG	=	"  -> \"cpxinc\" is the path to the CPLEX \"include\" directory, e.g., \"<CPLEX-path>/include/ilcplex\".\n"
LPIINSTMSG	+=	" -> \"libcplex.*.a\" is the path to the CPLEX library, e.g., \"<CPLEX-path>/lib/x86-64_linux/static_pic/libcplex.a\"\n"
LPIINSTMSG	+=	" -> \"libcplex.*.so\" is the path to the CPLEX library, e.g., \"<CPLEX-path>/bin/x86-64_linux/libcplex1263.so\""
endif

LPSOPTIONS	+=	xprs
ifeq ($(LPS),xprs)
FLAGS		+=	-I$(LIBDIR)/include/xprsinc
LPILIBOBJ	=	lpi/lpi_xprs.o scip/bitencode.o blockmemshell/memory.o scip/message.o
LPILIBSRC  	=	$(addprefix $(SRCDIR)/,$(LPILIBOBJ:.o=.c))
SOFTLINKS	+=	$(LIBDIR)/include/xprsinc
ifeq ($(SHARED),true)
SOFTLINKS	+=	$(LIBDIR)/shared/libxpress.$(OSTYPE).$(ARCH).$(COMP).$(SHAREDLIBEXT)
else
SOFTLINKS	+=	$(LIBDIR)/static/libxpress.$(OSTYPE).$(ARCH).$(COMP).$(STATICLIBEXT)
endif
LPIINSTMSG	=	"  -> \"xprsinc\" is the path to the XPRESS \"include\" directory, e.g., \"<XPRESS-path>/include\".\n"
LPIINSTMSG	+=	" -> \"libpress.*\" is the path to the XPRESS library, e.g., \"<XPRESS-path>/lib/libxpress.a\""
endif

LPSOPTIONS	+=	msk
ifeq ($(LPS),msk)
FLAGS		+=	-I$(LIBDIR)/include/mskinc
LPILIBOBJ	=	lpi/lpi_msk.o scip/bitencode.o blockmemshell/memory.o scip/message.o
LPILIBSRC  	=	$(addprefix $(SRCDIR)/,$(LPILIBOBJ:.o=.c))
SOFTLINKS	+=	$(LIBDIR)/include/mskinc
ifeq ($(SHARED),true)
SOFTLINKS	+=	$(LIBDIR)/shared/libmosek.$(OSTYPE).$(ARCH).$(COMP).$(SHAREDLIBEXT)
SOFTLINKS	+=	$(LIBDIR)/shared/libiomp5.$(OSTYPE).$(ARCH).$(COMP).$(SHAREDLIBEXT)
else
SOFTLINKS	+=	$(LIBDIR)/static/libmosek.$(OSTYPE).$(ARCH).$(COMP).$(STATICLIBEXT)
SOFTLINKS	+=	$(LIBDIR)/static/libiomp5.$(OSTYPE).$(ARCH).$(COMP).$(STATICLIBEXT)
endif
LPIINSTMSG	=	"  -> \"mskinc\" is the path to the Mosek \"include\" directory, e.g., \"<Mosek-path>/include\".\n"
LPIINSTMSG	+=	" -> \"libmosek.*\" is the path to the Mosek library, e.g., \"<Mosek-path>/lib/libmosek.a\".\n"
LPIINSTMSG	+=	" -> \"libiomp5.*\" is the path to the libiomp5, e.g., \"<Mosek-path>/lib/libiomp5.a\""
endif

LPSOPTIONS	+=	spx1
ifeq ($(LPS),spx1)
LINKER		=	CPP
FLAGS		+=	-I$(LIBDIR)/include/spxinc
ifeq ($(SPX_LEGACY),true)
CFLAGS		+= 	-DSOPLEX_LEGACY
CXXFLAGS	+= 	-DSOPLEX_LEGACY
endif
LPILIBOBJ	=	lpi/lpi_spx1.o scip/bitencode.o blockmemshell/memory.o scip/message.o
LPILIBSRC	=	$(SRCDIR)/lpi/lpi_spx1.cpp $(SRCDIR)/scip/bitencode.c $(SRCDIR)/blockmemshell/memory.c $(SRCDIR)/scip/message.c
SOFTLINKS	+=	$(LIBDIR)/include/spxinc
ifeq ($(SHARED),true)
SOFTLINKS	+=	$(LIBDIR)/shared/libsoplex.$(OSTYPE).$(ARCH).$(COMP).$(LPSOPT).$(SHAREDLIBEXT)
else
SOFTLINKS	+=	$(LIBDIR)/static/libsoplex.$(OSTYPE).$(ARCH).$(COMP).$(LPSOPT).$(STATICLIBEXT)
endif
LPIINSTMSG	=	"  -> \"spxinc\" is the path to the SoPlex \"src\" directory, e.g., \"<SoPlex-path>/src\".\n"
LPIINSTMSG	+=	" -> \"libsoplex.*\" is the path to the SoPlex library, e.g., \"<SoPlex-path>/lib/libsoplex.$(OSTYPE).$(ARCH).$(COMP).$(LPSOPT).$(STATICLIBEXT)\""
ifeq ($(LPSCHECK),true)
FLAGS		+=	-DWITH_LPSCHECK -I$(LIBDIR)/cpxinc
SOFTLINKS	+=	$(LIBDIR)/include/cpxinc
ifeq ($(SHARED),true)
SOFTLINKS	+=	$(LIBDIR)/shared/libcplex.$(OSTYPE).$(ARCH).$(COMP).$(SHAREDLIBEXT)
else
SOFTLINKS	+=	$(LIBDIR)/static/libcplex.$(OSTYPE).$(ARCH).$(COMP).$(STATICLIBEXT)
endif
LPIINSTMSG	+=	"  -> \"cpxinc\" is the path to the CPLEX \"include\" directory, e.g., \"<CPLEX-path>/include/ilcplex\".\n"
LPIINSTMSG	+=	" -> \"libcplex.*.a\" is the path to the CPLEX library, e.g., \"<CPLEX-path>/lib/x86-64_linux/static_pic/libcplex.a\"\n"
LPIINSTMSG	+=	" -> \"libcplex.*.so\" is the path to the CPLEX library, e.g., \"<CPLEX-path>/bin/x86-64_linux/libcplex1263.so\""
endif
endif

LPSOPTIONS	+=	spx ( = spx2)
ifeq ($(LPS),spx2)
LINKER		=	CPP
FLAGS		+=	-I$(LIBDIR)/include/spxinc
LPILIBOBJ	=	lpi/lpi_spx2.o scip/bitencode.o blockmemshell/memory.o scip/message.o
LPILIBSRC	=	$(SRCDIR)/lpi/lpi_spx2.cpp $(SRCDIR)/scip/bitencode.c $(SRCDIR)/blockmemshell/memory.c $(SRCDIR)/scip/message.c
SOFTLINKS	+=	$(LIBDIR)/include/spxinc
ifeq ($(SHARED),true)
SOFTLINKS	+=	$(LIBDIR)/shared/libsoplex.$(OSTYPE).$(ARCH).$(COMP).$(LPSOPT).$(SHAREDLIBEXT)
else
SOFTLINKS	+=	$(LIBDIR)/static/libsoplex.$(OSTYPE).$(ARCH).$(COMP).$(LPSOPT).$(STATICLIBEXT)
endif
LPIINSTMSG	=	"  -> \"spxinc\" is the path to the SoPlex \"src\" directory, e.g., \"<SoPlex-path>/src\".\n"
LPIINSTMSG	+=	" -> \"libsoplex.*\" is the path to the SoPlex library, e.g., \"<SoPlex-path>/lib/libsoplex.linux.x86.gnu.opt.a\""
ifeq ($(LPSCHECK),true)
FLAGS		+=	-DWITH_LPSCHECK -I$(LIBDIR)/cpxinc
SOFTLINKS	+=	$(LIBDIR)/include/cpxinc
ifeq ($(SHARED),true)
SOFTLINKS	+=	$(LIBDIR)/shared/libcplex.$(OSTYPE).$(ARCH).$(COMP).$(SHAREDLIBEXT)
else
SOFTLINKS	+=	$(LIBDIR)/static/libcplex.$(OSTYPE).$(ARCH).$(COMP).$(STATICLIBEXT)
endif
LPIINSTMSG	+=	"  -> \"cpxinc\" is the path to the CPLEX \"include\" directory, e.g., \"<CPLEX-path>/include/ilcplex\".\n"
LPIINSTMSG	+=	" -> \"libcplex.*.a\" is the path to the CPLEX library, e.g., \"<CPLEX-path>/lib/x86_rhel4.0_3.4/static_pic/libcplex.a\"\n"
LPIINSTMSG	+=	" -> \"libcplex.*.so\" is the path to the CPLEX library, e.g., \"<CPLEX-path>/bin/x86-64_linux/libcplex1263.so\""
endif
endif

LPSOPTIONS	+=	clp
ifeq ($(LPS),clp)
LINKER		=	CPP
FLAGS		+=	-I$(LIBDIR)/clp.$(OSTYPE).$(ARCH).$(COMP).$(LPSOPT)/include/coin
LPILIBOBJ	=	lpi/lpi_clp.o scip/bitencode.o blockmemshell/memory.o scip/message.o
LPILIBSRC	=	$(SRCDIR)/lpi/lpi_clp.cpp $(SRCDIR)/scip/bitencode.c $(SRCDIR)/blockmemshell/memory.c $(SRCDIR)/scip/message.c
SOFTLINKS	+=	$(LIBDIR)/clp.$(OSTYPE).$(ARCH).$(COMP).$(LPSOPT)
LPIINSTMSG	=	"  -> \"clp.$(OSTYPE).$(ARCH).$(COMP).$(LPSOPT)\" is the path to the Clp installation directory, i.e., \"<Clp-path>/include/coin/ClpModel.hpp\" should exist.\n"
endif

LPSOPTIONS	+=	qso
ifeq ($(LPS),qso)
FLAGS         	+=      -I$(LIBDIR)/include/qsinc
LPILIBOBJ     	= 	lpi/lpi_qso.o scip/bitencode.o blockmemshell/memory.o scip/message.o
LPILIBSRC     	=       $(addprefix $(SRCDIR)/,$(LPILIBOBJ:.o=.c))
SOFTLINKS     	+=      $(LIBDIR)/include/qsinc
SOFTLINKS     	+=      $(LIBDIR)/static/libqsopt.$(OSTYPE).$(ARCH).$(COMP).$(STATICLIBEXT)
LPIINSTMSG	=	"  -> \"qsinc\" is the path to the QSopt \"include\" directory, e.g., \"<QSopt-path>\".\n"
LPIINSTMSG	+=	" -> \"libqsopt.*\" is the path to the QSopt library, e.g., \"<QSopt-path>/libqsopt.a\""
endif

LPSOPTIONS	+=	grb
ifeq ($(LPS),grb)
FLAGS		+=	-I$(LIBDIR)/include/grbinc
LPILIBOBJ	=	lpi/lpi_grb.o blockmemshell/memory.o scip/message.o
LPILIBSRC  	=	$(addprefix $(SRCDIR)/,$(LPILIBOBJ:.o=.c))
SOFTLINKS	+=	$(LIBDIR)/include/grbinc
ifeq ($(SHARED),true)
SOFTLINKS	+=	$(LIBDIR)/shared/libgurobi.$(OSTYPE).$(ARCH).$(COMP).$(SHAREDLIBEXT)
else
SOFTLINKS	+=	$(LIBDIR)/static/libgurobi.$(OSTYPE).$(ARCH).$(COMP).$(STATICLIBEXT)
endif
LPIINSTMSG	=	"  -> \"grbinc\" is the path to the Gurobi \"include\" directory, e.g., \"<Gurobi-path>/include\".\n"
LPIINSTMSG	+=	" -> \"libgurobi.*\" is the path to the Gurobi library, e.g., \"<Gurobi-path>/lib/libgurobi.so\""
endif

LPSOPTIONS	+=	none
ifeq ($(LPS),none)
LPILIBOBJ	=	lpi/lpi_none.o blockmemshell/memory.o scip/message.o
LPILIBSRC  	=	$(addprefix $(SRCDIR)/,$(LPILIBOBJ:.o=.c))
endif

LPILIB		=	$(LPILIBNAME).$(BASE)
LPILIBFILE	=	$(LIBDIR)/$(LIBTYPE)/lib$(LPILIB).$(LIBEXT)
LPILIBOBJFILES	=	$(addprefix $(LIBOBJDIR)/,$(LPILIBOBJ))
LPILIBDEP	=	$(SRCDIR)/depend.lpilib.$(LPS).$(OPT)
LPILIBLINK	=	$(LIBDIR)/$(LIBTYPE)/lib$(LPILIBSHORTNAME).$(BASE).$(LIBEXT)
LPILIBSHORTLINK = 	$(LIBDIR)/$(LIBTYPE)/lib$(LPILIBSHORTNAME).$(LIBEXT)
ALLSRC		+=	$(LPILIBSRC)

ifeq ($(SHARED),true)
LPILIBEXTLIBS	=	$(LIBBUILD_L)$(LIBDIR)/$(LIBTYPE) $(LPSLDFLAGS) $(LINKRPATH)$(realpath $(LIBDIR)/$(LIBTYPE))
endif
#-----------------------------------------------------------------------------
# Parallel Interface
#-----------------------------------------------------------------------------

TPILIBSHORTNAME	=	tpi$(TPI)
TPILIBNAME	=	$(TPILIBSHORTNAME)-$(VERSION)
TPILIBOBJ	=

TPIOPTIONS	+=	none
ifeq ($(TPI),none)
TPILIBOBJ	=	tpi/tpi_none.o
FLAGS		+=	-DTPI_NONE
endif

TPIOPTIONS	+=	omp
ifeq ($(TPI),omp)
TPILIBOBJ	=	tpi/tpi_openmp.o
FLAGS		+=	-DTPI_OMP
endif

TPIOPTIONS	+=	tny
ifeq ($(TPI),tny)
TPILIBOBJ	=	tpi/tpi_tnycthrd.o \
			tinycthread/tinycthread.o
FLAGS		+=	-DTPI_TNYC
endif

TPILIBSRC  	=	$(addprefix $(SRCDIR)/,$(TPILIBOBJ:.o=.c))
TPILIB		=	$(TPILIBNAME).$(BASE)
TPILIBFILE	=	$(LIBDIR)/lib$(TPILIB).$(LIBEXT)
TPILIBOBJFILES	=	$(addprefix $(LIBOBJDIR)/,$(TPILIBOBJ))
TPILIBDEP	=	$(SRCDIR)/depend.tpilib.$(TPI).$(OPT)
TPILIBLINK	=	$(LIBDIR)/lib$(TPILIBSHORTNAME).$(BASE).$(LIBEXT)
TPILIBSHORTLINK = 	$(LIBDIR)/lib$(TPILIBSHORTNAME).$(LIBEXT)
ALLSRC		+=	$(TPILIBSRC)

#-----------------------------------------------------------------------------
# NLP Solver Interfaces and expression interpreter
#-----------------------------------------------------------------------------

NLPILIBCOBJ	= 	nlpi/nlpi.o \
			nlpi/nlpioracle.o \
			nlpi/expr.o

NLPILIBCXXOBJ	= 	nlpi/intervalarithext.o

NLPILIBSCIPOBJ	= 	blockmemshell/memory.o \
			scip/misc.o \
			scip/intervalarith.o \
			scip/interrupt.o \
			scip/message.o

ifeq ($(EXPRINT),none)
NLPILIBCOBJ 	+=	nlpi/exprinterpret_none.o
endif
ifeq ($(EXPRINT),cppad)
NLPILIBCXXOBJ 	+= 	nlpi/exprinterpret_cppad.o
endif

ifeq ($(IPOPT),true)
NLPILIBSHORTNAME = $(NLPILIBSHORTNAME).ipopt
NLPILIBCXXOBJ	+= 	nlpi/nlpi_ipopt.o
else
NLPILIBCOBJ	+= 	nlpi/nlpi_ipopt_dummy.o
endif

NLPILIBSHORTNAME= 	nlpi$(NLPILIBSHORTNAMECPPAD)$(NLPILIBSHORTNAMEIPOPT)
NLPILIBNAME	=	$(NLPILIBSHORTNAME)-$(VERSION)
NLPILIB		=	$(NLPILIBNAME).$(BASE)
NLPILIBFILE	=	$(LIBDIR)/$(LIBTYPE)/lib$(NLPILIB).$(LIBEXT)
NLPILIBOBJFILES =	$(addprefix $(LIBOBJDIR)/,$(NLPILIBCOBJ)) $(addprefix $(LIBOBJDIR)/,$(NLPILIBCXXOBJ))
NLPILIBSCIPOBJFILES =	$(addprefix $(LIBOBJDIR)/,$(NLPILIBSCIPOBJ))
NLPILIBSRC	=	$(addprefix $(SRCDIR)/,$(NLPILIBCOBJ:.o=.c)) $(addprefix $(SRCDIR)/,$(NLPILIBCXXOBJ:.o=.cpp))
NLPILIBDEP	=	$(SRCDIR)/depend.nlpilib$(NLPILIBSHORTNAMECPPAD)$(NLPILIBSHORTNAMEIPOPT).$(OPT)
NLPILIBLINK	=	$(LIBDIR)/$(LIBTYPE)/lib$(NLPILIBSHORTNAME).$(BASE).$(LIBEXT)
NLPILIBSHORTLINK=	$(LIBDIR)/$(LIBTYPE)/lib$(NLPILIBSHORTNAME).$(LIBEXT)
ALLSRC		+=	$(NLPILIBSRC)

ifeq ($(SHARED),true)
NLPILIBEXTLIBS	=	$(LIBBUILD_L)$(LIBDIR)/$(LIBTYPE) $(IPOPTLIBS) \
			$(LINKRPATH)$(realpath $(LIBDIR)/$(LIBTYPE)/ipopt.$(OSTYPE).$(ARCH).$(COMP).$(IPOPTOPT)/lib)
endif


#-----------------------------------------------------------------------------
# External Libraries
#-----------------------------------------------------------------------------

ZLIBDEP		:=	$(SRCDIR)/depend.zlib
ZLIBSRC		:=	$(shell cat $(ZLIBDEP))

GMPDEP		:=	$(SRCDIR)/depend.gmp
GMPSRC		:=	$(shell cat $(GMPDEP))

READLINEDEP	:=	$(SRCDIR)/depend.readline
READLINESRC	:=	$(shell cat $(READLINEDEP))

ZIMPLDEP	:=	$(SRCDIR)/depend.zimpl
ZIMPLSRC	:=	$(shell cat $(ZIMPLDEP))

GAMSDEP		:=	$(SRCDIR)/depend.gams
GAMSSRC		:=	$(shell cat $(GAMSDEP))

PARASCIPDEP	:=	$(SRCDIR)/depend.parascip
PARASCIPSRC	:=	$(shell cat $(PARASCIPDEP))

ifeq ($(ZIMPL),true)
ifeq ($(GMP),false)
$(error ZIMPL requires the GMP to be linked. Use either ZIMPL=false or GMP=true.)
endif
FLAGS		+=	-DWITH_ZIMPL -I$(LIBDIR)/include/zimplinc $(ZIMPL_FLAGS)
DIRECTORIES	+=	$(LIBDIR)/include/zimplinc
SOFTLINKS	+=	$(LIBDIR)/include/zimplinc/zimpl
ifeq ($(SHARED),true)
SOFTLINKS	+=	$(LIBDIR)/shared/libzimpl.$(OSTYPE).$(ARCH).$(COMP).$(ZIMPLOPT).$(SHAREDLIBEXT)
else
SOFTLINKS	+=	$(LIBDIR)/static/libzimpl.$(OSTYPE).$(ARCH).$(COMP).$(ZIMPLOPT).$(STATICLIBEXT)
endif
LPIINSTMSG	+=	"\n  -> \"zimplinc\" is a directory containing the path to the ZIMPL \"src\" directory, e.g., \"<ZIMPL-path>/src\".\n"
LPIINSTMSG	+=	" -> \"libzimpl.*\" is the path to the ZIMPL library, e.g., \"<ZIMPL-path>/lib/libzimpl.$(OSTYPE).$(ARCH).$(COMP).$(ZIMPLOPT).$(STATICLIBEXT)\""
endif

ifeq ($(GMP),true)
ifeq ($(COMP),msvc)
SOFTLINKS	+=	$(LIBDIR)/mpir.$(ARCH)
SOFTLINKS	+=	$(LIBDIR)/$(LIBTYPE)/libmpir.$(ARCH).$(OPT).lib
SOFTLINKS	+=	$(LIBDIR)/$(LIBTYPE)/libpcre.$(ARCH).$(OPT).lib
LPIINSTMSG	+=	"\n  -> \"mpir.$(ARCH)\" is a directory containing the mpir installation, i.e., \"mpir.$(ARCH)/gmp.h\" should exist.\n"
LPIINSTMSG	+=	" -> \"libmpir.*\" is the path to the MPIR library\n"
LPIINSTMSG	+=	" -> \"libpcre.*\" is the path to the PCRE library"
endif
endif

ifeq ($(IPOPT),true)
SOFTLINKS	+=	$(LIBDIR)/$(LIBTYPE)/ipopt.$(OSTYPE).$(ARCH).$(COMP).$(IPOPTOPT)
LPIINSTMSG	+=	"\n  -> \"ipopt.$(OSTYPE).$(ARCH).$(COMP).$(IPOPTOPT)\" is a directory containing the ipopt installation, i.e., \"ipopt.$(OSTYPE).$(ARCH).$(COMP).$(IPOPTOPT)/include/coin/IpIpoptApplication.hpp\", \"ipopt.$(OSTYPE).$(ARCH).$(COMP).$(IPOPTOPT)/lib/libipopt*\", ... should exist.\n"
endif

ifeq ($(GAMS),true)
GAMSDIR		=	$(LIBDIR)/gams.$(OSTYPE).$(ARCH).$(COMP)
FLAGS		+=	-DWITH_GAMS=\"$(abspath $(GAMSDIR))\"
FLAGS		+=	-I$(SCIPDIR)/interfaces/gams/src -I$(GAMSDIR)/apifiles/C/api
SOFTLINKS	+=	$(GAMSDIR)
LPIINSTMSG	+=	"\n  -> \"$(GAMSDIR)\" is the path to the GAMS system directory"
endif

ifeq ($(SHARED),true)
SCIPLIBEXTLIBS	=	$(LIBBUILD_L)$(LIBDIR)/$(LIBTYPE) $(ZLIB_LDFLAGS) $(GMP_LDFLAGS) $(READLINE_LDFLAGS) $(ZIMPLLIB) \
			$(LINKRPATH)$(realpath $(LIBDIR)/$(LIBTYPE))
endif


#-----------------------------------------------------------------------------
# SCIP Library
#-----------------------------------------------------------------------------

SCIPLIBSHORTNAME=	scip
SCIPLIBNAME	=	$(SCIPLIBSHORTNAME)-$(VERSION)
SCIPPLUGINLIBOBJ=       scip/branch_allfullstrong.o \
			scip/branch_cloud.o \
			scip/branch_distribution.o \
			scip/branch_fullstrong.o \
			scip/branch_inference.o \
			scip/branch_leastinf.o \
			scip/branch_mostinf.o \
			scip/branch_multaggr.o \
			scip/branch_nodereopt.o \
			scip/branch_pscost.o \
			scip/branch_random.o \
			scip/branch_relpscost.o \
			scip/cons_abspower.o \
			scip/compr_largestrepr.o \
			scip/compr_weakcompr.o \
			scip/concsolver_scip.o \
			scip/cons_and.o \
			scip/cons_bivariate.o \
			scip/cons_bounddisjunction.o \
			scip/cons_conjunction.o \
			scip/cons_countsols.o \
			scip/cons_cumulative.o \
			scip/cons_disjunction.o \
			scip/cons_indicator.o \
			scip/cons_integral.o \
			scip/cons_knapsack.o \
			scip/cons_linear.o \
			scip/cons_linking.o \
			scip/cons_logicor.o \
			scip/cons_nonlinear.o \
			scip/cons_or.o \
			scip/cons_orbitope.o \
			scip/cons_pseudoboolean.o \
			scip/cons_quadratic.o \
			scip/cons_setppc.o \
			scip/cons_soc.o \
			scip/cons_sos1.o \
			scip/cons_sos2.o \
			scip/cons_superindicator.o \
			scip/cons_varbound.o \
			scip/cons_xor.o \
			scip/dialog_default.o \
			scip/event_softtimelimit.o \
			scip/disp_default.o \
			scip/event_solvingphase.o \
			scip/prop_sync.o \
			scip/event_globalbnd.o \
			scip/heur_sync.o \
			scip/heur_actconsdiving.o \
			scip/heur_bound.o \
			scip/heur_clique.o \
			scip/heur_coefdiving.o \
			scip/heur_completesol.o \
			scip/heur_crossover.o \
			scip/heur_dins.o \
			scip/heur_distributiondiving.o \
			scip/heur_dualval.o \
			scip/heur_feaspump.o \
			scip/heur_fixandinfer.o \
			scip/heur_fracdiving.o \
			scip/heur_guideddiving.o \
			scip/heur_indicator.o \
			scip/heur_intdiving.o \
			scip/heur_intshifting.o \
			scip/heur_linesearchdiving.o \
			scip/heur_localbranching.o \
			scip/heur_locks.o \
			scip/heur_mutation.o \
			scip/heur_multistart.o \
			scip/heur_nlpdiving.o \
			scip/heur_objpscostdiving.o \
			scip/heur_octane.o \
			scip/heur_ofins.o \
			scip/heur_oneopt.o \
			scip/heur_proximity.o \
			scip/heur_pscostdiving.o \
			scip/heur_reoptsols.o \
			scip/heur_randrounding.o \
			scip/heur_rens.o \
			scip/heur_rins.o \
			scip/heur_rootsoldiving.o \
			scip/heur_rounding.o \
			scip/heur_shiftandpropagate.o \
			scip/heur_shifting.o \
			scip/heur_simplerounding.o \
			scip/heur_subnlp.o \
			scip/heur_trivial.o \
			scip/heur_trivialnegation.o \
			scip/heur_trysol.o \
			scip/heur_twoopt.o \
			scip/heur_undercover.o \
			scip/heur_vbounds.o \
			scip/heur_veclendiving.o \
			scip/heur_zeroobj.o \
			scip/heur_zirounding.o \
			scip/message_default.o \
			scip/nodesel_bfs.o \
			scip/nodesel_breadthfirst.o \
			scip/nodesel_dfs.o \
			scip/nodesel_estimate.o \
			scip/nodesel_hybridestim.o \
			scip/nodesel_restartdfs.o \
			scip/nodesel_uct.o \
			scip/presol_boundshift.o \
			scip/presol_components.o \
			scip/presol_convertinttobin.o \
			scip/presol_domcol.o\
			scip/presol_dualagg.o\
			scip/presol_dualcomp.o\
			scip/presol_dualinfer.o\
			scip/presol_gateextraction.o \
			scip/presol_implfree.o\
			scip/presol_implics.o \
			scip/presol_inttobinary.o \
			scip/presol_qpkktref.o \
			scip/presol_redvub.o \
			scip/presol_trivial.o \
			scip/presol_tworowbnd.o \
			scip/presol_stuffing.o \
			scip/prop_dualfix.o \
			scip/prop_genvbounds.o \
			scip/prop_nlobbt.o \
			scip/prop_obbt.o \
			scip/prop_probing.o \
			scip/prop_pseudoobj.o \
			scip/prop_redcost.o \
			scip/prop_rootredcost.o \
			scip/prop_vbounds.o \
			scip/reader_bnd.o \
			scip/reader_ccg.o \
			scip/reader_cip.o \
			scip/reader_cnf.o \
			scip/reader_diff.o \
			scip/reader_fix.o \
			scip/reader_fzn.o \
			scip/reader_gms.o \
			scip/reader_lp.o \
			scip/reader_mps.o \
			scip/reader_mst.o \
			scip/reader_opb.o \
			scip/reader_osil.o \
			scip/reader_pip.o \
			scip/reader_pbm.o \
			scip/reader_ppm.o \
			scip/reader_rlp.o \
			scip/reader_sol.o \
			scip/reader_wbo.o \
			scip/reader_zpl.o \
			scip/sepa_cgmip.o \
			scip/sepa_clique.o \
			scip/sepa_closecuts.o \
			scip/sepa_cmir.o \
			scip/sepa_convexproj.o \
			scip/sepa_disjunctive.o \
			scip/sepa_eccuts.o \
			scip/sepa_flowcover.o \
			scip/sepa_gauge.o \
			scip/sepa_gomory.o \
			scip/sepa_impliedbounds.o \
			scip/sepa_intobj.o \
			scip/sepa_mcf.o \
			scip/sepa_oddcycle.o \
			scip/sepa_rapidlearning.o \
			scip/sepa_strongcg.o \
			scip/sepa_zerohalf.o

SCIPLIBOBJ	=	scip/boundstore.o \
			scip/branch.o \
			scip/clock.o \
			scip/concsolver.o \
			scip/concurrent.o \
			scip/conflict.o \
			scip/conflictstore.o \
			scip/cons.o \
			scip/cutpool.o \
			scip/cuts.o \
			scip/debug.o \
			scip/dialog.o \
			scip/disp.o \
			scip/event.o \
			scip/fileio.o \
			scip/heur.o \
			scip/heuristics.o \
			scip/compr.o \
			scip/history.o \
			scip/implics.o \
			scip/interrupt.o \
			scip/intervalarith.o \
			scip/lp.o \
			scip/matrix.o \
			scip/mem.o \
			scip/misc.o \
			scip/nlp.o \
			scip/nodesel.o \
			scip/paramset.o \
			scip/presol.o \
			scip/presolve.o \
			scip/pricestore.o \
			scip/pricer.o \
			scip/primal.o \
			scip/prob.o \
			scip/prop.o \
			scip/reader.o \
			scip/relax.o \
			scip/reopt.o \
			scip/retcode.o \
			scip/scip.o \
			scip/scipbuildflags.o \
			scip/scipdefplugins.o \
			scip/scipgithash.o \
			scip/scipshell.o \
			scip/sepa.o \
			scip/sepastore.o \
			scip/set.o \
			scip/sol.o \
			scip/solve.o \
			scip/stat.o \
			scip/syncstore.o \
			scip/tree.o \
			scip/var.o \
			scip/visual.o \
			tclique/tclique_branch.o \
			tclique/tclique_coloring.o \
			tclique/tclique_graph.o \
			dijkstra/dijkstra.o \
			xml/xmlparse.o

SCIPLIB		=	$(SCIPLIBNAME).$(BASE)
SCIPLIBFILE	=	$(LIBDIR)/$(LIBTYPE)/lib$(SCIPLIB).$(LIBEXT)
SCIPLIBOBJFILES	=	$(addprefix $(LIBOBJDIR)/,$(SCIPPLUGINLIBOBJ))
SCIPLIBOBJFILES	+=	$(addprefix $(LIBOBJDIR)/,$(SCIPLIBOBJ))
SCIPLIBSRC	=	$(addprefix $(SRCDIR)/,$(SCIPPLUGINLIBOBJ:.o=.c))
SCIPLIBSRC	+=	$(addprefix $(SRCDIR)/,$(SCIPLIBOBJ:.o=.c))
SCIPPLUGININCSRC=	$(addprefix $(SRCDIR)/,$(SCIPPLUGINLIBOBJ:.o=.h))
SCIPLIBDEP	=	$(SRCDIR)/depend.sciplib.$(OPT)
SCIPLIBLINK	=	$(LIBDIR)/$(LIBTYPE)/lib$(SCIPLIBSHORTNAME).$(BASE).$(LIBEXT)
SCIPLIBSHORTLINK = 	$(LIBDIR)/$(LIBTYPE)/lib$(SCIPLIBSHORTNAME).$(LIBEXT)

# define library that contains everything
SCIPLIBSOLVERSHORTNAME=	scipsolver
SCIPLIBSOLVERNAME =	$(SCIPLIBSOLVERSHORTNAME)-$(VERSION)
SCIPLIBSOLVER	=	$(SCIPLIBSOLVERNAME).$(BASE).$(LPS)
SCIPLIBSOLVERFILE =	$(LIBDIR)/$(LIBTYPE)/lib$(SCIPLIBSOLVER).$(LIBEXT)
SCIPLIBSOLVERLINK =	$(LIBDIR)/$(LIBTYPE)/lib$(SCIPLIBSOLVERSHORTNAME).$(BASE).$(LPS).$(LIBEXT)
SCIPLIBSOLVERSHORTLINK =$(LIBDIR)/$(LIBTYPE)/lib$(SCIPLIBSOLVERSHORTNAME).$(LPS).$(LIBEXT)

ifeq ($(GAMS),true)
SCIPLIBOBJFILES += 	$(addprefix $(LIBOBJDIR)/scip/,gmomcc.o gevmcc.o reader_gmo.o)
endif

ALLSRC		+=	$(SCIPLIBSRC)

SCIPGITHASHFILE	= 	$(SRCDIR)/scip/githash.c
SCIPBUILDFLAGSFILE = 	$(SRCDIR)/scip/buildflags.c

#-----------------------------------------------------------------------------
# Objective SCIP Library
#-----------------------------------------------------------------------------

OBJSCIPLIBSHORTNAME=	objscip
OBJSCIPLIBNAME	=	$(OBJSCIPLIBSHORTNAME)-$(VERSION)
OBJSCIPLIBOBJ	=	objscip/objbranchrule.o \
			objscip/objconshdlr.o \
			objscip/objdialog.o \
			objscip/objdisp.o \
			objscip/objeventhdlr.o \
			objscip/objheur.o \
			objscip/objmessagehdlr.o \
			objscip/objnodesel.o \
			objscip/objpresol.o \
			objscip/objpricer.o \
			objscip/objprobdata.o \
			objscip/objprop.o \
			objscip/objreader.o \
			objscip/objrelax.o \
			objscip/objsepa.o \
			objscip/objvardata.o

OBJSCIPLIB	=	$(OBJSCIPLIBNAME).$(BASE)
OBJSCIPLIBFILE	=	$(LIBDIR)/$(LIBTYPE)/lib$(OBJSCIPLIB).$(LIBEXT)
OBJSCIPLIBOBJFILES=	$(addprefix $(LIBOBJDIR)/,$(OBJSCIPLIBOBJ))
OBJSCIPLIBSRC	=	$(addprefix $(SRCDIR)/,$(OBJSCIPLIBOBJ:.o=.cpp))
OBJSCIPINCSRC	=	$(addprefix $(SRCDIR)/,$(OBJSCIPLIBOBJ:.o=.h))
OBJSCIPLIBDEP	=	$(SRCDIR)/depend.objsciplib.$(OPT)
OBJSCIPLIBLINK	=	$(LIBDIR)/$(LIBTYPE)/lib$(OBJSCIPLIBSHORTNAME).$(BASE).$(LIBEXT)
OBJSCIPLIBSHORTLINK=	$(LIBDIR)/$(LIBTYPE)/lib$(OBJSCIPLIBSHORTNAME).$(LIBEXT)
ALLSRC		+=	$(OBJSCIPLIBSRC)


#-----------------------------------------------------------------------------
# Main Program
#-----------------------------------------------------------------------------

MAINSHORTNAME	=	scip
MAINNAME	=	$(MAINSHORTNAME)-$(VERSION)

MAINOBJ		=	main.o
MAINSRC		=	$(addprefix $(SRCDIR)/,$(MAINOBJ:.o=.c))
MAINDEP		=	$(SRCDIR)/depend.main.$(OPT)

MAINFILE	=	$(BINDIR)/$(MAINNAME).$(BASE).$(LPS).$(TPI)$(EXEEXTENSION)
MAINOBJFILES	=	$(addprefix $(BINOBJDIR)/,$(MAINOBJ))
MAINLINK	=	$(BINDIR)/$(MAINSHORTNAME).$(BASE).$(LPS).$(TPI)$(EXEEXTENSION)
MAINSHORTLINK	=	$(BINDIR)/$(MAINSHORTNAME)$(EXEEXTENSION)
ALLSRC		+=	$(MAINSRC)

DLLFILENAME	=	lib$(MAINNAME).$(BASE).$(LPS).dll

LINKSMARKERFILE	=	$(LIBDIR)/$(LIBTYPE)/linkscreated.$(LPS)-$(LPSOPT).$(OSTYPE).$(ARCH).$(COMP)$(LINKLIBSUFFIX).$(ZIMPL)-$(ZIMPLOPT).$(IPOPT)-$(IPOPTOPT).$(GAMS)
LASTSETTINGS	=	$(OBJDIR)/make.lastsettings

#-----------------------------------------------------------------------------
# Rules
#-----------------------------------------------------------------------------

ifeq ($(VERBOSE),false)
.SILENT:	$(MAINFILE) $(SCIPLIBFILE) $(OBJSCIPLIBFILE) $(LPILIBFILE) $(TPILIBFILE) $(NLPILIBFILE) \
		$(LPILIBLINK) $(LPILIBSHORTLINK) $(TPILIBLINK) $(TPILIBSHORTLINK) $(SCIPLIBLINK) $(SCIPLIBSHORTLINK) \
		$(OBJSCIPLIBLINK) $(OBJSCIPLIBSHORTLINK) $(NLPILIBLINK) $(NLPILIBSHORTLINK) \
		$(MAINLINK) $(MAINSHORTLINK) \
<<<<<<< HEAD
		$(LPILIBOBJFILES) $(TPILIBOBJFILES) $(NLPILIBOBJFILES) $(SCIPLIBOBJFILES) $(OBJSCIPLIBOBJFILES) $(MAINOBJFILES)
=======
		$(LPILIBOBJFILES) $(NLPILIBOBJFILES) $(SCIPLIBOBJFILES) $(OBJSCIPLIBOBJFILES) $(MAINOBJFILES) \
		$(SCIPLIBSOLVERFILE) $(SCIPLIBSOLVERLINK) $(SCIPLIBSOLVERSHORTLINK)
>>>>>>> 360c7953
MAKE		+= -s
endif

.PHONY: all
all:		libs
		@$(MAKE) $(MAINFILE) $(MAINLINK) $(MAINSHORTLINK)

.PHONY: libs
libs:     	makesciplibfile
		@$(MAKE) $(OBJSCIPLIBFILE) $(LPILIBFILE) $(TPILIBFILE) $(NLPILIBFILE) \
		$(LPILIBLINK) $(LPILIBSHORTLINK) $(TPILIBLINK) $(TPILIBSHORTLINK) $(NLPILIBLINK) $(NLPILIBSHORTLINK) \
		$(SCIPLIBLINK) $(SCIPLIBSHORTLINK) $(OBJSCIPLIBLINK) $(OBJSCIPLIBSHORTLINK)

.PHONY: preprocess
preprocess:     checkdefines
		@$(SHELL) -ec 'if test ! -e $(LINKSMARKERFILE) ; \
			then \
				echo "-> generating necessary links" ; \
				$(MAKE) -j1 $(LINKSMARKERFILE) ; \
			fi'
		@$(MAKE) touchexternal

.PHONY: lint
lint:		$(SCIPLIBSRC) $(OBJSCIPLIBSRC) $(LPILIBSRC) $(TPILIBSRC) $(NLPILIBSRC) $(MAINSRC)
		-rm -f lint.out

		@$(SHELL) -ec 'if test -e lint/co-gcc.mak ; \
			then \
				echo "-> generating gcc-include-path lint-file" ; \
				cd lint; $(MAKE) -f co-gcc.mak ; \
			else \
				echo "-> lint Makefile not found"; \
			fi'
ifeq ($(FILES),)
		$(SHELL) -ec 'for i in $^; \
			do \
				echo $$i; \
				$(LINT) lint/main-gcc.lnt +os\(lint.out\) -u -zero \
				$(FLAGS) -I/usr/include -UNDEBUG -UWITH_READLINE -UROUNDING_FE -D_BSD_SOURCE $$i; \
			done'
else
		$(SHELL) -ec  'for i in $(FILES); \
			do \
				echo $$i; \
				$(LINT) lint/main-gcc.lnt +os\(lint.out\) -u -zero \
				$(FLAGS) -I/usr/include -UNDEBUG -UWITH_READLINE -UROUNDING_FE -D_BSD_SOURCE $$i; \
			done'
endif

.PHONY: splint
splint:		$(SCIPLIBSRC) $(LPILIBSRC) $(TPILIBSRC)
		-rm -f splint.out
ifeq ($(FILES),)
		$(SHELL) -c '$(SPLINT) -I$(SRCDIR) -I/usr/include/linux $(FLAGS) $(SPLINTFLAGS) $(filter %.c %.h,$^) >> splint.out;'
else
		$(SHELL) -c '$(SPLINT) -I$(SRCDIR) -I/usr/include/linux $(FLAGS) $(SPLINTFLAGS) $(filter %.c %.h,$(FILES)) >> splint.out;'
endif

.PHONY: doc
doc:
		cd doc; $(DOXY) $(MAINSHORTNAME).dxy; $(DOXY) $(MAINSHORTNAME)devel.dxy

.PHONY: docpreview
docpreview:
# generates preview for a list of files
ifneq ($(FILES),)
		echo "generating doxygen preview for $(FILES)"
		cd doc; ( cat $(MAINSHORTNAME).dxy && echo 'FILE_PATTERNS = $(FILES)' ) | $(DOXY) -
else
		echo "please specify file(s) for which preview should be created"
endif
.PHONY: check
check:		test

.PHONY: test
test:
		cd check; \
		$(SHELL) ./check.sh $(TEST) $(MAINFILE) $(SETTINGS) $(notdir $(MAINFILE)) $(TIME) $(NODES) $(MEM) $(THREADS) $(FEASTOL) $(DISPFREQ) \
		$(CONTINUE) $(LOCK) $(VERSION) $(LPS) $(DEBUGTOOL) $(CLIENTTMPDIR) $(REOPT) $(OPTCOMMAND) $(SETCUTOFF) $(MAXJOBS) $(VISUALIZE) $(PERMUTE) $(SEEDS);

.PHONY: testcount
testcount:
		cd check; \
		$(SHELL) ./check_count.sh $(TEST) $(MAINFILE) $(SETTINGS) $(notdir $(MAINFILE)).$(HOSTNAME) $(TIME) $(NODES) $(MEM) $(FEASTOL) \
		$(DISPFREQ) $(CONTINUE) $(LOCK) $(VERSION) $(LPS);

.PHONY: testcplex
testcplex:
		cd check; \
		$(SHELL) ./check.sh $(TEST) $(CPLEX) $(SETTINGS) $(notdir $(CPLEX)).$(OSTYPE).$(ARCH) $(TIME) $(NODES) $(MEM) $(THREADS) $(FEASTOL) $(DISPFREQ) \
		$(CONTINUE) $(LOCK) $(VERSION) $(LPS) $(DEBUGTOOL) $(CLIENTTMPDIR) $(REOPT) $(OPTCOMMAND) $(SETCUTOFF) $(MAXJOBS) $(VISUALIZE);
.PHONY: testxpress
testxpress:
		cd check; \
		$(SHELL) ./check_xpress.sh $(TEST) $(XPRESS_BIN) $(SETTINGS) $(OSTYPE).$(ARCH).$(HOSTNAME) $(TIME) $(NODES) $(MEM) $(THREADS) $(FEASTOL) \
		$(DISPFREQ) $(CONTINUE);

.PHONY: testmosek
testmosek:
		cd check; \
		$(SHELL) ./check_mosek.sh $(TEST) $(MOSEK) $(SETTINGS) $(OSTYPE).$(ARCH).$(HOSTNAME) $(TIME) $(NODES) $(MEM) $(THREADS) $(FEASTOL) $(DISPFREQ) $(CONTINUE);

.PHONY: testcbc
testcbc:
		cd check; \
		$(SHELL) ./check_cbc.sh $(TEST) $(CBC) $(SETTINGS) $(OSTYPE).$(ARCH).$(HOSTNAME) $(TIME) $(NODES) $(MEM) $(THREADS) $(FEASTOL) $(CONTINUE);

.PHONY: testcbcparallel
testcbcparallel:
		cd check; \
                $(SHELL) ./check_cbc.sh $(TEST) $(CBCPARALLEL) $(SETTINGS) $(OSTYPE).$(ARCH).$(HOSTNAME) $(TIME) $(NODES) $(MEM) $(THREADS) $(FEASTOL) $(CONTINUE);

.PHONY: testgurobi
testgurobi:
		cd check; \
		$(SHELL) ./check_gurobi.sh $(TEST) $(GUROBI) $(SETTINGS) $(OSTYPE).$(ARCH).$(HOSTNAME) $(TIME) $(NODES) $(MEM) $(THREADS) $(FEASTOL) $(DISPFREQ) $(CONTINUE);

.PHONY: testglpk
testglpk:
		cd check; \
		$(SHELL) ./check_glpk.sh $(TEST) $(GLPK) $(SETTINGS) $(OSTYPE).$(ARCH).$(HOSTNAME) $(TIME) $(NODES) $(MEM) $(THREADS) $(FEASTOL) $(DISPFREQ) $(CONTINUE);

.PHONY: testsymphony
testsymphony:
		cd check; \
		$(SHELL) ./check_symphony.sh $(TEST) $(SYMPHONY) $(SETTINGS) $(OSTYPE).$(ARCH).$(HOSTNAME) $(TIME) $(NODES) $(MEM) $(THREADS) $(FEASTOL) \
		$(DISPFREQ) $(CONTINUE);

.PHONY: testblis
testblis:
		cd check; \
		$(SHELL) ./check_blis.sh $(TEST) $(BLIS) $(SETTINGS) $(OSTYPE).$(ARCH).$(HOSTNAME) $(TIME) $(NODES) $(MEM) $(THREADS) $(FEASTOL) $(DISPFREQ) $(CONTINUE);

.PHONY: tags
tags:
		rm -f TAGS; ctags -e -R -h ".c.cpp.h" --exclude=".*" src/; sed 's!\#undef .*!!g' TAGS > tags; mv tags TAGS

# include target to detect the current git hash
-include make/local/make.detectgithash

# this empty target is needed for the SCIP release versions
githash::      # do not remove the double-colon

# include local targets
-include make/local/make.targets

# include install/uninstall targets
-include make/make.install

# the testgams target need to come after make/local/make.targets has been included (if any), because the latter may assign a value to CLIENTTMPDIR
# if calling with GAMS=true, assume user wants the GAMS system that is linked in lib/gams.*
# if calling with GAMS=false (default), assume user has a GAMS system in the path (keeping original default behavior)
ifeq ($(GAMS),true)
	TESTGAMS = $(abspath $(GAMSDIR))/gams
else
ifeq ($(GAMS),false)
	TESTGAMS = gams
else
	TESTGAMS = $(GAMS)
endif
endif
.PHONY: testgams
testgams:
		cd check; \
		$(SHELL) ./check_gamscluster.sh $(TEST) $(TESTGAMS) "$(GAMSSOLVER)" $(SETTINGS) $(OSTYPE).$(ARCH) $(TIME) $(NODES) $(MEM) "$(GAP)" \
		$(THREADS) $(CONTINUE) "$(CONVERTSCIP)" local dummy dummy "$(CLIENTTMPDIR)" 1 true $(SETCUTOFF);

$(LPILIBLINK):	$(LPILIBFILE)
		@rm -f $@
		cd $(dir $@) && $(LN_s) $(notdir $(LPILIBFILE)) $(notdir $@)

# the short link targets should be phony such that they are always updated and point to the files with last make options, even if nothing needed to be rebuilt
.PHONY: $(LPILIBSHORTLINK)
$(LPILIBSHORTLINK):	$(LPILIBFILE)
		@rm -f $@
		cd $(dir $@) && $(LN_s) $(notdir $(LPILIBFILE)) $(notdir $@)

$(TPILIBLINK):	$(TPILIBFILE)
		@rm -f $@
		cd $(dir $@) && $(LN_s) $(notdir $(TPILIBFILE)) $(notdir $@)

# the short link targets should be phony such that they are always updated and point to the files with last make options, even if nothing needed to be rebuilt
.PHONY: $(TPILIBSHORTLINK)
$(TPILIBSHORTLINK):	$(TPILIBFILE)
		@rm -f $@
		cd $(dir $@) && $(LN_s) $(notdir $(TPILIBFILE)) $(notdir $@)

$(NLPILIBLINK):	$(NLPILIBFILE)
		@rm -f $@
		cd $(dir $@) && $(LN_s) $(notdir $(NLPILIBFILE)) $(notdir $@)

# the short link targets should be phony such that they are always updated and point to the files with last make options, even if nothing needed to be rebuilt
.PHONY: $(NLPILIBSHORTLINK)
$(NLPILIBSHORTLINK):	$(NLPILIBFILE)
		@rm -f $@
		cd $(dir $@) && $(LN_s) $(notdir $(NLPILIBFILE)) $(notdir $@)

$(SCIPLIBLINK):	$(SCIPLIBFILE)
		@rm -f $@
		cd $(dir $@) && $(LN_s) $(notdir $(SCIPLIBFILE)) $(notdir $@)

# the short link targets should be phony such that they are always updated and point to the files with last make options, even if nothing needed to be rebuilt
.PHONY: $(SCIPLIBSHORTLINK)
$(SCIPLIBSHORTLINK):	$(SCIPLIBFILE)
		@rm -f $@
		cd $(dir $@) && $(LN_s) $(notdir $(SCIPLIBFILE)) $(notdir $@)

$(OBJSCIPLIBLINK):	$(OBJSCIPLIBFILE)
		@rm -f $@
		cd $(dir $@) && $(LN_s) $(notdir $(OBJSCIPLIBFILE)) $(notdir $@)

# the short link targets should be phony such that they are always updated and point to the files with last make options, even if nothing needed to be rebuilt
.PHONY: $(OBJSCIPLIBSHORTLINK)
$(OBJSCIPLIBSHORTLINK):	$(OBJSCIPLIBFILE)
		@rm -f $@
		cd $(dir $@) && $(LN_s) $(notdir $(OBJSCIPLIBFILE)) $(notdir $@)

$(SCIPLIBSOLVERLINK): $(SCIPLIBSOLVERFILE)
		@rm -f $@
		cd $(dir $@) && $(LN_s) $(notdir $(SCIPLIBSOLVERFILE)) $(notdir $@)

# the short link targets should be phony such that they are always updated and point to the files with last make options, even if nothing needed to be rebuilt
.PHONY: $(SCIPLIBSOLVERSHORTLINK)
$(SCIPLIBSOLVERSHORTLINK): $(SCIPLIBSOLVERFILE)
		@rm -f $@
		cd $(dir $@) && $(LN_s) $(notdir $(SCIPLIBSOLVERFILE)) $(notdir $@)

# the short link targets should be phony such that they are always updated and point to the files with last make options, even if nothing needed to be rebuilt
.PHONY: $(MAINSHORTLINK)
$(MAINLINK) $(MAINSHORTLINK):	$(MAINFILE)
		@rm -f $@
		cd $(dir $@) && $(LN_s) $(notdir $(MAINFILE)) $(notdir $@)

$(OBJDIR):
		@-mkdir -p $(OBJDIR)

$(BINOBJDIR):	| $(OBJDIR)
		@-mkdir -p $(BINOBJDIR)

$(LIBOBJDIR):	| $(OBJDIR)
		@-mkdir -p $(LIBOBJDIR)

$(LIBOBJSUBDIRS):	| $(LIBOBJDIR)
		@-mkdir -p $(LIBOBJSUBDIRS)

$(LIBDIR):
		@-mkdir -p $(LIBDIR)

$(LIBDIR)/static: $(LIBDIR)
		@-mkdir -p $(LIBDIR)/static

$(LIBDIR)/shared: $(LIBDIR)
		@-mkdir -p $(LIBDIR)/shared

$(LIBDIR)/include: $(LIBDIR)
		@-mkdir -p $(LIBDIR)/include

$(BINDIR):
		@-mkdir -p $(BINDIR)

.PHONY: clean
clean:          cleanlibs cleanbin | $(LIBOBJSUBDIRS) $(LIBOBJDIR) $(BINOBJDIR) $(OBJDIR)
ifneq ($(LIBOBJDIR),)
		@-(cd $(LIBOBJDIR) && rm -f */*.o)
		@-rmdir $(LIBOBJSUBDIRS)
		@-rmdir $(LIBOBJDIR)
endif
ifneq ($(BINOBJDIR),)
		@-rm -f $(BINOBJDIR)/*.o && rmdir $(BINOBJDIR)
endif
ifneq ($(OBJDIR),)
		@-rm -f $(LASTSETTINGS)
		@-rmdir $(OBJDIR)
endif

.PHONY: cleanlibs
cleanlibs:      | $(LIBDIR)/$(LIBTYPE)
		@echo "-> remove library $(SCIPLIBFILE)"
		@-rm -f $(SCIPLIBFILE) $(SCIPLIBLINK) $(SCIPLIBSHORTLINK)
		@echo "-> remove library $(OBJSCIPLIBFILE)"
		@-rm -f $(OBJSCIPLIBFILE) $(OBJSCIPLIBLINK) $(OBJSCIPLIBSHORTLINK)
		@echo "-> remove library $(LPILIBFILE)"
		@-rm -f $(LPILIBFILE) $(LPILIBLINK) $(LPILIBSHORTLINK)
		@echo "-> remove library $(TPILIBFILE)"
		@-rm -f $(TPILIBFILE) $(TPILIBLINK) $(TPILIBSHORTLINK)
		@echo "-> remove library $(NLPILIBFILE)"
		@-rm -f $(NLPILIBFILE) $(NLPILIBLINK) $(NLPILIBSHORTLINK)

.PHONY: cleanbin
cleanbin:       | $(BINDIR)
		@echo "-> remove binary $(MAINFILE)"
		@-rm -f $(MAINFILE) $(MAINLINK) $(MAINSHORTLINK)

.PHONY: lpidepend
lpidepend:
ifeq ($(LINKER),C)
		$(SHELL) -ec '$(DCC) $(FLAGS) $(DFLAGS) $(LPILIBSRC) \
		| sed '\''s|^\([0-9A-Za-z\_]\{1,\}\)\.o *: *$(SRCDIR)/\([0-9A-Za-z_/]*\).c|$$\(LIBOBJDIR\)/\2.o: $(SRCDIR)/\2.c|g'\'' \
		| sed '\''s|$(LIBDIR)/include/cpxinc/cpxconst.h||g'\'' \
		>$(LPILIBDEP)'
endif
ifeq ($(LINKER),CPP)
		$(SHELL) -ec '$(DCXX) $(FLAGS) $(DFLAGS) $(LPILIBSRC) \
		| sed '\''s|^\([0-9A-Za-z\_]\{1,\}\)\.o *: *$(SRCDIR)/\([0-9A-Za-z_/]*\).c|$$\(LIBOBJDIR\)/\2.o: $(SRCDIR)/\2.c|g'\'' \
		| sed '\''s|$(LIBDIR)/clp[^ ]*||g'\'' \
		| sed '\''s|$(LIBDIR)/include/cpxinc/cpxconst.h||g'\'' \
		| sed '\''s|$(LIBDIR)/include/spxinc[^ ]*||g'\'' \
		>$(LPILIBDEP)'
endif
# We explicitely add all lpi's here, since the content of depend.lpscheck should be independent of the currently selected LPI,
# but contain all LPI's that use the WITH_LPSCHECK define.
		@echo `grep -l "WITH_LPSCHECK" $(SCIPLIBSRC) $(OBJSCIPLIBSRC) $(MAINSRC) $(NLPILIBSRC) src/lpi/lpi*.{c,cpp}` >$(LPSCHECKDEP)

.PHONY: tpidepend
tpidepend:
ifeq ($(LINKER),C)
		$(SHELL) -ec '$(DCC) $(FLAGS) $(DFLAGS) $(TPILIBSRC) \
		| sed '\''s|^\([0-9A-Za-z\_]\{1,\}\)\.o *: *$(SRCDIR)/\([0-9A-Za-z_/]*\).c|$$\(LIBOBJDIR\)/\2.o: $(SRCDIR)/\2.c|g'\'' \
		>$(TPILIBDEP)'
endif
ifeq ($(LINKER),CPP)
		$(SHELL) -ec '$(DCXX) $(FLAGS) $(DFLAGS) $(TPILIBSRC) \
		| sed '\''s|^\([0-9A-Za-z\_]\{1,\}\)\.o *: *$(SRCDIR)/\([0-9A-Za-z_/]*\).c|$$\(LIBOBJDIR\)/\2.o: $(SRCDIR)/\2.c|g'\'' \
		>$(TPILIBDEP)'
endif

.PHONY: nlpidepend
nlpidepend:
ifeq ($(LINKER),C)
		$(SHELL) -ec '$(DCC) $(FLAGS) $(DFLAGS) $(NLPILIBSRC) \
		| sed '\''s|^\([0-9A-Za-z\_]\{1,\}\)\.o *: *$(SRCDIR)/\([0-9A-Za-z_/]*\).c|$$\(LIBOBJDIR\)/\2.o: $(SRCDIR)/\2.c|g'\'' \
		>$(NLPILIBDEP)'
endif
ifeq ($(LINKER),CPP)
		$(SHELL) -ec '$(DCXX) $(FLAGS) $(DFLAGS) $(NLPILIBSRC) \
		| sed '\''s|^\([0-9A-Za-z\_]\{1,\}\)\.o *: *$(SRCDIR)/\([0-9A-Za-z_/]*\).c|$$\(LIBOBJDIR\)/\2.o: $(SRCDIR)/\2.c|g'\'' \
		| sed '\''s|$(LIBDIR)/ipopt[^ ]*||g'\'' \
		>$(NLPILIBDEP)'
endif

.PHONY: maindepend
maindepend:
		$(SHELL) -ec '$(DCC) $(FLAGS) $(DFLAGS) $(MAINSRC) \
		| sed '\''s|^\([0-9A-Za-z\_]\{1,\}\)\.o *: *$(SRCDIR)/\([0-9A-Za-z_/]*\).c|$$\(BINOBJDIR\)/\2.o: $(SRCDIR)/\2.c|g'\'' \
		>$(MAINDEP)'

.PHONY: objscipdepend
objscipdepend:
		$(SHELL) -ec '$(DCXX) $(FLAGS) $(DFLAGS) $(OBJSCIPLIBSRC) \
		| sed '\''s|^\([0-9A-Za-z\_]\{1,\}\)\.o *: *$(SRCDIR)/\([0-9A-Za-z_/]*\).c|$$\(LIBOBJDIR\)/\2.o: $(SRCDIR)/\2.c|g'\'' \
		>$(OBJSCIPLIBDEP)'

.PHONY: scipdepend
scipdepend:
		$(SHELL) -ec '$(DCC) $(FLAGS) $(DFLAGS) $(SCIPLIBSRC) \
		| sed '\''s|^\([0-9A-Za-z\_]\{1,\}\)\.o *: *$(SRCDIR)/\([0-9A-Za-z_/]*\).c|$$\(LIBOBJDIR\)/\2.o: $(SRCDIR)/\2.c|g'\'' \
		>$(SCIPLIBDEP)'
		@echo `grep -l "WITH_ZLIB" $(ALLSRC)` >$(ZLIBDEP)
		@echo `grep -l "WITH_GMP" $(ALLSRC)` >$(GMPDEP)
		@echo `grep -l "WITH_READLINE" $(ALLSRC)` >$(READLINEDEP)
		@echo `grep -l "WITH_ZIMPL" $(ALLSRC)` >$(ZIMPLDEP)
		@echo `grep -l "WITH_GAMS" $(ALLSRC)` >$(GAMSDEP)
		@echo `grep -l "NPARASCIP" $(ALLSRC)` >$(PARASCIPDEP)

<<<<<<< HEAD
depend:		scipdepend lpidepend tpidepend nlpidepend maindepend
=======
depend:		scipdepend lpidepend nlpidepend maindepend objscipdepend
>>>>>>> 360c7953

-include	$(MAINDEP)
-include	$(SCIPLIBDEP)
-include	$(OBJSCIPLIBDEP)
-include	$(LPILIBDEP)
-include	$(TPILIBDEP)
-include	$(NLPILIBDEP)

<<<<<<< HEAD
ifeq ($(SHARED),true)
$(MAINFILE):	$(MAINOBJFILES) $(SCIPLIBFILE) $(OBJSCIPLIBFILE) $(LPILIBFILE) $(TPILIBFILE) $(NLPILIBFILE) | $(BINDIR) $(BINOBJDIR) $(LIBOBJSUBDIRS)
		@echo "-> linking $@"
ifeq ($(LINKER),C)
		-$(LINKCC) $(MAINOBJFILES) $(OFLAGS) \
		$(LINKCC_L)$(LIBDIR) $(LINKCXX_l)$(SCIPLIB) $(LINKCXX_l)$(OBJSCIPLIB) $(LINKCXX_l)$(LPILIB) $(LINKCXX_l)$(TPILIB) $(LINKCXX_l)$(NLPILIB) \
		$(LINKRPATH)\$$ORIGIN/../$(LIBDIR) $(LINKCC_o)$@ \
		|| ($(MAKE) errorhints && false)
endif
ifeq ($(LINKER),CPP)
		-$(LINKCXX) $(MAINOBJFILES) $(OFLAGS) \
		$(LINKCXX_L)$(LIBDIR) $(LINKCXX_l)$(SCIPLIB) $(LINKCXX_l)$(OBJSCIPLIB) $(LINKCXX_l)$(LPILIB) $(LINKCXX_l)$(TPILIB) $(LINKCXX_l)$(NLPILIB) \
		$(LINKRPATH)\$$ORIGIN/../$(LIBDIR) $(LINKCXX_o)$@ \
		|| ($(MAKE) errorhints && false)
endif
else
$(MAINFILE):	$(SCIPLIBOBJFILES) $(LPILIBOBJFILES) $(TPILIBOBJFILES) $(NLPILIBOBJFILES) $(MAINOBJFILES) | $(BINDIR) $(BINOBJDIR) $(LIBOBJSUBDIRS)
		@echo "-> linking $@"
ifeq ($(LINKER),C)
		-$(LINKCC) $(MAINOBJFILES) $(OFLAGS) \
		$(SCIPLIBOBJFILES) $(LPILIBOBJFILES) $(TPILIBOBJFILES) $(NLPILIBOBJFILES) \
		$(LINKCC_L)$(LIBDIR) $(LPSLDFLAGS) $(TPILDFLAGS) $(LDFLAGS) $(LINKCC_o)$@ \
		|| ($(MAKE) errorhints && false)
endif
ifeq ($(LINKER),CPP)
		-$(LINKCXX) $(MAINOBJFILES) $(OFLAGS) \
		$(SCIPLIBOBJFILES) $(LPILIBOBJFILES) $(TPILIBOBJFILES) $(NLPILIBOBJFILES) \
		$(LINKCXX_L)$(LIBDIR) $(LPSLDFLAGS) $(TPILDFLAGS) $(LDFLAGS) $(LINKCXX_o)$@ \
=======
# make binary
$(MAINFILE):	$(MAINOBJFILES) $(SCIPLIBFILE) $(OBJSCIPLIBFILE) $(LPILIBFILE) $(NLPILIBFILE) | $(BINDIR) $(BINOBJDIR) $(LIBOBJSUBDIRS)
		@echo "-> linking $@"
ifeq ($(LINKER),C)
		-$(LINKCC) $(MAINOBJFILES) $(LINKCCSCIPALL) $(LINKCC_o)$@
		|| ($(MAKE) errorhints && false)
endif
ifeq ($(LINKER),CPP)
		-$(LINKCXX) $(MAINOBJFILES) $(LINKCCSCIPALL) $(LINKCXX_o)$@ \
>>>>>>> 360c7953
		|| ($(MAKE) errorhints && false)
endif


.PHONY: makesciplibfile
makesciplibfile: preprocess
		@$(MAKE) $(SCIPLIBFILE)

$(SCIPLIBFILE):	$(SCIPLIBOBJFILES) | $(LIBDIR)/$(LIBTYPE) $(LIBOBJSUBDIRS)
		@echo "-> generating library $@"
		-rm -f $@
		$(LIBBUILD) $(LIBBUILDFLAGS) $(LIBBUILD_o)$@ $(SCIPLIBOBJFILES) $(SCIPLIBEXTLIBS)
ifneq ($(RANLIB),)
		$(RANLIB) $@
endif

$(OBJSCIPLIBFILE):	$(OBJSCIPLIBOBJFILES) | $(LIBOBJSUBDIRS) $(LIBDIR)/$(LIBTYPE)
		@echo "-> generating library $@"
		-rm -f $@
		$(LIBBUILD) $(LIBBUILDFLAGS) $(LIBBUILD_o)$@ $(OBJSCIPLIBOBJFILES)
ifneq ($(RANLIB),)
		$(RANLIB) $@
endif

$(LPILIBFILE):	$(LPILIBOBJFILES) | $(LIBOBJSUBDIRS) $(LIBDIR)/$(LIBTYPE)
		@echo "-> generating library $@"
		-rm -f $@
		$(LIBBUILD) $(LIBBUILDFLAGS) $(LIBBUILD_o)$@ $(LPILIBOBJFILES) $(LPILIBEXTLIBS)
ifneq ($(RANLIB),)
		$(RANLIB) $@
endif

<<<<<<< HEAD
$(TPILIBFILE):	$(TPILIBOBJFILES) | $(LIBOBJSUBDIRS) $(LIBDIR)
		@echo "-> generating library $@"
		-rm -f $@
		$(LIBBUILD) $(LIBBUILDFLAGS) $(LIBBUILD_o)$@ $(TPILIBOBJFILES)
ifneq ($(RANLIB),)
		$(RANLIB) $@
endif

$(NLPILIBFILE):	$(NLPILIBOBJFILES) $(NLPILIBSCIPOBJFILES) | $(LIBOBJSUBDIRS) $(LIBDIR)
=======
$(NLPILIBFILE):	$(NLPILIBOBJFILES) $(NLPILIBSCIPOBJFILES) | $(LIBOBJSUBDIRS) $(LIBDIR)/$(LIBTYPE)
>>>>>>> 360c7953
		@echo "-> generating library $@"
		-rm -f $@
		$(LIBBUILD) $(LIBBUILDFLAGS) $(LIBBUILD_o)$@ $(NLPILIBOBJFILES) $(NLPILIBSCIPOBJFILES) $(NLPILIBEXTLIBS)
ifneq ($(RANLIB),)
		$(RANLIB) $@
endif

.PHONY: makelibscipsolver
makelibscipsolver: preprocess
		@$(MAKE) $(SCIPLIBSOLVERFILE) $(SCIPLIBSOLVERLINK) $(SCIPLIBSOLVERSHORTLINK)
$(SCIPLIBSOLVERFILE): $(SCIPLIBOBJFILES) $(NLPILIBOBJFILES) $(LPILIBOBJFILES) $(OBJSCIPLIBOBJFILES) | $(LIBDIR)/$(LIBTYPE) $(LIBOBJSUBDIRS)
		@echo "-> generating library $@"
		-rm -f $@
ifeq ($(SHARED),false)
		$(error Cannot currently build the static library libscipsolver.a)
else
		$(LIBBUILD) $(LIBBUILDFLAGS) $(LIBBUILD_o)$@ $(SCIPLIBOBJFILES) $(NLPILIBOBJFILES) $(LPILIBOBJFILES) $(LPILIBEXTLIBS) $(NLPILIBEXTLIBS) $(OBJSCIPLIBOBJFILES) $(SCIPLIBEXTLIBS) \
		$(LPSLDFLAGS) $(LDFLAGS) $(LINKRPATH)$(SCIPREALPATH)/$(LIBDIR)/shared
endif

$(BINOBJDIR)/%.o:	$(SRCDIR)/%.c | $(BINOBJDIR)
		@echo "-> compiling $@"
		$(CC) $(FLAGS) $(OFLAGS) $(BINOFLAGS) $(CFLAGS) $(TPICFLAGS) $(CC_c)$< $(CC_o)$@

$(BINOBJDIR)/%.o:	$(SRCDIR)/%.cpp | $(BINOBJDIR)
		@echo "-> compiling $@"
		$(CXX) $(FLAGS) $(OFLAGS) $(BINOFLAGS) $(CXXFLAGS) $(TPICFLAGS) $(CXX_c)$< $(CXX_o)$@

$(LIBOBJDIR)/%.o:	$(SRCDIR)/%.c | $(LIBOBJDIR) $(LIBOBJSUBDIRS)
		@echo "-> compiling $@"
		$(CC) $(FLAGS) $(OFLAGS) $(LIBOFLAGS) $(CFLAGS) $(TPICFLAGS) $(CC_c)$< $(CC_o)$@

$(LIBOBJDIR)/%.o:	$(SRCDIR)/%.cpp | $(LIBOBJDIR) $(LIBOBJSUBDIRS)
		@echo "-> compiling $@"
		$(CXX) $(FLAGS) $(OFLAGS) $(LIBOFLAGS) $(CXXFLAGS) $(TPICFLAGS) $(CXX_c)$< $(CXX_o)$@

ifeq ($(GAMS),true)
$(LIBOBJDIR)/scip/%.o:	$(GAMSDIR)/apifiles/C/api/%.c | $(LIBOBJDIR)
		@echo "-> compiling $@"
		$(CC) $(FLAGS) $(OFLAGS) $(LIBOFLAGS) $(CFLAGS) $(CC_c)$< $(CC_o)$@
$(LIBOBJDIR)/scip/%.o:	$(SRCDIR)/../interfaces/gams/src/%.c | $(LIBOBJDIR)
		@echo "-> compiling $@"
		$(CC) $(FLAGS) $(OFLAGS) $(LIBOFLAGS) $(CFLAGS) $(CC_c)$< $(CC_o)$@
endif

-include $(LASTSETTINGS)

.PHONY: dll
dll: $(SCIPLIBOBJFILES) $(MAINOBJFILES) $(LPILIBOBJFILES) $(NLPILIBOBJFILES) $(OBJSCIPLIBOBJFILES) | $(LIBOBJSUBDIRS) $(LIBDIR)/$(LIBTYPE)
		@echo "-> generating library $@"
		$(LINKCC) $(LIBBUILDFLAGS) $(LINKCC_L)$(LIBDIR)/$(LIBTYPE) $(LIBBUILD_o)$(LIBDIR)/$(LIBTYPE)/$(DLLFILENAME) \
			$(SCIPLIBOBJFILES) $(OBJSCIPLIBOBJFILES) $(NLPILIBOBJFILES) $(LPILIBOBJFILES) \
			$(LPSLDFLAGS) $(LDFLAGS)

.PHONY: touchexternal
touchexternal:	$(ZLIBDEP) $(GMPDEP) $(READLINEDEP) $(ZIMPLDEP) $(GAMSDEP) $(LPSCHECKDEP) $(PARASCIPDEP) | $(LIBOBJDIR)
ifeq ($(TOUCHLINKS),true)
		@-touch $(ZLIBSRC)
		@-touch $(GMPSRC)
		@-touch $(READLINESRC)
		@-touch $(ZIMPLSRC)
		@-touch $(GAMSSRC)
		@-touch $(LPSCHECKSRC)
		@-touch $(LPILIBSRC)
		@-touch $(NLPILIBSRC)
endif
ifneq ($(SCIPGITHASH),$(LAST_SCIPGITHASH))
		@$(MAKE) githash
endif
		@$(SHELL) -ec 'if test ! -e $(SCIPGITHASHFILE) ; \
			then \
				echo "-> generating $(SCIPGITHASHFILE)" ; \
				$(MAKE) githash ; \
			fi'
ifneq ($(subst \\n,\n,$(BUILDFLAGS)),$(LAST_BUILDFLAGS))
		@echo "#define SCIP_BUILDFLAGS \"$(BUILDFLAGS)\"" > $(SCIPBUILDFLAGSFILE)
endif
ifneq ($(ZLIB),$(LAST_ZLIB))
		@-touch $(ZLIBSRC)
endif
ifneq ($(GMP),$(LAST_GMP))
		@-touch $(GMPSRC)
endif
ifneq ($(READLINE),$(LAST_READLINE))
		@-touch $(READLINESRC)
endif
ifneq ($(ZIMPL),$(LAST_ZIMPL))
		@-touch $(ZIMPLSRC)
endif
ifneq ($(GAMS),$(LAST_GAMS))
		@-touch $(GAMSSRC)
endif
ifneq ($(LPSCHECK),$(LAST_LPSCHECK))
		@-touch $(LPSCHECKSRC)
endif
ifneq ($(PARASCIP),$(LAST_PARASCIP))
		@-touch $(PARASCIPSRC)
endif
ifneq ($(USRFLAGS),$(LAST_USRFLAGS))
		@-touch $(ALLSRC)
endif
ifneq ($(USROFLAGS),$(LAST_USROFLAGS))
		@-touch $(ALLSRC)
endif
ifneq ($(USRCFLAGS),$(LAST_USRCFLAGS))
		@-touch $(ALLSRC)
endif
ifneq ($(USRCXXFLAGS),$(LAST_USRCXXFLAGS))
		@-touch $(ALLSRC)
endif
ifneq ($(USRLDFLAGS),$(LAST_USRLDFLAGS))
		@-touch -c $(SCIPLIBOBJFILES) $(LPILIBOBJFILES) $(TPILIBOBJFILES) $(NLPILIBOBJFILES) $(TPILIBOBJFILES) $(MAINOBJFILES)
endif
ifneq ($(USRARFLAGS),$(LAST_USRARFLAGS))
		@-touch -c $(SCIPLIBOBJFILES) $(OBJSCIPLIBOBJFILES) $(LPILIBOBJFILES) $(NLPILIBOBJFILES) $(TPILIBOBJFILES) $(NLPILIBSCIPOBJFILES)
endif
ifneq ($(NOBLKMEM),$(LAST_NOBLKMEM))
		@-touch -c $(ALLSRC)
endif
ifneq ($(NOBUFMEM),$(LAST_NOBUFMEM))
		@-touch -c $(ALLSRC)
endif
ifneq ($(NOBLKBUFMEM),$(LAST_NOBLKBUFMEM))
		@-touch -c $(ALLSRC)
endif
ifneq ($(SANITIZE),$(LAST_SANITIZE))
		@-touch -c $(ALLSRC)
endif
ifneq ($(TPI),$(LAST_TPI))
		@-touch -c $(ALLSRC)
endif
		@-rm -f $(LASTSETTINGS)
		@echo "LAST_BUILDFLAGS=\"$(BUILDFLAGS)\"" >> $(LASTSETTINGS)
		@echo "LAST_SCIPGITHASH=$(SCIPGITHASH)" >> $(LASTSETTINGS)
		@echo "LAST_ZLIB=$(ZLIB)" >> $(LASTSETTINGS)
		@echo "LAST_GMP=$(GMP)" >> $(LASTSETTINGS)
		@echo "LAST_READLINE=$(READLINE)" >> $(LASTSETTINGS)
		@echo "LAST_ZIMPL=$(ZIMPL)" >> $(LASTSETTINGS)
		@echo "LAST_GAMS=$(GAMS)" >> $(LASTSETTINGS)
		@echo "LAST_PARASCIP=$(PARASCIP)" >> $(LASTSETTINGS)
		@echo "LAST_LPSCHECK=$(LPSCHECK)" >> $(LASTSETTINGS)
		@echo "LAST_USRFLAGS=$(USRFLAGS)" >> $(LASTSETTINGS)
		@echo "LAST_USROFLAGS=$(USROFLAGS)" >> $(LASTSETTINGS)
		@echo "LAST_USRCFLAGS=$(USRCFLAGS)" >> $(LASTSETTINGS)
		@echo "LAST_USRCXXFLAGS=$(USRCXXFLAGS)" >> $(LASTSETTINGS)
		@echo "LAST_USRLDFLAGS=$(USRLDFLAGS)" >> $(LASTSETTINGS)
		@echo "LAST_USRARFLAGS=$(USRARFLAGS)" >> $(LASTSETTINGS)
		@echo "LAST_USRDFLAGS=$(USRDFLAGS)" >> $(LASTSETTINGS)
		@echo "LAST_NOBLKMEM=$(NOBLKMEM)" >> $(LASTSETTINGS)
		@echo "LAST_NOBUFMEM=$(NOBUFMEM)" >> $(LASTSETTINGS)
		@echo "LAST_NOBLKBUFMEM=$(NOBLKBUFMEM)" >> $(LASTSETTINGS)
		@echo "LAST_SANITIZE=$(SANITIZE)" >> $(LASTSETTINGS)
		@echo "LAST_TPI=$(TPI)" >> $(LASTSETTINGS)

$(LINKSMARKERFILE):
		@$(MAKE) links

.PHONY: links
links:		| $(LIBDIR)/static $(LIBDIR)/shared $(DIRECTORIES) echosoftlinks $(SOFTLINKS)
		@rm -f $(LINKSMARKERFILE)
		@echo "this is only a marker" > $(LINKSMARKERFILE)

.PHONY: echosoftlinks
echosoftlinks:
		@echo
		@echo "- Current settings: LPS=$(LPS) OSTYPE=$(OSTYPE) ARCH=$(ARCH) COMP=$(COMP) SHARED=$(SHARED) SUFFIX=$(LINKLIBSUFFIX) ZIMPL=$(ZIMPL) ZIMPLOPT=$(ZIMPLOPT) IPOPT=$(IPOPT) IPOPTOPT=$(IPOPTOPT) EXPRINT=$(EXPRINT) GAMS=$(GAMS)"
		@echo
		@echo "* SCIP needs some softlinks to external programs, in particular, LP-solvers."
		@echo "* Please insert the paths to the corresponding directories/libraries below."
		@echo "* The links will be installed in the 'lib/include' and 'lib/$(LIBTYPE)' directories."
		@echo "* For more information and if you experience problems see the INSTALL file."
		@echo
		@echo -e $(LPIINSTMSG)

$(DIRECTORIES):
		@echo
		@echo "- creating directory \"$@\""
		@-mkdir -p $@


# Create softlinks for external libraries. The user can enter the
# filename and the link is created in the corresponding directories
# (lib/include, lib/shared, lib/static).
#
# We also test whether older links in lib/ still exist. In later
# releases this feature can be removed.
.PHONY: $(SOFTLINKS)
$(SOFTLINKS):
ifeq ($(MAKESOFTLINKS), true)
		@$(SHELL) -ec 'if test ! -e $@ ; \
			then \
				DIRNAME=`dirname $@` ; \
				echo ; \
				echo "> Enter soft-link target file or directory for \"$@\" (return if not needed): " ; \
				echo -n "> " ; \
				cd $$DIRNAME ; \
				eval $(READ) TARGET ; \
				cd $(SCIPREALPATH) ; \
				if test "$$TARGET" != "" ; \
				then \
					echo "-> creating softlink \"$@\" -> \"$$TARGET\"" ; \
					rm -f $@ ; \
					$(LN_s) $$TARGET $@ ; \
				else \
					echo "* skipped creation of softlink \"$@\". Call \"make links\" if needed later." ; \
				fi ; \
				FILENAME=$@ ; \
				FNAME=$${FILENAME#lib/static} ; \
				FNAME=$${FNAME#lib/include} ; \
				FNAME="lib"$$FNAME ; \
				if test -e $$FNAME ; \
				then \
					echo ; \
					echo "The link "$$FNAME" still exists. Consider removing it." ; \
				fi ; \
				echo ; \
			fi'
endif

.PHONY: checkdefines
checkdefines:
ifeq ($(LPILIBOBJ),)
		$(error invalid LP solver selected: LPS=$(LPS). Possible options are: $(LPSOPTIONS))
endif
ifneq ($(TPI),none)
ifneq ($(TPI),omp)
ifneq ($(TPI),tny)
		$(error invalid TPI flag selected: TPI=$(TPI). Possible options are: $(TPIOPTIONS))
endif
endif
endif
ifneq ($(GMP),true)
ifneq ($(GMP),false)
		$(error invalid GMP flag selected: GMP=$(GMP). Possible options are: true false)
endif
endif
ifneq ($(ZIMPL),true)
ifneq ($(ZIMPL),false)
		$(error invalid ZIMPL flag selected: ZIMPL=$(ZIMPL). Possible options are: true false auto)
endif
endif
ifneq ($(GAMS),true)
ifneq ($(GAMS),false)
		$(error invalid GAMS flag selected: GAMS=$(GAMS). Possible options are: true false)
endif
endif
ifneq ($(IPOPT),true)
ifneq ($(IPOPT),false)
		$(error invalid IPOPT flag selected: IPOPT=$(IPOPT). Possible options are: true false)
endif
endif
ifneq ($(READLINE),true)
ifneq ($(READLINE),false)
		$(error invalid READLINE flag selected: READLINE=$(READLINE). Possible options are: true false)
endif
endif
ifneq ($(ZLIB),true)
ifneq ($(ZLIB),false)
		$(error invalid ZLIB flag selected: ZLIB=$(ZLIB). Possible options are: true false)
endif
endif
ifneq ($(PARASCIP),true)
ifneq ($(PARASCIP),false)
		$(error invalid PARASCIP flag selected: PARASCIP=$(PARASCIP). Possible options are: true false)
endif
endif
ifeq ($(SHARED),true)
ifeq ($(COMP),msvc)
		$(error invalid flags selected: SHARED=$(SHARED) and COMP=$(COMP). Please use 'make dll' to generate a dynamic library with MSVC)
endif
endif

.PHONY: errorhints
errorhints:
ifeq ($(READLINE),true)
		@echo "build failed with READLINE=true: if readline is not available, try building with READLINE=false"
endif
ifeq ($(ZLIB),true)
		@echo "build failed with ZLIB=true: if ZLIB is not available, try building with ZLIB=false"
endif
ifeq ($(GMP),true)
		@echo "build failed with GMP=true: if GMP is not available, try building with GMP=false (note that this will deactivate Zimpl support)"
endif
ifeq ($(GMP),false)
ifeq ($(LPS),spx1)
		@echo "build failed with GMP=false and LPS=spx1: use GMP=true or make sure that SoPlex is also built without GMP support (make GMP=false)"
endif
ifeq ($(LPS),spx2)
		@echo "build failed with GMP=false and LPS=spx2: use GMP=true or make sure that SoPlex is also built without GMP support (make GMP=false)"
endif
endif

.PHONY: help
help:
		@echo "Use the SCIP makefile system."
		@echo
		@echo "  The main options for the SCIP makefile system are as follows:"
		@echo
		@echo "  General commands:"
		@echo "  - OPT={dbg|opt}: Use debug or optimized (default) mode, respectively."
		@echo "  - LPS={clp|cpx|grb|msk|qso|spx|xprs|none}: Determine LP-solver."
		@echo "      clp: COIN-OR Clp LP-solver"
		@echo "      cpx: CPLEX LP-solver"
		@echo "      grb: Gurobi LP-solver (interface is in beta stage)"
		@echo "      msk: Mosek LP-solver"
		@echo "      qso: QSopt LP-solver"
		@echo "      spx: old SoPlex LP-solver (for versions < 2)"
		@echo "      spx2: new SoPlex LP-solver (default) (from version 2)"
		@echo "      xprs: XPress LP-solver"
		@echo "      none: no LP-solver"
		@echo "  - COMP={clang|gnu|intel}: Determine compiler."
		@echo "  - SHARED={true|false}: Build shared libraries or not (default)."
		@echo
		@echo "  More detailed options:"
		@echo "  - ZIMPL=<true|false>: Turn ZIMPL support on (default) or off."
		@echo "  - ZIMPLOPT=<dbg|opt>: Use debug or optimized (default) mode for ZIMPL."
		@echo "  - LPSOPT=<dbg|opt>: Use debug or optimized (default) mode for LP-solver (SoPlex and Clp only)."
		@echo "  - READLINE=<true|false>: Turns support via the readline library on (default) or off."
		@echo "  - IPOPT=<true|false>: Turns support of IPOPT on or off (default)."
		@echo "  - EXPRINT=<cppad|none>: Use CppAD as expressions interpreter (default) or no expressions interpreter."
		@echo "  - GAMS=<true|false>: To enable or disable (default) reading functionality in GAMS reader (needs GAMS)."
		@echo "  - NOBLKMEM=<true|false>: Turn off block memory or on (default)."
		@echo "  - NOBUFMEM=<true|false>>: Turn off buffer memory or on (default)."
		@echo "  - NOBLKBUFMEM=<true|false>: Turn usage of internal memory functions off or on (default)."
		@echo "  - VERBOSE=<true|false>: Turn on verbose messages of makefile or off (default)."
		@echo
		@echo "  The main targets are:"
		@echo "  - all (default): Build SCIP libary and binary."
		@echo "  - makesciplibfile: Make libscip for the main part of SCIP."
		@echo "  - makeobjsciplibfile: Make libscipobjs for the C++-interface of SCIP."
		@echo "  - makelpilibfile: Make liblpi for the LP interface in SCIP."
		@echo "  - makenlpilibfile: Make libnlpi for the NLP interface in SCIP."
		@echo "  - links: Reconfigures the links in the \"lib\" directory."
		@echo "  - doc: Creates documentation in the \"doc\" directory."
		@echo "  - libs: Create all SCIP libaries."
		@echo "  - lint: Run lint on all SCIP files. (Need flexelint.)"
		@echo "  - splint: Run splint on all C SCIP files. (Need splint.)"
		@echo "  - clean: Removes all object files."
		@echo "  - cleanlibs: Remove all SCIP libraries."
		@echo "  - depend: Creates dependencies files. This is only needed if you add files to SCIP."
		@echo "  - tags: Creates TAGS file that can be used in (x)emacs."
		@echo "  - check or test: Runs the check/test script, see the online documentation."

# --- EOF ---------------------------------------------------------------------
# DO NOT DELETE<|MERGE_RESOLUTION|>--- conflicted
+++ resolved
@@ -42,7 +42,9 @@
 	override IPOPT		=	false
 endif
 
-<<<<<<< HEAD
+# mark that this is a SCIP internal makefile
+SCIPINTERNAL	=	true
+
 # use PARASCIP=true if compiled with TPI not equal to none
 ifeq ($(TPI),omp)
 	override PARASCIP        =       true
@@ -52,12 +54,6 @@
 endif
 
 
-#-----------------------------------------------------------------------------
-=======
-# mark that this is a SCIP internal makefile
-SCIPINTERNAL	=	true
-
->>>>>>> 360c7953
 # load default settings and detect host architecture
 include $(SCIPDIR)/make/make.project
 
@@ -309,11 +305,11 @@
 
 TPILIBSRC  	=	$(addprefix $(SRCDIR)/,$(TPILIBOBJ:.o=.c))
 TPILIB		=	$(TPILIBNAME).$(BASE)
-TPILIBFILE	=	$(LIBDIR)/lib$(TPILIB).$(LIBEXT)
+TPILIBFILE	=	$(LIBDIR)/$(LIBTYPE)/lib$(TPILIB).$(LIBEXT)
 TPILIBOBJFILES	=	$(addprefix $(LIBOBJDIR)/,$(TPILIBOBJ))
 TPILIBDEP	=	$(SRCDIR)/depend.tpilib.$(TPI).$(OPT)
-TPILIBLINK	=	$(LIBDIR)/lib$(TPILIBSHORTNAME).$(BASE).$(LIBEXT)
-TPILIBSHORTLINK = 	$(LIBDIR)/lib$(TPILIBSHORTNAME).$(LIBEXT)
+TPILIBLINK	=	$(LIBDIR)/$(LIBTYPE)/lib$(TPILIBSHORTNAME).$(BASE).$(LIBEXT)
+TPILIBSHORTLINK = 	$(LIBDIR)/$(LIBTYPE)/lib$(TPILIBSHORTNAME).$(LIBEXT)
 ALLSRC		+=	$(TPILIBSRC)
 
 #-----------------------------------------------------------------------------
@@ -758,12 +754,8 @@
 		$(LPILIBLINK) $(LPILIBSHORTLINK) $(TPILIBLINK) $(TPILIBSHORTLINK) $(SCIPLIBLINK) $(SCIPLIBSHORTLINK) \
 		$(OBJSCIPLIBLINK) $(OBJSCIPLIBSHORTLINK) $(NLPILIBLINK) $(NLPILIBSHORTLINK) \
 		$(MAINLINK) $(MAINSHORTLINK) \
-<<<<<<< HEAD
-		$(LPILIBOBJFILES) $(TPILIBOBJFILES) $(NLPILIBOBJFILES) $(SCIPLIBOBJFILES) $(OBJSCIPLIBOBJFILES) $(MAINOBJFILES)
-=======
-		$(LPILIBOBJFILES) $(NLPILIBOBJFILES) $(SCIPLIBOBJFILES) $(OBJSCIPLIBOBJFILES) $(MAINOBJFILES) \
+		$(LPILIBOBJFILES) $(TPILIBOBJFILES) $(NLPILIBOBJFILES) $(SCIPLIBOBJFILES) $(OBJSCIPLIBOBJFILES) $(MAINOBJFILES) \
 		$(SCIPLIBSOLVERFILE) $(SCIPLIBSOLVERLINK) $(SCIPLIBSOLVERSHORTLINK)
->>>>>>> 360c7953
 MAKE		+= -s
 endif
 
@@ -1128,11 +1120,7 @@
 		@echo `grep -l "WITH_GAMS" $(ALLSRC)` >$(GAMSDEP)
 		@echo `grep -l "NPARASCIP" $(ALLSRC)` >$(PARASCIPDEP)
 
-<<<<<<< HEAD
-depend:		scipdepend lpidepend tpidepend nlpidepend maindepend
-=======
-depend:		scipdepend lpidepend nlpidepend maindepend objscipdepend
->>>>>>> 360c7953
+depend:		scipdepend lpidepend tpidepend nlpidepend maindepend objscipdepend
 
 -include	$(MAINDEP)
 -include	$(SCIPLIBDEP)
@@ -1141,38 +1129,8 @@
 -include	$(TPILIBDEP)
 -include	$(NLPILIBDEP)
 
-<<<<<<< HEAD
-ifeq ($(SHARED),true)
+# make binary
 $(MAINFILE):	$(MAINOBJFILES) $(SCIPLIBFILE) $(OBJSCIPLIBFILE) $(LPILIBFILE) $(TPILIBFILE) $(NLPILIBFILE) | $(BINDIR) $(BINOBJDIR) $(LIBOBJSUBDIRS)
-		@echo "-> linking $@"
-ifeq ($(LINKER),C)
-		-$(LINKCC) $(MAINOBJFILES) $(OFLAGS) \
-		$(LINKCC_L)$(LIBDIR) $(LINKCXX_l)$(SCIPLIB) $(LINKCXX_l)$(OBJSCIPLIB) $(LINKCXX_l)$(LPILIB) $(LINKCXX_l)$(TPILIB) $(LINKCXX_l)$(NLPILIB) \
-		$(LINKRPATH)\$$ORIGIN/../$(LIBDIR) $(LINKCC_o)$@ \
-		|| ($(MAKE) errorhints && false)
-endif
-ifeq ($(LINKER),CPP)
-		-$(LINKCXX) $(MAINOBJFILES) $(OFLAGS) \
-		$(LINKCXX_L)$(LIBDIR) $(LINKCXX_l)$(SCIPLIB) $(LINKCXX_l)$(OBJSCIPLIB) $(LINKCXX_l)$(LPILIB) $(LINKCXX_l)$(TPILIB) $(LINKCXX_l)$(NLPILIB) \
-		$(LINKRPATH)\$$ORIGIN/../$(LIBDIR) $(LINKCXX_o)$@ \
-		|| ($(MAKE) errorhints && false)
-endif
-else
-$(MAINFILE):	$(SCIPLIBOBJFILES) $(LPILIBOBJFILES) $(TPILIBOBJFILES) $(NLPILIBOBJFILES) $(MAINOBJFILES) | $(BINDIR) $(BINOBJDIR) $(LIBOBJSUBDIRS)
-		@echo "-> linking $@"
-ifeq ($(LINKER),C)
-		-$(LINKCC) $(MAINOBJFILES) $(OFLAGS) \
-		$(SCIPLIBOBJFILES) $(LPILIBOBJFILES) $(TPILIBOBJFILES) $(NLPILIBOBJFILES) \
-		$(LINKCC_L)$(LIBDIR) $(LPSLDFLAGS) $(TPILDFLAGS) $(LDFLAGS) $(LINKCC_o)$@ \
-		|| ($(MAKE) errorhints && false)
-endif
-ifeq ($(LINKER),CPP)
-		-$(LINKCXX) $(MAINOBJFILES) $(OFLAGS) \
-		$(SCIPLIBOBJFILES) $(LPILIBOBJFILES) $(TPILIBOBJFILES) $(NLPILIBOBJFILES) \
-		$(LINKCXX_L)$(LIBDIR) $(LPSLDFLAGS) $(TPILDFLAGS) $(LDFLAGS) $(LINKCXX_o)$@ \
-=======
-# make binary
-$(MAINFILE):	$(MAINOBJFILES) $(SCIPLIBFILE) $(OBJSCIPLIBFILE) $(LPILIBFILE) $(NLPILIBFILE) | $(BINDIR) $(BINOBJDIR) $(LIBOBJSUBDIRS)
 		@echo "-> linking $@"
 ifeq ($(LINKER),C)
 		-$(LINKCC) $(MAINOBJFILES) $(LINKCCSCIPALL) $(LINKCC_o)$@
@@ -1180,7 +1138,6 @@
 endif
 ifeq ($(LINKER),CPP)
 		-$(LINKCXX) $(MAINOBJFILES) $(LINKCCSCIPALL) $(LINKCXX_o)$@ \
->>>>>>> 360c7953
 		|| ($(MAKE) errorhints && false)
 endif
 
@@ -1213,8 +1170,15 @@
 		$(RANLIB) $@
 endif
 
-<<<<<<< HEAD
-$(TPILIBFILE):	$(TPILIBOBJFILES) | $(LIBOBJSUBDIRS) $(LIBDIR)
+$(NLPILIBFILE):	$(NLPILIBOBJFILES) $(NLPILIBSCIPOBJFILES) | $(LIBOBJSUBDIRS) $(LIBDIR)/$(LIBTYPE)
+		@echo "-> generating library $@"
+		-rm -f $@
+		$(LIBBUILD) $(LIBBUILDFLAGS) $(LIBBUILD_o)$@ $(NLPILIBOBJFILES) $(NLPILIBSCIPOBJFILES) $(NLPILIBEXTLIBS)
+ifneq ($(RANLIB),)
+		$(RANLIB) $@
+endif
+
+$(TPILIBFILE):	$(TPILIBOBJFILES) | $(LIBOBJSUBDIRS) $(LIBDIR)/$(LIBTYPE)
 		@echo "-> generating library $@"
 		-rm -f $@
 		$(LIBBUILD) $(LIBBUILDFLAGS) $(LIBBUILD_o)$@ $(TPILIBOBJFILES)
@@ -1222,27 +1186,16 @@
 		$(RANLIB) $@
 endif
 
-$(NLPILIBFILE):	$(NLPILIBOBJFILES) $(NLPILIBSCIPOBJFILES) | $(LIBOBJSUBDIRS) $(LIBDIR)
-=======
-$(NLPILIBFILE):	$(NLPILIBOBJFILES) $(NLPILIBSCIPOBJFILES) | $(LIBOBJSUBDIRS) $(LIBDIR)/$(LIBTYPE)
->>>>>>> 360c7953
-		@echo "-> generating library $@"
-		-rm -f $@
-		$(LIBBUILD) $(LIBBUILDFLAGS) $(LIBBUILD_o)$@ $(NLPILIBOBJFILES) $(NLPILIBSCIPOBJFILES) $(NLPILIBEXTLIBS)
-ifneq ($(RANLIB),)
-		$(RANLIB) $@
-endif
-
 .PHONY: makelibscipsolver
 makelibscipsolver: preprocess
 		@$(MAKE) $(SCIPLIBSOLVERFILE) $(SCIPLIBSOLVERLINK) $(SCIPLIBSOLVERSHORTLINK)
-$(SCIPLIBSOLVERFILE): $(SCIPLIBOBJFILES) $(NLPILIBOBJFILES) $(LPILIBOBJFILES) $(OBJSCIPLIBOBJFILES) | $(LIBDIR)/$(LIBTYPE) $(LIBOBJSUBDIRS)
+$(SCIPLIBSOLVERFILE): $(SCIPLIBOBJFILES) $(NLPILIBOBJFILES) $(LPILIBOBJFILES) $(TPILIBOBJFILES) $(OBJSCIPLIBOBJFILES) | $(LIBDIR)/$(LIBTYPE) $(LIBOBJSUBDIRS)
 		@echo "-> generating library $@"
 		-rm -f $@
 ifeq ($(SHARED),false)
 		$(error Cannot currently build the static library libscipsolver.a)
 else
-		$(LIBBUILD) $(LIBBUILDFLAGS) $(LIBBUILD_o)$@ $(SCIPLIBOBJFILES) $(NLPILIBOBJFILES) $(LPILIBOBJFILES) $(LPILIBEXTLIBS) $(NLPILIBEXTLIBS) $(OBJSCIPLIBOBJFILES) $(SCIPLIBEXTLIBS) \
+		$(LIBBUILD) $(LIBBUILDFLAGS) $(LIBBUILD_o)$@ $(SCIPLIBOBJFILES) $(NLPILIBOBJFILES) $(LPILIBOBJFILES) $(LPILIBEXTLIBS) $(NLPILIBEXTLIBS) $(TPILIBOBJFILES) $(OBJSCIPLIBOBJFILES) $(SCIPLIBEXTLIBS) \
 		$(LPSLDFLAGS) $(LDFLAGS) $(LINKRPATH)$(SCIPREALPATH)/$(LIBDIR)/shared
 endif
 
