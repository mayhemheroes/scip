* * * * * * * * * * * * * * * * * * * * * * * * * * * * * * * * * * * * * * *
*                                                                           *
*                  This file is part of the program and library             *
*         SCIP --- Solving Constraint Integer Programs                      *
*                                                                           *
*    Copyright (C) 2002-2017 Konrad-Zuse-Zentrum                            *
*                            fuer Informationstechnik Berlin                *
*                                                                           *
*  SCIP is distributed under the terms of the ZIB Academic License.         *
*                                                                           *
*  You should have received a copy of the ZIB Academic License              *
*  along with SCIP; see the file COPYING. If not email to scip@zib.de.      *
*                                                                           *
* * * * * * * * * * * * * * * * * * * * * * * * * * * * * * * * * * * * * * *

In most cases (LINUX and MAC), it is quite easy to compile and install
SCIP. Therefore, reading the section "Brief installation description"
should usually be enough. If this is not the case you find "Detailed
installation description" below as well as some examples.

Content
*******

I    Brief installation description:
II   Detailed installation description:
III  Examples


I Brief installation description
********************************

The easiest way to install SCIP is to use the SCIP Optimization Suite which
contains SCIP, SoPlex, and ZIMPL. For that we refer to the INSTALL file of
the SCIP Optimization Suite (In case of the SCIP Optimization Suite, there is
no need to specify any directories, the compiling process is fully
automated).

Compiling SCIP directly can be done as follows:

1) unpack the tarball "tar xvzf scip-x.y.z.tgz"
2) change into the directory "cd scip-x.y.z"
3) start compiling SCIP "make"
3) (recommended) check your SCIP installation "make test"
4) (optional) install the header, libraries, and binary, e.g.,
   "make install INSTALLDIR="/usr/local/"

On your first compilation you will be asked for some soft-link targets,
depending on the LP solver you want to use. Usually, SCIP needs the
following information
 (a) the directory where the include files of the LP solver are located
 (b) the library file(s) "lib*.a" or/and "lib*.so"

Beside that, SCIP needs similar soft-link targets for ZIMPL
 (a) the directory where the include files of ZIMPL are located
 (b) the library file(s) "lib*.a" or/and "lib*.so"

You will need either the .a or the .so files and can skip the others by
just pressing return.

The most common compiling issue is that some libraries are missing on
your system or that they are outdated. SCIP per default requires zlib,
gmp and readline.  Try compiling with:
make ZLIB=false READLINE=false GMP=false
or, better, install them. Note that under Linux-based systems, you
need to install the developer-versions of gmp/zlib/readline, in order
to also have the header-files available.

II Detailed installation description
************************************

In the following, some of the names depend on your machine and your
compilation settings:

- $(OSTYPE):  the operating system
              the string returned by "uname -s" in lower case with the following
              replacements:
              - "cygwin*" is replaced by only "cygwin"
              - "irix??" is replaced by only "irix"
              - "windows*" is replaced by only "windows"
              - "mingw*" is replaced by only "mingw"

- $(ARCH):    the architecture
              the string returned by "uname -m", modified by the following
              rules to subsume some architectures:
               - "sun??" is replaced by "sparc"
               - "i?86", "i86pc", and "[0-9]86" are replaced by "x86"
               - "amd64" is replaced by "x86_64"
               - "IP??" is replaced by "mips"
               - "9000????" is replaced by "hppa"
               - "Power Macintosh" is replaced by "ppc"
               - "00??????????" is replaced by "pwr4"

- $(COMP):    the compiler
              "gnu", "intel", "compaq", "sun", "insure", ... (see make/ directory)

- $(OPT):     the optimization level of compilation
              "dbg", "opt", or "prf"

- $(LPS):     the LP solver to use
              "spx2", "spx", "clp", "cpx", "xprs", "msk", "grb", "qso", "none"

- $(EXPRINT): the expressions interpreter (code that computes derivatives and hessians) to use
              "none", "cppad"

For example, if you want to install SCIP on a Linux system with a x86 processor
using the gnu compiler in debug mode, using Soplex version >= 1.4.0 as LP solver,
and no expressions interpreter you would have the following names:
- $(OSTYPE)  = linux
- $(ARCH)    = x86
- $(COMP)    = gnu
- $(OPT)     = dbg
- $(LPS)     = spx
- $(EXPRINT) = none

-----------------------------------------------------------------------------

Here is what you have to do to get SCIP running:

1. Compile the library and the solver program:
   In your SCIP main directory, enter "make [options]" with the following options:
   - "OPT=opt"         to use optimized compilation mode (default)
   - "OPT=dbg"         to use debug compilation mode
   - "OPT=prf"         to use performance analysis compilation mode
   - "OPT=opt-gccold"  to use optimized compilation mode and gnu gcc compiler version less than 4.2

   - "LPS=spx"         to use SoPlex as LP solver (based on the new interface available since version 2.0, default)
   - "LPS=spx1"        to use SoPlex as LP solver (based on the old interface for versions >= 1.4)
   - "LPS=cpx"         to use CPLEX as LP solver
   - "LPS=xprs"        to use XPRESS as LP solver
   - "LPS=msk"         to use MOSEK as LP solver
   - "LPS=clp"         to use CLP as LP solver
   - "LPS=grb"         to use Gurobi as LP solver
   - "LPS=qso"         to use QSopt as LP solver
   - "LPS=none"        to use no LP solver

   - "COMP=gnu"        to use GNU c/c++ compiler (default)
   - other compilers are available (see make/ directory)

   - "ZLIB=true"       to use zlib and enable reading of compressed files (default)
   - "ZLIB=false"      disable zlib usage

   - "READLINE=true"   to enable readline library for interactive shell (default)
   - "READLINE=false"  to disable readline library

   - "GMP=true"        to use the GMP library for exact counting and Zimpl support (default)
   - "GMP=false"       to disable GMP usage; note that GMP=false is not compatible with ZIMPL=true since ZIMPL needs the GMP library

   - "ZIMPL=true"      to enable ZIMPL file reader (needs ZIMPL and GMP to be installed, see 2. (g))
   - "ZIMPL=false"     to disable ZIMPL file reader
   - "ZIMPL=auto"      to automatically enable ZIMPL support if and only if the GMP library is available (default)

   - "FILTERSQP=true"  to enable FilterSQP interface
   - "FILTERSQP=false" to disable FilterSQP interface (default)

   - "IPOPT=true"      to enable IPOPT interface (needs IPOPT >= 3.11)
   - "IPOPT=false"     to disable IPOPT interface (default)

<<<<<<< HEAD
   - "WORHP=true"      to enable WORHP interface (needs WORHP >= 2.0)
=======
   - "WORHP=true"      to enable WORHP interface (needs WORHP >= 1.10)
>>>>>>> 8c84f18c
   - "WORHP=false"     to disable WORHP interface (default)

   - "EXPRINT=cppad"   to use CppAD as expressions interpreter (default)
   - "EXPRINT=none"    to use no expressions interpreter

   - "GAMS=true"       to enable reading of GAMS model files (needs GAMS; only for models that do one solve)
   - "GAMS=false"      to disable GAMS interface (default)

   - "VERBOSE=false"   to suppress display of compiler and linker invocations (default)
   - "VERBOSE=true"    to display compiler and linker invocations

   - "SHARED=false"    to suppress shared libraries
   - "SHARED=true"     to create shared libraries

   On some machines, you should use gmake instead of make.

   On your first compilation you will be asked for some soft-link targets, depending on the
   LP solver you want to use. Usually, SCIP needs the following information
     (a) the directory where the include files of the LP solver
     (b) the library file(s) "lib*.a" or/and "lib*.so"
   You will need either the .a or the .so files and can skip the others by just pressing return.

   On MAC systems, GMP is often not installed in the library and include paths, e.g. in /sw/include
   and /sw/lib. In this case, you have to add the paths explicitly. In the above example add the settings
   USRFLAGS=-I/sw/include USRCPPFLAGS=-I/sw/include USRCFLAGS=-I/sw/include USRLDFLAGS=-L/sw/lib.

2. Installing SCIP
   After compiling you can install the headers, the libraries, and the binay. Therefore you use the command:

   make install INSATLLDIR=<dirctory>

   - "INSTALLDIR="     directory as install directory (default)
   - "INSTALLDIR=/usr/local"
                       to install the headers (/usr/local/include/), the libraries (/usr/local/lib/),
                       and binary (/usr/loacl/bin/) in the directory /usr/local

   For un-installing SCIP there exist the target "uninstall" which can be used in the same way as "install".

III Examples
************

   Example 1 (defaults: SoPlex, with ZIMPL support):
   =================================================

   Typing "make" uses SoPlex as LP solver and includes support for the modeling language ZIMPL.
   You will be asked the following questions on the first call to "make" (example answers are already given):

---
make[1]: Entering directory `/sw/scip'

** creating softlinks: LPS=spx OSTYPE=linux ARCH=x86 COMP=gnu SUFFIX= ZIMPL=true ZIMPLOPT=opt IPOPT=false IPOPTOPT=opt EXPRINT=cppad

** creating directory "lib/zimplinc"
** missing soft-link "lib/spxinc"
** enter soft-link target file or directory for "lib/spxinc" (return if not needed): /sw/soplex/src
-> creating softlink "lib/spxinc" -> "/sw/soplex/src"

** missing soft-link "lib/libsoplex.linux.x86.gnu.a"
** enter soft-link target file or directory for "lib/libsoplex.linux.x86.gnu.a" (return if not needed): /sw/soplex/lib/libsoplex.linux.x86.gnu.opt.a
-> creating softlink "lib/libsoplex.linux.x86.gnu.a" -> "/sw/soplex/lib/libsoplex.linux.x86.gnu.opt.a"

** missing soft-link "lib/libsoplex.linux.x86.gnu.so"
** this soft-link is not necessarily needed since "lib/libsoplex.linux.x86.gnu.a" already exists - press return to skip
** enter soft-link target file or directory for "lib/libsoplex.linux.x86.gnu.so" (return if not needed):
-> skipped creation of softlink "lib/libsoplex.linux.x86.gnu.so". Call "make links" if needed later.

** missing soft-link "lib/zimplinc/zimpl"
** enter soft-link target file or directory for "lib/zimplinc/zimpl" (return if not needed): /sw/zimpl/src
-> creating softlink "lib/zimplinc/zimpl" -> "/sw/zimpl/src"

** missing soft-link "lib/libzimpl.linux.x86.gnu.a"
** enter soft-link target file or directory for "lib/libzimpl.linux.x86.gnu.a" (return if not needed): /sw/zimpl/lib/libzimpl.linux.x86.gnu.opt.a
-> creating softlink "lib/libzimpl.linux.x86.gnu.a" -> "/sw/zimpl/lib/libzimpl.linux.x86.gnu.opt.a"

** missing soft-link "lib/libzimpl.linux.x86.gnu.so"
** this soft-link is not necessarily needed since "lib/libzimpl.linux.x86.gnu.a" already exists - press return to skip
** enter soft-link target file or directory for "lib/libzimpl.linux.x86.gnu.so" (return if not needed):
-> skipped creation of softlink "lib/libzimpl.linux.x86.gnu.so". Call "make links" if needed later.

make[1]: Leaving directory `/sw/scip'
---

   Example 2 (CPLEX, no ZIMPL):
   ============================

   Typing "make LPS=cpx ZIMPL=false" uses CPLEX as LP solver. You will be
   asked the following questions on
   the first call to "make" (example answers are already given):

---
make[1]: Entering directory `/sw/scip'

** creating softlinks: LPS=cpx OSTYPE=linux ARCH=x86 COMP=gnu SUFFIX= ZIMPL=false

** missing soft-link "lib/cpxinc"
** enter soft-link target file or directory for "lib/cpxinc" (return to skip): /sw/cplex/include/ilcplex
-> creating softlink "lib/cpxinc" -> "/sw/cplex/include/ilcplex"

** missing soft-link "lib/libcplex.linux.x86.gnu.a"
** enter soft-link target file or directory for "lib/libcplex.linux.x86.gnu.a" (return to skip): /sw/cplex/lib/x86_rhel4.0_3.4/static_pic/libcplex.a
-> creating softlink "lib/libcplex.linux.x86.gnu.a" -> "/sw/cplex/lib/x86_rhel4.0_3.4/static_pic/libcplex.a"

** missing soft-link "lib/libcplex.linux.x86.gnu.so"
** enter soft-link target file or directory for "lib/libcplex.linux.x86.gnu.so" (return to skip):
-> skipped creation of softlink "lib/libcplex.linux.x86.gnu.so". Call "make links" if needed later.

make[1]: Leaving directory `/sw/scip'
---

   Example 3 (CLP, IPOPT, no ZIMPL):
   ========================================

   Typing "make LPS=clp ZIMPL=false IPOPT=true" uses CLP as LP solver, and activates
   the interface to IPOPT. You will be asked the following questions on
   the first call to "make" (example answers are already given):

---
make[1]: Entering directory `/sw/scip'

- Current settings: LPS=clp OSTYPE=linux ARCH=x86_64 COMP=gnu SUFFIX= ZIMPL=false ZIMPLOPT=opt IPOPT=true IPOPTOPT=opt EXPRINT=cppad

* SCIP needs some softlinks to external programs, in particular, LP-solvers.
* Please insert the paths to the corresponding directories/libraries below.
* The links will be installed in the 'lib' directory.
* For more information and if you experience problems see the INSTALL file.

  -> "clp.*" is a directory containing the Clp installation, i.e., "clp.*/include/coin/ClpModel.hpp" should exist.
  -> "ipopt.*" is a directory containing the ipopt installation, i.e., "ipopt.*/include/coin/IpIpoptApplication.hpp", "ipopt.*/lib/libipopt*", ... should exist.

- preparing missing soft-link "lib/clp.linux.x86_64.gnu.opt":
> Enter soft-link target file or directory for "lib/clp.linux.x86_64.gnu.opt" (return if not needed):
> /sw/Clp-1.11/build
-> creating softlink "lib/clp.linux.x86_64.gnu.opt" -> "/sw/Clp-1.11/build"

- preparing missing soft-link "lib/ipopt.linux.x86_64.gnu.opt":
> Enter soft-link target file or directory for "lib/ipopt.linux.x86_64.gnu.opt" (return if not needed):
> /sw/ia64_lx26/ipopt-3.12.0/
-> creating softlink "lib/ipopt.linux.x86_64.gnu.opt" -> "/sw/ia64_lx26/ipopt-3.12.0/"

make[1]: Leaving directory `/sw/scip'
---

<<<<<<< HEAD
   Example 4 (default: SoPlex, IPOPT, WORHP):
   ==========================================

   Typing "make IPOPT=true WORHP=true" uses SoPlex as LP solver, and activates
   the interfaces to IPOPT and WORHP. You will be asked the following questions on
   the first call to "make" (example answers are already given):

- Current settings: LPS=spx2 OSTYPE=linux ARCH=x86_64 COMP=gnu SHARED=false SUFFIX= ZIMPL=false ZIMPLOPT=opt IPOPT=true IPOPTOPT=opt EXPRINT=cppad GAMS=false
=======
   Example 4 (default: SoPlex, IPOPT, WORHP, FILTERSQP):
   =====================================================

   Typing "make IPOPT=true WORHP=true FILTERSQP=true" uses SoPlex as LP solver, and activates
   the interfaces to IPOPT, WORHP, and FilterSQP. You will be asked the following questions on
   the first call to "make" (example answers are already given):

- Current settings: LPS=spx2 OSTYPE=linux ARCH=x86_64 COMP=gnu SHARED=false SUFFIX= ZIMPL=false ZIMPLOPT=opt IPOPT=true IPOPTOPT=opt FILTERSQP=true EXPRINT=cppad GAMS=false
>>>>>>> 8c84f18c

* SCIP needs some softlinks to external programs, in particular, LP-solvers.
* Please insert the paths to the corresponding directories/libraries below.
* The links will be installed in the 'lib/include' and 'lib/static' directories.
* For more information and if you experience problems see the INSTALL file.

  -> "spxinc" is the path to the SoPlex "src" directory, e.g., "<SoPlex-path>/src".
  -> "libsoplex.*" is the path to the SoPlex library, e.g., "<SoPlex-path>/lib/libsoplex.linux.x86.gnu.opt.a"
  -> "ipopt.linux.x86_64.gnu.opt" is a directory containing the ipopt installation, i.e., "ipopt.linux.x86_64.gnu.opt/include/coin/IpIpoptApplication.hpp", "ipopt.linux.x86_64.gnu.opt/lib/libipopt*", ... should exist.
<<<<<<< HEAD
=======
  -> "libfiltersqp.linux.x86_64.gnu.*" is the path to the filterSQP library.
  -> "libbqpd.linux.x86_64.gnu.*" is the path to the BQPD library.
>>>>>>> 8c84f18c
  -> "worhp.linux.x86_64.gnu.opt" is a directory containing the WORHP installation, i.e., "worhp.linux.x86_64.gnu.opt/include/worhp/worhp.h" should exist.


> Enter soft-link target file or directory for "lib/static/ipopt.linux.x86_64.gnu.opt" (return if not needed):
> /sw/ipopt-3.12.5
-> creating softlink "lib/static/ipopt.linux.x86_64.gnu.opt" -> "/sw/ipopt-3.12.5"

<<<<<<< HEAD
=======
> Enter soft-link target file or directory for "lib/static/libfiltersqp.linux.x86_64.gnu.a" (return if not needed):
> /sw/libfiltersqp.a
-> creating softlink "lib/static/libfiltersqp.linux.x86_64.gnu.a" -> "/sw/libfiltersqp.a"

> Enter soft-link target file or directory for "lib/static/libbqpd.linux.x86_64.gnu.a" (return if not needed):
> /sw/libbqpd.a
-> creating softlink "lib/static/libbqpd.linux.x86_64.gnu.a" -> "/sw/libbqpd.a"

>>>>>>> 8c84f18c
> Enter soft-link target file or directory for "lib/static/worhp.linux.x86_64.gnu.opt" (return if not needed):
> /sw/worhp-2.0
-> creating softlink "lib/static/worhp.linux.x86_64.gnu.opt" -> "/sw/worhp-2.0"

make[1]: Leaving directory `/sw/scip'
---

   Note on how to (locally) install CLP:
    - create a target directory for the installation, e.g. "clp-build" (this is the directory SCIP has to link to)
    - from within "clp-build", run the "configure" script of coin-Clp, followed by "make install"


   If you ever need to modify the soft-link targets, delete the soft-links in the "lib/" subdirectory
   and enter "make links" to generate them again.

   After the soft-links have been created, the compilation of the source files should start.


   Compilation problems:
   =====================

   If the soft-link query script does not work on your machine, read step 2 for instructions on manually
   creating the soft-links.

   If you get an error message of the type
   "make: *** No rule to make target `lib/???', needed by `obj/O.linux.x86.gnu.opt/lib/scip/???.o'.  Stop."
   the corresponding soft-link was not created or points to a wrong location.
   Check the soft-link targets in the "lib/include", "lib/static", "lib/shared" subdirectories. Try to delete all soft-links from those directories
   and call "make links" to generate them again. If this still fails, read step 2 for instructions on manually
   creating the soft-links.

   If you get an error message of the type
   "make: *** No rule to make target `make/make.?.?.?.?.?'.  Stop.",
   the corresponding machine dependent makefile for your architecture and compiler is missing.
   Create one of the given name in the "make/" subdirectory. You may take
   "make/make.linux.x86.gnu.opt" or any other file in the make subdirectory as example.

   The readline library seems to differ slightly on different OS distributions. Some versions
   do not support the remove_history() call.
   In this case, you have to either add "-DNO_REMOVE_HISTORY" to the FLAGS in the
   appropriate make/make.* file, or to compile with "make USRFLAGS=-DNO_REMOVE_HISTORY".
   Make sure, the file "src/scip/dialog.c" is recompiled.
   If this doesn't work either, disable the readline library with "make READLINE=false".

   On some systems, the sigaction() method is not available.
   In this case, you have to either add "-DNO_SIGACTION" to the FLAGS in the
   appropriate make/make.* file, or to compile with "make USRFLAGS=-DNO_SIGACTION".
   Make sure, the file "src/scip/interrupt.c" is recompiled.

   On some systems, the rand_r() method is not available.
   In this case, you have to either add "-DNO_RAND_R" to the FLAGS in the
   appropriate make/make.* file, or to compile with "make USRFLAGS=-DNO_RAND_R".
   Make sure, the file "src/scip/misc.c" is recompiled.

   On some systems, the strtok_r() method is not available.
   In this case, you have to either add "-DNO_STRTOK_R" to the FLAGS in the
   appropriate make/make.* file, or to compile with "make USRFLAGS=-DNO_STRTOK_R".
   Make sure, the file "src/scip/misc.c" is recompiled.

   On some systems, the strerror_r() method is not available.
   In this case, you have to either add "-DNO_STRERROR_R" to the FLAGS in the
   appropriate make/make.* file, or to compile with "make USRFLAGS=-DNO_STRERROR_R".
   Make sure, the file "src/scip/misc.c" is recompiled.

   On some systems, the option [-e] is not available for the read command.
   You have to compile with READ=read.

   In some situations, it may be necessary to adjust the flags for
   linking against Clp. SCIP's Makefile tries to find the file
   "clp_addlibs.txt", which specifies the needed libraries. The first
   thing you should check is whether "clp_addlibs.txt" is present at
   in path "libclp.*/share/coin/doc/Clp/" (you may have to correct
   this path for some Clp versions). If this file is not present in
   your Clp version, SCIP tries to guess the paths and libraries: it
   assumes that Blas and Lapack are installed as system libraries
   (libblas.a, liblapack.a) and are not build into the CoinUtils
   library. If that is different in your build of Clp, you may have to
   remove $(LINKCXX_l)lapack$(LINKLIBSUFFIX) from the LPSLDFLAGS in
   Makefile or make.project. Also removing
   $(LINKCXX_l)bz2$(LINKLIBSUFFIX) may help in some cases.

   If you encounter other compiler or linker errors, you should recompile with
   "make VERBOSE=true ..." in order to get the full compiler invocation. This might help to
   fix the corresponding machine dependent makefile in the make subdirectory.

   If you encounter problems including rational.h from spxinc/ you should
   recompile with "make SPX_LEGACY=true ..." to use the compatibility mode
   of SoPlex. In this case you should also have compiled SoPlex with LEGACY=true.


3. Instructions for manually creating the soft-links, if the query script fails:

   Create necessary soft-links in the "lib/static" and "lib/include/" subdirectories of SCIP:

   (a) to use SOPLEX (Version >= 1.4.0)
       - ln -s <path to SOPLEX' *.h files> <path to SCIP>/lib/include/spxinc
       - ln -s <file libsoplex.[...].a> <path to SCIP>/lib/static/libsoplex.$(OSTYPE).$(ARCH).$(COMP).a
         for each operating system and architecture to use
         (e.g. "cd scip; ln -s ../soplex/lib/libsoplex.linux.x86_64.gnu.opt.a lib/static/libsoplex.linux.x86_64.gnu.a")
         Warning! The ".opt" in the name of the SOPLEX library does not appear in the name of the soft-link.

   (b) to use CPLEX (Version >= 10.0)
       - ln -s <path to directory of cplex.h> <path to SCIP>/lib/include/cpxinc
         (e.g. "cd scip; ln -s /cplex121/include/ilcplex lib/include/cpxinc")
       - ln -s <file libcplex.a> <path to SCIP>/lib/static/libcplex.$(OSTYPE).$(ARCH).$(COMP).a
         for each operation system and architecture to use
         (e.g. "cd scip; ln -s /cplex121/lib/x86-64_debian4.0_4.1/static_pic/libcplex.a lib/static/libcplex.linux.x86.gnu.a")

   (c) to use XPRESS
       - ln -s <path to directory of xprs.h> <path to SCIP>/lib/include/xprsinc
         (e.g. "cd scip; ln -s /xpressmp/include lib/include/xprsinc")
       - ln -s <file libxprs.a> <path to SCIP>/lib/static/libxprs.$(OSTYPE).$(ARCH).$(COMP).a
         for each operation system and architecture to use
         (e.g. "cd scip; ln -s /xpressmp/lib/libxprs.a lib/static/libxprs.linux.x86.gnu.a")

   (d) to use MOSEK
       - ln -s <path to directory of mosek.h> <path to SCIP>/lib/include/mskinc
         (e.g. "cd scip; ln -s /mosek/8/tools/platform/linux64x86/h lib/include/mskinc")
       - ln -s <file libmosek.so> <path to SCIP>/lib/shared/libmosek.$(OSTYPE).$(ARCH).$(COMP).so
         for each operation system and architecture to use
         (e.g. "cd scip; ln -s /mosek/8/tools/platform/linux64x86/bin/libmosek64.so lib/shared/libmosek.linux.x86_64.gnu.so")
       - since MOSEK is a shared library, make sure your LD_LIBRARY_PATH contains <path to SCIP>/lib/shared

   (e) to use CLP
       - ln -s <path to Clp main directory> <path to SCIP>/lib/include/libclp.$(OSTYPE).$(ARCH).$(COMP).$(LPSOPT)
         for each operating system and architecture to use
         (e.g. "cd scip; ln -s /Coin-Clp lib/include/libclp.linux.x86.gnu.opt")

   (f) to use ZIMPL as additional file reader for reading *.zpl files
       - mkdir <path to SCIP>/lib/include/zimplinc
       - ln -s <path to ZIMPL's *.h files> <path to SCIP>/lib/include/zimplinc/zimpl
       - ln -s <file libzimpl-<version>.<options>.a> <path to SCIP>/lib/static/libzimpl.$(OSTYPE).$(ARCH).$(COMP).a
       Note that ZIMPL needs the GNU multiprecision library (GMP) to be installed on your system.

   (g) to use IPOPT as NLP solver
       - ln -s <path to IPOPT installation> <path to SCIP>/lib/ipopt.$(OSTYPE).$(ARCH).$(COMP).$(IPOPTOPT)
         (e.g. "cd scip; ln -s /Ipopt lib/shared/ipopt.linux.x86.gnu.opt")
         The path to the IPOPT installation is the path under where the Ipopt build has been installed.
         It should contain the directories include/coin with the Ipopt header files, the directory lib with the Ipopt libraries,
         and the directory share/coin/doc/Ipopt with the ipopt_addlibs_cpp.txt file.

   (h) to use WORHP as NLP solver
       - ln -s <path to WORHP installation> <path to SCIP>/lib/shared/worhp.$(OSTYPE).$(ARCH).$(COMP).$(WORHPOPT)
         (e.g. "cd scip; ln -s /Worhp lib/shared/worhp.linux.x86.gnu.opt")
         The path to the WORHP installation is the path under where the Worhp build has been installed.
         It should contain the directories include/worhp with the WORHP header files and the directory lib with the WORHP libraries.

<<<<<<< HEAD
   (i) to use GAMS
=======
   (i) to use FilterSQP as NLP solver
       - ln -s <path to FilterSQP library> <path to SCIP>/lib/libfiltersqp.$(OSTYPE).$(ARCH).$(COMP).a
       - ln -s <path to BQPD library> <path to SCIP>/lib/libbqpd.$(OSTYPE).$(ARCH).$(COMP).a

   (j) to use GAMS
>>>>>>> 8c84f18c
       - ln -s <path to GAMS system directory> <path to SCIP>/lib/shared/gams.$(OSTYPE).$(ARCH).$(COMP)

4. To run the program enter "bin/scip.$(OSTYPE).$(ARCH).$(COMP).$(OPT).$(LPS)"
   (e.g. "bin/scip.linux.x86.gnu.opt.spx") or just "bin/scip" for the last compiled version

5. To generate the documentation, you need to have doxygen installed, and
   enter "make doc"

6. To check the code with lint, you need to have flexelint installed, and
   enter "make lint"

7. To run a short test, enter "make [options] test" with the same options with which you compiled SCIP in step 1.
   If you use EXPRINT=none, a few MINLP instances might be aborted. If you use LPS=none, many instances will fail or take ages to be solved



Remarks on Installing under Windows using MinGW
-----------------------------------------------

To build your own Windows binaries under Windows, we recommend using the MinGW-Compiler with MSYS from mingw.org

First install MSYS, then MinGW to the mingw folder inside the msys folder.
Now you need to install the following packages to the mingw folder:
- zlib (or use ZLIB=false)
- pcre (or use ZIMPL=false since pcre is needed for ZIMPL and ZIMPL-support in SCIP)
- gmplib (or use ZIMPL=false since gmplib is needed for ZIMPL and ZIMPL-support in SCIP)

(After calling "make clean" in the ZIMPL folder you will also need flex and bison to remake ZIMPL.
 We recommend NOT to use "make clean" inside the ZIMPL-folder if you do not have these packages installed.)

You can download these additional packages as precompiled binaries for example from:
http://gnuwin32.sourceforge.net/packages.html (zlib&pcre)
http://cs.nyu.edu/exact/core/gmp/ (gmplib)
or compile the source on your own from the project homepages:
http://www.zlib.net/
http://www.pcre.org/
http://www.gmplib.org/
(The command "./configure --prefix=/mingw ; make ; make install" should succeed without problems and installs the packages into the mingw folder.)

Now "make READLINE=false" should be compiling without errors.
Please note that we do NOT support creating the doxygen documentation or readline-usage under Windows.

Since there are no real symlinks in MSYS, the include and library files of SoPlex and ZIMPL are actually copied into the SCIP-lib-folder.
When you recompile ZIMPL or SoPlex after compiling SCIP you have to copy the libraries manually into the SCIP-lib-folder and recompile SCIP afterwards.<|MERGE_RESOLUTION|>--- conflicted
+++ resolved
@@ -155,11 +155,7 @@
    - "IPOPT=true"      to enable IPOPT interface (needs IPOPT >= 3.11)
    - "IPOPT=false"     to disable IPOPT interface (default)
 
-<<<<<<< HEAD
-   - "WORHP=true"      to enable WORHP interface (needs WORHP >= 2.0)
-=======
    - "WORHP=true"      to enable WORHP interface (needs WORHP >= 1.10)
->>>>>>> 8c84f18c
    - "WORHP=false"     to disable WORHP interface (default)
 
    - "EXPRINT=cppad"   to use CppAD as expressions interpreter (default)
@@ -302,16 +298,6 @@
 make[1]: Leaving directory `/sw/scip'
 ---
 
-<<<<<<< HEAD
-   Example 4 (default: SoPlex, IPOPT, WORHP):
-   ==========================================
-
-   Typing "make IPOPT=true WORHP=true" uses SoPlex as LP solver, and activates
-   the interfaces to IPOPT and WORHP. You will be asked the following questions on
-   the first call to "make" (example answers are already given):
-
-- Current settings: LPS=spx2 OSTYPE=linux ARCH=x86_64 COMP=gnu SHARED=false SUFFIX= ZIMPL=false ZIMPLOPT=opt IPOPT=true IPOPTOPT=opt EXPRINT=cppad GAMS=false
-=======
    Example 4 (default: SoPlex, IPOPT, WORHP, FILTERSQP):
    =====================================================
 
@@ -320,7 +306,6 @@
    the first call to "make" (example answers are already given):
 
 - Current settings: LPS=spx2 OSTYPE=linux ARCH=x86_64 COMP=gnu SHARED=false SUFFIX= ZIMPL=false ZIMPLOPT=opt IPOPT=true IPOPTOPT=opt FILTERSQP=true EXPRINT=cppad GAMS=false
->>>>>>> 8c84f18c
 
 * SCIP needs some softlinks to external programs, in particular, LP-solvers.
 * Please insert the paths to the corresponding directories/libraries below.
@@ -330,11 +315,8 @@
   -> "spxinc" is the path to the SoPlex "src" directory, e.g., "<SoPlex-path>/src".
   -> "libsoplex.*" is the path to the SoPlex library, e.g., "<SoPlex-path>/lib/libsoplex.linux.x86.gnu.opt.a"
   -> "ipopt.linux.x86_64.gnu.opt" is a directory containing the ipopt installation, i.e., "ipopt.linux.x86_64.gnu.opt/include/coin/IpIpoptApplication.hpp", "ipopt.linux.x86_64.gnu.opt/lib/libipopt*", ... should exist.
-<<<<<<< HEAD
-=======
   -> "libfiltersqp.linux.x86_64.gnu.*" is the path to the filterSQP library.
   -> "libbqpd.linux.x86_64.gnu.*" is the path to the BQPD library.
->>>>>>> 8c84f18c
   -> "worhp.linux.x86_64.gnu.opt" is a directory containing the WORHP installation, i.e., "worhp.linux.x86_64.gnu.opt/include/worhp/worhp.h" should exist.
 
 
@@ -342,8 +324,6 @@
 > /sw/ipopt-3.12.5
 -> creating softlink "lib/static/ipopt.linux.x86_64.gnu.opt" -> "/sw/ipopt-3.12.5"
 
-<<<<<<< HEAD
-=======
 > Enter soft-link target file or directory for "lib/static/libfiltersqp.linux.x86_64.gnu.a" (return if not needed):
 > /sw/libfiltersqp.a
 -> creating softlink "lib/static/libfiltersqp.linux.x86_64.gnu.a" -> "/sw/libfiltersqp.a"
@@ -352,7 +332,6 @@
 > /sw/libbqpd.a
 -> creating softlink "lib/static/libbqpd.linux.x86_64.gnu.a" -> "/sw/libbqpd.a"
 
->>>>>>> 8c84f18c
 > Enter soft-link target file or directory for "lib/static/worhp.linux.x86_64.gnu.opt" (return if not needed):
 > /sw/worhp-2.0
 -> creating softlink "lib/static/worhp.linux.x86_64.gnu.opt" -> "/sw/worhp-2.0"
@@ -500,15 +479,11 @@
          The path to the WORHP installation is the path under where the Worhp build has been installed.
          It should contain the directories include/worhp with the WORHP header files and the directory lib with the WORHP libraries.
 
-<<<<<<< HEAD
-   (i) to use GAMS
-=======
    (i) to use FilterSQP as NLP solver
        - ln -s <path to FilterSQP library> <path to SCIP>/lib/libfiltersqp.$(OSTYPE).$(ARCH).$(COMP).a
        - ln -s <path to BQPD library> <path to SCIP>/lib/libbqpd.$(OSTYPE).$(ARCH).$(COMP).a
 
    (j) to use GAMS
->>>>>>> 8c84f18c
        - ln -s <path to GAMS system directory> <path to SCIP>/lib/shared/gams.$(OSTYPE).$(ARCH).$(COMP)
 
 4. To run the program enter "bin/scip.$(OSTYPE).$(ARCH).$(COMP).$(OPT).$(LPS)"
