--- conflicted
+++ resolved
@@ -1688,7 +1688,6 @@
    unsigned int*         seedp               /**< pointer to seed value */
    );
 
-<<<<<<< HEAD
 /** returns a non-negative integer hash key for a given real number by using Fibonacci hashing */
 EXTERN
 unsigned int SCIPcalcFibHash(
@@ -1713,10 +1712,6 @@
  *
  *  A special case is that all keys are unique, and all weights are equal to 1. In this case, the algorithm can be used to select the k-th
  *  largest element by using a capacity k.
-=======
-/** draws a random subset of disjoint elements from a given set of disjoint elements;
- *  this implementation is suited for the case that nsubelems is considerably smaller then nelems
->>>>>>> 3d5273cb
  *
  *  @deprecated Please use SCIPrandomGetSubset()
  */
