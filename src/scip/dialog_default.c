/* * * * * * * * * * * * * * * * * * * * * * * * * * * * * * * * * * * * * * */
/*                                                                           */
/*                  This file is part of the program and library             */
/*         SCIP --- Solving Constraint Integer Programs                      */
/*                                                                           */
/*    Copyright (C) 2002-2018 Konrad-Zuse-Zentrum                            */
/*                            fuer Informationstechnik Berlin                */
/*                                                                           */
/*  SCIP is distributed under the terms of the ZIB Academic License.         */
/*                                                                           */
/*  You should have received a copy of the ZIB Academic License              */
/*  along with SCIP; see the file COPYING. If not email to scip@zib.de.      */
/*                                                                           */
/* * * * * * * * * * * * * * * * * * * * * * * * * * * * * * * * * * * * * * */

/**@file   dialog_default.c
 * @brief  default user interface dialog
 * @author Tobias Achterberg
 * @author Timo Berthold
 * @author Gerald Gamrath
 */

/*---+----1----+----2----+----3----+----4----+----5----+----6----+----7----+----8----+----9----+----0----+----1----+----2*/

#include <assert.h>
#include <string.h>

#include "scip/dialog_default.h"
#include "nlpi/nlpi.h"
#include "scip/pub_cons.h"
#include "scip/type_cons.h"
#include "scip/cons_linear.h"



/** executes a menu dialog */
static
SCIP_RETCODE dialogExecMenu(
   SCIP*                 scip,               /**< SCIP data structure */
   SCIP_DIALOG*          dialog,             /**< dialog menu */
   SCIP_DIALOGHDLR*      dialoghdlr,         /**< dialog handler */
   SCIP_DIALOG**         nextdialog          /**< pointer to store next dialog to execute */
   )
{
   char* command;
   SCIP_Bool again;
   SCIP_Bool endoffile;
   int nfound;

   do
   {
      again = FALSE;

      /* get the next word of the command string */
      SCIP_CALL( SCIPdialoghdlrGetWord(dialoghdlr, dialog, NULL, &command, &endoffile) );
      if( endoffile )
      {
         *nextdialog = NULL;
         return SCIP_OKAY;
      }

      /* exit to the root dialog, if command is empty */
      if( command[0] == '\0' )
      {
         *nextdialog = SCIPdialoghdlrGetRoot(dialoghdlr);
         return SCIP_OKAY;
      }
      else if( strcmp(command, "..") == 0 )
      {
         *nextdialog = SCIPdialogGetParent(dialog);
         if( *nextdialog == NULL )
            *nextdialog = SCIPdialoghdlrGetRoot(dialoghdlr);
         return SCIP_OKAY;
      }

      /* find command in dialog */
      nfound = SCIPdialogFindEntry(dialog, command, nextdialog);

      /* check result */
      if( nfound == 0 )
      {
         SCIPdialogMessage(scip, NULL, "command <%s> not available\n", command);
         SCIPdialoghdlrClearBuffer(dialoghdlr);
         *nextdialog = dialog;
      }
      else if( nfound >= 2 )
      {
         SCIPdialogMessage(scip, NULL, "\npossible completions:\n");
         SCIP_CALL( SCIPdialogDisplayCompletions(dialog, scip, command) );
         SCIPdialogMessage(scip, NULL, "\n");
         SCIPdialoghdlrClearBuffer(dialoghdlr);
         again = TRUE;
      }
   }
   while( again );

   return SCIP_OKAY;
}


/* parse the given string to detect a Boolean value and returns it */
static
SCIP_Bool parseBoolValue(
   SCIP*                 scip,               /**< SCIP data structure */
   const char*           valuestr,           /**< string to parse */
   SCIP_Bool*            error               /**< pointer to store the error result */
   )
{
   assert( scip  != NULL );
   assert( valuestr != NULL );
   assert( error != NULL );

   *error = FALSE;

   switch( valuestr[0] )
   {
   case 'f':
   case 'F':
   case '0':
   case 'n':
   case 'N':
      return FALSE;
   case 't':
   case 'T':
   case '1':
   case 'y':
   case 'Y':
      return TRUE;
   default:
      *error = TRUE;
      break;
   }

   return FALSE;
}


/* display the reader information */
static
void displayReaders(
   SCIP*                 scip,               /**< SCIP data structure */
   SCIP_Bool             reader,             /**< display reader which can read */
   SCIP_Bool             writer              /**< display reader which can write */
   )
{
   SCIP_READER** readers;
   int nreaders;
   int r;

   assert( scip != NULL );

   readers = SCIPgetReaders(scip);
   nreaders = SCIPgetNReaders(scip);

   /* display list of readers */
   SCIPdialogMessage(scip, NULL, "\n");
   SCIPdialogMessage(scip, NULL, " file reader          extension  description\n");
   SCIPdialogMessage(scip, NULL, " -----------          ---------  -----------\n");
   for( r = 0; r < nreaders; ++r )
   {
      if( (reader && SCIPreaderCanRead(readers[r])) || (writer && SCIPreaderCanWrite(readers[r])) )
      {
         SCIPdialogMessage(scip, NULL, " %-20s ", SCIPreaderGetName(readers[r]));
         if( strlen(SCIPreaderGetName(readers[r])) > 20 )
            SCIPdialogMessage(scip, NULL, "\n %20s ", "-->");
         SCIPdialogMessage(scip, NULL, "%9s  ", SCIPreaderGetExtension(readers[r]));
         SCIPdialogMessage(scip, NULL, "%s", SCIPreaderGetDesc(readers[r]));
         SCIPdialogMessage(scip, NULL, "\n");
      }
   }
   SCIPdialogMessage(scip, NULL, "\n");
}


/* writes problem to file */
static
SCIP_RETCODE writeProblem(
   SCIP*                 scip,               /**< SCIP data structure */
   SCIP_DIALOG*          dialog,             /**< dialog menu */
   SCIP_DIALOGHDLR*      dialoghdlr,         /**< dialog handler */
   SCIP_DIALOG**         nextdialog,         /**< pointer to store next dialog to execute */
   SCIP_Bool             transformed,        /**< output the transformed problem? */
   SCIP_Bool             genericnames        /**< using generic variable and constraint names? */
   )
{
   char* filename;
   SCIP_Bool endoffile;
   SCIP_RETCODE retcode;

   SCIP_CALL( SCIPdialoghdlrGetWord(dialoghdlr, dialog, "enter filename: ", &filename, &endoffile) );
   if( endoffile )
   {
      *nextdialog = NULL;
      return SCIP_OKAY;
   }

   if( filename[0] != '\0' )
   {
      char* tmpfilename;
      char* extension;

      SCIP_CALL( SCIPdialoghdlrAddHistory(dialoghdlr, dialog, filename, TRUE) );

      /* copy filename */
      SCIP_CALL( SCIPduplicateBufferArray(scip, &tmpfilename, filename, (int)strlen(filename)+1) );
      extension = NULL;

      do
      {
         if( transformed )
            retcode = SCIPwriteTransProblem(scip, tmpfilename, extension, genericnames);
         else
            retcode = SCIPwriteOrigProblem(scip, tmpfilename, extension, genericnames);

         if( retcode == SCIP_FILECREATEERROR )
         {
            SCIPdialogMessage(scip, NULL, "error creating the file <%s>\n", filename);
            SCIPdialoghdlrClearBuffer(dialoghdlr);
            break;
         }         
         else if(retcode == SCIP_WRITEERROR )
         {
            SCIPdialogMessage(scip, NULL, "error writing file <%s>\n", filename);
            SCIPdialoghdlrClearBuffer(dialoghdlr);
            break;
         }
         else if( retcode == SCIP_PLUGINNOTFOUND )
         {
            /* ask user once for a suitable reader */
            if( extension == NULL )
            {
               SCIPdialogMessage(scip, NULL, "no reader for requested output format\n");

               SCIPdialogMessage(scip, NULL, "The following readers are available for writing:\n");
               displayReaders(scip, FALSE, TRUE);

               SCIP_CALL( SCIPdialoghdlrGetWord(dialoghdlr, dialog, 
                     "select a suitable reader by extension (or return): ", &extension, &endoffile) );

               if( extension[0] == '\0' )
                  break;
            }
            else
            {
               SCIPdialogMessage(scip, NULL, "no reader for output in <%s> format\n", extension);
               extension = NULL;
            }
         }
         else
         {
            /* check for unexpected errors */
            SCIP_CALL( retcode );

            /* print result message if writing was successful */
            if( transformed )
               SCIPdialogMessage(scip, NULL, "written transformed problem to file <%s>\n", tmpfilename);
            else
               SCIPdialogMessage(scip, NULL, "written original problem to file <%s>\n", tmpfilename);
            break;
         }
      }
      while( extension != NULL );

      SCIPfreeBufferArray(scip, &tmpfilename);
   }

   return SCIP_OKAY;
}

/** copy method for dialog plugins (called when SCIP copies plugins) */
static
SCIP_DECL_DIALOGCOPY(dialogCopyDefault)
{  /*lint --e{715}*/
   assert(scip != NULL);
   assert(dialog != NULL);

   /* call inclusion method of dialog */
   SCIP_CALL( SCIPincludeDialogDefault(scip) );

   return SCIP_OKAY;
}

/** standard menu dialog execution method, that displays it's help screen if the remaining command line is empty */
SCIP_DECL_DIALOGEXEC(SCIPdialogExecMenu)
{  /*lint --e{715}*/
   /* if remaining command string is empty, display menu of available options */
   if( SCIPdialoghdlrIsBufferEmpty(dialoghdlr) )
   {
      SCIPdialogMessage(scip, NULL, "\n");
      SCIP_CALL( SCIPdialogDisplayMenu(dialog, scip) );
      SCIPdialogMessage(scip, NULL, "\n");
   }

   SCIP_CALL( dialogExecMenu(scip, dialog, dialoghdlr, nextdialog) );

   return SCIP_OKAY;
}

/** standard menu dialog execution method, that doesn't display it's help screen */
SCIP_DECL_DIALOGEXEC(SCIPdialogExecMenuLazy)
{  /*lint --e{715}*/
   SCIP_CALL( dialogExecMenu(scip, dialog, dialoghdlr, nextdialog) );

   return SCIP_OKAY;
}

/** dialog execution method for the change add constraint */
SCIP_DECL_DIALOGEXEC(SCIPdialogExecChangeAddCons)
{  /*lint --e{715}*/

   if( SCIPgetStage(scip) > SCIP_STAGE_PROBLEM )
      SCIPdialogMessage(scip, NULL, "cannot call method after problem was transformed\n");
   else if( SCIPgetStage(scip) < SCIP_STAGE_PROBLEM )
      SCIPdialogMessage(scip, NULL, "cannot call method before problem was created\n");
   else
   {
      SCIP_CONS* cons;
      SCIP_Bool endoffile;
      char* str;

      cons = NULL;

      SCIP_CALL( SCIPdialoghdlrGetLine(dialoghdlr, dialog, "write constraint in <cip> format\n", &str, &endoffile) );

      if( str[0] != '\0' )
      {
         SCIP_Bool success;

         printf("<%s>\n", str);

         SCIP_CALL( SCIPparseCons(scip, &cons, str, TRUE, TRUE, TRUE, TRUE, TRUE, FALSE, FALSE, FALSE, FALSE, FALSE, &success) );

         if( success )
         {
            char consstr[SCIP_MAXSTRLEN];

            /* add and release constraint */
            SCIP_CALL( SCIPaddCons(scip, cons) );
            SCIP_CALL( SCIPreleaseCons(scip, &cons) );

            SCIPdialogMessage(scip, NULL, "successfully added constraint\n"); 
            SCIPescapeString(consstr, SCIP_MAXSTRLEN, str);

            SCIP_CALL( SCIPdialoghdlrAddHistory(dialoghdlr, dialog, consstr, FALSE) );
         }
         else
         {
            SCIPdialogMessage(scip, NULL, "constraint was not recognizable\n");
         }
      }
   }

   /* set root dialog as next dialog */
   *nextdialog = SCIPdialoghdlrGetRoot(dialoghdlr);

   return SCIP_OKAY;
}

/** dialog execution method for the change bounds command */
SCIP_DECL_DIALOGEXEC(SCIPdialogExecChangeBounds)
{  /*lint --e{715}*/

   if( SCIPgetStage(scip) > SCIP_STAGE_PROBLEM )
      SCIPdialogMessage(scip, NULL, "cannot call method after problem was transformed\n");
   else if( SCIPgetStage(scip) < SCIP_STAGE_PROBLEM )
      SCIPdialogMessage(scip, NULL, "cannot call method before problem was created\n");
   else
   {
      SCIP_VAR* var;
      SCIP_Bool endoffile;
      char* varname;

      var = NULL;

      SCIP_CALL( SCIPdialoghdlrAddHistory(dialoghdlr, dialog, NULL, FALSE) );

      do
      {
         SCIP_CALL( SCIPdialoghdlrGetWord(dialoghdlr, dialog, "enter variable name: ", &varname, &endoffile) );

         /* if we get a return or we reached the end of the file, then we stop */
         if( varname[0] == '\0' || endoffile )
            break;

         var = SCIPfindVar(scip, varname);

         if( var == NULL )
            SCIPdialogMessage(scip, NULL, "variable <%s> does not exist\n", varname);
      }
      while( var == NULL );

      if( var != NULL )
      {
         do
         {
            char* boundstr;
            char message[SCIP_MAXSTRLEN];
            SCIP_Real bound;

            SCIP_CALL( SCIPdialoghdlrAddHistory(dialoghdlr, dialog, varname, FALSE) );

            (void)SCIPsnprintf(message, SCIP_MAXSTRLEN, "current lower bound <%.15g> (Return to skip): ", SCIPvarGetLbGlobal(var));
            SCIP_CALL( SCIPdialoghdlrGetWord(dialoghdlr, dialog, message, &boundstr, &endoffile) );

            /* if we reached the end of the file, then we stop */
            if( endoffile )
               break;

            if( boundstr[0] != '\0' )
            {
               char* endptr;

               bound = strtod(boundstr, &endptr);
               if( endptr == boundstr || *endptr != '\0' )
               {
                  printf("<%s> <%s>\n", endptr, boundstr);
                  SCIPdialogMessage(scip, NULL, "ignore none value string\n");
               }
               else if( SCIPisGT(scip, bound, SCIPvarGetUbGlobal(var)) )
               {
                  SCIPdialogMessage(scip, NULL, "ignore lower bound <%.15g> since it is larger than the current upper bound <%.15g>\n",
                     bound, SCIPvarGetUbGlobal(var));
               }
               else
               {
                  SCIP_CALL( SCIPchgVarLbGlobal(scip, var, bound) );
               }
            }

            (void)SCIPsnprintf(message, SCIP_MAXSTRLEN, "current upper bound <%.15g> (Return to skip): ", SCIPvarGetUbGlobal(var));
            SCIP_CALL( SCIPdialoghdlrGetWord(dialoghdlr, dialog, message, &boundstr, &endoffile) );

            /* if we reached the end of the file, then we stop */
            if( endoffile )
               break;

            if( boundstr[0] != '\0' )
            {
               char* endptr;

               bound = strtod(boundstr, &endptr);
               if( endptr == boundstr || *endptr != '\0' )
               {
                  SCIPdialogMessage(scip, NULL, "ignore none value string\n");
               }
               else if( SCIPisLT(scip, bound, SCIPvarGetLbGlobal(var)) )
               {
                  SCIPdialogMessage(scip, NULL, "ignore new upper bound <%.15g> since it is smaller than the current lower bound <%.15g>\n",
                     bound, SCIPvarGetLbGlobal(var));
               }
               else
               {
                  SCIP_CALL( SCIPchgVarUbGlobal(scip, var, bound) );
               }
            }
         }
         while( FALSE);

         SCIPdialogMessage(scip, NULL, "variable <%s> global bounds [%.15g,%.15g]\n", SCIPvarGetName(var), SCIPvarGetLbGlobal(var), SCIPvarGetUbGlobal(var));
      }
   }

   /* set root dialog as next dialog */
   *nextdialog = SCIPdialoghdlrGetRoot(dialoghdlr);

   return SCIP_OKAY;
}

/** dialog execution method for the freetransproblem command */
SCIP_DECL_DIALOGEXEC(SCIPdialogExecChangeFreetransproblem)
{  /*lint --e{715}*/
   SCIP_CALL( SCIPdialoghdlrAddHistory(dialoghdlr, dialog, NULL, FALSE) );

   /* free transformed problem */
   SCIP_CALL( SCIPfreeTransform(scip) );

   /* set root dialog as next dialog */
   *nextdialog = SCIPdialoghdlrGetRoot(dialoghdlr);

   return SCIP_OKAY;
}

/** dialog execution method for the changing the objective sense */
SCIP_DECL_DIALOGEXEC(SCIPdialogExecChangeObjSense)
{  /*lint --e{715}*/
   SCIP_CALL( SCIPdialoghdlrAddHistory(dialoghdlr, dialog, NULL, FALSE) );

   if( SCIPgetStage(scip) > SCIP_STAGE_PROBLEM )
      SCIPdialogMessage(scip, NULL, "cannot call method after problem was transformed\n");
   else if( SCIPgetStage(scip) < SCIP_STAGE_PROBLEM )
      SCIPdialogMessage(scip, NULL, "cannot call method before problem was created\n");
   else
   {
      SCIP_Bool endoffile;
      char* objsense;

      SCIP_CALL( SCIPdialoghdlrGetWord(dialoghdlr, dialog, "new objective sense {min,max}: ", &objsense, &endoffile) );

      /* if we get a return or we reached the end of the file, then we stop */
      if( objsense[0] != '\0' && !endoffile )
      {
         if( strncmp(objsense, "max", 3) == 0 )
         {
            SCIP_CALL( SCIPsetObjsense(scip,  SCIP_OBJSENSE_MAXIMIZE) );
         }
         else if( strncmp(objsense , "min", 3) == 0 )
         {
            SCIP_CALL( SCIPsetObjsense(scip,  SCIP_OBJSENSE_MINIMIZE) );
         }
         else
         {
            SCIPdialogMessage(scip, NULL, "invalid argument <%s>\n", objsense);
         }
      }
   }

   /* set root dialog as next dialog */
   *nextdialog = SCIPdialoghdlrGetRoot(dialoghdlr);

   return SCIP_OKAY;
}

/** dialog execution method for the checksol command */
SCIP_DECL_DIALOGEXEC(SCIPdialogExecChecksol)
{  /*lint --e{715}*/
   SCIP_SOL* sol;
   SCIP_Bool feasible;

   SCIP_CALL( SCIPdialoghdlrAddHistory(dialoghdlr, dialog, NULL, FALSE) );

   SCIPdialogMessage(scip, NULL, "\n");
   if( SCIPgetStage(scip) >= SCIP_STAGE_TRANSFORMED )
      sol = SCIPgetBestSol(scip);
   else
      sol = NULL;

   if( sol == NULL )
      SCIPdialogMessage(scip, NULL, "no feasible solution available\n");
   else
   {
      SCIP_Real oldfeastol;
      SCIP_Real checkfeastolfac;
      SCIP_Bool dispallviols;

      oldfeastol = SCIPfeastol(scip);
      SCIP_CALL( SCIPgetRealParam(scip, "numerics/checkfeastolfac", &checkfeastolfac) );
      SCIP_CALL( SCIPgetBoolParam(scip, "display/allviols", &dispallviols) );

      /* scale feasibility tolerance by set->num_checkfeastolfac */
      if( !SCIPisEQ(scip, checkfeastolfac, 1.0) )
      {
         SCIP_CALL( SCIPchgFeastol(scip, oldfeastol * checkfeastolfac) );
      }

      SCIPinfoMessage(scip, NULL, "check best solution\n");
      SCIP_CALL( SCIPcheckSolOrig(scip, sol, &feasible, TRUE, dispallviols) );

      /* restore old feasibilty tolerance */
      if( !SCIPisEQ(scip, checkfeastolfac, 1.0) )
      {
         SCIP_CALL( SCIPchgFeastol(scip, oldfeastol) );
      }

      if( feasible )
         SCIPdialogMessage(scip, NULL, "solution is feasible in original problem\n");

      SCIPdialogMessage(scip, NULL, "%-19s: %11s %11s\n", "Violation", "absolute", "relative");
      SCIPdialogMessage(scip, NULL, "%-19s: %11.5e %11.5e\n", "  bounds", SCIPsolGetAbsBoundViolation(sol), SCIPsolGetRelBoundViolation(sol));
      SCIPdialogMessage(scip, NULL, "%-19s: %11.5e %11s\n", "  integrality", SCIPsolGetAbsIntegralityViolation(sol), "-");
      SCIPdialogMessage(scip, NULL, "%-19s: %11.5e %11.5e\n", "  LP rows", SCIPsolGetAbsLPRowViolation(sol), SCIPsolGetRelLPRowViolation(sol));
      SCIPdialogMessage(scip, NULL, "%-19s: %11.5e %11.5e\n", "  constraints", SCIPsolGetAbsConsViolation(sol), SCIPsolGetRelConsViolation(sol));
   }
   SCIPdialogMessage(scip, NULL, "\n");

   *nextdialog = SCIPdialogGetParent(dialog);

   return SCIP_OKAY;
}

/** dialog execution method for the cliquegraph command */
SCIP_DECL_DIALOGEXEC(SCIPdialogExecCliquegraph)
{  /*lint --e{715}*/
   SCIP_RETCODE retcode;
   SCIP_Bool endoffile;
   char* filename;

   assert(nextdialog != NULL);

   *nextdialog = NULL;

   if( !SCIPisTransformed(scip) )
   {
      SCIPdialogMessage(scip, NULL, "cannot call method before problem was transformed\n");
      SCIPdialoghdlrClearBuffer(dialoghdlr);
   }
   else
   {
      SCIP_CALL( SCIPdialoghdlrGetWord(dialoghdlr, dialog, "enter filename: ", &filename, &endoffile) );
      if( endoffile )
      {
         *nextdialog = NULL;
         return SCIP_OKAY;
      }

      if( filename[0] != '\0' )
      {
         SCIP_CALL( SCIPdialoghdlrAddHistory(dialoghdlr, dialog, filename, TRUE) );

         retcode = SCIPwriteCliqueGraph(scip, filename, FALSE);
         if( retcode == SCIP_FILECREATEERROR )
            SCIPdialogMessage(scip, NULL, "error creating file <%s>\n", filename);
         else
         {
            SCIP_CALL( retcode );
         }
      }
   }

   *nextdialog = SCIPdialoghdlrGetRoot(dialoghdlr);

   return SCIP_OKAY;
}

/** dialog execution method for the display benders command */
SCIP_DECL_DIALOGEXEC(SCIPdialogExecDisplayBenders)
{  /*lint --e{715}*/
   SCIP_BENDERS** benders;
   int nbenders;
   int i;

   SCIP_CALL( SCIPdialoghdlrAddHistory(dialoghdlr, dialog, NULL, FALSE) );

   benders = SCIPgetBenders(scip);
   nbenders = SCIPgetNBenders(scip);

   /* display list of benders */
   SCIPdialogMessage(scip, NULL, "\n");
   SCIPdialogMessage(scip, NULL, " benders              priority  description\n");
   SCIPdialogMessage(scip, NULL, " ----------           --------  -----------\n");
   for( i = 0; i < nbenders; ++i )
   {
      SCIPdialogMessage(scip, NULL, " %-20s ", SCIPbendersGetName(benders[i]));
      if( strlen(SCIPbendersGetName(benders[i])) > 20 )
         SCIPdialogMessage(scip, NULL, "\n %20s ", "-->");
      SCIPdialogMessage(scip, NULL, "%8d  ", SCIPbendersGetPriority(benders[i]));
      SCIPdialogMessage(scip, NULL, "%s", SCIPbendersGetDesc(benders[i]));
      SCIPdialogMessage(scip, NULL, "\n");
   }
   SCIPdialogMessage(scip, NULL, "\n");

   *nextdialog = SCIPdialoghdlrGetRoot(dialoghdlr);

   return SCIP_OKAY;
}

/** dialog execution method for the display branching command */
SCIP_DECL_DIALOGEXEC(SCIPdialogExecDisplayBranching)
{  /*lint --e{715}*/
   SCIP_BRANCHRULE** branchrules;
   SCIP_BRANCHRULE** sorted;
   int nbranchrules;
   int i;

   SCIP_CALL( SCIPdialoghdlrAddHistory(dialoghdlr, dialog, NULL, FALSE) );

   branchrules = SCIPgetBranchrules(scip);
   nbranchrules = SCIPgetNBranchrules(scip);

   /* copy branchrules array into temporary memory for sorting */
   SCIP_CALL( SCIPduplicateBufferArray(scip, &sorted, branchrules, nbranchrules) );

   /* sort the branching rules */
   SCIPsortPtr((void**)sorted, SCIPbranchruleComp, nbranchrules);

   /* display sorted list of branching rules */
   SCIPdialogMessage(scip, NULL, "\n");
   SCIPdialogMessage(scip, NULL, " branching rule       priority maxdepth maxbddist  description\n");
   SCIPdialogMessage(scip, NULL, " --------------       -------- -------- ---------  -----------\n");
   for( i = 0; i < nbranchrules; ++i )
   {
      SCIPdialogMessage(scip, NULL, " %-20s ", SCIPbranchruleGetName(sorted[i]));
      if( strlen(SCIPbranchruleGetName(sorted[i])) > 20 )
         SCIPdialogMessage(scip, NULL, "\n %20s ", "-->");
      SCIPdialogMessage(scip, NULL, "%8d %8d %8.1f%%  ", SCIPbranchruleGetPriority(sorted[i]),
         SCIPbranchruleGetMaxdepth(sorted[i]), 100.0 * SCIPbranchruleGetMaxbounddist(sorted[i]));
      SCIPdialogMessage(scip, NULL, "%s", SCIPbranchruleGetDesc(sorted[i]));
      SCIPdialogMessage(scip, NULL, "\n");
   }
   SCIPdialogMessage(scip, NULL, "\n");

   /* free temporary memory */
   SCIPfreeBufferArray(scip, &sorted);

   *nextdialog = SCIPdialoghdlrGetRoot(dialoghdlr);

   return SCIP_OKAY;
}

/** dialog execution method for the display relaxators command */
SCIP_DECL_DIALOGEXEC(SCIPdialogExecDisplayRelaxators)
{  /*lint --e{715}*/
   SCIP_RELAX** relaxs;
   SCIP_RELAX** sorted;
   int nrelaxs;
   int i;

   SCIP_CALL( SCIPdialoghdlrAddHistory(dialoghdlr, dialog, NULL, FALSE) );

   relaxs = SCIPgetRelaxs(scip);
   nrelaxs = SCIPgetNRelaxs(scip);

   /* copy relaxs array into temporary memory for sorting */
   if( nrelaxs != 0 )
   {
      SCIP_CALL( SCIPduplicateBufferArray(scip, &sorted, relaxs, nrelaxs) );
   }
   else
      sorted = NULL;

   /* sort the relaxators */
   SCIPsortPtr((void**)sorted, SCIPrelaxComp, nrelaxs);

   /* display sorted list of relaxators */
   SCIPdialogMessage(scip, NULL, "\n");
   SCIPdialogMessage(scip, NULL, " relaxator            priority freq  description\n");
   SCIPdialogMessage(scip, NULL, " --------------       -------- ----  -----------\n");
   for( i = 0; i < nrelaxs; ++i )
   {
      assert(sorted != NULL); /* for flexelint */
      SCIPdialogMessage(scip, NULL, " %-20s ", SCIPrelaxGetName(sorted[i]));
      if( strlen(SCIPrelaxGetName(sorted[i])) > 20 )
         SCIPdialogMessage(scip, NULL, "\n %20s ", "-->");
      SCIPdialogMessage(scip, NULL, "%8d %4d  ", SCIPrelaxGetPriority(sorted[i]),
         SCIPrelaxGetFreq(sorted[i]));
      SCIPdialogMessage(scip, NULL, "%s", SCIPrelaxGetDesc(sorted[i]));
      SCIPdialogMessage(scip, NULL, "\n");
   }
   SCIPdialogMessage(scip, NULL, "\n");

   /* free temporary memory */
   SCIPfreeBufferArrayNull(scip, &sorted);

   *nextdialog = SCIPdialoghdlrGetRoot(dialoghdlr);

   return SCIP_OKAY;
}

/** dialog execution method for the display conflict command */
SCIP_DECL_DIALOGEXEC(SCIPdialogExecDisplayConflict)
{  /*lint --e{715}*/
   SCIP_CONFLICTHDLR** conflicthdlrs;
   SCIP_CONFLICTHDLR** sorted;
   int nconflicthdlrs;
   int i;

   SCIP_CALL( SCIPdialoghdlrAddHistory(dialoghdlr, dialog, NULL, FALSE) );

   conflicthdlrs = SCIPgetConflicthdlrs(scip);
   nconflicthdlrs = SCIPgetNConflicthdlrs(scip);

   /* copy conflicthdlrs array into temporary memory for sorting */
   SCIP_CALL( SCIPduplicateBufferArray(scip, &sorted, conflicthdlrs, nconflicthdlrs) );

   /* sort the conflict handlers */
   SCIPsortPtr((void**)sorted, SCIPconflicthdlrComp, nconflicthdlrs);

   /* display sorted list of conflict handlers */
   SCIPdialogMessage(scip, NULL, "\n");
   SCIPdialogMessage(scip, NULL, " conflict handler     priority  description\n");
   SCIPdialogMessage(scip, NULL, " ----------------     --------  -----------\n");
   for( i = 0; i < nconflicthdlrs; ++i )
   {
      SCIPdialogMessage(scip, NULL, " %-20s ", SCIPconflicthdlrGetName(sorted[i]));
      if( strlen(SCIPconflicthdlrGetName(sorted[i])) > 20 )
         SCIPdialogMessage(scip, NULL, "\n %20s ", "-->");
      SCIPdialogMessage(scip, NULL, "%8d  ", SCIPconflicthdlrGetPriority(sorted[i]));
      SCIPdialogMessage(scip, NULL, "%s", SCIPconflicthdlrGetDesc(sorted[i]));
      SCIPdialogMessage(scip, NULL, "\n");
   }
   SCIPdialogMessage(scip, NULL, "\n");

   /* free temporary memory */
   SCIPfreeBufferArray(scip, &sorted);

   *nextdialog = SCIPdialoghdlrGetRoot(dialoghdlr);

   return SCIP_OKAY;
}

/** dialog execution method for the display conshdlrs command */
SCIP_DECL_DIALOGEXEC(SCIPdialogExecDisplayConshdlrs)
{  /*lint --e{715}*/
   SCIP_CONSHDLR** conshdlrs;
   int nconshdlrs;
   int i;

   SCIP_CALL( SCIPdialoghdlrAddHistory(dialoghdlr, dialog, NULL, FALSE) );

   conshdlrs = SCIPgetConshdlrs(scip);
   nconshdlrs = SCIPgetNConshdlrs(scip);

   /* display list of constraint handlers */
   SCIPdialogMessage(scip, NULL, "\n");
   SCIPdialogMessage(scip, NULL, " Legend:\n");
   SCIPdialogMessage(scip, NULL, "  prestim (presolve timing): 'f'ast, 'm'edium, 'e'xhaustive\n\n");
   SCIPdialogMessage(scip, NULL, " constraint handler   chckprio enfoprio sepaprio sepaf propf eager prestim description\n");
   SCIPdialogMessage(scip, NULL, " ------------------   -------- -------- -------- ----- ----- ----- ------- -----------\n");
   for( i = 0; i < nconshdlrs; ++i )
   {
      SCIPdialogMessage(scip, NULL, " %-20s ", SCIPconshdlrGetName(conshdlrs[i]));
      if( strlen(SCIPconshdlrGetName(conshdlrs[i])) > 20 )
         SCIPdialogMessage(scip, NULL, "\n %20s ", "-->");
      SCIPdialogMessage(scip, NULL, "%8d %8d %8d %5d %5d %5d  ",
         SCIPconshdlrGetCheckPriority(conshdlrs[i]),
         SCIPconshdlrGetEnfoPriority(conshdlrs[i]),
         SCIPconshdlrGetSepaPriority(conshdlrs[i]),
         SCIPconshdlrGetSepaFreq(conshdlrs[i]),
         SCIPconshdlrGetPropFreq(conshdlrs[i]),
         SCIPconshdlrGetEagerFreq(conshdlrs[i]));
      SCIPdialogMessage(scip, NULL, "   %c", (SCIPconshdlrGetPresolTiming(conshdlrs[i]) & SCIP_PRESOLTIMING_FAST) ? 'f' : ' ');
      SCIPdialogMessage(scip, NULL, "%c", (SCIPconshdlrGetPresolTiming(conshdlrs[i]) & SCIP_PRESOLTIMING_MEDIUM) ? 'm' : ' ');
      SCIPdialogMessage(scip, NULL, "%c  ", (SCIPconshdlrGetPresolTiming(conshdlrs[i]) & SCIP_PRESOLTIMING_EXHAUSTIVE) ? 'e' : ' ');
      SCIPdialogMessage(scip, NULL, "%s", SCIPconshdlrGetDesc(conshdlrs[i]));
      SCIPdialogMessage(scip, NULL, "\n");
   }
   SCIPdialogMessage(scip, NULL, "\n");

   *nextdialog = SCIPdialoghdlrGetRoot(dialoghdlr);

   return SCIP_OKAY;
}

/** dialog execution method for the display displaycols command */
SCIP_DECL_DIALOGEXEC(SCIPdialogExecDisplayDisplaycols)
{  /*lint --e{715}*/
   SCIP_DISP** disps;
   int ndisps;
   int i;

   SCIP_CALL( SCIPdialoghdlrAddHistory(dialoghdlr, dialog, NULL, FALSE) );

   disps = SCIPgetDisps(scip);
   ndisps = SCIPgetNDisps(scip);

   /* display list of display columns */
   SCIPdialogMessage(scip, NULL, "\n");
   SCIPdialogMessage(scip, NULL, " display column       header           position width priority status  description\n");
   SCIPdialogMessage(scip, NULL, " --------------       ------           -------- ----- -------- ------  -----------\n");
   for( i = 0; i < ndisps; ++i )
   {
      SCIPdialogMessage(scip, NULL, " %-20s ", SCIPdispGetName(disps[i]));
      if( strlen(SCIPdispGetName(disps[i])) > 20 )
         SCIPdialogMessage(scip, NULL, "\n %20s ", "-->");
      SCIPdialogMessage(scip, NULL, "%-16s ", SCIPdispGetHeader(disps[i]));
      if( strlen(SCIPdispGetHeader(disps[i])) > 16 )
         SCIPdialogMessage(scip, NULL, "\n %20s %16s ", "", "-->");
      SCIPdialogMessage(scip, NULL, "%8d ", SCIPdispGetPosition(disps[i]));
      SCIPdialogMessage(scip, NULL, "%5d ", SCIPdispGetWidth(disps[i]));
      SCIPdialogMessage(scip, NULL, "%8d ", SCIPdispGetPriority(disps[i]));
      switch( SCIPdispGetStatus(disps[i]) )
      {
      case SCIP_DISPSTATUS_OFF:
         SCIPdialogMessage(scip, NULL, "%6s  ", "off");
         break;
      case SCIP_DISPSTATUS_AUTO:
         SCIPdialogMessage(scip, NULL, "%6s  ", "auto");
         break;
      case SCIP_DISPSTATUS_ON:
         SCIPdialogMessage(scip, NULL, "%6s  ", "on");
         break;
      default:
         SCIPdialogMessage(scip, NULL, "%6s  ", "?");
         break;
      }
      SCIPdialogMessage(scip, NULL, "%s", SCIPdispGetDesc(disps[i]));
      SCIPdialogMessage(scip, NULL, "\n");
   }
   SCIPdialogMessage(scip, NULL, "\n");

   *nextdialog = SCIPdialoghdlrGetRoot(dialoghdlr);

   return SCIP_OKAY;
}

/** dialog execution method for the display heuristics command */
SCIP_DECL_DIALOGEXEC(SCIPdialogExecDisplayHeuristics)
{  /*lint --e{715}*/
   SCIP_HEUR** heurs;
   int nheurs;
   int i;

   SCIP_CALL( SCIPdialoghdlrAddHistory(dialoghdlr, dialog, NULL, FALSE) );

   heurs = SCIPgetHeurs(scip);
   nheurs = SCIPgetNHeurs(scip);

   /* display list of primal heuristics */
   SCIPdialogMessage(scip, NULL, "\n");
   SCIPdialogMessage(scip, NULL, " primal heuristic     c priority freq ofs  description\n");
   SCIPdialogMessage(scip, NULL, " ----------------     - -------- ---- ---  -----------\n");
   for( i = 0; i < nheurs; ++i )
   {
      SCIPdialogMessage(scip, NULL, " %-20s ", SCIPheurGetName(heurs[i]));
      if( strlen(SCIPheurGetName(heurs[i])) > 20 )
         SCIPdialogMessage(scip, NULL, "\n %20s ", "-->");
      SCIPdialogMessage(scip, NULL, "%c ", SCIPheurGetDispchar(heurs[i]));
      SCIPdialogMessage(scip, NULL, "%8d ", SCIPheurGetPriority(heurs[i]));
      SCIPdialogMessage(scip, NULL, "%4d ", SCIPheurGetFreq(heurs[i]));
      SCIPdialogMessage(scip, NULL, "%3d  ", SCIPheurGetFreqofs(heurs[i]));
      SCIPdialogMessage(scip, NULL, "%s", SCIPheurGetDesc(heurs[i]));
      SCIPdialogMessage(scip, NULL, "\n");
   }
   SCIPdialogMessage(scip, NULL, "\n");

   *nextdialog = SCIPdialoghdlrGetRoot(dialoghdlr);

   return SCIP_OKAY;
}

/** dialog execution method for the display memory command */
SCIP_DECL_DIALOGEXEC(SCIPdialogExecDisplayMemory)
{  /*lint --e{715}*/
   SCIP_CALL( SCIPdialoghdlrAddHistory(dialoghdlr, dialog, NULL, FALSE) );

   SCIPdialogMessage(scip, NULL, "\n");
   SCIPprintMemoryDiagnostic(scip);
   SCIPdialogMessage(scip, NULL, "\n");

   *nextdialog = SCIPdialoghdlrGetRoot(dialoghdlr);

   return SCIP_OKAY;
}

/** dialog execution method for the display nlpi command */
SCIP_DECL_DIALOGEXEC(SCIPdialogExecDisplayNlpi)
{  /*lint --e{715}*/
   SCIP_NLPI** nlpis;
   SCIP_NLPI** sorted;
   int nnlpis;
   int i;

   SCIP_CALL( SCIPdialoghdlrAddHistory(dialoghdlr, dialog, NULL, FALSE) );

   nlpis  = SCIPgetNlpis(scip);
   nnlpis = SCIPgetNNlpis(scip);

   /* copy nlpis array into temporary memory for sorting */
   if( nnlpis != 0 )
   {
      SCIP_CALL( SCIPduplicateBufferArray(scip, &sorted, nlpis, nnlpis) );
   }
   else
      sorted = NULL;

   /* sort the branching rules */
   SCIPsortPtr((void**)sorted, SCIPnlpiComp, nnlpis);

   /* display sorted list of branching rules */
   SCIPdialogMessage(scip, NULL, "\n");
   SCIPdialogMessage(scip, NULL, " NLP interface        priority description\n");
   SCIPdialogMessage(scip, NULL, " -------------        -------- -----------\n");
   for( i = 0; i < nnlpis; ++i )
   {
      assert(sorted != NULL);
      SCIPdialogMessage(scip, NULL, " %-20s ", SCIPnlpiGetName(sorted[i]));
      if( strlen(SCIPnlpiGetName(sorted[i])) > 20 )
         SCIPdialogMessage(scip, NULL, "\n %20s ", "-->");
      SCIPdialogMessage(scip, NULL, "%8d ", SCIPnlpiGetPriority(sorted[i]));
      SCIPdialogMessage(scip, NULL, "%s", SCIPnlpiGetDesc(sorted[i]));
      SCIPdialogMessage(scip, NULL, "\n");
   }
   SCIPdialogMessage(scip, NULL, "\n");

   /* free temporary memory */
   if( nnlpis != 0 )
   {
      SCIPfreeBufferArray(scip, &sorted);
   }

   *nextdialog = SCIPdialoghdlrGetRoot(dialoghdlr);

   return SCIP_OKAY;
}

/** dialog execution method for the display nodeselectors command */
SCIP_DECL_DIALOGEXEC(SCIPdialogExecDisplayNodeselectors)
{  /*lint --e{715}*/
   SCIP_NODESEL** nodesels;
   int nnodesels;
   int i;

   SCIP_CALL( SCIPdialoghdlrAddHistory(dialoghdlr, dialog, NULL, FALSE) );

   nodesels = SCIPgetNodesels(scip);
   nnodesels = SCIPgetNNodesels(scip);

   /* display list of node selectors */
   SCIPdialogMessage(scip, NULL, "\n");
   SCIPdialogMessage(scip, NULL, " node selector        std priority memsave prio  description\n");
   SCIPdialogMessage(scip, NULL, " -------------        ------------ ------------  -----------\n");
   for( i = 0; i < nnodesels; ++i )
   {
      SCIPdialogMessage(scip, NULL, " %-20s ", SCIPnodeselGetName(nodesels[i]));
      if( strlen(SCIPnodeselGetName(nodesels[i])) > 20 )
         SCIPdialogMessage(scip, NULL, "\n %20s ", "-->");
      SCIPdialogMessage(scip, NULL, "%12d ", SCIPnodeselGetStdPriority(nodesels[i]));
      SCIPdialogMessage(scip, NULL, "%12d  ", SCIPnodeselGetMemsavePriority(nodesels[i]));
      SCIPdialogMessage(scip, NULL, "%s", SCIPnodeselGetDesc(nodesels[i]));
      SCIPdialogMessage(scip, NULL, "\n");
   }
   SCIPdialogMessage(scip, NULL, "\n");

   *nextdialog = SCIPdialoghdlrGetRoot(dialoghdlr);

   return SCIP_OKAY;
}

/** dialog execution method for the display parameters command */
SCIP_DECL_DIALOGEXEC(SCIPdialogExecDisplayParameters)
{  /*lint --e{715}*/
   SCIP_CALL( SCIPdialoghdlrAddHistory(dialoghdlr, dialog, NULL, FALSE) );

   SCIPdialogMessage(scip, NULL, "\n");
   SCIPdialogMessage(scip, NULL, "number of parameters = %d\n", SCIPgetNParams(scip));
   SCIPdialogMessage(scip, NULL, "non-default parameter settings:\n");
   SCIP_CALL( SCIPwriteParams(scip, NULL, FALSE, TRUE) );
   SCIPdialogMessage(scip, NULL, "\n");

   *nextdialog = SCIPdialoghdlrGetRoot(dialoghdlr);

   return SCIP_OKAY;
}

/** dialog execution method for the display presolvers command */
SCIP_DECL_DIALOGEXEC(SCIPdialogExecDisplayPresolvers)
{  /*lint --e{715}*/
   SCIP_PRESOL** presols;
   int npresols;
   int i;

   SCIP_CALL( SCIPdialoghdlrAddHistory(dialoghdlr, dialog, NULL, FALSE) );

   presols = SCIPgetPresols(scip);
   npresols = SCIPgetNPresols(scip);

   /* display list of presolvers */
   SCIPdialogMessage(scip, NULL, "\n");
   SCIPdialogMessage(scip, NULL, " Legend:\n");
   SCIPdialogMessage(scip, NULL, "  priority:  presolver called before constraint handlers iff priority > 0\n");
   SCIPdialogMessage(scip, NULL, "  timing:    'f'ast, 'm'edium, 'e'xhaustive\n\n");
   SCIPdialogMessage(scip, NULL, "  maxrounds: -1: no limit, 0: off, >0: limited number of rounds\n\n");
   SCIPdialogMessage(scip, NULL, " presolver            priority  timing  maxrounds  description\n");
   SCIPdialogMessage(scip, NULL, " ---------            --------  ------  ---------  -----------\n");
   for( i = 0; i < npresols; ++i )
   {
      SCIPdialogMessage(scip, NULL, " %-20s ", SCIPpresolGetName(presols[i]));
      if( strlen(SCIPpresolGetName(presols[i])) > 20 )
         SCIPdialogMessage(scip, NULL, "\n %20s ", "-->");
      SCIPdialogMessage(scip, NULL, "%8d  ", SCIPpresolGetPriority(presols[i]));
      SCIPdialogMessage(scip, NULL, "   %c", (SCIPpresolGetTiming(presols[i]) & SCIP_PRESOLTIMING_FAST) ? 'f' : ' ');
      SCIPdialogMessage(scip, NULL, "%c", (SCIPpresolGetTiming(presols[i]) & SCIP_PRESOLTIMING_MEDIUM) ? 'm' : ' ');
      SCIPdialogMessage(scip, NULL, "%c  ", (SCIPpresolGetTiming(presols[i]) & SCIP_PRESOLTIMING_EXHAUSTIVE) ? 'e' : ' ');
      SCIPdialogMessage(scip, NULL, "%9d  ", SCIPpresolGetMaxrounds(presols[i]));
      SCIPdialogMessage(scip, NULL, "%s", SCIPpresolGetDesc(presols[i]));
      SCIPdialogMessage(scip, NULL, "\n");
   }
   SCIPdialogMessage(scip, NULL, "\n");

   *nextdialog = SCIPdialoghdlrGetRoot(dialoghdlr);

   return SCIP_OKAY;
}

/** dialog execution method for the display pricer command */
SCIP_DECL_DIALOGEXEC(SCIPdialogExecDisplayPricers)
{  /*lint --e{715}*/
   SCIP_PRICER** pricers;
   int npricers;
   int i;

   SCIP_CALL( SCIPdialoghdlrAddHistory(dialoghdlr, dialog, NULL, FALSE) );

   pricers = SCIPgetPricers(scip);
   npricers = SCIPgetNPricers(scip);

   /* display list of pricers */
   SCIPdialogMessage(scip, NULL, "\n");
   SCIPdialogMessage(scip, NULL, " pricer               priority  description\n");
   SCIPdialogMessage(scip, NULL, " ----------           --------  -----------\n");
   for( i = 0; i < npricers; ++i )
   {
      SCIPdialogMessage(scip, NULL, " %-20s ", SCIPpricerGetName(pricers[i]));
      if( strlen(SCIPpricerGetName(pricers[i])) > 20 )
         SCIPdialogMessage(scip, NULL, "\n %20s ", "-->");
      SCIPdialogMessage(scip, NULL, "%8d%c ", SCIPpricerGetPriority(pricers[i]), SCIPpricerIsDelayed(pricers[i]) ? 'd' : ' ');
      SCIPdialogMessage(scip, NULL, "%s", SCIPpricerGetDesc(pricers[i]));
      SCIPdialogMessage(scip, NULL, "\n");
   }
   SCIPdialogMessage(scip, NULL, "\n");

   *nextdialog = SCIPdialoghdlrGetRoot(dialoghdlr);

   return SCIP_OKAY;
}

/** dialog execution method for the display problem command */
SCIP_DECL_DIALOGEXEC(SCIPdialogExecDisplayProblem)
{  /*lint --e{715}*/
   SCIP_CALL( SCIPdialoghdlrAddHistory(dialoghdlr, dialog, NULL, FALSE) );

   SCIPdialogMessage(scip, NULL, "\n");

   if( SCIPgetStage(scip) >= SCIP_STAGE_PROBLEM )
   {
      SCIP_CALL( SCIPprintOrigProblem(scip, NULL, "cip", FALSE) );
   }
   else
      SCIPdialogMessage(scip, NULL, "no problem available\n");

   SCIPdialogMessage(scip, NULL, "\n");

   *nextdialog = SCIPdialoghdlrGetRoot(dialoghdlr);

   return SCIP_OKAY;
}

/** dialog execution method for the display propagators command */
SCIP_DECL_DIALOGEXEC(SCIPdialogExecDisplayPropagators)
{  /*lint --e{715}*/
   SCIP_PROP** props;
   int nprops;
   int i;

   SCIP_CALL( SCIPdialoghdlrAddHistory(dialoghdlr, dialog, NULL, FALSE) );

   props = SCIPgetProps(scip);
   nprops = SCIPgetNProps(scip);

   /* display list of propagators */
   SCIPdialogMessage(scip, NULL, "\n");
   SCIPdialogMessage(scip, NULL, " Legend:\n");
   SCIPdialogMessage(scip, NULL, "  presprio: propagator presolving called before constraint handlers iff presprio > 0\n");
   SCIPdialogMessage(scip, NULL, "  prestim (presolve timing): 'f'ast, 'm'edium, 'e'xhaustive\n\n");

   SCIPdialogMessage(scip, NULL, " propagator           propprio  freq  presprio  prestim   description\n");
   SCIPdialogMessage(scip, NULL, " ----------           --------  ----  --------  -------  -----------\n");
   for( i = 0; i < nprops; ++i )
   {
      SCIPdialogMessage(scip, NULL, " %-20s ", SCIPpropGetName(props[i]));
      if( strlen(SCIPpropGetName(props[i])) > 20 )
         SCIPdialogMessage(scip, NULL, "\n %20s ", "-->");
      SCIPdialogMessage(scip, NULL, "%8d%c ", SCIPpropGetPriority(props[i]), SCIPpropIsDelayed(props[i]) ? 'd' : ' ');
      SCIPdialogMessage(scip, NULL, "%4d  ", SCIPpropGetFreq(props[i]));
      SCIPdialogMessage(scip, NULL, "%8d  ", SCIPpropGetPresolPriority(props[i]));
      SCIPdialogMessage(scip, NULL, "    %c", (SCIPpropGetPresolTiming(props[i]) & SCIP_PRESOLTIMING_FAST) ? 'f' : ' ');
      SCIPdialogMessage(scip, NULL, "%c", (SCIPpropGetPresolTiming(props[i]) & SCIP_PRESOLTIMING_MEDIUM) ? 'm' : ' ');
      SCIPdialogMessage(scip, NULL, "%c  ", (SCIPpropGetPresolTiming(props[i]) & SCIP_PRESOLTIMING_EXHAUSTIVE) ? 'e' : ' ');
      SCIPdialogMessage(scip, NULL, "%s", SCIPpropGetDesc(props[i]));
      SCIPdialogMessage(scip, NULL, "\n");
   }
   SCIPdialogMessage(scip, NULL, "\n");

   *nextdialog = SCIPdialoghdlrGetRoot(dialoghdlr);

   return SCIP_OKAY;
}

/** dialog execution method for the display readers command */
SCIP_DECL_DIALOGEXEC(SCIPdialogExecDisplayReaders)
{  /*lint --e{715}*/
   SCIP_CALL( SCIPdialoghdlrAddHistory(dialoghdlr, dialog, NULL, FALSE) );

   /* print reader information */
   displayReaders(scip, TRUE, TRUE);

   *nextdialog = SCIPdialoghdlrGetRoot(dialoghdlr);

   return SCIP_OKAY;
}

/** dialog execution method for the display separators command */
SCIP_DECL_DIALOGEXEC(SCIPdialogExecDisplaySeparators)
{  /*lint --e{715}*/
   SCIP_SEPA** sepas;
   int nsepas;
   int i;

   SCIP_CALL( SCIPdialoghdlrAddHistory(dialoghdlr, dialog, NULL, FALSE) );

   sepas = SCIPgetSepas(scip);
   nsepas = SCIPgetNSepas(scip);

   /* display list of separators */
   SCIPdialogMessage(scip, NULL, "\n");
   SCIPdialogMessage(scip, NULL, " separator            priority  freq bddist  description\n");
   SCIPdialogMessage(scip, NULL, " ---------            --------  ---- ------  -----------\n");
   for( i = 0; i < nsepas; ++i )
   {
      SCIPdialogMessage(scip, NULL, " %-20s ", SCIPsepaGetName(sepas[i]));
      if( strlen(SCIPsepaGetName(sepas[i])) > 20 )
         SCIPdialogMessage(scip, NULL, "\n %20s ", "-->");
      SCIPdialogMessage(scip, NULL, "%8d%c ", SCIPsepaGetPriority(sepas[i]), SCIPsepaIsDelayed(sepas[i]) ? 'd' : ' ');
      SCIPdialogMessage(scip, NULL, "%4d ", SCIPsepaGetFreq(sepas[i]));
      SCIPdialogMessage(scip, NULL, "%6.2f  ", SCIPsepaGetMaxbounddist(sepas[i]));
      SCIPdialogMessage(scip, NULL, "%s", SCIPsepaGetDesc(sepas[i]));
      SCIPdialogMessage(scip, NULL, "\n");
   }
   SCIPdialogMessage(scip, NULL, "\n");

   *nextdialog = SCIPdialoghdlrGetRoot(dialoghdlr);

   return SCIP_OKAY;
}

/** dialog execution method for the display solution command */
SCIP_DECL_DIALOGEXEC(SCIPdialogExecDisplaySolution)
{  /*lint --e{715}*/
   SCIP_VAR** fixedvars;
   SCIP_VAR* var;
   SCIP_Bool printzeros;
   int nfixedvars;
   int v;

   SCIP_CALL( SCIPdialoghdlrAddHistory(dialoghdlr, dialog, NULL, FALSE) );

   if( SCIPgetStage(scip) < SCIP_STAGE_PROBLEM )
      SCIPdialogMessage(scip, NULL, "No problem exists. Read (and solve) problem first.\n");
   else
   {
      SCIP_CALL( SCIPgetBoolParam(scip, "write/printzeros", &printzeros) );
<<<<<<< HEAD

      SCIPdialogMessage(scip, NULL, "\n");
      SCIP_CALL( SCIPprintBestSol(scip, NULL, printzeros) );
      SCIPdialogMessage(scip, NULL, "\n");

      /* check if there are infinite fixings and print a reference to 'display finitesolution', if needed */
      fixedvars = SCIPgetFixedVars(scip);
      nfixedvars = SCIPgetNFixedVars(scip);
      assert(fixedvars != NULL || nfixedvars == 0);

=======

      SCIPdialogMessage(scip, NULL, "\n");
      SCIP_CALL( SCIPprintBestSol(scip, NULL, printzeros) );
      SCIPdialogMessage(scip, NULL, "\n");

      /* check if there are infinite fixings and print a reference to 'display finitesolution', if needed */
      fixedvars = SCIPgetFixedVars(scip);
      nfixedvars = SCIPgetNFixedVars(scip);
      assert(fixedvars != NULL || nfixedvars == 0);

>>>>>>> 74ca42f9
      /* check whether there are variables fixed to an infinite value */
      for( v = 0; v < nfixedvars; ++v )
      {
         var = fixedvars[v]; /*lint !e613*/

         /* skip (multi-)aggregated variables */
         if( SCIPvarGetStatus(var) != SCIP_VARSTATUS_FIXED )
            continue;

         if( (SCIPisInfinity(scip, SCIPvarGetLbGlobal(var)) || SCIPisInfinity(scip, -SCIPvarGetLbGlobal(var))) )
         {
            SCIPdialogMessage(scip, NULL, "The primal solution contains variables fixed to infinite values.\n\
If you want SCIP to display an optimal solution without infinite values, use 'display finitesolution'.\n");
            SCIPdialogMessage(scip, NULL, "\n");
            break;
         }
      }
   }
   *nextdialog = SCIPdialoghdlrGetRoot(dialoghdlr);

   return SCIP_OKAY;
}

/** dialog execution method for the display finitesolution command */
SCIP_DECL_DIALOGEXEC(SCIPdialogExecDisplayFiniteSolution)
{  /*lint --e{715}*/
   SCIP_SOL* bestsol = SCIPgetBestSol(scip);

   SCIP_CALL( SCIPdialoghdlrAddHistory(dialoghdlr, dialog, NULL, FALSE) );

   SCIPdialogMessage(scip, NULL, "\n");
   if( bestsol != NULL )
   {
      SCIP_SOL* sol;
      SCIP_Bool success;
      SCIP_RETCODE retcode;

      /* create copy of solution with finite values */
      retcode = SCIPcreateFiniteSolCopy(scip, &sol, bestsol, &success);

      if( retcode == SCIP_OKAY && success )
      {
         SCIP_Bool printzeros;

         SCIP_CALL( SCIPgetBoolParam(scip, "write/printzeros", &printzeros) );
         retcode = SCIPprintSol(scip, sol, NULL, printzeros);
         SCIPdialogMessage(scip, NULL, "\n");
      }
      else
      {
         SCIPdialogMessage(scip, NULL, "error while creating finite solution\n");
      }

      /* free solution copy */
      if( retcode == SCIP_OKAY && sol != NULL )
      {
         SCIP_CALL( SCIPfreeSol(scip, &sol) );
      }
   }
   else
   {
      SCIP_Bool printzeros;

      SCIP_CALL( SCIPgetBoolParam(scip, "write/printzeros", &printzeros) );
      SCIP_CALL( SCIPprintBestSol(scip, NULL, printzeros) );
      SCIPdialogMessage(scip, NULL, "\n");
   }

   *nextdialog = SCIPdialoghdlrGetRoot(dialoghdlr);

   return SCIP_OKAY;
}

/** dialog execution method for the display dual solution command */
SCIP_DECL_DIALOGEXEC(SCIPdialogExecDisplayDualSolution)
{  /*lint --e{715}*/
   SCIP_CALL( SCIPdialoghdlrAddHistory(dialoghdlr, dialog, NULL, FALSE) );

   SCIPdialogMessage(scip, NULL, "\n");
   SCIP_CALL( SCIPprintDualSol(scip, NULL, FALSE) );
   SCIPdialogMessage(scip, NULL, "\n");

   *nextdialog = SCIPdialoghdlrGetRoot(dialoghdlr);

   return SCIP_OKAY;
}


/** dialog execution method for the display of solutions in the pool command */
SCIP_DECL_DIALOGEXEC(SCIPdialogExecDisplaySolutionPool)
{  /*lint --e{715}*/
   char prompt[SCIP_MAXSTRLEN];
   SCIP_Bool endoffile;
   SCIP_SOL** sols;
   char* idxstr;
   char* endstr;
   int nsols;
   int idx;

   SCIP_CALL( SCIPdialoghdlrAddHistory(dialoghdlr, dialog, NULL, FALSE) );
   *nextdialog = SCIPdialoghdlrGetRoot(dialoghdlr);
   SCIPdialogMessage(scip, NULL, "\n");

   if ( SCIPgetStage(scip) < SCIP_STAGE_PROBLEM )
   {
      SCIPdialogMessage(scip, NULL, "No solution available.\n\n");
      return SCIP_OKAY;
   }

   nsols = SCIPgetNSols(scip);
   if ( nsols == 0 )
   {
      SCIPdialogMessage(scip, NULL, "No solution available.\n\n");
      return SCIP_OKAY;
   }

   /* parse solution number */
   (void) SCIPsnprintf(prompt, SCIP_MAXSTRLEN, "index of solution [0-%d]: ", nsols-1);

   SCIP_CALL( SCIPdialoghdlrGetWord(dialoghdlr, dialog, prompt, &idxstr, &endoffile) );

   if( endoffile )
   {
      *nextdialog = NULL;
      return SCIP_OKAY;
   }

   if ( SCIPstrToIntValue(idxstr, &idx, &endstr) )
   {
      SCIP_Bool printzeros;

      if ( idx < 0 || idx >= nsols )
      {
         SCIPdialogMessage(scip, NULL, "Solution index out of bounds [0-%d].\n", nsols-1);
         return SCIP_OKAY;
      }

      SCIP_CALL( SCIPgetBoolParam(scip, "write/printzeros", &printzeros) );

      sols = SCIPgetSols(scip);
      assert( sols[idx] != NULL );
      SCIP_CALL( SCIPprintSol(scip, sols[idx], NULL, FALSE) );
   }
   SCIPdialogMessage(scip, NULL, "\n");

   return SCIP_OKAY;
}

/** dialog execution method for the display subproblem command */
SCIP_DECL_DIALOGEXEC(SCIPdialogExecDisplaySubproblem)
{  /*lint --e{715}*/
   SCIP_BENDERS** benders;
   char prompt[SCIP_MAXSTRLEN];
   int nactivebenders;
   int nbenders;
   SCIP_Bool endoffile;
   char* idxstr;
   char* endstr;
   int count;
   int idx;
   int subidx;
   int i;

   SCIP_CALL( SCIPdialoghdlrAddHistory(dialoghdlr, dialog, NULL, FALSE) );

   *nextdialog = SCIPdialoghdlrGetRoot(dialoghdlr);

   SCIPdialogMessage(scip, NULL, "\n");

   if(SCIPgetStage(scip) < SCIP_STAGE_TRANSFORMED)
   {
      SCIPdialogMessage(scip, NULL, "problem must be transformed to display subproblems\n\n");
      return SCIP_OKAY;
   }

   /* if there are no active Benders' decompositions, then there are no subproblem */
   nactivebenders = SCIPgetNActiveBenders(scip);
   if( nactivebenders == 0 )
   {
      SCIPdialogMessage(scip, NULL, "no active Benders' decomposition\n\n");
      return SCIP_OKAY;
   }

   nbenders = SCIPgetNBenders(scip);
   benders = SCIPgetBenders(scip);

   /* if there is only one active Benders decomposition, then there is no need to display the list of Benders */
   if( nactivebenders > 1 )
   {
      SCIPdialogMessage(scip, NULL, "Active Benders' decomposition:\n");
      count = 0;
      for( i = 0; i < nbenders; i++ )
      {
         if( SCIPbendersIsActive(benders[i]) )
         {
            assert(i >= count);
            benders[count] = benders[i];
            SCIPdialogMessage(scip, NULL, "  %d: %s\n", count, SCIPbendersGetName(benders[count]));
            count++;
         }
      }

      /* parse decomposition number */
      (void) SCIPsnprintf(prompt, SCIP_MAXSTRLEN-1, "index of decomposition [0-%d]: ", nactivebenders-1);

      SCIP_CALL( SCIPdialoghdlrGetWord(dialoghdlr, dialog, prompt, &idxstr, &endoffile) );

      if( endoffile )
      {
         *nextdialog = NULL;
         return SCIP_OKAY;
      }
   }
   else
      idx = 0;

   if ( nactivebenders == 1 || SCIPstrToIntValue(idxstr, &idx, &endstr) )
   {
      int nsubproblems;

      if ( idx < 0 || idx >= nactivebenders)
      {
         SCIPdialogMessage(scip, NULL, "Decomposition index out of bounds [0-%d].\n", nactivebenders-1);
         return SCIP_OKAY;
      }

      nsubproblems = SCIPbendersGetNSubproblems(benders[idx]);

      /* if there is only one subproblem, then there is no need to ask for a prompt */
      if( nsubproblems > 1 )
      {
         /* parse subproblem number */
         (void) SCIPsnprintf(prompt, SCIP_MAXSTRLEN-1, "index of subproblem [0-%d] or -1 for all: ", nsubproblems-1);

         SCIP_CALL( SCIPdialoghdlrGetWord(dialoghdlr, dialog, prompt, &idxstr, &endoffile) );

         if( endoffile )
         {
            *nextdialog = NULL;
            return SCIP_OKAY;
         }
      }
      else
         subidx = 0;

      if ( nsubproblems == 1 || SCIPstrToIntValue(idxstr, &subidx, &endstr) )
      {
         SCIP* subproblem;
         int nsubdisplay;

         if ( subidx < -1 || subidx >= nsubproblems)
         {
            SCIPdialogMessage(scip, NULL, "Subproblem index out of bounds [0-%d] or -1.\n", nsubproblems-1);
            return SCIP_OKAY;
         }

         if( subidx == -1 )
            nsubdisplay = nsubproblems;
         else
            nsubdisplay = 1;

         for( i = 0; i < nsubdisplay; i++ )
         {
            if( nsubdisplay > 1 )
               subidx = i;

            subproblem = SCIPbendersSubproblem(benders[idx], subidx);
            assert(subproblem != NULL);

            if( SCIPgetStage(subproblem) >= SCIP_STAGE_PROBLEM )
            {
               SCIPdialogMessage(scip, NULL, "\n");
               SCIPdialogMessage(scip, NULL, "Subproblem %d\n", subidx);
               SCIP_CALL( SCIPprintOrigProblem(subproblem, NULL, "cip", FALSE) );
               SCIPdialogMessage(scip, NULL, "\n");
            }
            else
               SCIPdialogMessage(scip, NULL, "no problem available\n");
         }
      }
   }

   SCIPdialogMessage(scip, NULL, "\n");

   return SCIP_OKAY;
}

/** dialog execution method for the display subsolution command */
SCIP_DECL_DIALOGEXEC(SCIPdialogExecDisplaySubSolution)
{  /*lint --e{715}*/
   SCIP_BENDERS** benders;
   char prompt[SCIP_MAXSTRLEN];
   int nactivebenders;
   int nbenders;
   SCIP_Bool endoffile;
   SCIP_Bool printzeros;
   char* idxstr;
   char* endstr;
   int count;
   int idx;
   int subidx;
   int i;

   SCIP_CALL( SCIPdialoghdlrAddHistory(dialoghdlr, dialog, NULL, FALSE) );

   *nextdialog = SCIPdialoghdlrGetRoot(dialoghdlr);

   SCIPdialogMessage(scip, NULL, "\n");

   if(SCIPgetStage(scip) < SCIP_STAGE_TRANSFORMED)
   {
      SCIPdialogMessage(scip, NULL, "problem must be transformed to display subproblems\n\n");
      return SCIP_OKAY;
   }

   /* if there are no active Benders' decompositions, then there are no subproblem */
   nactivebenders = SCIPgetNActiveBenders(scip);
   if( nactivebenders == 0 )
   {
      SCIPdialogMessage(scip, NULL, "no active Benders' decomposition\n\n");
      return SCIP_OKAY;
   }

   nbenders = SCIPgetNBenders(scip);
   benders = SCIPgetBenders(scip);

   /* if there is only one active Benders decomposition, then there is no need to display the list of Benders */
   if( nactivebenders > 1 )
   {
      SCIPdialogMessage(scip, NULL, "Active Benders' decomposition:\n");
      count = 0;
      for( i = 0; i < nbenders; i++ )
      {
         if( SCIPbendersIsActive(benders[i]) )
         {
            assert(i >= count);
            benders[count] = benders[i];
            SCIPdialogMessage(scip, NULL, "  %d: %s\n", count, SCIPbendersGetName(benders[count]));
            count++;
         }
      }

      /* parse decomposition number */
      (void) SCIPsnprintf(prompt, SCIP_MAXSTRLEN-1, "index of decomposition [0-%d]: ", nactivebenders-1);

      SCIP_CALL( SCIPdialoghdlrGetWord(dialoghdlr, dialog, prompt, &idxstr, &endoffile) );

      if( endoffile )
      {
         *nextdialog = NULL;
         return SCIP_OKAY;
      }
   }
   else
      idx = 0;

   if ( nactivebenders == 1 || SCIPstrToIntValue(idxstr, &idx, &endstr) )
   {
      int nsubproblems;

      SCIP_CALL( SCIPgetBoolParam(scip, "write/printzeros", &printzeros) );

      if ( idx < 0 || idx >= nactivebenders)
      {
         SCIPdialogMessage(scip, NULL, "Decomposition index out of bounds [0-%d].\n", nactivebenders-1);
         return SCIP_OKAY;
      }

      nsubproblems = SCIPbendersGetNSubproblems(benders[idx]);

      /* if there is only one subproblem, then there is no need to ask for a prompt */
      if( nsubproblems > 1 )
      {
         /* parse subproblem number */
         (void) SCIPsnprintf(prompt, SCIP_MAXSTRLEN-1, "index of subproblem [0-%d] or -1 for all: ", nsubproblems-1);

         SCIP_CALL( SCIPdialoghdlrGetWord(dialoghdlr, dialog, prompt, &idxstr, &endoffile) );

         if( endoffile )
         {
            *nextdialog = NULL;
            return SCIP_OKAY;
         }
      }
      else
         subidx = 0;

      if ( nsubproblems == 1 || SCIPstrToIntValue(idxstr, &subidx, &endstr) )
      {
         SCIP* subproblem;
         SCIP_SOL* bestsol;
         int nsubdisplay;
         SCIP_Bool infeasible;

         if ( subidx < -1 || subidx >= nsubproblems)
         {
            SCIPdialogMessage(scip, NULL, "Subproblem index out of bounds [0-%d] or -1.\n", nsubproblems-1);
            return SCIP_OKAY;
         }

         bestsol = SCIPgetBestSol(scip);

         if( subidx == -1 )
            nsubdisplay = nsubproblems;
         else
            nsubdisplay = 1;

         for( i = 0; i < nsubdisplay; i++ )
         {
            if( nsubdisplay > 1 )
               subidx = i;

            subproblem = SCIPbendersSubproblem(benders[idx], subidx);
            assert(subproblem != NULL);

            if( SCIPgetStage(subproblem) >= SCIP_STAGE_PROBLEM )
            {
               /* setting up the subproblem with the best solution to the master problem */
               SCIP_CALL( SCIPsetupBendersSubproblem(scip, benders[idx], bestsol, subidx) );

               /* solving the subproblem using the best solution to the master problem */
               SCIP_CALL( SCIPsolveBendersSubproblem(scip, benders[idx], bestsol, subidx, &infeasible, CHECK, TRUE) );

               if( infeasible )
                  SCIPdialogMessage(scip, NULL, "subproblem %d is infeasible.\n", subidx);
               else
               {
                  SCIPdialogMessage(scip, NULL, "\n");
                  SCIPdialogMessage(scip, NULL, "Subproblem %d\n", subidx);
                  if( SCIPbendersSubprobIsLP(benders[idx], subidx) )
                     SCIP_CALL( SCIPprintSol(subproblem, NULL, NULL, printzeros) );
                  else
                     SCIP_CALL( SCIPprintBestSol(subproblem, NULL, printzeros) );
                  SCIPdialogMessage(scip, NULL, "\n");
               }

               /* freeing the subproblem */
               SCIP_CALL( SCIPfreeBendersSubproblem(scip, benders[idx], subidx) );
            }
            else
               SCIPdialogMessage(scip, NULL, "no problem available\n");
         }
      }
   }

   SCIPdialogMessage(scip, NULL, "\n");

   return SCIP_OKAY;
}

/** dialog execution method for the display statistics command */
SCIP_DECL_DIALOGEXEC(SCIPdialogExecDisplayStatistics)
{  /*lint --e{715}*/
   SCIP_CALL( SCIPdialoghdlrAddHistory(dialoghdlr, dialog, NULL, FALSE) );

   SCIPdialogMessage(scip, NULL, "\n");
   SCIP_CALL( SCIPprintStatistics(scip, NULL) );
   SCIPdialogMessage(scip, NULL, "\n");

   *nextdialog = SCIPdialoghdlrGetRoot(dialoghdlr);

   return SCIP_OKAY;
}

/** dialog execution method for the display reoptstatistics command */
SCIP_DECL_DIALOGEXEC(SCIPdialogExecDisplayReoptStatistics)
{  /*lint --e{715}*/
   SCIP_CALL( SCIPdialoghdlrAddHistory(dialoghdlr, dialog, NULL, FALSE) );

   SCIPdialogMessage(scip, NULL, "\n");
   SCIP_CALL( SCIPprintReoptStatistics(scip, NULL) );
   SCIPdialogMessage(scip, NULL, "\n");

   *nextdialog = SCIPdialoghdlrGetRoot(dialoghdlr);

   return SCIP_OKAY;
}

/** dialog execution method for the display compression command */
SCIP_DECL_DIALOGEXEC(SCIPdialogExecDisplayCompression)
{  /*lint --e{715}*/
   SCIP_COMPR** comprs;
   SCIP_COMPR** sorted;
   int ncomprs;
   int i;

   SCIP_CALL( SCIPdialoghdlrAddHistory(dialoghdlr, dialog, NULL, FALSE) );

   comprs = SCIPgetComprs(scip);
   ncomprs = SCIPgetNCompr(scip);

   /* copy compression array into temporary memory for sorting */
   SCIP_CALL( SCIPduplicateBufferArray(scip, &sorted, comprs, ncomprs) );

   /* sort the compression t */
   SCIPsortPtr((void**)sorted, SCIPcomprComp, ncomprs);

   /* display sorted list of branching rules */
   SCIPdialogMessage(scip, NULL, "\n");
   SCIPdialogMessage(scip, NULL, " compression method       priority minnodes  description\n");
   SCIPdialogMessage(scip, NULL, " ------------------       -------- --------  -----------\n");
   for( i = 0; i < ncomprs; ++i )
   {
      SCIPdialogMessage(scip, NULL, " %-24s ", SCIPcomprGetName(sorted[i]));
      if( strlen(SCIPcomprGetName(sorted[i])) > 24 )
         SCIPdialogMessage(scip, NULL, "\n %24s ", "-->");
      SCIPdialogMessage(scip, NULL, "%8d %8d  ", SCIPcomprGetPriority(sorted[i]), SCIPcomprGetMinNodes(sorted[i]));
      SCIPdialogMessage(scip, NULL, "%s", SCIPcomprGetDesc(sorted[i]));
      SCIPdialogMessage(scip, NULL, "\n");
   }
   SCIPdialogMessage(scip, NULL, "\n");

   /* free temporary memory */
   SCIPfreeBufferArray(scip, &sorted);

   *nextdialog = SCIPdialoghdlrGetRoot(dialoghdlr);

   return SCIP_OKAY;
}

/** dialog execution method for the display transproblem command */
SCIP_DECL_DIALOGEXEC(SCIPdialogExecDisplayTransproblem)
{  /*lint --e{715}*/
   SCIP_CALL( SCIPdialoghdlrAddHistory(dialoghdlr, dialog, NULL, FALSE) );

   SCIPdialogMessage(scip, NULL, "\n");
   if(SCIPgetStage(scip) >= SCIP_STAGE_TRANSFORMED)
   {
      SCIP_CALL( SCIPprintTransProblem(scip, NULL, "cip", FALSE) );
   }
   else
      SCIPdialogMessage(scip, NULL, "no transformed problem available\n");

   SCIPdialogMessage(scip, NULL, "\n");

   *nextdialog = SCIPdialoghdlrGetRoot(dialoghdlr);

   return SCIP_OKAY;
}

/** dialog execution method for the display value command */
SCIP_DECL_DIALOGEXEC(SCIPdialogExecDisplayValue)
{  /*lint --e{715}*/
   SCIP_SOL* sol;
   SCIP_VAR* var;
   char* varname;
   SCIP_Real solval;
   SCIP_Bool endoffile;

   SCIPdialogMessage(scip, NULL, "\n");

   if( SCIPgetStage(scip) >= SCIP_STAGE_TRANSFORMED )
      sol = SCIPgetBestSol(scip);
   else
      sol = NULL;

   if( sol == NULL )
   {
      SCIPdialogMessage(scip, NULL, "no feasible solution available\n");
      SCIPdialoghdlrClearBuffer(dialoghdlr);
   }
   else
   {
      SCIP_CALL( SCIPdialoghdlrGetWord(dialoghdlr, dialog, "enter variable name: ", &varname, &endoffile) );
      if( endoffile )
      {
         *nextdialog = NULL;
         return SCIP_OKAY;
      }

      if( varname[0] != '\0' )
      {
         SCIP_CALL( SCIPdialoghdlrAddHistory(dialoghdlr, dialog, varname, TRUE) );

         var = SCIPfindVar(scip, varname);
         if( var == NULL )
            SCIPdialogMessage(scip, NULL, "variable <%s> not found\n", varname);
         else
         {
            solval = SCIPgetSolVal(scip, sol, var);
            SCIPdialogMessage(scip, NULL, "%-32s", SCIPvarGetName(var));
            if( SCIPisInfinity(scip, solval) )
               SCIPdialogMessage(scip, NULL, " +infinity");
            else if( SCIPisInfinity(scip, -solval) )
               SCIPdialogMessage(scip, NULL, " -infinity");
            else
               SCIPdialogMessage(scip, NULL, " %20.15g", solval);
            SCIPdialogMessage(scip, NULL, " \t(obj:%.15g)\n", SCIPvarGetObj(var));
         }
      }
   }
   SCIPdialogMessage(scip, NULL, "\n");

   *nextdialog = SCIPdialoghdlrGetRoot(dialoghdlr);

   return SCIP_OKAY;
}

/** dialog execution method for the display varbranchstatistics command */
SCIP_DECL_DIALOGEXEC(SCIPdialogExecDisplayVarbranchstatistics)
{  /*lint --e{715}*/
   SCIP_CALL( SCIPdialoghdlrAddHistory(dialoghdlr, dialog, NULL, FALSE) );

   SCIPdialogMessage(scip, NULL, "\n");
   SCIP_CALL( SCIPprintBranchingStatistics(scip, NULL) );
   SCIPdialogMessage(scip, NULL, "\n");

   *nextdialog = SCIPdialoghdlrGetRoot(dialoghdlr);

   return SCIP_OKAY;
}

/** dialog execution method for the display LP solution quality command */
SCIP_DECL_DIALOGEXEC(SCIPdialogExecDisplayLPSolutionQuality)
{  /*lint --e{715}*/
   SCIP_CALL( SCIPdialoghdlrAddHistory(dialoghdlr, dialog, NULL, FALSE) );

   SCIPdialogMessage(scip, NULL, "\n");
   SCIP_CALL( SCIPprintLPSolutionQuality(scip, NULL) );
   SCIPdialogMessage(scip, NULL, "\n");

   *nextdialog = SCIPdialoghdlrGetRoot(dialoghdlr);

   return SCIP_OKAY;
}

/** dialog execution method for the help command */
SCIP_DECL_DIALOGEXEC(SCIPdialogExecHelp)
{  /*lint --e{715}*/
   SCIP_CALL( SCIPdialoghdlrAddHistory(dialoghdlr, dialog, NULL, FALSE) );

   SCIPdialogMessage(scip, NULL, "\n");
   SCIP_CALL( SCIPdialogDisplayMenu(SCIPdialogGetParent(dialog), scip) );
   SCIPdialogMessage(scip, NULL, "\n");

   *nextdialog = SCIPdialogGetParent(dialog);

   return SCIP_OKAY;
}

/** dialog execution method for the display transsolution command */
SCIP_DECL_DIALOGEXEC(SCIPdialogExecDisplayTranssolution)
{  /*lint --e{715}*/
   SCIP_CALL( SCIPdialoghdlrAddHistory(dialoghdlr, dialog, NULL, FALSE) );

   SCIPdialogMessage(scip, NULL, "\n");
   if( SCIPgetStage(scip) >= SCIP_STAGE_TRANSFORMED )
   {
      if( SCIPsolIsOriginal(SCIPgetBestSol(scip)) )
      {
         SCIPdialogMessage(scip, NULL, "best solution exists only in original problem space\n");
      }
      else
      {
         SCIP_CALL( SCIPprintBestTransSol(scip, NULL, FALSE) );
      }
   }
   else
      SCIPdialogMessage(scip, NULL, "no solution available\n");
   SCIPdialogMessage(scip, NULL, "\n");

   *nextdialog = SCIPdialoghdlrGetRoot(dialoghdlr);

   return SCIP_OKAY;
}

/** dialog execution method for the free command */
SCIP_DECL_DIALOGEXEC(SCIPdialogExecFree)
{  /*lint --e{715}*/
   SCIP_CALL( SCIPdialoghdlrAddHistory(dialoghdlr, dialog, NULL, FALSE) );

   SCIP_CALL( SCIPfreeProb(scip) );

   *nextdialog = SCIPdialogGetParent(dialog);

   return SCIP_OKAY;
}

/** dialog execution method for the newstart command */
SCIP_DECL_DIALOGEXEC(SCIPdialogExecNewstart)
{  /*lint --e{715}*/
   SCIP_CALL( SCIPdialoghdlrAddHistory(dialoghdlr, dialog, NULL, FALSE) );

   SCIP_CALL( SCIPfreeSolve(scip, TRUE) );

   *nextdialog = SCIPdialogGetParent(dialog);

   return SCIP_OKAY;
}

/** dialog execution method for the transform command */
SCIP_DECL_DIALOGEXEC(SCIPdialogExecTransform)
{  /*lint --e{715}*/
   SCIP_CALL( SCIPdialoghdlrAddHistory(dialoghdlr, dialog, NULL, FALSE) );

   SCIPdialogMessage(scip, NULL, "\n");
   switch( SCIPgetStage(scip) )
   {
   case SCIP_STAGE_INIT:
      SCIPdialogMessage(scip, NULL, "no problem exists\n");
      break;

   case SCIP_STAGE_PROBLEM:
      SCIP_CALL( SCIPtransformProb(scip) );
      break;

   case SCIP_STAGE_TRANSFORMED:
      SCIPdialogMessage(scip, NULL, "problem is already transformed\n");
      break;

   case SCIP_STAGE_TRANSFORMING:
   case SCIP_STAGE_INITPRESOLVE:
   case SCIP_STAGE_PRESOLVING:
   case SCIP_STAGE_PRESOLVED:
   case SCIP_STAGE_EXITPRESOLVE:
   case SCIP_STAGE_INITSOLVE:
   case SCIP_STAGE_SOLVING:
   case SCIP_STAGE_SOLVED:
   case SCIP_STAGE_EXITSOLVE:
   case SCIP_STAGE_FREETRANS:
   case SCIP_STAGE_FREE:
   default:
      SCIPerrorMessage("invalid SCIP stage\n");
      return SCIP_INVALIDCALL;
   }
   SCIPdialogMessage(scip, NULL, "\n");

   *nextdialog = SCIPdialoghdlrGetRoot(dialoghdlr);

   return SCIP_OKAY;
}

/** dialog execution method for the concurrentopt command */
SCIP_DECL_DIALOGEXEC(SCIPdialogExecConcurrentOpt)
{  /*lint --e{715}*/
   SCIP_CALL( SCIPdialoghdlrAddHistory(dialoghdlr, dialog, NULL, FALSE) );

   SCIPdialogMessage(scip, NULL, "\n");
   switch( SCIPgetStage(scip) )
   {
   case SCIP_STAGE_INIT:
      SCIPdialogMessage(scip, NULL, "no problem exists\n");
      break;

   case SCIP_STAGE_PROBLEM:
   case SCIP_STAGE_TRANSFORMED:
   case SCIP_STAGE_PRESOLVING:
   case SCIP_STAGE_PRESOLVED:
   case SCIP_STAGE_SOLVING:
      SCIP_CALL( SCIPsolveParallel(scip) );
      break;

   case SCIP_STAGE_SOLVED:
      SCIPdialogMessage(scip, NULL, "problem is already solved\n");
      break;

   case SCIP_STAGE_TRANSFORMING:
   case SCIP_STAGE_INITPRESOLVE:
   case SCIP_STAGE_EXITPRESOLVE:
   case SCIP_STAGE_INITSOLVE:
   case SCIP_STAGE_EXITSOLVE:
   case SCIP_STAGE_FREETRANS:
   case SCIP_STAGE_FREE:
   default:
      SCIPerrorMessage("invalid SCIP stage\n");
      return SCIP_INVALIDCALL;
   }
   SCIPdialogMessage(scip, NULL, "\n");

   *nextdialog = SCIPdialoghdlrGetRoot(dialoghdlr);

   return SCIP_OKAY;
}

/** dialog execution method for the optimize command */
SCIP_DECL_DIALOGEXEC(SCIPdialogExecOptimize)
{  /*lint --e{715}*/
   SCIP_CALL( SCIPdialoghdlrAddHistory(dialoghdlr, dialog, NULL, FALSE) );

   SCIPdialogMessage(scip, NULL, "\n");
   switch( SCIPgetStage(scip) )
   {
   case SCIP_STAGE_INIT:
      SCIPdialogMessage(scip, NULL, "no problem exists\n");
      break;

   case SCIP_STAGE_PROBLEM:
   case SCIP_STAGE_TRANSFORMED:
   case SCIP_STAGE_PRESOLVING:
   case SCIP_STAGE_PRESOLVED:
   case SCIP_STAGE_SOLVING:
      SCIP_CALL( SCIPsolve(scip) );
      break;

   case SCIP_STAGE_SOLVED:
      SCIPdialogMessage(scip, NULL, "problem is already solved\n");
      break;

   case SCIP_STAGE_TRANSFORMING:
   case SCIP_STAGE_INITPRESOLVE:
   case SCIP_STAGE_EXITPRESOLVE:
   case SCIP_STAGE_INITSOLVE:
   case SCIP_STAGE_EXITSOLVE:
   case SCIP_STAGE_FREETRANS:
   case SCIP_STAGE_FREE:
   default:
      SCIPerrorMessage("invalid SCIP stage\n");
      return SCIP_INVALIDCALL;
   }
   SCIPdialogMessage(scip, NULL, "\n");

   *nextdialog = SCIPdialoghdlrGetRoot(dialoghdlr);

   return SCIP_OKAY;
}

/** dialog execution method for the presolve command */
SCIP_DECL_DIALOGEXEC(SCIPdialogExecPresolve)
{  /*lint --e{715}*/
   SCIP_CALL( SCIPdialoghdlrAddHistory(dialoghdlr, dialog, NULL, FALSE) );

   SCIPdialogMessage(scip, NULL, "\n");
   switch( SCIPgetStage(scip) )
   {
   case SCIP_STAGE_INIT:
      SCIPdialogMessage(scip, NULL, "no problem exists\n");
      break;

   case SCIP_STAGE_PROBLEM:
   case SCIP_STAGE_TRANSFORMED:
   case SCIP_STAGE_PRESOLVING:
      SCIP_CALL( SCIPpresolve(scip) );
      break;

   case SCIP_STAGE_PRESOLVED:
   case SCIP_STAGE_SOLVING:
      SCIPdialogMessage(scip, NULL, "problem is already presolved\n");
      break;

   case SCIP_STAGE_SOLVED:
      SCIPdialogMessage(scip, NULL, "problem is already solved\n");
      break;

   case SCIP_STAGE_TRANSFORMING:
   case SCIP_STAGE_INITPRESOLVE:
   case SCIP_STAGE_EXITPRESOLVE:
   case SCIP_STAGE_INITSOLVE:
   case SCIP_STAGE_EXITSOLVE:
   case SCIP_STAGE_FREETRANS:
   case SCIP_STAGE_FREE:
   default:
      SCIPerrorMessage("invalid SCIP stage\n");
      return SCIP_INVALIDCALL;
   }
   SCIPdialogMessage(scip, NULL, "\n");

   *nextdialog = SCIPdialoghdlrGetRoot(dialoghdlr);

   return SCIP_OKAY;
}

/** dialog execution method for the quit command */
SCIP_DECL_DIALOGEXEC(SCIPdialogExecQuit)
{  /*lint --e{715}*/
   SCIPdialogMessage(scip, NULL, "\n");

   *nextdialog = NULL;

   return SCIP_OKAY;
}

/** dialog execution method for the read command */
SCIP_DECL_DIALOGEXEC(SCIPdialogExecRead)
{  /*lint --e{715}*/
   SCIP_RETCODE retcode;
   char* filename;
   SCIP_Bool endoffile;

   SCIP_CALL( SCIPdialoghdlrGetWord(dialoghdlr, dialog, "enter filename: ", &filename, &endoffile) );
   if( endoffile )
   {
      *nextdialog = NULL;
      return SCIP_OKAY;
   }

   if( filename[0] != '\0' )
   {
      SCIP_CALL( SCIPdialoghdlrAddHistory(dialoghdlr, dialog, filename, TRUE) );

      if( SCIPfileExists(filename) )
      {
         char* tmpfilename;
         char* extension;

         /* copy filename */
         SCIP_CALL( SCIPduplicateBufferArray(scip, &tmpfilename, filename, (int)strlen(filename)+1) );
         extension = NULL;

         SCIPinfoMessage(scip, NULL, "\n");
         SCIPinfoMessage(scip, NULL, "read problem <%s>\n", filename);
         SCIPinfoMessage(scip, NULL, "============\n");
         SCIPinfoMessage(scip, NULL, "\n");

         do
         {
            retcode = SCIPreadProb(scip, tmpfilename, extension);
            if( retcode == SCIP_READERROR || retcode == SCIP_NOFILE )
            {
               if( extension == NULL )
                  SCIPdialogMessage(scip, NULL, "error reading file <%s>\n", tmpfilename);
               else
                  SCIPdialogMessage(scip, NULL, "error reading file <%s> using <%s> file format\n",
                     tmpfilename, extension);

               SCIP_CALL( SCIPfreeProb(scip) );
               break;
            }
            else if( retcode == SCIP_PLUGINNOTFOUND )
            {
               /* ask user once for a suitable reader */
               if( extension == NULL )
               {
                  SCIPdialogMessage(scip, NULL, "no reader for input file <%s> available\n", tmpfilename);

                  SCIPdialogMessage(scip, NULL, "The following readers are available for reading:\n");
                  displayReaders(scip, TRUE, FALSE);

                  SCIP_CALL( SCIPdialoghdlrGetWord(dialoghdlr, dialog,
                        "select a suitable reader by extension (or return): ", &extension, &endoffile) );

                  if( extension[0] == '\0' )
                     break;
               }
               else
               {
                  SCIPdialogMessage(scip, NULL, "no reader for file extension <%s> available\n", extension);
                  extension = NULL;
               }
            }
            else
            {
               /* check if an unexpected error occurred during the reading process */
               SCIP_CALL( retcode );
               break;
            }
         }
         while( extension != NULL );

         /* free buffer array */
         SCIPfreeBufferArray(scip, &tmpfilename);
      }
      else
      {
         SCIPdialogMessage(scip, NULL, "file <%s> not found\n", filename);
         SCIPdialoghdlrClearBuffer(dialoghdlr);
      }
   }

   *nextdialog = SCIPdialoghdlrGetRoot(dialoghdlr);

   return SCIP_OKAY;
}

/** dialog execution method for the set default command */
SCIP_DECL_DIALOGEXEC(SCIPdialogExecSetDefault)
{  /*lint --e{715}*/
   SCIP_CALL( SCIPdialoghdlrAddHistory(dialoghdlr, dialog, NULL, FALSE) );

   SCIP_CALL( SCIPresetParams(scip) );
   SCIPdialogMessage(scip, NULL, "reset parameters to their default values\n");

   *nextdialog = SCIPdialoghdlrGetRoot(dialoghdlr);

   return SCIP_OKAY;
}

/** dialog execution method for the set load command */
SCIP_DECL_DIALOGEXEC(SCIPdialogExecSetLoad)
{  /*lint --e{715}*/
   char* filename;
   SCIP_Bool endoffile;

   SCIP_CALL( SCIPdialoghdlrGetWord(dialoghdlr, dialog, "enter filename: ", &filename, &endoffile) );
   if( endoffile )
   {
      *nextdialog = NULL;
      return SCIP_OKAY;
   }

   if( filename[0] != '\0' )
   {
      SCIP_CALL( SCIPdialoghdlrAddHistory(dialoghdlr, dialog, filename, TRUE) );

      if( SCIPfileExists(filename) )
      {
         SCIP_CALL( SCIPreadParams(scip, filename) );
         SCIPdialogMessage(scip, NULL, "loaded parameter file <%s>\n", filename);
      }
      else
      {
         SCIPdialogMessage(scip, NULL, "file <%s> not found\n", filename);
         SCIPdialoghdlrClearBuffer(dialoghdlr);
      }
   }

   *nextdialog = SCIPdialoghdlrGetRoot(dialoghdlr);

   return SCIP_OKAY;
}

/** dialog execution method for the set save command */
SCIP_DECL_DIALOGEXEC(SCIPdialogExecSetSave)
{  /*lint --e{715}*/
   char* filename;
   SCIP_Bool endoffile;

   SCIP_CALL( SCIPdialoghdlrGetWord(dialoghdlr, dialog, "enter filename: ", &filename, &endoffile) );
   if( endoffile )
   {
      *nextdialog = NULL;
      return SCIP_OKAY;
   }

   if( filename[0] != '\0' )
   {
      SCIP_RETCODE retcode;

      SCIP_CALL( SCIPdialoghdlrAddHistory(dialoghdlr, dialog, filename, TRUE) );

      retcode =  SCIPwriteParams(scip, filename, TRUE, FALSE);

      if( retcode == SCIP_FILECREATEERROR )
      {
         SCIPdialogMessage(scip, NULL, "error creating file  <%s>\n", filename);
      }
      else
      {
         SCIP_CALL( retcode );
         SCIPdialogMessage(scip, NULL, "saved parameter file <%s>\n", filename);
      }
   }

   *nextdialog = SCIPdialoghdlrGetRoot(dialoghdlr);

   return SCIP_OKAY;
}

/** dialog execution method for the set diffsave command */
SCIP_DECL_DIALOGEXEC(SCIPdialogExecSetDiffsave)
{  /*lint --e{715}*/
   char* filename;
   SCIP_Bool endoffile;

   SCIP_CALL( SCIPdialoghdlrGetWord(dialoghdlr, dialog, "enter filename: ", &filename, &endoffile) );
   if( endoffile )
   {
      *nextdialog = NULL;
      return SCIP_OKAY;
   }

   if( filename[0] != '\0' )
   {
      SCIP_RETCODE retcode;

      SCIP_CALL( SCIPdialoghdlrAddHistory(dialoghdlr, dialog, filename, TRUE) );

      retcode = SCIPwriteParams(scip, filename, TRUE, TRUE);

      if( retcode == SCIP_FILECREATEERROR )
      {
         SCIPdialogMessage(scip, NULL, "error creating file  <%s>\n", filename);
      }
      else
      {
         SCIP_CALL( retcode );
         SCIPdialogMessage(scip, NULL, "saved non-default parameter settings to file <%s>\n", filename);
      }
   }

   *nextdialog = SCIPdialoghdlrGetRoot(dialoghdlr);

   return SCIP_OKAY;
}

/** dialog execution method for the set parameter command */
SCIP_DECL_DIALOGEXEC(SCIPdialogExecSetParam)
{  /*lint --e{715}*/
   SCIP_PARAM* param;
   char prompt[SCIP_MAXSTRLEN];
   char* valuestr;
   SCIP_Bool boolval;
   int intval;
   SCIP_Longint longintval;
   SCIP_Real realval;
   char charval;
   SCIP_Bool endoffile;
   SCIP_Bool error;

   *nextdialog = SCIPdialoghdlrGetRoot(dialoghdlr);

   /* get the parameter to set */
   param = (SCIP_PARAM*)SCIPdialogGetData(dialog);

   /* depending on the parameter type, request a user input */
   switch( SCIPparamGetType(param) )
   {
   case SCIP_PARAMTYPE_BOOL:
      (void) SCIPsnprintf(prompt, SCIP_MAXSTRLEN, "current value: %s, new value (TRUE/FALSE): ",
         SCIPparamGetBool(param) ? "TRUE" : "FALSE");
      SCIP_CALL( SCIPdialoghdlrGetWord(dialoghdlr, dialog, prompt, &valuestr, &endoffile) );
      if( endoffile )
      {
         *nextdialog = NULL;
         return SCIP_OKAY;
      }
      if( valuestr[0] == '\0' )
         return SCIP_OKAY;

      boolval = parseBoolValue(scip, valuestr, &error);

      if( error )
      {
         SCIPdialogMessage(scip, NULL, "\nInvalid value <%s> for bool parameter <%s>. Must be <0>, <1>, <FALSE>, or <TRUE>.\n\n",
            valuestr, SCIPparamGetName(param));
         SCIP_CALL( SCIPdialoghdlrAddHistory(dialoghdlr, dialog, valuestr, TRUE) );
      }
      else
      {
         assert(SCIPisBoolParamValid(scip, param, boolval));

         SCIP_CALL( SCIPchgBoolParam(scip, param, boolval) );
         SCIPdialogMessage(scip, NULL, "%s = %s\n", SCIPparamGetName(param), boolval ? "TRUE" : "FALSE");
         SCIP_CALL( SCIPdialoghdlrAddHistory(dialoghdlr, dialog, boolval ? "TRUE" : "FALSE", TRUE) );

      }

      break;

   case SCIP_PARAMTYPE_INT:
      (void) SCIPsnprintf(prompt, SCIP_MAXSTRLEN, "current value: %d, new value [%d,%d]: ",
         SCIPparamGetInt(param), SCIPparamGetIntMin(param), SCIPparamGetIntMax(param));
      SCIP_CALL( SCIPdialoghdlrGetWord(dialoghdlr, dialog, prompt, &valuestr, &endoffile) );
      if( endoffile )
      {
         *nextdialog = NULL;
         return SCIP_OKAY;
      }
      if( valuestr[0] == '\0' )
         return SCIP_OKAY;

      SCIP_CALL( SCIPdialoghdlrAddHistory(dialoghdlr, dialog, valuestr, TRUE) );

      if( sscanf(valuestr, "%d", &intval) != 1 || !SCIPisIntParamValid(scip, param, intval) )
      {
         SCIPdialogMessage(scip, NULL, "\nInvalid value <%s> for int parameter <%s>. Must be integral in range [%d,%d].\n\n",
            valuestr, SCIPparamGetName(param), SCIPparamGetIntMin(param), SCIPparamGetIntMax(param));
      }
      else
      {
         SCIP_CALL( SCIPchgIntParam(scip, param, intval) );
         SCIPdialogMessage(scip, NULL, "%s = %d\n", SCIPparamGetName(param), intval);
      }

      break;

   case SCIP_PARAMTYPE_LONGINT:
      (void) SCIPsnprintf(prompt, SCIP_MAXSTRLEN, "current value: %" SCIP_LONGINT_FORMAT ", new value [%" SCIP_LONGINT_FORMAT ",%" SCIP_LONGINT_FORMAT "]: ",
         SCIPparamGetLongint(param), SCIPparamGetLongintMin(param), SCIPparamGetLongintMax(param));
      SCIP_CALL( SCIPdialoghdlrGetWord(dialoghdlr, dialog, prompt, &valuestr, &endoffile) );
      if( endoffile )
      {
         *nextdialog = NULL;
         return SCIP_OKAY;
      }
      if( valuestr[0] == '\0' )
         return SCIP_OKAY;

      SCIP_CALL( SCIPdialoghdlrAddHistory(dialoghdlr, dialog, valuestr, TRUE) );

      if( sscanf(valuestr, "%" SCIP_LONGINT_FORMAT, &longintval) != 1 || !SCIPisLongintParamValid(scip, param, longintval) )
      {
         SCIPdialogMessage(scip, NULL, "\nInvalid value <%s> for longint parameter <%s>. Must be integral in range [%" SCIP_LONGINT_FORMAT ",%" SCIP_LONGINT_FORMAT "].\n\n",
            valuestr, SCIPparamGetName(param), SCIPparamGetLongintMin(param), SCIPparamGetLongintMax(param));
      }
      else
      {
         SCIP_CALL( SCIPchgLongintParam(scip, param, longintval) );
         SCIPdialogMessage(scip, NULL, "%s = %" SCIP_LONGINT_FORMAT "\n", SCIPparamGetName(param), longintval);
      }
      break;

   case SCIP_PARAMTYPE_REAL:
      (void) SCIPsnprintf(prompt, SCIP_MAXSTRLEN, "current value: %.15g, new value [%.15g,%.15g]: ",
         SCIPparamGetReal(param), SCIPparamGetRealMin(param), SCIPparamGetRealMax(param));
      SCIP_CALL( SCIPdialoghdlrGetWord(dialoghdlr, dialog, prompt, &valuestr, &endoffile) );
      if( endoffile )
      {
         *nextdialog = NULL;
         return SCIP_OKAY;
      }
      if( valuestr[0] == '\0' )
         return SCIP_OKAY;

      SCIP_CALL( SCIPdialoghdlrAddHistory(dialoghdlr, dialog, valuestr, TRUE) );

      if( sscanf(valuestr, "%" SCIP_REAL_FORMAT, &realval) != 1 || !SCIPisRealParamValid(scip, param, realval) )
      {
         SCIPdialogMessage(scip, NULL, "\nInvalid real parameter value <%s> for parameter <%s>. Must be in range [%.15g,%.15g].\n\n",
            valuestr, SCIPparamGetName(param), SCIPparamGetRealMin(param), SCIPparamGetRealMax(param));
      }
      else
      {
         SCIP_CALL( SCIPchgRealParam(scip, param, realval) );
         SCIPdialogMessage(scip, NULL, "%s = %.15g\n", SCIPparamGetName(param), realval);
      }
      break;

   case SCIP_PARAMTYPE_CHAR:
      (void) SCIPsnprintf(prompt, SCIP_MAXSTRLEN, "current value: <%c>, new value: ", SCIPparamGetChar(param));
      SCIP_CALL( SCIPdialoghdlrGetWord(dialoghdlr, dialog, prompt, &valuestr, &endoffile) );
      if( endoffile )
      {
         *nextdialog = NULL;
         return SCIP_OKAY;
      }
      if( valuestr[0] == '\0' )
         return SCIP_OKAY;

      SCIP_CALL( SCIPdialoghdlrAddHistory(dialoghdlr, dialog, valuestr, TRUE) );

      if( sscanf(valuestr, "%c", &charval) != 1 || !SCIPisCharParamValid(scip, param, charval) )
      {
         SCIPdialogMessage(scip, NULL, "\nInvalid char parameter value <%s>. Must be in set {%s}.\n\n",
            valuestr, SCIPparamGetCharAllowedValues(param));
      }
      else
      {
         SCIP_CALL( SCIPchgCharParam(scip, param, charval) );
         SCIPdialogMessage(scip, NULL, "%s = %c\n", SCIPparamGetName(param), charval);
      }
      break;

   case SCIP_PARAMTYPE_STRING:
      (void) SCIPsnprintf(prompt, SCIP_MAXSTRLEN, "current value: <%s>, new value: ", SCIPparamGetString(param));
      SCIP_CALL( SCIPdialoghdlrGetWord(dialoghdlr, dialog, prompt, &valuestr, &endoffile) );
      if( endoffile )
      {
         *nextdialog = NULL;
         return SCIP_OKAY;
      }
      if( valuestr[0] == '\0' )
         return SCIP_OKAY;

      SCIP_CALL( SCIPdialoghdlrAddHistory(dialoghdlr, dialog, valuestr, TRUE) );

      if ( !SCIPisStringParamValid(scip, param, valuestr) )
      {
         SCIPdialogMessage(scip, NULL, "\nInvalid character in string parameter.\n\n");
      }
      else
      {
         SCIP_CALL( SCIPchgStringParam(scip, param, valuestr) );
         SCIPdialogMessage(scip, NULL, "%s = %s\n", SCIPparamGetName(param), valuestr);
      }
      break;

   default:
      SCIPerrorMessage("invalid parameter type\n");
      return SCIP_INVALIDDATA;
   }

   return SCIP_OKAY;
}

/** dialog description method for the set parameter command */
SCIP_DECL_DIALOGDESC(SCIPdialogDescSetParam)
{  /*lint --e{715}*/
   SCIP_PARAM* param;
   char valuestr[SCIP_MAXSTRLEN];

   /* get the parameter to set */
   param = (SCIP_PARAM*)SCIPdialogGetData(dialog);

   /* retrieve parameter's current value */
   switch( SCIPparamGetType(param) )
   {
   case SCIP_PARAMTYPE_BOOL:
      if( SCIPparamGetBool(param) )
         (void) SCIPsnprintf(valuestr, SCIP_MAXSTRLEN, "TRUE");
      else
         (void) SCIPsnprintf(valuestr, SCIP_MAXSTRLEN, "FALSE");
      break;

   case SCIP_PARAMTYPE_INT:
      (void) SCIPsnprintf(valuestr, SCIP_MAXSTRLEN, "%d", SCIPparamGetInt(param));
      break;

   case SCIP_PARAMTYPE_LONGINT:
      (void) SCIPsnprintf(valuestr, SCIP_MAXSTRLEN, "%" SCIP_LONGINT_FORMAT, SCIPparamGetLongint(param));
      break;

   case SCIP_PARAMTYPE_REAL:
      (void) SCIPsnprintf(valuestr, SCIP_MAXSTRLEN, "%.15g", SCIPparamGetReal(param));
      if( strchr(valuestr, '.') == NULL && strchr(valuestr, 'e') == NULL )
         (void) SCIPsnprintf(valuestr, SCIP_MAXSTRLEN, "%.1f", SCIPparamGetReal(param));
      break;

   case SCIP_PARAMTYPE_CHAR:
      (void) SCIPsnprintf(valuestr, SCIP_MAXSTRLEN, "%c", SCIPparamGetChar(param));
      break;

   case SCIP_PARAMTYPE_STRING:
      (void) SCIPsnprintf(valuestr, SCIP_MAXSTRLEN, "%s", SCIPparamGetString(param));
      break;

   default:
      SCIPerrorMessage("invalid parameter type\n");
      return SCIP_INVALIDDATA;
   }
   valuestr[SCIP_MAXSTRLEN-1] = '\0';

   /* display parameter's description */
   SCIPdialogMessage(scip, NULL, "%s", SCIPparamGetDesc(param));

   /* display parameter's current value */
   SCIPdialogMessage(scip, NULL, " [%s]", valuestr);

   return SCIP_OKAY;
}

/** dialog execution method for the fix parameter command */
SCIP_DECL_DIALOGEXEC(SCIPdialogExecFixParam)
{  /*lint --e{715}*/
   SCIP_PARAM* param;
   char prompt[SCIP_MAXSTRLEN];
   char* valuestr;
   SCIP_Bool fix;
   SCIP_Bool endoffile;
   SCIP_Bool error;

   *nextdialog = SCIPdialoghdlrGetRoot(dialoghdlr);

   /* get the parameter to fix */
   param = (SCIP_PARAM*)SCIPdialogGetData(dialog);

   (void) SCIPsnprintf(prompt, SCIP_MAXSTRLEN, "current fixing status: %s, new value (TRUE/FALSE): ",
         SCIPparamIsFixed(param) ? "TRUE" : "FALSE");
   SCIP_CALL( SCIPdialoghdlrGetWord(dialoghdlr, dialog, prompt, &valuestr, &endoffile) );
   if( endoffile )
   {
      *nextdialog = NULL;
      return SCIP_OKAY;
   }
   if( valuestr[0] == '\0' )
      return SCIP_OKAY;

   fix = parseBoolValue(scip, valuestr, &error);

   if( !error )
   {
      SCIPparamSetFixed(param, fix);
      SCIP_CALL( SCIPdialoghdlrAddHistory(dialoghdlr, dialog, (fix ? "TRUE" : "FALSE"), TRUE) );
      SCIPdialogMessage(scip, NULL, "<%s> %s\n", SCIPparamGetName(param), (fix ? "fixed" : "unfixed"));
   }
   else
   {
      SCIP_CALL( SCIPdialoghdlrAddHistory(dialoghdlr, dialog, valuestr, TRUE) );
      SCIPdialogMessage(scip, NULL, "\nInvalid value <%s> for fixing status. Must be <0>, <1>, <FALSE>, or <TRUE>.\n\n",
         valuestr);
   }

   return SCIP_OKAY;
}

/** dialog description method for the fix parameter command */
SCIP_DECL_DIALOGDESC(SCIPdialogDescFixParam)
{  /*lint --e{715}*/
   SCIP_PARAM* param;

   /* get the parameter to set */
   param = (SCIP_PARAM*)SCIPdialogGetData(dialog);

   /* display parameter's description */
   SCIPdialogMessage(scip, NULL, "%s", SCIPparamGetDesc(param));

   /* display parameter's current fixing status */
   if( SCIPparamIsFixed(param) )
      SCIPdialogMessage(scip, NULL, " [fixed]");
   else
      SCIPdialogMessage(scip, NULL, " [not fixed]");

   return SCIP_OKAY;
}

/** dialog execution method for the set branching direction command */
SCIP_DECL_DIALOGEXEC(SCIPdialogExecSetBranchingDirection)
{  /*lint --e{715}*/
   SCIP_VAR* var;
   char prompt[SCIP_MAXSTRLEN];
   char* valuestr;
   int direction;
   SCIP_Bool endoffile;

   *nextdialog = SCIPdialoghdlrGetRoot(dialoghdlr);

   /* branching priorities cannot be set, if no problem was created */
   if( SCIPgetStage(scip) == SCIP_STAGE_INIT )
   {
      SCIPdialogMessage(scip, NULL, "cannot set branching directions before problem was created\n");
      return SCIP_OKAY;
   }

   /* get variable name from user */
   SCIP_CALL( SCIPdialoghdlrGetWord(dialoghdlr, dialog, "variable name: ", &valuestr, &endoffile) );
   if( endoffile )
   {
      *nextdialog = NULL;
      return SCIP_OKAY;
   }
   if( valuestr[0] == '\0' )
      return SCIP_OKAY;

   /* find variable */
   var = SCIPfindVar(scip, valuestr);
   if( var == NULL )
   {
      SCIPdialogMessage(scip, NULL, "variable <%s> does not exist in problem\n", valuestr);
      return SCIP_OKAY;
   }

   /* get new branching direction from user */
   switch( SCIPvarGetBranchDirection(var) )
   {
   case SCIP_BRANCHDIR_DOWNWARDS:
      direction = -1;
      break;
   case SCIP_BRANCHDIR_AUTO:
      direction = 0;
      break;
   case SCIP_BRANCHDIR_UPWARDS:
      direction = +1;
      break;
   case SCIP_BRANCHDIR_FIXED:
   default:
      SCIPerrorMessage("invalid preferred branching direction <%d> of variable <%s>\n",
         SCIPvarGetBranchDirection(var), SCIPvarGetName(var));
      return SCIP_INVALIDDATA;
   }
   (void) SCIPsnprintf(prompt, SCIP_MAXSTRLEN, "current value: %d, new value: ", direction);
   SCIP_CALL( SCIPdialoghdlrGetWord(dialoghdlr, dialog, prompt, &valuestr, &endoffile) );
   if( endoffile )
   {
      *nextdialog = NULL;
      return SCIP_OKAY;
   }
   SCIPescapeString(prompt, SCIP_MAXSTRLEN, SCIPvarGetName(var));
   (void) SCIPsnprintf(prompt, SCIP_MAXSTRLEN, "%s %s", prompt, valuestr);
   if( valuestr[0] == '\0' )
      return SCIP_OKAY;

   SCIP_CALL( SCIPdialoghdlrAddHistory(dialoghdlr, dialog, prompt, FALSE) );

   if( sscanf(valuestr, "%d", &direction) != 1 )
   {
      SCIPdialogMessage(scip, NULL, "\ninvalid input <%s>\n\n", valuestr);
      return SCIP_OKAY;
   }
   if( direction < -1 || direction > +1 )
   {
      SCIPdialogMessage(scip, NULL, "\ninvalid input <%d>: direction must be -1, 0, or +1\n\n", direction);
      return SCIP_OKAY;
   }

   /* set new branching direction */
   if( direction == -1 )
      SCIP_CALL( SCIPchgVarBranchDirection(scip, var, SCIP_BRANCHDIR_DOWNWARDS) );
   else if( direction == 0 )
      SCIP_CALL( SCIPchgVarBranchDirection(scip, var, SCIP_BRANCHDIR_AUTO) );
   else
      SCIP_CALL( SCIPchgVarBranchDirection(scip, var, SCIP_BRANCHDIR_UPWARDS) );

   SCIPdialogMessage(scip, NULL, "branching direction of variable <%s> set to %d\n", SCIPvarGetName(var), direction);

   return SCIP_OKAY;
}

/** dialog execution method for the set branching priority command */
SCIP_DECL_DIALOGEXEC(SCIPdialogExecSetBranchingPriority)
{  /*lint --e{715}*/
   SCIP_VAR* var;
   char prompt[SCIP_MAXSTRLEN];
   char* valuestr;
   int priority;
   SCIP_Bool endoffile;

   *nextdialog = SCIPdialoghdlrGetRoot(dialoghdlr);

   /* branching priorities cannot be set, if no problem was created */
   if( SCIPgetStage(scip) == SCIP_STAGE_INIT )
   {
      SCIPdialogMessage(scip, NULL, "cannot set branching priorities before problem was created\n");
      return SCIP_OKAY;
   }

   /* get variable name from user */
   SCIP_CALL( SCIPdialoghdlrGetWord(dialoghdlr, dialog, "variable name: ", &valuestr, &endoffile) );
   if( endoffile )
   {
      *nextdialog = NULL;
      return SCIP_OKAY;
   }
   if( valuestr[0] == '\0' )
      return SCIP_OKAY;

   /* find variable */
   var = SCIPfindVar(scip, valuestr);
   if( var == NULL )
   {
      SCIPdialogMessage(scip, NULL, "variable <%s> does not exist in problem\n", valuestr);
      return SCIP_OKAY;
   }

   /* get new branching priority from user */
   (void) SCIPsnprintf(prompt, SCIP_MAXSTRLEN, "current value: %d, new value: ", SCIPvarGetBranchPriority(var));
   SCIP_CALL( SCIPdialoghdlrGetWord(dialoghdlr, dialog, prompt, &valuestr, &endoffile) );
   if( endoffile )
   {
      *nextdialog = NULL;
      return SCIP_OKAY;
   }
   SCIPescapeString(prompt, SCIP_MAXSTRLEN, SCIPvarGetName(var));
   (void) SCIPsnprintf(prompt, SCIP_MAXSTRLEN, "%s %s", prompt, valuestr);
   if( valuestr[0] == '\0' )
      return SCIP_OKAY;

   SCIP_CALL( SCIPdialoghdlrAddHistory(dialoghdlr, dialog, prompt, FALSE) );

   if( sscanf(valuestr, "%d", &priority) != 1 )
   {
      SCIPdialogMessage(scip, NULL, "\ninvalid input <%s>\n\n", valuestr);
      return SCIP_OKAY;
   }

   /* set new branching priority */
   SCIP_CALL( SCIPchgVarBranchPriority(scip, var, priority) );
   SCIPdialogMessage(scip, NULL, "branching priority of variable <%s> set to %d\n", SCIPvarGetName(var), SCIPvarGetBranchPriority(var));

   return SCIP_OKAY;
}

/** dialog execution method for the set heuristics aggressive command */
SCIP_DECL_DIALOGEXEC(SCIPdialogExecSetHeuristicsAggressive)
{  /*lint --e{715}*/
   SCIP_CALL( SCIPdialoghdlrAddHistory(dialoghdlr, dialog, NULL, FALSE) );

   *nextdialog = SCIPdialoghdlrGetRoot(dialoghdlr);

   SCIP_CALL( SCIPsetHeuristics(scip, SCIP_PARAMSETTING_AGGRESSIVE, FALSE) );

   return SCIP_OKAY;
}

/** dialog execution method for the set heuristics default command */
SCIP_DECL_DIALOGEXEC(SCIPdialogExecSetHeuristicsDefault)
{  /*lint --e{715}*/
   SCIP_CALL( SCIPdialoghdlrAddHistory(dialoghdlr, dialog, NULL, FALSE) );

   *nextdialog = SCIPdialoghdlrGetRoot(dialoghdlr);

   SCIP_CALL( SCIPsetHeuristics(scip, SCIP_PARAMSETTING_DEFAULT, FALSE) );

   return SCIP_OKAY;
}

/** dialog execution method for the set heuristics fast command */
SCIP_DECL_DIALOGEXEC(SCIPdialogExecSetHeuristicsFast)
{  /*lint --e{715}*/
   SCIP_CALL( SCIPdialoghdlrAddHistory(dialoghdlr, dialog, NULL, FALSE) );

   *nextdialog = SCIPdialoghdlrGetRoot(dialoghdlr);

   SCIP_CALL( SCIPsetHeuristics(scip, SCIP_PARAMSETTING_FAST, FALSE) );

   return SCIP_OKAY;
}

/** dialog execution method for the set heuristics off command */
SCIP_DECL_DIALOGEXEC(SCIPdialogExecSetHeuristicsOff)
{  /*lint --e{715}*/
   SCIP_CALL( SCIPdialoghdlrAddHistory(dialoghdlr, dialog, NULL, FALSE) );

   *nextdialog = SCIPdialoghdlrGetRoot(dialoghdlr);

   SCIP_CALL( SCIPsetHeuristics(scip, SCIP_PARAMSETTING_OFF, FALSE) );

   return SCIP_OKAY;
}

/** dialog execution method for the set presolving aggressive command */
SCIP_DECL_DIALOGEXEC(SCIPdialogExecSetPresolvingAggressive)
{  /*lint --e{715}*/
   SCIP_CALL( SCIPdialoghdlrAddHistory(dialoghdlr, dialog, NULL, FALSE) );

   *nextdialog = SCIPdialoghdlrGetRoot(dialoghdlr);

   SCIP_CALL( SCIPsetPresolving(scip, SCIP_PARAMSETTING_AGGRESSIVE, FALSE) );

   return SCIP_OKAY;
}

/** dialog execution method for the set presolving default command */
SCIP_DECL_DIALOGEXEC(SCIPdialogExecSetPresolvingDefault)
{  /*lint --e{715}*/
   SCIP_CALL( SCIPdialoghdlrAddHistory(dialoghdlr, dialog, NULL, FALSE) );

   *nextdialog = SCIPdialoghdlrGetRoot(dialoghdlr);

   SCIP_CALL( SCIPsetPresolving(scip, SCIP_PARAMSETTING_DEFAULT, FALSE) );

   return SCIP_OKAY;
}

/** dialog execution method for the set presolving fast command */
SCIP_DECL_DIALOGEXEC(SCIPdialogExecSetPresolvingFast)
{  /*lint --e{715}*/
   SCIP_CALL( SCIPdialoghdlrAddHistory(dialoghdlr, dialog, NULL, FALSE) );

   *nextdialog = SCIPdialoghdlrGetRoot(dialoghdlr);

   SCIP_CALL( SCIPsetPresolving(scip, SCIP_PARAMSETTING_FAST, FALSE) );

   return SCIP_OKAY;
}

/** dialog execution method for the set presolving off command */
SCIP_DECL_DIALOGEXEC(SCIPdialogExecSetPresolvingOff)
{  /*lint --e{715}*/
   SCIP_CALL( SCIPdialoghdlrAddHistory(dialoghdlr, dialog, NULL, FALSE) );

   *nextdialog = SCIPdialoghdlrGetRoot(dialoghdlr);

   SCIP_CALL( SCIPsetPresolving(scip, SCIP_PARAMSETTING_OFF, FALSE) );

   return SCIP_OKAY;
}

/** dialog execution method for the set separating aggressive command */
SCIP_DECL_DIALOGEXEC(SCIPdialogExecSetSeparatingAggressive)
{  /*lint --e{715}*/
   SCIP_CALL( SCIPdialoghdlrAddHistory(dialoghdlr, dialog, NULL, FALSE) );

   *nextdialog = SCIPdialoghdlrGetRoot(dialoghdlr);

   SCIP_CALL( SCIPsetSeparating(scip, SCIP_PARAMSETTING_AGGRESSIVE, FALSE) );

   return SCIP_OKAY;
}

/** dialog execution method for the set separating default command */
SCIP_DECL_DIALOGEXEC(SCIPdialogExecSetSeparatingDefault)
{  /*lint --e{715}*/
   SCIP_CALL( SCIPdialoghdlrAddHistory(dialoghdlr, dialog, NULL, FALSE) );

   *nextdialog = SCIPdialoghdlrGetRoot(dialoghdlr);

   SCIP_CALL( SCIPsetSeparating(scip, SCIP_PARAMSETTING_DEFAULT, FALSE) );

   return SCIP_OKAY;
}

/** dialog execution method for the set separating fast command */
SCIP_DECL_DIALOGEXEC(SCIPdialogExecSetSeparatingFast)
{  /*lint --e{715}*/
   SCIP_CALL( SCIPdialoghdlrAddHistory(dialoghdlr, dialog, NULL, FALSE) );

   *nextdialog = SCIPdialoghdlrGetRoot(dialoghdlr);

   SCIP_CALL( SCIPsetSeparating(scip, SCIP_PARAMSETTING_FAST, FALSE) );

   return SCIP_OKAY;
}

/** dialog execution method for the set separating off command */
SCIP_DECL_DIALOGEXEC(SCIPdialogExecSetSeparatingOff)
{  /*lint --e{715}*/
   SCIP_CALL( SCIPdialoghdlrAddHistory(dialoghdlr, dialog, NULL, FALSE) );

   *nextdialog = SCIPdialoghdlrGetRoot(dialoghdlr);

   SCIP_CALL( SCIPsetSeparating(scip, SCIP_PARAMSETTING_OFF, FALSE) );

   return SCIP_OKAY;
}

/** dialog execution method for the set emphasis counter command */
SCIP_DECL_DIALOGEXEC(SCIPdialogExecSetEmphasisCounter)
{  /*lint --e{715}*/
   SCIP_CALL( SCIPdialoghdlrAddHistory(dialoghdlr, dialog, NULL, FALSE) );

   *nextdialog = SCIPdialoghdlrGetRoot(dialoghdlr);

   /* reset SCIP parameters */
   SCIP_CALL( SCIPresetParams(scip) );

   /* set parameters for counting problems */
   SCIP_CALL( SCIPsetEmphasis(scip, SCIP_PARAMEMPHASIS_COUNTER, FALSE) );

   return SCIP_OKAY;
}

/** dialog execution method for the set emphasis cpsolver command */
SCIP_DECL_DIALOGEXEC(SCIPdialogExecSetEmphasisCpsolver)
{  /*lint --e{715}*/
   SCIP_CALL( SCIPdialoghdlrAddHistory(dialoghdlr, dialog, NULL, FALSE) );

   *nextdialog = SCIPdialoghdlrGetRoot(dialoghdlr);

   /* reset SCIP parameters */
   SCIP_CALL( SCIPresetParams(scip) );

   /* set parameters for CP like search problems */
   SCIP_CALL( SCIPsetEmphasis(scip, SCIP_PARAMEMPHASIS_CPSOLVER, FALSE) );

   return SCIP_OKAY;
}

/** dialog execution method for the set emphasis easy CIP command */
SCIP_DECL_DIALOGEXEC(SCIPdialogExecSetEmphasisEasycip)
{  /*lint --e{715}*/
   SCIP_CALL( SCIPdialoghdlrAddHistory(dialoghdlr, dialog, NULL, FALSE) );

   *nextdialog = SCIPdialoghdlrGetRoot(dialoghdlr);

   /* reset SCIP parameters */
   SCIP_CALL( SCIPresetParams(scip) );

   /* set parameters for easy CIP problems */
   SCIP_CALL( SCIPsetEmphasis(scip, SCIP_PARAMEMPHASIS_EASYCIP, FALSE) );

   return SCIP_OKAY;
}

/** dialog execution method for the set emphasis feasibility command */
SCIP_DECL_DIALOGEXEC(SCIPdialogExecSetEmphasisFeasibility)
{  /*lint --e{715}*/
   SCIP_CALL( SCIPdialoghdlrAddHistory(dialoghdlr, dialog, NULL, FALSE) );

   *nextdialog = SCIPdialoghdlrGetRoot(dialoghdlr);

   /* reset SCIP parameters */
   SCIP_CALL( SCIPresetParams(scip) );

   /* set parameters for feasibility problems */
   SCIP_CALL( SCIPsetEmphasis(scip, SCIP_PARAMEMPHASIS_FEASIBILITY, FALSE) );

   return SCIP_OKAY;
}

/** dialog execution method for the set emphasis hard LP command */
SCIP_DECL_DIALOGEXEC(SCIPdialogExecSetEmphasisHardlp)
{  /*lint --e{715}*/
   SCIP_CALL( SCIPdialoghdlrAddHistory(dialoghdlr, dialog, NULL, FALSE) );

   *nextdialog = SCIPdialoghdlrGetRoot(dialoghdlr);

   /* reset SCIP parameters */
   SCIP_CALL( SCIPresetParams(scip) );

   /* set parameters for problems with hard LP */
   SCIP_CALL( SCIPsetEmphasis(scip, SCIP_PARAMEMPHASIS_HARDLP, FALSE) );

   return SCIP_OKAY;
}

/** dialog execution method for the set emphasis optimality command */
SCIP_DECL_DIALOGEXEC(SCIPdialogExecSetEmphasisOptimality)
{  /*lint --e{715}*/
   SCIP_CALL( SCIPdialoghdlrAddHistory(dialoghdlr, dialog, NULL, FALSE) );

   *nextdialog = SCIPdialoghdlrGetRoot(dialoghdlr);

   /* reset SCIP parameters */
   SCIP_CALL( SCIPresetParams(scip) );

   /* set parameters for problems to prove optimality fast */
   SCIP_CALL( SCIPsetEmphasis(scip, SCIP_PARAMEMPHASIS_OPTIMALITY, FALSE) );

   return SCIP_OKAY;
}

/** dialog execution method for the set limits objective command */
SCIP_DECL_DIALOGEXEC(SCIPdialogExecSetLimitsObjective)
{  /*lint --e{715}*/
   char prompt[SCIP_MAXSTRLEN];
   char* valuestr;
   SCIP_Real objlim;
   SCIP_Bool endoffile;

   *nextdialog = SCIPdialoghdlrGetRoot(dialoghdlr);

   /* objective limit cannot be set, if no problem was created */
   if( SCIPgetStage(scip) == SCIP_STAGE_INIT )
   {
      SCIPdialogMessage(scip, NULL, "cannot set objective limit before problem was created\n");
      return SCIP_OKAY;
   }

   /* get new objective limit from user */
   (void) SCIPsnprintf(prompt, SCIP_MAXSTRLEN, "current value: %.15g, new value: ", SCIPgetObjlimit(scip));
   SCIP_CALL( SCIPdialoghdlrGetWord(dialoghdlr, dialog, prompt, &valuestr, &endoffile) );
   if( endoffile )
   {
      *nextdialog = NULL;
      return SCIP_OKAY;
   }
   if( valuestr[0] == '\0' )
      return SCIP_OKAY;

   SCIP_CALL( SCIPdialoghdlrAddHistory(dialoghdlr, dialog, valuestr, TRUE) );

   if( sscanf(valuestr, "%" SCIP_REAL_FORMAT, &objlim) != 1 )
   {
      SCIPdialogMessage(scip, NULL, "\ninvalid input <%s>\n\n", valuestr);
      return SCIP_OKAY;
   }

   /* check, if new objective limit is valid */
   if( SCIPgetStage(scip) > SCIP_STAGE_PROBLEM
      && SCIPtransformObj(scip, objlim) > SCIPtransformObj(scip, SCIPgetObjlimit(scip)) )
   {
      SCIPdialogMessage(scip, NULL, "\ncannot relax objective limit from %.15g to %.15g after problem was transformed\n\n",
         SCIPgetObjlimit(scip), objlim);
      return SCIP_OKAY;
   }

   /* set new objective limit */
   SCIP_CALL( SCIPsetObjlimit(scip, objlim) );
   SCIPdialogMessage(scip, NULL, "objective value limit set to %.15g\n", SCIPgetObjlimit(scip));

   return SCIP_OKAY;
}

/** dialog execution method for the write LP command */
static
SCIP_DECL_DIALOGEXEC(SCIPdialogExecWriteLp)
{  /*lint --e{715}*/
   char* filename;
   SCIP_Bool endoffile;

   SCIPdialogMessage(scip, NULL, "\n");

   /* node relaxations only exist in solving & solved stage */
   if( SCIPgetStage(scip) < SCIP_STAGE_SOLVING )
   {
      SCIPdialogMessage(scip, NULL, "There is no node LP relaxation before solving starts\n");
      *nextdialog = SCIPdialoghdlrGetRoot(dialoghdlr);
      return SCIP_OKAY;
   }
   if( SCIPgetStage(scip) >= SCIP_STAGE_SOLVED )
   {
      SCIPdialogMessage(scip, NULL, "There is no node LP relaxation after problem was solved\n");
      *nextdialog = SCIPdialoghdlrGetRoot(dialoghdlr);
      return SCIP_OKAY;
   }

   SCIP_CALL( SCIPdialoghdlrGetWord(dialoghdlr, dialog, "enter filename: ", &filename, &endoffile) );
   if( endoffile )
   {
      *nextdialog = SCIPdialoghdlrGetRoot(dialoghdlr);
      return SCIP_OKAY;
   }
   if( filename[0] != '\0' )
   {
      SCIP_RETCODE retcode;

      SCIP_CALL( SCIPdialoghdlrAddHistory(dialoghdlr, dialog, filename, TRUE) );
      retcode =  SCIPwriteLP(scip, filename);

      if( retcode == SCIP_FILECREATEERROR )
      {
         SCIPdialogMessage(scip, NULL, "error not creating file  <%s>\n", filename);
      }
      else
      {
         SCIP_CALL( retcode );

         SCIPdialogMessage(scip, NULL, "written node LP relaxation to file <%s>\n", filename);
      }
   }

   SCIPdialogMessage(scip, NULL, "\n");

   *nextdialog = SCIPdialoghdlrGetRoot(dialoghdlr);

   return SCIP_OKAY;
}

/** dialog execution method for the write MIP command */
static
SCIP_DECL_DIALOGEXEC(SCIPdialogExecWriteMip)
{  /*lint --e{715}*/
   char command[SCIP_MAXSTRLEN];
   char filename[SCIP_MAXSTRLEN];
   SCIP_Bool endoffile;
   char* valuestr;
   SCIP_Bool offset;
   SCIP_Bool generic;
   SCIP_Bool lazyconss;
   SCIP_Bool error;

   *nextdialog = SCIPdialoghdlrGetRoot(dialoghdlr);

   /* node relaxations only exist in solving & solved stage */
   if( SCIPgetStage(scip) < SCIP_STAGE_SOLVING )
   {
      SCIPdialogMessage(scip, NULL, "There is no node MIP relaxation before solving starts\n");
      return SCIP_OKAY;
   }
   if( SCIPgetStage(scip) >= SCIP_STAGE_SOLVED )
   {
      SCIPdialogMessage(scip, NULL, "There is no node MIP relaxation after problem was solved\n");
      return SCIP_OKAY;
   }

   /* first get file name */
   SCIP_CALL( SCIPdialoghdlrGetWord(dialoghdlr, dialog, "enter filename: ", &valuestr, &endoffile) );
   if( endoffile )
   {
      *nextdialog = NULL;
      return SCIP_OKAY;
   }
   if( valuestr[0] == '\0' )
      return SCIP_OKAY;

   (void)strncpy(filename, valuestr, SCIP_MAXSTRLEN-1);

   /* second ask for generic variable and row names */
   SCIP_CALL( SCIPdialoghdlrGetWord(dialoghdlr, dialog,
         "using generic variable and row names (TRUE/FALSE): ",
         &valuestr, &endoffile) );

   if( endoffile )
   {
      *nextdialog = NULL;
      return SCIP_OKAY;
   }
   if( valuestr[0] == '\0' )
      return SCIP_OKAY;

   generic = parseBoolValue(scip, valuestr, &error);

   if( error )
   {
      SCIPdialogMessage(scip, NULL, "\nInvalid value <%s>. Must be <0>, <1>, <FALSE>, or <TRUE>.\n\n",
         valuestr);

      return SCIP_OKAY;
   }

   /* adjust command and add to the history */
   SCIPescapeString(command, SCIP_MAXSTRLEN, filename);
   (void) SCIPsnprintf(command, SCIP_MAXSTRLEN, "%s %s", command, generic ? "TRUE" : "FALSE");

   /* third ask if for adjusting the objective offset */
   SCIP_CALL( SCIPdialoghdlrGetWord(dialoghdlr, dialog,
         "using original objective function (TRUE/FALSE): ",
         &valuestr, &endoffile) );

   if( endoffile )
   {
      *nextdialog = NULL;
      return SCIP_OKAY;
   }
   if( valuestr[0] == '\0' )
      return SCIP_OKAY;

   offset = parseBoolValue(scip, valuestr, &error);

   if( error )
   {
      SCIPdialogMessage(scip, NULL, "\nInvalid value <%s>. Must be <0>, <1>, <FALSE>, or <TRUE>.\n\n",
         valuestr);

      return SCIP_OKAY;
   }

   (void) SCIPsnprintf(command, SCIP_MAXSTRLEN, "%s %s", command, offset ? "TRUE" : "FALSE");
   SCIP_CALL( SCIPdialoghdlrAddHistory(dialoghdlr, dialog, command, FALSE) );

   /* fourth ask for lazy constraints */
   SCIP_CALL( SCIPdialoghdlrGetWord(dialoghdlr, dialog,
         "output removable rows as lazy constraints (TRUE/FALSE): ",
         &valuestr, &endoffile) );

   if( endoffile )
   {
      *nextdialog = NULL;
      return SCIP_OKAY;
   }
   if( valuestr[0] == '\0' )
      return SCIP_OKAY;

   lazyconss = parseBoolValue(scip, valuestr, &error);

   if( error )
   {
      SCIPdialogMessage(scip, NULL, "\nInvalid value <%s>. Must be <0>, <1>, <FALSE>, or <TRUE>.\n\n",
         valuestr);

      return SCIP_OKAY;
   }

   /* adjust command and add to the history */
   SCIPescapeString(command, SCIP_MAXSTRLEN, filename);
   (void) SCIPsnprintf(command, SCIP_MAXSTRLEN, "%s %s", command, lazyconss ? "TRUE" : "FALSE");

   /* execute command */
   SCIP_CALL( SCIPwriteMIP(scip, filename, generic, offset, lazyconss) );
   SCIPdialogMessage(scip, NULL, "written node MIP relaxation to file <%s>\n", filename);

   SCIPdialogMessage(scip, NULL, "\n");

   return SCIP_OKAY;
}


/** dialog execution method for the write NLP command */
static
SCIP_DECL_DIALOGEXEC(SCIPdialogExecWriteNlp)
{  /*lint --e{715}*/
   char* filename;
   SCIP_Bool endoffile;

   SCIPdialogMessage(scip, NULL, "\n");

   /* node relaxations only exist in solving & solved stage */
   if( SCIPgetStage(scip) < SCIP_STAGE_SOLVING )
   {
      SCIPdialogMessage(scip, NULL, "There is no node NLP relaxation before solving starts\n");
      *nextdialog = SCIPdialoghdlrGetRoot(dialoghdlr);
      return SCIP_OKAY;
   }
   if( SCIPgetStage(scip) >= SCIP_STAGE_SOLVED )
   {
      SCIPdialogMessage(scip, NULL, "There is no node NLP relaxation after problem was solved\n");
      *nextdialog = SCIPdialoghdlrGetRoot(dialoghdlr);
      return SCIP_OKAY;
   }
   if( !SCIPisNLPConstructed(scip) )
   {
      SCIPdialogMessage(scip, NULL, "There has been no node NLP relaxation constructed\n");
      *nextdialog = SCIPdialoghdlrGetRoot(dialoghdlr);
      return SCIP_OKAY;
   }

   SCIP_CALL( SCIPdialoghdlrGetWord(dialoghdlr, dialog, "enter filename: ", &filename, &endoffile) );
   if( endoffile )
   {
      *nextdialog = SCIPdialoghdlrGetRoot(dialoghdlr);
      return SCIP_OKAY;
   }
   if( filename[0] != '\0' )
   {
      SCIP_RETCODE retcode;

      SCIP_CALL( SCIPdialoghdlrAddHistory(dialoghdlr, dialog, filename, TRUE) );
      retcode =  SCIPwriteNLP(scip, filename);

      if( retcode == SCIP_FILECREATEERROR )
      {
         SCIPdialogMessage(scip, NULL, "error not creating file  <%s>\n", filename);
      }
      else
      {
         SCIP_CALL( retcode );

         SCIPdialogMessage(scip, NULL, "written node NLP relaxation to file <%s>\n", filename);
      }
   }

   SCIPdialogMessage(scip, NULL, "\n");

   *nextdialog = SCIPdialoghdlrGetRoot(dialoghdlr);

   return SCIP_OKAY;
}

/** dialog execution method for the write problem command */
static
SCIP_DECL_DIALOGEXEC(SCIPdialogExecWriteProblem)
{  /*lint --e{715}*/
   SCIP_CALL( SCIPdialoghdlrAddHistory(dialoghdlr, dialog, NULL, FALSE) );

   if( SCIPgetStage(scip) >= SCIP_STAGE_PROBLEM )
   {
      SCIP_CALL( writeProblem(scip, dialog, dialoghdlr, nextdialog, FALSE, FALSE) );
   }
   else
      SCIPdialogMessage(scip, NULL, "no problem available\n");

   *nextdialog = SCIPdialoghdlrGetRoot(dialoghdlr);

   return SCIP_OKAY;
}

/** dialog execution method for the write generic problem command */
static
SCIP_DECL_DIALOGEXEC(SCIPdialogExecWriteGenProblem)
{  /*lint --e{715}*/
   SCIP_CALL( SCIPdialoghdlrAddHistory(dialoghdlr, dialog, NULL, FALSE) );

   if( SCIPgetStage(scip) >= SCIP_STAGE_PROBLEM )
   {
      SCIP_CALL( writeProblem(scip, dialog, dialoghdlr, nextdialog, FALSE, TRUE) );
   }
   else
      SCIPdialogMessage(scip, NULL, "no problem available\n");

   *nextdialog = SCIPdialoghdlrGetRoot(dialoghdlr);

   return SCIP_OKAY;
}

/** dialog execution method for the write solution command */
static
SCIP_DECL_DIALOGEXEC(SCIPdialogExecWriteSolution)
{  /*lint --e{715}*/
   char* filename;
   SCIP_Bool endoffile;

   SCIPdialogMessage(scip, NULL, "\n");

   SCIP_CALL( SCIPdialoghdlrGetWord(dialoghdlr, dialog, "enter filename: ", &filename, &endoffile) );
   if( endoffile )
   {
      *nextdialog = NULL;
      return SCIP_OKAY;
   }
   if( filename[0] != '\0' )
   {
      FILE* file;

      SCIP_CALL( SCIPdialoghdlrAddHistory(dialoghdlr, dialog, filename, TRUE) );

      file = fopen(filename, "w");
      if( file == NULL )
      {
         SCIPdialogMessage(scip, NULL, "error creating file <%s>\n", filename);
         SCIPdialoghdlrClearBuffer(dialoghdlr);
      }
      else
      {
         SCIP_Bool printzeros;

         SCIPinfoMessage(scip, file, "solution status: ");
         SCIP_CALL_FINALLY( SCIPprintStatus(scip, file), fclose(file) );

         SCIP_CALL_FINALLY( SCIPgetBoolParam(scip, "write/printzeros", &printzeros), fclose(file) );

         SCIPinfoMessage(scip, file, "\n");
         SCIP_CALL_FINALLY( SCIPprintBestSol(scip, file, printzeros), fclose(file) );

         SCIPdialogMessage(scip, NULL, "written solution information to file <%s>\n", filename);
         fclose(file);
      }
   }

   SCIPdialogMessage(scip, NULL, "\n");

   *nextdialog = SCIPdialoghdlrGetRoot(dialoghdlr);

   return SCIP_OKAY;
}

/** dialog execution method for the write mipstart command */
static
SCIP_DECL_DIALOGEXEC(SCIPdialogExecWriteMIPStart)
{  /*lint --e{715}*/
   char* filename;
   SCIP_Bool endoffile;

   SCIPdialogMessage(scip, NULL, "\n");

   SCIP_CALL( SCIPdialoghdlrGetWord(dialoghdlr, dialog, "enter filename: ", &filename, &endoffile) );
   if( endoffile )
   {
      *nextdialog = NULL;
      return SCIP_OKAY;
   }
   if( filename[0] != '\0' )
   {
      FILE* file;

      SCIP_CALL( SCIPdialoghdlrAddHistory(dialoghdlr, dialog, filename, TRUE) );

      file = fopen(filename, "w");
      if( file == NULL )
      {
         SCIPdialogMessage(scip, NULL, "error creating file <%s>\n", filename);
         SCIPdialoghdlrClearBuffer(dialoghdlr);
      }
      else
      {
         SCIP_SOL* sol;

         SCIPinfoMessage(scip, file, "\n");

         sol = SCIPgetBestSol(scip);

         if( sol == NULL )
         {
            SCIPdialogMessage(scip, NULL, "no mip start available\n");
            fclose(file);
         }
         else
         {
            SCIP_CALL_FINALLY( SCIPprintMIPStart(scip, sol, file), fclose(file) );

            SCIPdialogMessage(scip, NULL, "written mip start information to file <%s>\n", filename);
            fclose(file);
         }
      }
   }

   SCIPdialogMessage(scip, NULL, "\n");

   *nextdialog = SCIPdialoghdlrGetRoot(dialoghdlr);

   return SCIP_OKAY;
}

/** dialog execution method for writing command line history */
static
SCIP_DECL_DIALOGEXEC(SCIPdialogExecWriteCommandHistory)
{  /*lint --e{715}*/
   char* filename;
   SCIP_Bool endoffile;

   SCIPdialogMessage(scip, NULL, "\n");

   SCIP_CALL( SCIPdialoghdlrGetWord(dialoghdlr, dialog, "enter filename: ", &filename, &endoffile) );
   if( endoffile )
   {
      *nextdialog = NULL;
      return SCIP_OKAY;
   }
   if( filename[0] != '\0' )
   {
      SCIP_RETCODE retcode;

      SCIP_CALL( SCIPdialoghdlrAddHistory(dialoghdlr, dialog, filename, TRUE) );

      retcode = SCIPdialogWriteHistory(filename);

      if( retcode != SCIP_OKAY )
      {
         SCIPdialogMessage(scip, NULL, "error writing to file <%s>\n"
               "check that the directory exists and that you have correct permissions\n", filename);
         SCIPdialoghdlrClearBuffer(dialoghdlr);
      }
      else
      {
         SCIPdialogMessage(scip, NULL, "wrote available command line history to <%s>\n", filename);
      }
   }

   SCIPdialogMessage(scip, NULL, "\n");

   *nextdialog = SCIPdialoghdlrGetRoot(dialoghdlr);

   return SCIP_OKAY;
}

/** dialog execution method for the write finitesolution command */
static
SCIP_DECL_DIALOGEXEC(SCIPdialogExecWriteFiniteSolution)
{  /*lint --e{715}*/
   char* filename;
   SCIP_Bool endoffile;

   SCIPdialogMessage(scip, NULL, "\n");

   SCIP_CALL( SCIPdialoghdlrGetWord(dialoghdlr, dialog, "enter filename: ", &filename, &endoffile) );
   if( endoffile )
   {
      *nextdialog = NULL;
      return SCIP_OKAY;
   }
   if( filename[0] != '\0' )
   {
      FILE* file;

      SCIP_CALL( SCIPdialoghdlrAddHistory(dialoghdlr, dialog, filename, TRUE) );

      file = fopen(filename, "w");
      if( file == NULL )
      {
         SCIPdialogMessage(scip, NULL, "error creating file <%s>\n", filename);
         SCIPdialoghdlrClearBuffer(dialoghdlr);
      }
      else
      {
         SCIP_SOL* bestsol = SCIPgetBestSol(scip);
         SCIP_Bool printzeros;

         SCIPinfoMessage(scip, file, "solution status: ");

         SCIP_CALL_FINALLY( SCIPprintStatus(scip, file), fclose(file) );

         SCIPinfoMessage(scip, file, "\n");

         if( bestsol != NULL )
         {
            SCIP_SOL* sol;
            SCIP_Bool success;

            SCIP_CALL_FINALLY( SCIPcreateFiniteSolCopy(scip, &sol, bestsol, &success), fclose(file) );

            SCIP_CALL_FINALLY( SCIPgetBoolParam(scip, "write/printzeros", &printzeros), fclose(file) );

            if( sol != NULL )
            {
               SCIP_CALL_FINALLY( SCIPprintSol(scip, sol, file, printzeros), fclose(file) );

               SCIPdialogMessage(scip, NULL, "written solution information to file <%s>\n", filename);

               SCIP_CALL_FINALLY( SCIPfreeSol(scip, &sol), fclose(file) );
            }
            else
            {
               SCIPmessageFPrintInfo(SCIPgetMessagehdlr(scip), file, "finite solution could not be created\n");
               SCIPdialogMessage(scip, NULL, "finite solution could not be created\n", filename);
            }
         }
         else
         {
            SCIPmessageFPrintInfo(SCIPgetMessagehdlr(scip), file, "no solution available\n");
            SCIPdialogMessage(scip, NULL, "no solution available\n", filename);
         }

         fclose(file);
      }
   }

   SCIPdialogMessage(scip, NULL, "\n");

   *nextdialog = SCIPdialoghdlrGetRoot(dialoghdlr);

   return SCIP_OKAY;
}

/** dialog execution method for the write statistics command */
static
SCIP_DECL_DIALOGEXEC(SCIPdialogExecWriteStatistics)
{  /*lint --e{715}*/
   char* filename;
   SCIP_Bool endoffile;

   SCIPdialogMessage(scip, NULL, "\n");

   SCIP_CALL( SCIPdialoghdlrGetWord(dialoghdlr, dialog, "enter filename: ", &filename, &endoffile) );
   if( endoffile )
   {
      *nextdialog = NULL;
      return SCIP_OKAY;
   }
   if( filename[0] != '\0' )
   {
      FILE* file;

      SCIP_CALL( SCIPdialoghdlrAddHistory(dialoghdlr, dialog, filename, TRUE) );

      file = fopen(filename, "w");
      if( file == NULL )
      {
         SCIPdialogMessage(scip, NULL, "error creating file <%s>\n", filename);
         SCIPprintSysError(filename);
         SCIPdialoghdlrClearBuffer(dialoghdlr);
      }
      else
      {
         SCIP_CALL_FINALLY( SCIPprintStatistics(scip, file), fclose(file) );

         SCIPdialogMessage(scip, NULL, "written statistics to file <%s>\n", filename);
         fclose(file);
      }
   }

   SCIPdialogMessage(scip, NULL, "\n");

   *nextdialog = SCIPdialoghdlrGetRoot(dialoghdlr);

   return SCIP_OKAY;
}

/** dialog execution method for the write transproblem command */
static
SCIP_DECL_DIALOGEXEC(SCIPdialogExecWriteTransproblem)
{  /*lint --e{715}*/
   SCIP_CALL( SCIPdialoghdlrAddHistory(dialoghdlr, dialog, NULL, FALSE) );

   if( SCIPgetStage(scip) >= SCIP_STAGE_TRANSFORMED )
   {
      SCIP_CALL( writeProblem(scip, dialog, dialoghdlr, nextdialog, TRUE, FALSE) );
   }
   else
      SCIPdialogMessage(scip, NULL, "no transformed problem available\n");

   *nextdialog = SCIPdialoghdlrGetRoot(dialoghdlr);

   return SCIP_OKAY;
}

/** dialog execution method for the write generic transproblem command */
static
SCIP_DECL_DIALOGEXEC(SCIPdialogExecWriteGenTransproblem)
{  /*lint --e{715}*/
   SCIP_CALL( SCIPdialoghdlrAddHistory(dialoghdlr, dialog, NULL, FALSE) );

   if( SCIPgetStage(scip) >= SCIP_STAGE_TRANSFORMED )
   {
      SCIP_CALL( writeProblem(scip, dialog, dialoghdlr, nextdialog, TRUE, TRUE) );
   }
   else
      SCIPdialogMessage(scip, NULL, "no transformed problem available\n");

   *nextdialog = SCIPdialoghdlrGetRoot(dialoghdlr);

   return SCIP_OKAY;
}

/** dialog execution method for solution validation */
static
SCIP_DECL_DIALOGEXEC(SCIPdialogExecValidateSolve)
{  /*lint --e{715}*/
   SCIP_CALL( SCIPdialoghdlrAddHistory(dialoghdlr, dialog, NULL, FALSE) );

   if( SCIPgetStage(scip) < SCIP_STAGE_PROBLEM )
   {
      SCIPdialogMessage(scip, NULL, "\nNo problem available for validation\n");
   }
   else
   {
      char *refstrs[2];
      SCIP_Real refvals[2] = {SCIP_INVALID, SCIP_INVALID};
      const char* primaldual[] = {"primal", "dual"};
      char prompt[SCIP_MAXSTRLEN];
      int i;

      /* read in primal and dual reference values */
      for( i = 0; i < 2; ++i )
      {
         char * endptr;
         SCIP_Bool endoffile;

         (void)SCIPsnprintf(prompt, SCIP_MAXSTRLEN, "Please enter %s validation reference bound (or use +/-infinity) :", primaldual[i]);
         SCIP_CALL( SCIPdialoghdlrGetWord(dialoghdlr, dialog, prompt, &(refstrs[i]), &endoffile) );

         /* treat no input as SCIP_UNKNOWN */
         if( endoffile || strncmp(refstrs[i], "\0", 1) == 0 ) /*lint !e840*/
         {
            refvals[i] = SCIP_UNKNOWN;
         }
         else if( strncmp(refstrs[i], "q", 1) == 0 )
            break;
         else if( ! SCIPparseReal(scip, refstrs[i], &refvals[i], &endptr) )
         {
            SCIPdialogMessage(scip, NULL, "Could not parse value '%s', please try again or type 'q' to quit\n", refstrs[i]);
            --i;
         }
      }

      /* check if the loop finished by checking the value of 'i'. Do not validate if user input is missing */
      if( i == 2 ) /*lint !e850*/
      {
         assert(refvals[0] != SCIP_INVALID); /*lint !e777*/
         assert(refvals[1] != SCIP_INVALID); /*lint !e777*/
         SCIP_CALL( SCIPvalidateSolve(scip, refvals[0], refvals[1], SCIPfeastol(scip), FALSE, NULL, NULL, NULL) );
      }
   }

   *nextdialog = SCIPdialoghdlrGetRoot(dialoghdlr);

   return SCIP_OKAY;
}

/** dialog execution method for linear constraint type classification */
SCIP_DECL_DIALOGEXEC(SCIPdialogExecDisplayLinearConsClassification)
{  /*lint --e{715}*/
   SCIP_CALL( SCIPdialoghdlrAddHistory(dialoghdlr, dialog, NULL, FALSE) );

   if( SCIPgetStage(scip) < SCIP_STAGE_PROBLEM )
      SCIPdialogMessage(scip, NULL, "\nNo problem available for classification\n");
   else
   {
      SCIP_LINCONSSTATS* linconsstats;

      SCIP_CALL( SCIPlinConsStatsCreate(scip, &linconsstats) );

      /* call linear constraint classification and print the statistics to standard out */
      SCIP_CALL( SCIPclassifyConstraintTypesLinear(scip, linconsstats) );

      SCIPprintLinConsStats(scip, NULL, linconsstats);

      SCIPlinConsStatsFree(scip, &linconsstats);
   }

   *nextdialog = SCIPdialoghdlrGetRoot(dialoghdlr);

   return SCIP_OKAY;
}

/** creates a root dialog */
SCIP_RETCODE SCIPcreateRootDialog(
   SCIP*                 scip,               /**< SCIP data structure */
   SCIP_DIALOG**         root                /**< pointer to store the root dialog */
   )
{
   SCIP_CALL( SCIPincludeDialog(scip, root, 
         dialogCopyDefault,
         SCIPdialogExecMenuLazy, NULL, NULL,
         "SCIP", "SCIP's main menu", TRUE, NULL) );

   SCIP_CALL( SCIPsetRootDialog(scip, *root) );
   SCIP_CALL( SCIPreleaseDialog(scip, root) );
   *root = SCIPgetRootDialog(scip);

   return SCIP_OKAY;
}


/** includes or updates the default dialog menus in SCIP */
SCIP_RETCODE SCIPincludeDialogDefault(
   SCIP*                 scip                /**< SCIP data structure */
   )
{
   SCIP_DIALOG* root;
   SCIP_DIALOG* submenu;
   SCIP_DIALOG* dialog;

   /* root menu */
   root = SCIPgetRootDialog(scip);
   if( root == NULL )
   {
      SCIP_CALL( SCIPcreateRootDialog(scip, &root) );
   }

   /* change */
   if( !SCIPdialogHasEntry(root, "change") )
   {
      SCIP_CALL( SCIPincludeDialog(scip, &submenu, 
            NULL,
            SCIPdialogExecMenu, NULL, NULL,
            "change", "change the problem", TRUE, NULL) );
      SCIP_CALL( SCIPaddDialogEntry(scip, root, submenu) );
      SCIP_CALL( SCIPreleaseDialog(scip, &submenu) );
   }
   if( SCIPdialogFindEntry(root, "change", &submenu) != 1 )
   {
      SCIPerrorMessage("change sub menu not found\n");
      return SCIP_PLUGINNOTFOUND;
   }

   /* change add */
   if( !SCIPdialogHasEntry(submenu, "add") )
   {
      SCIP_CALL( SCIPincludeDialog(scip, &dialog,
            NULL,
            SCIPdialogExecChangeAddCons, NULL, NULL,
            "add", "add constraint", FALSE, NULL) );
      SCIP_CALL( SCIPaddDialogEntry(scip, submenu, dialog) );
      SCIP_CALL( SCIPreleaseDialog(scip, &dialog) );
   }

   /* change bounds */
   if( !SCIPdialogHasEntry(submenu, "bounds") )
   {
      SCIP_CALL( SCIPincludeDialog(scip, &dialog,
            NULL,
            SCIPdialogExecChangeBounds, NULL, NULL,
            "bounds", "change bounds of a variable", FALSE, NULL) );
      SCIP_CALL( SCIPaddDialogEntry(scip, submenu, dialog) );
      SCIP_CALL( SCIPreleaseDialog(scip, &dialog) );
   }

   /* free transformed problem */
   if( !SCIPdialogHasEntry(submenu, "freetransproblem") )
   {
      SCIP_CALL( SCIPincludeDialog(scip, &dialog,
            NULL,
            SCIPdialogExecChangeFreetransproblem, NULL, NULL,
            "freetransproblem", "free transformed problem", FALSE, NULL) );
      SCIP_CALL( SCIPaddDialogEntry(scip, submenu, dialog) );
      SCIP_CALL( SCIPreleaseDialog(scip, &dialog) );
   }

   /* change objective sense */
   if( !SCIPdialogHasEntry(submenu, "objsense") )
   {
      SCIP_CALL( SCIPincludeDialog(scip, &dialog,
            NULL,
            SCIPdialogExecChangeObjSense, NULL, NULL,
            "objsense", "change objective sense", FALSE, NULL) );
      SCIP_CALL( SCIPaddDialogEntry(scip, submenu, dialog) );
      SCIP_CALL( SCIPreleaseDialog(scip, &dialog) );
   }

   /* checksol */
   if( !SCIPdialogHasEntry(root, "checksol") )
   {
      SCIP_CALL( SCIPincludeDialog(scip, &dialog, 
            NULL,
            SCIPdialogExecChecksol, NULL, NULL,
            "checksol", "double checks best solution w.r.t. original problem", FALSE, NULL) );
      SCIP_CALL( SCIPaddDialogEntry(scip, root, dialog) );
      SCIP_CALL( SCIPreleaseDialog(scip, &dialog) );
   }

   /* display */
   if( !SCIPdialogHasEntry(root, "display") )
   {
      SCIP_CALL( SCIPincludeDialog(scip, &submenu,
            NULL,
            SCIPdialogExecMenu, NULL, NULL,
            "display", "display information", TRUE, NULL) );
      SCIP_CALL( SCIPaddDialogEntry(scip, root, submenu) );
      SCIP_CALL( SCIPreleaseDialog(scip, &submenu) );
   }
   if( SCIPdialogFindEntry(root, "display", &submenu) != 1 )
   {
      SCIPerrorMessage("display sub menu not found\n");
      return SCIP_PLUGINNOTFOUND;
   }

   /* display benders */
   if( !SCIPdialogHasEntry(submenu, "benders") )
   {
      SCIP_CALL( SCIPincludeDialog(scip, &dialog,
            NULL,
            SCIPdialogExecDisplayBenders, NULL, NULL,
            "benders", "display Benders' decomposition", FALSE, NULL) );
      SCIP_CALL( SCIPaddDialogEntry(scip, submenu, dialog) );
      SCIP_CALL( SCIPreleaseDialog(scip, &dialog) );
   }

   /* display branching */
   if( !SCIPdialogHasEntry(submenu, "branching") )
   {
      SCIP_CALL( SCIPincludeDialog(scip, &dialog,
            NULL,
            SCIPdialogExecDisplayBranching, NULL, NULL,
            "branching", "display branching rules", FALSE, NULL) );
      SCIP_CALL( SCIPaddDialogEntry(scip, submenu, dialog) );
      SCIP_CALL( SCIPreleaseDialog(scip, &dialog) );
   }

   /* display compressions */
   if( !SCIPdialogHasEntry(submenu, "compression") )
   {
      SCIP_CALL( SCIPincludeDialog(scip, &dialog,
            NULL,
            SCIPdialogExecDisplayCompression, NULL, NULL,
            "compression", "display compression techniques", FALSE, NULL) );
      SCIP_CALL( SCIPaddDialogEntry(scip, submenu, dialog) );
      SCIP_CALL( SCIPreleaseDialog(scip, &dialog) );
   }

   /* display conflict */
   if( !SCIPdialogHasEntry(submenu, "conflict") )
   {
      SCIP_CALL( SCIPincludeDialog(scip, &dialog,
            NULL,
            SCIPdialogExecDisplayConflict, NULL, NULL,
            "conflict", "display conflict handlers", FALSE, NULL) );
      SCIP_CALL( SCIPaddDialogEntry(scip, submenu, dialog) );
      SCIP_CALL( SCIPreleaseDialog(scip, &dialog) );
   }

   /* display conshdlrs */
   if( !SCIPdialogHasEntry(submenu, "conshdlrs") )
   {
      SCIP_CALL( SCIPincludeDialog(scip, &dialog,
            NULL,
            SCIPdialogExecDisplayConshdlrs, NULL, NULL,
            "conshdlrs", "display constraint handlers", FALSE, NULL) );
      SCIP_CALL( SCIPaddDialogEntry(scip, submenu, dialog) );
      SCIP_CALL( SCIPreleaseDialog(scip, &dialog) );
   }

   /* display displaycols */
   if( !SCIPdialogHasEntry(submenu, "displaycols") )
   {
      SCIP_CALL( SCIPincludeDialog(scip, &dialog,
            NULL,
            SCIPdialogExecDisplayDisplaycols, NULL, NULL,
            "displaycols", "display display columns", FALSE, NULL) );
      SCIP_CALL( SCIPaddDialogEntry(scip, submenu, dialog) );
      SCIP_CALL( SCIPreleaseDialog(scip, &dialog) );
   }

   /* display heuristics */
   if( !SCIPdialogHasEntry(submenu, "heuristics") )
   {
      SCIP_CALL( SCIPincludeDialog(scip, &dialog,
            NULL,
            SCIPdialogExecDisplayHeuristics, NULL, NULL,
            "heuristics", "display primal heuristics", FALSE, NULL) );
      SCIP_CALL( SCIPaddDialogEntry(scip, submenu, dialog) );
      SCIP_CALL( SCIPreleaseDialog(scip, &dialog) );
   }

   /* display memory */
   if( !SCIPdialogHasEntry(submenu, "memory") )
   {
      SCIP_CALL( SCIPincludeDialog(scip, &dialog,
            NULL,
            SCIPdialogExecDisplayMemory, NULL, NULL,
            "memory", "display memory diagnostics", FALSE, NULL) );
      SCIP_CALL( SCIPaddDialogEntry(scip, submenu, dialog) );
      SCIP_CALL( SCIPreleaseDialog(scip, &dialog) );
   }

   /* display nlpi */
   if( !SCIPdialogHasEntry(submenu, "nlpis") )
   {
      SCIP_CALL( SCIPincludeDialog(scip, &dialog,
            NULL,
            SCIPdialogExecDisplayNlpi, NULL, NULL,
            "nlpis", "display NLP solver interfaces", FALSE, NULL) );
      SCIP_CALL( SCIPaddDialogEntry(scip, submenu, dialog) );
      SCIP_CALL( SCIPreleaseDialog(scip, &dialog) );
   }

   /* display nodeselectors */
   if( !SCIPdialogHasEntry(submenu, "nodeselectors") )
   {
      SCIP_CALL( SCIPincludeDialog(scip, &dialog,
            NULL,
            SCIPdialogExecDisplayNodeselectors, NULL, NULL,
            "nodeselectors", "display node selectors", FALSE, NULL) );
      SCIP_CALL( SCIPaddDialogEntry(scip, submenu, dialog) );
      SCIP_CALL( SCIPreleaseDialog(scip, &dialog) );
   }

   /* display parameters */
   if( !SCIPdialogHasEntry(submenu, "parameters") )
   {
      SCIP_CALL( SCIPincludeDialog(scip, &dialog,
            NULL,
            SCIPdialogExecDisplayParameters, NULL, NULL,
            "parameters", "display non-default parameter settings", FALSE, NULL) );
      SCIP_CALL( SCIPaddDialogEntry(scip, submenu, dialog) );
      SCIP_CALL( SCIPreleaseDialog(scip, &dialog) );
   }

   /* display presolvers */
   if( !SCIPdialogHasEntry(submenu, "presolvers") )
   {
      SCIP_CALL( SCIPincludeDialog(scip, &dialog,
            NULL,
            SCIPdialogExecDisplayPresolvers, NULL, NULL,
            "presolvers", "display presolvers", FALSE, NULL) );
      SCIP_CALL( SCIPaddDialogEntry(scip, submenu, dialog) );
      SCIP_CALL( SCIPreleaseDialog(scip, &dialog) );
   }

   /* display pricers */
   if( !SCIPdialogHasEntry(submenu, "pricers") )
   {
      SCIP_CALL( SCIPincludeDialog(scip, &dialog,
            NULL,
            SCIPdialogExecDisplayPricers, NULL, NULL,
            "pricers", "display pricers", FALSE, NULL) );
      SCIP_CALL( SCIPaddDialogEntry(scip, submenu, dialog) );
      SCIP_CALL( SCIPreleaseDialog(scip, &dialog) );
   }

   /* display problem */
   if( !SCIPdialogHasEntry(submenu, "problem") )
   {
      SCIP_CALL( SCIPincludeDialog(scip, &dialog,
            NULL,
            SCIPdialogExecDisplayProblem, NULL, NULL,
            "problem", "display original problem", FALSE, NULL) );
      SCIP_CALL( SCIPaddDialogEntry(scip, submenu, dialog) );
      SCIP_CALL( SCIPreleaseDialog(scip, &dialog) );
   }

   /* display propagators */
   if( !SCIPdialogHasEntry(submenu, "propagators") )
   {
      SCIP_CALL( SCIPincludeDialog(scip, &dialog,
            NULL,
            SCIPdialogExecDisplayPropagators, NULL, NULL,
            "propagators", "display propagators", FALSE, NULL) );
      SCIP_CALL( SCIPaddDialogEntry(scip, submenu, dialog) );
      SCIP_CALL( SCIPreleaseDialog(scip, &dialog) );
   }

   /* display readers */
   if( !SCIPdialogHasEntry(submenu, "readers") )
   {
      SCIP_CALL( SCIPincludeDialog(scip, &dialog,
            NULL,
            SCIPdialogExecDisplayReaders, NULL, NULL,
            "readers", "display file readers", FALSE, NULL) );
      SCIP_CALL( SCIPaddDialogEntry(scip, submenu, dialog) );
      SCIP_CALL( SCIPreleaseDialog(scip, &dialog) );
   }

   /* display relaxing */
   if( !SCIPdialogHasEntry(submenu, "relaxators") )
   {
      SCIP_CALL( SCIPincludeDialog(scip, &dialog,
            NULL,
            SCIPdialogExecDisplayRelaxators, NULL, NULL,
            "relaxators", "display relaxators", FALSE, NULL) );
      SCIP_CALL( SCIPaddDialogEntry(scip, submenu, dialog) );
      SCIP_CALL( SCIPreleaseDialog(scip, &dialog) );
   }

   /* display separators */
   if( !SCIPdialogHasEntry(submenu, "separators") )
   {
      SCIP_CALL( SCIPincludeDialog(scip, &dialog,
            NULL,
            SCIPdialogExecDisplaySeparators, NULL, NULL,
            "separators", "display cut separators", FALSE, NULL) );
      SCIP_CALL( SCIPaddDialogEntry(scip, submenu, dialog) );
      SCIP_CALL( SCIPreleaseDialog(scip, &dialog) );
   }

   /* display solution */
   if( !SCIPdialogHasEntry(submenu, "solution") )
   {
      SCIP_CALL( SCIPincludeDialog(scip, &dialog,
            NULL,
            SCIPdialogExecDisplaySolution, NULL, NULL,
            "solution", "display best primal solution", FALSE, NULL) );
      SCIP_CALL( SCIPaddDialogEntry(scip, submenu, dialog) );
      SCIP_CALL( SCIPreleaseDialog(scip, &dialog) );
   }

   /* display finite solution */
   if( !SCIPdialogHasEntry(submenu, "finitesolution") )
   {
      SCIP_CALL( SCIPincludeDialog(scip, &dialog,
            NULL,
            SCIPdialogExecDisplayFiniteSolution, NULL, NULL,
            "finitesolution", "display best primal solution (try to make solution values finite, first)", FALSE, NULL) );
      SCIP_CALL( SCIPaddDialogEntry(scip, submenu, dialog) );
      SCIP_CALL( SCIPreleaseDialog(scip, &dialog) );
   }

   /* display solution */
   if( !SCIPdialogHasEntry(submenu, "dualsolution") )
   {
      SCIP_CALL( SCIPincludeDialog(scip, &dialog,
                                   NULL,
                                   SCIPdialogExecDisplayDualSolution, NULL, NULL,
                                   "dualsolution", "display dual solution vector (LP only, without presolving)", FALSE, NULL) );
      SCIP_CALL( SCIPaddDialogEntry(scip, submenu, dialog) );
      SCIP_CALL( SCIPreleaseDialog(scip, &dialog) );
   }

   /* display solution */
   if( !SCIPdialogHasEntry(submenu, "sols") )
   {
      SCIP_CALL( SCIPincludeDialog(scip, &dialog,
            NULL,
            SCIPdialogExecDisplaySolutionPool, NULL, NULL,
            "sols", "display solutions from pool", FALSE, NULL) );
      SCIP_CALL( SCIPaddDialogEntry(scip, submenu, dialog) );
      SCIP_CALL( SCIPreleaseDialog(scip, &dialog) );
   }

   /* display benders decomposition subproblem */
   if( !SCIPdialogHasEntry(submenu, "subproblem") )
   {
      SCIP_CALL( SCIPincludeDialog(scip, &dialog,
            NULL,
            SCIPdialogExecDisplaySubproblem, NULL, NULL,
            "subproblem", "display subproblem of a Benders' decomposition", FALSE, NULL) );
      SCIP_CALL( SCIPaddDialogEntry(scip, submenu, dialog) );
      SCIP_CALL( SCIPreleaseDialog(scip, &dialog) );
   }

   /* display the best solution to the benders decomposition subproblem */
   if( !SCIPdialogHasEntry(submenu, "subsolution") )
   {
      SCIP_CALL( SCIPincludeDialog(scip, &dialog,
            NULL,
            SCIPdialogExecDisplaySubSolution, NULL, NULL,
            "subsolution", "display solution to the Benders' decomposition subproblems given the best master problem solution", FALSE, NULL) );
      SCIP_CALL( SCIPaddDialogEntry(scip, submenu, dialog) );
      SCIP_CALL( SCIPreleaseDialog(scip, &dialog) );
   }

   /* display statistics */
   if( !SCIPdialogHasEntry(submenu, "statistics") )
   {
      SCIP_CALL( SCIPincludeDialog(scip, &dialog,
            NULL,
            SCIPdialogExecDisplayStatistics, NULL, NULL,
            "statistics", "display problem and optimization statistics", FALSE, NULL) );
      SCIP_CALL( SCIPaddDialogEntry(scip, submenu, dialog) );
      SCIP_CALL( SCIPreleaseDialog(scip, &dialog) );
   }

   /* display reoptimization statistics */
   if( !SCIPdialogHasEntry(submenu, "reoptstatistics") )
   {
      SCIP_CALL( SCIPincludeDialog(scip, &dialog,
            NULL,
            SCIPdialogExecDisplayReoptStatistics, NULL, NULL,
            "reoptstatistics", "display reoptimitazion statistics", FALSE, NULL) );
      SCIP_CALL( SCIPaddDialogEntry(scip, submenu, dialog) );
      SCIP_CALL( SCIPreleaseDialog(scip, &dialog) );
   }

   /* display transproblem */
   if( !SCIPdialogHasEntry(submenu, "transproblem") )
   {
      SCIP_CALL( SCIPincludeDialog(scip, &dialog,
            NULL,
            SCIPdialogExecDisplayTransproblem, NULL, NULL,
            "transproblem", "display current node transformed problem", FALSE, NULL) );
      SCIP_CALL( SCIPaddDialogEntry(scip, submenu, dialog) );
      SCIP_CALL( SCIPreleaseDialog(scip, &dialog) );
   }

   /* display value */
   if( !SCIPdialogHasEntry(submenu, "value") )
   {
      SCIP_CALL( SCIPincludeDialog(scip, &dialog,
            NULL,
            SCIPdialogExecDisplayValue, NULL, NULL,
            "value", "display value of single variable in best primal solution", FALSE, NULL) );
      SCIP_CALL( SCIPaddDialogEntry(scip, submenu, dialog) );
      SCIP_CALL( SCIPreleaseDialog(scip, &dialog) );
   }

   /* display varbranchstatistics */
   if( !SCIPdialogHasEntry(submenu, "varbranchstatistics") )
   {
      SCIP_CALL( SCIPincludeDialog(scip, &dialog,
            NULL,
            SCIPdialogExecDisplayVarbranchstatistics, NULL, NULL,
            "varbranchstatistics", "display statistics for branching on variables", FALSE, NULL) );
      SCIP_CALL( SCIPaddDialogEntry(scip, submenu, dialog) );
      SCIP_CALL( SCIPreleaseDialog(scip, &dialog) );
   }

   /* display varbranchstatistics */
   if( !SCIPdialogHasEntry(submenu, "lpsolquality") )
   {
      SCIP_CALL( SCIPincludeDialog(scip, &dialog,
            NULL,
            SCIPdialogExecDisplayLPSolutionQuality, NULL, NULL,
            "lpsolquality", "display quality of the current LP solution, if available", FALSE, NULL) );
      SCIP_CALL( SCIPaddDialogEntry(scip, submenu, dialog) );
      SCIP_CALL( SCIPreleaseDialog(scip, &dialog) );
   }

   /* display transsolution */
   if( !SCIPdialogHasEntry(submenu, "transsolution") )
   {
      SCIP_CALL( SCIPincludeDialog(scip, &dialog,
            NULL,
            SCIPdialogExecDisplayTranssolution, NULL, NULL,
            "transsolution", "display best primal solution in transformed variables", FALSE, NULL) );
      SCIP_CALL( SCIPaddDialogEntry(scip, submenu, dialog) );
      SCIP_CALL( SCIPreleaseDialog(scip, &dialog) );
   }

   /* display linear constraint type classification */
   if( !SCIPdialogHasEntry(submenu, "linclass") )
   {
      SCIP_CALL( SCIPincludeDialog(scip, &dialog,
            NULL,
            SCIPdialogExecDisplayLinearConsClassification, NULL, NULL,
            "linclass", "linear constraint classification as used for MIPLIB", FALSE, NULL) );
      SCIP_CALL( SCIPaddDialogEntry(scip, submenu, dialog) );
      SCIP_CALL( SCIPreleaseDialog(scip, &dialog) );
   }

   /* free */
   if( !SCIPdialogHasEntry(root, "free") )
   {
      SCIP_CALL( SCIPincludeDialog(scip, &dialog,
            NULL,
            SCIPdialogExecFree, NULL, NULL,
            "free", "free current problem from memory", FALSE, NULL) );
      SCIP_CALL( SCIPaddDialogEntry(scip, root, dialog) );
      SCIP_CALL( SCIPreleaseDialog(scip, &dialog) );
   }

   /* help */
   if( !SCIPdialogHasEntry(root, "help") )
   {
      SCIP_CALL( SCIPincludeDialog(scip, &dialog,
            NULL,
            SCIPdialogExecHelp, NULL, NULL,
            "help", "display this help", FALSE, NULL) );
      SCIP_CALL( SCIPaddDialogEntry(scip, root, dialog) );
      SCIP_CALL( SCIPreleaseDialog(scip, &dialog) );
   }

   /* newstart */
   if( !SCIPdialogHasEntry(root, "newstart") )
   {
      SCIP_CALL( SCIPincludeDialog(scip, &dialog,
            NULL,
            SCIPdialogExecNewstart, NULL, NULL,
            "newstart", "reset branch and bound tree to start again from root", FALSE, NULL) );
      SCIP_CALL( SCIPaddDialogEntry(scip, root, dialog) );
      SCIP_CALL( SCIPreleaseDialog(scip, &dialog) );
   }

#ifndef NDEBUG
   /* transform problem (for debugging) */
   if( !SCIPdialogHasEntry(root, "transform") )
   {
      SCIP_CALL( SCIPincludeDialog(scip, &dialog,
            NULL,
            SCIPdialogExecTransform, NULL, NULL,
            "transform", "transforms problem from original state", FALSE, NULL) );
      SCIP_CALL( SCIPaddDialogEntry(scip, root, dialog) );
      SCIP_CALL( SCIPreleaseDialog(scip, &dialog) );
   }
#endif

   /* optimize */
   if( !SCIPdialogHasEntry(root, "optimize") )
   {
      SCIP_CALL( SCIPincludeDialog(scip, &dialog,
            NULL,
            SCIPdialogExecOptimize, NULL, NULL,
            "optimize", "solve the problem", FALSE, NULL) );
      SCIP_CALL( SCIPaddDialogEntry(scip, root, dialog) );
      SCIP_CALL( SCIPreleaseDialog(scip, &dialog) );
   }

   /* optimize */
   if( !SCIPdialogHasEntry(root, "concurrentopt") )
   {
      SCIP_CALL( SCIPincludeDialog(scip, &dialog,
                                   NULL,
                                   SCIPdialogExecConcurrentOpt, NULL, NULL,
                                   "concurrentopt", "solve the problem using concurrent solvers", FALSE, NULL) );
      SCIP_CALL( SCIPaddDialogEntry(scip, root, dialog) );
      SCIP_CALL( SCIPreleaseDialog(scip, &dialog) );
   }

   /* presolve */
   if( !SCIPdialogHasEntry(root, "presolve") )
   {
      SCIP_CALL( SCIPincludeDialog(scip, &dialog,
            NULL,
            SCIPdialogExecPresolve, NULL, NULL,
            "presolve", "solve the problem, but stop after presolving stage", FALSE, NULL) );
      SCIP_CALL( SCIPaddDialogEntry(scip, root, dialog) );
      SCIP_CALL( SCIPreleaseDialog(scip, &dialog) );
   }

   /* quit */
   if( !SCIPdialogHasEntry(root, "quit") )
   {
      SCIP_CALL( SCIPincludeDialog(scip, &dialog,
            NULL,
            SCIPdialogExecQuit, NULL, NULL,
            "quit", "leave SCIP", FALSE, NULL) );
      SCIP_CALL( SCIPaddDialogEntry(scip, root, dialog) );
      SCIP_CALL( SCIPreleaseDialog(scip, &dialog) );
   }

   /* read */
   if( !SCIPdialogHasEntry(root, "read") )
   {
      SCIP_CALL( SCIPincludeDialog(scip, &dialog,
            NULL,
            SCIPdialogExecRead, NULL, NULL,
            "read", "read a problem", FALSE, NULL) );
      SCIP_CALL( SCIPaddDialogEntry(scip, root, dialog) );
      SCIP_CALL( SCIPreleaseDialog(scip, &dialog) );
   }

   /* set */
   SCIP_CALL( SCIPincludeDialogDefaultSet(scip) );

   /* fix */
   SCIP_CALL( SCIPincludeDialogDefaultFix(scip) );

   /* write */
   if( !SCIPdialogHasEntry(root, "write") )
   {
      SCIP_CALL( SCIPincludeDialog(scip, &submenu,
            NULL,
            SCIPdialogExecMenu, NULL, NULL,
            "write", "write information to file", TRUE, NULL) );
      SCIP_CALL( SCIPaddDialogEntry(scip, root, submenu) );
      SCIP_CALL( SCIPreleaseDialog(scip, &submenu) );
   }
   if( SCIPdialogFindEntry(root, "write", &submenu) != 1 )
   {
      SCIPerrorMessage("write sub menu not found\n");
      return SCIP_PLUGINNOTFOUND;
   }

   /* write LP */
   if( !SCIPdialogHasEntry(submenu, "lp") )
   {
      SCIP_CALL( SCIPincludeDialog(scip, &dialog,
            NULL,
            SCIPdialogExecWriteLp, NULL, NULL,
            "lp", "write current node LP relaxation in LP format to file", FALSE, NULL) );
      SCIP_CALL( SCIPaddDialogEntry(scip, submenu, dialog) );
      SCIP_CALL( SCIPreleaseDialog(scip, &dialog) );
   }

   /* write MIP */
   if( !SCIPdialogHasEntry(submenu, "mip") )
   {
      SCIP_CALL( SCIPincludeDialog(scip, &dialog,
            NULL,
            SCIPdialogExecWriteMip, NULL, NULL,
            "mip", "write current node MIP relaxation in LP format to file", FALSE, NULL) );
      SCIP_CALL( SCIPaddDialogEntry(scip, submenu, dialog) );
      SCIP_CALL( SCIPreleaseDialog(scip, &dialog) );
   }

   /* write NLP */
   if( !SCIPdialogHasEntry(submenu, "nlp") )
   {
      SCIP_CALL( SCIPincludeDialog(scip, &dialog,
            NULL,
            SCIPdialogExecWriteNlp, NULL, NULL,
            "nlp", "write current node NLP relaxation to file", FALSE, NULL) );
      SCIP_CALL( SCIPaddDialogEntry(scip, submenu, dialog) );
      SCIP_CALL( SCIPreleaseDialog(scip, &dialog) );
   }

   /* write problem */
   if( !SCIPdialogHasEntry(submenu, "problem") )
   {
      SCIP_CALL( SCIPincludeDialog(scip, &dialog,
            NULL,
            SCIPdialogExecWriteProblem, NULL, NULL,
            "problem",
            "write original problem to file (format is given by file extension, e.g., orig.{lp,rlp,cip,mps})",
            FALSE, NULL) );
      SCIP_CALL( SCIPaddDialogEntry(scip, submenu, dialog) );
      SCIP_CALL( SCIPreleaseDialog(scip, &dialog) );
   }

   /* write generic problem */
   if( !SCIPdialogHasEntry(submenu, "genproblem") )
   {
      SCIP_CALL( SCIPincludeDialog(scip, &dialog,
            NULL,
            SCIPdialogExecWriteGenProblem, NULL, NULL,
            "genproblem",
            "write original problem with generic names to file (format is given by file extension, e.g., orig.{lp,rlp,cip,mps})",
            FALSE, NULL) );
      SCIP_CALL( SCIPaddDialogEntry(scip, submenu, dialog) );
      SCIP_CALL( SCIPreleaseDialog(scip, &dialog) );
   }

   /* write solution */
   if( !SCIPdialogHasEntry(submenu, "solution") )
   {
      SCIP_CALL( SCIPincludeDialog(scip, &dialog,
            NULL,
            SCIPdialogExecWriteSolution, NULL, NULL,
            "solution", "write best primal solution to file", FALSE, NULL) );
      SCIP_CALL( SCIPaddDialogEntry(scip, submenu, dialog) );
      SCIP_CALL( SCIPreleaseDialog(scip, &dialog) );
   }

   /* write finite solution */
   if( !SCIPdialogHasEntry(submenu, "finitesolution") )
   {
      SCIP_CALL( SCIPincludeDialog(scip, &dialog,
            NULL,
            SCIPdialogExecWriteFiniteSolution, NULL, NULL,
            "finitesolution", "write best primal solution to file (try to make solution values finite, first)", FALSE, NULL) );
      SCIP_CALL( SCIPaddDialogEntry(scip, submenu, dialog) );
      SCIP_CALL( SCIPreleaseDialog(scip, &dialog) );
   }

   /* write mip start */
   if( !SCIPdialogHasEntry(submenu, "mipstart") )
   {
      SCIP_CALL( SCIPincludeDialog(scip, &dialog,
            NULL,
            SCIPdialogExecWriteMIPStart, NULL, NULL,
            "mipstart", "write mip start to file", FALSE, NULL) );
      SCIP_CALL( SCIPaddDialogEntry(scip, submenu, dialog) );
      SCIP_CALL( SCIPreleaseDialog(scip, &dialog) );
   }

   /* write statistics */
   if( !SCIPdialogHasEntry(submenu, "statistics") )
   {
      SCIP_CALL( SCIPincludeDialog(scip, &dialog,
            NULL,
            SCIPdialogExecWriteStatistics, NULL, NULL,
            "statistics", "write statistics to file", FALSE, NULL) );
      SCIP_CALL( SCIPaddDialogEntry(scip, submenu, dialog) );
      SCIP_CALL( SCIPreleaseDialog(scip, &dialog) );
   }

   /* write transproblem */
   if( !SCIPdialogHasEntry(submenu, "transproblem") )
   {
      SCIP_CALL( SCIPincludeDialog(scip, &dialog,
            NULL,
            SCIPdialogExecWriteTransproblem, NULL, NULL,
            "transproblem",
            "write current node transformed problem to file (format is given by file extension, e.g., trans.{lp,rlp,cip,mps})",
            FALSE, NULL) );
      SCIP_CALL( SCIPaddDialogEntry(scip, submenu, dialog) );
      SCIP_CALL( SCIPreleaseDialog(scip, &dialog) );
   }

   /* write transproblem with generic names */
   if( !SCIPdialogHasEntry(submenu, "gentransproblem") )
   {
      SCIP_CALL( SCIPincludeDialog(scip, &dialog,
            NULL,
            SCIPdialogExecWriteGenTransproblem, NULL, NULL,
            "gentransproblem",
            "write current node transformed problem with generic names to file (format is given by file extension, e.g., trans.{lp,rlp,cip,mps})",
            FALSE, NULL) );
      SCIP_CALL( SCIPaddDialogEntry(scip, submenu, dialog) );
      SCIP_CALL( SCIPreleaseDialog(scip, &dialog) );
   }

   /* write cliquegraph */
   if( !SCIPdialogHasEntry(submenu, "cliquegraph") )
   {
      SCIP_CALL( SCIPincludeDialog(scip, &dialog,
            NULL,
            SCIPdialogExecCliquegraph, NULL, NULL,
            "cliquegraph",
            "write graph of cliques and implications of binary variables to GML file (better call after presolving)",
            FALSE, NULL) );
      SCIP_CALL( SCIPaddDialogEntry(scip, submenu, dialog) );
      SCIP_CALL( SCIPreleaseDialog(scip, &dialog) );
   }

   /* write command line history */
   if( !SCIPdialogHasEntry(submenu, "history") )
   {
      SCIP_CALL( SCIPincludeDialog(scip, &dialog,
            NULL,
            SCIPdialogExecWriteCommandHistory, NULL, NULL,
            "history",
            "write command line history to a file (only works if SCIP was compiled with 'readline')",
            FALSE, NULL) );
      SCIP_CALL( SCIPaddDialogEntry(scip, submenu, dialog) );
      SCIP_CALL( SCIPreleaseDialog(scip, &dialog) );
   }

   /* validate solve */
   if( !SCIPdialogHasEntry(root, "validatesolve") )
   {
      SCIP_CALL( SCIPincludeDialog(scip, &dialog, NULL, SCIPdialogExecValidateSolve, NULL, NULL,
               "validatesolve",
               "validate the solution against external objective reference interval",
               FALSE, NULL) );
      SCIP_CALL( SCIPaddDialogEntry(scip, root, dialog) );
      SCIP_CALL( SCIPreleaseDialog(scip, &dialog) );
   }

   return SCIP_OKAY;
}

/** if a '/' occurs in the parameter's name, adds a sub menu dialog to the given menu and inserts the parameter dialog
 *  recursively in the sub menu; if no '/' occurs in the name, adds a parameter change dialog into the given dialog menu
 */
static
SCIP_RETCODE addSetParamDialog(
   SCIP*                 scip,               /**< SCIP data structure */
   SCIP_DIALOG*          menu,               /**< dialog menu to insert the parameter into */
   SCIP_PARAM*           param,              /**< parameter to add a dialog for */
   char*                 paramname           /**< parameter name to parse */
   )
{
   char* slash;
   char* dirname;

   assert(paramname != NULL);

   /* check for a '/' */
   slash = strchr(paramname, '/');

   if( slash == NULL )
   {
      /* check, if the corresponding dialog already exists */
      if( !SCIPdialogHasEntry(menu, paramname) )
      {
         SCIP_DIALOG* paramdialog;

         if( SCIPparamIsAdvanced(param) )
         {
            SCIP_DIALOG* advmenu;

            if( !SCIPdialogHasEntry(menu, "advanced") )
            {
               /* if not yet existing, create an advanced sub menu */
               char desc[SCIP_MAXSTRLEN];

               (void) SCIPsnprintf(desc, SCIP_MAXSTRLEN, "advanced parameters");
               SCIP_CALL( SCIPincludeDialog(scip, &advmenu,
                     NULL,
                     SCIPdialogExecMenu, NULL, NULL, "advanced", desc, TRUE, NULL) );
               SCIP_CALL( SCIPaddDialogEntry(scip, menu, advmenu) );
               SCIP_CALL( SCIPreleaseDialog(scip, &advmenu) );
            }

            /* find the corresponding sub menu */
            (void)SCIPdialogFindEntry(menu, "advanced", &advmenu);
            if( advmenu == NULL )
            {
               SCIPerrorMessage("dialog sub menu not found\n");
               return SCIP_PLUGINNOTFOUND;
            }

            if( !SCIPdialogHasEntry(advmenu, paramname) )
            {
               /* create a parameter change dialog */
               SCIP_CALL( SCIPincludeDialog(scip, &paramdialog,
                     NULL,
                     SCIPdialogExecSetParam, SCIPdialogDescSetParam, NULL,
                     paramname, SCIPparamGetDesc(param), FALSE, (SCIP_DIALOGDATA*)param) );
               SCIP_CALL( SCIPaddDialogEntry(scip, advmenu, paramdialog) );
               SCIP_CALL( SCIPreleaseDialog(scip, &paramdialog) );
            }
         }
         else
         {
            /* create a parameter change dialog */
            SCIP_CALL( SCIPincludeDialog(scip, &paramdialog,
                  NULL,
                  SCIPdialogExecSetParam, SCIPdialogDescSetParam, NULL,
                  paramname, SCIPparamGetDesc(param), FALSE, (SCIP_DIALOGDATA*)param) );
            SCIP_CALL( SCIPaddDialogEntry(scip, menu, paramdialog) );
            SCIP_CALL( SCIPreleaseDialog(scip, &paramdialog) );
         }
      }
   }
   else
   {
      SCIP_DIALOG* submenu;

      /* split the parameter name into dirname and parameter name */
      dirname = paramname;
      paramname = slash+1;
      *slash = '\0';

      /* if not yet existing, create a corresponding sub menu */
      if( !SCIPdialogHasEntry(menu, dirname) )
      {
         char desc[SCIP_MAXSTRLEN];

         (void) SCIPsnprintf(desc, SCIP_MAXSTRLEN, "parameters for <%s>", dirname);
         SCIP_CALL( SCIPincludeDialog(scip, &submenu,
               NULL,
               SCIPdialogExecMenu, NULL, NULL, dirname, desc, TRUE, NULL) );
         SCIP_CALL( SCIPaddDialogEntry(scip, menu, submenu) );
         SCIP_CALL( SCIPreleaseDialog(scip, &submenu) );
      }

      /* find the corresponding sub menu */
      (void)SCIPdialogFindEntry(menu, dirname, &submenu);
      if( submenu == NULL )
      {
         SCIPerrorMessage("dialog sub menu not found\n");
         return SCIP_PLUGINNOTFOUND;
      }

      /* recursively call add parameter method */
      SCIP_CALL( addSetParamDialog(scip, submenu, param, paramname) );
   }

   return SCIP_OKAY;
}

/** if a '/' occurs in the parameter's name, adds a sub menu dialog to the given menu and inserts the parameter dialog
 *  recursively in the sub menu; if no '/' occurs in the name, adds a fix parameter dialog into the given dialog menu
 */
static
SCIP_RETCODE addFixParamDialog(
   SCIP*                 scip,               /**< SCIP data structure */
   SCIP_DIALOG*          menu,               /**< dialog menu to insert the parameter into */
   SCIP_PARAM*           param,              /**< parameter to add a dialog for */
   char*                 paramname           /**< parameter name to parse */
   )
{
   char* slash;
   char* dirname;

   assert(paramname != NULL);

   /* check for a '/' */
   slash = strchr(paramname, '/');

   if( slash == NULL )
   {
      /* check, if the corresponding dialog already exists */
      if( !SCIPdialogHasEntry(menu, paramname) )
      {
         SCIP_DIALOG* paramdialog;

         if( SCIPparamIsAdvanced(param) )
         {
            SCIP_DIALOG* advmenu;

            if( !SCIPdialogHasEntry(menu, "advanced") )
            {
               /* if not yet existing, create an advanced sub menu */
               char desc[SCIP_MAXSTRLEN];

               (void) SCIPsnprintf(desc, SCIP_MAXSTRLEN, "advanced parameters");
               SCIP_CALL( SCIPincludeDialog(scip, &advmenu,
                     NULL,
                     SCIPdialogExecMenu, NULL, NULL, "advanced", desc, TRUE, NULL) );
               SCIP_CALL( SCIPaddDialogEntry(scip, menu, advmenu) );
               SCIP_CALL( SCIPreleaseDialog(scip, &advmenu) );
            }

            /* find the corresponding sub menu */
            (void)SCIPdialogFindEntry(menu, "advanced", &advmenu);
            if( advmenu == NULL )
            {
               SCIPerrorMessage("dialog sub menu not found\n");
               return SCIP_PLUGINNOTFOUND;
            }

            if( !SCIPdialogHasEntry(advmenu, paramname) )
            {
               /* create a fix parameter dialog */
               SCIP_CALL( SCIPincludeDialog(scip, &paramdialog,
                     NULL,
                     SCIPdialogExecFixParam, SCIPdialogDescFixParam, NULL,
                     paramname, SCIPparamGetDesc(param), FALSE, (SCIP_DIALOGDATA*)param) );
               SCIP_CALL( SCIPaddDialogEntry(scip, advmenu, paramdialog) );
               SCIP_CALL( SCIPreleaseDialog(scip, &paramdialog) );
            }
         }
         else
         {
            /* create a fix parameter dialog */
            SCIP_CALL( SCIPincludeDialog(scip, &paramdialog,
                  NULL,
                  SCIPdialogExecFixParam, SCIPdialogDescFixParam, NULL,
                  paramname, SCIPparamGetDesc(param), FALSE, (SCIP_DIALOGDATA*)param) );
            SCIP_CALL( SCIPaddDialogEntry(scip, menu, paramdialog) );
            SCIP_CALL( SCIPreleaseDialog(scip, &paramdialog) );
         }
      }
   }
   else
   {
      SCIP_DIALOG* submenu;

      /* split the parameter name into dirname and parameter name */
      dirname = paramname;
      paramname = slash+1;
      *slash = '\0';

      /* if not yet existing, create a corresponding sub menu */
      if( !SCIPdialogHasEntry(menu, dirname) )
      {
         char desc[SCIP_MAXSTRLEN];

         (void) SCIPsnprintf(desc, SCIP_MAXSTRLEN, "parameters for <%s>", dirname);
         SCIP_CALL( SCIPincludeDialog(scip, &submenu,
               NULL,
               SCIPdialogExecMenu, NULL, NULL, dirname, desc, TRUE, NULL) );
         SCIP_CALL( SCIPaddDialogEntry(scip, menu, submenu) );
         SCIP_CALL( SCIPreleaseDialog(scip, &submenu) );
      }

      /* find the corresponding sub menu */
      (void)SCIPdialogFindEntry(menu, dirname, &submenu);
      if( submenu == NULL )
      {
         SCIPerrorMessage("dialog sub menu not found\n");
         return SCIP_PLUGINNOTFOUND;
      }

      /* recursively call add parameter method */
      SCIP_CALL( addFixParamDialog(scip, submenu, param, paramname) );
   }

   return SCIP_OKAY;
}

/** create a "emphasis" sub menu */
static
SCIP_RETCODE createEmphasisSubmenu(
   SCIP*                 scip,               /**< SCIP data structure */
   SCIP_DIALOG*          root,               /**< the menu to add the empty sub menu */
   SCIP_DIALOG**         submenu             /**< pointer to store the created emphasis sub menu */
   )
{
   if( !SCIPdialogHasEntry(root, "emphasis") )
   {
      SCIP_CALL( SCIPincludeDialog(scip, submenu,
            NULL, SCIPdialogExecMenu, NULL, NULL,
            "emphasis", "predefined parameter settings", TRUE, NULL) );
      SCIP_CALL( SCIPaddDialogEntry(scip, root, *submenu) );
      SCIP_CALL( SCIPreleaseDialog(scip, submenu) );
   }
   else if( SCIPdialogFindEntry(root, "emphasis", submenu) != 1 )
   {
      SCIPerrorMessage("emphasis sub menu not found\n");
      return SCIP_PLUGINNOTFOUND;
   }

   assert(*submenu != NULL);

   return SCIP_OKAY;
}


/** includes or updates the "set" menu for each available parameter setting */
SCIP_RETCODE SCIPincludeDialogDefaultSet(
   SCIP*                 scip                /**< SCIP data structure */
   )
{
   SCIP_DIALOG* root;
   SCIP_DIALOG* setmenu;
   SCIP_DIALOG* emphasismenu;
   SCIP_DIALOG* submenu;
   SCIP_DIALOG* dialog;
   SCIP_PARAM** params;
   char* paramname;
   int nparams;
   int i;

   SCIP_BRANCHRULE** branchrules; 
   SCIP_CONFLICTHDLR** conflicthdlrs;
   SCIP_CONSHDLR** conshdlrs;
   SCIP_DISP** disps;
   SCIP_HEUR** heurs;
   SCIP_NLPI** nlpis;
   SCIP_NODESEL** nodesels;
   SCIP_PRESOL** presols;
   SCIP_PRICER** pricers;
   SCIP_READER** readers;
   SCIP_SEPA** sepas;
   int nbranchrules;
   int nconflicthdlrs;
   int nconshdlrs;
   int ndisps;
   int nheurs;
   int nnlpis;
   int nnodesels;
   int npresols;
   int npricers;
   int nreaders;
   int nsepas;

   /* get root dialog */
   root = SCIPgetRootDialog(scip);
   if( root == NULL )
   {
      SCIPerrorMessage("root dialog not found\n");
      return SCIP_PLUGINNOTFOUND;
   }

   /* find (or create) the "set" menu of the root dialog */
   if( !SCIPdialogHasEntry(root, "set") )
   {
      SCIP_CALL( SCIPincludeDialog(scip, &setmenu,
            NULL, SCIPdialogExecMenu, NULL, NULL,
            "set", "load/save/change parameters", TRUE, NULL) );
      SCIP_CALL( SCIPaddDialogEntry(scip, root, setmenu) );
      SCIP_CALL( SCIPreleaseDialog(scip, &setmenu) );
   }
   if( SCIPdialogFindEntry(root, "set", &setmenu) != 1 )
   {
      SCIPerrorMessage("set sub menu not found\n");
      return SCIP_PLUGINNOTFOUND;
   }

   /* set default */
   if( !SCIPdialogHasEntry(setmenu, "default") )
   {
      SCIP_CALL( SCIPincludeDialog(scip, &dialog,
            NULL,
            SCIPdialogExecSetDefault, NULL, NULL,
            "default", "reset parameter settings to their default values", FALSE, NULL) );
      SCIP_CALL( SCIPaddDialogEntry(scip, setmenu, dialog) );
      SCIP_CALL( SCIPreleaseDialog(scip, &dialog) );
   }

   /* set load */
   if( !SCIPdialogHasEntry(setmenu, "load") )
   {
      SCIP_CALL( SCIPincludeDialog(scip, &dialog,
            NULL,
            SCIPdialogExecSetLoad, NULL, NULL,
            "load", "load parameter settings from a file", FALSE, NULL) );
      SCIP_CALL( SCIPaddDialogEntry(scip, setmenu, dialog) );
      SCIP_CALL( SCIPreleaseDialog(scip, &dialog) );
   }

   /* set save */
   if( !SCIPdialogHasEntry(setmenu, "save") )
   {
      SCIP_CALL( SCIPincludeDialog(scip, &dialog,
            NULL,
            SCIPdialogExecSetSave, NULL, NULL,
            "save", "save parameter settings to a file", FALSE, NULL) );
      SCIP_CALL( SCIPaddDialogEntry(scip, setmenu, dialog) );
      SCIP_CALL( SCIPreleaseDialog(scip, &dialog) );
   }

   /* set diffsave */
   if( !SCIPdialogHasEntry(setmenu, "diffsave") )
   {
      SCIP_CALL( SCIPincludeDialog(scip, &dialog,
            NULL,
            SCIPdialogExecSetDiffsave, NULL, NULL,
            "diffsave", "save non-default parameter settings to a file", FALSE, NULL) );
      SCIP_CALL( SCIPaddDialogEntry(scip, setmenu, dialog) );
      SCIP_CALL( SCIPreleaseDialog(scip, &dialog) );
   }

   /* set branching */
   if( !SCIPdialogHasEntry(setmenu, "branching") )
   {
      SCIP_CALL( SCIPincludeDialog(scip, &submenu,
            NULL,
            SCIPdialogExecMenu, NULL, NULL,
            "branching", "change parameters for branching rules", TRUE, NULL) );
      SCIP_CALL( SCIPaddDialogEntry(scip, setmenu, submenu) );
      SCIP_CALL( SCIPreleaseDialog(scip, &submenu) );
   }
   if( SCIPdialogFindEntry(setmenu, "branching", &submenu) != 1 )
   {
      SCIPerrorMessage("branching sub menu not found\n");
      return SCIP_PLUGINNOTFOUND;
   }

   nbranchrules = SCIPgetNBranchrules(scip);
   branchrules = SCIPgetBranchrules(scip);

   for( i = 0; i < nbranchrules; ++i )
   {
      if( !SCIPdialogHasEntry(submenu, SCIPbranchruleGetName(branchrules[i])) )
      {
         SCIP_CALL( SCIPincludeDialog(scip, &dialog,
               NULL,
               SCIPdialogExecMenu, NULL, NULL,
               SCIPbranchruleGetName(branchrules[i]), SCIPbranchruleGetDesc(branchrules[i]), TRUE, NULL) );
         SCIP_CALL( SCIPaddDialogEntry(scip, submenu, dialog) );
         SCIP_CALL( SCIPreleaseDialog(scip, &dialog) );
      }
   }

   /* set branching priority */
   if( !SCIPdialogHasEntry(submenu, "priority") )
   {
      SCIP_CALL( SCIPincludeDialog(scip, &dialog,
            NULL,
            SCIPdialogExecSetBranchingPriority, NULL, NULL,
            "priority", "change branching priority of a single variable", FALSE, NULL) );
      SCIP_CALL( SCIPaddDialogEntry(scip, submenu, dialog) );
      SCIP_CALL( SCIPreleaseDialog(scip, &dialog) );
   }

   /* set branching direction */
   if( !SCIPdialogHasEntry(submenu, "direction") )
   {
      SCIP_CALL( SCIPincludeDialog(scip, &dialog,
            NULL,
            SCIPdialogExecSetBranchingDirection, NULL, NULL,
            "direction", "change preferred branching direction of a single variable (-1:down, 0:auto, +1:up)",
            FALSE, NULL) );
      SCIP_CALL( SCIPaddDialogEntry(scip, submenu, dialog) );
      SCIP_CALL( SCIPreleaseDialog(scip, &dialog) );
   }

   /* set conflict */
   if( !SCIPdialogHasEntry(setmenu, "conflict") )
   {
      SCIP_CALL( SCIPincludeDialog(scip, &submenu,
            NULL,
            SCIPdialogExecMenu, NULL, NULL,
            "conflict", "change parameters for conflict handlers", TRUE, NULL) );
      SCIP_CALL( SCIPaddDialogEntry(scip, setmenu, submenu) );
      SCIP_CALL( SCIPreleaseDialog(scip, &submenu) );
   }
   if( SCIPdialogFindEntry(setmenu, "conflict", &submenu) != 1 )
   {
      SCIPerrorMessage("conflict sub menu not found\n");
      return SCIP_PLUGINNOTFOUND;
   }

   nconflicthdlrs = SCIPgetNConflicthdlrs(scip);
   conflicthdlrs = SCIPgetConflicthdlrs(scip);

   for( i = 0; i < nconflicthdlrs; ++i )
   {
      if( !SCIPdialogHasEntry(submenu, SCIPconflicthdlrGetName(conflicthdlrs[i])) )
      {
         SCIP_CALL( SCIPincludeDialog(scip, &dialog,
               NULL,
               SCIPdialogExecMenu, NULL, NULL,
               SCIPconflicthdlrGetName(conflicthdlrs[i]), SCIPconflicthdlrGetDesc(conflicthdlrs[i]), TRUE, NULL) );
         SCIP_CALL( SCIPaddDialogEntry(scip, submenu, dialog) );
         SCIP_CALL( SCIPreleaseDialog(scip, &dialog) );
      }
   }

   /* set constraints */
   if( !SCIPdialogHasEntry(setmenu, "constraints") )
   {
      SCIP_CALL( SCIPincludeDialog(scip, &submenu,
            NULL,
            SCIPdialogExecMenu, NULL, NULL,
            "constraints", "change parameters for constraint handlers", TRUE, NULL) );
      SCIP_CALL( SCIPaddDialogEntry(scip, setmenu, submenu) );
      SCIP_CALL( SCIPreleaseDialog(scip, &submenu) );
   }
   if( SCIPdialogFindEntry(setmenu, "constraints", &submenu) != 1 )
   {
      SCIPerrorMessage("constraints sub menu not found\n");
      return SCIP_PLUGINNOTFOUND;
   }

   nconshdlrs = SCIPgetNConshdlrs(scip);
   conshdlrs = SCIPgetConshdlrs(scip);

   for( i = 0; i < nconshdlrs; ++i )
   {
      if( !SCIPdialogHasEntry(submenu, SCIPconshdlrGetName(conshdlrs[i])) )
      {
         SCIP_CALL( SCIPincludeDialog(scip, &dialog,
               NULL,
               SCIPdialogExecMenu, NULL, NULL,
               SCIPconshdlrGetName(conshdlrs[i]), SCIPconshdlrGetDesc(conshdlrs[i]), TRUE, NULL) );
         SCIP_CALL( SCIPaddDialogEntry(scip, submenu, dialog) );
         SCIP_CALL( SCIPreleaseDialog(scip, &dialog) );
      }
   }

   /* set display */
   if( !SCIPdialogHasEntry(setmenu, "display") )
   {
      SCIP_CALL( SCIPincludeDialog(scip, &submenu,
            NULL,
            SCIPdialogExecMenu, NULL, NULL,
            "display", "change parameters for display columns", TRUE, NULL) );
      SCIP_CALL( SCIPaddDialogEntry(scip, setmenu, submenu) );
      SCIP_CALL( SCIPreleaseDialog(scip, &submenu) );
   }
   if( SCIPdialogFindEntry(setmenu, "display", &submenu) != 1 )
   {
      SCIPerrorMessage("display sub menu not found\n");
      return SCIP_PLUGINNOTFOUND;
   }

   ndisps = SCIPgetNDisps(scip);
   disps = SCIPgetDisps(scip);

   for( i = 0; i < ndisps; ++i )
   {
      if( !SCIPdialogHasEntry(submenu, SCIPdispGetName(disps[i])) )
      {
         SCIP_CALL( SCIPincludeDialog(scip, &dialog,
               NULL,
               SCIPdialogExecMenu, NULL, NULL,
               SCIPdispGetName(disps[i]), SCIPdispGetDesc(disps[i]), TRUE, NULL) );
         SCIP_CALL( SCIPaddDialogEntry(scip, submenu, dialog) );
         SCIP_CALL( SCIPreleaseDialog(scip, &dialog) );
      }
   }

   /* set heuristics */
   if( !SCIPdialogHasEntry(setmenu, "heuristics") )
   {
      SCIP_CALL( SCIPincludeDialog(scip, &submenu,
            NULL,
            SCIPdialogExecMenu, NULL, NULL,
            "heuristics", "change parameters for primal heuristics", TRUE, NULL) );
      SCIP_CALL( SCIPaddDialogEntry(scip, setmenu, submenu) );
      SCIP_CALL( SCIPreleaseDialog(scip, &submenu) );
   }
   if( SCIPdialogFindEntry(setmenu, "heuristics", &submenu) != 1 )
   {
      SCIPerrorMessage("heuristics sub menu not found\n");
      return SCIP_PLUGINNOTFOUND;
   }

   nheurs = SCIPgetNHeurs(scip);
   heurs = SCIPgetHeurs(scip);

   for( i = 0; i < nheurs; ++i )
   {
      if( !SCIPdialogHasEntry(submenu, SCIPheurGetName(heurs[i])) )
      {
         SCIP_CALL( SCIPincludeDialog(scip, &dialog,
               NULL,
               SCIPdialogExecMenu, NULL, NULL,
               SCIPheurGetName(heurs[i]), SCIPheurGetDesc(heurs[i]), TRUE, NULL) );
         SCIP_CALL( SCIPaddDialogEntry(scip, submenu, dialog) );
         SCIP_CALL( SCIPreleaseDialog(scip, &dialog) );
      }
   }

   /* create set heuristics emphasis */
   SCIP_CALL( createEmphasisSubmenu(scip, submenu, &emphasismenu) );
   assert(emphasismenu != NULL);

   /* set heuristics emphasis aggressive */
   if( !SCIPdialogHasEntry(emphasismenu, "aggressive") )
   {
      SCIP_CALL( SCIPincludeDialog(scip, &dialog,
            NULL, SCIPdialogExecSetHeuristicsAggressive, NULL, NULL,
            "aggressive", "sets heuristics <aggressive>", FALSE, NULL) );
      SCIP_CALL( SCIPaddDialogEntry(scip, emphasismenu, dialog) );
      SCIP_CALL( SCIPreleaseDialog(scip, &dialog) );
   }

   /* set heuristics emphasis default */
   if( !SCIPdialogHasEntry(emphasismenu, "default") )
   {
      SCIP_CALL( SCIPincludeDialog(scip, &dialog,
            NULL, SCIPdialogExecSetHeuristicsDefault, NULL, NULL,
            "default", "sets heuristics settings to <default> ", FALSE, NULL) );
      SCIP_CALL( SCIPaddDialogEntry(scip, emphasismenu, dialog) );
      SCIP_CALL( SCIPreleaseDialog(scip, &dialog) );
   }

   /* set heuristics emphasis fast */
   if( !SCIPdialogHasEntry(emphasismenu, "fast") )
   {
      SCIP_CALL( SCIPincludeDialog(scip, &dialog,
            NULL, SCIPdialogExecSetHeuristicsFast, NULL, NULL,
            "fast", "sets heuristics <fast>", FALSE, NULL) );
      SCIP_CALL( SCIPaddDialogEntry(scip, emphasismenu, dialog) );
      SCIP_CALL( SCIPreleaseDialog(scip, &dialog) );
   }

   /* set heuristics emphasis off */
   if( !SCIPdialogHasEntry(emphasismenu, "off") )
   {
      SCIP_CALL( SCIPincludeDialog(scip, &dialog,
            NULL, SCIPdialogExecSetHeuristicsOff, NULL, NULL,
            "off", "turns <off> all heuristics", FALSE, NULL) );
      SCIP_CALL( SCIPaddDialogEntry(scip, emphasismenu, dialog) );
      SCIP_CALL( SCIPreleaseDialog(scip, &dialog) );
   }

   /* set limits */
   if( !SCIPdialogHasEntry(setmenu, "limits") )
   {
      SCIP_CALL( SCIPincludeDialog(scip, &submenu,
            NULL,
            SCIPdialogExecMenu, NULL, NULL,
            "limits", "change parameters for time, memory, objective value, and other limits", TRUE, NULL) );
      SCIP_CALL( SCIPaddDialogEntry(scip, setmenu, submenu) );

      SCIP_CALL( SCIPincludeDialog(scip, &dialog,
            NULL,
            SCIPdialogExecSetLimitsObjective, NULL, NULL,
            "objective", "set limit on objective function, such that only solutions better than this limit are accepted", FALSE, NULL) );
      SCIP_CALL( SCIPaddDialogEntry(scip, submenu, dialog) );
      SCIP_CALL( SCIPreleaseDialog(scip, &dialog) );

      SCIP_CALL( SCIPreleaseDialog(scip, &submenu) );
   }

   /* set LP */
   if( !SCIPdialogHasEntry(setmenu, "lp") )
   {
      SCIP_CALL( SCIPincludeDialog(scip, &submenu,
            NULL,
            SCIPdialogExecMenu, NULL, NULL,
            "lp", "change parameters for linear programming relaxations", TRUE, NULL) );
      SCIP_CALL( SCIPaddDialogEntry(scip, setmenu, submenu) );
      SCIP_CALL( SCIPreleaseDialog(scip, &submenu) );
   }

   /* set NLP */
   if( !SCIPdialogHasEntry(setmenu, "nlp") )
   {
      SCIP_CALL( SCIPincludeDialog(scip, &submenu,
            NULL,
            SCIPdialogExecMenu, NULL, NULL,
            "nlp", "change parameters for nonlinear programming relaxations", TRUE, NULL) );
      SCIP_CALL( SCIPaddDialogEntry(scip, setmenu, submenu) );
      SCIP_CALL( SCIPreleaseDialog(scip, &submenu) );
   }

   /* set memory */
   if( !SCIPdialogHasEntry(setmenu, "memory") )
   {
      SCIP_CALL( SCIPincludeDialog(scip, &submenu,
            NULL,
            SCIPdialogExecMenu, NULL, NULL,
            "memory", "change parameters for memory management", TRUE, NULL) );
      SCIP_CALL( SCIPaddDialogEntry(scip, setmenu, submenu) );
      SCIP_CALL( SCIPreleaseDialog(scip, &submenu) );
   }

   /* set misc */
   if( !SCIPdialogHasEntry(setmenu, "misc") )
   {
      SCIP_CALL( SCIPincludeDialog(scip, &submenu,
            NULL,
            SCIPdialogExecMenu, NULL, NULL,
            "misc", "change parameters for miscellaneous stuff", TRUE, NULL) );
      SCIP_CALL( SCIPaddDialogEntry(scip, setmenu, submenu) );
      SCIP_CALL( SCIPreleaseDialog(scip, &submenu) );
   }

   /* set nlpi */
   if( !SCIPdialogHasEntry(setmenu, "nlpi") )
   {
      SCIP_CALL( SCIPincludeDialog(scip, &submenu,
            NULL,
            SCIPdialogExecMenu, NULL, NULL,
            "nlpi", "change parameters for NLP solver interfaces", TRUE, NULL) );
      SCIP_CALL( SCIPaddDialogEntry(scip, setmenu, submenu) );
      SCIP_CALL( SCIPreleaseDialog(scip, &submenu) );
   }
   if( SCIPdialogFindEntry(setmenu, "nlpi", &submenu) != 1 )
   {
      SCIPerrorMessage("nlpi sub menu not found\n");
      return SCIP_PLUGINNOTFOUND;
   }

   nnlpis = SCIPgetNNlpis(scip);
   nlpis = SCIPgetNlpis(scip);

   for( i = 0; i < nnlpis; ++i )
   {
      if( !SCIPdialogHasEntry(submenu, SCIPnlpiGetName(nlpis[i])) )
      {
         SCIP_CALL( SCIPincludeDialog(scip, &dialog,
               NULL,
               SCIPdialogExecMenu, NULL, NULL,
               SCIPnlpiGetName(nlpis[i]), SCIPnlpiGetDesc(nlpis[i]), TRUE, NULL) );
         SCIP_CALL( SCIPaddDialogEntry(scip, submenu, dialog) );
         SCIP_CALL( SCIPreleaseDialog(scip, &dialog) );
      }
   }

   /* set nodeselection */
   if( !SCIPdialogHasEntry(setmenu, "nodeselection") )
   {
      SCIP_CALL( SCIPincludeDialog(scip, &submenu,
            NULL,
            SCIPdialogExecMenu, NULL, NULL,
            "nodeselection", "change parameters for node selectors", TRUE, NULL) );
      SCIP_CALL( SCIPaddDialogEntry(scip, setmenu, submenu) );
      SCIP_CALL( SCIPreleaseDialog(scip, &submenu) );
   }
   if( SCIPdialogFindEntry(setmenu, "nodeselection", &submenu) != 1 )
   {
      SCIPerrorMessage("nodeselection sub menu not found\n");
      return SCIP_PLUGINNOTFOUND;
   }

   nnodesels = SCIPgetNNodesels(scip);
   nodesels = SCIPgetNodesels(scip);

   for( i = 0; i < nnodesels; ++i )
   {
      if( !SCIPdialogHasEntry(submenu, SCIPnodeselGetName(nodesels[i])) )
      {
         SCIP_CALL( SCIPincludeDialog(scip, &dialog,
               NULL,
               SCIPdialogExecMenu, NULL, NULL,
               SCIPnodeselGetName(nodesels[i]), SCIPnodeselGetDesc(nodesels[i]), TRUE, NULL) );
         SCIP_CALL( SCIPaddDialogEntry(scip, submenu, dialog) );
         SCIP_CALL( SCIPreleaseDialog(scip, &dialog) );
      }
   }

   /* set numerics */
   if( !SCIPdialogHasEntry(setmenu, "numerics") )
   {
      SCIP_CALL( SCIPincludeDialog(scip, &submenu,
            NULL,
            SCIPdialogExecMenu, NULL, NULL,
            "numerics", "change parameters for numerical values", TRUE, NULL) );
      SCIP_CALL( SCIPaddDialogEntry(scip, setmenu, submenu) );
      SCIP_CALL( SCIPreleaseDialog(scip, &submenu) );
   }

   /* set parallel */
   if( !SCIPdialogHasEntry(setmenu, "parallel") )
   {
      SCIP_CALL( SCIPincludeDialog(scip, &submenu,
            NULL,
            SCIPdialogExecMenu, NULL, NULL,
            "parallel", "change parameters for parallel implementation", TRUE, NULL) );
      SCIP_CALL( SCIPaddDialogEntry(scip, setmenu, submenu) );
      SCIP_CALL( SCIPreleaseDialog(scip, &submenu) );
   }

   /* set presolving */
   if( !SCIPdialogHasEntry(setmenu, "presolving") )
   {
      SCIP_CALL( SCIPincludeDialog(scip, &submenu,
            NULL,
            SCIPdialogExecMenu, NULL, NULL,
            "presolving", "change parameters for presolving", TRUE, NULL) );
      SCIP_CALL( SCIPaddDialogEntry(scip, setmenu, submenu) );
      SCIP_CALL( SCIPreleaseDialog(scip, &submenu) );
   }
   if( SCIPdialogFindEntry(setmenu, "presolving", &submenu) != 1 )
   {
      SCIPerrorMessage("presolving sub menu not found\n");
      return SCIP_PLUGINNOTFOUND;
   }

   npresols = SCIPgetNPresols(scip);
   presols = SCIPgetPresols(scip);

   for( i = 0; i < npresols; ++i )
   {
      if( !SCIPdialogHasEntry(submenu, SCIPpresolGetName(presols[i])) )
      {
         SCIP_CALL( SCIPincludeDialog(scip, &dialog,
               NULL, SCIPdialogExecMenu, NULL, NULL,
               SCIPpresolGetName(presols[i]), SCIPpresolGetDesc(presols[i]), TRUE, NULL) );
         SCIP_CALL( SCIPaddDialogEntry(scip, submenu, dialog) );
         SCIP_CALL( SCIPreleaseDialog(scip, &dialog) );
      }
   }

   /* create set presolving emphasis */
   SCIP_CALL( createEmphasisSubmenu(scip, submenu, &emphasismenu) );
   assert(emphasismenu != NULL);

   /* set presolving emphasis aggressive */
   if( !SCIPdialogHasEntry(emphasismenu, "aggressive") )
   {
      SCIP_CALL( SCIPincludeDialog(scip, &dialog,
            NULL, SCIPdialogExecSetPresolvingAggressive, NULL, NULL,
            "aggressive", "sets presolving <aggressive>", FALSE, NULL) );
      SCIP_CALL( SCIPaddDialogEntry(scip, emphasismenu, dialog) );
      SCIP_CALL( SCIPreleaseDialog(scip, &dialog) );
   }

   /* set presolving emphasis default */
   if( !SCIPdialogHasEntry(emphasismenu, "default") )
   {
      SCIP_CALL( SCIPincludeDialog(scip, &dialog,
            NULL, SCIPdialogExecSetPresolvingDefault, NULL, NULL,
            "default", "sets presolving settings to <default>", FALSE, NULL) );
      SCIP_CALL( SCIPaddDialogEntry(scip, emphasismenu, dialog) );
      SCIP_CALL( SCIPreleaseDialog(scip, &dialog) );
   }

   /* set presolving emphasis fast */
   if( !SCIPdialogHasEntry(emphasismenu, "fast") )
   {
      SCIP_CALL( SCIPincludeDialog(scip, &dialog,
            NULL, SCIPdialogExecSetPresolvingFast, NULL, NULL,
            "fast", "sets presolving <fast>", FALSE, NULL) );
      SCIP_CALL( SCIPaddDialogEntry(scip, emphasismenu, dialog) );
      SCIP_CALL( SCIPreleaseDialog(scip, &dialog) );
   }

   /* set presolving emphasis off */
   if( !SCIPdialogHasEntry(emphasismenu, "off") )
   {
      SCIP_CALL( SCIPincludeDialog(scip, &dialog,
            NULL, SCIPdialogExecSetPresolvingOff, NULL, NULL,
            "off", "turns <off> all presolving", FALSE, NULL) );
      SCIP_CALL( SCIPaddDialogEntry(scip, emphasismenu, dialog) );
      SCIP_CALL( SCIPreleaseDialog(scip, &dialog) );
   }

   /* set pricing */
   if( !SCIPdialogHasEntry(setmenu, "pricing") )
   {
      SCIP_CALL( SCIPincludeDialog(scip, &submenu,
            NULL,
            SCIPdialogExecMenu, NULL, NULL,
            "pricing", "change parameters for pricing variables", TRUE, NULL) );
      SCIP_CALL( SCIPaddDialogEntry(scip, setmenu, submenu) );
      SCIP_CALL( SCIPreleaseDialog(scip, &submenu) );
   }
   if( SCIPdialogFindEntry(setmenu, "pricing", &submenu) != 1 )
   {
      SCIPerrorMessage("pricing sub menu not found\n");
      return SCIP_PLUGINNOTFOUND;
   }

   npricers = SCIPgetNPricers(scip);
   pricers = SCIPgetPricers(scip);

   for( i = 0; i < npricers; ++i )
   {
      if( !SCIPdialogHasEntry(submenu, SCIPpricerGetName(pricers[i])) )
      {
         SCIP_CALL( SCIPincludeDialog(scip, &dialog,
               NULL,
               SCIPdialogExecMenu, NULL, NULL,
               SCIPpricerGetName(pricers[i]), SCIPpricerGetDesc(pricers[i]), TRUE, NULL) );
         SCIP_CALL( SCIPaddDialogEntry(scip, submenu, dialog) );
         SCIP_CALL( SCIPreleaseDialog(scip, &dialog) );
      }
   }

   /* set propagation */
   if( !SCIPdialogHasEntry(setmenu, "propagating") )
   {
      SCIP_CALL( SCIPincludeDialog(scip, &submenu,
            NULL,
            SCIPdialogExecMenu, NULL, NULL,
            "propagating", "change parameters for constraint propagation", TRUE, NULL) );
      SCIP_CALL( SCIPaddDialogEntry(scip, setmenu, submenu) );
      SCIP_CALL( SCIPreleaseDialog(scip, &submenu) );
   }

   /* set reading */
   if( !SCIPdialogHasEntry(setmenu, "reading") )
   {
      SCIP_CALL( SCIPincludeDialog(scip, &submenu,
            NULL,
            SCIPdialogExecMenu, NULL, NULL,
            "reading", "change parameters for problem file readers", TRUE, NULL) );
      SCIP_CALL( SCIPaddDialogEntry(scip, setmenu, submenu) );
      SCIP_CALL( SCIPreleaseDialog(scip, &submenu) );
   }
   if( SCIPdialogFindEntry(setmenu, "reading", &submenu) != 1 )
   {
      SCIPerrorMessage("reading sub menu not found\n");
      return SCIP_PLUGINNOTFOUND;
   }

   nreaders = SCIPgetNReaders(scip);
   readers = SCIPgetReaders(scip);

   for( i = 0; i < nreaders; ++i )
   {
      if( !SCIPdialogHasEntry(submenu, SCIPreaderGetName(readers[i])) )
      {
         SCIP_CALL( SCIPincludeDialog(scip, &dialog,
               NULL,
               SCIPdialogExecMenu, NULL, NULL,
               SCIPreaderGetName(readers[i]), SCIPreaderGetDesc(readers[i]), TRUE, NULL) );
         SCIP_CALL( SCIPaddDialogEntry(scip, submenu, dialog) );
         SCIP_CALL( SCIPreleaseDialog(scip, &dialog) );
      }
   }

   /* set separating */
   if( !SCIPdialogHasEntry(setmenu, "separating") )
   {
      SCIP_CALL( SCIPincludeDialog(scip, &submenu,
            NULL, SCIPdialogExecMenu, NULL, NULL,
            "separating", "change parameters for cut separators", TRUE, NULL) );
      SCIP_CALL( SCIPaddDialogEntry(scip, setmenu, submenu) );
      SCIP_CALL( SCIPreleaseDialog(scip, &submenu) );
   }
   if( SCIPdialogFindEntry(setmenu, "separating", &submenu) != 1 )
   {
      SCIPerrorMessage("separating sub menu not found\n");
      return SCIP_PLUGINNOTFOUND;
   }

   nsepas = SCIPgetNSepas(scip);
   sepas = SCIPgetSepas(scip);

   for( i = 0; i < nsepas; ++i )
   {
      if( !SCIPdialogHasEntry(submenu, SCIPsepaGetName(sepas[i])) )
      {
         SCIP_CALL( SCIPincludeDialog(scip, &dialog,
               NULL, SCIPdialogExecMenu, NULL, NULL,
               SCIPsepaGetName(sepas[i]), SCIPsepaGetDesc(sepas[i]), TRUE, NULL) );
         SCIP_CALL( SCIPaddDialogEntry(scip, submenu, dialog) );
         SCIP_CALL( SCIPreleaseDialog(scip, &dialog) );
      }
   }

   /* create set separating emphasis */
   SCIP_CALL( createEmphasisSubmenu(scip, submenu, &emphasismenu) );
   assert(emphasismenu != NULL);

   /* set separating emphasis aggressive */
   if( !SCIPdialogHasEntry(emphasismenu, "aggressive") )
   {
      SCIP_CALL( SCIPincludeDialog(scip, &dialog,
            NULL, SCIPdialogExecSetSeparatingAggressive, NULL, NULL,
            "aggressive", "sets separating <aggressive>", FALSE, NULL) );
      SCIP_CALL( SCIPaddDialogEntry(scip, emphasismenu, dialog) );
      SCIP_CALL( SCIPreleaseDialog(scip, &dialog) );
   }

   /* set separating emphasis default */
   if( !SCIPdialogHasEntry(emphasismenu, "default") )
   {
      SCIP_CALL( SCIPincludeDialog(scip, &dialog,
            NULL, SCIPdialogExecSetSeparatingDefault, NULL, NULL,
            "default", "sets separating settings to <default>", FALSE, NULL) );
      SCIP_CALL( SCIPaddDialogEntry(scip, emphasismenu, dialog) );
      SCIP_CALL( SCIPreleaseDialog(scip, &dialog) );
   }

   /* set separating emphasis fast */
   if( !SCIPdialogHasEntry(emphasismenu, "fast") )
   {
      SCIP_CALL( SCIPincludeDialog(scip, &dialog,
            NULL, SCIPdialogExecSetSeparatingFast, NULL, NULL,
            "fast", "sets separating <fast>", FALSE, NULL) );
      SCIP_CALL( SCIPaddDialogEntry(scip, emphasismenu, dialog) );
      SCIP_CALL( SCIPreleaseDialog(scip, &dialog) );
   }

   /* set separating emphasis off */
   if( !SCIPdialogHasEntry(emphasismenu, "off") )
   {
      SCIP_CALL( SCIPincludeDialog(scip, &dialog,
            NULL, SCIPdialogExecSetSeparatingOff, NULL, NULL,
            "off", "turns <off> all separation", FALSE, NULL) );
      SCIP_CALL( SCIPaddDialogEntry(scip, emphasismenu, dialog) );
      SCIP_CALL( SCIPreleaseDialog(scip, &dialog) );
   }

   /* set timing */
   if( !SCIPdialogHasEntry(setmenu, "timing") )
   {
      SCIP_CALL( SCIPincludeDialog(scip, &submenu,
            NULL, SCIPdialogExecMenu, NULL, NULL,
            "timing", "change parameters for timing issues", TRUE, NULL) );
      SCIP_CALL( SCIPaddDialogEntry(scip, setmenu, submenu) );
      SCIP_CALL( SCIPreleaseDialog(scip, &submenu) );
   }

   /* set visualization */
   if( !SCIPdialogHasEntry(setmenu, "visual") )
   {
      SCIP_CALL( SCIPincludeDialog(scip, &submenu,
            NULL, SCIPdialogExecMenu, NULL, NULL,
            "visual", "change parameters for visualization output", TRUE, NULL) );
      SCIP_CALL( SCIPaddDialogEntry(scip, setmenu, submenu) );
      SCIP_CALL( SCIPreleaseDialog(scip, &submenu) );
   }

   /* set emphasis */
   SCIP_CALL( createEmphasisSubmenu(scip, setmenu, &submenu) );

   /* get SCIP's parameters */
   params = SCIPgetParams(scip);
   nparams = SCIPgetNParams(scip);

   /* insert each parameter into the set menu */
   for( i = 0; i < nparams; ++i )
   {
      const char* pname;

      pname = SCIPparamGetName(params[i]);
      SCIP_ALLOC( BMSduplicateMemoryArray(&paramname, pname, strlen(pname)+1) );
      SCIP_CALL( addSetParamDialog(scip, setmenu, params[i], paramname) );
      BMSfreeMemoryArray(&paramname);
   }

   /* set emphasis feasibility */
   /* add "counter" dialog to "set/emphasis" sub menu */
   if( !SCIPdialogHasEntry(submenu, "counter") )
   {
      SCIP_CALL( SCIPincludeDialog(scip, &dialog, NULL, SCIPdialogExecSetEmphasisCounter, NULL, NULL,
            "counter", "predefined parameter settings for a \"feasible\" and \"fast\" counting process", FALSE, NULL) );
      SCIP_CALL( SCIPaddDialogEntry(scip, submenu, dialog) );
      SCIP_CALL( SCIPreleaseDialog(scip, &dialog) );
   }

   /* add "cpsolver" dialog to "set/emphasis" sub menu */
   if( !SCIPdialogHasEntry(submenu, "cpsolver") )
   {
      SCIP_CALL( SCIPincludeDialog(scip, &dialog, NULL, SCIPdialogExecSetEmphasisCpsolver, NULL, NULL,
            "cpsolver", "predefined parameter settings for CP like search", FALSE, NULL) );
      SCIP_CALL( SCIPaddDialogEntry(scip, submenu, dialog) );
      SCIP_CALL( SCIPreleaseDialog(scip, &dialog) );
   }

   /* add "easycip" dialog to "set/emphasis" sub menu */
   if( !SCIPdialogHasEntry(submenu, "easycip") )
   {
      SCIP_CALL( SCIPincludeDialog(scip, &dialog, NULL, SCIPdialogExecSetEmphasisEasycip, NULL, NULL,
            "easycip", "predefined parameter settings for easy problems", FALSE, NULL) );
      SCIP_CALL( SCIPaddDialogEntry(scip, submenu, dialog) );
      SCIP_CALL( SCIPreleaseDialog(scip, &dialog) );
   }

   /* add "feasibility" dialog to "set/emphasis" sub menu */
   if( !SCIPdialogHasEntry(submenu, "feasibility") )
   {
      SCIP_CALL( SCIPincludeDialog(scip, &dialog, NULL, SCIPdialogExecSetEmphasisFeasibility, NULL, NULL,
            "feasibility", "predefined parameter settings for feasibility problems", FALSE, NULL) );
      SCIP_CALL( SCIPaddDialogEntry(scip, submenu, dialog) );
      SCIP_CALL( SCIPreleaseDialog(scip, &dialog) );
   }

   /* add "hardlp" dialog to "set/emphasis" sub menu */
   if( !SCIPdialogHasEntry(submenu, "hardlp") )
   {
      SCIP_CALL( SCIPincludeDialog(scip, &dialog, NULL, SCIPdialogExecSetEmphasisHardlp, NULL, NULL,
            "hardlp", "predefined parameter settings for problems with a hard LP", FALSE, NULL) );
      SCIP_CALL( SCIPaddDialogEntry(scip, submenu, dialog) );
      SCIP_CALL( SCIPreleaseDialog(scip, &dialog) );
   }

   /* add "optimality" dialog to "set/emphasis" sub menu */
   if( !SCIPdialogHasEntry(submenu, "optimality") )
   {
      SCIP_CALL( SCIPincludeDialog(scip, &dialog, NULL, SCIPdialogExecSetEmphasisOptimality, NULL, NULL,
            "optimality", "predefined parameter settings for proving optimality fast", FALSE, NULL) );
      SCIP_CALL( SCIPaddDialogEntry(scip, submenu, dialog) );
      SCIP_CALL( SCIPreleaseDialog(scip, &dialog) );
   }

   return SCIP_OKAY;
}

/** includes or updates the "fix" menu for each available parameter setting */
SCIP_RETCODE SCIPincludeDialogDefaultFix(
   SCIP*                 scip                /**< SCIP data structure */
   )
{
   SCIP_DIALOG* root;
   SCIP_DIALOG* fixmenu;
   SCIP_DIALOG* submenu;
   SCIP_DIALOG* dialog;
   SCIP_PARAM** params;
   char* paramname;
   int nparams;
   int i;

   SCIP_BRANCHRULE** branchrules;
   SCIP_CONFLICTHDLR** conflicthdlrs;
   SCIP_CONSHDLR** conshdlrs;
   SCIP_DISP** disps;
   SCIP_HEUR** heurs;
   SCIP_NLPI** nlpis;
   SCIP_NODESEL** nodesels;
   SCIP_PRESOL** presols;
   SCIP_PRICER** pricers;
   SCIP_READER** readers;
   SCIP_SEPA** sepas;
   int nbranchrules;
   int nconflicthdlrs;
   int nconshdlrs;
   int ndisps;
   int nheurs;
   int nnlpis;
   int nnodesels;
   int npresols;
   int npricers;
   int nreaders;
   int nsepas;

   /* get root dialog */
   root = SCIPgetRootDialog(scip);
   if( root == NULL )
   {
      SCIPerrorMessage("root dialog not found\n");
      return SCIP_PLUGINNOTFOUND;
   }

   /* find (or create) the "fix" menu of the root dialog */
   if( !SCIPdialogHasEntry(root, "fix") )
   {
      SCIP_CALL( SCIPincludeDialog(scip, &fixmenu,
            NULL, SCIPdialogExecMenu, NULL, NULL,
            "fix", "fix/unfix parameters", TRUE, NULL) );
      SCIP_CALL( SCIPaddDialogEntry(scip, root, fixmenu) );
      SCIP_CALL( SCIPreleaseDialog(scip, &fixmenu) );
   }
   if( SCIPdialogFindEntry(root, "fix", &fixmenu) != 1 )
   {
      SCIPerrorMessage("fix sub menu not found\n");
      return SCIP_PLUGINNOTFOUND;
   }

   /* fix branching */
   if( !SCIPdialogHasEntry(fixmenu, "branching") )
   {
      SCIP_CALL( SCIPincludeDialog(scip, &submenu,
            NULL,
            SCIPdialogExecMenu, NULL, NULL,
            "branching", "fix parameters for branching rules", TRUE, NULL) );
      SCIP_CALL( SCIPaddDialogEntry(scip, fixmenu, submenu) );
      SCIP_CALL( SCIPreleaseDialog(scip, &submenu) );
   }
   if( SCIPdialogFindEntry(fixmenu, "branching", &submenu) != 1 )
   {
      SCIPerrorMessage("branching sub menu not found\n");
      return SCIP_PLUGINNOTFOUND;
   }

   nbranchrules = SCIPgetNBranchrules(scip);
   branchrules = SCIPgetBranchrules(scip);

   for( i = 0; i < nbranchrules; ++i )
   {
      if( !SCIPdialogHasEntry(submenu, SCIPbranchruleGetName(branchrules[i])) )
      {
         SCIP_CALL( SCIPincludeDialog(scip, &dialog,
               NULL,
               SCIPdialogExecMenu, NULL, NULL,
               SCIPbranchruleGetName(branchrules[i]), SCIPbranchruleGetDesc(branchrules[i]), TRUE, NULL) );
         SCIP_CALL( SCIPaddDialogEntry(scip, submenu, dialog) );
         SCIP_CALL( SCIPreleaseDialog(scip, &dialog) );
      }
   }

   /* fix conflict */
   if( !SCIPdialogHasEntry(fixmenu, "conflict") )
   {
      SCIP_CALL( SCIPincludeDialog(scip, &submenu,
            NULL,
            SCIPdialogExecMenu, NULL, NULL,
            "conflict", "fix parameters for conflict handlers", TRUE, NULL) );
      SCIP_CALL( SCIPaddDialogEntry(scip, fixmenu, submenu) );
      SCIP_CALL( SCIPreleaseDialog(scip, &submenu) );
   }
   if( SCIPdialogFindEntry(fixmenu, "conflict", &submenu) != 1 )
   {
      SCIPerrorMessage("conflict sub menu not found\n");
      return SCIP_PLUGINNOTFOUND;
   }

   nconflicthdlrs = SCIPgetNConflicthdlrs(scip);
   conflicthdlrs = SCIPgetConflicthdlrs(scip);

   for( i = 0; i < nconflicthdlrs; ++i )
   {
      if( !SCIPdialogHasEntry(submenu, SCIPconflicthdlrGetName(conflicthdlrs[i])) )
      {
         SCIP_CALL( SCIPincludeDialog(scip, &dialog,
               NULL,
               SCIPdialogExecMenu, NULL, NULL,
               SCIPconflicthdlrGetName(conflicthdlrs[i]), SCIPconflicthdlrGetDesc(conflicthdlrs[i]), TRUE, NULL) );
         SCIP_CALL( SCIPaddDialogEntry(scip, submenu, dialog) );
         SCIP_CALL( SCIPreleaseDialog(scip, &dialog) );
      }
   }

   /* fix constraints */
   if( !SCIPdialogHasEntry(fixmenu, "constraints") )
   {
      SCIP_CALL( SCIPincludeDialog(scip, &submenu,
            NULL,
            SCIPdialogExecMenu, NULL, NULL,
            "constraints", "fix parameters for constraint handlers", TRUE, NULL) );
      SCIP_CALL( SCIPaddDialogEntry(scip, fixmenu, submenu) );
      SCIP_CALL( SCIPreleaseDialog(scip, &submenu) );
   }
   if( SCIPdialogFindEntry(fixmenu, "constraints", &submenu) != 1 )
   {
      SCIPerrorMessage("constraints sub menu not found\n");
      return SCIP_PLUGINNOTFOUND;
   }

   nconshdlrs = SCIPgetNConshdlrs(scip);
   conshdlrs = SCIPgetConshdlrs(scip);

   for( i = 0; i < nconshdlrs; ++i )
   {
      if( !SCIPdialogHasEntry(submenu, SCIPconshdlrGetName(conshdlrs[i])) )
      {
         SCIP_CALL( SCIPincludeDialog(scip, &dialog,
               NULL,
               SCIPdialogExecMenu, NULL, NULL,
               SCIPconshdlrGetName(conshdlrs[i]), SCIPconshdlrGetDesc(conshdlrs[i]), TRUE, NULL) );
         SCIP_CALL( SCIPaddDialogEntry(scip, submenu, dialog) );
         SCIP_CALL( SCIPreleaseDialog(scip, &dialog) );
      }
   }

   /* fix display */
   if( !SCIPdialogHasEntry(fixmenu, "display") )
   {
      SCIP_CALL( SCIPincludeDialog(scip, &submenu,
            NULL,
            SCIPdialogExecMenu, NULL, NULL,
            "display", "fix parameters for display columns", TRUE, NULL) );
      SCIP_CALL( SCIPaddDialogEntry(scip, fixmenu, submenu) );
      SCIP_CALL( SCIPreleaseDialog(scip, &submenu) );
   }
   if( SCIPdialogFindEntry(fixmenu, "display", &submenu) != 1 )
   {
      SCIPerrorMessage("display sub menu not found\n");
      return SCIP_PLUGINNOTFOUND;
   }

   ndisps = SCIPgetNDisps(scip);
   disps = SCIPgetDisps(scip);

   for( i = 0; i < ndisps; ++i )
   {
      if( !SCIPdialogHasEntry(submenu, SCIPdispGetName(disps[i])) )
      {
         SCIP_CALL( SCIPincludeDialog(scip, &dialog,
               NULL,
               SCIPdialogExecMenu, NULL, NULL,
               SCIPdispGetName(disps[i]), SCIPdispGetDesc(disps[i]), TRUE, NULL) );
         SCIP_CALL( SCIPaddDialogEntry(scip, submenu, dialog) );
         SCIP_CALL( SCIPreleaseDialog(scip, &dialog) );
      }
   }

   /* fix heuristics */
   if( !SCIPdialogHasEntry(fixmenu, "heuristics") )
   {
      SCIP_CALL( SCIPincludeDialog(scip, &submenu,
            NULL,
            SCIPdialogExecMenu, NULL, NULL,
            "heuristics", "fix parameters for primal heuristics", TRUE, NULL) );
      SCIP_CALL( SCIPaddDialogEntry(scip, fixmenu, submenu) );
      SCIP_CALL( SCIPreleaseDialog(scip, &submenu) );
   }
   if( SCIPdialogFindEntry(fixmenu, "heuristics", &submenu) != 1 )
   {
      SCIPerrorMessage("heuristics sub menu not found\n");
      return SCIP_PLUGINNOTFOUND;
   }

   nheurs = SCIPgetNHeurs(scip);
   heurs = SCIPgetHeurs(scip);

   for( i = 0; i < nheurs; ++i )
   {
      if( !SCIPdialogHasEntry(submenu, SCIPheurGetName(heurs[i])) )
      {
         SCIP_CALL( SCIPincludeDialog(scip, &dialog,
               NULL,
               SCIPdialogExecMenu, NULL, NULL,
               SCIPheurGetName(heurs[i]), SCIPheurGetDesc(heurs[i]), TRUE, NULL) );
         SCIP_CALL( SCIPaddDialogEntry(scip, submenu, dialog) );
         SCIP_CALL( SCIPreleaseDialog(scip, &dialog) );
      }
   }

   /* fix limits */
   if( !SCIPdialogHasEntry(fixmenu, "limits") )
   {
      SCIP_CALL( SCIPincludeDialog(scip, &submenu,
            NULL,
            SCIPdialogExecMenu, NULL, NULL,
            "limits", "fix parameters for time, memory, objective value, and other limits", TRUE, NULL) );
      SCIP_CALL( SCIPaddDialogEntry(scip, fixmenu, submenu) );

      SCIP_CALL( SCIPreleaseDialog(scip, &submenu) );
   }

   /* fix LP */
   if( !SCIPdialogHasEntry(fixmenu, "lp") )
   {
      SCIP_CALL( SCIPincludeDialog(scip, &submenu,
            NULL,
            SCIPdialogExecMenu, NULL, NULL,
            "lp", "fix parameters for linear programming relaxations", TRUE, NULL) );
      SCIP_CALL( SCIPaddDialogEntry(scip, fixmenu, submenu) );
      SCIP_CALL( SCIPreleaseDialog(scip, &submenu) );
   }

   /* fix NLP */
   if( !SCIPdialogHasEntry(fixmenu, "nlp") )
   {
      SCIP_CALL( SCIPincludeDialog(scip, &submenu,
            NULL,
            SCIPdialogExecMenu, NULL, NULL,
            "nlp", "fix parameters for nonlinear programming relaxations", TRUE, NULL) );
      SCIP_CALL( SCIPaddDialogEntry(scip, fixmenu, submenu) );
      SCIP_CALL( SCIPreleaseDialog(scip, &submenu) );
   }

   /* fix memory */
   if( !SCIPdialogHasEntry(fixmenu, "memory") )
   {
      SCIP_CALL( SCIPincludeDialog(scip, &submenu,
            NULL,
            SCIPdialogExecMenu, NULL, NULL,
            "memory", "fix parameters for memory management", TRUE, NULL) );
      SCIP_CALL( SCIPaddDialogEntry(scip, fixmenu, submenu) );
      SCIP_CALL( SCIPreleaseDialog(scip, &submenu) );
   }

   /* fix misc */
   if( !SCIPdialogHasEntry(fixmenu, "misc") )
   {
      SCIP_CALL( SCIPincludeDialog(scip, &submenu,
            NULL,
            SCIPdialogExecMenu, NULL, NULL,
            "misc", "fix parameters for miscellaneous stuff", TRUE, NULL) );
      SCIP_CALL( SCIPaddDialogEntry(scip, fixmenu, submenu) );
      SCIP_CALL( SCIPreleaseDialog(scip, &submenu) );
   }

   /* fix nlpi */
   if( !SCIPdialogHasEntry(fixmenu, "nlpi") )
   {
      SCIP_CALL( SCIPincludeDialog(scip, &submenu,
            NULL,
            SCIPdialogExecMenu, NULL, NULL,
            "nlpi", "fix parameters for NLP solver interfaces", TRUE, NULL) );
      SCIP_CALL( SCIPaddDialogEntry(scip, fixmenu, submenu) );
      SCIP_CALL( SCIPreleaseDialog(scip, &submenu) );
   }
   if( SCIPdialogFindEntry(fixmenu, "nlpi", &submenu) != 1 )
   {
      SCIPerrorMessage("nlpi sub menu not found\n");
      return SCIP_PLUGINNOTFOUND;
   }

   nnlpis = SCIPgetNNlpis(scip);
   nlpis = SCIPgetNlpis(scip);

   for( i = 0; i < nnlpis; ++i )
   {
      if( !SCIPdialogHasEntry(submenu, SCIPnlpiGetName(nlpis[i])) )
      {
         SCIP_CALL( SCIPincludeDialog(scip, &dialog,
               NULL,
               SCIPdialogExecMenu, NULL, NULL,
               SCIPnlpiGetName(nlpis[i]), SCIPnlpiGetDesc(nlpis[i]), TRUE, NULL) );
         SCIP_CALL( SCIPaddDialogEntry(scip, submenu, dialog) );
         SCIP_CALL( SCIPreleaseDialog(scip, &dialog) );
      }
   }

   /* fix nodeselection */
   if( !SCIPdialogHasEntry(fixmenu, "nodeselection") )
   {
      SCIP_CALL( SCIPincludeDialog(scip, &submenu,
            NULL,
            SCIPdialogExecMenu, NULL, NULL,
            "nodeselection", "fix parameters for node selectors", TRUE, NULL) );
      SCIP_CALL( SCIPaddDialogEntry(scip, fixmenu, submenu) );
      SCIP_CALL( SCIPreleaseDialog(scip, &submenu) );
   }
   if( SCIPdialogFindEntry(fixmenu, "nodeselection", &submenu) != 1 )
   {
      SCIPerrorMessage("nodeselection sub menu not found\n");
      return SCIP_PLUGINNOTFOUND;
   }

   nnodesels = SCIPgetNNodesels(scip);
   nodesels = SCIPgetNodesels(scip);

   for( i = 0; i < nnodesels; ++i )
   {
      if( !SCIPdialogHasEntry(submenu, SCIPnodeselGetName(nodesels[i])) )
      {
         SCIP_CALL( SCIPincludeDialog(scip, &dialog,
               NULL,
               SCIPdialogExecMenu, NULL, NULL,
               SCIPnodeselGetName(nodesels[i]), SCIPnodeselGetDesc(nodesels[i]), TRUE, NULL) );
         SCIP_CALL( SCIPaddDialogEntry(scip, submenu, dialog) );
         SCIP_CALL( SCIPreleaseDialog(scip, &dialog) );
      }
   }

   /* fix numerics */
   if( !SCIPdialogHasEntry(fixmenu, "numerics") )
   {
      SCIP_CALL( SCIPincludeDialog(scip, &submenu,
            NULL,
            SCIPdialogExecMenu, NULL, NULL,
            "numerics", "fix parameters for numerical values", TRUE, NULL) );
      SCIP_CALL( SCIPaddDialogEntry(scip, fixmenu, submenu) );
      SCIP_CALL( SCIPreleaseDialog(scip, &submenu) );
   }

   /* fix presolving */
   if( !SCIPdialogHasEntry(fixmenu, "presolving") )
   {
      SCIP_CALL( SCIPincludeDialog(scip, &submenu,
            NULL,
            SCIPdialogExecMenu, NULL, NULL,
            "presolving", "fix parameters for presolving", TRUE, NULL) );
      SCIP_CALL( SCIPaddDialogEntry(scip, fixmenu, submenu) );
      SCIP_CALL( SCIPreleaseDialog(scip, &submenu) );
   }
   if( SCIPdialogFindEntry(fixmenu, "presolving", &submenu) != 1 )
   {
      SCIPerrorMessage("presolving sub menu not found\n");
      return SCIP_PLUGINNOTFOUND;
   }

   npresols = SCIPgetNPresols(scip);
   presols = SCIPgetPresols(scip);

   for( i = 0; i < npresols; ++i )
   {
      if( !SCIPdialogHasEntry(submenu, SCIPpresolGetName(presols[i])) )
      {
         SCIP_CALL( SCIPincludeDialog(scip, &dialog,
               NULL, SCIPdialogExecMenu, NULL, NULL,
               SCIPpresolGetName(presols[i]), SCIPpresolGetDesc(presols[i]), TRUE, NULL) );
         SCIP_CALL( SCIPaddDialogEntry(scip, submenu, dialog) );
         SCIP_CALL( SCIPreleaseDialog(scip, &dialog) );
      }
   }

   /* fix pricing */
   if( !SCIPdialogHasEntry(fixmenu, "pricing") )
   {
      SCIP_CALL( SCIPincludeDialog(scip, &submenu,
            NULL,
            SCIPdialogExecMenu, NULL, NULL,
            "pricing", "fix parameters for pricing variables", TRUE, NULL) );
      SCIP_CALL( SCIPaddDialogEntry(scip, fixmenu, submenu) );
      SCIP_CALL( SCIPreleaseDialog(scip, &submenu) );
   }
   if( SCIPdialogFindEntry(fixmenu, "pricing", &submenu) != 1 )
   {
      SCIPerrorMessage("pricing sub menu not found\n");
      return SCIP_PLUGINNOTFOUND;
   }

   npricers = SCIPgetNPricers(scip);
   pricers = SCIPgetPricers(scip);

   for( i = 0; i < npricers; ++i )
   {
      if( !SCIPdialogHasEntry(submenu, SCIPpricerGetName(pricers[i])) )
      {
         SCIP_CALL( SCIPincludeDialog(scip, &dialog,
               NULL,
               SCIPdialogExecMenu, NULL, NULL,
               SCIPpricerGetName(pricers[i]), SCIPpricerGetDesc(pricers[i]), TRUE, NULL) );
         SCIP_CALL( SCIPaddDialogEntry(scip, submenu, dialog) );
         SCIP_CALL( SCIPreleaseDialog(scip, &dialog) );
      }
   }

   /* fix propagation */
   if( !SCIPdialogHasEntry(fixmenu, "propagating") )
   {
      SCIP_CALL( SCIPincludeDialog(scip, &submenu,
            NULL,
            SCIPdialogExecMenu, NULL, NULL,
            "propagating", "fix parameters for constraint propagation", TRUE, NULL) );
      SCIP_CALL( SCIPaddDialogEntry(scip, fixmenu, submenu) );
      SCIP_CALL( SCIPreleaseDialog(scip, &submenu) );
   }

   /* fix reading */
   if( !SCIPdialogHasEntry(fixmenu, "reading") )
   {
      SCIP_CALL( SCIPincludeDialog(scip, &submenu,
            NULL,
            SCIPdialogExecMenu, NULL, NULL,
            "reading", "fix parameters for problem file readers", TRUE, NULL) );
      SCIP_CALL( SCIPaddDialogEntry(scip, fixmenu, submenu) );
      SCIP_CALL( SCIPreleaseDialog(scip, &submenu) );
   }
   if( SCIPdialogFindEntry(fixmenu, "reading", &submenu) != 1 )
   {
      SCIPerrorMessage("reading sub menu not found\n");
      return SCIP_PLUGINNOTFOUND;
   }

   nreaders = SCIPgetNReaders(scip);
   readers = SCIPgetReaders(scip);

   for( i = 0; i < nreaders; ++i )
   {
      if( !SCIPdialogHasEntry(submenu, SCIPreaderGetName(readers[i])) )
      {
         SCIP_CALL( SCIPincludeDialog(scip, &dialog,
               NULL,
               SCIPdialogExecMenu, NULL, NULL,
               SCIPreaderGetName(readers[i]), SCIPreaderGetDesc(readers[i]), TRUE, NULL) );
         SCIP_CALL( SCIPaddDialogEntry(scip, submenu, dialog) );
         SCIP_CALL( SCIPreleaseDialog(scip, &dialog) );
      }
   }

   /* fix separating */
   if( !SCIPdialogHasEntry(fixmenu, "separating") )
   {
      SCIP_CALL( SCIPincludeDialog(scip, &submenu,
            NULL, SCIPdialogExecMenu, NULL, NULL,
            "separating", "fix parameters for cut separators", TRUE, NULL) );
      SCIP_CALL( SCIPaddDialogEntry(scip, fixmenu, submenu) );
      SCIP_CALL( SCIPreleaseDialog(scip, &submenu) );
   }
   if( SCIPdialogFindEntry(fixmenu, "separating", &submenu) != 1 )
   {
      SCIPerrorMessage("separating sub menu not found\n");
      return SCIP_PLUGINNOTFOUND;
   }

   nsepas = SCIPgetNSepas(scip);
   sepas = SCIPgetSepas(scip);

   for( i = 0; i < nsepas; ++i )
   {
      if( !SCIPdialogHasEntry(submenu, SCIPsepaGetName(sepas[i])) )
      {
         SCIP_CALL( SCIPincludeDialog(scip, &dialog,
               NULL, SCIPdialogExecMenu, NULL, NULL,
               SCIPsepaGetName(sepas[i]), SCIPsepaGetDesc(sepas[i]), TRUE, NULL) );
         SCIP_CALL( SCIPaddDialogEntry(scip, submenu, dialog) );
         SCIP_CALL( SCIPreleaseDialog(scip, &dialog) );
      }
   }

   /* fix timing */
   if( !SCIPdialogHasEntry(fixmenu, "timing") )
   {
      SCIP_CALL( SCIPincludeDialog(scip, &submenu,
            NULL, SCIPdialogExecMenu, NULL, NULL,
            "timing", "fix parameters for timing issues", TRUE, NULL) );
      SCIP_CALL( SCIPaddDialogEntry(scip, fixmenu, submenu) );
      SCIP_CALL( SCIPreleaseDialog(scip, &submenu) );
   }

   /* get SCIP's parameters */
   params = SCIPgetParams(scip);
   nparams = SCIPgetNParams(scip);

   /* insert each parameter into the fix menu */
   for( i = 0; i < nparams; ++i )
   {
      const char* pname;

      pname = SCIPparamGetName(params[i]);
      SCIP_ALLOC( BMSduplicateMemoryArray(&paramname, pname, strlen(pname)+1) );
      SCIP_CALL( addFixParamDialog(scip, fixmenu, params[i], paramname) );
      BMSfreeMemoryArray(&paramname);
   }

   return SCIP_OKAY;
}<|MERGE_RESOLUTION|>--- conflicted
+++ resolved
@@ -1228,7 +1228,6 @@
    else
    {
       SCIP_CALL( SCIPgetBoolParam(scip, "write/printzeros", &printzeros) );
-<<<<<<< HEAD
 
       SCIPdialogMessage(scip, NULL, "\n");
       SCIP_CALL( SCIPprintBestSol(scip, NULL, printzeros) );
@@ -1239,18 +1238,6 @@
       nfixedvars = SCIPgetNFixedVars(scip);
       assert(fixedvars != NULL || nfixedvars == 0);
 
-=======
-
-      SCIPdialogMessage(scip, NULL, "\n");
-      SCIP_CALL( SCIPprintBestSol(scip, NULL, printzeros) );
-      SCIPdialogMessage(scip, NULL, "\n");
-
-      /* check if there are infinite fixings and print a reference to 'display finitesolution', if needed */
-      fixedvars = SCIPgetFixedVars(scip);
-      nfixedvars = SCIPgetNFixedVars(scip);
-      assert(fixedvars != NULL || nfixedvars == 0);
-
->>>>>>> 74ca42f9
       /* check whether there are variables fixed to an infinite value */
       for( v = 0; v < nfixedvars; ++v )
       {
