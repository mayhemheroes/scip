/* * * * * * * * * * * * * * * * * * * * * * * * * * * * * * * * * * * * * * */
/*                                                                           */
/*                  This file is part of the program and library             */
/*         SCIP --- Solving Constraint Integer Programs                      */
/*                                                                           */
/*    Copyright (C) 2002-2016 Konrad-Zuse-Zentrum                            */
/*                            fuer Informationstechnik Berlin                */
/*                                                                           */
/*  SCIP is distributed under the terms of the ZIB Academic License.         */
/*                                                                           */
/*  You should have received a copy of the ZIB Academic License              */
/*  along with SCIP; see the file COPYING. If not email to scip@zib.de.      */
/*                                                                           */
/* * * * * * * * * * * * * * * * * * * * * * * * * * * * * * * * * * * * * * */

/**@file   heur_rens.c
 * @brief  LNS heuristic that finds the optimal rounding to a given point
 * @author Timo Berthold
 */

/*---+----1----+----2----+----3----+----4----+----5----+----6----+----7----+----8----+----9----+----0----+----1----+----2*/

#include <assert.h>
#include <string.h>
#include <stdio.h>
#include "scip/scip.h"
#include "scip/heur_rens.h"
#include "scip/scipdefplugins.h"       /* needed for the secondary SCIP instance */
#include "scip/cons_linear.h"          /* needed if the LP relaxation gets copied into linear constraints */
#include "scip/pub_misc.h"

/* default values for standard parameters that every primal heuristic has in SCIP */
#define HEUR_NAME             "rens"
#define HEUR_DESC             "LNS exploring fractional neighborhood of relaxation's optimum"
#define HEUR_DISPCHAR         'E'
#define HEUR_PRIORITY         -1100000
#define HEUR_FREQ             0
#define HEUR_FREQOFS          0
#define HEUR_MAXDEPTH         -1
#define HEUR_TIMING           SCIP_HEURTIMING_AFTERLPNODE
#define HEUR_USESSUBSCIP      TRUE      /**< does the heuristic use a secondary SCIP instance? */

/* default values for RENS-specific plugins */
#define DEFAULT_BINARYBOUNDS  TRUE      /* should general integers get binary bounds [floor(.),ceil(.)] ?      */
#define DEFAULT_MAXNODES      5000LL    /* maximum number of nodes to regard in the subproblem                 */
#define DEFAULT_MINFIXINGRATE 0.5       /* minimum percentage of integer variables that have to be fixed       */
#define DEFAULT_MINIMPROVE    0.01      /* factor by which RENS should at least improve the incumbent          */
#define DEFAULT_MINNODES      50LL      /* minimum number of nodes to regard in the subproblem                 */
#define DEFAULT_NODESOFS      500LL     /* number of nodes added to the contingent of the total nodes          */
#define DEFAULT_NODESQUOT     0.1       /* subproblem nodes in relation to nodes of the original problem       */
#define DEFAULT_LPLIMFAC      2.0       /* factor by which the limit on the number of LP depends on the node limit  */
#define DEFAULT_STARTSOL      'l'       /* solution that is used for fixing values                             */
#define STARTSOL_CHOICES      "nl"      /* possible values for startsol ('l'p relaxation, 'n'lp relaxation)    */
#define DEFAULT_USELPROWS     FALSE     /* should subproblem be created out of the rows in the LP rows,
                                         * otherwise, the copy constructors of the constraints handlers are used */
#define DEFAULT_COPYCUTS      TRUE      /* if DEFAULT_USELPROWS is FALSE, then should all active cuts from the cutpool
                                         * of the original scip be copied to constraints of the subscip
                                         */
#define DEFAULT_EXTRATIME    FALSE      /* should the RENS sub-CIP get its own full time limit? This is only
                                         * implemented for testing and not recommended to be used!
                                         */
#define DEFAULT_ADDALLSOLS   FALSE      /* should all subproblem solutions be added to the original SCIP?       */

#define DEFAULT_FULLSCALE    FALSE      /* should the RENS sub-CIP be solved with full-scale SCIP settings, including
                                         * techniques that merely work on the dual bound, e.g., cuts?  This is only
                                         * implemented for testing and not recommended to be used!
                                         */
<<<<<<< HEAD
#define DEFAULT_COPYLPBASIS   TRUE      /**< should a LP starting basis copyied from the source SCIP? */
=======
#define DEFAULT_BESTSOLLIMIT   -1       /* limit on number of improving incumbent solutions in sub-CIP            */
#define DEFAULT_USEUCT         FALSE     /* should uct node selection be used at the beginning of the search?     */
>>>>>>> 4f581a50

/* event handler properties */
#define EVENTHDLR_NAME         "Rens"
#define EVENTHDLR_DESC         "LP event handler for " HEUR_NAME " heuristic"

/*
 * Data structures
 */

/** primal heuristic data */
struct SCIP_HeurData
{
   SCIP_Longint          maxnodes;           /**< maximum number of nodes to regard in the subproblem                 */
   SCIP_Longint          minnodes;           /**< minimum number of nodes to regard in the subproblem                 */
   SCIP_Longint          nodesofs;           /**< number of nodes added to the contingent of the total nodes          */
   SCIP_Longint          usednodes;          /**< nodes already used by RENS in earlier calls                         */
   SCIP_Real             minfixingrate;      /**< minimum percentage of integer variables that have to be fixed       */
   SCIP_Real             minimprove;         /**< factor by which RENS should at least improve the incumbent          */
   SCIP_Real             nodesquot;          /**< subproblem nodes in relation to nodes of the original problem       */
   SCIP_Real             nodelimit;          /**< the nodelimit employed in the current sub-SCIP, for the event handler*/
   SCIP_Real             lplimfac;           /**< factor by which the limit on the number of LP depends on the node limit */
   char                  startsol;           /**< solution used for fixing values ('l'p relaxation, 'n'lp relaxation) */
   SCIP_Bool             binarybounds;       /**< should general integers get binary bounds [floor(.),ceil(.)] ?      */
   SCIP_Bool             uselprows;          /**< should subproblem be created out of the rows in the LP rows?        */
   SCIP_Bool             copycuts;           /**< if uselprows == FALSE, should all active cuts from cutpool be copied
                                              *   to constraints in subproblem? */
   SCIP_Bool             copylpbasis;        /**< should a starting basis should be copied into the subscip? */
   SCIP_Bool             extratime;          /**< should the RENS sub-CIP get its own full time limit? This is only
                                              *   implemented for testing and not recommended to be used! */
   SCIP_Bool             addallsols;         /**< should all subproblem solutions be added to the original SCIP? */
   SCIP_Bool             fullscale;          /**< should the RENS sub-CIP be solved with full-scale SCIP settings,
                                              * including techniques that merely work on the dual bound, e.g., cuts?
                                              * This is only implemented for testing and not recommended to be used! */
   int                   bestsollimit;       /**< limit on number of improving incumbent solutions in sub-CIP            */
   SCIP_Bool             useuct;             /**< should uct node selection be used at the beginning of the search?  */
};


/*
 * Local methods
 */

/** compute the number of initial fixings and check whether the fixing rate exceeds the minimum fixing rate */
static
SCIP_RETCODE computeFixingrate(
   SCIP*                 scip,               /**< SCIP data structure */
   SCIP_Real             minfixingrate,      /**< percentage of integer variables that have to be fixed */
   char*                 startsol,           /**< pointer to solution used for fixing values ('l'p relaxation, 'n'lp relaxation) */
   SCIP_Real*            fixingrate,         /**< percentage of integers that get actually fixed */
   SCIP_Bool*            success             /**< pointer to store whether minimum fixingrate is exceeded */
   )
{
   SCIP_VAR** vars;
   int fixingcounter;
   int nintvars;
   int nbinvars;
   int i;

   *fixingrate = 1.0;
   *success = FALSE;

   fixingcounter = 0;

   /* if there is no NLP relaxation available (e.g., because the presolved problem is linear), use LP relaxation */
   if( !SCIPisNLPConstructed(scip) )
   {
      SCIPdebugMessage("no NLP present, use LP relaxation instead\n");
      (*startsol) = 'l';
   }

   /* get required variable data */
   SCIP_CALL( SCIPgetVarsData(scip, &vars, NULL, &nbinvars, &nintvars, NULL, NULL) );

   /* try to solve NLP relaxation */
   if( (*startsol) == 'n' )
   {
      SCIP_NLPSOLSTAT stat;
      SCIPdebug( int nlpverblevel; )

      /* only call this function if NLP relaxation is available */
      assert(SCIPisNLPConstructed(scip));

      /* activate NLP solver output if we are in SCIP's debug mode */
      SCIPdebug( SCIP_CALL( SCIPgetNLPIntPar(scip, SCIP_NLPPAR_VERBLEVEL, &nlpverblevel) ) );
      SCIPdebug( SCIP_CALL( SCIPsetNLPIntPar(scip, SCIP_NLPPAR_VERBLEVEL, MAX(1,nlpverblevel)) ) );

      SCIPdebugMessage("try to solve NLP relaxation to obtain fixing values\n");

      /* set starting point to LP solution */
      SCIP_CALL( SCIPsetNLPInitialGuessSol(scip, NULL) );

      /* solve NLP relaxation */
      SCIP_CALL( SCIPsolveNLP(scip) );

      /* get solution status of NLP solver */
      stat = SCIPgetNLPSolstat(scip);
      *success = (stat == SCIP_NLPSOLSTAT_GLOBOPT) || (stat == SCIP_NLPSOLSTAT_LOCOPT) || stat == (SCIP_NLPSOLSTAT_FEASIBLE);
      SCIPdebugMessage("solving NLP relaxation was %s successful (stat=%d)\n", *success ? "" : "not", stat);

      /* reset NLP verblevel to the value it had before */
      SCIPdebug( SCIP_CALL( SCIPsetNLPIntPar(scip, SCIP_NLPPAR_VERBLEVEL, nlpverblevel) ) );

      /* it the NLP was not successfully solved we stop the heuristic right away */
      if( !(*success) )
         return SCIP_OKAY;

      /* count the number of variables with integral solution values in the current NLP solution */
      for( i = 0; i < nbinvars + nintvars; ++i )
      {
         SCIP_Real solval;

         solval = SCIPvarGetNLPSol(vars[i]);

         if( SCIPisFeasIntegral(scip, solval) )
            fixingcounter++;
      }
   }
   else
   {
      assert(*startsol == 'l');

      /* compute the number of variables which have an integral solution value in the LP */
      fixingcounter = SCIPgetNPseudoBranchCands(scip) - SCIPgetNLPBranchCands(scip);
   }

   /* abort, if all integer variables were fixed (which should not happen for MIP),
    * but frequently happens for MINLPs using an LP relaxation
    */
   if( fixingcounter == nbinvars + nintvars )
      return SCIP_OKAY;

   *fixingrate = fixingcounter / (SCIP_Real)(MAX(nbinvars + nintvars, 1));

   /* abort, if the amount of fixed variables is insufficient */
   if( *fixingrate < minfixingrate )
      return SCIP_OKAY;

   *success = TRUE;
   return SCIP_OKAY;
}

/** creates a subproblem by fixing a number of variables */
static
SCIP_RETCODE createSubproblem(
   SCIP*                 scip,               /**< original SCIP data structure                                        */
   SCIP*                 subscip,            /**< SCIP data structure for the subproblem                              */
   SCIP_VAR**            subvars,            /**< the variables of the subproblem                                     */
   SCIP_ROW**            sourcerows,         /**< rows of original SCIP                                               */
   SCIP_CONS**           targetconss,        /**< constraints of target SCIP                                          */
   int                   sourcerowssize,     /**< size of sourcerows and targetconss arrays                           */
   int*                  nsourcerows,        /**< number of rows / created constraints                                */
   char                  startsol,           /**< solution used for fixing values ('l'p relaxation, 'n'lp relaxation) */
   SCIP_Bool             binarybounds,       /**< should general integers get binary bounds [floor(.),ceil(.)] ?      */
   SCIP_Bool             uselprows,          /**< should subproblem be created out of the rows in the LP rows?        */
   SCIP_Bool             copylpbasis         /**< should a starting basis should be copied into the subscip? */
   )
{
   SCIP_VAR** vars;                          /* original SCIP variables */

   int nbinvars;
   int nintvars;
   int i;

   assert(scip != NULL);
   assert(subscip != NULL);
   assert(subvars != NULL);
   assert(startsol == 'l' || startsol == 'n');

   /* get required variable data */
   SCIP_CALL( SCIPgetVarsData(scip, &vars, NULL, &nbinvars, &nintvars, NULL, NULL) );

   /* change bounds of variables of the subproblem */
   for( i = 0; i < nbinvars + nintvars; i++ )
   {
      SCIP_Real solval;
      SCIP_Real lb;
      SCIP_Real ub;

      /* get the current LP solution for each variable */
      if( startsol == 'l')
         solval = SCIPvarGetLPSol(vars[i]);
      else
         solval = SCIPvarGetNLPSol(vars[i]);

      if( SCIPisFeasIntegral(scip, solval) )
      {
         /* fix variables to current LP solution if it is integral,
          * use exact integral value, if the variable is only integral within numerical tolerances
          */
         lb = SCIPfloor(scip, solval+0.5);
         ub = lb;
      }
      else if( binarybounds )
      {
         /* if the subproblem should be a binary problem, change the bounds to nearest integers */
         lb = SCIPfeasFloor(scip,solval);
         ub = SCIPfeasCeil(scip,solval);
      }
      else
      {
         /* otherwise just copy bounds */
         lb =  SCIPvarGetLbGlobal(vars[i]);
         ub =  SCIPvarGetUbGlobal(vars[i]);
      }

      /* perform the bound change */
      SCIP_CALL( SCIPchgVarLbGlobal(subscip, subvars[i], lb) );
      SCIP_CALL( SCIPchgVarUbGlobal(subscip, subvars[i], ub) );
   }

   if( uselprows )
   {
      SCIP_ROW** rows; /* original scip rows */
      int nrows;

      assert(!copylpbasis || nsourcerows != NULL);
      assert(!copylpbasis || sourcerows != NULL);
      assert(!copylpbasis || targetconss != NULL);

      /* get the rows and their number */
      SCIP_CALL( SCIPgetLPRowsData(scip, &rows, &nrows) );
      assert(!copylpbasis|| nrows <= sourcerowssize);

      *nsourcerows = 0;

      /* copy all rows to linear constraints */
      for( i = 0; i < nrows; i++ )
      {
         SCIP_CONS* cons;
         SCIP_VAR** consvars;
         SCIP_COL** cols;
         SCIP_Real constant;
         SCIP_Real lhs;
         SCIP_Real rhs;
         SCIP_Real* vals;
         int nnonz;
         int j;

         /* ignore rows that are only locally valid */
         if( SCIProwIsLocal(rows[i]) )
            continue;

         /* get the row's data */
         constant = SCIProwGetConstant(rows[i]);
         lhs = SCIProwGetLhs(rows[i]) - constant;
         rhs = SCIProwGetRhs(rows[i]) - constant;
         vals = SCIProwGetVals(rows[i]);
         nnonz = SCIProwGetNNonz(rows[i]);
         cols = SCIProwGetCols(rows[i]);

         assert(lhs <= rhs);

         /* allocate memory array to be filled with the corresponding subproblem variables */
         SCIP_CALL( SCIPallocBufferArray(subscip, &consvars, nnonz) );
         for( j = 0; j < nnonz; j++ )
            consvars[j] = subvars[SCIPvarGetProbindex(SCIPcolGetVar(cols[j]))];

         /* create a new linear constraint and add it to the subproblem */
         SCIP_CALL( SCIPcreateConsLinear(subscip, &cons, SCIProwGetName(rows[i]), nnonz, consvars, vals, lhs, rhs,
               TRUE, TRUE, TRUE, TRUE, TRUE, FALSE, FALSE, TRUE, TRUE, FALSE) );
         SCIP_CALL( SCIPaddCons(subscip, cons) );

         /* free temporary memory */
         SCIPfreeBufferArray(subscip, &consvars);

         if( copylpbasis )
         {
            assert(targetconss != NULL);
            assert(*nsourcerows <= sourcerowssize);

            /* store the added cons and the corresponding row */
            sourcerows[(*nsourcerows)] = rows[i];
            targetconss[(*nsourcerows)] = cons;

            /* capture the row (the constraint was already captured twice: create, add)
             * both will be released at the end of copyBasis in scip.c
             */
            SCIP_CALL( SCIPcaptureRow(scip, sourcerows[(*nsourcerows)]) );

            ++(*nsourcerows);
         }
      }
   }

   return SCIP_OKAY;
}


/** creates a new solution for the original problem by copying the solution of the subproblem */
static
SCIP_RETCODE createNewSol(
   SCIP*                 scip,               /**< original SCIP data structure                        */
   SCIP*                 subscip,            /**< SCIP structure of the subproblem                    */
   SCIP_VAR**            subvars,            /**< the variables of the subproblem                     */
   SCIP_HEUR*            heur,               /**< RENS heuristic structure                            */
   SCIP_SOL*             subsol,             /**< solution of the subproblem                          */
   SCIP_Bool*            success             /**< used to store whether new solution was found or not */
   )
{
   SCIP_VAR** vars;                          /* the original problem's variables                */
   int        nvars;                         /* the original problem's number of variables      */
   SCIP_Real* subsolvals;                    /* solution values of the subproblem               */
   SCIP_SOL*  newsol;                        /* solution to be created for the original problem */

   assert(scip != NULL);
   assert(subscip != NULL);
   assert(subvars != NULL);
   assert(subsol != NULL);

   /* get variables' data */
   SCIP_CALL( SCIPgetVarsData(scip, &vars, &nvars, NULL, NULL, NULL, NULL) );

   /* sub-SCIP may have more variables than the number of active (transformed) variables in the main SCIP
    * since constraint copying may have required the copy of variables that are fixed in the main SCIP
    */
   assert(nvars <= SCIPgetNOrigVars(subscip));

   SCIP_CALL( SCIPallocBufferArray(scip, &subsolvals, nvars) );

   /* copy the solution */
   SCIP_CALL( SCIPgetSolVals(subscip, subsol, nvars, subvars, subsolvals) );

   /* create new solution for the original problem */
   SCIP_CALL( SCIPcreateSol(scip, &newsol, heur) );
   SCIP_CALL( SCIPsetSolVals(scip, newsol, nvars, vars, subsolvals) );

   /* try to add new solution to scip and free it immediately */
   SCIP_CALL( SCIPtrySolFree(scip, &newsol, FALSE, TRUE, TRUE, TRUE, success) );

   SCIPfreeBufferArray(scip, &subsolvals);

   return SCIP_OKAY;
}

/* ---------------- Callback methods of event handler ---------------- */

/* exec the event handler
 *
 * we interrupt the solution process
 */
static
SCIP_DECL_EVENTEXEC(eventExecRens)
{
   SCIP_HEURDATA* heurdata;

   assert(eventhdlr != NULL);
   assert(eventdata != NULL);
   assert(strcmp(SCIPeventhdlrGetName(eventhdlr), EVENTHDLR_NAME) == 0);
   assert(event != NULL);
   assert(SCIPeventGetType(event) & SCIP_EVENTTYPE_LPSOLVED);

   heurdata = (SCIP_HEURDATA*)eventdata;
   assert(heurdata != NULL);

   /* interrupt solution process of sub-SCIP */
   if( SCIPgetNLPs(scip) > heurdata->lplimfac * heurdata->nodelimit )
   {
      SCIPdebugMessage("interrupt after %" SCIP_LONGINT_FORMAT " LPs\n",SCIPgetNLPs(scip));
      SCIP_CALL( SCIPinterruptSolve(scip) );
   }

   return SCIP_OKAY;
}

/* ---------------- external methods of RENS heuristic ---------------- */

/** main procedure of the RENS heuristic, creates and solves a sub-SCIP */
SCIP_RETCODE SCIPapplyRens(
   SCIP*                 scip,               /**< original SCIP data structure                                        */
   SCIP_HEUR*            heur,               /**< heuristic data structure                                            */
   SCIP_RESULT*          result,             /**< result data structure                                               */
   SCIP_Real             minfixingrate,      /**< minimum percentage of integer variables that have to be fixed       */
   SCIP_Real             minimprove,         /**< factor by which RENS should at least improve the incumbent          */
   SCIP_Longint          maxnodes,           /**< maximum number of  nodes for the subproblem                         */
   SCIP_Longint          nstallnodes,        /**< number of stalling nodes for the subproblem                         */
   char                  startsol,           /**< solution used for fixing values ('l'p relaxation, 'n'lp relaxation) */
   SCIP_Bool             binarybounds,       /**< should general integers get binary bounds [floor(.),ceil(.)]?       */
   SCIP_Bool             uselprows           /**< should subproblem be created out of the rows in the LP rows?        */
   )
{
   SCIP* subscip;                            /* the subproblem created by RENS                      */
   SCIP_HASHMAP* consmapfw;                  /* mapping of SCIP constraints to sub-SCIP constraints */
   SCIP_HASHMAP* varmapfw;                   /* mapping of SCIP variables to sub-SCIP variables     */
   SCIP_VAR** vars;                          /* original problem's variables                        */
   SCIP_VAR** subvars;                       /* subproblem's variables                              */
   SCIP_HEURDATA* heurdata;                  /* heuristic's private data structure                  */
   SCIP_EVENTHDLR*       eventhdlr;          /* event handler for LP events                         */
   SCIP_ROW** sourcerows = NULL;
   SCIP_CONS** targetconss = NULL;

   SCIP_Real cutoff;                         /* objective cutoff for the subproblem                 */
   SCIP_Real timelimit;                      /* time limit for RENS subproblem                      */
   SCIP_Real memorylimit;                    /* memory limit for RENS subproblem                    */
   SCIP_Real allfixingrate;                  /* percentage of all variables fixed                   */
   SCIP_Real intfixingrate;                  /* percentage of integer variables fixed               */

   int nsourcerows = 0;
   int sourcerowssize = 0;
   int nvars;                                /* number of original problem's variables              */
   int i;

   SCIP_Bool success;
   SCIP_RETCODE retcode;

   assert(scip != NULL);
   assert(heur != NULL);
   assert(result != NULL);

   assert(maxnodes >= 0);
   assert(nstallnodes >= 0);

   assert(0.0 <= minfixingrate && minfixingrate <= 1.0);
   assert(0.0 <= minimprove && minimprove <= 1.0);
   assert(startsol == 'l' || startsol == 'n');

   *result = SCIP_DIDNOTRUN;

   /* compute the number of initial fixings and check if the fixing rate exceeds the minimum fixing rate */
   SCIP_CALL( computeFixingrate(scip, minfixingrate, &startsol, &intfixingrate, &success) );

   if( !success )
   {
      SCIPstatisticPrintf("RENS statistic: fixed only %5.2f integer variables --> abort \n", intfixingrate);
      return SCIP_OKAY;
   }

   /* get heuristic data */
   heurdata = SCIPheurGetData(heur);
   assert(heurdata != NULL);

   /* check whether there is enough time and memory left */
   timelimit = 0.0;
   memorylimit = 0.0;
   SCIP_CALL( SCIPgetRealParam(scip, "limits/time", &timelimit) );
   if( !SCIPisInfinity(scip, timelimit) && !heurdata->extratime )
      timelimit -= SCIPgetSolvingTime(scip);
   SCIP_CALL( SCIPgetRealParam(scip, "limits/memory", &memorylimit) );

   /* substract the memory already used by the main SCIP and the estimated memory usage of external software */
   if( !SCIPisInfinity(scip, memorylimit) )
   {
      memorylimit -= SCIPgetMemUsed(scip)/1048576.0;
      memorylimit -= SCIPgetMemExternEstim(scip)/1048576.0;
   }

   /* abort if no time is left or not enough memory to create a copy of SCIP, including external memory usage */
   if( timelimit <= 0.0 || memorylimit <= 2.0*SCIPgetMemExternEstim(scip)/1048576.0 )
      return SCIP_OKAY;

   *result = SCIP_DIDNOTFIND;

   /* get variable data */
   SCIP_CALL( SCIPgetVarsData(scip, &vars, &nvars, NULL, NULL, NULL, NULL) );

   /* initialize the subproblem */
   SCIP_CALL( SCIPcreate(&subscip) );

   /* create the variable mapping hash map */
   SCIP_CALL( SCIPhashmapCreate(&varmapfw, SCIPblkmem(subscip), SCIPcalcHashtableSize(5 * nvars)) );
   SCIP_CALL( SCIPallocBufferArray(scip, &subvars, nvars) );

   if( heurdata->copylpbasis )
   {
      sourcerowssize = SCIPgetNLPRows(scip);

      SCIP_CALL( SCIPallocClearBufferArray(scip, &sourcerows, sourcerowssize) );
      SCIP_CALL( SCIPallocClearBufferArray(scip, &targetconss, sourcerowssize) );

      /* create the constraint mapping hash map */
      SCIP_CALL( SCIPhashmapCreate(&consmapfw, SCIPblkmem(subscip), SCIPcalcHashtableSize(5 * SCIPgetNConss(scip))) );
   }
   else
   {
      consmapfw = NULL;
      sourcerows = NULL;
      targetconss = NULL;
   }

   eventhdlr = NULL;

   /* different methods to create sub-problem: either copy LP relaxation or the CIP with all constraints */
   if( uselprows )
   {
      char probname[SCIP_MAXSTRLEN];

      /* copy all plugins */
      SCIP_CALL( SCIPincludeDefaultPlugins(subscip) );

      /* get name of the original problem and add the string "_renssub" */
      (void) SCIPsnprintf(probname, SCIP_MAXSTRLEN, "%s_renssub", SCIPgetProbName(scip));

      /* create the subproblem */
      SCIP_CALL( SCIPcreateProb(subscip, probname, NULL, NULL, NULL, NULL, NULL, NULL, NULL) );

      /* copy all variables */
      SCIP_CALL( SCIPcopyVars(scip, subscip, varmapfw, NULL, TRUE) );
   }
   else
   {
      SCIP_Bool valid;

      valid = FALSE;

      /* copy complete SCIP instance */
      SCIP_CALL( SCIPcopy(scip, subscip, varmapfw, consmapfw, "rens", TRUE, FALSE, TRUE, &valid) );

      if( heurdata->copycuts )
      {
         if( heurdata->copylpbasis )
         {
            /* copies all active cuts from cutpool of sourcescip to linear constraints in targetscip */
            SCIP_CALL( SCIPcopyCuts(scip, subscip, varmapfw, consmapfw, sourcerows, targetconss, sourcerowssize, TRUE, &nsourcerows) );
            assert(nsourcerows <= sourcerowssize);
         }
         else
         {
            /* copies all active cuts from cutpool of sourcescip to linear constraints in targetscip */
            SCIP_CALL( SCIPcopyCuts(scip, subscip, varmapfw, NULL, NULL, NULL, 0, TRUE, NULL) );
         }
      }

      SCIPdebugMessage("Copying the SCIP instance was %s complete.\n", valid ? "" : "not ");

      /* create event handler for LP events */
      SCIP_CALL( SCIPincludeEventhdlrBasic(subscip, &eventhdlr, EVENTHDLR_NAME, EVENTHDLR_DESC, eventExecRens, NULL) );
      if( eventhdlr == NULL )
      {
         SCIPerrorMessage("event handler for " HEUR_NAME " heuristic not found.\n");
         return SCIP_PLUGINNOTFOUND;
      }
   }

   for( i = 0; i < nvars; i++ )
     subvars[i] = (SCIP_VAR*) SCIPhashmapGetImage(varmapfw, vars[i]);

   /* create a new problem, which fixes variables with same value in bestsol and LP relaxation */
   SCIP_CALL( createSubproblem(scip, subscip, subvars, sourcerows, targetconss, sourcerowssize, &nsourcerows, startsol,
         binarybounds, uselprows, heurdata->copylpbasis) );
   SCIPdebugMessage("RENS subproblem: %d vars, %d cons\n", SCIPgetNVars(subscip), SCIPgetNConss(subscip));

   if( heurdata->copylpbasis )
   {
      /* use the last LP basis as starting basis */
      SCIP_CALL( SCIPcopyBasis(scip, subscip, varmapfw, consmapfw, sourcerows, targetconss, nsourcerows, uselprows) );
   }

   if( sourcerows != NULL )
   {
      assert(targetconss != NULL);
      SCIPfreeBufferArray(scip, &sourcerows);
      SCIPfreeBufferArray(scip, &targetconss);
   }
   else
      assert(targetconss == NULL);

   /* free hash map */
   SCIPhashmapFree(&varmapfw);
   if( heurdata->copylpbasis )
   {
      assert(consmapfw != NULL);
      SCIPhashmapFree(&consmapfw);
   }

   /* do not abort subproblem on CTRL-C */
   SCIP_CALL( SCIPsetBoolParam(subscip, "misc/catchctrlc", FALSE) );

   /* disable output to console */
   SCIP_CALL( SCIPsetIntParam(subscip, "display/verblevel", 0) );

   /* disable statistic timing inside sub SCIP */
   SCIP_CALL( SCIPsetBoolParam(subscip, "timing/statistictiming", FALSE) );

   /* set limits for the subproblem */
   heurdata->nodelimit = maxnodes;
   SCIP_CALL( SCIPsetLongintParam(subscip, "limits/stallnodes", nstallnodes) );
   SCIP_CALL( SCIPsetLongintParam(subscip, "limits/nodes", maxnodes) );
   SCIP_CALL( SCIPsetIntParam(subscip, "limits/bestsol", heurdata->bestsollimit) );
   SCIP_CALL( SCIPsetRealParam(subscip, "limits/time", timelimit) );
   SCIP_CALL( SCIPsetRealParam(subscip, "limits/memory", memorylimit) );

   /* forbid recursive call of heuristics and separators solving sub-SCIPs */
   SCIP_CALL( SCIPsetSubscipsOff(subscip, TRUE) );

   /* disable expensive techniques that merely work on the dual bound */
   if( !heurdata->fullscale )
   {
      /* disable cutting plane separation */
      SCIP_CALL( SCIPsetSeparating(subscip, SCIP_PARAMSETTING_OFF, TRUE) );

      /* disable expensive presolving */
      SCIP_CALL( SCIPsetPresolving(subscip, SCIP_PARAMSETTING_FAST, TRUE) );

      SCIP_CALL( SCIPsetIntParam(subscip, "propagating/maxroundsroot", 0) );

      /* use best estimate node selection */
      if( SCIPfindNodesel(subscip, "estimate") != NULL && !SCIPisParamFixed(subscip, "nodeselection/estimate/stdpriority") )
      {
         SCIP_CALL( SCIPsetIntParam(subscip, "nodeselection/estimate/stdpriority", INT_MAX/4) );
      }

      /* activate uct node selection at the top of the tree */
      if( heurdata->useuct && SCIPfindNodesel(subscip, "uct") != NULL && !SCIPisParamFixed(subscip, "nodeselection/uct/stdpriority") )
      {
         SCIP_CALL( SCIPsetIntParam(subscip, "nodeselection/uct/stdpriority", INT_MAX/2) );
      }

      /* use inference branching */
      if( SCIPfindBranchrule(subscip, "inference") != NULL && !SCIPisParamFixed(subscip, "branching/inference/priority") )
      {
         SCIP_CALL( SCIPsetIntParam(subscip, "branching/inference/priority", INT_MAX/4) );
      }

      /* disable conflict analysis */
      if( !SCIPisParamFixed(subscip, "conflict/enable") )
      {
         SCIP_CALL( SCIPsetBoolParam(subscip, "conflict/enable", FALSE) );
      }

      /* employ a limit on the number of enforcement rounds in the quadratic constraint handler; this fixes the issue that
       * sometimes the quadratic constraint handler needs hundreds or thousands of enforcement rounds to determine the
       * feasibility status of a single node without fractional branching candidates by separation (namely for uflquad
       * instances); however, the solution status of the sub-SCIP might get corrupted by this; hence no deductions shall be
       * made for the original SCIP
       */
      if( SCIPfindConshdlr(subscip, "quadratic") != NULL && !SCIPisParamFixed(subscip, "constraints/quadratic/enfolplimit") )
      {
         SCIP_CALL( SCIPsetIntParam(subscip, "constraints/quadratic/enfolplimit", 500) );
      }
   }

#ifdef SCIP_DEBUG
   /* for debugging RENS, enable MIP output */
   SCIP_CALL( SCIPsetIntParam(subscip, "display/verblevel", 5) );
   SCIP_CALL( SCIPsetIntParam(subscip, "display/freq", 100000000) );
#endif

   /* if there is already a solution, add an objective cutoff */
   if( SCIPgetNSols(scip) > 0 )
   {
      SCIP_Real upperbound;
      cutoff = SCIPinfinity(scip);
      assert( !SCIPisInfinity(scip,SCIPgetUpperbound(scip)) );

      upperbound = SCIPgetUpperbound(scip) - SCIPsumepsilon(scip);

      if( !SCIPisInfinity(scip, -1.0 * SCIPgetLowerbound(scip)) )
      {
         cutoff = (1 - minimprove) * SCIPgetUpperbound(scip)
               + minimprove * SCIPgetLowerbound(scip);
      }
      else
      {
         if( SCIPgetUpperbound(scip) >= 0 )
            cutoff = (1 - minimprove) * SCIPgetUpperbound(scip);
         else
            cutoff = (1 + minimprove) * SCIPgetUpperbound(scip);
      }
      cutoff = MIN(upperbound, cutoff);
      SCIP_CALL(SCIPsetObjlimit(subscip, cutoff));
   }

   /* presolve the subproblem */
   retcode = SCIPpresolve(subscip);

   /* errors in solving the subproblem should not kill the overall solving process;
    * hence, the return code is caught and a warning is printed, only in debug mode, SCIP will stop.
    */
   if( retcode != SCIP_OKAY )
   {
#ifndef NDEBUG
      SCIP_CALL( retcode );
#endif
      SCIPwarningMessage(scip, "Error while presolving subproblem in RENS heuristic; sub-SCIP terminated with code <%d>\n", retcode);

      /* free */
      SCIPfreeBufferArray(scip, &subvars);
      SCIP_CALL( SCIPfree(&subscip) );
      return SCIP_OKAY;
   }

   SCIPdebugMessage("RENS presolved subproblem: %d vars, %d cons, success=%u\n", SCIPgetNVars(subscip), SCIPgetNConss(subscip), success);

   allfixingrate = (SCIPgetNOrigVars(subscip) - SCIPgetNVars(subscip)) / (SCIP_Real)SCIPgetNOrigVars(subscip);

   /* additional variables added in presolving may lead to the subSCIP having more variables than the original */
   allfixingrate = MAX(allfixingrate, 0.0);

   /* after presolving, we should have at least reached a certain fixing rate over ALL variables (including continuous)
    * to ensure that not only the MIP but also the LP relaxation is easy enough
    */
   if( allfixingrate >= minfixingrate / 2.0 )
   {
      SCIP_SOL** subsols;
      int nsubsols;

      /* catch LP events of sub-SCIP */
      if( !heurdata->uselprows )
      {
         assert(eventhdlr != NULL);

         SCIP_CALL( SCIPtransformProb(subscip) );
         SCIP_CALL( SCIPcatchEvent(subscip, SCIP_EVENTTYPE_LPSOLVED, eventhdlr, (SCIP_EVENTDATA*) heurdata, NULL) );
      }

      /* solve the subproblem */
      SCIPdebugMessage("solving subproblem: nstallnodes=%" SCIP_LONGINT_FORMAT ", maxnodes=%" SCIP_LONGINT_FORMAT "\n", nstallnodes, maxnodes);
      retcode = SCIPsolve(subscip);

      /* drop LP events of sub-SCIP */
      if( !heurdata->uselprows )
      {
         assert(eventhdlr != NULL);

         SCIP_CALL( SCIPdropEvent(subscip, SCIP_EVENTTYPE_LPSOLVED, eventhdlr, (SCIP_EVENTDATA*) heurdata, -1) );
      }

      /* errors in solving the subproblem should not kill the overall solving process;
       * hence, the return code is caught and a warning is printed, only in debug mode, SCIP will stop.
       */
      if( retcode != SCIP_OKAY )
      {
#ifndef NDEBUG
         SCIP_CALL( retcode );
#endif
         SCIPwarningMessage(scip, "Error while solving subproblem in RENS heuristic; sub-SCIP terminated with code <%d>\n", retcode);
      }
      else
      {
         /* transfer variable statistics from sub-SCIP */
         SCIP_CALL( SCIPmergeVariableStatistics(subscip, scip, subvars, vars, nvars) );
      }

      /* print solving statistics of subproblem if we are in SCIP's debug mode */
      SCIPdebug( SCIP_CALL( SCIPprintStatistics(subscip, NULL) ) );

      /* check, whether a solution was found;
       * due to numerics, it might happen that not all solutions are feasible -> try all solutions until one was accepted
       */
      nsubsols = SCIPgetNSols(subscip);
      subsols = SCIPgetSols(subscip);
      success = FALSE;
      for( i = 0; i < nsubsols && (!success || heurdata->addallsols); ++i )
      {
         SCIP_CALL( createNewSol(scip, subscip, subvars, heur, subsols[i], &success) );
         if( success )
            *result = SCIP_FOUNDSOL;
      }

      SCIPstatisticPrintf("RENS statistic: fixed %6.3f integer variables, %6.3f all variables, needed %6.1f seconds, %" SCIP_LONGINT_FORMAT " nodes, solution %10.4f found at node %" SCIP_LONGINT_FORMAT "\n",
         intfixingrate, allfixingrate, SCIPgetSolvingTime(subscip), SCIPgetNNodes(subscip), success ? SCIPgetPrimalbound(scip) : SCIPinfinity(scip),
         nsubsols > 0 ? SCIPsolGetNodenum(SCIPgetBestSol(subscip)) : -1 );
   }
   else
   {
      SCIPstatisticPrintf("RENS statistic: fixed only %6.3f integer variables, %6.3f all variables --> abort \n", intfixingrate, allfixingrate);
   }

   /* free subproblem */
   SCIPfreeBufferArray(scip, &subvars);
   SCIP_CALL( SCIPfree(&subscip) );

   return SCIP_OKAY;
}


/*
 * Callback methods of primal heuristic
 */

/** copy method for primal heuristic plugins (called when SCIP copies plugins) */
static
SCIP_DECL_HEURCOPY(heurCopyRens)
{  /*lint --e{715}*/
   assert(scip != NULL);
   assert(heur != NULL);
   assert(strcmp(SCIPheurGetName(heur), HEUR_NAME) == 0);

   /* call inclusion method of primal heuristic */
   SCIP_CALL( SCIPincludeHeurRens(scip) );

   return SCIP_OKAY;
}

/** destructor of primal heuristic to free user data (called when SCIP is exiting) */
static
SCIP_DECL_HEURFREE(heurFreeRens)
{  /*lint --e{715}*/
   SCIP_HEURDATA* heurdata;

   assert( heur != NULL );
   assert( scip != NULL );

   /* get heuristic data */
   heurdata = SCIPheurGetData(heur);
   assert( heurdata != NULL );

   /* free heuristic data */
   SCIPfreeMemory(scip, &heurdata);
   SCIPheurSetData(heur, NULL);

   return SCIP_OKAY;
}

/** initialization method of primal heuristic (called after problem was transformed) */
static
SCIP_DECL_HEURINIT(heurInitRens)
{  /*lint --e{715}*/
   SCIP_HEURDATA* heurdata;

   assert( heur != NULL );
   assert( scip != NULL );

   /* get heuristic data */
   heurdata = SCIPheurGetData(heur);
   assert( heurdata != NULL );

   /* initialize data */
   heurdata->usednodes = 0;

   return SCIP_OKAY;
}


/** execution method of primal heuristic */
static
SCIP_DECL_HEUREXEC(heurExecRens)
{  /*lint --e{715}*/

   SCIP_HEURDATA* heurdata;                  /* heuristic's data                    */
   SCIP_Longint nstallnodes;                 /* number of stalling nodes for the subproblem */

   assert( heur != NULL );
   assert( scip != NULL );
   assert( result != NULL );
   assert( SCIPhasCurrentNodeLP(scip) );

   *result = SCIP_DELAYED;

   /* do not call heuristic of node was already detected to be infeasible */
   if( nodeinfeasible )
      return SCIP_OKAY;

   /* get heuristic data */
   heurdata = SCIPheurGetData(heur);
   assert( heurdata != NULL );

   /* only call heuristic, if an optimal LP solution is at hand */
   if( heurdata->startsol == 'l' && SCIPgetLPSolstat(scip) != SCIP_LPSOLSTAT_OPTIMAL )
      return SCIP_OKAY;

   /* only call heuristic, if the LP objective value is smaller than the cutoff bound */
   if( heurdata->startsol == 'l' && SCIPisGE(scip, SCIPgetLPObjval(scip), SCIPgetCutoffbound(scip)) )
      return SCIP_OKAY;

   /* only continue with some fractional variables */
   if( heurdata->startsol == 'l' && SCIPgetNLPBranchCands(scip) == 0 )
      return SCIP_OKAY;

   /* do not proceed, when we should use the NLP relaxation, but there is no NLP solver included in SCIP */
   if( heurdata->startsol == 'n' && SCIPgetNNlpis(scip) == 0 )
      return SCIP_OKAY;

   *result = SCIP_DIDNOTRUN;

   /* calculate the maximal number of branching nodes until heuristic is aborted */
   nstallnodes = (SCIP_Longint)(heurdata->nodesquot * SCIPgetNNodes(scip));

   /* reward RENS if it succeeded often */
   nstallnodes = (SCIP_Longint)(nstallnodes * 3.0 * (SCIPheurGetNBestSolsFound(heur)+1.0)/(SCIPheurGetNCalls(heur) + 1.0));
   nstallnodes -= 100 * SCIPheurGetNCalls(heur);  /* count the setup costs for the sub-SCIP as 100 nodes */
   nstallnodes += heurdata->nodesofs;

   /* determine the node limit for the current process */
   nstallnodes -= heurdata->usednodes;
   nstallnodes = MIN(nstallnodes, heurdata->maxnodes);

   /* check whether we have enough nodes left to call subproblem solving */
   if( nstallnodes < heurdata->minnodes )
   {
      SCIPdebugMessage("skipping RENS: nstallnodes=%" SCIP_LONGINT_FORMAT ", minnodes=%" SCIP_LONGINT_FORMAT "\n", nstallnodes, heurdata->minnodes);
      return SCIP_OKAY;
   }

   if( SCIPisStopped(scip) && !heurdata->extratime )
      return SCIP_OKAY;

   SCIP_CALL( SCIPapplyRens(scip, heur, result, heurdata->minfixingrate, heurdata->minimprove,
         heurdata->maxnodes, nstallnodes, heurdata->startsol, heurdata->binarybounds, heurdata->uselprows) );

   return SCIP_OKAY;
}


/*
 * primal heuristic specific interface methods
 */

/** creates the rens primal heuristic and includes it in SCIP */
SCIP_RETCODE SCIPincludeHeurRens(
   SCIP*                 scip                /**< SCIP data structure */
   )
{
   SCIP_HEURDATA* heurdata;
   SCIP_HEUR* heur;

   /* create Rens primal heuristic data */
   SCIP_CALL( SCIPallocMemory(scip, &heurdata) );

   /* include primal heuristic */
   SCIP_CALL( SCIPincludeHeurBasic(scip, &heur,
         HEUR_NAME, HEUR_DESC, HEUR_DISPCHAR, HEUR_PRIORITY, HEUR_FREQ, HEUR_FREQOFS,
         HEUR_MAXDEPTH, HEUR_TIMING, HEUR_USESSUBSCIP, heurExecRens, heurdata) );

   assert(heur != NULL);

   /* set non-NULL pointers to callback methods */
   SCIP_CALL( SCIPsetHeurCopy(scip, heur, heurCopyRens) );
   SCIP_CALL( SCIPsetHeurFree(scip, heur, heurFreeRens) );
   SCIP_CALL( SCIPsetHeurInit(scip, heur, heurInitRens) );

   /* add rens primal heuristic parameters */

   SCIP_CALL( SCIPaddRealParam(scip, "heuristics/" HEUR_NAME "/minfixingrate",
         "minimum percentage of integer variables that have to be fixable",
         &heurdata->minfixingrate, FALSE, DEFAULT_MINFIXINGRATE, 0.0, 1.0, NULL, NULL) );

   SCIP_CALL( SCIPaddLongintParam(scip, "heuristics/" HEUR_NAME "/maxnodes",
         "maximum number of nodes to regard in the subproblem",
         &heurdata->maxnodes,  TRUE,DEFAULT_MAXNODES, 0LL, SCIP_LONGINT_MAX, NULL, NULL) );

   SCIP_CALL( SCIPaddLongintParam(scip, "heuristics/" HEUR_NAME "/nodesofs",
         "number of nodes added to the contingent of the total nodes",
         &heurdata->nodesofs, FALSE, DEFAULT_NODESOFS, 0LL, SCIP_LONGINT_MAX, NULL, NULL) );

   SCIP_CALL( SCIPaddLongintParam(scip, "heuristics/" HEUR_NAME "/minnodes",
         "minimum number of nodes required to start the subproblem",
         &heurdata->minnodes, TRUE, DEFAULT_MINNODES, 0LL, SCIP_LONGINT_MAX, NULL, NULL) );

   SCIP_CALL( SCIPaddRealParam(scip, "heuristics/" HEUR_NAME "/nodesquot",
         "contingent of sub problem nodes in relation to the number of nodes of the original problem",
         &heurdata->nodesquot, FALSE, DEFAULT_NODESQUOT, 0.0, 1.0, NULL, NULL) );

   SCIP_CALL( SCIPaddRealParam(scip, "heuristics/" HEUR_NAME "/minimprove",
         "factor by which RENS should at least improve the incumbent",
         &heurdata->minimprove, TRUE, DEFAULT_MINIMPROVE, 0.0, 1.0, NULL, NULL) );

   SCIP_CALL( SCIPaddRealParam(scip, "heuristics/" HEUR_NAME "/lplimfac",
         "factor by which the limit on the number of LP depends on the node limit",
         &heurdata->lplimfac, TRUE, DEFAULT_LPLIMFAC, 1.0, SCIP_REAL_MAX, NULL, NULL) );

   SCIP_CALL( SCIPaddCharParam(scip, "heuristics/" HEUR_NAME "/startsol",
         "solution that is used for fixing values ('l'p relaxation, 'n'lp relaxation)",
         &heurdata->startsol, FALSE, DEFAULT_STARTSOL, STARTSOL_CHOICES, NULL, NULL) );

   SCIP_CALL( SCIPaddBoolParam(scip, "heuristics/" HEUR_NAME "/binarybounds",
         "should general integers get binary bounds [floor(.),ceil(.)] ?",
         &heurdata->binarybounds, TRUE, DEFAULT_BINARYBOUNDS, NULL, NULL) );

   SCIP_CALL( SCIPaddBoolParam(scip, "heuristics/" HEUR_NAME "/uselprows",
         "should subproblem be created out of the rows in the LP rows?",
         &heurdata->uselprows, TRUE, DEFAULT_USELPROWS, NULL, NULL) );

   SCIP_CALL( SCIPaddBoolParam(scip, "heuristics/" HEUR_NAME "/copycuts",
         "if uselprows == FALSE, should all active cuts from cutpool be copied to constraints in subproblem?",
         &heurdata->copycuts, TRUE, DEFAULT_COPYCUTS, NULL, NULL) );

   SCIP_CALL( SCIPaddBoolParam(scip, "heuristics/" HEUR_NAME "/copylpbasis",
         "should a LP starting basis copyied from the source SCIP?",
         &heurdata->copylpbasis, TRUE, DEFAULT_COPYLPBASIS, NULL, NULL) );

   SCIP_CALL( SCIPaddBoolParam(scip, "heuristics/" HEUR_NAME "/extratime",
         "should the RENS sub-CIP get its own full time limit? This is only for tesing and not recommended!",
         &heurdata->extratime, TRUE, DEFAULT_EXTRATIME, NULL, NULL) );

   SCIP_CALL( SCIPaddBoolParam(scip, "heuristics/" HEUR_NAME "/addallsols",
         "should all subproblem solutions be added to the original SCIP?",
         &heurdata->addallsols, TRUE, DEFAULT_ADDALLSOLS, NULL, NULL) );

   SCIP_CALL( SCIPaddBoolParam(scip, "heuristics/" HEUR_NAME "/fullscale",
         "should the RENS sub-CIP be solved with cuts, conflicts, strong branching,... This is only for tesing and not recommended!",
         &heurdata->fullscale, TRUE, DEFAULT_FULLSCALE, NULL, NULL) );

   SCIP_CALL( SCIPaddIntParam(scip, "heuristics/" HEUR_NAME "/bestsollimit",
         "limit on number of improving incumbent solutions in sub-CIP",
         &heurdata->bestsollimit, FALSE, DEFAULT_BESTSOLLIMIT, -1, INT_MAX, NULL, NULL) );

   SCIP_CALL( SCIPaddBoolParam(scip, "heuristics/" HEUR_NAME "/useuct",
         "should uct node selection be used at the beginning of the search?",
         &heurdata->useuct, TRUE, DEFAULT_USEUCT, NULL, NULL) );

   return SCIP_OKAY;
}<|MERGE_RESOLUTION|>--- conflicted
+++ resolved
@@ -65,12 +65,9 @@
                                          * techniques that merely work on the dual bound, e.g., cuts?  This is only
                                          * implemented for testing and not recommended to be used!
                                          */
-<<<<<<< HEAD
 #define DEFAULT_COPYLPBASIS   TRUE      /**< should a LP starting basis copyied from the source SCIP? */
-=======
 #define DEFAULT_BESTSOLLIMIT   -1       /* limit on number of improving incumbent solutions in sub-CIP            */
 #define DEFAULT_USEUCT         FALSE     /* should uct node selection be used at the beginning of the search?     */
->>>>>>> 4f581a50
 
 /* event handler properties */
 #define EVENTHDLR_NAME         "Rens"
