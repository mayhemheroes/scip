/* * * * * * * * * * * * * * * * * * * * * * * * * * * * * * * * * * * * * * */
/*                                                                           */
/*                  This file is part of the program and library             */
/*         SCIP --- Solving Constraint Integer Programs                      */
/*                                                                           */
/*    Copyright (C) 2002-2012 Konrad-Zuse-Zentrum                            */
/*                            fuer Informationstechnik Berlin                */
/*                                                                           */
/*  SCIP is distributed under the terms of the ZIB Academic License.         */
/*                                                                           */
/*  You should have received a copy of the ZIB Academic License              */
/*  along with SCIP; see the file COPYING. If not email to scip@zib.de.      */
/*                                                                           */
/* * * * * * * * * * * * * * * * * * * * * * * * * * * * * * * * * * * * * * */

/**@file   def.h
 * @brief  common defines and data types used in all packages of SCIP
 * @author Tobias Achterberg
 */

/*---+----1----+----2----+----3----+----4----+----5----+----6----+----7----+----8----+----9----+----0----+----1----+----2*/

#ifndef __SCIP_DEF_H__
#define __SCIP_DEF_H__


#include <stdio.h>
#include <math.h>
#include <limits.h>
#include <float.h>
#include <assert.h>

/*
 * Boolean values
 */

#ifndef SCIP_Bool
#define SCIP_Bool unsigned int                    /**< type used for boolean values */
#ifndef TRUE
#define TRUE  1                         /**< boolean value TRUE */
#define FALSE 0                         /**< boolean value FALSE */
#endif
#endif

/*
 * Define the marco EXTERN depending if the OS is Windows or not
 */
#if defined(_WIN32) || defined(_WIN64)
#define EXTERN __declspec(dllexport)
#else
#define EXTERN extern
#endif


#include "scip/type_retcode.h"
#include "scip/pub_message.h"

#ifdef __cplusplus
extern "C" {
#endif

<<<<<<< HEAD
#define SCIP_VERSION                300 /**< SCIP version number (multiplied by 100 to get integer number) */
#define SCIP_SUBVERSION               1 /**< SCIP sub version number */
=======
#define SCIP_VERSION                301 /**< SCIP version number (multiplied by 100 to get integer number) */
#define SCIP_SUBVERSION               0 /**< SCIP sub version number */
>>>>>>> 69370564
#define SCIP_COPYRIGHT   "Copyright (c) 2002-2012 Konrad-Zuse-Zentrum fuer Informationstechnik Berlin (ZIB)"


/*
 * CIP format variable characters
 */

#define SCIP_VARTYPE_BINARY_CHAR 'B'
#define SCIP_VARTYPE_INTEGER_CHAR 'I'
#define SCIP_VARTYPE_IMPLINT_CHAR 'M'
#define SCIP_VARTYPE_CONTINUOUS_CHAR 'C'

/*
 * Long Integer values
 */

#ifndef LLONG_MAX
#define LLONG_MAX        9223372036854775807LL
#define LLONG_MIN        (-LLONG_MAX - 1LL)
#endif

#define SCIP_Longint long long                         /**< type used for long integer values */
#define SCIP_LONGINT_MAX          LLONG_MAX
#define SCIP_LONGINT_MIN          LLONG_MIN
#ifndef SCIP_LONGINT_FORMAT
#if defined(_WIN32) || defined(_WIN64)
#define SCIP_LONGINT_FORMAT           "I64d"
#else
#define SCIP_LONGINT_FORMAT           "lld"
#endif
#endif


/*
 * Floating point values
 */

#define SCIP_Real double                               /**< type used for floating point values */
#define SCIP_REAL_MAX         (SCIP_Real)DBL_MAX
#define SCIP_REAL_MIN        -(SCIP_Real)DBL_MAX
#define SCIP_REAL_FORMAT               "lf"

#define SCIP_DEFAULT_INFINITY         1e+20  /**< default value considered to be infinity */
#define SCIP_DEFAULT_EPSILON          1e-09  /**< default upper bound for floating points to be considered zero */
#define SCIP_DEFAULT_SUMEPSILON       1e-06  /**< default upper bound for sums of floating points to be considered zero */
#define SCIP_DEFAULT_FEASTOL          1e-06  /**< default feasibility tolerance for constraints */
#define SCIP_DEFAULT_LPFEASTOL        1e-06  /**< default primal feasibility tolerance of LP solver */
#define SCIP_DEFAULT_DUALFEASTOL      1e-06  /**< default feasibility tolerance for reduced costs */
#define SCIP_DEFAULT_BARRIERCONVTOL   1e-10  /**< default convergence tolerance used in barrier algorithm */
#define SCIP_DEFAULT_BOUNDSTREPS       0.05  /**< default minimal relative improve for strengthening bounds */
#define SCIP_DEFAULT_PSEUDOCOSTEPS    1e-01  /**< default minimal variable distance value to use for pseudo cost updates */
#define SCIP_DEFAULT_PSEUDOCOSTDELTA  1e-04  /**< default minimal objective distance value to use for pseudo cost updates */
#define SCIP_DEFAULT_RECOMPFAC        1e+07  /**< default minimal decrease factor that causes the recomputation of a value (e.g., pseudo objective) instead of an update */
#define SCIP_DEFAULT_HUGEVAL          1e+15  /**< values larger than this are considered huge and should be handled separately (e.g., in activity computation) */
#define SCIP_MAXEPSILON               1e-03  /**< maximum value for any numerical epsilon */
#define SCIP_MINEPSILON               1e-20  /**< minimum value for any numerical epsilon */
#define SCIP_INVALID                  1e+99  /**< floating point value is not valid */
#define SCIP_UNKNOWN                  1e+98  /**< floating point value is not known (in primal solution) */


#define REALABS(x)        (fabs(x))
#define EPSEQ(x,y,eps)    (REALABS((x)-(y)) <= (eps))
#define EPSLT(x,y,eps)    ((x)-(y) < -(eps))
#define EPSLE(x,y,eps)    ((x)-(y) <= (eps))
#define EPSGT(x,y,eps)    ((x)-(y) > (eps))
#define EPSGE(x,y,eps)    ((x)-(y) >= -(eps))
#define EPSZ(x,eps)       (REALABS(x) <= (eps))
#define EPSP(x,eps)       ((x) > (eps))
#define EPSN(x,eps)       ((x) < -(eps))
#define EPSFLOOR(x,eps)   (floor((x)+(eps)))
#define EPSCEIL(x,eps)    (ceil((x)-(eps)))
#define EPSROUND(x,eps)   (ceil((x)-0.5+(eps)))
#define EPSFRAC(x,eps)    ((x)-EPSFLOOR(x,eps))
#define EPSISINT(x,eps)   (EPSFRAC(x,eps) <= (eps))


#ifndef SQR
#define SQR(x)        ((x)*(x))
#define SQRT(x)       (sqrt(x))
#endif

#ifndef ABS
#define ABS(x)        ((x) >= 0 ? (x) : -(x))
#endif

#ifndef MAX
#define MAX(x,y)      ((x) >= (y) ? (x) : (y))     /**< returns maximum of x and y */
#define MIN(x,y)      ((x) <= (y) ? (x) : (y))     /**< returns minimum of x and y */
#endif

#ifndef MAX3
#define MAX3(x,y,z) ((x) >= (y) ? MAX(x,z) : MAX(y,z))  /**< returns maximum of x, y, and z */
#define MIN3(x,y,z) ((x) <= (y) ? MIN(x,z) : MIN(y,z))  /**< returns minimum of x, y, and z */
#endif



/*
 * Pointers
 */

#ifndef NULL
#define NULL ((void*)0)                 /**< zero pointer */
#endif


/*
 * Strings
 */

#define SCIP_MAXSTRLEN             1024 /**< maximum string length in SCIP */
#if defined(_WIN32) || defined(_WIN64)
#define snprintf _snprintf
#define vsnprintf _vsnprintf
#define strcasecmp _stricmp
#define strncasecmp _strnicmp
#endif


/*
 * Memory settings
 */

#define SCIP_HASHSIZE_PARAMS         4099 /**< size of hash table in parameter name tables */
#define SCIP_HASHSIZE_NAMES          131101 /**< size of hash table in name tables */
#define SCIP_HASHSIZE_CUTPOOLS       131101 /**< size of hash table in cut pools */
#define SCIP_HASHSIZE_CLIQUES        131101 /**< size of hash table in clique tables */
#define SCIP_HASHSIZE_NAMES_SMALL    8011   /**< size of hash table in name tables for small problems */
#define SCIP_HASHSIZE_CUTPOOLS_SMALL 8011   /**< size of hash table in cut pools for small problems */
#define SCIP_HASHSIZE_CLIQUES_SMALL  8011   /**< size of hash table in clique tables for small problems */
#define SCIP_HASHSIZE_VBC            131101 /**< size of hash map for node -> nodenum mapping used for VBC output */

/*#define BMS_NOBLOCKMEM*/


/*
 * Global debugging settings
 */

/*#define DEBUG*/


/*
 * Defines for handling SCIP return codes
 */

/** this macro is used to stop SCIP in debug mode such that errors can be debugged;
 *
 *  @note In optimized mode this macro has no effect. That means, in case of an error it has to be ensured that code
 *        terminates with an error code or continues safely.
 */
#define SCIPABORT() assert(FALSE)

#define SCIP_CALL_ABORT_QUIET(x)  do { if( (x) != SCIP_OKAY ) SCIPABORT(); } while( FALSE )
#define SCIP_CALL_QUIET(x)        do { SCIP_RETCODE _restat_; if( (_restat_ = (x)) != SCIP_OKAY ) return _restat_; } while( FALSE )
#define SCIP_ALLOC_ABORT_QUIET(x) do { if( NULL == (x) ) SCIPABORT(); } while( FALSE )
#define SCIP_ALLOC_QUIET(x)       do { if( NULL == (x) ) return SCIP_NOMEMORY; } while( FALSE )

#define SCIP_CALL_ABORT(x) do                                                                                 \
                       {                                                                                      \
                          SCIP_RETCODE _restat_;                                                              \
                          if( (_restat_ = (x)) != SCIP_OKAY )                                                 \
                          {                                                                                   \
                             SCIPerrorMessage("Error <%d> in function call\n", _restat_);                     \
                             SCIPABORT();                                                                     \
                          }                                                                                   \
                       }                                                                                      \
                       while( FALSE )

#define SCIP_ALLOC_ABORT(x) do                                                                                \
                       {                                                                                      \
                          if( NULL == (x) )                                                                   \
                          {                                                                                   \
                             SCIPerrorMessage("No memory in function call\n", __FILE__, __LINE__);            \
                             SCIPABORT();                                                                     \
                          }                                                                                   \
                       }                                                                                      \
                       while( FALSE )

#define SCIP_CALL(x)   do                                                                                     \
                       {                                                                                      \
                          SCIP_RETCODE _restat_;                                                              \
                          if( (_restat_ = (x)) != SCIP_OKAY )                                                 \
                          {                                                                                   \
                             SCIPerrorMessage("Error <%d> in function call\n", _restat_);                     \
                             return _restat_;                                                                 \
                           }                                                                                  \
                       }                                                                                      \
                       while( FALSE )

#define SCIP_ALLOC(x)  do                                                                                     \
                       {                                                                                      \
                          if( NULL == (x) )                                                                   \
                          {                                                                                   \
                             SCIPerrorMessage("No memory in function call\n");                                \
                             return SCIP_NOMEMORY;                                                            \
                          }                                                                                   \
                       }                                                                                      \
                       while( FALSE )

/*
 * Define to mark deprecated API functions
 */

#if defined(_WIN32)
#  define SCIP_DEPRECATED __declspec(deprecated)
#elif defined(__GNUC__) && defined(__linux__)
#  define SCIP_DEPRECATED __attribute__ ((deprecated))
#else
#  define SCIP_DEPRECATED
#endif

#ifdef __cplusplus
}
#endif

#endif<|MERGE_RESOLUTION|>--- conflicted
+++ resolved
@@ -59,13 +59,8 @@
 extern "C" {
 #endif
 
-<<<<<<< HEAD
 #define SCIP_VERSION                300 /**< SCIP version number (multiplied by 100 to get integer number) */
 #define SCIP_SUBVERSION               1 /**< SCIP sub version number */
-=======
-#define SCIP_VERSION                301 /**< SCIP version number (multiplied by 100 to get integer number) */
-#define SCIP_SUBVERSION               0 /**< SCIP sub version number */
->>>>>>> 69370564
 #define SCIP_COPYRIGHT   "Copyright (c) 2002-2012 Konrad-Zuse-Zentrum fuer Informationstechnik Berlin (ZIB)"
 
 
