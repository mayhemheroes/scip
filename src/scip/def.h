/* * * * * * * * * * * * * * * * * * * * * * * * * * * * * * * * * * * * * * */
/*                                                                           */
/*                  This file is part of the program and library             */
/*         SCIP --- Solving Constraint Integer Programs                      */
/*                                                                           */
/*    Copyright (C) 2002-2018 Konrad-Zuse-Zentrum                            */
/*                            fuer Informationstechnik Berlin                */
/*                                                                           */
/*  SCIP is distributed under the terms of the ZIB Academic License.         */
/*                                                                           */
/*  You should have received a copy of the ZIB Academic License              */
/*  along with SCIP; see the file COPYING. If not visit scip.zib.de.         */
/*                                                                           */
/* * * * * * * * * * * * * * * * * * * * * * * * * * * * * * * * * * * * * * */

/**@file   def.h
 * @ingroup INTERNALAPI
 * @brief  common defines and data types used in all packages of SCIP
 * @author Tobias Achterberg
 */

/*---+----1----+----2----+----3----+----4----+----5----+----6----+----7----+----8----+----9----+----0----+----1----+----2*/

#ifndef __SCIP_DEF_H__
#define __SCIP_DEF_H__

#ifdef __cplusplus
#define __STDC_LIMIT_MACROS
#define __STDC_CONSTANT_MACROS
#endif

#include <stdio.h>
#include <stdint.h>
#include <math.h>
#include <limits.h>
#include <float.h>
#include <assert.h>

/*
 * GNU COMPILER VERSION define
 */
#ifdef __GNUC__
#ifndef GCC_VERSION
#define GCC_VERSION (__GNUC__ * 100                     \
      + __GNUC_MINOR__ * 10                             \
      + __GNUC_PATCHLEVEL__)
#endif
#endif

/*
 * define whether compiler allows variadic macros
 */
#if defined(_MSC_VER) || ( __STDC_VERSION__ >= 199901L )
#define SCIP_HAVE_VARIADIC_MACROS 1
#endif

/*
 * Boolean values
 */

#ifndef SCIP_Bool
#define SCIP_Bool unsigned int               /**< type used for Boolean values */
#ifndef TRUE
#define TRUE  1                              /**< Boolean value TRUE */
#define FALSE 0                              /**< Boolean value FALSE */
#endif
#endif

#ifndef SCIP_Shortbool
#define SCIP_Shortbool uint8_t               /**< type used for Boolean values with less space */
#endif

/*
 * Define the marco EXTERN and some functions depending if the OS is Windows or not
 */
#if defined(_WIN32) || defined(_WIN64)

#define strcasecmp _stricmp
#define strncasecmp _strnicmp
#define getcwd _getcwd

#ifndef EXTERN
#define EXTERN __declspec(dllexport)
#endif

#else
#ifndef EXTERN
#define EXTERN extern
#endif
#endif

/* define INLINE */
#ifndef INLINE
#if defined(_WIN32) || defined(_WIN64) || defined(__STDC__)
#define INLINE                 __inline
#else
#define INLINE                 inline
#endif
#endif



#include "scip/type_retcode.h"
#include "scip/type_message.h"

#ifdef __cplusplus
extern "C" {
#endif


#define SCIP_VERSION                600 /**< SCIP version number (multiplied by 100 to get integer number) */
#define SCIP_SUBVERSION               2 /**< SCIP sub version number */
<<<<<<< HEAD
#define SCIP_APIVERSION              33 /**< SCIP API version number */
=======
#define SCIP_APIVERSION              34 /**< SCIP API version number */
>>>>>>> 8e3c4d01
#define SCIP_COPYRIGHT   "Copyright (C) 2002-2018 Konrad-Zuse-Zentrum fuer Informationstechnik Berlin (ZIB)"


/*
 * CIP format variable characters
 */

#define SCIP_VARTYPE_BINARY_CHAR 'B'
#define SCIP_VARTYPE_INTEGER_CHAR 'I'
#define SCIP_VARTYPE_IMPLINT_CHAR 'M'
#define SCIP_VARTYPE_CONTINUOUS_CHAR 'C'

/*
 * Long Integer values
 */

#ifndef LLONG_MAX
#define LLONG_MAX        9223372036854775807LL
#define LLONG_MIN        (-LLONG_MAX - 1LL)
#endif

#define SCIP_Longint long long                         /**< type used for long integer values */
#define SCIP_LONGINT_MAX          LLONG_MAX
#define SCIP_LONGINT_MIN          LLONG_MIN
#ifndef SCIP_LONGINT_FORMAT
#if defined(_WIN32) || defined(_WIN64)
#define SCIP_LONGINT_FORMAT           "I64d"
#else
#define SCIP_LONGINT_FORMAT           "lld"
#endif
#endif

/*
 * Floating point values
 */

#define SCIP_Real double                               /**< type used for floating point values */
#define SCIP_REAL_MAX         (SCIP_Real)DBL_MAX
#define SCIP_REAL_MIN        -(SCIP_Real)DBL_MAX
#define SCIP_REAL_FORMAT               "lf"

#define SCIP_DEFAULT_INFINITY         1e+20  /**< default value considered to be infinity */
#define SCIP_DEFAULT_EPSILON          1e-09  /**< default upper bound for floating points to be considered zero */
#define SCIP_DEFAULT_SUMEPSILON       1e-06  /**< default upper bound for sums of floating points to be considered zero */
#define SCIP_DEFAULT_FEASTOL          1e-06  /**< default feasibility tolerance for constraints */
#define SCIP_DEFAULT_CHECKFEASTOLFAC    1.0  /**< default factor to change the feasibility tolerance when testing the best solution for feasibility (after solving process) */
#define SCIP_DEFAULT_LPFEASTOL        1e-06  /**< default primal feasibility tolerance of LP solver */
#define SCIP_DEFAULT_DUALFEASTOL      1e-07  /**< default feasibility tolerance for reduced costs */
#define SCIP_DEFAULT_BARRIERCONVTOL   1e-10  /**< default convergence tolerance used in barrier algorithm */
#define SCIP_DEFAULT_BOUNDSTREPS       0.05  /**< default minimal relative improve for strengthening bounds */
#define SCIP_DEFAULT_PSEUDOCOSTEPS    1e-01  /**< default minimal variable distance value to use for pseudo cost updates */
#define SCIP_DEFAULT_PSEUDOCOSTDELTA  1e-04  /**< default minimal objective distance value to use for pseudo cost updates */
#define SCIP_DEFAULT_RECOMPFAC        1e+07  /**< default minimal decrease factor that causes the recomputation of a value (e.g., pseudo objective) instead of an update */
#define SCIP_DEFAULT_HUGEVAL          1e+15  /**< values larger than this are considered huge and should be handled separately (e.g., in activity computation) */
#define SCIP_MAXEPSILON               1e-03  /**< maximum value for any numerical epsilon */
#define SCIP_MINEPSILON               1e-20  /**< minimum value for any numerical epsilon */
#define SCIP_INVALID          (double)1e+99  /**< floating point value is not valid */
#define SCIP_UNKNOWN          (double)1e+98  /**< floating point value is not known (in primal solution) */


#define REALABS(x)        (fabs(x))
#define EPSEQ(x,y,eps)    (REALABS((x)-(y)) <= (eps))
#define EPSLT(x,y,eps)    ((x)-(y) < -(eps))
#define EPSLE(x,y,eps)    ((x)-(y) <= (eps))
#define EPSGT(x,y,eps)    ((x)-(y) > (eps))
#define EPSGE(x,y,eps)    ((x)-(y) >= -(eps))
#define EPSZ(x,eps)       (REALABS(x) <= (eps))
#define EPSP(x,eps)       ((x) > (eps))
#define EPSN(x,eps)       ((x) < -(eps))
#define EPSFLOOR(x,eps)   (floor((x)+(eps)))
#define EPSCEIL(x,eps)    (ceil((x)-(eps)))
#define EPSROUND(x,eps)   (ceil((x)-0.5+(eps)))
#define EPSFRAC(x,eps)    ((x)-EPSFLOOR(x,eps))
#define EPSISINT(x,eps)   (EPSFRAC(x,eps) <= (eps))


#ifndef SQR
#define SQR(x)        ((x)*(x))
#define SQRT(x)       (sqrt(x))
#endif

#ifndef LOG2
#if defined(_MSC_VER) && (_MSC_VER < 1800)
#define LOG2(x) (log(x) / log(2.0))
#else
#define LOG2(x) log2(x)
#endif
#endif

#ifndef ABS
#define ABS(x)        ((x) >= 0 ? (x) : -(x))
#endif

#ifndef MAX
#define MAX(x,y)      ((x) >= (y) ? (x) : (y))     /**< returns maximum of x and y */
#define MIN(x,y)      ((x) <= (y) ? (x) : (y))     /**< returns minimum of x and y */
#endif

#ifndef MAX3
#define MAX3(x,y,z) ((x) >= (y) ? MAX(x,z) : MAX(y,z))  /**< returns maximum of x, y, and z */
#define MIN3(x,y,z) ((x) <= (y) ? MIN(x,z) : MIN(y,z))  /**< returns minimum of x, y, and z */
#endif

/* platform-dependent specification of the log1p, which is numerically more stable around x = 0.0 */
#ifndef LOG1P
#if defined(_WIN32) || defined(_WIN64)
#define LOG1P(x) (log(1.0+x))
#else
#define LOG1P(x) (log1p(x))
#endif
#endif

#ifndef COPYSIGN
#if defined(_MSC_VER) && (_MSC_VER < 1800)
#define COPYSIGN _copysign
#else
#define COPYSIGN copysign
#endif
#endif

/*
 * Pointers
 */

#ifndef NULL
#define NULL ((void*)0)                 /**< zero pointer */
#endif

#ifndef RESTRICT
#if defined(_MSC_VER)
#define RESTRICT __restrict
#else
#ifdef __cplusplus
#define RESTRICT __restrict__
#elif __STDC_VERSION__ >= 199901L
#define RESTRICT restrict
#else
#define RESTRICT
#endif
#endif
#endif

/*
 * Strings
 */

#define SCIP_MAXSTRLEN             1024 /**< maximum string length in SCIP */

/*
 * Memory settings
 */

/* we use SIZE_MAX / 2 to detect negative sizes which got a very large value when casting to size_t */
#define SCIP_MAXMEMSIZE              (SIZE_MAX/2) /**< maximum size of allocated memory (array) */

#define SCIP_HASHSIZE_PARAMS        2048 /**< size of hash table in parameter name tables */
#define SCIP_HASHSIZE_NAMES          500 /**< size of hash table in name tables */
#define SCIP_HASHSIZE_CUTPOOLS       500 /**< size of hash table in cut pools */
#define SCIP_HASHSIZE_CLIQUES        500 /**< size of hash table in clique tables */
#define SCIP_HASHSIZE_NAMES_SMALL    100 /**< size of hash table in name tables for small problems */
#define SCIP_HASHSIZE_CUTPOOLS_SMALL 100 /**< size of hash table in cut pools for small problems */
#define SCIP_HASHSIZE_CLIQUES_SMALL  100 /**< size of hash table in clique tables for small problems */
#define SCIP_HASHSIZE_VBC            500 /**< size of hash map for node -> nodenum mapping used for VBC output */

#define SCIP_DEFAULT_MEM_ARRAYGROWFAC   1.2 /**< memory growing factor for dynamically allocated arrays */
#define SCIP_DEFAULT_MEM_ARRAYGROWINIT    4 /**< initial size of dynamically allocated arrays */

#define SCIP_MEM_NOLIMIT (SCIP_Longint)SCIP_LONGINT_MAX/1048576.0/**< initial size of dynamically allocated arrays */

/*
 * Tree settings
 */

#define SCIP_MAXTREEDEPTH             65534  /**< maximal allowed depth of the branch-and-bound tree */

/*
 * Probing scoring settings
 */

#define SCIP_PROBINGSCORE_PENALTYRATIO    2  /**< ratio for penalizing too small fractionalities in diving heuristics.
                                              *   if the fractional part of a variable is smaller than a given threshold
                                              *   the corresponding score gets penalized. due to numerical troubles
                                              *   we will flip a coin whenever SCIPisEQ(scip, fractionality, threshold)
                                              *   evaluates to true. this parameter defines the chance that this results
                                              *   in penalizing the score, i.e., there is 1:2 chance for penalizing.
                                              */

/*
 * Global debugging settings
 */

/*#define DEBUG*/


/*
 * Defines for handling SCIP return codes
 */

/** this macro is used to stop SCIP in debug mode such that errors can be debugged;
 *
 *  @note In optimized mode this macro has no effect. That means, in case of an error it has to be ensured that code
 *        terminates with an error code or continues safely.
 */
#define SCIPABORT() assert(FALSE) /*lint --e{527} */

#define SCIP_CALL_ABORT_QUIET(x)  do { if( (x) != SCIP_OKAY ) SCIPABORT(); } while( FALSE )
#define SCIP_CALL_QUIET(x)        do { SCIP_RETCODE _restat_; if( (_restat_ = (x)) != SCIP_OKAY ) return _restat_; } while( FALSE )
#define SCIP_ALLOC_ABORT_QUIET(x) do { if( NULL == (x) ) SCIPABORT(); } while( FALSE )
#define SCIP_ALLOC_QUIET(x)       do { if( NULL == (x) ) return SCIP_NOMEMORY; } while( FALSE )

#define SCIP_CALL_ABORT(x) do                                                                                 \
                       {                                                                                      \
                          SCIP_RETCODE _restat_; /*lint -e{506,774}*/                                         \
                          if( (_restat_ = (x)) != SCIP_OKAY )                                                 \
                          {                                                                                   \
                             SCIPerrorMessage("Error <%d> in function call\n", _restat_);                     \
                             SCIPABORT();                                                                     \
                          }                                                                                   \
                       }                                                                                      \
                       while( FALSE )

#define SCIP_ALLOC_ABORT(x) do                                                                                \
                       {                                                                                      \
                          if( NULL == (x) )                                                                   \
                          {                                                                                   \
                             SCIPerrorMessage("No memory in function call\n", __FILE__, __LINE__);            \
                             SCIPABORT();                                                                     \
                          }                                                                                   \
                       }                                                                                      \
                       while( FALSE )

#define SCIP_CALL(x)   do                                                                                     \
                       {                                                                                      \
                          SCIP_RETCODE _restat_; /*lint -e{506,774}*/                                         \
                          if( (_restat_ = (x)) != SCIP_OKAY )                                                 \
                          {                                                                                   \
                             SCIPerrorMessage("Error <%d> in function call\n", _restat_);                     \
                             return _restat_;                                                                 \
                           }                                                                                  \
                       }                                                                                      \
                       while( FALSE )

#define SCIP_ALLOC(x)  do                                                                                     \
                       {                                                                                      \
                          if( NULL == (x) )                                                                   \
                          {                                                                                   \
                             SCIPerrorMessage("No memory in function call\n");                                \
                             return SCIP_NOMEMORY;                                                            \
                          }                                                                                   \
                       }                                                                                      \
                       while( FALSE )

#define SCIP_CALL_TERMINATE(retcode, x, TERM)   do                                                            \
                       {                                                                                      \
                          if( ((retcode) = (x)) != SCIP_OKAY )                                                \
                          {                                                                                   \
                             SCIPerrorMessage("Error <%d> in function call\n", retcode);                      \
                             goto TERM;                                                                       \
                          }                                                                                   \
                       }                                                                                      \
                       while( FALSE )

#define SCIP_ALLOC_TERMINATE(retcode, x, TERM)   do                                                           \
                       {                                                                                      \
                          if( NULL == (x) )                                                                   \
                          {                                                                                   \
                             SCIPerrorMessage("No memory in function call\n");                                \
                             retcode = SCIP_NOMEMORY;                                                         \
                             goto TERM;                                                                       \
                          }                                                                                   \
                       }                                                                                      \
                       while( FALSE )

#define SCIP_CALL_FINALLY(x, y)   do                                                                                     \
                       {                                                                                      \
                          SCIP_RETCODE _restat_;                                                              \
                          if( (_restat_ = (x)) != SCIP_OKAY )                                                 \
                          {                                                                                   \
                             SCIPerrorMessage("Error <%d> in function call\n", _restat_);                     \
                             (y);                                                                             \
                             return _restat_;                                                                 \
                           }                                                                                  \
                       }                                                                                      \
                       while( FALSE )

#define SCIP_UNUSED(x) ((void) (x))

/*
 * Define to mark deprecated API functions
 */

#if defined(_MSC_VER)
#  define SCIP_DEPRECATED __declspec(deprecated)
#elif defined(__GNUC__)
#  define SCIP_DEPRECATED __attribute__ ((deprecated))
#else
#  define SCIP_DEPRECATED
#endif

#ifdef __cplusplus
}
#endif

#endif<|MERGE_RESOLUTION|>--- conflicted
+++ resolved
@@ -110,11 +110,7 @@
 
 #define SCIP_VERSION                600 /**< SCIP version number (multiplied by 100 to get integer number) */
 #define SCIP_SUBVERSION               2 /**< SCIP sub version number */
-<<<<<<< HEAD
-#define SCIP_APIVERSION              33 /**< SCIP API version number */
-=======
 #define SCIP_APIVERSION              34 /**< SCIP API version number */
->>>>>>> 8e3c4d01
 #define SCIP_COPYRIGHT   "Copyright (C) 2002-2018 Konrad-Zuse-Zentrum fuer Informationstechnik Berlin (ZIB)"
 
 
