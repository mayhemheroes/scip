/* * * * * * * * * * * * * * * * * * * * * * * * * * * * * * * * * * * * * * */
/*                                                                           */
/*                  This file is part of the program and library             */
/*         SCIP --- Solving Constraint Integer Programs                      */
/*                                                                           */
/*    Copyright (C) 2002-2014 Konrad-Zuse-Zentrum                            */
/*                            fuer Informationstechnik Berlin                */
/*                                                                           */
/*  SCIP is distributed under the terms of the ZIB Academic License.         */
/*                                                                           */
/*  You should have received a copy of the ZIB Academic License              */
/*  along with SCIP; see the file COPYING. If not email to scip@zib.de.      */
/*                                                                           */
/* * * * * * * * * * * * * * * * * * * * * * * * * * * * * * * * * * * * * * */

/**@file   heur_proximity.c
 * @brief  improvement heuristic which uses an auxiliary objective instead of the original objective function which
 *         is itself added as a constraint to a sub-SCIP instance. The heuristic was presented by Matteo Fischetti
 *         and Michele Monaci
 *
 *
 * @author Gregor Hendel
 */

/*---+----1----+----2----+----3----+----4----+----5----+----6----+----7----+----8----+----9----+----0----+----1----+----2*/

#include <assert.h>
#include <string.h>

#include "scip/heur_proximity.h"
#include "scip/cons_linear.h"

#define HEUR_NAME             "proximity"
#define HEUR_DESC             "heuristic trying to improve the incumbent by an auxiliary proximity objective function"
#define HEUR_DISPCHAR         'P'
#define HEUR_PRIORITY         -2000000
#define HEUR_FREQ             -1
#define HEUR_FREQOFS          0
#define HEUR_MAXDEPTH         -1
#define HEUR_TIMING           SCIP_HEURTIMING_AFTERNODE
#define HEUR_USESSUBSCIP      TRUE  /**< does the heuristic use a secondary SCIP instance? */

/* event handler properties */
#define EVENTHDLR_NAME         "Proximity"
#define EVENTHDLR_DESC         "LP event handler for "HEUR_NAME" heuristic"

/* default values for proximity-specific parameters */
/* todo refine these values */
#define DEFAULT_MAXNODES      10000LL    /* maximum number of nodes to regard in the subproblem                        */
#define DEFAULT_MINIMPROVE    0.02       /* factor by which proximity should at least improve the incumbent            */
#define DEFAULT_MINGAP        0.01       /* minimum primal-dual gap for which the heuristic is executed                */
#define DEFAULT_MINNODES      1LL        /* minimum number of nodes to regard in the subproblem                        */
#define DEFAULT_MINLPITERS    200LL      /* minimum number of LP iterations to perform in one sub-mip                  */
#define DEFAULT_MAXLPITERS    100000LL   /* maximum number of LP iterations to be performed in the subproblem          */
#define DEFAULT_NODESOFS      50LL       /* number of nodes added to the contingent of the total nodes                 */
#define DEFAULT_WAITINGNODES  100LL      /* default waiting nodes since last incumbent before heuristic is executed    */
#define DEFAULT_NODESQUOT     0.1        /* default quotient of sub-MIP nodes with respect to number of processed nodes*/
#define DEFAULT_USELPROWS     FALSE      /* should subproblem be constructed based on LP row information? */
#define DEFAULT_BINVARQUOT    0.1        /* default threshold for percentage of binary variables required to start     */
#define DEFAULT_RESTART       TRUE       /* should the heuristic immediately run again on its newly found solution? */
#define DEFAULT_USEFINALLP    FALSE      /* should the heuristic solve a final LP in case of continuous objective variables? */
#define DEFAULT_LPITERSQUOT   0.2        /* default quotient of sub-MIP LP iterations with respect to LP iterations so far */

/*
 * Data structures
 */

/** primal heuristic data */
struct SCIP_HeurData
{
   SCIP_Longint          maxnodes;           /**< maximum number of nodes to regard in the subproblem                 */
   SCIP_Longint          minnodes;           /**< minimum number of nodes to regard in the subproblem                 */
   SCIP_Longint          maxlpiters;         /**< maximum number of LP iterations to be performed in the subproblem   */
   SCIP_Longint          nusedlpiters;       /**< number of actually performed LP iterations                          */
   SCIP_Longint          minlpiters;         /**< minimum number of LP iterations to perform in one sub-mip           */
   SCIP_Longint          nodesofs;           /**< number of nodes added to the contingent of the total nodes          */
   SCIP_Longint          usednodes;          /**< nodes already used by proximity in earlier calls                    */
   SCIP_Longint          waitingnodes;       /**< waiting nodes since last incumbent before heuristic is executed     */
   SCIP_Real             lpitersquot;        /**< quotient of sub-MIP LP iterations with respect to LP iterations so far */
   SCIP_Real             minimprove;         /**< factor by which proximity should at least improve the incumbent     */
   SCIP_Real             mingap;             /**< minimum primal-dual gap for which the heuristic is executed         */
   SCIP_Real             nodesquot;          /**< quotient of sub-MIP nodes with respect to number of processed nodes */
   SCIP_Real             binvarquot;         /**<  threshold for percantage of binary variables required to start     */

   SCIP*                 subscip;            /**< the subscip used by the heuristic                                   */
   SCIP_HASHMAP*         varmapfw;           /**< map between scip variables and subscip variables                    */
   SCIP_VAR**            subvars;            /**< variables in subscip                                                */
   SCIP_CONS*            objcons;            /**< the objective cutoff constraint of the subproblem                   */

   int                   nsubvars;           /**< the number of subvars                                               */
   int                   lastsolidx;         /**< index of last solution on which the heuristic was processed         */
   int                   subprobidx;         /**< counter for the subproblem index to be solved by proximity */

   SCIP_Bool             uselprows;          /**< should subproblem be constructed based on LP row information? */
   SCIP_Bool             restart;            /* should the heuristic immediately run again on its newly found solution? */
   SCIP_Bool             usefinallp;         /* should the heuristic solve a final LP in case of continuous objective variables? */
};


/*
 * Local methods
 */

/** optimizes the continuous variables in an LP diving by fixing all integer variables to the given solution values */
static
SCIP_RETCODE solveLp(
   SCIP*                 scip,               /* SCIP data structure */
   SCIP_SOL*             sol,                /* candidate solution for which continuous variables should be optimized */
   SCIP_Bool*            success             /* was the dive successful? */
)
{
   SCIP_VAR** vars;
   SCIP_RETCODE retstat;

   int v;
   int nvars;
   int ncontvars;
   int nintvars;

   SCIP_Bool lperror;
   SCIP_Bool requiresnlp;

   assert(success != NULL);

   SCIP_CALL( SCIPgetVarsData(scip, &vars, &nvars, NULL, NULL, NULL, &ncontvars) );

   nintvars = nvars - ncontvars;

   /**@todo in case of an MINLP, if SCIPisNLPConstructed() is TRUE rather solve the NLP instead of the LP */
   requiresnlp = SCIPisNLPConstructed(scip);
   if( requiresnlp || ncontvars == 0 )
      return SCIP_OKAY;

   /* start diving to calculate the LP relaxation */
   SCIP_CALL( SCIPstartDive(scip) );

   /* set the bounds of the variables: fixed for integers, global bounds for continuous */
   for( v = 0; v < nvars; ++v )
   {
      if( SCIPvarGetStatus(vars[v]) == SCIP_VARSTATUS_COLUMN )
      {
         SCIP_CALL( SCIPchgVarLbDive(scip, vars[v], SCIPvarGetLbGlobal(vars[v])) );
         SCIP_CALL( SCIPchgVarUbDive(scip, vars[v], SCIPvarGetUbGlobal(vars[v])) );
      }
   }
   /* apply this after global bounds to not cause an error with intermediate empty domains */
   for( v = 0; v < nintvars; ++v )
   {
      if( SCIPvarGetStatus(vars[v]) == SCIP_VARSTATUS_COLUMN )
      {
         SCIP_Real solval;

         solval = SCIPgetSolVal(scip, sol, vars[v]);
         SCIP_CALL( SCIPchgVarLbDive(scip, vars[v], solval) );
         SCIP_CALL( SCIPchgVarUbDive(scip, vars[v], solval) );
      }
   }

   /* solve LP */
   SCIPdebugMessage(" -> old LP iterations: %"SCIP_LONGINT_FORMAT"\n", SCIPgetNLPIterations(scip));

   /* Errors in the LP solver should not kill the overall solving process, if the LP is just needed for a heuristic.
    * Hence in optimized mode, the return code is caught and a warning is printed, only in debug mode, SCIP will stop.
    */
   retstat = SCIPsolveDiveLP(scip, -1, &lperror, NULL);
   if( retstat != SCIP_OKAY )
   {
#ifdef NDEBUG
      SCIPwarningMessage(scip, "Error while solving LP in Proximity heuristic; LP solve terminated with code <%d>\n",retstat);
#else
      SCIP_CALL( retstat );
#endif
   }

   SCIPdebugMessage(" -> new LP iterations: %"SCIP_LONGINT_FORMAT"\n", SCIPgetNLPIterations(scip));
   SCIPdebugMessage(" -> error=%u, status=%d\n", lperror, SCIPgetLPSolstat(scip));
   if( !lperror && SCIPgetLPSolstat(scip) == SCIP_LPSOLSTAT_OPTIMAL )
   {
      SCIP_CALL( SCIPlinkLPSol(scip, sol) );
      SCIP_CALL( SCIPtrySol(scip, sol, FALSE, TRUE, TRUE, TRUE, success) );
   }

   /* terminate diving mode */
   SCIP_CALL( SCIPendDive(scip) );

   return SCIP_OKAY;
}

/** creates a new solution for the original problem by copying the solution of the subproblem */
static
SCIP_RETCODE createNewSol(
   SCIP*                 scip,               /**< original SCIP data structure                        */
   SCIP*                 subscip,            /**< SCIP structure of the subproblem                    */
   SCIP_VAR**            subvars,            /**< the variables of the subproblem                     */
   SCIP_HEUR*            heur,               /**< proximity heuristic structure                       */
   SCIP_SOL*             subsol,             /**< solution of the subproblem                          */
   SCIP_Bool             usefinallp,         /**< should continuous variables be optimized by a final LP */
   SCIP_Bool*            success             /**< used to store whether new solution was found or not */
   )
{
   SCIP_VAR** vars;                          /* the original problem's variables                */
   int        nvars;                         /* the original problem's number of variables      */
   int        ncontvars;                     /* the original problem's number of continuous variables */
   SCIP_Real* subsolvals;                    /* solution values of the subproblem               */
   SCIP_SOL*  newsol;                        /* solution to be created for the original problem */

   assert(scip != NULL);
   assert(subscip != NULL);
   assert(subvars != NULL);
   assert(subsol != NULL);
   assert(success != NULL);

   /* get variables' data */
   SCIP_CALL( SCIPgetVarsData(scip, &vars, &nvars, NULL, NULL, NULL, &ncontvars) );

   /* sub-SCIP may have more variables than the number of active (transformed) variables in the main SCIP
    * since constraint copying may have required the copy of variables that are fixed in the main SCIP
    */
   assert(nvars <= SCIPgetNOrigVars(subscip));

   SCIP_CALL( SCIPallocBufferArray(scip, &subsolvals, nvars) );

   /* copy the solution */
   SCIP_CALL( SCIPgetSolVals(subscip, subsol, nvars, subvars, subsolvals) );

   /* create new solution for the original problem */
   SCIP_CALL( SCIPcreateSol(scip, &newsol, heur) );
   SCIP_CALL( SCIPsetSolVals(scip, newsol, nvars, vars, subsolvals) );

   *success = FALSE;
   /* solve an LP with all integer variables fixed to improve solution quality */
<<<<<<< HEAD
   if( ncontvars > 0 && usefinallp && SCIPhasCurrentNodeLP(scip) )
=======
   if( ncontvars > 0 && usefinallp && SCIPisLPConstructed(scip) )
>>>>>>> 45c41096
   {
      int v;
      int ncontobjvars; /* does the problem instance have continuous variables with nonzero objective coefficients? */
      SCIP_Real sumofobjsquares;

      /* check if continuous variables with nonzero objective coefficient are present */
      ncontobjvars = 0;
      sumofobjsquares = 0.0;
      for( v = nvars - 1; v >= nvars - ncontvars; --v )
      {
         SCIP_VAR* var;

         var = vars[v];
         assert(vars[v] != NULL);
         assert(!SCIPvarIsIntegral(var));

         if( SCIPvarGetStatus(var) == SCIP_VARSTATUS_COLUMN && !SCIPisZero(scip, SCIPvarGetObj(var)) )
         {
            ++ncontobjvars;
            sumofobjsquares += SCIPvarGetObj(var) * SCIPvarGetObj(var);
         }
      }

      SCIPstatisticMessage(" Continuous Objective variables: %d, Euclidean OBJ: %g total, %g continuous\n", ncontobjvars, SCIPgetObjNorm(scip), sumofobjsquares);
      /* solve a final LP to optimize solution values of continuous problem variables */
      SCIPstatisticMessage("Solution Value before LP resolve: %g\n", SCIPgetSolOrigObj(scip, newsol));
      SCIP_CALL( solveLp(scip, newsol, success) );

      /* if the LP solve was not successful, reset the solution */
      if( !*success )
      {
         for( v = nvars - 1; v >= nvars - ncontvars; --v )
         {
            SCIP_CALL( SCIPsetSolVal(scip, newsol, vars[v], subsolvals[v]) );
         }

      }
   }

   /* try to add new solution to SCIP and free it immediately */
   if( !*success )
   {
      SCIP_CALL( SCIPtrySol(scip, newsol, FALSE, TRUE, TRUE, TRUE, success) );
   }
   SCIP_CALL( SCIPfreeSol(scip, &newsol) );

   SCIPfreeBufferArray(scip, &subsolvals);

   return SCIP_OKAY;
}

/** sets solving parameters for the subproblem created by the heuristic */
static
SCIP_RETCODE setupSubproblem(
   SCIP*                 subscip             /**< copied SCIP data structure */
   )
{
   assert(subscip != NULL);

   /* do not abort subproblem on CTRL-C */
   SCIP_CALL( SCIPsetBoolParam(subscip, "misc/catchctrlc", FALSE) );

   /* disable output to console */
   SCIP_CALL( SCIPsetIntParam(subscip, "display/verblevel", 0) );

   /* forbid recursive call of heuristics and separators solving sub-SCIPs */
   SCIP_CALL( SCIPsetSubscipsOff(subscip, TRUE) );

   /* use best dfs node selection */
   if( SCIPfindNodesel(subscip, "dfs") != NULL && !SCIPisParamFixed(subscip, "nodeselection/dfs/stdpriority") )
   {
      SCIP_CALL( SCIPsetIntParam(subscip, "nodeselection/dfs/stdpriority", INT_MAX/4) );
   }

   /* disable expensive presolving
    * todo maybe presolving can be entirely turned off here - parameter???
    */
   SCIP_CALL( SCIPsetPresolving(subscip, SCIP_PARAMSETTING_FAST, TRUE) );

   /* SCIP_CALL( SCIPsetPresolving(scip, SCIP_PARAMSETTING_OFF, TRUE) ); */
   if( !SCIPisParamFixed(subscip, "presolving/maxrounds") )
   {
      SCIP_CALL( SCIPsetIntParam(subscip, "presolving/maxrounds", 50) );
   }

   /* disable cutting plane separation */
   SCIP_CALL( SCIPsetSeparating(subscip, SCIP_PARAMSETTING_OFF, TRUE) );


   /* todo: check branching rule in sub-SCIP */
   if( SCIPfindBranchrule(subscip, "leastinf") != NULL && !SCIPisParamFixed(subscip, "branching/leastinf/priority") )
   {
	   SCIP_CALL( SCIPsetIntParam(subscip, "branching/leastinf/priority", INT_MAX/4) );
   }

   /* disable feasibility pump and fractional diving */
   if( !SCIPisParamFixed(subscip, "heuristics/feaspump/freq") )
   {
      SCIP_CALL( SCIPsetIntParam(subscip, "heuristics/feaspump/freq", -1) );
   }
   if( !SCIPisParamFixed(subscip, "heuristics/fracdiving/freq") )
   {
      SCIP_CALL( SCIPsetIntParam(subscip, "heuristics/fracdiving/freq", -1) );
   }

   /* employ a limit on the number of enforcement rounds in the quadratic constraint handler; this fixes the issue that
    * sometimes the quadratic constraint handler needs hundreds or thousands of enforcement rounds to determine the
    * feasibility status of a single node without fractional branching candidates by separation (namely for uflquad
    * instances); however, the solution status of the sub-SCIP might get corrupted by this; hence no deductions shall be
    * made for the original SCIP
    */
   if( SCIPfindConshdlr(subscip, "quadratic") != NULL && !SCIPisParamFixed(subscip, "constraints/quadratic/enfolplimit") )
   {
      SCIP_CALL( SCIPsetIntParam(subscip, "constraints/quadratic/enfolplimit", 500) );
   }

   /* todo check if
    * SCIP_CALL( SCIPsetEmphasis(subscip, SCIP_PARAMEMPHASIS_FEASIBILITY, TRUE) );
    * improves performance */

#ifdef SCIP_DEBUG
   /* for debugging proximity, enable MIP output */
   SCIP_CALL( SCIPsetIntParam(subscip, "display/verblevel", 5) );
   SCIP_CALL( SCIPsetIntParam(subscip, "display/freq", 100000000) );
#endif

   return SCIP_OKAY;
}

/** creates the rows of the subproblem */
static
SCIP_RETCODE createRows(
   SCIP*                 scip,               /**< original SCIP data structure */
   SCIP*                 subscip,            /**< SCIP data structure for the subproblem */
   SCIP_VAR**            subvars             /**< the variables of the subproblem */
   )
{
   SCIP_ROW** rows;                          /* original scip rows                       */
   SCIP_CONS* cons;                          /* new constraint                           */
   SCIP_VAR** consvars;                      /* new constraint's variables               */
   SCIP_COL** cols;                          /* original row's columns                   */

   SCIP_Real constant;                       /* constant added to the row                */
   SCIP_Real lhs;                            /* left hand side of the row                */
   SCIP_Real rhs;                            /* left right side of the row               */
   SCIP_Real* vals;                          /* variables' coefficient values of the row */

   int nrows;
   int nnonz;
   int i;
   int j;

   /* get the rows and their number */
   SCIP_CALL( SCIPgetLPRowsData(scip, &rows, &nrows) );

   /* copy all rows to linear constraints */
   for( i = 0; i < nrows; i++ )
   {
      /* ignore rows that are only locally valid */
      if( SCIProwIsLocal(rows[i]) )
         continue;

      /* get the row's data */
      constant = SCIProwGetConstant(rows[i]);
      lhs = SCIProwGetLhs(rows[i]) - constant;
      rhs = SCIProwGetRhs(rows[i]) - constant;
      vals = SCIProwGetVals(rows[i]);
      nnonz = SCIProwGetNNonz(rows[i]);
      cols = SCIProwGetCols(rows[i]);

      assert(lhs <= rhs);

      /* allocate memory array to be filled with the corresponding subproblem variables */
      SCIP_CALL( SCIPallocBufferArray(scip, &consvars, nnonz) );
      for( j = 0; j < nnonz; j++ )
         consvars[j] = subvars[SCIPvarGetProbindex(SCIPcolGetVar(cols[j]))];

      /* create a new linear constraint and add it to the subproblem */
      SCIP_CALL( SCIPcreateConsLinear(subscip, &cons, SCIProwGetName(rows[i]), nnonz, consvars, vals, lhs, rhs,
            TRUE, TRUE, TRUE, TRUE, TRUE, FALSE, FALSE, TRUE, TRUE, FALSE) );
      SCIP_CALL( SCIPaddCons(subscip, cons) );
      SCIP_CALL( SCIPreleaseCons(subscip, &cons) );

      /* free temporary memory */
      SCIPfreeBufferArray(scip, &consvars);
   }

   return SCIP_OKAY;
}

/** frees the subproblem */
static
SCIP_RETCODE deleteSubproblem(
   SCIP*                 scip,               /**< SCIP data structure */
   SCIP_HEURDATA*        heurdata            /**< heuristic data */
   )
{
   /* free remaining memory from heuristic execution */
   if( heurdata->subscip != NULL )
   {

      assert(heurdata->varmapfw != NULL);
      assert(heurdata->subvars != NULL);
      assert(heurdata->objcons != NULL);

      SCIPdebugMessage("Freeing subproblem of proximity heuristic\n");
      SCIPfreeBlockMemoryArray(scip, &heurdata->subvars, heurdata->nsubvars);
      SCIPhashmapFree(&heurdata->varmapfw);
      SCIP_CALL( SCIPreleaseCons(heurdata->subscip, &heurdata->objcons) );
      SCIP_CALL( SCIPfree(&heurdata->subscip) );

      heurdata->subscip = NULL;
      heurdata->varmapfw = NULL;
      heurdata->subvars = NULL;
      heurdata->objcons = NULL;
   }
   return SCIP_OKAY;
}

/* ---------------- Callback methods of event handler ---------------- */

/* exec the event handler
 *
 * we interrupt the solution process
 */
static
SCIP_DECL_EVENTEXEC(eventExecProximity)
{
   SCIP_HEURDATA* heurdata;

   assert(eventhdlr != NULL);
   assert(eventdata != NULL);
   assert(strcmp(SCIPeventhdlrGetName(eventhdlr), EVENTHDLR_NAME) == 0);
   assert(event != NULL);
   assert(SCIPeventGetType(event) & SCIP_EVENTTYPE_NODESOLVED);

   heurdata = (SCIP_HEURDATA*)eventdata;
   assert(heurdata != NULL);

   /* interrupt solution process of sub-SCIP
    * todo adjust interruption limit */
   if( SCIPgetLPSolstat(scip) == SCIP_LPSOLSTAT_ITERLIMIT || SCIPgetNLPIterations(scip) >= heurdata->maxlpiters )
   {
      SCIP_CALL( SCIPinterruptSolve(scip) );
   }

   return SCIP_OKAY;
}
/* ---------------- Callback methods of primal heuristic ---------------- */

/** copy method for primal heuristic plugins (called when SCIP copies plugins) */
static
SCIP_DECL_HEURCOPY(heurCopyProximity)
{  /*lint --e{715}*/
   assert(scip != NULL);
   assert(heur != NULL);
   assert(strcmp(SCIPheurGetName(heur), HEUR_NAME) == 0);

   /* call inclusion method of primal heuristic */
   SCIP_CALL( SCIPincludeHeurProximity(scip) );

   return SCIP_OKAY;
}

/** destructor of primal heuristic to free user data (called when SCIP is exiting) */
static
SCIP_DECL_HEURFREE(heurFreeProximity)
{  /*lint --e{715}*/
   SCIP_HEURDATA* heurdata;

   assert( heur != NULL );
   assert( scip != NULL );

   /* get heuristic data */
   heurdata = SCIPheurGetData(heur);
   assert( heurdata != NULL );

   /* free heuristic data */
   SCIPfreeMemory(scip, &heurdata);
   SCIPheurSetData(heur, NULL);

   return SCIP_OKAY;
}


/** initialization method of primal heuristic (called after problem was transformed) */
static
SCIP_DECL_HEURINIT(heurInitProximity)
{  /*lint --e{715}*/
   SCIP_HEURDATA* heurdata;

   assert( heur != NULL );
   assert( scip != NULL );

   /* get heuristic data */
   heurdata = SCIPheurGetData(heur);
   assert( heurdata != NULL );

   /* initialize data */
   heurdata->usednodes = 0LL;
   heurdata->lastsolidx = -1;
   heurdata->nusedlpiters = 0LL;
   heurdata->subprobidx = 0;

   heurdata->subscip = NULL;
   heurdata->varmapfw = NULL;
   heurdata->subvars = NULL;
   heurdata->objcons = NULL;

   heurdata->nsubvars = 0;

   return SCIP_OKAY;
}

/* solution process exiting method of proximity heuristic */
static
SCIP_DECL_HEUREXITSOL(heurExitsolProximity)
{
   SCIP_HEURDATA* heurdata;

   assert( heur != NULL );
   assert( scip != NULL );

   /* get heuristic data */
   heurdata = SCIPheurGetData(heur);
   assert( heurdata != NULL );

   SCIP_CALL( deleteSubproblem(scip, heurdata) );

   assert(heurdata->subscip == NULL && heurdata->varmapfw == NULL
         && heurdata->subvars == NULL && heurdata->objcons == NULL);

   return SCIP_OKAY;
}

/** execution method of primal heuristic */
static
SCIP_DECL_HEUREXEC(heurExecProximity)
{  /*lint --e{715}*/

   SCIP_HEURDATA* heurdata; /* heuristic's data                            */
   SCIP_Longint nnodes;     /* number of stalling nodes for the subproblem */
   SCIP_Longint nlpiters;   /* lp iteration limit for the subproblem       */
   SCIP_Bool foundsol;

   assert(heur != NULL);
   assert(scip != NULL);
   assert(result != NULL);

   *result = SCIP_DIDNOTRUN;

   /* get heuristic data */
   heurdata = SCIPheurGetData(heur);
   assert(heurdata != NULL);

   /* do not run heuristic when there are only few binary varables */
   if( SCIPgetNBinVars(scip) < heurdata->binvarquot * SCIPgetNVars(scip) )
      return SCIP_OKAY;

   /* calculate branching node limit for sub problem */
   /* todo maybe treat root node differently */
   nnodes = (SCIP_Longint) (heurdata->nodesquot * SCIPgetNNodes(scip));
   nnodes += heurdata->nodesofs;

   /* determine the node and LP iteration limit for the solve of the sub-SCIP */
   nnodes -= heurdata->usednodes;
   nnodes = MIN(nnodes, heurdata->maxnodes);

   nlpiters = (SCIP_Longint) heurdata->lpitersquot * SCIPgetNRootFirstLPIterations(scip);
   nlpiters = MIN(nlpiters, heurdata->maxlpiters);

   /* check whether we have enough nodes left to call subproblem solving */
   if( nnodes < heurdata->minnodes )
   {
      SCIPdebugMessage("skipping proximity: nnodes=%"SCIP_LONGINT_FORMAT", minnodes=%"SCIP_LONGINT_FORMAT"\n", nnodes, heurdata->minnodes);
      return SCIP_OKAY;
   }

   /* do not run proximity, if the problem does not have an objective function anyway */
   if( SCIPgetNObjVars(scip) == 0 )
   {
      SCIPdebugMessage("skipping proximity: pure feasibility problem anyway\n");
      return SCIP_OKAY;
   }

   foundsol = FALSE;

   do
   {
      /* main loop of proximity: in every iteration, a new subproblem is set up and solved until no improved solution
       * is found or one of the heuristic limits on nodes or LP iterations is hit
       * heuristic performs only one iteration if restart parameter is set to FALSE
       */
      SCIP_Longint nusednodes;
      SCIP_Longint nusedlpiters;

      nusednodes = 0LL;
      nusedlpiters = 0LL;

      nlpiters = MAX(nlpiters, heurdata->minlpiters);

      /* define and solve the proximity subproblem */
      SCIP_CALL( SCIPapplyProximity(scip, heur, result, heurdata->minimprove, nnodes, nlpiters, &nusednodes, &nusedlpiters, FALSE) );

      /* adjust node limit and LP iteration limit for future iterations */
      assert(nusednodes <= nnodes);
      heurdata->usednodes += nusednodes;
      nnodes -= nusednodes;

      nlpiters -= nusedlpiters;
      heurdata->nusedlpiters += nusedlpiters;

      /* memorize if a new solution has been found in at least one iteration */
      if( *result == SCIP_FOUNDSOL )
         foundsol = TRUE;
   }
   while( *result == SCIP_FOUNDSOL && heurdata->restart && !SCIPisStopped(scip) && nnodes > 0 );

   /* reset result pointer if solution has been found in previous iteration */
   if( foundsol )
      *result = SCIP_FOUNDSOL;

   /* free the occupied memory */
   if( heurdata->subscip != NULL )
   {
/* just for testing the library method, in debug mode, we call the wrapper method for the actual delete method */
#ifndef NDEBUG
      SCIP_CALL( SCIPdeleteSubproblemProximity(scip) );
#else
      SCIP_CALL( deleteSubproblem(scip, heurdata) );
#endif
   }
   return SCIP_OKAY;
}


/*
 * primal heuristic specific interface methods
 */

/** frees the sub-MIP created by proximity */
SCIP_RETCODE SCIPdeleteSubproblemProximity(
   SCIP*                 scip                /** SCIP data structure */
   )
{
   SCIP_HEUR* heur;
   SCIP_HEURDATA* heurdata;

   assert(scip != NULL);

   heur = SCIPfindHeur(scip, HEUR_NAME);
   assert(heur != NULL);

   heurdata = SCIPheurGetData(heur);
   if( heurdata != NULL )
   {
      SCIP_CALL( deleteSubproblem(scip, heurdata) );
   }

   return SCIP_OKAY;
}

/** main procedure of the proximity heuristic, creates and solves a sub-SCIP
 *
 *  @note the method can be applied in an iterative way, keeping the same subscip in between. If the @p freesubscip
 *        parameter is set to FALSE, the heuristic will keep the subscip data structures. Always set this parameter
 *        to TRUE, or call SCIPdeleteSubproblemProximity() afterwards
 */
SCIP_RETCODE SCIPapplyProximity(
   SCIP*                 scip,               /**< original SCIP data structure                                        */
   SCIP_HEUR*            heur,               /**< heuristic data structure                                            */
   SCIP_RESULT*          result,             /**< result data structure                                               */
   SCIP_Real             minimprove,         /**< factor by which proximity should at least improve the incumbent     */
   SCIP_Longint          nnodes,             /**< node limit for the subproblem                                       */
   SCIP_Longint          nlpiters,           /**< LP iteration limit for the subproblem                               */
   SCIP_Longint*         nusednodes,         /**< pointer to store number of used nodes in subscip                    */
   SCIP_Longint*         nusedlpiters,       /**< pointer to store number of used LP iterations in subscip            */
   SCIP_Bool             freesubscip         /**< should the created sub-MIP be freed at the end of the method?       */
   )
{
   SCIP*                 subscip;            /* the subproblem created by proximity              */
   SCIP_HASHMAP*         varmapfw;           /* mapping of SCIP variables to sub-SCIP variables */
   SCIP_VAR**            vars;               /* original problem's variables                    */
   SCIP_VAR**            subvars;            /* subproblem's variables                          */
   SCIP_HEURDATA*        heurdata;           /* heuristic's private data structure              */
   SCIP_EVENTHDLR*       eventhdlr;          /* event handler for LP events                     */

   SCIP_SOL* incumbent;
   SCIP_CONS* objcons;
   SCIP_RETCODE retcode;
   SCIP_Longint iterlim;

   SCIP_Real timelimit;                      /* time limit for proximity subproblem              */
   SCIP_Real memorylimit;                    /* memory limit for proximity subproblem            */

   SCIP_Real large;
   SCIP_Real inf;

   SCIP_Real bestobj;
   SCIP_Real objcutoff;
   SCIP_Real lowerbound;

   int nvars;                                /* number of original problem's variables          */
   int nfixedvars;
   int nsubsols;
   int solidx;
   int i;

   SCIP_Bool valid;

   assert(scip != NULL);
   assert(heur != NULL);
   assert(result != NULL);

   assert(nnodes >= 0);
   assert(0.0 <= minimprove && minimprove <= 1.0);

   *result = SCIP_DIDNOTRUN;

   /* get heuristic data */
   heurdata = SCIPheurGetData(heur);
   assert(heurdata != NULL);

   /* only call the heuristic if we have an incumbent  */
   if( SCIPgetNSolsFound(scip) == 0 )
      return SCIP_OKAY;

   /* do not use heuristic on problems without binary variables */
   if( SCIPgetNBinVars(scip) == 0 )
      return SCIP_OKAY;

   incumbent = SCIPgetBestSol(scip);
   assert(incumbent != NULL);

   /* make sure that the incumbent is valid for the transformed space, otherwise terminate */
   if( SCIPsolIsOriginal(incumbent) )
      return SCIP_OKAY;

   solidx = SCIPsolGetIndex(incumbent);

   if( heurdata->lastsolidx == solidx )
      return SCIP_OKAY;

   /* only call heuristic, if the best solution does not come from trivial heuristic */
   if( SCIPsolGetHeur(incumbent) != NULL && strcmp(SCIPheurGetName(SCIPsolGetHeur(incumbent)), "trivial") == 0 )
      return SCIP_OKAY;

   /* waitingnodes parameter defines the minimum number of nodes to wait before a new incumbent is processed */
   if( SCIPgetNNodes(scip) > 1 && SCIPgetNNodes(scip) - SCIPsolGetNodenum(incumbent) < heurdata->waitingnodes )
      return SCIP_OKAY;

   bestobj = SCIPgetSolTransObj(scip, incumbent);
   lowerbound = SCIPgetLowerbound(scip);

   /* use knowledge about integrality of objective to round up lower bound */
   if( SCIPisObjIntegral(scip) )
   {
      SCIPdebugMessage(" Rounding up lower bound: %f --> %f \n", lowerbound, SCIPfeasCeil(scip, lowerbound));
      lowerbound = SCIPfeasCeil(scip, lowerbound);
   }

   /* do not trigger heuristic if primal and dual bound are already close together */
   if( SCIPisFeasLE(scip, bestobj, lowerbound) || SCIPgetGap(scip) <= heurdata->mingap )
      return SCIP_OKAY;

   /* calculate the minimum improvement for a heuristic solution in terms of the distance between incumbent objective
    * and the lower bound
    */
   objcutoff = lowerbound + (1 - minimprove) * (bestobj - lowerbound);

   /* use integrality of the objective function to round down (and thus strengthen) the objective cutoff */
   if( SCIPisObjIntegral(scip) )
	   objcutoff = SCIPfeasFloor(scip, objcutoff);

   if( SCIPisFeasLT(scip, objcutoff, lowerbound) )
      objcutoff = lowerbound;

   /* exit execution if the right hand side of the objective constraint does not change (suggests that the heuristic
    * was not successful in a previous iteration) */
   if( heurdata->objcons != NULL && SCIPisFeasEQ(scip, SCIPgetRhsLinear(heurdata->subscip, heurdata->objcons), objcutoff) )
      return SCIP_OKAY;

   /* check whether there is enough time and memory left */
   timelimit = 0.0;
   memorylimit = 0.0;
   SCIP_CALL( SCIPgetRealParam(scip, "limits/time", &timelimit) );
   if( !SCIPisInfinity(scip, timelimit) )
      timelimit -= SCIPgetSolvingTime(scip);
   SCIP_CALL( SCIPgetRealParam(scip, "limits/memory", &memorylimit) );

   /* substract the memory already used by the main SCIP and the estimated memory usage of external software */
   if( !SCIPisInfinity(scip, memorylimit) )
   {
      memorylimit -= SCIPgetMemUsed(scip)/1048576.0;
      memorylimit -= SCIPgetMemExternEstim(scip)/1048576.0;
   }

   /* abort if no time is left or not enough memory to create a copy of SCIP, including external memory usage */
   if( timelimit <= 0.0 || memorylimit <= 2.0 * SCIPgetMemExternEstim(scip) / 1048576.0 )
      return SCIP_OKAY;

   *result = SCIP_DIDNOTFIND;

   heurdata->lastsolidx = solidx;

   /* get variable data */
   SCIP_CALL( SCIPgetVarsData(scip, &vars, &nvars, NULL, NULL, NULL, NULL) );

   /* create a subscip and copy the original scip instance into it */
   if( heurdata->subscip == NULL )
   {
      assert(heurdata->varmapfw == NULL);
      assert(heurdata->objcons == NULL);

      /* initialize the subproblem */
      SCIP_CALL( SCIPcreate(&subscip) );

      /* create the variable mapping hash map */
      SCIP_CALL( SCIPhashmapCreate(&varmapfw, SCIPblkmem(subscip), SCIPcalcHashtableSize(5 * nvars)) );
      SCIP_CALL( SCIPallocBlockMemoryArray(scip, &subvars, nvars) );

      /* copy complete SCIP instance */
      valid = FALSE;
      if( !heurdata->uselprows )
      {
         SCIP_CALL( SCIPcopy(scip, subscip, varmapfw, NULL, "proximity", TRUE, FALSE, TRUE, &valid) );
      }
      else
      {
         /* create the subproblem step by step, adding plugins and variables first, and finally creating
          * linear constraints based on current LP rows */
         SCIP_CALL( SCIPcopyPlugins(scip, subscip, FALSE, TRUE, TRUE, TRUE, TRUE, TRUE, TRUE, TRUE, TRUE,
               TRUE, TRUE, TRUE, TRUE, TRUE, TRUE, TRUE, &valid) );
         SCIP_CALL( SCIPcreateProbBasic(subscip, "proximitysub") );

         SCIP_CALL( SCIPcopyVars(scip, subscip, varmapfw, NULL, TRUE) );
         for( i = 0; i < nvars; i++ )
            subvars[i] = (SCIP_VAR*) SCIPhashmapGetImage(varmapfw, vars[i]);

         SCIP_CALL( createRows(scip, subscip, subvars) );
      }
      SCIPdebugMessage("Copying the SCIP instance was %s complete.\n", valid ? "" : "not ");

      /* create event handler for LP events */
      eventhdlr = NULL;
      SCIP_CALL( SCIPincludeEventhdlrBasic(subscip, &eventhdlr, EVENTHDLR_NAME, EVENTHDLR_DESC, eventExecProximity, NULL) );
      if( eventhdlr == NULL )
      {
         SCIPerrorMessage("event handler for "HEUR_NAME" heuristic not found.\n");
         return SCIP_PLUGINNOTFOUND;
      }

      /* set up parameters for the copied instance */
      SCIP_CALL( setupSubproblem(subscip) );

      /* create the objective constraint in the sub scip, first without variables and values which will be added later */
      SCIP_CALL( SCIPcreateConsBasicLinear(subscip, &objcons, "objbound_of_origscip", 0, NULL, NULL, -SCIPinfinity(subscip), SCIPinfinity(subscip)) );

      /* determine large value to set variable bounds to, safe-guard to avoid fixings to infinite values */
      large = SCIPinfinity(scip);
      if( !SCIPisInfinity(scip, 0.1 / SCIPfeastol(scip)) )
         large = 0.1 / SCIPfeastol(scip);
      inf = SCIPinfinity(subscip);

      /* get variable image and change objective to proximity function (Manhattan distance) in sub-SCIP */
      for( i = 0; i < nvars; i++ )
      {
         SCIP_Real adjustedbound;
         SCIP_Real lb;
         SCIP_Real ub;

         subvars[i] = (SCIP_VAR*) SCIPhashmapGetImage(varmapfw, vars[i]);

         SCIP_CALL( SCIPchgVarObj(subscip, subvars[i], 0.0) );

         lb = SCIPvarGetLbGlobal(subvars[i]);
         ub = SCIPvarGetUbGlobal(subvars[i]);

         /* adjust infinite bounds in order to avoid that variables with non-zero objective
          * get fixed to infinite value in proximity subproblem
          */
         if( SCIPisInfinity(subscip, ub ) )
         {
            adjustedbound = MAX(large, lb+large);
            adjustedbound = MIN(adjustedbound, inf);
            SCIP_CALL( SCIPchgVarUbGlobal(subscip, subvars[i], adjustedbound) );
         }
         if( SCIPisInfinity(subscip, -lb ) )
         {
            adjustedbound = MIN(-large, ub-large);
            adjustedbound = MAX(adjustedbound, -inf);
            SCIP_CALL( SCIPchgVarLbGlobal(subscip, subvars[i], adjustedbound) );
         }

         /* add all nonzero objective coefficients to the objective constraint */
         if( !SCIPisFeasZero(subscip, SCIPvarGetObj(vars[i])) )
         {
            SCIP_CALL( SCIPaddCoefLinear(subscip, objcons, subvars[i], SCIPvarGetObj(vars[i])) );
         }
      }

      /* add objective constraint to the subscip */
      SCIP_CALL( SCIPaddCons(subscip, objcons) );
   }
   else
   {
      /* the instance, event handler, hash map and variable array were already copied in a previous iteration
       * and stored in heuristic data
       */
      assert(heurdata->varmapfw != NULL);
      assert(heurdata->subvars != NULL);
      assert(heurdata->objcons != NULL);

      subscip = heurdata->subscip;
      varmapfw = heurdata->varmapfw;
      subvars = heurdata->subvars;
      objcons = heurdata->objcons;

      eventhdlr = SCIPfindEventhdlr(subscip, EVENTHDLR_NAME);
      assert(eventhdlr != NULL);
   }

   SCIP_CALL( SCIPchgRhsLinear(subscip, objcons, objcutoff) );

   for( i = 0; i < SCIPgetNBinVars(scip); ++i )
   {
      SCIP_Real solval;

      /* objective coefficients are only set for binary variables of the problem */
      assert(SCIPvarIsBinary(subvars[i]));

      solval = SCIPgetSolVal(scip, incumbent, vars[i]);
      assert(SCIPisFeasEQ(scip, solval, 1.0) || SCIPisFeasEQ(scip, solval, 0.0));

      if( solval < 0.5 )
      {
         SCIP_CALL( SCIPchgVarObj(subscip, subvars[i], 1.0) );
      }
      else
      {
         SCIP_CALL( SCIPchgVarObj(subscip, subvars[i], -1.0) );
      }
   }

   /* set limits for the subproblem */
   SCIP_CALL( SCIPsetLongintParam(subscip, "limits/nodes", nnodes) );
   SCIP_CALL( SCIPsetIntParam(subscip, "limits/solutions", 1) );
   SCIP_CALL( SCIPsetRealParam(subscip, "limits/time", timelimit) );
   SCIP_CALL( SCIPsetRealParam(subscip, "limits/memory", memorylimit) );

   /* restrict LP iterations */
   /*todo set iterations limit depending on the number of iterations of the original problem root */
   iterlim = nlpiters;
   SCIP_CALL( SCIPsetLongintParam(subscip, "lp/iterlim", MAX(1, iterlim / MIN(10, nnodes))) );
   SCIP_CALL( SCIPsetLongintParam(subscip, "lp/rootiterlim", iterlim) );

   /* catch LP events of sub-SCIP */
   SCIP_CALL( SCIPtransformProb(subscip) );
   SCIP_CALL( SCIPcatchEvent(subscip, SCIP_EVENTTYPE_NODESOLVED, eventhdlr, (SCIP_EVENTDATA*) heurdata, NULL) );

   SCIPstatisticMessage("solving subproblem at Node: %"SCIP_LONGINT_FORMAT" "
         "nnodes: %"SCIP_LONGINT_FORMAT" "
         "iterlim: %"SCIP_LONGINT_FORMAT"\n", SCIPgetNNodes(scip), nnodes, iterlim);

   /* solve the subproblem with all previously adjusted parameters */
   nfixedvars = SCIPgetNFixedVars(subscip);

   SCIP_CALL( SCIPpresolve(subscip) );

   nfixedvars = SCIPgetNFixedVars(subscip) - nfixedvars;
   assert(nfixedvars >= 0);
   SCIPstatisticMessage("presolve fixings %d: %d\n", ++(heurdata->subprobidx), nfixedvars);
   retcode = SCIPsolve(subscip);

   SCIPstatisticMessage("solve of subscip %d:"
         "usednodes: %"SCIP_LONGINT_FORMAT" "
         "lp iters: %"SCIP_LONGINT_FORMAT" "
         "root iters: %"SCIP_LONGINT_FORMAT" "
         "Presolving Time: %.2f\n", heurdata->subprobidx,
         SCIPgetNNodes(subscip), SCIPgetNLPIterations(subscip), SCIPgetNRootLPIterations(subscip), SCIPgetPresolvingTime(subscip));

   SCIPstatisticMessage("Solving Time %d: %.2f\n", heurdata->subprobidx, SCIPgetSolvingTime(subscip) );
   /* drop LP events of sub-SCIP */
   SCIP_CALL( SCIPdropEvent(subscip, SCIP_EVENTTYPE_NODESOLVED, eventhdlr, (SCIP_EVENTDATA*) heurdata, -1) );

   /* errors in solving the subproblem should not kill the overall solving process;
    * hence, the return code is caught and a warning is printed, only in debug mode, SCIP will stop.
    */
   if( retcode != SCIP_OKAY )
   {
#ifndef NDEBUG
      SCIP_CALL( retcode );
#endif
      SCIPwarningMessage(scip, "Error while solving subproblem in proximity heuristic; sub-SCIP terminated with code <%d>\n",retcode);
   }

   /* print solving statistics of subproblem if we are in SCIP's debug mode */
   SCIPdebug( SCIP_CALL( SCIPprintStatistics(subscip, NULL) ) );

   /* keep track of relevant information for future runs of heuristic */
   if( nusednodes != NULL )
      *nusednodes = SCIPgetNNodes(subscip);
   if( nusedlpiters != NULL )
      *nusedlpiters = SCIPgetNLPIterations(subscip);

   /* check whether a solution was found */
   nsubsols = SCIPgetNSols(subscip);
   incumbent = SCIPgetBestSol(subscip);
   assert(nsubsols == 0 || incumbent != NULL);

   SCIPstatisticMessage("primal bound before subproblem %d: %g\n", heurdata->subprobidx, SCIPgetPrimalbound(scip));
   if( nsubsols > 0 )
   {
      /* try to translate the sub problem solution to the original scip instance */
      SCIP_Bool success;

      success = FALSE;
      SCIP_CALL( createNewSol(scip, subscip, subvars, heur, incumbent, heurdata->usefinallp, &success) );

      if( success )
         *result = SCIP_FOUNDSOL;
   }
   SCIPstatisticMessage("primal bound after subproblem %d: %g\n", heurdata->subprobidx, SCIPgetPrimalbound(scip));

   /* free the transformed subproblem data */
   SCIP_CALL( SCIPfreeTransform(subscip) );

   /* save subproblem in heuristic data for subsequent runs if it has been successful, otherwise free subproblem */
   heurdata->subscip = subscip;
   heurdata->varmapfw = varmapfw;
   heurdata->subvars = subvars;
   heurdata->objcons = objcons;
   heurdata->nsubvars = nvars;

   /* delete the sub problem */
   if( freesubscip )
   {
      SCIP_CALL( deleteSubproblem(scip, heurdata) );
   }

   return SCIP_OKAY;
}


/** creates the proximity primal heuristic and includes it in SCIP */
SCIP_RETCODE SCIPincludeHeurProximity(
   SCIP*                 scip                /**< SCIP data structure */
   )
{
   SCIP_HEURDATA* heurdata;
   SCIP_HEUR* heur;

   /* create heuristic data */
   SCIP_CALL( SCIPallocMemory(scip, &heurdata) );

   /* include primal heuristic */
   heur = NULL;
   SCIP_CALL( SCIPincludeHeurBasic(scip, &heur,
         HEUR_NAME, HEUR_DESC, HEUR_DISPCHAR, HEUR_PRIORITY, HEUR_FREQ, HEUR_FREQOFS,
         HEUR_MAXDEPTH, HEUR_TIMING, HEUR_USESSUBSCIP, heurExecProximity, heurdata) );
   assert(heur != NULL);

   /* set non-NULL pointers to callback methods */
   SCIP_CALL( SCIPsetHeurCopy(scip, heur, heurCopyProximity) );
   SCIP_CALL( SCIPsetHeurFree(scip, heur, heurFreeProximity) );
   SCIP_CALL( SCIPsetHeurInit(scip, heur, heurInitProximity) );
   SCIP_CALL( SCIPsetHeurExitsol(scip, heur, heurExitsolProximity) );

   /* add proximity primal heuristic parameters */
   SCIP_CALL( SCIPaddBoolParam(scip, "heuristics/"HEUR_NAME"/uselprows", "should subproblem be constructed based on LP row information?",
         &heurdata->uselprows, TRUE, DEFAULT_USELPROWS, NULL, NULL) );

   SCIP_CALL( SCIPaddBoolParam(scip, "heuristics/"HEUR_NAME"/restart", "should the heuristic immediately run again on its newly found solution?",
         &heurdata->restart, TRUE, DEFAULT_RESTART, NULL, NULL) );

   SCIP_CALL( SCIPaddBoolParam(scip, "heuristics/"HEUR_NAME"/usefinallp", "should the heuristic solve a final LP in case of continuous objective variables?",
         &heurdata->usefinallp, TRUE, DEFAULT_USEFINALLP, NULL, NULL) );

   SCIP_CALL( SCIPaddLongintParam(scip, "heuristics/"HEUR_NAME"/maxnodes",
         "maximum number of nodes to regard in the subproblem",
         &heurdata->maxnodes, TRUE,DEFAULT_MAXNODES, 0LL, SCIP_LONGINT_MAX, NULL, NULL) );

   SCIP_CALL( SCIPaddLongintParam(scip, "heuristics/"HEUR_NAME"/nodesofs",
         "number of nodes added to the contingent of the total nodes",
         &heurdata->nodesofs, TRUE, DEFAULT_NODESOFS, 0LL, SCIP_LONGINT_MAX, NULL, NULL) );

   SCIP_CALL( SCIPaddLongintParam(scip, "heuristics/"HEUR_NAME"/minnodes",
         "minimum number of nodes required to start the subproblem",
         &heurdata->minnodes, TRUE, DEFAULT_MINNODES, 0LL, SCIP_LONGINT_MAX, NULL, NULL) );

   SCIP_CALL( SCIPaddLongintParam(scip, "heuristics/"HEUR_NAME"/maxlpiters",
         "maximum number of LP iterations to be performed in the subproblem",
         &heurdata->maxlpiters, TRUE, DEFAULT_MAXLPITERS, -1LL, SCIP_LONGINT_MAX, NULL, NULL) );

   SCIP_CALL( SCIPaddLongintParam(scip, "heuristics/"HEUR_NAME"/minlpiters", "minimum number of LP iterations performed in "
         "subproblem", &heurdata->minlpiters, TRUE, DEFAULT_MINLPITERS, 0LL, SCIP_LONGINT_MAX, NULL, NULL) );

   SCIP_CALL( SCIPaddLongintParam(scip, "heuristics/"HEUR_NAME"/waitingnodes",
          "waiting nodes since last incumbent before heuristic is executed", &heurdata->waitingnodes, TRUE, DEFAULT_WAITINGNODES,
          0LL, SCIP_LONGINT_MAX, NULL, NULL) );

   SCIP_CALL( SCIPaddRealParam(scip, "heuristics/"HEUR_NAME"/minimprove",
         "factor by which proximity should at least improve the incumbent",
         &heurdata->minimprove, TRUE, DEFAULT_MINIMPROVE, 0.0, 1.0, NULL, NULL) );

   SCIP_CALL( SCIPaddRealParam(scip, "heuristics/"HEUR_NAME"/nodesquot", "sub-MIP node limit w.r.t number of original nodes",
         &heurdata->nodesquot, TRUE, DEFAULT_NODESQUOT, 0.0, SCIPinfinity(scip), NULL, NULL) );

   SCIP_CALL( SCIPaddRealParam(scip, "heuristics/"HEUR_NAME"/binvarquot",
         "threshold for percentage of binary variables required to start",
         &heurdata->binvarquot, TRUE, DEFAULT_BINVARQUOT, 0.0, 1.0, NULL, NULL) );

   SCIP_CALL( SCIPaddRealParam(scip, "heuristics/"HEUR_NAME"/lpitersquot",
            "quotient of sub-MIP LP iterations with respect to LP iterations so far",
            &heurdata->lpitersquot, TRUE, DEFAULT_LPITERSQUOT, 0.0, 1.0, NULL, NULL) );

   SCIP_CALL( SCIPaddRealParam(scip, "heuristics/"HEUR_NAME"/mingap",
         "minimum primal-dual gap for which the heuristic is executed",
         &heurdata->mingap, TRUE, DEFAULT_MINGAP, 0.0, SCIPinfinity(scip), NULL, NULL) );

   return SCIP_OKAY;
}<|MERGE_RESOLUTION|>--- conflicted
+++ resolved
@@ -229,11 +229,7 @@
 
    *success = FALSE;
    /* solve an LP with all integer variables fixed to improve solution quality */
-<<<<<<< HEAD
-   if( ncontvars > 0 && usefinallp && SCIPhasCurrentNodeLP(scip) )
-=======
    if( ncontvars > 0 && usefinallp && SCIPisLPConstructed(scip) )
->>>>>>> 45c41096
    {
       int v;
       int ncontobjvars; /* does the problem instance have continuous variables with nonzero objective coefficients? */
