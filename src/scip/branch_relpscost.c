/* * * * * * * * * * * * * * * * * * * * * * * * * * * * * * * * * * * * * * */
/*                                                                           */
/*                  This file is part of the program and library             */
/*         SCIP --- Solving Constraint Integer Programs                      */
/*                                                                           */
/*    Copyright (C) 2002-2014 Konrad-Zuse-Zentrum                            */
/*                            fuer Informationstechnik Berlin                */
/*                                                                           */
/*  SCIP is distributed under the terms of the ZIB Academic License.         */
/*                                                                           */
/*  You should have received a copy of the ZIB Academic License              */
/*  along with SCIP; see the file COPYING. If not email to scip@zib.de.      */
/*                                                                           */
/* * * * * * * * * * * * * * * * * * * * * * * * * * * * * * * * * * * * * * */

/**@file   branch_relpscost.c
 * @brief  reliable pseudo costs branching rule
 * @author Tobias Achterberg
 * @author Timo Berthold
 * @author Gerald Gamrath
 */

/*---+----1----+----2----+----3----+----4----+----5----+----6----+----7----+----8----+----9----+----0----+----1----+----2*/
//#define SCIP_DEBUG
#include <assert.h>
#include <string.h>

#include "scip/branch_relpscost.h"

#define BRANCHRULE_NAME          "relpscost"
#define BRANCHRULE_DESC          "reliability branching on pseudo cost values"
#define BRANCHRULE_PRIORITY      10000
#define BRANCHRULE_MAXDEPTH      -1
#define BRANCHRULE_MAXBOUNDDIST  1.0

#define DEFAULT_CONFLICTWEIGHT   0.01   /**< weight in score calculations for conflict score */
#define DEFAULT_CONFLENGTHWEIGHT 0.0    /**< weight in score calculations for conflict length score*/
#define DEFAULT_INFERENCEWEIGHT  0.0001 /**< weight in score calculations for inference score */
#define DEFAULT_CUTOFFWEIGHT     0.0001 /**< weight in score calculations for cutoff score */
#define DEFAULT_PSCOSTWEIGHT     1.0    /**< weight in score calculations for pseudo cost score */
#define DEFAULT_MINRELIABLE      1.0    /**< minimal value for minimum pseudo cost size to regard pseudo cost value as reliable */
#define DEFAULT_MAXRELIABLE      5.0    /**< maximal value for minimum pseudo cost size to regard pseudo cost value as reliable */
#define DEFAULT_SBITERQUOT       0.5    /**< maximal fraction of strong branching LP iterations compared to normal iterations */
#define DEFAULT_SBITEROFS   100000      /**< additional number of allowed strong branching LP iterations */
#define DEFAULT_MAXLOOKAHEAD     9      /**< maximal number of further variables evaluated without better score */
#define DEFAULT_INITCAND       100      /**< maximal number of candidates initialized with strong branching per node */
#define DEFAULT_INITITER         0      /**< iteration limit for strong branching initialization of pseudo cost entries (0: auto) */
#define DEFAULT_MAXBDCHGS        5      /**< maximal number of bound tightenings before the node is reevaluated (-1: unlimited) */
#define DEFAULT_MAXPROPROUNDS   -2      /**< maximum number of propagation rounds to be performed during strong branching
                                         *   before solving the LP (-1: no limit, -2: parameter settings) */
#define DEFAULT_PROBINGBOUNDS    TRUE   /**< should valid bounds be identified in a probing-like fashion during strong
                                         *   branching (only with propagation)? */


/** branching rule data */
struct SCIP_BranchruleData
{
   SCIP_Real             conflictweight;     /**< weight in score calculations for conflict score */
   SCIP_Real             conflengthweight;   /**< weight in score calculations for conflict length score */
   SCIP_Real             inferenceweight;    /**< weight in score calculations for inference score */
   SCIP_Real             cutoffweight;       /**< weight in score calculations for cutoff score */
   SCIP_Real             pscostweight;       /**< weight in score calculations for pseudo cost score */
   SCIP_Real             minreliable;        /**< minimal value for minimum pseudo cost size to regard pseudo cost value as reliable */
   SCIP_Real             maxreliable;        /**< maximal value for minimum pseudo cost size to regard pseudo cost value as reliable */
   SCIP_Real             sbiterquot;         /**< maximal fraction of strong branching LP iterations compared to normal iterations */
   int                   sbiterofs;          /**< additional number of allowed strong branching LP iterations */
   int                   maxlookahead;       /**< maximal number of further variables evaluated without better score */
   int                   initcand;           /**< maximal number of candidates initialized with strong branching per node */
   int                   inititer;           /**< iteration limit for strong branching initialization of pseudo cost entries (0: auto) */
   int                   maxbdchgs;          /**< maximal number of bound tightenings before the node is reevaluated (-1: unlimited) */
   int                   maxproprounds;      /**< maximum number of propagation rounds to be performed during strong branching
                                              *   before solving the LP (-1: no limit, -2: parameter settings) */
   SCIP_Bool             probingbounds;      /**< should valid bounds be identified in a probing-like fashion during strong
                                              *   branching (only with propagation)? */
};

/*
 * local methods
 */

/** calculates an overall score value for the given individual score values */
static
SCIP_Real calcScore(
   SCIP*                 scip,               /**< SCIP data structure */
   SCIP_BRANCHRULEDATA*  branchruledata,     /**< branching rule data */
   SCIP_Real             conflictscore,      /**< conflict score of current variable */
   SCIP_Real             avgconflictscore,   /**< average conflict score */
   SCIP_Real             conflengthscore,    /**< conflict length score of current variable */
   SCIP_Real             avgconflengthscore, /**< average conflict length score */
   SCIP_Real             inferencescore,     /**< inference score of current variable */
   SCIP_Real             avginferencescore,  /**< average inference score */
   SCIP_Real             cutoffscore,        /**< cutoff score of current variable */
   SCIP_Real             avgcutoffscore,     /**< average cutoff score */
   SCIP_Real             pscostscore,        /**< pscost score of current variable */
   SCIP_Real             avgpscostscore,     /**< average pscost score */
   SCIP_Real             frac                /**< fractional value of variable in current solution */
   )
{
   SCIP_Real score;

   assert(branchruledata != NULL);
   assert(0.0 < frac && frac < 1.0);

   score = branchruledata->conflictweight * (1.0 - 1.0/(1.0+conflictscore/avgconflictscore))
      + branchruledata->conflengthweight * (1.0 - 1.0/(1.0+conflengthscore/avgconflengthscore))
      + branchruledata->inferenceweight * (1.0 - 1.0/(1.0+inferencescore/avginferencescore))
      + branchruledata->cutoffweight * (1.0 - 1.0/(1.0+cutoffscore/avgcutoffscore))
      + branchruledata->pscostweight * (1.0 - 1.0/(1.0+pscostscore/avgpscostscore));

   /* avoid close to integral variables */
   if( MIN(frac, 1.0 - frac) < 10.0*SCIPfeastol(scip) )
      score *= 1e-6;

   return score;
}

/** adds given index and direction to bound change arrays */
static
SCIP_RETCODE addBdchg(
   SCIP*                 scip,               /**< SCIP data structure */
   int**                 bdchginds,          /**< pointer to bound change index array */
   SCIP_BOUNDTYPE**      bdchgtypes,         /**< pointer to bound change types array */
   SCIP_Real**           bdchgbounds,        /**< pointer to bound change new bounds array */
   int*                  nbdchgs,            /**< pointer to number of bound changes */
   int                   ind,                /**< index to store in bound change index array */
   SCIP_BOUNDTYPE        type,               /**< type of the bound change to store in bound change type array */
   SCIP_Real             bound               /**< new bound to store in bound change new bounds array */
   )
{
   assert(bdchginds != NULL);
   assert(bdchgtypes != NULL);
   assert(bdchgbounds != NULL);
   assert(nbdchgs != NULL);

   SCIP_CALL( SCIPreallocBufferArray(scip, bdchginds, (*nbdchgs) + 1) );
   SCIP_CALL( SCIPreallocBufferArray(scip, bdchgtypes, (*nbdchgs) + 1) );
   SCIP_CALL( SCIPreallocBufferArray(scip, bdchgbounds, (*nbdchgs) + 1) );
   assert(*bdchginds != NULL);
   assert(*bdchgtypes != NULL);
   assert(*bdchgbounds != NULL);

   (*bdchginds)[*nbdchgs] = ind;
   (*bdchgtypes)[*nbdchgs] = type;
   (*bdchgbounds)[*nbdchgs] = bound;
   (*nbdchgs)++;

   return SCIP_OKAY;
}

/** frees bound change arrays */
static
void freeBdchgs(
   SCIP*                 scip,               /**< SCIP data structure */
   int**                 bdchginds,          /**< pointer to bound change index array */
   SCIP_BOUNDTYPE**      bdchgtypes,         /**< pointer to bound change types array */
   SCIP_Real**           bdchgbounds,        /**< pointer to bound change new bounds array */
   int*                  nbdchgs             /**< pointer to number of bound changes */
   )
{
   assert(bdchginds != NULL);
   assert(bdchgtypes != NULL);
   assert(bdchgbounds != NULL);
   assert(nbdchgs != NULL);

   SCIPfreeBufferArrayNull(scip, bdchgbounds);
   SCIPfreeBufferArrayNull(scip, bdchgtypes);
   SCIPfreeBufferArrayNull(scip, bdchginds);
   *nbdchgs = 0;
}

/** applies bound changes stored in bound change arrays */
static
SCIP_RETCODE applyBdchgs(
   SCIP*                 scip,               /**< SCIP data structure */
   SCIP_VAR**            vars,               /**< problem variables */
   int*                  bdchginds,          /**< bound change index array */
   SCIP_BOUNDTYPE*       bdchgtypes,         /**< bound change types array */
   SCIP_Real*            bdchgbounds,        /**< bound change new bound array */
   int                   nbdchgs,            /**< number of bound changes */
   SCIP_RESULT*          result              /**< result pointer */
   )
{
#ifndef NDEBUG
   SCIP_BRANCHRULE* branchrule;
   SCIP_BRANCHRULEDATA* branchruledata;
#endif
   SCIP_Bool infeasible;
   SCIP_Bool tightened;
   int i;

   assert(vars != NULL);

#ifndef NDEBUG
   /* find branching rule */
   branchrule = SCIPfindBranchrule(scip, BRANCHRULE_NAME);
   assert(branchrule != NULL);

   /* get branching rule data */
   branchruledata = SCIPbranchruleGetData(branchrule);
   assert(branchruledata != NULL);
#endif

   SCIPdebugMessage("applying %d bound changes\n", nbdchgs);

   for( i = 0; i < nbdchgs; ++i )
   {
      int v;

      v = bdchginds[i];

      SCIPdebugMessage(" -> <%s> [%g,%g]\n",
         SCIPvarGetName(vars[v]), SCIPvarGetLbLocal(vars[v]), SCIPvarGetUbLocal(vars[v]));

      if( bdchgtypes[i] == SCIP_BOUNDTYPE_LOWER )
      {
         /* change lower bound of variable to given bound */
         SCIP_CALL( SCIPtightenVarLb(scip, vars[v], bdchgbounds[i], TRUE, &infeasible, &tightened) );
         if( infeasible )
         {
            *result = SCIP_CUTOFF;
            return SCIP_OKAY;
         }

         /* if we did propagation, the bound change might already have been added */
         assert(tightened || (branchruledata->maxproprounds != 0));
      }
      else
      {
         assert(bdchgtypes[i] == SCIP_BOUNDTYPE_UPPER);

         /* change upper bound of variable to given bound */
         SCIP_CALL( SCIPtightenVarUb(scip, vars[v], bdchgbounds[i], TRUE, &infeasible, &tightened) );
         if( infeasible )
         {
            *result = SCIP_CUTOFF;
            return SCIP_OKAY;
         }

         /* if we did propagation, the bound change might already have been added */
         assert(tightened || (branchruledata->maxproprounds != 0));
      }
      SCIPdebugMessage("  -> [%g,%g]\n", SCIPvarGetLbLocal(vars[v]), SCIPvarGetUbLocal(vars[v]));
   }

   return SCIP_OKAY;
}

/** execute reliability pseudo cost branching */
static
SCIP_RETCODE execRelpscost(
   SCIP*                 scip,               /**< SCIP data structure */
   SCIP_BRANCHRULE*      branchrule,         /**< branching rule */
   SCIP_Bool             allowaddcons,       /**< is the branching rule allowed to add constraints to the current node
                                              *   in order to cut off the current solution instead of creating a branching? */
   SCIP_VAR**            branchcands,        /**< branching candidates */
   SCIP_Real*            branchcandssol,     /**< solution value for the branching candidates */
   SCIP_Real*            branchcandsfrac,    /**< fractional part of the branching candidates */
   int                   nbranchcands,       /**< number of branching candidates */
   SCIP_Bool             executebranch,      /**< execute a branching step or run probing only */
   SCIP_RESULT*          result              /**< pointer to the result of the execution */
   )
{
   SCIP_BRANCHRULEDATA* branchruledata;
   SCIP_Real lpobjval;
   SCIP_Real bestsbdown;
   SCIP_Real bestsbup;
   SCIP_Real provedbound;
   SCIP_Bool bestsbdownvalid;
   SCIP_Bool bestsbupvalid;
   SCIP_Bool bestsbdowncutoff;
   SCIP_Bool bestsbupcutoff;
   SCIP_Bool bestisstrongbranch;
   SCIP_Bool allcolsinlp;
   SCIP_Bool exactsolve;
   int ninitcands;
   int bestcand;

   *result = SCIP_DIDNOTRUN;

   assert(SCIPgetLPSolstat(scip) == SCIP_LPSOLSTAT_OPTIMAL);

   /* get branching rule data */
   branchruledata = SCIPbranchruleGetData(branchrule);
   assert(branchruledata != NULL);

   /* get current LP objective bound of the local sub problem and global cutoff bound */
   lpobjval = SCIPgetLPObjval(scip);

   /* check, if we want to solve the problem exactly, meaning that strong branching information is not useful
    * for cutting off sub problems and improving lower bounds of children
    */
   exactsolve = SCIPisExactSolve(scip);

   /* check, if all existing columns are in LP, and thus the strong branching results give lower bounds */
   allcolsinlp = SCIPallColsInLP(scip);

   bestcand = -1;
   bestisstrongbranch = FALSE;
   bestsbdown = SCIP_INVALID;
   bestsbup = SCIP_INVALID;
   bestsbdownvalid = FALSE;
   bestsbupvalid = FALSE;
   bestsbdowncutoff = FALSE;
   bestsbupcutoff = FALSE;
   provedbound = lpobjval;

   if( nbranchcands == 1 )
   {
      /* only one candidate: nothing has to be done */
      bestcand = 0;
      ninitcands = 0;
   }
   else
   {
      SCIP_SOL* bestsol;
      SCIP_VAR** vars;
      int* initcands;
      SCIP_Real* initcandscores;
      SCIP_Real* newlbs = NULL;
      SCIP_Real* newubs = NULL;
      int* bdchginds;
      SCIP_BOUNDTYPE* bdchgtypes;
      SCIP_Real* bdchgbounds;
      int maxninitcands;
      int nuninitcands;
      int nbdchgs;
      int nbdconflicts;
      SCIP_Real avgconflictscore;
      SCIP_Real avgconflengthscore;
      SCIP_Real avginferencescore;
      SCIP_Real avgcutoffscore;
      SCIP_Real avgpscostscore;
      SCIP_Real bestpsscore;
      SCIP_Real bestpsfracscore;
      SCIP_Real bestpsdomainscore;
      SCIP_Real bestsbscore;
      SCIP_Real bestuninitsbscore;
      SCIP_Real bestsbfracscore;
      SCIP_Real bestsbdomainscore;
      SCIP_Real prio;
      SCIP_Real reliable;
      SCIP_Real maxlookahead;
      SCIP_Real lookahead;
      SCIP_Bool initstrongbranching;
      SCIP_Bool propagate;
      SCIP_Bool probingbounds;
      SCIP_Longint nodenum;
      SCIP_Longint nlpiterationsquot;
      SCIP_Longint nsblpiterations;
      SCIP_Longint maxnsblpiterations;
      int maxbdchgs;
      int bestpscand;
      int bestsbcand;
      int inititer;
      int nvars;
      int i;
      int c;

      vars = SCIPgetVars(scip);
      nvars = SCIPgetNVars(scip);

      bestsol = SCIPgetBestSol(scip);

      /* get average conflict, inference, and pseudocost scores */
      avgconflictscore = SCIPgetAvgConflictScore(scip);
      avgconflictscore = MAX(avgconflictscore, 0.1);
      avgconflengthscore = SCIPgetAvgConflictlengthScore(scip);
      avgconflengthscore = MAX(avgconflengthscore, 0.1);
      avginferencescore = SCIPgetAvgInferenceScore(scip);
      avginferencescore = MAX(avginferencescore, 0.1);
      avgcutoffscore = SCIPgetAvgCutoffScore(scip);
      avgcutoffscore = MAX(avgcutoffscore, 0.1);
      avgpscostscore = SCIPgetAvgPseudocostScore(scip);
      avgpscostscore = MAX(avgpscostscore, 0.1);

      initstrongbranching = FALSE;

      /* check whether propagation should be performed */
      propagate = (branchruledata->maxproprounds != 0);

      /* check whether valid bounds should be identified in probing-like fashion */
      probingbounds = propagate && branchruledata->probingbounds;

      /* get maximal number of candidates to initialize with strong branching; if the current solutions is not basic,
       * we cannot warmstart the simplex algorithm and therefore don't initialize any candidates
       */
      maxninitcands = MIN(nbranchcands, branchruledata->initcand);
      if( !SCIPisLPSolBasic(scip) )
         maxninitcands = 0;

      /* calculate maximal number of strong branching LP iterations; if we used too many, don't apply strong branching
       * any more
       */
      nlpiterationsquot = (SCIP_Longint)(branchruledata->sbiterquot * SCIPgetNNodeLPIterations(scip));
      maxnsblpiterations = nlpiterationsquot + branchruledata->sbiterofs + SCIPgetNRootStrongbranchLPIterations(scip);
      nsblpiterations = SCIPgetNStrongbranchLPIterations(scip);
      if( nsblpiterations > maxnsblpiterations )
         maxninitcands = 0;

      /* get buffer for storing the unreliable candidates */
      SCIP_CALL( SCIPallocBufferArray(scip, &initcands, maxninitcands+1) ); /* allocate one additional slot for convenience */
      SCIP_CALL( SCIPallocBufferArray(scip, &initcandscores, maxninitcands+1) );
      ninitcands = 0;

      /* get current node number */
      nodenum = SCIPgetNNodes(scip);

      /* initialize bound change arrays */
      bdchginds = NULL;
      bdchgtypes = NULL;
      bdchgbounds = NULL;
      nbdchgs = 0;
      nbdconflicts = 0;
      maxbdchgs = branchruledata->maxbdchgs;
      if( maxbdchgs == -1 )
         maxbdchgs = INT_MAX;

      /* calculate value used as reliability */
      prio = (maxnsblpiterations - nsblpiterations)/(nsblpiterations + 1.0);
      prio = MIN(prio, 1.0);
      prio = MAX(prio, (nlpiterationsquot - nsblpiterations)/(nsblpiterations + 1.0));
      reliable = (1.0-prio) * branchruledata->minreliable + prio * branchruledata->maxreliable;

      /* search for the best pseudo cost candidate, while remembering unreliable candidates in a sorted buffer */
      nuninitcands = 0;
      bestpscand = -1;
      bestpsscore = -SCIPinfinity(scip);
      bestpsfracscore = -SCIPinfinity(scip);
      bestpsdomainscore = -SCIPinfinity(scip);
      for( c = 0; c < nbranchcands; ++c )
      {
         SCIP_Real conflictscore;
         SCIP_Real conflengthscore;
         SCIP_Real inferencescore;
         SCIP_Real cutoffscore;
         SCIP_Real pscostscore;
         SCIP_Real score;
         SCIP_Bool usesb;

         assert(branchcands[c] != NULL);
         assert(!SCIPisFeasIntegral(scip, branchcandssol[c]));

         /* get conflict, inference, cutoff, and pseudo cost scores for candidate */
         conflictscore = SCIPgetVarConflictScore(scip, branchcands[c]);
         conflengthscore = SCIPgetVarConflictlengthScore(scip, branchcands[c]);
         inferencescore = SCIPgetVarAvgInferenceScore(scip, branchcands[c]);
         cutoffscore = SCIPgetVarAvgCutoffScore(scip, branchcands[c]);
         pscostscore = SCIPgetVarPseudocostScore(scip, branchcands[c], branchcandssol[c]);
         usesb = FALSE;

         /* don't use strong branching on variables that have already been initialized at the current node;
          * instead replace the pseudo cost score with the already calculated one;
          * @todo: use old data for strong branching with propagation?
          */
         if( SCIPgetVarStrongbranchNode(scip, branchcands[c]) == nodenum )
         {
            SCIP_Real down;
            SCIP_Real up;
            SCIP_Real lastlpobjval;
            SCIP_Real downgain;
            SCIP_Real upgain;

            /* use the score of the strong branching call at the current node */
            SCIP_CALL( SCIPgetVarStrongbranchLast(scip, branchcands[c], &down, &up, NULL, NULL, NULL, &lastlpobjval) );
            downgain = MAX(down - lastlpobjval, 0.0);
            upgain = MAX(up - lastlpobjval, 0.0);
            pscostscore = SCIPgetBranchScore(scip, branchcands[c], downgain, upgain);

            SCIPdebugMessage(" -> strong branching on variable <%s> already performed (down=%g (%+g), up=%g (%+g), pscostscore=%g)\n",
               SCIPvarGetName(branchcands[c]), down, downgain, up, upgain, pscostscore);
         }
         else if( maxninitcands > 0 )
         {
            SCIP_Real downsize;
            SCIP_Real upsize;
            SCIP_Real size;

            /* check, if the pseudo cost score of the variable is reliable */
            downsize = SCIPgetVarPseudocostCountCurrentRun(scip, branchcands[c], SCIP_BRANCHDIR_DOWNWARDS);
            upsize = SCIPgetVarPseudocostCountCurrentRun(scip, branchcands[c], SCIP_BRANCHDIR_UPWARDS);
            size = MIN(downsize, upsize);

            /* use strong branching on variables with unreliable pseudo cost scores */
            usesb = (size < reliable);

            /* count the number of variables that are completely uninitialized */
            if( size < 0.1 )
               nuninitcands++;
         }

         /* combine the four score values */
         score = calcScore(scip, branchruledata, conflictscore, avgconflictscore, conflengthscore, avgconflengthscore, 
            inferencescore, avginferencescore, cutoffscore, avgcutoffscore, pscostscore, avgpscostscore, branchcandsfrac[c]);

         if( usesb )
         {
            int j;

            /* pseudo cost of variable is not reliable: insert candidate in initcands buffer */
            for( j = ninitcands; j > 0 && score > initcandscores[j-1]; --j )
            {
               initcands[j] = initcands[j-1];
               initcandscores[j] = initcandscores[j-1];
            }
            initcands[j] = c;
            initcandscores[j] = score;
            ninitcands++;
            ninitcands = MIN(ninitcands, maxninitcands);
         }
         else
         {
            /* variable will keep it's pseudo cost value: check for better score of candidate */
            if( SCIPisSumGE(scip, score, bestpsscore) )
            {
               SCIP_Real fracscore;
               SCIP_Real domainscore;

               fracscore = MIN(branchcandsfrac[c], 1.0 - branchcandsfrac[c]);
               domainscore = -(SCIPvarGetUbLocal(branchcands[c]) - SCIPvarGetLbLocal(branchcands[c]));
               if( SCIPisSumGT(scip, score, bestpsscore)
                  || SCIPisSumGT(scip, fracscore, bestpsfracscore)
                  || (SCIPisSumGE(scip, fracscore, bestpsfracscore) && domainscore > bestpsdomainscore) )
               {
                  bestpscand = c;
                  bestpsscore = score;
                  bestpsfracscore = fracscore;
                  bestpsdomainscore = domainscore;
               }
            }
         }
      }

      /* initialize unreliable candidates with strong branching until maxlookahead is reached,
       * search best strong branching candidate
       */
      maxlookahead = (SCIP_Real)branchruledata->maxlookahead * (1.0 + (SCIP_Real)nuninitcands/(SCIP_Real)nbranchcands);
      inititer = branchruledata->inititer;
      if( inititer == 0 )
      {
         SCIP_Longint nlpiterations;
         SCIP_Longint nlps;

         /* iteration limit is set to twice the average number of iterations spent to resolve a dual feasible SCIP_LP;
          * at the first few nodes, this average is not very exact, so we better increase the iteration limit on
          * these very important nodes
          */
         nlpiterations = SCIPgetNDualResolveLPIterations(scip);
         nlps = SCIPgetNDualResolveLPs(scip);
         if( nlps == 0 )
         {
            nlpiterations = SCIPgetNNodeInitLPIterations(scip);
            nlps = SCIPgetNNodeInitLPs(scip);
            if( nlps == 0 )
            {
               nlpiterations = 1000;
               nlps = 1;
            }
         }
         assert(nlps >= 1);
         inititer = (int)(2*nlpiterations / nlps);
         inititer = (int)((SCIP_Real)inititer * (1.0 + 20.0/nodenum));
         inititer = MAX(inititer, 10);
         inititer = MIN(inititer, 500);
      }

      SCIPdebugMessage("strong branching (reliable=%g, %d/%d cands, %d uninit, maxcands=%d, maxlookahead=%g, maxbdchgs=%d, inititer=%d, iterations:%"SCIP_LONGINT_FORMAT"/%"SCIP_LONGINT_FORMAT", basic:%u)\n",
         reliable, ninitcands, nbranchcands, nuninitcands, maxninitcands, maxlookahead, maxbdchgs, inititer,
         SCIPgetNStrongbranchLPIterations(scip), maxnsblpiterations, SCIPisLPSolBasic(scip));

      bestsbcand = -1;
      bestsbscore = -SCIPinfinity(scip);
      bestsbfracscore = -SCIPinfinity(scip);
      bestsbdomainscore = -SCIPinfinity(scip);
      lookahead = 0.0;
      for( i = 0; i < ninitcands && lookahead < maxlookahead && nbdchgs + nbdconflicts < maxbdchgs
              && (i < (int) maxlookahead || SCIPgetNStrongbranchLPIterations(scip) < maxnsblpiterations); ++i )
      {
         SCIP_Real down;
         SCIP_Real up;
         SCIP_Real downgain;
         SCIP_Real upgain;
         SCIP_Bool downvalid;
         SCIP_Bool upvalid;
         SCIP_Bool lperror;
         SCIP_Bool downinf;
         SCIP_Bool upinf;
         SCIP_Bool downconflict;
         SCIP_Bool upconflict;

         /* get candidate number to initialize */
         c = initcands[i];
         assert(!SCIPisFeasIntegral(scip, branchcandssol[c]));

         SCIPdebugMessage("init pseudo cost (%g/%g) of <%s> at %g (score:%g) with strong branching (%d iterations) -- %"SCIP_LONGINT_FORMAT"/%"SCIP_LONGINT_FORMAT" iterations\n",
            SCIPgetVarPseudocostCountCurrentRun(scip, branchcands[c], SCIP_BRANCHDIR_DOWNWARDS), 
            SCIPgetVarPseudocostCountCurrentRun(scip, branchcands[c], SCIP_BRANCHDIR_UPWARDS), 
            SCIPvarGetName(branchcands[c]), branchcandssol[c], initcandscores[i],
            inititer, SCIPgetNStrongbranchLPIterations(scip), maxnsblpiterations);

         /* use strong branching on candidate */
         if( !initstrongbranching )
         {
            initstrongbranching = TRUE;

            SCIP_CALL( SCIPstartStrongbranch(scip, propagate) );

            /* create arrays for probing-like bound tightening */
            if( probingbounds )
            {
               SCIP_CALL( SCIPallocBufferArray(scip, &newlbs, nvars) );
               SCIP_CALL( SCIPallocBufferArray(scip, &newubs, nvars) );
            }
         }

         if( propagate )
         {
            /* apply strong branching */
            SCIP_CALL( SCIPgetVarStrongbranchWithPropagation(scip, branchcands[c], branchcandssol[c], lpobjval, inititer,
                  branchruledata->maxproprounds, &down, &up, &downvalid, &upvalid, &downinf, &upinf,
                  &downconflict, &upconflict, &lperror, newlbs, newubs) );
         }
         else
         {
            /* apply strong branching */
            SCIP_CALL( SCIPgetVarStrongbranchFrac(scip, branchcands[c], inititer,
                  &down, &up, &downvalid, &upvalid, &downinf, &upinf, &downconflict, &upconflict, &lperror) );
         }

         /* check for an error in strong branching */
         if( lperror )
         {
            if( !SCIPisStopped(scip) )
            {
               SCIPverbMessage(scip, SCIP_VERBLEVEL_HIGH, NULL,
                  "(node %"SCIP_LONGINT_FORMAT") error in strong branching call for variable <%s> with solution %g\n", 
                  SCIPgetNNodes(scip), SCIPvarGetName(branchcands[c]), branchcandssol[c]);
            }
            break;
         }

         /* evaluate strong branching */
         down = MAX(down, lpobjval);
         up = MAX(up, lpobjval);
         downgain = down - lpobjval;
         upgain = up - lpobjval;
         assert(!allcolsinlp || exactsolve || !downvalid || downinf == SCIPisGE(scip, down, SCIPgetCutoffbound(scip)));
         assert(!allcolsinlp || exactsolve || !upvalid || upinf == SCIPisGE(scip, up, SCIPgetCutoffbound(scip)));
         assert(downinf || !downconflict);
         assert(upinf || !upconflict);

         /* Strong branching might have found a new primal solution which updated the cutoff bound. In this case, the
          * provedbound computed before can be higher than the cutoffbound and the current node can be cut off.
          * Additionally, also if the value for the current best candidate is valid and exceeds the new cutoff bound,
          * we want to change the domain of this variable rather than branching on it.
          */
         if( SCIPgetBestSol(scip) != bestsol )
         {
            bestsol = SCIPgetBestSol(scip);

            SCIPdebugMessage(" -> strong branching on variable <%s> lead to a new incumbent\n",
               SCIPvarGetName(branchcands[c]));

            /* proved bound for current node is larger than new cutoff bound -> cut off current node */
            if( SCIPisGE(scip, provedbound, SCIPgetCutoffbound(scip)) )
            {
               SCIPdebugMessage(" -> node can be cut off (provedbound=%g, cutoff=%g)\n", provedbound, SCIPgetCutoffbound(scip));

               *result = SCIP_CUTOFF;
               break; /* terminate initialization loop, because node is infeasible */
            }
            /* proved bound for down child of best candidate is larger than cutoff bound -> increase lower bound of best candidate */
            else if( bestsbcand != -1 )
            {
               if( !bestsbdowncutoff && bestsbdownvalid && SCIPisGE(scip, bestsbdown, SCIPgetCutoffbound(scip)) )
               {
                  bestsbdowncutoff = TRUE;

                  SCIPdebugMessage(" -> valid dual bound for down child of best candidate <%s> is higher than new cutoff bound (valid=%u, bestsbdown=%g, cutoff=%g)\n",
                     SCIPvarGetName(branchcands[bestsbcand]), bestsbdownvalid, bestsbdown, SCIPgetCutoffbound(scip));

                  SCIPdebugMessage(" -> increase lower bound of best candidate <%s> to %g\n",
                     SCIPvarGetName(branchcands[bestsbcand]), SCIPfeasCeil(scip, branchcandssol[bestsbcand]));

                  SCIP_CALL( addBdchg(scip, &bdchginds, &bdchgtypes, &bdchgbounds, &nbdchgs, SCIPvarGetProbindex(branchcands[bestsbcand]),
                        SCIP_BOUNDTYPE_LOWER, SCIPfeasCeil(scip, branchcandssol[bestsbcand])) );
               }
               /* proved bound for up child of best candidate is larger than cutoff bound -> decrease upper bound of best candidate */
               else if( !bestsbupcutoff && bestsbupvalid && SCIPisGE(scip, bestsbup, SCIPgetCutoffbound(scip)) )
               {
                  bestsbupcutoff = TRUE;

                  SCIPdebugMessage(" -> valid dual bound for up child of best candidate <%s> is higher than new cutoff bound (valid=%u, bestsbup=%g, cutoff=%g)\n",
                     SCIPvarGetName(branchcands[bestsbcand]), bestsbupvalid, bestsbup, SCIPgetCutoffbound(scip));

                  SCIPdebugMessage(" -> decrease upper bound of best candidate <%s> to %g\n",
                     SCIPvarGetName(branchcands[bestsbcand]), SCIPfeasFloor(scip, branchcandssol[bestsbcand]));

                  SCIP_CALL( addBdchg(scip, &bdchginds, &bdchgtypes, &bdchgbounds, &nbdchgs, SCIPvarGetProbindex(branchcands[bestsbcand]),
                        SCIP_BOUNDTYPE_UPPER, SCIPfeasFloor(scip, branchcandssol[bestsbcand])) );
               }
            }
         }

         /* @todo: store pseudo cost only for valid bounds? and also if the other sb child was infeasible? */
         if( !downinf && !upinf )
         {
            /* update pseudo cost values */
            SCIP_CALL( SCIPupdateVarPseudocost(scip, branchcands[c], 0.0-branchcandsfrac[c], downgain, 1.0) );
            SCIP_CALL( SCIPupdateVarPseudocost(scip, branchcands[c], 1.0-branchcandsfrac[c], upgain, 1.0) );
         }

         /* the minimal lower bound of both children is a proved lower bound of the current subtree */
         if( allcolsinlp && !exactsolve && downvalid && upvalid )
         {
            SCIP_Real minbound;

            minbound = MIN(down, up);
            provedbound = MAX(provedbound, minbound);
            assert((downinf && upinf) || SCIPisLT(scip, provedbound, SCIPgetCutoffbound(scip)));

            /* save probing-like bounds detected during strong branching */
            if( probingbounds )
            {
               int v;

               assert(newlbs != NULL);
               assert(newubs != NULL);

               for( v = 0; v < nvars; ++v )
               {
                  if( SCIPisGT(scip, newlbs[v], SCIPvarGetLbLocal(vars[v])) )
                  {
                     SCIPdebugMessage("better lower bound for variable <%s>: %.9g -> %.9g (by strongbranching on <%s>)\n",
                        SCIPvarGetName(vars[v]), SCIPvarGetLbLocal(vars[v]), newlbs[v], SCIPvarGetName(branchcands[c]));

                     SCIP_CALL( addBdchg(scip, &bdchginds, &bdchgtypes, &bdchgbounds, &nbdchgs, v,
                           SCIP_BOUNDTYPE_LOWER, newlbs[v]) );
                  }
                  if( SCIPisLT(scip, newubs[v], SCIPvarGetUbLocal(vars[v])) )
                  {
                     SCIPdebugMessage("better upper bound for variable <%s>: %.9g -> %.9g (by strongbranching on <%s>)\n",
                        SCIPvarGetName(vars[v]), SCIPvarGetUbLocal(vars[v]), newubs[v], SCIPvarGetName(branchcands[c]));

                     SCIP_CALL( addBdchg(scip, &bdchginds, &bdchgtypes, &bdchgbounds, &nbdchgs, v,
                           SCIP_BOUNDTYPE_UPPER, newubs[v]) );
                  }
               }

               if( nbdchgs + nbdconflicts >= maxbdchgs )
                  break; /* terminate initialization loop, because enough bound changes are performed */
            }
         }

         /* check if there are infeasible roundings */
         if( downinf || upinf )
         {
            assert(allcolsinlp || propagate);
            assert(!exactsolve);

            /* if for both infeasibilities, a conflict constraint was created, we don't need to fix the variable by hand,
             * but better wait for the next propagation round to fix them as an inference, and potentially produce a
             * cutoff that can be analyzed
             */
            if( allowaddcons && downinf == downconflict && upinf == upconflict )
            {
               SCIPdebugMessage(" -> variable <%s> is infeasible in %s: conflict constraint added\n",
                  SCIPvarGetName(branchcands[c]),
                  downinf && upinf ? "both directions" : (downinf ? "downward branch" : "upward branch"));
               *result = SCIP_CONSADDED;
               nbdconflicts++;
               if( (downinf && upinf) || (nbdchgs + nbdconflicts >= maxbdchgs) )
                  break; /* terminate initialization loop, because enough roundings are performed or a cutoff was found */
            }
            else if( downinf && upinf )
            {
               /* both roundings are infeasible -> node is infeasible */
               SCIPdebugMessage(" -> variable <%s> is infeasible in both directions (conflict: %u/%u)\n",
                  SCIPvarGetName(branchcands[c]), downconflict, upconflict);
               *result = SCIP_CUTOFF;
               break; /* terminate initialization loop, because node is infeasible */
            }
            else
            {
               /* rounding is infeasible in one direction -> round variable in other direction */
               SCIPdebugMessage(" -> variable <%s> is infeasible in %s branch (conflict: %u/%u)\n",
                  SCIPvarGetName(branchcands[c]), downinf ? "downward" : "upward", downconflict, upconflict);
               SCIP_CALL( addBdchg(scip, &bdchginds, &bdchgtypes, &bdchgbounds, &nbdchgs, SCIPvarGetProbindex(branchcands[c]),
                     (downinf ? SCIP_BOUNDTYPE_LOWER : SCIP_BOUNDTYPE_UPPER),
                     (downinf ? SCIPfeasCeil(scip, branchcandssol[c]) : SCIPfeasFloor(scip, branchcandssol[c]))) );
               if( nbdchgs + nbdconflicts >= maxbdchgs )
                  break; /* terminate initialization loop, because enough roundings are performed */
            }
         }
         else
         {
            SCIP_Real conflictscore;
            SCIP_Real conflengthscore;
            SCIP_Real inferencescore;
            SCIP_Real cutoffscore;
            SCIP_Real pscostscore;
            SCIP_Real score;

            /* check for a better score */
            conflictscore = SCIPgetVarConflictScore(scip, branchcands[c]);
            conflengthscore = SCIPgetVarConflictlengthScore(scip, branchcands[c]);
            inferencescore = SCIPgetVarAvgInferenceScore(scip, branchcands[c]);
            cutoffscore = SCIPgetVarAvgCutoffScore(scip, branchcands[c]);
            pscostscore = SCIPgetBranchScore(scip, branchcands[c], downgain, upgain);
            score = calcScore(scip, branchruledata, conflictscore, avgconflictscore, conflengthscore, avgconflengthscore, 
               inferencescore, avginferencescore, cutoffscore, avgcutoffscore, pscostscore, avgpscostscore, branchcandsfrac[c]);

            if( SCIPisSumGE(scip, score, bestsbscore) )
            {
               SCIP_Real fracscore;
               SCIP_Real domainscore;

               fracscore = MIN(branchcandsfrac[c], 1.0 - branchcandsfrac[c]);
               domainscore = -(SCIPvarGetUbLocal(branchcands[c]) - SCIPvarGetLbLocal(branchcands[c]));
               if( SCIPisSumGT(scip, score, bestsbscore)
                  || SCIPisSumGT(scip, fracscore, bestsbfracscore)
                  || (SCIPisSumGE(scip, fracscore, bestsbfracscore) && domainscore > bestsbdomainscore) )
               {
                  bestsbcand = c;
                  bestsbscore = score;
                  bestsbdown = down;
                  bestsbup = up;
                  bestsbdownvalid = downvalid;
                  bestsbupvalid = upvalid;
                  bestsbdowncutoff = FALSE;
                  bestsbupcutoff = FALSE;
                  bestsbfracscore = fracscore;
                  bestsbdomainscore = domainscore;
                  lookahead = 0.0;
               }
               else
                  lookahead += 0.5;
            }
            else
               lookahead += 1.0;

            SCIPdebugMessage(" -> variable <%s> (solval=%g, down=%g (%+g,valid=%u), up=%g (%+g,valid=%u), score=%g/ %g/%g %g/%g -> %g)\n",
               SCIPvarGetName(branchcands[c]), branchcandssol[c], down, downgain, downvalid, up, upgain, upvalid,
               pscostscore, conflictscore, conflengthscore, inferencescore, cutoffscore,  score);
         }
      }
#ifdef SCIP_DEBUG
      if( bestsbcand >= 0 )
      {
         SCIPdebugMessage(" -> best: <%s> (%g / %g / %g), lookahead=%g/%g\n",
            SCIPvarGetName(branchcands[bestsbcand]), bestsbscore, bestsbfracscore, bestsbdomainscore, 
            lookahead, maxlookahead);
      }
#endif

      if( initstrongbranching )
      {
         if( probingbounds )
         {
            assert(newlbs != NULL);
            assert(newubs != NULL);

            SCIPfreeBufferArray(scip, &newubs);
            SCIPfreeBufferArray(scip, &newlbs);
         }

         SCIP_CALL( SCIPendStrongbranch(scip) );

         if( SCIPgetLPSolstat(scip) == SCIP_LPSOLSTAT_OBJLIMIT || SCIPgetLPSolstat(scip) == SCIP_LPSOLSTAT_INFEASIBLE )
         {
            assert(SCIPhasCurrentNodeLP(scip));
            *result = SCIP_CUTOFF;
         }
      }

      if( *result != SCIP_CUTOFF )
      {
         /* get the score of the best uninitialized strong branching candidate */
         if( i < ninitcands )
            bestuninitsbscore = initcandscores[i];
         else
            bestuninitsbscore = -SCIPinfinity(scip);

         /* if the best pseudo cost candidate is better than the best uninitialized strong branching candidate,
          * compare it to the best initialized strong branching candidate
          */
         if( bestpsscore > bestuninitsbscore && SCIPisSumGT(scip, bestpsscore, bestsbscore) )
         {
            bestcand = bestpscand;
            bestisstrongbranch = FALSE;
         }
         else if( bestsbcand >= 0 )
         {
            bestcand = bestsbcand;
            bestisstrongbranch = TRUE;
         }
         else
         {
            /* no candidate was initialized, and the best score is the one of the first candidate in the initialization
             * queue
             */
            assert(ninitcands >= 1);
            bestcand = initcands[0];
            bestisstrongbranch = FALSE;
         }
      }

      /* apply domain reductions */
      if( nbdchgs > 0 )
      {
         if( *result != SCIP_CUTOFF )
         {
            SCIP_CALL( applyBdchgs(scip, vars, bdchginds, bdchgtypes, bdchgbounds, nbdchgs, result) );
            if( *result != SCIP_CUTOFF )
               *result = SCIP_REDUCEDDOM;
         }
         freeBdchgs(scip, &bdchginds, &bdchgtypes, &bdchgbounds, &nbdchgs);
      }

      /* free buffer for the unreliable candidates */
      SCIPfreeBufferArray(scip, &initcandscores);
      SCIPfreeBufferArray(scip, &initcands);
   }

   /* if no domain could be reduced, create the branching */
   if( *result != SCIP_CUTOFF && *result != SCIP_REDUCEDDOM && *result != SCIP_CONSADDED && executebranch )
   {
      SCIP_NODE* downchild;
      SCIP_NODE* upchild;
      SCIP_VAR* var;
      SCIP_Real proveddown;
      SCIP_Real provedup;

      assert(*result == SCIP_DIDNOTRUN);
      assert(0 <= bestcand && bestcand < nbranchcands);
      assert(!SCIPisFeasIntegral(scip, branchcandssol[bestcand]));
      assert(SCIPisLT(scip, provedbound, SCIPgetCutoffbound(scip)));
      assert(!bestsbdowncutoff && !bestsbupcutoff);

      var = branchcands[bestcand];

      /* perform the branching */
      SCIPdebugMessage(" -> %d (%d) cands, sel cand %d: var <%s> (sol=%g, down=%g (%+g), up=%g (%+g), sb=%u, psc=%g/%g [%g])\n",
         nbranchcands, ninitcands, bestcand, SCIPvarGetName(var), branchcandssol[bestcand],
         bestsbdown, bestsbdown - lpobjval, bestsbup, bestsbup - lpobjval, bestisstrongbranch,
         SCIPgetVarPseudocostCurrentRun(scip, var, SCIP_BRANCHDIR_DOWNWARDS), 
         SCIPgetVarPseudocostCurrentRun(scip, var, SCIP_BRANCHDIR_UPWARDS),
         SCIPgetVarPseudocostScoreCurrentRun(scip, var, branchcandssol[bestcand]));
      SCIP_CALL( SCIPbranchVar(scip, var, &downchild, NULL, &upchild) );
      assert(downchild != NULL);
      assert(upchild != NULL);

      /* calculate proved lower bounds for children */
      proveddown = provedbound;
      provedup = provedbound;
      if( bestisstrongbranch )
      {
         if( bestsbdownvalid )
            proveddown = MAX(provedbound, bestsbdown);
         if( bestsbupvalid )
            provedup = MAX(provedbound, bestsbup);
      }

      /* update the lower bounds in the children */
      if( allcolsinlp && !exactsolve )
      {
         assert(SCIPisLT(scip, proveddown, SCIPgetCutoffbound(scip)));
         assert(SCIPisLT(scip, provedup, SCIPgetCutoffbound(scip)));
         SCIP_CALL( SCIPupdateNodeLowerbound(scip, downchild, proveddown) );
         SCIP_CALL( SCIPupdateNodeLowerbound(scip, upchild, provedup) );
      }
      SCIPdebugMessage(" -> down child's lowerbound: %g\n", SCIPnodeGetLowerbound(downchild));
      SCIPdebugMessage(" -> up child's lowerbound  : %g\n", SCIPnodeGetLowerbound(upchild));

      assert(SCIPgetLPSolstat(scip) != SCIP_LPSOLSTAT_INFEASIBLE && SCIPgetLPSolstat(scip) != SCIP_LPSOLSTAT_OBJLIMIT);

      *result = SCIP_BRANCHED;
   }

   return SCIP_OKAY;
}


/*
 * Callback methods
 */

/** copy method for branchrule plugins (called when SCIP copies plugins) */
static
SCIP_DECL_BRANCHCOPY(branchCopyRelpscost)
{  /*lint --e{715}*/
   assert(scip != NULL);
   assert(branchrule != NULL);
   assert(strcmp(SCIPbranchruleGetName(branchrule), BRANCHRULE_NAME) == 0);

   /* call inclusion method of branchrule */
   SCIP_CALL( SCIPincludeBranchruleRelpscost(scip) );

   return SCIP_OKAY;
}

/** destructor of branching rule to free user data (called when SCIP is exiting) */
static
SCIP_DECL_BRANCHFREE(branchFreeRelpscost)
{  /*lint --e{715}*/
   SCIP_BRANCHRULEDATA* branchruledata;

   /* free branching rule data */
   branchruledata = SCIPbranchruleGetData(branchrule);
   SCIPfreeMemory(scip, &branchruledata);
   SCIPbranchruleSetData(branchrule, NULL);

   return SCIP_OKAY;
}


/** branching execution method for fractional LP solutions */
static
SCIP_DECL_BRANCHEXECLP(branchExeclpRelpscost)
{  /*lint --e{715}*/
   SCIP_VAR** tmplpcands;
   SCIP_VAR** lpcands;
   SCIP_Real* tmplpcandssol;
   SCIP_Real* lpcandssol;
   SCIP_Real* tmplpcandsfrac;
   SCIP_Real* lpcandsfrac;
   int nlpcands;

   assert(branchrule != NULL);
   assert(strcmp(SCIPbranchruleGetName(branchrule), BRANCHRULE_NAME) == 0);
   assert(scip != NULL);
   assert(result != NULL);

<<<<<<< HEAD
   SCIPdebugMessage("Execlp method of relpscost branching in node %llu\n", SCIPnodeGetNumber(SCIPgetCurrentNode(scip)));
   
=======
   SCIPdebugMessage("Execlp method of relpscost branching\n");

>>>>>>> 7044f8d8
   /* get branching candidates */
   SCIP_CALL( SCIPgetLPBranchCands(scip, &tmplpcands, &tmplpcandssol, &tmplpcandsfrac, NULL, &nlpcands, NULL) );
   assert(nlpcands > 0);

   /* copy LP banching candidates and solution values, because they will be updated w.r.t. the strong branching LP
    * solution
    */
   SCIP_CALL( SCIPduplicateBufferArray(scip, &lpcands, tmplpcands, nlpcands) );
   SCIP_CALL( SCIPduplicateBufferArray(scip, &lpcandssol, tmplpcandssol, nlpcands) );
   SCIP_CALL( SCIPduplicateBufferArray(scip, &lpcandsfrac, tmplpcandsfrac, nlpcands) );

   /* execute branching rule */
   SCIP_CALL( execRelpscost(scip, branchrule, allowaddcons, lpcands, lpcandssol, lpcandsfrac, nlpcands, TRUE, result) );

   SCIPfreeBufferArray(scip, &lpcandsfrac);
   SCIPfreeBufferArray(scip, &lpcandssol);
   SCIPfreeBufferArray(scip, &lpcands);

   return SCIP_OKAY;
}


/*
 * branching specific interface methods
 */

/** creates the reliable pseudo cost branching rule and includes it in SCIP */
SCIP_RETCODE SCIPincludeBranchruleRelpscost(
   SCIP*                 scip                /**< SCIP data structure */
   )
{
   SCIP_BRANCHRULEDATA* branchruledata;
   SCIP_BRANCHRULE* branchrule;

   /* create relpscost branching rule data */
   SCIP_CALL( SCIPallocMemory(scip, &branchruledata) );

   /* include branching rule */
   SCIP_CALL( SCIPincludeBranchruleBasic(scip, &branchrule, BRANCHRULE_NAME, BRANCHRULE_DESC, BRANCHRULE_PRIORITY,
         BRANCHRULE_MAXDEPTH, BRANCHRULE_MAXBOUNDDIST, branchruledata) );

   assert(branchrule != NULL);

   /* set non-fundamental callbacks via specific setter functions*/
   SCIP_CALL( SCIPsetBranchruleCopy(scip, branchrule, branchCopyRelpscost) );
   SCIP_CALL( SCIPsetBranchruleFree(scip, branchrule, branchFreeRelpscost) );
   SCIP_CALL( SCIPsetBranchruleExecLp(scip, branchrule, branchExeclpRelpscost) );

   /* relpscost branching rule parameters */
   SCIP_CALL( SCIPaddRealParam(scip,
         "branching/relpscost/conflictweight", 
         "weight in score calculations for conflict score",
         &branchruledata->conflictweight, TRUE, DEFAULT_CONFLICTWEIGHT, SCIP_REAL_MIN, SCIP_REAL_MAX, NULL, NULL) );
   SCIP_CALL( SCIPaddRealParam(scip,
         "branching/relpscost/conflictlengthweight", 
         "weight in score calculations for conflict length score",
         &branchruledata->conflengthweight, TRUE, DEFAULT_CONFLENGTHWEIGHT, SCIP_REAL_MIN, SCIP_REAL_MAX, NULL, NULL) );
   SCIP_CALL( SCIPaddRealParam(scip,
         "branching/relpscost/inferenceweight", 
         "weight in score calculations for inference score",
         &branchruledata->inferenceweight, TRUE, DEFAULT_INFERENCEWEIGHT, SCIP_REAL_MIN, SCIP_REAL_MAX, NULL, NULL) );
   SCIP_CALL( SCIPaddRealParam(scip,
         "branching/relpscost/cutoffweight", 
         "weight in score calculations for cutoff score",
         &branchruledata->cutoffweight, TRUE, DEFAULT_CUTOFFWEIGHT, SCIP_REAL_MIN, SCIP_REAL_MAX, NULL, NULL) );
   SCIP_CALL( SCIPaddRealParam(scip,
         "branching/relpscost/pscostweight", 
         "weight in score calculations for pseudo cost score",
         &branchruledata->pscostweight, TRUE, DEFAULT_PSCOSTWEIGHT, SCIP_REAL_MIN, SCIP_REAL_MAX, NULL, NULL) );
   SCIP_CALL( SCIPaddRealParam(scip,
         "branching/relpscost/minreliable", 
         "minimal value for minimum pseudo cost size to regard pseudo cost value as reliable",
         &branchruledata->minreliable, TRUE, DEFAULT_MINRELIABLE, 0.0, SCIP_REAL_MAX, NULL, NULL) );
   SCIP_CALL( SCIPaddRealParam(scip,
         "branching/relpscost/maxreliable", 
         "maximal value for minimum pseudo cost size to regard pseudo cost value as reliable",
         &branchruledata->maxreliable, TRUE, DEFAULT_MAXRELIABLE, 0.0, SCIP_REAL_MAX, NULL, NULL) );
   SCIP_CALL( SCIPaddRealParam(scip,
         "branching/relpscost/sbiterquot", 
         "maximal fraction of strong branching LP iterations compared to node relaxation LP iterations",
         &branchruledata->sbiterquot, FALSE, DEFAULT_SBITERQUOT, 0.0, SCIP_REAL_MAX, NULL, NULL) );
   SCIP_CALL( SCIPaddIntParam(scip,
         "branching/relpscost/sbiterofs", 
         "additional number of allowed strong branching LP iterations",
         &branchruledata->sbiterofs, FALSE, DEFAULT_SBITEROFS, 0, INT_MAX, NULL, NULL) );
   SCIP_CALL( SCIPaddIntParam(scip,
         "branching/relpscost/maxlookahead", 
         "maximal number of further variables evaluated without better score",
         &branchruledata->maxlookahead, TRUE, DEFAULT_MAXLOOKAHEAD, 1, INT_MAX, NULL, NULL) );
   SCIP_CALL( SCIPaddIntParam(scip,
         "branching/relpscost/initcand", 
         "maximal number of candidates initialized with strong branching per node",
         &branchruledata->initcand, FALSE, DEFAULT_INITCAND, 0, INT_MAX, NULL, NULL) );
   SCIP_CALL( SCIPaddIntParam(scip,
         "branching/relpscost/inititer", 
         "iteration limit for strong branching initializations of pseudo cost entries (0: auto)",
         &branchruledata->inititer, FALSE, DEFAULT_INITITER, 0, INT_MAX, NULL, NULL) );
   SCIP_CALL( SCIPaddIntParam(scip,
         "branching/relpscost/maxbdchgs", 
         "maximal number of bound tightenings before the node is reevaluated (-1: unlimited)",
         &branchruledata->maxbdchgs, TRUE, DEFAULT_MAXBDCHGS, -1, INT_MAX, NULL, NULL) );
   SCIP_CALL( SCIPaddIntParam(scip,
         "branching/relpscost/maxproprounds",
         "maximum number of propagation rounds to be performed during strong branching before solving the LP (-1: no limit, -2: parameter settings)",
         &branchruledata->maxproprounds, TRUE, DEFAULT_MAXPROPROUNDS, -2, INT_MAX, NULL, NULL) );
   SCIP_CALL( SCIPaddBoolParam(scip,
         "branching/relpscost/probingbounds",
         "should valid bounds be identified in a probing-like fashion during strong branching (only with propagation)?",
         &branchruledata->probingbounds, TRUE, DEFAULT_PROBINGBOUNDS, NULL, NULL) );


   return SCIP_OKAY;
}

/** execution reliability pseudo cost branching with the given branching candidates */
SCIP_RETCODE SCIPexecRelpscostBranching(
   SCIP*                 scip,               /**< SCIP data structure */
   SCIP_Bool             allowaddcons,       /**< is the branching rule allowed to add constraints to the current node
                                              *   in order to cut off the current solution instead of creating a branching? */
   SCIP_VAR**            branchcands,        /**< branching candidates */
   SCIP_Real*            branchcandssol,     /**< solution value for the branching candidates */
   SCIP_Real*            branchcandsfrac,    /**< fractional part of the branching candidates */
   int                   nbranchcands,       /**< number of branching candidates */
   SCIP_Bool             executebranching,   /**< perform a branching step after probing */
   SCIP_RESULT*          result              /**< pointer to the result of the execution */
   )
{
   SCIP_BRANCHRULE* branchrule;

   assert(scip != NULL);
   assert(result != NULL);

   /* find branching rule */
   branchrule = SCIPfindBranchrule(scip, BRANCHRULE_NAME);
   assert(branchrule != NULL);

   /* execute branching rule */
<<<<<<< HEAD
   SCIP_CALL( execRelpscost(scip, branchrule, allowaddcons, branchcands, branchcandssol, branchcandsfrac, nbranchcands, executebranching, result) );
   
=======
   SCIP_CALL( execRelpscost(scip, branchrule, allowaddcons, branchcands, branchcandssol, branchcandsfrac, nbranchcands, result) );

>>>>>>> 7044f8d8
   return SCIP_OKAY;
}<|MERGE_RESOLUTION|>--- conflicted
+++ resolved
@@ -1030,13 +1030,8 @@
    assert(scip != NULL);
    assert(result != NULL);
 
-<<<<<<< HEAD
    SCIPdebugMessage("Execlp method of relpscost branching in node %llu\n", SCIPnodeGetNumber(SCIPgetCurrentNode(scip)));
-   
-=======
-   SCIPdebugMessage("Execlp method of relpscost branching\n");
-
->>>>>>> 7044f8d8
+
    /* get branching candidates */
    SCIP_CALL( SCIPgetLPBranchCands(scip, &tmplpcands, &tmplpcandssol, &tmplpcandsfrac, NULL, &nlpcands, NULL) );
    assert(nlpcands > 0);
@@ -1174,12 +1169,7 @@
    assert(branchrule != NULL);
 
    /* execute branching rule */
-<<<<<<< HEAD
    SCIP_CALL( execRelpscost(scip, branchrule, allowaddcons, branchcands, branchcandssol, branchcandsfrac, nbranchcands, executebranching, result) );
    
-=======
-   SCIP_CALL( execRelpscost(scip, branchrule, allowaddcons, branchcands, branchcandssol, branchcandsfrac, nbranchcands, result) );
-
->>>>>>> 7044f8d8
    return SCIP_OKAY;
 }