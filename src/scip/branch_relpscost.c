--- conflicted
+++ resolved
@@ -2381,15 +2381,12 @@
          "Transfer pscost information to symmetric variables?",
          &branchruledata->transsympscost, TRUE, DEFAULT_TRANSSYMPSCOST, NULL, NULL) );
 
-<<<<<<< HEAD
-   /* relpcost is safe to use in exact solving mode */
-   SCIPsetBranchruleExact(branchrule);
-=======
    SCIP_CALL( SCIPaddRealParam(scip, "branching/" BRANCHRULE_NAME "/discountfactor",
          "discount factor for ancestral pseudo costs (0.0: disable discounted pseudo costs)",
          &branchruledata->discountfactor, FALSE, BRANCHRULE_DISCOUNTFACTOR, 0.0, 1.0, NULL, NULL) );
 
->>>>>>> 988dd4c7
+   /* relpcost is safe to use in exact solving mode */
+   SCIPsetBranchruleExact(branchrule);
    /* initialise the Treemodel parameters */
    SCIP_CALL( SCIPtreemodelInit(scip, &branchruledata->treemodel) );
 
