/* * * * * * * * * * * * * * * * * * * * * * * * * * * * * * * * * * * * * * */
/*                                                                           */
/*                  This file is part of the program and library             */
/*         SCIP --- Solving Constraint Integer Programs                      */
/*                                                                           */
/*    Copyright (C) 2002-2020 Konrad-Zuse-Zentrum                            */
/*                            fuer Informationstechnik Berlin                */
/*                                                                           */
/*  SCIP is distributed under the terms of the ZIB Academic License.         */
/*                                                                           */
/*  You should have received a copy of the ZIB Academic License              */
/*  along with SCIP; see the file COPYING. If not visit scip.zib.de.         */
/*                                                                           */
/* * * * * * * * * * * * * * * * * * * * * * * * * * * * * * * * * * * * * * */

/**@file   prob.c
 * @ingroup OTHER_CFILES
 * @brief  Methods and datastructures for storing and manipulating the main problem
 * @author Tobias Achterberg
 */

/*---+----1----+----2----+----3----+----4----+----5----+----6----+----7----+----8----+----9----+----0----+----1----+----2*/

#include "scip/branch.h"
#include "scip/conflictstore.h"
#include "scip/cons.h"
#include "scip/event.h"
#include "scip/lp.h"
#include "scip/lpex.h"
#include "scip/primal.h"
#include "scip/prob.h"
#include "scip/pub_cons.h"
#include "scip/pub_lp.h"
#include "scip/pub_message.h"
#include "scip/pub_misc.h"
#include "scip/pub_misc_sort.h"
#include "scip/pub_var.h"
#include "scip/pub_varex.h"
#include "scip/rational.h"
#include "scip/set.h"
#include "scip/stat.h"
#include "scip/struct_cons.h"
#include "scip/struct_lp.h"
#include "scip/struct_prob.h"
#include "scip/struct_set.h"
#include "scip/struct_stat.h"
#include "scip/struct_var.h"
#include "scip/var.h"
#include "scip/varex.h"
#include <string.h>


#define OBJSCALE_MAXDNOM          1000000LL  /**< maximal denominator in objective integral scaling */
#define OBJSCALE_MAXSCALE         1000000.0  /**< maximal scalar to reach objective integrality */
#define OBJSCALE_MAXFINALSCALE       1000.0  /**< maximal final value to apply as scaling */



/*
 * dymanic memory arrays
 */

/** resizes vars array to be able to store at least num entries */
static
SCIP_RETCODE probEnsureVarsMem(
   SCIP_PROB*            prob,               /**< problem data */
   SCIP_SET*             set,                /**< global SCIP settings */
   int                   num                 /**< minimal number of slots in array */
   )
{
   assert(prob != NULL);
   assert(set != NULL);

   if( num > prob->varssize )
   {
      int newsize;

      newsize = SCIPsetCalcMemGrowSize(set, num);
      SCIP_ALLOC( BMSreallocMemoryArray(&prob->vars, newsize) );
      prob->varssize = newsize;
   }
   assert(num <= prob->varssize);

   return SCIP_OKAY;
}

/** resizes fixedvars array to be able to store at least num entries */
static
SCIP_RETCODE probEnsureFixedvarsMem(
   SCIP_PROB*            prob,               /**< problem data */
   SCIP_SET*             set,                /**< global SCIP settings */
   int                   num                 /**< minimal number of slots in array */
   )
{
   assert(prob != NULL);
   assert(set != NULL);

   if( num > prob->fixedvarssize )
   {
      int newsize;

      newsize = SCIPsetCalcMemGrowSize(set, num);
      SCIP_ALLOC( BMSreallocMemoryArray(&prob->fixedvars, newsize) );
      prob->fixedvarssize = newsize;
   }
   assert(num <= prob->fixedvarssize);

   return SCIP_OKAY;
}

/** resizes deletedvars array to be able to store at least num entries */
static
SCIP_RETCODE probEnsureDeletedvarsMem(
   SCIP_PROB*            prob,               /**< problem data */
   SCIP_SET*             set,                /**< global SCIP settings */
   int                   num                 /**< minimal number of slots in array */
   )
{
   assert(prob != NULL);
   assert(set != NULL);

   if( num > prob->deletedvarssize )
   {
      int newsize;

      newsize = SCIPsetCalcMemGrowSize(set, num);
      SCIP_ALLOC( BMSreallocMemoryArray(&prob->deletedvars, newsize) );
      prob->deletedvarssize = newsize;
   }
   assert(num <= prob->deletedvarssize);

   return SCIP_OKAY;
}

/** resizes conss array to be able to store at least num entries */
static
SCIP_RETCODE probEnsureConssMem(
   SCIP_PROB*            prob,               /**< problem data */
   SCIP_SET*             set,                /**< global SCIP settings */
   int                   num                 /**< minimal number of slots in array */
   )
{
   assert(prob != NULL);
   assert(set != NULL);

   if( num > prob->consssize )
   {
      int newsize;

      newsize = SCIPsetCalcMemGrowSize(set, num);
      SCIP_ALLOC( BMSreallocMemoryArray(&prob->conss, newsize) );
      prob->consssize = newsize;
   }
   assert(num <= prob->consssize);

   return SCIP_OKAY;
}

/** returns whether the constraint has a name */
static
SCIP_Bool consHasName(
   SCIP_CONS*            cons                /**< constraint */
   )
{
   const char* name;

   name = SCIPconsGetName(cons);

   return (name != NULL && name[0] != '\0');
}

/** returns whether the variable has a name */
static
SCIP_Bool varHasName(
   SCIP_VAR*             var                 /**< variable */
   )
{
   const char* name;

   name = SCIPvarGetName(var);

   return (name != NULL && name[0] != '\0');
}



/*
 * problem creation
 */

/** creates problem data structure by copying the source problem
 *
 *  If the problem type requires the use of variable pricers, these pricers should be activated with calls
 *  to SCIPactivatePricer(). These pricers are automatically deactivated, when the problem is freed.
 */
SCIP_RETCODE SCIPprobCopy(
   SCIP_PROB**           prob,               /**< pointer to problem data structure */
   BMS_BLKMEM*           blkmem,             /**< block memory */
   SCIP_SET*             set,                /**< global SCIP settings */
   const char*           name,               /**< problem name */
   SCIP*                 sourcescip,         /**< source SCIP data structure */
   SCIP_PROB*            sourceprob,         /**< source problem structure */
   SCIP_HASHMAP*         varmap,             /**< a hashmap to store the mapping of source variables corresponding
                                              *   target variables */
   SCIP_HASHMAP*         consmap,            /**< a hashmap to store the mapping of source constraints to the corresponding
                                              *   target constraints */
   SCIP_Bool             global              /**< create a global or a local copy? */
   )
{
   SCIP_PROBDATA* targetdata = NULL;
   SCIP_RESULT result = SCIP_DIDNOTRUN;

   assert(prob != NULL);
   assert(set != NULL);
   assert(blkmem != NULL);
   assert(sourcescip != NULL);
   assert(sourceprob != NULL);
   assert(varmap != NULL);
   assert(consmap != NULL);

   /* create problem and initialize callbacks with NULL */
   SCIP_CALL( SCIPprobCreate(prob, blkmem, set, name, NULL, NULL, NULL, NULL, NULL, NULL, NULL, FALSE) );

   /* call user copy callback method */
   if( sourceprob->probdata != NULL && sourceprob->probcopy != NULL )
   {
      SCIP_CALL( sourceprob->probcopy(set->scip, sourcescip, sourceprob->probdata, varmap, consmap, &targetdata, global, &result) );

      /* evaluate result */
      if( result != SCIP_DIDNOTRUN && result != SCIP_SUCCESS )
      {
         SCIPerrorMessage("probdata copying method returned invalid result <%d>\n", result);
         return SCIP_INVALIDRESULT;
      }

      assert(targetdata == NULL || result == SCIP_SUCCESS);

      /* if copying was successful, add data and callbacks */
      if( result == SCIP_SUCCESS )
      {
         assert( targetdata != NULL );
         (*prob)->probdelorig = sourceprob->probdelorig;
         (*prob)->probtrans = sourceprob->probtrans;
         (*prob)->probdeltrans = sourceprob->probdeltrans;
         (*prob)->probinitsol = sourceprob->probinitsol;
         (*prob)->probexitsol = sourceprob->probexitsol;
         (*prob)->probcopy = sourceprob->probcopy;
         (*prob)->probdata = targetdata;
      }
   }

   return SCIP_OKAY;
}

/** creates problem data structure
 *  If the problem type requires the use of variable pricers, these pricers should be activated with calls
 *  to SCIPactivatePricer(). These pricers are automatically deactivated, when the problem is freed.
 */
SCIP_RETCODE SCIPprobCreate(
   SCIP_PROB**           prob,               /**< pointer to problem data structure */
   BMS_BLKMEM*           blkmem,             /**< block memory */
   SCIP_SET*             set,                /**< global SCIP settings */
   const char*           name,               /**< problem name */
   SCIP_DECL_PROBDELORIG ((*probdelorig)),   /**< frees user data of original problem */
   SCIP_DECL_PROBTRANS   ((*probtrans)),     /**< creates user data of transformed problem by transforming original user data */
   SCIP_DECL_PROBDELTRANS((*probdeltrans)),  /**< frees user data of transformed problem */
   SCIP_DECL_PROBINITSOL ((*probinitsol)),   /**< solving process initialization method of transformed data */
   SCIP_DECL_PROBEXITSOL ((*probexitsol)),   /**< solving process deinitialization method of transformed data */
   SCIP_DECL_PROBCOPY    ((*probcopy)),      /**< copies user data if you want to copy it to a subscip, or NULL */
   SCIP_PROBDATA*        probdata,           /**< user problem data set by the reader */
   SCIP_Bool             transformed         /**< is this the transformed problem? */
   )
{
   assert(prob != NULL);

   SCIP_ALLOC( BMSallocMemory(prob) );
   SCIP_ALLOC( BMSduplicateMemoryArray(&(*prob)->name, name, strlen(name)+1) );

   (*prob)->probdata = probdata;
   (*prob)->probcopy = probcopy;
   (*prob)->probdelorig = probdelorig;
   (*prob)->probtrans = probtrans;
   (*prob)->probdeltrans = probdeltrans;
   (*prob)->probinitsol = probinitsol;
   (*prob)->probexitsol = probexitsol;
   if( set->misc_usevartable )
   {
      SCIP_CALL( SCIPhashtableCreate(&(*prob)->varnames, blkmem,
            (set->misc_usesmalltables ? SCIP_HASHSIZE_NAMES_SMALL : SCIP_HASHSIZE_NAMES),
            SCIPhashGetKeyVar, SCIPhashKeyEqString, SCIPhashKeyValString, NULL) );
   }
   else
      (*prob)->varnames = NULL;
   (*prob)->vars = NULL;
   (*prob)->varssize = 0;
   (*prob)->nvars = 0;
   (*prob)->nbinvars = 0;
   (*prob)->nintvars = 0;
   (*prob)->nimplvars = 0;
   (*prob)->ncontvars = 0;
   (*prob)->ncolvars = 0;
   (*prob)->fixedvars = NULL;
   (*prob)->fixedvarssize = 0;
   (*prob)->nfixedvars = 0;
   (*prob)->deletedvars = NULL;
   (*prob)->deletedvarssize = 0;
   (*prob)->ndeletedvars = 0;
   (*prob)->nobjvars = 0;
   if( set->misc_useconstable )
   {
      SCIP_CALL( SCIPhashtableCreate(&(*prob)->consnames, blkmem,
            (set->misc_usesmalltables ? SCIP_HASHSIZE_NAMES_SMALL : SCIP_HASHSIZE_NAMES),
            SCIPhashGetKeyCons, SCIPhashKeyEqString, SCIPhashKeyValString, NULL) );
   }
   else
      (*prob)->consnames = NULL;
   (*prob)->conss = NULL;
   (*prob)->consssize = 0;
   (*prob)->nconss = 0;
   (*prob)->maxnconss = 0;
   (*prob)->startnvars = 0;
   (*prob)->startnconss = 0;
   (*prob)->objsense = SCIP_OBJSENSE_MINIMIZE;
   (*prob)->objoffset = 0.0;
   (*prob)->objscale = 1.0;
   (*prob)->objlim = SCIP_INVALID;
   (*prob)->dualbound = SCIP_INVALID;
   (*prob)->objisintegral = FALSE;
   (*prob)->transformed = transformed;
   (*prob)->nlpenabled = FALSE;
   (*prob)->permuted = FALSE;
   (*prob)->conscompression = FALSE;

   return SCIP_OKAY;
}

/** sets callback to free user data of original problem */
void SCIPprobSetDelorig(
   SCIP_PROB*            prob,               /**< problem */
   SCIP_DECL_PROBDELORIG ((*probdelorig))    /**< frees user data of original problem */
   )
{
   assert(prob != NULL);

   prob->probdelorig = probdelorig;
}

/** sets callback to create user data of transformed problem by transforming original user data */
void SCIPprobSetTrans(
   SCIP_PROB*            prob,               /**< problem */
   SCIP_DECL_PROBTRANS   ((*probtrans))      /**< creates user data of transformed problem by transforming original user data */
   )
{
   assert(prob != NULL);

   prob->probtrans = probtrans;
}

/** sets callback to free user data of transformed problem */
void SCIPprobSetDeltrans(
   SCIP_PROB*            prob,               /**< problem */
   SCIP_DECL_PROBDELTRANS((*probdeltrans))   /**< frees user data of transformed problem */
   )
{
   assert(prob != NULL);

   prob->probdeltrans = probdeltrans;
}

/** sets solving process initialization callback of transformed data */
void SCIPprobSetInitsol(
   SCIP_PROB*            prob,               /**< problem */
   SCIP_DECL_PROBINITSOL ((*probinitsol))    /**< solving process initialization callback of transformed data */
   )
{
   assert(prob != NULL);

   prob->probinitsol= probinitsol;
}

/** sets solving process deinitialization callback of transformed data */
void SCIPprobSetExitsol(
   SCIP_PROB*            prob,               /**< problem */
   SCIP_DECL_PROBEXITSOL ((*probexitsol))    /**< solving process deinitialization callback of transformed data */
   )
{
   assert(prob != NULL);

   prob->probexitsol= probexitsol;
}

/** sets callback to copy user data to copy it to a subscip, or NULL */
void SCIPprobSetCopy(
   SCIP_PROB*            prob,               /**< problem */
   SCIP_DECL_PROBCOPY    ((*probcopy))       /**< copies user data if you want to copy it to a subscip, or NULL */
   )
{
   assert(prob != NULL);

   prob->probcopy= probcopy;
}

/** frees problem data structure */
SCIP_RETCODE SCIPprobFree(
   SCIP_PROB**           prob,               /**< pointer to problem data structure */
   SCIP_MESSAGEHDLR*     messagehdlr,        /**< message handler */
   BMS_BLKMEM*           blkmem,             /**< block memory buffer */
   SCIP_SET*             set,                /**< global SCIP settings */
   SCIP_STAT*            stat,               /**< dynamic problem statistics */
   SCIP_EVENTQUEUE*      eventqueue,         /**< event queue */
   SCIP_LP*              lp                  /**< current LP data (or NULL, if it's the original problem) */
   )
{
   int v;
#ifndef NDEBUG
   SCIP_Bool unreleasedvar = FALSE;
#endif

   assert(prob != NULL);
   assert(*prob != NULL);
   assert(set != NULL);

   /* remove all constraints from the problem */
   while( (*prob)->nconss > 0 )
   {
      /*@todo for debug mode it even might sense, to sort them downwards after their arraypos */
      assert((*prob)->conss != NULL);
      SCIP_CALL( SCIPprobDelCons(*prob, blkmem, set, stat, (*prob)->conss[(*prob)->nconss - 1]) );
   }

   if( (*prob)->transformed )
   {
      int h;

      /* unlock variables for all constraint handlers that don't need constraints */
      for( h = 0; h < set->nconshdlrs; ++h )
      {
         if( !SCIPconshdlrNeedsCons(set->conshdlrs[h]) )
         {
            SCIP_CALL( SCIPconshdlrUnlockVars(set->conshdlrs[h], set) );
         }
      }
   }

   /* free constraint array */
   BMSfreeMemoryArrayNull(&(*prob)->conss);

   /* free user problem data */
   if( (*prob)->transformed )
   {
      if( (*prob)->probdeltrans != NULL )
      {
         SCIP_CALL( (*prob)->probdeltrans(set->scip, &(*prob)->probdata) );
      }
   }
   else
   {
      if( (*prob)->probdelorig != NULL )
      {
         SCIP_CALL( (*prob)->probdelorig(set->scip, &(*prob)->probdata) );
      }
   }

   /* release problem variables */
   for( v = (*prob)->nvars - 1; v >= 0; --v )
   {
      assert(SCIPvarGetProbindex((*prob)->vars[v]) >= 0);

      if( SCIPvarGetNUses((*prob)->vars[v]) > 1 )
      {
         SCIPmessageFPrintWarning(messagehdlr, "%s variable <%s> not released when freeing SCIP.\n",
            (*prob)->transformed ? "Transformed" : "Original", SCIPvarGetName((*prob)->vars[v]));
#ifndef NDEBUG
         unreleasedvar = TRUE;
#endif
      }

      SCIP_CALL( SCIPvarRemove((*prob)->vars[v], blkmem, NULL, set, TRUE) );
      SCIP_CALL( SCIPvarRelease(&(*prob)->vars[v], blkmem, set, eventqueue, lp) );
   }
   BMSfreeMemoryArrayNull(&(*prob)->vars);

   /* release fixed problem variables */
   for( v = (*prob)->nfixedvars - 1; v >= 0; --v )
   {
      assert(SCIPvarGetProbindex((*prob)->fixedvars[v]) == -1);

      if( SCIPvarGetNUses((*prob)->fixedvars[v]) > 1 )
      {
         SCIPmessageFPrintWarning(messagehdlr, "%s variable <%s> not released when freeing SCIP.\n",
            (*prob)->transformed ? "Transformed" : "Original", SCIPvarGetName((*prob)->fixedvars[v]));
#ifndef NDEBUG
         unreleasedvar = TRUE;
#endif
      }

      SCIP_CALL( SCIPvarRelease(&(*prob)->fixedvars[v], blkmem, set, eventqueue, lp) );
   }
   BMSfreeMemoryArrayNull(&(*prob)->fixedvars);

   assert(! unreleasedvar);

   /* free deleted problem variables array */
   BMSfreeMemoryArrayNull(&(*prob)->deletedvars);

   /* free hash tables for names */
   if( (*prob)->varnames != NULL )
   {
      SCIPhashtableFree(&(*prob)->varnames);
   }
   if( (*prob)->consnames != NULL )
   {
      SCIPhashtableFree(&(*prob)->consnames);
   }
   BMSfreeMemoryArray(&(*prob)->name);
   BMSfreeMemory(prob);

   return SCIP_OKAY;
}

/** transform problem data into normalized form */
SCIP_RETCODE SCIPprobTransform(
   SCIP_PROB*            source,             /**< problem to transform */
   BMS_BLKMEM*           blkmem,             /**< block memory buffer */
   SCIP_SET*             set,                /**< global SCIP settings */
   SCIP_STAT*            stat,               /**< problem statistics */
   SCIP_PRIMAL*          primal,             /**< primal data */
   SCIP_TREE*            tree,               /**< branch and bound tree */
   SCIP_REOPT*           reopt,              /**< reoptimization data structure */
   SCIP_LP*              lp,                 /**< current LP data */
   SCIP_BRANCHCAND*      branchcand,         /**< branching candidate storage */
   SCIP_EVENTFILTER*     eventfilter,        /**< event filter for global (not variable dependent) events */
   SCIP_EVENTQUEUE*      eventqueue,         /**< event queue */
   SCIP_CONFLICTSTORE*   conflictstore,      /**< conflict store */
   SCIP_PROB**           target              /**< pointer to target problem data structure */
   )
{
   SCIP_VAR* targetvar;
   SCIP_CONS* targetcons;
   char transname[SCIP_MAXSTRLEN];
   int v;
   int c;
   int h;

   assert(set != NULL);
   assert(source != NULL);
   assert(blkmem != NULL);
   assert(target != NULL);

   SCIPsetDebugMsg(set, "transform problem: original has %d variables\n", source->nvars);

   /* create target problem data (probdelorig and probtrans are not needed, probdata is set later) */
   (void) SCIPsnprintf(transname, SCIP_MAXSTRLEN, "t_%s", source->name);
   SCIP_CALL( SCIPprobCreate(target, blkmem, set, transname, source->probdelorig, source->probtrans, source->probdeltrans,
         source->probinitsol, source->probexitsol, source->probcopy, NULL, TRUE) );
   SCIPprobSetObjsense(*target, source->objsense);

   /* transform objective limit */
   if( source->objlim < SCIP_INVALID )
      SCIPprobSetObjlim(*target, source->objlim);

   /* transform dual bound */
   if( source->dualbound < SCIP_INVALID )
      SCIPprobSetDualbound(*target, source->dualbound);

   /* transform and copy all variables to target problem */
   SCIP_CALL( probEnsureVarsMem(*target, set, source->nvars) );
   for( v = 0; v < source->nvars; ++v )
   {
      SCIP_CALL( SCIPvarTransform(source->vars[v], blkmem, set, stat, source->objsense, &targetvar) );
      /* if in exact mode copy the exact data */
      SCIP_CALL( SCIPvarCopyExactData(set, blkmem, targetvar, source->vars[v], source->objsense == SCIP_OBJSEN_MAXIMIZE) );

      SCIP_CALL( SCIPprobAddVar(*target, blkmem, set, lp, branchcand, eventfilter, eventqueue, targetvar) );
      SCIP_CALL( SCIPvarRelease(&targetvar, blkmem, set, eventqueue, NULL) );
   }
   assert((*target)->nvars == source->nvars);
   assert((*target)->nobjvars == SCIPprobGetNObjVars(*target, set));

   /* call user data transformation */
   if( source->probtrans != NULL )
   {
      SCIP_CALL( source->probtrans(set->scip, source->probdata, &(*target)->probdata) );
   }
   else
      (*target)->probdata = source->probdata;

   /* transform and copy all constraints to target problem */
   for( c = 0; c < source->nconss; ++c )
   {
      SCIP_CALL( SCIPconsTransform(source->conss[c], blkmem, set, &targetcons) );
      SCIP_CALL( SCIPprobAddCons(*target, set, stat, targetcons) );
      SCIP_CALL( SCIPconsRelease(&targetcons, blkmem, set) );
   }

   /* lock variables for all constraint handlers that don't need constraints */
   for( h = 0; h < set->nconshdlrs; ++h )
   {
      if( !SCIPconshdlrNeedsCons(set->conshdlrs[h]) )
      {
         SCIP_CALL( SCIPconshdlrLockVars(set->conshdlrs[h], set) );
      }
   }

   /* objective value is always integral, iff original objective value is always integral and shift is integral */
   (*target)->objisintegral = source->objisintegral && SCIPsetIsIntegral(set, (*target)->objoffset);

   /* check, whether objective value is always integral by inspecting the problem, if it is the case adjust the
    * cutoff bound if primal solution is already known
    */
<<<<<<< HEAD
   if( set->misc_exactsolve )
   {
      SCIP_CALL( SCIPprobCheckObjIntegralExact(*target, source, blkmem, set, stat, primal, tree, reopt, lp, eventqueue) );
   }
   else
   {
      SCIP_CALL( SCIPprobCheckObjIntegral(*target, source, blkmem, set, stat, primal, tree, reopt, lp, eventqueue) );
   }
=======
   SCIP_CALL( SCIPprobCheckObjIntegral(*target, source, blkmem, set, stat, primal, tree, reopt, lp, eventfilter, eventqueue) );
>>>>>>> fb867c77

   /* copy the nlpenabled flag */
   (*target)->nlpenabled = source->nlpenabled;

   /* mark the transformed problem to be permuted iff the source problem is permuted */
   (*target)->permuted = source->permuted;

   /* transform the conflict pool */
   SCIP_CALL( SCIPconflictstoreTransform(conflictstore, blkmem, set, stat, tree, *target, reopt) );

   return SCIP_OKAY;
}

/** resets the global and local bounds of original variables in original problem to their original values */
SCIP_RETCODE SCIPprobResetBounds(
   SCIP_PROB*            prob,               /**< original problem data */
   BMS_BLKMEM*           blkmem,             /**< block memory */
   SCIP_SET*             set,                /**< global SCIP settings */
   SCIP_STAT*            stat                /**< problem statistics */
   )
{
   int v;

   assert(prob != NULL);
   assert(prob->nfixedvars == 0);

   for( v = 0; v < prob->nvars; ++v )
   {
      SCIP_CALL( SCIPvarResetBounds(prob->vars[v], blkmem, set, stat) );
   }

   return SCIP_OKAY;
}

/** (Re)Sort the variables, which appear in the four categories (binary, integer, implicit, continuous) after presolve
 *  with respect to their original index (within their categories). Adjust the problem index afterwards which is
 *  supposed to reflect the position in the variable array. This additional (re)sorting is supposed to get more robust
 *  against the order presolving fixed variables. (We also reobtain a possible block structure induced by the user
 *  model)
 */
void SCIPprobResortVars(
   SCIP_PROB*            prob                /**< problem data */
   )
{
   SCIP_VAR** vars;
   int nbinvars;
   int nintvars;
   int nimplvars;
   int ncontvars;
   int nvars;
   int v;

   vars = prob->vars;
   nvars = prob->nvars;
   nbinvars = prob->nbinvars;
   nintvars = prob->nintvars;
   nimplvars = prob->nimplvars;
   ncontvars = prob->ncontvars;

   if( nvars == 0 )
      return;

   assert(vars != NULL);
   assert(nbinvars + nintvars + nimplvars + ncontvars == nvars);

   SCIPdebugMessage("entering sorting with respect to original block structure! \n");

   /* sort binaries */
   if( nbinvars > 0 )
      SCIPsortPtr((void**)vars, SCIPvarComp, nbinvars);

   /* sort integers */
   if( nintvars > 0 )
      SCIPsortPtr((void**)&vars[nbinvars], SCIPvarComp, nintvars);

   /* sort implicit variables */
   if( nimplvars > 0 )
      SCIPsortPtr((void**)&vars[nbinvars + nintvars], SCIPvarComp, nimplvars);

   /* sort continuous variables*/
   if( ncontvars > 0 )
      SCIPsortPtr((void**)&vars[nbinvars + nintvars + nimplvars], SCIPvarComp, ncontvars);

   /* after sorting, the problem index of each variable has to be adjusted */
   for( v = 0; v < nvars; ++v )
   {
      vars[v]->probindex = v;
      SCIPdebugMessage("Variable: Problem index <%d>, original index <%d> \n", vars[v]->probindex, vars[v]->index);
   }
}



/*
 * problem modification
 */

/** sets user problem data */
void SCIPprobSetData(
   SCIP_PROB*            prob,               /**< problem */
   SCIP_PROBDATA*        probdata            /**< user problem data to use */
   )
{
   assert(prob != NULL);

   prob->probdata = probdata;
}

/** inserts variable at the correct position in vars array, depending on its type */
static
void probInsertVar(
   SCIP_PROB*            prob,               /**< problem data */
   SCIP_VAR*             var                 /**< variable to insert */
   )
{
   int insertpos;
   int intstart;
   int implstart;
   int contstart;

   assert(prob != NULL);
   assert(prob->vars != NULL);
   assert(prob->nvars < prob->varssize);
   assert(var != NULL);
   assert(SCIPvarGetProbindex(var) == -1);
   assert(SCIPvarGetStatus(var) == SCIP_VARSTATUS_ORIGINAL
      || SCIPvarGetStatus(var) == SCIP_VARSTATUS_LOOSE
      || SCIPvarGetStatus(var) == SCIP_VARSTATUS_COLUMN);
   /* original variables cannot go into transformed problem and transformed variables cannot go into original problem */
   assert((SCIPvarGetStatus(var) != SCIP_VARSTATUS_ORIGINAL) == prob->transformed);

   /* insert variable in array */
   insertpos = prob->nvars;
   intstart = prob->nbinvars;
   implstart = intstart + prob->nintvars;
   contstart = implstart + prob->nimplvars;

   if( SCIPvarGetType(var) == SCIP_VARTYPE_CONTINUOUS )
      prob->ncontvars++;
   else
   {
      if( insertpos > contstart )
      {
         prob->vars[insertpos] = prob->vars[contstart];
         SCIPvarSetProbindex(prob->vars[insertpos], insertpos);
         insertpos = contstart;
      }
      assert(insertpos == contstart);

      if( SCIPvarGetType(var) == SCIP_VARTYPE_IMPLINT )
         prob->nimplvars++;
      else
      {
         if( insertpos > implstart )
         {
            prob->vars[insertpos] = prob->vars[implstart];
            SCIPvarSetProbindex(prob->vars[insertpos], insertpos);
            insertpos = implstart;
         }
         assert(insertpos == implstart);

         if( SCIPvarGetType(var) == SCIP_VARTYPE_INTEGER )
            prob->nintvars++;
         else
         {
            assert(SCIPvarGetType(var) == SCIP_VARTYPE_BINARY);
            if( insertpos > intstart )
            {
               prob->vars[insertpos] = prob->vars[intstart];
               SCIPvarSetProbindex(prob->vars[insertpos], insertpos);
               insertpos = intstart;
            }
            assert(insertpos == intstart);

            prob->nbinvars++;
         }
      }
   }
   prob->nvars++;

   assert(prob->nvars == prob->nbinvars + prob->nintvars + prob->nimplvars + prob->ncontvars);
   assert((SCIPvarGetType(var) == SCIP_VARTYPE_BINARY && insertpos == prob->nbinvars - 1)
      || (SCIPvarGetType(var) == SCIP_VARTYPE_INTEGER && insertpos == prob->nbinvars + prob->nintvars - 1)
      || (SCIPvarGetType(var) == SCIP_VARTYPE_IMPLINT && insertpos == prob->nbinvars + prob->nintvars + prob->nimplvars - 1)
      || (SCIPvarGetType(var) == SCIP_VARTYPE_CONTINUOUS
         && insertpos == prob->nbinvars + prob->nintvars + prob->nimplvars + prob->ncontvars - 1));

   prob->vars[insertpos] = var;
   SCIPvarSetProbindex(var, insertpos);

   /* update number of column variables in problem */
   if( SCIPvarGetStatus(var) == SCIP_VARSTATUS_COLUMN )
      prob->ncolvars++;
   assert(0 <= prob->ncolvars && prob->ncolvars <= prob->nvars);
}

/** removes variable from vars array */
static
SCIP_RETCODE probRemoveVar(
   SCIP_PROB*            prob,               /**< problem data */
   BMS_BLKMEM*           blkmem,             /**< block memory */
   SCIP_CLIQUETABLE*     cliquetable,        /**< clique table data structure */
   SCIP_SET*             set,                /**< global SCIP settings */
   SCIP_VAR*             var                 /**< variable to remove */
   )
{
   int freepos;
   int intstart;
   int implstart;
   int contstart;

   assert(prob != NULL);
   assert(var != NULL);
   assert(SCIPvarGetProbindex(var) >= 0);
   assert(prob->vars != NULL);
   assert(prob->vars[SCIPvarGetProbindex(var)] == var);

   intstart = prob->nbinvars;
   implstart = intstart + prob->nintvars;
   contstart = implstart + prob->nimplvars;

   switch( SCIPvarGetType(var) )
   {
   case SCIP_VARTYPE_BINARY:
      assert(0 <= SCIPvarGetProbindex(var) && SCIPvarGetProbindex(var) < intstart);
      prob->nbinvars--;
      break;
   case SCIP_VARTYPE_INTEGER:
      assert(intstart <= SCIPvarGetProbindex(var) && SCIPvarGetProbindex(var) < implstart);
      prob->nintvars--;
      break;
   case SCIP_VARTYPE_IMPLINT:
      assert(implstart <= SCIPvarGetProbindex(var) && SCIPvarGetProbindex(var) < contstart);
      prob->nimplvars--;
      break;
   case SCIP_VARTYPE_CONTINUOUS:
      assert(contstart <= SCIPvarGetProbindex(var) && SCIPvarGetProbindex(var) < prob->nvars);
      prob->ncontvars--;
      break;
   default:
      SCIPerrorMessage("unknown variable type\n");
      SCIPABORT();
      return SCIP_INVALIDDATA;  /*lint !e527*/
   }

   /* move last binary, last integer, last implicit, and last continuous variable forward to fill the free slot */
   freepos = SCIPvarGetProbindex(var);
   if( freepos < intstart-1 )
   {
      /* move last binary variable to free slot */
      prob->vars[freepos] = prob->vars[intstart-1];
      SCIPvarSetProbindex(prob->vars[freepos], freepos);
      freepos = intstart-1;
   }
   if( freepos < implstart-1 )
   {
      /* move last integer variable to free slot */
      prob->vars[freepos] = prob->vars[implstart-1];
      SCIPvarSetProbindex(prob->vars[freepos], freepos);
      freepos = implstart-1;
   }
   if( freepos < contstart-1 )
   {
      /* move last implicit integer variable to free slot */
      prob->vars[freepos] = prob->vars[contstart-1];
      SCIPvarSetProbindex(prob->vars[freepos], freepos);
      freepos = contstart-1;
   }
   if( freepos < prob->nvars-1 )
   {
      /* move last implicit integer variable to free slot */
      prob->vars[freepos] = prob->vars[prob->nvars-1];
      SCIPvarSetProbindex(prob->vars[freepos], freepos);
      freepos = prob->nvars-1;
   }
   assert(freepos == prob->nvars-1);

   prob->nvars--;
   assert(prob->nvars == prob->nbinvars + prob->nintvars + prob->nimplvars + prob->ncontvars);

   /* update number of column variables in problem */
   if( SCIPvarGetStatus(var) == SCIP_VARSTATUS_COLUMN )
      prob->ncolvars--;
   assert(0 <= prob->ncolvars && prob->ncolvars <= prob->nvars);

   /* inform the variable that it is no longer in the problem; if necessary, delete it from the implication graph */
   SCIP_CALL( SCIPvarRemove(var, blkmem, cliquetable, set, FALSE) );

   return SCIP_OKAY;
}

/** adds variable's name to the namespace */
SCIP_RETCODE SCIPprobAddVarName(
   SCIP_PROB*            prob,               /**< problem data */
   SCIP_VAR*             var                 /**< variable */
   )
{
   assert(SCIPvarGetProbindex(var) != -1);

   if( varHasName(var) && prob->varnames != NULL )
   {
      SCIP_CALL( SCIPhashtableInsert(prob->varnames, (void*)var) );
   }

   return SCIP_OKAY;
}

/** removes variable's name from the namespace */
SCIP_RETCODE SCIPprobRemoveVarName(
   SCIP_PROB*            prob,               /**< problem data */
   SCIP_VAR*             var                 /**< variable */
   )
{
   if( varHasName(var) && prob->varnames != NULL )
   {
      assert(SCIPhashtableExists(prob->varnames, (void*)var));
      SCIP_CALL( SCIPhashtableRemove(prob->varnames, (void*)var) );
   }

   return SCIP_OKAY;
}

/** adds variable to the problem and captures it */
SCIP_RETCODE SCIPprobAddVar(
   SCIP_PROB*            prob,               /**< problem data */
   BMS_BLKMEM*           blkmem,             /**< block memory buffers */
   SCIP_SET*             set,                /**< global SCIP settings */
   SCIP_LP*              lp,                 /**< current LP data */
   SCIP_BRANCHCAND*      branchcand,         /**< branching candidate storage */
   SCIP_EVENTFILTER*     eventfilter,        /**< event filter for global (not variable dependent) events */
   SCIP_EVENTQUEUE*      eventqueue,         /**< event queue */
   SCIP_VAR*             var                 /**< variable to add */
   )
{
   assert(prob != NULL);
   assert(set != NULL);
   assert(var != NULL);
   assert(SCIPvarGetProbindex(var) == -1);
   assert(SCIPvarGetStatus(var) == SCIP_VARSTATUS_ORIGINAL
      || SCIPvarGetStatus(var) == SCIP_VARSTATUS_LOOSE
      || SCIPvarGetStatus(var) == SCIP_VARSTATUS_COLUMN);
   /* original variables cannot go into transformed problem and transformed variables cannot go into original problem */
   assert((SCIPvarGetStatus(var) != SCIP_VARSTATUS_ORIGINAL) == prob->transformed);

#ifndef NDEBUG
   /* check if we add this variables to the same scip, where we created it */
   if( var->scip != set->scip )
   {
      SCIPerrorMessage("variable belongs to a different scip instance\n");
      return SCIP_INVALIDDATA;
   }
#endif

   /* capture variable */
   SCIPvarCapture(var);

   /* allocate additional memory */
   SCIP_CALL( probEnsureVarsMem(prob, set, prob->nvars+1) );

   /* insert variable in vars array and mark it to be in problem */
   probInsertVar(prob, var);

   /* add variable's name to the namespace */
   SCIP_CALL( SCIPprobAddVarName(prob, var) );

   /* update branching candidates and pseudo and loose objective value in the LP */
   if( SCIPvarGetStatus(var) != SCIP_VARSTATUS_ORIGINAL )
   {
      SCIP_CALL( SCIPbranchcandUpdateVar(branchcand, set, var) );
      SCIP_CALL( SCIPlpUpdateAddVar(lp, set, var) );
      SCIP_CALL( SCIPlpexUpdateAddVar(lp->lpex, set, var) );
   }

   SCIPsetDebugMsg(set, "added variable <%s> to problem (%d variables: %d binary, %d integer, %d implicit, %d continuous)\n",
      SCIPvarGetName(var), prob->nvars, prob->nbinvars, prob->nintvars, prob->nimplvars, prob->ncontvars);

   if( prob->transformed )
   {
      SCIP_EVENT* event;

      /* issue VARADDED event */
      SCIP_CALL( SCIPeventCreateVarAdded(&event, blkmem, var) );
      SCIP_CALL( SCIPeventqueueAdd(eventqueue, blkmem, set, NULL, NULL, NULL, eventfilter, &event) );

      /* update the number of variables with non-zero objective coefficient */
      SCIPprobUpdateNObjVars(prob, set, 0.0, SCIPvarGetObj(var));

      /* SCIP assumes that the status of objisintegral does not change after transformation. Thus, the objective of all
       * new variables beyond that stage has to be compatible. */
      assert( SCIPsetGetStage(set) == SCIP_STAGE_TRANSFORMING || ! prob->objisintegral || SCIPsetIsZero(set, SCIPvarGetObj(var)) ||
         ( SCIPvarIsIntegral(var) && SCIPsetIsIntegral(set, SCIPvarGetObj(var)) ) );
   }

   return SCIP_OKAY;
}

/** marks variable to be removed from the problem; however, the variable is NOT removed from the constraints */
SCIP_RETCODE SCIPprobDelVar(
   SCIP_PROB*            prob,               /**< problem data */
   BMS_BLKMEM*           blkmem,             /**< block memory */
   SCIP_SET*             set,                /**< global SCIP settings */
   SCIP_EVENTQUEUE*      eventqueue,         /**< event queue */
   SCIP_VAR*             var,                /**< problem variable */
   SCIP_Bool*            deleted             /**< pointer to store whether marking variable to be deleted was successful */
   )
{
   assert(prob != NULL);
   assert(set != NULL);
   assert(var != NULL);
   assert(deleted != NULL);
   assert(SCIPvarGetProbindex(var) != -1);
   assert(SCIPvarGetStatus(var) == SCIP_VARSTATUS_ORIGINAL
      || SCIPvarGetStatus(var) == SCIP_VARSTATUS_LOOSE
      || SCIPvarGetStatus(var) == SCIP_VARSTATUS_COLUMN);

   *deleted = FALSE;

   /* don't remove variables that are not in the problem */
   /**@todo what about negated variables? should the negation variable be removed instead? */
   if( SCIPvarGetProbindex(var) == -1 )
      return SCIP_OKAY;

   /* don't remove the direct counterpart of an original variable from the transformed problem, because otherwise
    * operations on the original variables would be applied to a NULL pointer
    */
   if( SCIPvarIsTransformedOrigvar(var) )
      return SCIP_OKAY;

   assert(SCIPvarGetNegatedVar(var) == NULL);

   SCIPsetDebugMsg(set, "deleting variable <%s> from problem (%d variables: %d binary, %d integer, %d implicit, %d continuous)\n",
      SCIPvarGetName(var), prob->nvars, prob->nbinvars, prob->nintvars, prob->nimplvars, prob->ncontvars);

   /* mark variable to be deleted from the problem */
   SCIPvarMarkDeleted(var);

   if( prob->transformed )
   {
      SCIP_EVENT* event;

      assert(eventqueue != NULL);

      /* issue VARDELETED event */
      SCIP_CALL( SCIPeventCreateVarDeleted(&event, blkmem, var) );
      SCIP_CALL( SCIPeventqueueAdd(eventqueue, blkmem, set, NULL, NULL, NULL, NULL, &event) );
   }

   /* remember that the variable should be deleted from the problem in SCIPprobPerformVarDeletions() */
   SCIP_CALL( probEnsureDeletedvarsMem(prob, set, prob->ndeletedvars+1) );
   prob->deletedvars[prob->ndeletedvars] = var;
   prob->ndeletedvars++;

   *deleted = TRUE;

   return SCIP_OKAY;
}

/** actually removes the deleted variables from the problem and releases them */
SCIP_RETCODE SCIPprobPerformVarDeletions(
   SCIP_PROB*            prob,               /**< problem data */
   BMS_BLKMEM*           blkmem,             /**< block memory */
   SCIP_SET*             set,                /**< global SCIP settings */
   SCIP_STAT*            stat,               /**< dynamic problem statistics */
   SCIP_EVENTQUEUE*      eventqueue,         /**< event queue */
   SCIP_CLIQUETABLE*     cliquetable,        /**< clique table data structure */
   SCIP_LP*              lp,                 /**< current LP data (may be NULL) */
   SCIP_BRANCHCAND*      branchcand          /**< branching candidate storage */
   )
{
   int i;

   assert(prob != NULL);
   assert(set != NULL);

   /* delete variables from the constraints;
    * do this only in solving stage, in presolving, it is already handled by the constraint handlers
    */
   if( SCIPsetGetStage(set) == SCIP_STAGE_SOLVING )
   {
      for( i = 0; i < set->nconshdlrs; ++i )
      {
         SCIP_CALL( SCIPconshdlrDelVars(set->conshdlrs[i], blkmem, set, stat) );
      }
   }

   for( i = 0; i < prob->ndeletedvars; ++i )
   {
      SCIP_VAR* var;

      var = prob->deletedvars[i];

      /* don't delete the variable, if it was fixed or aggregated in the meantime */
      if( SCIPvarGetProbindex(var) >= 0 )
      {
         SCIPsetDebugMsg(set, "perform deletion of <%s> [%p]\n", SCIPvarGetName(var), (void*)var);

         /* convert column variable back into loose variable, free LP column */
         if( SCIPvarGetStatus(var) == SCIP_VARSTATUS_COLUMN )
         {
            SCIP_CALL( SCIPvarLoose(var, blkmem, set, eventqueue, prob, lp) );
         }

         /* update branching candidates and pseudo and loose objective value in the LP */
         if( SCIPvarGetStatus(var) != SCIP_VARSTATUS_ORIGINAL )
         {
            SCIP_CALL( SCIPlpUpdateDelVar(lp, set, var) );
            SCIP_CALL( SCIPbranchcandRemoveVar(branchcand, var) );
         }

         /* remove variable's name from the namespace */
         SCIP_CALL( SCIPprobRemoveVarName(prob, var) );

         /* remove variable from vars array and mark it to be not in problem */
         SCIP_CALL( probRemoveVar(prob, blkmem, cliquetable, set, var) );

         /* update the number of variables with non-zero objective coefficient */
         if( prob->transformed )
            SCIPprobUpdateNObjVars(prob, set, SCIPvarGetObj(var), 0.0);

         /* release variable */
         SCIP_CALL( SCIPvarRelease(&prob->deletedvars[i], blkmem, set, eventqueue, lp) );
      }
   }
   prob->ndeletedvars = 0;

   return SCIP_OKAY;
}

/** changes the type of a variable in the problem */
SCIP_RETCODE SCIPprobChgVarType(
   SCIP_PROB*            prob,               /**< problem data */
   BMS_BLKMEM*           blkmem,             /**< block memory */
   SCIP_SET*             set,                /**< global SCIP settings */
   SCIP_PRIMAL*          primal,             /**< primal data */
   SCIP_LP*              lp,                 /**< current LP data */
   SCIP_BRANCHCAND*      branchcand,         /**< branching candidate storage */
   SCIP_EVENTQUEUE*      eventqueue,         /**< event queue */
   SCIP_CLIQUETABLE*     cliquetable,        /**< clique table data structure */
   SCIP_VAR*             var,                /**< variable to add */
   SCIP_VARTYPE          vartype             /**< new type of variable */
   )
{
   assert(prob != NULL);
   assert(var != NULL);
   assert(SCIPvarGetProbindex(var) >= 0);
   assert(SCIPvarGetStatus(var) == SCIP_VARSTATUS_ORIGINAL
      || SCIPvarGetStatus(var) == SCIP_VARSTATUS_LOOSE
      || SCIPvarGetStatus(var) == SCIP_VARSTATUS_COLUMN);
   assert(branchcand != NULL || SCIPvarGetStatus(var) == SCIP_VARSTATUS_ORIGINAL);

   if( SCIPvarGetType(var) == vartype )
      return SCIP_OKAY;

   /* temporarily remove variable from branching candidates */
   if( branchcand != NULL )
   {
      SCIP_CALL( SCIPbranchcandRemoveVar(branchcand, var) );
   }

   /* temporarily remove variable from problem */
   SCIP_CALL( probRemoveVar(prob, blkmem, cliquetable, set, var) );

   /* change the type of the variable */
   SCIP_CALL( SCIPvarChgType(var, blkmem, set, primal, lp, eventqueue, vartype) );

   /* reinsert variable into problem */
   probInsertVar(prob, var);

   /* update branching candidates */
   if( branchcand != NULL )
   {
      SCIP_CALL( SCIPbranchcandUpdateVar(branchcand, set, var) );
   }

   return SCIP_OKAY;
}

/** informs problem, that the given loose problem variable changed its status */
SCIP_RETCODE SCIPprobVarChangedStatus(
   SCIP_PROB*            prob,               /**< problem data */
   BMS_BLKMEM*           blkmem,             /**< block memory */
   SCIP_SET*             set,                /**< global SCIP settings */
   SCIP_BRANCHCAND*      branchcand,         /**< branching candidate storage */
   SCIP_CLIQUETABLE*     cliquetable,        /**< clique table data structure */
   SCIP_VAR*             var                 /**< problem variable */
   )
{
   assert(prob != NULL);
   assert(var != NULL);
   assert(SCIPvarGetProbindex(var) != -1);

   /* get current status of variable */
   switch( SCIPvarGetStatus(var) )
   {
   case SCIP_VARSTATUS_ORIGINAL:
      SCIPerrorMessage("variables cannot switch to ORIGINAL status\n");
      return SCIP_INVALIDDATA;

   case SCIP_VARSTATUS_LOOSE:
      /* variable switched from column to loose */
      prob->ncolvars--;
      break;

   case SCIP_VARSTATUS_COLUMN:
      /* variable switched from non-column to column */
      prob->ncolvars++;
      break;

   case SCIP_VARSTATUS_FIXED:
   case SCIP_VARSTATUS_AGGREGATED:
   case SCIP_VARSTATUS_MULTAGGR:
   case SCIP_VARSTATUS_NEGATED:
      /* variable switched from unfixed to fixed (if it was fixed before, probindex would have been -1) */

      /* remove variable from problem */
      SCIP_CALL( probRemoveVar(prob, blkmem, cliquetable, set, var) );

      /* insert variable in fixedvars array */
      SCIP_CALL( probEnsureFixedvarsMem(prob, set, prob->nfixedvars+1) );
      prob->fixedvars[prob->nfixedvars] = var;
      prob->nfixedvars++;

      /* update branching candidates */
      SCIP_CALL( SCIPbranchcandUpdateVar(branchcand, set, var) );
      break;

   default:
      SCIPerrorMessage("invalid variable status <%d>\n", SCIPvarGetStatus(var));
      return SCIP_INVALIDDATA;
   }
   assert(0 <= prob->ncolvars && prob->ncolvars <= prob->nvars);

   return SCIP_OKAY;
}

/** adds constraint's name to the namespace */
SCIP_RETCODE SCIPprobAddConsName(
   SCIP_PROB*            prob,               /**< problem data */
   SCIP_CONS*            cons                /**< constraint */
   )
{
   /* add constraint's name to the namespace */
   if( consHasName(cons) && prob->consnames != NULL )
   {
      SCIP_CALL( SCIPhashtableInsert(prob->consnames, (void*)cons) );
   }

   return SCIP_OKAY;
}

/** remove constraint's name from the namespace */
SCIP_RETCODE SCIPprobRemoveConsName(
   SCIP_PROB*            prob,               /**< problem data */
   SCIP_CONS*            cons                /**< constraint */
   )
{
   /* remove constraint's name from the namespace */
   if( consHasName(cons) && prob->consnames != NULL )
   {
      SCIP_CONS* currentcons;
      currentcons = (SCIP_CONS*)SCIPhashtableRetrieve(prob->consnames, (void*)(cons->name));
      if( currentcons == cons )
      {
         SCIP_CALL( SCIPhashtableRemove(prob->consnames, (void*)cons) );
      }
   }

   return SCIP_OKAY;
}

/** adds constraint to the problem and captures it;
 *  a local constraint is automatically upgraded into a global constraint
 */
SCIP_RETCODE SCIPprobAddCons(
   SCIP_PROB*            prob,               /**< problem data */
   SCIP_SET*             set,                /**< global SCIP settings */
   SCIP_STAT*            stat,               /**< dynamic problem statistics */
   SCIP_CONS*            cons                /**< constraint to add */
   )
{
   assert(prob != NULL);
   assert(cons != NULL);
   assert(cons->addconssetchg == NULL);
   assert(cons->addarraypos == -1);

#ifndef NDEBUG
   /* check if we add this constraint to the same scip, where we create the constraint */
   if( cons->scip != set->scip )
   {
      SCIPerrorMessage("constraint belongs to different scip instance\n");
      return SCIP_INVALIDDATA;
   }
#endif
   SCIPsetDebugMsg(set, "adding constraint <%s> to global problem -> %d constraints\n",
      SCIPconsGetName(cons), prob->nconss+1);

   /* mark the constraint as problem constraint, and remember the constraint's position */
   cons->addconssetchg = NULL;
   cons->addarraypos = prob->nconss;

   /* add the constraint to the problem's constraint array */
   SCIP_CALL( probEnsureConssMem(prob, set, prob->nconss+1) );
   prob->conss[prob->nconss] = cons;
   prob->nconss++;
   prob->maxnconss = MAX(prob->maxnconss, prob->nconss);
   stat->nactiveconssadded++;

   /* undelete constraint, if it was globally deleted in the past */
   cons->deleted = FALSE;

   /* mark constraint to be globally valid */
   SCIPconsSetLocal(cons, FALSE);

   /* capture constraint */
   SCIPconsCapture(cons);

   /* add constraint's name to the namespace */
   SCIP_CALL( SCIPprobAddConsName(prob, cons) );

   /* if the problem is the transformed problem, activate and lock constraint */
   if( prob->transformed )
   {
      /* activate constraint */
      if( !SCIPconsIsActive(cons) )
      {
         SCIP_CALL( SCIPconsActivate(cons, set, stat, -1, (stat->nnodes <= 1)) );
      }

      /* if constraint is a check-constraint, lock roundings of constraint's variables */
      if( SCIPconsIsChecked(cons) )
      {
         SCIP_CALL( SCIPconsAddLocks(cons, set, SCIP_LOCKTYPE_MODEL, +1, 0) );
      }
   }

   return SCIP_OKAY;
}

/** releases and removes constraint from the problem; if the user has not captured the constraint for his own use, the
 *  constraint may be invalid after the call
 */
SCIP_RETCODE SCIPprobDelCons(
   SCIP_PROB*            prob,               /**< problem data */
   BMS_BLKMEM*           blkmem,             /**< block memory */
   SCIP_SET*             set,                /**< global SCIP settings */
   SCIP_STAT*            stat,               /**< dynamic problem statistics */
   SCIP_CONS*            cons                /**< constraint to remove */
   )
{
   int arraypos;

   assert(prob != NULL);
   assert(blkmem != NULL);
   assert(cons != NULL);
   assert(cons->addconssetchg == NULL);
   assert(0 <= cons->addarraypos && cons->addarraypos < prob->nconss);
   assert(prob->conss != NULL);
   assert(prob->conss[cons->addarraypos] == cons);

   /* if the problem is the transformed problem, deactivate and unlock constraint */
   if( prob->transformed )
   {
      /* if constraint is a check-constraint, unlock roundings of constraint's variables */
      if( SCIPconsIsChecked(cons) )
      {
         SCIP_CALL( SCIPconsAddLocks(cons, set, SCIP_LOCKTYPE_MODEL, -1, 0) );
      }

      /* deactivate constraint, if it is currently active */
      if( cons->active && !cons->updatedeactivate )
      {
         SCIP_CALL( SCIPconsDeactivate(cons, set, stat) );
      }
   }
   assert(!cons->active || cons->updatedeactivate);
   assert(!cons->enabled || cons->updatedeactivate);

   /* remove constraint's name from the namespace */
   SCIP_CALL( SCIPprobRemoveConsName(prob, cons) );

   /* remove the constraint from the problem's constraint array */
   arraypos = cons->addarraypos;
   prob->conss[arraypos] = prob->conss[prob->nconss-1];
   assert(prob->conss[arraypos] != NULL);
   assert(prob->conss[arraypos]->addconssetchg == NULL);
   prob->conss[arraypos]->addarraypos = arraypos;
   prob->nconss--;

   /* mark the constraint to be no longer in the problem */
   cons->addarraypos = -1;

   /* release constraint */
   SCIP_CALL( SCIPconsRelease(&cons, blkmem, set) );

   return SCIP_OKAY;
}

/** remembers the current number of constraints in the problem's internal data structure
 *  - resets maximum number of constraints to current number of constraints
 *  - remembers current number of constraints as starting number of constraints
 */
void SCIPprobMarkNConss(
   SCIP_PROB*            prob                /**< problem data */
   )
{
   assert(prob != NULL);

   /* remember number of constraints for statistic */
   prob->maxnconss = prob->nconss;
   prob->startnvars = prob->nvars;
   prob->startnconss = prob->nconss;
}

/** sets objective sense: minimization or maximization */
void SCIPprobSetObjsense(
   SCIP_PROB*            prob,               /**< problem data */
   SCIP_OBJSENSE         objsense            /**< new objective sense */
   )
{
   assert(prob != NULL);
   assert(prob->objsense == SCIP_OBJSENSE_MAXIMIZE || prob->objsense == SCIP_OBJSENSE_MINIMIZE);
   assert(objsense == SCIP_OBJSENSE_MAXIMIZE || objsense == SCIP_OBJSENSE_MINIMIZE);

   prob->objsense = objsense;
}

/** adds value to objective offset */
void SCIPprobAddObjoffset(
   SCIP_PROB*            prob,               /**< problem data */
   SCIP_Real             addval              /**< value to add to objective offset */
   )
{
   assert(prob != NULL);
   assert(prob->transformed);

   SCIPdebugMessage("adding %g to objective offset %g: new offset = %g\n", addval, prob->objoffset, prob->objoffset + addval);
   prob->objoffset += addval;
}

/** sets the dual bound on objective function */
void SCIPprobSetDualbound(
   SCIP_PROB*            prob,               /**< problem data */
   SCIP_Real             dualbound           /**< external dual bound */
   )
{
   assert(prob != NULL);

   prob->dualbound = dualbound;
}

/** sets limit on objective function, such that only solutions better than this limit are accepted */
void SCIPprobSetObjlim(
   SCIP_PROB*            prob,               /**< problem data */
   SCIP_Real             objlim              /**< external objective limit */
   )
{
   assert(prob != NULL);

   prob->objlim = objlim;
}

/** informs the problem, that its objective value is always integral in every feasible solution */
void SCIPprobSetObjIntegral(
   SCIP_PROB*            prob                /**< problem data */
   )
{
   assert(prob != NULL);

   prob->objisintegral = TRUE;
}

/** sets integral objective value flag, if all variables with non-zero objective values are integral and have
 *  integral objective value and also updates the cutoff bound if primal solution is already known
 */
SCIP_RETCODE SCIPprobCheckObjIntegral(
   SCIP_PROB*            transprob,          /**< tranformed problem data */
   SCIP_PROB*            origprob,           /**< original problem data */
   BMS_BLKMEM*           blkmem,             /**< block memory */
   SCIP_SET*             set,                /**< global SCIP settings */
   SCIP_STAT*            stat,               /**< problem statistics data */
   SCIP_PRIMAL*          primal,             /**< primal data */
   SCIP_TREE*            tree,               /**< branch and bound tree */
   SCIP_REOPT*           reopt,              /**< reoptimization data structure */
   SCIP_LP*              lp,                 /**< current LP data */
   SCIP_EVENTFILTER*     eventfilter,        /**< event filter for global (not variable dependent) events */
   SCIP_EVENTQUEUE*      eventqueue          /**< event queue */
   )
{
   SCIP_Real obj;
   int v;

   assert(transprob != NULL);
   assert(origprob != NULL);

   /* if we know already, that the objective value is integral, nothing has to be done */
   if( transprob->objisintegral )
      return SCIP_OKAY;

   /* if there exist unknown variables, we cannot conclude that the objective value is always integral */
   if( set->nactivepricers != 0 || set->nactivebenders != 0 )
      return SCIP_OKAY;

   /* if the objective value offset is fractional, the value itself is possibly fractional */
   if( !SCIPsetIsIntegral(set, transprob->objoffset) )
      return SCIP_OKAY;

   /* scan through the variables */
   for( v = 0; v < transprob->nvars; ++v )
   {
      /* get objective value of variable */
      obj = SCIPvarGetObj(transprob->vars[v]);

      /* check, if objective value is non-zero */
      if( !SCIPsetIsZero(set, obj) )
      {
         /* if variable's objective value is fractional, the problem's objective value may also be fractional */
         if( !SCIPsetIsIntegral(set, obj) )
            break;

         /* if variable with non-zero objective value is continuous, the problem's objective value may be fractional */
         if( SCIPvarGetType(transprob->vars[v]) == SCIP_VARTYPE_CONTINUOUS )
            break;
      }
   }

   /* objective value is integral, if the variable loop scanned all variables */
   if( v == transprob->nvars )
   {
      transprob->objisintegral = TRUE;

      /* update upper bound and cutoff bound in primal data structure due to new internality information */
      SCIP_CALL( SCIPprimalUpdateObjoffset(primal, blkmem, set, stat, eventfilter, eventqueue, transprob, origprob, tree, reopt, lp) );
   }

   return SCIP_OKAY;
}



/** update the number of variables with non-zero objective coefficient */
void SCIPprobUpdateNObjVars(
   SCIP_PROB*            prob,               /**< problem data */
   SCIP_SET*             set,                /**< global SCIP settings */
   SCIP_Real             oldobj,             /**< old objective value for variable */
   SCIP_Real             newobj              /**< new objective value for variable */
   )
{
   assert(prob->transformed);

   if( !SCIPsetIsZero(set, oldobj) )
      prob->nobjvars--;

   if( !SCIPsetIsZero(set, newobj) )
      prob->nobjvars++;
}

/** update the dual bound if its better as the current one */
void SCIPprobUpdateDualbound(
   SCIP_PROB*            prob,               /**< problem data */
   SCIP_Real             newbound            /**< new dual bound for the node (if it's tighter than the old one) */
   )
{
   if( prob->dualbound == SCIP_INVALID ) /*lint !e777*/
      SCIPprobSetDualbound(prob, newbound);
   else
   {
      switch( prob->objsense )
      {
      case SCIP_OBJSENSE_MINIMIZE:
         prob->dualbound = MAX(newbound, prob->dualbound);
         break;

      case SCIP_OBJSENSE_MAXIMIZE:
         prob->dualbound = MIN(newbound, prob->dualbound);
         break;

      default:
         SCIPerrorMessage("invalid objective sense <%d>\n", prob->objsense);
         SCIPABORT();
      }
   }
}

/** invalidates the dual bound */
void SCIPprobInvalidateDualbound(
   SCIP_PROB*            prob                /**< problem data */
   )
{
   assert(prob != NULL);

   prob->dualbound = SCIP_INVALID;
}

/** if possible, scales objective function such that it is integral with gcd = 1 */
SCIP_RETCODE SCIPprobScaleObj(
   SCIP_PROB*            transprob,          /**< tranformed problem data */
   SCIP_PROB*            origprob,           /**< original problem data */
   BMS_BLKMEM*           blkmem,             /**< block memory */
   SCIP_SET*             set,                /**< global SCIP settings */
   SCIP_STAT*            stat,               /**< problem statistics data */
   SCIP_PRIMAL*          primal,             /**< primal data */
   SCIP_TREE*            tree,               /**< branch and bound tree */
   SCIP_REOPT*           reopt,              /**< reoptimization data structure */
   SCIP_LP*              lp,                 /**< current LP data */
   SCIP_EVENTFILTER*     eventfilter,        /**< event filter for global (not variable dependent) events */
   SCIP_EVENTQUEUE*      eventqueue          /**< event queue */
   )
{
   int v;
   int nints;

   assert(transprob != NULL);
   assert(set != NULL);

   /** @todo exip: make obj scaling safe and integrate it in certificate printing */
   if( set->misc_exactsolve )
      return SCIP_OKAY;

   /* do not change objective if there are pricers involved */
   if( set->nactivepricers != 0 || set->nactivebenders != 0 || !set->misc_scaleobj )
      return SCIP_OKAY;

   nints = transprob->nvars - transprob->ncontvars;

   /* scan through the continuous variables */
   for( v = nints; v < transprob->nvars; ++v )
   {
      SCIP_Real obj;

      /* get objective value of variable; it it is non-zero, no scaling can be applied */
      obj = SCIPvarGetObj(transprob->vars[v]);
      if( !SCIPsetIsZero(set, obj) )
         break;
   }

   /* only continue if all continuous variables have obj = 0 */
   if( v == transprob->nvars )
   {
      SCIP_Real* objvals;
      SCIP_Real intscalar;
      SCIP_Bool success;

      /* get temporary memory */
      SCIP_CALL( SCIPsetAllocBufferArray(set, &objvals, nints) );

      /* get objective values of integer variables */
      for( v = 0; v < nints; ++v )
         objvals[v] = SCIPvarGetObj(transprob->vars[v]);

      /* calculate integral scalar */
      SCIP_CALL( SCIPcalcIntegralScalar(objvals, nints, -SCIPsetEpsilon(set), +SCIPsetEpsilon(set), OBJSCALE_MAXDNOM, OBJSCALE_MAXSCALE,
         &intscalar, &success) );

      SCIPsetDebugMsg(set, "integral objective scalar: success=%u, intscalar=%g\n", success, intscalar);

      if( success )
      {
         SCIP_Longint gcd;

         assert(intscalar > 0.0);

         /* calculate gcd of resulting integral coefficients */
         gcd = 0;
         for( v = 0; v < nints && gcd != 1; ++v )
         {
            SCIP_Longint absobj;

            /* if absobj exceeds maximum SCIP_Longint value, return */
            if( REALABS(objvals[v]) * intscalar + 0.5 > SCIP_LONGINT_MAX )
            {
               SCIPsetFreeBufferArray(set, &objvals);
               return SCIP_OKAY;
            }

            absobj = (SCIP_Longint)(REALABS(objvals[v]) * intscalar + 0.5);
            if( gcd == 0 )
               gcd = absobj;
            else if( absobj > 0 )
               gcd = SCIPcalcGreComDiv(gcd, absobj);
         }
         if( gcd != 0 )
            intscalar /= gcd;
         SCIPsetDebugMsg(set, "integral objective scalar: gcd=%" SCIP_LONGINT_FORMAT ", intscalar=%g\n", gcd, intscalar);

         /* only apply scaling if the final scalar is small enough */
         if( intscalar <= OBJSCALE_MAXFINALSCALE )
         {
            /* apply scaling */
            if( !SCIPsetIsEQ(set, intscalar, 1.0) )
            {
               /* calculate scaled objective values */
               for( v = 0; v < nints; ++v )
               {
                  SCIP_Real newobj;

                  /* check if new obj is really integral */
                  newobj = intscalar * SCIPvarGetObj(transprob->vars[v]);
                  if( !SCIPsetIsFeasIntegral(set, newobj) )
                     break;
                  objvals[v] = SCIPsetFeasFloor(set, newobj);
               }

               /* change the variables' objective values and adjust objscale and objoffset */
               if( v == nints )
               {
                  for( v = 0; v < nints; ++v )
                  {
                     SCIPsetDebugMsg(set, " -> var <%s>: newobj = %.6f\n", SCIPvarGetName(transprob->vars[v]), objvals[v]);
                     SCIP_CALL( SCIPvarChgObj(transprob->vars[v], blkmem, set, transprob, primal, lp, eventqueue, objvals[v]) );
                     SCIP_CALL( SCIPvarScaleObjExact(transprob->vars[v], blkmem, set, transprob, primal, lp->lpex, eventqueue, intscalar) );
                  }
                  transprob->objoffset *= intscalar;
                  transprob->objscale /= intscalar;
                  transprob->objisintegral = TRUE;
                  SCIPsetDebugMsg(set, "integral objective scalar: objscale=%g\n", transprob->objscale);

                  /* update upperbound and cutoffbound in primal data structure */
                  SCIP_CALL( SCIPprimalUpdateObjoffset(primal, blkmem, set, stat, eventfilter, eventqueue, transprob, origprob, tree, reopt, lp) );
               }
            }
         }
      }

      /* free temporary memory */
      SCIPsetFreeBufferArray(set, &objvals);
   }

   return SCIP_OKAY;
}

/** remembers the current solution as root solution in the problem variables */
void SCIPprobStoreRootSol(
   SCIP_PROB*            prob,               /**< problem data */
   SCIP_SET*             set,                /**< global SCIP settings */
   SCIP_STAT*            stat,               /**< SCIP statistics */
   SCIP_LP*              lp,                 /**< current LP data */
   SCIP_Bool             roothaslp           /**< is the root solution from LP? */
   )
{
   int v;

   assert(prob != NULL);
   assert(prob->transformed);

   if( roothaslp )
   {
      for( v = 0; v < prob->nvars; ++v )
         SCIPvarStoreRootSol(prob->vars[v], roothaslp);

      SCIPlpSetRootLPIsRelax(lp, SCIPlpIsRelax(lp));
      SCIPlpStoreRootObjval(lp, set, prob);

      /* compute root LP best-estimate */
      SCIPstatComputeRootLPBestEstimate(stat, set, SCIPlpGetColumnObjval(lp), prob->vars, prob->nbinvars + prob->nintvars + prob->nimplvars);
   }
}

/** remembers the best solution w.r.t. root reduced cost propagation as root solution in the problem variables */
void SCIPprobUpdateBestRootSol(
   SCIP_PROB*            prob,               /**< problem data */
   SCIP_SET*             set,                /**< global SCIP settings */
   SCIP_STAT*            stat,               /**< problem statistics */
   SCIP_LP*              lp                  /**< current LP data */
   )
{
   SCIP_Real rootlpobjval;
   int v;

   assert(prob != NULL);
   assert(lp != NULL);
   assert(prob->transformed);
   assert(lp->lpsolstat == SCIP_LPSOLSTAT_OPTIMAL);

   /* in case we have a zero objective fucntion, we skip the root reduced cost update */
   if( SCIPprobGetNObjVars(prob, set) == 0 )
      return;

   if( !SCIPlpIsDualReliable(lp) )
      return;

   SCIPsetDebugMsg(set, "update root reduced costs\n");

   /* compute current root LP objective value */
   rootlpobjval = SCIPlpGetObjval(lp, set, prob);
   assert(rootlpobjval != SCIP_INVALID); /*lint !e777*/

   for( v = 0; v < prob->nvars; ++v )
   {
      SCIP_VAR* var;
      SCIP_COL* col;
      SCIP_Real rootsol = 0.0;
      SCIP_Real rootredcost = 0.0;

      var = prob->vars[v];
      assert(var != NULL);

      /* check if the variable is part of the LP */
      if( SCIPvarGetStatus(var) != SCIP_VARSTATUS_COLUMN )
         continue;

      col = SCIPvarGetCol(var);
      assert(col != NULL);

      assert(SCIPlpGetSolstat(lp) == SCIP_LPSOLSTAT_OPTIMAL);

      if( !SCIPvarIsBinary(var) )
      {
         rootsol = SCIPvarGetSol(var, TRUE);
         rootredcost = SCIPcolGetRedcost(col, stat, lp);
      }
      else
      {
         SCIP_Real primsol;
         SCIP_BASESTAT basestat;
         SCIP_Bool lpissolbasic;

         basestat = SCIPcolGetBasisStatus(col);
         lpissolbasic = SCIPlpIsSolBasic(lp);
         primsol = SCIPcolGetPrimsol(col);

         if( (lpissolbasic && (basestat == SCIP_BASESTAT_LOWER || basestat == SCIP_BASESTAT_UPPER)) ||
            (!lpissolbasic && (SCIPsetIsFeasEQ(set, SCIPvarGetLbLocal(var), primsol) ||
               SCIPsetIsFeasEQ(set, SCIPvarGetUbLocal(var), primsol))) )
         {
            SCIP_Real lbrootredcost;
            SCIP_Real ubrootredcost;

            /* get reduced cost if the variable gets fixed to zero */
            lbrootredcost = SCIPvarGetImplRedcost(var, set, FALSE, stat, prob, lp);
            assert( !SCIPsetIsDualfeasPositive(set, lbrootredcost)
               || SCIPsetIsFeasEQ(set, SCIPvarGetLbLocal(var), SCIPvarGetUbLocal(var)));

            /* get reduced cost if the variable gets fixed to one */
            ubrootredcost = SCIPvarGetImplRedcost(var, set, TRUE, stat, prob, lp);
            assert( !SCIPsetIsDualfeasNegative(set, ubrootredcost)
               || SCIPsetIsFeasEQ(set, SCIPvarGetLbLocal(var), SCIPvarGetUbLocal(var)));

            if( -lbrootredcost > ubrootredcost )
            {
               rootredcost = lbrootredcost;
               rootsol = 1.0;
            }
            else
            {
               rootredcost = ubrootredcost;
               rootsol = 0.0;
            }
         }
      }

      /* update the current solution as best root solution in the problem variables if it is better */
      SCIPvarUpdateBestRootSol(var, set, rootsol, rootredcost, rootlpobjval);
   }
}

/** informs problem, that the presolving process was finished, and updates all internal data structures */ /*lint -e715*/
SCIP_RETCODE SCIPprobExitPresolve(
   SCIP_PROB*            prob,               /**< problem data */
   SCIP_SET*             set                 /**< global SCIP settings */
   )
{  /*lint --e{715}*/
   return SCIP_OKAY;
}

/** initializes problem for branch and bound process and resets all constraint's ages and histories of current run */
SCIP_RETCODE SCIPprobInitSolve(
   SCIP_PROB*            prob,               /**< problem data */
   SCIP_SET*             set                 /**< global SCIP settings */
   )
{
   int c;
   int v;

   assert(prob != NULL);
   assert(prob->transformed);
   assert(set != NULL);

   /* reset constraint's ages */
   for( c = 0; c < prob->nconss; ++c )
   {
      SCIP_CALL( SCIPconsResetAge(prob->conss[c], set) );
   }

   /* initialize variables for solving */
   for( v = 0; v < prob->nvars; ++v )
      SCIPvarInitSolve(prob->vars[v]);

   /* call user data function */
   if( prob->probinitsol != NULL )
   {
      SCIP_CALL( prob->probinitsol(set->scip, prob->probdata) );
   }

   /* assert that the counter for variables with nonzero objective is correct */
   assert(prob->nobjvars == SCIPprobGetNObjVars(prob, set));

   return SCIP_OKAY;
}

/** deinitializes problem after branch and bound process, and converts all COLUMN variables back into LOOSE variables */
SCIP_RETCODE SCIPprobExitSolve(
   SCIP_PROB*            prob,               /**< problem data */
   BMS_BLKMEM*           blkmem,             /**< block memory */
   SCIP_SET*             set,                /**< global SCIP settings */
   SCIP_EVENTQUEUE*      eventqueue,         /**< event queue */
   SCIP_LP*              lp,                 /**< current LP data */
   SCIP_Bool             restart             /**< was this exit solve call triggered by a restart? */
   )
{
   SCIP_VAR* var;
   int v;

   assert(prob != NULL);
   assert(prob->transformed);
   assert(set != NULL);

   /* call user data function */
   if( prob->probexitsol != NULL )
   {
      SCIP_CALL( prob->probexitsol(set->scip, prob->probdata, restart) );
   }

   /* convert all COLUMN variables back into LOOSE variables */
   if( prob->ncolvars > 0 )
   {
      for( v = 0; v < prob->nvars; ++v )
      {
         var = prob->vars[v];
         if( SCIPvarGetStatus(var) == SCIP_VARSTATUS_COLUMN )
         {
            SCIP_CALL( SCIPvarLoose(var, blkmem, set, eventqueue, prob, lp) );
         }

         /* invalided root reduced cost, root reduced solution, and root LP objective value for each variable */
         SCIPvarSetBestRootSol(var, 0.0, 0.0, SCIP_INVALID);
      }
   }
   assert(prob->ncolvars == 0);

   return SCIP_OKAY;
}




/*
 * problem information
 */

/** sets problem name */
SCIP_RETCODE SCIPprobSetName(
   SCIP_PROB*            prob,               /**< problem data */
   const char*           name                /**< name to be set */
   )
{
   assert(prob != NULL);

   BMSfreeMemoryArray(&(prob->name));
   SCIP_ALLOC( BMSduplicateMemoryArray(&(prob->name), name, strlen(name)+1) );

   return SCIP_OKAY;
}

/** returns the number of implicit binary variables, meaning variable of vartype != SCIP_VARTYPE_BINARY and !=
 *  SCIP_VARTYPE_CONTINUOUS but with global bounds [0,1]
 *
 *  @note this number needs to be computed, because it cannot be updated like the other counters for binary and integer
 *        variables, each time the variable type changes(, we would need to update this counter each time a global bound
 *        changes), even at the end of presolving this cannot be computed, because some variable can change to an
 *        implicit binary status
 */
int SCIPprobGetNImplBinVars(
   SCIP_PROB*            prob                /**< problem data */
   )
{
   int v;
   int nimplbinvars = 0;

   for( v = prob->nbinvars + prob->nintvars + prob->nimplvars - 1; v >= prob->nbinvars; --v )
   {
      if( SCIPvarIsBinary(prob->vars[v]) )
         ++nimplbinvars;
   }

   return nimplbinvars;
}

/** returns the number of variables with non-zero objective coefficient */
int SCIPprobGetNObjVars(
   SCIP_PROB*            prob,               /**< problem data */
   SCIP_SET*             set                 /**< global SCIP settings */
   )
{
   if( prob->transformed )
   {
      /* this is much too expensive, to check it in each debug run */
#ifdef SCIP_MORE_DEBUG
      int nobjvars;
      int v;

      nobjvars = 0;

      for( v = prob->nvars - 1; v >= 0; --v )
      {
         if( !SCIPsetIsZero(set, SCIPvarGetObj(prob->vars[v])) )
            nobjvars++;
      }

      /* check that the internal count is correct */
      assert(prob->nobjvars == nobjvars);
#endif
      return prob->nobjvars;
   }
   else
   {
      int nobjvars;
      int v;

      nobjvars = 0;

      for( v = prob->nvars - 1; v >= 0; --v )
      {
         if( !SCIPsetIsZero(set, SCIPvarGetObj(prob->vars[v])) )
            nobjvars++;
      }
      return nobjvars;
   }
}

/** returns the minimal absolute non-zero objective coefficient
 *
 *  @note currently, this is only used for statistics and printed after the solving process. if this information is
 *        needed during the (pre)solving process this should be implemented more efficiently, e.g., updating the minimal
 *        absolute non-zero coefficient every time an objective coefficient has changed.
 */
SCIP_Real SCIPprobGetAbsMinObjCoef(
   SCIP_PROB*            prob,               /**< problem data */
   SCIP_SET*             set                 /**< global SCIP settings */
   )
{
   SCIP_Real absmin;
   int v;

   absmin = SCIPsetInfinity(set);

   for( v = 0; v < prob->nvars; v++ )
   {
      SCIP_Real objcoef = SCIPvarGetObj(prob->vars[v]);

      if( !SCIPsetIsZero(set, objcoef) && SCIPsetIsLT(set, REALABS(objcoef), absmin) )
         absmin = REALABS(objcoef);
   }

   return absmin;
}

/** returns the maximal absolute non-zero objective coefficient
 *
 *  @note currently, this is only used for statistics and printed after the solving process. if this information is
 *        needed during the (pre)solving process this should be implemented more efficiently, e.g., updating the maximal
 *        absolute non-zero coefficient every time an objective coefficient has changed.
 */
SCIP_Real SCIPprobGetAbsMaxObjCoef(
   SCIP_PROB*            prob,               /**< problem data */
   SCIP_SET*             set                 /**< global SCIP settings */
   )
{
   SCIP_Real absmax;
   int v;

   absmax = -SCIPsetInfinity(set);

   for( v = 0; v < prob->nvars; v++ )
   {
      SCIP_Real objcoef = SCIPvarGetObj(prob->vars[v]);

      if( !SCIPsetIsZero(set, objcoef) && SCIPsetIsGT(set, REALABS(objcoef), absmax) )
         absmax = REALABS(objcoef);
   }

   return absmax;
}


/** returns the external value of the given internal objective value */
SCIP_Real SCIPprobExternObjval(
   SCIP_PROB*            transprob,          /**< tranformed problem data */
   SCIP_PROB*            origprob,           /**< original problem data */
   SCIP_SET*             set,                /**< global SCIP settings */
   SCIP_Real             objval              /**< internal objective value */
   )
{
   assert(set != NULL);
   assert(origprob != NULL);
   assert(transprob != NULL);
   assert(transprob->transformed);
   assert(transprob->objscale > 0.0);

   if( SCIPsetIsInfinity(set, objval) )
      return (SCIP_Real)transprob->objsense * SCIPsetInfinity(set);
   else if( SCIPsetIsInfinity(set, -objval) )
      return -(SCIP_Real)transprob->objsense * SCIPsetInfinity(set);
   else
      return (SCIP_Real)transprob->objsense * transprob->objscale * (objval + transprob->objoffset) + origprob->objoffset;
}

/** returns the external value of the given internal objective value */
void SCIPprobExternObjvalExact(
   SCIP_PROB*            transprob,          /**< tranformed problem data */
   SCIP_PROB*            origprob,           /**< original problem data */
   SCIP_SET*             set,                /**< global SCIP settings */
   SCIP_Rational*        objval,             /**< internal objective value */
   SCIP_Rational*        objvalext           /**< store external objective value */
   )
{
   SCIP_Rational* tmpval;

   assert(set != NULL);
   assert(origprob != NULL);
   assert(transprob != NULL);
   assert(transprob->transformed);
   assert(transprob->objscale > 0.0);
   assert(set->misc_exactsolve);

   RatCreateBuffer(set->buffer, &tmpval);

   if( RatIsAbsInfinity(objval) )
   {
      RatSetReal(tmpval, (SCIP_Real) transprob->objsense);
      RatMult(objvalext, tmpval, objval);
   }
   else
   {
      RatAddReal(objvalext, objval, transprob->objoffset);
      RatMultReal(objvalext, objvalext, transprob->objscale);
      RatMultReal(objvalext, objvalext, (SCIP_Real) transprob->objsense);
      RatAddReal(objvalext, objvalext, origprob->objoffset);
   }

   RatFreeBuffer(set->buffer, &tmpval);
}

/** returns the internal value of the given external objective value */
SCIP_Real SCIPprobInternObjval(
   SCIP_PROB*            transprob,          /**< tranformed problem data */
   SCIP_PROB*            origprob,           /**< original problem data */
   SCIP_SET*             set,                /**< global SCIP settings */
   SCIP_Real             objval              /**< external objective value */
   )
{
   assert(set != NULL);
   assert(origprob != NULL);
   assert(transprob != NULL);
   assert(transprob->transformed);
   assert(transprob->objscale > 0.0);

   if( SCIPsetIsInfinity(set, objval) )
      return (SCIP_Real)transprob->objsense * SCIPsetInfinity(set);
   else if( SCIPsetIsInfinity(set, -objval) )
      return -(SCIP_Real)transprob->objsense * SCIPsetInfinity(set);
   else
      return (SCIP_Real)transprob->objsense * (objval - origprob->objoffset)/transprob->objscale - transprob->objoffset;
}

/** returns variable of the problem with given name */
SCIP_VAR* SCIPprobFindVar(
   SCIP_PROB*            prob,               /**< problem data */
   const char*           name                /**< name of variable to find */
   )
{
   assert(prob != NULL);
   assert(name != NULL);

   if( prob->varnames == NULL )
   {
      SCIPerrorMessage("Cannot find variable if variable-names hashtable was disabled (due to parameter <misc/usevartable>)\n");
      SCIPABORT();/*lint --e{527}*/ /* only in debug mode */
      return NULL;
   }

   return (SCIP_VAR*)(SCIPhashtableRetrieve(prob->varnames, (char*)name));
}

/** returns constraint of the problem with given name */
SCIP_CONS* SCIPprobFindCons(
   SCIP_PROB*            prob,               /**< problem data */
   const char*           name                /**< name of variable to find */
   )
{
   assert(prob != NULL);
   assert(name != NULL);

   if( prob->consnames == NULL )
   {
      SCIPerrorMessage("Cannot find constraint if constraint-names hashtable was disabled (due to parameter <misc/useconstable>)\n");
      SCIPABORT();/*lint --e{527}*/ /* only in debug mode */
      return NULL;
   }

   return (SCIP_CONS*)(SCIPhashtableRetrieve(prob->consnames, (char*)name));
}

/** displays current pseudo solution */
void SCIPprobPrintPseudoSol(
   SCIP_PROB*            prob,               /**< problem data */
   SCIP_SET*             set,                /**< global SCIP settings */
   SCIP_MESSAGEHDLR*     messagehdlr         /**< message handler */
   )
{
   SCIP_VAR* var;
   SCIP_Real solval;
   int v;

   for( v = 0; v < prob->nvars; ++v )
   {
      var = prob->vars[v];
      assert(var != NULL);
      solval = SCIPvarGetPseudoSol(var);
      if( !SCIPsetIsZero(set, solval) )
         SCIPmessagePrintInfo(messagehdlr, " <%s>=%.15g", SCIPvarGetName(var), solval);
   }
   SCIPmessagePrintInfo(messagehdlr, "\n");
}

/** outputs problem statistics */
void SCIPprobPrintStatistics(
   SCIP_PROB*            prob,               /**< problem data */
   SCIP_SET*             set,                /**< global SCIP settings */
   SCIP_MESSAGEHDLR*     messagehdlr,        /**< message handler */
   FILE*                 file                /**< output file (or NULL for standard output) */
   )
{
   assert(prob != NULL);

   SCIPmessageFPrintInfo(messagehdlr, file, "  Problem name     : %s\n", prob->name);
   SCIPmessageFPrintInfo(messagehdlr, file, "  Variables        : %d (%d binary, %d integer, %d implicit integer, %d continuous)\n",
      prob->nvars, prob->nbinvars, prob->nintvars, prob->nimplvars, prob->ncontvars);
   SCIPmessageFPrintInfo(messagehdlr, file, "  Constraints      : %d initial, %d maximal\n", prob->startnconss, prob->maxnconss);
   SCIPmessageFPrintInfo(messagehdlr, file, "  Objective        : %s, %d non-zeros (abs.min = %g, abs.max = %g)\n",
         !prob->transformed ? (prob->objsense == SCIP_OBJSENSE_MINIMIZE ? "minimize" : "maximize") : "minimize",
         SCIPprobGetNObjVars(prob, set), SCIPprobGetAbsMinObjCoef(prob, set), SCIPprobGetAbsMaxObjCoef(prob, set));
}


#ifndef NDEBUG

/* In debug mode, the following methods are implemented as function calls to ensure
 * type validity.
 * In optimized mode, the methods are implemented as defines to improve performance.
 * However, we want to have them in the library anyways, so we have to undef the defines.
 */

#undef SCIPprobIsPermuted
#undef SCIPprobMarkPermuted
#undef SCIPprobIsTransformed
#undef SCIPprobIsObjIntegral
#undef SCIPprobAllColsInLP
#undef SCIPprobGetObjlim
#undef SCIPprobGetData
#undef SCIPprobGetName
#undef SCIPprobGetNVars
#undef SCIPprobGetNBinVars
#undef SCIPprobGetNIntVars
#undef SCIPprobGetNImplVars
#undef SCIPprobGetNContVars
#undef SCIPprobGetNConss
#undef SCIPprobGetVars
#undef SCIPprobGetObjoffset
#undef SCIPisConsCompressedEnabled
#undef SCIPprobEnableConsCompression

/** is the problem permuted */
SCIP_Bool SCIPprobIsPermuted(
   SCIP_PROB*            prob
   )
{
   assert(prob != NULL);

   return prob->permuted;
}

/** mark the problem as permuted */
void SCIPprobMarkPermuted(
   SCIP_PROB*            prob
   )
{
   assert(prob != NULL);

   prob->permuted = TRUE;
}

/** is the problem data transformed */
SCIP_Bool SCIPprobIsTransformed(
   SCIP_PROB*            prob                /**< problem data */
   )
{
   assert(prob != NULL);

   return prob->transformed;
}

/** returns whether the objective value is known to be integral in every feasible solution */
SCIP_Bool SCIPprobIsObjIntegral(
   SCIP_PROB*            prob                /**< problem data */
   )
{
   assert(prob != NULL);

   return prob->objisintegral;
}

/** returns TRUE iff all columns, i.e. every variable with non-empty column w.r.t. all ever created rows, are present
 *  in the LP, and FALSE, if there are additional already existing columns, that may be added to the LP in pricing
 */
SCIP_Bool SCIPprobAllColsInLP(
   SCIP_PROB*            prob,               /**< problem data */
   SCIP_SET*             set,                /**< global SCIP settings */
   SCIP_LP*              lp                  /**< current LP data */
   )
{
   assert(SCIPlpGetNCols(lp) <= prob->ncolvars && prob->ncolvars <= prob->nvars);

   return (SCIPlpGetNCols(lp) == prob->ncolvars && set->nactivepricers == 0);
}

/** gets limit on objective function in external space */
SCIP_Real SCIPprobGetObjlim(
   SCIP_PROB*            prob,               /**< problem data */
   SCIP_SET*             set                 /**< global SCIP settings */
   )
{
   assert(prob != NULL);
   assert(set != NULL);

   return prob->objlim >= SCIP_INVALID ? (SCIP_Real)(prob->objsense) * SCIPsetInfinity(set) : prob->objlim;
}

/** gets user problem data */
SCIP_PROBDATA* SCIPprobGetData(
   SCIP_PROB*            prob                /**< problem */
   )
{
   assert(prob != NULL);

   return prob->probdata;
}

/** gets problem name */
const char* SCIPprobGetName(
   SCIP_PROB*            prob                /**< problem data */
   )
{
   assert(prob != NULL);
   return prob->name;
}

/** gets number of problem variables */
int SCIPprobGetNVars(
   SCIP_PROB*            prob                /**< problem data */
   )
{
   assert(prob != NULL);
   return prob->nvars;
}

/** gets number of binary problem variables */
int SCIPprobGetNBinVars(
   SCIP_PROB*            prob                /**< problem data */
   )
{
   assert(prob != NULL);
   return prob->nbinvars;
}

/** gets number of integer problem variables */
int SCIPprobGetNIntVars(
   SCIP_PROB*            prob                /**< problem data */
   )
{
   assert(prob != NULL);
   return prob->nintvars;
}

/** gets number of implicit integer problem variables */
int SCIPprobGetNImplVars(
   SCIP_PROB*            prob                /**< problem data */
   )
{
   assert(prob != NULL);
   return prob->nimplvars;
}

/** gets number of continuous problem variables */
int SCIPprobGetNContVars(
   SCIP_PROB*            prob                /**< problem data */
   )
{
   assert(prob != NULL);
   return prob->ncontvars;
}

/** gets problem variables */
SCIP_VAR** SCIPprobGetVars(
   SCIP_PROB*            prob                /**< problem data */
   )
{
   assert(prob != NULL);
   return prob->vars;
}

/** gets number of problem constraints */
int SCIPprobGetNConss(
   SCIP_PROB*            prob                /**< problem data */
   )
{
   assert(prob != NULL);
   return prob->nconss;
}

/** gets the objective offset */
SCIP_Real SCIPprobGetObjoffset(
   SCIP_PROB*            prob                /**< problem data */
   )
{
   assert(prob != NULL);
   return prob->objoffset;
}

/** gets the objective scalar */
SCIP_Real SCIPprobGetObjscale(
   SCIP_PROB*            prob                /**< problem data */
   )
{
   assert(prob != NULL);
   return prob->objscale;
}

/** is constraint compression enabled for this problem? */
SCIP_Bool SCIPprobIsConsCompressionEnabled(
   SCIP_PROB*            prob                /**< problem data */
   )
{
   assert(prob != NULL);

   return prob->conscompression;
}

/** enable problem compression, i.e., constraints can reduce memory size by removing fixed variables during creation */
void SCIPprobEnableConsCompression(
   SCIP_PROB*            prob                /**< problem data */
   )
{
   assert(prob != NULL);

   prob->conscompression = TRUE;
}

#endif

/** exact methods @todo exip move these to a different file */

/** sets integral objective value flag, if all variables with non-zero objective values are integral and have
 *  integral objective value and also updates the cutoff bound if primal solution is already known
 */
SCIP_RETCODE SCIPprobCheckObjIntegralExact(
   SCIP_PROB*            transprob,          /**< tranformed problem data */
   SCIP_PROB*            origprob,           /**< original problem data */
   BMS_BLKMEM*           blkmem,             /**< block memory */
   SCIP_SET*             set,                /**< global SCIP settings */
   SCIP_STAT*            stat,               /**< problem statistics data */
   SCIP_PRIMAL*          primal,             /**< primal data */
   SCIP_TREE*            tree,               /**< branch and bound tree */
   SCIP_REOPT*           reopt,              /**< reoptimization data structure */
   SCIP_LP*              lp,                 /**< current LP data */
   SCIP_EVENTQUEUE*      eventqueue          /**< event queue */
   )
{
   SCIP_Rational* obj;
   int v;

   assert(transprob != NULL);
   assert(origprob != NULL);
   assert(set->misc_exactsolve);

   /* if we know already, that the objective value is integral, nothing has to be done */
   if( transprob->objisintegral )
      return SCIP_OKAY;

   /* if there exist unknown variables, we cannot conclude that the objective value is always integral */
   if( set->nactivepricers != 0 || set->nactivebenders != 0 )
      return SCIP_OKAY;

   /* if the objective value offset is fractional, the value itself is possibly fractional */
   if( !EPSISINT(transprob->objoffset, 0.0) )
      return SCIP_OKAY;

   /* scan through the variables */
   for( v = 0; v < transprob->nvars; ++v )
   {
      /* get objective value of variable */
      obj = SCIPvarGetObjExact(transprob->vars[v]);

      /* check, if objective value is non-zero */
      if( !RatIsZero(obj) )
      {
         /* if variable's objective value is fractional, the problem's objective value may also be fractional */
         if( !RatIsIntegral(obj) )
            break;

         /* if variable with non-zero objective value is continuous, the problem's objective value may be fractional */
         if( SCIPvarGetType(transprob->vars[v]) == SCIP_VARTYPE_CONTINUOUS )
            break;
      }
   }

   /* objective value is integral, if the variable loop scanned all variables */
   if( v == transprob->nvars )
   {
      transprob->objisintegral = TRUE;

      /* update upper bound and cutoff bound in primal data structure due to new internality information */
      SCIP_CALL( SCIPprimalUpdateObjoffset(primal, blkmem, set, stat, eventqueue, transprob, origprob, tree, reopt, lp) );
   }

   return SCIP_OKAY;
}<|MERGE_RESOLUTION|>--- conflicted
+++ resolved
@@ -608,7 +608,6 @@
    /* check, whether objective value is always integral by inspecting the problem, if it is the case adjust the
     * cutoff bound if primal solution is already known
     */
-<<<<<<< HEAD
    if( set->misc_exactsolve )
    {
       SCIP_CALL( SCIPprobCheckObjIntegralExact(*target, source, blkmem, set, stat, primal, tree, reopt, lp, eventqueue) );
@@ -617,9 +616,6 @@
    {
       SCIP_CALL( SCIPprobCheckObjIntegral(*target, source, blkmem, set, stat, primal, tree, reopt, lp, eventqueue) );
    }
-=======
-   SCIP_CALL( SCIPprobCheckObjIntegral(*target, source, blkmem, set, stat, primal, tree, reopt, lp, eventfilter, eventqueue) );
->>>>>>> fb867c77
 
    /* copy the nlpenabled flag */
    (*target)->nlpenabled = source->nlpenabled;
