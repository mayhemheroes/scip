/* * * * * * * * * * * * * * * * * * * * * * * * * * * * * * * * * * * * * * */
/*                                                                           */
/*                  This file is part of the program and library             */
/*         SCIP --- Solving Constraint Integer Programs                      */
/*                                                                           */
/*    Copyright (C) 2002-2017 Konrad-Zuse-Zentrum                            */
/*                            fuer Informationstechnik Berlin                */
/*                                                                           */
/*  SCIP is distributed under the terms of the ZIB Academic License.         */
/*                                                                           */
/*  You should have received a copy of the ZIB Academic License              */
/*  along with SCIP; see the file COPYING. If not email to scip@zib.de.      */
/*                                                                           */
/* * * * * * * * * * * * * * * * * * * * * * * * * * * * * * * * * * * * * * */

/**@file   scipshell.c
 * @brief  SCIP command line interface
 * @author Tobias Achterberg
 */

/*--+----1----+----2----+----3----+----4----+----5----+----6----+----7----+----8----+----9----+----0----+----1----+----2*/

#include <stdio.h>
#include <string.h>

#include "scip/scip.h"
#include "scip/scipdefplugins.h"
#include "scip/scipshell.h"
#include "scip/message_default.h"

/*
 * Message Handler
 */

static
SCIP_RETCODE readParams(
   SCIP*                 scip,               /**< SCIP data structure */
   const char*           filename            /**< parameter file name */
   )
{
   if( SCIPfileExists(filename) )
   {
      SCIPinfoMessage(scip, NULL, "reading user parameter file <%s>\n", filename);
      SCIP_CALL( SCIPreadParams(scip, filename) );
   }
   else
      SCIPinfoMessage(scip, NULL, "user parameter file <%s> not found - using default parameters\n", filename);

   return SCIP_OKAY;
}

static
SCIP_RETCODE fromCommandLine(
   SCIP*                 scip,               /**< SCIP data structure */
   const char*           filename            /**< input file name */
   )
{
   SCIP_RETCODE retcode;
   SCIP_Bool outputorigsol = FALSE;

   /********************
    * Problem Creation *
    ********************/

   /** @note The message handler should be only fed line by line such the message has the chance to add string in front
    *        of each message
    */
   SCIPinfoMessage(scip, NULL, "\n");
   SCIPinfoMessage(scip, NULL, "read problem <%s>\n", filename);
   SCIPinfoMessage(scip, NULL, "============\n");
   SCIPinfoMessage(scip, NULL, "\n");


   retcode = SCIPreadProb(scip, filename, NULL);

   switch( retcode )
   {
   case SCIP_NOFILE:
      SCIPinfoMessage(scip, NULL, "file <%s> not found\n", filename);
      return SCIP_OKAY;
   case SCIP_PLUGINNOTFOUND:
      SCIPinfoMessage(scip, NULL, "no reader for input file <%s> available\n", filename);
      return SCIP_OKAY;
   case SCIP_READERROR:
      SCIPinfoMessage(scip, NULL, "error reading file <%s>\n", filename);
      return SCIP_OKAY;
   default:
      SCIP_CALL( retcode );
   } /*lint !e788*/

   /*******************
    * Problem Solving *
    *******************/

   /* solve problem */
   SCIPinfoMessage(scip, NULL, "\nsolve problem\n");
   SCIPinfoMessage(scip, NULL, "=============\n\n");

   SCIP_CALL( SCIPsolve(scip) );

   /*******************
    * Solution Output *
    *******************/

   SCIP_CALL( SCIPgetBoolParam(scip, "misc/outputorigsol", &outputorigsol) );
   if ( outputorigsol )
   {
      SCIP_SOL* bestsol;

      SCIPinfoMessage(scip, NULL, "\nprimal solution (original space):\n");
      SCIPinfoMessage(scip, NULL, "=================================\n\n");

      bestsol = SCIPgetBestSol(scip);
      if ( bestsol == NULL )
         SCIPinfoMessage(scip, NULL, "no solution available\n");
      else
      {
         SCIP_SOL* origsol;

         SCIP_CALL( SCIPcreateSolCopy(scip, &origsol, bestsol) );
         SCIP_CALL( SCIPretransformSol(scip, origsol) );
         SCIP_CALL( SCIPprintSol(scip, origsol, NULL, FALSE) );
         SCIP_CALL( SCIPfreeSol(scip, &origsol) );
      }
   }
   else
   {
      SCIPinfoMessage(scip, NULL, "\nprimal solution (transformed space):\n");
      SCIPinfoMessage(scip, NULL, "====================================\n\n");

      SCIP_CALL( SCIPprintBestSol(scip, NULL, FALSE) );
   }


   /**************
    * Statistics *
    **************/

   SCIPinfoMessage(scip, NULL, "\nStatistics\n");
   SCIPinfoMessage(scip, NULL, "==========\n\n");

   SCIP_CALL( SCIPprintStatistics(scip, NULL) );

   return SCIP_OKAY;
}

/** evaluates command line parameters and runs SCIP appropriately in the given SCIP instance */
SCIP_RETCODE SCIPprocessShellArguments(
   SCIP*                 scip,               /**< SCIP data structure */
   int                   argc,               /**< number of shell parameters */
   char**                argv,               /**< array with shell parameters */
   const char*           defaultsetname      /**< name of default settings file */
   )
{  /*lint --e{850}*/
   char* probname = NULL;
   char* settingsname = NULL;
   char* logname = NULL;
   unsigned int randomseed;
   SCIP_Bool randomseedread;
   SCIP_Bool quiet;
   SCIP_Bool paramerror;
   SCIP_Bool interactive;
   SCIP_Bool onlyversion;
   SCIP_Real primalreference = SCIP_UNKNOWN;
   SCIP_Real dualreference = SCIP_UNKNOWN;
   const char* dualrefstring;
   const char* primalrefstring;
   int i;

   /********************
    * Parse parameters *
    ********************/

   quiet = FALSE;
   paramerror = FALSE;
   interactive = FALSE;
   onlyversion = FALSE;
<<<<<<< HEAD
   randomseedread = FALSE;
   randomseed = 0;
=======
   primalrefstring = NULL;
   dualrefstring = NULL;
>>>>>>> ad1f90da

   for( i = 1; i < argc; ++i )
   {
      if( strcmp(argv[i], "-l") == 0 )
      {
         i++;
         if( i < argc )
            logname = argv[i];
         else
         {
            printf("missing log filename after parameter '-l'\n");
            paramerror = TRUE;
         }
      }
      else if( strcmp(argv[i], "-q") == 0 )
         quiet = TRUE;
      else if( strcmp(argv[i], "-v") == 0 )
         onlyversion = TRUE;
      else if( strcmp(argv[i], "--version") == 0 )
         onlyversion = TRUE;
      else if( strcmp(argv[i], "-s") == 0 )
      {
         i++;
         if( i < argc )
            settingsname = argv[i];
         else
         {
            printf("missing settings filename after parameter '-s'\n");
            paramerror = TRUE;
         }
      }
      else if( strcmp(argv[i], "-f") == 0 )
      {
         i++;
         if( i < argc )
            probname = argv[i];
         else
         {
            printf("missing problem filename after parameter '-f'\n");
            paramerror = TRUE;
         }
      }
      else if( strcmp(argv[i], "-c") == 0 )
      {
         i++;
         if( i < argc )
         {
            SCIP_CALL( SCIPaddDialogInputLine(scip, argv[i]) );
            interactive = TRUE;
         }
         else
         {
            printf("missing command line after parameter '-c'\n");
            paramerror = TRUE;
         }
      }
      else if( strcmp(argv[i], "-b") == 0 )
      {
         i++;
         if( i < argc )
         {
            SCIP_FILE* file;

            file = SCIPfopen(argv[i], "r");
            if( file == NULL )
            {
               printf("cannot read command batch file <%s>\n", argv[i]);
               SCIPprintSysError(argv[i]);
               paramerror = TRUE;
            }
            else
            {
               while( !SCIPfeof(file) )
               {
                  char buffer[SCIP_MAXSTRLEN];

                  (void)SCIPfgets(buffer, (int) sizeof(buffer), file);
                  if( buffer[0] != '\0' )
                  {
                     SCIP_CALL_FINALLY( SCIPaddDialogInputLine(scip, buffer), SCIPfclose(file) );
                  }
               }
               SCIPfclose(file);
               interactive = TRUE;
            }
         }
         else
         {
            printf("missing command batch filename after parameter '-b'\n");
            paramerror = TRUE;
         }
      }
<<<<<<< HEAD
      else if( strcmp(argv[i], "-r") == 0 )
      {
         /*read a random seed from the command line */
         i++;
         if( i < argc && isdigit(argv[i][0]) )
         {
            randomseed = atoi(argv[i]);
            randomseedread = TRUE;
         }
         else
         {
            printf("Random seed parameter '-r' followed by something that is not an integer\n");
            paramerror = TRUE;
         }
=======
      else if( strcmp(argv[i], "-o") == 0 )
      {
         if( i >= argc - 2 )
         {
            printf("wrong usage of reference objective parameter '-o': -o <primref> <dualref>\n");
            paramerror = TRUE;
         }
         else
         {
            /* do not parse the strings directly, the settings could still influence the value of +-infinity */
            primalrefstring = argv[i + 1];
            dualrefstring = argv[i+2];
         }
         i += 2;
>>>>>>> ad1f90da
      }
      else
      {
         printf("invalid parameter <%s>\n", argv[i]);
         paramerror = TRUE;
      }
   }

   if( interactive && probname != NULL )
   {
      printf("cannot mix batch mode '-c' and '-b' with file mode '-f'\n");
      paramerror = TRUE;
   }

   if( !paramerror )
   {
      /***********************************
       * create log file message handler *
       ***********************************/

      if( quiet )
      {
         SCIPsetMessagehdlrQuiet(scip, quiet);
      }

      if( logname != NULL )
      {
         SCIPsetMessagehdlrLogfile(scip, logname);
      }

      /***********************************
       * Version and library information *
       ***********************************/

      SCIPprintVersion(scip, NULL);
      SCIPinfoMessage(scip, NULL, "\n");

      SCIPprintExternalCodes(scip, NULL);
      SCIPinfoMessage(scip, NULL, "\n");

      if( onlyversion )
      {
         SCIPprintBuildOptions(scip, NULL);
         SCIPinfoMessage(scip, NULL, "\n");
         return SCIP_OKAY;
      }

      /*****************
       * Load settings *
       *****************/

      if( settingsname != NULL )
      {
         SCIP_CALL( readParams(scip, settingsname) );
      }
      else if( defaultsetname != NULL )
      {
         SCIP_CALL( readParams(scip, defaultsetname) );
      }

      /************************************
       * Change random seed, if specified *
       ***********************************/
      if( randomseedread )
      {
         SCIP_CALL( SCIPsetIntParam(scip, "randomization/randomseedshift", randomseed) );
      }

      /**************
       * Start SCIP *
       **************/

      if( probname != NULL )
      {
         SCIP_Bool validatesolve = FALSE;

         if( primalrefstring != NULL && dualrefstring != NULL )
         {
            char *endptr;
            if( ! SCIPparseReal(scip, primalrefstring, &primalreference, &endptr) ||
                     ! SCIPparseReal(scip, dualrefstring, &dualreference, &endptr) )
            {
               printf("error parsing primal and dual reference values for validation: %s %s\n", primalrefstring, dualrefstring);
               return SCIP_ERROR;
            }
            else
               validatesolve = TRUE;
         }
         SCIP_CALL( fromCommandLine(scip, probname) );

         /* validate the solve */
         if( validatesolve )
         {
            SCIP_CALL( SCIPvalidateSolve(scip, primalreference, dualreference, SCIPfeastol(scip), FALSE, NULL, NULL, NULL) );
         }
      }
      else
      {
         SCIPinfoMessage(scip, NULL, "\n");
         SCIP_CALL( SCIPstartInteraction(scip) );
      }
   }
   else
   {
      printf("\nsyntax: %s [-l <logfile>] [-q] [-s <settings>] [-r <randomseed>] [-f <problem>] [-b <batchfile>] [-c \"command\"]\n"
         "  -v, --version : print version and build options\n"
         "  -l <logfile>  : copy output into log file\n"
         "  -q            : suppress screen messages\n"
         "  -s <settings> : load parameter settings (.set) file\n"
         "  -f <problem>  : load and solve problem file\n"
         "  -o <primref> <dualref> : pass primal and dual objective reference values for validation at the end of the solve"
         "  -b <batchfile>: load and execute dialog command batch file (can be used multiple times)\n"
         "  -r <randomseed>: nonnegative integer to be used as random seed. "
         "Has priority over random seed specified through parameter settings (.set) file\n"
         "  -c \"command\"  : execute single line of dialog commands (can be used multiple times)\n\n",
         argv[0]);
   }

   return SCIP_OKAY;
}

/** creates a SCIP instance with default plugins, evaluates command line parameters, runs SCIP appropriately,
 *  and frees the SCIP instance
 */
SCIP_RETCODE SCIPrunShell(
   int                   argc,               /**< number of shell parameters */
   char**                argv,               /**< array with shell parameters */
   const char*           defaultsetname      /**< name of default settings file */
   )
{
   SCIP* scip = NULL;

   /*********
    * Setup *
    *********/

   /* initialize SCIP */
   SCIP_CALL( SCIPcreate(&scip) );

   /* we explicitly enable the use of a debug solution for this main SCIP instance */
   SCIPenableDebugSol(scip);

   /* include default SCIP plugins */
   SCIP_CALL( SCIPincludeDefaultPlugins(scip) );

   /**********************************
    * Process command line arguments *
    **********************************/

   SCIP_CALL( SCIPprocessShellArguments(scip, argc, argv, defaultsetname) );


   /********************
    * Deinitialization *
    ********************/

   SCIP_CALL( SCIPfree(&scip) );

   BMScheckEmptyMemory();

   return SCIP_OKAY;
}<|MERGE_RESOLUTION|>--- conflicted
+++ resolved
@@ -175,13 +175,10 @@
    paramerror = FALSE;
    interactive = FALSE;
    onlyversion = FALSE;
-<<<<<<< HEAD
    randomseedread = FALSE;
    randomseed = 0;
-=======
    primalrefstring = NULL;
    dualrefstring = NULL;
->>>>>>> ad1f90da
 
    for( i = 1; i < argc; ++i )
    {
@@ -274,7 +271,6 @@
             paramerror = TRUE;
          }
       }
-<<<<<<< HEAD
       else if( strcmp(argv[i], "-r") == 0 )
       {
          /*read a random seed from the command line */
@@ -289,7 +285,7 @@
             printf("Random seed parameter '-r' followed by something that is not an integer\n");
             paramerror = TRUE;
          }
-=======
+      }
       else if( strcmp(argv[i], "-o") == 0 )
       {
          if( i >= argc - 2 )
@@ -304,7 +300,6 @@
             dualrefstring = argv[i+2];
          }
          i += 2;
->>>>>>> ad1f90da
       }
       else
       {
