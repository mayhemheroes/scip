--- conflicted
+++ resolved
@@ -2619,9 +2619,17 @@
    assert(coefs != NULL);
    assert(inds != NULL);
 
+   if( proofset->conflicttype == SCIP_CONFTYPE_ALTINFPROOF || proofset->conflicttype == SCIP_CONFTYPE_ALTBNDPROOF )
+   {
+      SCIP_Real globalmaxactivity = getMaxActivity(transprob, coefs, inds, nnz, NULL, NULL);
+
+      /* check whether the alternative proof is redundant */
+      if( SCIPsetIsLE(set, globalmaxactivity, rhs) )
+         return SCIP_OKAY;
+   }
+
+   /* check whether the constraint proves global infeasibility */
    globalminactivity = getMinActivity(transprob, coefs, inds, nnz, NULL, NULL);
-
-   /* check whether the constraint proves global infeasibility */
    if( SCIPsetIsGT(set, globalminactivity, rhs) )
    {
       SCIPsetDebugMsg(set, "detect global infeasibility: minactivity=%g, rhs=%g\n", globalminactivity, rhs);
@@ -3844,49 +3852,11 @@
    /* put bound change information into priority queue */
    SCIP_CALL( conflictQueueBound(conflict, set, bdchginfo, relaxedbd) );
 
-<<<<<<< HEAD
    /* each variable which is add to the conflict graph gets an increase in the VSIDS
     *
     * @note That is different to the VSIDS preseted in the literature
     */
    SCIP_CALL( incVSIDS(var, blkmem, set, stat, boundtype, relaxedbd, set->conf_conflictgraphweight) );
-=======
-   /* add the valid queue elements to the conflict set  */
-   SCIPsetDebugMsg(set, "adding %d variables from the queue as temporary conflict variables\n", nbdchginfos);
-   SCIP_CALL( conflictsetAddBounds(conflict, conflictset, blkmem, set, bdchginfos, nbdchginfos) );
-
-   /* calculate the depth, at which the conflictset should be inserted */
-   SCIP_CALL( conflictsetCalcInsertDepth(conflictset, set, tree) );
-   assert(conflictset->validdepth <= conflictset->insertdepth && conflictset->insertdepth <= currentdepth);
-   SCIPsetDebugMsg(set, " -> conflict with %d literals found at depth %d is active in depth %d and valid in depth %d\n",
-      conflictset->nbdchginfos, currentdepth, conflictset->insertdepth, conflictset->validdepth);
-
-   /* if all branching variables are in the conflict set, the conflict set is of no use;
-    * don't use conflict sets that are only valid in the probing path but not in the problem tree
-    */
-   if( (diving || conflictset->insertdepth < currentdepth) && conflictset->insertdepth <= focusdepth )
-   {
-      /* if the conflict should not be located only in the subtree where it is useful, put it to its valid depth level */
-      if( !set->conf_settlelocal )
-         conflictset->insertdepth = conflictset->validdepth;
-
-      *nliterals = conflictset->nbdchginfos;
-      SCIPsetDebugMsg(set, " -> final conflict set has %d literals\n", *nliterals);
-
-      /* check conflict set on debugging solution */
-      SCIP_CALL( SCIPdebugCheckConflict(blkmem, set, tree->path[validdepth], \
-            conflictset->bdchginfos, conflictset->relaxedbds, conflictset->nbdchginfos) ); /*lint !e506 !e774*/
-
-      /* move conflictset to the conflictset storage */
-      SCIP_CALL( conflictInsertConflictset(conflict, blkmem, set, &conflictset) );
-      *success = TRUE;
-   }
-   else
-   {
-      /* free the temporary conflict set */
-      conflictsetFree(&conflictset, blkmem);
-   }
->>>>>>> 15c39c3b
 
    return SCIP_OKAY;
 }
@@ -4144,7 +4114,6 @@
 
          newbound = SCIPgetVarLbAtIndex(set->scip, var, bdchgidx, FALSE);
 
-<<<<<<< HEAD
          if( var->conflictlbcount == conflict->count && var->conflictlb >= newbound )
          {
             SCIPsetDebugMsg(set, "already queued bound change <%s> >= %g\n", SCIPvarGetName(var), newbound);
@@ -4154,12 +4123,6 @@
             *used = FALSE;
          break;
       case SCIP_BOUNDTYPE_UPPER:
-=======
-         /* check conflict graph frontier on debugging solution */
-         SCIP_CALL( SCIPdebugCheckConflictFrontier(blkmem, set, tree->path[validdepth], \
-               bdchginfo, conflict->conflictset->bdchginfos, conflict->conflictset->relaxedbds, \
-               conflict->conflictset->nbdchginfos, conflict->bdchgqueue, conflict->forcedbdchgqueue) ); /*lint !e506 !e774*/
->>>>>>> 15c39c3b
 
          newbound = SCIPgetVarUbAtIndex(set->scip, var, bdchgidx, FALSE);
 
@@ -4259,7 +4222,6 @@
    return bdchginfo;
 }
 
-<<<<<<< HEAD
 /** returns next conflict analysis candidate from the candidate queue without removing it */
 static
 SCIP_BDCHGINFO* conflictFirstCand(
@@ -4267,12 +4229,6 @@
    )
 {
    SCIP_BDCHGINFO* bdchginfo;
-=======
-   /* check if the initial reason on debugging solution */
-   SCIP_CALL( SCIPdebugCheckConflictFrontier(blkmem, set, tree->path[validdepth], \
-         NULL, conflict->conflictset->bdchginfos, conflict->conflictset->relaxedbds, conflict->conflictset->nbdchginfos, \
-         conflict->bdchgqueue, conflict->forcedbdchgqueue) ); /*lint !e506 !e774*/
->>>>>>> 15c39c3b
 
    assert(conflict != NULL);
 
@@ -4295,20 +4251,6 @@
          /* call method recursively to get next conflict analysis candidate */
          bdchginfo = conflictFirstCand(conflict);
       }
-<<<<<<< HEAD
-=======
-
-      /* check conflict graph frontier on debugging solution */
-      SCIP_CALL( SCIPdebugCheckConflictFrontier(blkmem, set, tree->path[validdepth], \
-            bdchginfo, conflict->conflictset->bdchginfos, conflict->conflictset->relaxedbds, conflict->conflictset->nbdchginfos, \
-            conflict->bdchgqueue, conflict->forcedbdchgqueue) ); /*lint !e506 !e774*/
-
-      /* get next conflicting bound from the conflict candidate queue (this needs not to be nextbdchginfo, because
-       * due to resolving the bound changes, a bound change could be added to the queue which must be
-       * resolved before nextbdchginfo)
-       */
-      bdchginfo = conflictFirstCand(conflict);
->>>>>>> 15c39c3b
    }
    else
    {
@@ -6024,15 +5966,9 @@
    return SCIP_OKAY;
 }
 
-<<<<<<< HEAD
 /** applies conflict analysis starting with given bound changes, that could not be undone during previous
  *  infeasibility analysis
  */
-=======
-
-#if 0
-/** apply the MIR function to a given constraint */
->>>>>>> 15c39c3b
 static
 SCIP_RETCODE conflictAnalyzeRemainingBdchgs(
    SCIP_CONFLICT*        conflict,           /**< conflict analysis data */
@@ -6168,7 +6104,6 @@
 
    return SCIP_OKAY;
 }
-#endif
 
 /** calculates a Farkas proof from the current dual LP solution */
 static
@@ -6208,18 +6143,7 @@
       return SCIP_OKAY;
    }
 
-<<<<<<< HEAD
    assert(farkasrow != NULL);
-=======
-   /* apply MIR function */
-   if( set->conf_applymir )
-   {
-      /*TODO adapt applyMIR function */
-#if 0
-      SCIP_CALL( applyMIR(set, transprob, vals, varused, varinds, nvarinds, rhs, success) );
-#endif
-      *success = FALSE;
->>>>>>> 15c39c3b
 
    /* allocate temporary memory */
    SCIP_CALL( SCIPsetAllocBufferArray(set, &dualfarkas, nrows) );
@@ -6305,19 +6229,8 @@
 #endif
    }
 
-<<<<<<< HEAD
    /* remove all coefficients that are too close to zero */
    SCIPaggrRowCleanup(set->scip, farkasrow);
-=======
-   /* apply MIR function again */
-   if( set->conf_applymir )
-   {
-      /*TODO adapt applyMIR function */
-#if 0
-      SCIP_CALL( applyMIR(set, transprob, vals, varused, varinds, nvarinds, rhs, success) );
-#endif
-      *success = FALSE;
->>>>>>> 15c39c3b
 
    /* calculate the current Farkas activity, always using the best bound w.r.t. the Farkas coefficient */
    *farkasact = getMinActivity(prob, SCIPaggrRowGetVals(farkasrow), SCIPaggrRowGetInds(farkasrow),
