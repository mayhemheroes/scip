--- conflicted
+++ resolved
@@ -3660,11 +3660,7 @@
 SCIP_RETCODE SCIPaddConflict(
    SCIP*                 scip,               /**< SCIP data structure */
    SCIP_NODE*            node,               /**< node to add conflict (or NULL if global) */
-<<<<<<< HEAD
-   SCIP_CONS*            cons,               /**< constraint representing the conflict */
-=======
    SCIP_CONS**           cons,               /**< constraint representing the conflict */
->>>>>>> a5f0ebcd
    SCIP_NODE*            validnode,          /**< node at which the constraint is valid (or NULL) */
    SCIP_CONFTYPE         conftype,           /**< type of the conflict */
    SCIP_Bool             iscutoffinvolved    /**< is a cutoff bound involved in this conflict */
