/* * * * * * * * * * * * * * * * * * * * * * * * * * * * * * * * * * * * * * */
/*                                                                           */
/*                  This file is part of the program and library             */
/*         SCIP --- Solving Constraint Integer Programs                      */
/*                                                                           */
/*    Copyright (C) 2002-2016 Konrad-Zuse-Zentrum                            */
/*                            fuer Informationstechnik Berlin                */
/*                                                                           */
/*  SCIP is distributed under the terms of the ZIB Academic License.         */
/*                                                                           */
/*  You should have received a copy of the ZIB Academic License              */
/*  along with SCIP; see the file COPYING. If not email to scip@zib.de.      */
/*                                                                           */
/* * * * * * * * * * * * * * * * * * * * * * * * * * * * * * * * * * * * * * */

/**@file   cons_or.c
 * @brief  Constraint handler for "or" constraints,  \f$r = x_1 \vee x_2 \vee \dots  \vee x_n\f$
 * @author Tobias Achterberg
 * @author Stefan Heinz
 * @author Michael Winkler
 *
 * This constraint handler deals with "or" constraint. These are constraint of the form:
 *
 * \f[
 *    r = x_1 \vee x_2 \vee \dots  \vee x_n
 * \f]
 *
 * where \f$x_i\f$ is a binary variable for all \f$i\f$. Hence, \f$r\f$ is also of binary type. The variable \f$r\f$ is
 * called resultant and the \f$x\f$'s operators.
 */

/*---+----1----+----2----+----3----+----4----+----5----+----6----+----7----+----8----+----9----+----0----+----1----+----2*/

#include <assert.h>
#include <string.h>

#include "scip/cons_or.h"
#include "scip/cons_and.h"
#include "scip/pub_misc.h"


/* constraint handler properties */
#define CONSHDLR_NAME          "or"
#define CONSHDLR_DESC          "constraint handler for or constraints: r = or(x1, ..., xn)"
#define CONSHDLR_SEPAPRIORITY   +850000 /**< priority of the constraint handler for separation */
#define CONSHDLR_ENFOPRIORITY   -850000 /**< priority of the constraint handler for constraint enforcing */
#define CONSHDLR_CHECKPRIORITY  -850000 /**< priority of the constraint handler for checking feasibility */
#define CONSHDLR_SEPAFREQ             0 /**< frequency for separating cuts; zero means to separate only in the root node */
#define CONSHDLR_PROPFREQ             1 /**< frequency for propagating domains; zero means only preprocessing propagation */
#define CONSHDLR_EAGERFREQ          100 /**< frequency for using all instead of only the useful constraints in separation,
                                         *   propagation and enforcement, -1 for no eager evaluations, 0 for first only */
#define CONSHDLR_MAXPREROUNDS        -1 /**< maximal number of presolving rounds the constraint handler participates in (-1: no limit) */
#define CONSHDLR_DELAYSEPA        FALSE /**< should separation method be delayed, if other separators found cuts? */
#define CONSHDLR_DELAYPROP        FALSE /**< should propagation method be delayed, if other propagators found reductions? */
#define CONSHDLR_NEEDSCONS         TRUE /**< should the constraint handler be skipped, if no constraints are available? */

#define CONSHDLR_PROP_TIMING             SCIP_PROPTIMING_BEFORELP /**< propagation timing mask of the constraint handler */
#define CONSHDLR_PRESOLTIMING            SCIP_PRESOLTIMING_MEDIUM /**< presolving timing of the constraint handler (fast, medium, or exhaustive) */

#define EVENTHDLR_NAME         "or"
#define EVENTHDLR_DESC         "event handler for or constraints"


/*
 * Data structures
 */

/** constraint data for or constraints */
struct SCIP_ConsData
{
   SCIP_VAR**            vars;               /**< variables in the or operation */
   SCIP_VAR*             resvar;             /**< resultant variable */
   SCIP_ROW**            rows;               /**< rows for linear relaxation of or constraint */
   int                   nvars;              /**< number of variables in or operation */
   int                   varssize;           /**< size of vars array */
   int                   rowssize;           /**< size of rows array */
   int                   watchedvar1;        /**< position of first watched operator variable */
   int                   watchedvar2;        /**< position of second watched operator variable */
   int                   filterpos1;         /**< event filter position of first watched operator variable */
   int                   filterpos2;         /**< event filter position of second watched operator variable */
   unsigned int          propagated:1;       /**< is constraint already preprocessed/propagated? */
   unsigned int          nofixedone:1;       /**< is none of the operator variables fixed to TRUE? */
   unsigned int          impladded:1;        /**< were the implications of the constraint already added? */
   unsigned int          opimpladded:1;      /**< was the implication for 2 operands with fixed resultant added? */
};

/** constraint handler data */
struct SCIP_ConshdlrData
{
   SCIP_EVENTHDLR*       eventhdlr;          /**< event handler for events on watched variables */
};


/*
 * Propagation rules
 */

enum Proprule
{
   PROPRULE_1,                          /**< v_i = TRUE                                   =>  r   = TRUE            */
   PROPRULE_2,                          /**< r   = FALSE                                  =>  v_i = FALSE for all i */
   PROPRULE_3,                          /**< v_i = FALSE for all i                        =>  r   = FALSE           */
   PROPRULE_4,                          /**< r   = TRUE, v_i = FALSE for all i except j   =>  v_j = TRUE            */
   PROPRULE_INVALID                     /**< propagation was applied without a specific propagation rule */
};
typedef enum Proprule PROPRULE;


/*
 * Local methods
 */

/** installs rounding locks for the given variable in the given or constraint */
static
SCIP_RETCODE lockRounding(
   SCIP*                 scip,               /**< SCIP data structure */
   SCIP_CONS*            cons,               /**< or constraint */
   SCIP_VAR*             var                 /**< variable of constraint entry */
   )
{
   /* rounding in both directions may violate the constraint */
   SCIP_CALL( SCIPlockVarCons(scip, var, cons, TRUE, TRUE) );

   return SCIP_OKAY;
}

/** removes rounding locks for the given variable in the given or constraint */
static
SCIP_RETCODE unlockRounding(
   SCIP*                 scip,               /**< SCIP data structure */
   SCIP_CONS*            cons,               /**< or constraint */
   SCIP_VAR*             var                 /**< variable of constraint entry */
   )
{
   /* rounding in both directions may violate the constraint */
   SCIP_CALL( SCIPunlockVarCons(scip, var, cons, TRUE, TRUE) );

   return SCIP_OKAY;
}

/** creates constraint handler data */
static
SCIP_RETCODE conshdlrdataCreate(
   SCIP*                 scip,               /**< SCIP data structure */
   SCIP_CONSHDLRDATA**   conshdlrdata,       /**< pointer to store the constraint handler data */
   SCIP_EVENTHDLR*       eventhdlr           /**< event handler */
   )
{
   assert(scip != NULL);
   assert(conshdlrdata != NULL);
   assert(eventhdlr != NULL);

   SCIP_CALL( SCIPallocMemory(scip, conshdlrdata) );

   /* set event handler for catching events on watched variables */
   (*conshdlrdata)->eventhdlr = eventhdlr;

   return SCIP_OKAY;
}

/** frees constraint handler data */
static
SCIP_RETCODE conshdlrdataFree(
   SCIP*                 scip,               /**< SCIP data structure */
   SCIP_CONSHDLRDATA**   conshdlrdata        /**< pointer to the constraint handler data */
   )
{
   assert(conshdlrdata != NULL);
   assert(*conshdlrdata != NULL);

   SCIPfreeMemory(scip, conshdlrdata);

   return SCIP_OKAY;
}

/** gets number of LP rows needed for the LP relaxation of the constraint */
static
int consdataGetNRows(
   SCIP_CONSDATA*        consdata            /**< constraint data */
   )
{
   assert(consdata != NULL);

   return consdata->nvars + 1;
}

/** catches events for the watched variable at given position */
static
SCIP_RETCODE consdataCatchWatchedEvents(
   SCIP*                 scip,               /**< SCIP data structure */
   SCIP_CONSDATA*        consdata,           /**< or constraint data */
   SCIP_EVENTHDLR*       eventhdlr,          /**< event handler to call for the event processing */
   int                   pos,                /**< array position of variable to catch bound change events for */
   int*                  filterpos           /**< pointer to store position of event filter entry */
   )
{
   assert(consdata != NULL);
   assert(consdata->vars != NULL);
   assert(eventhdlr != NULL);
   assert(0 <= pos && pos < consdata->nvars);
   assert(filterpos != NULL);

   /* catch tightening events for upper bound and relaxed events for lower bounds on watched variable */
   SCIP_CALL( SCIPcatchVarEvent(scip, consdata->vars[pos], SCIP_EVENTTYPE_UBTIGHTENED | SCIP_EVENTTYPE_LBRELAXED,
         eventhdlr, (SCIP_EVENTDATA*)consdata, filterpos) );

   return SCIP_OKAY;
}


/** drops events for the watched variable at given position */
static
SCIP_RETCODE consdataDropWatchedEvents(
   SCIP*                 scip,               /**< SCIP data structure */
   SCIP_CONSDATA*        consdata,           /**< or constraint data */
   SCIP_EVENTHDLR*       eventhdlr,          /**< event handler to call for the event processing */
   int                   pos,                /**< array position of watched variable to drop bound change events for */
   int                   filterpos           /**< position of event filter entry */
   )
{
   assert(consdata != NULL);
   assert(consdata->vars != NULL);
   assert(eventhdlr != NULL);
   assert(0 <= pos && pos < consdata->nvars);
   assert(filterpos >= 0);

   /* drop tightening events for upper bound and relaxed events for lower bounds on watched variable */
   SCIP_CALL( SCIPdropVarEvent(scip, consdata->vars[pos], SCIP_EVENTTYPE_UBTIGHTENED | SCIP_EVENTTYPE_LBRELAXED,
         eventhdlr, (SCIP_EVENTDATA*)consdata, filterpos) );

   return SCIP_OKAY;
}

/** catches needed events on all variables of constraint, except the special ones for watched variables */
static
SCIP_RETCODE consdataCatchEvents(
   SCIP*                 scip,               /**< SCIP data structure */
   SCIP_CONSDATA*        consdata,           /**< or constraint data */
   SCIP_EVENTHDLR*       eventhdlr           /**< event handler to call for the event processing */
   )
{
   int i;

   assert(consdata != NULL);

   /* catch bound change events for both bounds on resultant variable */
   SCIP_CALL( SCIPcatchVarEvent(scip, consdata->resvar, SCIP_EVENTTYPE_BOUNDCHANGED, 
         eventhdlr, (SCIP_EVENTDATA*)consdata, NULL) );

   /* catch tightening events for lower bound and relaxed events for upper bounds on operator variables */
   for( i = 0; i < consdata->nvars; ++i )
   {
      SCIP_CALL( SCIPcatchVarEvent(scip, consdata->vars[i], SCIP_EVENTTYPE_LBTIGHTENED | SCIP_EVENTTYPE_UBRELAXED,
            eventhdlr, (SCIP_EVENTDATA*)consdata, NULL) );
   }

   return SCIP_OKAY;
}

/** drops events on all variables of constraint, except the special ones for watched variables */
static
SCIP_RETCODE consdataDropEvents(
   SCIP*                 scip,               /**< SCIP data structure */
   SCIP_CONSDATA*        consdata,           /**< or constraint data */
   SCIP_EVENTHDLR*       eventhdlr           /**< event handler to call for the event processing */
   )
{
   int i;

   assert(consdata != NULL);

   /* drop bound change events for both bounds on resultant variable */
   SCIP_CALL( SCIPdropVarEvent(scip, consdata->resvar, SCIP_EVENTTYPE_BOUNDCHANGED,
         eventhdlr, (SCIP_EVENTDATA*)consdata, -1) );

   /* drop tightening events for lower bound and relaxed events for upper bounds on operator variables */
   for( i = 0; i < consdata->nvars; ++i )
   {
      SCIP_CALL( SCIPdropVarEvent(scip, consdata->vars[i], SCIP_EVENTTYPE_LBTIGHTENED | SCIP_EVENTTYPE_UBRELAXED,
            eventhdlr, (SCIP_EVENTDATA*)consdata, -1) );
   }

   return SCIP_OKAY;
}

/** stores the given variable numbers as watched variables, and updates the event processing */
static
SCIP_RETCODE consdataSwitchWatchedvars(
   SCIP*                 scip,               /**< SCIP data structure */
   SCIP_CONSDATA*        consdata,           /**< or constraint data */
   SCIP_EVENTHDLR*       eventhdlr,          /**< event handler to call for the event processing */
   int                   watchedvar1,        /**< new first watched variable */
   int                   watchedvar2         /**< new second watched variable */
   )
{
   assert(consdata != NULL);
   assert(watchedvar1 == -1 || watchedvar1 != watchedvar2);
   assert(watchedvar1 != -1 || watchedvar2 == -1);
   assert(watchedvar1 == -1 || (0 <= watchedvar1 && watchedvar1 < consdata->nvars));
   assert(watchedvar2 == -1 || (0 <= watchedvar2 && watchedvar2 < consdata->nvars));

   /* if one watched variable is equal to the old other watched variable, just switch positions */
   if( watchedvar1 == consdata->watchedvar2 || watchedvar2 == consdata->watchedvar1 )
   {
      int tmp;

      tmp = consdata->watchedvar1;
      consdata->watchedvar1 = consdata->watchedvar2;
      consdata->watchedvar2 = tmp;
      tmp = consdata->filterpos1;
      consdata->filterpos1 = consdata->filterpos2;
      consdata->filterpos2 = tmp;
   }
   assert(watchedvar1 == -1 || watchedvar1 != consdata->watchedvar2);
   assert(watchedvar2 == -1 || watchedvar2 != consdata->watchedvar1);

   /* drop events on old watched variables */
   if( consdata->watchedvar1 != -1 && consdata->watchedvar1 != watchedvar1 )
   {
      assert(consdata->filterpos1 != -1);
      SCIP_CALL( consdataDropWatchedEvents(scip, consdata, eventhdlr, consdata->watchedvar1, consdata->filterpos1) );
   }
   if( consdata->watchedvar2 != -1 && consdata->watchedvar2 != watchedvar2 )
   {
      assert(consdata->filterpos2 != -1);
      SCIP_CALL( consdataDropWatchedEvents(scip, consdata, eventhdlr, consdata->watchedvar2, consdata->filterpos2) );
   }

   /* catch events on new watched variables */
   if( watchedvar1 != -1 && watchedvar1 != consdata->watchedvar1 )
   {
      SCIP_CALL( consdataCatchWatchedEvents(scip, consdata, eventhdlr, watchedvar1, &consdata->filterpos1) );
   }
   if( watchedvar2 != -1 && watchedvar2 != consdata->watchedvar2 )
   {
      SCIP_CALL( consdataCatchWatchedEvents(scip, consdata, eventhdlr, watchedvar2, &consdata->filterpos2) );
   }

   /* set the new watched variables */
   consdata->watchedvar1 = watchedvar1;
   consdata->watchedvar2 = watchedvar2;

   return SCIP_OKAY;
}

/** ensures, that the vars array can store at least num entries */
static
SCIP_RETCODE consdataEnsureVarsSize(
   SCIP*                 scip,               /**< SCIP data structure */
   SCIP_CONSDATA*        consdata,           /**< linear constraint data */
   int                   num                 /**< minimum number of entries to store */
   )
{
   assert(consdata != NULL);
   assert(consdata->nvars <= consdata->varssize);

   if( num > consdata->varssize )
   {
      int newsize;

      newsize = SCIPcalcMemGrowSize(scip, num);
      SCIP_CALL( SCIPreallocBlockMemoryArray(scip, &consdata->vars, consdata->varssize, newsize) );
      consdata->varssize = newsize;
   }
   assert(num <= consdata->varssize);

   return SCIP_OKAY;
}

/** creates constraint data for or constraint */
static
SCIP_RETCODE consdataCreate(
   SCIP*                 scip,               /**< SCIP data structure */
   SCIP_CONSDATA**       consdata,           /**< pointer to store the constraint data */
   SCIP_EVENTHDLR*       eventhdlr,          /**< event handler to call for the event processing */
   int                   nvars,              /**< number of variables in the or operation */
   SCIP_VAR**            vars,               /**< variables in or operation */
   SCIP_VAR*             resvar              /**< resultant variable */
   )
{
   assert(consdata != NULL);
   assert(nvars == 0 || vars != NULL);
   assert(resvar != NULL);

   SCIP_CALL( SCIPallocBlockMemory(scip, consdata) );
   SCIP_CALL( SCIPduplicateBlockMemoryArray(scip, &(*consdata)->vars, vars, nvars) );
   (*consdata)->resvar = resvar;
   (*consdata)->rows = NULL;
   (*consdata)->nvars = nvars;
   (*consdata)->varssize = nvars;
   (*consdata)->rowssize = 0;
   (*consdata)->watchedvar1 = -1;
   (*consdata)->watchedvar2 = -1;
   (*consdata)->filterpos1 = -1;
   (*consdata)->filterpos2 = -1;
   (*consdata)->propagated = FALSE;
   (*consdata)->nofixedone = FALSE;
   (*consdata)->impladded = FALSE;
   (*consdata)->opimpladded = FALSE;

   /* get transformed variables, if we are in the transformed problem */
   if( SCIPisTransformed(scip) )
   {
      SCIP_CALL( SCIPgetTransformedVars(scip, (*consdata)->nvars, (*consdata)->vars, (*consdata)->vars) );
      SCIP_CALL( SCIPgetTransformedVar(scip, (*consdata)->resvar, &(*consdata)->resvar) );

      /* catch needed events on variables */
      SCIP_CALL( consdataCatchEvents(scip, *consdata, eventhdlr) );
   }

   return SCIP_OKAY;
}

/** releases LP rows of constraint data and frees rows array */
static
SCIP_RETCODE consdataFreeRows(
   SCIP*                 scip,               /**< SCIP data structure */
   SCIP_CONSDATA*        consdata            /**< constraint data */
   )
{
   int r;

   assert(consdata != NULL);

   if( consdata->rows != NULL )
   {
      int nrows;

      nrows = consdataGetNRows(consdata);

      for( r = 0; r < nrows; ++r )
      {
         SCIP_CALL( SCIPreleaseRow(scip, &consdata->rows[r]) );
      }
      SCIPfreeBlockMemoryArray(scip, &consdata->rows, consdata->rowssize);
   }

   return SCIP_OKAY;
}

/** frees constraint data for or constraint */
static
SCIP_RETCODE consdataFree(
   SCIP*                 scip,               /**< SCIP data structure */
   SCIP_CONSDATA**       consdata,           /**< pointer to the constraint data */
   SCIP_EVENTHDLR*       eventhdlr           /**< event handler to call for the event processing */
   )
{
   assert(consdata != NULL);
   assert(*consdata != NULL);

   if( SCIPisTransformed(scip) )
   {
      /* drop events for watched variables */
      SCIP_CALL( consdataSwitchWatchedvars(scip, *consdata, eventhdlr, -1, -1) );

      /* drop all other events on variables */
      SCIP_CALL( consdataDropEvents(scip, *consdata, eventhdlr) );
   }
   else
   {
      assert((*consdata)->watchedvar1 == -1);
      assert((*consdata)->watchedvar2 == -1);
   }

   /* release and free the rows */
   SCIP_CALL( consdataFreeRows(scip, *consdata) );

   SCIPfreeBlockMemoryArray(scip, &(*consdata)->vars, (*consdata)->varssize);
   SCIPfreeBlockMemory(scip, consdata);

   return SCIP_OKAY;
}

/** prints or constraint to file stream */
static
SCIP_RETCODE consdataPrint(
   SCIP*                 scip,               /**< SCIP data structure */
   SCIP_CONSDATA*        consdata,           /**< or constraint data */
   FILE*                 file                /**< output file (or NULL for standard output) */
   )
{
   assert(consdata != NULL);

   /* print resultant */
   SCIP_CALL( SCIPwriteVarName(scip, file, consdata->resvar, TRUE) );

   /* start the variable list */
   SCIPinfoMessage(scip, file, " == or(");

   /* print variable list */
   SCIP_CALL( SCIPwriteVarsList(scip, file, consdata->vars, consdata->nvars, TRUE, ',') );

   /* close the variable list */
   SCIPinfoMessage(scip, file, ")");

   return SCIP_OKAY;
}

/** adds coefficient in or constraint */
static
SCIP_RETCODE addCoef(
   SCIP*                 scip,               /**< SCIP data structure */
   SCIP_CONS*            cons,               /**< linear constraint */
   SCIP_EVENTHDLR*       eventhdlr,          /**< event handler to call for the event processing */
   SCIP_VAR*             var                 /**< variable to add to the constraint */
   )
{
   SCIP_CONSDATA* consdata;
   SCIP_Bool transformed;

   assert(var != NULL);

   consdata = SCIPconsGetData(cons);
   assert(consdata != NULL);
   assert(consdata->rows == NULL);

   /* are we in the transformed problem? */
   transformed = SCIPconsIsTransformed(cons);

   /* always use transformed variables in transformed constraints */
   if( transformed )
   {
      SCIP_CALL( SCIPgetTransformedVar(scip, var, &var) );
   }
   assert(var != NULL);
   assert(transformed == SCIPvarIsTransformed(var));

   SCIP_CALL( consdataEnsureVarsSize(scip, consdata, consdata->nvars+1) );
   consdata->vars[consdata->nvars] = var;
   consdata->nvars++;

   /* if we are in transformed problem, catch the variable's events */
   if( transformed )
   {
      /* catch bound change events of variable */
      SCIP_CALL( SCIPcatchVarEvent(scip, var, SCIP_EVENTTYPE_LBTIGHTENED | SCIP_EVENTTYPE_UBRELAXED,
            eventhdlr, (SCIP_EVENTDATA*)consdata, NULL) );
   }

   /* install the rounding locks for the new variable */
   SCIP_CALL( lockRounding(scip, cons, var) );

   /**@todo update LP rows */
   if( consdata->rows != NULL )
   {
      SCIPerrorMessage("cannot add coefficients to or constraint after LP relaxation was created\n");
      return SCIP_INVALIDCALL;
   }

   return SCIP_OKAY;
}

/** deletes coefficient at given position from or constraint data */
static
SCIP_RETCODE delCoefPos(
   SCIP*                 scip,               /**< SCIP data structure */
   SCIP_CONS*            cons,               /**< or constraint */
   SCIP_EVENTHDLR*       eventhdlr,          /**< event handler to call for the event processing */
   int                   pos                 /**< position of coefficient to delete */
   )
{
   SCIP_CONSDATA* consdata;

   assert(eventhdlr != NULL);

   consdata = SCIPconsGetData(cons);
   assert(consdata != NULL);
   assert(0 <= pos && pos < consdata->nvars);
   assert(SCIPconsIsTransformed(cons) == SCIPvarIsTransformed(consdata->vars[pos]));

   /* remove the rounding locks of the variable */
   SCIP_CALL( unlockRounding(scip, cons, consdata->vars[pos]) );

   if( SCIPconsIsTransformed(cons) )
   {
      /* drop bound change events of variable */
      SCIP_CALL( SCIPdropVarEvent(scip, consdata->vars[pos], SCIP_EVENTTYPE_LBTIGHTENED | SCIP_EVENTTYPE_UBRELAXED,
            eventhdlr, (SCIP_EVENTDATA*)consdata, -1) );
   }

   if( SCIPconsIsTransformed(cons) )
   {
      /* if the position is watched, stop watching the position */
      if( consdata->watchedvar1 == pos )
      {
         SCIP_CALL( consdataSwitchWatchedvars(scip, consdata, eventhdlr, consdata->watchedvar2, -1) );
      }
      if( consdata->watchedvar2 == pos )
      {
         SCIP_CALL( consdataSwitchWatchedvars(scip, consdata, eventhdlr, consdata->watchedvar1, -1) );
      }
   }
   assert(pos != consdata->watchedvar1);
   assert(pos != consdata->watchedvar2);

   /* move the last variable to the free slot */
   consdata->vars[pos] = consdata->vars[consdata->nvars-1];
   consdata->nvars--;

   /* if the last variable (that moved) was watched, update the watched position */
   if( consdata->watchedvar1 == consdata->nvars )
      consdata->watchedvar1 = pos;
   if( consdata->watchedvar2 == consdata->nvars )
      consdata->watchedvar2 = pos;

   consdata->propagated = FALSE;

   return SCIP_OKAY;
}

/** deletes all zero-fixed variables */
static
SCIP_RETCODE applyFixings(
   SCIP*                 scip,               /**< SCIP data structure */
   SCIP_CONS*            cons,               /**< or constraint */
   SCIP_EVENTHDLR*       eventhdlr           /**< event handler to call for the event processing */
   )
{
   SCIP_CONSDATA* consdata;
   SCIP_VAR* var;
   int v;

   consdata = SCIPconsGetData(cons);
   assert(consdata != NULL);
   assert(consdata->nvars == 0 || consdata->vars != NULL);

   v = 0;
   while( v < consdata->nvars )
   {
      var = consdata->vars[v];
      assert(SCIPvarIsBinary(var));

      if( SCIPvarGetUbGlobal(var) < 0.5 )
      {
         assert(SCIPisFeasEQ(scip, SCIPvarGetLbGlobal(var), 0.0));
         SCIP_CALL( delCoefPos(scip, cons, eventhdlr, v) );
      }
      else
      {
         SCIP_VAR* repvar;
         SCIP_Bool negated;

         /* get binary representative of variable */
         SCIP_CALL( SCIPgetBinvarRepresentative(scip, var, &repvar, &negated) );

         /* check, if the variable should be replaced with the representative */
         if( repvar != var )
         {
            /* delete old (aggregated) variable */
            SCIP_CALL( delCoefPos(scip, cons, eventhdlr, v) );

            /* add representative instead */
            SCIP_CALL( addCoef(scip, cons, eventhdlr, repvar) );
         }
         else
            ++v;
      }
   }

   SCIPdebugMessage("after fixings: ");
   SCIPdebug( SCIP_CALL(consdataPrint(scip, consdata, NULL)) );
   SCIPdebugPrintf("\n");

   return SCIP_OKAY;
}

/** creates LP rows corresponding to or constraint:
 *   - for each operator variable vi:  resvar - vi            >= 0
 *   - one additional row:             resvar - v1 - ... - vn <= 0
 */
static 
SCIP_RETCODE createRelaxation(
   SCIP*                 scip,               /**< SCIP data structure */
   SCIP_CONS*            cons                /**< constraint to check */
   )
{
   SCIP_CONSDATA* consdata;
   char rowname[SCIP_MAXSTRLEN];
   int nvars;
   int i;

   consdata = SCIPconsGetData(cons);
   assert(consdata != NULL);
   assert(consdata->rows == NULL);

   nvars = consdata->nvars;

   /* get memory for rows */
   consdata->rowssize = consdataGetNRows(consdata);
   SCIP_CALL( SCIPallocBlockMemoryArray(scip, &consdata->rows, consdata->rowssize) );
   assert(consdata->rowssize == nvars+1);

   /* create operator rows */
   for( i = 0; i < nvars; ++i )
   {
      (void) SCIPsnprintf(rowname, SCIP_MAXSTRLEN, "%s_%d", SCIPconsGetName(cons), i);
      SCIP_CALL( SCIPcreateEmptyRowCons(scip, &consdata->rows[i], SCIPconsGetHdlr(cons), rowname, 0.0, SCIPinfinity(scip),
            SCIPconsIsLocal(cons), SCIPconsIsModifiable(cons), SCIPconsIsRemovable(cons)) );
      SCIP_CALL( SCIPaddVarToRow(scip, consdata->rows[i], consdata->resvar, 1.0) );
      SCIP_CALL( SCIPaddVarToRow(scip, consdata->rows[i], consdata->vars[i], -1.0) );
   }

   /* create additional row */
   (void) SCIPsnprintf(rowname, SCIP_MAXSTRLEN, "%s_add", SCIPconsGetName(cons));
   SCIP_CALL( SCIPcreateEmptyRowCons(scip, &consdata->rows[nvars], SCIPconsGetHdlr(cons), rowname, -SCIPinfinity(scip), 0.0,
         SCIPconsIsLocal(cons), SCIPconsIsModifiable(cons), SCIPconsIsRemovable(cons)) );
   SCIP_CALL( SCIPaddVarToRow(scip, consdata->rows[nvars], consdata->resvar, 1.0) );
   SCIP_CALL( SCIPaddVarsToRowSameCoef(scip, consdata->rows[nvars], nvars, consdata->vars, -1.0) );

   return SCIP_OKAY;
}

/** adds linear relaxation of or constraint to the LP */
static
SCIP_RETCODE addRelaxation(
   SCIP*                 scip,               /**< SCIP data structure */
   SCIP_CONS*            cons,               /**< constraint to check */
   SCIP_Bool*            infeasible          /**< pointer to store whether an infeasibility was detected */
   )
{
   SCIP_CONSDATA* consdata;
   int r;
   int nrows;

   consdata = SCIPconsGetData(cons);
   assert(consdata != NULL);

   if( consdata->rows == NULL )
   {
      SCIP_CALL( createRelaxation(scip, cons) );
   }
   assert( consdata->rows != NULL );

   nrows = consdataGetNRows(consdata);

   for( r = 0; r < nrows && !(*infeasible); ++r )
   {
      if( !SCIProwIsInLP(consdata->rows[r]) )
      {
         SCIP_CALL( SCIPaddCut(scip, NULL, consdata->rows[r], FALSE, infeasible) );
      }
   }

   return SCIP_OKAY;
}

/** checks or constraint for feasibility of given solution: returns TRUE iff constraint is feasible */
static
SCIP_RETCODE checkCons(
   SCIP*                 scip,               /**< SCIP data structure */
   SCIP_CONS*            cons,               /**< constraint to check */
   SCIP_SOL*             sol,                /**< solution to check, NULL for current solution */
   SCIP_Bool             checklprows,        /**< Do constraints represented by rows in the current LP have to be checked? */
   SCIP_Bool             printreason,        /**< Should the reason for the violation be printed? */
   SCIP_Bool*            violated            /**< pointer to store whether the constraint is violated */
   )
{
   SCIP_CONSDATA* consdata;
   SCIP_Bool mustcheck;
   int r;

   assert(violated != NULL);

   consdata = SCIPconsGetData(cons);
   assert(consdata != NULL);

   *violated = FALSE;

   /* check, if we can skip this feasibility check, because all rows are in the LP and doesn't have to be checked */
   mustcheck = checklprows;
   mustcheck = mustcheck || (consdata->rows == NULL);
   if( !mustcheck )
   {
      int nrows;

      assert(consdata->rows != NULL);

      nrows = consdataGetNRows(consdata);

      for( r = 0; r < nrows; ++r )
      {
         mustcheck = !SCIProwIsInLP(consdata->rows[r]);
         if( mustcheck )
            break;
      }         
   }

   /* check feasibility of constraint if necessary */
   if( mustcheck )
   {
      SCIP_Real solval;
      int i;

      /* increase age of constraint; age is reset to zero, if a violation was found only in case we are in
       * enforcement
       */
      if( sol == NULL )
      {
         SCIP_CALL( SCIPincConsAge(scip, cons) );
      }

      /* check, if all operator variables are FALSE */
      for( i = 0; i < consdata->nvars; ++i )
      {
         solval = SCIPgetSolVal(scip, sol, consdata->vars[i]);
         assert(SCIPisFeasIntegral(scip, solval));
         if( solval > 0.5 )
            break;
      }

      /* if all operator variables are FALSE, the resultant has to be FALSE, otherwise, the resultant has to be TRUE */
      solval = SCIPgetSolVal(scip, sol, consdata->resvar);
      assert(SCIPisFeasIntegral(scip, solval));

      if( (i == consdata->nvars) != (solval < 0.5) )
      {
         *violated = TRUE;

         /* only reset constraint age if we are in enforcement */
         if( sol == NULL )
         {
            SCIP_CALL( SCIPresetConsAge(scip, cons) );
         }

         if( printreason )
         {
            SCIP_CALL( SCIPprintCons(scip, cons, NULL) );
            SCIPinfoMessage(scip, NULL, ";\nviolation:\n");
            if( i == consdata->nvars )
            {
               SCIPinfoMessage(scip, NULL, " all operands are FALSE and resultant <%s> = TRUE\n",
                  SCIPvarGetName(consdata->resvar)); 
            }
            else
            {
               SCIPinfoMessage(scip, NULL, " operand <%s> = TRUE and resultant <%s> = FALSE\n",
                  SCIPvarGetName(consdata->vars[i-1]), SCIPvarGetName(consdata->resvar)); 
            }
         }
      }
   }

   return SCIP_OKAY;
}

/** separates current LP solution */
static
SCIP_RETCODE separateCons(
   SCIP*                 scip,               /**< SCIP data structure */
   SCIP_CONS*            cons,               /**< constraint to check */
   SCIP_SOL*             sol,                /**< primal CIP solution, NULL for current LP solution */
   SCIP_Bool*            separated           /**< pointer to store whether a cut was found */
   )
{
   SCIP_CONSDATA* consdata;
   SCIP_Real feasibility;
   int r;
   int nrows;

   assert(separated != NULL);

   consdata = SCIPconsGetData(cons);
   assert(consdata != NULL);

   *separated = FALSE;

   /* create all necessary rows for the linear relaxation */
   if( consdata->rows == NULL )
   {
      SCIP_CALL( createRelaxation(scip, cons) );
   }
   assert(consdata->rows != NULL);

   nrows = consdataGetNRows(consdata);

   /* test all rows for feasibility and add infeasible rows */
   for( r = 0; r < nrows; ++r )
   {
      if( !SCIProwIsInLP(consdata->rows[r]) )
      {
         feasibility = SCIPgetRowSolFeasibility(scip, consdata->rows[r], sol);
         if( SCIPisFeasNegative(scip, feasibility) )
         {
            SCIP_Bool infeasible;

            SCIP_CALL( SCIPaddCut(scip, sol, consdata->rows[r], FALSE, &infeasible) );
            assert( ! infeasible );
            *separated = TRUE;
         }
      }
   }

   return SCIP_OKAY;
}

/** analyzes conflicting FALSE assignment to resultant of given constraint, and adds conflict constraint to problem */
static
SCIP_RETCODE analyzeConflictZero(
   SCIP*                 scip,               /**< SCIP data structure */
   SCIP_CONS*            cons,               /**< or constraint that detected the conflict */
   int                   truepos             /**< position of operand that is fixed to TRUE */
   )
{
   SCIP_CONSDATA* consdata;

   /* conflict analysis can only be applied in solving stage and if it is applicable */
   if( (SCIPgetStage(scip) != SCIP_STAGE_SOLVING && !SCIPinProbing(scip)) || !SCIPisConflictAnalysisApplicable(scip) )
      return SCIP_OKAY;

   consdata = SCIPconsGetData(cons);
   assert(consdata != NULL);
   assert(SCIPvarGetUbLocal(consdata->resvar) < 0.5);
   assert(0 <= truepos && truepos < consdata->nvars);
   assert(SCIPvarGetLbLocal(consdata->vars[truepos]) > 0.5);

   /* initialize conflict analysis, and add resultant and single operand variable to conflict candidate queue */
   SCIP_CALL( SCIPinitConflictAnalysis(scip) );
   SCIP_CALL( SCIPaddConflictBinvar(scip, consdata->resvar) );
   SCIP_CALL( SCIPaddConflictBinvar(scip, consdata->vars[truepos]) );

   /* analyze the conflict */
   SCIP_CALL( SCIPanalyzeConflictCons(scip, cons, NULL) );

   return SCIP_OKAY;
}

/** analyzes conflicting TRUE assignment to resultant of given constraint, and adds conflict constraint to problem */
static
SCIP_RETCODE analyzeConflictOne(
   SCIP*                 scip,               /**< SCIP data structure */
   SCIP_CONS*            cons                /**< or constraint that detected the conflict */
   )
{
   SCIP_CONSDATA* consdata;
   int v;

   assert(!SCIPconsIsModifiable(cons));

   /* conflict analysis can only be applied in solving stage and if it is applicable */
   if( (SCIPgetStage(scip) != SCIP_STAGE_SOLVING && !SCIPinProbing(scip)) || !SCIPisConflictAnalysisApplicable(scip) )
      return SCIP_OKAY;

   consdata = SCIPconsGetData(cons);
   assert(consdata != NULL);
   assert(SCIPvarGetLbLocal(consdata->resvar) > 0.5);

   /* initialize conflict analysis, and add all variables of infeasible constraint to conflict candidate queue */
   SCIP_CALL( SCIPinitConflictAnalysis(scip) );
   SCIP_CALL( SCIPaddConflictBinvar(scip, consdata->resvar) );
   for( v = 0; v < consdata->nvars; ++v )
   {
      assert(SCIPvarGetUbLocal(consdata->vars[v]) < 0.5);
      SCIP_CALL( SCIPaddConflictBinvar(scip, consdata->vars[v]) );
   }

   /* analyze the conflict */
   SCIP_CALL( SCIPanalyzeConflictCons(scip, cons, NULL) );

   return SCIP_OKAY;
}

/** propagates constraint with the following rules:
 *   (1) v_i = TRUE                                   =>  r   = TRUE
 *   (2) r   = FALSE                                  =>  v_i = FALSE for all i
 *   (3) v_i = FALSE for all i                        =>  r   = FALSE
 *   (4) r   = TRUE, v_i = FALSE for all i except j   =>  v_j = TRUE
 */
static
SCIP_RETCODE propagateCons(
   SCIP*                 scip,               /**< SCIP data structure */
   SCIP_CONS*            cons,               /**< or constraint to be processed */
   SCIP_EVENTHDLR*       eventhdlr,          /**< event handler to call for the event processing */
   SCIP_Bool*            cutoff,             /**< pointer to store TRUE, if the node can be cut off */
   int*                  nfixedvars          /**< pointer to add up the number of found domain reductions */
   )
{
   SCIP_CONSDATA* consdata;
   SCIP_VAR* resvar;
   SCIP_VAR** vars;
   int nvars;
   int watchedvar1;
   int watchedvar2;
   int i;
   SCIP_Bool infeasible;
   SCIP_Bool tightened;

   assert(cutoff != NULL);
   assert(nfixedvars != NULL);

   consdata = SCIPconsGetData(cons);
   assert(consdata != NULL);

   resvar = consdata->resvar;
   vars = consdata->vars;
   nvars = consdata->nvars;

   /* don't process the constraint, if none of the operator variables was fixed to TRUE, and if the watched variables
    * and the resultant weren't fixed to any value since last propagation call
    */
   if( consdata->propagated )
   {
      assert(consdata->nofixedone);
      assert(SCIPisFeasEQ(scip, SCIPvarGetUbLocal(resvar), 1.0));
      return SCIP_OKAY;
   }

   /* increase age of constraint; age is reset to zero, if a conflict or a propagation was found */
   if( !SCIPinRepropagation(scip) )
   {
      SCIP_CALL( SCIPincConsAge(scip, cons) );
   }

   /* if one of the operator variables was fixed to TRUE, the resultant can be fixed to TRUE (rule (1)) */
   if( !consdata->nofixedone )
   {
      for( i = 0; i < nvars && SCIPvarGetLbLocal(vars[i]) < 0.5; ++i ) /* search fixed operator */
      {}
      if( i < nvars )
      {
         SCIPdebugMessage("constraint <%s>: operator var <%s> fixed to 1.0 -> fix resultant <%s> to 1.0\n",
            SCIPconsGetName(cons), SCIPvarGetName(vars[i]), SCIPvarGetName(resvar));
         SCIP_CALL( SCIPinferBinvarCons(scip, resvar, TRUE, cons, (int)PROPRULE_1, &infeasible, &tightened) );
         if( infeasible )
         {
            /* use conflict analysis to get a conflict constraint out of the conflicting assignment */
            SCIP_CALL( analyzeConflictZero(scip, cons, i) );
            SCIP_CALL( SCIPresetConsAge(scip, cons) );
            *cutoff = TRUE;
         }
         else
         {
            SCIP_CALL( SCIPdelConsLocal(scip, cons) );
            if( tightened )
            {
               SCIP_CALL( SCIPresetConsAge(scip, cons) );
               (*nfixedvars)++;
            }
         }

         return SCIP_OKAY;
      }
      else
         consdata->nofixedone = TRUE;
   }
   assert(consdata->nofixedone);

   /* if resultant is fixed to FALSE, all operator variables can be fixed to FALSE (rule (2)) */
   if( SCIPvarGetUbLocal(resvar) < 0.5 )
   {
      for( i = 0; i < nvars && !(*cutoff); ++i )
      {
         SCIPdebugMessage("constraint <%s>: resultant var <%s> fixed to 0.0 -> fix operator var <%s> to 0.0\n",
            SCIPconsGetName(cons), SCIPvarGetName(resvar), SCIPvarGetName(vars[i]));
         SCIP_CALL( SCIPinferBinvarCons(scip, vars[i], FALSE, cons, (int)PROPRULE_2, &infeasible, &tightened) );
         if( infeasible )
         {
            /* use conflict analysis to get a conflict constraint out of the conflicting assignment */
            SCIP_CALL( analyzeConflictZero(scip, cons, i) );
            SCIP_CALL( SCIPresetConsAge(scip, cons) );
            *cutoff = TRUE;
         }
         else if( tightened )
         {
            SCIP_CALL( SCIPresetConsAge(scip, cons) );
            (*nfixedvars)++;
         }
      }

      if( !(*cutoff) )
      {
         SCIP_CALL( SCIPdelConsLocal(scip, cons) );
      }

      return SCIP_OKAY;
   }

   /* rules (3) and (4) can only be applied, if we know all operator variables */
   if( SCIPconsIsModifiable(cons) )
      return SCIP_OKAY;

   /* rules (3) and (4) cannot be applied, if we have at least two unfixed variables left;
    * that means, we only have to watch (i.e. capture events) of two variables, and switch to other variables
    * if these ones get fixed
    */
   watchedvar1 = consdata->watchedvar1;
   watchedvar2 = consdata->watchedvar2;

   /* check, if watched variables are still unfixed */
   if( watchedvar1 != -1 )
   {
      assert(SCIPvarGetLbLocal(vars[watchedvar1]) < 0.5); /* otherwise, rule (1) could be applied */
      if( SCIPvarGetUbLocal(vars[watchedvar1]) < 0.5 )
         watchedvar1 = -1;
   }
   if( watchedvar2 != -1 )
   {
      assert(SCIPvarGetLbLocal(vars[watchedvar2]) < 0.5); /* otherwise, rule (1) could be applied */
      if( SCIPvarGetUbLocal(vars[watchedvar2]) < 0.5 )
         watchedvar2 = -1;
   }

   /* if only one watched variable is still unfixed, make it the first one */
   if( watchedvar1 == -1 )
   {
      watchedvar1 = watchedvar2;
      watchedvar2 = -1;
   }
   assert(watchedvar1 != -1 || watchedvar2 == -1);

   /* if the watched variables are invalid (fixed), find new ones if existing */
   if( watchedvar2 == -1 )
   {
      for( i = 0; i < nvars; ++i )
      {
         assert(SCIPvarGetLbLocal(vars[i]) < 0.5); /* otherwise, rule (1) could be applied */
         if( SCIPvarGetUbLocal(vars[i]) > 0.5 )
         {
            if( watchedvar1 == -1 )
            {
               assert(watchedvar2 == -1);
               watchedvar1 = i;
            }
            else if( watchedvar1 != i )
            {
               watchedvar2 = i;
               break;
            }
         }
      }
   }
   assert(watchedvar1 != -1 || watchedvar2 == -1);

   /* if all variables are fixed to FALSE, the resultant can also be fixed to FALSE (rule (3)) */
   if( watchedvar1 == -1 )
   {
      assert(watchedvar2 == -1);

      SCIPdebugMessage("constraint <%s>: all operator vars fixed to 0.0 -> fix resultant <%s> to 0.0\n",
         SCIPconsGetName(cons), SCIPvarGetName(resvar));
      SCIP_CALL( SCIPinferBinvarCons(scip, resvar, FALSE, cons, (int)PROPRULE_3, &infeasible, &tightened) );
      if( infeasible )
      {
         /* use conflict analysis to get a conflict constraint out of the conflicting assignment */
         SCIP_CALL( analyzeConflictOne(scip, cons) );
         SCIP_CALL( SCIPresetConsAge(scip, cons) );
         *cutoff = TRUE;
      }
      else
      {
         SCIP_CALL( SCIPdelConsLocal(scip, cons) );
         if( tightened )
         {
            SCIP_CALL( SCIPresetConsAge(scip, cons) );
            (*nfixedvars)++;
         }
      }

      return SCIP_OKAY;
   }

   /* if resultant is fixed to TRUE, and only one operator variable is not fixed to FALSE, this operator variable
    * can be fixed to TRUE (rule (4))
    */
   if( SCIPvarGetLbLocal(resvar) > 0.5 && watchedvar2 == -1 )
   {
      assert(watchedvar1 != -1);

      SCIPdebugMessage("constraint <%s>: resultant <%s> fixed to 1.0, only one unfixed operand -> fix operand <%s> to 1.0\n",
         SCIPconsGetName(cons), SCIPvarGetName(resvar), SCIPvarGetName(vars[watchedvar1]));
      SCIP_CALL( SCIPinferBinvarCons(scip, vars[watchedvar1], TRUE, cons, (int)PROPRULE_4, &infeasible, &tightened) );
      if( infeasible )
      {
         /* use conflict analysis to get a conflict constraint out of the conflicting assignment */
         SCIP_CALL( analyzeConflictOne(scip, cons) );
         SCIP_CALL( SCIPresetConsAge(scip, cons) );
         *cutoff = TRUE;
      }
      else
      {
         SCIP_CALL( SCIPdelConsLocal(scip, cons) );
         if( tightened )
         {
            SCIP_CALL( SCIPresetConsAge(scip, cons) );
            (*nfixedvars)++;
         }
      }

      return SCIP_OKAY;
   }

   /* switch to the new watched variables */
   SCIP_CALL( consdataSwitchWatchedvars(scip, consdata, eventhdlr, watchedvar1, watchedvar2) );

   /* mark the constraint propagated */
   consdata->propagated = TRUE;

   return SCIP_OKAY;
}

/** resolves a conflict on the given variable by supplying the variables needed for applying the corresponding
 *  propagation rule (see propagateCons()):
 *   (1) v_i = TRUE                                   =>  r   = TRUE
 *   (2) r   = FALSE                                  =>  v_i = FALSE for all i
 *   (3) v_i = FALSE for all i                        =>  r   = FALSE
 *   (4) r   = TRUE, v_i = FALSE for all i except j   =>  v_j = TRUE
 */
static
SCIP_RETCODE resolvePropagation(
   SCIP*                 scip,               /**< SCIP data structure */
   SCIP_CONS*            cons,               /**< constraint that inferred the bound change */
   SCIP_VAR*             infervar,           /**< variable that was deduced */
   PROPRULE              proprule,           /**< propagation rule that deduced the value */
   SCIP_BDCHGIDX*        bdchgidx,           /**< bound change index (time stamp of bound change), or NULL for current time */
   SCIP_RESULT*          result              /**< pointer to store the result of the propagation conflict resolving call */
   )
{
   SCIP_CONSDATA* consdata;
   SCIP_VAR** vars;
   int nvars;
   int i;

   assert(result != NULL);

   consdata = SCIPconsGetData(cons);
   assert(consdata != NULL);
   vars = consdata->vars;
   nvars = consdata->nvars;

   switch( proprule )
   {
   case PROPRULE_1:
      /* the resultant was infered to TRUE, because one operand variable was TRUE */
      assert(SCIPgetVarLbAtIndex(scip, infervar, bdchgidx, TRUE) > 0.5);
      assert(infervar == consdata->resvar);
      for( i = 0; i < nvars; ++i )
      {
         if( SCIPgetVarLbAtIndex(scip, vars[i], bdchgidx, FALSE) > 0.5 )
         {
            SCIP_CALL( SCIPaddConflictBinvar(scip, vars[i]) );
            break;
         }
      }
      assert(i < nvars);
      *result = SCIP_SUCCESS;
      break;

   case PROPRULE_2:
      /* the operand variable was infered to FALSE, because the resultant was FALSE */
      assert(SCIPgetVarUbAtIndex(scip, infervar, bdchgidx, TRUE) < 0.5);
      assert(SCIPgetVarUbAtIndex(scip, consdata->resvar, bdchgidx, FALSE) < 0.5);
      SCIP_CALL( SCIPaddConflictBinvar(scip, consdata->resvar) );
      *result = SCIP_SUCCESS;
      break;

   case PROPRULE_3:
      /* the resultant was infered to FALSE, because all operand variables were FALSE */
      assert(SCIPgetVarUbAtIndex(scip, infervar, bdchgidx, TRUE) < 0.5);
      assert(infervar == consdata->resvar);
      for( i = 0; i < nvars; ++i )
      {
         assert(SCIPgetVarUbAtIndex(scip, vars[i], bdchgidx, FALSE) < 0.5);
         SCIP_CALL( SCIPaddConflictBinvar(scip, vars[i]) );
      }
      *result = SCIP_SUCCESS;
      break;

   case PROPRULE_4:
      /* the operand variable was infered to TRUE, because the resultant was TRUE and all other operands were FALSE */
      assert(SCIPgetVarLbAtIndex(scip, infervar, bdchgidx, TRUE) > 0.5);
      assert(SCIPgetVarLbAtIndex(scip, consdata->resvar, bdchgidx, FALSE) > 0.5);
      SCIP_CALL( SCIPaddConflictBinvar(scip, consdata->resvar) );
      for( i = 0; i < nvars; ++i )
      {
         if( vars[i] != infervar )
         {
            assert(SCIPgetVarUbAtIndex(scip, vars[i], bdchgidx, FALSE) < 0.5);
            SCIP_CALL( SCIPaddConflictBinvar(scip, vars[i]) );
         }
      }
      *result = SCIP_SUCCESS;
      break;

   case PROPRULE_INVALID:
   default:
      SCIPerrorMessage("invalid inference information %d in or constraint <%s>\n", proprule, SCIPconsGetName(cons));
      return SCIP_INVALIDDATA;
   }

   return SCIP_OKAY;
}

/** upgrades unmodifiable or constraint into an and constraint on negated variables */
static
SCIP_RETCODE upgradeCons(
   SCIP*                 scip,               /**< SCIP data structure */
   SCIP_CONS*            cons,               /**< constraint that inferred the bound change */
   int*                  nupgdconss          /**< pointer to count the number of constraint upgrades */
   )
{
   SCIP_CONSDATA* consdata;
   SCIP_VAR** negvars;
   SCIP_VAR* negresvar;
   SCIP_CONS* andcons;
   int i;

   assert(nupgdconss != NULL);

   /* we cannot upgrade a modifiable constraint, since we don't know what additional variables to expect */
   if( SCIPconsIsModifiable(cons) )
      return SCIP_OKAY;

   SCIPdebugMessage("upgrading or constraint <%s> into equivalent and constraint on negated variables\n",
      SCIPconsGetName(cons));

   consdata = SCIPconsGetData(cons);
   assert(consdata != NULL);

   /* get the negated versions of the variables */
   SCIP_CALL( SCIPallocBufferArray(scip, &negvars, consdata->nvars) );
   for( i = 0; i < consdata->nvars; ++i )
   {
      SCIP_CALL( SCIPgetNegatedVar(scip, consdata->vars[i], &negvars[i]) );
   }
   SCIP_CALL( SCIPgetNegatedVar(scip, consdata->resvar, &negresvar) );

   /* create and add the and constraint */
   SCIP_CALL( SCIPcreateConsAnd(scip, &andcons, SCIPconsGetName(cons), negresvar, consdata->nvars, negvars,
         SCIPconsIsInitial(cons), SCIPconsIsSeparated(cons), SCIPconsIsEnforced(cons), SCIPconsIsChecked(cons),
         SCIPconsIsPropagated(cons), SCIPconsIsLocal(cons), SCIPconsIsModifiable(cons),
         SCIPconsIsDynamic(cons), SCIPconsIsRemovable(cons), SCIPconsIsStickingAtNode(cons)) );
   SCIP_CALL( SCIPaddCons(scip, andcons) );
   SCIP_CALL( SCIPreleaseCons(scip, &andcons) );

   /* delete the or constraint */
   SCIP_CALL( SCIPdelCons(scip, cons) );

   /* free temporary memory */
   SCIPfreeBufferArray(scip, &negvars);

   (*nupgdconss)++;

   return SCIP_OKAY;
}


/*
 * Callback methods of constraint handler
 */

/** copy method for constraint handler plugins (called when SCIP copies plugins) */
static
SCIP_DECL_CONSHDLRCOPY(conshdlrCopyOr)
{  /*lint --e{715}*/
   assert(scip != NULL);
   assert(conshdlr != NULL);
   assert(strcmp(SCIPconshdlrGetName(conshdlr), CONSHDLR_NAME) == 0);

   /* call inclusion method of constraint handler */
   SCIP_CALL( SCIPincludeConshdlrOr(scip) );

   *valid = TRUE;

   return SCIP_OKAY;
}

/** destructor of constraint handler to free constraint handler data (called when SCIP is exiting) */
static
SCIP_DECL_CONSFREE(consFreeOr)
{  /*lint --e{715}*/
   SCIP_CONSHDLRDATA* conshdlrdata;

   /* free constraint handler data */
   conshdlrdata = SCIPconshdlrGetData(conshdlr);
   assert(conshdlrdata != NULL);

   SCIP_CALL( conshdlrdataFree(scip, &conshdlrdata) );

   SCIPconshdlrSetData(conshdlr, NULL);

   return SCIP_OKAY;
}


/** solving process deinitialization method of constraint handler (called before branch and bound process data is freed) */
static
SCIP_DECL_CONSEXITSOL(consExitsolOr)
{  /*lint --e{715}*/
   SCIP_CONSDATA* consdata;
   int c;

   /* release and free the rows of all constraints */
   for( c = 0; c < nconss; ++c )
   {
      consdata = SCIPconsGetData(conss[c]);
      SCIP_CALL( consdataFreeRows(scip, consdata) );
   }

   return SCIP_OKAY;
}


/** frees specific constraint data */
static
SCIP_DECL_CONSDELETE(consDeleteOr)
{  /*lint --e{715}*/
   SCIP_CONSHDLRDATA* conshdlrdata;

   conshdlrdata = SCIPconshdlrGetData(conshdlr);
   assert(conshdlrdata != NULL);

   SCIP_CALL( consdataFree(scip, consdata, conshdlrdata->eventhdlr) );

   return SCIP_OKAY;
}


/** transforms constraint data into data belonging to the transformed problem */ 
static
SCIP_DECL_CONSTRANS(consTransOr)
{  /*lint --e{715}*/
   SCIP_CONSHDLRDATA* conshdlrdata;
   SCIP_CONSDATA* sourcedata;
   SCIP_CONSDATA* targetdata;

   conshdlrdata = SCIPconshdlrGetData(conshdlr);
   assert(conshdlrdata != NULL);

   sourcedata = SCIPconsGetData(sourcecons);
   assert(sourcedata != NULL);

   /* create target constraint data */
   SCIP_CALL( consdataCreate(scip, &targetdata, conshdlrdata->eventhdlr,
         sourcedata->nvars, sourcedata->vars, sourcedata->resvar) );

   /* create target constraint */
   SCIP_CALL( SCIPcreateCons(scip, targetcons, SCIPconsGetName(sourcecons), conshdlr, targetdata,
         SCIPconsIsInitial(sourcecons), SCIPconsIsSeparated(sourcecons), SCIPconsIsEnforced(sourcecons),
         SCIPconsIsChecked(sourcecons), SCIPconsIsPropagated(sourcecons),
         SCIPconsIsLocal(sourcecons), SCIPconsIsModifiable(sourcecons), 
         SCIPconsIsDynamic(sourcecons), SCIPconsIsRemovable(sourcecons), SCIPconsIsStickingAtNode(sourcecons)) );

   return SCIP_OKAY;
}


/** LP initialization method of constraint handler (called before the initial LP relaxation at a node is solved) */
static
SCIP_DECL_CONSINITLP(consInitlpOr)
{  /*lint --e{715}*/
   int i;

   *infeasible = FALSE;

   for( i = 0; i < nconss && !(*infeasible); i++ )
   {
      assert(SCIPconsIsInitial(conss[i]));
      SCIP_CALL( addRelaxation(scip, conss[i], infeasible) );
   }

   return SCIP_OKAY;
}


/** separation method of constraint handler for LP solutions */
static
SCIP_DECL_CONSSEPALP(consSepalpOr)
{  /*lint --e{715}*/
   SCIP_Bool separated;
   int c;

   *result = SCIP_DIDNOTFIND;

   /* separate all useful constraints */
   for( c = 0; c < nusefulconss; ++c )
   {
      SCIP_CALL( separateCons(scip, conss[c], NULL, &separated) );
      if( separated )
         *result = SCIP_SEPARATED;
   } 

   /* combine constraints to get more cuts */
   /**@todo combine constraints to get further cuts */

   return SCIP_OKAY;
}


/** separation method of constraint handler for arbitrary primal solutions */
static
SCIP_DECL_CONSSEPASOL(consSepasolOr)
{  /*lint --e{715}*/
   SCIP_Bool separated;
   int c;

   *result = SCIP_DIDNOTFIND;

   /* separate all useful constraints */
   for( c = 0; c < nusefulconss; ++c )
   {
      SCIP_CALL( separateCons(scip, conss[c], sol, &separated) );
      if( separated )
         *result = SCIP_SEPARATED;
   } 

   /* combine constraints to get more cuts */
   /**@todo combine constraints to get further cuts */

   return SCIP_OKAY;
}


/** constraint enforcing method of constraint handler for LP solutions */
static
SCIP_DECL_CONSENFOLP(consEnfolpOr)
{  /*lint --e{715}*/
   SCIP_Bool violated;
   int i;

   /* method is called only for integral solutions, because the enforcing priority is negative */
   for( i = 0; i < nconss; i++ )
   {
      SCIP_CALL( checkCons(scip, conss[i], NULL, FALSE, FALSE, &violated) );
      if( violated )
      {
         SCIP_Bool separated;

         SCIP_CALL( separateCons(scip, conss[i], NULL, &separated) );
         assert(separated); /* because the solution is integral, the separation always finds a cut */
         *result = SCIP_SEPARATED;
         return SCIP_OKAY;
      }
   } 
   *result = SCIP_FEASIBLE;

   return SCIP_OKAY;
}


/** constraint enforcing method of constraint handler for pseudo solutions */
static
SCIP_DECL_CONSENFOPS(consEnfopsOr)
{  /*lint --e{715}*/
   SCIP_Bool violated;
   int i;

   /* method is called only for integral solutions, because the enforcing priority is negative */
   for( i = 0; i < nconss; i++ )
   {
      SCIP_CALL( checkCons(scip, conss[i], NULL, TRUE, FALSE, &violated) );
      if( violated )
      {
         *result = SCIP_INFEASIBLE;
         return SCIP_OKAY;
      }
   } 
   *result = SCIP_FEASIBLE;

   return SCIP_OKAY;
}


/** feasibility check method of constraint handler for integral solutions */
static
SCIP_DECL_CONSCHECK(consCheckOr)
{  /*lint --e{715}*/
   SCIP_Bool violated;
   int i;

   *result = SCIP_FEASIBLE;

   /* method is called only for integral solutions, because the enforcing priority is negative */
   for( i = 0; i < nconss && (*result == SCIP_FEASIBLE || completely) ; i++ )
   {
      SCIP_CALL( checkCons(scip, conss[i], sol, checklprows, printreason, &violated) );
      if( violated )
         *result = SCIP_INFEASIBLE;
<<<<<<< HEAD
   }
=======
         return SCIP_OKAY;
      }
   }
   *result = SCIP_FEASIBLE;
>>>>>>> e14cadce

   return SCIP_OKAY;
}


/** domain propagation method of constraint handler */
static
SCIP_DECL_CONSPROP(consPropOr)
{  /*lint --e{715}*/
   SCIP_CONSHDLRDATA* conshdlrdata;
   SCIP_Bool cutoff;
   int nfixedvars;
   int c;

   conshdlrdata = SCIPconshdlrGetData(conshdlr);
   assert(conshdlrdata != NULL);

   cutoff = FALSE;
   nfixedvars = 0;

   /* propagate all useful constraints */
   for( c = 0; c < nusefulconss && !cutoff; ++c )
   {
      SCIP_CALL( propagateCons(scip, conss[c], conshdlrdata->eventhdlr, &cutoff, &nfixedvars) );
   }

   /* return the correct result */
   if( cutoff )
      *result = SCIP_CUTOFF;
   else if( nfixedvars > 0 )
      *result = SCIP_REDUCEDDOM;
   else
      *result = SCIP_DIDNOTFIND;

   return SCIP_OKAY;
}


/** presolving method of constraint handler */
static
SCIP_DECL_CONSPRESOL(consPresolOr)
{  /*lint --e{715}*/
   SCIP_CONSHDLRDATA* conshdlrdata;
   SCIP_CONS* cons;
   SCIP_CONSDATA* consdata;
   SCIP_Bool cutoff;
   SCIP_Bool redundant;
   SCIP_Bool aggregated;
   int oldnfixedvars;
   int oldnaggrvars;
   int oldnupgdconss;
   int c;

   assert(result != NULL);

   *result = SCIP_DIDNOTFIND;
   oldnfixedvars = *nfixedvars;
   oldnaggrvars = *naggrvars;
   oldnupgdconss = *nupgdconss;

   conshdlrdata = SCIPconshdlrGetData(conshdlr);
   assert(conshdlrdata != NULL);

   /* process constraints */
   cutoff = FALSE;
   for( c = 0; c < nconss && !cutoff && !SCIPisStopped(scip); ++c )
   {
      cons = conss[c];
      assert(cons != NULL);
      consdata = SCIPconsGetData(cons);
      assert(consdata != NULL);

      /* force presolving the constraint in the initial round */
      if( nrounds == 0 )
         consdata->propagated = FALSE;

      /* propagate constraint */
      SCIP_CALL( propagateCons(scip, cons, conshdlrdata->eventhdlr, &cutoff, nfixedvars) );

      /* remove all variables that are fixed to one */
      SCIP_CALL( applyFixings(scip, cons, conshdlrdata->eventhdlr) );

      /* transform or constraints into and constraints on the negated variables in order to improve
       * the pairwise constraint presolving possibilities
       */
      SCIP_CALL( upgradeCons(scip, cons, nupgdconss) );

      if( !cutoff && !SCIPconsIsDeleted(cons) && !SCIPconsIsModifiable(cons) )
      {
         assert(consdata->nvars >= 1); /* otherwise, propagateCons() has deleted the constraint */

         /* if only one variable is left, the resultant has to be equal to this single variable */
         if( consdata->nvars == 1 )
         {
            SCIPdebugMessage("or constraint <%s> has only one variable not fixed to 0.0\n", SCIPconsGetName(cons));

            assert(consdata->vars != NULL);
            assert(SCIPisFeasEQ(scip, SCIPvarGetLbGlobal(consdata->vars[0]), 0.0));
            assert(SCIPisFeasEQ(scip, SCIPvarGetUbGlobal(consdata->vars[0]), 1.0));

            /* aggregate variables: resultant - operand == 0 */
            SCIP_CALL( SCIPaggregateVars(scip, consdata->resvar, consdata->vars[0], 1.0, -1.0, 0.0,
                  &cutoff, &redundant, &aggregated) );
            assert(redundant || SCIPdoNotAggr(scip));

            if( aggregated )
            {
               assert(redundant);
               (*naggrvars)++;
            }

            if( redundant )
            {
               /* delete constraint */
               SCIP_CALL( SCIPdelCons(scip, cons) );
               (*ndelconss)++;
            }
         }
         else if( !consdata->impladded )
         {
            int i;

            /* add implications: resultant == 0 -> all operands == 0 */
            for( i = 0; i < consdata->nvars && !cutoff; ++i )
            {
               int nimplbdchgs;

               SCIP_CALL( SCIPaddVarImplication(scip, consdata->resvar, FALSE, consdata->vars[i],
                     SCIP_BOUNDTYPE_UPPER, 0.0, &cutoff, &nimplbdchgs) );
               *nchgbds += nimplbdchgs;
            }
            consdata->impladded = TRUE;
         }

         /* if in r = x or y, the resultant is fixed to one, add implication x = 0 -> y = 1 */
         if( !cutoff && SCIPconsIsActive(cons) && consdata->nvars == 2 && !consdata->opimpladded
            && SCIPvarGetLbGlobal(consdata->resvar) > 0.5 )
         {
            int nimplbdchgs;

            SCIP_CALL( SCIPaddVarImplication(scip, consdata->vars[0], FALSE, consdata->vars[1],
                  SCIP_BOUNDTYPE_LOWER, 1.0, &cutoff, &nimplbdchgs) );
            (*nchgbds) += nimplbdchgs;
            consdata->opimpladded = TRUE;
         }
      }
   }

   /* return the correct result code */
   if( cutoff )
      *result = SCIP_CUTOFF;
   else if( *nfixedvars > oldnfixedvars || *naggrvars > oldnaggrvars || *nupgdconss > oldnupgdconss )
      *result = SCIP_SUCCESS;

   return SCIP_OKAY;
}


/** propagation conflict resolving method of constraint handler */
static
SCIP_DECL_CONSRESPROP(consRespropOr)
{  /*lint --e{715}*/
   SCIP_CALL( resolvePropagation(scip, cons, infervar, (PROPRULE)inferinfo, bdchgidx, result) );

   return SCIP_OKAY;
}


/** variable rounding lock method of constraint handler */
static
SCIP_DECL_CONSLOCK(consLockOr)
{  /*lint --e{715}*/
   SCIP_CONSDATA* consdata;
   int i;

   consdata = SCIPconsGetData(cons);
   assert(consdata != NULL);

   /* lock resultant variable */
   SCIP_CALL( SCIPaddVarLocks(scip, consdata->resvar, nlockspos + nlocksneg, nlockspos + nlocksneg) );

   /* lock all operand variables */
   for( i = 0; i < consdata->nvars; ++i )
   {
      SCIP_CALL( SCIPaddVarLocks(scip, consdata->vars[i], nlockspos + nlocksneg, nlockspos + nlocksneg) );
   }

   return SCIP_OKAY;
}


/** constraint display method of constraint handler */
static
SCIP_DECL_CONSPRINT(consPrintOr)
{  /*lint --e{715}*/

   assert( scip != NULL );
   assert( conshdlr != NULL );
   assert( cons != NULL );

   SCIP_CALL( consdataPrint(scip, SCIPconsGetData(cons), file) );

   return SCIP_OKAY;
}

/** constraint copying method of constraint handler */
static
SCIP_DECL_CONSCOPY(consCopyOr)
{  /*lint --e{715}*/
   SCIP_VAR** sourcevars;
   SCIP_VAR** vars;
   SCIP_VAR* sourceresvar;
   SCIP_VAR* resvar;
   int nvars;
   int v;

   assert(valid != NULL);
   (*valid) = TRUE;
   resvar = NULL;

   /* get variables that need to be copied */
   sourceresvar = SCIPgetResultantOr(sourcescip, sourcecons); 
   sourcevars = SCIPgetVarsOr(sourcescip, sourcecons);
   nvars = SCIPgetNVarsOr(sourcescip, sourcecons);

   /* allocate buffer array */
   SCIP_CALL( SCIPallocBufferArray(scip, &vars, nvars) );

   /* map operand variables to active variables of the target SCIP */
   for( v = 0; v < nvars && *valid; ++v )
   {
      SCIP_CALL( SCIPgetVarCopy(sourcescip, scip, sourcevars[v], &vars[v], varmap, consmap, global, valid) );
      assert(!(*valid) || vars[v] != NULL);
   }

   /* map resultant to active variable of the target SCIP  */
   if( *valid )
   {
      SCIP_CALL( SCIPgetVarCopy(sourcescip, scip, sourceresvar, &resvar, varmap, consmap, global, valid) );
      assert(!(*valid) || resvar != NULL);

      if( *valid )
      {
         assert(resvar != NULL);
         SCIP_CALL( SCIPcreateConsOr(scip, cons, SCIPconsGetName(sourcecons), resvar, nvars, vars, 
               initial, separate, enforce, check, propagate, local, modifiable, dynamic, removable, stickingatnode) );
      }
   }

   /* free buffer array */
   SCIPfreeBufferArray(scip, &vars);

   return SCIP_OKAY;
}

/** constraint parsing method of constraint handler */
static
SCIP_DECL_CONSPARSE(consParseOr)
{  /*lint --e{715}*/
   SCIP_VAR** vars;
   SCIP_VAR* resvar;
   char* strcopy;
   char* token;
   char* saveptr;
   char* endptr;
   int requiredsize;
   int varssize;
   int nvars;

   SCIPdebugMessage("parse <%s> as or constraint\n", str);

   /* copy string for truncating it */
   SCIP_CALL( SCIPduplicateBufferArray(scip, &strcopy, str, (int)(strlen(str)+1)));

   /* cutoff "or" form the constraint string */
   token = SCIPstrtok(strcopy, "=", &saveptr ); 

   /* parse variable name */ 
   SCIP_CALL( SCIPparseVarName(scip, token, &resvar, &endptr) );

   if( resvar == NULL )
   {
      SCIPdebugMessage("resultant variable %s does not exist \n", token);
      *success = FALSE;
   }
   else
   {
      /* cutoff "or" form the constraint string */
      (void) SCIPstrtok(NULL, "(", &saveptr ); 

      /* cutoff ")" form the constraint string */
      token = SCIPstrtok(NULL, ")", &saveptr ); 

      varssize = 100;
      nvars = 0;

      /* allocate buffer array for variables */
      SCIP_CALL( SCIPallocBufferArray(scip, &vars, varssize) );

      /* parse string */
      SCIP_CALL( SCIPparseVarsList(scip, token, vars, &nvars, varssize, &requiredsize, &endptr, ',', success) );

      if( *success )
      {
         /* check if the size of the variable array was great enough */
         if( varssize < requiredsize )
         {
            /* reallocate memory */
            varssize = requiredsize;
            SCIP_CALL( SCIPreallocBufferArray(scip, &vars, varssize) );

            /* parse string again with the correct size of the variable array */
            SCIP_CALL( SCIPparseVarsList(scip, token, vars, &nvars, varssize, &requiredsize, &endptr, ',', success) );
         }

         assert(*success);
         assert(varssize >= requiredsize);

         /* create and constraint */
         SCIP_CALL( SCIPcreateConsOr(scip, cons, name, resvar, nvars, vars, 
               initial, separate, enforce, check, propagate, local, modifiable, dynamic, removable, stickingatnode) );
      }

      /* free variable buffer */
      SCIPfreeBufferArray(scip, &vars);
   }

   /* free string buffer */
   SCIPfreeBufferArray(scip, &strcopy);

   return SCIP_OKAY;
}

/** constraint method of constraint handler which returns the variables (if possible) */
static
SCIP_DECL_CONSGETVARS(consGetVarsOr)
{  /*lint --e{715}*/
   SCIP_CONSDATA* consdata;

   consdata = SCIPconsGetData(cons);
   assert(consdata != NULL);

   if( varssize < consdata->nvars + 1 )
      (*success) = FALSE;
   else
   {
      BMScopyMemoryArray(vars, consdata->vars, consdata->nvars);
      vars[consdata->nvars] = consdata->resvar;
      (*success) = TRUE;
   }

   return SCIP_OKAY;
}

/** constraint method of constraint handler which returns the number of variable (if possible) */
static
SCIP_DECL_CONSGETNVARS(consGetNVarsOr)
{  /*lint --e{715}*/
   SCIP_CONSDATA* consdata;

   assert(cons != NULL);

   consdata = SCIPconsGetData(cons);
   assert(consdata != NULL);

   (*nvars) = consdata->nvars + 1;
   (*success) = TRUE;

   return SCIP_OKAY;
}


/*
 * Callback methods of event handler
 */

static
SCIP_DECL_EVENTEXEC(eventExecOr)
{  /*lint --e{715}*/
   SCIP_CONSDATA* consdata;

   assert(eventhdlr != NULL);
   assert(eventdata != NULL);
   assert(event != NULL);

   consdata = (SCIP_CONSDATA*)eventdata;
   assert(consdata != NULL);

   /* check, if the variable was fixed to one */
   if( SCIPeventGetType(event) == SCIP_EVENTTYPE_LBTIGHTENED )
      consdata->nofixedone = FALSE;

   consdata->propagated = FALSE;

   return SCIP_OKAY;
}


/*
 * constraint specific interface methods
 */

/** creates the handler for or constraints and includes it in SCIP */
SCIP_RETCODE SCIPincludeConshdlrOr(
   SCIP*                 scip                /**< SCIP data structure */
   )
{
   SCIP_CONSHDLRDATA* conshdlrdata;
   SCIP_CONSHDLR* conshdlr;
   SCIP_EVENTHDLR* eventhdlr;

   /* create event handler for events on variables */
   SCIP_CALL( SCIPincludeEventhdlrBasic(scip, &eventhdlr, EVENTHDLR_NAME, EVENTHDLR_DESC,
         eventExecOr, NULL) );

   /* create constraint handler data */
   SCIP_CALL( conshdlrdataCreate(scip, &conshdlrdata, eventhdlr) );

   /* include constraint handler */
   SCIP_CALL( SCIPincludeConshdlrBasic(scip, &conshdlr, CONSHDLR_NAME, CONSHDLR_DESC,
         CONSHDLR_ENFOPRIORITY, CONSHDLR_CHECKPRIORITY, CONSHDLR_EAGERFREQ, CONSHDLR_NEEDSCONS,
         consEnfolpOr, consEnfopsOr, consCheckOr, consLockOr,
         conshdlrdata) );
   assert(conshdlr != NULL);

   /* set non-fundamental callbacks via specific setter functions */
   SCIP_CALL( SCIPsetConshdlrCopy(scip, conshdlr, conshdlrCopyOr, consCopyOr) );
   SCIP_CALL( SCIPsetConshdlrDelete(scip, conshdlr, consDeleteOr) );
   SCIP_CALL( SCIPsetConshdlrExitsol(scip, conshdlr, consExitsolOr) );
   SCIP_CALL( SCIPsetConshdlrFree(scip, conshdlr, consFreeOr) );
   SCIP_CALL( SCIPsetConshdlrGetVars(scip, conshdlr, consGetVarsOr) );
   SCIP_CALL( SCIPsetConshdlrGetNVars(scip, conshdlr, consGetNVarsOr) );
   SCIP_CALL( SCIPsetConshdlrInitlp(scip, conshdlr, consInitlpOr) );
   SCIP_CALL( SCIPsetConshdlrParse(scip, conshdlr, consParseOr) );
   SCIP_CALL( SCIPsetConshdlrPresol(scip, conshdlr, consPresolOr, CONSHDLR_MAXPREROUNDS, CONSHDLR_PRESOLTIMING) );
   SCIP_CALL( SCIPsetConshdlrPrint(scip, conshdlr, consPrintOr) );
   SCIP_CALL( SCIPsetConshdlrProp(scip, conshdlr, consPropOr, CONSHDLR_PROPFREQ, CONSHDLR_DELAYPROP,
         CONSHDLR_PROP_TIMING) );
   SCIP_CALL( SCIPsetConshdlrResprop(scip, conshdlr, consRespropOr) );
   SCIP_CALL( SCIPsetConshdlrSepa(scip, conshdlr, consSepalpOr, consSepasolOr, CONSHDLR_SEPAFREQ, CONSHDLR_SEPAPRIORITY,
         CONSHDLR_DELAYSEPA) );
   SCIP_CALL( SCIPsetConshdlrTrans(scip, conshdlr, consTransOr) );


   return SCIP_OKAY;
}

/** creates and captures an or constraint
 *
 *  @note the constraint gets captured, hence at one point you have to release it using the method SCIPreleaseCons()
 */
SCIP_RETCODE SCIPcreateConsOr(
   SCIP*                 scip,               /**< SCIP data structure */
   SCIP_CONS**           cons,               /**< pointer to hold the created constraint */
   const char*           name,               /**< name of constraint */
   SCIP_VAR*             resvar,             /**< resultant variable of the operation */
   int                   nvars,              /**< number of operator variables in the constraint */
   SCIP_VAR**            vars,               /**< array with operator variables of constraint */
   SCIP_Bool             initial,            /**< should the LP relaxation of constraint be in the initial LP?
                                              *   Usually set to TRUE. Set to FALSE for 'lazy constraints'. */
   SCIP_Bool             separate,           /**< should the constraint be separated during LP processing?
                                              *   Usually set to TRUE. */
   SCIP_Bool             enforce,            /**< should the constraint be enforced during node processing?
                                              *   TRUE for model constraints, FALSE for additional, redundant constraints. */
   SCIP_Bool             check,              /**< should the constraint be checked for feasibility?
                                              *   TRUE for model constraints, FALSE for additional, redundant constraints. */
   SCIP_Bool             propagate,          /**< should the constraint be propagated during node processing?
                                              *   Usually set to TRUE. */
   SCIP_Bool             local,              /**< is constraint only valid locally?
                                              *   Usually set to FALSE. Has to be set to TRUE, e.g., for branching constraints. */
   SCIP_Bool             modifiable,         /**< is constraint modifiable (subject to column generation)?
                                              *   Usually set to FALSE. In column generation applications, set to TRUE if pricing
                                              *   adds coefficients to this constraint. */
   SCIP_Bool             dynamic,            /**< is constraint subject to aging?
                                              *   Usually set to FALSE. Set to TRUE for own cuts which 
                                              *   are separated as constraints. */
   SCIP_Bool             removable,          /**< should the relaxation be removed from the LP due to aging or cleanup?
                                              *   Usually set to FALSE. Set to TRUE for 'lazy constraints' and 'user cuts'. */
   SCIP_Bool             stickingatnode      /**< should the constraint always be kept at the node where it was added, even
                                              *   if it may be moved to a more global node?
                                              *   Usually set to FALSE. Set to TRUE to for constraints that represent node data. */
   )
{
   SCIP_CONSHDLR* conshdlr;
   SCIP_CONSHDLRDATA* conshdlrdata;
   SCIP_CONSDATA* consdata;

   /* find the or constraint handler */
   conshdlr = SCIPfindConshdlr(scip, CONSHDLR_NAME);
   if( conshdlr == NULL )
   {
      SCIPerrorMessage("or constraint handler not found\n");
      return SCIP_PLUGINNOTFOUND;
   }

   conshdlrdata = SCIPconshdlrGetData(conshdlr);
   assert(conshdlrdata != NULL);

   /* create constraint data */
   SCIP_CALL( consdataCreate(scip, &consdata, conshdlrdata->eventhdlr, nvars, vars, resvar) );

   /* create constraint */
   SCIP_CALL( SCIPcreateCons(scip, cons, name, conshdlr, consdata, initial, separate, enforce, check, propagate,
         local, modifiable, dynamic, removable, stickingatnode) );

   return SCIP_OKAY;
}

/** creates and captures an or constraint
 *  in its most basic variant, i. e., with all constraint flags set to their default values
 *
 *  @note the constraint gets captured, hence at one point you have to release it using the method SCIPreleaseCons()
 */
SCIP_RETCODE SCIPcreateConsBasicOr(
   SCIP*                 scip,               /**< SCIP data structure */
   SCIP_CONS**           cons,               /**< pointer to hold the created constraint */
   const char*           name,               /**< name of constraint */
   SCIP_VAR*             resvar,             /**< resultant variable of the operation */
   int                   nvars,              /**< number of operator variables in the constraint */
   SCIP_VAR**            vars                /**< array with operator variables of constraint */
   )
{
   SCIP_CALL( SCIPcreateConsOr(scip, cons, name, resvar, nvars, vars, TRUE, TRUE, TRUE, TRUE, TRUE,
         FALSE, FALSE, FALSE, FALSE, FALSE) );

   return SCIP_OKAY;
}

/** gets number of variables in or constraint */
int SCIPgetNVarsOr(
   SCIP*                 scip,               /**< SCIP data structure */
   SCIP_CONS*            cons                /**< constraint data */
   )
{
   SCIP_CONSDATA* consdata;

   if( strcmp(SCIPconshdlrGetName(SCIPconsGetHdlr(cons)), CONSHDLR_NAME) != 0 )
   {
      SCIPerrorMessage("constraint is not an or constraint\n");
      SCIPABORT();
      return -1;  /*lint !e527*/
   }

   consdata = SCIPconsGetData(cons);
   assert(consdata != NULL);

   return consdata->nvars;
}

/** gets array of variables in or constraint */
SCIP_VAR** SCIPgetVarsOr(
   SCIP*                 scip,               /**< SCIP data structure */
   SCIP_CONS*            cons                /**< constraint data */
   )
{
   SCIP_CONSDATA* consdata;

   if( strcmp(SCIPconshdlrGetName(SCIPconsGetHdlr(cons)), CONSHDLR_NAME) != 0 )
   {
      SCIPerrorMessage("constraint is not an or constraint\n");
      SCIPABORT();
      return NULL;  /*lint !e527*/
   }

   consdata = SCIPconsGetData(cons);
   assert(consdata != NULL);

   return consdata->vars;
}

/** gets the resultant variable in or constraint */
SCIP_VAR* SCIPgetResultantOr(
   SCIP*                 scip,               /**< SCIP data structure */
   SCIP_CONS*            cons                /**< constraint data */
   )
{
   SCIP_CONSDATA* consdata;

   if( strcmp(SCIPconshdlrGetName(SCIPconsGetHdlr(cons)), CONSHDLR_NAME) != 0 )
   {
      SCIPerrorMessage("constraint is not a or constraint\n");
      SCIPABORT();
      return NULL;  /*lint !e527*/
   }

   consdata = SCIPconsGetData(cons);
   assert(consdata != NULL);

   return consdata->resvar;
}<|MERGE_RESOLUTION|>--- conflicted
+++ resolved
@@ -1570,19 +1570,12 @@
    *result = SCIP_FEASIBLE;
 
    /* method is called only for integral solutions, because the enforcing priority is negative */
-   for( i = 0; i < nconss && (*result == SCIP_FEASIBLE || completely) ; i++ )
+   for( i = 0; i < nconss; i++ )
    {
       SCIP_CALL( checkCons(scip, conss[i], sol, checklprows, printreason, &violated) );
       if( violated )
          *result = SCIP_INFEASIBLE;
-<<<<<<< HEAD
-   }
-=======
-         return SCIP_OKAY;
-      }
-   }
-   *result = SCIP_FEASIBLE;
->>>>>>> e14cadce
+   }
 
    return SCIP_OKAY;
 }
