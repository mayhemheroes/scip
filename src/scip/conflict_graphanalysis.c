--- conflicted
+++ resolved
@@ -172,17 +172,10 @@
 #include <strings.h> /*lint --e{766}*/
 #endif
 
-<<<<<<< HEAD
-// #define SCIP_CONFGRAPH
-// #define SCIP_CONFGRAPH_DOT
-
-#ifdef SCIP_CONFGRAPH
-=======
 /* #define SCIP_CONFGRAPH */
-#define SCIP_CONFGRAPH_DOT
+/* #define SCIP_CONFGRAPH_DOT */
 
 #if defined(SCIP_CONFGRAPH) || defined(SCIP_CONFGRAPH_DOT)
->>>>>>> 164535aa
 /*
  * Output of Conflict Graph
  */
@@ -207,17 +200,11 @@
    assert(confgraphfile != NULL);
 
 #ifdef SCIP_CONFGRAPH_DOT
-<<<<<<< HEAD
-   SCIPdotWriteNode(confgraphfile, (int)(size_t) idptr, label, fillcolor, bordercolor);
-#else
-   SCIPgmlWriteNode(confgraphfile, (unsigned int)(size_t)idptr, label, nodetype, fillcolor, bordercolor);
-=======
    SCIPdotWriteNode(confgraphfile, (int)(size_t) idptr, label, nodetype, fillcolor, bordercolor); /*lint !e571*/
 
 #else
    SCIPgmlWriteNode(confgraphfile, (unsigned int)(size_t)idptr, label, nodetype, fillcolor, bordercolor); /*lint !e571*/
 
->>>>>>> 164535aa
 #endif
 }
 
@@ -232,19 +219,14 @@
    assert(confgraphfile != NULL);
 
 #ifdef SCIP_CONFGRAPH_DOT
-<<<<<<< HEAD
-   SCIPdotWriteArc(confgraphfile, (int)(size_t)source, (int)(size_t)target, color);
-=======
    SCIPdotWriteArc(confgraphfile, (int)(size_t)source, (int)(size_t)target, color); /*lint !e571*/
 
->>>>>>> 164535aa
 #else
 #ifndef SCIP_CONFGRAPH_EDGE
    SCIPgmlWriteArc(confgraphfile, (unsigned int)(size_t)source, (unsigned int)(size_t)target, NULL, color); /*lint !e571*/
 
 #else
    SCIPgmlWriteEdge(confgraphfile, (unsigned int)(size_t)source, (unsigned int)(size_t)target, NULL, color); /*lint !e571*/
-#endif
 #endif
 #endif
 }
