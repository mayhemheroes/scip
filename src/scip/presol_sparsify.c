--- conflicted
+++ resolved
@@ -1408,24 +1408,21 @@
    *result = SCIP_DIDNOTFIND;
 
    matrix = NULL;
-<<<<<<< HEAD
-   SCIP_CALL( SCIPmatrixCreate(scip, &matrix, FALSE, &initialized, &complete) );
+   SCIP_CALL( SCIPmatrixCreate(scip, &matrix, TRUE, &initialized, &complete, &infeasible,
+      naddconss, ndelconss, nchgcoefs, nchgbds, nfixedvars) );
+
+   /* if infeasibility was detected during matrix creation, return here */
+   if( infeasible )
+   {
+      if( initialized )
+         SCIPmatrixFree(scip, &matrix);
+
+      *result = SCIP_CUTOFF;
+      return SCIP_OKAY;
+   }
+
    if( !initialized )
       return SCIP_OKAY;
-=======
-   SCIP_CALL( SCIPmatrixCreate(scip, &matrix, TRUE, &initialized, &complete, &infeasible,
-      naddconss, ndelconss, nchgcoefs, nchgbds, nfixedvars) );
-
-   /* if infeasibility was detected during matrix creation, return here */
-   if( infeasible )
-   {
-      if( initialized )
-         SCIPmatrixFree(scip, &matrix);
-
-      *result = SCIP_CUTOFF;
-      return SCIP_OKAY;
-   }
->>>>>>> 448ebb59
 
    nrows = SCIPmatrixGetNRows(matrix);
 
