/* * * * * * * * * * * * * * * * * * * * * * * * * * * * * * * * * * * * * * */
/*                                                                           */
/*                  This file is part of the program and library             */
/*         SCIP --- Solving Constraint Integer Programs                      */
/*                                                                           */
/*    Copyright (C) 2002-2020 Konrad-Zuse-Zentrum                            */
/*                            fuer Informationstechnik Berlin                */
/*                                                                           */
/*  SCIP is distributed under the terms of the ZIB Academic License.         */
/*                                                                           */
/*  You should have received a copy of the ZIB Academic License              */
/*  along with SCIP; see the file COPYING. If not visit scip.zib.de.         */
/*                                                                           */
/* * * * * * * * * * * * * * * * * * * * * * * * * * * * * * * * * * * * * * */

/**@file   cons_expr_pow.c
 * @brief  power expression handler
 * @author Benjamin Mueller
 *
 * @todo initsepaPow
 * @todo signpower for exponent < 1 ?
 */

/*---+----1----+----2----+----3----+----4----+----5----+----6----+----7----+----8----+----9----+----0----+----1----+----2*/

/*lint --e{835}*/

#include <string.h>

#include "scip/cons_expr_value.h"
#include "scip/cons_expr_var.h"
#include "scip/cons_expr_pow.h"
#include "scip/cons_expr_product.h"
#include "scip/cons_expr_sum.h"
#include "scip/cons_expr_exp.h"

#define POWEXPRHDLR_NAME         "pow"
#define POWEXPRHDLR_DESC         "power expression"
#define POWEXPRHDLR_PRECEDENCE   55000
#define POWEXPRHDLR_HASHKEY      SCIPcalcFibHash(21163.0)

#define SIGNPOWEXPRHDLR_NAME       "signpower"
#define SIGNPOWEXPRHDLR_DESC       "signed power expression"
#define SIGNPOWEXPRHDLR_PRECEDENCE 56000
#define SIGNPOWEXPRHDLR_HASHKEY    SCIPcalcFibHash(21163.1)

/*
 * Data structures
 */

/** sign of a value (-1 or +1)
 *
 * 0.0 has sign +1 here (shouldn't matter, though)
 */
#define SIGN(x) ((x) >= 0.0 ? 1.0 : -1.0)

#define SIGNPOW_ROOTS_KNOWN 10                  /**< up to which (integer) exponents precomputed roots have been stored */

/** The positive root of the polynomial (n-1) y^n + n y^(n-1) - 1 is needed in separation.
 *  Here we store these roots for small integer values of n.
 */
static
SCIP_Real signpow_roots[SIGNPOW_ROOTS_KNOWN+1] = {
   -1.0,                     /* no root for n=0 */
   -1.0,                     /* no root for n=1 */
   0.41421356237309504880,   /* root for n=2 (-1+sqrt(2)) */
   0.5,                      /* root for n=3 */
   0.56042566045031785945,   /* root for n=4 */
   0.60582958618826802099,   /* root for n=5 */
   0.64146546982884663257,   /* root for n=6 */
   0.67033204760309682774,   /* root for n=7 */
   0.69428385661425826738,   /* root for n=8 */
   0.71453772716733489700,   /* root for n=9 */
   0.73192937842370733350    /* root for n=10 */
};

/** expression handler data */
struct SCIP_ConsExpr_ExprHdlrData
{
   SCIP_Real             minzerodistance;    /**< minimal distance from zero to enforce for child in bound tightening */
   SCIP_Bool             warnedonpole;       /**< whether we warned on enforcing a minimal distance from zero for child */
};

struct SCIP_ConsExpr_ExprData
{
   SCIP_Real  exponent;     /**< exponent */
   SCIP_Real  root;         /**< positive root of (n-1) y^n + n y^(n-1) - 1, or SCIP_INVALID if not computed yet */
};

/*
 * Local methods
 */

/** computes positive root of the polynomial (n-1) y^n + n y^(n-1) - 1 for n > 1 */
static
SCIP_RETCODE computeSignpowerRoot(
   SCIP*                 scip,               /**< SCIP data structure */
   SCIP_Real*            root,               /**< buffer where to store computed root */
   SCIP_Real             exponent            /**< exponent n */
   )
{
   SCIP_Real polyval;
   SCIP_Real gradval;
   int iter;

   assert(scip != NULL);
   assert(exponent > 1.0);
   assert(root != NULL);

   /* lookup for popular integer exponent */
   if( SCIPisIntegral(scip, exponent) && exponent-0.5 < SIGNPOW_ROOTS_KNOWN )
   {
      *root = signpow_roots[(int)SCIPfloor(scip, exponent+0.5)];
      return SCIP_OKAY;
   }

   /* lookup for weymouth exponent */
   if( SCIPisEQ(scip, exponent, 1.852) )
   {
      *root = 0.39821689389382575186;
      return SCIP_OKAY;
   }

   /* search for a positive root of (n-1) y^n + n y^(n-1) - 1
    * use the closest precomputed root as starting value
    */
   if( exponent >= SIGNPOW_ROOTS_KNOWN )
      *root = signpow_roots[SIGNPOW_ROOTS_KNOWN];
   else if( exponent <= 2.0 )
      *root = signpow_roots[2];
   else
      *root = signpow_roots[(int)SCIPfloor(scip, exponent)];

   for( iter = 0; iter < 1000; ++iter )
   {
      polyval = (exponent - 1.0) * pow(*root, exponent) + exponent * pow(*root, exponent - 1.0) - 1.0;
      if( fabs(polyval) < 1e-12 && SCIPisZero(scip, polyval) )
         break;

      /* gradient of (n-1) y^n + n y^(n-1) - 1 is n(n-1)y^(n-1) + n(n-1)y^(n-2) */
      gradval = (exponent - 1.0) * exponent * (pow(*root, exponent - 1.0) + pow(*root, exponent - 2.0));
      if( SCIPisZero(scip, gradval) )
         break;

      /* update root by adding -polyval/gradval (Newton's method) */
      *root -= polyval / gradval;
      if( *root < 0.0 )
         *root = 0.0;
   }

   if( !SCIPisZero(scip, polyval) )
   {
      SCIPerrorMessage("failed to compute root for exponent %g\n", exponent);
      return SCIP_ERROR;
   }
   SCIPdebugMsg(scip, "root for %g is %.20g, certainty = %g\n", exponent, *root, polyval);
   /* @todo cache root value for other expressions (an exponent seldom comes alone)?? (they are actually really fast to compute...) */

   return SCIP_OKAY;
}

/** computes negative root of the polynomial (n-1) y^n - n y^(n-1) + 1 for n < -1 */
static
SCIP_RETCODE computeHyperbolaRoot(
   SCIP*                 scip,               /**< SCIP data structure */
   SCIP_Real*            root,               /**< buffer where to store computed root */
   SCIP_Real             exponent            /**< exponent n */
   )
{
   SCIP_Real polyval;
   SCIP_Real gradval;
   int iter;

   assert(scip != NULL);
   assert(exponent < -1.0);
   assert(root != NULL);

   *root = -2.0;  /* that's the solution for n=-2 */

   for(iter = 0; iter < 1000; ++iter )
   {
      polyval = (exponent - 1.0) * pow(*root, exponent) - exponent * pow(*root, exponent - 1.0) + 1.0;
      if( fabs(polyval) < 1e-12 && SCIPisZero(scip, polyval) )
         break;

      /* gradient of (n-1) y^n - n y^(n-1) + 1 is n(n-1)y^(n-1) - n(n-1)y^(n-2) */
      gradval = (exponent - 1.0) * exponent * (pow(*root, exponent - 1.0) - pow(*root, exponent - 2.0));
      if( SCIPisZero(scip, gradval) )
         break;

      /* update root by adding -polyval/gradval (Newton's method) */
      *root -= polyval / gradval;
      if( *root >= 0.0 )
         *root = -1;
   }

   if( !SCIPisZero(scip, polyval) )
   {
      SCIPerrorMessage("failed to compute root for exponent %g\n", exponent);
      return SCIP_ERROR;
   }
   SCIPdebugMsg(scip, "root for %g is %.20g, certainty = %g\n", exponent, *root, polyval);
   /* @todo cache root value for other expressions (an exponent seldom comes alone)?? (they are actually really fast to compute...) */

   return SCIP_OKAY;
}


static
SCIP_RETCODE createData(
   SCIP*                    scip,            /**< SCIP data structure */
   SCIP_CONSEXPR_EXPRDATA** exprdata,        /**< pointer where to store expression data */
   SCIP_Real                exponent         /**< exponent of the power expression */
   )
{
   assert(exprdata != NULL);

   SCIP_CALL( SCIPallocBlockMemory(scip, exprdata) );

   (*exprdata)->exponent = exponent;
   (*exprdata)->root = SCIP_INVALID;

   return SCIP_OKAY;
}

/** computes a tangent at a reference point by linearization
 *
 * for a normal power, linearization in xref is xref^exponent + exponent * xref^(exponent-1) (x - xref)
 * = (1-exponent) * xref^exponent + exponent * xref^(exponent-1) * x
 *
 * for a signpower, linearization is the same if xref is positive
 * for xref negative it is -(-xref)^exponent + exponent * (-xref)^(exponent-1) (x-xref)
 * = (1-exponent) * (-xref)^(exponent-1) * xref + exponent * (-xref)^(exponent-1) * x
 */
static
void computeTangent(
   SCIP*                 scip,               /**< SCIP data structure */
   SCIP_Bool             signpower,          /**< are we signpower or normal power */
   SCIP_Real             exponent,           /**< exponent */
   SCIP_Real             xref,               /**< reference point where to linearize */
   SCIP_Real*            constant,           /**< buffer to store constant term of secant */
   SCIP_Real*            slope,              /**< buffer to store slope of secant */
   SCIP_Bool*            success             /**< buffer to store whether secant could be computed */
)
{
   SCIP_Real xrefpow;

   assert(scip != NULL);
   assert(constant != NULL);
   assert(slope != NULL);
   assert(success != NULL);
   assert(xref != 0.0 || exponent > 0.0);
   assert(EPSISINT(exponent, 0.0) || signpower || !SCIPisNegative(scip, xref)); /* non-integral exponent -> reference point must be >= 0 or we do signpower */

   /* TODO power is not differentiable at 0.0 for exponent < 0
    * should we forbid here that xref > 0, do something smart here, or just return success=FALSE?
    */
   /* assert(exponent >= 1.0 || xref > 0.0); */

   if( !EPSISINT(exponent, 0.0) && !signpower && xref < 0.0 )
      xref = 0.0;

   xrefpow = pow(signpower ? REALABS(xref) : xref, exponent - 1.0);

   /* if huge xref and/or exponent too large, then pow may overflow */
   if( !SCIPisFinite(xrefpow) )
   {
      *success = FALSE;
      return;
   }

   *constant = (1.0 - exponent) * xrefpow * xref;
   *slope = exponent * xrefpow;
   *success = TRUE;
}

/** computes a secant between lower and upper bound
 *
 * secant is xlb^exponent + (xub^exponent - xlb^exponent) / (xub - xlb) * (x - xlb)
 * = xlb^exponent - slope * xlb + slope * x  with slope = (xub^exponent - xlb^exponent) / (xub - xlb)
 * same if signpower
 */
static
void computeSecant(
   SCIP*                 scip,               /**< SCIP data structure */
   SCIP_Bool             signpower,          /**< are we signpower or normal power */
   SCIP_Real             exponent,           /**< exponent */
   SCIP_Real             xlb,                /**< lower bound on x */
   SCIP_Real             xub,                /**< upper bound on x */
   SCIP_Real*            constant,           /**< buffer to store constant term of secant */
   SCIP_Real*            slope,              /**< buffer to store slope of secant */
   SCIP_Bool*            success             /**< buffer to store whether secant could be computed */
)
{
   assert(scip != NULL);
   assert(constant != NULL);
   assert(slope != NULL);
   assert(success != NULL);
   assert(xlb >= 0.0 || EPSISINT(exponent, 0.0) || signpower);
   assert(xub >= 0.0 || EPSISINT(exponent, 0.0) || signpower);
   assert(exponent != 1.0);

   *success = FALSE;

   /* infinite bounds will not work */
   if( SCIPisInfinity(scip, -xlb) || SCIPisInfinity(scip, xub) )
      return;

   /* usually taken care of in separatePointPow already, but we might be called with different bounds here,
    * e.g., when handling odd or signed power
    */
   if( SCIPisEQ(scip, xlb, xub) )
      return;

   /* first handle some special cases */
   if( EPSISINT(exponent / 2.0, 0.0) && !signpower && xub > 0.1 && SCIPisFeasEQ(scip, xlb, -xub) )
   {
      /* for normal power with even exponents with xlb ~ -xub the slope would be very close to 0
       * since xub^n - xlb^n is prone to cancellation here, we omit computing this secant (it's probably useless)
       * unless the bounds are close to 0 as well (xub <= 0.1 in the "if" above)
       * or we have exactly xlb=-xub, where we can return a clean 0.0 (though it's probably useless)
       */
      if( xlb == -xub ) /*lint !e777*/
      {
         *slope = 0.0;
         *constant = pow(xlb, exponent);
      }
      else
      {
         /* assert(SCIPisFeasZero(scip, (pow(xub,exponent)-pow(xlb,exponent))/(xub-xlb))); */
         return;
      }
   }
   else if( xlb == 0.0 && exponent > 0.0 ) /*lint !e777*/
   {
      assert(xub >= 0.0);
      *slope = pow(xub, exponent-1.0);
      *constant = 0.0;
   }
   else if( xub == 0.0 && exponent > 0.0 ) /*lint !e777*/
   {
      /* normal pow: slope = - xlb^exponent / (-xlb) = xlb^(exponent-1)
       * signpower:  slope = (-xlb)^exponent / (-xlb) = (-xlb)^(exponent-1)
       */
      assert(xlb <= 0.0);  /* so signpower or exponent is integral */
      if( signpower )
         *slope = pow(-xlb, exponent-1.0);
      else
         *slope = pow(xlb, exponent-1.0);
      *constant = 0.0;
   }
   else
   {
      SCIP_Real lbval;
      SCIP_Real ubval;

      if( signpower )
         lbval = SIGN(xlb) * pow(REALABS(xlb), exponent);
      else
         lbval = pow(xlb, exponent);
      if( !SCIPisFinite(lbval) )
         return;

      if( signpower )
         ubval = SIGN(xub) * pow(REALABS(xub), exponent);
      else
         ubval = pow(xub, exponent);
      if( !SCIPisFinite(ubval) )
         return;

      /* this can have bad numerics when xlb^exponent and xub^exponent are very close
       * for now, only check that things did not cancel out completely
       * - the secant would be ok, if SCIPisEQ(xlb, xub), but this is already excluded above
       * - the secant would be ok, if SCIPisEQ(xlb, -xub) and the exponent is even, but this is already handled above
       */
      if( lbval == ubval ) /*lint !e777*/
         return;

      *slope = (ubval - lbval) / (xub - xlb);
      *constant = lbval - *slope * xlb;
   }

   /* check whether we had overflows */
   if( !SCIPisFinite(*slope) || !SCIPisFinite(*constant) )
      return;

   *success = TRUE;
}

/** Separation for parabola
 *
 * - even positive powers: x^2, x^4, x^6 with x arbitrary, or
 * - positive powers > 1: x^1.5, x^2.5 with x >= 0

  100 +--------------------------------------------------------------------+
      |*               +                 +                +               *|
   90 |**                                                     x**2 ********|
      |  *                                                              *  |
   80 |-+*                                                              *+-|
      |   **                                                          **   |
   70 |-+   *                                                        *   +-|
      |     **                                                      **     |
   60 |-+     *                                                    *     +-|
      |       **                                                  **       |
   50 |-+       *                                                *       +-|
      |          **                                            **          |
   40 |-+          *                                          *          +-|
      |             **                                      **             |
   30 |-+            **                                    **            +-|
      |                **                                **                |
   20 |-+                **                            **                +-|
      |                   ***                        ***                   |
   10 |-+                   ***                    ***                   +-|
      |                +       *****     +    *****       +                |
    0 +--------------------------------------------------------------------+
     -10              -5                 0                5                10

 */
static
void estimateParabola(
   SCIP*                 scip,               /**< SCIP data structure */
   SCIP_Real             exponent,           /**< exponent */
   SCIP_Bool             overestimate,       /**< should the power be overestimated? */
   SCIP_Real             xlb,                /**< lower bound on x */
   SCIP_Real             xub,                /**< upper bound on x */
   SCIP_Real             xref,               /**< reference point (where to linearize) */
   SCIP_Real*            constant,           /**< buffer to store constant term of estimator */
   SCIP_Real*            slope,              /**< buffer to store slope of estimator */
   SCIP_Bool*            islocal,            /**< buffer to store whether estimator only locally valid, that is, depends on given bounds */
   SCIP_Bool*            success             /**< buffer to store whether estimator could be computed */
)
{
   assert(scip != NULL);
   assert(constant != NULL);
   assert(slope != NULL);
   assert(islocal != NULL);
   assert(success != NULL);
   assert((exponent >= 0.0 && EPSISINT(exponent/2.0, 0.0)) || (exponent > 1.0 && xlb >= 0.0));

   if( !overestimate )
   {
      computeTangent(scip, FALSE, exponent, xref, constant, slope, success);
      *islocal = FALSE;
   }
   else
   {
      /* overestimation -> secant */
      computeSecant(scip, FALSE, exponent, xlb, xub, constant, slope, success);
      *islocal = TRUE;
   }
}


/** Separation for signpower
 *
 * - odd positive powers, x^3, x^5, x^7
 * - sign(x)|x|^n for n > 1
 * - lower bound on x is negative (otherwise one should use separation for parabola)

  100 +--------------------------------------------------------------------+
      |                +                 +                +              **|
      |                                                   x*abs(x) ******* |
      |                                                              **    |
      |                                                            **      |
   50 |-+                                                       ***      +-|
      |                                                      ***           |
      |                                                   ***              |
      |                                               *****                |
      |                                          *****                     |
    0 |-+                        ****************                        +-|
      |                     *****                                          |
      |                *****                                               |
      |              ***                                                   |
      |           ***                                                      |
  -50 |-+      ***                                                       +-|
      |      **                                                            |
      |    **                                                              |
      |  **                                                                |
      |**              +                 +                +                |
 -100 +--------------------------------------------------------------------+
     -10              -5                 0                5                10

 */
static
void estimateSignedpower(
   SCIP*                 scip,               /**< SCIP data structure */
   SCIP_Real             exponent,           /**< exponent */
   SCIP_Real             root,               /**< positive root of the polynomial (n-1) y^n + n y^(n-1) - 1, if xubglobal > 0 */
   SCIP_Bool             overestimate,       /**< should the power be overestimated? */
   SCIP_Real             xlb,                /**< lower bound on x, assumed to be non-positive */
   SCIP_Real             xub,                /**< upper bound on x */
   SCIP_Real             xref,               /**< reference point (where to linearize) */
   SCIP_Real             xlbglobal,          /**< global lower bound on x */
   SCIP_Real             xubglobal,          /**< global upper bound on x */
   SCIP_Real*            constant,           /**< buffer to store constant term of estimator */
   SCIP_Real*            slope,              /**< buffer to store slope of estimator */
   SCIP_Bool*            islocal,            /**< buffer to store whether estimator only locally valid, that is, depends on given bounds */
   SCIP_Bool*            branchcand,         /**< buffer to indicate whether estimator would improve by branching on it */
   SCIP_Bool*            success             /**< buffer to store whether estimator could be computed */
)
{
   assert(scip != NULL);
   assert(constant != NULL);
   assert(slope != NULL);
   assert(islocal != NULL);
   assert(branchcand != NULL);
   assert(*branchcand == TRUE);  /* the default */
   assert(success != NULL);
   /* assert((exponent >= 3.0 && EPSISINT((exponent-1.0)/2.0, 0.0)) || exponent > 1.0); <-> exponent > 1.0 */
   assert(exponent >= 1.0);
   assert(xlb < 0.0); /* otherwise estimateParabola should have been called */
   assert(xubglobal <= 0.0 || (root > 0.0 && root < 1.0));

   *success = FALSE;

   if( !SCIPisPositive(scip, xub) )
   {
      /* easy case */
      if( !overestimate )
      {
         /* underestimator is secant */
         computeSecant(scip, TRUE, exponent, xlb, xub, constant, slope, success);
         *islocal = TRUE;
      }
      else
      {
         /* overestimator is tangent */

         /* we must linearize left of 0 */
         if( xref > 0.0 )
            xref = 0.0;

         computeTangent(scip, TRUE, exponent, xref, constant, slope, success);

         /* if global upper bound is > 0, then the tangent is only valid locally if the reference point is right of -root*xubglobal */
         *islocal = SCIPisPositive(scip, xubglobal) && xref > -root * xubglobal;

         /* tangent doesn't move after branching */
         *branchcand = FALSE;
      }
   }
   else
   {
      SCIP_Real c;

      if( !overestimate )
      {
         /* compute the special point which decides between secant and tangent */
         c = -xlb * root;

         if( xref < c )
         {
            /* underestimator is secant between xlb and c */
            computeSecant(scip, TRUE, exponent, xlb, c, constant, slope, success);
            *islocal = TRUE;
         }
         else
         {
            /* underestimator is tangent */
            computeTangent(scip, TRUE, exponent, xref, constant, slope, success);

            /* if reference point is left of -root*xlbglobal (c w.r.t. global bounds), then tangent is not valid w.r.t. global bounds */
            *islocal = xref < -root * xlbglobal;

            /* tangent doesn't move after branching */
            *branchcand = FALSE;
         }
      }
      else
      {
         /* compute the special point which decides between secant and tangent */
         c = -xub * root;

         if( xref <= c )
         {
            /* overestimator is tangent */
            computeTangent(scip, TRUE, exponent, xref, constant, slope, success);

            /* if reference point is right of -root*xubglobal (c w.r.t. global bounds), then tangent is not valid w.r.t. global bounds */
            *islocal = xref > -root * xubglobal;

            /* tangent doesn't move after branching */
            *branchcand = FALSE;
         }
         else
         {
            /* overestimator is secant */
            computeSecant(scip, TRUE, exponent, c, xub, constant, slope, success);
            *islocal = TRUE;
         }
      }
   }
}

/** Separation for positive hyperbola
 *
 * - x^-2, x^-4 with x arbitrary
 * - x^-0.5, x^-1, x^-1.5, x^-3, x^-5 with x >= 0

  5 +----------------------------------------------------------------------+
    |                 +               * +*               +                 |
    |                                 *  *                 x**(-2) ******* |
  4 |-+                               *  *                               +-|
    |                                 *  *                                 |
    |                                 *  *                                 |
    |                                 *  *                                 |
  3 |-+                               *   *                              +-|
    |                                *    *                                |
    |                                *    *                                |
  2 |-+                              *    *                              +-|
    |                                *    *                                |
    |                               *      *                               |
  1 |-+                             *      *                             +-|
    |                               *      *                               |
    |                             **        **                             |
    |                   **********            **********                   |
  0 |*******************                                *******************|
    |                                                                      |
    |                 +                 +                +                 |
 -1 +----------------------------------------------------------------------+
   -10               -5                 0                5                 10

 */
static
void estimateHyperbolaPositive(
   SCIP*                 scip,               /**< SCIP data structure */
   SCIP_Real             exponent,           /**< exponent */
   SCIP_Real             root,               /**< negative root of the polynomial (n-1) y^n - n y^(n-1) + 1, if x has mixed sign (w.r.t. global bounds?) and underestimating */
   SCIP_Bool             overestimate,       /**< should the power be overestimated? */
   SCIP_Real             xlb,                /**< lower bound on x */
   SCIP_Real             xub,                /**< upper bound on x */
   SCIP_Real             xref,               /**< reference point (where to linearize) */
   SCIP_Real             xlbglobal,          /**< global lower bound on x */
   SCIP_Real             xubglobal,          /**< global upper bound on x */
   SCIP_Real*            constant,           /**< buffer to store constant term of estimator */
   SCIP_Real*            slope,              /**< buffer to store slope of estimator */
   SCIP_Bool*            islocal,            /**< buffer to store whether estimator only locally valid, that is, depends on given bounds */
   SCIP_Bool*            branchcand,         /**< buffer to indicate whether estimator would improve by branching on it */
   SCIP_Bool*            success             /**< buffer to store whether estimator could be computed */
)
{
   assert(scip != NULL);
   assert(constant != NULL);
   assert(slope != NULL);
   assert(islocal != NULL);
   assert(branchcand != NULL);
   assert(*branchcand == TRUE);  /* the default */
   assert(success != NULL);
   assert(exponent < 0.0);
   assert(EPSISINT(exponent/2.0, 0.0) || xlb >= 0.0);

   *success = FALSE;

   if( !overestimate )
   {
      if( xlb >= 0.0 || xub <= 0.0 )
      {
         /* underestimate and fixed sign -> tangent */

         /* make sure xref has the same sign as xlb,xub */
         if( xref < 0.0 && xlb >= 0.0 )
            xref = xlb;
         else if( xref > 0.0 && xub <= 0.0 )
            xref = xub;

         if( SCIPisZero(scip, xref) )
         {
            /* estimator would need to have an (essentially) infinite scope
             * first try to make up a better refpoint
             */
            if( xub > 0.0 )
            {
               /* thus xlb >= 0.0; stay close to xlb (probably = 0) */
               if( !SCIPisInfinity(scip, xub) )
                  xref = 0.9 * xlb + 0.1 * xub;
               else
                  xref = 0.1;
            }
            else
            {
               /* xub <= 0.0; stay close to xub (probably = 0) */
               if( !SCIPisInfinity(scip, -xlb) )
                  xref = 0.1 * xlb + 0.9 * xub;
               else
                  xref = 0.1;
            }

            /* if still close to 0, then also bounds are close to 0, then just give up */
            if( SCIPisZero(scip, xref) )
               return;
         }

         computeTangent(scip, FALSE, exponent, xref, constant, slope, success);

         /* tangent will not change if branching on x (even if only locally valid, see checks below) */
         *branchcand = FALSE;

         if( EPSISINT(exponent/2.0, 0.0) )
         {
            /* for even exponents (as in the picture):
             * if x has fixed sign globally, then our tangent is also globally valid
             * however, if x has mixed sign, then it depends on the constellation between reference point and global bounds, whether the tangent is globally valid
             * (see also the longer discussion for the mixed-sign underestimator below )
             */
            if( xref > 0.0 && xlbglobal < 0.0 )
            {
               assert(xubglobal > 0.0);  /* since xref > 0.0 */
               assert(root < 0.0); /* root needs to be given */
               /* if on right side, then tangent is only locally valid if xref is too much to the left */
               *islocal = xref < xlbglobal * root;
            }
            else if( xref < 0.0 && xubglobal > 0.0 )
            {
               assert(xlbglobal < 0.0);  /* since xref < 0.0 */
               assert(root < 0.0); /* root needs to be given */
               /* if on left side, then tangent is only locally valid if xref is too much to the right */
               *islocal = xref > xubglobal * root;
            }
            else
               *islocal = FALSE;
         }
         else
         {
            /* for odd exponents, the tangent is only locally valid if the sign of x is not fixed globally */
            *islocal = xlbglobal * xubglobal < 0.0;
         }
      }
      else
      {
         /* underestimate but mixed sign */
         if( SCIPisInfinity(scip, -xlb) )
         {
            if( SCIPisInfinity(scip, xub) )
            {
               /* underestimator is constant 0, but, wow, that is globally valid */
               *constant = 0.0;
               *slope = 0.0;
               *islocal = FALSE;
               *success = TRUE;
               return;
            }

            /* switch sign of x (mirror on ordinate) to make left bound finite and use its estimator */
            estimateHyperbolaPositive(scip, exponent, root, overestimate, -xub, -xlb, -xref, -xubglobal, -xlbglobal, constant, slope, islocal, branchcand, success);
            if( *success )
               *slope = -*slope;
         }
         else
         {
            /* The convex envelope of x^exponent for x in [xlb, infinity] is a line (secant) between xlb and some positive
             * coordinate xhat, and x^exponent for x > xhat.
             * Further, on [xlb,xub] with xub < xhat, the convex envelope is the secant between xlb and xub.
             *
             * To find xhat, consider the affine-linear function  l(x) = xlb^n + c * (x - xlb)   where n = exponent
             * we look for a value of x such that f(x) and l(x) coincide and such that l(x) will be tangent to f(x) on that
             * point, that is
             * xhat > 0 such that f(xhat) = l(xhat) and f'(xhat) = l'(xhat)
             * => xhat^n = xlb^n + c * (xhat - xlb)   and   n * xhat^(n-1) = c
             * => xhat^n = xlb^n + n * xhat^n - n * xhat^(n-1) * xlb
             * => 0 = xlb^n + (n-1) * xhat^n - n * xhat^(n-1) * xlb
             *
             * Divide by xlb^n, one gets a polynomial that looks very much like the one for signpower, but a sign is
             * different (since this is *not signed* power):
             * 0 = 1 + (n-1) * y^n - n * y^(n-1)  where y = xhat/xlb
             *
             * The solution y < 0 (because xlb < 0 and we want xhat > 0) is what we expect to be given as "root".
             */
            assert(root < 0.0); /* root needs to be given */
            if( xref <= xlb * root )
            {
               /* If the reference point is left of xhat (=xlb*root), then we can take the
                * secant between xlb and root*xlb (= tangent at root*xlb).
                * However, if xub < root*xlb, then we can tilt the estimator to be the secant between xlb and xub.
                */
               computeSecant(scip, FALSE, exponent, xlb, MIN(xlb * root, xub), constant, slope, success);
               *islocal = TRUE;
            }
            else
            {
               /* If reference point is right of xhat, then take the tangent at xref.
                * This will still be underestimating for x in [xlb,0], too.
                * The tangent is globally valid, if we had also generated w.r.t. global bounds.
                */
               computeTangent(scip, FALSE, exponent, xref, constant, slope, success);
               *islocal = xref < xlbglobal * root;
               *branchcand = FALSE;
            }
         }
      }
   }
   else
   {
      /* overestimate and mixed sign -> pole is within domain -> cannot overestimate */
      if( xlb < 0.0 && xub > 0.0 )
         return;

      /* overestimate and fixed sign -> secant */
      computeSecant(scip, FALSE, exponent, xlb, xub, constant, slope, success);
      *islocal = TRUE;
   }

}

/** Separation for mixed-sign hyperbola
 *
 * - x^-1, x^-3, x^-5 without x >= 0 (either x arbitrary or x negative)

    +----------------------------------------------------------------------+
    |                 +                 *                +                 |
  4 |-+                                  *                 x**(-1) *******-|
    |                                    *                                 |
    |                                    *                                 |
    |                                    *                                 |
  2 |-+                                  *                               +-|
    |                                     *                                |
    |                                      **                              |
    |                                        *********                     |
  0 |*********************                            *********************|
    |                     *********                                        |
    |                              **                                      |
    |                                *                                     |
 -2 |-+                               *                                  +-|
    |                                 *                                    |
    |                                 *                                    |
    |                                 *                                    |
 -4 |-+                               *                                  +-|
    |                 +                *+                +                 |
    +----------------------------------------------------------------------+
   -10               -5                 0                5                 10

 */
static
void estimateHyperbolaMixed(
   SCIP*                 scip,               /**< SCIP data structure */
   SCIP_Real             exponent,           /**< exponent */
   SCIP_Bool             overestimate,       /**< should the power be overestimated? */
   SCIP_Real             xlb,                /**< lower bound on x */
   SCIP_Real             xub,                /**< upper bound on x */
   SCIP_Real             xref,               /**< reference point (where to linearize) */
   SCIP_Real             xlbglobal,          /**< global lower bound on x */
   SCIP_Real             xubglobal,          /**< global upper bound on x */
   SCIP_Real*            constant,           /**< buffer to store constant term of estimator */
   SCIP_Real*            slope,              /**< buffer to store slope of estimator */
   SCIP_Bool*            islocal,            /**< buffer to store whether estimator only locally valid, that is, depends on given bounds */
   SCIP_Bool*            branchcand,         /**< buffer to indicate whether estimator would improve by branching on it */
   SCIP_Bool*            success             /**< buffer to store whether estimator could be computed */
)
{
   assert(scip != NULL);
   assert(constant != NULL);
   assert(slope != NULL);
   assert(islocal != NULL);
   assert(branchcand != NULL);
   assert(*branchcand == TRUE);  /* the default */
   assert(success != NULL);
   assert(exponent < 0.0);
   assert(EPSISINT((exponent-1.0)/2.0, 0.0));
   assert(xlb < 0.0);

   *success = FALSE;

   if( xub <= 0.0 )
   {
      /* x is negative */
      if( !overestimate )
      {
         /* underestimation -> secant */
         computeSecant(scip, FALSE, exponent, xlb, xub, constant, slope, success);
         *islocal = TRUE;
      }
      else if( !SCIPisZero(scip, xlb/10.0) )
      {
         /* overestimation -> tangent */

         /* need to linearize left of 0 */
         if( xref > 0.0 )
            xref = 0.0;

         if( SCIPisZero(scip, xref) )
         {
            /* if xref is very close to 0.0, then slope would be infinite
             * try to move closer to lower bound (if xlb < -10*eps)
             */
            if( !SCIPisInfinity(scip, -xlb) )
               xref = 0.1*xlb + 0.9*xub;
            else
               xref = 0.1;
         }

         computeTangent(scip, FALSE, exponent, xref, constant, slope, success);
         /* if x does not have a fixed sign globally, then our tangent is not globally valid (power is not convex on global domain) */
         *islocal = xlbglobal * xubglobal < 0.0;

         /* tangent doesn't move by branching */
         *branchcand = FALSE;
      }
      /* else: xlb is very close to zero, xub is <= 0, so slope would be infinite (for any reference point in [xlb, xub]) -> do not estimate */
   }
   /* else: x has mixed sign -> pole is within domain -> cannot estimate */
}

/** Separation for roots with exponent in [0,1]
 *
 * - x^0.5 with x >= 0

  8 +----------------------------------------------------------------------+
    |             +             +              +             +             |
  7 |-+                                                     x**0.5 ********|
    |                                                             *********|
    |                                                      ********        |
  6 |-+                                             ********             +-|
    |                                         ******                       |
  5 |-+                                 ******                           +-|
    |                             ******                                   |
    |                        *****                                         |
  4 |-+                  ****                                            +-|
    |               *****                                                  |
  3 |-+          ****                                                    +-|
    |         ***                                                          |
    |      ***                                                             |
  2 |-+  **                                                              +-|
    |  **                                                                  |
  1 |**                                                                  +-|
    |*                                                                     |
    |*            +             +              +             +             |
  0 +----------------------------------------------------------------------+
    0             10            20             30            40            50

 */
static
void estimateRoot(
   SCIP*                 scip,               /**< SCIP data structure */
   SCIP_Real             exponent,           /**< exponent */
   SCIP_Bool             overestimate,       /**< should the power be overestimated? */
   SCIP_Real             xlb,                /**< lower bound on x */
   SCIP_Real             xub,                /**< upper bound on x */
   SCIP_Real             xref,               /**< reference point (where to linearize) */
   SCIP_Real*            constant,           /**< buffer to store constant term of estimator */
   SCIP_Real*            slope,              /**< buffer to store slope of estimator */
   SCIP_Bool*            islocal,            /**< buffer to store whether estimator only locally valid, that is, depends on given bounds */
   SCIP_Bool*            success             /**< buffer to store whether estimator could be computed */
)
{
   assert(scip != NULL);
   assert(constant != NULL);
   assert(slope != NULL);
   assert(islocal != NULL);
   assert(success != NULL);
   assert(exponent > 0.0);
   assert(exponent < 1.0);
   assert(xlb >= 0.0);

   if( !overestimate )
   {
      /* underestimate -> secant */
      computeSecant(scip, FALSE, exponent, xlb, xub, constant, slope, success);
      *islocal = TRUE;
   }
   else
   {
      /* overestimate -> tangent */

      /* need to linearize right of 0 */
      if( xref < 0.0 )
         xref = 0.0;

      if( SCIPisZero(scip, xref) )
      {
         if( SCIPisZero(scip, xub) )
         {
            *success = FALSE;
            return;
         }

         /* if xref is 0 (then xlb=0 probably), then slope is infinite, then try to move away from 0 */
         if( xub < 0.2 )
            xref = 0.5 * xlb + 0.5 * xub;
         else
            xref = 0.1;
      }

      computeTangent(scip, FALSE, exponent, xref, constant, slope, success);
      *islocal = FALSE;
   }
}

/** builds an estimator for a power function */
static
SCIP_RETCODE buildPowEstimator(
   SCIP*                 scip,               /**< SCIP data structure */
   SCIP_CONSEXPR_EXPRDATA* exprdata,         /**< expression data */
   SCIP_Bool             overestimate,       /**< is this an overestimator? */
   SCIP_VAR*             childvar,           /**< child variable */
   SCIP_Real             childlb,            /**< lower bound on the child variable */
   SCIP_Real             childub,            /**< upper bound on the child variable */
   SCIP_Real             refpoint,           /**< reference point */
   SCIP_Real             exponent,           /**< esponent */
   SCIP_Real*            coefs,              /**< array to store the coefficients of the estimator */
   SCIP_Real*            constant,           /**< pointer to store the constant of the estimator */
   SCIP_Bool*            success,            /**< pointer to store whether the estimator was built successfully */
   SCIP_Bool*            islocal,            /**< pointer to store whether the estimator is local */
   SCIP_Bool*            branchcand          /**< array to indicate which children (not) to consider for branching */
)
{
   SCIP_Bool isinteger;
   SCIP_Bool iseven;

   assert(scip != NULL);
   assert(exprdata != NULL);
   assert(childvar != NULL);
   assert(SCIPisLE(scip, refpoint, childub) && SCIPisGE(scip, refpoint, childlb));
   assert(coefs != NULL);
   assert(constant != NULL);
   assert(success != NULL);
   assert(islocal != NULL);
   assert(branchcand != NULL);

   isinteger = EPSISINT(exponent, 0.0);
   iseven = isinteger && EPSISINT(exponent / 2.0, 0.0);

   if( exponent == 2.0 )
   {
      /* initialize, because SCIPaddSquareXyz only adds to existing values */
      *success = TRUE;
      *coefs = 0.0;
      *constant = 0.0;

      /* important special case: quadratic case */
      if( overestimate )
      {
         SCIPaddSquareSecant(scip, 1.0, childlb, childub, refpoint, coefs, constant, success);
         *islocal = TRUE; /* secants are only valid locally */
      }
      else
      {
         SCIPaddSquareLinearization(scip, 1.0, refpoint, SCIPvarIsIntegral(childvar), coefs, constant, success);
         *islocal = FALSE; /* linearizations are globally valid */
         *branchcand = FALSE;  /* there is no improvement due to branching */
      }
   }
   else if( exponent > 0.0 && iseven )
   {
      estimateParabola(scip, exponent, overestimate, childlb, childub, refpoint, constant, coefs, islocal, success);
      /* if estimate is locally valid, then we computed a secant, and so branching can improve it */
      *branchcand = *islocal;
   }
   else if( exponent > 1.0 && childlb >= 0.0 )
   {
      SCIP_Real glb;
      estimateParabola(scip, exponent, overestimate, childlb, childub, refpoint, constant, coefs, islocal, success);

      /* if estimate is locally valid, then we computed a secant, and so branching can improve it */
      *branchcand = *islocal;

      /* if odd power, then check whether tangent on parabola is also globally valid, that is reference point is right of -root*global-lower-bound */
      glb = SCIPvarGetLbGlobal(childvar);
      if( !*islocal && !iseven && glb < 0.0 )
      {
         if( SCIPisInfinity(scip, -glb) )
            *islocal = TRUE;
         else
         {
            if( exprdata->root == SCIP_INVALID ) /*lint !e777*/
            {
               SCIP_CALL( computeSignpowerRoot(scip, &exprdata->root, exponent) );
            }
            *islocal = refpoint < exprdata->root * (-glb);
         }
      }
   }
   else if( exponent > 1.0 )  /* and !iseven && childlb < 0.0 due to previous if */
   {
      /* compute root if not known yet; only needed if mixed sign (global child ub > 0) */
      if( exprdata->root == SCIP_INVALID && SCIPvarGetUbGlobal(childvar) > 0.0 ) /*lint !e777*/
      {
         SCIP_CALL( computeSignpowerRoot(scip, &exprdata->root, exponent) );
      }
      estimateSignedpower(scip, exponent, exprdata->root, overestimate, childlb, childub, refpoint,
                          SCIPvarGetLbGlobal(childvar), SCIPvarGetUbGlobal(childvar), constant, coefs, islocal, branchcand, success);
   }
   else if( exponent < 0.0 && (iseven || childlb >= 0.0) )
   {
      /* compute root if not known yet; only needed if mixed sign (globally) and iseven */
      if( exprdata->root == SCIP_INVALID && iseven ) /*lint !e777*/
      {
         SCIP_CALL( computeHyperbolaRoot(scip, &exprdata->root, exponent) );
      }
      estimateHyperbolaPositive(scip, exponent, exprdata->root, overestimate, childlb, childub, refpoint, SCIPvarGetLbGlobal(childvar), SCIPvarGetUbGlobal(childvar), constant, coefs, islocal, branchcand, success);
   }
   else if( exponent < 0.0 )
   {
      assert(!iseven); /* should hold due to previous if */
      assert(childlb < 0.0); /* should hold due to previous if */
      assert(isinteger); /* should hold because childlb < 0.0 (same as assert above) */

      estimateHyperbolaMixed(scip, exponent, overestimate, childlb, childub, refpoint, SCIPvarGetLbGlobal(childvar), SCIPvarGetUbGlobal(childvar), constant, coefs, islocal, branchcand, success);
   }
   else
   {
      assert(exponent < 1.0); /* the only case that should be left */
      assert(exponent > 0.0); /* should hold due to previous if */

      estimateRoot(scip, exponent, overestimate, childlb, childub, refpoint, constant, coefs, islocal, success);

      /* if estimate is locally valid, then we computed a secant, and so branching can improve it */
      *branchcand = *islocal;
   }

   return SCIP_OKAY;
}

/** fills an array of reference points for estimating on the convex side */
static
void addTangentRefpoints(
   SCIP*                 scip,               /**< SCIP data structure */
   SCIP_Real             lb,                 /**< lower bound on the child variable */
   SCIP_Real             ub,                 /**< upper bound on the child variable */
   SCIP_Real*            refpoints           /**< array to store the reference points */
)
{
   assert(refpoints != NULL);

   /* make bounds finite */
   if( SCIPisInfinity(scip, -lb) )
      lb = MIN(-10.0, ub - 0.1*REALABS(ub));  /*lint !e666 */
   if( SCIPisInfinity(scip,  ub) )
      ub = MAX( 10.0, lb + 0.1*REALABS(lb));  /*lint !e666 */

   refpoints[0] = (7.0 * lb + ub) / 8.0;
   refpoints[1] = (lb + ub) / 2.0;
   refpoints[2] = (lb + 7.0 * ub) / 8.0;

}

/** fills an array of reference points for sign(x)*abs(x)^n or x^n (n odd),
 *  where x has mixed signs
 *
 *  the reference points are: the lower and upper bounds (one for secant and one for tangent);
 *  and for the second tangent, the point on the convex part of the function between the point
 *  deciding between tangent and secant and the corresponding bound
 */
static
SCIP_RETCODE addSignpowerRefpoints(
   SCIP*                 scip,               /**< SCIP data structure */
   SCIP_CONSEXPR_EXPRDATA* exprdata,         /**< expression data */
   SCIP_Real             lb,                 /**< lower bound on the child variable */
   SCIP_Real             ub,                 /**< upper bound on the child variable */
   SCIP_Real             exponent,           /**< exponent */
   SCIP_Bool             underestimate,      /**< are the refpoints for an underestimator */
   SCIP_Real*            refpoints           /**< array to store the reference points */
)
{
   assert(refpoints != NULL);

   if( (underestimate && SCIPisInfinity(scip, -lb)) || (!underestimate && SCIPisInfinity(scip, ub)) )
      return SCIP_OKAY;

   if( exprdata->root == SCIP_INVALID )
   {
      SCIP_CALL( computeSignpowerRoot(scip, &exprdata->root, exponent) );
   }

   /* make bounds finite */
   if( SCIPisInfinity(scip, -lb) )
      lb = -ub * exprdata->root - 1.0;
   if( SCIPisInfinity(scip,  ub) )
      ub = -lb * exprdata->root + 1.0;

   refpoints[0] = lb;
   refpoints[2] = ub;
   if( underestimate )
   {
      /* secant point */
      refpoints[0] = lb;

      /* tangent points, depending on the special point */
      if( -lb * exprdata->root < ub - 2.0 )
         refpoints[2] = ub;
      if( -lb * exprdata->root < ub - 4.0 )
         refpoints[1] = (-lb * exprdata->root + ub) / 2.0;
   }

   if( !underestimate )
   {
      /* secant point */
      refpoints[2] = ub;

      /* tangent points, depending on the special point */
      if( -ub * exprdata->root > lb + 2.0 )
         refpoints[0] = lb;
      if( -ub * exprdata->root > lb + 4.0 )
         refpoints[1] = (lb - ub * exprdata->root) / 2.0;
   }

   return SCIP_OKAY;
}

/** choose reference points for adding initsepa cuts for a power expression */
static
SCIP_RETCODE chooseRefpointsPow(
   SCIP*                 scip,               /**< SCIP data structure */
   SCIP_CONSEXPR_EXPRDATA* exprdata,         /**< expression data */
   SCIP_Real             lb,                 /**< lower bound on the child variable */
   SCIP_Real             ub,                 /**< upper bound on the child variable */
   SCIP_Real             exponent,           /**< exponent */
   SCIP_Real*            refpointsunder,     /**< array to store reference points for underestimators (NULL if not needed) */
   SCIP_Real*            refpointsover       /**< array to store reference points for overestimators (NULL if not needed) */
)
{
   SCIP_Bool convex;
   SCIP_Bool concave;
   SCIP_Bool mixedsign;
   int i;
   SCIP_Bool even;

   assert(scip != NULL);
   assert(exprdata != NULL);
   assert(refpointsunder != NULL || refpointsover != NULL);

   even = EPSISINT(exponent, 0.0) && EPSISINT(exponent / 2.0, 0.0);

   convex = FALSE;
   concave = FALSE;
   mixedsign = lb < 0.0 && ub > 0.0;

   /* convex case:
    * - parabola with an even degree or positive domain
    * - hyperbola with a positive domain
    * - even hyperbola with a negative domain
    */
   if( (exponent > 1.0 && (lb >= 0 || even)) || (exponent < 0.0 && lb >= 0) || (exponent < 0.0 && even && ub <= 0.0) )
      convex = TRUE;
   /* concave case:
    * - parabola with a negative domain and (due to previous if) an uneven degree
    * - root
    */
   else if( ub <= 0 || (exponent > 0.0 && exponent < 1.0) )
      concave = TRUE;

   if( refpointsunder != NULL )
   {
      for( i = 0; i < 3; ++i )
      {
         refpointsunder[i] = SCIP_INVALID;
      }

      if( convex )
         addTangentRefpoints(scip, lb, ub, refpointsunder);
      else if( (concave && !SCIPisInfinity(scip, -lb) && !SCIPisInfinity(scip, ub)) ||
               (exponent < 0.0 && even && mixedsign) ) /* concave with finite bounds or mixed even hyperbola */
         refpointsunder[0] = (lb + ub) / 2.0;
      else if( exponent > 1.0 && !even && mixedsign ) /* mixed signpower */
         SCIP_CALL( addSignpowerRefpoints(scip, exprdata, lb, ub, exponent, TRUE, refpointsunder) );
      else /* mixed odd hyperbola or an infinite bound */
         assert((exponent < 0.0 && !even && mixedsign) || SCIPisInfinity(scip, -lb) || SCIPisInfinity(scip, ub));
   }

   if( refpointsover != NULL )
   {
      for( i = 0; i < 3; ++i )
      {
         refpointsover[i] = SCIP_INVALID;
      }

      if( convex && !SCIPisInfinity(scip, -lb) && !SCIPisInfinity(scip, ub) )
         refpointsover[0] = (lb + ub) / 2.0;
      else if( concave )
         addTangentRefpoints(scip, lb, ub, refpointsover);
      else if( exponent > 1.0 && !even && lb < 0.0 && ub > 0.0 ) /* mixed signpower */
         SCIP_CALL( addSignpowerRefpoints(scip, exprdata, lb, ub, exponent, FALSE, refpointsover) );
      else /* mixed hyperbola or an infinite bound */
         assert((exponent < 0.0 && mixedsign) || SCIPisInfinity(scip, -lb) || SCIPisInfinity(scip, ub));
   }

   return SCIP_OKAY;
}

/*
 * Callback methods of expression handler
 */

/** the order of two power (normal or signed) is base_1^expo_1 < base_2^expo_2 if and only if
 * base_1 < base2 or, base_1 = base_2 and expo_1 < expo_2
 */
static
SCIP_DECL_CONSEXPR_EXPRCOMPARE(comparePow)
{  /*lint --e{715}*/
   SCIP_Real expo1;
   SCIP_Real expo2;
   int compareresult;

   compareresult = SCIPcompareConsExprExprs(SCIPgetConsExprExprChildren(expr1)[0],
              SCIPgetConsExprExprChildren(expr2)[0]);
   if( compareresult != 0 )
      return compareresult;

   expo1 = SCIPgetConsExprExprPowExponent(expr1);
   expo2 = SCIPgetConsExprExprPowExponent(expr2);

   return expo1 == expo2 ? 0 : expo1 < expo2 ? -1 : 1; /*lint !e777*/
}

/** simplifies a pow expression.
 * Evaluates the power function when its child is a value expression
 */
static
SCIP_DECL_CONSEXPR_EXPRSIMPLIFY(simplifyPow)
{  /*lint --e{715}*/
   SCIP_CONSEXPR_EXPR* base;
   SCIP_Real exponent;

   assert(scip != NULL);
   assert(expr != NULL);
   assert(simplifiedexpr != NULL);
   assert(SCIPgetConsExprExprNChildren(expr) == 1);

   base = SCIPgetConsExprExprChildren(expr)[0];
   assert(base != NULL);

   exponent = SCIPgetConsExprExprPowExponent(expr);

   SCIPdebugPrintf("[simplifyPow] simplifying power with expo %g\n", exponent);

   /* enforces POW1 */
   if( exponent == 0.0 )
   {
      SCIPdebugPrintf("[simplifyPow] POW1\n");
      /* TODO: more checks? */
      if( SCIPgetConsExprExprHdlr(base) == SCIPgetConsExprExprHdlrValue(conshdlr) &&
            SCIPgetConsExprExprValueValue(base) == 0.0 )
      {
         assert(0);
      }
      SCIP_CALL( SCIPcreateConsExprExprValue(scip, conshdlr, simplifiedexpr, 1.0) );
      return SCIP_OKAY;
   }

   /* enforces POW2 */
   if( exponent == 1.0 )
   {
      SCIPdebugPrintf("[simplifyPow] POW2\n");
      *simplifiedexpr = base;
      SCIPcaptureConsExprExpr(*simplifiedexpr);
      return SCIP_OKAY;
   }

   /* enforces POW3 */
   if( SCIPgetConsExprExprHdlr(base) == SCIPgetConsExprExprHdlrValue(conshdlr) )
   {
      SCIP_Real baseval;

      SCIPdebugPrintf("[simplifyPow] POW3\n");
      baseval = SCIPgetConsExprExprValueValue(base);

      /* TODO check if those are all important asserts */
      assert(baseval >= 0.0 || fmod(exponent, 1.0) == 0.0);
      assert(baseval != 0.0 || exponent != 0.0);

      if( baseval != 0.0 || exponent > 0.0 )
      {
         SCIP_CALL( SCIPcreateConsExprExprValue(scip, conshdlr, simplifiedexpr, pow(baseval, exponent)) );
         return SCIP_OKAY;
      }
   }

   /* enforces POW11 (exp(x)^n = exp(n*x)) */
   if( SCIPgetConsExprExprHdlr(base) == SCIPgetConsExprExprHdlrExponential(conshdlr) )
   {
      SCIP_CONSEXPR_EXPR* child;
      SCIP_CONSEXPR_EXPR* prod;
      SCIP_CONSEXPR_EXPR* exponential;
      SCIP_CONSEXPR_EXPR* simplifiedprod;

      SCIPdebugPrintf("[simplifyPow] POW11\n");
      child = SCIPgetConsExprExprChildren(base)[0];

      /* multiply child of exponential with exponent */
      SCIP_CALL( SCIPcreateConsExprExprProduct(scip, conshdlr, &prod, 1, &child, exponent) );

      /* simplify product */
      SCIP_CALL( SCIPsimplifyConsExprExprHdlr(scip, conshdlr, prod, &simplifiedprod) );
      SCIP_CALL( SCIPreleaseConsExprExpr(scip, &prod) );

      /* create exponential with new child */
      SCIP_CALL( SCIPcreateConsExprExprExp(scip, conshdlr, &exponential, simplifiedprod) );
      SCIP_CALL( SCIPreleaseConsExprExpr(scip, &simplifiedprod) );

      /* the final simplified expression is the simplification of the just created exponential */
      SCIP_CALL( SCIPsimplifyConsExprExprHdlr(scip, conshdlr, exponential, simplifiedexpr) );
      SCIP_CALL( SCIPreleaseConsExprExpr(scip, &exponential) );

      return SCIP_OKAY;
   }

   /* enforces POW10 */
   if( SCIPgetConsExprExprHdlr(base) == SCIPgetConsExprExprHdlrVar(conshdlr) )
   {
      SCIP_VAR* basevar;

      SCIPdebugPrintf("[simplifyPow] POW10\n");
      basevar = SCIPgetConsExprExprVarVar(base);

      assert(basevar != NULL);

      /* FIXME: if exponent is negative, we could fix the binary variable to 1. However, this is a bit tricky because
       * variables can not be tighten in EXITPRE, where the simplify is also called
       */
      if( SCIPvarIsBinary(basevar) && exponent > 0.0 )
      {
         *simplifiedexpr = base;
         SCIPcaptureConsExprExpr(*simplifiedexpr);
         return SCIP_OKAY;
      }
   }

   if( EPSISINT(exponent, 0.0) )
   {
      SCIP_CONSEXPR_EXPR* aux;
      SCIP_CONSEXPR_EXPR* simplifiedaux;

      /* enforces POW5
       * given (pow n (prod 1.0 expr_1 ... expr_k)) we distribute the exponent:
       * -> (prod 1.0 (pow n expr_1) ... (pow n expr_k))
       * notes: - since base is simplified and its coefficient is 1.0 (SP8)
       *        - n is an integer (excluding 1 and 0; see POW1-2 above)
       */
      if( SCIPgetConsExprExprHdlr(base) == SCIPgetConsExprExprHdlrProduct(conshdlr) )
      {
         SCIP_CONSEXPR_EXPR* auxproduct;
         int i;

         /* create empty product */
         SCIP_CALL( SCIPcreateConsExprExprProduct(scip, conshdlr, &auxproduct, 0, NULL, 1.0) );

         for( i = 0; i < SCIPgetConsExprExprNChildren(base); ++i )
         {
            /* create (pow n expr_i) and simplify */
            SCIP_CALL( SCIPcreateConsExprExprPow(scip, conshdlr, &aux,
                     SCIPgetConsExprExprChildren(base)[i], exponent) );
            SCIP_CALL( simplifyPow(scip, conshdlr, aux, &simplifiedaux) );
            SCIP_CALL( SCIPreleaseConsExprExpr(scip, &aux) );

            /* append (pow n expr_i) to product */
            SCIP_CALL( SCIPappendConsExprExprProductExpr(scip, auxproduct, simplifiedaux) );
            SCIP_CALL( SCIPreleaseConsExprExpr(scip, &simplifiedaux) );
         }

         /* simplify (prod 1.0 (pow n expr_1) ... (pow n expr_k))
          * this calls simplifyProduct directly, since we know its children are simplified */
         SCIP_CALL( SCIPsimplifyConsExprExprHdlr(scip, conshdlr, auxproduct, simplifiedexpr) );
         SCIP_CALL( SCIPreleaseConsExprExpr(scip, &auxproduct) );
         return SCIP_OKAY;
      }

      /* enforces POW6
       * given (pow n (sum 0.0 coef expr)) we can move `pow` inside `sum`:
       * (pow n (sum 0.0 coef expr) ) -> (sum 0.0 coef^n (pow n expr))
       * notes: - since base is simplified and its constant is 0, then coef != 1.0 (SS7)
       *        - n is an integer (excluding 1 and 0; see POW1-2 above)
       */
      if( SCIPgetConsExprExprHdlr(base) == SCIPgetConsExprExprHdlrSum(conshdlr)
            && SCIPgetConsExprExprNChildren(base) == 1
            && SCIPgetConsExprExprSumConstant(base) == 0.0 )
      {
         SCIP_Real newcoef;

         SCIPdebugPrintf("[simplifyPow] seeing a sum with one term, exponent %g\n", exponent);
         /* assert SS7 holds */
         assert(SCIPgetConsExprExprSumCoefs(base)[0] != 1.0);

         /* create (pow n expr) and simplify it
          * note: we call simplifyPow directly, since we know that `expr` is simplified */
         newcoef = pow(SCIPgetConsExprExprSumCoefs(base)[0], exponent);
         SCIP_CALL( SCIPcreateConsExprExprPow(scip, conshdlr, &aux, SCIPgetConsExprExprChildren(base)[0], exponent) );
         SCIP_CALL( simplifyPow(scip, conshdlr, aux, &simplifiedaux) );
         SCIP_CALL( SCIPreleaseConsExprExpr(scip, &aux) );

         /* create (sum (pow n expr)) and simplify it
          * this calls simplifySum directly, since we know its children are simplified */
         SCIP_CALL( SCIPcreateConsExprExprSum(scip, conshdlr, &aux, 1, &simplifiedaux, &newcoef, 0.0) );
         SCIP_CALL( SCIPsimplifyConsExprExprHdlr(scip, conshdlr, aux, simplifiedexpr) );
         SCIP_CALL( SCIPreleaseConsExprExpr(scip, &aux) );
         SCIP_CALL( SCIPreleaseConsExprExpr(scip, &simplifiedaux) );
         return SCIP_OKAY;
      }

      /* enforces POW7
       * (const + sum alpha_i expr_i)^2 = sum alpha_i^2 expr_i^2
       * + sum_{j < i} 2*alpha_i alpha_j expr_i expr_j
       * + sum const alpha_i expr_i
       * TODO: put some limits on the number of children of the sum being expanded
       */
      if( SCIPgetConsExprExprHdlr(base) == SCIPgetConsExprExprHdlrSum(conshdlr) && exponent == 2.0 )
      {
         int i;
         int nchildren;
         int nexpandedchildren;
         SCIP_CONSEXPR_EXPR* expansion;
         SCIP_CONSEXPR_EXPR** expandedchildren;
         SCIP_Real* coefs;
         SCIP_Real constant;

         SCIPdebugPrintf("[simplifyPow] expanding sum^%g\n", exponent);

         nchildren = SCIPgetConsExprExprNChildren(base);
         nexpandedchildren = nchildren * (nchildren + 1) / 2 + nchildren;
         SCIP_CALL( SCIPallocBufferArray(scip, &coefs, nexpandedchildren) );
         SCIP_CALL( SCIPallocBufferArray(scip, &expandedchildren, nexpandedchildren) );

         for( i = 0; i < nchildren; ++i )
         {
            int j;
            SCIP_CONSEXPR_EXPR* expansionchild;
            SCIP_CONSEXPR_EXPR* prodchildren[2];
            prodchildren[0] = SCIPgetConsExprExprChildren(base)[i];

            /* create and simplify expr_i * expr_j */
            for( j = 0; j < i; ++j )
            {
               prodchildren[1] = SCIPgetConsExprExprChildren(base)[j];
               coefs[i*(i+1)/2 + j] = 2 * SCIPgetConsExprExprSumCoefs(base)[i] * SCIPgetConsExprExprSumCoefs(base)[j];

               SCIP_CALL( SCIPcreateConsExprExprProduct(scip, conshdlr, &expansionchild, 2, prodchildren, 1.0) );
               SCIP_CALL( SCIPsimplifyConsExprExprHdlr(scip, conshdlr, expansionchild, &expandedchildren[i*(i+1)/2 + j]) ); /* this call simplifyProduct */
               SCIP_CALL( SCIPreleaseConsExprExpr(scip, &expansionchild) );
            }
            /* create and simplify expr_i * expr_i */
            prodchildren[1] = SCIPgetConsExprExprChildren(base)[i];
            coefs[i*(i+1)/2 + i] = SCIPgetConsExprExprSumCoefs(base)[i] * SCIPgetConsExprExprSumCoefs(base)[i];

            SCIP_CALL( SCIPcreateConsExprExprProduct(scip, conshdlr, &expansionchild, 2, prodchildren, 1.0) );
            SCIP_CALL( SCIPsimplifyConsExprExprHdlr(scip, conshdlr, expansionchild, &expandedchildren[i*(i+1)/2 + i]) ); /* this call simplifyProduct */
            SCIP_CALL( SCIPreleaseConsExprExpr(scip, &expansionchild) );
         }
         /* create const * alpha_i expr_i */
         for( i = 0; i < nchildren; ++i )
         {
            coefs[i + nexpandedchildren - nchildren] = 2 * SCIPgetConsExprExprSumConstant(base) * SCIPgetConsExprExprSumCoefs(base)[i];
            expandedchildren[i + nexpandedchildren - nchildren] = SCIPgetConsExprExprChildren(base)[i];
         }

         constant = SCIPgetConsExprExprSumConstant(base);
         constant *= constant;
         /* create sum of all the above and simplify it with simplifySum since all of its children are simplified! */
         SCIP_CALL( SCIPcreateConsExprExprSum(scip, conshdlr, &expansion, nexpandedchildren,
                  expandedchildren, coefs, constant) );
         SCIP_CALL( SCIPsimplifyConsExprExprHdlr(scip, conshdlr, expansion, simplifiedexpr) ); /* this calls simplifySum */

         /* release eveything */
         SCIP_CALL( SCIPreleaseConsExprExpr(scip, &expansion) );
         /* release the *created* expanded children */
         for( i = 0; i < nexpandedchildren - nchildren; ++i )
         {
            SCIP_CALL( SCIPreleaseConsExprExpr(scip, &expandedchildren[i]) );
         }
         SCIPfreeBufferArray(scip, &expandedchildren);
         SCIPfreeBufferArray(scip, &coefs);

         return SCIP_OKAY;
      }

      /* enforces POW8
       * given (pow n (pow expo expr)) we distribute the exponent:
       * -> (pow n*expo expr)
       * notes: n is an integer (excluding 1 and 0; see POW1-2 above)
       */
      if( SCIPgetConsExprExprHdlr(base) == SCIPgetConsExprExprHdlrPower(conshdlr) )
      {
         SCIP_Real newexponent;

         newexponent = SCIPgetConsExprExprPowExponent(base) * exponent;
         SCIP_CALL( SCIPcreateConsExprExprPow(scip, conshdlr, &aux, SCIPgetConsExprExprChildren(base)[0], newexponent) );
         SCIP_CALL( simplifyPow(scip, conshdlr, aux, simplifiedexpr) );
         SCIP_CALL( SCIPreleaseConsExprExpr(scip, &aux) );

         return SCIP_OKAY;
      }
   }
   else
   {
      /* enforces POW9
       *
       * FIXME code of POW6 is very similar
       */
      if( SCIPgetConsExprExprNChildren(base) == 1
         && SCIPgetConsExprExprHdlr(base) == SCIPgetConsExprExprHdlrSum(conshdlr)
         && SCIPgetConsExprExprSumConstant(base) == 0.0
         && SCIPgetConsExprExprSumCoefs(base)[0] >= 0.0 )
      {
         SCIP_CONSEXPR_EXPR* simplifiedaux;
         SCIP_CONSEXPR_EXPR* aux;
         SCIP_Real newcoef;

         SCIPdebugPrintf("[simplifyPow] seeing a sum with one term, exponent %g\n", exponent);
         /* assert SS7 holds */
         assert(SCIPgetConsExprExprSumCoefs(base)[0] != 1.0);

         /* create (pow n expr) and simplify it
          * note: we call simplifyPow directly, since we know that `expr` is simplified */
         SCIP_CALL( SCIPcreateConsExprExprPow(scip, conshdlr, &aux, SCIPgetConsExprExprChildren(base)[0], exponent) );
         SCIP_CALL( simplifyPow(scip, conshdlr, aux, &simplifiedaux) );
         SCIP_CALL( SCIPreleaseConsExprExpr(scip, &aux) );

         /* create (sum (pow n expr)) and simplify it
          * this calls simplifySum directly, since we know its child is simplified! */
         newcoef = pow(SCIPgetConsExprExprSumCoefs(base)[0], exponent);
         SCIP_CALL( SCIPcreateConsExprExprSum(scip, conshdlr, &aux, 1, &simplifiedaux, &newcoef, 0.0) );
         SCIP_CALL( SCIPsimplifyConsExprExprHdlr(scip, conshdlr, aux, simplifiedexpr) );
         SCIP_CALL( SCIPreleaseConsExprExpr(scip, &aux) );
         SCIP_CALL( SCIPreleaseConsExprExpr(scip, &simplifiedaux) );

         return SCIP_OKAY;
      }
   }

   SCIPdebugPrintf("[simplifyPow] power is simplified\n");
   *simplifiedexpr = expr;

   /* we have to capture it, since it must simulate a "normal" simplified call in which a new expression is created */
   SCIPcaptureConsExprExpr(*simplifiedexpr);

   return SCIP_OKAY;
}

static
SCIP_DECL_CONSEXPR_EXPRCOPYHDLR(copyhdlrPow)
{  /*lint --e{715}*/
   SCIP_CALL( SCIPincludeConsExprExprHdlrPow(scip, consexprhdlr) );
   *valid = TRUE;

   return SCIP_OKAY;
}

static
SCIP_DECL_CONSEXPR_EXPRFREEHDLR(freehdlrPow)
{  /*lint --e{715}*/
   assert(exprhdlrdata != NULL);
   assert(*exprhdlrdata != NULL);

   SCIPfreeBlockMemory(scip, exprhdlrdata);

   return SCIP_OKAY;
}

static
SCIP_DECL_CONSEXPR_EXPRCOPYDATA(copydataPow)
{  /*lint --e{715}*/
   SCIP_CONSEXPR_EXPRDATA* sourceexprdata;

   assert(targetexprdata != NULL);
   assert(sourceexpr != NULL);

   sourceexprdata = SCIPgetConsExprExprData(sourceexpr);
   assert(sourceexprdata != NULL);

   *targetexprdata = NULL;

   SCIP_CALL( createData(targetscip, targetexprdata, sourceexprdata->exponent) );

   return SCIP_OKAY;
}

static
SCIP_DECL_CONSEXPR_EXPRFREEDATA(freedataPow)
{  /*lint --e{715}*/
   SCIP_CONSEXPR_EXPRDATA* exprdata;

   assert(expr != NULL);

   exprdata = SCIPgetConsExprExprData(expr);
   assert(exprdata != NULL);

   SCIPfreeBlockMemory(scip, &exprdata);
   SCIPsetConsExprExprData(expr, NULL);

   return SCIP_OKAY;
}

/** @todo: use precedence for better printing */
static
SCIP_DECL_CONSEXPR_EXPRPRINT(printPow)
{  /*lint --e{715}*/
   assert(expr != NULL);

   switch( stage )
   {
      case SCIP_CONSEXPRITERATOR_ENTEREXPR :
      {
         /* print function with opening parenthesis */
         SCIPinfoMessage(scip, file, "(");
         break;
      }

      case SCIP_CONSEXPRITERATOR_VISITINGCHILD :
      {
         assert(currentchild == 0);
         break;
      }

      case SCIP_CONSEXPRITERATOR_LEAVEEXPR :
      {
         SCIP_Real exponent = SCIPgetConsExprExprPowExponent(expr);

         /* print closing parenthesis */
         if( exponent >= 0.0 )
            SCIPinfoMessage(scip, file, ")^%g", exponent);
         else
            SCIPinfoMessage(scip, file, ")^(%g)", exponent);

         break;
      }

      case SCIP_CONSEXPRITERATOR_VISITEDCHILD :
      default:
         break;
   }

   return SCIP_OKAY;
}

/** expression point evaluation callback */
static
SCIP_DECL_CONSEXPR_EXPREVAL(evalPow)
{  /*lint --e{715}*/
   SCIP_Real exponent;
   SCIP_Real base;

   assert(expr != NULL);
   assert(SCIPgetConsExprExprNChildren(expr) == 1);
   assert(SCIPgetConsExprExprValue(SCIPgetConsExprExprChildren(expr)[0]) != SCIP_INVALID); /*lint !e777*/

   exponent = SCIPgetConsExprExprPowExponent(expr);
   base = SCIPgetConsExprExprValue(SCIPgetConsExprExprChildren(expr)[0]);

   *val = pow(base, exponent);

   /* if there is a domain, pole, or range error, pow() should return some kind of NaN, infinity, or HUGE_VAL
    * we could also work with floating point exceptions or errno, but I am not sure this would be thread-safe
    */
   if( !SCIPisFinite(*val) || *val == HUGE_VAL || *val == -HUGE_VAL )
      *val = SCIP_INVALID;

   return SCIP_OKAY;
}

/** expression derivative evaluation callback */
static
SCIP_DECL_CONSEXPR_EXPRBWDIFF(bwdiffPow)
{  /*lint --e{715}*/
   SCIP_CONSEXPR_EXPR* child;
   SCIP_Real childval;
   SCIP_Real exponent;

   assert(expr != NULL);
   assert(SCIPgetConsExprExprData(expr) != NULL);
   assert(childidx == 0);

   child = SCIPgetConsExprExprChildren(expr)[0];
   assert(child != NULL);
   assert(strcmp(SCIPgetConsExprExprHdlrName(SCIPgetConsExprExprHdlr(child)), "val") != 0);

   childval = SCIPgetConsExprExprValue(child);
   assert(childval != SCIP_INVALID); /*lint !e777*/

   exponent = SCIPgetConsExprExprPowExponent(expr);
   assert(exponent != 1.0 && exponent != 0.0);

   /* x^exponent is not differentiable for x = 0 and exponent in ]0,1[ */
   if( exponent > 0.0 && exponent < 1.0 && childval == 0.0 )
      *val = SCIP_INVALID;
   else
      *val = exponent * pow(childval, exponent - 1.0);

   return SCIP_OKAY;
}

/** expression interval evaluation callback */
static
SCIP_DECL_CONSEXPR_EXPRINTEVAL(intevalPow)
{  /*lint --e{715}*/
   SCIP_INTERVAL childinterval;
   SCIP_Real exponent;

   assert(expr != NULL);
   assert(SCIPgetConsExprExprNChildren(expr) == 1);

   childinterval = SCIPgetConsExprExprActivity(scip, SCIPgetConsExprExprChildren(expr)[0]);

   exponent = SCIPgetConsExprExprPowExponent(expr);

   if( exponent < 0.0 )
   {
      SCIP_CONSEXPR_EXPRHDLRDATA* exprhdlrdata;
      exprhdlrdata = SCIPgetConsExprExprHdlrData(SCIPgetConsExprExprHdlr(expr));
      assert(exprhdlrdata != NULL);

      if( exprhdlrdata->minzerodistance > 0.0 )
      {
         /* avoid small interval around 0 if possible, see also reversepropPow */
         if( childinterval.inf > -exprhdlrdata->minzerodistance && childinterval.inf < exprhdlrdata->minzerodistance )
         {
            if( !exprhdlrdata->warnedonpole && SCIPgetVerbLevel(scip) > SCIP_VERBLEVEL_NONE )
            {
               SCIPinfoMessage(scip, NULL, "Changing lower bound for child of pow(.,%g) from %g to %g.\n"
                  "Check your model formulation or use option constraints/expr/exprhdlr/pow/minzerodistance to avoid this warning.\n",
                  exponent, childinterval.inf, exprhdlrdata->minzerodistance);
               SCIPinfoMessage(scip, NULL, "Expression: ");
               SCIP_CALL( SCIPprintConsExprExpr(scip, SCIPfindConshdlr(scip, "expr"), expr, NULL) );
               SCIPinfoMessage(scip, NULL, "\n");
               exprhdlrdata->warnedonpole = TRUE;
            }
            childinterval.inf = exprhdlrdata->minzerodistance;
         }
         else if( childinterval.sup < exprhdlrdata->minzerodistance && childinterval.sup > -exprhdlrdata->minzerodistance )
         {
            if( !exprhdlrdata->warnedonpole && SCIPgetVerbLevel(scip) > SCIP_VERBLEVEL_NONE )
            {
               SCIPinfoMessage(scip, NULL, "Changing upper bound for child of pow(.,%g) from %g to %g.\n"
                  "Check your model formulation or use option constraints/expr/exprhdlr/pow/minzerodistance to avoid this warning.\n",
                  exponent, childinterval.sup, -exprhdlrdata->minzerodistance);
               SCIPinfoMessage(scip, NULL, "Expression: ");
               SCIP_CALL( SCIPprintConsExprExpr(scip, SCIPfindConshdlr(scip, "expr"), expr, NULL) );
               SCIPinfoMessage(scip, NULL, "\n");
               exprhdlrdata->warnedonpole = TRUE;
            }
            childinterval.sup = -exprhdlrdata->minzerodistance;
         }
      }
   }

   if( SCIPintervalIsEmpty(SCIP_INTERVAL_INFINITY, childinterval) )
   {
      SCIPintervalSetEmpty(interval);
      return SCIP_OKAY;
   }

   SCIPintervalPowerScalar(SCIP_INTERVAL_INFINITY, interval, childinterval, exponent);

   /* make sure 0^negative is an empty interval, as some other codes do not handle intervals like [inf,inf] well
    * TODO maybe change SCIPintervalPowerScalar?
    */
   if( exponent < 0.0 && childinterval.inf == 0.0 && childinterval.sup == 0.0 )
      SCIPintervalSetEmpty(interval);

   return SCIP_OKAY;
}

/** expression estimator callback */
static
SCIP_DECL_CONSEXPR_EXPRESTIMATE(estimatePow)
{  /*lint --e{715}*/
   SCIP_CONSEXPR_EXPRDATA* exprdata;
   SCIP_CONSEXPR_EXPR* child;
   SCIP_VAR* childvar;
   SCIP_Real childlb;
   SCIP_Real childub;
   SCIP_Real exponent;
   SCIP_Real refpoint;
   SCIP_Bool isinteger;
   SCIP_Bool iseven;

   assert(scip != NULL);
   assert(conshdlr != NULL);
   assert(strcmp(SCIPconshdlrGetName(conshdlr), "expr") == 0);
   assert(expr != NULL);
   assert(SCIPgetConsExprExprNChildren(expr) == 1);
   assert(strcmp(SCIPgetConsExprExprHdlrName(SCIPgetConsExprExprHdlr(expr)), POWEXPRHDLR_NAME) == 0);
   assert(coefs != NULL);
   assert(constant != NULL);
   assert(islocal != NULL);
   assert(branchcand != NULL);
   assert(*branchcand == TRUE);  /* the default */
   assert(success != NULL);

   *success = FALSE;

   /* get aux variables: we over- or underestimate childvar^exponent  */
   child = SCIPgetConsExprExprChildren(expr)[0];
   assert(child != NULL);
   childvar = SCIPgetConsExprExprAuxVar(child);
   assert(childvar != NULL);

   refpoint = SCIPgetSolVal(scip, sol, childvar);

   SCIPdebugMsg(scip, "%sestimation of x^%g at x=%.15g\n", overestimate ? "over" : "under", SCIPgetConsExprExprPowExponent(expr), refpoint);

   /* we can not generate a cut at +/- infinity */
   if( SCIPisInfinity(scip, REALABS(refpoint)) )
      return SCIP_OKAY;

   childlb = SCIPvarGetLbLocal(childvar);
   childub = SCIPvarGetUbLocal(childvar);

   /* if child is essentially constant, then there should be no point in separation */
   if( SCIPisEQ(scip, childlb, childub) ) /* @todo maybe return a constant estimator? */
   {
      SCIPdebugMsg(scip, "skip estimate as child <%s> seems essentially fixed [%.15g,%.15g]\n", SCIPvarGetName(childvar), childlb, childub);
      return SCIP_OKAY;
   }

   exprdata = SCIPgetConsExprExprData(expr);
   exponent = exprdata->exponent;
   assert(exponent != 1.0 && exponent != 0.0); /* this should have been simplified */

   isinteger = EPSISINT(exponent, 0.0);
   iseven = isinteger && EPSISINT(exponent/2.0, 0.0);

   /* if exponent is not integral, then child must be non-negative */
   if( !isinteger && childlb < 0.0 )
   {
      /* somewhere we should have tightened the bound on x, but small tightening are not always applied by SCIP
       * it is ok to do this tightening here, but let's assert that we were close to 0.0 already
       */
      assert(SCIPisFeasZero(scip, childlb));
      childlb = 0.0;
      refpoint = MAX(refpoint, 0.0);
   }
   assert(isinteger || childlb >= 0.0);

<<<<<<< HEAD
   SCIP_CALL( buildPowEstimator(scip, exprdata, overestimate, childvar, childlb, childub, refpoint, exponent, coefs,
         constant, success, islocal, branchcand) );
=======
   if( exponent == 2.0 )
   {
      /* initialize, because SCIPaddSquareXyz only adds to existing values */
      *success = TRUE;
      *coefs = 0.0;
      *constant = 0.0;

      /* important special case: quadratic case */
      if( overestimate )
      {
         SCIPaddSquareSecant(scip, 1.0, childlb, childub, coefs, constant, success);
         *islocal = TRUE; /* secants are only valid locally */
      }
      else
      {
         SCIPaddSquareLinearization(scip, 1.0, refpoint, SCIPvarIsIntegral(childvar), coefs, constant, success);
         *islocal = FALSE; /* linearizations are globally valid */
         *branchcand = FALSE;  /* there is no improvement due to branching */
      }
   }
   else if( exponent > 0.0 && iseven )
   {
      estimateParabola(scip, exponent, overestimate, childlb, childub, refpoint, constant, coefs, islocal, success);
      /* if estimate is locally valid, then we computed a secant, and so branching can improve it */
      *branchcand = *islocal;
   }
   else if( exponent > 1.0 && childlb >= 0.0 )
   {
      SCIP_Real glb;

      /* make sure we linearize in convex region (if we will linearize) */
      if( refpoint < 0.0 )
         refpoint = 0.0;

      estimateParabola(scip, exponent, overestimate, childlb, childub, refpoint, constant, coefs, islocal, success);

      /* if estimate is locally valid, then we computed a secant, and so branching can improve it */
      *branchcand = *islocal;

      /* if odd power, then check whether tangent on parabola is also globally valid, that is reference point is right of -root*global-lower-bound */
      glb = SCIPvarGetLbGlobal(childvar);
      if( !*islocal && !iseven && glb < 0.0 )
      {
         if( SCIPisInfinity(scip, -glb) )
            *islocal = TRUE;
         else
         {
            if( exprdata->root == SCIP_INVALID ) /*lint !e777*/
            {
               SCIP_CALL( computeSignpowerRoot(scip, &exprdata->root, exponent) );
            }
            *islocal = refpoint < exprdata->root * (-glb);
         }
      }
   }
   else if( exponent > 1.0 )  /* and !iseven && childlb < 0.0 due to previous if */
   {
      /* compute root if not known yet; only needed if mixed sign (global child ub > 0) */
      if( exprdata->root == SCIP_INVALID && SCIPvarGetUbGlobal(childvar) > 0.0 ) /*lint !e777*/
      {
         SCIP_CALL( computeSignpowerRoot(scip, &exprdata->root, exponent) );
      }
      estimateSignedpower(scip, exponent, exprdata->root, overestimate, childlb, childub, refpoint,
            SCIPvarGetLbGlobal(childvar), SCIPvarGetUbGlobal(childvar), constant, coefs, islocal, branchcand, success);
   }
   else if( exponent < 0.0 && (iseven || childlb >= 0.0) )
   {
      /* compute root if not known yet; only needed if mixed sign (globally) and iseven */
      if( exprdata->root == SCIP_INVALID && iseven ) /*lint !e777*/
      {
         SCIP_CALL( computeHyperbolaRoot(scip, &exprdata->root, exponent) );
      }
      estimateHyperbolaPositive(scip, exponent, exprdata->root, overestimate, childlb, childub, refpoint, SCIPvarGetLbGlobal(childvar), SCIPvarGetUbGlobal(childvar), constant, coefs, islocal, branchcand, success);
   }
   else if( exponent < 0.0 )
   {
      assert(!iseven); /* should hold due to previous if */
      assert(childlb < 0.0); /* should hold due to previous if */
      assert(isinteger); /* should hold because childlb < 0.0 (same as assert above) */

      estimateHyperbolaMixed(scip, exponent, overestimate, childlb, childub, refpoint, SCIPvarGetLbGlobal(childvar), SCIPvarGetUbGlobal(childvar), constant, coefs, islocal, branchcand, success);
   }
   else
   {
      assert(exponent < 1.0); /* the only case that should be left */
      assert(exponent > 0.0); /* should hold due to previous if */

      estimateRoot(scip, exponent, overestimate, childlb, childub, refpoint, constant, coefs, islocal, success);

      /* if estimate is locally valid, then we computed a secant, and so branching can improve it */
      *branchcand = *islocal;
   }
>>>>>>> e5a5a622

   return SCIP_OKAY;
}

/** expression reverse propagaton callback */
static
SCIP_DECL_CONSEXPR_EXPRREVERSEPROP(reversepropPow)
{  /*lint --e{715}*/
   SCIP_INTERVAL interval;
   SCIP_INTERVAL child;
   SCIP_Real exponent;

   assert(scip != NULL);
   assert(expr != NULL);
   assert(SCIPgetConsExprExprNChildren(expr) == 1);
   assert(nreductions != NULL);

   *nreductions = 0;

   exponent = SCIPgetConsExprExprPowExponent(expr);
   interval = SCIPgetConsExprExprActivity(scip, expr);
   child = SCIPgetConsExprExprActivity(scip, SCIPgetConsExprExprChildren(expr)[0]);

   SCIPdebugMsg(scip, "reverseprop x^%g in [%.15g,%.15g], x = [%.15g,%.15g]", exponent, interval.inf, interval.sup, child.inf, child.sup);

   if( SCIPintervalIsEntire(SCIP_INTERVAL_INFINITY, interval) )
   {
      /* if exponent is not integral, then make sure that child is non-negative */
      if( !EPSISINT(exponent, 0.0) && child.inf < 0.0 )
      {
         SCIPintervalSetBounds(&interval, 0.0, child.sup);
      }
      else
      {
         SCIPdebugMsgPrint(scip, "-> no improvement\n");
         return SCIP_OKAY;
      }
   }
   else
   {
      /* f = pow(c0, alpha) -> c0 = pow(f, 1/alpha) */
      SCIPintervalPowerScalarInverse(SCIP_INTERVAL_INFINITY, &interval, child, exponent, interval);
   }

   if( exponent < 0.0 )
   {
      SCIP_CONSEXPR_EXPRHDLRDATA* exprhdlrdata;

      exprhdlrdata = SCIPgetConsExprExprHdlrData(SCIPgetConsExprExprHdlr(expr));
      assert(exprhdlrdata != NULL);

      if( exprhdlrdata->minzerodistance > 0.0 )
      {
         /* push lower bound from >= -epsilon to >=  epsilon to avoid pole at 0 (domain error)
          * push upper bound from <=  epsilon to <= -epsilon to avoid pole at 0 (domain error)
          * this can lead to a cutoff if domain would otherwise be very close around 0
          */
         if( interval.inf > -exprhdlrdata->minzerodistance && interval.inf < exprhdlrdata->minzerodistance )
         {
            if( !exprhdlrdata->warnedonpole && SCIPgetVerbLevel(scip) > SCIP_VERBLEVEL_NONE )
            {
               SCIPinfoMessage(scip, NULL, "Changing lower bound for child of pow(.,%g) from %g to %g.\n"
                  "Check your model formulation or use option constraints/expr/exprhdlr/pow/minzerodistance to avoid this warning.\n",
                  exponent, interval.inf, exprhdlrdata->minzerodistance);
               SCIPinfoMessage(scip, NULL, "Expression: ");
               SCIP_CALL( SCIPprintConsExprExpr(scip, SCIPfindConshdlr(scip, "expr"), expr, NULL) );
               SCIPinfoMessage(scip, NULL, "\n");
               exprhdlrdata->warnedonpole = TRUE;
            }
            interval.inf = exprhdlrdata->minzerodistance;
         }
         else if( interval.sup < exprhdlrdata->minzerodistance && interval.sup > -exprhdlrdata->minzerodistance )
         {
            if( !exprhdlrdata->warnedonpole && SCIPgetVerbLevel(scip) > SCIP_VERBLEVEL_NONE )
            {
               SCIPinfoMessage(scip, NULL, "Changing lower bound for child of pow(.,%g) from %g to %g.\n"
                  "Check your model formulation or use option constraints/expr/exprhdlr/pow/minzerodistance to avoid this warning.\n",
                  exponent, interval.sup, -exprhdlrdata->minzerodistance);
               SCIPinfoMessage(scip, NULL, "Expression: ");
               SCIP_CALL( SCIPprintConsExprExpr(scip, SCIPfindConshdlr(scip, "expr"), expr, NULL) );
               SCIPinfoMessage(scip, NULL, "\n");
               exprhdlrdata->warnedonpole = TRUE;
            }
            interval.sup = -exprhdlrdata->minzerodistance;
         }
      }
   }

   SCIPdebugMsgPrint(scip, " -> [%.15g,%.15g]\n", interval.inf, interval.sup);

   /* try to tighten the bounds of the child node */
   SCIP_CALL( SCIPtightenConsExprExprInterval(scip, conshdlr, SCIPgetConsExprExprChildren(expr)[0], interval, force, reversepropqueue, infeasible,
         nreductions) );

   return SCIP_OKAY;
}

/** init sepa callback that initializes LP for a power expression */
static
SCIP_DECL_CONSEXPR_EXPRINITSEPA(initsepaPow)
{
   SCIP_CONSEXPR_EXPR* child;
   SCIP_VAR* childvar;
   SCIP_Real childlb;
   SCIP_Real childub;
   SCIP_CONSEXPR_EXPRDATA* exprdata;
   SCIP_Real exponent;
   SCIP_Bool isinteger;
   SCIP_Bool islocal;
   SCIP_Bool branchcand;
   SCIP_Bool success;
   SCIP_Real* refpointsunder;
   SCIP_Real* refpointsover;
   SCIP_Real constant;
   int i;
   SCIP_ROWPREP* rowprep;
   SCIP_ROW* row;
   SCIP_Bool* overest;

   assert(scip != NULL);
   assert(conshdlr != NULL);
   assert(expr != NULL);
   assert(infeasible != NULL);

   /* get aux variables: we over- and/or underestimate childvar^exponent  */
   child = SCIPgetConsExprExprChildren(expr)[0];
   assert(child != NULL);
   childvar = SCIPgetConsExprExprAuxVar(child);
   assert(childvar != NULL);

   childlb = SCIPvarGetLbLocal(childvar);
   childub = SCIPvarGetUbLocal(childvar);

   /* if child is essentially constant, then there should be no point in separation */
   if( SCIPisEQ(scip, childlb, childub) )
   {
      SCIPdebugMsg(scip, "skip initsepa as child <%s> seems essentially fixed [%.15g,%.15g]\n", SCIPvarGetName(childvar), childlb, childub);
      return SCIP_OKAY;
   }

   exprdata = SCIPgetConsExprExprData(expr);
   exponent = exprdata->exponent;
   assert(exponent != 1.0 && exponent != 0.0); /* this should have been simplified */

   isinteger = EPSISINT(exponent, 0.0);

   /* if exponent is not integral, then child must be non-negative */
   if( !isinteger && childlb < 0.0 )
   {
      /* somewhere we should have tightened the bound on x, but small tightening are not always applied by SCIP
       * it is ok to do this tightening here, but let's assert that we were close to 0.0 already
       */
      assert(SCIPisFeasZero(scip, childlb));
      childlb = 0.0;
   }
   assert(isinteger || childlb >= 0.0);

   refpointsunder = NULL;
   refpointsover = NULL;

   if( underestimate )
      SCIP_CALL( SCIPallocBufferArray(scip, &refpointsunder, 3) );
   if( overestimate )
      SCIP_CALL( SCIPallocBufferArray(scip, &refpointsover, 3) );

   SCIP_CALL( chooseRefpointsPow(scip, exprdata, childlb, childub, exponent, refpointsunder, refpointsover) );

   overest = (SCIP_Bool[6]) {FALSE, FALSE, FALSE, TRUE, TRUE, TRUE};

   for( i = 0; i < 6; ++i )
   {
      SCIP_Real refpoint;

      if( (overest[i] && !overestimate) || (!overest[i] && !underestimate) )
         continue;

      refpoint = overest[i] ? refpointsover[i % 3] : refpointsunder[i];

      if( refpoint == SCIP_INVALID )
         continue;

      assert(SCIPisLE(scip, refpoint, childub) && SCIPisGE(scip, refpoint, childlb));

      /* built a cut at refpoint */
      SCIP_CALL( SCIPcreateRowprep(scip, &rowprep, overest[i] ? SCIP_SIDETYPE_LEFT : SCIP_SIDETYPE_RIGHT, FALSE) );

      /* make sure enough space is available in rowprep arrays */
      SCIP_CALL( SCIPensureRowprepSize(scip, rowprep, 1) );
      assert(rowprep->varssize >= 1);

      branchcand = TRUE;

      SCIP_CALL( buildPowEstimator(scip, exprdata, overest[i], childvar, childlb, childub, refpoint, exponent,
            rowprep->coefs, &constant, &success, &islocal, &branchcand) );

      if( success )
      {
         rowprep->nvars = 1;
         rowprep->vars[0] = childvar;
         rowprep->side = -constant;

         /* add auxiliary variable */
         SCIP_CALL( SCIPaddRowprepTerm(scip, rowprep, SCIPgetConsExprExprAuxVar(expr), -1.0) );

         /* straighten out numerics */
         SCIP_CALL( SCIPcleanupRowprep2(scip, rowprep, NULL, SCIP_CONSEXPR_CUTMAXRANGE, SCIPgetHugeValue(scip),
               &success) );

         if( success )
         {
            /* add the cut */
            SCIP_CALL( SCIPgetRowprepRowCons(scip, &row, rowprep, cons) );
            SCIP_CALL( SCIPaddRow(scip, row, FALSE, infeasible) );
            SCIP_CALL( SCIPreleaseRow(scip, &row) );
         }
      }

      if( rowprep != NULL )
         SCIPfreeRowprep(scip, &rowprep);
   }

   SCIPfreeBufferArrayNull(scip, &refpointsunder);
   SCIPfreeBufferArrayNull(scip, &refpointsover);

   return SCIP_OKAY;
}

/** expression hash callback */
static
SCIP_DECL_CONSEXPR_EXPRHASH(hashPow)
{  /*lint --e{715}*/
   assert(scip != NULL);
   assert(expr != NULL);
   assert(SCIPgetConsExprExprNChildren(expr) == 1);
   assert(hashkey != NULL);
   assert(childrenhashes != NULL);

   /* TODO include exponent into hashkey */
   *hashkey = POWEXPRHDLR_HASHKEY;
   *hashkey ^= childrenhashes[0];

   return SCIP_OKAY;
}

/** expression curvature detection callback */
static
SCIP_DECL_CONSEXPR_EXPRCURVATURE(curvaturePow)
{  /*lint --e{715}*/
   SCIP_CONSEXPR_EXPR* child;
   SCIP_INTERVAL childinterval;
   SCIP_Real exponent;

   assert(scip != NULL);
   assert(expr != NULL);
   assert(exprcurvature != SCIP_EXPRCURV_UNKNOWN);
   assert(childcurv != NULL);
   assert(success != NULL);
   assert(SCIPgetConsExprExprNChildren(expr) == 1);

   exponent = SCIPgetConsExprExprPowExponent(expr);
   child = SCIPgetConsExprExprChildren(expr)[0];
   assert(child != NULL);
   childinterval = SCIPgetConsExprExprActivity(scip, child);

   *childcurv = SCIPexprcurvPowerInv(childinterval, exponent, exprcurvature);
   /* SCIPexprcurvPowerInv return unknown actually means that curv cannot be obtained */
   *success = *childcurv != SCIP_EXPRCURV_UNKNOWN;

   return SCIP_OKAY;
}

/** expression monotonicity detection callback */
static
SCIP_DECL_CONSEXPR_EXPRMONOTONICITY(monotonicityPow)
{  /*lint --e{715}*/
   SCIP_INTERVAL interval;
   SCIP_Real exponent;
   SCIP_Real inf;
   SCIP_Real sup;
   SCIP_Bool expisint;

   assert(scip != NULL);
   assert(expr != NULL);
   assert(result != NULL);
   assert(SCIPgetConsExprExprNChildren(expr) == 1);
   assert(childidx == 0);

   assert(SCIPgetConsExprExprChildren(expr)[0] != NULL);
   interval = SCIPgetConsExprExprActivity(scip, SCIPgetConsExprExprChildren(expr)[0]);

   *result = SCIP_MONOTONE_UNKNOWN;
   inf = SCIPintervalGetInf(interval);
   sup = SCIPintervalGetSup(interval);
   exponent = SCIPgetConsExprExprPowExponent(expr);
   expisint = EPSISINT(exponent, 0.0); /*lint !e835*/

   if( expisint )
   {
      SCIP_Bool expisodd = ceil(exponent/2) != exponent/2; /*lint !e777*/

      if( expisodd )
      {
         /* x^1, x^3, ... */
         if( exponent >= 0.0 )
            *result = SCIP_MONOTONE_INC;

         /* ..., x^-3, x^-1 are decreasing if 0 is not in ]inf,sup[ */
         else if( inf >= 0.0 || sup <= 0.0 )
            *result = SCIP_MONOTONE_DEC;
      }
      /* ..., x^-4, x^-2, x^2, x^4, ... */
      else
      {
         /* function is not monotone if 0 is in ]inf,sup[ */
         if( inf >= 0.0 )
            *result = exponent >= 0.0 ? SCIP_MONOTONE_INC : SCIP_MONOTONE_DEC;
         else if( sup <= 0.0 )
            *result = exponent >= 0.0 ? SCIP_MONOTONE_DEC : SCIP_MONOTONE_INC;
      }
   }
   else
   {
      /* note that the expression is not defined for negative input values
       *
       * - increasing iff exponent >= 0
       * - decreasing iff exponent <= 0
       */
      *result = exponent >= 0.0 ? SCIP_MONOTONE_INC : SCIP_MONOTONE_DEC;
   }

   return SCIP_OKAY;
}

/** expression integrality detection callback */
static
SCIP_DECL_CONSEXPR_EXPRINTEGRALITY(integralityPow)
{  /*lint --e{715}*/
   SCIP_CONSEXPR_EXPR* child;
   SCIP_Real exponent;
   SCIP_Bool expisint;

   assert(scip != NULL);
   assert(expr != NULL);
   assert(isintegral != NULL);
   assert(SCIPgetConsExprExprNChildren(expr) == 1);

   *isintegral = FALSE;

   child = SCIPgetConsExprExprChildren(expr)[0];
   assert(child != NULL);

   /* expression can not be integral if child is not */
   if( !SCIPisConsExprExprIntegral(child) )
      return SCIP_OKAY;

   exponent = SCIPgetConsExprExprPowExponent(expr);
   assert(exponent != 0.0);
   expisint = EPSISINT(exponent, 0.0); /*lint !e835*/

   /* expression is integral if and only if exponent non-negative and integral */
   *isintegral = expisint && exponent >= 0.0;

   return SCIP_OKAY;
}


/** simplifies a signpower expression
 */
static
SCIP_DECL_CONSEXPR_EXPRSIMPLIFY(simplifySignpower)
{  /*lint --e{715}*/
   SCIP_CONSEXPR_EXPR* base;
   SCIP_Real exponent;

   assert(scip != NULL);
   assert(expr != NULL);
   assert(simplifiedexpr != NULL);
   assert(SCIPgetConsExprExprNChildren(expr) == 1);

   base = SCIPgetConsExprExprChildren(expr)[0];
   assert(base != NULL);

   exponent = SCIPgetConsExprExprPowExponent(expr);
   SCIPdebugPrintf("[simplifySignpower] simplifying power with expo %g\n", exponent);
   assert(exponent >= 1.0);

   /* enforces SPOW2 */
   if( exponent == 1.0 )
   {
      SCIPdebugPrintf("[simplifySignpower] POW2\n");
      *simplifiedexpr = base;
      SCIPcaptureConsExprExpr(*simplifiedexpr);
      return SCIP_OKAY;
   }

   /* enforces SPOW3 */
   if( SCIPgetConsExprExprHdlr(base) == SCIPgetConsExprExprHdlrValue(conshdlr) )
   {
      SCIP_Real baseval;

      SCIPdebugPrintf("[simplifySignpower] POW3\n");
      baseval = SCIPgetConsExprExprValueValue(base);

      SCIP_CALL( SCIPcreateConsExprExprValue(scip, conshdlr, simplifiedexpr, SIGN(baseval) * pow(REALABS(baseval), exponent)) );

      return SCIP_OKAY;
   }

   /* enforces SPOW11 (exp(x)^n = exp(n*x))
    * since exp() is always nonnegative, we can treat signpower as normal power here
    */
   if( SCIPgetConsExprExprHdlr(base) == SCIPgetConsExprExprHdlrExponential(conshdlr) )
   {
      SCIP_CONSEXPR_EXPR* child;
      SCIP_CONSEXPR_EXPR* prod;
      SCIP_CONSEXPR_EXPR* exponential;
      SCIP_CONSEXPR_EXPR* simplifiedprod;

      SCIPdebugPrintf("[simplifySignpower] POW11\n");
      child = SCIPgetConsExprExprChildren(base)[0];

      /* multiply child of exponential with exponent */
      SCIP_CALL( SCIPcreateConsExprExprProduct(scip, conshdlr, &prod, 1, &child, exponent) );

      /* simplify product */
      SCIP_CALL( SCIPsimplifyConsExprExprHdlr(scip, conshdlr, prod, &simplifiedprod) );
      SCIP_CALL( SCIPreleaseConsExprExpr(scip, &prod) );

      /* create exponential with new child */
      SCIP_CALL( SCIPcreateConsExprExprExp(scip, conshdlr, &exponential, simplifiedprod) );
      SCIP_CALL( SCIPreleaseConsExprExpr(scip, &simplifiedprod) );

      /* the final simplified expression is the simplification of the just created exponential */
      SCIP_CALL( SCIPsimplifyConsExprExprHdlr(scip, conshdlr, exponential, simplifiedexpr) );
      SCIP_CALL( SCIPreleaseConsExprExpr(scip, &exponential) );

      return SCIP_OKAY;
   }

   /* enforces SPOW6 */
   if( EPSISINT(exponent, 0.0) && ((int)exponent) % 2 == 1 )
   {
      SCIP_CONSEXPR_EXPR* aux;

      /* we do not just change the expression data of expression to say it is a normal power, since, at the moment,
       * simplify identifies that expressions changed by checking that the pointer of the input expression is
       * different from the returned (simplified) expression
      */
      SCIP_CALL( SCIPcreateConsExprExprPow(scip, conshdlr, &aux, base, exponent) );

      SCIP_CALL( simplifyPow(scip, conshdlr, aux, simplifiedexpr) );
      SCIP_CALL( SCIPreleaseConsExprExpr(scip, &aux) );

      return SCIP_OKAY;
   }

   /* enforces SPOW10 */
   if( SCIPgetConsExprExprHdlr(base) == SCIPgetConsExprExprHdlrVar(conshdlr) )
   {
      SCIP_VAR* basevar;

      SCIPdebugPrintf("[simplifySignpower] POW10\n");
      basevar = SCIPgetConsExprExprVarVar(base);

      assert(basevar != NULL);

      if( SCIPvarIsBinary(basevar) )
      {
         *simplifiedexpr = base;
         SCIPcaptureConsExprExpr(*simplifiedexpr);
         return SCIP_OKAY;
      }
   }

   /* TODO if( SCIPgetConsExprExprHdlr(base) == SCIPgetConsExprExprHdlrSignpower(conshdlr) ) ... */

   /* enforces SPOW8
    * given (signpow n (pow expo expr)) we distribute the exponent:
    * -> (signpow n*expo expr) for even n  (i.e., sign(x^n) * |x|^n = 1 * x^n)
    * notes: n is an even integer (see SPOW6 above)
    * FIXME: doesn't this extend to any exponent?
    * If (pow expo expr) can be negative, it should mean that (-1)^expo = -1
    * then (signpow n (pow expo expr)) = sign(expr^expo) * |expr^expo|^n
    * then sign(expr^expo) = sign(expr) and |expr^expo| = |expr|^expo and so
    * (signpow n (pow expo expr)) = sign(expr^expo) * |expr^expo|^n = sign(expr) * |expr|^(expo*n) = signpow n*expo expr
    */
   if( EPSISINT(exponent, 0.0) && SCIPgetConsExprExprHdlr(base) == SCIPgetConsExprExprHdlrPower(conshdlr) )
   {
      SCIP_CONSEXPR_EXPR* aux;
      SCIP_Real newexponent;

      assert(((int)exponent) % 2 == 0 ); /* odd case should have been handled by SPOW6 */

      newexponent = SCIPgetConsExprExprPowExponent(base) * exponent;
      SCIP_CALL( SCIPcreateConsExprExprSignPower(scip, conshdlr, &aux, SCIPgetConsExprExprChildren(base)[0], newexponent) );
      SCIP_CALL( simplifySignpower(scip, conshdlr, aux, simplifiedexpr) );

      SCIP_CALL( SCIPreleaseConsExprExpr(scip, &aux) );

      return SCIP_OKAY;
   }

   /* enforces SPOW9 */
   if( SCIPgetConsExprExprHdlr(base) == SCIPgetConsExprExprHdlrSum(conshdlr)
      && SCIPgetConsExprExprNChildren(base) == 1
      && SCIPgetConsExprExprSumConstant(base) == 0.0 )
   {
      SCIP_CONSEXPR_EXPR* simplifiedaux;
      SCIP_CONSEXPR_EXPR* aux;
      SCIP_Real newcoef;

      SCIPdebugPrintf("[simplifySignpower] seeing a sum with one term, exponent %g\n", exponent);
      /* assert SS7 holds */
      assert(SCIPgetConsExprExprSumCoefs(base)[0] != 1.0);

      /* create (signpow n expr) and simplify it
       * note: we call simplifySignpower directly, since we know that `expr` is simplified */
      SCIP_CALL( SCIPcreateConsExprExprSignPower(scip, conshdlr, &aux, SCIPgetConsExprExprChildren(base)[0], exponent) );
      newcoef = SIGN(SCIPgetConsExprExprSumCoefs(base)[0]) * pow(REALABS(SCIPgetConsExprExprSumCoefs(base)[0]), exponent);
      SCIP_CALL( simplifySignpower(scip, conshdlr, aux, &simplifiedaux) );
      SCIP_CALL( SCIPreleaseConsExprExpr(scip, &aux) );

      /* create (sum (signpow n expr)) and simplify it
       * this calls simplifySum directly, since we know its child is simplified */
      SCIP_CALL( SCIPcreateConsExprExprSum(scip, conshdlr, &aux, 1, &simplifiedaux, &newcoef, 0.0) );
      SCIP_CALL( SCIPsimplifyConsExprExprHdlr(scip, conshdlr, aux, simplifiedexpr) );
      SCIP_CALL( SCIPreleaseConsExprExpr(scip, &aux) );
      SCIP_CALL( SCIPreleaseConsExprExpr(scip, &simplifiedaux) );
      return SCIP_OKAY;
   }

   SCIPdebugPrintf("[simplifySignpower] signpower is simplified\n");
   *simplifiedexpr = expr;

   /* we have to capture it, since it must simulate a "normal" simplified call in which a new expression is created */
   SCIPcaptureConsExprExpr(*simplifiedexpr);

   return SCIP_OKAY;
}

static
SCIP_DECL_CONSEXPR_EXPRCOPYHDLR(copyhdlrSignpower)
{  /*lint --e{715}*/
   SCIP_CALL( SCIPincludeConsExprExprHdlrSignpower(scip, consexprhdlr) );
   *valid = TRUE;

   return SCIP_OKAY;
}

static
SCIP_DECL_CONSEXPR_EXPRPRINT(printSignpower)
{  /*lint --e{715}*/
   assert(expr != NULL);

   switch( stage )
   {
      case SCIP_CONSEXPRITERATOR_ENTEREXPR :
      {
         SCIPinfoMessage(scip, file, "signpower(");
         break;
      }

      case SCIP_CONSEXPRITERATOR_VISITINGCHILD :
      {
         assert(currentchild == 0);
         break;
      }

      case SCIP_CONSEXPRITERATOR_LEAVEEXPR :
      {
         SCIPinfoMessage(scip, file, ",%g)", SCIPgetConsExprExprPowExponent(expr));
         break;
      }

      case SCIP_CONSEXPRITERATOR_VISITEDCHILD :
      default:
         break;
   }

   return SCIP_OKAY;
}

/** expression parse callback */
static
SCIP_DECL_CONSEXPR_EXPRPARSE(parseSignpower)
{  /*lint --e{715}*/
   SCIP_CONSEXPR_EXPR* childexpr;
   SCIP_Real exponent;

   assert(expr != NULL);

   /* parse child expression string */
   SCIP_CALL( SCIPparseConsExprExpr(scip, consexprhdlr, string, endstring, &childexpr) );
   assert(childexpr != NULL);

   string = *endstring;
   while( *string == ' ' )
      ++string;

   if( *string != ',' )
   {
      SCIPerrorMessage("Expected comma after first argument of signpower().\n");
      return SCIP_READERROR;
   }
   ++string;

   if( !SCIPparseReal(scip, string, &exponent, (char**)endstring) )
   {
      SCIPerrorMessage("Expected numeric exponent for second argument of signpower().\n");
      return SCIP_READERROR;
   }

   if( exponent <= 1.0 || SCIPisInfinity(scip, exponent) )
   {
      SCIPerrorMessage("Expected finite exponent >= 1.0 for signpower().\n");
      return SCIP_READERROR;
   }

   /* create signpower expression */
   SCIP_CALL( SCIPcreateConsExprExprSignPower(scip, consexprhdlr, expr, childexpr, exponent) );
   assert(*expr != NULL);

   /* release child expression since it has been captured by the signpower expression */
   SCIP_CALL( SCIPreleaseConsExprExpr(scip, &childexpr) );

   *success = TRUE;

   return SCIP_OKAY;
}

/** expression point evaluation callback */
static
SCIP_DECL_CONSEXPR_EXPREVAL(evalSignpower)
{  /*lint --e{715}*/
   SCIP_Real exponent;
   SCIP_Real base;

   assert(expr != NULL);
   assert(SCIPgetConsExprExprNChildren(expr) == 1);
   assert(SCIPgetConsExprExprValue(SCIPgetConsExprExprChildren(expr)[0]) != SCIP_INVALID); /*lint !e777*/

   exponent = SCIPgetConsExprExprPowExponent(expr);
   base = SCIPgetConsExprExprValue(SCIPgetConsExprExprChildren(expr)[0]);

   *val = SIGN(base) * pow(REALABS(base), exponent);

   /* if there is a range error, pow() should return some kind of infinity, or HUGE_VAL
    * we could also work with floating point exceptions or errno, but I am not sure this would be thread-safe
    */
   if( !SCIPisFinite(*val) || *val == HUGE_VAL || *val == -HUGE_VAL )
      *val = SCIP_INVALID;

   return SCIP_OKAY;
}

/** expression derivative evaluation callback */
static
SCIP_DECL_CONSEXPR_EXPRBWDIFF(bwdiffSignpower)
{  /*lint --e{715}*/
   SCIP_CONSEXPR_EXPR* child;
   SCIP_Real childval;
   SCIP_Real exponent;

   assert(expr != NULL);
   assert(SCIPgetConsExprExprData(expr) != NULL);
   assert(childidx == 0);

   child = SCIPgetConsExprExprChildren(expr)[0];
   assert(child != NULL);
   assert(strcmp(SCIPgetConsExprExprHdlrName(SCIPgetConsExprExprHdlr(child)), "val") != 0);

   childval = SCIPgetConsExprExprValue(child);
   assert(childval != SCIP_INVALID); /*lint !e777*/

   exponent = SCIPgetConsExprExprPowExponent(expr);
   assert(exponent >= 1.0);

   *val = exponent * pow(REALABS(childval), exponent - 1.0);

   return SCIP_OKAY;
}

/** expression interval evaluation callback */
static
SCIP_DECL_CONSEXPR_EXPRINTEVAL(intevalSignpower)
{  /*lint --e{715}*/
   SCIP_INTERVAL childinterval;

   assert(expr != NULL);
   assert(SCIPgetConsExprExprNChildren(expr) == 1);

   childinterval = SCIPgetConsExprExprActivity(scip, SCIPgetConsExprExprChildren(expr)[0]);
   if( SCIPintervalIsEmpty(SCIP_INTERVAL_INFINITY, childinterval) )
   {
      SCIPintervalSetEmpty(interval);
      return SCIP_OKAY;
   }

   SCIPintervalSignPowerScalar(SCIP_INTERVAL_INFINITY, interval, childinterval, SCIPgetConsExprExprPowExponent(expr));

   return SCIP_OKAY;
}

/** expression estimator callback */
static
SCIP_DECL_CONSEXPR_EXPRESTIMATE(estimateSignpower)
{  /*lint --e{715}*/
   SCIP_CONSEXPR_EXPRDATA* exprdata;
   SCIP_CONSEXPR_EXPR* child;
   SCIP_VAR* childvar;
   SCIP_Real childlb;
   SCIP_Real childub;
   SCIP_Real exponent;
   SCIP_Real refpoint;

   assert(scip != NULL);
   assert(conshdlr != NULL);
   assert(strcmp(SCIPconshdlrGetName(conshdlr), "expr") == 0);
   assert(expr != NULL);
   assert(SCIPgetConsExprExprNChildren(expr) == 1);
   assert(strcmp(SCIPgetConsExprExprHdlrName(SCIPgetConsExprExprHdlr(expr)), "signpower") == 0);
   assert(coefs != NULL);
   assert(constant != NULL);
   assert(islocal != NULL);
   assert(branchcand != NULL);
   assert(*branchcand == TRUE);  /* the default */
   assert(success != NULL);

   *success = FALSE;

   /* get aux variables: we over- or underestimate signpower(childvar,exponent)  */
   child = SCIPgetConsExprExprChildren(expr)[0];
   assert(child != NULL);
   childvar = SCIPgetConsExprExprAuxVar(child);
   assert(childvar != NULL);

   refpoint = SCIPgetSolVal(scip, sol, childvar);

   SCIPdebugMsg(scip, "%sestimation of signed x^%g at x=%g\n", overestimate ? "over" : "under", SCIPgetConsExprExprPowExponent(expr), refpoint);

   /* we can not generate a cut at +/- infinity */
   if( SCIPisInfinity(scip, REALABS(refpoint)) )
      return SCIP_OKAY;

   childlb = SCIPvarGetLbLocal(childvar);
   childub = SCIPvarGetUbLocal(childvar);

   /* if child is essentially constant, then there should be no point in separation */
   if( SCIPisEQ(scip, childlb, childub) ) /* @todo maybe return a constant estimator? */
      return SCIP_OKAY;

   exprdata = SCIPgetConsExprExprData(expr);
   exponent = exprdata->exponent;
   assert(exponent > 1.0); /* exponent == 1 should have been simplified */

   if( childlb >= 0.0 )
   {
      SCIP_Real glb;

      /* make sure we linearize in convex region */
      if( refpoint < 0.0 )
         refpoint = 0.0;

      estimateParabola(scip, exponent, overestimate, childlb, childub, refpoint, constant, coefs, islocal, success);

      *branchcand = *islocal;

      /* if odd or signed power, then check whether tangent on parabola is also globally valid, that is reference point is right of -root*global-lower-bound */
      glb = SCIPvarGetLbGlobal(childvar);
      if( !*islocal && glb < 0.0 )
      {
         if( SCIPisInfinity(scip, -glb) )
            *islocal = TRUE;
         else
         {
            if( exprdata->root == SCIP_INVALID ) /*lint !e777*/
            {
               SCIP_CALL( computeSignpowerRoot(scip, &exprdata->root, exponent) );
            }
            *islocal = refpoint < exprdata->root * (-glb);
         }
      }
   }
   else  /* and childlb < 0.0 due to previous if */
   {
      /* compute root if not known yet; only needed if mixed sign (global child ub > 0) */
      if( exprdata->root == SCIP_INVALID && SCIPvarGetUbGlobal(childvar) > 0.0 ) /*lint !e777*/
      {
         SCIP_CALL( computeSignpowerRoot(scip, &exprdata->root, exponent) );
      }
      estimateSignedpower(scip, exponent, exprdata->root, overestimate, childlb, childub, refpoint,
            SCIPvarGetLbGlobal(childvar), SCIPvarGetUbGlobal(childvar), constant, coefs, islocal, branchcand, success);
   }

   return SCIP_OKAY;
}

/** init sepa callback that initializes LP for a signpower expression */
static
SCIP_DECL_CONSEXPR_EXPRINITSEPA(initsepaSignpower)
{
   SCIP_CONSEXPR_EXPR* child;
   SCIP_VAR* childvar;
   SCIP_Real childlb;
   SCIP_Real childub;
   SCIP_CONSEXPR_EXPRDATA* exprdata;
   SCIP_Real exponent;
   SCIP_Bool islocal;
   SCIP_Bool branchcand;
   SCIP_Bool success;
   SCIP_Real* refpointsunder;
   SCIP_Real* refpointsover;
   SCIP_Real refpoint;
   SCIP_Real constant;
   int i;
   SCIP_ROWPREP* rowprep;
   SCIP_ROW* row;
   SCIP_Bool* overest;

   assert(scip != NULL);
   assert(conshdlr != NULL);
   assert(strcmp(SCIPconshdlrGetName(conshdlr), "expr") == 0);
   assert(expr != NULL);
   assert(SCIPgetConsExprExprNChildren(expr) == 1);
   assert(strcmp(SCIPgetConsExprExprHdlrName(SCIPgetConsExprExprHdlr(expr)), "signpower") == 0);

   /* get aux variables: we over- and/or underestimate signpower(childvar,exponent) */
   child = SCIPgetConsExprExprChildren(expr)[0];
   assert(child != NULL);
   childvar = SCIPgetConsExprExprAuxVar(child);
   assert(childvar != NULL);

   childlb = SCIPvarGetLbLocal(childvar);
   childub = SCIPvarGetUbLocal(childvar);

   /* if child is essentially constant, then there should be no point in separation */
   if( SCIPisEQ(scip, childlb, childub) )
   {
      SCIPdebugMsg(scip, "skip initsepa as child <%s> seems essentially fixed [%.15g,%.15g]\n", SCIPvarGetName(childvar), childlb, childub);
      return SCIP_OKAY;
   }

   exprdata = SCIPgetConsExprExprData(expr);
   exponent = exprdata->exponent;
   assert(exponent > 1.0); /* this should have been simplified */

   refpointsunder = NULL;
   refpointsover = NULL;

   if( underestimate )
   {
      SCIP_CALL( SCIPallocBufferArray(scip, &refpointsunder, 3) );
      for( i = 0; i < 3; ++i )
      {
         refpointsunder[i] = SCIP_INVALID;
      }
   }
   if( overestimate )
   {
      SCIP_CALL( SCIPallocBufferArray(scip, &refpointsover, 3) );
      for( i = 0; i < 3; ++i )
      {
         refpointsover[i] = SCIP_INVALID;
      }
   }

   if( childlb >= 0.0 )
   {
      if( underestimate )
         addTangentRefpoints(scip, childlb, childub, refpointsunder);
      if( overestimate && !SCIPisInfinity(scip, childub) )
         refpointsover[0] = (childlb + childub) / 2.0;
   }
   else if( childub <= 0.0 )
   {
      if( underestimate && !SCIPisInfinity(scip, -childlb) )
         refpointsunder[0] = (childlb + childub) / 2.0;
      if( overestimate )
         addTangentRefpoints(scip, childlb, childub, refpointsunder);
   }
   else
   {
      if( underestimate )
         SCIP_CALL( addSignpowerRefpoints(scip, exprdata, childlb, childub, exponent, TRUE, refpointsunder) );
      if( overestimate )
         SCIP_CALL( addSignpowerRefpoints(scip, exprdata, childlb, childub, exponent, FALSE, refpointsover) );
   }

   /* add cuts for all refpoints */
   overest = (SCIP_Bool[6]) {FALSE, FALSE, FALSE, TRUE, TRUE, TRUE};
   for( i = 0; i < 6; ++i )
   {
      if( (overest[i] && !overestimate) || (!overest[i] && !underestimate) )
         continue;

      refpoint = overest[i] ? refpointsover[i % 3] : refpointsunder[i];
      if( refpoint == SCIP_INVALID )
         continue;
      assert(SCIPisLE(scip, refpoint, childub) && SCIPisGE(scip, refpoint, childlb));

      SCIP_CALL( SCIPcreateRowprep(scip, &rowprep, overest[i] ? SCIP_SIDETYPE_LEFT : SCIP_SIDETYPE_RIGHT, FALSE) );

      /* make sure enough space is available in rowprep arrays */
      SCIP_CALL( SCIPensureRowprepSize(scip, rowprep, 1) );
      assert(rowprep->varssize >= 1);

      if( childlb >= 0 )
      {
         estimateParabola(scip, exponent, overest[i], childlb, childub, refpoint, &constant, rowprep->coefs, &islocal, &success);
      }
      else
      {
         /* compute root if not known yet; only needed if mixed sign (global child ub > 0) */
         if( exprdata->root == SCIP_INVALID && SCIPvarGetUbGlobal(childvar) > 0.0 ) /*lint !e777*/
         {
            SCIP_CALL( computeSignpowerRoot(scip, &exprdata->root, exponent) );
         }
         branchcand = TRUE;
         estimateSignedpower(scip, exponent, exprdata->root, overest[i], childlb, childub, refpoint,
               SCIPvarGetLbGlobal(childvar), SCIPvarGetUbGlobal(childvar), &constant, rowprep->coefs, &islocal, &branchcand,
               &success);
      }

      if( success )
      {
         rowprep->nvars = 1;
         rowprep->vars[0] = childvar;
         rowprep->side = -constant;

         /* add auxiliary variable */
         SCIP_CALL( SCIPaddRowprepTerm(scip, rowprep, SCIPgetConsExprExprAuxVar(expr), -1.0) );

         /* straighten out numerics */
         SCIP_CALL( SCIPcleanupRowprep2(scip, rowprep, NULL, SCIP_CONSEXPR_CUTMAXRANGE, SCIPgetHugeValue(scip),
               &success) );

         if( success )
         {
            /* add the cut */
            SCIP_CALL( SCIPgetRowprepRowCons(scip, &row, rowprep, cons) );
            SCIP_CALL( SCIPaddRow(scip, row, FALSE, infeasible) );
            SCIP_CALL( SCIPreleaseRow(scip, &row) );
         }
      }

      if( rowprep != NULL )
         SCIPfreeRowprep(scip, &rowprep);
   }

   SCIPfreeBufferArrayNull(scip, &refpointsunder);
   SCIPfreeBufferArrayNull(scip, &refpointsover);

   return SCIP_OKAY;
}

/** expression reverse propagaton callback */
static
SCIP_DECL_CONSEXPR_EXPRREVERSEPROP(reversepropSignpower)
{  /*lint --e{715}*/
   SCIP_INTERVAL interval;
   SCIP_INTERVAL exprecip;
   SCIP_Real exponent;

   assert(scip != NULL);
   assert(expr != NULL);
   assert(SCIPgetConsExprExprNChildren(expr) == 1);
   assert(nreductions != NULL);

   *nreductions = 0;

   exponent = SCIPgetConsExprExprPowExponent(expr);
   interval = SCIPgetConsExprExprActivity(scip, expr);

   SCIPdebugMsg(scip, "reverseprop signpow(x,%g) in [%.15g,%.15g]", exponent, interval.inf, interval.sup);

   if( SCIPintervalIsEntire(SCIP_INTERVAL_INFINITY, interval) )
   {
      SCIPdebugMsgPrint(scip, "-> no improvement\n");
      return SCIP_OKAY;
   }

   /* f = pow(c0, alpha) -> c0 = pow(f, 1/alpha) */
   SCIPintervalSet(&exprecip, exponent);
   SCIPintervalReciprocal(SCIP_INTERVAL_INFINITY, &exprecip, exprecip);
   if( exprecip.inf == exprecip.sup )  /*lint !e777*/
   {
      SCIPintervalSignPowerScalar(SCIP_INTERVAL_INFINITY, &interval, interval, exprecip.inf);
   }
   else
   {
      SCIP_INTERVAL interval1, interval2;
      SCIPintervalSignPowerScalar(SCIP_INTERVAL_INFINITY, &interval1, interval, exprecip.inf);
      SCIPintervalSignPowerScalar(SCIP_INTERVAL_INFINITY, &interval2, interval, exprecip.sup);
      SCIPintervalUnify(&interval, interval1, interval2);
   }

   SCIPdebugMsgPrint(scip, " -> [%.15g,%.15g]\n", interval.inf, interval.sup);

   /* try to tighten the bounds of the child node */
   SCIP_CALL( SCIPtightenConsExprExprInterval(scip, conshdlr, SCIPgetConsExprExprChildren(expr)[0], interval, force, reversepropqueue, infeasible,
         nreductions) );

   return SCIP_OKAY;
}

/** expression hash callback */
static
SCIP_DECL_CONSEXPR_EXPRHASH(hashSignpower)
{  /*lint --e{715}*/
   assert(scip != NULL);
   assert(expr != NULL);
   assert(SCIPgetConsExprExprNChildren(expr) == 1);
   assert(hashkey != NULL);
   assert(childrenhashes != NULL);

   /* TODO include exponent into hashkey */
   *hashkey = SIGNPOWEXPRHDLR_HASHKEY;
   *hashkey ^= childrenhashes[0];

   return SCIP_OKAY;
}

/** expression curvature detection callback */
static
SCIP_DECL_CONSEXPR_EXPRCURVATURE(curvatureSignpower)
{  /*lint --e{715}*/
   SCIP_CONSEXPR_EXPR* child;
   SCIP_INTERVAL childinterval;

   assert(scip != NULL);
   assert(expr != NULL);
   assert(exprcurvature != SCIP_EXPRCURV_UNKNOWN);
   assert(childcurv != NULL);
   assert(success != NULL);
   assert(SCIPgetConsExprExprNChildren(expr) == 1);

   child = SCIPgetConsExprExprChildren(expr)[0];
   assert(child != NULL);
   childinterval = SCIPgetConsExprExprActivity(scip, child);

   if( exprcurvature == SCIP_EXPRCURV_CONVEX )
   {
      /* signpower is only convex if argument is convex and non-negative */
      *childcurv = SCIP_EXPRCURV_CONVEX;
      *success = childinterval.inf >= 0.0;
   }
   else if( exprcurvature == SCIP_EXPRCURV_CONCAVE )
   {
      /* signpower is only concave if argument is concave and non-positive */
      *childcurv = SCIP_EXPRCURV_CONCAVE;
      *success = childinterval.sup <= 0.0;
   }
   else
      *success = FALSE;

   return SCIP_OKAY;
}

/** expression monotonicity detection callback */
static
SCIP_DECL_CONSEXPR_EXPRMONOTONICITY(monotonicitySignpower)
{  /*lint --e{715}*/
   assert(scip != NULL);
   assert(expr != NULL);
   assert(result != NULL);

   *result = SCIP_MONOTONE_INC;
   return SCIP_OKAY;
}

/** creates the handler for power expression and includes it into the expression constraint handler */
SCIP_RETCODE SCIPincludeConsExprExprHdlrPow(
   SCIP*                 scip,               /**< SCIP data structure */
   SCIP_CONSHDLR*        consexprhdlr        /**< expression constraint handler */
   )
{
   SCIP_CONSEXPR_EXPRHDLR* exprhdlr;
   SCIP_CONSEXPR_EXPRHDLRDATA* exprhdlrdata;

   SCIP_CALL( SCIPallocClearBlockMemory(scip, &exprhdlrdata) );

   SCIP_CALL( SCIPincludeConsExprExprHdlrBasic(scip, consexprhdlr, &exprhdlr, POWEXPRHDLR_NAME, POWEXPRHDLR_DESC,
         POWEXPRHDLR_PRECEDENCE, evalPow, exprhdlrdata) );
   assert(exprhdlr != NULL);

   SCIP_CALL( SCIPsetConsExprExprHdlrCopyFreeHdlr(scip, consexprhdlr, exprhdlr, copyhdlrPow, freehdlrPow) );
   SCIP_CALL( SCIPsetConsExprExprHdlrCopyFreeData(scip, consexprhdlr, exprhdlr, copydataPow, freedataPow) );
   SCIP_CALL( SCIPsetConsExprExprHdlrSimplify(scip, consexprhdlr, exprhdlr, simplifyPow) );
   SCIP_CALL( SCIPsetConsExprExprHdlrPrint(scip, consexprhdlr, exprhdlr, printPow) );
   SCIP_CALL( SCIPsetConsExprExprHdlrIntEval(scip, consexprhdlr, exprhdlr, intevalPow) );
   SCIP_CALL( SCIPsetConsExprExprHdlrSepa(scip, consexprhdlr, exprhdlr, initsepaPow, NULL, estimatePow) );
   SCIP_CALL( SCIPsetConsExprExprHdlrReverseProp(scip, consexprhdlr, exprhdlr, reversepropPow) );
   SCIP_CALL( SCIPsetConsExprExprHdlrHash(scip, consexprhdlr, exprhdlr, hashPow) );
   SCIP_CALL( SCIPsetConsExprExprHdlrCompare(scip, consexprhdlr, exprhdlr, comparePow) );
   SCIP_CALL( SCIPsetConsExprExprHdlrBwdiff(scip, consexprhdlr, exprhdlr, bwdiffPow) );
   SCIP_CALL( SCIPsetConsExprExprHdlrCurvature(scip, consexprhdlr, exprhdlr, curvaturePow) );
   SCIP_CALL( SCIPsetConsExprExprHdlrMonotonicity(scip, consexprhdlr, exprhdlr, monotonicityPow) );
   SCIP_CALL( SCIPsetConsExprExprHdlrIntegrality(scip, consexprhdlr, exprhdlr, integralityPow) );

   SCIP_CALL( SCIPaddRealParam(scip, "constraints/expr/exprhdlr/" POWEXPRHDLR_NAME "/minzerodistance",
      "minimal distance from zero to enforce for child in bound tightening",
      &exprhdlrdata->minzerodistance, FALSE, SCIPepsilon(scip), 0.0, 1.0, NULL, NULL) );

   return SCIP_OKAY;
}

/** creates the handler for signed power expression and includes it into the expression constraint handler */
SCIP_RETCODE SCIPincludeConsExprExprHdlrSignpower(
   SCIP*                 scip,               /**< SCIP data structure */
   SCIP_CONSHDLR*        consexprhdlr        /**< expression constraint handler */
   )
{
   SCIP_CONSEXPR_EXPRHDLR* exprhdlr;

   SCIP_CALL( SCIPincludeConsExprExprHdlrBasic(scip, consexprhdlr, &exprhdlr, SIGNPOWEXPRHDLR_NAME, SIGNPOWEXPRHDLR_DESC,
         SIGNPOWEXPRHDLR_PRECEDENCE, evalSignpower, NULL) );
   assert(exprhdlr != NULL);

   SCIP_CALL( SCIPsetConsExprExprHdlrCopyFreeHdlr(scip, consexprhdlr, exprhdlr, copyhdlrSignpower, NULL) );
   SCIP_CALL( SCIPsetConsExprExprHdlrCopyFreeData(scip, consexprhdlr, exprhdlr, copydataPow, freedataPow) );
   SCIP_CALL( SCIPsetConsExprExprHdlrSimplify(scip, consexprhdlr, exprhdlr, simplifySignpower) );
   SCIP_CALL( SCIPsetConsExprExprHdlrPrint(scip, consexprhdlr, exprhdlr, printSignpower) );
   SCIP_CALL( SCIPsetConsExprExprHdlrParse(scip, consexprhdlr, exprhdlr, parseSignpower) );
   SCIP_CALL( SCIPsetConsExprExprHdlrIntEval(scip, consexprhdlr, exprhdlr, intevalSignpower) );
   SCIP_CALL( SCIPsetConsExprExprHdlrSepa(scip, consexprhdlr, exprhdlr, initsepaSignpower, NULL, estimateSignpower) );
   SCIP_CALL( SCIPsetConsExprExprHdlrReverseProp(scip, consexprhdlr, exprhdlr, reversepropSignpower) );
   SCIP_CALL( SCIPsetConsExprExprHdlrHash(scip, consexprhdlr, exprhdlr, hashSignpower) );
   SCIP_CALL( SCIPsetConsExprExprHdlrCompare(scip, consexprhdlr, exprhdlr, comparePow) );
   SCIP_CALL( SCIPsetConsExprExprHdlrBwdiff(scip, consexprhdlr, exprhdlr, bwdiffSignpower) );
   SCIP_CALL( SCIPsetConsExprExprHdlrCurvature(scip, consexprhdlr, exprhdlr, curvatureSignpower) );
   SCIP_CALL( SCIPsetConsExprExprHdlrMonotonicity(scip, consexprhdlr, exprhdlr, monotonicitySignpower) );
   SCIP_CALL( SCIPsetConsExprExprHdlrIntegrality(scip, consexprhdlr, exprhdlr, integralityPow) );

   return SCIP_OKAY;
}

/** creates a power expression */
SCIP_RETCODE SCIPcreateConsExprExprPow(
   SCIP*                 scip,               /**< SCIP data structure */
   SCIP_CONSHDLR*        consexprhdlr,       /**< expression constraint handler */
   SCIP_CONSEXPR_EXPR**  expr,               /**< pointer where to store expression */
   SCIP_CONSEXPR_EXPR*   child,              /**< single child */
   SCIP_Real             exponent            /**< exponent of the power expression */
   )
{
   SCIP_CONSEXPR_EXPRDATA* exprdata;

   assert(expr != NULL);
   assert(child != NULL);
   assert(SCIPfindConsExprExprHdlr(consexprhdlr, POWEXPRHDLR_NAME) != NULL);

   SCIP_CALL( createData(scip, &exprdata, exponent) );
   assert(exprdata != NULL);

   SCIP_CALL( SCIPcreateConsExprExpr(scip, expr, SCIPfindConsExprExprHdlr(consexprhdlr, POWEXPRHDLR_NAME), exprdata, 1, &child) );

   return SCIP_OKAY;
}

/** creates a signpower expression */
SCIP_RETCODE SCIPcreateConsExprExprSignPower(
   SCIP*                 scip,               /**< SCIP data structure */
   SCIP_CONSHDLR*        consexprhdlr,       /**< expression constraint handler */
   SCIP_CONSEXPR_EXPR**  expr,               /**< pointer where to store expression */
   SCIP_CONSEXPR_EXPR*   child,              /**< single child */
   SCIP_Real             exponent            /**< exponent of the power expression */
   )
{
   SCIP_CONSEXPR_EXPRDATA* exprdata;

   assert(expr != NULL);
   assert(child != NULL);
   assert(SCIPfindConsExprExprHdlr(consexprhdlr, SIGNPOWEXPRHDLR_NAME) != NULL);

   SCIP_CALL( createData(scip, &exprdata, exponent) );
   assert(exprdata != NULL);

   SCIP_CALL( SCIPcreateConsExprExpr(scip, expr, SCIPfindConsExprExprHdlr(consexprhdlr, SIGNPOWEXPRHDLR_NAME), exprdata, 1, &child) );

   return SCIP_OKAY;
}

/** gets the exponent of a power or signed power expression */
SCIP_Real SCIPgetConsExprExprPowExponent(
   SCIP_CONSEXPR_EXPR*   expr                /**< expression */
   )
{
   SCIP_CONSEXPR_EXPRDATA* exprdata;

   assert(expr != NULL);

   exprdata = SCIPgetConsExprExprData(expr);
   assert(exprdata != NULL);

   return exprdata->exponent;
}<|MERGE_RESOLUTION|>--- conflicted
+++ resolved
@@ -1028,7 +1028,7 @@
       /* important special case: quadratic case */
       if( overestimate )
       {
-         SCIPaddSquareSecant(scip, 1.0, childlb, childub, refpoint, coefs, constant, success);
+         SCIPaddSquareSecant(scip, 1.0, childlb, childub, coefs, constant, success);
          *islocal = TRUE; /* secants are only valid locally */
       }
       else
@@ -1047,6 +1047,11 @@
    else if( exponent > 1.0 && childlb >= 0.0 )
    {
       SCIP_Real glb;
+
+      /* make sure we linearize in convex region (if we will linearize) */
+      if( refpoint < 0.0 )
+         refpoint = 0.0;
+
       estimateParabola(scip, exponent, overestimate, childlb, childub, refpoint, constant, coefs, islocal, success);
 
       /* if estimate is locally valid, then we computed a secant, and so branching can improve it */
@@ -1917,103 +1922,8 @@
    }
    assert(isinteger || childlb >= 0.0);
 
-<<<<<<< HEAD
    SCIP_CALL( buildPowEstimator(scip, exprdata, overestimate, childvar, childlb, childub, refpoint, exponent, coefs,
          constant, success, islocal, branchcand) );
-=======
-   if( exponent == 2.0 )
-   {
-      /* initialize, because SCIPaddSquareXyz only adds to existing values */
-      *success = TRUE;
-      *coefs = 0.0;
-      *constant = 0.0;
-
-      /* important special case: quadratic case */
-      if( overestimate )
-      {
-         SCIPaddSquareSecant(scip, 1.0, childlb, childub, coefs, constant, success);
-         *islocal = TRUE; /* secants are only valid locally */
-      }
-      else
-      {
-         SCIPaddSquareLinearization(scip, 1.0, refpoint, SCIPvarIsIntegral(childvar), coefs, constant, success);
-         *islocal = FALSE; /* linearizations are globally valid */
-         *branchcand = FALSE;  /* there is no improvement due to branching */
-      }
-   }
-   else if( exponent > 0.0 && iseven )
-   {
-      estimateParabola(scip, exponent, overestimate, childlb, childub, refpoint, constant, coefs, islocal, success);
-      /* if estimate is locally valid, then we computed a secant, and so branching can improve it */
-      *branchcand = *islocal;
-   }
-   else if( exponent > 1.0 && childlb >= 0.0 )
-   {
-      SCIP_Real glb;
-
-      /* make sure we linearize in convex region (if we will linearize) */
-      if( refpoint < 0.0 )
-         refpoint = 0.0;
-
-      estimateParabola(scip, exponent, overestimate, childlb, childub, refpoint, constant, coefs, islocal, success);
-
-      /* if estimate is locally valid, then we computed a secant, and so branching can improve it */
-      *branchcand = *islocal;
-
-      /* if odd power, then check whether tangent on parabola is also globally valid, that is reference point is right of -root*global-lower-bound */
-      glb = SCIPvarGetLbGlobal(childvar);
-      if( !*islocal && !iseven && glb < 0.0 )
-      {
-         if( SCIPisInfinity(scip, -glb) )
-            *islocal = TRUE;
-         else
-         {
-            if( exprdata->root == SCIP_INVALID ) /*lint !e777*/
-            {
-               SCIP_CALL( computeSignpowerRoot(scip, &exprdata->root, exponent) );
-            }
-            *islocal = refpoint < exprdata->root * (-glb);
-         }
-      }
-   }
-   else if( exponent > 1.0 )  /* and !iseven && childlb < 0.0 due to previous if */
-   {
-      /* compute root if not known yet; only needed if mixed sign (global child ub > 0) */
-      if( exprdata->root == SCIP_INVALID && SCIPvarGetUbGlobal(childvar) > 0.0 ) /*lint !e777*/
-      {
-         SCIP_CALL( computeSignpowerRoot(scip, &exprdata->root, exponent) );
-      }
-      estimateSignedpower(scip, exponent, exprdata->root, overestimate, childlb, childub, refpoint,
-            SCIPvarGetLbGlobal(childvar), SCIPvarGetUbGlobal(childvar), constant, coefs, islocal, branchcand, success);
-   }
-   else if( exponent < 0.0 && (iseven || childlb >= 0.0) )
-   {
-      /* compute root if not known yet; only needed if mixed sign (globally) and iseven */
-      if( exprdata->root == SCIP_INVALID && iseven ) /*lint !e777*/
-      {
-         SCIP_CALL( computeHyperbolaRoot(scip, &exprdata->root, exponent) );
-      }
-      estimateHyperbolaPositive(scip, exponent, exprdata->root, overestimate, childlb, childub, refpoint, SCIPvarGetLbGlobal(childvar), SCIPvarGetUbGlobal(childvar), constant, coefs, islocal, branchcand, success);
-   }
-   else if( exponent < 0.0 )
-   {
-      assert(!iseven); /* should hold due to previous if */
-      assert(childlb < 0.0); /* should hold due to previous if */
-      assert(isinteger); /* should hold because childlb < 0.0 (same as assert above) */
-
-      estimateHyperbolaMixed(scip, exponent, overestimate, childlb, childub, refpoint, SCIPvarGetLbGlobal(childvar), SCIPvarGetUbGlobal(childvar), constant, coefs, islocal, branchcand, success);
-   }
-   else
-   {
-      assert(exponent < 1.0); /* the only case that should be left */
-      assert(exponent > 0.0); /* should hold due to previous if */
-
-      estimateRoot(scip, exponent, overestimate, childlb, childub, refpoint, constant, coefs, islocal, success);
-
-      /* if estimate is locally valid, then we computed a secant, and so branching can improve it */
-      *branchcand = *islocal;
-   }
->>>>>>> e5a5a622
 
    return SCIP_OKAY;
 }
