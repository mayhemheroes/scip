--- conflicted
+++ resolved
@@ -780,19 +780,6 @@
 
       /* copy all variables */
       SCIP_CALL( SCIPcopyVars(scip, subscip, varmapfw, NULL, fixvars, fixvals, nfixvars, TRUE) );
-<<<<<<< HEAD
-
-      /* copy parameter settings */
-      /* AG@LE I have seen this trigger the error message in set.c:paramChgdExactSolve; although this does not lead to a
-       * crash it should be avoided.  In SCIPcopyConsCompression, this is probably surpressed by
-       * SCIPsetMessagehdlrQuiet(targetscip, TRUE);
-       *
-       * Also need to check all other occurrences of this method carefully again; had this been called before
-       * SCIPcopyVars(), then I guess the subscip would have been solved exactly, which we absolutely do not want.
-       */
-      SCIP_CALL( SCIPcopyParamSettings(scip, subscip) );
-=======
->>>>>>> a9f25857
    }
    else
    {
