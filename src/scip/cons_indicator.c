/* * * * * * * * * * * * * * * * * * * * * * * * * * * * * * * * * * * * * * */
/*                                                                           */
/*                  This file is part of the program and library             */
/*         SCIP --- Solving Constraint Integer Programs                      */
/*                                                                           */
/*    Copyright (C) 2002-2015 Konrad-Zuse-Zentrum                            */
/*                            fuer Informationstechnik Berlin                */
/*                                                                           */
/*  SCIP is distributed under the terms of the ZIB Academic License.         */
/*                                                                           */
/*  You should have received a copy of the ZIB Academic License              */
/*  along with SCIP; see the file COPYING. If not email to scip@zib.de.      */
/*                                                                           */
/* * * * * * * * * * * * * * * * * * * * * * * * * * * * * * * * * * * * * * */
/* #define SCIP_DEBUG */
/* #define SCIP_OUTPUT */
/* #define SCIP_MORE_DEBUG */
/* #define SCIP_ENABLE_IISCHECK */

/**@file   cons_indicator.c
 * @brief  constraint handler for indicator constraints
 * @author Marc Pfetsch
 *
 * An indicator constraint is given by a binary variable \f$y\f$ and an inequality \f$ax \leq
 * b\f$. It states that if \f$y = 1\f$ then \f$ax \leq b\f$ holds.
 *
 * This constraint is handled by adding a slack variable \f$s:\; ax - s \leq b\f$ with \f$s \geq
 * 0\f$. The constraint is enforced by fixing \f$s\f$ to 0 if \f$y = 1\f$.
 *
 * @note The constraint only implements an implication not an equivalence, i.e., it does not ensure
 * that \f$y = 1\f$ if \f$ax \leq b\f$ or equivalently if \f$s = 0\f$ holds.
 *
 * This constraint is equivalent to a linear constraint \f$ax - s \leq b\f$ and an SOS1 constraint on
 * \f$y\f$ and \f$s\f$ (at most one should be nonzero). In the indicator context we can, however,
 * separate more inequalities.
 *
 * The name indicator apparently comes from CPLEX.
 *
 *
 * @section SEPARATION Separation Methods
 *
 * We now explain the handling of indicator constraints in more detail.  The indicator constraint
 * handler adds an inequality for each indicator constraint. We assume that this system (with added
 * slack variables) is \f$ Ax - s \leq b \f$, where \f$ x \f$ are the original variables and \f$ s
 * \f$ are the slack variables added by the indicator constraint. Variables \f$ y \f$ are the binary
 * variables corresponding to the indicator constraints.
 *
 * @note In the implementation, we assume that bounds on the original variables \f$x\f$ cannot be
 * influenced by the indicator constraint. If it should be possible to relax these constraints as
 * well, then these constraints have to be added as indicator constraints.
 *
 * We separate inequalities by using the so-called alternative polyhedron.
 *
 *
 * @section ALTERNATIVEPOLYHEDRON Separation via the Alternative Polyhedron
 *
 * We now describe the separation method of the first method in more detail.
 *
 * Consider the LP-relaxation of the current subproblem:
 * \f[
 * \begin{array}{ll}
 *  min & c^T x + d^T z\\
 *      & A x - s \leq b, \\
 *      & D x + C z \leq f, \\
 *      & l \leq x \leq u, \\
 *      & u \leq z \leq v, \\
 *      & 0 \leq s.
 * \end{array}
 * \f]
 * As above \f$Ax - s \leq b\f$ contains all inequalities corresponding to indicator constraints,
 * while the system \f$Dx + Cy \leq f\f$ contains all other inequalities (which are ignored in the
 * following). Similarly, variables \f$z\f$ not appearing in indicator constraints are
 * ignored. Bounds for the variables \f$x_j\f$ can be given, in particular, variables can be
 * fixed. Note that \f$s \leq 0\f$ renders the system infeasible.
 *
 * To generate cuts, we construct the so-called @a alternative @a polyhedron:
 * \f[
 * \begin{array}{ll}
 *      P = \{ (w,r,t) : & A^T w - r + t = 0,\\
 *                       & b^T w - l^T r + u^T t = -1,\\
 *                       & w, r, t \geq 0 \}.
 * \end{array}
 * \f]
 * Here, \f$r\f$ and \f$t\f$ correspond to the lower and upper bounds on \f$x\f$, respectively.
 *
 * It turns out that the vertices of \f$P\f$ correspond to minimal infeasible subsystems of \f$A x
 * \leq b\f$, \f$l \leq x \leq u\f$. If \f$I\f$ is the index set of such a system, it follows that not all \f$s_i\f$ for
 * \f$i \in I\f$ can be 0, i.e., \f$y_i\f$ can be 1. In other words, the following cut is valid:
 * \f[
 *      \sum_{i \in I} y_i \leq |I| - 1.
 * \f]
 *
 *
 * @subsection DETAIL Separation heuristic
 *
 * We separate the above inequalities by a heuristic described in
 *
 *   Branch-And-Cut for the Maximum Feasible Subsystem Problem,@n
 *   Marc Pfetsch, SIAM Journal on Optimization 19, No.1, 21-38 (2008)
 *
 * The first step in the separation heuristic is to apply the transformation \f$\bar{y} = 1 - y\f$, which
 * transforms the above inequality into the constraint
 * \f[
 *      \sum_{i \in I} \bar{y}_i \geq 1,
 * \f]
 * that is, it is a set covering constraint on the negated variables.
 *
 * The basic idea is to use the current solution to the LP relaxation and use it as the objective,
 * when optimizing of the alternative polyhedron. Since any vertex corresponds to such an
 * inequality, we can check whether it is violated. To enlarge the chance that we find a @em
 * violated inequality, we perform a fixing procedure, in which the variable corresponding to an
 * arbitrary element of the last IIS \f$I\f$ is fixed to zero, i.e., cannot be used in the next
 * IISs. This is repeated until the corresponding alternative polyhedron is infeasible, i.e., we
 * have obtained an IIS-cover. For more details see the paper above.
 *
 *
 * @subsection PREPROC Preprocessing
 *
 * Since each indicator constraint adds a linear constraint to the formulation, preprocessing of the
 * linear constraints change the above approach as follows.
 *
 * The system as present in the formulation is the following (ignoring variables that are not
 * contained in indicator constraints and the objective function):
 * \f[
 *    \begin{array}{ll}
 *      & A x - s \leq b, \\
 *      & l \leq x \leq u, \\
 *      & s \leq 0.
 *    \end{array}
 * \f]
 * Note again that the requirement \f$s \leq 0\f$ leads to an infeasible system. Consider now the
 * preprocessing of the linear constraint (aggregation, bound strengthening, etc.) and assume that
 * this changes the above system to the following:
 * \f[
 *    \begin{array}{ll}
 *      & \tilde{A} x - \tilde{B} s \leq \tilde{b}, \\
 *      & \tilde{l} \leq x \leq \tilde{u}, \\
 *      & s \leq 0. \\
 *    \end{array}
 * \f]
 * Note that we forbid multi-aggregation of the \f$s\f$ variables in order to be able to change their
 * bounds in propagation/branching. The corresponding alternative system is the following:
 * \f[
 *    \begin{array}{ll}
 *      & \tilde{A}^T w - r + t = 0,\\
 *      & - \tilde{B}^T w + v = 0,\\
 *      & b^T w - l^T r + u^T t = -1,\\
 *      & w, v, r, t \geq 0
 *    \end{array}
 *    \qquad \Leftrightarrow \qquad
 *    \begin{array}{ll}
 *      & \tilde{A}^T w - r + t = 0,\\
 *      & \tilde{B}^T w \geq 0,\\
 *      & b^T w - l^T r + u^T t = -1,\\
 *      & w, r, t \geq 0,
 *    \end{array}
 * \f]
 * where the second form arises by substituting \f$v \geq 0\f$. A closer look at this system reveals
 * that it is not larger than the original one:
 *
 * - (Multi-)Aggregation of variables \f$x\f$ will remove these variables from the formulation, such that
 *   the corresponding column of \f$\tilde{A}\f$ (row of \f$\tilde{A}^T\f$) will be zero.
 *
 * - The rows of \f$\tilde{B}^T\f$ are not unit vectors, i.e., do not correspond to redundant
 *   nonnegativity constraints, only if the corresponding slack variables appear in an aggregation.
 *
 * Taken together, these two observations yield the conclusion that the new system is roughly as
 * large as the original one.
 *
 * @note Because of possible (multi-)aggregation it might happen that the linear constraint
 * corresponding to an indicator constraint becomes redundant and is deleted. From this we cannot
 * conclude that the indicator constraint is redundant as well (i.e. always fulfilled), because the
 * corresponding slack variable is still present and its setting to 0 might influence other
 * (linear) constraints. Thus, we have to rely on the dual presolving of the linear constraints to
 * detect this case: If the linear constraint is really redundant, i.e., is always fulfilled, it is
 * deleted and the slack variable can be fixed to 0. In this case, the indicator constraint can be
 * deleted as well.
 *
 * @todo Accept arbitrary ranged linear constraints as input (in particular: equations). Internally
 * create two indicator constraints or correct alternative polyhedron accordingly (need to split the
 * variables there, but not in original problem).
 *
 * @todo Treat variable upper bounds in a special way: Do not create the artificial slack variable,
 * but directly enforce the propagations etc.
 *
 * @todo Turn off separation if the alternative polyhedron is infeasible and updateBounds is false.
 *
 * @todo Improve parsing of indicator constraint in CIP-format. Currently, we have to rely on a particular name, i.e.,
 * the slack variable has to start with "indslack" and end with the name of the corresponding linear constraint.
 *
 * @todo Check whether one can further use the fact that the slack variable is aggregated.
 */

/*---+----1----+----2----+----3----+----4----+----5----+----6----+----7----+----8----+----9----+----0----+----1----+----2*/

#include <assert.h>
#include <string.h>

#include "scip/cons_indicator.h"
#include "scip/cons_linear.h"
#include "scip/cons_logicor.h"
#include "scip/cons_varbound.h"
#include "scip/cons_quadratic.h"
#include "scip/heur_trysol.h"
#include "scip/heur_indicator.h"
#include "scip/pub_misc.h"


/* constraint handler properties */
#define CONSHDLR_NAME          "indicator"
#define CONSHDLR_DESC          "indicator constraint handler"
#define CONSHDLR_SEPAPRIORITY        10 /**< priority of the constraint handler for separation */
#define CONSHDLR_ENFOPRIORITY      -100 /**< priority of the constraint handler for constraint enforcing */
#define CONSHDLR_CHECKPRIORITY -1000000 /**< priority of the constraint handler for checking feasibility */
#define CONSHDLR_SEPAFREQ            10 /**< frequency for separating cuts; zero means to separate only in the root node */
#define CONSHDLR_PROPFREQ             1 /**< frequency for propagating domains; zero means only preprocessing propagation */
#define CONSHDLR_EAGERFREQ          100 /**< frequency for using all instead of only the useful constraints in separation,
                                         *   propagation and enforcement, -1 for no eager evaluations, 0 for first only */
#define CONSHDLR_MAXPREROUNDS        -1 /**< maximal number of presolving rounds the constraint handler participates in (-1: no limit) */
#define CONSHDLR_DELAYSEPA        FALSE /**< Should separation method be delayed, if other separators found cuts? */
#define CONSHDLR_DELAYPROP        FALSE /**< Should propagation method be delayed, if other propagators found reductions? */
#define CONSHDLR_DELAYPRESOL      FALSE /**< Should presolving method be delayed, if other presolvers found reductions? */
#define CONSHDLR_NEEDSCONS         TRUE /**< Should the constraint handler be skipped, if no constraints are available? */

#define CONSHDLR_PROP_TIMING       SCIP_PROPTIMING_BEFORELP


/* event handler properties */
#define EVENTHDLR_BOUND_NAME       "indicatorbound"
#define EVENTHDLR_BOUND_DESC       "bound change event handler for indicator constraints"

#define EVENTHDLR_RESTART_NAME     "indicatorrestart"
#define EVENTHDLR_RESTART_DESC     "force restart if absolute gap is 1"


/* conflict handler properties */
#define CONFLICTHDLR_NAME          "indicatorconflict"
#define CONFLICTHDLR_DESC          "replace slack variables and generate logicor constraints"
#define CONFLICTHDLR_PRIORITY      200000

/* upgrade properties */
#define LINCONSUPGD_PRIORITY      +100000     /**< priority of the constraint handler for upgrading of linear constraints */

/* default values for parameters */
#define DEFAULT_BRANCHINDICATORS    FALSE    /**< Branch on indicator constraints in enforcing? */
#define DEFAULT_GENLOGICOR          FALSE    /**< Generate logicor constraints instead of cuts? */
#define DEFAULT_ADDCOUPLING          TRUE    /**< Add coupling constraints if big-M is small enough? */
#define DEFAULT_MAXCOUPLINGVALUE      1e4    /**< maximum coefficient for binary variable in coupling constraint */
#define DEFAULT_ADDCOUPLINGCONS     FALSE    /**< Add initial coupling inequalities as linear constraints, if 'addcoupling' is true? */
#define DEFAULT_SEPACOUPLINGCUTS    FALSE    /**< Should the coupling inequalities be separated dynamically? */
#define DEFAULT_SEPACOUPLINGLOCAL   FALSE    /**< Allow to use local bounds in order to separated coupling inequalities? */
#define DEFAULT_SEPACOUPLINGVALUE     1e4    /**< maximum coefficient for binary variable in separated coupling constraint */
#define DEFAULT_SEPAALTERNATIVELP   FALSE    /**< Separate using the alternative LP? */
#define DEFAULT_TRYSOLFROMCOVER     FALSE    /**< Try to construct a feasible solution from a cover? */
#define DEFAULT_UPGRADELINEAR       FALSE    /**< Try to upgrade linear constraints to indicator constraints? */
#define DEFAULT_USEOTHERCONSS       FALSE    /**< Collect other constraints to alternative LP? */
#define DEFAULT_USEOBJECTIVECUT     FALSE    /**< Use objective cut with current best solution to alternative LP? */
#define DEFAULT_UPDATEBOUNDS        FALSE    /**< Update bounds of original variables for separation? */
#define DEFAULT_MAXCONDITIONALTLP     0.0    /**< max. estimated condition of the solution basis matrix of the alt. LP to be trustworthy (0.0 to disable check) */
#define DEFAULT_MAXSEPACUTS           100    /**< maximal number of cuts separated per separation round */
#define DEFAULT_MAXSEPACUTSROOT      2000    /**< maximal number of cuts separated per separation round in the root node */
#define DEFAULT_REMOVEINDICATORS    FALSE    /**< Remove indicator constraint if corresponding variable bound constraint has been added? */
#define DEFAULT_GENERATEBILINEAR    FALSE    /**< Do not generate indicator constraint, but a bilinear constraint instead? */
#define DEFAULT_SCALESLACKVAR       FALSE    /**< Scale slack variable coefficient at construction time? */
#define DEFAULT_NOLINCONSCONT       FALSE    /**< Decompose problem (do not generate linear constraint if all variables are continuous)? */
#define DEFAULT_TRYSOLUTIONS         TRUE    /**< Try to make solutions feasible by setting indicator variables? */
#define DEFAULT_ENFORCECUTS         FALSE    /**< In enforcing try to generate cuts (only if sepaalternativelp is true)? */
#define DEFAULT_DUALREDUCTIONS       TRUE    /**< Should dual reduction steps be performed? */
#define DEFAULT_ADDOPPOSITE         FALSE    /**< Add opposite inequality in nodes in which the binary variable has been fixed to 0? */
#define DEFAULT_CONFLICTSUPGRADE    FALSE    /**< Try to upgrade bounddisjunction conflicts by replacing slack variables? */
#define DEFAULT_FORCERESTART        FALSE    /**< Force restart if we have a max FS instance and gap is 1? */
#define DEFAULT_RESTARTFRAC           0.9    /**< fraction of binary variables that need to be fixed before restart occurs (in forcerestart) */


/* other values */
#define OBJEPSILON                  0.001    /**< value to add to objective in alt. LP if the binary variable is 1 to get small IISs */
#define SEPAALTTHRESHOLD               10    /**< only separate IIS cuts if the number of separated coupling cuts is less than this value */
#define MAXROUNDINGROUNDS               1    /**< maximal number of rounds that produced cuts in separation */


/** constraint data for indicator constraints */
struct SCIP_ConsData
{
   SCIP_VAR*             binvar;             /**< binary variable for indicator constraint */
   SCIP_VAR*             slackvar;           /**< slack variable of inequality of indicator constraint */
   SCIP_CONS*            lincons;            /**< linear constraint corresponding to indicator constraint */
   int                   nfixednonzero;      /**< number of variables among binvar and slackvar fixed to be nonzero */
   int                   colindex;           /**< column index in alternative LP */
   unsigned int          linconsactive:1;    /**< whether linear constraint and slack variable are active */
   unsigned int          implicationadded:1; /**< whether corresponding implication has been added */
   unsigned int          slacktypechecked:1; /**< whether it has been checked to convert the slack variable to be implicit integer */
};


/** indicator constraint handler data */
struct SCIP_ConshdlrData
{
   SCIP_EVENTHDLR*       eventhdlrbound;     /**< event handler for bound change events */
   SCIP_EVENTHDLR*       eventhdlrrestart;   /**< event handler for performing restarts */
   SCIP_Bool             removable;          /**< whether the separated cuts should be removable */
   SCIP_Bool             scaled;             /**< if first row of alt. LP has been scaled */
   SCIP_Bool             objindicatoronly;   /**< whether the objective is nonzero only for indicator variables */
   SCIP_Bool             objothervarsonly;   /**< whether the objective is nonzero only for non-indicator variables */
   SCIP_Real             minabsobj;          /**< minimum absolute nonzero objective of indicator variables */
   SCIP_LPI*             altlp;              /**< alternative LP for cut separation */
   int                   nrows;              /**< # rows in the alt. LP corr. to original variables in linear constraints and slacks */
   int                   nlbbounds;          /**< # lower bounds of original variables */
   int                   nubbounds;          /**< # upper bounds of original variables */
   SCIP_HASHMAP*         varhash;            /**< hash map from variable to row index in alternative LP */
   SCIP_HASHMAP*         lbhash;             /**< hash map from variable to index of lower bound column in alternative LP */
   SCIP_HASHMAP*         ubhash;             /**< hash map from variable to index of upper bound column in alternative LP */
   SCIP_HASHMAP*         slackhash;          /**< hash map from slack variable to row index in alternative LP */
   SCIP_HASHMAP*         binvarhash;         /**< hash map from binary indicator variable to indicator constraint */
   int                   nslackvars;         /**< # slack variables */
   int                   niiscutsgen;        /**< number of IIS-cuts generated */
   int                   objcutindex;        /**< index of objectice cut in alternative LP (-1 if not added) */
   SCIP_Real             objupperbound;      /**< best upper bound on objective known */
   SCIP_Real             objaltlpbound;      /**< upper objective bound stored in alternative LP (infinity if not added) */
   int                   maxroundingrounds;  /**< maximal number of rounds that produced cuts in separation */
   SCIP_Real             roundingminthres;   /**< minimal value for rounding in separation */
   SCIP_Real             roundingmaxthres;   /**< maximal value for rounding in separation */
   SCIP_Real             roundingoffset;     /**< offset for rounding in separation */
   SCIP_Bool             branchindicators;   /**< Branch on indicator constraints in enforcing? */
   SCIP_Bool             genlogicor;         /**< Generate logicor constraints instead of cuts? */
   SCIP_Bool             addcoupling;        /**< whether the coupling inequalities should be added at the beginning */
   SCIP_Bool             addcouplingcons;    /**< whether coupling inequalities should be variable bounds, if 'addcoupling' is true*/
   SCIP_Bool             sepacouplingcuts;   /**< Should the coupling inequalities be separated dynamically? */
   SCIP_Bool             sepacouplinglocal;  /**< Allow to use local bounds in order to separated coupling inequalities? */
   SCIP_Bool             removeindicators;   /**< Remove indicator constraint if corresponding variable bound constraint has been added? */
   SCIP_Bool             updatebounds;       /**< whether the bounds of the original variables should be changed for separation */
   SCIP_Bool             trysolutions;       /**< Try to make solutions feasible by setting indicator variables? */
   SCIP_Bool             enforcecuts;        /**< in enforcing try to generate cuts (only if sepaalternativelp is true) */
   SCIP_Bool             dualreductions;     /**< Should dual reduction steps be performed? */
   SCIP_Bool             addopposite;        /**< Add opposite inequality in nodes in which the binary variable has been fixed to 0? */
   SCIP_Bool             generatebilinear;   /**< Do not generate indicator constraint, but a bilinear constraint instead? */
   SCIP_Bool             scaleslackvar;      /**< Scale slack variable coefficient at construction time? */
   SCIP_Bool             conflictsupgrade;   /**< Try to upgrade bounddisjunction conflicts by replacing slack variables? */
   SCIP_Bool             performedrestart;   /**< whether a restart has been performed already */
   int                   maxsepacuts;        /**< maximal number of cuts separated per separation round */
   int                   maxsepacutsroot;    /**< maximal number of cuts separated per separation round in root node */
   int                   nbinvarszero;       /**< binary variables globally fixed to zero */
   int                   ninitconss;         /**< initial number of indicator constraints (needed in event handlers) */
   SCIP_Real             maxcouplingvalue;   /**< maximum coefficient for binary variable in initial coupling constraint */
   SCIP_Real             sepacouplingvalue;  /**< maximum coefficient for binary variable in separated coupling constraint */
   SCIP_Real             maxconditionaltlp;  /**< maximum estimated condition number of the alternative LP to trust its solution */
   SCIP_Real             restartfrac;        /**< fraction of binary variables that need to be fixed before restart occurs (in forcerestart) */
   SCIP_HEUR*            heurtrysol;         /**< trysol heuristic */
   SCIP_Bool             addedcouplingcons;  /**< whether the coupling constraints have been added already */
   SCIP_CONS**           addlincons;         /**< additional linear constraints that should be added to the alternative LP */
   int                   naddlincons;        /**< number of additional constraints */
   int                   maxaddlincons;      /**< maximal number of additional constraints */
   SCIP_Bool             useotherconss;      /**< Collect other constraints to alternative LP? */
   SCIP_Bool             useobjectivecut;    /**< Use objective cut with current best solution to alternative LP? */
   SCIP_Bool             trysolfromcover;    /**< Try to construct a feasible solution from a cover? */
   SCIP_Bool             upgradelinear;      /**< Try to upgrade linear constraints to indicator constraints? */
   char                  normtype;           /**< norm type for cut computation */
   /* parameters that should not be changed after problem stage: */
   SCIP_Bool             sepaalternativelp;  /**< Separate using the alternative LP? */
   SCIP_Bool             sepaalternativelp_; /**< used to store the sepaalternativelp parameter */
   SCIP_Bool             nolinconscont;      /**< decompose problem - do not generate linear constraint if all variables are continuous */
   SCIP_Bool             nolinconscont_;     /**< used to store the nolinconscont parameter */
   SCIP_Bool             forcerestart;       /**< Force restart if we have a max FS instance and gap is 1? */
   SCIP_Bool             forcerestart_;      /**< used to strore the forcerestart parameter */
};


/** indicator conflict handler data */
struct SCIP_ConflicthdlrData
{
   SCIP_CONSHDLR*        conshdlr;           /**< indicator constraint handler */
   SCIP_CONSHDLRDATA*    conshdlrdata;       /**< indicator constraint handler data */
};


/* Macro for parameters */
#define SCIP_CALL_PARAM(x) /*lint -e527 */ do                                                   \
{                                                                                               \
   SCIP_RETCODE _restat_;                                                                       \
   if ( (_restat_ = (x)) != SCIP_OKAY && (_restat_ != SCIP_PARAMETERUNKNOWN) )                  \
   {                                                                                            \
      SCIPerrorMessage("[%s:%d] Error <%d> in function call\n", __FILE__, __LINE__, _restat_);  \
      SCIPABORT();                                                                              \
      return _restat_;                                                                          \
   }                                                                                            \
}                                                                                               \
while ( FALSE )


/* ---------------- Callback methods of event handlers ---------------- */

/* exec the event handler for getting variable bound changes
 *
 * We update the number of variables fixed to be nonzero
 */
static
SCIP_DECL_EVENTEXEC(eventExecIndicatorBound)
{
   SCIP_EVENTTYPE eventtype;
   SCIP_CONSDATA* consdata;
   SCIP_Real oldbound;
   SCIP_Real newbound;

   assert( eventhdlr != NULL );
   assert( eventdata != NULL );
   assert( strcmp(SCIPeventhdlrGetName(eventhdlr), EVENTHDLR_BOUND_NAME) == 0 );
   assert( event != NULL );

   consdata = (SCIP_CONSDATA*)eventdata;
   assert( consdata != NULL );
   assert( 0 <= consdata->nfixednonzero && consdata->nfixednonzero <= 2 );
   assert( consdata->linconsactive );

   oldbound = SCIPeventGetOldbound(event);
   newbound = SCIPeventGetNewbound(event);

   eventtype = SCIPeventGetType(event);
   switch ( eventtype )
   {
   case SCIP_EVENTTYPE_LBTIGHTENED:
      /* if variable is now fixed to be positive */
      if ( ! SCIPisFeasPositive(scip, oldbound) && SCIPisFeasPositive(scip, newbound) )
         ++(consdata->nfixednonzero);
#ifdef SCIP_MORE_DEBUG
      SCIPdebugMessage("Changed lower bound of variable <%s> from %g to %g (nfixednonzero: %d).\n",
         SCIPvarGetName(SCIPeventGetVar(event)), oldbound, newbound, consdata->nfixednonzero);
#endif
      break;

   case SCIP_EVENTTYPE_UBTIGHTENED:
      /* if variable is now fixed to be negative */
      if ( ! SCIPisFeasNegative(scip, oldbound) && SCIPisFeasNegative(scip, newbound) )
         ++(consdata->nfixednonzero);
#ifdef SCIP_MORE_DEBUG
      SCIPdebugMessage("Changed upper bound of variable <%s> from %g to %g (nfixednonzero: %d).\n",
         SCIPvarGetName(SCIPeventGetVar(event)), oldbound, newbound, consdata->nfixednonzero);
#endif
      break;

   case SCIP_EVENTTYPE_LBRELAXED:
      /* if variable is not fixed to be positive anymore */
      if ( SCIPisFeasPositive(scip, oldbound) && ! SCIPisFeasPositive(scip, newbound) )
         --(consdata->nfixednonzero);
#ifdef SCIP_MORE_DEBUG
      SCIPdebugMessage("Changed lower bound of variable <%s> from %g to %g (nfixednonzero: %d).\n",
         SCIPvarGetName(SCIPeventGetVar(event)), oldbound, newbound, consdata->nfixednonzero);
#endif
      break;

   case SCIP_EVENTTYPE_UBRELAXED:
      /* if variable is not fixed to be negative anymore */
      if ( SCIPisFeasNegative(scip, oldbound) && ! SCIPisFeasNegative(scip, newbound) )
         --(consdata->nfixednonzero);
#ifdef SCIP_MORE_DEBUG
      SCIPdebugMessage("Changed upper bound of variable <%s> from %g to %g (nfixednonzero: %d).\n",
         SCIPvarGetName(SCIPeventGetVar(event)), oldbound, newbound, consdata->nfixednonzero);
#endif
      break;

   default:
      SCIPerrorMessage("Invalid event type.\n");
      SCIPABORT();
      return SCIP_INVALIDDATA; /*lint !e527*/
   }
   assert( 0 <= consdata->nfixednonzero && consdata->nfixednonzero <= 2 );

   return SCIP_OKAY;
}


/* exec the event handler for forcing a restart
 *
 * There are two case in which we perform a (user) restart:
 * - If we have a max FS instance, i.e., the objective is 1 for indicator variables and 0 otherwise,
 *   we can force a restart if the gap is 1. In this case, the remaining work consists of proving
 *   infeasibility of the non-fixed indicators.
 * - If a large fraction of the binary indicator variables have been globally fixed, it makes sense
 *   to force a restart.
 */
static
SCIP_DECL_EVENTEXEC(eventExecIndicatorRestart)
{
   SCIP_CONSHDLRDATA* conshdlrdata;
   SCIP_EVENTTYPE eventtype;

   assert( scip != NULL );
   assert( eventhdlr != NULL );
   assert( eventdata != NULL );
   assert( strcmp(SCIPeventhdlrGetName(eventhdlr), EVENTHDLR_RESTART_NAME) == 0 );
   assert( event != NULL );

   conshdlrdata = (SCIP_CONSHDLRDATA*)eventdata;
   assert( conshdlrdata != NULL );
   assert( conshdlrdata->forcerestart );

   eventtype = SCIPeventGetType(event);
   switch ( eventtype )
   {
   case SCIP_EVENTTYPE_GUBCHANGED:
   case SCIP_EVENTTYPE_GLBCHANGED:
   {
#ifndef NDEBUG
      SCIP_Real oldbound;
      SCIP_Real newbound;

      assert( SCIPvarGetType(SCIPeventGetVar(event)) == SCIP_VARTYPE_BINARY );
      oldbound = SCIPeventGetOldbound(event);
      newbound = SCIPeventGetNewbound(event);
      assert( SCIPisIntegral(scip, oldbound) );
      assert( SCIPisIntegral(scip, newbound) );
      assert( ! SCIPisEQ(scip, oldbound, newbound) );
      assert( SCIPisZero(scip, oldbound) || SCIPisEQ(scip, oldbound, 1.0) );
      assert( SCIPisZero(scip, newbound) || SCIPisEQ(scip, newbound, 1.0) );
#endif

      /* do not treat this case if we have performed a restart already */
      if ( conshdlrdata->performedrestart )
         return SCIP_OKAY;

      /* variable is now fixed */
      ++(conshdlrdata->nbinvarszero);
      SCIPdebugMessage("Fixed variable <%s> (nbinvarszero: %d, total: %d).\n",
         SCIPvarGetName(SCIPeventGetVar(event)), conshdlrdata->nbinvarszero, conshdlrdata->ninitconss);

      if ( SCIPgetStage(scip) != SCIP_STAGE_SOLVING )
         break;

      /* if enough variables have been fixed */
      if ( conshdlrdata->nbinvarszero > (int) ((SCIP_Real) conshdlrdata->ninitconss * conshdlrdata->restartfrac) )
      {
         SCIPverbMessage(scip, SCIP_VERBLEVEL_NORMAL, NULL,
            "Forcing restart, since %d binary variables among %d have been fixed.\n", conshdlrdata->nbinvarszero, conshdlrdata->ninitconss);
         SCIP_CALL( SCIPrestartSolve(scip) );

         /* drop event */
         if ( conshdlrdata->objindicatoronly )
         {
            SCIP_CALL( SCIPdropEvent(scip, SCIP_EVENTTYPE_BESTSOLFOUND, eventhdlr, (SCIP_EVENTDATA*) conshdlrdata, -1) );
         }
         conshdlrdata->performedrestart = TRUE;
      }
      break;
   }

   case SCIP_EVENTTYPE_BESTSOLFOUND:
      assert( SCIPisIntegral(scip, conshdlrdata->minabsobj) );
      assert( SCIPisGE(scip, conshdlrdata->minabsobj, 1.0 ) );

      if ( SCIPgetStage(scip) != SCIP_STAGE_SOLVING )
         break;

      if ( ! conshdlrdata->objindicatoronly )
         break;

      /* if the absolute gap is equal to minabsobj */
      if ( SCIPisEQ(scip, REALABS(SCIPgetPrimalbound(scip) - SCIPgetDualbound(scip)), conshdlrdata->minabsobj) )
      {
         SCIPverbMessage(scip, SCIP_VERBLEVEL_NORMAL, NULL, "Forcing restart, since the absolute gap is %f.\n", conshdlrdata->minabsobj);
         SCIP_CALL( SCIPrestartSolve(scip) );

         /* use inference branching, since the objective is not meaningful */
         if ( SCIPfindBranchrule(scip, "inference") != NULL && !SCIPisParamFixed(scip, "branching/inference/priority") )
         {
            SCIP_CALL( SCIPsetIntParam(scip, "branching/inference/priority", INT_MAX/4) );
         }

         /* drop event */
         SCIP_CALL( SCIPdropEvent(scip, SCIP_EVENTTYPE_BESTSOLFOUND, eventhdlr, (SCIP_EVENTDATA*) conshdlrdata, -1) );
         conshdlrdata->performedrestart = TRUE;
      }
      break;

   default:
      SCIPerrorMessage("invalid event type.\n");
      SCIPABORT();
      return SCIP_INVALIDDATA; /*lint !e527*/
   }

   return SCIP_OKAY;
}


/* ------------------------ conflict handler ---------------------------------*/

/** destructor of conflict handler to free conflict handler data (called when SCIP is exiting) */
static
SCIP_DECL_CONFLICTFREE(conflictFreeIndicator)
{
   SCIP_CONFLICTHDLRDATA* conflicthdlrdata;

   assert( scip != NULL );
   assert( conflicthdlr != NULL );
   assert( strcmp(SCIPconflicthdlrGetName(conflicthdlr), CONFLICTHDLR_NAME) == 0 );

   conflicthdlrdata = SCIPconflicthdlrGetData(conflicthdlr);
   SCIPfreeMemory(scip, &conflicthdlrdata);

   return SCIP_OKAY;
}


/** conflict processing method of conflict handler (called when conflict was found)
 *
 *  In this conflict handler we try to replace slack variables by binary indicator variables and
 *  generate a logicor constraint if possible.
 *
 *  @todo Extend to integral case.
 */
static
SCIP_DECL_CONFLICTEXEC(conflictExecIndicator)
{  /*lint --e{715}*/
   SCIP_CONFLICTHDLRDATA* conflicthdlrdata;
   SCIP_Bool haveslack;
   SCIP_VAR* var;
   int i;

   assert( conflicthdlr != NULL );
   assert( strcmp(SCIPconflicthdlrGetName(conflicthdlr), CONFLICTHDLR_NAME) == 0 );
   assert( bdchginfos != NULL || nbdchginfos == 0 );
   assert( result != NULL );

   /* don't process already resolved conflicts */
   if ( resolved )
   {
      *result = SCIP_DIDNOTRUN;
      return SCIP_OKAY;
   }

   SCIPdebugMessage("Indictor conflict handler.\n");

   conflicthdlrdata = SCIPconflicthdlrGetData(conflicthdlr);
   assert( conflicthdlrdata != NULL );

   /* possibly skip conflict handler */
   if ( ! ((SCIP_CONFLICTHDLRDATA*) conflicthdlrdata)->conshdlrdata->conflictsupgrade )
      return SCIP_OKAY;

   *result = SCIP_DIDNOTFIND;

   /* check whether there seems to be one slack variable and all other variables are binary */
   haveslack = FALSE;
   for (i = 0; i < nbdchginfos; ++i)
   {
      assert( bdchginfos != NULL ); /* for flexelint */
      assert( bdchginfos[i] != NULL );

      var = SCIPbdchginfoGetVar(bdchginfos[i]);

      /* quick check for slack variable that is implicitly integral or continuous */
      if ( SCIPvarGetType(var) == SCIP_VARTYPE_IMPLINT || SCIPvarGetType(var) == SCIP_VARTYPE_CONTINUOUS )
      {
         /* check string */
         if ( strstr(SCIPvarGetName(var), "indslack") != NULL )
         {
            /* make sure that the slack variable occurs with its lower bound */
            if ( SCIPboundtypeOpposite(SCIPbdchginfoGetBoundtype(bdchginfos[i])) != SCIP_BOUNDTYPE_LOWER )
               break;

            /* make sure that the lower bound is 0 */
            if ( ! SCIPisFeasZero(scip, SCIPbdchginfoGetNewbound(bdchginfos[i])) )
               break;

            haveslack = TRUE;
            continue;
         }
      }

      /* we only treat binary variables (other than slack variables) */
      if ( ! SCIPvarIsBinary(var) )
         break;
   }

   /* if we have found at least one slack variable and all other variables are binary */
   if ( haveslack && i == nbdchginfos )
   {
      SCIP_CONS** conss;
      SCIP_VAR** vars;
      int nconss;
      int j;

      SCIPdebugMessage("Found conflict involving slack variables that can be remodelled.\n");

      assert( conflicthdlrdata->conshdlr != NULL );
      assert( strcmp(SCIPconshdlrGetName(conflicthdlrdata->conshdlr), CONSHDLR_NAME) == 0 );

      nconss = SCIPconshdlrGetNConss(conflicthdlrdata->conshdlr);
      conss = SCIPconshdlrGetConss(conflicthdlrdata->conshdlr);

      /* create array of variables in conflict constraint */
      SCIP_CALL( SCIPallocBufferArray(scip, &vars, nbdchginfos) );
      for (i = 0; i < nbdchginfos; ++i)
      {
         assert( bdchginfos != NULL ); /* for flexelint */
         assert( bdchginfos[i] != NULL );

         var = SCIPbdchginfoGetVar(bdchginfos[i]);

         SCIPdebugMessage(" <%s> %s %g\n", SCIPvarGetName(var), SCIPbdchginfoGetBoundtype(bdchginfos[i]) == SCIP_BOUNDTYPE_LOWER ? ">=" : "<=",
            SCIPbdchginfoGetNewbound(bdchginfos[i]));

         /* quick check for slack variable that is implicitly integral or continuous */
         if ( (SCIPvarGetType(var) == SCIP_VARTYPE_IMPLINT || SCIPvarGetType(var) == SCIP_VARTYPE_CONTINUOUS) && strstr(SCIPvarGetName(var), "indslack") != NULL )
         {
            SCIP_VAR* slackvar;

            /* search for slack variable */
            for (j = 0; j < nconss; ++j)
            {
               assert( conss[j] != NULL );
               slackvar = SCIPgetSlackVarIndicator(conss[j]);
               assert( slackvar != NULL );

               /* check whether we found the variable */
               if ( slackvar == var )
               {
                  /* replace slack variable by binary variable */
                  var = SCIPgetBinaryVarIndicator(conss[j]);
                  break;
               }
            }

            /* check whether we found the slack variable */
            if ( j >= nconss )
            {
               SCIPdebugMessage("Could not find slack variable <%s>.\n", SCIPvarGetName(var));
               break;
            }
         }
         else
         {
            /* if the variable is fixed to one in the conflict set, we have to use its negation */
            if ( SCIPbdchginfoGetNewbound(bdchginfos[i]) > 0.5 )
            {
               SCIP_CALL( SCIPgetNegatedVar(scip, var, &var) );
            }
         }

         vars[i] = var;
      }

      /* whether all slack variables have been found */
      if ( i == nbdchginfos )
      {
         SCIP_CONS* cons;
         char consname[SCIP_MAXSTRLEN];

         SCIPdebugMessage("Generated logicor conflict constraint.\n");

         /* create a logicor constraint out of the conflict set */
         (void) SCIPsnprintf(consname, SCIP_MAXSTRLEN, "cf%d_%"SCIP_LONGINT_FORMAT, SCIPgetNRuns(scip), SCIPgetNConflictConssApplied(scip));
         SCIP_CALL( SCIPcreateConsLogicor(scip, &cons, consname, nbdchginfos, vars, 
               FALSE, separate, FALSE, FALSE, TRUE, local, FALSE, dynamic, removable, FALSE) );
         SCIP_CALL( SCIPaddConsNode(scip, node, cons, validnode) );
#ifdef SCIP_OUTPUT
         SCIP_CALL( SCIPprintCons(scip, cons, NULL) );
         SCIPinfoMessage(scip, NULL, ";\n");
#endif
         SCIP_CALL( SCIPreleaseCons(scip, &cons) );

         *result = SCIP_CONSADDED;
      }

      /* free temporary memory */
      SCIPfreeBufferArray(scip, &vars);
   }

   return SCIP_OKAY;
}


/* ------------------------ parameter handling ---------------------------------*/

/** reset parameter to @p oldvalue if it corresponds to the parameter @p name
 *
 *  This function avoids changing crucial parameters.
 *  @see paramChangedIndicator()
 */
static
SCIP_RETCODE checkParam(
   SCIP*                 scip,               /**< SCIP data structure */
   SCIP_PARAM*           param,              /**< parameter */
   const char*           name,               /**< parameter name to check */
   SCIP_Bool             oldvalue,           /**< old value of parameter */
   SCIP_Bool*            newvalue            /**< new value after call */
   )
{
   const char* paramname;

   assert( scip != NULL );
   assert( param != NULL );
   assert( name != NULL );
   assert( newvalue != NULL );

   if ( oldvalue == *newvalue )
      return SCIP_OKAY;

   paramname = SCIPparamGetName(param);
   assert( paramname != NULL );

   /* check whether the change parameter corresponds to our name to check */
   if ( strcmp(paramname, name) == 0 )
   {
      /* check stage */
      if ( SCIPgetStage(scip) > SCIP_STAGE_PROBLEM )
      {
         SCIPwarningMessage(scip, "Cannot change parameter <%s> stage %d - reset to old value %s.\n", name, SCIPgetStage(scip), oldvalue ? "true" : "false");
         /* reset parameter (NULL = do not recursively call paramchd function) */
         SCIP_CALL( SCIPchgBoolParam(scip, param, oldvalue) );
         *newvalue = oldvalue;
      }
   }
   return SCIP_OKAY;
}


/** called after a parameter has been changed */
static
SCIP_DECL_PARAMCHGD(paramChangedIndicator)
{
   SCIP_CONSHDLR* conshdlr;
   SCIP_CONSHDLRDATA* conshdlrdata;
   SCIP_Bool value;

   assert( scip != NULL );
   assert( param != NULL );

   /* get indicator constraint handler */
   conshdlr = SCIPfindConshdlr(scip, "indicator");
   assert( conshdlr != NULL );

   /* get constraint handler data */
   conshdlrdata = SCIPconshdlrGetData(conshdlr);
   assert( conshdlrdata != NULL );

   value = conshdlrdata->sepaalternativelp_;
   SCIP_CALL( checkParam(scip, param, "constraints/indicator/sepaalternativelp", conshdlrdata->sepaalternativelp, &value) );
   conshdlrdata->sepaalternativelp = value;

   value = conshdlrdata->forcerestart_;
   SCIP_CALL( checkParam(scip, param, "constraints/indicator/forcerestart", conshdlrdata->forcerestart, &value) );
   conshdlrdata->forcerestart = value;

   value = conshdlrdata->nolinconscont;
   SCIP_CALL( checkParam(scip, param, "constraints/indicator/nolinconscont", conshdlrdata->nolinconscont, &value) );
   conshdlrdata->nolinconscont = value;

   return SCIP_OKAY;
}


/* ------------------------ debugging routines ---------------------------------*/

#ifdef SCIP_ENABLE_IISCHECK
/** Check that indicator constraints corresponding to nonnegative entries in @a vector are infeasible in original problem
 *
 *  This function will probably fail if the has been presolved by the cons_linear presolver - to
 *  make it complete we would have to substitute active variables.
 */
static
SCIP_RETCODE checkIIS(
   SCIP*                 scip,               /**< SCIP pointer */
   int                   nconss,             /**< number of constraints */
   SCIP_CONS**           conss,              /**< indicator constraints */
   SCIP_Real*            vector              /**< vector */
   )
{
   SCIP_CONSHDLR* conshdlr;
   SCIP_HASHMAP* varhash;   /* hash map from variable to column index in auxiliary LP */
   SCIP_LPI* lp;
   int nvars = 0;
   int c;

   assert( scip != NULL );
   assert( vector != NULL );

   SCIPdebugMessage("Checking IIS ...\n");

   /* now check indicator constraints */
   conshdlr = SCIPfindConshdlr(scip, "indicator");
   assert( conshdlr != NULL );

   conss = SCIPconshdlrGetConss(conshdlr);
   nconss = SCIPconshdlrGetNConss(conshdlr);

   /* create LP */
   SCIP_CALL( SCIPlpiCreate(&lp, SCIPgetMessagehdlr(scip), "checkLP", SCIP_OBJSEN_MINIMIZE) );

   /* set up hash map */
   SCIP_CALL( SCIPhashmapCreate(&varhash, SCIPblkmem(scip), SCIPcalcHashtableSize(10 * SCIPgetNVars(scip))) );

   /* loop through indicator constraints */
   for (c = 0; c < nconss; ++c)
   {
      SCIP_CONSDATA* consdata;
      consdata = SCIPconsGetData(conss[c]);
      assert( consdata != NULL );

      /* check whether constraint should be included */
      if ( consdata->colindex >= 0 && (! SCIPisFeasZero(scip, vector[consdata->colindex]) || ! SCIPconsIsEnabled(conss[c])) )
      {
         SCIP_CONS* lincons;
         SCIP_VAR** linvars;
         SCIP_Real* linvals;
         SCIP_Real linrhs;
         SCIP_Real linlhs;
         SCIP_VAR* slackvar;
         int nlinvars;
         SCIP_Real sign = 1.0;
         int matbeg;
         int* matind;
         SCIP_Real* matval;
         SCIP_VAR** newVars;
         int nNewVars;
         SCIP_Real lhs;
         SCIP_Real rhs;
         int cnt;
         int v;

         lincons = consdata->lincons;
         assert( lincons != NULL );
         assert( ! SCIPconsIsEnabled(conss[c]) || SCIPconsIsActive(lincons) );
         assert( ! SCIPconsIsEnabled(conss[c]) || SCIPconsIsEnabled(lincons) );

         slackvar = consdata->slackvar;
         assert( slackvar != NULL );

         /* if the slack variable is aggregated (multi-aggregation should not happen) */
         assert( SCIPvarGetStatus(slackvar) != SCIP_VARSTATUS_MULTAGGR );
         if ( SCIPvarGetStatus(slackvar) == SCIP_VARSTATUS_AGGREGATED )
         {
            SCIP_VAR* var;
            SCIP_Real scalar = 1.0;
            SCIP_Real constant = 0.0;

            var = slackvar;

            SCIP_CALL( SCIPgetProbvarSum(scip, &var, &scalar, &constant) );
            assert( ! SCIPisZero(scip, scalar) );

            /*  SCIPdebugMessage("slack variable aggregated (scalar: %f, constant: %f)\n", scalar, constant); */

            /* otherwise construct a linear constraint */
            SCIP_CALL( SCIPallocBufferArray(scip, &linvars, 1) );
            SCIP_CALL( SCIPallocBufferArray(scip, &linvals, 1) );
            linvars[0] = var;
            linvals[0] = scalar;
            nlinvars = 1;
            linlhs = -SCIPinfinity(scip);
            linrhs = constant;
         }
         else
         {
            /* in this case, the linear constraint is directly usable */
            linvars = SCIPgetVarsLinear(scip, lincons);
            linvals = SCIPgetValsLinear(scip, lincons);
            nlinvars = SCIPgetNVarsLinear(scip, lincons);
            linlhs = SCIPgetLhsLinear(scip, lincons);
            linrhs = SCIPgetRhsLinear(scip, lincons);
         }

         /* adapt rhs of linear constraint */
         assert( SCIPisInfinity(scip, -linlhs) || SCIPisInfinity(scip, linrhs) );
         if ( SCIPisInfinity(scip, linrhs) )
         {
            linrhs = linlhs;
            assert( linrhs > -SCIPinfinity(scip) );
            sign = -1.0;
         }

         SCIP_CALL( SCIPallocBufferArray(scip, &matind, 4*nlinvars) );
         SCIP_CALL( SCIPallocBufferArray(scip, &matval, 4*nlinvars) );
         SCIP_CALL( SCIPallocBufferArray(scip, &newVars, nlinvars) );

         /* set up row */
         nNewVars = 0;
         for (v = 0; v < nlinvars; ++v)
         {
            SCIP_VAR* var;
            var = linvars[v];
            assert( var != NULL );

            /* skip slack variable */
            if ( var == slackvar )
               continue;

            /* if variable is new */
            if ( ! SCIPhashmapExists(varhash, var) )
            {
               /* add variable in map */
               SCIP_CALL( SCIPhashmapInsert(varhash, var, (void*) (size_t) nvars) );
               assert( nvars == (int) (size_t) SCIPhashmapGetImage(varhash, var) );
               /* SCIPdebugMessage("Inserted variable <%s> into hashmap (%d).\n", SCIPvarGetName(var), nvars); */
               nvars++;

               /* store new variables */
               newVars[nNewVars++] = var;
            }
            assert( SCIPhashmapExists(varhash, var) );
         }

         /* add new columns */
         if ( nNewVars > 0 )
         {
            SCIP_Real* lb;
            SCIP_Real* ub;
            SCIP_Real* obj;
            char** colnames;

            SCIP_CALL( SCIPallocBufferArray(scip, &lb, nNewVars) );
            SCIP_CALL( SCIPallocBufferArray(scip, &ub, nNewVars) );
            SCIP_CALL( SCIPallocBufferArray(scip, &obj, nNewVars) );
            SCIP_CALL( SCIPallocBufferArray(scip, &colnames, nNewVars) );

            for (v = 0; v < nNewVars; ++v)
            {
               SCIP_VAR* var;
               var = newVars[v];
               obj[v] = 0.0;
               lb[v] = SCIPvarGetLbLocal(var);
               ub[v] = SCIPvarGetUbLocal(var);
               SCIP_CALL( SCIPallocBufferArray(scip, &(colnames[v]), SCIP_MAXSTRLEN) ); /*lint !e866*/
               (void) SCIPsnprintf(colnames[v], SCIP_MAXSTRLEN, "%s", SCIPvarGetName(var));
            }

            /* now add columns */
            SCIP_CALL( SCIPlpiAddCols(lp, nNewVars, obj, lb, ub, colnames, 0, NULL, NULL, NULL) );

            for (v = nNewVars - 1; v >= 0; --v)
            {
               SCIPfreeBufferArray(scip, &(colnames[v]));
            }
            SCIPfreeBufferArray(scip, &colnames);
            SCIPfreeBufferArray(scip, &obj);
            SCIPfreeBufferArray(scip, &ub);
            SCIPfreeBufferArray(scip, &lb);
         }

         /* set up row */
         cnt = 0;
         for (v = 0; v < nlinvars; ++v)
         {
            SCIP_VAR* var;
            var = linvars[v];
            assert( var != NULL );

            /* skip slack variable */
            if ( var == slackvar )
               continue;

            assert( SCIPhashmapExists(varhash, var) );
            matind[cnt] = (int) (size_t) SCIPhashmapGetImage(varhash, var);
            matval[cnt] = sign * linvals[v];
            ++cnt;
         }

         lhs = -SCIPlpiInfinity(lp);
         rhs = linrhs;

         /* add new row */
         matbeg = 0;
         SCIP_CALL( SCIPlpiAddRows(lp, 1, &lhs, &rhs, NULL, cnt, &matbeg, matind, matval) );

         SCIPfreeBufferArray(scip, &matind);
         SCIPfreeBufferArray(scip, &matval);
         SCIPfreeBufferArray(scip, &newVars);

         assert( slackvar != NULL );
         if ( SCIPvarGetStatus(slackvar) == SCIP_VARSTATUS_AGGREGATED )
         {
            SCIPfreeBufferArray(scip, &linvals);
            SCIPfreeBufferArray(scip, &linvars);
         }
      }
   }

   /* solve LP and check status */
   SCIP_CALL( SCIPlpiSolvePrimal(lp) );

   if ( ! SCIPlpiIsPrimalInfeasible(lp) )
   {
      SCIP_CONSHDLRDATA* conshdlrdata;

      SCIPerrorMessage("Detected IIS is not infeasible in original problem!\n");

      conshdlrdata = SCIPconshdlrGetData(conshdlr);
      assert( conshdlrdata != NULL );

      SCIP_CALL( SCIPlpiWriteLP(lp, "check.lp") );
      SCIP_CALL( SCIPlpiWriteLP(conshdlrdata->altlp, "altdebug.lp") );
      SCIPABORT();
      return SCIP_ERROR; /*lint !e527*/
   }
   SCIPdebugMessage("Check successful!\n");

   SCIPhashmapFree(&varhash);
   SCIP_CALL( SCIPlpiFree(&lp) );

   return SCIP_OKAY;
}
#endif


/* ------------------------ auxiliary operations -------------------------------*/

/** return objective contribution of variable
 *
 *  Special treatment of negated variables: return negative of objective of original
 *  variable. SCIPvarGetObj() would return 0 in these cases.
 */
static
SCIP_Real varGetObjDelta(
   SCIP_VAR*             var                 /**< variable */
   )
{
   if ( SCIPvarIsBinary(var) && SCIPvarIsNegated(var) )
   {
      assert( SCIPvarGetNegatedVar(var) != NULL );
      return -SCIPvarGetObj(SCIPvarGetNegatedVar(var));
   }
   else if ( SCIPvarGetStatus(var) == SCIP_VARSTATUS_AGGREGATED )
   {
      assert( SCIPvarGetAggrVar(var) != NULL );
      return SCIPvarGetAggrScalar(var) * SCIPvarGetObj(SCIPvarGetAggrVar(var));
   }

   return SCIPvarGetObj(var);
}


/** ensures that the addlincons array can store at least num entries */
static
SCIP_RETCODE consdataEnsureAddLinConsSize(
   SCIP*                 scip,               /**< SCIP data structure */
   SCIP_CONSHDLR*        conshdlr,           /**< constraint handler */
   int                   num                 /**< minimum number of entries to store */
   )
{
   SCIP_CONSHDLRDATA* conshdlrdata;

   assert( scip != NULL );
   assert( conshdlr != NULL );
   assert( strcmp(SCIPconshdlrGetName(conshdlr), CONSHDLR_NAME) == 0 );

   conshdlrdata = SCIPconshdlrGetData(conshdlr);
   assert( conshdlrdata != NULL );
   assert( conshdlrdata->naddlincons <= conshdlrdata->maxaddlincons );

   if ( num > conshdlrdata->maxaddlincons )
   {
      int newsize;

      newsize = SCIPcalcMemGrowSize(scip, num);
      SCIP_CALL( SCIPreallocBlockMemoryArray(scip, &conshdlrdata->addlincons, conshdlrdata->maxaddlincons, newsize) );
      conshdlrdata->maxaddlincons = newsize;
   }
   assert( num <= conshdlrdata->maxaddlincons );

   return SCIP_OKAY;
}


/* ------------------------ operations on the alternative LP -------------------*/

/** initialize alternative LP
 *
 *  The alternative system is organized as follows:
 *  - The first row corresponds to the right hand side of the original system.
 *  - The next nconss constraints correspond to the slack variables.
 *  - The rows after that correspond to the original variables.
 */
static
SCIP_RETCODE initAlternativeLP(
   SCIP*                 scip,               /**< SCIP pointer */
   SCIP_CONSHDLR*        conshdlr            /**< constraint handler */
   )
{
   SCIP_CONSHDLRDATA* conshdlrdata;
   SCIP_Real lhs = -1.0;
   SCIP_Real rhs = -1.0;

   assert( scip != NULL );
   assert( strcmp(SCIPconshdlrGetName(conshdlr), CONSHDLR_NAME) == 0 );

   conshdlrdata = SCIPconshdlrGetData(conshdlr);
   assert( conshdlrdata != NULL );
   assert( conshdlrdata->altlp == NULL );
   assert( conshdlrdata->varhash == NULL );
   assert( conshdlrdata->lbhash == NULL );
   assert( conshdlrdata->ubhash == NULL );
   assert( conshdlrdata->slackhash != NULL );

   /* create hash map of variables */
   SCIP_CALL( SCIPhashmapCreate(&conshdlrdata->varhash, SCIPblkmem(scip), SCIPcalcHashtableSize(10 * SCIPgetNVars(scip))) );
   SCIP_CALL( SCIPhashmapCreate(&conshdlrdata->lbhash, SCIPblkmem(scip), SCIPcalcHashtableSize(10 * SCIPgetNVars(scip))) );
   SCIP_CALL( SCIPhashmapCreate(&conshdlrdata->ubhash, SCIPblkmem(scip), SCIPcalcHashtableSize(10 * SCIPgetNVars(scip))) );

   /* create alternative LP */
   SCIP_CALL( SCIPlpiCreate(&conshdlrdata->altlp, SCIPgetMessagehdlr(scip), "altlp", SCIP_OBJSEN_MINIMIZE) );

   /* add first row */
   SCIP_CALL( SCIPlpiAddRows(conshdlrdata->altlp, 1, &lhs, &rhs, NULL, 0, NULL, NULL, NULL) );
   conshdlrdata->nrows = 1;

   /* set parameters */
   SCIP_CALL_PARAM( SCIPlpiSetIntpar(conshdlrdata->altlp, SCIP_LPPAR_FROMSCRATCH, FALSE) );
   SCIP_CALL_PARAM( SCIPlpiSetIntpar(conshdlrdata->altlp, SCIP_LPPAR_PRESOLVING, TRUE) );
   SCIP_CALL_PARAM( SCIPlpiSetIntpar(conshdlrdata->altlp, SCIP_LPPAR_SCALING, TRUE) );
   SCIP_CALL_PARAM( SCIPlpiSetIntpar(conshdlrdata->altlp, SCIP_LPPAR_FASTMIP, FALSE) );

   SCIPdebugMessage("Initialized alternative LP.\n");

   /* uncomment the following for debugging */
   /* SCIP_CALL_PARAM( SCIPlpiSetIntpar(conshdlrdata->altlp, SCIP_LPPAR_LPINFO, TRUE) ); */

   return SCIP_OKAY;
}


/** Check whether the bounds int given (alternative) LP are set correctly (for debugging) */
#ifndef NDEBUG
static
SCIP_RETCODE checkLPBoundsClean(
   SCIP*                 scip,               /**< SCIP pointer */
   SCIP_LPI*             lp,                 /**< LP for which bounds should be checked */
   int                   nconss,             /**< number of constraints */
   SCIP_CONS**           conss               /**< constraints */
   )
{
   SCIP_Real* lb;
   SCIP_Real* ub;
   SCIP_Bool* covered;
   int nCols;
   int j;

   assert( scip != NULL );
   assert( lp != NULL );

   SCIP_CALL( SCIPlpiGetNCols(lp, &nCols) );

   SCIP_CALL( SCIPallocBufferArray(scip, &lb, nCols) );
   SCIP_CALL( SCIPallocBufferArray(scip, &ub, nCols) );
   SCIP_CALL( SCIPallocBufferArray(scip, &covered, nCols) );

   for (j = 0; j < nCols; ++j)
      covered[j] = FALSE;

   /* check columns used by constraints */
   SCIP_CALL( SCIPlpiGetBounds(lp, 0, nCols-1, lb, ub) );
   for (j = 0; j < nconss; ++j)
   {
      SCIP_CONSDATA* consdata;
      int ind;

      assert( conss[j] != NULL );
      consdata = SCIPconsGetData(conss[j]);
      assert( consdata != NULL );
      ind = consdata->colindex;

      if ( ind >= 0 )
      {
         assert( ind < nCols );
         covered[ind] = TRUE;
         if ( ! SCIPisFeasZero(scip, lb[ind]) || ! SCIPlpiIsInfinity(lp, ub[ind]) )
         {
            SCIPABORT();
         }
      }
   }

   /* check other columns */
   for (j = 0; j < nCols; ++j)
   {
      if (! covered[j] )
      {
         /* some columns can be fixed to 0, since they correspond to disabled constraints */
         if ( ( ! SCIPlpiIsInfinity(lp, -lb[j]) && ! SCIPisFeasZero(scip, lb[j])) || (! SCIPlpiIsInfinity(lp, ub[j]) && ! SCIPisFeasZero(scip, ub[j])) )
         {
            SCIPABORT();
         }
      }
   }

   SCIPfreeBufferArray(scip, &covered);
   SCIPfreeBufferArray(scip, &lb);
   SCIPfreeBufferArray(scip, &ub);

   return SCIP_OKAY;
}
#endif


/** Set the alternative system objective function
 *
 *  We assume that the objective function coefficients of the variables other than the binary
 *  indicators are always 0 and hence do not have to be changed.
 *
 *  We already use the tranformation \f$y' = 1 - y\f$.
 */
static
SCIP_RETCODE setAltLPObj(
   SCIP*                 scip,               /**< SCIP pointer */
   SCIP_LPI*             lp,                 /**< alternative LP */
   SCIP_SOL*             sol,                /**< solution to be dealt with */
   int                   nconss,             /**< number of constraints */
   SCIP_CONS**           conss               /**< indicator constraints */
   )
{
   int j;
   SCIP_Real* obj = NULL;
   int* indices = NULL;
   int cnt = 0;

   assert( scip != NULL );
   assert( lp != NULL );
   assert( conss != NULL );

   SCIP_CALL( SCIPallocBufferArray(scip, &obj, nconss) );
   SCIP_CALL( SCIPallocBufferArray(scip, &indices, nconss) );

   for (j = 0; j < nconss; ++j)
   {
      SCIP_CONSDATA* consdata;

      assert( conss[j] != NULL );
      consdata = SCIPconsGetData(conss[j]);
      assert( consdata != NULL );

      if ( consdata->colindex >= 0 )
      {
         SCIP_Real val = SCIPgetSolVal(scip, sol, consdata->binvar);
         if ( SCIPisFeasEQ(scip, val, 1.0) )
            obj[cnt] = OBJEPSILON;      /* set objective to some small number to get small IISs */
         else
            obj[cnt] = 1.0 - val;
         indices[cnt++] = consdata->colindex;
      }
   }

   if ( cnt > 0 )
   {
      SCIP_CALL( SCIPlpiChgObj(lp, cnt, indices, obj) );
   }

   SCIPfreeBufferArray(scip, &indices);
   SCIPfreeBufferArray(scip, &obj);

   return SCIP_OKAY;
}


/** Set the alternative system objective function to some small value */
static
SCIP_RETCODE setAltLPObjZero(
   SCIP*                 scip,               /**< SCIP pointer */
   SCIP_LPI*             lp,                 /**< alternative LP */
   int                   nconss,             /**< number of constraints */
   SCIP_CONS**           conss               /**< indicator constraints */
   )
{
   int j;
   SCIP_Real* obj = NULL;
   int* indices = NULL;
   int cnt = 0;

   assert( scip != NULL );
   assert( lp != NULL );
   assert( conss != NULL );

   SCIP_CALL( SCIPallocBufferArray(scip, &obj, nconss) );
   SCIP_CALL( SCIPallocBufferArray(scip, &indices, nconss) );

   for (j = 0; j < nconss; ++j)
   {
      SCIP_CONSDATA* consdata;

      assert( conss[j] != NULL );
      consdata = SCIPconsGetData(conss[j]);
      assert( consdata != NULL );

      if ( consdata->colindex >= 0 )
      {
         obj[cnt] = OBJEPSILON;
         indices[cnt++] = consdata->colindex;
      }
   }

   if ( cnt > 0 )
   {
      SCIP_CALL( SCIPlpiChgObj(lp, cnt, indices, obj) );
   }

   SCIPfreeBufferArray(scip, &indices);
   SCIPfreeBufferArray(scip, &obj);

   return SCIP_OKAY;
}


/** Fix variable given by @a S to 0 */
static
SCIP_RETCODE fixAltLPVariables(
   SCIP*                 scip,               /**< SCIP pointer */
   SCIP_LPI*             lp,                 /**< alternative LP */
   int                   nconss,             /**< number of constraints */
   SCIP_CONS**           conss,              /**< indicator constraints */
   SCIP_Bool*            S                   /**< bitset of variables */
   )
{
   SCIP_Real* lb = NULL;
   SCIP_Real* ub = NULL;
   int* indices = NULL;
   int cnt = 0;
   int j;

   assert( scip != NULL );
   assert( lp != NULL );
   assert( conss != NULL );

   SCIP_CALL( SCIPallocBufferArray(scip, &lb, nconss) );
   SCIP_CALL( SCIPallocBufferArray(scip, &ub, nconss) );
   SCIP_CALL( SCIPallocBufferArray(scip, &indices, nconss) );

   /* collect bounds to be changed */
   for (j = 0; j < nconss; ++j)
   {
      SCIP_CONSDATA* consdata;

      assert( conss[j] != NULL );
      consdata = SCIPconsGetData(conss[j]);
      assert( consdata != NULL );

      if ( consdata->colindex >= 0 )
      {
         if ( S[j] )
         {
            indices[cnt] = consdata->colindex;
            lb[cnt] = 0.0;
            ub[cnt] = 0.0;
            ++cnt;
         }
      }
   }

   /* change bounds */
   if ( cnt > 0 )
   {
      SCIP_CALL( SCIPlpiChgBounds(lp, cnt, indices, lb, ub) );
   }

   SCIPfreeBufferArray(scip, &indices);
   SCIPfreeBufferArray(scip, &ub);
   SCIPfreeBufferArray(scip, &lb);

   return SCIP_OKAY;
}


/** Fix variable @a ind to 0 */
static
SCIP_RETCODE fixAltLPVariable(
   SCIP_LPI*             lp,                 /**< alternative LP */
   int                   ind                 /**< variable that should be fixed to 0 */
   )
{
   SCIP_Real lb = 0.0;
   SCIP_Real ub = 0.0;

   /* change bounds */
   SCIP_CALL( SCIPlpiChgBounds(lp, 1, &ind, &lb, &ub) );

   return SCIP_OKAY;
}


/** unfix variable @a ind to 0 */
static
SCIP_RETCODE unfixAltLPVariable(
   SCIP_LPI*             lp,                 /**< alternative LP */
   int                   ind                 /**< variable that should be fixed to 0 */
   )
{
   SCIP_Real lb = 0.0;
   SCIP_Real ub = SCIPlpiInfinity(lp);

   /* change bounds */
   SCIP_CALL( SCIPlpiChgBounds(lp, 1, &ind, &lb, &ub) );

   return SCIP_OKAY;
}

/** unfix variable given by @a S to 0 */
static
SCIP_RETCODE unfixAltLPVariables(
   SCIP*                 scip,               /**< SCIP pointer */
   SCIP_LPI*             lp,                 /**< alternative LP */
   int                   nconss,             /**< number of constraints */
   SCIP_CONS**           conss,              /**< indicator constraints */
   SCIP_Bool*            S                   /**< bitset of variables */
   )
{
   SCIP_Real* lb = NULL;
   SCIP_Real* ub = NULL;
   int* indices = NULL;
   int cnt = 0;
   int j;

   assert( scip != NULL );
   assert( lp != NULL );
   assert( conss != NULL );

   SCIP_CALL( SCIPallocBufferArray(scip, &lb, nconss) );
   SCIP_CALL( SCIPallocBufferArray(scip, &ub, nconss) );
   SCIP_CALL( SCIPallocBufferArray(scip, &indices, nconss) );

   /* collect bounds to be changed */
   for (j = 0; j < nconss; ++j)
   {
      if ( S[j] )
      {
         SCIP_CONSDATA* consdata;

         assert( conss[j] != NULL );
         consdata = SCIPconsGetData(conss[j]);
         assert( consdata != NULL );

         if ( consdata->colindex >= 0 )
         {
            indices[cnt] = consdata->colindex;
            lb[cnt] = 0.0;
            ub[cnt] = SCIPlpiInfinity(lp);
            ++cnt;
         }
      }
   }

   /* change bounds */
   if ( cnt > 0 )
   {
      SCIP_CALL( SCIPlpiChgBounds(lp, cnt, indices, lb, ub) );
   }

   SCIPfreeBufferArray(scip, &indices);
   SCIPfreeBufferArray(scip, &ub);
   SCIPfreeBufferArray(scip, &lb);

   return SCIP_OKAY;
}


/** update bounds in first row to the current ones */
static
SCIP_RETCODE updateFirstRow(
   SCIP*                 scip,               /**< SCIP pointer */
   SCIP_CONSHDLRDATA*    conshdlrdata        /**< constraint handler */
   )
{
   SCIP_HASHMAP* lbhash;
   SCIP_HASHMAP* ubhash;
   SCIP_VAR** vars;
   SCIP_LPI* altlp;
   int nvars;
   int cnt;
   int v;

   assert( scip != NULL );
   assert( conshdlrdata != NULL );

   altlp = conshdlrdata->altlp;
   lbhash = conshdlrdata->lbhash;
   ubhash = conshdlrdata->ubhash;
   assert( lbhash != NULL && ubhash != NULL );

   /* check all variables */
   vars = SCIPgetVars(scip);
   nvars = SCIPgetNVars(scip);
   cnt = 0;

   for (v = 0; v < nvars; ++v)
   {
      SCIP_VAR* var;
      var = vars[v];
      if ( SCIPhashmapExists(lbhash, var) )
      {
         int col;

         col = (int) (size_t) SCIPhashmapGetImage(lbhash, var);
         SCIP_CALL( SCIPlpiChgCoef(altlp, 0, col, -SCIPvarGetLbLocal(var)) );
         if ( ! SCIPisEQ(scip, SCIPvarGetLbLocal(var), SCIPvarGetLbGlobal(var)) )
            ++cnt;
      }
      if ( SCIPhashmapExists(ubhash, var) )
      {
         int col;

         col = (int) (size_t) SCIPhashmapGetImage(ubhash, var);
         SCIP_CALL( SCIPlpiChgCoef(altlp, 0, col, SCIPvarGetUbLocal(var)) );
         if ( ! SCIPisEQ(scip, SCIPvarGetUbLocal(var), SCIPvarGetUbGlobal(var)) )
            ++cnt;
      }
   }
   if ( cnt > 10 )
   {
      /* possible force a rescaling: */
      conshdlrdata->scaled = FALSE;

      /* SCIP_CALL( SCIPlpiWriteLP(altlp, "altChg.lp") ); */
      SCIPdebugMessage("Updated bounds of original variables: %d.\n", cnt);
   }

   return SCIP_OKAY;
}


/** update bounds in first row to the global bounds */
static
SCIP_RETCODE updateFirstRowGlobal(
   SCIP*                 scip,               /**< SCIP pointer */
   SCIP_CONSHDLRDATA*    conshdlrdata        /**< constraint handler */
   )
{

   SCIP_HASHMAP* lbhash;
   SCIP_HASHMAP* ubhash;
   SCIP_VAR** vars;
   SCIP_LPI* altlp;
   int nvars;
   int cnt;
   int v;

   assert( scip != NULL );
   assert( conshdlrdata != NULL );

   altlp = conshdlrdata->altlp;
   lbhash = conshdlrdata->lbhash;
   ubhash = conshdlrdata->ubhash;
   assert( lbhash != NULL && ubhash != NULL );

   /* check all variables */
   vars = SCIPgetVars(scip);
   nvars = SCIPgetNVars(scip);
   cnt = 0;

   for (v = 0; v < nvars; ++v)
   {
      SCIP_VAR* var;
      var = vars[v];
      if ( SCIPhashmapExists(lbhash, var) )
      {
         int col;
         col = (int) (size_t) SCIPhashmapGetImage(lbhash, var);
         SCIP_CALL( SCIPlpiChgCoef(altlp, 0, col, -SCIPvarGetLbGlobal(var)) );
         ++cnt;
      }
      if ( SCIPhashmapExists(ubhash, var) )
      {
         int col;
         col = (int) (size_t) SCIPhashmapGetImage(ubhash, var);
         SCIP_CALL( SCIPlpiChgCoef(altlp, 0, col, SCIPvarGetUbGlobal(var)) );
         ++cnt;
      }
   }
   if ( cnt > 0 )
   {
      /* SCIP_CALL( SCIPlpiWriteLP(altlp, "altChg.lp") ); */
      SCIPdebugMessage("Updated bounds of original variables: %d.\n", cnt);
   }

   /* possible force a rescaling: */
   /* conshdlrdata->scaled = FALSE; */

   return SCIP_OKAY;
}


/** Check whether IIS defined by @a vector corresponds to a local cut */
static
SCIP_RETCODE checkIISlocal(
   SCIP*                 scip,               /**< SCIP pointer */
   SCIP_CONSHDLRDATA*    conshdlrdata,       /**< constraint handler */
   SCIP_Real*            vector,             /**< solution to alternative LP defining IIS */
   SCIP_Bool*            isLocal             /**< whether the IIS uses local bounds different from the global ones */
   )
{
   SCIP_HASHMAP* lbhash;
   SCIP_HASHMAP* ubhash;
   SCIP_VAR** vars;
#ifndef NDEBUG
   int nCols;
#endif
   int nvars;
   int v;

   assert( scip != NULL );
   assert( conshdlrdata != NULL );
   assert( vector != NULL );
   assert( isLocal != NULL );

   *isLocal = FALSE;

#ifndef NDEBUG
   SCIP_CALL( SCIPlpiGetNCols(conshdlrdata->altlp, &nCols) );
#endif

   lbhash = conshdlrdata->lbhash;
   ubhash = conshdlrdata->ubhash;
   assert( lbhash != NULL && ubhash != NULL );

   /* get all variables */
   vars = SCIPgetVars(scip);
   nvars = SCIPgetNVars(scip);

   /* check all variables */
   for (v = 0; v < nvars; ++v)
   {
      SCIP_VAR* var;
      var = vars[v];

      /* if local bound is different from global bound */
      if ( ! SCIPisEQ(scip, SCIPvarGetLbLocal(var), SCIPvarGetLbGlobal(var)) )
      {
         /* check whether the variable corresponding to the lower bounds has been used */
         if ( SCIPhashmapExists(lbhash, var) )
         {
            int col;

            col = (int) (size_t) SCIPhashmapGetImage(lbhash, var);
            assert( 0 <= col && col < nCols );
            if ( ! SCIPisFeasZero(scip, vector[col]) )
            {
               *isLocal = TRUE;
               return SCIP_OKAY;
            }
         }
      }

      /* if local bound is different from global bound */
      if ( ! SCIPisEQ(scip, SCIPvarGetUbLocal(var), SCIPvarGetUbGlobal(var)) )
      {
         /* check whether the variable corresponding to the upper bounds has been used */
         if ( SCIPhashmapExists(ubhash, var) )
         {
            int col;

            col = (int) (size_t) SCIPhashmapGetImage(ubhash, var);
            assert( 0 <= col && col < nCols );
            if ( ! SCIPisFeasZero(scip, vector[col]) )
            {
               *isLocal = TRUE;
               return SCIP_OKAY;
            }
         }
      }
   }

   return SCIP_OKAY;
}


/** compute scaling for first row
 *
 *  If the coefficients in the first row are large, a right hand side of -1 might not be
 *  adequate. Here, we replace the right hand side by the sum of the coefficients divided by the
 *  number of nonzeros.
 */
static
SCIP_RETCODE scaleFirstRow(
   SCIP*                 scip,               /**< SCIP pointer */
   SCIP_CONSHDLRDATA*    conshdlrdata        /**< constraint handler */
   )
{
   SCIP_LPI* altlp;
   SCIP_Real* val;
   SCIP_Real sum = 0.0;
   int j;
   int nCols;
   int cnt;
   int beg;
   int* ind;

   assert( scip != NULL );
   assert( conshdlrdata != NULL );

   if ( ! conshdlrdata->scaled )
   {
      altlp = conshdlrdata->altlp;
      SCIP_CALL( SCIPlpiGetNCols(altlp, &nCols) );
      SCIP_CALL( SCIPallocBufferArray(scip, &ind, nCols) );
      SCIP_CALL( SCIPallocBufferArray(scip, &val, nCols) );

      SCIP_CALL( SCIPlpiGetRows(altlp, 0, 0, NULL, NULL, &cnt, &beg, ind, val) );

      if ( cnt > 0 )
      {
         /* compute sum */
         for (j = 0; j < cnt; ++j)
            sum += REALABS(val[j]);

         /* set rhs */
         sum = - REALABS(sum) / ((double) cnt);
         j = 0;
         SCIP_CALL( SCIPlpiChgSides(altlp, 1, &j, &sum, &sum) );
      }

      SCIPfreeBufferArray(scip, &val);
      SCIPfreeBufferArray(scip, &ind);

      conshdlrdata->scaled = TRUE;
   }

   return SCIP_OKAY;
}


/** add column to alternative LP
 *
 *  See the description at the top of the file for more information.
 */
static
SCIP_RETCODE addAltLPColumn(
   SCIP*                 scip,               /**< SCIP pointer */
   SCIP_CONSHDLR*        conshdlr,           /**< constraint handler */
   SCIP_CONSHDLRDATA*    conshdlrdata,       /**< data of constraint handler */
   SCIP_VAR*             slackvar,           /**< slack variable or NULL */
   int                   nvars,              /**< number of variables in column */
   SCIP_VAR**            vars,               /**< variables for column */
   SCIP_Real*            vals,               /**< values for column */
   SCIP_Real             rhscoef,            /**< coefficient for first row */
   SCIP_Real             objcoef,            /**< objective in alternative LP */
   SCIP_Real             sign,               /**< sign (+1,-1) for column */
   SCIP_Bool             colfree,            /**< whether column should be free, e.g., for equations */
   int*                  colindex            /**< index of new column (return value) */
   )
{
   SCIP_VAR** newvars;
   SCIP_Real val;
   SCIP_Real* matval;
   SCIP_Bool* newrowsslack;
   SCIP_Real* obj;
   SCIP_Real* lb;
   SCIP_Real* ub;
   int* matbeg;
   int* matind;
   int nnewvars = 0;
   int nnewcols = 0;
   int nnewrows = 0;
   int ncols = 0;
   int cnt = 0;
   int v;

   assert( scip != NULL );
   assert( conshdlrdata != NULL );
   assert( vars != NULL );
   assert( vals != NULL );
   assert( ! SCIPisInfinity(scip, rhscoef) && ! SCIPisInfinity(scip, -rhscoef) );
   assert( SCIPisEQ(scip, sign, 1.0) || SCIPisEQ(scip, sign, -1.0) );
   assert( colindex != NULL );

   *colindex = -1;

   if ( conshdlrdata->altlp == NULL )
   {
      SCIP_CALL( initAlternativeLP(scip, conshdlr) );
   }
   assert( conshdlrdata->varhash != NULL );
   assert( conshdlrdata->lbhash != NULL );
   assert( conshdlrdata->ubhash != NULL );
   assert( conshdlrdata->slackhash != NULL );

#ifndef NDEBUG
   {
      int nrows;
      SCIP_CALL( SCIPlpiGetNRows(conshdlrdata->altlp, &nrows) );
      assert( nrows == conshdlrdata->nrows );
   }
#endif

   /* set up data for construction */
   SCIP_CALL( SCIPallocBufferArray(scip, &matbeg, nvars) );
   SCIP_CALL( SCIPallocBufferArray(scip, &matind, 4 * nvars) );
   SCIP_CALL( SCIPallocBufferArray(scip, &matval, 4 * nvars) );
   SCIP_CALL( SCIPallocBufferArray(scip, &obj, 2 * nvars) );
   SCIP_CALL( SCIPallocBufferArray(scip, &lb, 2 * nvars) );
   SCIP_CALL( SCIPallocBufferArray(scip, &ub, 2 * nvars) );
   SCIP_CALL( SCIPallocBufferArray(scip, &newvars, nvars) );
   SCIP_CALL( SCIPallocBufferArray(scip, &newrowsslack, 2 * nvars) );

   /* store index of column in constraint */
   SCIP_CALL( SCIPlpiGetNCols(conshdlrdata->altlp, &ncols) );
   *colindex = ncols;

   /* handle first row */
   if ( ! SCIPisFeasZero(scip, rhscoef) )
   {
      matind[cnt] = 0;
      matval[cnt++] = sign * rhscoef;
   }

   /* set up column (recognize new original variables) */
   for (v = 0; v < nvars; ++v)
   {
      SCIP_VAR* var;

      var = vars[v];
      assert( var != NULL );

      /* if variable is a slack variable */
      if ( SCIPhashmapExists(conshdlrdata->slackhash, var) )
      {
         /* to avoid trivial rows: only add row corresponding to slack variable if it appears outside its own constraint */
         if ( var != slackvar )
         {
            int ind;

            ind = (int) (size_t) SCIPhashmapGetImage(conshdlrdata->slackhash, var);

            if ( ind < INT_MAX )
               matind[cnt] = ind;
            else
            {
               /* add variable in map and array and remember to add a new row */
               SCIP_CALL( SCIPhashmapInsert(conshdlrdata->slackhash, var, (void*) (size_t) conshdlrdata->nrows) );
               assert( conshdlrdata->nrows == (int) (size_t) SCIPhashmapGetImage(conshdlrdata->slackhash, var) );
               SCIPdebugMessage("Inserted slack variable <%s> into hashmap (row: %d).\n", SCIPvarGetName(var), conshdlrdata->nrows);
               matind[cnt] = (conshdlrdata->nrows)++;

               /* store new variables */
               newrowsslack[nnewrows++] = TRUE;
            }
            assert( conshdlrdata->nrows >= (int) (size_t) SCIPhashmapGetImage(conshdlrdata->slackhash, var) );
            matval[cnt++] = sign * vals[v];
         }
      }
      else
      {
         /* if variable exists */
         if ( SCIPhashmapExists(conshdlrdata->varhash, var) )
            matind[cnt] = (int) (size_t) SCIPhashmapGetImage(conshdlrdata->varhash, var);
         else
         {
            /* add variable in map and array and remember to add a new row */
            SCIP_CALL( SCIPhashmapInsert(conshdlrdata->varhash, var, (void*) (size_t) conshdlrdata->nrows) );
            assert( conshdlrdata->nrows == (int) (size_t) SCIPhashmapGetImage(conshdlrdata->varhash, var) );
            SCIPdebugMessage("Inserted variable <%s> into hashmap (row: %d).\n", SCIPvarGetName(var), conshdlrdata->nrows);
            matind[cnt] = (conshdlrdata->nrows)++;

            /* store new variables */
            newrowsslack[nnewrows++] = FALSE;
            newvars[nnewvars++] = var;
         }
         assert( SCIPhashmapExists(conshdlrdata->varhash, var) );
         matval[cnt++] = sign * vals[v];
      }
   }

   /* add new rows */
   if ( nnewrows > 0 )
   {
      SCIP_Real* lhs;
      SCIP_Real* rhs;
      int i;

      SCIP_CALL( SCIPallocBufferArray(scip, &lhs, nnewrows) );
      SCIP_CALL( SCIPallocBufferArray(scip, &rhs, nnewrows) );
      for (i = 0; i < nnewrows; ++i)
      {
         if ( newrowsslack[i] )
            lhs[i] = -SCIPlpiInfinity(conshdlrdata->altlp);
         else
            lhs[i] = 0.0;
         rhs[i] = 0.0;
      }
      /* add new rows */
      SCIP_CALL( SCIPlpiAddRows(conshdlrdata->altlp, nnewrows, lhs, rhs, NULL, 0, NULL, NULL, NULL) );

      SCIPfreeBufferArray(scip, &lhs);
      SCIPfreeBufferArray(scip, &rhs);
   }

   /* now add column */
   obj[0] = objcoef;
   if ( colfree )
   {
      /* create a free variable -> should only happen for additional linear constraints */
      assert( slackvar == NULL );
      lb[0] = -SCIPlpiInfinity(conshdlrdata->altlp);
   }
   else
      lb[0] = 0.0;
   ub[0] = SCIPlpiInfinity(conshdlrdata->altlp);
   matbeg[0] = 0;

   SCIP_CALL( SCIPlpiAddCols(conshdlrdata->altlp, 1, obj, lb, ub, NULL, cnt, matbeg, matind, matval) );

   /* add columns corresponding to bounds of original variables - no bounds needed for slack vars */
   cnt = 0;
   for (v = 0; v < nnewvars; ++v)
   {
      SCIP_VAR* var = newvars[v];
      assert( var != NULL );

      /* if the lower bound is finite */
      val  = SCIPvarGetLbGlobal(var);
      if ( ! SCIPisInfinity(scip, -val) )
      {
         matbeg[nnewcols] = cnt;
         if ( ! SCIPisZero(scip, val) )
         {
            matind[cnt] = 0;
            matval[cnt++] = -val;
         }
         assert( SCIPhashmapExists(conshdlrdata->varhash, var) );

         matind[cnt] = (int) (size_t) SCIPhashmapGetImage(conshdlrdata->varhash, var);
         matval[cnt++] = -1.0;
         obj[nnewcols] = 0.0;
         lb[nnewcols] = 0.0;
         ub[nnewcols] = SCIPlpiInfinity(conshdlrdata->altlp);
         ++conshdlrdata->nlbbounds;

         SCIP_CALL( SCIPhashmapInsert(conshdlrdata->lbhash, var, (void*) (size_t) (ncols + 1 + nnewcols)) );
         assert( SCIPhashmapExists(conshdlrdata->lbhash, var) );
         SCIPdebugMessage("Added column for lower bound (%f) of variable <%s> to alternative polyhedron (col: %d).\n",
            val, SCIPvarGetName(var), ncols + 1 + nnewcols);
         ++nnewcols;
      }

      /* if the upper bound is finite */
      val = SCIPvarGetUbGlobal(var);
      if ( ! SCIPisInfinity(scip, val) )
      {
         matbeg[nnewcols] = cnt;
         if ( ! SCIPisZero(scip, val) )
         {
            matind[cnt] = 0;
            matval[cnt++] = val;
         }
         assert( SCIPhashmapExists(conshdlrdata->varhash, var) );

         matind[cnt] = (int) (size_t) SCIPhashmapGetImage(conshdlrdata->varhash, var);
         matval[cnt++] = 1.0;
         obj[nnewcols] = 0.0;
         lb[nnewcols] = 0.0;
         ub[nnewcols] = SCIPlpiInfinity(conshdlrdata->altlp);
         ++conshdlrdata->nubbounds;

         SCIP_CALL( SCIPhashmapInsert(conshdlrdata->ubhash, var, (void*) (size_t) (ncols + 1 + nnewcols)) );
         assert( SCIPhashmapExists(conshdlrdata->ubhash, var) );
         SCIPdebugMessage("Added column for upper bound (%f) of variable <%s> to alternative polyhedron (col: %d).\n",
            val, SCIPvarGetName(var), ncols + 1 + nnewcols);
         ++nnewcols;
      }
   }

   /* add columns if necessary */
   if ( nnewcols > 0 )
   {
      SCIP_CALL( SCIPlpiAddCols(conshdlrdata->altlp, nnewcols, obj, lb, ub, NULL, cnt, matbeg, matind, matval) );
   }

#ifndef NDEBUG
   SCIP_CALL( SCIPlpiGetNCols(conshdlrdata->altlp, &cnt) );
   assert( cnt == ncols + nnewcols + 1 );
#endif

   SCIPfreeBufferArray(scip, &ub);
   SCIPfreeBufferArray(scip, &lb);
   SCIPfreeBufferArray(scip, &obj);
   SCIPfreeBufferArray(scip, &matind);
   SCIPfreeBufferArray(scip, &matval);
   SCIPfreeBufferArray(scip, &matbeg);
   SCIPfreeBufferArray(scip, &newvars);
   SCIPfreeBufferArray(scip, &newrowsslack);

   conshdlrdata->scaled = FALSE;

#ifdef SCIP_OUTPUT
   SCIP_CALL( SCIPlpiWriteLP(conshdlrdata->altlp, "alt.lp") );
#endif

   return SCIP_OKAY;
}


/** add column corresponding to constraint to alternative LP
 *
 *  See the description at the top of the file for more information.
 */
static
SCIP_RETCODE addAltLPConstraint(
   SCIP*                 scip,               /**< SCIP pointer */
   SCIP_CONSHDLR*        conshdlr,           /**< constraint handler */
   SCIP_CONS*            lincons,            /**< linear constraint */
   SCIP_VAR*             slackvar,           /**< slack variable or NULL */
   SCIP_Real             objcoef,            /**< objective coefficient */
   int*                  colindex            /**< index of new column */
   )
{
   SCIP_CONSHDLRDATA* conshdlrdata;
   SCIP_VAR** linvars;
   SCIP_Real* linvals;
   SCIP_Real linrhs;
   SCIP_Real linlhs;
   int nlinvars;

   assert( scip != NULL );
   assert( conshdlr != NULL );
   assert( lincons != NULL );
   assert( colindex != NULL );
   assert( strcmp(SCIPconshdlrGetName(conshdlr), CONSHDLR_NAME) == 0 );

   *colindex = -1;

   conshdlrdata = SCIPconshdlrGetData(conshdlr);
   assert( conshdlrdata != NULL );

   /* if the slack variable is aggregated (multi-aggregation should not happen) */
   assert( slackvar == NULL || SCIPvarGetStatus(slackvar) != SCIP_VARSTATUS_MULTAGGR );
   if ( slackvar != NULL && SCIPvarGetStatus(slackvar) == SCIP_VARSTATUS_AGGREGATED )
   {
      SCIP_VAR* var;
      SCIP_Real scalar = 1.0;
      SCIP_Real constant = 0.0;

      var = slackvar;

      SCIP_CALL( SCIPgetProbvarSum(scip, &var, &scalar, &constant) );

      SCIPdebugMessage("Slack variable is aggregated (scalar: %f, constant: %f).\n", scalar, constant);

      /* if the slack variable is fixed */
      if ( SCIPisZero(scip, scalar) && ! SCIPconsIsActive(lincons) )
         return SCIP_OKAY;

      /* otherwise construct a linear constraint */
      SCIP_CALL( SCIPallocBufferArray(scip, &linvars, 1) );
      SCIP_CALL( SCIPallocBufferArray(scip, &linvals, 1) );
      linvars[0] = var;
      linvals[0] = scalar;
      nlinvars = 1;
      linlhs = -SCIPinfinity(scip);
      linrhs = constant;
   }
   else
   {
      /* exit if linear constraint is not active */
      if ( ! SCIPconsIsActive(lincons) && slackvar != NULL )
         return SCIP_OKAY;

      /* in this case, the linear constraint is directly usable */
      linvars = SCIPgetVarsLinear(scip, lincons);
      linvals = SCIPgetValsLinear(scip, lincons);
      nlinvars = SCIPgetNVarsLinear(scip, lincons);
      linlhs = SCIPgetLhsLinear(scip, lincons);
      linrhs = SCIPgetRhsLinear(scip, lincons);
   }

   /* create column */
   if ( SCIPisEQ(scip, linlhs, linrhs) )
   {
      /* create free variable for equations (should only happen for additional linear constraints) */
      SCIP_CALL( addAltLPColumn(scip, conshdlr, conshdlrdata, slackvar, nlinvars, linvars, linvals, linrhs, objcoef, 1.0, TRUE, colindex) );
   }
   else if ( ! SCIPisInfinity(scip, linrhs) )
   {
      /* create column for rhs */
      SCIP_CALL( addAltLPColumn(scip, conshdlr, conshdlrdata, slackvar, nlinvars, linvars, linvals, linrhs, objcoef, 1.0, FALSE, colindex) );
   }
   else
   {
      /* create column for lhs */
      assert( ! SCIPisInfinity(scip, -linlhs) );
      SCIP_CALL( addAltLPColumn(scip, conshdlr, conshdlrdata, slackvar, nlinvars, linvars, linvals, linlhs, objcoef, -1.0, FALSE, colindex) );
   }

   if ( slackvar != NULL && SCIPvarGetStatus(slackvar) == SCIP_VARSTATUS_AGGREGATED )
   {
      SCIPfreeBufferArray(scip, &linvals);
      SCIPfreeBufferArray(scip, &linvars);
   }

   return SCIP_OKAY;
}


/** add column corresponding to row to alternative LP
 *
 *  See the description at the top of the file for more information.
 */
static
SCIP_RETCODE addAltLPRow(
   SCIP*                 scip,               /**< SCIP pointer */
   SCIP_CONSHDLR*        conshdlr,           /**< constraint handler */
   SCIP_ROW*             row,                /**< row to add */
   SCIP_Real             objcoef,            /**< objective coefficient */
   int*                  colindex            /**< index of new column */
   )
{
   SCIP_CONSHDLRDATA* conshdlrdata;
   SCIP_COL** rowcols;
   SCIP_Real* rowvals;
   SCIP_VAR** rowvars;
   SCIP_Real rowrhs;
   SCIP_Real rowlhs;
   int nrowcols;
   int j;

   assert( scip != NULL );
   assert( conshdlr != NULL );
   assert( row != NULL );
   assert( colindex != NULL );
   assert( strcmp(SCIPconshdlrGetName(conshdlr), CONSHDLR_NAME) == 0 );

   /* initialize data */
   *colindex = -1;

   /* exit if row is not global */
   if ( SCIProwIsLocal(row) )
      return SCIP_OKAY;

   conshdlrdata = SCIPconshdlrGetData(conshdlr);
   assert( conshdlrdata != NULL );

   /* get row data */
   rowcols = SCIProwGetCols(row);
   rowvals = SCIProwGetVals(row);
   nrowcols = SCIProwGetNNonz(row);
   rowlhs = SCIProwGetLhs(row) - SCIProwGetConstant(row);
   rowrhs = SCIProwGetRhs(row) - SCIProwGetConstant(row);

   SCIP_CALL( SCIPallocBufferArray(scip, &rowvars, nrowcols) );
   for (j = 0; j < nrowcols; ++j)
   {
      rowvars[j] = SCIPcolGetVar(rowcols[j]);
      assert( rowvars[j] != NULL );
   }

   /* create column */
   if ( SCIPisEQ(scip, rowlhs, rowrhs) )
   {
      /* create free variable for equations (should only happen for additional linear constraints) */
      SCIP_CALL( addAltLPColumn(scip, conshdlr, conshdlrdata, NULL, nrowcols, rowvars, rowvals, rowrhs, objcoef, 1.0, TRUE, colindex) );
   }
   else if ( ! SCIPisInfinity(scip, rowrhs) )
   {
      /* create column for rhs */
      SCIP_CALL( addAltLPColumn(scip, conshdlr, conshdlrdata, NULL, nrowcols, rowvars, rowvals, rowrhs, objcoef, 1.0, FALSE, colindex) );
   }
   else
   {
      /* create column for lhs */
      assert( ! SCIPisInfinity(scip, -rowlhs) );
      SCIP_CALL( addAltLPColumn(scip, conshdlr, conshdlrdata, NULL, nrowcols, rowvars, rowvals, rowlhs, objcoef, -1.0, FALSE, colindex) );
   }

   SCIPfreeBufferArray(scip, &rowvars);

   return SCIP_OKAY;
}


/** try to add objective cut as column to alternative LP */
static
SCIP_RETCODE addObjcut(
   SCIP*                 scip,               /**< SCIP pointer */
   SCIP_CONSHDLR*        conshdlr            /**< constraint handler */
   )
{
   SCIP_CONSHDLRDATA* conshdlrdata;
   SCIP_VAR** objvars;
   SCIP_Real* objvals;
   SCIP_VAR** vars;
   int nobjvars = 0;
   int nvars;
   int v;

   assert( scip != NULL );
   assert( conshdlr != NULL );
   assert( strcmp(SCIPconshdlrGetName(conshdlr), CONSHDLR_NAME) == 0 );

   conshdlrdata = SCIPconshdlrGetData(conshdlr);
   assert( conshdlrdata != NULL );

   /* skip procedure if already added */
   if ( conshdlrdata->objcutindex >= 0 )
      return SCIP_OKAY;

   /* check whether we can add objective cut: all indicator variables have zero objective */
   if ( ! conshdlrdata->objothervarsonly )
      return SCIP_OKAY;

   assert( ! SCIPisInfinity(scip, conshdlrdata->objupperbound) );
   SCIPdebugMessage("Add objective cut to alternative LP (obj. bound: %g).\n", conshdlrdata->objupperbound);

   SCIP_CALL( SCIPgetVarsData(scip, &vars, &nvars, NULL, NULL, NULL, NULL) );
   SCIP_CALL( SCIPallocBufferArray(scip, &objvars, nvars) );
   SCIP_CALL( SCIPallocBufferArray(scip, &objvals, nvars) );

   /* collect nonzeros */
   for (v = 0; v < nvars; ++v)
   {
      SCIP_VAR* var;
      SCIP_Real objval;

      var = vars[v];
      assert( var != NULL );
      objval = SCIPvarGetObj(var);

      /* skip variables with zero objective - this includes slack and indicator variables */
      if ( ! SCIPisZero(scip, objval) )
      {
         objvars[nobjvars] = var;
         objvals[nobjvars++] = objval;
      }
   }

   /* create column (with rhs = upperbound, objective 0, and scaling factor 1.0) */
   SCIP_CALL( addAltLPColumn(scip, conshdlr, conshdlrdata, NULL, nobjvars, objvars, objvals, conshdlrdata->objupperbound, 0.0, 1.0, FALSE, &conshdlrdata->objcutindex) );
   assert( conshdlrdata->objcutindex >= 0 );
   conshdlrdata->objaltlpbound = conshdlrdata->objupperbound;

   SCIPfreeBufferArray(scip, &objvals);
   SCIPfreeBufferArray(scip, &objvars);

   return SCIP_OKAY;
}


/** delete column corresponding to constraint in alternative LP
 *
 *  We currently just fix the corresponding variable to 0.
 */
static
SCIP_RETCODE deleteAltLPConstraint(
   SCIP*                 scip,               /**< SCIP pointer */
   SCIP_CONSHDLR*        conshdlr,           /**< constraint handler */
   SCIP_CONS*            cons                /**< indicator constraint */
   )
{
   SCIP_CONSHDLRDATA* conshdlrdata;

   assert( scip != NULL );
   assert( conshdlr != NULL );
   assert( cons != NULL );
   assert( strcmp(SCIPconshdlrGetName(conshdlr), CONSHDLR_NAME) == 0 );

   conshdlrdata = SCIPconshdlrGetData(conshdlr);
   assert( conshdlrdata != NULL );

   if ( conshdlrdata->altlp != NULL )
   {
      SCIP_CONSDATA* consdata;

      consdata = SCIPconsGetData(cons);
      assert( consdata != NULL );

      if ( consdata->colindex >= 0 )
      {
         SCIP_CALL( fixAltLPVariable(conshdlrdata->altlp, consdata->colindex) );
      }
      consdata->colindex = -1;

      SCIPdebugMessage("Fixed variable for column %d (constraint: <%s>) from alternative LP to 0.\n", consdata->colindex, SCIPconsGetName(cons));
   }
   conshdlrdata->scaled = FALSE;

   return SCIP_OKAY;
}


/* update upper bound in alternative LP */
static
SCIP_RETCODE updateObjUpperbound(
   SCIP*                 scip,               /**< SCIP pointer */
   SCIP_CONSHDLR*        conshdlr,           /**< constraint handler */
   SCIP_CONSHDLRDATA*    conshdlrdata        /**< constraint handler data */
   )
{
   SCIP_Real objbnd;

   assert( scip != NULL );
   assert( conshdlrdata != NULL );

   if ( ! conshdlrdata->useobjectivecut )
      return SCIP_OKAY;

   if ( conshdlrdata->altlp == NULL )
      return SCIP_OKAY;

   /* first check whether we can improve the upper bound */
   objbnd = SCIPgetUpperbound(scip);
   if ( ! SCIPisInfinity(scip, objbnd) )
   {
      if ( SCIPisObjIntegral(scip) )
         objbnd = SCIPfeasCeil(scip, objbnd) - (1.0 - SCIPcutoffbounddelta(scip));
      else
         objbnd -= SCIPcutoffbounddelta(scip);

      if ( SCIPisLT(scip, objbnd, conshdlrdata->objupperbound) )
         conshdlrdata->objupperbound = objbnd;
   }

   if ( SCIPisInfinity(scip, conshdlrdata->objupperbound) )
      return SCIP_OKAY;

   /* if we can improve on the bound stored in the alternative LP */
   if ( SCIPisLT(scip, conshdlrdata->objupperbound, conshdlrdata->objaltlpbound) )
   {
      SCIPdebugMessage("Update objective bound to %g.\n", conshdlrdata->objupperbound);

      /* possibly add column for objective cut */
      if ( conshdlrdata->objcutindex < 0 )
      {
         SCIP_CALL( addObjcut(scip, conshdlr) );
      }
      else
      {
#ifndef NDEBUG
         SCIP_Real oldbnd;
         SCIP_CALL( SCIPlpiGetCoef(conshdlrdata->altlp, 0, conshdlrdata->objcutindex, &oldbnd) );
         assert( SCIPisEQ(scip, oldbnd, conshdlrdata->objaltlpbound) );
#endif

         /* update bound */
         SCIP_CALL( SCIPlpiChgCoef(conshdlrdata->altlp, 0, conshdlrdata->objcutindex, conshdlrdata->objupperbound) );
         conshdlrdata->objaltlpbound = conshdlrdata->objupperbound;

#ifdef SCIP_OUTPUT
         SCIP_CALL( SCIPlpiWriteLP(conshdlrdata->altlp, "alt.lp") );
#endif
      }
   }

   return SCIP_OKAY;
}


/** Check whether the given LP is infeasible
 *
 *  If @a primal is false we assume that the problem is <em>dual feasible</em>, e.g., the problem
 *  was only changed by fixing bounds!
 *
 *  This is the workhorse for all methods that have to solve the alternative LP. We try in several
 *  ways to recover from possible stability problems.
 *
 *  @pre It is assumed that all parameters for the alternative LP are set.
 */
static
SCIP_RETCODE checkAltLPInfeasible(
   SCIP*                 scip,               /**< SCIP pointer */
   SCIP_LPI*             lp,                 /**< LP */
   SCIP_Real             maxcondition,       /**< maximal allowed condition of LP solution basis matrix */
   SCIP_Bool             primal,             /**< whether we are using the primal or dual simplex */
   SCIP_Bool*            infeasible,         /**< output: whether the LP is infeasible */
   SCIP_Bool*            error               /**< output: whether an error occured */
   )
{
   SCIP_RETCODE retcode;
   SCIP_Real condition;

   assert( scip != NULL );
   assert( lp != NULL );
   assert( infeasible != NULL );
   assert( error != NULL );

   *error = FALSE;

   /* solve LP */
   if ( primal )
      retcode = SCIPlpiSolvePrimal(lp);  /* use primal simplex */
   else
      retcode = SCIPlpiSolveDual(lp);    /* use dual simplex */
   if ( retcode == SCIP_LPERROR )
   {
      *error = TRUE;
      return SCIP_OKAY;
   }
   SCIP_CALL( retcode );

   /* resolve if LP is not stable */
   if ( ! SCIPlpiIsStable(lp) )
   {
      SCIP_CALL_PARAM( SCIPlpiSetIntpar(lp, SCIP_LPPAR_FROMSCRATCH, TRUE) );
      SCIP_CALL_PARAM( SCIPlpiSetIntpar(lp, SCIP_LPPAR_PRESOLVING, FALSE) );
      SCIPwarningMessage(scip, "Numerical problems, retrying ...\n");

      /* re-solve LP */
      if ( primal )
         retcode = SCIPlpiSolvePrimal(lp);  /* use primal simplex */
      else
         retcode = SCIPlpiSolveDual(lp);    /* use dual simplex */

      if ( retcode == SCIP_LPERROR )
      {
         /* reset parameters */
         SCIP_CALL_PARAM( SCIPlpiSetIntpar(lp, SCIP_LPPAR_FROMSCRATCH, FALSE) );
         SCIP_CALL_PARAM( SCIPlpiSetIntpar(lp, SCIP_LPPAR_PRESOLVING, TRUE) );

         *error = TRUE;
         return SCIP_OKAY;
      }
      SCIP_CALL( retcode );

      /* reset parameters */
      SCIP_CALL_PARAM( SCIPlpiSetIntpar(lp, SCIP_LPPAR_FROMSCRATCH, FALSE) );
      SCIP_CALL_PARAM( SCIPlpiSetIntpar(lp, SCIP_LPPAR_PRESOLVING, TRUE) );
   }

   /* check whether we want to ignore the result, because the condition number is too large */
   if ( maxcondition > 0.0 )
   {
      /* check estimated condition number of basis matrix */
      SCIP_CALL( SCIPlpiGetRealSolQuality(lp, SCIP_LPSOLQUALITY_ESTIMCONDITION, &condition) );
      if ( condition != SCIP_INVALID && condition > maxcondition )  /*lint !e777*/
      {
         SCIPdebugMessage("Estimated condition number of basis matrix (%e) exceeds maximal allowance (%e).\n", condition, maxcondition);

         *error = TRUE;

         return SCIP_OKAY;
      }
      else if ( condition != SCIP_INVALID )  /*lint !e777*/
      {
         SCIPdebugMessage("Estimated condition number of basis matrix (%e) is below maximal allowance (%e).\n", condition, maxcondition);
      }
      else
      {
         SCIPdebugMessage("Estimated condition number of basis matrix not available.\n");
      }
   }

   /* check whether we are in the paradoxical situation that
    * - the primal is not infeasible
    * - the primal is not unbounded
    * - the LP is not optimal
    * - we have a primal ray
    *
    * If we ran the dual simplex algorithm, then we run again with the primal simplex
    */
   if ( ! SCIPlpiIsPrimalInfeasible(lp) && ! SCIPlpiIsPrimalUnbounded(lp) &&
        ! SCIPlpiIsOptimal(lp) && SCIPlpiExistsPrimalRay(lp) && !primal )
   {
      SCIPwarningMessage(scip, "The dual simplex produced a primal ray. Retrying with primal ...\n");
      /* the following settings might be changed: */
      SCIP_CALL_PARAM( SCIPlpiSetIntpar(lp, SCIP_LPPAR_FROMSCRATCH, TRUE) );
      SCIP_CALL_PARAM( SCIPlpiSetIntpar(lp, SCIP_LPPAR_PRESOLVING, TRUE) );
      SCIP_CALL_PARAM( SCIPlpiSetIntpar(lp, SCIP_LPPAR_SCALING, TRUE) );

      SCIP_CALL( SCIPlpiSolvePrimal(lp) );   /* use primal simplex */

      /* reset parameters */
      SCIP_CALL_PARAM( SCIPlpiSetIntpar(lp, SCIP_LPPAR_FROMSCRATCH, FALSE) );
      SCIP_CALL_PARAM( SCIPlpiSetIntpar(lp, SCIP_LPPAR_PRESOLVING, TRUE) );
      SCIP_CALL_PARAM( SCIPlpiSetIntpar(lp, SCIP_LPPAR_SCALING, TRUE) );
   }

   /* examine LP solution status */
   if ( SCIPlpiIsPrimalInfeasible(lp) )     /* the LP is provably infeasible */
   {
      assert( ! SCIPlpiIsPrimalUnbounded(lp) );   /* can't be unbounded or optimal */
      assert( ! SCIPlpiIsOptimal(lp) );           /* if it is infeasible! */
      *infeasible = TRUE;                         /* LP is infeasible */
      return SCIP_OKAY;
   }
   else
   {
      /* By assumption the dual is feasible if the dual simplex is run, therefore
       * the status has to be primal unbounded or optimal. */
      if ( ! SCIPlpiIsPrimalUnbounded(lp) && ! SCIPlpiIsOptimal(lp) )
      {
         /* We have a status different from unbounded or optimal. This should not be the case ... */
         if (primal)
         {
            SCIPwarningMessage(scip, "Primal simplex returned with unknown status: %d\n", SCIPlpiGetInternalStatus(lp));
         }
         else
         {
            SCIPwarningMessage(scip, "Dual simplex returned with unknown status: %d\n", SCIPlpiGetInternalStatus(lp));
         }
         /* SCIP_CALL( SCIPlpiWriteLP(lp, "debug.lp") ); */
         *error = TRUE;
         return SCIP_OKAY;
      }
   }

   /* at this point we have a feasible solution */
   *infeasible = FALSE;
   return SCIP_OKAY;
}


/** Tries to extend a given set of variables to a cover.
 *
 *  At each step we include a variable which covers a new IIS. Ties are broken according to the
 *  number of IISs a variable is contained in.  The corresponding IIS inequalities are added to the
 *  LP if this not already happened.
 *
 *  @pre It is assumed that all parameters for the alternative LP are set and that the variables
 *  corresponding to @a S are fixed. Furthermore @c xVal_ should contain the current LP solution.
 */
static
SCIP_RETCODE extendToCover(
   SCIP*                 scip,               /**< SCIP pointer */
   SCIP_CONSHDLR*        conshdlr,           /**< constraint handler */
   SCIP_CONSHDLRDATA*    conshdlrdata,       /**< constraint handler data */
   SCIP_LPI*             lp,                 /**< LP */
   SCIP_SOL*             sol,                /**< solution to be separated */
   SCIP_Bool             removable,          /**< whether cuts should be removable */
   SCIP_Bool             genlogicor,         /**< should logicor constraints be generated? */
   int                   nconss,             /**< number of constraints */
   SCIP_CONS**           conss,              /**< indicator constraints */
   SCIP_Bool*            S,                  /**< bitset of variables */
   int*                  size,               /**< size of S */
   SCIP_Real*            value,              /**< objective value of S */
   SCIP_Bool*            chgupperbound,      /**< Has the upper bound been changed? */
   SCIP_Bool*            error,              /**< output: whether an error occured */
   int*                  nGen                /**< number of generated cuts */
   )
{
#ifdef SCIP_DEBUG
   char name[SCIP_MAXSTRLEN];
#endif
   SCIP_Real* primsol;
   int step = 0;
   int nCols;

   assert( scip != NULL );
   assert( lp != NULL );
   assert( conss != NULL );
   assert( S != NULL );
   assert( size != NULL );
   assert( value != NULL );
   assert( chgupperbound != NULL );
   assert( error != NULL );
   assert( nGen != NULL );

   *chgupperbound = FALSE;
   *error = FALSE;
   *nGen = 0;

   SCIP_CALL( SCIPlpiGetNCols(lp, &nCols) );
   SCIP_CALL( SCIPallocBufferArray(scip, &primsol, nCols) );
   assert( nconss <= nCols );

   do
   {
      SCIP_Bool infeasible;
      SCIP_Real sum = 0.0;
      SCIP_Real candObj = -1.0;
      SCIP_Real norm = 1.0;
      int sizeIIS = 0;
      int candidate = -1;
      int candIndex = -1;
      int j;

      if ( step == 0 )
      {
         /* the first LP is solved without warm start, after that we use a warmstart. */
         SCIP_CALL_PARAM( SCIPlpiSetIntpar(lp, SCIP_LPPAR_FROMSCRATCH, TRUE) );
         SCIP_CALL( checkAltLPInfeasible(scip, lp, conshdlrdata->maxconditionaltlp, TRUE, &infeasible, error) );
         SCIP_CALL_PARAM( SCIPlpiSetIntpar(lp, SCIP_LPPAR_FROMSCRATCH, FALSE) );
      }
      else
         SCIP_CALL( checkAltLPInfeasible(scip, lp, conshdlrdata->maxconditionaltlp, FALSE, &infeasible, error) );

      if ( *error )
         break;

      /* if the alternative polyhedron is infeasible, we found a cover */
      if ( infeasible )
      {
         /* Note: checking for a primal solution is done in extendToCover(). */
         SCIPdebugMessage("   size: %4d  produced possible cover with indicator variable objective value %f.\n", *size, *value);

         /* we currently cannot call probing if there are cuts in the sepastore; @todo fix this */
         if ( conshdlrdata->trysolfromcover )
         {
            /* Check whether we want to try to construct a feasible solution: there should be no integer/binary variables
             * except the indicator variables. Thus, there should be no integral variables and the number of indicator
             * variables should at least (actually equal to) the number of binary variables. */
            if ( SCIPgetNIntVars(scip) == 0 && nconss >= SCIPgetNBinVars(scip) )
            {
               SCIP_HEUR* heurindicator;

               heurindicator = SCIPfindHeur(scip, "indicator");
               if ( heurindicator == NULL )
               {
                  SCIPerrorMessage("Could not find heuristic \"indictor\".\n");
                  return SCIP_PLUGINNOTFOUND;
               }

               SCIP_CALL( SCIPheurPassIndicator(scip, heurindicator, nconss, conss, S) );
               SCIPdebugMessage("Passed feasible solution to indicator heuristic.\n");
            }
         }
         break;
      }

      /* get solution of alternative LP */
      SCIP_CALL( SCIPlpiGetSol(lp, NULL, primsol, NULL, NULL, NULL) );

      /* get value of cut and find candidate for variable to add */
      for (j = 0; j < nconss; ++j)
      {
         SCIP_CONSDATA* consdata;
         int ind;

         consdata = SCIPconsGetData(conss[j]);
         assert( consdata != NULL );
         ind = consdata->colindex;

         if ( ind >= 0 )
         {
            assert( ind < nCols );

            /* check support of the solution, i.e., the corresponding IIS */
            if ( ! SCIPisFeasZero(scip, primsol[ind]) )
            {
               assert( ! S[j] );
               ++sizeIIS;
               sum += SCIPgetSolVal(scip, sol, consdata->binvar);

               /* take first element */
               if ( candidate < 0 )
               {
                  candidate = j;
                  candIndex = ind;
                  candObj = varGetObjDelta(consdata->binvar);
               }
            }
         }
      }

      /* check for error */
      if ( candidate < 0 )
      {
         /* Because of numerical problem it might happen that the solution primsol above is zero
          * within the tolerances. In this case we quit. */
         break;
      }
      assert( candidate >= 0 );
      assert( ! S[candidate] );
      assert( sizeIIS > 0 );

      /* get the type of norm to use for efficacy calculations */
      switch ( conshdlrdata->normtype )
      {
      case 'e':
         norm = sqrt((SCIP_Real) sizeIIS);
         break;
      case 'm':
         norm = 1.0;
         break;
      case 's':
         norm = (SCIP_Real) sizeIIS;
         break;
      case 'd':
         norm = 1.0;
         break;
      default:
         SCIPerrorMessage("Invalid efficacy norm parameter '%c'.\n", conshdlrdata->normtype);
         SCIPABORT();
         norm = 1.0; /*lint !e527*/
      }

      /* update new set S */
      SCIPdebugMessage("   size: %4d  add %4d with objective value %6g and alt-LP solution value %-8.4g  (IIS size: %4d, eff.: %g).\n",
         *size, candidate, candObj, primsol[SCIPconsGetData(conss[candidate])->colindex], sizeIIS, (sum - (SCIP_Real) (sizeIIS - 1))/norm);

      S[candidate] = TRUE;
      ++(*size);
      *value += candObj;

      /* fix chosen variable to 0 */
      SCIP_CALL( fixAltLPVariable(lp, candIndex) );

      /* if cut is violated, i.e., sum - sizeIIS + 1 > 0 */
      if ( SCIPisEfficacious(scip, (sum - (SCIP_Real) (sizeIIS - 1))/norm) )
      {
         SCIP_Bool isLocal = FALSE;

#ifdef SCIP_ENABLE_IISCHECK
         /* check whether we really have an infeasible subsystem */
         SCIP_CALL( checkIIS(scip, nconss, conss, primsol) );
#endif

         /* check whether IIS corresponds to a local cut */
         if (  conshdlrdata->updatebounds )
         {
            SCIP_CALL( checkIISlocal(scip, conshdlrdata, primsol, &isLocal) );
         }

         if ( genlogicor )
         {
            SCIP_CONS* cons;
            SCIP_VAR** vars;
            int cnt = 0;

            SCIP_CALL( SCIPallocBufferArray(scip, &vars, nconss) );

            /* collect variables corresponding to support to cut */
            for (j = 0; j < nconss; ++j)
            {
               SCIP_CONSDATA* consdata;
               int ind;

               consdata = SCIPconsGetData(conss[j]);
               ind = consdata->colindex;

               if ( ind >= 0 )
               {
                  assert( ind < nCols );
                  assert( consdata->binvar != NULL );

                  /* check support of the solution, i.e., the corresponding IIS */
                  if ( ! SCIPisFeasZero(scip, primsol[ind]) )
                  {
                     SCIP_VAR* var;
                     SCIP_CALL( SCIPgetNegatedVar(scip, consdata->binvar, &var) );
                     vars[cnt++] = var;
                  }
               }
            }
            assert( cnt == sizeIIS );

#ifdef SCIP_DEBUG
            (void) SCIPsnprintf(name, SCIP_MAXSTRLEN, "iis%d", conshdlrdata->niiscutsgen + *nGen);
            SCIP_CALL( SCIPcreateConsLogicor(scip, &cons, name, cnt, vars, FALSE, TRUE, TRUE, TRUE, TRUE, isLocal, FALSE, TRUE, removable, FALSE) );
#else
            SCIP_CALL( SCIPcreateConsLogicor(scip, &cons, "", cnt, vars, FALSE, TRUE, TRUE, TRUE, TRUE, isLocal, FALSE, TRUE, removable, FALSE) );
#endif

#ifdef SCIP_OUTPUT
            SCIP_CALL( SCIPprintCons(scip, cons, NULL) );
            SCIPinfoMessage(scip, NULL, ";\n");
#endif

            SCIP_CALL( SCIPaddCons(scip, cons) );
            SCIP_CALL( SCIPreleaseCons(scip, &cons) );

            SCIPfreeBufferArray(scip, &vars);
            ++(*nGen);
         }
         else
         {
            SCIP_ROW* row;
            SCIP_Bool rowinfeasible;

            /* create row */
#ifdef SCIP_DEBUG
            (void) SCIPsnprintf(name, SCIP_MAXSTRLEN, "iis%d", conshdlrdata->niiscutsgen + *nGen);
            SCIP_CALL( SCIPcreateEmptyRowCons(scip, &row, conshdlr, name, -SCIPinfinity(scip), (SCIP_Real) (sizeIIS - 1), isLocal, FALSE, removable) );
#else
            SCIP_CALL( SCIPcreateEmptyRowCons(scip, &row, conshdlr, "", -SCIPinfinity(scip), (SCIP_Real) (sizeIIS - 1), isLocal, FALSE, removable) );
#endif
            SCIP_CALL( SCIPcacheRowExtensions(scip, row) );

            /* add variables corresponding to support to cut */
            for (j = 0; j < nconss; ++j)
            {
               int ind;
               SCIP_CONSDATA* consdata;

               consdata = SCIPconsGetData(conss[j]);
               ind = consdata->colindex;

               if ( ind >= 0 )
               {
                  assert( ind < nCols );
                  assert( consdata->binvar != NULL );

                  /* check support of the solution, i.e., the corresponding IIS */
                  if ( ! SCIPisFeasZero(scip, primsol[ind]) )
                  {
                     SCIP_VAR* var = consdata->binvar;
                     SCIP_CALL( SCIPaddVarToRow(scip, row, var, 1.0) );
                  }
               }
            }
            SCIP_CALL( SCIPflushRowExtensions(scip, row) );
#ifdef SCIP_OUTPUT
            SCIP_CALL( SCIPprintRow(scip, row, NULL) );
#endif
            SCIP_CALL( SCIPaddCut(scip, sol, row, FALSE, &rowinfeasible) );
            assert( ! rowinfeasible );

            /* cut should be violated: */
            assert( SCIPisFeasNegative(scip, SCIPgetRowSolFeasibility(scip, row, sol)) );

            /* add cuts to pool if they are globally valid */
            if ( ! isLocal )
               SCIP_CALL( SCIPaddPoolCut(scip, row) );
            SCIP_CALL( SCIPreleaseRow(scip, &row));
            ++(*nGen);
         }
      }
      ++step;
   }
   while (step < nconss);

   SCIPfreeBufferArray(scip, &primsol);

   return SCIP_OKAY;
}


/* ---------------------------- constraint handler local methods ----------------------*/

/** creates and initializes consdata */
static
SCIP_RETCODE consdataCreate(
   SCIP*                 scip,               /**< SCIP data structure */
   SCIP_CONSHDLR*        conshdlr,           /**< constraint handler */
   SCIP_CONSHDLRDATA*    conshdlrdata,       /**< constraint handler data */
   const char*           consname,           /**< name of constraint (or NULL) */
   SCIP_CONSDATA**       consdata,           /**< pointer to linear constraint data */
   SCIP_EVENTHDLR*       eventhdlrbound,     /**< event handler for bound change events */
   SCIP_EVENTHDLR*       eventhdlrrestart,   /**< event handler for handling restarts */
   SCIP_VAR*             binvar,             /**< binary variable (or NULL) */
   SCIP_VAR*             slackvar,           /**< slack variable */
   SCIP_CONS*            lincons,            /**< linear constraint (or NULL) */
   SCIP_Bool             linconsactive       /**< whether the linear constraint is active */
   )
{
   assert( scip != NULL );
   assert( conshdlr != NULL );
   assert( conshdlrdata != NULL );
   assert( consdata != NULL );
   assert( slackvar != NULL );
   assert( eventhdlrbound != NULL );
   assert( eventhdlrrestart != NULL );

   /* create constraint data */
   SCIP_CALL( SCIPallocBlockMemory(scip, consdata) );
   (*consdata)->nfixednonzero = 0;
   (*consdata)->colindex = -1;
   (*consdata)->linconsactive = linconsactive;
   (*consdata)->binvar = binvar;
   (*consdata)->slackvar = slackvar;
   (*consdata)->lincons = lincons;
   (*consdata)->implicationadded = FALSE;
   (*consdata)->slacktypechecked = FALSE;

   /* if we are transformed, obtain transformed variables and catch events */
   if ( SCIPisTransformed(scip) )
   {
      SCIP_VAR* var;

      /* handle binary variable */
      if ( binvar != NULL )
      {
         SCIP_CALL( SCIPgetTransformedVar(scip, binvar, &var) );
         assert( var != NULL );
         (*consdata)->binvar = var;

         /* check type */
         if ( SCIPvarGetType(var) != SCIP_VARTYPE_BINARY )
         {
            SCIPerrorMessage("Indicator variable <%s> is not binary %d.\n", SCIPvarGetName(var), SCIPvarGetType(var));
            return SCIP_ERROR;
         }

         /* catch local bound change events on binary variable */
         if ( linconsactive )
         {
            SCIP_CALL( SCIPcatchVarEvent(scip, var, SCIP_EVENTTYPE_BOUNDCHANGED, eventhdlrbound, (SCIP_EVENTDATA*)*consdata, NULL) );
         }

         /* catch global bound change events on binary variable */
         if ( conshdlrdata->forcerestart )
         {
            SCIPdebugMessage("Catching GBDCHANGED event for <%s>.\n", SCIPvarGetName(var));
            SCIP_CALL( SCIPcatchVarEvent(scip, var, SCIP_EVENTTYPE_GBDCHANGED, eventhdlrrestart, (SCIP_EVENTDATA*) conshdlrdata, NULL) );
         }

         /* if binary variable is fixed to be nonzero */
         if ( SCIPvarGetLbLocal(var) > 0.5 )
            ++((*consdata)->nfixednonzero);
      }

      /* handle slack variable */
      SCIP_CALL( SCIPgetTransformedVar(scip, slackvar, &var) );
      assert( var != NULL );
      (*consdata)->slackvar = var;

      /* catch bound change events on slack variable and adjust nfixednonzero */
      if ( linconsactive )
      {
         SCIP_CALL( SCIPcatchVarEvent(scip, var, SCIP_EVENTTYPE_BOUNDCHANGED, eventhdlrbound, (SCIP_EVENTDATA*)*consdata, NULL) );

         /* if slack variable is fixed to be nonzero */
         if ( SCIPisFeasPositive(scip, SCIPvarGetLbLocal(var)) )
            ++((*consdata)->nfixednonzero);
      }

      /* add corresponding column to alternative LP if the constraint is new */
      if ( conshdlrdata->sepaalternativelp && SCIPgetStage(scip) >= SCIP_STAGE_INITSOLVE && lincons != NULL )
      {
         assert( lincons != NULL );
         assert( consname != NULL );

         SCIP_CALL( addAltLPConstraint(scip, conshdlr, lincons, var, 1.0, &(*consdata)->colindex) );

         SCIPdebugMessage("Added column for <%s> to alternative LP with column index %d.\n", consname, (*consdata)->colindex);
#ifdef SCIP_OUTPUT
         SCIP_CALL( SCIPprintCons(scip, lincons, NULL) );
         SCIPinfoMessage(scip, NULL, ";\n");
#endif
      }

#ifdef SCIP_DEBUG
      if ( (*consdata)->nfixednonzero > 0 )
      {
         SCIPdebugMessage("Constraint <%s> has %d variables fixed to be nonzero.\n", consname, (*consdata)->nfixednonzero);
      }
#endif
   }

   /* capture slack variable and linear constraint */
   SCIP_CALL( SCIPcaptureVar(scip, (*consdata)->slackvar) );
   SCIP_CALL( SCIPcaptureCons(scip, (*consdata)->lincons) );

   return SCIP_OKAY;
}


/** create variable upper bounds for constraints */
static
SCIP_RETCODE createVarUbs(
   SCIP*                 scip,               /**< SCIP pointer */
   SCIP_CONSHDLRDATA*    conshdlrdata,       /**< constraint handler data */
   SCIP_CONS**           conss,              /**< constraints */
   int                   nconss,             /**< number of constraints */
   int*                  ngen                /**< number of successful operations */
   )
{
   char name[50];
   int c;

   assert( scip != NULL );
   assert( conshdlrdata != NULL );
   assert( ngen != NULL );

   *ngen = 0;

   /* check each constraint */
   for (c = 0; c < nconss; ++c)
   {
      SCIP_CONSDATA* consdata;
      SCIP_Real ub;

      consdata = SCIPconsGetData(conss[c]);
      assert( consdata != NULL );

      ub = SCIPvarGetUbGlobal(consdata->slackvar);
      assert( ! SCIPisNegative(scip, ub) );

      /* insert corresponding row if helpful and coefficient is not too large */
      if ( ub <= conshdlrdata->maxcouplingvalue )
      {
         SCIP_CONS* cons;

#ifndef NDEBUG
         (void) SCIPsnprintf(name, 50, "couple%d", c);
#else
         name[0] = '\0';
#endif

         SCIPdebugMessage("Insert coupling varbound constraint for indicator constraint <%s> (coeff: %f).\n", SCIPconsGetName(conss[c]), ub);

         /* add variable upper bound:
          * - check constraint if we remove the indicator constraint afterwards
          * - constraint is dynamic if we do not remove indicator constraints
          * - constraint is removable if we do not remove indicator constraints
          */
         SCIP_CALL( SCIPcreateConsVarbound(scip, &cons, name, consdata->slackvar, consdata->binvar, ub, -SCIPinfinity(scip), ub,
               TRUE, TRUE, TRUE, conshdlrdata->removeindicators, TRUE, FALSE, FALSE,
               !conshdlrdata->removeindicators, !conshdlrdata->removeindicators, FALSE) );

         SCIP_CALL( SCIPaddCons(scip, cons) );
         SCIP_CALL( SCIPreleaseCons(scip, &cons) );

         /* remove indicator constraint if required */
         if ( conshdlrdata->removeindicators )
         {
            SCIPdebugMessage("Removing indicator constraint <%s>.\n", SCIPconsGetName(conss[c]));
            assert( ! SCIPconsIsModifiable(conss[c]) );

	    /* mark linear constraint to be upgrade-able */
	    if ( SCIPconsIsActive(consdata->lincons) )
	    {
               SCIPconsAddUpgradeLocks(consdata->lincons, -1);
               assert( SCIPconsGetNUpgradeLocks(consdata->lincons) == 0 );
	    }

            SCIP_CALL( SCIPdelCons(scip, conss[c]) );
         }

         ++(*ngen);
      }
   }

   return SCIP_OKAY;
}


/** perform one presolving round */
static
SCIP_RETCODE presolRoundIndicator(
   SCIP*                 scip,               /**< SCIP pointer */
   SCIP_CONSHDLRDATA*    conshdlrdata,       /**< constraint handler data */
   SCIP_CONS*            cons,               /**< constraint */
   SCIP_CONSDATA*        consdata,           /**< constraint data */
   SCIP_Bool             dualreductions,     /**< should dual reductions be performed? */
   SCIP_Bool*            cutoff,             /**< whether a cutoff happened */
   SCIP_Bool*            success,            /**< whether we performed a successful reduction */
   int*                  ndelconss,          /**< number of deleted constraints */
   int*                  nfixedvars          /**< number of fixed variables */
   )
{
   SCIP_Bool infeasible;
   SCIP_Bool fixed;

   assert( scip != NULL );
   assert( cons != NULL );
   assert( consdata != NULL );
   assert( cutoff != NULL );
   assert( success != NULL );
   assert( ndelconss != NULL );
   assert( nfixedvars != NULL );
   assert( consdata->binvar != NULL );
   assert( consdata->slackvar != NULL );

   *cutoff = FALSE;
   *success = FALSE;

   /* if the binary variable is fixed to nonzero */
   if ( SCIPvarGetLbLocal(consdata->binvar) > 0.5 )
   {
      SCIPdebugMessage("Presolving <%s>: Binary variable fixed to 1.\n", SCIPconsGetName(cons));

      /* if slack variable is fixed to nonzero, we are infeasible */
      if ( SCIPisFeasPositive(scip, SCIPvarGetLbLocal(consdata->slackvar)) )
      {
         SCIPdebugMessage("The problem is infeasible: binary and slack variable are fixed to be nonzero.\n");
         *cutoff = TRUE;
         return SCIP_OKAY;
      }

      /* otherwise fix slack variable to 0 */
      SCIPdebugMessage("Fix slack variable to 0 and delete constraint.\n");
      SCIP_CALL( SCIPfixVar(scip, consdata->slackvar, 0.0, &infeasible, &fixed) );
      assert( ! infeasible );
      if ( fixed )
         ++(*nfixedvars);

      /* mark linear constraint to be update-able */
      if ( SCIPconsIsActive(consdata->lincons) )
      {
         SCIPconsAddUpgradeLocks(consdata->lincons, -1);
         assert( SCIPconsGetNUpgradeLocks(consdata->lincons) == 0 );
      }

      /* delete indicator constraint (leave linear constraint) */
      assert( ! SCIPconsIsModifiable(cons) );
      SCIP_CALL( SCIPdelCons(scip, cons) );
      ++(*ndelconss);
      *success = TRUE;
      return SCIP_OKAY;
   }

   /* if the binary variable is fixed to zero */
   if ( SCIPvarGetUbLocal(consdata->binvar) < 0.5 )
   {
      SCIPdebugMessage("Presolving <%s>: Binary variable fixed to 0, deleting indicator constraint.\n", SCIPconsGetName(cons));

      /* mark linear constraint to be update-able */
      if ( SCIPconsIsActive(consdata->lincons) )
      {
         SCIPconsAddUpgradeLocks(consdata->lincons, -1);
         assert( SCIPconsGetNUpgradeLocks(consdata->lincons) == 0 );
      }

      /* delete indicator constraint */
      assert( ! SCIPconsIsModifiable(cons) );
      SCIP_CALL( SCIPdelCons(scip, cons) );
      ++(*ndelconss);
      *success = TRUE;
      return SCIP_OKAY;
   }

   /* if the slack variable is fixed to nonzero */
   if ( SCIPisFeasPositive(scip, SCIPvarGetLbLocal(consdata->slackvar)) )
   {
      SCIPdebugMessage("Presolving <%s>: Slack variable fixed to nonzero.\n", SCIPconsGetName(cons));

      /* if binary variable is fixed to nonzero, we are infeasible */
      if ( SCIPvarGetLbLocal(consdata->binvar) > 0.5 )
      {
         SCIPdebugMessage("The problem is infeasible: binary and slack variable are fixed to be nonzero.\n");
         *cutoff = TRUE;
         return SCIP_OKAY;
      }

      /* otherwise fix binary variable to 0 */
      SCIPdebugMessage("Fix binary variable to 0 and delete indicator constraint.\n");
      SCIP_CALL( SCIPfixVar(scip, consdata->binvar, 0.0, &infeasible, &fixed) );
      assert( ! infeasible );
      if ( fixed )
         ++(*nfixedvars);

      /* mark linear constraint to be update-able */
      if ( SCIPconsIsActive(consdata->lincons) )
      {
         SCIPconsAddUpgradeLocks(consdata->lincons, -1);
         assert( SCIPconsGetNUpgradeLocks(consdata->lincons) == 0 );
      }

      /* delete constraint */
      assert( ! SCIPconsIsModifiable(cons) );
      SCIP_CALL( SCIPdelCons(scip, cons) );
      ++(*ndelconss);
      *success = TRUE;
      return SCIP_OKAY;
   }

   /* if the slack variable is fixed to zero */
   if ( SCIPisFeasZero(scip, SCIPvarGetUbLocal(consdata->slackvar)) )
   {
      /* perform dual reductions - if required */
      if ( dualreductions )
      {
         SCIP_VAR* binvar;
         SCIP_Real obj;

         /* check objective of binary variable */
         binvar = consdata->binvar;
         obj = varGetObjDelta(binvar);

         /* if obj = 0, we prefer fixing the binary variable to 1 (if possible) */
         if ( obj <= 0.0 )
         {
            /* In this case we would like to fix the binary variable to 1, if it is not locked up
               except by this indicator constraint. If more than one indicator constraint is
               effected, we have to hope that they are all fulfilled - in this case the last
               constraint will fix the binary variable to 1. */
            if ( SCIPvarGetNLocksUp(binvar) <= 1 )
            {
               if ( SCIPvarGetUbGlobal(binvar) > 0.5 )
               {
                  SCIPdebugMessage("Presolving <%s> - dual reduction: Slack variable fixed to 0, fix binary variable to 1.\n", SCIPconsGetName(cons));
                  SCIP_CALL( SCIPfixVar(scip, binvar, 1.0, &infeasible, &fixed) );
                  assert( ! infeasible );
                  if ( fixed )
                     ++(*nfixedvars);
                  /* make sure that the other case does not occur */
                  obj = -1.0;
               }
            }
         }
         if ( obj >= 0.0 )
         {
            /* In this case we would like to fix the binary variable to 0, if it is not locked down
               (should also have been performed by other dual reductions). */
            if ( SCIPvarGetNLocksDown(binvar) == 0 )
            {
               if ( SCIPvarGetLbGlobal(binvar) < 0.5 )
               {
                  SCIPdebugMessage("Presolving <%s> - dual reduction: Slack variable fixed to 0, fix binary variable to 0.\n", SCIPconsGetName(cons));
                  SCIP_CALL( SCIPfixVar(scip, binvar, 0.0, &infeasible, &fixed) );
                  assert( ! infeasible );
                  if ( fixed )
                     ++(*nfixedvars);
               }
            }
         }
      }

      SCIPdebugMessage("Presolving <%s>: Slack variable fixed to zero, delete redundant indicator constraint.\n", SCIPconsGetName(cons));

      /* mark linear constraint to be upgrade-able */
      if ( SCIPconsIsActive(consdata->lincons) )
      {
         SCIPconsAddUpgradeLocks(consdata->lincons, -1);
         assert( SCIPconsGetNUpgradeLocks(consdata->lincons) == 0 );
      }

      /* delete constraint */
      assert( ! SCIPconsIsModifiable(cons) );
      SCIP_CALL( SCIPdelCons(scip, cons) );
      ++(*ndelconss);
      *success = TRUE;
      return SCIP_OKAY;
   }

   /* check whether indicator variable is aggregated  */
   if ( SCIPvarGetStatus(consdata->binvar) == SCIP_VARSTATUS_AGGREGATED )
   {
      SCIP_Bool negated = FALSE;
      SCIP_VAR* var;

      /* possibly get representation of indicator variable by active variable */
      var = consdata->binvar;
      SCIP_CALL( SCIPvarGetProbvarBinary(&var, &negated) );
      assert( var == consdata->binvar || SCIPvarIsActive(var) || SCIPvarIsNegated(var) );

      /* we can replace the binary variable by the active variable if it is not negated */
      if ( var != consdata->binvar && ! negated )
      {
         SCIPdebugMessage("Indicator variable <%s> is aggregated and replaced by active/negated variable <%s>.\n", SCIPvarGetName(consdata->binvar), SCIPvarGetName(var) );

         /* we need to update the events and locks */
         assert( conshdlrdata->eventhdlrbound != NULL );
         SCIP_CALL( SCIPdropVarEvent(scip, consdata->binvar, SCIP_EVENTTYPE_BOUNDCHANGED, conshdlrdata->eventhdlrbound, (SCIP_EVENTDATA*) consdata, -1) );
         SCIP_CALL( SCIPcatchVarEvent(scip, var, SCIP_EVENTTYPE_BOUNDCHANGED, conshdlrdata->eventhdlrbound, (SCIP_EVENTDATA*) consdata, NULL) );

         SCIP_CALL( SCIPaddVarLocks(scip, consdata->binvar, 0, -1) );
         SCIP_CALL( SCIPaddVarLocks(scip, var, 0, 1) );

         /* change binvary variable */
         consdata->binvar = var;
      }
   }

   /* check whether slack variable is aggregated  */
   if ( SCIPvarGetStatus(consdata->slackvar) == SCIP_VARSTATUS_AGGREGATED )
   {
      SCIP_BOUNDTYPE boundtype = SCIP_BOUNDTYPE_LOWER;
      SCIP_Real bound;
      SCIP_VAR* var;

      /* possibly get representation of slack variable by active variable */
      var = consdata->slackvar;
      bound = SCIPvarGetLbGlobal(var);

      SCIP_CALL( SCIPvarGetProbvarBound(&var, &bound, &boundtype) );

      /* we can replace the binary variable by the active variable if it is also a >= variable */
      if ( var != consdata->slackvar && boundtype == SCIP_BOUNDTYPE_LOWER && SCIPisGE(scip, bound, 0.0) )
      {
         assert( SCIPvarIsActive(var) );
         SCIPdebugMessage("Slack variable <%s> is aggregated and replaced by active variable <%s>.\n", SCIPvarGetName(consdata->slackvar), SCIPvarGetName(var) );

         /* we need to update the events, locks, and captures */
         assert( conshdlrdata->eventhdlrbound != NULL );
         SCIP_CALL( SCIPdropVarEvent(scip, consdata->slackvar, SCIP_EVENTTYPE_BOUNDCHANGED, conshdlrdata->eventhdlrbound, (SCIP_EVENTDATA*) consdata, -1) );
         SCIP_CALL( SCIPcatchVarEvent(scip, var, SCIP_EVENTTYPE_BOUNDCHANGED, conshdlrdata->eventhdlrbound, (SCIP_EVENTDATA*) consdata, NULL) );

         SCIP_CALL( SCIPaddVarLocks(scip, consdata->slackvar, 0, -1) );
         SCIP_CALL( SCIPaddVarLocks(scip, var, 0, 1) );

         SCIP_CALL( SCIPreleaseVar(scip, &consdata->slackvar) );
         SCIP_CALL( SCIPcaptureVar(scip, var) );

         /* change slack variable */
         consdata->slackvar = var;
      }
      else if ( var == consdata->binvar )
      {
         /* check special case that aggregating variable is equal to the indicator variable */
         assert( SCIPisEQ(scip, bound, 0.0) || SCIPisEQ(scip, bound, 1.0) );

         /* if the lower bound is transformed to an upper bound, we have "y = 1 -> 1 - y = 0", i.e., the constraint is redundant */
         if ( boundtype == SCIP_BOUNDTYPE_UPPER )
         {
            SCIPdebugMessage("Slack variable <%s> is aggregated to negated indicator variable <%s> -> constraint redundant.\n",
               SCIPvarGetName(consdata->slackvar), SCIPvarGetName(consdata->binvar));
            assert( SCIPisEQ(scip, bound, 1.0) );

            /* delete constraint */
            assert( ! SCIPconsIsModifiable(cons) );
            SCIP_CALL( SCIPdelCons(scip, cons) );
            ++(*ndelconss);
            *success = TRUE;
            return SCIP_OKAY;
         }
         else
         {
            /* if the lower bound is transformed to a lower bound, we have "y = 1 -> y = 0", i.e., we can fix the binary variable to 0 */
            SCIPdebugMessage("Slack variable <%s> is aggregated to the indicator variable <%s> -> fix indicator variable to 0.\n",
               SCIPvarGetName(consdata->slackvar), SCIPvarGetName(consdata->binvar));
            assert( boundtype == SCIP_BOUNDTYPE_LOWER );
            assert( SCIPisEQ(scip, bound, 0.0) );

            SCIP_CALL( SCIPfixVar(scip, consdata->binvar, 0.0, &infeasible, &fixed) );
            assert( ! infeasible );

            if ( fixed )
               ++(*nfixedvars);

            SCIP_CALL( SCIPdelCons(scip, cons) );

            ++(*ndelconss);
            *success = TRUE;

            return SCIP_OKAY;
         }
      }
   }

   /* Note that because of possible multi-aggregation we cannot simply remove the indicator
    * constraint if the linear constraint is not active or disabled - see the note in @ref
    * PREPROC.
    */

   return SCIP_OKAY;
}


/** propagate indicator constraint */
static
SCIP_RETCODE propIndicator(
   SCIP*                 scip,               /**< SCIP pointer */
   SCIP_CONS*            cons,               /**< constraint */
   SCIP_CONSDATA*        consdata,           /**< constraint data */
   SCIP_Bool             dualreductions,     /**< should dual reductions be performed? */
   SCIP_Bool             addopposite,        /**< add opposite inequalities if binary var = 0? */
   SCIP_Bool*            cutoff,             /**< whether a cutoff happened */
   int*                  nGen                /**< number of domain changes */
   )
{
   SCIP_Bool infeasible;
   SCIP_Bool tightened;

   assert( scip != NULL );
   assert( cons != NULL );
   assert( consdata != NULL );
   assert( cutoff != NULL );
   assert( nGen != NULL );

   *cutoff = FALSE;
   *nGen = 0;

   /* if the linear constraint has not been generated, we do nothing */
   if ( ! consdata->linconsactive )
      return SCIP_OKAY;

   assert( consdata->slackvar != NULL );
   assert( consdata->binvar != NULL );
   assert( SCIPisFeasGE(scip, SCIPvarGetLbLocal(consdata->slackvar), 0.0) );

   /* if both slackvar and binvar are fixed to be nonzero */
   if ( consdata->nfixednonzero > 1 )
   {
      SCIPdebugMessage("The node is infeasible, both the slack variable and the binary variable are fixed to be nonzero.\n");
      *cutoff = TRUE;

      SCIP_CALL( SCIPresetConsAge(scip, cons) );
      assert( SCIPvarGetLbLocal(consdata->binvar) > 0.5 );
      assert( SCIPisPositive(scip, SCIPvarGetLbLocal(consdata->slackvar)) );

      /* check if conflict analysis is turned on */
      if ( ! SCIPisConflictAnalysisApplicable(scip) )
         return SCIP_OKAY;

      /* conflict analysis can only be applied in solving stage */
      assert( SCIPgetStage(scip) == SCIP_STAGE_SOLVING || SCIPinProbing(scip) );

      /* perform conflict analysis */
      SCIP_CALL( SCIPinitConflictAnalysis(scip) );
      SCIP_CALL( SCIPaddConflictBinvar(scip, consdata->binvar) );
      SCIP_CALL( SCIPaddConflictLb(scip, consdata->slackvar, NULL) );
      SCIP_CALL( SCIPanalyzeConflictCons(scip, cons, NULL) );

      return SCIP_OKAY;
   }

   /* if exactly one of the variables is fixed to be nonzero */
   if ( consdata->nfixednonzero == 1 )
   {
      /* increase age of constraint; age is reset to zero, if a conflict or a propagation was found */
      if ( !SCIPinRepropagation(scip) )
         SCIP_CALL( SCIPincConsAge(scip, cons) );

      /* if binvar is fixed to be nonzero */
      if ( SCIPvarGetLbLocal(consdata->binvar) > 0.5 )
      {
         assert( SCIPvarGetStatus(consdata->slackvar) != SCIP_VARSTATUS_MULTAGGR );

         /* if slack variable is not already fixed to 0 */
         if ( ! SCIPisZero(scip, SCIPvarGetUbLocal(consdata->slackvar)) )
         {
            SCIPdebugMessage("Binary variable <%s> is fixed to be nonzero, fixing slack variable <%s> to 0.\n",
               SCIPvarGetName(consdata->binvar), SCIPvarGetName(consdata->slackvar));

            /* fix slack variable to 0 */
            SCIP_CALL( SCIPinferVarUbCons(scip, consdata->slackvar, 0.0, cons, 0, FALSE, &infeasible, &tightened) );
            assert( ! infeasible );
            if ( tightened )
               ++(*nGen);
         }
      }

      /* if slackvar is fixed to be nonzero */
      if ( SCIPisFeasPositive(scip, SCIPvarGetLbLocal(consdata->slackvar)) )
      {
         /* if binary variable is not yet fixed to 0 */
         if ( SCIPvarGetUbLocal(consdata->binvar) > 0.5 )
         {
            SCIPdebugMessage("Slack variable <%s> is fixed to be nonzero, fixing binary variable <%s> to 0.\n",
               SCIPvarGetName(consdata->slackvar), SCIPvarGetName(consdata->binvar));

            /* fix binary variable to 0 */
            SCIP_CALL( SCIPinferVarUbCons(scip, consdata->binvar, 0.0, cons, 1, FALSE, &infeasible, &tightened) );
            assert( ! infeasible );
            if ( tightened )
               ++(*nGen);
         }
      }

      /* reset constraint age counter */
      if ( *nGen > 0 )
         SCIP_CALL( SCIPresetConsAge(scip, cons) );

      /* delete constraint locally */
      assert( !SCIPconsIsModifiable(cons) );

      /* mark linear constraint to be update-able */
      if ( SCIPgetDepth(scip) == 0 && SCIPconsIsActive(consdata->lincons) )
      {
         SCIPconsAddUpgradeLocks(consdata->lincons, -1);
         assert( SCIPconsGetNUpgradeLocks(consdata->lincons) == 0 );
      }

      SCIP_CALL( SCIPdelConsLocal(scip, cons) );
   }
   else
   {
      /* if the binary variable is fixed to zero */
      if ( SCIPvarGetUbLocal(consdata->binvar) < 0.5 )
      {
         if ( addopposite && consdata->linconsactive )
         {
            char name[SCIP_MAXSTRLEN];
            SCIP_CONS* reversecons;
            SCIP_VAR** linvars;
            SCIP_Real* linvals;
            SCIP_Bool allintegral = TRUE;
            SCIP_VAR* slackvar;
            SCIP_VAR** vars;
            SCIP_Real* vals;
            SCIP_Real lhs;
            SCIP_Real rhs;
            int nlinvars;
            int nvars = 0;
            int j;

            /* determine lhs/rhs (first exchange lhs/rhs) */
            lhs = SCIPgetRhsLinear(scip, consdata->lincons);
            if ( SCIPisInfinity(scip, lhs) )
               lhs = -SCIPinfinity(scip);
            rhs = SCIPgetRhsLinear(scip, consdata->lincons);
            if ( SCIPisInfinity(scip, -rhs) )
               rhs = SCIPinfinity(scip);

            assert( ! SCIPisInfinity(scip, lhs) );
            assert( ! SCIPisInfinity(scip, -rhs) );

            /* consider only finite lhs/rhs */
            if ( ! SCIPisInfinity(scip, -lhs) || ! SCIPisInfinity(scip, rhs) )
            {
               /* ignore equations (cannot add opposite constraint) */
               if ( ! SCIPisEQ(scip, lhs, rhs) )
               {
                  assert( consdata->lincons != NULL );
                  nlinvars = SCIPgetNVarsLinear(scip, consdata->lincons);
                  linvars = SCIPgetVarsLinear(scip, consdata->lincons);
                  linvals = SCIPgetValsLinear(scip, consdata->lincons);
                  slackvar = consdata->slackvar;
                  assert( slackvar != NULL );

                  SCIP_CALL( SCIPallocBufferArray(scip, &vars, nlinvars) );
                  SCIP_CALL( SCIPallocBufferArray(scip, &vals, nlinvars) );

                  /* copy data and check whether the linear constraint is integral */
                  for (j = 0; j < nlinvars; ++j)
                  {
                     if ( linvars[j] != slackvar )
                     {
                        if (! SCIPvarIsIntegral(linvars[j]) || ! SCIPisIntegral(scip, linvals[j]) )
                           allintegral = FALSE;

                        vars[nvars] = linvars[j];
                        vals[nvars++] = linvals[j];
                     }
                  }
                  assert( nlinvars == nvars + 1 );

                  /* possibly adjust lhs/rhs */
                  if ( allintegral && ! SCIPisInfinity(scip, REALABS(lhs)) )
                     lhs += 1.0;

                  if ( allintegral && ! SCIPisInfinity(scip, REALABS(rhs)) )
                     rhs -= 1.0;

                  /* create reverse constraint */
                  (void) SCIPsnprintf(name, SCIP_MAXSTRLEN, "reverse_%s", SCIPconsGetName(consdata->lincons));

                  /* constraint is initial, separated, not enforced, not checked, propagated, local, not modifiable, dynamic, removable */
                  SCIP_CALL( SCIPcreateConsLinear(scip, &reversecons, name, nvars, vars, vals, lhs, rhs,
                        TRUE, TRUE, FALSE, FALSE, TRUE, TRUE, FALSE, TRUE, TRUE, FALSE) );

                  SCIPdebugMessage("Binary variable <%s> fixed to 0. Adding opposite linear inequality.\n", SCIPvarGetName(consdata->binvar));
                  SCIPdebugPrintCons(scip, reversecons, NULL);

                  /* add constraint */
                  SCIP_CALL( SCIPaddCons(scip, reversecons) );
                  SCIP_CALL( SCIPreleaseCons(scip, &reversecons) );

                  SCIPfreeBufferArray(scip, &vals);
                  SCIPfreeBufferArray(scip, &vars);
               }
            }
         }

         SCIP_CALL( SCIPdelConsLocal(scip, cons) );
      }

      /* if the slack variable is fixed to zero */
      if ( SCIPisFeasZero(scip, SCIPvarGetUbLocal(consdata->slackvar)) )
      {
         /* perform dual reduction - if required */
         if ( dualreductions )
         {
            SCIP_VAR* binvar;
            SCIP_Real obj;

            /* check objective of binary variable */
            binvar = consdata->binvar;
            obj = varGetObjDelta(binvar);

            /* if obj = 0, we prefer setting the binary variable to 1 (if possible) */
            if ( obj <= 0.0 )
            {
               /* In this case we would like to fix the binary variable to 1, if it is not locked up
                  except by this indicator constraint. If more than one indicator constraint is
                  effected, we have to hope that they are all fulfilled - in this case the last
                  constraint will fix the binary variable to 1. */
               if ( SCIPvarGetNLocksUp(binvar) <= 1 )
               {
                  if ( SCIPvarGetUbLocal(binvar) > 0.5 )
                  {
                     SCIPdebugMessage("Propagating <%s> - dual reduction: Slack variable fixed to 0, fix binary variable to 1.\n", SCIPconsGetName(cons));
                     SCIP_CALL( SCIPinferVarLbCons(scip, binvar, 1.0, cons, 2, FALSE, &infeasible, &tightened) );
                     assert( ! infeasible );
                     if ( tightened )
                        ++(*nGen);
                     /* Make sure that the other case does not occur, since we are not sure whether SCIPinferVarLbCons() directly changes the bounds. */
                     obj = -1.0;
                  }
               }
            }
            if ( obj >= 0.0 )
            {
               /* In this case we would like to fix the binary variable to 0, if it is not locked down
                  (should also have been performed by other dual reductions). */
               if ( SCIPvarGetNLocksDown(binvar) == 0 )
               {
                  if ( SCIPvarGetLbLocal(binvar) < 0.5 )
                  {
                     SCIPdebugMessage("Propagating <%s> - dual reduction: Slack variable fixed to 0, fix binary variable to 0.\n", SCIPconsGetName(cons));
                     SCIP_CALL( SCIPinferVarUbCons(scip, binvar, 0.0, cons, 2, FALSE, &infeasible, &tightened) );
                     assert( ! infeasible );
                     if ( tightened )
                        ++(*nGen);
                  }
               }
            }
         }

         SCIPdebugMessage("Slack variable fixed to zero, delete redundant indicator constraint <%s>.\n", SCIPconsGetName(cons));

         /* delete constraint */
         assert( ! SCIPconsIsModifiable(cons) );

	 /* mark linear constraint to be update-able */
	 if ( SCIPgetDepth(scip) == 0 && SCIPconsIsActive(consdata->lincons) )
	 {
            SCIPconsAddUpgradeLocks(consdata->lincons, -1);
            assert( SCIPconsGetNUpgradeLocks(consdata->lincons) == 0 );
	 }

         SCIP_CALL( SCIPdelConsLocal(scip, cons) );
         SCIP_CALL( SCIPresetConsAge(scip, cons) );
         ++(*nGen);
      }

      /* Note that because of possible multi-aggregation we cannot simply remove the indicator
       * constraint if the linear constraint is not active or disabled - see the note in @ref
       * PREPROC and consPresolIndicator(). Moreover, it would drastically increase memory
       * consumption, because the linear constraints have to be stored in each node. */
   }

   return SCIP_OKAY;
}


/** enforcement method that produces cuts if possible
 *
 *  This is a variant of the enforcement method that generates cuts/constraints via the alternative
 *  LP, if possible.
 */
static
SCIP_RETCODE enforceCuts(
   SCIP*                 scip,               /**< SCIP pointer */
   SCIP_CONSHDLR*        conshdlr,           /**< constraint handler */
   int                   nconss,             /**< number of constraints */
   SCIP_CONS**           conss,              /**< indicator constraints */
   SCIP_SOL*             sol,                /**< solution to be enforced */
   SCIP_Bool             genlogicor,         /**< whether logicor constraint should be generated */
   int*                  nGen                /**< number of cuts generated */
)
{
   SCIP_CONSHDLRDATA* conshdlrdata;
   SCIP_LPI* lp;
   SCIP_Bool* S;
   SCIP_Real value = 0.0;
   SCIP_Bool chgupperbound = FALSE;
   SCIP_Bool error;
   int size = 0;
   int nCuts;
   int j;

   assert( scip != NULL );
   assert( conshdlr != NULL );
   assert( conss != NULL );
   assert( nGen != NULL );

   SCIPdebugMessage("Enforcing via cuts ...\n");
   *nGen = 0;

   conshdlrdata = SCIPconshdlrGetData(conshdlr);
   assert( conshdlrdata != NULL );
   lp = conshdlrdata->altlp;
   assert( lp != NULL );

#ifndef NDEBUG
   SCIP_CALL( checkLPBoundsClean(scip, lp, nconss, conss) );
#endif

   /* change coefficients of bounds in alternative LP */
   if ( conshdlrdata->updatebounds )
      SCIP_CALL( updateFirstRowGlobal(scip, conshdlrdata) );

   /* possibly update upper bound */
   SCIP_CALL( updateObjUpperbound(scip, conshdlr, conshdlrdata) );

   /* scale first row if necessary */
   SCIP_CALL( scaleFirstRow(scip, conshdlrdata) );

   /* set objective function to current solution */
   SCIP_CALL( setAltLPObjZero(scip, lp, nconss, conss) );

   SCIP_CALL( SCIPallocBufferArray(scip, &S, nconss) );

   /* set up variables fixed to 1 */
   for (j = 0; j < nconss; ++j)
   {
      SCIP_CONSDATA* consdata;

      assert( conss[j] != NULL );
      consdata = SCIPconsGetData(conss[j]);
      assert( consdata != NULL );

      assert( SCIPisFeasIntegral(scip, SCIPgetSolVal(scip, sol, consdata->binvar)) );
      if ( SCIPisFeasZero(scip, SCIPgetSolVal(scip, sol, consdata->binvar)) )
      {
         ++size;
         value += varGetObjDelta(consdata->binvar);
         S[j] = TRUE;
      }
      else
         S[j] = FALSE;
   }

   /* fix the variables in S */
   SCIP_CALL( fixAltLPVariables(scip, lp, nconss, conss, S) );

   /* extend set S to a cover and generate cuts */
   error = FALSE;
   do
   {
      SCIP_CALL( extendToCover(scip, conshdlr, conshdlrdata, lp, sol, conshdlrdata->removable, genlogicor, nconss, conss, S, &size, &value, &chgupperbound, &error, &nCuts) );

      /* update upper bound */
      if ( chgupperbound )
      {
         SCIP_CALL( updateObjUpperbound(scip, conshdlr, conshdlrdata) );
      }
   }
   while ( chgupperbound && nCuts == 0 && ! error );
   *nGen = nCuts;

   /* return with an error if no cuts have been produced and and error occured in extendToCover() */
   if ( nCuts == 0 && error )
      return SCIP_LPERROR;

   SCIPdebugMessage("Generated %d IIS-cuts.\n", nCuts);

   /* reset bounds */
   SCIP_CALL( unfixAltLPVariables(scip, lp, nconss, conss, S) );

#ifndef NDEBUG
   SCIP_CALL( checkLPBoundsClean(scip, lp, nconss, conss) );
#endif

   SCIPfreeBufferArray(scip, &S);

   return SCIP_OKAY;
}


/** enforcement method
 *
 *  We check whether the current solution is feasible, i.e., if binvar = 1
 *  implies that slackvar = 0. If not, we branch as follows:
 *
 *  In one branch we fix binvar = 1 and slackvar = 0. In the other branch
 *  we fix binvar = 0 and leave slackvar unchanged.
 */
static
SCIP_RETCODE enforceIndicators(
   SCIP*                 scip,               /**< SCIP pointer */
   SCIP_CONSHDLR*        conshdlr,           /**< constraint handler */
   int                   nconss,             /**< number of constraints */
   SCIP_CONS**           conss,              /**< indicator constraints */
   SCIP_Bool             genlogicor,         /**< whether logicor constraint should be generated */
   SCIP_RESULT*          result              /**< result */
   )
{
   SCIP_CONSDATA* consdata;
   SCIP_CONSHDLRDATA* conshdlrdata;
   SCIP_NODE* node1;
   SCIP_NODE* node2;
   SCIP_VAR* slackvar;
   SCIP_VAR* binvar;
   SCIP_CONS* branchCons = NULL;
   SCIP_Real maxSlack = -1.0;
   SCIP_Bool someLinconsNotActive = FALSE;
   int c;

   assert( scip != NULL );
   assert( conshdlr != NULL );
   assert( conss != NULL );
   assert( result != NULL );

   *result = SCIP_FEASIBLE;

   SCIPdebugMessage("Enforcing indicator constraints for <%s> ...\n", SCIPconshdlrGetName(conshdlr) );

   /* get constraint handler data */
   conshdlrdata = SCIPconshdlrGetData(conshdlr);
   assert( conshdlrdata != NULL );

#ifdef SCIP_OUTPUT
   SCIP_CALL( SCIPwriteTransProblem(scip, "ind.cip", "cip", FALSE) );
#endif

   /* check each constraint */
   for (c = 0; c < nconss; ++c)
   {
      SCIP_Bool cutoff;
      SCIP_Real valSlack;
      int cnt;

      assert( conss[c] != NULL );
      consdata = SCIPconsGetData(conss[c]);
      assert( consdata != NULL );
      assert( consdata->lincons != NULL );

      /* if the linear constraint has not been generated, we do nothing */
      if ( ! consdata->linconsactive )
      {
         someLinconsNotActive = TRUE;
         continue;
      }

      /* first perform propagation (it might happen that standard propagation is turned off) */
      SCIP_CALL( propIndicator(scip, conss[c], consdata, conshdlrdata->dualreductions, conshdlrdata->addopposite, &cutoff, &cnt) );
      if ( cutoff )
      {
         SCIPdebugMessage("Propagation in enforcing <%s> detected cutoff.\n", SCIPconsGetName(conss[c]));
         *result = SCIP_CUTOFF;
         return SCIP_OKAY;
      }
      if ( cnt > 0 )
      {
         SCIPdebugMessage("Propagation in enforcing <%s> reduced domains: %d.\n", SCIPconsGetName(conss[c]), cnt);
         *result = SCIP_REDUCEDDOM;
         return SCIP_OKAY;
      }

      /* check whether constraint is infeasible */
      binvar = consdata->binvar;
      valSlack = SCIPgetSolVal(scip, NULL, consdata->slackvar);
      assert( ! SCIPisFeasNegative(scip, valSlack) );
      if ( ! SCIPisFeasZero(scip, SCIPgetSolVal(scip, NULL, binvar)) && ! SCIPisFeasZero(scip, valSlack) )
      {
         /* binary variable is not fixed - otherwise we would not be infeasible */
         assert( SCIPvarGetLbLocal(binvar) < 0.5 && SCIPvarGetUbLocal(binvar) > 0.5 );

         if ( valSlack > maxSlack )
         {
            maxSlack = valSlack;
            branchCons = conss[c];
#ifdef SCIP_OUTPUT
            SCIPinfoMessage(scip, NULL, "Violated indicator constraint:\n");
            SCIP_CALL( SCIPprintCons(scip, conss[c], NULL) );
            SCIPinfoMessage(scip, NULL, ";\n");
            SCIPinfoMessage(scip, NULL, "Corresponding linear constraint:\n");
            SCIP_CALL( SCIPprintCons(scip, consdata->lincons, NULL) );
            SCIPinfoMessage(scip, NULL, ";\n");
#endif
         }
      }
   }

   /* if some constraint has a linear constraint that is not active, we need to check feasibility via the alternative polyhedron */
   if ( (someLinconsNotActive || conshdlrdata->enforcecuts) && conshdlrdata->sepaalternativelp )
   {
      int ngen;

      SCIP_CALL( enforceCuts(scip, conshdlr, nconss, conss, NULL, genlogicor, &ngen) );
      if ( ngen > 0 )
      {
         conshdlrdata->niiscutsgen += ngen;
         if ( genlogicor )
         {
            SCIPdebugMessage("Generated %d constraints.\n", ngen);
            *result = SCIP_CONSADDED;
         }
         else
         {
            SCIPdebugMessage("Generated %d cuts.\n", ngen);
            *result = SCIP_SEPARATED;
         }
         return SCIP_OKAY;
      }
      SCIPdebugMessage("Enforcing produced no cuts.\n");

      assert( ! someLinconsNotActive || branchCons == NULL );
   }

   /* if all constraints are feasible */
   if ( branchCons == NULL )
   {
      SCIPdebugMessage("All indicator constraints are feasible.\n");
      return SCIP_OKAY;
   }

   /* skip branching if required */
   if ( ! conshdlrdata->branchindicators )
   {
      *result = SCIP_INFEASIBLE;
      return SCIP_OKAY;
   }

   /* otherwise create branches */
   SCIPdebugMessage("Branching on constraint <%s> (slack value: %f).\n", SCIPconsGetName(branchCons), maxSlack);
   consdata = SCIPconsGetData(branchCons);
   assert( consdata != NULL );
   binvar = consdata->binvar;
   slackvar = consdata->slackvar;

   /* node1: binvar = 1, slackvar = 0 */
   SCIP_CALL( SCIPcreateChild(scip, &node1, 0.0, SCIPcalcChildEstimate(scip, binvar, 1.0) ) );

   if ( SCIPvarGetLbLocal(binvar) < 0.5 )
   {
      SCIP_CALL( SCIPchgVarLbNode(scip, node1, binvar, 1.0) );
   }

   /* if slack-variable is multi-aggregated */
   assert( SCIPvarGetStatus(slackvar) != SCIP_VARSTATUS_MULTAGGR );
   if ( ! SCIPisFeasZero(scip, SCIPvarGetUbLocal(slackvar)) )
   {
      SCIP_CALL( SCIPchgVarUbNode(scip, node1, slackvar, 0.0) );
   }

   /* node2: binvar = 0, no restriction on slackvar */
   SCIP_CALL( SCIPcreateChild(scip, &node2, 0.0, SCIPcalcChildEstimate(scip, binvar, 0.0) ) );

   if ( SCIPvarGetUbLocal(binvar) > 0.5 )
   {
      SCIP_CALL( SCIPchgVarUbNode(scip, node2, binvar, 0.0) );
   }

   SCIP_CALL( SCIPresetConsAge(scip, branchCons) );
   *result = SCIP_BRANCHED;

   return SCIP_OKAY;
}


/** separate IIS-cuts via rounding
 *
 *  @todo Check whether the cover produced at the end is a feasible solution.
 */
static
SCIP_RETCODE separateIISRounding(
   SCIP*                 scip,               /**< SCIP pointer */
   SCIP_CONSHDLR*        conshdlr,           /**< constraint handler */
   SCIP_SOL*             sol,                /**< solution to be separated */
   int                   nconss,             /**< number of constraints */
   SCIP_CONS**           conss,              /**< indicator constraints */
   int                   maxsepacuts,        /**< maximal number of cuts to be generated */
   int*                  nGen                /**< number of domain changes */
   )
{
   SCIP_CONSHDLRDATA* conshdlrdata;
   SCIP_LPI* lp;
   int rounds;
   SCIP_Real threshold;
   SCIP_Bool* S;
   SCIP_Bool error;
   int oldsize = -1;
   int nGenOld;

   assert( scip != NULL );
   assert( conshdlr != NULL );
   assert( conss != NULL );
   assert( nGen != NULL );

   if ( *nGen >= maxsepacuts )
      return SCIP_OKAY;

   rounds = 0;

   conshdlrdata = SCIPconshdlrGetData(conshdlr);
   assert( conshdlrdata != NULL );
   lp = conshdlrdata->altlp;
   assert( lp != NULL );

   nGenOld = *nGen;
   SCIPdebugMessage("Separating IIS-cuts by rounding ...\n");

#ifndef NDEBUG
   SCIP_CALL( checkLPBoundsClean(scip, lp, nconss, conss) );
#endif

   /* change coefficients of bounds in alternative LP */
   if ( conshdlrdata->updatebounds )
   {
      /* update to local bounds */
      SCIP_CALL( updateFirstRow(scip, conshdlrdata) );
   }

   /* possibly update upper bound */
   SCIP_CALL( updateObjUpperbound(scip, conshdlr, conshdlrdata) );

   /* scale first row if necessary */
   SCIP_CALL( scaleFirstRow(scip, conshdlrdata) );

   /* set objective function to current solution */
   SCIP_CALL( setAltLPObj(scip, lp, sol, nconss, conss) );

   SCIP_CALL( SCIPallocBufferArray(scip, &S, nconss) );

   /* loop through the possible thresholds */
   for (threshold = conshdlrdata->roundingmaxthres;
        rounds < conshdlrdata->maxroundingrounds && threshold >= conshdlrdata->roundingminthres && *nGen < maxsepacuts;
        threshold -= conshdlrdata->roundingoffset)
   {
      SCIP_Bool chgupperbound = FALSE;
      SCIP_Real value = 0.0;
      int size = 0;
      int nCuts = 0;
      int j;
#ifdef SCIP_DEBUG
      int nvarsone = 0;
      int nvarszero = 0;
      int nvarsfrac = 0;
#endif

      SCIPdebugMessage("Threshold: %g.\n", threshold);

      /* choose variables that have a value < current threshold value */
      for (j = 0; j < nconss; ++j)
      {
         SCIP_CONSDATA* consdata;
<<<<<<< HEAD
         SCIP_Real binvarval;
         SCIP_VAR* binvarneg;
=======
         SCIP_Real binvarval = 0.0;
         SCIP_VAR* binvarneg = NULL;
>>>>>>> a7429481

         assert( conss[j] != NULL );
         consdata = SCIPconsGetData(conss[j]);
         assert( consdata != NULL );

         binvarval = SCIPgetVarSol(scip, consdata->binvar);

#ifdef SCIP_DEBUG
         if ( SCIPisFeasEQ(scip, binvarval, 1.0) )
            ++nvarsone;
         else if ( SCIPisFeasZero(scip, binvarval) )
            ++nvarszero;
         else
            ++nvarsfrac;
#endif

         /* check whether complementary (negated) variable is present as well */
         binvarneg = SCIPvarGetNegatedVar(consdata->binvar);
         assert( binvarneg != NULL );

         /* negated variable is present as well */
         assert( conshdlrdata->binvarhash != NULL );
         if ( SCIPhashmapExists(conshdlrdata->binvarhash, (void*) binvarneg) )
         {
<<<<<<< HEAD
            SCIP_Real binvarnegval;
=======
            SCIP_Real binvarnegval = 0.0;
>>>>>>> a7429481
            binvarnegval = SCIPgetVarSol(scip, binvarneg);

            /* take larger one */
            if ( binvarval > binvarnegval )
               S[j] = TRUE;
            else
               S[j] = FALSE;
            continue;
         }

         /* check for threshold */
         if ( SCIPisFeasLT(scip, SCIPgetVarSol(scip, consdata->binvar), threshold) )
         {
            S[j] = TRUE;
            value += varGetObjDelta(consdata->binvar);
            ++size;
         }
         else
            S[j] = FALSE;
      }

      if ( size == nconss )
      {
         SCIPdebugMessage("All variables in the set. Continue ...\n");
         continue;
      }

      /* skip computation if size has not changed (computation is likely the same) */
      if ( size == oldsize )
      {
         SCIPdebugMessage("Skipping computation: size support has not changed.\n");
         continue;
      }
      oldsize = size;

#ifdef SCIP_DEBUG
      SCIPdebugMessage("   Vars with value 1: %d  0: %d  and fractional: %d.\n", nvarsone, nvarszero, nvarsfrac);
#endif

      /* fix the variables in S */
      SCIP_CALL( fixAltLPVariables(scip, lp, nconss, conss, S) );

      /* extend set S to a cover and generate cuts */
      SCIP_CALL( extendToCover(scip, conshdlr, conshdlrdata, lp, sol, conshdlrdata->removable, conshdlrdata->genlogicor, nconss, conss, S, &size, &value, &chgupperbound, &error, &nCuts) );

      /* we ignore errors in extendToCover */
      if ( nCuts > 0 )
      {
         *nGen += nCuts;
         ++rounds;
      }
      else
      {
         /* possibly update upper bound */
         SCIP_CALL( updateObjUpperbound(scip, conshdlr, conshdlrdata) );
      }

      /* reset bounds */
      SCIP_CALL( unfixAltLPVariables(scip, lp, nconss, conss, S) );

      /* rerun current threshold if upper bound has been updated */
      if ( chgupperbound )
      {
         SCIPdebugMessage("Rerun current threshold since upper objective bound has been changed.\n");
         oldsize = -1;
         threshold += conshdlrdata->roundingoffset;
      }
   }
   SCIPdebugMessage("Generated %d IISs.\n", *nGen - nGenOld);

#ifndef NDEBUG
   SCIP_CALL( checkLPBoundsClean(scip, lp, nconss, conss) );
#endif

   SCIPfreeBufferArray(scip, &S);

   return SCIP_OKAY;
}


/** separation method
 *
 *  We first check whether coupling inequalities can be separated (if required). If not enough of
 *  these could be generated, we check whether IIS inequalities can be separated.
 */
static
SCIP_RETCODE separateIndicators(
   SCIP*                 scip,               /**< SCIP pointer */
   SCIP_CONSHDLR*        conshdlr,           /**< constraint handler */
   int                   nconss,             /**< number of constraints */
   int                   nusefulconss,       /**< number of usefull constraints */
   SCIP_CONS**           conss,              /**< indicator constraints */
   SCIP_SOL*             sol,                /**< solution to be separated */
   SCIP_RESULT*          result              /**< result */
   )
{
   SCIP_CONSHDLRDATA* conshdlrdata;
   int maxsepacuts;
   int ncuts;

   assert( scip != NULL );
   assert( conshdlr != NULL );
   assert( conss != NULL );
   assert( result != NULL );

   *result = SCIP_DIDNOTRUN;

   if ( nconss == 0 )
      return SCIP_OKAY;

   conshdlrdata = SCIPconshdlrGetData(conshdlr);
   assert( conshdlrdata != NULL );
   ncuts = 0;

   /* get the maximal number of cuts allowed in a separation round */
   if ( SCIPgetDepth(scip) == 0 )
      maxsepacuts = conshdlrdata->maxsepacutsroot;
   else
      maxsepacuts = conshdlrdata->maxsepacuts;

   /* first separate coupling inequalities (if required) */
   if ( conshdlrdata->sepacouplingcuts )
   {
      int c;

      *result = SCIP_DIDNOTFIND;

      /* check each constraint */
      for (c = 0; c < nusefulconss && ncuts < maxsepacuts; ++c)
      {
         SCIP_CONSDATA* consdata;
         SCIP_Bool islocal;
         SCIP_Real ub;

         assert( conss != NULL );
         assert( conss[c] != NULL );
         consdata = SCIPconsGetData(conss[c]);
         assert( consdata != NULL );
         assert( consdata->slackvar != NULL );
         assert( consdata->binvar != NULL );

         /* get upper bound for slack variable in linear constraint */
         islocal = FALSE;
         if ( conshdlrdata->sepacouplinglocal )
         {
            ub = SCIPvarGetUbLocal(consdata->slackvar);
            if ( ub < SCIPvarGetUbGlobal(consdata->slackvar) )
               islocal = TRUE;
         }
         else
            ub = SCIPvarGetUbGlobal(consdata->slackvar);
         assert( ! SCIPisFeasNegative(scip, ub) );

         /* only use coefficients that are not too large */
         if ( ub <= conshdlrdata->sepacouplingvalue )
         {
            SCIP_Real activity;

            activity = SCIPgetSolVal(scip, sol, consdata->slackvar) + ub * SCIPgetSolVal(scip, sol, consdata->binvar) - ub;
            if ( SCIPisEfficacious(scip, activity) )
            {
               SCIP_ROW* row;
               SCIP_Bool infeasible;
#ifndef NDEBUG
               char name[50];

               (void) SCIPsnprintf(name, 50, "couple%d", c);
               SCIP_CALL( SCIPcreateEmptyRowCons(scip, &row, SCIPconsGetHdlr(conss[c]), name, -SCIPinfinity(scip), ub, islocal, FALSE, conshdlrdata->removable) );
#else
               SCIP_CALL( SCIPcreateEmptyRowCons(scip, &row, SCIPconsGetHdlr(conss[c]), "", -SCIPinfinity(scip), ub, islocal, FALSE, conshdlrdata->removable) );
#endif
               SCIP_CALL( SCIPcacheRowExtensions(scip, row) );

               SCIP_CALL( SCIPaddVarToRow(scip, row, consdata->slackvar, 1.0) );
               SCIP_CALL( SCIPaddVarToRow(scip, row, consdata->binvar, ub) );
               SCIP_CALL( SCIPflushRowExtensions(scip, row) );

               SCIPdebugMessage("Separated coupling inequality for indicator constraint <%s> (coeff: %f).\n", SCIPconsGetName(conss[c]), ub);
#ifdef SCIP_OUTPUT
               SCIP_CALL( SCIPprintRow(scip, row, NULL) );
#endif
               SCIP_CALL( SCIPaddCut(scip, sol, row, FALSE, &infeasible) );
               assert( ! infeasible );
               SCIP_CALL( SCIPreleaseRow(scip, &row));

               SCIP_CALL( SCIPresetConsAge(scip, conss[c]) );

               ++ncuts;
            }
         }
      }
      SCIPdebugMessage("Number of separated coupling inequalities: %d.\n", ncuts);
   }

   /* separated cuts from the alternative lp (if required) */
   if ( conshdlrdata->sepaalternativelp && ncuts < SEPAALTTHRESHOLD )
   {
      int noldcuts;

      SCIPdebugMessage("Separating inequalities for indicator constraints.\n");

      noldcuts = ncuts;
      if ( *result == SCIP_DIDNOTRUN )
         *result = SCIP_DIDNOTFIND;

      /* start separation */
      SCIP_CALL( separateIISRounding(scip, conshdlr, sol, nconss, conss, maxsepacuts, &ncuts) );
      SCIPdebugMessage("Separated %d cuts from indicator constraints.\n", ncuts - noldcuts);

      if ( ncuts > noldcuts )
      {
         conshdlrdata->niiscutsgen += ncuts;

         /* possibly overwrite result from separation above */
         if ( conshdlrdata->genlogicor )
            *result = SCIP_CONSADDED;
         else
            *result = SCIP_SEPARATED;
      }
   }

   return SCIP_OKAY;
}

/** initializes the constraint handler data */
static
void initConshdlrData(
   SCIP*                 scip,               /**< SCIP pointer */
   SCIP_CONSHDLRDATA*    conshdlrdata        /**< constraint handler data */
   )
{
   assert( conshdlrdata != NULL );

   conshdlrdata->removable = TRUE;
   conshdlrdata->scaled = FALSE;
   conshdlrdata->altlp = NULL;
   conshdlrdata->nrows = 0;
   conshdlrdata->varhash = NULL;
   conshdlrdata->slackhash = NULL;
   conshdlrdata->lbhash = NULL;
   conshdlrdata->ubhash = NULL;
   conshdlrdata->nlbbounds = 0;
   conshdlrdata->nubbounds = 0;
   conshdlrdata->nslackvars = 0;
   conshdlrdata->objcutindex = -1;
   conshdlrdata->objupperbound = SCIPinfinity(scip);
   conshdlrdata->objaltlpbound = SCIPinfinity(scip);
   conshdlrdata->roundingminthres = 0.1;
   conshdlrdata->roundingmaxthres = 0.6;
   conshdlrdata->maxroundingrounds = MAXROUNDINGROUNDS;
   conshdlrdata->roundingoffset = 0.1;
   conshdlrdata->addedcouplingcons = FALSE;
   conshdlrdata->ninitconss = 0;
   conshdlrdata->nbinvarszero = 0;
   conshdlrdata->performedrestart = FALSE;
   conshdlrdata->objindicatoronly = FALSE;
   conshdlrdata->objothervarsonly = FALSE;
   conshdlrdata->minabsobj = 0.0;
   conshdlrdata->normtype = 'e';
   conshdlrdata->niiscutsgen = 0;
}


/* ---------------------------- upgrading methods -----------------------------------*/

/** tries to upgrade a linear constraint into an indicator constraint
 *
 *  For some linear constraint of the form \f$a^T x + \alpha\, y \geq \beta\f$ with \f$y \in \{0,1\}\f$, we can upgrade
 *  it to an indicator constraint if for the residual value \f$a^T x \geq \gamma\f$, we have \f$\alpha + \gamma \geq
 *  \beta\f$: in this case, the constraint is always satisfied if \f$y = 1\f$.
 *
 *  Similarly, for a linear constraint in the form \f$a^T x + \alpha\, y \leq \beta\f$ with \f$y \in \{0,1\}\f$, we can
 *  upgrade it to an indicator constraint if for the residual value \f$a^T x \leq \gamma\f$, we have \f$\alpha + \gamma
 *  \leq \beta\f$.
 */
static
SCIP_DECL_LINCONSUPGD(linconsUpgdIndicator)
{  /*lint --e{715}*/
   SCIP_CONSHDLRDATA* conshdlrdata;
   SCIP_CONSHDLR* conshdlr;
   SCIP_Real minactivity = 0.0;
   SCIP_Real maxactivity = 0.0;
   SCIP_Real maxabsval = -1.0;
   SCIP_Real secabsval = -1.0;
   int maxabsvalidx = -1;
   int j;

   assert( scip != NULL );
   assert( upgdcons != NULL );
   assert( strcmp(SCIPconshdlrGetName(SCIPconsGetHdlr(cons)), "linear") == 0 );
   assert( ! SCIPconsIsModifiable(cons) );

   /* do not upgrade if there are at most 2 variables (2 variables should be upgraded to a varbound constraint) */
   if ( nvars <= 2 )
      return SCIP_OKAY;

   /* cannot currently ranged constraints, since we can only return one constraint (and we would need one for each side each) */
   if ( ! SCIPisInfinity(scip, -lhs) && ! SCIPisInfinity(scip, rhs) )
      return SCIP_OKAY;

   /* check whether upgrading is turned on */
   conshdlr = SCIPfindConshdlr(scip, "indicator");
   assert( conshdlr != NULL );
   conshdlrdata = SCIPconshdlrGetData(conshdlr);
   assert( conshdlrdata != NULL );

   if ( ! conshdlrdata->upgradelinear )
      return SCIP_OKAY;

   /* calculate activities */
   for (j = 0; j < nvars; ++j)
   {
      SCIP_VAR* var;
      SCIP_Real val;
      SCIP_Real lb;
      SCIP_Real ub;

      val = vals[j];
      assert( ! SCIPisZero(scip, val) );

      var = vars[j];
      assert( var != NULL );

      /* store maximal (and second to largest) value of coefficients */
      if ( SCIPisGE(scip, REALABS(val), maxabsval) )
      {
         secabsval = maxabsval;
         maxabsval = REALABS(val);
         maxabsvalidx = j;
      }

      if ( val > 0 )
      {
         lb = SCIPvarGetLbGlobal(var);
         ub = SCIPvarGetUbGlobal(var);
      }
      else
      {
         ub = SCIPvarGetLbGlobal(var);
         lb = SCIPvarGetUbGlobal(var);
      }

      /* compute minimal activity */
      if ( SCIPisInfinity(scip, -lb) )
         minactivity = -SCIPinfinity(scip);
      else
      {
         if ( ! SCIPisInfinity(scip, -minactivity) )
            minactivity += val * lb;
      }

      /* compute maximal activity */
      if ( SCIPisInfinity(scip, ub) )
         maxactivity = SCIPinfinity(scip);
      else
      {
         if ( ! SCIPisInfinity(scip, maxactivity) )
            maxactivity += val * ub;
      }
   }
   assert( maxabsval >= 0.0 );
   assert( 0 <= maxabsvalidx && maxabsvalidx < nvars );

   /* exit if largest coefficient does not belong to binary variable */
   if ( ! SCIPvarIsBinary(vars[maxabsvalidx]) )
      return SCIP_OKAY;

   /* exit if the second largest coefficient is as large as largest */
   if ( SCIPisEQ(scip, secabsval, maxabsval) )
      return SCIP_OKAY;

   /* cannot upgrade if all activities are infinity */
   if ( SCIPisInfinity(scip, -minactivity) && SCIPisInfinity(scip, maxactivity) )
      return SCIP_OKAY;

   /* check each variable as indicator variable */
   for (j = 0; j < nvars; ++j)
   {
      SCIP_VAR** indconsvars;
      SCIP_Real* indconsvals;
      SCIP_Bool upgdlhs = FALSE;
      SCIP_Bool upgdrhs = FALSE;
      SCIP_Bool indneglhs = FALSE;
      SCIP_Bool indnegrhs = FALSE;
      SCIP_VAR* indvar;
      SCIP_Real indval;
      int l;

      indvar = vars[j];
      indval = vals[j];
      assert( ! SCIPisZero(scip, indval) );

      if ( ! SCIPvarIsBinary(indvar) )
         continue;

      /* check for upgrading of lhs */
      if ( ! SCIPisInfinity(scip, -minactivity) && ! SCIPisInfinity(scip, -lhs) )
      {
         /* upgrading is possible with binary variable */
         if ( SCIPisGE(scip, minactivity, lhs) )
            upgdlhs = TRUE;

         /* upgrading is possible with negated binary variable */
         if ( SCIPisGE(scip, minactivity + indval, lhs) )
         {
            upgdlhs = TRUE;
            indneglhs = TRUE;
         }
      }

      /* check for upgrading of rhs */
      if ( ! SCIPisInfinity(scip, maxactivity) && ! SCIPisInfinity(scip, rhs) )
      {
         /* upgrading is possible with binary variable */
         if ( SCIPisLE(scip, maxactivity, rhs) )
         {
            upgdrhs = TRUE;
            indnegrhs = TRUE;
         }

         /* upgrading is possible with negated binary variable */
         if ( SCIPisLE(scip, maxactivity - indval, rhs) )
            upgdrhs = TRUE;
      }

      /* upgrade constraint */
      if ( upgdlhs || upgdrhs )
      {
         SCIP_VAR* indvar2;
         SCIP_Real bnd;
         int cnt = 0;

         assert( ! upgdlhs || ! upgdrhs ); /* cannot treat ranged rows */
         SCIPdebugMessage("upgrading constraint <%s> to an indicator constraint.\n", SCIPconsGetName(cons));

         SCIP_CALL( SCIPallocBufferArray(scip, &indconsvars, nvars - 1) );
         SCIP_CALL( SCIPallocBufferArray(scip, &indconsvals, nvars - 1) );

         /* create constraint */
         for (l = 0; l < nvars; ++l)
         {
            if ( vars[l] == indvar )
               continue;
            indconsvars[cnt] = vars[l];
            if ( upgdlhs )
               indconsvals[cnt] = -vals[l];
            else
               indconsvals[cnt] = vals[l];
            ++cnt;
         }

         if ( indneglhs || indnegrhs )
         {
            SCIP_CALL( SCIPgetNegatedVar(scip, indvar, &indvar2) );
         }
         else
            indvar2 = indvar;

         if ( upgdlhs )
         {
            bnd = -lhs;
            if ( ! indneglhs )
               bnd -= indval;
            SCIP_CALL( SCIPcreateConsIndicator(scip, upgdcons, SCIPconsGetName(cons), indvar2, nvars-1, indconsvars, indconsvals, bnd,
                  SCIPconsIsInitial(cons), SCIPconsIsSeparated(cons), SCIPconsIsEnforced(cons), SCIPconsIsChecked(cons), SCIPconsIsPropagated(cons),
                  SCIPconsIsLocal(cons), SCIPconsIsDynamic(cons), SCIPconsIsRemovable(cons), SCIPconsIsStickingAtNode(cons)) );
         }
         else
         {
            bnd = rhs;
            if ( ! indnegrhs )
               bnd -= indval;
            SCIP_CALL( SCIPcreateConsIndicator(scip, upgdcons, SCIPconsGetName(cons), indvar2, nvars-1, indconsvars, indconsvals, bnd,
                  SCIPconsIsInitial(cons), SCIPconsIsSeparated(cons), SCIPconsIsEnforced(cons), SCIPconsIsChecked(cons), SCIPconsIsPropagated(cons),
                  SCIPconsIsLocal(cons), SCIPconsIsDynamic(cons), SCIPconsIsRemovable(cons), SCIPconsIsStickingAtNode(cons)) );
         }

#ifdef SCIP_DEBUG
         SCIPinfoMessage(scip, NULL, "upgrade: \n");
         SCIP_CALL( SCIPprintCons(scip, cons, NULL) );
         SCIPinfoMessage(scip, NULL, "\n");
         SCIP_CALL( SCIPprintCons(scip, *upgdcons, NULL) );
         SCIPinfoMessage(scip, NULL, "\n");
         SCIP_CALL( SCIPprintCons(scip, SCIPgetLinearConsIndicator(*upgdcons), NULL) );
         SCIPinfoMessage(scip, NULL, "  (minact: %f, maxact: %f)\n", minactivity, maxactivity);
#endif

         SCIPfreeBufferArray(scip, &indconsvars);
         SCIPfreeBufferArray(scip, &indconsvals);

         return SCIP_OKAY;
      }
   }

   return SCIP_OKAY;
}


/* ---------------------------- constraint handler callback methods ----------------------*/

/** copy method for constraint handler plugins (called when SCIP copies plugins) */
static
SCIP_DECL_CONSHDLRCOPY(conshdlrCopyIndicator)
{  /*lint --e{715}*/
   assert( scip != NULL );
   assert( conshdlr != NULL );
   assert( strcmp(SCIPconshdlrGetName(conshdlr), CONSHDLR_NAME) == 0 );
   assert( valid != NULL );

   /* call inclusion method of constraint handler */
   SCIP_CALL( SCIPincludeConshdlrIndicator(scip) );

   *valid = TRUE;

   return SCIP_OKAY;
}


/** initialization method of constraint handler (called after problem was transformed) */
static
SCIP_DECL_CONSINIT(consInitIndicator)
{  /*lint --e{715}*/
   SCIP_CONSHDLRDATA* conshdlrdata;

   assert( scip != NULL );
   assert( conshdlr != NULL );
   assert( strcmp(SCIPconshdlrGetName(conshdlr), CONSHDLR_NAME) == 0 );

   conshdlrdata = SCIPconshdlrGetData(conshdlr);
   assert( conshdlrdata != NULL );

   initConshdlrData(scip, conshdlrdata);

   /* find trysol heuristic */
   if ( conshdlrdata->trysolutions && conshdlrdata->heurtrysol == NULL )
   {
      conshdlrdata->heurtrysol = SCIPfindHeur(scip, "trysol");
   }

   return SCIP_OKAY;
}


/** deinitialization method of constraint handler (called before transformed problem is freed) */
static
SCIP_DECL_CONSEXIT(consExitIndicator)
{  /*lint --e{715}*/
   SCIP_CONSHDLRDATA* conshdlrdata;

   assert( scip != NULL );
   assert( conshdlr != NULL );
   assert( strcmp(SCIPconshdlrGetName(conshdlr), CONSHDLR_NAME) == 0 );

   conshdlrdata = SCIPconshdlrGetData(conshdlr);

   SCIPfreeBlockMemoryArrayNull(scip, &conshdlrdata->addlincons, conshdlrdata->maxaddlincons);
   conshdlrdata->maxaddlincons = 0;
   conshdlrdata->naddlincons = 0;
   conshdlrdata->nrows = 0;

   return SCIP_OKAY;
}


/** destructor of constraint handler to free constraint handler data (called when SCIP is exiting) */
static
SCIP_DECL_CONSFREE(consFreeIndicator)
{
   SCIP_CONSHDLRDATA* conshdlrdata;

   assert( scip != NULL );
   assert( conshdlr != NULL );
   assert( strcmp(SCIPconshdlrGetName(conshdlr), CONSHDLR_NAME) == 0 );

   conshdlrdata = SCIPconshdlrGetData(conshdlr);
   assert( conshdlrdata != NULL );
   assert( conshdlrdata->altlp == NULL );
   assert( conshdlrdata->varhash == NULL );
   assert( conshdlrdata->lbhash == NULL );
   assert( conshdlrdata->ubhash == NULL );
   assert( conshdlrdata->slackhash == NULL );

   if ( conshdlrdata->maxaddlincons > 0 )
   {
      /* if problem was not yet transformed the array may need to be freed, because we did not call the EXIT callback */
      SCIPfreeBlockMemoryArrayNull(scip, &conshdlrdata->addlincons, conshdlrdata->maxaddlincons);
   }
   assert( conshdlrdata->addlincons == NULL );
   conshdlrdata->naddlincons = 0;
   conshdlrdata->maxaddlincons = 0;

   SCIPfreeMemory(scip, &conshdlrdata);

   return SCIP_OKAY;
}


/** solving process initialization method of constraint handler (called when branch and bound process is about to begin) */
static
SCIP_DECL_CONSINITSOL(consInitsolIndicator)
{
   SCIP_CONSHDLRDATA* conshdlrdata;
   int c;

   assert( scip != NULL );
   assert( conshdlr != NULL );
   assert( strcmp(SCIPconshdlrGetName(conshdlr), CONSHDLR_NAME) == 0 );

   SCIPdebugMessage("Initsol for indicator constraints.\n");

   conshdlrdata = SCIPconshdlrGetData(conshdlr);
   assert( conshdlrdata != NULL );
   assert( conshdlrdata->slackhash == NULL );

   SCIP_CALL( SCIPgetCharParam(scip, "separating/efficacynorm", &conshdlrdata->normtype) );

   if ( conshdlrdata->sepaalternativelp )
   {
      /* generate hash for storing all slack variables (size is just a guess) */
      SCIP_CALL( SCIPhashmapCreate(&conshdlrdata->slackhash, SCIPblkmem(scip), SCIPcalcHashtableSize(10 * SCIPgetNVars(scip))) );
      assert( conshdlrdata->slackhash != NULL );

      /* first initialize slack hash */
      for (c = 0; c < nconss; ++c)
      {
         SCIP_CONSDATA* consdata;

         assert( conss != NULL );
         assert( conss[c] != NULL );
         assert( SCIPconsIsTransformed(conss[c]) );

         consdata = SCIPconsGetData(conss[c]);
         assert( consdata != NULL );

         assert( consdata->slackvar != NULL );

         /* insert slack variable into hash */
         SCIP_CALL( SCIPhashmapInsert(conshdlrdata->slackhash, consdata->slackvar, (void*) (size_t) (INT_MAX)) );
         assert( SCIPhashmapExists(conshdlrdata->slackhash, consdata->slackvar) );
         ++conshdlrdata->nslackvars;
      }

      if ( conshdlrdata->genlogicor )
      {
         SCIP_CONSHDLR* logicorconshdlr;
         int logicorsepafreq;
         int sepafreq;

         /* If we generate logicor constraints, make sure that we separate them with the same frequency */
         logicorconshdlr = SCIPfindConshdlr(scip, "logicor");
         if ( logicorconshdlr == NULL )
         {
            SCIPerrorMessage("Logicor constraint handler not included, cannto generate constraints.\n");
            return SCIP_ERROR;
         }
         logicorsepafreq = SCIPconshdlrGetSepaFreq(logicorconshdlr);
         sepafreq = SCIPconshdlrGetSepaFreq(conshdlr);
         if ( sepafreq != -1 && ((logicorsepafreq == 0 && sepafreq > 0) || sepafreq < logicorsepafreq) )
         {
            SCIPverbMessage(scip, SCIP_VERBLEVEL_MINIMAL, NULL, "Set sepafreq of logicor constraint handler to %d.\n", sepafreq);
            SCIP_CALL( SCIPsetIntParam(scip, "constraints/logicor/sepafreq", sepafreq) );
         }
      }
   }

   /* check each constraint */
   conshdlrdata->objothervarsonly = TRUE;
   for (c = 0; c < nconss; ++c)
   {
      SCIP_CONSDATA* consdata;

      assert( conss != NULL );
      assert( conss[c] != NULL );
      assert( SCIPconsIsTransformed(conss[c]) );

      consdata = SCIPconsGetData(conss[c]);
      assert( consdata != NULL );
      assert( consdata->binvar != NULL );
      assert( consdata->slackvar != NULL );

      /* Presolving might replace a slack variable by an active variable. Thus, the objective of a slack variables might
       * be nonzero. However, we do not need to check slack variables here. */
      if ( ! SCIPisZero(scip, varGetObjDelta(consdata->binvar)) )
         conshdlrdata->objothervarsonly = FALSE;

      /* deactivate */
      if ( ! consdata->linconsactive )
      {
         SCIP_CALL( SCIPdisableCons(scip, consdata->lincons) );
      }
      else
      {
         /* add constraint to alternative LP if not already done */
         if ( conshdlrdata->sepaalternativelp && consdata->colindex < 0 )
         {
            SCIP_CALL( addAltLPConstraint(scip, conshdlr, consdata->lincons, consdata->slackvar, 1.0, &consdata->colindex) );
            SCIPdebugMessage("Added column for <%s> to alternative LP with column index %d.\n", SCIPconsGetName(conss[c]),consdata->colindex);
#ifdef SCIP_OUTPUT
            SCIP_CALL( SCIPprintCons(scip, consdata->lincons, NULL) );
            SCIPinfoMessage(scip, NULL, ";\n");
#endif
         }
      }

      /* add nlrow representation to NLP, if NLP had been constructed
       *
       * Note, that we did not tell SCIP in exitpre that we have something to add to the NLP, thus
       * indicators are only available in the NLP for MINLPs, but not for MIPs with indicators.
       */
      if ( SCIPisNLPConstructed(scip) && SCIPconsIsChecked(conss[c]) )
      {
         SCIP_NLROW* nlrow;
         SCIP_VAR* quadvars[2];
         SCIP_QUADELEM quadelem;

         /* create nonlinear row binary variable * slack variable = 0 */
         quadvars[0] = consdata->binvar;
         quadvars[1] = consdata->slackvar;
         quadelem.idx1 = 0;
         quadelem.idx2 = 1;
         quadelem.coef = 1.0;

         SCIP_CALL( SCIPcreateNlRow(scip, &nlrow, SCIPconsGetName(conss[c]), 0.0, 0, NULL, NULL, 2, quadvars, 1, &quadelem, NULL, 0.0, 0.0) );

         /* add row to NLP and forget about it */
         SCIP_CALL( SCIPaddNlRow(scip, nlrow) );
         SCIP_CALL( SCIPreleaseNlRow(scip, &nlrow) );
      }
   }

   SCIPdebugMessage("Initialized %d indicator constraints.\n", nconss);

   /* check additional constraints */
   if ( conshdlrdata->sepaalternativelp )
   {
      SCIP_CONS* cons;
      int colindex;
      int cnt = 0;

      /* add stored linear constraints if they exist */
      if ( conshdlrdata->naddlincons > 0 )
      {
         for (c = 0; c < conshdlrdata->naddlincons; ++c)
         {
            cons = conshdlrdata->addlincons[c];

            /* get transformed constraint - since it is needed only here, we do not store the information */
            if ( ! SCIPconsIsTransformed(cons) )
            {
               SCIP_CALL( SCIPgetTransformedCons(scip, conshdlrdata->addlincons[c], &cons) );

               /* @todo check when exactly the transformed constraint does not exist - SCIPisActive() does not suffice */
               if ( cons == NULL )
                  continue;
            }
            SCIP_CALL( addAltLPConstraint(scip, conshdlr, cons, NULL, 0.0, &colindex) );
            ++cnt;

#ifdef SCIP_OUTPUT
            SCIP_CALL( SCIPprintCons(scip, cons, NULL) );
            SCIPinfoMessage(scip, NULL, ";\n");
#endif
         }
         SCIPdebugMessage("Added %d additional columns to alternative LP.\n", cnt);
      }
      else
      {
         /* if no stored linear constraints are available, possibly collect other linear constraints; we only use linear
          * constraints, since most other constraints involve integral variables, and in this context we will likely
          * benefit much more from continuous variables. */
         if ( conshdlrdata->useotherconss )
         {
            const char* conshdlrname;
            SCIP_CONS** allconss;
            int nallconss;

            nallconss = SCIPgetNConss(scip);
            allconss = SCIPgetConss(scip);

            /* loop through all constraints */
            for (c = 0; c < nallconss; ++c)
            {
               /* get constraint */
               cons = allconss[c];
               assert( cons != NULL );
               assert( SCIPconsIsTransformed(cons) );

               /* get constraint handler name */
               conshdlrname = SCIPconshdlrGetName(SCIPconsGetHdlr(cons));

               /* check type of constraint (only take linear constraints) */
               if ( strcmp(conshdlrname, "linear") == 0 )
               {
                  /* avoid adding linear constraints that correspond to indicator constraints */
                  if ( strncmp(SCIPconsGetName(cons), "indlin", 6) != 0 )
                  {
                     SCIP_CALL( addAltLPConstraint(scip, conshdlr, cons, NULL, 0.0, &colindex) );
                     SCIPdebugMessage("Added column for linear constraint <%s> to alternative LP with column index %d.\n", SCIPconsGetName(cons), colindex);
                     ++cnt;
                  }
               }
            }
            SCIPdebugMessage("Added %d additional columns from linear constraints to alternative LP.\n", cnt);
         }
      }
   }

   /* initialize event handler if restart should be forced */
   if ( conshdlrdata->forcerestart )
   {
      SCIP_Bool* covered;
      SCIP_VAR** vars;
      int nvars;
      int j;

      assert( conshdlrdata->eventhdlrrestart != NULL );

      /* store number of initial constraints */
      conshdlrdata->ninitconss = SCIPconshdlrGetNActiveConss(conshdlr);

      /* reset number of fixed binary variables */
      conshdlrdata->nbinvarszero = 0;

      /* loop through variables */
      nvars = SCIPgetNVars(scip);
      vars = SCIPgetVars(scip);

      conshdlrdata->objindicatoronly = FALSE;
      conshdlrdata->minabsobj = SCIP_REAL_MAX;

      /* unmark all variables */
      SCIP_CALL( SCIPallocBufferArray(scip, &covered, nvars) );
      for (j = 0; j < nvars; ++j)
         covered[j] = FALSE;

      /* mark indicator variables */
      for (c = 0; c < nconss; ++c)
      {
         SCIP_CONSDATA* consdata;
         int probindex;

         assert( conss != NULL );
         assert( conss[c] != NULL );

         /* avoid non-active indicator constraints */
         if ( ! SCIPconsIsActive(conss[c]) )
            continue;

         consdata = SCIPconsGetData(conss[c]);
         assert( consdata != NULL );
         assert( consdata->binvar != NULL );

         if ( SCIPvarIsNegated(consdata->binvar) )
         {
            assert( SCIPvarGetNegatedVar(consdata->binvar) != NULL );
            probindex = SCIPvarGetProbindex(SCIPvarGetNegatedVar(consdata->binvar));
         }
         else
            probindex = SCIPvarGetProbindex(consdata->binvar);

         /* if presolving detected infeasibility it might be that the binary variables are not active */
         if ( probindex < 0 )
            continue;

         assert( 0 <= probindex && probindex < nvars );
         covered[probindex] = TRUE;
      }

      /* check all variables */
      for (j = 0; j < nvars; ++j)
      {
         SCIP_Real obj;

         obj = SCIPvarGetObj(vars[j]);
         if ( ! SCIPisZero(scip, obj) )
         {
            if ( ! covered[j] )
               break;
            if ( ! SCIPisIntegral(scip, obj) )
               break;
            if ( REALABS(obj) < conshdlrdata->minabsobj )
               conshdlrdata->minabsobj = REALABS(obj);
         }
      }

      /* if all variables have integral objective and only indicator variables have nonzero objective */
      if ( j >= nvars )
      {
         /* if there are variables with nonerzo objective */
         if ( conshdlrdata->minabsobj < SCIP_REAL_MAX )
         {
            assert( SCIPisIntegral(scip, conshdlrdata->minabsobj) );
            assert( SCIPisGE(scip, conshdlrdata->minabsobj, 1.0) );

            conshdlrdata->objindicatoronly = TRUE;

            assert( conshdlrdata->eventhdlrrestart != NULL );
            SCIP_CALL( SCIPcatchEvent(scip, SCIP_EVENTTYPE_BESTSOLFOUND, conshdlrdata->eventhdlrrestart, (SCIP_EVENTDATA*) conshdlrdata, NULL) );
         }
      }

      SCIPfreeBufferArray(scip, &covered);
   }

   return SCIP_OKAY;
}


/** solving process deinitialization method of constraint handler (called before branch and bound process data is freed) */
static
SCIP_DECL_CONSEXITSOL(consExitsolIndicator)
{  /*lint --e{715}*/
   SCIP_CONSHDLRDATA* conshdlrdata;
   int c;

   assert( scip != NULL );
   assert( conshdlr != NULL );
   assert( strcmp(SCIPconshdlrGetName(conshdlr), CONSHDLR_NAME) == 0 );

   conshdlrdata = SCIPconshdlrGetData(conshdlr);
   assert( conshdlrdata != NULL );

   if ( conshdlrdata->sepaalternativelp )
   {
      assert( conshdlrdata->altlp != NULL || nconss == 0 );
      assert( conshdlrdata->slackhash != NULL );

#ifdef SCIP_DEBUG
      SCIPinfoMessage(scip, NULL, "\nStatistics for slack hash:\n");
      SCIPhashmapPrintStatistics(conshdlrdata->slackhash, SCIPgetMessagehdlr(scip));
#endif

      if ( conshdlrdata->altlp != NULL )
      {
         assert( conshdlrdata->varhash != NULL );
         assert( conshdlrdata->lbhash != NULL );
         assert( conshdlrdata->ubhash != NULL );

#ifdef SCIP_DEBUG
         SCIPinfoMessage(scip, NULL, "\nStatistics for var hash:\n");
         SCIPhashmapPrintStatistics(conshdlrdata->varhash, SCIPgetMessagehdlr(scip));
         SCIPinfoMessage(scip, NULL, "\nStatistics for slack hash:\n");
         SCIPhashmapPrintStatistics(conshdlrdata->slackhash, SCIPgetMessagehdlr(scip));
         SCIPinfoMessage(scip, NULL, "\nStatistics for lower bound hash:\n");
         SCIPhashmapPrintStatistics(conshdlrdata->lbhash, SCIPgetMessagehdlr(scip));
         SCIPinfoMessage(scip, NULL, "\nStatistics for upper bound hash:\n");
         SCIPhashmapPrintStatistics(conshdlrdata->ubhash, SCIPgetMessagehdlr(scip));
#endif

         SCIPhashmapFree(&conshdlrdata->varhash);
         SCIPhashmapFree(&conshdlrdata->lbhash);
         SCIPhashmapFree(&conshdlrdata->ubhash);

         SCIP_CALL( SCIPlpiFree(&conshdlrdata->altlp) );

         /* save the information that the columns have been deleted */
         for (c = 0; c < nconss; ++c)
         {
            SCIP_CONSDATA* consdata;

            assert( conss != NULL );
            assert( conss[c] != NULL );

            consdata = SCIPconsGetData(conss[c]);
            assert( consdata != NULL );
            consdata->colindex = -1;
         }
      }
      SCIPhashmapFree(&conshdlrdata->slackhash);
      if ( conshdlrdata->binvarhash != NULL )
         SCIPhashmapFree(&conshdlrdata->binvarhash);
   }

   return SCIP_OKAY;
}


/** frees specific constraint data */
static
SCIP_DECL_CONSDELETE(consDeleteIndicator)
{
   assert( scip != NULL );
   assert( conshdlr != NULL );
   assert( cons != NULL );
   assert( consdata != NULL );
   assert( strcmp(SCIPconshdlrGetName(conshdlr), CONSHDLR_NAME) == 0 );

#ifdef SCIP_MORE_DEBUG
   SCIPdebugMessage("Deleting indicator constraint <%s>.\n", SCIPconsGetName(cons) );
#endif

   /* drop events on transformed variables */
   if ( SCIPconsIsTransformed(cons) )
   {
      SCIP_CONSHDLRDATA* conshdlrdata;

      /* get constraint handler data */
      conshdlrdata = SCIPconshdlrGetData(conshdlr);
      assert( conshdlrdata != NULL );

      if ( conshdlrdata->sepaalternativelp )
      {
         SCIP_CALL( deleteAltLPConstraint(scip, conshdlr, cons) );
      }

      assert( (*consdata)->slackvar != NULL );
      assert( (*consdata)->binvar != NULL );

      /* free events only in correct stages */
      if ( SCIPgetStage(scip) >= SCIP_STAGE_TRANSFORMING && SCIPgetStage(scip) <= SCIP_STAGE_SOLVED )
      {
         if ( (*consdata)->linconsactive )
         {
            assert( conshdlrdata->eventhdlrbound != NULL );
            SCIP_CALL( SCIPdropVarEvent(scip, (*consdata)->binvar, SCIP_EVENTTYPE_BOUNDCHANGED, conshdlrdata->eventhdlrbound,
                  (SCIP_EVENTDATA*)*consdata, -1) );
            SCIP_CALL( SCIPdropVarEvent(scip, (*consdata)->slackvar, SCIP_EVENTTYPE_BOUNDCHANGED, conshdlrdata->eventhdlrbound,
                  (SCIP_EVENTDATA*)*consdata, -1) );
         }
         if ( conshdlrdata->forcerestart )
         {
            assert( conshdlrdata->eventhdlrrestart != NULL );
            SCIP_CALL( SCIPdropVarEvent(scip, (*consdata)->binvar, SCIP_EVENTTYPE_GBDCHANGED, conshdlrdata->eventhdlrrestart,
                  (SCIP_EVENTDATA*) conshdlrdata, -1) );
         }
      }
   }

   /* Can there be cases where lincons is NULL, e.g., if presolve found the problem infeasible? */
   assert( (*consdata)->lincons != NULL );

   /* release linear constraint and slack variable */
   SCIP_CALL( SCIPreleaseVar(scip, &(*consdata)->slackvar) );
   SCIP_CALL( SCIPreleaseCons(scip, &(*consdata)->lincons) );

   SCIPfreeBlockMemory(scip, consdata);

   return SCIP_OKAY;
}


/** transforms constraint data into data belonging to the transformed problem */
static
SCIP_DECL_CONSTRANS(consTransIndicator)
{
   SCIP_CONSDATA* consdata;
   SCIP_CONSHDLRDATA* conshdlrdata;
   SCIP_CONSDATA* sourcedata;
   char s[SCIP_MAXSTRLEN];

   assert( scip != NULL );
   assert( conshdlr != NULL );
   assert( strcmp(SCIPconshdlrGetName(conshdlr), CONSHDLR_NAME) == 0 );
   assert( sourcecons != NULL );
   assert( targetcons != NULL );

   /* get constraint handler data */
   conshdlrdata = SCIPconshdlrGetData(conshdlr);
   assert( conshdlrdata != NULL );
   assert( conshdlrdata->eventhdlrbound != NULL );

#ifdef SCIP_MORE_DEBUG
   SCIPdebugMessage("Transforming indicator constraint: <%s>.\n", SCIPconsGetName(sourcecons) );
#endif

   /* get data of original constraint */
   sourcedata = SCIPconsGetData(sourcecons);
   assert( sourcedata != NULL );
   assert( sourcedata->binvar != NULL );

   /* check for slackvar */
   if ( sourcedata->slackvar == NULL )
   {
      SCIPerrorMessage("The indicator constraint <%s> needs a slack variable.\n", SCIPconsGetName(sourcecons));
      return SCIP_INVALIDDATA;
   }

   /* check for linear constraint */
   if ( sourcedata->lincons == NULL )
   {
      SCIPerrorMessage("The indicator constraint <%s> needs a linear constraint variable.\n", SCIPconsGetName(sourcecons));
      return SCIP_INVALIDDATA;
   }
   assert( sourcedata->lincons != NULL );
   assert( sourcedata->slackvar != NULL );

   /* create constraint data */
   consdata = NULL;
   SCIP_CALL( consdataCreate(scip, conshdlr, conshdlrdata, SCIPconsGetName(sourcecons), &consdata, conshdlrdata->eventhdlrbound,
         conshdlrdata->eventhdlrrestart, sourcedata->binvar, sourcedata->slackvar, sourcedata->lincons, sourcedata->linconsactive) );
   assert( consdata != NULL );

   /* create transformed constraint with the same flags */
   (void) SCIPsnprintf(s, SCIP_MAXSTRLEN, "t_%s", SCIPconsGetName(sourcecons));
   SCIP_CALL( SCIPcreateCons(scip, targetcons, s, conshdlr, consdata,
         SCIPconsIsInitial(sourcecons), SCIPconsIsSeparated(sourcecons),
         SCIPconsIsEnforced(sourcecons), SCIPconsIsChecked(sourcecons),
         SCIPconsIsPropagated(sourcecons), SCIPconsIsLocal(sourcecons),
         SCIPconsIsModifiable(sourcecons), SCIPconsIsDynamic(sourcecons),
         SCIPconsIsRemovable(sourcecons), SCIPconsIsStickingAtNode(sourcecons)) );

   /* make sure that binary variable hash exists */
   if ( conshdlrdata->sepaalternativelp )
   {
      if ( conshdlrdata->binvarhash == NULL )
      {
         SCIP_CALL( SCIPhashmapCreate(&conshdlrdata->binvarhash, SCIPblkmem(scip), SCIPcalcHashtableSize(10 * SCIPgetNOrigVars(scip))) );
      }

      /* check whether binary variable is present: note that a binary variable might appear several times, but this seldomly happens. */
      assert( conshdlrdata->binvarhash != NULL );
      if ( ! SCIPhashmapExists(conshdlrdata->binvarhash, (void*) consdata->binvar) )
      {
         SCIP_CALL( SCIPhashmapInsert(conshdlrdata->binvarhash, (void*) consdata->binvar, (void*) (*targetcons)) );
      }
   }

   return SCIP_OKAY;
}


/** presolving initialization method of constraint handler (called when presolving is about to begin) */
static
SCIP_DECL_CONSINITPRE(consInitpreIndicator)
{  /*lint --e{715}*/
   SCIP_CONSHDLRDATA* conshdlrdata;
   int c;

   assert( scip != NULL );
   assert( conshdlr != NULL );
   assert( strcmp(SCIPconshdlrGetName(conshdlr), CONSHDLR_NAME) == 0 );

   if ( SCIPgetStatus(scip) != SCIP_STATUS_UNKNOWN )
      return SCIP_OKAY;

   SCIPdebugMessage("Initpre method for indicator constraints.\n");

   /* check each constraint and get transformed linear constraint */
   for (c = 0; c < nconss; ++c)
   {
      SCIP_CONSDATA* consdata;

      assert( conss != NULL );
      assert( conss[c] != NULL );
      assert( SCIPconsIsTransformed(conss[c]) );

      consdata = SCIPconsGetData(conss[c]);
      assert( consdata != NULL );

      /* if not happened already, get transformed linear constraint */
      assert( consdata->lincons != NULL );
      assert( strcmp(SCIPconshdlrGetName(SCIPconsGetHdlr(consdata->lincons)), "linear") == 0 );

      /* in a restart the linear constraint might already be transformed */
      if ( ! SCIPconsIsTransformed(consdata->lincons) )
      {
         SCIP_CONS* translincons;

         SCIP_CALL( SCIPgetTransformedCons(scip, consdata->lincons, &translincons) );
         assert( translincons != NULL );

         SCIP_CALL( SCIPreleaseCons(scip, &consdata->lincons) );
         SCIP_CALL( SCIPcaptureCons(scip, translincons) );
         consdata->lincons = translincons;
      }
   }

   conshdlrdata = SCIPconshdlrGetData(conshdlr);
   assert( conshdlrdata != NULL );

   /* reset flag, in case presolve was called for some problem before */
   conshdlrdata->addedcouplingcons = FALSE;

   return SCIP_OKAY;
}


/** presolving method of constraint handler
 *
 *  For an indicator constraint with binary variable \f$y\f$ and slack variable \f$s\f$ the coupling
 *  inequality \f$s \le M (1-y)\f$ (equivalently: \f$s + M y \le M\f$) is inserted, where \f$M\f$ is
 *  an upper bound on the value of \f$s\f$. If \f$M\f$ is too large the inequality is not
 *  inserted. Depending on the parameter @a addcouplingcons we add a variable upper bound or a row
 *  (in consInitlpIndicator()).
 *
 *  @warning We can never delete linear constraints, because we need them to get the right values
 *  for the slack variables!
 */
static
SCIP_DECL_CONSPRESOL(consPresolIndicator)
{  /*lint --e{715}*/
   SCIP_CONSHDLRDATA* conshdlrdata;
   SCIP_Bool noReductions;
   int oldnfixedvars;
   int oldndelconss;
   int removedvars = 0;
   int c;

   assert( scip != NULL );
   assert( conshdlr != NULL );
   assert( strcmp(SCIPconshdlrGetName(conshdlr), CONSHDLR_NAME) == 0 );
   assert( result != NULL );

   *result = SCIP_DIDNOTRUN;
   oldnfixedvars = *nfixedvars;
   oldndelconss = *ndelconss;

   /* get constraint handler data */
   conshdlrdata = SCIPconshdlrGetData(conshdlr);
   assert( conshdlrdata != NULL );

   SCIPdebugMessage("Presolving indicator constraints.\n");

   /* only run if success is possible */
   if ( nrounds == 0 || nnewfixedvars > 0 || nnewchgbds > 0 || nnewaggrvars > 0 )
   {
      *result = SCIP_DIDNOTFIND;

      /* check each constraint */
      for (c = 0; c < nconss; ++c)
      {
         SCIP_CONSDATA* consdata;
         SCIP_CONS* cons;
         SCIP_Bool success;
         SCIP_Bool cutoff;

         assert( conss != NULL );
         assert( conss[c] != NULL );
         cons = conss[c];
         consdata = SCIPconsGetData(cons);
         assert( consdata != NULL );
         assert( consdata->binvar != NULL );
         assert( ! SCIPconsIsModifiable(cons) );

#ifdef SCIP_MORE_DEBUG
         SCIPdebugMessage("Presolving indicator constraint <%s>.\n", SCIPconsGetName(cons) );
#endif

         /* do nothing if the linear constraint is not active */
         if ( ! consdata->linconsactive )
            continue;

         assert( consdata->lincons != NULL );
         assert( consdata->slackvar != NULL );
         assert( strcmp(SCIPconshdlrGetName(SCIPconsGetHdlr(consdata->lincons)), "linear") == 0 );
         assert( SCIPconsIsTransformed(consdata->lincons) );

         /* add implications if not yet done */
         if ( ! consdata->implicationadded )
         {
            int nbnds = 0;
            SCIP_CALL( SCIPaddVarImplication(scip, consdata->binvar, TRUE, consdata->slackvar, SCIP_BOUNDTYPE_UPPER, 0.0,
                  &cutoff, &nbnds) );
            *nchgbds += nbnds;

            /* cutoff/infeasible might be true if preprocessing was truncated */
            /* note: nbdchgs == 0 is not necessarily true, because preprocessing might be truncated. */
            consdata->implicationadded = TRUE;
            if ( cutoff )
            {
               *result = SCIP_CUTOFF;
               return SCIP_OKAY;
            }
         }

         /* check type of slack variable if not yet done */
         if ( ! consdata->slacktypechecked )
         {
            consdata->slacktypechecked = TRUE;
            /* check if slack variable can be made implicit integer. */
            if ( SCIPvarGetType(consdata->slackvar) != SCIP_VARTYPE_IMPLINT )
            {
               SCIP_Real* vals;
               SCIP_VAR** vars;
               SCIP_VAR* slackvar;
               SCIP_Bool foundslackvar = FALSE;
               int nvars;
               int j;

               assert( consdata->lincons != NULL );
               vars = SCIPgetVarsLinear(scip, consdata->lincons);
               vals = SCIPgetValsLinear(scip, consdata->lincons);
               nvars = SCIPgetNVarsLinear(scip, consdata->lincons);
               slackvar = consdata->slackvar;
               assert( slackvar != NULL );

               for (j = 0; j < nvars; ++j)
               {
                  if ( vars[j] == slackvar )
                     foundslackvar = TRUE;
                  else
                  {
                     if ( ! SCIPvarIsIntegral(vars[j]) || ! SCIPisIntegral(scip, vals[j]))
                        break;
                  }
               }
               /* something is strange if the slack variable does not appear in the linear constraint (possibly because it is an artificial constraint) */
               if ( j == nvars && foundslackvar )
               {
                  SCIP_Bool infeasible;

                  SCIP_CALL( SCIPchgVarType(scip, consdata->slackvar, SCIP_VARTYPE_IMPLINT, &infeasible) );
                  /* don't assert feasibility here because the presolver should detect infeasibility */
               }
            }
         }

         /* perform one presolving round */
         SCIP_CALL( presolRoundIndicator(scip, conshdlrdata, cons, consdata, conshdlrdata->dualreductions, &cutoff, &success, ndelconss, nfixedvars) );

         if ( cutoff )
         {
            *result = SCIP_CUTOFF;
            return SCIP_OKAY;
         }
         if ( success )
            *result = SCIP_SUCCESS;
      }
   }

   /* determine whether other methods have found reductions */
   noReductions = nnewfixedvars == 0 && nnewaggrvars == 0 && nnewchgvartypes == 0 && nnewchgbds == 0
      && nnewdelconss == 0 && nnewchgcoefs == 0 && nnewchgsides == 0;

   /* add variable upper bounds after bounds are likely to be strengthened */
   if ( noReductions && *result != SCIP_SUCCESS && conshdlrdata->addcouplingcons && ! conshdlrdata->addedcouplingcons )
   {
      int ngen;

      /* create variable upper bounds, possibly removing indicator constraints */
      SCIP_CALL( createVarUbs(scip, conshdlrdata, conss, nconss, &ngen) );

      if ( ngen > 0 )
      {
         *result = SCIP_SUCCESS;
         *nupgdconss += ngen;
         if ( conshdlrdata->removeindicators )
            *ndelconss += ngen;
      }
      conshdlrdata->addedcouplingcons = TRUE;
   }

   SCIPdebugMessage("Presolved %d constraints (fixed %d variables, removed %d variables, and deleted %d constraints).\n",
      nconss, *nfixedvars - oldnfixedvars, removedvars, *ndelconss - oldndelconss);

   return SCIP_OKAY;
}


/** LP initialization method of constraint handler (called before the initial LP relaxation at a node is solved)
 *
 *  For an indicator constraint with binary variable \f$y\f$ and slack variable \f$s\f$ the coupling
 *  inequality \f$s \le M (1-y)\f$ (equivalently: \f$s + M y \le M\f$) is inserted, where \f$M\f$ is
 *  an upper bound on the value of \f$s\f$. If \f$M\f$ is too large the inequality is not inserted.
 */
static
SCIP_DECL_CONSINITLP(consInitlpIndicator)
{
   int c;
   SCIP_CONSHDLRDATA* conshdlrdata;

   assert( scip != NULL );
   assert( conshdlr != NULL );
   assert( strcmp(SCIPconshdlrGetName(conshdlr), CONSHDLR_NAME) == 0 );

   conshdlrdata = SCIPconshdlrGetData(conshdlr);
   assert( conshdlrdata != NULL );

   /* check whether coupling constraints should be added */
   if ( ! conshdlrdata->addcoupling )
      return SCIP_OKAY;

   /* check whether coupling constraints have been added already */
   if ( conshdlrdata->addcouplingcons && conshdlrdata->addedcouplingcons )
      return SCIP_OKAY;

   SCIPdebugMessage("Handle initial rows for %d indicator constraints.\n", nconss);

   /* check each constraint */
   for (c = 0; c < nconss; ++c)
   {
      SCIP_CONSDATA* consdata;
      SCIP_Real ub;

      assert( conss != NULL );
      assert( conss[c] != NULL );
      consdata = SCIPconsGetData(conss[c]);
      assert( consdata != NULL );

      /* do not add inequalities if there are no linear constraints (no slack variable available) */
      if ( ! consdata->linconsactive )
         continue;

      /* get upper bound for slack variable in linear constraint */
      ub = SCIPvarGetUbGlobal(consdata->slackvar);
      assert( ! SCIPisNegative(scip, ub) );

      /* insert corresponding row if helpful and coefficient is not too large */
      if ( ub <= conshdlrdata->maxcouplingvalue )
      {
         char name[50];

#ifndef NDEBUG
         (void) SCIPsnprintf(name, 50, "couple%d", c);
#else
         name[0] = '\0';
#endif

         /* add variable upper bound if required */
         if ( conshdlrdata->addcouplingcons )
         {
            SCIP_CONS* cons;

            assert( ! conshdlrdata->addedcouplingcons );

            SCIPdebugMessage("Insert coupling varbound constraint for indicator constraint <%s> (coeff: %f).\n", SCIPconsGetName(conss[c]), ub);

            SCIP_CALL( SCIPcreateConsVarbound(scip, &cons, name, consdata->slackvar, consdata->binvar, ub, -SCIPinfinity(scip), ub,
                  TRUE, TRUE, TRUE, FALSE, TRUE, FALSE, FALSE, TRUE, TRUE, FALSE) );

            SCIP_CALL( SCIPaddCons(scip, cons) );
            SCIP_CALL( SCIPreleaseCons(scip, &cons) );
         }
         else
         {
            SCIP_ROW* row;
            SCIP_Bool infeasible;

            SCIP_CALL( SCIPcreateEmptyRowCons(scip, &row, conshdlr, name, -SCIPinfinity(scip), ub, FALSE, FALSE, FALSE) );
            SCIP_CALL( SCIPcacheRowExtensions(scip, row) );

            SCIP_CALL( SCIPaddVarToRow(scip, row, consdata->slackvar, 1.0) );
            SCIP_CALL( SCIPaddVarToRow(scip, row, consdata->binvar, ub) );
            SCIP_CALL( SCIPflushRowExtensions(scip, row) );

            SCIPdebugMessage("Insert coupling inequality for indicator constraint <%s> (coeff: %f).\n", SCIPconsGetName(conss[c]), ub);
#ifdef SCIP_OUTPUT
            SCIP_CALL( SCIPprintRow(scip, row, NULL) );
#endif
            SCIP_CALL( SCIPaddCut(scip, NULL, row, FALSE, &infeasible) );
            assert( ! infeasible );

            SCIP_CALL( SCIPaddPoolCut(scip, row) );
            SCIP_CALL( SCIPreleaseRow(scip, &row));
         }
      }
   }

   return SCIP_OKAY;
}


/** separation method of constraint handler for LP solutions */
static
SCIP_DECL_CONSSEPALP(consSepalpIndicator)
{  /*lint --e{715}*/
   assert( scip != NULL );
   assert( conshdlr != NULL );
   assert( conss != NULL );
   assert( strcmp(SCIPconshdlrGetName(conshdlr), CONSHDLR_NAME) == 0 );
   assert( result != NULL );

   /* perform separation */
   SCIP_CALL( separateIndicators(scip, conshdlr, nconss, nusefulconss, conss, NULL, result) );

   return SCIP_OKAY;
}


/** separation method of constraint handler for arbitrary primal solutions */
static
SCIP_DECL_CONSSEPASOL(consSepasolIndicator)
{  /*lint --e{715}*/
   assert( scip != NULL );
   assert( conshdlr != NULL );
   assert( conss != NULL );
   assert( strcmp(SCIPconshdlrGetName(conshdlr), CONSHDLR_NAME) == 0 );
   assert( result != NULL );

   /* perform separation */
   SCIP_CALL( separateIndicators(scip, conshdlr, nconss, nusefulconss, conss, sol, result) );

   return SCIP_OKAY;
}


/** constraint enforcing method of constraint handler for LP solutions */
static
SCIP_DECL_CONSENFOLP(consEnfolpIndicator)
{  /*lint --e{715}*/
   SCIP_CONSHDLRDATA* conshdlrdata;

   assert( scip != NULL );
   assert( conshdlr != NULL );
   assert( conss != NULL );
   assert( strcmp(SCIPconshdlrGetName(conshdlr), CONSHDLR_NAME) == 0 );
   assert( result != NULL );

   if ( solinfeasible )
   {
      *result = SCIP_FEASIBLE;
      return SCIP_OKAY;
   }

   /* get constraint handler data */
   conshdlrdata = SCIPconshdlrGetData(conshdlr);
   assert( conshdlrdata != NULL );

   SCIP_CALL( enforceIndicators(scip, conshdlr, nconss, conss, conshdlrdata->genlogicor, result) );

   return SCIP_OKAY;
}


/** constraint enforcing method of constraint handler for pseudo solutions */
static
SCIP_DECL_CONSENFOPS(consEnfopsIndicator)
{  /*lint --e{715}*/
   assert( scip != NULL );
   assert( conshdlr != NULL );
   assert( conss != NULL );
   assert( strcmp(SCIPconshdlrGetName(conshdlr), CONSHDLR_NAME) == 0 );
   assert( result != NULL );

   if ( solinfeasible )
   {
      *result = SCIP_FEASIBLE;
      return SCIP_OKAY;
   }

   if ( objinfeasible )
   {
      *result = SCIP_DIDNOTRUN;
      return SCIP_OKAY;
   }

   SCIP_CALL( enforceIndicators(scip, conshdlr, nconss, conss, TRUE, result) );

   return SCIP_OKAY;
}


/** feasibility check method of constraint handler for integral solutions */
static
SCIP_DECL_CONSCHECK(consCheckIndicator)
{  /*lint --e{715}*/
   SCIP_SOL* trysol = NULL;
   SCIP_CONSHDLRDATA* conshdlrdata;
   SCIP_Bool someLinconsNotActive;
   SCIP_Bool changedSol;
   int c;

   assert( scip != NULL );
   assert( conshdlr != NULL );
   assert( conss != NULL );
   assert( strcmp(SCIPconshdlrGetName(conshdlr), CONSHDLR_NAME) == 0 );
   assert( result != NULL );

   SCIPdebugMessage("Checking %d indicator constraints <%s>.\n", nconss, SCIPconshdlrGetName(conshdlr) );

   conshdlrdata = SCIPconshdlrGetData(conshdlr);
   assert( conshdlrdata != NULL );

   /* copy solution if it makes sense (will send solution to trysol heuristic in any case (see below) */
   if ( SCIPgetStage(scip) > SCIP_STAGE_PROBLEM && SCIPgetStage(scip) < SCIP_STAGE_SOLVED && conshdlrdata->trysolutions && conshdlrdata->heurtrysol != NULL )
   {
      SCIP_CALL( SCIPcreateSolCopy(scip, &trysol, sol) );
      assert( trysol != NULL );
      SCIP_CALL( SCIPunlinkSol(scip, trysol) );
   }

   /* check each constraint */
   *result = SCIP_FEASIBLE;
   changedSol = FALSE;
   someLinconsNotActive = FALSE;
   for (c = 0; c < nconss; ++c)
   {
      SCIP_CONSDATA* consdata;

      assert( conss[c] != NULL );
      consdata = SCIPconsGetData(conss[c]);
      assert( consdata != NULL );
      assert( consdata->binvar != NULL );

      /* if the linear constraint has not been generated, we do nothing */
      if ( ! consdata->linconsactive )
      {
         someLinconsNotActive = TRUE;
         continue;
      }

      assert( consdata->slackvar != NULL );
      /* if printreason is true it can happen that non-integral solutions are checked */
      assert( checkintegrality || SCIPisFeasIntegral(scip, SCIPgetSolVal(scip, sol, consdata->binvar)) );

      /* if constraint is infeasible */
      if ( ! SCIPisFeasZero(scip, SCIPgetSolVal(scip, sol, consdata->binvar)) &&
           ! SCIPisFeasZero(scip, SCIPgetSolVal(scip, sol, consdata->slackvar)) )
      {
         SCIP_CALL( SCIPresetConsAge(scip, conss[c]) );
         *result = SCIP_INFEASIBLE;

         if ( printreason )
         {
            SCIP_CALL( SCIPprintCons(scip, conss[c], NULL) );
            SCIPinfoMessage(scip, NULL, ";\nviolation:  <%s> = %g and <%s> = %.15g\n",
               SCIPvarGetName(consdata->binvar), SCIPgetSolVal(scip, sol, consdata->binvar),
               SCIPvarGetName(consdata->slackvar), SCIPgetSolVal(scip, sol, consdata->slackvar));
         }

         /* try to make solution feasible if it makes sense - otherwise exit */
         if ( trysol != NULL )
         {
            SCIP_Bool changed;
            SCIP_CALL( SCIPmakeIndicatorFeasible(scip, conss[c], trysol, &changed) );
            changedSol = changedSol || changed;
         }
         else
         {
            SCIPdebugMessage("Indicator constraints are not feasible.\n");
            return SCIP_OKAY;
         }
      }
      else
      {
         if ( trysol != NULL )
         {
            SCIP_Bool changed;
            SCIP_CALL( SCIPmakeIndicatorFeasible(scip, conss[c], trysol, &changed) );
            changedSol = changedSol || changed;
         }
      }
   }

   /* if some linear constraints are not active, we need to check feasibility via the alternative polyhedron */
   if ( someLinconsNotActive )
   {
      SCIP_LPI* lp;
      SCIP_Bool infeasible;
      SCIP_Bool error;
      SCIP_Bool* S;

      lp = conshdlrdata->altlp;
      assert( conshdlrdata->sepaalternativelp );

      /* the check maybe called before we have build the alternative polyhedron -> return SCIP_INFEASIBLE */
      if ( lp != NULL )
      {
#ifndef NDEBUG
         SCIP_CALL( checkLPBoundsClean(scip, lp, nconss, conss) );
#endif

         /* change coefficients of bounds in alternative LP */
         if ( conshdlrdata->updatebounds )
         {
            SCIP_CALL( updateFirstRowGlobal(scip, conshdlrdata) );
         }

         /* scale first row if necessary */
         SCIP_CALL( scaleFirstRow(scip, conshdlrdata) );

         /* set objective function to current solution */
         SCIP_CALL( setAltLPObjZero(scip, lp, nconss, conss) );

         SCIP_CALL( SCIPallocBufferArray(scip, &S, nconss) );

         /* set up variables fixed to 1 */
         for (c = 0; c < nconss; ++c)
         {
            SCIP_CONSDATA* consdata;

            assert( conss[c] != NULL );
            consdata = SCIPconsGetData(conss[c]);
            assert( consdata != NULL );

            /* if printreason is true it can happen that non-integral solutions are checked */
            assert( checkintegrality || SCIPisFeasIntegral(scip, SCIPgetSolVal(scip, sol, consdata->binvar)) );
            if ( SCIPisFeasZero(scip, SCIPgetSolVal(scip, sol, consdata->binvar)) )
               S[c] = TRUE;
            else
               S[c] = FALSE;
         }

         /* fix the variables in S */
         SCIP_CALL( fixAltLPVariables(scip, lp, nconss, conss, S) );

         /* check feasibility */
         SCIP_CALL_PARAM( SCIPlpiSetIntpar(lp, SCIP_LPPAR_FROMSCRATCH, TRUE) );
         SCIP_CALL( checkAltLPInfeasible(scip, lp, conshdlrdata->maxconditionaltlp, TRUE, &infeasible, &error) );
         SCIP_CALL_PARAM( SCIPlpiSetIntpar(lp, SCIP_LPPAR_FROMSCRATCH, FALSE) );

         if ( error )
            return SCIP_LPERROR;

         if ( ! infeasible )
            *result = SCIP_INFEASIBLE;

         /* reset bounds */
         SCIP_CALL( unfixAltLPVariables(scip, lp, nconss, conss, S) );

#ifndef NDEBUG
         SCIP_CALL( checkLPBoundsClean(scip, lp, nconss, conss) );
#endif

         SCIPfreeBufferArray(scip, &S);
      }
      else
         *result = SCIP_INFEASIBLE;
   }
   else
   {
      /* tell heur_trysol about solution - it will pass it to SCIP */
      if ( trysol != NULL && changedSol )
      {
         assert( conshdlrdata->heurtrysol != NULL );
         SCIP_CALL( SCIPheurPassSolTrySol(scip, conshdlrdata->heurtrysol, trysol) );
      }
   }

   if ( trysol != NULL )
      SCIP_CALL( SCIPfreeSol(scip, &trysol) );

   if ( *result == SCIP_INFEASIBLE )
   {
      SCIPdebugMessage("Indicator constraints are not feasible.\n");
      return SCIP_OKAY;
   }

   /* at this point we are feasible */
   SCIPdebugMessage("Indicator constraints are feasible.\n");

   return SCIP_OKAY;
}


/** domain propagation method of constraint handler */
static
SCIP_DECL_CONSPROP(consPropIndicator)
{  /*lint --e{715}*/
   SCIP_CONSHDLRDATA* conshdlrdata;
   int ngen;
   int c;

   assert( scip != NULL );
   assert( conshdlr != NULL );
   assert( conss != NULL );
   assert( strcmp(SCIPconshdlrGetName(conshdlr), CONSHDLR_NAME) == 0 );
   assert( result != NULL );
   *result = SCIP_DIDNOTRUN;

   assert( SCIPisTransformed(scip) );

   SCIPdebugMessage("Start propagation of constraint handler <%s>.\n", SCIPconshdlrGetName(conshdlr));
   ngen = 0;

   /* get constraint handler data */
   conshdlrdata = SCIPconshdlrGetData(conshdlr);
   assert( conshdlrdata != NULL );

   /* check each constraint */
   for (c = 0; c < nconss; ++c)
   {
      SCIP_CONS* cons;
      SCIP_CONSDATA* consdata;
      SCIP_Bool cutoff;
      int cnt;

      *result = SCIP_DIDNOTFIND;
      assert( conss[c] != NULL );
      cons = conss[c];
      consdata = SCIPconsGetData(cons);
      assert( consdata != NULL );

#ifdef SCIP_MORE_DEBUG
      SCIPdebugMessage("Propagating indicator constraint <%s>.\n", SCIPconsGetName(cons) );
#endif

      *result = SCIP_DIDNOTFIND;

      SCIP_CALL( propIndicator(scip, cons, consdata, conshdlrdata->dualreductions, conshdlrdata->addopposite, &cutoff, &cnt) );
      if ( cutoff )
      {
         *result = SCIP_CUTOFF;
         return SCIP_OKAY;
      }
      ngen += cnt;
   }
   SCIPdebugMessage("Propagated %d domains in constraint handler <%s>.\n", ngen, SCIPconshdlrGetName(conshdlr));
   if ( ngen > 0 )
      *result = SCIP_REDUCEDDOM;

   return SCIP_OKAY;
}


/** propagation conflict resolving method of constraint handler
 *
 *  We check which bound changes were the reason for infeasibility. We use that @a inferinfo is 0 if
 *  the binary variable has bounds that fix it to be nonzero (these bounds are the reason). Likewise
 *  @a inferinfo is 1 if the slack variable has bounds that fix it to be nonzero.
 */
static
SCIP_DECL_CONSRESPROP(consRespropIndicator)
{  /*lint --e{715}*/
   SCIP_CONSDATA* consdata;

   assert( scip != NULL );
   assert( cons != NULL );
   assert( strcmp(SCIPconshdlrGetName(conshdlr), CONSHDLR_NAME) == 0 );
   assert( infervar != NULL );
   assert( bdchgidx != NULL );
   assert( result != NULL );

   *result = SCIP_DIDNOTFIND;
   SCIPdebugMessage("Propagation resolution method of indicator constraint <%s>.\n", SCIPconsGetName(cons));

   consdata = SCIPconsGetData(cons);
   assert( consdata != NULL );
   assert( inferinfo == 0 || inferinfo == 1 || inferinfo == 2 );
   assert( consdata->linconsactive );

   /* if the binary variable was the reason */
   if ( inferinfo == 0 )
   {
      assert( SCIPvarGetLbAtIndex(consdata->binvar, bdchgidx, FALSE) > 0.5 );
      assert( infervar != consdata->binvar );

      SCIP_CALL( SCIPaddConflictLb(scip, consdata->binvar, bdchgidx) );
   }
   else if ( inferinfo == 1 )
   {
      /* if the slack variable fixed to a positive value was the reason */
      assert( infervar != consdata->slackvar );
      /* Use a weaker comparison to SCIPvarGetLbAtIndex here (i.e., SCIPisPositive instead of SCIPisFeasPositive),
       * because SCIPvarGetLbAtIndex might differ from the local bound at time bdchgidx by epsilon. */
      assert( SCIPisPositive(scip, SCIPvarGetLbAtIndex(consdata->slackvar, bdchgidx, FALSE)) );
      SCIP_CALL( SCIPaddConflictLb(scip, consdata->slackvar, bdchgidx) );
   }
   else
   {
      assert( inferinfo == 2 );
      assert( SCIPisFeasZero(scip, SCIPvarGetUbAtIndex(consdata->slackvar, bdchgidx, FALSE)) );
      assert( SCIPconshdlrGetData(conshdlr)->dualreductions );
      SCIP_CALL( SCIPaddConflictUb(scip, consdata->slackvar, bdchgidx) );
   }
   *result = SCIP_SUCCESS;

   return SCIP_OKAY;
}


/** variable rounding lock method of constraint handler
 *
 *  The up-rounding of the binary and slack variable may violate the constraint. If the linear
 *  constraint is not active, we lock all variables in the depending constraint - otherwise they
 *  will be fixed by dual presolving methods.
 */
static
SCIP_DECL_CONSLOCK(consLockIndicator)
{
   SCIP_CONSDATA* consdata;

   assert( scip != NULL );
   assert( conshdlr != NULL );
   assert( cons != NULL );
   assert( strcmp(SCIPconshdlrGetName(conshdlr), CONSHDLR_NAME) == 0 );
   consdata = SCIPconsGetData(cons);
   assert( consdata != NULL );
   assert( consdata->binvar != NULL );

#ifdef SCIP_MORE_DEBUG
   SCIPdebugMessage("%socking constraint <%s>.\n", (nlocksneg < 0) || (nlockspos < 0) ? "Unl" : "L", SCIPconsGetName(cons));
#endif

   SCIP_CALL( SCIPaddVarLocks(scip, consdata->binvar, nlocksneg, nlockspos) );

   if ( consdata->linconsactive )
   {
      assert( consdata->slackvar != NULL );
      SCIP_CALL( SCIPaddVarLocks(scip, consdata->slackvar, nlocksneg, nlockspos) );
   }
   else
   {
      SCIP_VAR** linvars;
      SCIP_Real* linvals;
      SCIP_Bool haslhs;
      SCIP_Bool hasrhs;
      int nlinvars;
      int j;

      assert( consdata->lincons != NULL );
      assert( consdata->slackvar == NULL );

      nlinvars = SCIPgetNVarsLinear(scip, consdata->lincons);
      linvars = SCIPgetVarsLinear(scip, consdata->lincons);
      linvals = SCIPgetValsLinear(scip, consdata->lincons);
      haslhs = ! SCIPisInfinity(scip, REALABS(SCIPgetLhsLinear(scip, consdata->lincons)));
      hasrhs = ! SCIPisInfinity(scip, REALABS(SCIPgetRhsLinear(scip, consdata->lincons)));

      for (j = 0; j < nlinvars; ++j)
      {
         assert( ! SCIPisZero(scip, linvals[j]) );
         if ( SCIPisPositive(scip, linvals[j]) )
         {
            if ( haslhs )
            {
               SCIP_CALL( SCIPaddVarLocks(scip, linvars[j], nlockspos, nlocksneg) );
            }
            if ( hasrhs )
            {
               SCIP_CALL( SCIPaddVarLocks(scip, linvars[j], nlocksneg, nlockspos) );
            }
         }
         else
         {
            if ( haslhs )
            {
               SCIP_CALL( SCIPaddVarLocks(scip, linvars[j], nlocksneg, nlockspos) );
            }
            if ( hasrhs )
            {
               SCIP_CALL( SCIPaddVarLocks(scip, linvars[j], nlockspos, nlocksneg) );
            }
         }
      }
   }

   return SCIP_OKAY;
}


/** constraint display method of constraint handler */
static
SCIP_DECL_CONSPRINT(consPrintIndicator)
{
   SCIP_CONSDATA* consdata;
   SCIP_VAR* binvar;
   int rhs;

   assert( scip != NULL );
   assert( conshdlr != NULL );
   assert( cons != NULL );
   assert( strcmp(SCIPconshdlrGetName(conshdlr), CONSHDLR_NAME) == 0 );

   consdata = SCIPconsGetData(cons);
   assert( consdata != NULL );
   assert( consdata->binvar != NULL );

   binvar = consdata->binvar;
   rhs = 1;
   if ( SCIPvarGetStatus(binvar) == SCIP_VARSTATUS_NEGATED )
   {
      rhs = 0;
      binvar = SCIPvarGetNegatedVar(binvar);
   }
   SCIPinfoMessage(scip, file, "<%s> = %d", SCIPvarGetName(binvar), rhs);

   assert( consdata->slackvar != NULL );
   assert( consdata->lincons != NULL );
   SCIPinfoMessage(scip, file, " -> <%s> = 0", SCIPvarGetName(consdata->slackvar));

   return SCIP_OKAY;
}


/** constraint copying method of constraint handler */
static
SCIP_DECL_CONSCOPY(consCopyIndicator)
{  /*lint --e{715}*/
   SCIP_CONSDATA* sourceconsdata;
   SCIP_CONS* targetlincons = NULL;
   SCIP_VAR* targetbinvar = NULL;
   SCIP_VAR* targetslackvar = NULL;
   SCIP_CONS* sourcelincons;
   SCIP_CONSHDLR* conshdlrlinear;
   const char* consname;

   assert( scip != NULL );
   assert( sourcescip != NULL );
   assert( sourcecons != NULL );
   assert( strcmp(SCIPconshdlrGetName(SCIPconsGetHdlr(sourcecons)), CONSHDLR_NAME) == 0 );

   *valid = TRUE;

   if ( name != NULL )
      consname = name;
   else
      consname = SCIPconsGetName(sourcecons);

#ifdef SCIP_MORE_DEBUG
   SCIPdebugMessage("Copying indicator constraint <%s> ...\n", consname);
#endif

   if ( modifiable )
   {
      SCIPwarningMessage(scip, "cannot create modifiable indicator constraint when trying to copy constraint <%s>,\n", SCIPconsGetName(sourcecons));
      *valid = FALSE;
      return SCIP_OKAY;
   }

   sourceconsdata = SCIPconsGetData(sourcecons);
   assert( sourceconsdata != NULL );

   /* get linear constraint */
   sourcelincons = sourceconsdata->lincons;

   /* if the constraint has been deleted -> create empty constraint (multi-aggregation might still contain slack variable, so indicator is valid) */
   if ( SCIPconsIsDeleted(sourcelincons) )
   {
      SCIPdebugMessage("Linear constraint <%s> deleted! Create empty linear constraint.\n", SCIPconsGetName(sourceconsdata->lincons));

      SCIP_CALL( SCIPcreateConsLinear(scip, &targetlincons, "dummy", 0, NULL, NULL, 0.0, SCIPinfinity(scip),
            FALSE, FALSE, FALSE, FALSE, FALSE, FALSE, FALSE, FALSE, FALSE, FALSE) );
      SCIP_CALL( SCIPaddCons(scip, targetlincons) );
   }
   else
   {
      /* get copied version of linear constraint */
      assert( sourcelincons != NULL );
      conshdlrlinear = SCIPfindConshdlr(sourcescip, "linear");
      assert( conshdlrlinear != NULL );

      /* if copying scip after transforming the original instance before presolving, we need to correct the linear
       * constraint pointer */
      if ( SCIPisTransformed(sourcescip) && ! SCIPconsIsTransformed(sourcelincons) )
      {
	 SCIP_CONS* translincons;

         /* adjust the linear constraint in the original constraint (no need to release translincons) */
         SCIP_CALL( SCIPgetTransformedCons(sourcescip, sourcelincons, &translincons) );
         assert( translincons != NULL );
         SCIP_CALL( SCIPreleaseCons(sourcescip, &sourceconsdata->lincons) );
         SCIP_CALL( SCIPcaptureCons(sourcescip, translincons) );
         sourceconsdata->lincons = translincons;
         sourcelincons = translincons;
      }

      SCIP_CALL( SCIPgetConsCopy(sourcescip, scip, sourcelincons, &targetlincons, conshdlrlinear, varmap, consmap, SCIPconsGetName(sourcelincons),
            SCIPconsIsInitial(sourcelincons), SCIPconsIsSeparated(sourcelincons), SCIPconsIsEnforced(sourcelincons), SCIPconsIsChecked(sourcelincons),
            SCIPconsIsPropagated(sourcelincons), SCIPconsIsLocal(sourcelincons), SCIPconsIsModifiable(sourcelincons), SCIPconsIsDynamic(sourcelincons),
            SCIPconsIsRemovable(sourcelincons), SCIPconsIsStickingAtNode(sourcelincons), global, valid) );
   }

   /* find copied variable corresponding to binvar */
   if ( *valid )
   {
      SCIP_VAR* sourcebinvar;

      sourcebinvar = sourceconsdata->binvar;
      assert( sourcebinvar != NULL );

      SCIP_CALL( SCIPgetVarCopy(sourcescip, scip, sourcebinvar, &targetbinvar, varmap, consmap, global, valid) );
   }

   /* find copied variable corresponding to slackvar */
   if ( *valid )
   {
      SCIP_VAR* sourceslackvar;

      sourceslackvar = sourceconsdata->slackvar;
      assert( sourceslackvar != NULL );

      SCIP_CALL( SCIPgetVarCopy(sourcescip, scip, sourceslackvar, &targetslackvar, varmap, consmap, global, valid) );
   }

   /* create indicator constraint */
   if ( *valid )
   {
      assert( targetlincons != NULL );
      assert( targetbinvar != NULL );
      assert( targetslackvar != NULL );

      /* creates indicator constraint (and captures the linear constraint) */
      SCIP_CALL( SCIPcreateConsIndicatorLinCons(scip, cons, consname, targetbinvar, targetlincons, targetslackvar,
            initial, separate, enforce, check, propagate, local, dynamic, removable, stickingatnode) );
   }
   else
   {
      SCIPverbMessage(scip, SCIP_VERBLEVEL_MINIMAL, NULL, "could not copy linear constraint <%s>\n", SCIPconsGetName(sourcelincons));
   }

   /* relase copied linear constraint */
   if ( targetlincons != NULL )
   {
      SCIP_CALL( SCIPreleaseCons(scip, &targetlincons) );
   }

   return SCIP_OKAY;
}


/** constraint parsing method of constraint handler */
static
SCIP_DECL_CONSPARSE(consParseIndicator)
{  /*lint --e{715}*/
   char binvarname[1024];
   char slackvarname[1024];
   SCIP_VAR* binvar;
   SCIP_VAR* slackvar;
   SCIP_CONS* lincons;
   const char* posstr;
   int zeroone;
   int nargs;

   *success = TRUE;

   /* read indicator constraint */
   nargs = sscanf(str, " <%1023[^>]> = %d -> <%1023[^>]> = 0", binvarname, &zeroone, slackvarname);

   if ( nargs != 3 )
   {
      SCIPverbMessage(scip, SCIP_VERBLEVEL_MINIMAL, NULL, "Syntax error: expected the following form: <var> = [0|1] -> <var> = 0.\n%s\n", str);
      *success = FALSE;
      return SCIP_OKAY;
   }

   if ( zeroone != 0 && zeroone != 1 )
   {
      SCIPverbMessage(scip, SCIP_VERBLEVEL_MINIMAL, NULL, "Syntax error: expected the following form: <var> = [0|1] -> <var> = 0.\n%s\n", str);
      *success = FALSE;
      return SCIP_OKAY;
   }

   /* get binary variable */
   binvar = SCIPfindVar(scip, binvarname);
   if ( binvar == NULL )
   {
      SCIPverbMessage(scip, SCIP_VERBLEVEL_MINIMAL, NULL, "unknown variable <%s>\n", binvarname);
      *success = FALSE;
      return SCIP_OKAY;
   }
   /* check whether we need the complemented variable */
   if ( zeroone == 0 )
      SCIP_CALL( SCIPgetNegatedVar(scip, binvar, &binvar) );

   /* get slack variable */
   slackvar = SCIPfindVar(scip, slackvarname);
   if ( slackvar == NULL )
   {
      SCIPverbMessage(scip, SCIP_VERBLEVEL_MINIMAL, NULL, "unknown variable <%s>\n", slackvarname);
      *success = FALSE;
      return SCIP_OKAY;
   }

   /* find matching linear constraint */
   posstr = strstr(slackvarname, "indslack");
   if ( posstr == NULL )
   {
      SCIPverbMessage(scip, SCIP_VERBLEVEL_MINIMAL, NULL, "strange slack variable name: <%s>\n", slackvarname);
      *success = FALSE;
      return SCIP_OKAY;
   }

   /* overwrite binvarname: set up name for linear constraint */
   (void) SCIPsnprintf(binvarname, 1023, "indlin%s", posstr+8);

   lincons = SCIPfindCons(scip, binvarname);
   if ( lincons == NULL )
   {
      /* if not found - check without indlin */
      (void) SCIPsnprintf(binvarname, 1023, "%s", posstr+9);
      lincons = SCIPfindCons(scip, binvarname);

      if ( lincons == NULL )
      {
         SCIPverbMessage(scip, SCIP_VERBLEVEL_MINIMAL, NULL, "while parsing indicator constraint <%s>: unknown linear constraint <indlin_%s> or <%s>.\n",
            name, binvarname, binvarname);
         *success = FALSE;
         return SCIP_OKAY;
      }
   }

   /* check correct linear constraint */
   if ( ! SCIPisInfinity(scip, SCIPgetLhsLinear(scip, lincons)) && ! SCIPisInfinity(scip, SCIPgetRhsLinear(scip, lincons)) )
   {
      SCIPverbMessage(scip, SCIP_VERBLEVEL_MINIMAL, NULL, "while parsing indicator constraint <%s>: linear constraint is ranged or equation.\n", name);
      *success = FALSE;
      return SCIP_OKAY;
   }

   /* create indicator constraint */
   SCIP_CALL( SCIPcreateConsIndicatorLinCons(scip, cons, name, binvar, lincons, slackvar,
         initial, separate, enforce, check, propagate, local, dynamic, removable, stickingatnode) );

   return SCIP_OKAY;
}


/** constraint enabling notification method of constraint handler */
static
SCIP_DECL_CONSENABLE(consEnableIndicator)
{
   SCIP_CONSHDLRDATA* conshdlrdata;
   SCIP_CONSDATA* consdata;

   assert( scip != NULL );
   assert( conshdlr != NULL );
   assert( cons != NULL );
   assert( strcmp(SCIPconshdlrGetName(conshdlr), CONSHDLR_NAME) == 0 );

#ifdef SCIP_MORE_DEBUG
   SCIPdebugMessage("Enabling constraint <%s>.\n", SCIPconsGetName(cons));
#endif

   conshdlrdata = SCIPconshdlrGetData(conshdlr);
   assert( conshdlrdata != NULL );

   consdata = SCIPconsGetData(cons);
   assert( consdata != NULL );

   if ( conshdlrdata->altlp != NULL )
   {
      assert( conshdlrdata->sepaalternativelp );

      if ( consdata->colindex >= 0 )
      {
         SCIP_CALL( unfixAltLPVariable(conshdlrdata->altlp, consdata->colindex) );
      }
   }

   return SCIP_OKAY;
}


/** constraint disabling notification method of constraint handler */
static
SCIP_DECL_CONSDISABLE(consDisableIndicator)
{
   SCIP_CONSHDLRDATA* conshdlrdata;

   assert( scip != NULL );
   assert( conshdlr != NULL );
   assert( cons != NULL );
   assert( strcmp(SCIPconshdlrGetName(conshdlr), CONSHDLR_NAME) == 0 );

#ifdef SCIP_MORE_DEBUG
   SCIPdebugMessage("Disabling constraint <%s>.\n", SCIPconsGetName(cons));
#endif

   conshdlrdata = SCIPconshdlrGetData(conshdlr);
   assert( conshdlrdata != NULL );

   if ( conshdlrdata->altlp != NULL )
   {
      SCIP_CONSDATA* consdata;

      consdata = SCIPconsGetData(cons);
      assert( consdata != NULL );
      assert( conshdlrdata->sepaalternativelp );

      if ( consdata->colindex >= 0 )
      {
         SCIP_CALL( fixAltLPVariable(conshdlrdata->altlp, consdata->colindex) );
      }
   }

   return SCIP_OKAY;
}


/** constraint method of constraint handler which returns the variables (if possible) */
static
SCIP_DECL_CONSGETVARS(consGetVarsIndicator)
{  /*lint --e{715}*/
   SCIP_CONSDATA* consdata;
   int nvars = 0;

   assert( scip != NULL );
   assert( cons != NULL );
   assert( vars != NULL );
   assert( varssize >= 0 );
   assert( success != NULL );

   if ( varssize < 0 )
      return SCIP_INVALIDDATA;

   (*success) = TRUE;

   /* if indicator constraint is already deleted */
   if ( SCIPconsIsDeleted(cons) )
      return SCIP_OKAY;

   consdata = SCIPconsGetData(cons);
   assert( consdata != NULL );
   assert( consdata->lincons != NULL );

   if ( consdata->binvar != NULL )
   {
      assert( varssize > 0 );
      vars[nvars++] = consdata->binvar;
   }
   if ( consdata->slackvar != NULL )
   {
      assert( varssize > nvars );
      vars[nvars++] = consdata->slackvar;
   }

   /* if linear constraint of indicator is already deleted */
   if ( SCIPconsIsDeleted(consdata->lincons) )
      return SCIP_OKAY;

   SCIP_CALL( SCIPgetConsVars(scip, consdata->lincons, &(vars[nvars]), varssize - nvars, success) );

   return SCIP_OKAY;
}

/** constraint method of constraint handler which returns the number of variables (if possible) */
static
SCIP_DECL_CONSGETNVARS(consGetNVarsIndicator)
{  /*lint --e{715}*/
   SCIP_CONSDATA* consdata;
   int nlinvars;

   assert( scip != NULL );
   assert( cons != NULL );
   assert( nvars != NULL );
   assert( success != NULL );

   (*success) = TRUE;
   *nvars = 0;

   /* if indicator constraint is already deleted */
   if ( SCIPconsIsDeleted(cons) )
      return SCIP_OKAY;

   consdata = SCIPconsGetData(cons);
   assert( consdata != NULL );
   assert( consdata->lincons != NULL );

   if ( consdata->binvar != NULL )
      ++(*nvars);
   if ( consdata->slackvar != NULL )
      ++(*nvars);

   /* if linear constraint of indicator is already deleted */
   if ( SCIPconsIsDeleted(consdata->lincons) )
      return SCIP_OKAY;

   SCIP_CALL( SCIPgetConsNVars(scip, consdata->lincons, &nlinvars, success) );

   if ( *success )
   {
      assert( nlinvars >= 0 );
      *nvars += nlinvars;
   }

   return SCIP_OKAY;
}

/** constraint handler method to suggest dive bound changes during the generic diving algorithm */
static
SCIP_DECL_CONSHDLRDETERMDIVEBDCHGS(conshdlrDetermDiveBdChgsIndicator)
{
   SCIP_CONS** indconss;
   int nindconss;
   int c;
   SCIP_VAR* bestvar;
   SCIP_Bool bestvarroundup;
   SCIP_Real bestscore = SCIP_REAL_MIN;

   assert(scip != NULL);
   assert(conshdlr != NULL);
   assert(strcmp(SCIPconshdlrGetName(conshdlr), CONSHDLR_NAME) == 0);
   assert(diveset != NULL);
   assert(success != NULL);

   indconss = SCIPconshdlrGetConss(conshdlr);
   nindconss = SCIPconshdlrGetNConss(conshdlr);

   bestvar = FALSE;
   bestvarroundup = FALSE;
   /* loop over indicator constraints and score indicator variables with already integral solution value  */
   for( c = 0; c < nindconss; ++c )
   {
      /* check whether constraint is violated */
      if( SCIPisViolatedIndicator(scip, indconss[c], sol) )
      {
         SCIP_VAR* binvar;
         SCIP_Real solval;

         binvar = SCIPgetBinaryVarIndicator(indconss[c]);
         solval = SCIPgetSolVal(scip, sol, binvar);

         /* we only treat indicator variables with integral solution values that are not yet fixed */
         if( SCIPisFeasIntegral(scip, solval) && SCIPvarGetLbLocal(binvar) < SCIPvarGetUbLocal(binvar) - 0.5 )
         {
            SCIP_Real score;
            SCIP_Bool roundup;

            SCIP_CALL( SCIPgetDivesetScore(scip, diveset, binvar, solval, 0.0, &score, &roundup) );

            /* best candidate maximizes the score */
            if( score > bestscore )
            {
               bestscore = score;
               *success = TRUE;
               bestvar = binvar;
               bestvarroundup = roundup;
            }
         }
      }
   }

   assert(! *success || bestvar != NULL);

   if( *success )
   {
      /* if the diving score voted for fixing the best variable to 1.0, we add this as the preferred bound change */
      SCIP_CALL( SCIPaddDiveBoundChange(scip, bestvar, SCIP_BRANCHDIR_UPWARDS, 1.0, bestvarroundup) );
      SCIP_CALL( SCIPaddDiveBoundChange(scip, bestvar, SCIP_BRANCHDIR_DOWNWARDS, 0.0, ! bestvarroundup) );
   }

   return SCIP_OKAY;
}

/* ---------------- Constraint specific interface methods ---------------- */

/** creates the handler for indicator constraints and includes it in SCIP */
SCIP_RETCODE SCIPincludeConshdlrIndicator(
   SCIP*                 scip                /**< SCIP data structure */
   )
{
   SCIP_CONFLICTHDLRDATA* conflicthdlrdata;
   SCIP_CONFLICTHDLR* conflicthdlr;
   SCIP_CONSHDLRDATA* conshdlrdata;
   SCIP_CONSHDLR* conshdlr;

   /* create constraint handler data (used in conflicthdlrdata) */
   SCIP_CALL( SCIPallocMemory(scip, &conshdlrdata) );

   /* create event handler for bound change events */
   conshdlrdata->eventhdlrbound = NULL;
   SCIP_CALL( SCIPincludeEventhdlrBasic(scip, &(conshdlrdata->eventhdlrbound),  EVENTHDLR_BOUND_NAME, EVENTHDLR_BOUND_DESC,
         eventExecIndicatorBound, NULL) );
   assert(conshdlrdata->eventhdlrbound != NULL);

   /* create event handler for restart events */
   conshdlrdata->eventhdlrrestart = NULL;
   SCIP_CALL( SCIPincludeEventhdlrBasic(scip, &(conshdlrdata->eventhdlrrestart), EVENTHDLR_RESTART_NAME, EVENTHDLR_RESTART_DESC,
         eventExecIndicatorRestart, NULL) );
   assert( conshdlrdata->eventhdlrrestart != NULL );

   conshdlrdata->heurtrysol = NULL;
   conshdlrdata->sepaalternativelp = DEFAULT_SEPAALTERNATIVELP;
   conshdlrdata->nolinconscont = DEFAULT_NOLINCONSCONT;
   conshdlrdata->forcerestart = DEFAULT_FORCERESTART;
   conshdlrdata->binvarhash = NULL;

   /* initialize constraint handler data */
   initConshdlrData(scip, conshdlrdata);

   /* the following three variables cannot be initialized in the above method, because initConshdlrData() is also called
    * in the CONSINIT callback, but these variables might be used even before the is ccallback is called, so we would
    * lose the data added before calling this callback
    */
   conshdlrdata->addlincons = NULL;
   conshdlrdata->naddlincons = 0;
   conshdlrdata->maxaddlincons = 0;

   /* include constraint handler */
   SCIP_CALL( SCIPincludeConshdlrBasic(scip, &conshdlr, CONSHDLR_NAME, CONSHDLR_DESC,
         CONSHDLR_ENFOPRIORITY, CONSHDLR_CHECKPRIORITY, CONSHDLR_EAGERFREQ, CONSHDLR_NEEDSCONS,
         consEnfolpIndicator, consEnfopsIndicator, consCheckIndicator, consLockIndicator,
         conshdlrdata) );

   assert( conshdlr != NULL );

   /* set non-fundamental callbacks via specific setter functions */
   SCIP_CALL( SCIPsetConshdlrCopy(scip, conshdlr, conshdlrCopyIndicator, consCopyIndicator) );
   SCIP_CALL( SCIPsetConshdlrDelete(scip, conshdlr, consDeleteIndicator) );
   SCIP_CALL( SCIPsetConshdlrDisable(scip, conshdlr, consDisableIndicator) );
   SCIP_CALL( SCIPsetConshdlrEnable(scip, conshdlr, consEnableIndicator) );
   SCIP_CALL( SCIPsetConshdlrDetermDiveBdChgs(scip, conshdlr, conshdlrDetermDiveBdChgsIndicator) );
   SCIP_CALL( SCIPsetConshdlrExit(scip, conshdlr, consExitIndicator) );
   SCIP_CALL( SCIPsetConshdlrExitsol(scip, conshdlr, consExitsolIndicator) );
   SCIP_CALL( SCIPsetConshdlrFree(scip, conshdlr, consFreeIndicator) );
   SCIP_CALL( SCIPsetConshdlrGetVars(scip, conshdlr, consGetVarsIndicator) );
   SCIP_CALL( SCIPsetConshdlrGetNVars(scip, conshdlr, consGetNVarsIndicator) );
   SCIP_CALL( SCIPsetConshdlrInit(scip, conshdlr, consInitIndicator) );
   SCIP_CALL( SCIPsetConshdlrInitpre(scip, conshdlr, consInitpreIndicator) );
   SCIP_CALL( SCIPsetConshdlrInitsol(scip, conshdlr, consInitsolIndicator) );
   SCIP_CALL( SCIPsetConshdlrInitlp(scip, conshdlr, consInitlpIndicator) );
   SCIP_CALL( SCIPsetConshdlrParse(scip, conshdlr, consParseIndicator) );
   SCIP_CALL( SCIPsetConshdlrPresol(scip, conshdlr, consPresolIndicator, CONSHDLR_MAXPREROUNDS, CONSHDLR_DELAYPRESOL) );
   SCIP_CALL( SCIPsetConshdlrPrint(scip, conshdlr, consPrintIndicator) );
   SCIP_CALL( SCIPsetConshdlrProp(scip, conshdlr, consPropIndicator, CONSHDLR_PROPFREQ, CONSHDLR_DELAYPROP,
         CONSHDLR_PROP_TIMING) );
   SCIP_CALL( SCIPsetConshdlrResprop(scip, conshdlr, consRespropIndicator) );
   SCIP_CALL( SCIPsetConshdlrSepa(scip, conshdlr, consSepalpIndicator, consSepasolIndicator, CONSHDLR_SEPAFREQ,
         CONSHDLR_SEPAPRIORITY, CONSHDLR_DELAYSEPA) );
   SCIP_CALL( SCIPsetConshdlrTrans(scip, conshdlr, consTransIndicator) );

   /* add upgrading method */
   if ( SCIPfindConshdlr(scip, "linear") != NULL )
   {
      /* include the linear constraint upgrade in the linear constraint handler */
      SCIP_CALL( SCIPincludeLinconsUpgrade(scip, linconsUpgdIndicator, LINCONSUPGD_PRIORITY, CONSHDLR_NAME) );
   }

   /* create conflict handler data */
   SCIP_CALL( SCIPallocMemory(scip, &conflicthdlrdata) );
   conflicthdlrdata->conshdlrdata = conshdlrdata;
   conflicthdlrdata->conshdlr = conshdlr;
   assert( conflicthdlrdata->conshdlr != NULL );

   /* create conflict handler for indicator constraints */
   SCIP_CALL( SCIPincludeConflicthdlrBasic(scip, &conflicthdlr, CONFLICTHDLR_NAME, CONFLICTHDLR_DESC, CONFLICTHDLR_PRIORITY,
         conflictExecIndicator, conflicthdlrdata) );

   SCIP_CALL( SCIPsetConflicthdlrFree(scip, conflicthdlr, conflictFreeIndicator) );

   /* add indicator constraint handler parameters */
   SCIP_CALL( SCIPaddBoolParam(scip,
         "constraints/indicator/branchindicators",
         "Branch on indicator constraints in enforcing?",
         &conshdlrdata->branchindicators, TRUE, DEFAULT_BRANCHINDICATORS, NULL, NULL) );

   SCIP_CALL( SCIPaddBoolParam(scip,
         "constraints/indicator/genlogicor",
         "Generate logicor constraints instead of cuts?",
         &conshdlrdata->genlogicor, TRUE, DEFAULT_GENLOGICOR, NULL, NULL) );

   SCIP_CALL( SCIPaddBoolParam(scip,
         "constraints/indicator/addcoupling",
         "Add coupling constraints if big-M is small enough?",
         &conshdlrdata->addcoupling, TRUE, DEFAULT_ADDCOUPLING, NULL, NULL) );

   SCIP_CALL( SCIPaddRealParam(scip,
         "constraints/indicator/maxcouplingvalue",
         "maximum coefficient for binary variable in coupling constraint",
         &conshdlrdata->maxcouplingvalue, TRUE, DEFAULT_MAXCOUPLINGVALUE, 0.0, 1e9, NULL, NULL) );

   SCIP_CALL( SCIPaddBoolParam(scip,
         "constraints/indicator/addcouplingcons",
         "Add initial coupling inequalities as linear constraints, if 'addcoupling' is true?",
         &conshdlrdata->addcouplingcons, TRUE, DEFAULT_ADDCOUPLINGCONS, NULL, NULL) );

   SCIP_CALL( SCIPaddBoolParam(scip,
         "constraints/indicator/sepacouplingcuts",
         "Should the coupling inequalities be separated dynamically?",
         &conshdlrdata->sepacouplingcuts, TRUE, DEFAULT_SEPACOUPLINGCUTS, NULL, NULL) );

   SCIP_CALL( SCIPaddBoolParam(scip,
         "constraints/indicator/sepacouplinglocal",
         "Allow to use local bounds in order to separated coupling inequalities?",
         &conshdlrdata->sepacouplinglocal, TRUE, DEFAULT_SEPACOUPLINGLOCAL, NULL, NULL) );

   SCIP_CALL( SCIPaddRealParam(scip,
         "constraints/indicator/sepacouplingvalue",
         "maximum coefficient for binary variable in separated coupling constraint",
         &conshdlrdata->sepacouplingvalue, TRUE, DEFAULT_SEPACOUPLINGVALUE, 0.0, 1e9, NULL, NULL) );

   SCIP_CALL( SCIPaddBoolParam(scip,
         "constraints/indicator/updatebounds",
         "Update bounds of original variables for separation?",
         &conshdlrdata->updatebounds, TRUE, DEFAULT_UPDATEBOUNDS, NULL, NULL) );

   SCIP_CALL( SCIPaddRealParam(scip,
         "constraints/indicator/maxconditionaltlp",
         "maximum estimated condition of the solution basis matrix of the alternative LP to be trustworthy (0.0 to disable check)",
         &conshdlrdata->maxconditionaltlp, TRUE, DEFAULT_MAXCONDITIONALTLP, 0.0, SCIP_REAL_MAX, NULL, NULL) );

   SCIP_CALL( SCIPaddIntParam(scip,
         "constraints/indicator/maxsepacuts",
         "maximal number of cuts separated per separation round",
         &conshdlrdata->maxsepacuts, FALSE, DEFAULT_MAXSEPACUTS, 0, INT_MAX, NULL, NULL) );

   SCIP_CALL( SCIPaddIntParam(scip,
         "constraints/indicator/maxsepacutsroot",
         "maximal number of cuts separated per separation round in the root node",
         &conshdlrdata->maxsepacutsroot, FALSE, DEFAULT_MAXSEPACUTSROOT, 0, INT_MAX, NULL, NULL) );

   SCIP_CALL( SCIPaddBoolParam(scip,
         "constraints/indicator/removeindicators",
         "Remove indicator constraint if corresponding variable bound constraint has been added?",
         &conshdlrdata->removeindicators, TRUE, DEFAULT_REMOVEINDICATORS, NULL, NULL) );

   SCIP_CALL( SCIPaddBoolParam(scip,
         "constraints/indicator/generatebilinear",
         "Do not generate indicator constraint, but a bilinear constraint instead?",
         &conshdlrdata->generatebilinear, TRUE, DEFAULT_GENERATEBILINEAR, NULL, NULL) );

   SCIP_CALL( SCIPaddBoolParam(scip,
         "constraints/indicator/scaleslackvar",
         "Scale slack variable coefficient at construction time?",
         &conshdlrdata->scaleslackvar, TRUE, DEFAULT_SCALESLACKVAR, NULL, NULL) );

   SCIP_CALL( SCIPaddBoolParam(scip,
         "constraints/indicator/trysolutions",
         "Try to make solutions feasible by setting indicator variables?",
         &conshdlrdata->trysolutions, TRUE, DEFAULT_TRYSOLUTIONS, NULL, NULL) );

   SCIP_CALL( SCIPaddBoolParam(scip,
         "constraints/indicator/enforcecuts",
         "In enforcing try to generate cuts (only if sepaalternativelp is true)?",
         &conshdlrdata->enforcecuts, TRUE, DEFAULT_ENFORCECUTS, NULL, NULL) );

   SCIP_CALL( SCIPaddBoolParam(scip,
         "constraints/indicator/dualreductions",
         "Should dual reduction steps be performed?",
         &conshdlrdata->dualreductions, TRUE, DEFAULT_DUALREDUCTIONS, NULL, NULL) );

   SCIP_CALL( SCIPaddBoolParam(scip,
         "constraints/indicator/addopposite",
         "Add opposite inequality in nodes in which the binary variable has been fixed to 0?",
         &conshdlrdata->addopposite, TRUE, DEFAULT_ADDOPPOSITE, NULL, NULL) );

   SCIP_CALL( SCIPaddBoolParam(scip,
         "constraints/indicator/conflictsupgrade",
         "Try to upgrade bounddisjunction conflicts by replacing slack variables?",
         &conshdlrdata->conflictsupgrade, TRUE, DEFAULT_CONFLICTSUPGRADE, NULL, NULL) );

   SCIP_CALL( SCIPaddRealParam(scip,
         "constraints/indicator/restartfrac",
         "fraction of binary variables that need to be fixed before restart occurs (in forcerestart)",
         &conshdlrdata->restartfrac, TRUE, DEFAULT_RESTARTFRAC, 0.0, 1.0, NULL, NULL) );

   SCIP_CALL( SCIPaddBoolParam(scip,
         "constraints/indicator/useotherconss",
         "Collect other constraints to alternative LP?",
         &conshdlrdata->useotherconss, TRUE, DEFAULT_USEOTHERCONSS, NULL, NULL) );

   SCIP_CALL( SCIPaddBoolParam(scip,
         "constraints/indicator/useobjectivecut",
         "Use objective cut with current best solution to alternative LP?",
         &conshdlrdata->useobjectivecut, TRUE, DEFAULT_USEOBJECTIVECUT, NULL, NULL) );

   SCIP_CALL( SCIPaddBoolParam(scip,
         "constraints/indicator/trysolfromcover",
         "Try to construct a feasible solution from a cover?",
         &conshdlrdata->trysolfromcover, TRUE, DEFAULT_TRYSOLFROMCOVER, NULL, NULL) );

   SCIP_CALL( SCIPaddBoolParam(scip,
         "constraints/indicator/upgradelinear",
         "Try to upgrade linear constraints to indicator constraints?",
         &conshdlrdata->upgradelinear, TRUE, DEFAULT_UPGRADELINEAR, NULL, NULL) );

   /* parameters that should not be changed after problem stage: */
   SCIP_CALL( SCIPaddBoolParam(scip,
         "constraints/indicator/sepaalternativelp",
         "Separate using the alternative LP?",
         &conshdlrdata->sepaalternativelp_, TRUE, DEFAULT_SEPAALTERNATIVELP, paramChangedIndicator, NULL) );

   SCIP_CALL( SCIPaddBoolParam(scip,
         "constraints/indicator/forcerestart",
         "Force restart if we have a max FS instance and gap is 1?",
         &conshdlrdata->forcerestart_, TRUE, DEFAULT_FORCERESTART, paramChangedIndicator, NULL) );

   SCIP_CALL( SCIPaddBoolParam(scip,
         "constraints/indicator/nolinconscont",
         "Decompose problem (do not generate linear constraint if all variables are continuous)?",
         &conshdlrdata->nolinconscont_, TRUE, DEFAULT_NOLINCONSCONT, paramChangedIndicator, NULL) );

   return SCIP_OKAY;
}


/** creates and captures an indicator constraint
 *
 *  @note @a binvar is checked to be binary only later. This enables a change of the type in
 *  procedures reading an instance.
 *
 *  @note the constraint gets captured, hence at one point you have to release it using the method SCIPreleaseCons()
 */
SCIP_RETCODE SCIPcreateConsIndicator(
   SCIP*                 scip,               /**< SCIP data structure */
   SCIP_CONS**           cons,               /**< pointer to hold the created constraint (indicator or quadratic) */
   const char*           name,               /**< name of constraint */
   SCIP_VAR*             binvar,             /**< binary indicator variable (or NULL) */
   int                   nvars,              /**< number of variables in the inequality */
   SCIP_VAR**            vars,               /**< array with variables of inequality (or NULL) */
   SCIP_Real*            vals,               /**< values of variables in inequality (or NULL) */
   SCIP_Real             rhs,                /**< rhs of the inequality */
   SCIP_Bool             initial,            /**< should the LP relaxation of constraint be in the initial LP? Usually set to TRUE. */
   SCIP_Bool             separate,           /**< should the constraint be separated during LP processing?
                                              *   Usually set to TRUE. */
   SCIP_Bool             enforce,            /**< should the constraint be enforced during node processing?
                                              *   TRUE for model constraints, FALSE for additional, redundant constraints. */
   SCIP_Bool             check,              /**< should the constraint be checked for feasibility?
                                              *   TRUE for model constraints, FALSE for additional, redundant constraints. */
   SCIP_Bool             propagate,          /**< should the constraint be propagated during node processing?
                                              *   Usually set to TRUE. */
   SCIP_Bool             local,              /**< is constraint only valid locally?
                                              *   Usually set to FALSE. Has to be set to TRUE, e.g., for branching constraints. */
   SCIP_Bool             dynamic,            /**< is constraint subject to aging?
                                              *   Usually set to FALSE. Set to TRUE for own cuts which
                                              *   are separated as constraints. */
   SCIP_Bool             removable,          /**< should the relaxation be removed from the LP due to aging or cleanup?
                                              *   Usually set to FALSE. Set to TRUE for 'lazy constraints' and 'user cuts'. */
   SCIP_Bool             stickingatnode      /**< should the constraint always be kept at the node where it was added, even
                                              *   if it may be moved to a more global node?
                                              *   Usually set to FALSE. Set to TRUE to for constraints that represent node data. */
   )
{
   SCIP_CONSHDLR* conshdlr;
   SCIP_CONSHDLRDATA* conshdlrdata;
   SCIP_CONSDATA* consdata;
   SCIP_CONS* lincons;
   SCIP_VAR* slackvar;
   SCIP_Bool modifiable = FALSE;
   SCIP_Bool linconsactive;
   SCIP_VARTYPE slackvartype;
   SCIP_Real absvalsum = 0.0;
   char s[SCIP_MAXSTRLEN];
   int j;

   if ( nvars < 0 )
   {
      SCIPerrorMessage("Indicator constraint <%s> needs nonnegative number of variables in linear constraint.\n", name);
      return SCIP_INVALIDDATA;
   }

   /* find the indicator constraint handler */
   conshdlr = SCIPfindConshdlr(scip, CONSHDLR_NAME);
   if ( conshdlr == NULL )
   {
      SCIPerrorMessage("<%s> constraint handler not found\n", CONSHDLR_NAME);
      return SCIP_PLUGINNOTFOUND;
   }

   conshdlrdata = SCIPconshdlrGetData(conshdlr);
   assert( conshdlrdata != NULL );

   if ( conshdlrdata->nolinconscont && ! conshdlrdata->sepaalternativelp )
   {
      SCIPerrorMessage("constraint handler <%s>: need parameter <sepaalternativelp> to be true if parameter <nolinconscont> is true.\n", CONSHDLR_NAME);
      return SCIP_INVALIDDATA;
   }

   if ( conshdlrdata->nolinconscont && conshdlrdata->generatebilinear )
   {
      SCIPerrorMessage("constraint handler <%s>: parameters <nolinconscont> and <generatebilinear> cannot both be true.\n", CONSHDLR_NAME);
      return SCIP_INVALIDDATA;
   }

   /* check if slack variable can be made implicit integer */
   slackvartype = SCIP_VARTYPE_IMPLINT;
   for (j = 0; j < nvars; ++j)
   {
      if ( conshdlrdata->scaleslackvar )
         absvalsum += REALABS(vals[j]);
      if ( ! SCIPvarIsIntegral(vars[j]) || ! SCIPisIntegral(scip, vals[j]) )
      {
         slackvartype = SCIP_VARTYPE_CONTINUOUS;
         if ( ! conshdlrdata->scaleslackvar )
            break;
      }
   }

   /* create slack variable */
   (void) SCIPsnprintf(s, SCIP_MAXSTRLEN, "indslack_%s", name);
   SCIP_CALL( SCIPcreateVar(scip, &slackvar, s, 0.0, SCIPinfinity(scip), 0.0, slackvartype, TRUE, FALSE,
         NULL, NULL, NULL, NULL, NULL) );

   SCIP_CALL( SCIPaddVar(scip, slackvar) );

   /* mark slack variable not to be multi-aggregated */
   SCIP_CALL( SCIPmarkDoNotMultaggrVar(scip, slackvar) );

   /* if the problem should be decomposed if only non-integer variables are present */
   linconsactive = TRUE;
   if ( conshdlrdata->nolinconscont )
   {
      SCIP_Bool onlyCont = TRUE;

      assert( ! conshdlrdata->generatebilinear );

      /* check whether call variables are non-integer */
      for (j = 0; j < nvars; ++j)
      {
         SCIP_VARTYPE vartype;

         vartype = SCIPvarGetType(vars[j]);
         if ( vartype != SCIP_VARTYPE_CONTINUOUS && vartype != SCIP_VARTYPE_IMPLINT )
         {
            onlyCont = FALSE;
            break;
         }
      }

      if ( onlyCont )
         linconsactive = FALSE;
   }

   /* create linear constraint */
   (void) SCIPsnprintf(s, SCIP_MAXSTRLEN, "indlin_%s", name);

   /* if the linear constraint should be activated (lincons is captured) */
   if ( linconsactive )
   {
      /* the constraint is initial if initial is true, enforced, separated, and checked */
      SCIP_CALL( SCIPcreateConsLinear(scip, &lincons, s, nvars, vars, vals, -SCIPinfinity(scip), rhs,
            initial, TRUE, TRUE, TRUE, TRUE, FALSE, FALSE, FALSE, FALSE, FALSE) );
   }
   else
   {
      /* create non-active linear constraint, which is neither initial, nor enforced, nor separated, nor checked */
      SCIP_CALL( SCIPcreateConsLinear(scip, &lincons, s, nvars, vars, vals, -SCIPinfinity(scip), rhs,
            FALSE, FALSE, FALSE, FALSE, FALSE, FALSE, FALSE, FALSE, FALSE, FALSE) );
   }

   /* mark linear constraint not to be upgraded - otherwise we loose control over it */
   SCIPconsAddUpgradeLocks(lincons, 1);
   assert( SCIPconsGetNUpgradeLocks(lincons) > 0 );

   /* add slack variable */
   if ( conshdlrdata->scaleslackvar && nvars > 0 )
   {
      absvalsum = absvalsum/((SCIP_Real) nvars);
      if ( slackvartype == SCIP_VARTYPE_IMPLINT )
         absvalsum = SCIPceil(scip, absvalsum);
      if ( SCIPisZero(scip, absvalsum) )
         absvalsum = 1.0;
      SCIP_CALL( SCIPaddCoefLinear(scip, lincons, slackvar, -absvalsum) );
   }
   else
   {
      SCIP_CALL( SCIPaddCoefLinear(scip, lincons, slackvar, -1.0) );
   }
   SCIP_CALL( SCIPaddCons(scip, lincons) );

   /* check whether we should generate a bilinear constraint instead of an indicator constraint */
   if ( conshdlrdata->generatebilinear )
   {
      SCIP_Real val = 1.0;

      /* create a quadratic constraint with a single bilinear term - note that cons is used */
      SCIP_CALL( SCIPcreateConsQuadratic(scip, cons, name, 0, NULL, NULL, 1, &binvar, &slackvar, &val, 0.0, 0.0,
            TRUE, TRUE, TRUE, TRUE, TRUE, FALSE, FALSE, FALSE, FALSE) );
   }
   else
   {
      /* create constraint data */
      consdata = NULL;
      SCIP_CALL( consdataCreate(scip, conshdlr, conshdlrdata, name, &consdata, conshdlrdata->eventhdlrbound, conshdlrdata->eventhdlrrestart,
            binvar, slackvar, lincons, linconsactive) );
      assert( consdata != NULL );

      /* create constraint */
      SCIP_CALL( SCIPcreateCons(scip, cons, name, conshdlr, consdata, initial, separate, enforce, check, propagate,
            local, modifiable, dynamic, removable, stickingatnode) );
   }

   /* release slack variable and linear constraint */
   SCIP_CALL( SCIPreleaseVar(scip, &slackvar) );
   SCIP_CALL( SCIPreleaseCons(scip, &lincons) );

   return SCIP_OKAY;
}

/** creates and captures an indicator constraint
 *  in its most basic version, i. e., all constraint flags are set to their basic value as explained for the
 *  method SCIPcreateConsIndicator(); all flags can be set via SCIPsetConsFLAGNAME-methods in scip.h
 *
 *  @see SCIPcreateConsIndicator() for information about the basic constraint flag configuration
 *
 *  @note the constraint gets captured, hence at one point you have to release it using the method SCIPreleaseCons()
 */
SCIP_RETCODE SCIPcreateConsBasicIndicator(
   SCIP*                 scip,               /**< SCIP data structure */
   SCIP_CONS**           cons,               /**< pointer to hold the created constraint (indicator or quadratic) */
   const char*           name,               /**< name of constraint */
   SCIP_VAR*             binvar,             /**< binary indicator variable (or NULL) */
   int                   nvars,              /**< number of variables in the inequality */
   SCIP_VAR**            vars,               /**< array with variables of inequality (or NULL) */
   SCIP_Real*            vals,               /**< values of variables in inequality (or NULL) */
   SCIP_Real             rhs                 /**< rhs of the inequality */
   )
{
   assert( scip != NULL );

   SCIP_CALL( SCIPcreateConsIndicator(scip, cons, name, binvar, nvars, vars, vals, rhs,
         TRUE, TRUE, TRUE, TRUE, TRUE, FALSE, FALSE, FALSE, FALSE) );

   return SCIP_OKAY;
}

/** creates and captures an indicator constraint with given linear constraint and slack variable
 *
 *  @note @a binvar is checked to be binary only later. This enables a change of the type in
 *  procedures reading an instance.
 *
 *  @note we assume that @a slackvar actually appears in @a lincons and we also assume that it takes
 *  the role of a slack variable!
 *
 *  @note the constraint gets captured, hence at one point you have to release it using the method SCIPreleaseCons()
 */
SCIP_RETCODE SCIPcreateConsIndicatorLinCons(
   SCIP*                 scip,               /**< SCIP data structure */
   SCIP_CONS**           cons,               /**< pointer to hold the created constraint */
   const char*           name,               /**< name of constraint */
   SCIP_VAR*             binvar,             /**< binary indicator variable (or NULL) */
   SCIP_CONS*            lincons,            /**< linear constraint */
   SCIP_VAR*             slackvar,           /**< slack variable */
   SCIP_Bool             initial,            /**< should the LP relaxation of constraint be in the initial LP? Usually set to TRUE. */
   SCIP_Bool             separate,           /**< should the constraint be separated during LP processing?
                                              *   Usually set to TRUE. */
   SCIP_Bool             enforce,            /**< should the constraint be enforced during node processing?
                                              *   TRUE for model constraints, FALSE for additional, redundant constraints. */
   SCIP_Bool             check,              /**< should the constraint be checked for feasibility?
                                              *   TRUE for model constraints, FALSE for additional, redundant constraints. */
   SCIP_Bool             propagate,          /**< should the constraint be propagated during node processing?
                                              *   Usually set to TRUE. */
   SCIP_Bool             local,              /**< is constraint only valid locally?
                                              *   Usually set to FALSE. Has to be set to TRUE, e.g., for branching constraints. */
   SCIP_Bool             dynamic,            /**< is constraint subject to aging?
                                              *   Usually set to FALSE. Set to TRUE for own cuts which
                                              *   are separated as constraints. */
   SCIP_Bool             removable,          /**< should the relaxation be removed from the LP due to aging or cleanup?
                                              *   Usually set to FALSE. Set to TRUE for 'lazy constraints' and 'user cuts'. */
   SCIP_Bool             stickingatnode      /**< should the constraint always be kept at the node where it was added, even
                                              *   if it may be moved to a more global node?
                                              *   Usually set to FALSE. Set to TRUE to for constraints that represent node data. */
   )
{
   SCIP_CONSHDLR* conshdlr;
   SCIP_CONSHDLRDATA* conshdlrdata;
   SCIP_CONSDATA* consdata = NULL;
   SCIP_Bool modifiable = FALSE;
   SCIP_Bool linconsactive = TRUE;

   assert( scip != NULL );
   assert( lincons != NULL );
   assert( slackvar != NULL );

   /* check whether lincons is really a linear constraint */
   conshdlr = SCIPconsGetHdlr(lincons);
   if ( strcmp(SCIPconshdlrGetName(conshdlr), "linear") != 0 )
   {
      SCIPerrorMessage("Lincons constraint is not linear.\n");
      return SCIP_INVALIDDATA;
   }

   /* find the indicator constraint handler */
   conshdlr = SCIPfindConshdlr(scip, CONSHDLR_NAME);
   if ( conshdlr == NULL )
   {
      SCIPerrorMessage("<%s> constraint handler not found.\n", CONSHDLR_NAME);
      return SCIP_PLUGINNOTFOUND;
   }

   conshdlrdata = SCIPconshdlrGetData(conshdlr);
   assert( conshdlrdata != NULL );

   if ( conshdlrdata->nolinconscont && ! conshdlrdata->sepaalternativelp )
   {
      SCIPerrorMessage("constraint handler <%s>: need parameter <sepaalternativelp> to be true if parameter <nolinconscont> is true.\n", CONSHDLR_NAME);
      return SCIP_INVALIDDATA;
   }

   /* mark slack variable not to be multi-aggregated */
   SCIP_CALL( SCIPmarkDoNotMultaggrVar(scip, slackvar) );

   /* if the problem should be decomposed (only if all variables are continuous) */
   if ( conshdlrdata->nolinconscont )
   {
      SCIP_Bool onlyCont = TRUE;
      int v;
      int nvars;
      SCIP_VAR** vars;

      nvars = SCIPgetNVarsLinear(scip, lincons);
      vars = SCIPgetVarsLinear(scip, lincons);

      /* check whether call variables are non-integer */
      for (v = 0; v < nvars; ++v)
      {
         SCIP_VARTYPE vartype;

         vartype = SCIPvarGetType(vars[v]);
         if ( vartype != SCIP_VARTYPE_CONTINUOUS && vartype != SCIP_VARTYPE_IMPLINT )
         {
            onlyCont = FALSE;
            break;
         }
      }

      if ( onlyCont )
         linconsactive = FALSE;
   }

   /* mark linear constraint not to be upgraded - otherwise we loose control over it */
   SCIPconsAddUpgradeLocks(lincons, 1);
   assert( SCIPconsGetNUpgradeLocks(lincons) > 0 );

   /* check whether we should generate a bilinear constraint instead of an indicator constraint */
   if ( conshdlrdata->generatebilinear )
   {
      SCIP_Real val = 1.0;

      /* create a quadratic constraint with a single bilinear term - note that cons is used */
      SCIP_CALL( SCIPcreateConsQuadratic(scip, cons, name, 0, NULL, NULL, 1, &binvar, &slackvar, &val, 0.0, 0.0,
            TRUE, TRUE, TRUE, TRUE, TRUE, FALSE, FALSE, FALSE, FALSE) );
   }
   else
   {
      /* create constraint data */
      SCIP_CALL( consdataCreate(scip, conshdlr, conshdlrdata, name, &consdata, conshdlrdata->eventhdlrbound, conshdlrdata->eventhdlrrestart,
            binvar, slackvar, lincons, linconsactive) );
      assert( consdata != NULL );

      /* create constraint */
      SCIP_CALL( SCIPcreateCons(scip, cons, name, conshdlr, consdata, initial, separate, enforce, check, propagate,
            local, modifiable, dynamic, removable, stickingatnode) );
   }

   return SCIP_OKAY;
}

/** creates and captures an indicator constraint with given linear constraint and slack variable
 *  in its most basic version, i. e., all constraint flags are set to their basic value as explained for the
 *  method SCIPcreateConsIndicator(); all flags can be set via SCIPsetConsFLAGNAME-methods in scip.h
 *
 *  @note @a binvar is checked to be binary only later. This enables a change of the type in
 *  procedures reading an instance.
 *
 *  @note we assume that @a slackvar actually appears in @a lincons and we also assume that it takes
 *  the role of a slack variable!
 *
 *  @note the constraint gets captured, hence at one point you have to release it using the method SCIPreleaseCons()
 *
 *  @see SCIPcreateConsIndicatorLinCons() for information about the basic constraint flag configuration
 *
 *  @note the constraint gets captured, hence at one point you have to release it using the method SCIPreleaseCons()
 */
SCIP_RETCODE SCIPcreateConsBasicIndicatorLinCons(
   SCIP*                 scip,               /**< SCIP data structure */
   SCIP_CONS**           cons,               /**< pointer to hold the created constraint */
   const char*           name,               /**< name of constraint */
   SCIP_VAR*             binvar,             /**< binary indicator variable (or NULL) */
   SCIP_CONS*            lincons,            /**< linear constraint */
   SCIP_VAR*             slackvar            /**< slack variable */
   )
{
   assert( scip != NULL );

   SCIP_CALL( SCIPcreateConsIndicatorLinCons(scip, cons, name, binvar, lincons, slackvar,
         TRUE, TRUE, TRUE, TRUE, TRUE, FALSE, FALSE, FALSE, FALSE) );

   return SCIP_OKAY;
}


/** adds variable to the inequality of the indicator constraint */
SCIP_RETCODE SCIPaddVarIndicator(
   SCIP*                 scip,               /**< SCIP data structure */
   SCIP_CONS*            cons,               /**< indicator constraint */
   SCIP_VAR*             var,                /**< variable to add to the inequality */
   SCIP_Real             val                 /**< value of variable */
   )
{
   SCIP_CONSDATA* consdata;

   assert( cons != NULL );
   assert( strcmp(SCIPconshdlrGetName(SCIPconsGetHdlr(cons)), CONSHDLR_NAME) == 0 );

   consdata = SCIPconsGetData(cons);
   assert( consdata != NULL );

   SCIP_CALL( SCIPaddCoefLinear(scip, consdata->lincons, var, val) );

   /* possibly adapt variable type */
   if ( SCIPvarGetType(consdata->slackvar) != SCIP_VARTYPE_CONTINUOUS && (! SCIPvarIsIntegral(var) || ! SCIPisIntegral(scip, val) ) )
   {
      SCIP_Bool infeasible;

      SCIP_CALL( SCIPchgVarType(scip, consdata->slackvar, SCIP_VARTYPE_CONTINUOUS, &infeasible) );
      assert( ! infeasible );
   }

   return SCIP_OKAY;
}


/** gets the linear constraint corresponding to the indicator constraint (may be NULL) */
SCIP_CONS* SCIPgetLinearConsIndicator(
   SCIP_CONS*            cons                /**< indicator constraint */
   )
{
   SCIP_CONSDATA* consdata;

   assert( cons != NULL );
   assert( strcmp(SCIPconshdlrGetName(SCIPconsGetHdlr(cons)), CONSHDLR_NAME) == 0 );

   consdata = SCIPconsGetData(cons);
   assert( consdata != NULL );

   return consdata->lincons;
}


/** sets the linear constraint corresponding to the indicator constraint (may be NULL) */
SCIP_RETCODE SCIPsetLinearConsIndicator(
   SCIP*                 scip,               /**< SCIP data structure */
   SCIP_CONS*            cons,               /**< indicator constraint */
   SCIP_CONS*            lincons             /**< linear constraint */
   )
{
   SCIP_CONSHDLR* conshdlr;
   SCIP_CONSHDLRDATA* conshdlrdata;
   SCIP_CONSDATA* consdata;

   if ( SCIPgetStage(scip) != SCIP_STAGE_PROBLEM )
   {
      SCIPerrorMessage("Cannot set linear constraint in SCIP stage <%d>\n", SCIPgetStage(scip) );
      return SCIP_INVALIDCALL;
   }

   assert( cons != NULL );
   conshdlr = SCIPconsGetHdlr(cons);

   assert( strcmp(SCIPconshdlrGetName(conshdlr), CONSHDLR_NAME) == 0 );
   conshdlrdata = SCIPconshdlrGetData(conshdlr);
   assert( conshdlrdata != NULL );

   consdata = SCIPconsGetData(cons);
   assert( consdata != NULL );

   /* free old linear constraint */
   assert( consdata->lincons != NULL );
   SCIP_CALL( SCIPdelCons(scip, consdata->lincons) );
   SCIP_CALL( SCIPreleaseCons(scip, &(consdata->lincons) ) );

   assert( lincons != NULL );
   consdata->lincons = lincons;
   consdata->linconsactive = TRUE;
   SCIP_CALL( SCIPcaptureCons(scip, lincons) );

   /* if the problem should be decomposed if only non-integer variables are present */
   if ( conshdlrdata->nolinconscont )
   {
      SCIP_Bool onlyCont;
      int v;
      int nvars;
      SCIP_VAR** vars;

      onlyCont = TRUE;
      nvars = SCIPgetNVarsLinear(scip, lincons);
      vars = SCIPgetVarsLinear(scip, lincons);
      assert( vars != NULL );

      /* check whether call variables are non-integer */
      for (v = 0; v < nvars; ++v)
      {
         SCIP_VARTYPE vartype;

         vartype = SCIPvarGetType(vars[v]);
         if ( vartype != SCIP_VARTYPE_CONTINUOUS && vartype != SCIP_VARTYPE_IMPLINT )
         {
            onlyCont = FALSE;
            break;
         }
      }

      if ( onlyCont )
         consdata->linconsactive = FALSE;
   }

   return SCIP_OKAY;
}


/** gets binary variable corresponding to indicator constraint */
SCIP_VAR* SCIPgetBinaryVarIndicator(
   SCIP_CONS*            cons                /**< indicator constraint */
   )
{
   SCIP_CONSDATA* consdata;

   assert( cons != NULL );
   assert( strcmp(SCIPconshdlrGetName(SCIPconsGetHdlr(cons)), CONSHDLR_NAME) == 0 );

   consdata = SCIPconsGetData(cons);
   assert( consdata != NULL );

   return consdata->binvar;
}


/** sets binary indicator variable for indicator constraint */
SCIP_RETCODE SCIPsetBinaryVarIndicator(
   SCIP*                 scip,               /**< SCIP data structure */
   SCIP_CONS*            cons,               /**< indicator constraint */
   SCIP_VAR*             binvar              /**< binary variable to add to the inequality */
   )
{
   SCIP_CONSDATA* consdata;

   assert( cons != NULL );
   assert( binvar != NULL );
   assert( strcmp(SCIPconshdlrGetName(SCIPconsGetHdlr(cons)), CONSHDLR_NAME) == 0 );

   consdata = SCIPconsGetData(cons);
   assert( consdata != NULL );

   /* check type */
   if ( SCIPvarGetType(binvar) != SCIP_VARTYPE_BINARY )
   {
      SCIPerrorMessage("Indicator variable <%s> is not binary %d.\n", SCIPvarGetName(binvar), SCIPvarGetType(binvar));
      return SCIP_ERROR;
   }

   /* check previous binary variable */
   if ( consdata->binvar != NULL )
   {
      /* to allow replacement of binary variables, we would need to drop events etc. */
      SCIPerrorMessage("Cannot replace binary variable <%s> for indicator constraint <%s>.\n", SCIPvarGetName(binvar), SCIPconsGetName(cons));
      return SCIP_INVALIDCALL;
   }

   /* if we are transformed, obtain transformed variables and catch events */
   if ( SCIPconsIsTransformed(cons) )
   {
      SCIP_VAR* var;
      SCIP_CONSHDLR* conshdlr;
      SCIP_CONSHDLRDATA* conshdlrdata;

      /* make sure we have a transformed binary variable */
      SCIP_CALL( SCIPgetTransformedVar(scip, binvar, &var) );
      assert( var != NULL );
      consdata->binvar = var;

      conshdlr = SCIPconsGetHdlr(cons);
      assert( conshdlr != NULL );
      assert( strcmp(SCIPconshdlrGetName(conshdlr), CONSHDLR_NAME) == 0 );
      conshdlrdata = SCIPconshdlrGetData(conshdlr);
      assert( conshdlrdata != NULL );
      assert( conshdlrdata->eventhdlrbound != NULL );
      assert( conshdlrdata->eventhdlrrestart != NULL );

      /* catch local bound change events on binary variable */
      if ( consdata->linconsactive )
      {
         SCIP_CALL( SCIPcatchVarEvent(scip, var, SCIP_EVENTTYPE_BOUNDCHANGED, conshdlrdata->eventhdlrbound, (SCIP_EVENTDATA*) consdata, NULL) );
      }

      /* catch global bound change events on binary variable */
      if ( conshdlrdata->forcerestart )
      {
         SCIP_CALL( SCIPcatchVarEvent(scip, var, SCIP_EVENTTYPE_GBDCHANGED, conshdlrdata->eventhdlrrestart, (SCIP_EVENTDATA*) conshdlrdata, NULL) );
      }

      /* if binary variable is fixed to be nonzero */
      if ( SCIPvarGetLbLocal(var) > 0.5 )
         ++(consdata->nfixednonzero);
   }
   else
      consdata->binvar = binvar;

   return SCIP_OKAY;
}


/** gets slack variable corresponding to indicator constraint */
SCIP_VAR* SCIPgetSlackVarIndicator(
   SCIP_CONS*            cons                /**< indicator constraint */
   )
{
   SCIP_CONSDATA* consdata;

   assert( cons != NULL );
   assert( strcmp(SCIPconshdlrGetName(SCIPconsGetHdlr(cons)), CONSHDLR_NAME) == 0 );

   consdata = SCIPconsGetData(cons);
   assert( consdata != NULL );

   return consdata->slackvar;
}


/** checks whether indicator constraint is violated w.r.t. sol */
SCIP_Bool SCIPisViolatedIndicator(
   SCIP*                 scip,               /**< SCIP data structure */
   SCIP_CONS*            cons,               /**< indicator constraint */
   SCIP_SOL*             sol                 /**< solution, or NULL to use current node's solution */
   )
{
   SCIP_CONSDATA* consdata;

   assert( cons != NULL );

   /* deleted constraints should always be satisfied */
   if ( SCIPconsIsDeleted(cons) )
      return FALSE;

   consdata = SCIPconsGetData(cons);
   assert( consdata != NULL );

   if ( consdata->linconsactive )
   {
      assert( consdata->slackvar != NULL );
      assert( consdata->binvar != NULL );
      return(
         SCIPisFeasPositive(scip, SCIPgetSolVal(scip, sol, consdata->slackvar)) &&
         SCIPisFeasPositive(scip, SCIPgetSolVal(scip, sol, consdata->binvar)) );
   }

   /* @todo: check how this can be decided for linconsactive == FALSE */
   return TRUE;
}


/** Based on values of other variables, computes slack and binary variable to turn constraint feasible 
 *
 *  It will also clean up the solution, i.e., shift slack variable, as follows:
 *
 *  If the inequality is \f$a^T x + \gamma\, s \leq \beta\f$, the value of the slack variable
 *  \f$s\f$ to achieve equality is
 *  \f[
 *      s^* = \frac{\beta - a^T x^*}{\gamma},
 *  \f]
 *  where \f$x^*\f$ is the given solution. In case of \f$a^T x + \gamma\, s \geq \alpha\f$, we
 *  arrive at
 *  \f[
 *      s^* = \frac{\alpha - a^T x^*}{\gamma}.
 *  \f]
 *  The typical values of \f$\gamma\f$ in the first case is -1 and +1 in the second case.
 *
 *  Now, let \f$\sigma\f$ be the sign of \f$\gamma\f$ in the first case and \f$-\gamma\f$ in the
 *  second case. Thus, if \f$\sigma > 0\f$ and \f$s^* < 0\f$, the inequality cannot be satisfied by
 *  a nonnegative value for the slack variable; in this case, we have to leave the values as they
 *  are. If \f$\sigma < 0\f$ and \f$s^* > 0\f$, the solution violates the indicator constraint (we
 *  can set the slack variable to value \f$s^*\f$). If \f$\sigma < 0\f$ and \f$s^* \leq 0\f$ or
 *  \f$\sigma > 0\f$ and \f$s^* \geq 0\f$, the constraint is satisfied, and we can set the slack
 *  variable to 0.
 */
SCIP_RETCODE SCIPmakeIndicatorFeasible(
   SCIP*                 scip,               /**< SCIP data structure */
   SCIP_CONS*            cons,               /**< indicator constraint */
   SCIP_SOL*             sol,                /**< solution */
   SCIP_Bool*            changed             /**< pointer to store whether the solution has been changed */
   )
{
   SCIP_CONSDATA* consdata;
   SCIP_CONS* lincons;
   SCIP_VAR** linvars;
   SCIP_Real* linvals;
   SCIP_VAR* slackvar;
   SCIP_VAR* binvar;
   SCIP_Real slackcoef;
   SCIP_Real sum;
   SCIP_Real val;
   int nlinvars;
   int sigma;
   int v;

   assert( cons != NULL );
   assert( strcmp(SCIPconshdlrGetName(SCIPconsGetHdlr(cons)), CONSHDLR_NAME) == 0 );
   assert( sol != NULL );
   assert( changed != NULL );

   *changed = FALSE;

   /* avoid deleted indicator constraints, e.g., due to preprocessing */
   if ( ! SCIPconsIsActive(cons) && SCIPgetStage(scip) >= SCIP_STAGE_INITPRESOLVE )
      return SCIP_OKAY;

   assert( cons != NULL );
   consdata = SCIPconsGetData(cons);
   assert( consdata != NULL );

   /* if the linear constraint is not present, we cannot do anything */
   if ( ! consdata->linconsactive )
      return SCIP_OKAY;

   lincons = consdata->lincons;
   assert( lincons != NULL );

   /* avoid non-active linear constraints, e.g., due to preprocessing */
   if ( SCIPconsIsActive(lincons) || SCIPgetStage(scip) < SCIP_STAGE_INITPRESOLVE )
   {
      slackvar = consdata->slackvar;
      binvar = consdata->binvar;
      assert( slackvar != NULL );
      assert( binvar != NULL );

      nlinvars = SCIPgetNVarsLinear(scip, lincons);
      linvars = SCIPgetVarsLinear(scip, lincons);
      linvals = SCIPgetValsLinear(scip, lincons);

      /* compute value of regular variables */
      sum = 0.0;
      slackcoef = 0.0;
      for (v = 0; v < nlinvars; ++v)
      {
         SCIP_VAR* var;
         var = linvars[v];
         if ( var != slackvar )
            sum += linvals[v] * SCIPgetSolVal(scip, sol, var);
         else
            slackcoef = linvals[v];
      }

      /* do nothing if slack variable does not appear */
      if ( SCIPisFeasZero(scip, slackcoef) )
         return SCIP_OKAY;

      assert( ! SCIPisZero(scip, slackcoef) );
      assert( slackcoef != 0.0 );  /* to satisfy lint */
      assert( SCIPisInfinity(scip, -SCIPgetLhsLinear(scip, lincons)) || SCIPisInfinity(scip, SCIPgetRhsLinear(scip, lincons)) );
      assert( SCIPisFeasGE(scip, SCIPvarGetLbLocal(slackvar), 0.0) );

      val = SCIPgetRhsLinear(scip, lincons);
      sigma = 1;
      if ( SCIPisInfinity(scip, val) )
      {
         val = SCIPgetLhsLinear(scip, lincons);
         assert( ! SCIPisInfinity(scip, REALABS(val)) );
         sigma = -1;
      }
      /* compute value of slack that would achieve equality */
      val = (val - sum)/slackcoef;

      /* compute direction into which slack variable would be infeasible */
      if ( slackcoef < 0 )
         sigma *= -1;

      /* filter out cases in which no sensible change is possible */
      if ( sigma > 0 && SCIPisFeasNegative(scip, val) )
         return SCIP_OKAY;

      /* check if linear constraint w/o slack variable is violated */
      if ( sigma < 0 && SCIPisFeasPositive(scip, val) )
      {
         /* the original constraint is violated */
         if ( ! SCIPisFeasEQ(scip, SCIPgetSolVal(scip, sol, slackvar), val) )
         {
            SCIP_CALL( SCIPsetSolVal(scip, sol, slackvar, val) );
            *changed = TRUE;
         }
         if ( ! SCIPisFeasEQ(scip, SCIPgetSolVal(scip, sol, binvar), 0.0) )
         {
            SCIP_CALL( SCIPsetSolVal(scip, sol, binvar, 0.0) );
            *changed = TRUE;
         }
      }
      else
      {
         assert( SCIPisFeasGE(scip, val * ((SCIP_Real) sigma), 0.0) );

         /* the original constraint is satisfied - we can set the slack variable to 0 (slackvar
          * should only occur in this indicator constraint) */
         if ( ! SCIPisFeasEQ(scip, SCIPgetSolVal(scip, sol, slackvar), 0.0) && SCIPisFeasPositive(scip, SCIPvarGetLbLocal(slackvar)) )
         {
            SCIP_CALL( SCIPsetSolVal(scip, sol, slackvar, 0.0) );
            *changed = TRUE;
         }

         /* check whether binary variable is fixed or its negated variable is fixed */
         if ( SCIPvarGetStatus(binvar) != SCIP_VARSTATUS_FIXED &&
            ( SCIPvarGetStatus(binvar) != SCIP_VARSTATUS_NEGATED || SCIPvarGetStatus(SCIPvarGetNegationVar(binvar)) != SCIP_VARSTATUS_FIXED ) )
         {
            SCIP_Real obj;
            obj = varGetObjDelta(binvar);

            /* check objective for possibly setting binary variable */
            if ( obj <= 0 )
            {
               /* setting variable to 1 does not increase objective - check whether we can set it to 1 */
               if ( ! SCIPisFeasEQ(scip, SCIPgetSolVal(scip, sol, binvar), 1.0) )
               {
                  /* check whether variable only occurs in the current constraint */
                  if ( SCIPvarGetNLocksUp(binvar) <= 1 )
                  {
                     SCIP_CALL( SCIPsetSolVal(scip, sol, binvar, 1.0) );
                     *changed = TRUE;
                     /* make sure that the other case does not occur if obj = 0: prefer variables set to 1 */
                     obj = -1.0;
                  }
               }
               else
               {
                  /* make sure that the other case does not occur if obj = 0: prefer variables set to 1 */
                  obj = -1.0;
               }
            }
            if ( obj >= 0 )
            {
               /* setting variable to 0 does not inrease objective -> check whether variable only occurs in the current constraint
                * note: binary variables are only locked up */
               if ( SCIPvarGetNLocksDown(binvar) <= 0 && ! SCIPisFeasEQ(scip, SCIPgetSolVal(scip, sol, binvar), 0.0) )
               {
                  SCIP_CALL( SCIPsetSolVal(scip, sol, binvar, 0.0) );
                  *changed = TRUE;
               }
            }
         }
      }
   }

   return SCIP_OKAY;
}


/** Based on values of other variables, computes slack and binary variable to turn all constraints feasible */
SCIP_RETCODE SCIPmakeIndicatorsFeasible(
   SCIP*                 scip,               /**< SCIP data structure */
   SCIP_CONSHDLR*        conshdlr,           /**< indicator constraint handler */
   SCIP_SOL*             sol,                /**< solution */
   SCIP_Bool*            changed             /**< pointer to store whether the solution has been changed */
   )
{
   SCIP_CONS** conss;
   int nconss;
   int c;

   assert( conshdlr != NULL );
   assert( strcmp(SCIPconshdlrGetName(conshdlr), CONSHDLR_NAME) == 0 );
   assert( sol != NULL );
   assert( changed != NULL );

   *changed = FALSE;

   /* only run after or in presolving */
   if ( SCIPgetStage(scip) < SCIP_STAGE_INITPRESOLVE )
      return SCIP_OKAY;

   conss = SCIPconshdlrGetConss(conshdlr);
   nconss = SCIPconshdlrGetNConss(conshdlr);

   for (c = 0; c < nconss; ++c)
   {
      SCIP_CONSDATA* consdata;
      SCIP_Bool chg = FALSE;
      assert( conss[c] != NULL );

      consdata = SCIPconsGetData(conss[c]);
      assert( consdata != NULL );

      /* if the linear constraint is not present, we stop */
      if ( ! consdata->linconsactive )
         break;

      SCIP_CALL( SCIPmakeIndicatorFeasible(scip, conss[c], sol, &chg) );
      *changed = *changed || chg;
   }

   return SCIP_OKAY;
}


/** adds additional linear constraint that is not connected with an indicator constraint, but can be used for separation */
SCIP_RETCODE SCIPaddLinearConsIndicator(
   SCIP*                 scip,               /**< SCIP data structure */
   SCIP_CONSHDLR*        conshdlr,           /**< indicator constraint handler */
   SCIP_CONS*            lincons             /**< linear constraint */
   )
{
   assert( scip != NULL );
   assert( strcmp(SCIPconshdlrGetName(conshdlr), CONSHDLR_NAME) == 0 );
   assert( lincons != NULL );

   /* do not add locally valid constraints (this would require much more bookkeeping) */
   if ( ! SCIPconsIsLocal(lincons) )
   {
      SCIP_CONSHDLRDATA* conshdlrdata;

      conshdlrdata = SCIPconshdlrGetData(conshdlr);
      assert( conshdlrdata != NULL );

      SCIP_CALL( consdataEnsureAddLinConsSize(scip, conshdlr, conshdlrdata->naddlincons+1) );
      assert( conshdlrdata->naddlincons+1 <= conshdlrdata->maxaddlincons );

      conshdlrdata->addlincons[conshdlrdata->naddlincons++] = lincons;
   }

   return SCIP_OKAY;
}


/** adds additional row that is not connected by an indicator constraint, but can be used for separation 
 *
 *  @note The row is directly added to the alternative polyhedron and is not stored. 
 */
SCIP_RETCODE SCIPaddRowIndicator(
   SCIP*                 scip,               /**< SCIP data structure */
   SCIP_CONSHDLR*        conshdlr,           /**< indicator constraint handler */
   SCIP_ROW*             row                 /**< row to add */
   )
{
   assert( scip != NULL );
   assert( strcmp(SCIPconshdlrGetName(conshdlr), CONSHDLR_NAME) == 0 );
   assert( row != NULL );

   /* skip local cuts (local cuts would require to dynamically add and remove columns from the alternative polyhedron */
   if ( ! SCIProwIsLocal(row) )
   {
      int colindex;
      SCIP_CONSHDLRDATA* conshdlrdata;

      conshdlrdata = SCIPconshdlrGetData(conshdlr);
      assert( conshdlrdata != NULL );

      /* do not add rows if we do not separate */
      if ( ! conshdlrdata->sepaalternativelp )
         return SCIP_OKAY;

      SCIPdebugMessage("Adding row <%s> to alternative LP.\n", SCIProwGetName(row));

      /* add row directly to alternative polyhedron */
      SCIP_CALL( addAltLPRow(scip, conshdlr, row, 0.0, &colindex) );
   }

   return SCIP_OKAY;
}<|MERGE_RESOLUTION|>--- conflicted
+++ resolved
@@ -4076,13 +4076,8 @@
       for (j = 0; j < nconss; ++j)
       {
          SCIP_CONSDATA* consdata;
-<<<<<<< HEAD
-         SCIP_Real binvarval;
-         SCIP_VAR* binvarneg;
-=======
          SCIP_Real binvarval = 0.0;
          SCIP_VAR* binvarneg = NULL;
->>>>>>> a7429481
 
          assert( conss[j] != NULL );
          consdata = SCIPconsGetData(conss[j]);
@@ -4107,12 +4102,7 @@
          assert( conshdlrdata->binvarhash != NULL );
          if ( SCIPhashmapExists(conshdlrdata->binvarhash, (void*) binvarneg) )
          {
-<<<<<<< HEAD
-            SCIP_Real binvarnegval;
-=======
-            SCIP_Real binvarnegval = 0.0;
->>>>>>> a7429481
-            binvarnegval = SCIPgetVarSol(scip, binvarneg);
+            SCIP_Real binvarnegval = SCIPgetVarSol(scip, binvarneg);
 
             /* take larger one */
             if ( binvarval > binvarnegval )
