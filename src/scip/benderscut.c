/* * * * * * * * * * * * * * * * * * * * * * * * * * * * * * * * * * * * * * */
/*                                                                           */
/*                  This file is part of the program and library             */
/*         SCIP --- Solving Constraint Integer Programs                      */
/*                                                                           */
/*    Copyright (C) 2002-2018 Konrad-Zuse-Zentrum                            */
/*                            fuer Informationstechnik Berlin                */
/*                                                                           */
/*  SCIP is distributed under the terms of the ZIB Academic License.         */
/*                                                                           */
/*  You should have received a copy of the ZIB Academic License              */
/*  along with SCIP; see the file COPYING. If not email to scip@zib.de.      */
/*                                                                           */
/* * * * * * * * * * * * * * * * * * * * * * * * * * * * * * * * * * * * * * */

/**@file   benderscut.c
 * @brief  methods for Benders' decomposition cut
 * @author Stephen J. Maher
 */

/*---+----1----+----2----+----3----+----4----+----5----+----6----+----7----+----8----+----9----+----0----+----1----+----2*/

#include <assert.h>
#include <string.h>

#include "scip/def.h"
#include "scip/set.h"
#include "scip/clock.h"
#include "scip/paramset.h"
#include "scip/scip.h"
#include "scip/benderscut.h"
#include "scip/reopt.h"
#include "scip/pub_message.h"
#include "scip/pub_misc.h"
#include "scip/pub_benders.h"

#include "scip/struct_benderscut.h"

#define BENDERSCUT_ARRAYSIZE        10    /**< the initial size of the added constraints/cuts arrays */

/** compares two Benders' cuts w. r. to their delay positions and their priority */
SCIP_DECL_SORTPTRCOMP(SCIPbenderscutComp)
{  /*lint --e{715}*/
   SCIP_BENDERSCUT* benderscut1 = (SCIP_BENDERSCUT*)elem1;
   SCIP_BENDERSCUT* benderscut2 = (SCIP_BENDERSCUT*)elem2;

   assert(benderscut1 != NULL);
   assert(benderscut2 != NULL);

   return benderscut2->priority - benderscut1->priority; /* prefer higher priorities */
}

/** comparison method for sorting Benders' cuts w.r.t. to their name */
SCIP_DECL_SORTPTRCOMP(SCIPbenderscutCompName)
{
   return strcmp(SCIPbenderscutGetName((SCIP_BENDERSCUT*)elem1), SCIPbenderscutGetName((SCIP_BENDERSCUT*)elem2));
}

/** method to call, when the priority of a compression was changed */
static
SCIP_DECL_PARAMCHGD(paramChgdBenderscutPriority)
{  /*lint --e{715}*/
   SCIP_PARAMDATA* paramdata;

   paramdata = SCIPparamGetData(param);
   assert(paramdata != NULL);

   /* use SCIPsetBenderscutPriority() to mark the compressions unsorted */
   SCIP_CALL( SCIPsetBenderscutPriority(scip, (SCIP_BENDERSCUT*)paramdata, SCIPparamGetInt(param)) ); /*lint !e740*/

   return SCIP_OKAY;
}

SCIP_RETCODE SCIPbenderscutCopyInclude(
   SCIP_BENDERS*         benders,            /**< the Benders' decomposition that the cuts are copied to */
   SCIP_BENDERSCUT*      benderscut,         /**< Benders' decomposition cut */
   SCIP_SET*             set                 /**< SCIP_SET of SCIP to copy to */
   )
{
   assert(benderscut != NULL);
   assert(set != NULL);
   assert(set->scip != NULL);

   if( benderscut->benderscutcopy != NULL )
   {
      SCIPsetDebugMsg(set, "including benderscut %s in subscip %p\n", SCIPbenderscutGetName(benderscut), (void*)set->scip);
      SCIP_CALL( benderscut->benderscutcopy(set->scip, benders, benderscut) );
   }

   return SCIP_OKAY;
}

/** creates a Benders' decomposition cut */
SCIP_RETCODE SCIPbenderscutCreate(
   SCIP_BENDERS*         benders,            /**< Benders' decomposition */
   SCIP_BENDERSCUT**     benderscut,         /**< pointer to the Benders' decomposition cut data structure */
   SCIP_SET*             set,                /**< global SCIP settings */
   SCIP_MESSAGEHDLR*     messagehdlr,        /**< message handler */
   BMS_BLKMEM*           blkmem,             /**< block memory for parameter settings */
   const char*           name,               /**< name of the Benders' decomposition cut */
   const char*           desc,               /**< description of the Benders' decomposition cut */
   int                   priority,           /**< priority of the the Benders' decomposition cut */
   SCIP_Bool             islpcut,            /**< indicates whether the cut is generated from the LP solution */
   SCIP_DECL_BENDERSCUTCOPY((*benderscutcopy)),/**< copy method of the Benders' decomposition cut or NULL if you don't want to copy your plugin into sub-SCIPs */
   SCIP_DECL_BENDERSCUTFREE((*benderscutfree)),/**< destructor of the Benders' decomposition cut */
   SCIP_DECL_BENDERSCUTINIT((*benderscutinit)),/**< initialize the Benders' decomposition cut */
   SCIP_DECL_BENDERSCUTEXIT((*benderscutexit)),/**< deinitialize the Benders' decomposition cut */
   SCIP_DECL_BENDERSCUTINITSOL((*benderscutinitsol)),/**< solving process initialization method of the Benders' decomposition cut */
   SCIP_DECL_BENDERSCUTEXITSOL((*benderscutexitsol)),/**< solving process deinitialization method of the Benders' decomposition cut */
   SCIP_DECL_BENDERSCUTEXEC((*benderscutexec)),/**< execution method of the Benders' decomposition cut */
   SCIP_BENDERSCUTDATA*  benderscutdata      /**< Benders' decomposition cut data */
   )
{
   char paramname[SCIP_MAXSTRLEN];
   char paramdesc[SCIP_MAXSTRLEN];

   assert(benderscut != NULL);
   assert(name != NULL);
   assert(desc != NULL);
   assert(benderscutexec != NULL);

   SCIP_ALLOC( BMSallocMemory(benderscut) );
   SCIP_ALLOC( BMSduplicateMemoryArray(&(*benderscut)->name, name, strlen(name)+1) );
   SCIP_ALLOC( BMSduplicateMemoryArray(&(*benderscut)->desc, desc, strlen(desc)+1) );
   (*benderscut)->priority = priority;
   (*benderscut)->islpcut = islpcut;
   (*benderscut)->benderscutcopy = benderscutcopy;
   (*benderscut)->benderscutfree = benderscutfree;
   (*benderscut)->benderscutinit = benderscutinit;
   (*benderscut)->benderscutexit = benderscutexit;
   (*benderscut)->benderscutinitsol = benderscutinitsol;
   (*benderscut)->benderscutexitsol = benderscutexitsol;
   (*benderscut)->benderscutexec = benderscutexec;
   (*benderscut)->benderscutdata = benderscutdata;
   SCIP_CALL( SCIPclockCreate(&(*benderscut)->setuptime, SCIP_CLOCKTYPE_DEFAULT) );
   SCIP_CALL( SCIPclockCreate(&(*benderscut)->benderscutclock, SCIP_CLOCKTYPE_DEFAULT) );
   (*benderscut)->ncalls = 0;
   (*benderscut)->nfound = 0;
   (*benderscut)->initialized = FALSE;
   (*benderscut)->addedconss = NULL;
   (*benderscut)->addedcuts = NULL;
<<<<<<< HEAD
   (*benderscut)->addedconsssize = 0;
   (*benderscut)->addedcutssize = 0;
=======
   (*benderscut)->addedconsssize = BENDERSCUT_ARRAYSIZE;
   (*benderscut)->addedcutssize = BENDERSCUT_ARRAYSIZE;
>>>>>>> ce8cace5
   (*benderscut)->naddedconss = 0;
   (*benderscut)->naddedcuts = 0;

   /* add parameters */
   (void) SCIPsnprintf(paramname, SCIP_MAXSTRLEN, "benders/%s/benderscut/%s/priority", SCIPbendersGetName(benders), name);
   (void) SCIPsnprintf(paramdesc, SCIP_MAXSTRLEN, "priority of Benders' cut <%s>", name);
   SCIP_CALL( SCIPsetAddIntParam(set, messagehdlr, blkmem, paramname, paramdesc,
                  &(*benderscut)->priority, TRUE, priority, INT_MIN/4, INT_MAX/4,
                  paramChgdBenderscutPriority, (SCIP_PARAMDATA*)(*benderscut)) ); /*lint !e740*/
   return SCIP_OKAY;
}

/** calls destructor and frees memory of the Benders' decomposition cut */
SCIP_RETCODE SCIPbenderscutFree(
   SCIP_BENDERSCUT**     benderscut,         /**< pointer to the Benders' decomposition cut data structure */
   SCIP_SET*             set                 /**< global SCIP settings */
   )
{
   assert(benderscut != NULL);
   assert(*benderscut != NULL);
   assert(!(*benderscut)->initialized);
   assert(set != NULL);

   /* call destructor of the Benders' decomposition cut */
   if( (*benderscut)->benderscutfree != NULL )
   {
      SCIP_CALL( (*benderscut)->benderscutfree(set->scip, *benderscut) );
   }

   SCIPclockFree(&(*benderscut)->benderscutclock);
   SCIPclockFree(&(*benderscut)->setuptime);
   BMSfreeMemoryArray(&(*benderscut)->name);
   BMSfreeMemoryArray(&(*benderscut)->desc);
   BMSfreeMemory(benderscut);

   return SCIP_OKAY;
}

/** initializes the Benders' decomposition cut */
SCIP_RETCODE SCIPbenderscutInit(
   SCIP_BENDERSCUT*      benderscut,         /**< Benders' decomposition cut */
   SCIP_SET*             set                 /**< global SCIP settings */
   )
{
   assert(benderscut != NULL);
   assert(set != NULL);

   if( benderscut->initialized )
   {
      SCIPerrorMessage("Benders' decomposition cut <%s> already initialized\n", benderscut->name);
      return SCIP_INVALIDCALL;
   }

   if( set->misc_resetstat )
   {
      SCIPclockReset(benderscut->setuptime);
      SCIPclockReset(benderscut->benderscutclock);

      benderscut->ncalls = 0;
      benderscut->nfound = 0;
   }

   /* allocating memory for the added constraint/cut arrays */
<<<<<<< HEAD
   if( benderscut->addedconsssize == 0 )
   {
      SCIP_ALLOC( BMSallocMemoryArray(&benderscut->addedconss, BENDERSCUT_ARRAYSIZE) );
      benderscut->addedconsssize = BENDERSCUT_ARRAYSIZE;
   }

   if( benderscut->addedcutssize == 0 )
   {
      SCIP_ALLOC( BMSallocMemoryArray(&benderscut->addedcuts, BENDERSCUT_ARRAYSIZE) );
      benderscut->addedcutssize = BENDERSCUT_ARRAYSIZE;
   }
=======
   SCIP_ALLOC( BMSallocBlockMemoryArray(SCIPblkmem(set->scip), &benderscut->addedconss, benderscut->addedconsssize) );
   SCIP_ALLOC( BMSallocBlockMemoryArray(SCIPblkmem(set->scip), &benderscut->addedcuts, benderscut->addedcutssize) );
>>>>>>> ce8cace5

   if( benderscut->benderscutinit != NULL )
   {
      /* start timing */
      SCIPclockStart(benderscut->setuptime, set);

      SCIP_CALL( benderscut->benderscutinit(set->scip, benderscut) );

      /* stop timing */
      SCIPclockStop(benderscut->setuptime, set);
   }
   benderscut->initialized = TRUE;

   return SCIP_OKAY;
}

/** calls exit method of the Benders' decomposition cut */
SCIP_RETCODE SCIPbenderscutExit(
   SCIP_BENDERSCUT*      benderscut,         /**< Benders' decomposition cut */
   SCIP_SET*             set                 /**< global SCIP settings */
   )
{
   int i;

   assert(benderscut != NULL);
   assert(set != NULL);

   if( !benderscut->initialized )
   {
      SCIPerrorMessage("Benders' decomposition cut <%s> not initialized\n", benderscut->name);
      return SCIP_INVALIDCALL;
   }

   /* releasing the stored rows and constraints */
   for( i = 0; i < benderscut->naddedcuts; i++ )
   {
      SCIP_CALL( SCIPreleaseRow(set->scip, &benderscut->addedcuts[i]) );
   }

   for( i = 0; i < benderscut->naddedconss; i++ )
   {
      SCIP_CALL( SCIPreleaseCons(set->scip, &benderscut->addedconss[i]) );
   }

<<<<<<< HEAD
   BMSfreeMemoryArray(&benderscut->addedcuts);
   BMSfreeMemoryArray(&benderscut->addedconss);
   benderscut->addedconsssize = 0;
   benderscut->addedcutssize = 0;
=======
   BMSfreeBlockMemoryArray(SCIPblkmem(set->scip), &benderscut->addedcuts, benderscut->naddedcuts);
   BMSfreeBlockMemoryArray(SCIPblkmem(set->scip), &benderscut->addedconss, benderscut->naddedconss);
   benderscut->addedconsssize = BENDERSCUT_ARRAYSIZE;
   benderscut->addedcutssize = BENDERSCUT_ARRAYSIZE;
>>>>>>> ce8cace5
   benderscut->naddedconss = 0;
   benderscut->naddedcuts = 0;

   if( benderscut->benderscutexit != NULL )
   {
      /* start timing */
      SCIPclockStart(benderscut->setuptime, set);

      SCIP_CALL( benderscut->benderscutexit(set->scip, benderscut) );

      /* stop timing */
      SCIPclockStop(benderscut->setuptime, set);
   }
   benderscut->initialized = FALSE;

   return SCIP_OKAY;
}

/** informs Benders' cut that the branch and bound process is being started */
SCIP_RETCODE SCIPbenderscutInitsol(
   SCIP_BENDERSCUT*      benderscut,         /**< Benders' decomposition cut */
   SCIP_SET*             set                 /**< global SCIP settings */
   )
{
   assert(benderscut != NULL);
   assert(set != NULL);

   /* call solving process initialization method of the Benders' decomposition cut */
   if( benderscut->benderscutinitsol != NULL )
   {
      /* start timing */
      SCIPclockStart(benderscut->setuptime, set);

      SCIP_CALL( benderscut->benderscutinitsol(set->scip, benderscut) );

      /* stop timing */
      SCIPclockStop(benderscut->setuptime, set);
   }

   return SCIP_OKAY;
}

/** informs Benders' decomposition that the branch and bound process data is being freed */
SCIP_RETCODE SCIPbenderscutExitsol(
   SCIP_BENDERSCUT*      benderscut,         /**< Benders' decomposition */
   SCIP_SET*             set                 /**< global SCIP settings */
   )
{
   assert(benderscut != NULL);
   assert(set != NULL);

   /* call solving process deinitialization method of Benders' decompositioni cut */
   if( benderscut->benderscutexitsol != NULL )
   {
      /* start timing */
      SCIPclockStart(benderscut->setuptime, set);

      SCIP_CALL( benderscut->benderscutexitsol(set->scip, benderscut) );

      /* stop timing */
      SCIPclockStop(benderscut->setuptime, set);
   }

   return SCIP_OKAY;
}
/** calls execution method of the Benders' decomposition cut */
SCIP_RETCODE SCIPbenderscutExec(
   SCIP_BENDERSCUT*      benderscut,         /**< Benders' decomposition cut */
   SCIP_SET*             set,                /**< global SCIP settings */
   SCIP_BENDERS*         benders,            /**< Benders' decomposition */
   SCIP_SOL*             sol,                /**< primal CIP solution */
   int                   probnumber,         /**< the number of the subproblem for which the cut is generated */
   SCIP_BENDERSENFOTYPE  type,               /**< the enforcement type calling this function */
   SCIP_RESULT*          result              /**< pointer to store the result of the callback method */
   )
{
   SCIP_RESULT cutresult;

   assert(benderscut != NULL);
   assert(benderscut->benderscutexec != NULL);
   assert(set != NULL);
   assert(set->scip != NULL);
   assert(result != NULL);

   cutresult = SCIP_DIDNOTRUN;

   SCIPsetDebugMsg(set, "executing Benders' decomposition cut <%s>\n", benderscut->name);

   /* start timing */
   SCIPclockStart(benderscut->benderscutclock, set);

   /* call external method */
   SCIP_CALL( benderscut->benderscutexec(set->scip, benders, benderscut, sol, probnumber, type, &cutresult) );

   /* stop timing */
   SCIPclockStop(benderscut->benderscutclock, set);

   /* evaluate result */
   if( cutresult != SCIP_DIDNOTRUN
      && cutresult != SCIP_DIDNOTFIND
      && cutresult != SCIP_CONSADDED
      && cutresult != SCIP_FEASIBLE
      && cutresult != SCIP_SEPARATED )
   {
      SCIPerrorMessage("execution method of Benders' decomposition cut <%s> returned invalid result <%d>\n",
         benderscut->name, cutresult);
      return SCIP_INVALIDRESULT;
   }

   benderscut->ncalls++;

   if( cutresult == SCIP_CONSADDED || cutresult == SCIP_SEPARATED )
      benderscut->nfound++;

   (*result) = cutresult;

   return SCIP_OKAY;
}

/** gets user data of the Benders' decomposition cut */
SCIP_BENDERSCUTDATA* SCIPbenderscutGetData(
   SCIP_BENDERSCUT*      benderscut          /**< Benders' decomposition cut */
   )
{
   assert(benderscut != NULL);

   return benderscut->benderscutdata;
}

/** sets user data of the Benders' decomposition cut; user has to free old data in advance! */
void SCIPbenderscutSetData(
   SCIP_BENDERSCUT*      benderscut,         /**< Benders' decomposition cut */
   SCIP_BENDERSCUTDATA*  benderscutdata      /**< new Benders' decomposition cut user data */
   )
{
   assert(benderscut != NULL);

   benderscut->benderscutdata = benderscutdata;
}

/* new callback setter methods */

/** sets copy callback of the Benders' decomposition cut */
void SCIPbenderscutSetCopy(
   SCIP_BENDERSCUT*      benderscut,         /**< Benders' decomposition cut */
   SCIP_DECL_BENDERSCUTCOPY((*benderscutcopy))/**< copy callback of the Benders' decomposition cut or NULL if you don't want to copy your plugin into sub-SCIPs */
   )
{
   assert(benderscut != NULL);

   benderscut->benderscutcopy = benderscutcopy;
}

/** sets destructor callback of the Benders' decomposition cut */
void SCIPbenderscutSetFree(
   SCIP_BENDERSCUT*      benderscut,         /**< Benders' decomposition cut */
   SCIP_DECL_BENDERSCUTFREE((*benderscutfree))/**< destructor of the Benders' decomposition cut */
   )
{
   assert(benderscut != NULL);

   benderscut->benderscutfree = benderscutfree;
}

/** sets initialization callback of the Benders' decomposition cut */
void SCIPbenderscutSetInit(
   SCIP_BENDERSCUT*      benderscut,         /**< Benders' decomposition cut */
   SCIP_DECL_BENDERSCUTINIT((*benderscutinit))/**< initialize the Benders' decomposition cut */
   )
{
   assert(benderscut != NULL);

   benderscut->benderscutinit = benderscutinit;
}

/** sets deinitialization callback of the Benders' decomposition cut */
void SCIPbenderscutSetExit(
   SCIP_BENDERSCUT*      benderscut,         /**< Benders' decomposition cut */
   SCIP_DECL_BENDERSCUTEXIT((*benderscutexit))/**< deinitialize the Benders' decomposition cut */
   )
{
   assert(benderscut != NULL);

   benderscut->benderscutexit = benderscutexit;
}

/** sets solving process initialization callback of the Benders' decomposition cut */
void SCIPbenderscutSetInitsol(
   SCIP_BENDERSCUT*      benderscut,         /**< Benders' decomposition cut */
   SCIP_DECL_BENDERSCUTINITSOL((*benderscutinitsol))/**< solving process initialization callback of the Benders' decomposition cut */
   )
{
   assert(benderscut != NULL);

   benderscut->benderscutinitsol = benderscutinitsol;
}

/** sets solving process deinitialization callback of Benders' decomposition cut */
void SCIPbenderscutSetExitsol(
   SCIP_BENDERSCUT*      benderscut,         /**< Benders' decomposition cut */
   SCIP_DECL_BENDERSCUTEXITSOL((*benderscutexitsol))/**< solving process deinitialization callback of the Benders' decomposition cut */
   )
{
   assert(benderscut != NULL);

   benderscut->benderscutexitsol = benderscutexitsol;
}

/** gets name of the Benders' decomposition cut */
const char* SCIPbenderscutGetName(
   SCIP_BENDERSCUT*      benderscut          /**< Benders' decomposition cut */
   )
{
   assert(benderscut != NULL);

   return benderscut->name;
}

/** gets description of the Benders' decomposition cut */
const char* SCIPbenderscutGetDesc(
   SCIP_BENDERSCUT*      benderscut          /**< Benders' decomposition cut */
   )
{
   assert(benderscut != NULL);

   return benderscut->desc;
}

/** gets priority of the Benders' decomposition cut */
int SCIPbenderscutGetPriority(
   SCIP_BENDERSCUT*      benderscut          /**< Benders' decomposition cut */
   )
{
   assert(benderscut != NULL);

   return benderscut->priority;
}

/** sets priority of the Benders' decomposition cut */
void SCIPbenderscutSetPriority(
   SCIP_BENDERSCUT*      benderscut,         /**< Benders' decomposition cut */
   int                   priority            /**< new priority of the Benders' decomposition cut */
   )
{
   assert(benderscut != NULL);

   benderscut->priority = priority;
}

/** gets the number of times, the heuristic was called and tried to find a solution */
SCIP_Longint SCIPbenderscutGetNCalls(
   SCIP_BENDERSCUT*      benderscut          /**< Benders' decomposition cut */
   )
{
   assert(benderscut != NULL);

   return benderscut->ncalls;
}

/** gets the number of Benders' cuts found by this Benders' decomposition cut */
SCIP_Longint SCIPbenderscutGetNFound(
   SCIP_BENDERSCUT*      benderscut          /**< Benders' decomposition cut */
   )
{
   assert(benderscut != NULL);

   return benderscut->nfound;
}

/** is the Benders' decomposition cut initialized? */
SCIP_Bool SCIPbenderscutIsInitialized(
   SCIP_BENDERSCUT*      benderscut          /**< Benders' decomposition cut */
   )
{
   assert(benderscut != NULL);

   return benderscut->initialized;
}

/** gets time in seconds used by this Benders' decomposition cut for setting up */
SCIP_Real SCIPbenderscutGetSetupTime(
   SCIP_BENDERSCUT*      benderscut          /**< Benders' decomposition cut */
   )
{
   assert(benderscut != NULL);

   return SCIPclockGetTime(benderscut->setuptime);
}

/** gets time in seconds used in this Benders' decomposition cut */
SCIP_Real SCIPbenderscutGetTime(
   SCIP_BENDERSCUT*      benderscut          /**< Benders' decomposition cut */
   )
{
   assert(benderscut != NULL);

   return SCIPclockGetTime(benderscut->benderscutclock);
}

<<<<<<< HEAD
/** returns the constraints that have been added by the Benders' cut plugin */
SCIP_RETCODE SCIPbenderscutGetAddedConss(
   SCIP_BENDERSCUT*      benderscut,         /**< Benders' decomposition cut */
   SCIP_CONS***          addedconss,         /**< pointer to store the constraint array, can be NULL */
   int*                  naddedconss         /**< pointer to store the number of added constraints, can be NULL */
   )
{
   assert(benderscut != NULL);

   if( addedconss != NULL )
     (*addedconss) = benderscut->addedconss;

   if( naddedconss != NULL )
      (*naddedconss) = benderscut->naddedconss;
=======
/** adds the generated constraint to the Benders' cut storage */
SCIP_RETCODE SCIPbenderscutStoreCons(
   SCIP_BENDERSCUT*      benderscut,         /**< Benders' decomposition cut */
   SCIP_SET*             set,                /**< global SCIP settings */
   SCIP_CONS*            cons                /**< the constraint to be added to the Benders' cut storage */
   )
{
   assert(benderscut != NULL);
   assert(set != NULL);
   assert(cons != NULL);

   /* ensuring the required memory is available for the added constraints array */
   if( benderscut->addedconsssize < benderscut->naddedconss + 1 )
   {
      int newsize;

      newsize = SCIPsetCalcMemGrowSize(set, benderscut->naddedconss + 1);
      SCIP_ALLOC( BMSreallocBlockMemoryArray(SCIPblkmem(set->scip), &benderscut->addedconss,
            benderscut->addedconsssize, newsize) );
      benderscut->addedconsssize = newsize;
   }
   assert(benderscut->addedconsssize >= benderscut->naddedconss + 1);

   /* adding the constraint to the Benders' cut storage */
   benderscut->addedconss[benderscut->naddedconss] = cons;
   benderscut->naddedconss++;
>>>>>>> ce8cace5

   return SCIP_OKAY;
}

<<<<<<< HEAD
/** returns the cuts that have been added by the Benders' cut plugin */
SCIP_RETCODE SCIPbenderscutGetAddedCuts(
   SCIP_BENDERSCUT*      benderscut,         /**< Benders' decomposition cut */
   SCIP_ROW***           addedcuts,          /**< pointer to store the cuts array, can be NULL */
   int*                  naddedcuts          /**< pointer to store the number of added cut, can be NULL */
   )
{
   assert(benderscut != NULL);

   if( addedcuts != NULL )
      (*addedcuts) = benderscut->addedcuts;

   if( naddedcuts != NULL )
      (*naddedcuts) = benderscut->naddedcuts;

   return SCIP_OKAY;
=======
/* adds the generated cuts to the Benders' cut storage */
SCIP_RETCODE SCIPbenderscutStoreCut(
   SCIP_BENDERSCUT*      benderscut,         /**< Benders' decomposition cut */
   SCIP_SET*             set,                /**< global SCIP settings */
   SCIP_ROW*             cut                 /**< the cut to be added to the Benders' cut storage */
   )
{
   assert(benderscut != NULL);
   assert(set != NULL);
   assert(cut != NULL);

   /* ensuring the required memory is available for the added cuts array */
   if( benderscut->addedcutssize < benderscut->naddedcuts + 1 )
   {
      int newsize;

      newsize = SCIPsetCalcMemGrowSize(set, benderscut->naddedcuts + 1);
      SCIP_ALLOC( BMSreallocBlockMemoryArray(SCIPblkmem(set->scip), &benderscut->addedcuts,
            benderscut->addedcutssize, newsize) );

      benderscut->addedcutssize = newsize;
   }
   assert(benderscut->addedcutssize >= benderscut->naddedcuts + 1);

   /* adding the cuts to the Benders' cut storage */
   benderscut->addedcuts[benderscut->naddedcuts] = cut;
   benderscut->naddedcuts++;

   return SCIP_OKAY;
}

/** returns the constraints that have been added by the Benders' cut plugin */
SCIP_RETCODE SCIPbenderscutGetCons(
   SCIP_BENDERSCUT*      benderscut,         /**< Benders' decomposition cut */
   SCIP_CONS***          addedconss,         /**< pointer to store the constraint array */
   int*                  naddedconss         /**< pointer to store the number of added constraints */
   )
{
   assert(benderscut != NULL);
   assert(addedconss != NULL);
   assert(naddedconss != NULL);

   (*addedconss) = benderscut->addedconss;
   (*naddedconss) = benderscut->naddedconss;

   return SCIP_OKAY;
}

/** returns the cuts that have been added by the Benders' cut plugin */
SCIP_RETCODE SCIPbenderscutGetCuts(
   SCIP_BENDERSCUT*      benderscut,         /**< Benders' decomposition cut */
   SCIP_ROW***           addedcuts,          /**< pointer to store the cuts array */
   int*                  naddedcuts          /**< pointer to store the number of added cut */
   )
{
   assert(benderscut != NULL);
   assert(addedcuts != NULL);
   assert(naddedcuts != NULL);

   (*addedcuts) = benderscut->addedcuts;
   (*naddedcuts) = benderscut->naddedcuts;

   return SCIP_OKAY;
}

/** returns the number of constraints that have been added by the Benders' cut plugin */
int SCIPbenderscutGetNaddedconss(
   SCIP_BENDERSCUT*      benderscut         /**< Benders' decomposition cut */
   )
{
   assert(benderscut != NULL);

   return benderscut->naddedconss;
}

/** returns the number of cuts that have been added by the Benders' cut plugin */
int SCIPbenderscutGetNAddedCuts(
   SCIP_BENDERSCUT*      benderscut          /**< Benders' decomposition cut */
   )
{
   assert(benderscut != NULL);

   return benderscut->naddedcuts;
}

/** returns whether the Benders' cut uses the LP information */
SCIP_Bool SCIPbenderscutIsLPCut(
   SCIP_BENDERSCUT*      benderscut          /**< Benders' decomposition cut */
   )
{
   assert(benderscut != NULL);

   return benderscut->islpcut;
>>>>>>> ce8cace5
}<|MERGE_RESOLUTION|>--- conflicted
+++ resolved
@@ -139,13 +139,8 @@
    (*benderscut)->initialized = FALSE;
    (*benderscut)->addedconss = NULL;
    (*benderscut)->addedcuts = NULL;
-<<<<<<< HEAD
    (*benderscut)->addedconsssize = 0;
    (*benderscut)->addedcutssize = 0;
-=======
-   (*benderscut)->addedconsssize = BENDERSCUT_ARRAYSIZE;
-   (*benderscut)->addedcutssize = BENDERSCUT_ARRAYSIZE;
->>>>>>> ce8cace5
    (*benderscut)->naddedconss = 0;
    (*benderscut)->naddedcuts = 0;
 
@@ -209,7 +204,6 @@
    }
 
    /* allocating memory for the added constraint/cut arrays */
-<<<<<<< HEAD
    if( benderscut->addedconsssize == 0 )
    {
       SCIP_ALLOC( BMSallocMemoryArray(&benderscut->addedconss, BENDERSCUT_ARRAYSIZE) );
@@ -221,10 +215,6 @@
       SCIP_ALLOC( BMSallocMemoryArray(&benderscut->addedcuts, BENDERSCUT_ARRAYSIZE) );
       benderscut->addedcutssize = BENDERSCUT_ARRAYSIZE;
    }
-=======
-   SCIP_ALLOC( BMSallocBlockMemoryArray(SCIPblkmem(set->scip), &benderscut->addedconss, benderscut->addedconsssize) );
-   SCIP_ALLOC( BMSallocBlockMemoryArray(SCIPblkmem(set->scip), &benderscut->addedcuts, benderscut->addedcutssize) );
->>>>>>> ce8cace5
 
    if( benderscut->benderscutinit != NULL )
    {
@@ -269,17 +259,10 @@
       SCIP_CALL( SCIPreleaseCons(set->scip, &benderscut->addedconss[i]) );
    }
 
-<<<<<<< HEAD
    BMSfreeMemoryArray(&benderscut->addedcuts);
    BMSfreeMemoryArray(&benderscut->addedconss);
    benderscut->addedconsssize = 0;
    benderscut->addedcutssize = 0;
-=======
-   BMSfreeBlockMemoryArray(SCIPblkmem(set->scip), &benderscut->addedcuts, benderscut->naddedcuts);
-   BMSfreeBlockMemoryArray(SCIPblkmem(set->scip), &benderscut->addedconss, benderscut->naddedconss);
-   benderscut->addedconsssize = BENDERSCUT_ARRAYSIZE;
-   benderscut->addedcutssize = BENDERSCUT_ARRAYSIZE;
->>>>>>> ce8cace5
    benderscut->naddedconss = 0;
    benderscut->naddedcuts = 0;
 
@@ -579,7 +562,6 @@
    return SCIPclockGetTime(benderscut->benderscutclock);
 }
 
-<<<<<<< HEAD
 /** returns the constraints that have been added by the Benders' cut plugin */
 SCIP_RETCODE SCIPbenderscutGetAddedConss(
    SCIP_BENDERSCUT*      benderscut,         /**< Benders' decomposition cut */
@@ -594,7 +576,28 @@
 
    if( naddedconss != NULL )
       (*naddedconss) = benderscut->naddedconss;
-=======
+
+   return SCIP_OKAY;
+}
+
+/** returns the cuts that have been added by the Benders' cut plugin */
+SCIP_RETCODE SCIPbenderscutGetAddedCuts(
+   SCIP_BENDERSCUT*      benderscut,         /**< Benders' decomposition cut */
+   SCIP_ROW***           addedcuts,          /**< pointer to store the cuts array, can be NULL */
+   int*                  naddedcuts          /**< pointer to store the number of added cut, can be NULL */
+   )
+{
+   assert(benderscut != NULL);
+
+   if( addedcuts != NULL )
+      (*addedcuts) = benderscut->addedcuts;
+
+   if( naddedcuts != NULL )
+      (*naddedcuts) = benderscut->naddedcuts;
+
+   return SCIP_OKAY;
+}
+
 /** adds the generated constraint to the Benders' cut storage */
 SCIP_RETCODE SCIPbenderscutStoreCons(
    SCIP_BENDERSCUT*      benderscut,         /**< Benders' decomposition cut */
@@ -621,29 +624,10 @@
    /* adding the constraint to the Benders' cut storage */
    benderscut->addedconss[benderscut->naddedconss] = cons;
    benderscut->naddedconss++;
->>>>>>> ce8cace5
-
-   return SCIP_OKAY;
-}
-
-<<<<<<< HEAD
-/** returns the cuts that have been added by the Benders' cut plugin */
-SCIP_RETCODE SCIPbenderscutGetAddedCuts(
-   SCIP_BENDERSCUT*      benderscut,         /**< Benders' decomposition cut */
-   SCIP_ROW***           addedcuts,          /**< pointer to store the cuts array, can be NULL */
-   int*                  naddedcuts          /**< pointer to store the number of added cut, can be NULL */
-   )
-{
-   assert(benderscut != NULL);
-
-   if( addedcuts != NULL )
-      (*addedcuts) = benderscut->addedcuts;
-
-   if( naddedcuts != NULL )
-      (*naddedcuts) = benderscut->naddedcuts;
-
-   return SCIP_OKAY;
-=======
+
+   return SCIP_OKAY;
+}
+
 /* adds the generated cuts to the Benders' cut storage */
 SCIP_RETCODE SCIPbenderscutStoreCut(
    SCIP_BENDERSCUT*      benderscut,         /**< Benders' decomposition cut */
@@ -675,60 +659,6 @@
    return SCIP_OKAY;
 }
 
-/** returns the constraints that have been added by the Benders' cut plugin */
-SCIP_RETCODE SCIPbenderscutGetCons(
-   SCIP_BENDERSCUT*      benderscut,         /**< Benders' decomposition cut */
-   SCIP_CONS***          addedconss,         /**< pointer to store the constraint array */
-   int*                  naddedconss         /**< pointer to store the number of added constraints */
-   )
-{
-   assert(benderscut != NULL);
-   assert(addedconss != NULL);
-   assert(naddedconss != NULL);
-
-   (*addedconss) = benderscut->addedconss;
-   (*naddedconss) = benderscut->naddedconss;
-
-   return SCIP_OKAY;
-}
-
-/** returns the cuts that have been added by the Benders' cut plugin */
-SCIP_RETCODE SCIPbenderscutGetCuts(
-   SCIP_BENDERSCUT*      benderscut,         /**< Benders' decomposition cut */
-   SCIP_ROW***           addedcuts,          /**< pointer to store the cuts array */
-   int*                  naddedcuts          /**< pointer to store the number of added cut */
-   )
-{
-   assert(benderscut != NULL);
-   assert(addedcuts != NULL);
-   assert(naddedcuts != NULL);
-
-   (*addedcuts) = benderscut->addedcuts;
-   (*naddedcuts) = benderscut->naddedcuts;
-
-   return SCIP_OKAY;
-}
-
-/** returns the number of constraints that have been added by the Benders' cut plugin */
-int SCIPbenderscutGetNaddedconss(
-   SCIP_BENDERSCUT*      benderscut         /**< Benders' decomposition cut */
-   )
-{
-   assert(benderscut != NULL);
-
-   return benderscut->naddedconss;
-}
-
-/** returns the number of cuts that have been added by the Benders' cut plugin */
-int SCIPbenderscutGetNAddedCuts(
-   SCIP_BENDERSCUT*      benderscut          /**< Benders' decomposition cut */
-   )
-{
-   assert(benderscut != NULL);
-
-   return benderscut->naddedcuts;
-}
-
 /** returns whether the Benders' cut uses the LP information */
 SCIP_Bool SCIPbenderscutIsLPCut(
    SCIP_BENDERSCUT*      benderscut          /**< Benders' decomposition cut */
@@ -737,5 +667,4 @@
    assert(benderscut != NULL);
 
    return benderscut->islpcut;
->>>>>>> ce8cace5
 }