/* * * * * * * * * * * * * * * * * * * * * * * * * * * * * * * * * * * * * * */
/*                                                                           */
/*                  This file is part of the program and library             */
/*         SCIP --- Solving Constraint Integer Programs                      */
/*                                                                           */
/*    Copyright (C) 2002-2021 Konrad-Zuse-Zentrum                            */
/*                            fuer Informationstechnik Berlin                */
/*                                                                           */
/*  SCIP is distributed under the terms of the ZIB Academic License.         */
/*                                                                           */
/*  You should have received a copy of the ZIB Academic License              */
/*  along with SCIP; see the file COPYING. If not visit scipopt.org.         */
/*                                                                           */
/* * * * * * * * * * * * * * * * * * * * * * * * * * * * * * * * * * * * * * */

/**@file   cons_orbisack.c
 * @ingroup DEFPLUGINS_CONS
 * @brief  constraint handler for orbisack constraints
 * @author Christopher Hojny
 * @author Jasper van Doornmalen
 *
 *
 * The type of constraints of this constraint handler is described in cons_orbisack.h.
 *
 * The details of the method implemented here are described in the following papers:
 *
 * Describing Orbitopes by Linear Inequalities and Projection Based Tools@n
 * Andreas Loos,@n
 * PhD thesis, Otto-von-Guericke-Universitaet Magdeburg (2010).
 *
 * This thesis provides a complete linear description of orbisacks and a separation
 * routine for its inequalities.
 *
 * Polytopes Associated with Symmetry Handling@n
 * Christopher Hojny and Marc E. Pfetsch,@n
 * (2017), preprint available at http://www.optimization-online.org/DB_HTML/2017/01/5835.html
 *
 * This paper describes a linear time separation routine for so-called cover inequalities of
 * orbisacks.
 */

/*---+----1----+----2----+----3----+----4----+----5----+----6----+----7----+----8----+----9----+----0----+----1----+----2*/

#include "blockmemshell/memory.h"
#include "scip/cons_orbisack.h"
#include "scip/cons_orbitope.h"
#include "scip/cons_setppc.h"
#include "scip/pub_cons.h"
#include "scip/pub_message.h"
#include "scip/pub_var.h"
#include "scip/scip.h"
#include "scip/scip_branch.h"
#include "scip/scip_conflict.h"
#include "scip/scip_cons.h"
#include "scip/scip_cut.h"
#include "scip/scip_general.h"
#include "scip/scip_lp.h"
#include "scip/scip_mem.h"
#include "scip/scip_message.h"
#include "scip/scip_numerics.h"
#include "scip/scip_param.h"
#include "scip/scip_sol.h"
#include "scip/scip_var.h"
#include "scip/symmetry.h"
<<<<<<< HEAD
=======
#include <ctype.h>
>>>>>>> 6283bf4e
#include <string.h>

/* constraint handler properties */
#define CONSHDLR_NAME          "orbisack"
#define CONSHDLR_DESC          "symmetry breaking constraint handler for orbisacks"
#define CONSHDLR_SEPAPRIORITY    +40100 /**< priority of the constraint handler for separation */
#define CONSHDLR_ENFOPRIORITY  -1005200 /**< priority of the constraint handler for constraint enforcing */
#define CONSHDLR_CHECKPRIORITY -1005200 /**< priority of the constraint handler for checking feasibility */
#define CONSHDLR_SEPAFREQ             5 /**< frequency for separating cuts; zero means to separate only in the root node */
#define CONSHDLR_PROPFREQ             5 /**< frequency for propagating domains; zero means only preprocessing propagation */
#define CONSHDLR_EAGERFREQ           -1 /**< frequency for using all instead of only the useful constraints in separation,
                                         *   propagation and enforcement, -1 for no eager evaluations, 0 for first only */
#define CONSHDLR_MAXPREROUNDS        -1 /**< maximal number of presolving rounds the constraint handler participates in (-1: no limit) */
#define CONSHDLR_DELAYSEPA        FALSE /**< should separation method be delayed, if other separators found cuts? */
#define CONSHDLR_DELAYPROP        FALSE /**< should propagation method be delayed, if other propagators found reductions? */
#define CONSHDLR_NEEDSCONS         TRUE /**< should the constraint handler be skipped, if no constraints are available? */

#define CONSHDLR_PROP_TIMING       SCIP_PROPTIMING_BEFORELP
#define CONSHDLR_PRESOLTIMING      SCIP_PRESOLTIMING_EXHAUSTIVE

/* default parameters for separation routines: */
#define DEFAULT_ORBISEPARATION               FALSE     /**< whether orbisack inequalities should be separated */
#define DEFAULT_COVERSEPARATION               TRUE     /**< whether cover inequalities should be separated */

/* default parameters for constraints */
#define DEFAULT_COEFFBOUND               1000000.0     /**< maximum size of coefficients in orbisack inequalities */
#define DEFAULT_PPORBISACK         TRUE /**< whether we allow upgrading to packing/partitioning orbisacks */
#define DEFAULT_FORCECONSCOPY     FALSE /**< whether orbisack constraints should be forced to be copied to sub SCIPs */

/* Constants to store fixings */
#define FIXED0    1                     /* When a variable is fixed to 0. */
#define FIXED1    2                     /* When a variable is fixed to 1. */
#define UNFIXED   3                     /* When a variable is neither fixed to 0 or to 1. */


/*
 * Data structures
 */

/** constraint handler data */
struct SCIP_ConshdlrData
{
   SCIP_Bool             coverseparation;    /**< whether only cover inequalities should be separated */
   SCIP_Bool             orbiseparation;     /**< whether orbisack as well as cover inequalities should be separated */
   SCIP_Real             coeffbound;         /**< maximum size of coefficients in orbisack inequalities */
   SCIP_Bool             checkpporbisack;    /**< whether we allow upgrading to packing/partitioning orbisacks */
   int                   maxnrows;           /**< maximal number of rows in an orbisack constraint */
   SCIP_Bool             forceconscopy;      /**< whether orbisack constraints should be forced to be copied to sub SCIPs */
};

/** constraint data for orbisack constraints */
struct SCIP_ConsData
{
   SCIP_VAR**            vars1;              /**< first column of variable matrix */
   SCIP_VAR**            vars2;              /**< second column of variable matrix */
   int                   nrows;              /**< number of rows of variable matrix */
   SCIP_Bool             ismodelcons;        /**< whether the orbisack is a model constraint */
};


/*
 * Local methods
 */

/** frees orbisack constraint data */
static
SCIP_RETCODE consdataFree(
   SCIP*                 scip,               /**< SCIP data structure */
   SCIP_CONSDATA**       consdata            /**< pointer to orbisack constraint data */
   )
{
   int nrows;

   assert( consdata != NULL );
   assert( *consdata != NULL );

   nrows = (*consdata)->nrows;
   SCIPfreeBlockMemoryArrayNull(scip, &((*consdata)->vars2), nrows);
   SCIPfreeBlockMemoryArrayNull(scip, &((*consdata)->vars1), nrows);

   SCIPfreeBlockMemory(scip, consdata);

   return SCIP_OKAY;
}


/** creates orbisack constraint data */
static
SCIP_RETCODE consdataCreate(
   SCIP*                 scip,               /**< SCIP data structure */
   SCIP_CONSDATA**       consdata,           /**< pointer to store constraint data */
   SCIP_VAR*const*       vars1,              /**< first column of variable matrix */
   SCIP_VAR*const*       vars2,              /**< second column of variable matrix */
   int                   nrows,              /**< number of rows in variable matrix */
   SCIP_Bool             ismodelcons         /**< whether the orbisack is a model constraint */
   )
{
   int i;

   assert( consdata != NULL );

   SCIP_CALL( SCIPallocBlockMemory(scip, consdata) );

   SCIP_CALL( SCIPduplicateBlockMemoryArray(scip, &(*consdata)->vars1, vars1, nrows) );
   SCIP_CALL( SCIPduplicateBlockMemoryArray(scip, &(*consdata)->vars2, vars2, nrows) );

#ifndef NDEBUG
   {
      for (i = 0; i < nrows; ++i)
      {
         assert( SCIPvarIsBinary(vars1[i]) );
         assert( SCIPvarIsBinary(vars2[i]) );
      }
   }
#endif

   (*consdata)->nrows = nrows;
   (*consdata)->ismodelcons = ismodelcons;

   /* get transformed variables, if we are in the transformed problem */
   if ( SCIPisTransformed(scip) )
   {
      /* Make sure that all variables cannot be multiaggregated (cannot be handled by cons_orbisack, since one cannot
       * easily eliminate single variables from an orbisack constraint. */
      for (i = 0; i < nrows; ++i)
      {
         SCIP_CALL( SCIPgetTransformedVar(scip, (*consdata)->vars1[i], &(*consdata)->vars1[i]) );
         SCIP_CALL( SCIPmarkDoNotMultaggrVar(scip, (*consdata)->vars1[i]) );

         SCIP_CALL( SCIPgetTransformedVar(scip, (*consdata)->vars2[i], &(*consdata)->vars2[i]) );
         SCIP_CALL( SCIPmarkDoNotMultaggrVar(scip, (*consdata)->vars2[i]) );
      }
   }

   return SCIP_OKAY;
}


/** check wether an orbisack is even a packing/partitioning orbisack */
static
SCIP_RETCODE packingUpgrade(
   SCIP*                 scip,               /**< SCIP pointer */
   SCIP_VAR*const*       vars1,              /**< first column of matrix of variables on which the symmetry acts */
   SCIP_VAR*const*       vars2,              /**< variables of second column */
   int                   nrows,              /**< number of rows of orbisack */
   SCIP_Bool*            success,            /**< memory address to store whether constraint can be upgraded */
   SCIP_Bool*            isparttype          /**< memory address to store whether upgraded orbisack is partitioning orbisack */
   )
{
   SCIP_VAR*** vars;
   SCIP_ORBITOPETYPE type;
   int i;

   assert( scip != NULL );
   assert( vars1 != NULL );
   assert( vars2 != NULL );
   assert( success != NULL );
   assert( isparttype != NULL );

   *success = FALSE;
   *isparttype = FALSE;

   SCIP_CALL( SCIPallocBufferArray(scip, &vars, nrows) );
   for (i = 0; i < nrows; ++i)
   {
      SCIP_CALL( SCIPallocBufferArray(scip, &vars[i], 2) );
      vars[i][0] = vars1[i];
      vars[i][1] = vars2[i];
   }

   SCIP_CALL( SCIPisPackingPartitioningOrbitope(scip, vars, nrows, 2, NULL, NULL, &type) );

   if ( type == SCIP_ORBITOPETYPE_PACKING )
      *success = TRUE;
   else if ( type == SCIP_ORBITOPETYPE_PARTITIONING )
   {
      *success = TRUE;
      *isparttype = TRUE;
   }

   for (i = nrows - 1; i >= 0; --i)
   {
      SCIPfreeBufferArray(scip, &vars[i]);
   }
   SCIPfreeBufferArray(scip, &vars);

   return SCIP_OKAY;
}


/** generate initial LP cut
 *
 *  We generate the inequality of the orbisack on the elements of the first row, i.e.,
 *  the inequality \f$-x_{1,1} + x_{1,2} \leq 0\f$.
 */
static
SCIP_RETCODE initLP(
   SCIP*                 scip,               /**< SCIP pointer */
   SCIP_CONS*            cons,               /**< constraint */
   SCIP_Bool*            infeasible          /**< pointer to store whether we detected infeasibility */
   )
{
   SCIP_CONSDATA* consdata;
   SCIP_VAR** vars1;
   SCIP_VAR** vars2;
   SCIP_VAR* tmpvars[2];
   SCIP_ROW* row;

   assert( scip != NULL );
   assert( cons != NULL );
   assert( infeasible != NULL );

   *infeasible = FALSE;

   consdata = SCIPconsGetData(cons);
   assert( consdata != 0 );
   assert( consdata->nrows > 0 );
   assert( consdata->vars1 != NULL );
   assert( consdata->vars2 != NULL );

   vars1 = consdata->vars1;
   vars2 = consdata->vars2;

   tmpvars[0] = vars1[0];
   tmpvars[1] = vars2[0];

   SCIP_CALL( SCIPcreateEmptyRowCons(scip, &row, cons, "orbisack0#0", -SCIPinfinity(scip), 0.0, FALSE, FALSE, TRUE) );
   SCIP_CALL( SCIPaddVarToRow(scip, row, tmpvars[0], -1.0) );
   SCIP_CALL( SCIPaddVarToRow(scip, row, tmpvars[1], 1.0) );

   SCIP_CALL( SCIPaddRow(scip, row, FALSE, infeasible) );
#ifdef SCIP_DEBUG
   SCIP_CALL( SCIPprintRow(scip, row, NULL) );
#endif
   SCIP_CALL( SCIPreleaseRow(scip, &row) );

   return SCIP_OKAY;
}


/** add orbisack cover inequality */
static
SCIP_RETCODE addOrbisackCover(
   SCIP*                 scip,               /**< SCIP pointer */
   SCIP_CONS*            cons,               /**< constraint */
   int                   nrows,              /**< number of rows of orbisack */
   SCIP_VAR*const*       vars1,              /**< first column of matrix of variables on which the symmetry acts */
   SCIP_VAR*const*       vars2,              /**< variables of second column */
   SCIP_Real*            coeffs1,            /**< coefficients of the variables of the first column of the inequality to be added */
   SCIP_Real*            coeffs2,            /**< coefficients of the variables of the second column of the inequality to be added */
   SCIP_Real             rhs,                /**< right-hand side of inequality to be added */
   SCIP_Bool*            infeasible          /**< pointer to store whether we detected infeasibility */
   )
{
   SCIP_ROW* row;
   int i;

   assert( scip != NULL );
   assert( cons != NULL );
   assert( vars1 != NULL );
   assert( vars2 != NULL );
   assert( coeffs1 != NULL );
   assert( coeffs2 != NULL );
   assert( infeasible != NULL );

   *infeasible = FALSE;

   SCIP_CALL( SCIPcreateEmptyRowCons(scip, &row, cons, "orbisackcover", -SCIPinfinity(scip), rhs, FALSE, FALSE, TRUE) );
   SCIP_CALL( SCIPcacheRowExtensions(scip, row) );
   for (i = 0; i < nrows; ++i)
   {
      SCIP_CALL( SCIPaddVarToRow(scip, row, vars1[i], coeffs1[i]) );
      SCIP_CALL( SCIPaddVarToRow(scip, row, vars2[i], coeffs2[i]) );
   }
   SCIP_CALL( SCIPflushRowExtensions(scip, row) );

   SCIP_CALL( SCIPaddRow(scip, row, FALSE, infeasible) );
#ifdef SCIP_DEBUG
   SCIP_CALL( SCIPprintRow(scip, row, NULL) );
#endif
   SCIP_CALL( SCIPreleaseRow(scip, &row) );

   return SCIP_OKAY;
}


/** Separate lifted orbisack cover inequalities
 *
 *  We currently do NOT enter cuts into the pool.
 *
 *  We iterate over the nrows-many cover inequalities which are potentially
 *  maximal w.r.t. their violation.
 */
static
SCIP_RETCODE separateOrbisackCovers(
   SCIP*                 scip,               /**< SCIP pointer */
   SCIP_CONS*            cons,               /**< constraint */
   int                   nrows,              /**< number of rows of orbisack */
   SCIP_VAR*const*       vars1,              /**< first column of matrix of variables on which the symmetry acts */
   SCIP_VAR*const*       vars2,              /**< variables of second column */
   SCIP_Real*            vals1,              /**< LP-solution for those variables in first column */
   SCIP_Real*            vals2,              /**< LP-solution for those variables in second column */
   int*                  ngen,               /**< number of separated covers */
   SCIP_Bool*            infeasible          /**< pointer to store whether we detected infeasibility */
   )
{
   SCIP_Real rhs = 0.0;
   SCIP_Real lhs = 0.0;
   SCIP_Real* coeff1;
   SCIP_Real* coeff2;
   int i;

   assert( scip != NULL );
   assert( cons != NULL );
   assert( nrows > 0 );
   assert( vars1 != NULL );
   assert( vars2 != NULL );
   assert( infeasible != NULL );
   assert( ngen != NULL );

   *infeasible = FALSE;
   *ngen = 0;

   /* allocate memory for inequality coefficients */
   SCIP_CALL( SCIPallocBufferArray(scip, &coeff1, nrows) );
   SCIP_CALL( SCIPallocBufferArray(scip, &coeff2, nrows) );

   /* initialize coefficient matrix */
   for (i = 0; i < nrows; ++i)
   {
      coeff1[i] = 0.0;
      coeff2[i] = 0.0;
   }

   /* detect violated covers */
   for (i = 0; i < nrows; ++i)
   {
      /* cover inequality is violated */
      if ( SCIPisEfficacious(scip, -vals1[i] + vals2[i] + lhs - rhs) )
      {
         /* set coefficients for inequality */
         coeff1[i] = -1.0;
         coeff2[i] = 1.0;

         SCIP_CALL( addOrbisackCover(scip, cons, nrows, vars1, vars2, coeff1, coeff2, rhs, infeasible) );
         ++(*ngen);
         if ( *infeasible )
            break;

         /* reset coefficients for next inequality */
         coeff1[i] = 0.0;
         coeff2[i] = 0.0;
      }

      /* add argmax( 1 - vals[i][0], vals[i][1] ) as coefficient and ensure that both vars1[0] and vars2[0] are
       * contained in the LIFTED cover inequality */
      if ( SCIPisEfficacious(scip, 1.0 - vals1[i] - vals2[i]) )
      {
         coeff1[i] = -1.0;
         lhs = lhs - vals1[i];

         /* lifting */
         if ( i == 0 )
         {
            coeff2[0] = 1.0;
            lhs += vals2[i];
         }
      }
      else
      {
         coeff2[i] = 1.0;
         rhs += 1.0;
         lhs = lhs + vals2[i];

         /* lifting */
         if ( i == 0 )
         {
            coeff1[0] = -1.0;
            lhs -= vals1[i];
            rhs -= 1.0;
         }
      }
   }

   /* free coefficient matrix */
   SCIPfreeBufferArray(scip, &coeff2);
   SCIPfreeBufferArray(scip, &coeff1);

   return SCIP_OKAY;
}


/** add orbisack inequality */
static
SCIP_RETCODE addOrbisackInequality(
   SCIP*                 scip,               /**< SCIP pointer */
   SCIP_CONS*            cons,               /**< constraint */
   int                   nrows,              /**< number of rows of orbisack */
   SCIP_VAR*const*       vars1,              /**< first column of matrix of variables on which the symmetry acts */
   SCIP_VAR*const*       vars2,              /**< variables of second column */
   SCIP_Real*            coeffs1,            /**< first column of coefficient matrix of inequality to be added */
   SCIP_Real*            coeffs2,            /**< second column of coefficient matrix of inequality to be added */
   SCIP_Real             rhs,                /**< right-hand side of inequality to be added */
   SCIP_Bool*            infeasible          /**< pointer to store whether we detected infeasibility */
   )
{
   SCIP_ROW* row;
   int i;

   assert( scip != NULL );
   assert( cons != NULL );
   assert( vars1 != NULL );
   assert( vars2 != NULL );
   assert( coeffs1 != NULL );
   assert( coeffs2 != NULL );
   assert( infeasible != NULL );

   *infeasible = FALSE;

   SCIP_CALL( SCIPcreateEmptyRowCons(scip, &row, cons, "orbisack", -SCIPinfinity(scip), rhs, FALSE, FALSE, TRUE) );
   SCIP_CALL( SCIPcacheRowExtensions(scip, row) );

   for (i = 0; i < nrows; ++i)
   {
      SCIP_CALL( SCIPaddVarToRow(scip, row, vars1[i], coeffs1[i]) );
      SCIP_CALL( SCIPaddVarToRow(scip, row, vars2[i], coeffs2[i]) );
   }
   SCIP_CALL( SCIPflushRowExtensions(scip, row) );

   SCIP_CALL( SCIPaddRow(scip, row, FALSE, infeasible) );
#ifdef SCIP_DEBUG
   SCIP_CALL( SCIPprintRow(scip, row, NULL) );
#endif
   SCIP_CALL( SCIPreleaseRow(scip, &row) );

   return SCIP_OKAY;
}


/** separate orbisack inequalities
 *
 *  We currently do NOT enter cuts into the pool.
 *
 *  We stop if we checked for each possible basement row, whether a cut could be added. If the coefficients grow too
 *  large, we start separating cover inequalities.
 *
 *  We implement the separation algorithm for orbisacks described in@n
 *  A. Loos. Describing Orbitopes by Linear Inequalities and Projection Based Tools.
 *  PhD thesis, Otto-von-Guericke-Universitaet Magdeburg, 2010.
 */
static
SCIP_RETCODE separateOrbisack(
   SCIP*                 scip,               /**< SCIP pointer */
   SCIP_CONS*            cons,               /**< constraint */
   int                   nrows,              /**< number of rows of orbisack */
   SCIP_VAR*const*       vars1,              /**< first column of matrix of variables on which the symmetry acts */
   SCIP_VAR*const*       vars2,              /**< variables of second column */
   SCIP_Real*            vals1,              /**< LP-solution for those variables in first column */
   SCIP_Real*            vals2,              /**< LP-solution for those variables in second column */
   SCIP_Bool             coverseparation,    /**< whether we separate cover inequalities */
   SCIP_Real             coeffbound,         /**< maximum size of coefficients in orbisack inequalities */
   int*                  ngen,               /**< pointer to store the number of generated cuts */
   SCIP_Bool*            infeasible          /**< pointer to store whether we detected infeasibility */
   )
{
   SCIP_Real* coeff1;
   SCIP_Real* coeff2;
   SCIP_Real rhs;
   SCIP_Real lhs;
   SCIP_Real valueA;
   SCIP_Real valueB;
   SCIP_Real valueC;
   int basement;
   int i;

   assert( scip != NULL );
   assert( cons != NULL );
   assert( nrows > 0 );
   assert( vars1 != NULL );
   assert( vars2 != NULL );
   assert( coeffbound >= 0.0 );
   assert( ngen != NULL );
   assert( infeasible != NULL );

   *infeasible = FALSE;
   *ngen = 0;

   /* if there is only one row, all cuts are added by initLP */
   if ( nrows < 2 )
      return SCIP_OKAY;

   /* allocate memory for inequality coefficients */
   SCIP_CALL( SCIPallocBufferArray(scip, &coeff1, nrows) );
   SCIP_CALL( SCIPallocBufferArray(scip, &coeff2, nrows) );

   /* initialize coefficient matrix row 0 */
   coeff1[0] = -1.0;
   coeff2[0] = 1.0;
   for (i = 2; i < nrows; ++i)
   {
      coeff1[i] = 0.0;
      coeff2[i] = 0.0;
   }

   /* initialize right-hand side and left-hand side (lhs for row 0) */
   rhs = 0.0;
   lhs = - vals1[0] + vals2[0];

   /* basement row of orbisack */
   basement = 1;

   /* update value of left-hand side and coefficients for basement row = 1 */
   lhs += - vals1[1] + vals2[1];
   coeff1[1] = -1.0;
   coeff2[1] = 1.0;

   /* check whether cut for basement row = 1 is violated */
   if ( SCIPisEfficacious(scip, lhs - rhs) )
   {
      SCIP_CALL( addOrbisackInequality(scip, cons, nrows, vars1, vars2, coeff1, coeff2, rhs, infeasible) );
      ++(*ngen);
   }

   /* check whether there exists a cut with basement rows > 1 that is violated */
   while ( basement < nrows - 1 && ! *infeasible )
   {
      valueA = lhs + vals1[basement] - vals1[basement + 1] + vals2[basement + 1] - rhs - 1.0; /*lint !e679, !e834*/
      valueB = lhs - vals2[basement] - vals1[basement + 1] + vals2[basement + 1] - rhs; /*lint !e679, !e834*/
      valueC = 2.0 * lhs + vals1[basement] - vals2[basement] - vals1[basement + 1] + vals2[basement + 1] - 2.0 * rhs; /*lint !e679, !e834*/

      /* update inequality */
      if ( valueA >= valueB && valueA >= valueC )
      {
         ++rhs;
         coeff1[basement] = 0.0;
         lhs += vals1[basement++];
         coeff1[basement] = -1.0;
         coeff2[basement] = 1.0;
         lhs += - vals1[basement] + vals2[basement];
      }
      else if ( valueB >= valueA && valueB >= valueC )
      {
         coeff2[basement] = 0.0;
         lhs -= vals2[basement++];
         coeff1[basement] = -1.0;
         coeff2[basement] = 1.0;
         lhs += - vals1[basement] + vals2[basement];
      }
      else
      {
         rhs *= 2.0;
         lhs = 0.0;
         for (i = 0; i < basement; ++i)
         {
            coeff1[i] = 2.0 * coeff1[i];
            coeff2[i] = 2.0 * coeff2[i];
            lhs += coeff1[i] * vals1[i] + coeff2[i] * vals2[i];
         }
         coeff1[basement] = -1.0;
         coeff2[basement] = 1.0;
         lhs -= vals1[basement];
         lhs += vals2[basement++];
         coeff1[basement] = -1.0;
         coeff2[basement] = 1.0;
         lhs -= vals1[basement];
         lhs += vals2[basement];
      }

      /* to avoid numerical troubles, we bound the size of coefficients and rhs */
      if ( rhs > coeffbound || -coeff1[0] > coeffbound || coeff2[0] > coeffbound )
      {
         /* avoid separating cover inequalities twice */
         if ( ! coverseparation )
         {
            int ncuts;
            SCIP_CALL( separateOrbisackCovers(scip, cons, nrows, vars1, vars2, vals1, vals2, &ncuts, infeasible) );
            *ngen += ncuts;
         }
         break;
      }

      /* if current inequality is violated */
      if ( SCIPisEfficacious(scip, lhs - rhs) )
      {
         SCIP_CALL( addOrbisackInequality(scip, cons, nrows, vars1, vars2, coeff1, coeff2, rhs, infeasible) );
         ++(*ngen);
      }
   }

   /* free allocated memory */
   SCIPfreeBufferArray(scip, &coeff2);
   SCIPfreeBufferArray(scip, &coeff1);

   return SCIP_OKAY;
}


/** Determines if a vector with additional fixings could exist that is lexicographically larger than another vector.
 *
 * Given two vectors of variables with local lower and upper bounds, and a set of additional (virtual) fixings.
 * Assuming that the entries of both vectors are equal until entry "start", this function determines if there exists
 * a vector where the left vector is lexicographically larger or equal to the right vector.
 * If a vector exsits, infeasible is set to FALSE, otherwise TRUE.
 */
static
SCIP_RETCODE checkFeasible(
   SCIP*                 scip,               /**< SCIP pointer */
   SCIP_VAR**            vars1,              /**< array of variables in first vector */
   SCIP_VAR**            vars2,              /**< array of variables in second vector */
   int                   nrows,              /**< number of rows */
   int                   start,              /**< at which row to start (assuming previous rows are equal) */
   SCIP_Bool*            infeasible,         /**< pointer to store whether infeasibility is detected in these fixings */
   int*                  infeasiblerow       /**< pointer to store at which row a (0, 1) pattern is found */
)
{
   SCIP_VAR* var1;
   SCIP_VAR* var2;
   int var1fix;
   int var2fix;
   int i;

   assert( scip != NULL );
   assert( vars1 != NULL );
   assert( vars2 != NULL );
   assert( infeasible != NULL );
   assert( start >= 0 );

   *infeasible = FALSE;

   for (i = start; i < nrows; ++i)
   {
      /* get variables of first and second vector */
      var1 = vars1[i];
      var2 = vars2[i];

      assert( var1 != NULL );
      assert( var2 != NULL );

      /* Get virtual fixing of variable in first vector, for var1 */
      if ( SCIPvarGetUbLocal(var1) < 0.5 )
      {
         var1fix = FIXED0;
         assert( SCIPvarGetLbLocal(var1) <= 0.5 );
      }
      else if ( SCIPvarGetLbLocal(var1) > 0.5 )
         var1fix = FIXED1;
      else
         var1fix = UNFIXED;

      /* Get virtual fixing of variable in second vector, for var2 */
      if ( SCIPvarGetUbLocal(var2) < 0.5 )
      {
         var2fix = FIXED0;
         assert( SCIPvarGetLbLocal(var2) <= 0.5 );
      }
      else if ( SCIPvarGetLbLocal(var2) > 0.5 )
         var2fix = FIXED1;
      else
         var2fix = UNFIXED;

      /* Encounter one of (_, _), (_, 0), (1, _), (1, 0). In all cases (1, 0) can be constructed. Thus feasible. */
      if ( var1fix != FIXED0 && var2fix != FIXED1 )
         break;
      /* Encounter (0, 1). Infeasible. */
      else if ( var1fix == FIXED0 && var2fix == FIXED1 )
      {
         *infeasible = TRUE;
         *infeasiblerow = i;
         break;
      }
      /* Remaining cases are (0, _), (_, 1), (0, 0) and (1, 1). In all cases: continue. */
   }

   return SCIP_OKAY;
}


/** propagation */
static
SCIP_RETCODE propVariables(
   SCIP*                 scip,               /**< SCIP pointer */
   SCIP_CONS*            cons,               /**< constraint to be propagated */
   SCIP_Bool*            infeasible,         /**< pointer to store whether it was detected that the node is infeasible */
   SCIP_Bool*            found,              /**< pointer to store whether a new propagation could be found */
   int*                  ngen                /**< pointer to store the number of generated bound strengthenings */
   )
{
   SCIP_CONSDATA* consdata;
   SCIP_VAR** vars1;
   SCIP_VAR** vars2;
   SCIP_VAR* var1;
   SCIP_VAR* var2;
   int var1fix;
   int var2fix;
   SCIP_Bool tightened;
   SCIP_Bool peekinfeasible;
   int peekinfeasiblerow;
   int nrows;
   int i;

   assert( scip != NULL );
   assert( cons != NULL );
   assert( infeasible != NULL );
   assert( ngen != NULL );
   assert( found != NULL );

   SCIPdebugMsg(scip, "Propagating variables of constraint <%s>.\n", SCIPconsGetName(cons));

   *ngen = 0;
   *infeasible = FALSE;
   *found = FALSE;

   /* get data of constraint */
   consdata = SCIPconsGetData(cons);
   assert( consdata != NULL );
   assert( consdata->vars1 != NULL );
   assert( consdata->vars2 != NULL );
   assert( consdata->nrows > 0 );

   nrows = consdata->nrows;
   vars1 = consdata->vars1;
   vars2 = consdata->vars2;

   /* loop through all variables */
   for (i = 0; i < nrows; ++i)
   {
      /* get variables of first and second column */
      var1 = vars1[i];
      var2 = vars2[i];
      assert( var1 != NULL );
      assert( var2 != NULL );

      /* Get the fixing status of the left column variable var1 */
      if ( SCIPvarGetUbLocal(var1) < 0.5 )
      {
         var1fix = FIXED0;
         assert( SCIPvarGetLbLocal(var1) <= 0.5 );
      }
      else if ( SCIPvarGetLbLocal(var1) > 0.5 )
         var1fix = FIXED1;
      else
         var1fix = UNFIXED;

      /* Get the fixing status of the right column variable var2 */
      if ( SCIPvarGetUbLocal(var2) < 0.5 )
      {
         var2fix = FIXED0;
         assert( SCIPvarGetLbLocal(var2) <= 0.5 );
      }
      else if ( SCIPvarGetLbLocal(var2) > 0.5 )
         var2fix = FIXED1;
      else
         var2fix = UNFIXED;

      /* Encounter one of (1, 0). All above rows are constant. This is a feasible situation. Stop. */
      if ( var1fix == FIXED1 && var2fix == FIXED0 )
      {
         assert( SCIPvarGetLbLocal(var1) > 0.5 );
         assert( SCIPvarGetUbLocal(var2) < 0.5 );

         SCIPdebugMsg(scip, "Row %d is (1, 0)\n", i);
         break;
      }
      /* Encounter one of (_, _), (_, 0), (1, _). Check if a constant row is possible, otherwise fix to (1, 0). */
      if ( var1fix != FIXED0 && var2fix != FIXED1 )
      {
         assert( SCIPvarGetUbLocal(var1) > 0.5 );
         assert( SCIPvarGetLbLocal(var2) < 0.5 );

         SCIPdebugMsg(scip, "Row %d is (_, _), (_, 0) or (1, _).\n", i);

         SCIP_CALL( checkFeasible(scip, vars1, vars2, nrows, i + 1, &peekinfeasible, &peekinfeasiblerow) );

         if ( peekinfeasible )
         {
            /* If row i is constant, then we end up in an infeasible solution. Hence, row i must be (1, 0). */
            SCIPdebugMsg(scip, "Making row %d constant is infeasible. Fix to (1, 0).\n", i);

            assert( peekinfeasiblerow > i );
            assert( peekinfeasiblerow < nrows );

            if ( var1fix != FIXED1 )
            {
               /* Fix variable in first column to 1 */
               SCIP_CALL( SCIPinferVarLbCons(scip, var1, 1.0, cons, i + nrows * peekinfeasiblerow, FALSE, infeasible,
                     &tightened) ); /*lint !e713*/
               assert( ! *infeasible );

               *found = *found || tightened;
               if ( tightened )
                  ++(*ngen);
            }

            if ( var2fix != FIXED0 )
            {
               /* Fix variable in second column to 0 */
               SCIP_CALL( SCIPinferVarUbCons(scip, var2, 0.0, cons, i + nrows * peekinfeasiblerow, FALSE, infeasible,
                     &tightened) ); /*lint !e713*/
               assert( ! *infeasible );

               *found = *found || tightened;
               if ( tightened )
                  ++(*ngen);
            }
         }

         /* In all cases, we could make this row (1, 0), so it is feasible. Stop. */
         break;
      }
      /* Encounter (0, 1): if variable in first column is fixed to 0 and variable in second column is fixed to 1 */
      else if ( var1fix == FIXED0 && var2fix == FIXED1 )
      {
         assert( SCIPvarGetUbLocal(var1) < 0.5 );
         assert( SCIPvarGetLbLocal(var2) > 0.5 );

         SCIPdebugMsg(scip, "Row %d is (0, 1). Infeasible!\n", i);

         /* Mark solution as infeasible. */
         *infeasible = TRUE;

         /* Perform conflict analysis */
         if ( SCIPisConflictAnalysisApplicable(scip) )
         {
            SCIP_CALL( SCIPinitConflictAnalysis(scip, SCIP_CONFTYPE_PROPAGATION, FALSE) );

            /* Mark all variables from row i and above as part of the conflict */
            while (i >= 0)
            {
               SCIP_CALL( SCIPaddConflictBinvar(scip, vars1[i]) );
               SCIP_CALL( SCIPaddConflictBinvar(scip, vars2[i--]) );
            }

            SCIP_CALL( SCIPanalyzeConflictCons(scip, cons, NULL) );
         }

         break;
      }
      /* Encounter (0, _): Fix second part to 0 */
      else if ( var1fix == FIXED0 && var2fix != FIXED0 )
      {
         assert( SCIPvarGetUbLocal(var1) < 0.5 );
         assert( SCIPvarGetLbLocal(var2) < 0.5 );
         assert( SCIPvarGetUbLocal(var2) > 0.5 );

         SCIPdebugMsg(scip, "Row %d is (0, _). Fixing to (0, 0).\n", i);

         SCIP_CALL( SCIPinferVarUbCons(scip, var2, 0.0, cons, i, FALSE, infeasible, &tightened) ); /*lint !e713*/
         assert( ! *infeasible );

         *found = *found || tightened;
         if ( tightened )
            ++(*ngen);
      }
      /* Encounter (_, 1): fix first part to 1 */
      else if ( var1fix != FIXED1 && var2fix == FIXED1 )
      {
         assert( SCIPvarGetLbLocal(var1) < 0.5 );
         assert( SCIPvarGetUbLocal(var1) > 0.5 );
         assert( SCIPvarGetLbLocal(var2) > 0.5 );

         SCIPdebugMsg(scip, "Row %d is (_, 1). Fixing to (1, 1).\n", i);

         SCIP_CALL( SCIPinferVarLbCons(scip, var1, 1.0, cons, i, FALSE, infeasible, &tightened) ); /*lint !e713*/
         assert( ! *infeasible );

         *found = *found || tightened;
         if ( tightened )
            ++(*ngen);
      }
      /* Remaining cases are (0, 0) and (1, 1). In these cases we can continue! */
   }

   SCIPdebugMsg(scip, "No further fixings possible. Stopping at row %d\n", i);
   return SCIP_OKAY;
}


/** separate orbisack and cover inequalities */
static
SCIP_RETCODE separateInequalities(
   SCIP*                 scip,               /**< pointer to scip */
   SCIP_RESULT*          result,             /**< pointer to store the result of separation */
   SCIP_CONS*            cons,               /**< constraint */
   int                   nrows,              /**< number of rows of orbisack */
   SCIP_VAR*const*       vars1,              /**< first column of matrix of variables on which the symmetry acts */
   SCIP_VAR*const*       vars2,              /**< variables of second column */
   SCIP_Real*            vals1,              /**< LP-solution for those variables in first column */
   SCIP_Real*            vals2               /**< LP-solution for those variables in second column */
   )
{
   SCIP_CONSHDLRDATA* conshdlrdata;
   SCIP_Bool infeasible = FALSE;
   int ngen1 = 0;
   int ngen2 = 0;

   assert( scip != NULL );
   assert( result != NULL );
   assert( cons != NULL );
   assert( vars1 != NULL );
   assert( vars2 != NULL );
   assert( vals1 != NULL );
   assert( vals2 != NULL );

   conshdlrdata = SCIPconshdlrGetData(SCIPconsGetHdlr(cons));
   assert( conshdlrdata != NULL );

   if ( conshdlrdata->orbiseparation )
   {
      SCIP_CALL( separateOrbisack(scip, cons, nrows, vars1, vars2, vals1, vals2, FALSE, conshdlrdata->coeffbound, &ngen1, &infeasible) );
   }

   if ( ! infeasible && conshdlrdata->coverseparation )
   {
      SCIP_CALL( separateOrbisackCovers(scip, cons, nrows, vars1, vars2, vals1, vals2, &ngen2, &infeasible) );
   }

   if ( infeasible )
   {
      *result = SCIP_CUTOFF;
      return SCIP_OKAY;
   }

   if ( ngen1 + ngen2 > 0 )
      *result = SCIP_SEPARATED;

   return SCIP_OKAY;
}


/*--------------------------------------------------------------------------------------------
 *--------------------------------- SCIP functions -------------------------------------------
 *--------------------------------------------------------------------------------------------*/

/** copy method for constraint handler plugins (called when SCIP copies plugins) */
static
SCIP_DECL_CONSHDLRCOPY(conshdlrCopyOrbisack)
{  /*lint --e{715}*/
   assert(scip != NULL);
   assert(conshdlr != NULL);
   assert(strcmp(SCIPconshdlrGetName(conshdlr), CONSHDLR_NAME) == 0);

   /* call inclusion method of constraint handler */
   SCIP_CALL( SCIPincludeConshdlrOrbisack(scip) );

   *valid = TRUE;

   return SCIP_OKAY;
}

/** frees specific constraint data */
static
SCIP_DECL_CONSDELETE(consDeleteOrbisack)
{  /*lint --e{715}*/
   assert( scip != 0 );
   assert( conshdlr != 0 );
   assert( consdata != 0 );
   assert( strcmp(SCIPconshdlrGetName(conshdlr), CONSHDLR_NAME) == 0 );

   SCIP_CALL( consdataFree(scip, consdata) );

   return SCIP_OKAY;
}


/** frees constraint handler */
static
SCIP_DECL_CONSFREE(consFreeOrbisack)
{   /*lint --e{715}*/
   SCIP_CONSHDLRDATA* conshdlrdata;

   assert( scip != 0 );
   assert( conshdlr != 0 );
   assert( strcmp(SCIPconshdlrGetName(conshdlr), CONSHDLR_NAME) == 0 );

   conshdlrdata = SCIPconshdlrGetData(conshdlr);
   assert( conshdlrdata != NULL );

   SCIPfreeBlockMemory(scip, &conshdlrdata);

   return SCIP_OKAY;
}


/** transforms constraint data into data belonging to the transformed problem */
static
SCIP_DECL_CONSTRANS(consTransOrbisack)
{
   SCIP_CONSDATA* sourcedata;
   SCIP_CONSDATA* consdata = NULL;
   int nrows;

   assert( scip != NULL );
   assert( conshdlr != NULL );
   assert( strcmp(SCIPconshdlrGetName(conshdlr), CONSHDLR_NAME) == 0 );
   assert( sourcecons != NULL );
   assert( targetcons != NULL );

   SCIPdebugMsg(scip, "Transforming constraint.\n");

   /* get data of original constraint */
   sourcedata = SCIPconsGetData(sourcecons);
   assert( sourcedata != NULL );
   assert( sourcedata->nrows > 0 );
   assert( sourcedata->vars1 != NULL );
   assert( sourcedata->vars2 != NULL );

   /* create transformed constraint data (copy data where necessary) */
   nrows = sourcedata->nrows;

   SCIP_CALL( SCIPallocBlockMemory(scip, &consdata) );

   consdata->nrows = nrows;
   consdata->ismodelcons = sourcedata->ismodelcons;

   SCIP_CALL( SCIPallocBlockMemoryArray(scip, &consdata->vars1, nrows) );
   SCIP_CALL( SCIPallocBlockMemoryArray(scip, &consdata->vars2, nrows) );

   SCIP_CALL( SCIPgetTransformedVars(scip, nrows, sourcedata->vars1, consdata->vars1) );
   SCIP_CALL( SCIPgetTransformedVars(scip, nrows, sourcedata->vars2, consdata->vars2) );

   /* create transformed constraint */
   SCIP_CALL( SCIPcreateCons(scip, targetcons, SCIPconsGetName(sourcecons), conshdlr, consdata,
         SCIPconsIsInitial(sourcecons), SCIPconsIsSeparated(sourcecons),
         SCIPconsIsEnforced(sourcecons), SCIPconsIsChecked(sourcecons),
         SCIPconsIsPropagated(sourcecons), SCIPconsIsLocal(sourcecons),
         SCIPconsIsModifiable(sourcecons), SCIPconsIsDynamic(sourcecons),
         SCIPconsIsRemovable(sourcecons), SCIPconsIsStickingAtNode(sourcecons)) );

   return SCIP_OKAY;
}


/** LP initialization method of constraint handler (called before the initial LP relaxation at a node is solved) */
static
SCIP_DECL_CONSINITLP(consInitlpOrbisack)
{
   int c;

   assert( infeasible != NULL );
   *infeasible = FALSE;

   assert( scip != 0 );
   assert( conshdlr != 0 );
   assert( strcmp(SCIPconshdlrGetName(conshdlr), CONSHDLR_NAME) == 0 );

   /* loop through constraints */
   for (c = 0; c < nconss; ++c)
   {
      assert( conss[c] != 0 );

      SCIPdebugMsg(scip, "Generating initial orbisack cut for constraint <%s> ...\n", SCIPconsGetName(conss[c]));

      SCIP_CALL( initLP(scip, conss[c], infeasible) );
      if ( *infeasible )
         break;

      SCIPdebugMsg(scip, "Generated initial orbisack cut.\n");
   }

   return SCIP_OKAY;
}


/** solving process initialization method of constraint handler (called when branch and bound process is about to begin) */
static
SCIP_DECL_CONSINITSOL(consInitsolOrbisack)
{
   SCIP_CONSHDLRDATA* conshdlrdata;
   int c;

   assert( scip != NULL );
   assert( conshdlr != NULL );
   assert( strcmp(SCIPconshdlrGetName(conshdlr), CONSHDLR_NAME) == 0 );

   /* determine maximum number of rows in an orbisack constraint */
   conshdlrdata = SCIPconshdlrGetData(conshdlr);
   assert( conshdlrdata != NULL );

   conshdlrdata->maxnrows = 0;

   /* loop through constraints */
   for (c = 0; c < nconss; ++c)
   {
      SCIP_CONSDATA* consdata;

      assert( conss[c] != NULL );

      consdata = SCIPconsGetData(conss[c]);
      assert( consdata != NULL );

      /* update conshdlrdata if necessary */
      if ( consdata->nrows > conshdlrdata->maxnrows )
         conshdlrdata->maxnrows = consdata->nrows;
   }

   return SCIP_OKAY;
}


/** separation method of constraint handler for LP solution */
static
SCIP_DECL_CONSSEPALP(consSepalpOrbisack)
{  /*lint --e{715}*/
   SCIP_CONSDATA* consdata;
   SCIP_Real* vals1;
   SCIP_Real* vals2;
   int c;

   assert( scip != NULL );
   assert( conshdlr != NULL );
   assert( strcmp(SCIPconshdlrGetName(conshdlr), CONSHDLR_NAME) == 0 );
   assert( result != NULL );

   SCIPdebugMsg(scip, "Separation method for orbisack constraints.\n");

   *result = SCIP_DIDNOTRUN;

   /* if solution is not integer */
   if ( SCIPgetNLPBranchCands(scip) > 0 )
   {
      SCIP_CONSHDLRDATA* conshdlrdata;
      int nvals;

      *result = SCIP_DIDNOTFIND;

      conshdlrdata = SCIPconshdlrGetData(conshdlr);
      assert( conshdlrdata != NULL );

      nvals = conshdlrdata->maxnrows;
      assert( nvals > 0 );

      SCIP_CALL( SCIPallocBufferArray(scip, &vals1, nvals) );
      SCIP_CALL( SCIPallocBufferArray(scip, &vals2, nvals) );

      /* loop through constraints */
      for (c = 0; c < nconss; ++c)
      {
         /* get data of constraint */
         assert( conss[c] != NULL );
         consdata = SCIPconsGetData(conss[c]);

         /* get solution */
         SCIP_CALL( SCIPgetSolVals(scip, NULL, consdata->nrows, consdata->vars1, vals1) );
         SCIP_CALL( SCIPgetSolVals(scip, NULL, consdata->nrows, consdata->vars2, vals2) );

         SCIPdebugMsg(scip, "Separating orbisack constraint <%s> ...\n", SCIPconsGetName(conss[c]));

         SCIP_CALL( separateInequalities(scip, result, conss[c], consdata->nrows, consdata->vars1, consdata->vars2, vals1, vals2) );

         if ( *result == SCIP_CUTOFF )
            break;
      }

      SCIPfreeBufferArray(scip, &vals2);
      SCIPfreeBufferArray(scip, &vals1);
   }

   return SCIP_OKAY;
}


/** separation method of constraint handler for arbitrary primal solution */
static
SCIP_DECL_CONSSEPASOL(consSepasolOrbisack)
{  /*lint --e{715}*/
   SCIP_CONSDATA* consdata;
   SCIP_Real* vals1;
   SCIP_Real* vals2;
   int c;

   assert( scip != NULL );
   assert( conshdlr != NULL );
   assert( strcmp(SCIPconshdlrGetName(conshdlr), CONSHDLR_NAME) == 0 );
   assert( result != NULL );

   SCIPdebugMsg(scip, "Separation method for orbisack constraints\n");

   *result = SCIP_DIDNOTFIND;

   if ( nconss > 0 )
   {
      SCIP_CONSHDLRDATA* conshdlrdata;
      int nvals;

      conshdlrdata = SCIPconshdlrGetData(conshdlr);
      assert( conshdlrdata != NULL );

      nvals = conshdlrdata->maxnrows;
      assert( nvals > 0 );

      SCIP_CALL( SCIPallocBufferArray(scip, &vals1, nvals) );
      SCIP_CALL( SCIPallocBufferArray(scip, &vals2, nvals) );

      /* loop through constraints */
      for (c = 0; c < nconss; ++c)
      {
         /* get data of constraint */
         assert( conss[c] != NULL );
         consdata = SCIPconsGetData(conss[c]);

         /* get solution */
         assert( consdata->nrows <= nvals );
         SCIP_CALL( SCIPgetSolVals(scip, sol, consdata->nrows, consdata->vars1, vals1) );
         SCIP_CALL( SCIPgetSolVals(scip, sol, consdata->nrows, consdata->vars2, vals2) );

         SCIPdebugMsg(scip, "Separating orbisack constraint <%s> ...\n", SCIPconsGetName(conss[c]));

         SCIP_CALL( separateInequalities(scip, result, conss[c], consdata->nrows, consdata->vars1, consdata->vars2, vals1, vals2) );
         if ( *result == SCIP_CUTOFF )
            break;
      }

      SCIPfreeBufferArray(scip, &vals2);
      SCIPfreeBufferArray(scip, &vals1);
   }

   return SCIP_OKAY;
}


/** constraint enforcing method of constraint handler for LP solutions
 *
 *  @pre It is assumed that the solution is integral (this can be ensured by appropriate priorities).
 */
static
SCIP_DECL_CONSENFOLP(consEnfolpOrbisack)
{  /*lint --e{715}*/
   SCIP_CONSDATA* consdata;
   SCIP_Bool infeasible = FALSE;
   SCIP_Real* vals1;
   SCIP_Real* vals2;
   int ngen = 0;
   int c;

   assert( scip != 0 );
   assert( conshdlr != 0 );
   assert( strcmp(SCIPconshdlrGetName(conshdlr), CONSHDLR_NAME) == 0 );
   assert( result != 0 );

   SCIPdebugMsg(scip, "Enfolp method for orbisack constraints\n");

   /* we have a negative priority, so we should come after the integrality conshdlr. */
   assert( SCIPgetNLPBranchCands(scip) == 0 );

   *result = SCIP_FEASIBLE;

   if ( nconss > 0 )
   {
      SCIP_CONSHDLRDATA* conshdlrdata;
      int nvals;

      conshdlrdata = SCIPconshdlrGetData(conshdlr);
      assert( conshdlrdata != NULL );

      nvals = conshdlrdata->maxnrows;
      assert( nvals > 0 );

      SCIP_CALL( SCIPallocBufferArray(scip, &vals1, nvals) );
      SCIP_CALL( SCIPallocBufferArray(scip, &vals2, nvals) );

      /* loop through constraints */
      for (c = 0; c < nconss; ++c)
      {
         /* get data of constraint */
         assert( conss[c] != 0 );
         consdata = SCIPconsGetData(conss[c]);
         assert( consdata != NULL );

         /* do not enforce non-model constraints */
         if ( !consdata->ismodelcons )
            continue;

         /* get solution */
         assert( consdata->nrows <= nvals );
         SCIP_CALL( SCIPgetSolVals(scip, NULL, consdata->nrows, consdata->vars1, vals1) );
         SCIP_CALL( SCIPgetSolVals(scip, NULL, consdata->nrows, consdata->vars2, vals2) );

         SCIPdebugMsg(scip, "Enforcing orbisack constraint <%s> ...\n", SCIPconsGetName(conss[c]));

         /* Separate only cover inequalities to ensure that enforcing works correctly. */
         /* Otherwise, it may happen that infeasible solutions cannot be detected, since */
         /* we bound the size of the coefficients for the orbisack inequalities. */
         SCIP_CALL( separateOrbisackCovers(scip, conss[c], consdata->nrows, consdata->vars1, consdata->vars2, vals1, vals2, &ngen, &infeasible) );

         if ( infeasible )
         {
            *result = SCIP_CUTOFF;
            break;
         }

         SCIPdebugMsg(scip, "Generated orbisack inequalities for <%s>: %d\n", SCIPconsGetName(conss[c]), ngen);

         if ( ngen > 0 )
            *result = SCIP_SEPARATED;
      }

      SCIPfreeBufferArray(scip, &vals2);
      SCIPfreeBufferArray(scip, &vals1);
   }

   return SCIP_OKAY;
}


/** constraint enforcing method of constraint handler for pseudo solutions */
static
SCIP_DECL_CONSENFOPS(consEnfopsOrbisack)
{  /*lint --e{715}*/
   SCIP_Bool feasible = TRUE;
   SCIP_CONSDATA* consdata;
   int c;

   assert( scip != NULL );
   assert( conshdlr != NULL );
   assert( strcmp(SCIPconshdlrGetName(conshdlr), CONSHDLR_NAME) == 0 );
   assert( result != NULL );

   SCIPdebugMsg(scip, "Enforcing method for orbisack constraints (pseudo solutions) ...\n");

   *result = SCIP_FEASIBLE;

   if ( objinfeasible || solinfeasible )
      return SCIP_OKAY;

   /* loop through constraints */
   for (c = 0; c < nconss; ++c)
   {
      /* get data of constraint */
      assert( conss[c] != NULL );
      consdata = SCIPconsGetData(conss[c]);
      assert( consdata != NULL);
      assert( consdata->nrows > 0 );
      assert( consdata->vars1 != NULL );
      assert( consdata->vars2 != NULL );

      /* do not enforce non-model constraints */
      if ( !consdata->ismodelcons )
         continue;

      SCIP_CALL( SCIPcheckSolutionOrbisack(scip, NULL, consdata->vars1, consdata->vars2, consdata->nrows, FALSE, &feasible) );

      if ( ! feasible )
      {
         *result = SCIP_INFEASIBLE;
         break;
      }
   }

   return SCIP_OKAY;
}


/** constraint enforcing method of constraint handler for relaxation solutions */
static
SCIP_DECL_CONSENFORELAX(consEnforelaxOrbisack)
{  /*lint --e{715}*/
   SCIP_CONSDATA* consdata;
   SCIP_Bool infeasible = FALSE;
   SCIP_Real* vals1;
   SCIP_Real* vals2;
   int ngen = 0;
   int c;

   assert( scip != 0 );
   assert( conshdlr != 0 );
   assert( strcmp(SCIPconshdlrGetName(conshdlr), CONSHDLR_NAME) == 0 );
   assert( result != 0 );

   SCIPdebugMsg(scip, "Enforelax method for orbisack constraints.\n");

   /* we have a negative priority, so we should come after the integrality conshdlr. */
   assert( SCIPgetNLPBranchCands(scip) == 0 );

   *result = SCIP_FEASIBLE;

   if ( nconss > 0 )
   {
      SCIP_CONSHDLRDATA* conshdlrdata;
      int nvals;

      conshdlrdata = SCIPconshdlrGetData(conshdlr);
      assert( conshdlrdata != NULL );

      nvals = conshdlrdata->maxnrows;
      assert( nvals > 0 );

      SCIP_CALL( SCIPallocBufferArray(scip, &vals1, nvals) );
      SCIP_CALL( SCIPallocBufferArray(scip, &vals2, nvals) );

      /* loop through constraints */
      for (c = 0; c < nconss; ++c)
      {
         /* get data of constraint */
         assert( conss[c] != 0 );
         consdata = SCIPconsGetData(conss[c]);
         assert( consdata != NULL );

         /* do not enforce non-model constraints */
         if ( !consdata->ismodelcons )
            continue;

         /* get solution */
         assert( consdata->nrows <= nvals );
         SCIP_CALL( SCIPgetSolVals(scip, sol, consdata->nrows, consdata->vars1, vals1) );
         SCIP_CALL( SCIPgetSolVals(scip, sol, consdata->nrows, consdata->vars2, vals2) );

         SCIPdebugMsg(scip, "Enforcing orbisack constraint <%s> ...\n", SCIPconsGetName(conss[c]));

         /* Separate only cover inequalities to ensure that enforcing works correctly. */
         /* Otherwise, it may happen that infeasible solutions cannot be detected, since */
         /* we bound the size of the coefficients for the orbisack inequalities. */
         SCIP_CALL( separateOrbisackCovers(scip, conss[c], consdata->nrows, consdata->vars1, consdata->vars2, vals1, vals2, &ngen, &infeasible) );

         if ( infeasible )
         {
            *result = SCIP_CUTOFF;
            break;
         }

         SCIPdebugMsg(scip, "Generated orbisack inequalities for <%s>: %d\n", SCIPconsGetName(conss[c]), ngen);

         if ( ngen > 0 )
            *result = SCIP_SEPARATED;
      }

      SCIPfreeBufferArray(scip, &vals2);
      SCIPfreeBufferArray(scip, &vals1);
   }

   return SCIP_OKAY;
}


/** feasibility check method of constraint handler for integral solutions */
static
SCIP_DECL_CONSCHECK(consCheckOrbisack)
{  /*lint --e{715}*/
   SCIP_Bool feasible = TRUE;
   SCIP_CONSDATA* consdata;
   int c;

   assert( scip != NULL );
   assert( conshdlr != NULL );
   assert( strcmp(SCIPconshdlrGetName(conshdlr), CONSHDLR_NAME) == 0 );
   assert( result != NULL );

   *result = SCIP_FEASIBLE;

   /* loop through constraints */
   for (c = 0; c < nconss; ++c)
   {
      /* get data of constraint */
      assert( conss[c] != NULL );
      consdata = SCIPconsGetData(conss[c]);
      assert( consdata != NULL);
      assert( consdata->nrows > 0 );
      assert( consdata->vars1 != NULL );
      assert( consdata->vars2 != NULL );

      SCIPdebugMsg(scip, "Check method for orbisack constraint <%s> (%d rows) ...\n", SCIPconsGetName(conss[c]), consdata->nrows);

      /* do not check non-model constraints */
      if ( !consdata->ismodelcons )
         continue;

      SCIP_CALL( SCIPcheckSolutionOrbisack(scip, sol, consdata->vars1, consdata->vars2, consdata->nrows, printreason, &feasible) );

      if ( ! feasible )
      {
         *result = SCIP_INFEASIBLE;
         SCIPdebugMsg(scip, "Solution is feasible.\n");
         break;
      }
   }

   if ( feasible )
      SCIPdebugMsg(scip, "Solution is feasible.\n");

   return SCIP_OKAY;
}


/** domain propagation method of constraint handler */
static
SCIP_DECL_CONSPROP(consPropOrbisack)
{  /*lint --e{715}*/
   int c;

   assert( scip != NULL );
   assert( conshdlr != NULL );
   assert( strcmp(SCIPconshdlrGetName(conshdlr), CONSHDLR_NAME) == 0 );
   assert( result != NULL );

   *result = SCIP_DIDNOTRUN;

   SCIPdebugMsg(scip, "Propagation method of orbisack constraint handler.\n");

   /* loop through constraints */
   for (c = 0; c < nconss; ++c)
   {
      SCIP_Bool infeasible = FALSE;
      SCIP_Bool found = FALSE;
      int ngen = 0;

      assert( conss[c] != NULL );

      SCIP_CALL( propVariables(scip, conss[c], &infeasible, &found, &ngen) );

      if ( infeasible )
      {
         *result = SCIP_CUTOFF;
         return SCIP_OKAY;
      }

      if ( found )
         *result = SCIP_REDUCEDDOM;
   }

   return SCIP_OKAY;
}


/** presolving method of constraint handler */
static
SCIP_DECL_CONSPRESOL(consPresolOrbisack)
{  /*lint --e{715}*/
   int c;
   int ngen = 0;

   assert( scip != NULL );
   assert( conshdlr != NULL );
   assert( strcmp(SCIPconshdlrGetName(conshdlr), CONSHDLR_NAME) == 0 );
   assert( result != NULL );

   SCIPdebugMsg(scip, "Presolving method of orbisack constraint handler. Propagating orbisack inequalities.\n");

   *result = SCIP_DIDNOTFIND;

   /* loop through constraints */
   for (c = 0; c < nconss; ++c)
   {
      SCIP_Bool infeasible = FALSE;
      SCIP_Bool found = FALSE;
      int curngen = 0;

      assert( conss[c] != NULL );
      SCIP_CALL( propVariables(scip, conss[c], &infeasible, &found, &curngen) );

      if ( infeasible )
      {
         *result = SCIP_CUTOFF;
         break;
      }

      ngen += curngen;
   }

   if ( ngen > 0 )
   {
      *nfixedvars += ngen;
      *result = SCIP_SUCCESS;
   }

   return SCIP_OKAY;
}


/** Propagation resolution for conflict analysis */
static
SCIP_DECL_CONSRESPROP(consRespropOrbisack)
{  /*lint --e{715}*/
   SCIP_CONSDATA* consdata;
   SCIP_VAR** vars1;
   SCIP_VAR** vars2;
   int i;
   int varrow;
   int infrow;

   assert( scip != NULL );
   assert( conshdlr != NULL );
   assert( strcmp(SCIPconshdlrGetName(conshdlr), CONSHDLR_NAME) == 0 );
   assert( cons != NULL );
   assert( infervar != NULL );
   assert( bdchgidx != NULL );
   assert( result != NULL );

   SCIPdebugMsg(scip, "Propagation resolution method of orbisack constraint handler.\n");

   *result = SCIP_DIDNOTFIND;

   consdata = SCIPconsGetData(cons);
   assert( consdata != NULL);
   assert( consdata->nrows > 0 );
   assert( consdata->vars1 != NULL );
   assert( consdata->vars2 != NULL );

   vars1 = consdata->vars1;
   vars2 = consdata->vars2;

   /* inferinfo == varrow + infrow * nrows. infrow is 0 if the fixing is not caused by a lookahead. */
   varrow = inferinfo % consdata->nrows;
   infrow = inferinfo / consdata->nrows;

   assert( varrow >= 0 );
   assert( varrow < consdata->nrows );
   assert( infrow >= 0 );
   assert( infrow < consdata->nrows );

   /* In both cases, the rows until "varrow" are constants. */
   for (i = 0; i < varrow; ++i)
   {
      /* Conflict caused by bounds of previous variables */
      SCIP_CALL( SCIPaddConflictUb(scip, vars1[i], bdchgidx) );
      SCIP_CALL( SCIPaddConflictLb(scip, vars1[i], bdchgidx) );
      SCIP_CALL( SCIPaddConflictUb(scip, vars2[i], bdchgidx) );
      SCIP_CALL( SCIPaddConflictLb(scip, vars2[i], bdchgidx) );
   }

   if ( infrow > 0 )
   {
      /* The fixing of infervar is caused by a lookahead (checkFeasible).
       * The rows until "varrow" are constants, and row "varrow" is (_, _), (1, _), (_, 0).
       * If we assume "varrow" is constant, then the next rows until infrow are constants, and infrow is (0, 1).
       */
      for (i = varrow + 1; i < infrow; ++i)
      {
         /* These rows are one of (0, 0), (1, 1), (0, _), (_, 1), making them constants. */
         SCIP_CALL( SCIPaddConflictUb(scip, vars1[i], bdchgidx) );
         SCIP_CALL( SCIPaddConflictLb(scip, vars1[i], bdchgidx) );
         SCIP_CALL( SCIPaddConflictUb(scip, vars2[i], bdchgidx) );
         SCIP_CALL( SCIPaddConflictLb(scip, vars2[i], bdchgidx) );
      }

      /* And infrow itself is (0, 1). */
      assert( SCIPvarGetUbAtIndex(vars1[infrow], bdchgidx, TRUE) < 0.5 );
      assert( SCIPvarGetUbAtIndex(vars1[infrow], bdchgidx, FALSE) < 0.5 );
      assert( SCIPvarGetLbAtIndex(vars2[infrow], bdchgidx, TRUE) > 0.5 );
      assert( SCIPvarGetLbAtIndex(vars2[infrow], bdchgidx, FALSE) > 0.5 );

      SCIP_CALL( SCIPaddConflictUb(scip, vars1[infrow], bdchgidx) );
      SCIP_CALL( SCIPaddConflictLb(scip, vars2[infrow], bdchgidx) );
   }
   else
   {
      /* This is not a fixing caused by lookahead (checkFeasible),
       * so row "varrow" was (0, _) or (_, 1) and its previous rows are constants.
       */
      if ( boundtype == SCIP_BOUNDTYPE_LOWER )
      {
         /* We changed the lower bound of infervar to 1. This means that this fixing is due to (_, 1) */
         assert( infervar == vars1[varrow] );
         assert( SCIPvarGetLbAtIndex(vars1[varrow], bdchgidx, FALSE) < 0.5 );
         assert( SCIPvarGetLbAtIndex(vars1[varrow], bdchgidx, TRUE) > 0.5 );
         assert( SCIPvarGetLbAtIndex(vars2[varrow], bdchgidx, FALSE ) > 0.5);
         assert( SCIPvarGetUbAtIndex(vars2[varrow], bdchgidx, FALSE ) > 0.5);

         SCIP_CALL( SCIPaddConflictUb(scip, vars2[varrow], bdchgidx) );
         SCIP_CALL( SCIPaddConflictLb(scip, vars2[varrow], bdchgidx) );
      }
      else
      {
         /* We changed the upper bound to 0. This means that this fixing is due to (0, _) */
         assert( infervar == vars2[varrow] );
         assert( SCIPvarGetLbAtIndex(vars1[varrow], bdchgidx, FALSE ) < 0.5);
         assert( SCIPvarGetUbAtIndex(vars1[varrow], bdchgidx, FALSE ) < 0.5);
         assert( SCIPvarGetUbAtIndex(vars2[varrow], bdchgidx, FALSE) > 0.5 );
         assert( SCIPvarGetUbAtIndex(vars2[varrow], bdchgidx, TRUE) < 0.5 );

         SCIP_CALL( SCIPaddConflictUb(scip, vars1[varrow], bdchgidx) );
         SCIP_CALL( SCIPaddConflictLb(scip, vars1[varrow], bdchgidx) );
      }
   }

   *result = SCIP_SUCCESS;
   return SCIP_OKAY;
}


/** Lock variables
 *
 *  We assume we have only one global (void) constraint and lock all variables.
 *
 * - Orbisack constraints may get violated if the variables of the first column
 *   are rounded down, we therefor call SCIPaddVarLocksType(..., nlockspos, nlocksneg).
 * - Orbisack constraints may get violated if the variables of the second column
 *   are rounded up , we therefor call SCIPaddVarLocksType(..., nlocksneg, nlockspo ).
 */
static
SCIP_DECL_CONSLOCK(consLockOrbisack)
{  /*lint --e{715}*/
   SCIP_CONSDATA* consdata;
   SCIP_VAR** vars1;
   SCIP_VAR** vars2;
   int nrows;
   int i;

   assert( scip != NULL );
   assert( conshdlr != NULL );
   assert( strcmp(SCIPconshdlrGetName(conshdlr), CONSHDLR_NAME) == 0 );
   assert( cons != NULL );

   SCIPdebugMsg(scip, "Locking method for orbisack constraint handler.\n");

   /* get data of original constraint */
   consdata = SCIPconsGetData(cons);
   assert( consdata != NULL);
   assert( consdata->nrows > 0 );
   assert( consdata->vars1 != NULL );
   assert( consdata->vars2 != NULL );

   nrows = consdata->nrows;
   vars1 = consdata->vars1;
   vars2 = consdata->vars2;

   for (i = 0; i < nrows; ++i)
   {
      SCIP_CALL( SCIPaddVarLocksType(scip, vars1[i], locktype, nlockspos, nlocksneg) );
      SCIP_CALL( SCIPaddVarLocksType(scip, vars2[i], locktype, nlocksneg, nlockspos) );
   }

   return SCIP_OKAY;
}


/** constraint copying method of constraint handler */
static
SCIP_DECL_CONSCOPY(consCopyOrbisack)
{
   SCIP_CONSHDLRDATA* conshdlrdata;
   SCIP_CONSDATA* sourcedata;
   SCIP_VAR** sourcevars1;
   SCIP_VAR** sourcevars2;
   SCIP_VAR** vars1;
   SCIP_VAR** vars2;
   int nrows;
   int i;

   assert( scip != NULL );
   assert( cons != NULL );
   assert( sourcescip != NULL );
   assert( sourceconshdlr != NULL );
   assert( strcmp(SCIPconshdlrGetName(sourceconshdlr), CONSHDLR_NAME) == 0 );
   assert( sourcecons != NULL );
   assert( varmap != NULL );
   assert( valid != NULL );

   *valid = TRUE;

   SCIPdebugMsg(scip, "Copying method for orbisack constraint handler.\n");

   sourcedata = SCIPconsGetData(sourcecons);
   assert( sourcedata != NULL );
   assert( sourcedata->vars1 != NULL );
   assert( sourcedata->vars2 != NULL );
   assert( sourcedata->nrows > 0 );

   conshdlrdata = SCIPconshdlrGetData(sourceconshdlr);
   assert( conshdlrdata != NULL );

   /* do not copy non-model constraints */
   if ( !sourcedata->ismodelcons && !conshdlrdata->forceconscopy )
   {
      *valid = FALSE;

      return SCIP_OKAY;
   }

   sourcevars1 = sourcedata->vars1;
   sourcevars2 = sourcedata->vars2;
   nrows = sourcedata->nrows;

   SCIP_CALL( SCIPallocBufferArray(scip, &vars1, nrows) );

   for (i = 0; i < nrows && *valid; ++i)
   {
      SCIP_CALL( SCIPgetVarCopy(sourcescip, scip, sourcevars1[i], &(vars1[i]), varmap, consmap, global, valid) );
      assert( !(*valid) || vars1[i] != NULL );
   }

   /* only create the target constraint, if all variables could be copied */
   if ( !(*valid) )
   {
      SCIPfreeBufferArray(scip, &vars1);

      return SCIP_OKAY;
   }

   SCIP_CALL( SCIPallocBufferArray(scip, &vars2, nrows) );

   for (i = 0; i < nrows && *valid; ++i)
   {
      SCIP_CALL( SCIPgetVarCopy(sourcescip, scip, sourcevars2[i], &(vars2[i]), varmap, consmap, global, valid) );
      assert( !(*valid) || vars2[i] != NULL );
   }

   /* only create the target constraint, if all variables could be copied */
   if ( *valid )
   {
      /* create copied constraint */
      if ( name == NULL )
         name = SCIPconsGetName(sourcecons);

      SCIP_CALL( SCIPcreateConsOrbisack(scip, cons, name, vars1, vars2, nrows, FALSE, FALSE, sourcedata->ismodelcons,
            initial, separate, enforce, check, propagate, local, modifiable, dynamic, removable, stickingatnode) );
   }

   SCIPfreeBufferArray(scip, &vars2);
   SCIPfreeBufferArray(scip, &vars1);

   return SCIP_OKAY;
}


/** constraint parsing method of constraint handler */
static
SCIP_DECL_CONSPARSE(consParseOrbisack)
{  /*lint --e{715}*/
   const char* s;
   char* endptr;
   SCIP_VAR** vars1;
   SCIP_VAR** vars2;
   SCIP_VAR* var;
   int nrows = 0;
   int maxnrows = 128;
   SCIP_Bool firstcolumn = TRUE;
   SCIP_Bool ispporbisack = FALSE;
   SCIP_Bool isparttype = FALSE;

   assert( success != NULL );

   *success = TRUE;
   s = str;

   /* skip white space */
   while ( *s != '\0' && isspace((unsigned char)*s) )
      ++s;

   if ( strncmp(s, "partOrbisack(", 13) == 0 )
   {
      ispporbisack = TRUE;
      isparttype = TRUE;
   }
   else if ( strncmp(s, "packOrbisack(", 13) == 0 )
      ispporbisack = TRUE;
   else
   {
      if ( strncmp(s, "fullOrbisack(", 13) != 0 )
      {
         SCIPerrorMessage("Syntax error - expected \"fullOrbisack(\", \"partOrbisack\" or \"packOrbisacj\": %s\n", s);
         *success = FALSE;
         return SCIP_OKAY;
      }
   }
   s += 13;

   /* loop through string */
   SCIP_CALL( SCIPallocBufferArray(scip, &vars1, maxnrows) );
   SCIP_CALL( SCIPallocBufferArray(scip, &vars2, maxnrows) );

   do
   {
      /* skip whitespace */
      while ( *s != '\0' && isspace((unsigned char)*s) )
         ++s;

      /* parse variable name */
      SCIP_CALL( SCIPparseVarName(scip, s, &var, &endptr) );
      if ( var == NULL )
      {
         SCIPerrorMessage("unknown variable name at '%s'\n", str);
         *success = FALSE;

         SCIPfreeBufferArray(scip, &vars2);
         SCIPfreeBufferArray(scip, &vars1);

         return SCIP_OKAY;
      }

      if ( firstcolumn )
         vars1[nrows] = var;
      else
         vars2[nrows] = var;
      s = endptr;
      assert( s != NULL );

      firstcolumn = !firstcolumn;

      /* skip white space and ',' */
      while ( *s != '\0' && ( isspace((unsigned char)*s) ||  *s == ',' ) )
         ++s;

      /* begin new row if required */
      if ( *s == '.' )
      {
         ++nrows;
         ++s;

         if ( nrows >= maxnrows )
         {
            int newsize;

            newsize = SCIPcalcMemGrowSize(scip, nrows + 1);
            SCIP_CALL( SCIPreallocBufferArray(scip, &vars1, newsize) );
            SCIP_CALL( SCIPreallocBufferArray(scip, &vars2, newsize) );
            maxnrows = newsize;
         }
         assert( nrows < maxnrows );
      }
   }
   while ( *s != ')' );
   ++nrows;

   SCIP_CALL( SCIPcreateConsBasicOrbisack(scip, cons, name, vars1, vars2, nrows, ispporbisack, isparttype, TRUE) );

   SCIPfreeBufferArray(scip, &vars2);
   SCIPfreeBufferArray(scip, &vars1);

   return SCIP_OKAY;
}


/** constraint display method of constraint handler
 *
 *  The constraint handler should output a representation of the constraint into the given text file.
 */
static
SCIP_DECL_CONSPRINT(consPrintOrbisack)
{   /*lint --e{715}*/
   SCIP_CONSDATA* consdata;
   SCIP_VAR** vars1;
   SCIP_VAR** vars2;
   int nrows;
   int i;

   assert( scip != NULL );
   assert( conshdlr != NULL );
   assert( strcmp(SCIPconshdlrGetName(conshdlr), CONSHDLR_NAME) == 0 );
   assert( cons != NULL );

   consdata = SCIPconsGetData(cons);
   assert( consdata != NULL );
   assert( consdata->vars1 != NULL );
   assert( consdata->vars2 != NULL );
   assert( consdata->nrows > 0 );

   vars1 = consdata->vars1;
   vars2 = consdata->vars2;
   nrows = consdata->nrows;

   SCIPdebugMsg(scip, "Printing method for orbisack constraint handler\n");

   SCIPinfoMessage(scip, file, "fullOrbisack(");

   for (i = 0; i < nrows; ++i)
   {
      SCIP_CALL( SCIPwriteVarName(scip, file, vars1[i], TRUE) );
      SCIPinfoMessage(scip, file, ",");
      SCIP_CALL( SCIPwriteVarName(scip, file, vars2[i], TRUE) );
      if ( i < nrows-1 )
         SCIPinfoMessage(scip, file, ".");
   }

   SCIPinfoMessage(scip, file, ")");

   return SCIP_OKAY;
}


/** checks given solution for feasibility */
SCIP_RETCODE SCIPcheckSolutionOrbisack(
   SCIP*                 scip,               /**< SCIP data structure */
   SCIP_SOL*             sol,                /**< solution to check for feasibility */
   SCIP_VAR**            vars1,              /**< variables of first column */
   SCIP_VAR**            vars2,              /**< variables of second column */
   int                   nrows,              /**< number of rows */
   SCIP_Bool             printreason,        /**< whether reason for infeasibility should be printed */
   SCIP_Bool*            feasible            /**< memory address to store whether sol is feasible */
   )
{
   int i;
   int val1;
   int val2;

   assert( scip != NULL );
   assert( vars1 != NULL );
   assert( vars2 != NULL );
   assert( nrows > 0 );
   assert( feasible != NULL );

   *feasible = TRUE;

   /* find first non-constant row and check for feasibility */
   for (i = 0; i < nrows; ++i)
   {
      assert( SCIPisFeasIntegral(scip, SCIPgetSolVal(scip, sol, vars1[i])) );
      assert( SCIPisFeasIntegral(scip, SCIPgetSolVal(scip, sol, vars2[i])) );

      /* get values of i-th row */
      val1 = SCIPgetSolVal(scip, sol, vars1[i]) > 0.5 ? 1 : 0;
      val2 = SCIPgetSolVal(scip, sol, vars2[i]) > 0.5 ? 1 : 0;

      /* if row i is constrant */
      if ( val1 == val2 )
         continue;
      /* row i has type (1,0) -> feasible */
      else if ( val1 == 1 )
      {
         assert( val2 == 0 );
         break;
      }
      else /* infeasible */
      {
         if ( printreason )
            SCIPinfoMessage(scip, NULL, "First non-constant row %d is fixed to (0,1).\n", i);
         *feasible = FALSE;
         break;
      }
   }

   return SCIP_OKAY;
}


/** constraint method of constraint handler which returns the variables (if possible) */
static
SCIP_DECL_CONSGETVARS(consGetVarsOrbisack)
{  /*lint --e{715}*/
   SCIP_CONSDATA* consdata;

   assert( cons != NULL );
   assert( success != NULL );
   assert( vars != NULL );

   consdata = SCIPconsGetData(cons);
   assert( consdata != NULL );

   if ( varssize < 2 * consdata->nrows )
      (*success) = FALSE;
   else
   {
      int cnt = 0;
      int i;

      for (i = 0; i < consdata->nrows; ++i)
      {
         vars[cnt++] = consdata->vars1[i];
         vars[cnt++] = consdata->vars2[i];
      }
      (*success) = TRUE;
   }

   return SCIP_OKAY;
}


/** constraint method of constraint handler which returns the number of variables (if possible) */
static
SCIP_DECL_CONSGETNVARS(consGetNVarsOrbisack)
{  /*lint --e{715}*/
   SCIP_CONSDATA* consdata;

   assert( cons != NULL );

   consdata = SCIPconsGetData(cons);
   assert( consdata != NULL );

   (*nvars) = 2 * consdata->nrows;
   (*success) = TRUE;

   return SCIP_OKAY;
}


/** creates the handler for orbisack constraints and includes it in SCIP */
SCIP_RETCODE SCIPincludeConshdlrOrbisack(
   SCIP*                 scip                /**< SCIP data structure */
   )
{
   SCIP_CONSHDLRDATA* conshdlrdata = NULL;
   SCIP_CONSHDLR* conshdlr;

   SCIP_CALL( SCIPallocBlockMemory(scip, &conshdlrdata) );

   /* include constraint handler */
   SCIP_CALL( SCIPincludeConshdlrBasic(scip, &conshdlr, CONSHDLR_NAME, CONSHDLR_DESC,
         CONSHDLR_ENFOPRIORITY, CONSHDLR_CHECKPRIORITY,
         CONSHDLR_EAGERFREQ, CONSHDLR_NEEDSCONS,
         consEnfolpOrbisack, consEnfopsOrbisack, consCheckOrbisack, consLockOrbisack,
         conshdlrdata) );
   assert( conshdlr != NULL );

   /* set non-fundamental callbacks via specific setter functions */
   SCIP_CALL( SCIPsetConshdlrCopy(scip, conshdlr, conshdlrCopyOrbisack, consCopyOrbisack) );
   SCIP_CALL( SCIPsetConshdlrEnforelax(scip, conshdlr, consEnforelaxOrbisack) );
   SCIP_CALL( SCIPsetConshdlrFree(scip, conshdlr, consFreeOrbisack) );
   SCIP_CALL( SCIPsetConshdlrDelete(scip, conshdlr, consDeleteOrbisack) );
   SCIP_CALL( SCIPsetConshdlrGetVars(scip, conshdlr, consGetVarsOrbisack) );
   SCIP_CALL( SCIPsetConshdlrGetNVars(scip, conshdlr, consGetNVarsOrbisack) );
   SCIP_CALL( SCIPsetConshdlrParse(scip, conshdlr, consParseOrbisack) );
   SCIP_CALL( SCIPsetConshdlrPresol(scip, conshdlr, consPresolOrbisack, CONSHDLR_MAXPREROUNDS, CONSHDLR_PRESOLTIMING) );
   SCIP_CALL( SCIPsetConshdlrPrint(scip, conshdlr, consPrintOrbisack) );
   SCIP_CALL( SCIPsetConshdlrProp(scip, conshdlr, consPropOrbisack, CONSHDLR_PROPFREQ, CONSHDLR_DELAYPROP, CONSHDLR_PROP_TIMING) );
   SCIP_CALL( SCIPsetConshdlrResprop(scip, conshdlr, consRespropOrbisack) );
   SCIP_CALL( SCIPsetConshdlrSepa(scip, conshdlr, consSepalpOrbisack, consSepasolOrbisack, CONSHDLR_SEPAFREQ, CONSHDLR_SEPAPRIORITY, CONSHDLR_DELAYSEPA) );
   SCIP_CALL( SCIPsetConshdlrTrans(scip, conshdlr, consTransOrbisack) );
   SCIP_CALL( SCIPsetConshdlrInitlp(scip, conshdlr, consInitlpOrbisack) );
   SCIP_CALL( SCIPsetConshdlrInitsol(scip, conshdlr, consInitsolOrbisack) );

   /* separation methods */
   SCIP_CALL( SCIPaddBoolParam(scip, "constraints/" CONSHDLR_NAME "/coverseparation",
         "Separate cover inequalities for orbisacks?",
         &conshdlrdata->coverseparation, TRUE, DEFAULT_COVERSEPARATION, NULL, NULL) );

   SCIP_CALL( SCIPaddBoolParam(scip, "constraints/" CONSHDLR_NAME "/orbiSeparation",
         "Separate orbisack inequalities?",
         &conshdlrdata->orbiseparation, TRUE, DEFAULT_ORBISEPARATION, NULL, NULL) );

   SCIP_CALL( SCIPaddRealParam(scip, "constraints/" CONSHDLR_NAME "/coeffbound",
         "Maximum size of coefficients for orbisack inequalities",
         &conshdlrdata->coeffbound, TRUE, DEFAULT_COEFFBOUND, 0.0, DBL_MAX, NULL, NULL) );

   /* whether we allow upgrading to packing/partioning orbisack constraints*/
   SCIP_CALL( SCIPaddBoolParam(scip, "constraints/" CONSHDLR_NAME "/checkpporbisack",
         "Upgrade orbisack constraints to packing/partioning orbisacks?",
         &conshdlrdata->checkpporbisack, TRUE, DEFAULT_PPORBISACK, NULL, NULL) );

   SCIP_CALL( SCIPaddBoolParam(scip, "constraints/" CONSHDLR_NAME "/forceconscopy",
         "Whether orbisack constraints should be forced to be copied to sub SCIPs.",
         &conshdlrdata->forceconscopy, TRUE, DEFAULT_FORCECONSCOPY, NULL, NULL) );

   return SCIP_OKAY;
}


/*
 * constraint specific interface methods
 */

/** creates and captures a orbisack constraint
 *
 *  @note the constraint gets captured, hence at one point you have to release it using the method SCIPreleaseCons()
 */
SCIP_RETCODE SCIPcreateConsOrbisack(
   SCIP*                 scip,               /**< SCIP data structure */
   SCIP_CONS**           cons,               /**< pointer to hold the created constraint */
   const char*           name,               /**< name of constraint */
   SCIP_VAR*const*       vars1,              /**< first column of matrix of variables on which the symmetry acts */
   SCIP_VAR*const*       vars2,              /**< second column of matrix of variables on which the symmetry acts */
   int                   nrows,              /**< number of rows in variable matrix */
   SCIP_Bool             ispporbisack,       /**< whether the orbisack is a packing/partitioning orbisack */
   SCIP_Bool             isparttype,         /**< whether the orbisack is a partitioning orbisack */
   SCIP_Bool             ismodelcons,        /**< whether the orbisack is a model constraint */
   SCIP_Bool             initial,            /**< should the LP relaxation of constraint be in the initial LP?
                                              *   Usually set to TRUE. Set to FALSE for 'lazy constraints'. */
   SCIP_Bool             separate,           /**< should the constraint be separated during LP processing?
                                              *   Usually set to TRUE. */
   SCIP_Bool             enforce,            /**< should the constraint be enforced during node processing?
                                              *   TRUE for model constraints, FALSE for additional, redundant constraints. */
   SCIP_Bool             check,              /**< should the constraint be checked for feasibility?
                                              *   TRUE for model constraints, FALSE for additional, redundant constraints. */
   SCIP_Bool             propagate,          /**< should the constraint be propagated during node processing?
                                              *   Usually set to TRUE. */
   SCIP_Bool             local,              /**< is constraint only valid locally?
                                              *   Usually set to FALSE. Has to be set to TRUE, e.g., for branching constraints. */
   SCIP_Bool             modifiable,         /**< is constraint modifiable (subject to column generation)?
                                              *   Usually set to FALSE. In column generation applications, set to TRUE if pricing
                                              *   adds coefficients to this constraint. */
   SCIP_Bool             dynamic,            /**< is constraint subject to aging?
                                              *   Usually set to FALSE. Set to TRUE for own cuts which
                                              *   are separated as constraints. */
   SCIP_Bool             removable,          /**< should the relaxation be removed from the LP due to aging or cleanup?
                                              *   Usually set to FALSE. Set to TRUE for 'lazy constraints' and 'user cuts'. */
   SCIP_Bool             stickingatnode      /**< should the constraint always be kept at the node where it was added, even
                                              *   if it may be moved to a more global node?
                                              *   Usually set to FALSE. Set to TRUE to for constraints that represent node data. */
   )
{
   SCIP_CONSHDLR* conshdlr;
   SCIP_CONSHDLRDATA* conshdlrdata;
   SCIP_CONSDATA* consdata;
   SCIP_VAR*** vars;
   SCIP_Bool success;
   SCIP_ORBITOPETYPE orbitopetype;
   int i;

   /* find the orbisack constraint handler */
   conshdlr = SCIPfindConshdlr(scip, CONSHDLR_NAME);
   if ( conshdlr == NULL )
   {
      SCIPerrorMessage("orbisack constraint handler not found\n");
      return SCIP_PLUGINNOTFOUND;
   }

   assert( nrows > 0 );

   /* check for upgrade to packing/partitioning orbisacks*/
   conshdlrdata = SCIPconshdlrGetData(conshdlr);
   if ( ! ispporbisack && conshdlrdata->checkpporbisack )
   {
      SCIP_CALL( packingUpgrade(scip, vars1, vars2, nrows, &success, &isparttype) );

      if ( success )
         ispporbisack = TRUE;
   }

   /* create constraint, if it is a packing/partitioning orbisack, add orbitope constraint
    * instead of orbitsack constraint */
   if (  ispporbisack )
   {
      SCIP_CALL( SCIPallocBufferArray(scip, &vars, nrows) );
      for (i = 0; i < nrows; ++i)
      {
         SCIP_CALL( SCIPallocBufferArray(scip, &vars[i], 2) ); /*lint !e866*/
         vars[i][0] = vars1[i];
         vars[i][1] = vars2[i];
      }

      if ( isparttype )
         orbitopetype = SCIP_ORBITOPETYPE_PARTITIONING;
      else
         orbitopetype = SCIP_ORBITOPETYPE_PACKING;

      SCIP_CALL( SCIPcreateConsOrbitope(scip, cons, "pporbisack", vars, orbitopetype, nrows,
            2, FALSE, TRUE, TRUE, ismodelcons, initial, separate, enforce, check, propagate, local,
            modifiable, dynamic, removable, stickingatnode) );

      for (i = 0; i < nrows; ++i)
         SCIPfreeBufferArray(scip, &vars[i]);
      SCIPfreeBufferArray(scip, &vars);
   }
   else
   {
      /* create constraint data */
      SCIP_CALL( consdataCreate(scip, &consdata, vars1, vars2, nrows, ismodelcons) );

      SCIP_CALL( SCIPcreateCons(scip, cons, name, conshdlr, consdata, initial, separate, enforce, check, propagate,
            local, modifiable, dynamic, removable, stickingatnode) );
   }

   return SCIP_OKAY;
}


/** creates and captures an orbisack constraint in its most basic variant
 *
 *  All constraint flags set to their default values, which can be set afterwards using SCIPsetConsFLAGNAME() in scip.h.
 *
 *  @note the constraint gets captured, hence at one point you have to release it using the method SCIPreleaseCons()
 */
SCIP_RETCODE SCIPcreateConsBasicOrbisack(
   SCIP*                 scip,               /**< SCIP data structure */
   SCIP_CONS**           cons,               /**< pointer to hold the created constraint */
   const char*           name,               /**< name of constraint */
   SCIP_VAR**            vars1,              /**< first column of matrix of variables on which the symmetry acts */
   SCIP_VAR**            vars2,              /**< second column of matrix of variables on which the symmetry acts */
   int                   nrows,              /**< number of rows in constraint matrix */
   SCIP_Bool             ispporbisack,       /**< whether the orbisack is a packing/partitioning orbisack */
   SCIP_Bool             isparttype,         /**< whether the orbisack is a partitioning orbisack */
   SCIP_Bool             ismodelcons         /**< whether the orbisack is a model constraint */
   )
{
   SCIP_CALL( SCIPcreateConsOrbisack(scip, cons, name, vars1, vars2, nrows, ispporbisack, isparttype, ismodelcons,
         TRUE, TRUE, FALSE, FALSE, TRUE, FALSE, FALSE, FALSE, FALSE, FALSE) );

   return SCIP_OKAY;
}<|MERGE_RESOLUTION|>--- conflicted
+++ resolved
@@ -62,10 +62,7 @@
 #include "scip/scip_sol.h"
 #include "scip/scip_var.h"
 #include "scip/symmetry.h"
-<<<<<<< HEAD
-=======
 #include <ctype.h>
->>>>>>> 6283bf4e
 #include <string.h>
 
 /* constraint handler properties */
