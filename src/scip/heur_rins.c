/* * * * * * * * * * * * * * * * * * * * * * * * * * * * * * * * * * * * * * */
/*                                                                           */
/*                  This file is part of the program and library             */
/*         SCIP --- Solving Constraint Integer Programs                      */
/*                                                                           */
/*    Copyright (C) 2002-2016 Konrad-Zuse-Zentrum                            */
/*                            fuer Informationstechnik Berlin                */
/*                                                                           */
/*  SCIP is distributed under the terms of the ZIB Academic License.         */
/*                                                                           */
/*  You should have received a copy of the ZIB Academic License              */
/*  along with SCIP; see the file COPYING. If not email to scip@zib.de.      */
/*                                                                           */
/* * * * * * * * * * * * * * * * * * * * * * * * * * * * * * * * * * * * * * */

/**@file   heur_rins.c
 * @brief  LNS heuristic that combines the incumbent with the LP optimum
 * @author Timo Berthold
 */

/*---+----1----+----2----+----3----+----4----+----5----+----6----+----7----+----8----+----9----+----0----+----1----+----2*/

#include <assert.h>
#include <string.h>
#include "scip/scip.h"
#include "scip/scipdefplugins.h"
#include "scip/cons_linear.h"
#include "scip/heur_rins.h"
#include "scip/pub_misc.h"

#define HEUR_NAME             "rins"
#define HEUR_DESC             "relaxation induced neighborhood search by Danna, Rothberg, and Le Pape"
#define HEUR_DISPCHAR         'N'
#define HEUR_PRIORITY         -1101000
#define HEUR_FREQ             25
#define HEUR_FREQOFS          0
#define HEUR_MAXDEPTH         -1
#define HEUR_TIMING           SCIP_HEURTIMING_AFTERLPNODE
#define HEUR_USESSUBSCIP      TRUE      /**< does the heuristic use a secondary SCIP instance? */

#define DEFAULT_NODESOFS      500       /* number of nodes added to the contingent of the total nodes          */
#define DEFAULT_MAXNODES      5000      /* maximum number of nodes to regard in the subproblem                 */
#define DEFAULT_MINNODES      50        /* minimum number of nodes to regard in the subproblem                 */
#define DEFAULT_MINIMPROVE    0.01      /* factor by which RINS should at least improve the incumbent          */
#define DEFAULT_MINFIXINGRATE 0.3       /* minimum percentage of integer variables that have to be fixed       */
#define DEFAULT_NODESQUOT     0.1       /* subproblem nodes in relation to nodes of the original problem       */
#define DEFAULT_LPLIMFAC      2.0       /* factor by which the limit on the number of LP depends on the node limit  */
#define DEFAULT_NWAITINGNODES 200       /* number of nodes without incumbent change that heuristic should wait */
#define DEFAULT_USELPROWS     FALSE     /* should subproblem be created out of the rows in the LP rows,
                                         * otherwise, the copy constructors of the constraints handlers are used */
#define DEFAULT_COPYCUTS      TRUE      /* if DEFAULT_USELPROWS is FALSE, then should all active cuts from the cutpool
                                         * of the original scip be copied to constraints of the subscip
                                         */
<<<<<<< HEAD
#define DEFAULT_COPYLPBASIS   TRUE      /**< should a LP starting basis copyied from the source SCIP? */
=======
>>>>>>> d8fd8d85
#define DEFAULT_USEUCT        FALSE     /* should uct node selection be used at the beginning of the search?     */

/* event handler properties */
#define EVENTHDLR_NAME         "Rins"
#define EVENTHDLR_DESC         "LP event handler for " HEUR_NAME " heuristic"

/*
 * Data structures
 */

/** primal heuristic data */
struct SCIP_HeurData
{
   int                   nodesofs;           /**< number of nodes added to the contingent of the total nodes          */
   int                   maxnodes;           /**< maximum number of nodes to regard in the subproblem                 */
   int                   minnodes;           /**< minimum number of nodes to regard in the subproblem                 */
   SCIP_Real             minfixingrate;      /**< minimum percentage of integer variables that have to be fixed       */
   int                   nwaitingnodes;      /**< number of nodes without incumbent change that heuristic should wait */
   SCIP_Real             minimprove;         /**< factor by which RINS should at least improve the incumbent          */
   SCIP_Real             nodelimit;          /**< the nodelimit employed in the current sub-SCIP, for the event handler*/
   SCIP_Real             lplimfac;           /**< factor by which the limit on the number of LP depends on the node limit */
   SCIP_Longint          usednodes;          /**< nodes already used by RINS in earlier calls                         */
   SCIP_Real             nodesquot;          /**< subproblem nodes in relation to nodes of the original problem       */
   SCIP_Bool             uselprows;          /**< should subproblem be created out of the rows in the LP rows?        */
   SCIP_Bool             copycuts;           /**< if uselprows == FALSE, should all active cuts from cutpool be copied
                                              *   to constraints in subproblem?
                                              */
<<<<<<< HEAD
   SCIP_Bool             copylpbasis;        /**< should a starting basis should be copied into the subscip? */
   int                   ncreatedsubmips;    /**< counter for the number of created sub-MIPs                          */
=======
>>>>>>> d8fd8d85
   SCIP_Bool             useuct;             /**< should uct node selection be used at the beginning of the search?  */
};

/*
 * Local methods
 */

/** determines variable fixings for RINS
 *
 *  RINS fixes variables with matching solution values in the current LP and the
 *  incumbent solution
 */
static
<<<<<<< HEAD
SCIP_RETCODE createSubproblem(
   SCIP*                 scip,               /**< original SCIP data structure                                  */
   SCIP*                 subscip,            /**< SCIP data structure for the subproblem                        */
   SCIP_VAR**            subvars,            /**< the variables of the subproblem                               */
   SCIP_ROW**            sourcerows,         /**< rows of original SCIP                                         */
   SCIP_CONS**           targetconss,        /**< constraints of target SCIP                                    */
   int                   sourcerowssize,     /**< size of sourcerows and targetconss arrays                     */
   int*                  nsourcerows,        /**< number of rows / created constraints                          */
   SCIP_Real             minfixingrate,      /**< percentage of integer variables that have to be fixed         */
   SCIP_Bool             uselprows,          /**< should subproblem be created out of the rows in the LP rows?  */
   SCIP_Bool             copylpbasis,        /**< should a starting basis should be copied into the subscip?    */
   SCIP_Bool*            success             /**< pointer to store whether the problem was created successfully */
=======
SCIP_RETCODE determineFixings(
   SCIP*                 scip,               /**< original SCIP data structure  */
   SCIP_VAR**            fixedvars,          /**< array to store source SCIP variables that should be fixed in the copy  */
   SCIP_Real*            fixedvals,          /**< array to store fixing values for variables that should be fixed in the copy */
   int*                  nfixedvars,         /**< pointer to store the number of variables that RINS can fix */
   int                   fixedvarssize,      /**< size of the buffer arrays to store potential fixings */
   SCIP_Real             minfixingrate,      /**< percentage of integer variables that have to be fixed */
   SCIP_Bool*            success             /**< pointer to store whether sufficiently many variable fixings were found */
>>>>>>> d8fd8d85
   )
{
   SCIP_SOL* bestsol;                        /* incumbent solution of the original problem */
   SCIP_VAR** vars;                          /* original scip variables                    */
   SCIP_Real fixingrate;

   int nvars;
   int nbinvars;
   int nintvars;
   int i;
   int fixingcounter;

   assert(fixedvals != NULL);
   assert(fixedvars != NULL);
   assert(nfixedvars != NULL);

   /* get required data of the original problem */
   SCIP_CALL( SCIPgetVarsData(scip, &vars, &nvars, &nbinvars, &nintvars, NULL, NULL) );
   bestsol = SCIPgetBestSol(scip);
   assert(bestsol != NULL);

   fixingcounter = 0;
   assert(fixedvarssize >= nbinvars + nintvars);

   /* determine variables to fix in the subproblem */
   for( i = 0; i < nbinvars + nintvars; i++ )
   {
      SCIP_Real lpsolval;
      SCIP_Real solval;

      /* get the current LP solution and the incumbent solution for each variable */
      lpsolval = SCIPvarGetLPSol(vars[i]);
      solval = SCIPgetSolVal(scip, bestsol, vars[i]);

      /* iff both solutions are equal, variable is stored to be fixed */
      if( SCIPisFeasEQ(scip, lpsolval, solval) )
      {
         /* store the fixing and increase the number of fixed variables */
         fixedvars[fixingcounter] = vars[i];
         fixedvals[fixingcounter] = solval;
         fixingcounter++;
      }
   }

   /* store the number of fixings */
   *nfixedvars = fixingcounter;

   fixingrate = 0.0;

   /* abort, if all variables should be fixed */
   if( fixingcounter == nbinvars + nintvars )
   {
      *success = FALSE;
      return SCIP_OKAY;
   }
   else
      fixingrate = (SCIP_Real)fixingcounter / (SCIP_Real)(MAX(nbinvars + nintvars, 1));

   /* abort, if the amount of fixed variables is insufficient */
   if( fixingrate < minfixingrate )
   {
      *success = FALSE;
      return SCIP_OKAY;
   }

<<<<<<< HEAD
   if( uselprows )
   {
      SCIP_ROW** rows;
      int nrows;

      assert(!copylpbasis || nsourcerows != NULL);
      assert(!copylpbasis || sourcerows != NULL);
      assert(!copylpbasis || targetconss != NULL);

      /* get the rows and their number */
      SCIP_CALL( SCIPgetLPRowsData(scip, &rows, &nrows) );
      assert(!copylpbasis || nrows <= sourcerowssize);

      *nsourcerows = 0;

      /* copy all rows to linear constraints */
      for( i = 0; i < nrows; i++ )
      {
         SCIP_CONS* cons;
         SCIP_VAR** consvars;
         SCIP_COL** cols;
         SCIP_Real constant;
         SCIP_Real lhs;
         SCIP_Real rhs;
         SCIP_Real* vals;
         int nnonz;
         int j;

         /* ignore rows that are only locally valid */
         if( SCIProwIsLocal(rows[i]) )
            continue;

         /* get the row's data */
         constant = SCIProwGetConstant(rows[i]);
         lhs = SCIProwGetLhs(rows[i]) - constant;
         rhs = SCIProwGetRhs(rows[i]) - constant;
         vals = SCIProwGetVals(rows[i]);
         nnonz = SCIProwGetNNonz(rows[i]);
         cols = SCIProwGetCols(rows[i]);

         assert( lhs <= rhs );

         /* allocate memory array to be filled with the corresponding subproblem variables */
         SCIP_CALL( SCIPallocBufferArray(scip, &consvars, nnonz) );
         for( j = 0; j < nnonz; j++ )
            consvars[j] = subvars[SCIPvarGetProbindex(SCIPcolGetVar(cols[j]))];

         /* create a new linear constraint and add it to the subproblem */
         SCIP_CALL( SCIPcreateConsLinear(subscip, &cons, SCIProwGetName(rows[i]), nnonz, consvars, vals, lhs, rhs,
               TRUE, TRUE, TRUE, TRUE, TRUE, FALSE, FALSE, TRUE, TRUE, FALSE) );
         SCIP_CALL( SCIPaddCons(subscip, cons) );

         if( copylpbasis )
         {
            assert(targetconss != NULL);
            assert(*nsourcerows <= sourcerowssize);

            /* store the added cons and the corresponding row */
            sourcerows[(*nsourcerows)] = rows[i];
            targetconss[(*nsourcerows)] = cons;

            /* capture the row (the constraint was already captured twice: create, add)
             * both will be released at the end of copyBasis in scip.c
             */
            SCIP_CALL( SCIPcaptureRow(scip, sourcerows[(*nsourcerows)]) );

            ++(*nsourcerows);
         }

         /* free temporary memory */
         SCIPfreeBufferArray(scip, &consvars);
      }
   }

=======
>>>>>>> d8fd8d85
   *success = TRUE;
   return SCIP_OKAY;
}


/** creates a new solution for the original problem by copying the solution of the subproblem */
static
SCIP_RETCODE createNewSol(
   SCIP*                 scip,               /**< original SCIP data structure                        */
   SCIP*                 subscip,            /**< SCIP structure of the subproblem                    */
   SCIP_VAR**            subvars,            /**< the variables of the subproblem                     */
   SCIP_HEUR*            heur,               /**< RINS heuristic structure                            */
   SCIP_SOL*             subsol,             /**< solution of the subproblem                          */
   SCIP_Bool*            success             /**< used to store whether new solution was found or not */
   )
{
   SCIP_VAR** vars;                          /* the original problem's variables                */
   int        nvars;
   SCIP_Real* subsolvals;                    /* solution values of the subproblem               */
   SCIP_SOL*  newsol;                        /* solution to be created for the original problem */

   assert( scip != NULL );
   assert( subscip != NULL );
   assert( subvars != NULL );
   assert( subsol != NULL );

   /* get variables' data */
   SCIP_CALL( SCIPgetVarsData(scip, &vars, &nvars, NULL, NULL, NULL, NULL) );
   /* sub-SCIP may have more variables than the number of active (transformed) variables in the main SCIP
    * since constraint copying may have required the copy of variables that are fixed in the main SCIP
    */
   assert(nvars <= SCIPgetNOrigVars(subscip));

   SCIP_CALL( SCIPallocBufferArray(scip, &subsolvals, nvars) );

   /* copy the solution */
   SCIP_CALL( SCIPgetSolVals(subscip, subsol, nvars, subvars, subsolvals) );

   /* create new solution for the original problem */
   SCIP_CALL( SCIPcreateSol(scip, &newsol, heur) );
   SCIP_CALL( SCIPsetSolVals(scip, newsol, nvars, vars, subsolvals) );

   /* try to add new solution to scip and free it immediately */
   SCIP_CALL( SCIPtrySolFree(scip, &newsol, FALSE, FALSE, TRUE, TRUE, TRUE, success) );

   SCIPfreeBufferArray(scip, &subsolvals);

   return SCIP_OKAY;
}

/* ---------------- Callback methods of event handler ---------------- */

/* exec the event handler
 *
 * we interrupt the solution process
 */
static
SCIP_DECL_EVENTEXEC(eventExecRins)
{
   SCIP_HEURDATA* heurdata;

   assert(eventhdlr != NULL);
   assert(eventdata != NULL);
   assert(strcmp(SCIPeventhdlrGetName(eventhdlr), EVENTHDLR_NAME) == 0);
   assert(event != NULL);
   assert(SCIPeventGetType(event) & SCIP_EVENTTYPE_LPSOLVED);

   heurdata = (SCIP_HEURDATA*)eventdata;
   assert(heurdata != NULL);

   /* interrupt solution process of sub-SCIP */
   if( SCIPgetNLPs(scip) > heurdata->lplimfac * heurdata->nodelimit )
   {
      SCIPdebugMsg(scip, "interrupt after  %" SCIP_LONGINT_FORMAT " LPs\n",SCIPgetNLPs(scip));
      SCIP_CALL( SCIPinterruptSolve(scip) );
   }

   return SCIP_OKAY;
}


/*
 * Callback methods of primal heuristic
 */

/** copy method for primal heuristic plugins (called when SCIP copies plugins) */
static
SCIP_DECL_HEURCOPY(heurCopyRins)
{  /*lint --e{715}*/
   assert(scip != NULL);
   assert(heur != NULL);
   assert(strcmp(SCIPheurGetName(heur), HEUR_NAME) == 0);

   /* call inclusion method of primal heuristic */
   SCIP_CALL( SCIPincludeHeurRins(scip) );

   return SCIP_OKAY;
}

/** destructor of primal heuristic to free user data (called when SCIP is exiting) */
static
SCIP_DECL_HEURFREE(heurFreeRins)
{  /*lint --e{715}*/
   SCIP_HEURDATA* heurdata;

   assert( heur != NULL );
   assert( scip != NULL );

   /* get heuristic data */
   heurdata = SCIPheurGetData(heur);
   assert( heurdata != NULL );

   /* free heuristic data */
   SCIPfreeMemory(scip, &heurdata);
   SCIPheurSetData(heur, NULL);

   return SCIP_OKAY;
}


/** initialization method of primal heuristic (called after problem was transformed) */
static
SCIP_DECL_HEURINIT(heurInitRins)
{  /*lint --e{715}*/
   SCIP_HEURDATA* heurdata;

   assert( heur != NULL );
   assert( scip != NULL );

   /* get heuristic's data */
   heurdata = SCIPheurGetData(heur);
   assert( heurdata != NULL );

   /* initialize data */
   heurdata->usednodes = 0;

   return SCIP_OKAY;
}


/** execution method of primal heuristic */
static
SCIP_DECL_HEUREXEC(heurExecRins)
{  /*lint --e{715}*/
   SCIP_Longint nnodes;

   SCIP_HEURDATA* heurdata;                  /* heuristic's data                    */
   SCIP* subscip;                            /* the subproblem created by RINS      */
   SCIP_VAR** vars;                          /* original problem's variables        */
   SCIP_VAR** subvars;                       /* subproblem's variables              */
   SCIP_HASHMAP* varmapfw;                   /* mapping of SCIP variables to sub-SCIP variables */
<<<<<<< HEAD
   SCIP_HASHMAP* consmapfw;                  /* mapping of SCIP constraints to sub-SCIP constraints */
   SCIP_EVENTHDLR* eventhdlr;                /* event handler for LP events                     */
   SCIP_ROW** sourcerows = NULL;
   SCIP_CONS** targetconss = NULL;
=======
   SCIP_EVENTHDLR*       eventhdlr;          /* event handler for LP events                     */
   SCIP_VAR** fixedvars;
   SCIP_Real* fixedvals;
>>>>>>> d8fd8d85

   SCIP_Real timelimit;                      /* timelimit for the subproblem        */
   SCIP_Real memorylimit;
   SCIP_Real cutoff;                         /* objective cutoff for the subproblem */
   SCIP_Real upperbound;

   int sourcerowssize = 0;
   int nsourcerows = 0;
   int nvars;
   int nbinvars;
   int nintvars;
   int nfixedvars;
   int i;

   SCIP_Bool success;
   SCIP_Bool valid;
   SCIP_RETCODE retcode;

   assert( heur != NULL );
   assert( scip != NULL );
   assert( result != NULL );
   assert( SCIPhasCurrentNodeLP(scip) );

   *result = SCIP_DELAYED;

   /* do not call heuristic of node was already detected to be infeasible */
   if( nodeinfeasible )
      return SCIP_OKAY;

   /* get heuristic's data */
   heurdata = SCIPheurGetData(heur);
   assert( heurdata != NULL );

   /* only call heuristic, if an optimal LP solution and a feasible solution are at hand */
   if( SCIPgetLPSolstat(scip) != SCIP_LPSOLSTAT_OPTIMAL || SCIPgetNSols(scip) <= 0  )
      return SCIP_OKAY;

   /* only call heuristic, if the LP objective value is smaller than the cutoff bound */
   if( SCIPisGE(scip, SCIPgetLPObjval(scip), SCIPgetCutoffbound(scip)) )
      return SCIP_OKAY;

   /* only call heuristic, if the best solution comes from transformed problem */
   assert( SCIPgetBestSol(scip) != NULL );
   if( SCIPsolIsOriginal(SCIPgetBestSol(scip)) )
      return SCIP_OKAY;

   /* only call heuristic, if enough nodes were processed since last incumbent */
   if( SCIPgetNNodes(scip) - SCIPgetSolNodenum(scip,SCIPgetBestSol(scip))  < heurdata->nwaitingnodes)
      return SCIP_OKAY;

   *result = SCIP_DIDNOTRUN;

   /* calculate the maximal number of branching nodes until heuristic is aborted */
   nnodes = (SCIP_Longint)(heurdata->nodesquot * SCIPgetNNodes(scip));

   /* reward RINS if it succeeded often */
   nnodes = (SCIP_Longint)(nnodes * 3.0 * (SCIPheurGetNBestSolsFound(heur)+1.0)/(SCIPheurGetNCalls(heur) + 1.0));
   nnodes -= (SCIP_Longint)(100.0 * SCIPheurGetNCalls(heur));  /* count the setup costs for the sub-MIP as 100 nodes */
   nnodes += heurdata->nodesofs;

   /* determine the node limit for the current process */
   nnodes -= heurdata->usednodes;
   nnodes = MIN(nnodes, heurdata->maxnodes);

   /* check whether we have enough nodes left to call subproblem solving */
   if( nnodes < heurdata->minnodes )
      return SCIP_OKAY;

   SCIP_CALL( SCIPgetVarsData(scip, &vars, &nvars, &nbinvars, &nintvars, NULL, NULL) );

   /* check whether discrete variables are available */
   if( nbinvars == 0 && nintvars == 0 )
      return SCIP_OKAY;

   if( SCIPisStopped(scip) )
      return SCIP_OKAY;

   /* allocate buffer storage to hold the RINS fixings */
   SCIP_CALL( SCIPallocBufferArray(scip, &fixedvars, nbinvars + nintvars) );
   SCIP_CALL( SCIPallocBufferArray(scip, &fixedvals, nbinvars + nintvars) );

   success = FALSE;

<<<<<<< HEAD
   if( heurdata->copylpbasis )
   {
      sourcerowssize = SCIPgetNLPRows(scip);

      SCIP_CALL( SCIPallocBufferArray(scip, &sourcerows, sourcerowssize) );
      SCIP_CALL( SCIPallocBufferArray(scip, &targetconss, sourcerowssize) );

      /* create the constraint mapping hash map */
      SCIP_CALL( SCIPhashmapCreate(&consmapfw, SCIPblkmem(subscip), SCIPcalcHashtableSize(5 * SCIPgetNConss(scip))) );
   }
   else
   {
      consmapfw = NULL;
      sourcerows = NULL;
      targetconss = NULL;
   }

   eventhdlr = NULL;
=======
   nfixedvars = 0;
   /* determine possible fixings for RINS: variables with same value in bestsol and LP relaxation */
   SCIP_CALL( determineFixings(scip, fixedvars, fixedvals, &nfixedvars, nbinvars + nintvars, heurdata->minfixingrate, &success) );
>>>>>>> d8fd8d85

   /* too few variables could be fixed by the RINS scheme */
   if( !success )
   {
      goto TERMINATE;
   }

   assert(nfixedvars > 0 && nfixedvars < nbinvars + nintvars);

   *result = SCIP_DIDNOTFIND;

   SCIPdebugMsg(scip, "RINS heuristic fixes %d out of %d binary+integer variables\n", nfixedvars, nbinvars + nintvars);
   SCIP_CALL( SCIPcreate(&subscip) );

<<<<<<< HEAD
      SCIP_CALL( SCIPcopy(scip, subscip, varmapfw, consmapfw, "rins", TRUE, FALSE, TRUE, &valid) );

      if( heurdata->copycuts )
      {
         if( heurdata->copylpbasis )
         {
            /* copies all active cuts from cutpool of sourcescip to linear constraints in targetscip */
            SCIP_CALL( SCIPcopyCuts(scip, subscip, varmapfw, consmapfw, sourcerows, targetconss, sourcerowssize, TRUE, &nsourcerows) );
            assert(nsourcerows <= sourcerowssize);
         }
         else
         {
            /* copies all active cuts from cutpool of sourcescip to linear constraints in targetscip */
            SCIP_CALL( SCIPcopyCuts(scip, subscip, varmapfw, NULL, NULL, NULL, 0, TRUE, NULL) );
         }
      }
=======
   /* create the variable mapping hash map */
   SCIP_CALL( SCIPhashmapCreate(&varmapfw, SCIPblkmem(subscip), SCIPcalcHashtableSize(5 * nvars)) );

   valid = FALSE;
   /* create a problem copy as sub SCIP */
   SCIP_CALL( SCIPcopyLargeNeighborhoodSearch(scip, subscip, varmapfw, "rins", fixedvars, fixedvals, nfixedvars, heurdata->uselprows, heurdata->copycuts, &valid) );
>>>>>>> d8fd8d85

   SCIPdebugMsg(scip, "Copying the SCIP instance was %s complete.\n", valid ? "" : "not ");
   assert(valid);

   eventhdlr = NULL;
   /* create event handler for LP events */
   SCIP_CALL( SCIPincludeEventhdlrBasic(subscip, &eventhdlr, EVENTHDLR_NAME, EVENTHDLR_DESC, eventExecRins, NULL) );
   if( eventhdlr == NULL )
   {
      SCIPerrorMessage("event handler for " HEUR_NAME " heuristic not found.\n");
      return SCIP_PLUGINNOTFOUND;
   }

   /* copy subproblem variables from map to obtain the same order */
   SCIP_CALL( SCIPallocBufferArray(scip, &subvars, nvars) );
   for( i = 0; i < nvars; i++ )
     subvars[i] = (SCIP_VAR*) SCIPhashmapGetImage(varmapfw, vars[i]);

<<<<<<< HEAD
   success = FALSE;

   /* create a new problem, which fixes variables with same value in bestsol and LP relaxation */
   SCIP_CALL( createSubproblem(scip, subscip, subvars, sourcerows, targetconss, sourcerowssize, &nsourcerows,
         heurdata->minfixingrate, heurdata->uselprows, heurdata->copylpbasis, &success) );

   if( success && heurdata->copylpbasis )
   {
      /* use the last LP basis as starting basis */
      SCIP_CALL( SCIPcopyBasis(scip, subscip, varmapfw, consmapfw, sourcerows, targetconss, nsourcerows, heurdata->uselprows) );
   }

   if( sourcerows != NULL )
   {
      assert(targetconss != NULL);
      SCIPfreeBufferArray(scip, &targetconss);
      SCIPfreeBufferArray(scip, &sourcerows);
   }
   else
      assert(targetconss == NULL);

   /* free hash map */
   SCIPhashmapFree(&varmapfw);
   if( heurdata->copylpbasis )
   {
      assert(consmapfw != NULL);
      SCIPhashmapFree(&consmapfw);
   }

   if( !success )
   {
      *result = SCIP_DIDNOTRUN;
      goto TERMINATE;
   }
=======
   /* free hash map */
   SCIPhashmapFree(&varmapfw);
>>>>>>> d8fd8d85

   /* disable output to console */
   SCIP_CALL( SCIPsetIntParam(subscip, "display/verblevel", 0) );

#ifdef SCIP_DEBUG
   /* for debugging RINS, enable MIP output */
   SCIP_CALL( SCIPsetIntParam(subscip, "display/verblevel", 5) );
   SCIP_CALL( SCIPsetIntParam(subscip, "display/freq", 100000000) );
#endif

   /* check whether there is enough time and memory left */
   SCIP_CALL( SCIPgetRealParam(scip, "limits/time", &timelimit) );
   if( !SCIPisInfinity(scip, timelimit) )
      timelimit -= SCIPgetSolvingTime(scip);
   SCIP_CALL( SCIPgetRealParam(scip, "limits/memory", &memorylimit) );

   /* substract the memory already used by the main SCIP and the estimated memory usage of external software */
   if( !SCIPisInfinity(scip, memorylimit) )
   {
      memorylimit -= SCIPgetMemUsed(scip)/1048576.0;
      memorylimit -= SCIPgetMemExternEstim(scip)/1048576.0;
   }

   /* abort if no time is left or not enough memory to create a copy of SCIP, including external memory usage */
   if( timelimit <= 0.0 || memorylimit <= 2.0*SCIPgetMemExternEstim(scip)/1048576.0 )
      goto TERMINATE;

   /* disable statistic timing inside sub SCIP */
   SCIP_CALL( SCIPsetBoolParam(subscip, "timing/statistictiming", FALSE) );

   /* set limits for the subproblem */
   heurdata->nodelimit = nnodes;
   SCIP_CALL( SCIPsetLongintParam(subscip, "limits/nodes", nnodes) );
   SCIP_CALL( SCIPsetLongintParam(subscip, "limits/stallnodes", MAX(10, nnodes/10)) );
   SCIP_CALL( SCIPsetIntParam(subscip, "limits/bestsol", 3) );
   SCIP_CALL( SCIPsetRealParam(subscip, "limits/time", timelimit) );
   SCIP_CALL( SCIPsetRealParam(subscip, "limits/memory", memorylimit) );

   /* forbid recursive call of heuristics and separators solving subMIPs */
   SCIP_CALL( SCIPsetSubscipsOff(subscip, TRUE) );

   /* disable cutting plane separation */
   SCIP_CALL( SCIPsetSeparating(subscip, SCIP_PARAMSETTING_OFF, TRUE) );

   /* disable expensive presolving */
   SCIP_CALL( SCIPsetPresolving(subscip, SCIP_PARAMSETTING_FAST, TRUE) );

   /* use best estimate node selection */
   if( SCIPfindNodesel(subscip, "estimate") != NULL && !SCIPisParamFixed(subscip, "nodeselection/estimate/stdpriority") )
   {
      SCIP_CALL( SCIPsetIntParam(subscip, "nodeselection/estimate/stdpriority", INT_MAX/4) );
   }

   /* activate uct node selection at the top of the tree */
   if( heurdata->useuct && SCIPfindNodesel(subscip, "uct") != NULL && !SCIPisParamFixed(subscip, "nodeselection/uct/stdpriority") )
   {
      SCIP_CALL( SCIPsetIntParam(subscip, "nodeselection/uct/stdpriority", INT_MAX/2) );
   }

   /* use inference branching */
   if( SCIPfindBranchrule(subscip, "inference") != NULL && !SCIPisParamFixed(subscip, "branching/inference/priority") )
   {
      SCIP_CALL( SCIPsetIntParam(subscip, "branching/inference/priority", INT_MAX/4) );
   }

   /* disable conflict analysis */
   if( !SCIPisParamFixed(subscip, "conflict/useprop") )
   {
      SCIP_CALL( SCIPsetBoolParam(subscip, "conflict/useprop", FALSE) );
   }
   if( !SCIPisParamFixed(subscip, "conflict/useinflp") )
   {
      SCIP_CALL( SCIPsetBoolParam(subscip, "conflict/useinflp", FALSE) );
   }
   if( !SCIPisParamFixed(subscip, "conflict/useboundlp") )
   {
      SCIP_CALL( SCIPsetBoolParam(subscip, "conflict/useboundlp", FALSE) );
   }
   if( !SCIPisParamFixed(subscip, "conflict/usesb") )
   {
      SCIP_CALL( SCIPsetBoolParam(subscip, "conflict/usesb", FALSE) );
   }
   if( !SCIPisParamFixed(subscip, "conflict/usepseudo") )
   {
      SCIP_CALL( SCIPsetBoolParam(subscip, "conflict/usepseudo", FALSE) );
   }

   /* employ a limit on the number of enforcement rounds in the quadratic constraint handler; this fixes the issue that
    * sometimes the quadratic constraint handler needs hundreds or thousands of enforcement rounds to determine the
    * feasibility status of a single node without fractional branching candidates by separation (namely for uflquad
    * instances); however, the solution status of the sub-SCIP might get corrupted by this; hence no deductions shall be
    * made for the original SCIP
    */
   if( SCIPfindConshdlr(subscip, "quadratic") != NULL && !SCIPisParamFixed(subscip, "constraints/quadratic/enfolplimit") )
   {
      SCIP_CALL( SCIPsetIntParam(subscip, "constraints/quadratic/enfolplimit", 500) );
   }

   /* add an objective cutoff */
   cutoff = SCIPinfinity(scip);
   assert( !SCIPisInfinity(scip,SCIPgetUpperbound(scip)) );

   upperbound = SCIPgetUpperbound(scip) - SCIPsumepsilon(scip);
   if( !SCIPisInfinity(scip, -1.0 * SCIPgetLowerbound(scip)) )
   {
      cutoff = (1 - heurdata->minimprove) * SCIPgetUpperbound(scip) + heurdata->minimprove * SCIPgetLowerbound(scip);
   }
   else
   {
      if( SCIPgetUpperbound(scip) >= 0 )
         cutoff = (1 - heurdata->minimprove) * SCIPgetUpperbound(scip);
      else
         cutoff = (1 + heurdata->minimprove) * SCIPgetUpperbound(scip);
   }
   cutoff = MIN(upperbound, cutoff);
   SCIP_CALL( SCIPsetObjlimit(subscip, cutoff) );

   /* catch LP events of sub-SCIP */
   SCIP_CALL( SCIPtransformProb(subscip) );
   SCIP_CALL( SCIPcatchEvent(subscip, SCIP_EVENTTYPE_LPSOLVED, eventhdlr, (SCIP_EVENTDATA*) heurdata, NULL) );

   /* solve the subproblem */
   retcode = SCIPsolve(subscip);

   /* drop LP events of sub-SCIP */
   SCIP_CALL( SCIPdropEvent(subscip, SCIP_EVENTTYPE_LPSOLVED, eventhdlr, (SCIP_EVENTDATA*) heurdata, -1) );

   /* Errors in solving the subproblem should not kill the overall solving process
    * Hence, the return code is caught and a warning is printed, only in debug mode, SCIP will stop.
    */
   if( retcode != SCIP_OKAY )
   {
#ifndef NDEBUG
      SCIP_CALL( retcode );
#endif
      SCIPwarningMessage(scip, "Error while solving subproblem in RINS heuristic; sub-SCIP terminated with code <%d>\n",retcode);
   }
   else
   {
      /* we try to merge variable statistics with those of our main SCIP */
      SCIP_CALL( SCIPmergeVariableStatistics(subscip, scip, subvars, vars, nvars) );
   }

   /* print solving statistics of subproblem if we are in SCIP's debug mode */
   SCIPdebug( SCIP_CALL( SCIPprintStatistics(subscip, NULL) ) );

   heurdata->usednodes += SCIPgetNNodes(subscip);

   /* check, whether a solution was found */
   if( SCIPgetNSols(subscip) > 0 )
   {
      SCIP_SOL** subsols;
      int nsubsols;

      /* check, whether a solution was found;
       * due to numerics, it might happen that not all solutions are feasible -> try all solutions until one was accepted
       */
      nsubsols = SCIPgetNSols(subscip);
      subsols = SCIPgetSols(subscip);
      success = FALSE;
      for( i = 0; i < nsubsols && !success; ++i )
      {
         SCIP_CALL( createNewSol(scip, subscip, subvars, heur, subsols[i], &success) );
      }
      if( success )
         *result = SCIP_FOUNDSOL;
   }
   /* free subproblem */
   SCIPfreeBufferArray(scip, &subvars);
   SCIP_CALL( SCIPfree(&subscip) );

 TERMINATE:
   SCIPfreeBufferArray(scip, &fixedvals);
   SCIPfreeBufferArray(scip, &fixedvars);

   return SCIP_OKAY;
}

/*
 * primal heuristic specific interface methods
 */

/** creates the RINS primal heuristic and includes it in SCIP */
SCIP_RETCODE SCIPincludeHeurRins(
   SCIP*                 scip                /**< SCIP data structure */
   )
{
   SCIP_HEURDATA* heurdata;
   SCIP_HEUR* heur;

   /* create Rins primal heuristic data */
   SCIP_CALL( SCIPallocMemory(scip, &heurdata) );

   /* include primal heuristic */
   SCIP_CALL( SCIPincludeHeurBasic(scip, &heur,
         HEUR_NAME, HEUR_DESC, HEUR_DISPCHAR, HEUR_PRIORITY, HEUR_FREQ, HEUR_FREQOFS,
         HEUR_MAXDEPTH, HEUR_TIMING, HEUR_USESSUBSCIP, heurExecRins, heurdata) );

   assert(heur != NULL);

   /* set non-NULL pointers to callback methods */
   SCIP_CALL( SCIPsetHeurCopy(scip, heur, heurCopyRins) );
   SCIP_CALL( SCIPsetHeurFree(scip, heur, heurFreeRins) );
   SCIP_CALL( SCIPsetHeurInit(scip, heur, heurInitRins) );

   /* add RINS primal heuristic parameters */
   SCIP_CALL( SCIPaddIntParam(scip, "heuristics/" HEUR_NAME "/nodesofs",
         "number of nodes added to the contingent of the total nodes",
         &heurdata->nodesofs, FALSE, DEFAULT_NODESOFS, 0, INT_MAX, NULL, NULL) );

   SCIP_CALL( SCIPaddIntParam(scip, "heuristics/" HEUR_NAME "/maxnodes",
         "maximum number of nodes to regard in the subproblem",
         &heurdata->maxnodes, TRUE, DEFAULT_MAXNODES, 0, INT_MAX, NULL, NULL) );

   SCIP_CALL( SCIPaddIntParam(scip, "heuristics/" HEUR_NAME "/minnodes",
         "minimum number of nodes required to start the subproblem",
         &heurdata->minnodes, TRUE, DEFAULT_MINNODES, 0, INT_MAX, NULL, NULL) );

   SCIP_CALL( SCIPaddRealParam(scip, "heuristics/" HEUR_NAME "/nodesquot",
         "contingent of sub problem nodes in relation to the number of nodes of the original problem",
         &heurdata->nodesquot, FALSE, DEFAULT_NODESQUOT, 0.0, 1.0, NULL, NULL) );

   SCIP_CALL( SCIPaddIntParam(scip, "heuristics/" HEUR_NAME "/nwaitingnodes",
         "number of nodes without incumbent change that heuristic should wait",
         &heurdata->nwaitingnodes, TRUE, DEFAULT_NWAITINGNODES, 0, INT_MAX, NULL, NULL) );

   SCIP_CALL( SCIPaddRealParam(scip, "heuristics/" HEUR_NAME "/minimprove",
         "factor by which " HEUR_NAME " should at least improve the incumbent",
         &heurdata->minimprove, TRUE, DEFAULT_MINIMPROVE, 0.0, 1.0, NULL, NULL) );

   SCIP_CALL( SCIPaddRealParam(scip, "heuristics/" HEUR_NAME "/minfixingrate",
         "minimum percentage of integer variables that have to be fixed",
         &heurdata->minfixingrate, FALSE, DEFAULT_MINFIXINGRATE, 0.0, 1.0, NULL, NULL) );

   SCIP_CALL( SCIPaddRealParam(scip, "heuristics/" HEUR_NAME "/lplimfac",
         "factor by which the limit on the number of LP depends on the node limit",
         &heurdata->lplimfac, TRUE, DEFAULT_LPLIMFAC, 1.0, SCIP_REAL_MAX, NULL, NULL) );

   SCIP_CALL( SCIPaddBoolParam(scip, "heuristics/" HEUR_NAME "/uselprows",
         "should subproblem be created out of the rows in the LP rows?",
         &heurdata->uselprows, TRUE, DEFAULT_USELPROWS, NULL, NULL) );

   SCIP_CALL( SCIPaddBoolParam(scip, "heuristics/" HEUR_NAME "/copycuts",
         "if uselprows == FALSE, should all active cuts from cutpool be copied to constraints in subproblem?",
         &heurdata->copycuts, TRUE, DEFAULT_COPYCUTS, NULL, NULL) );

<<<<<<< HEAD
   SCIP_CALL( SCIPaddBoolParam(scip, "heuristics/" HEUR_NAME "/copylpbasis",
         "should a LP starting basis copyied from the source SCIP?",
         &heurdata->copylpbasis, TRUE, DEFAULT_COPYLPBASIS, NULL, NULL) );

=======
>>>>>>> d8fd8d85
   SCIP_CALL( SCIPaddBoolParam(scip, "heuristics/" HEUR_NAME "/useuct",
         "should uct node selection be used at the beginning of the search?",
         &heurdata->useuct, TRUE, DEFAULT_USEUCT, NULL, NULL) );


   return SCIP_OKAY;
}<|MERGE_RESOLUTION|>--- conflicted
+++ resolved
@@ -51,10 +51,7 @@
 #define DEFAULT_COPYCUTS      TRUE      /* if DEFAULT_USELPROWS is FALSE, then should all active cuts from the cutpool
                                          * of the original scip be copied to constraints of the subscip
                                          */
-<<<<<<< HEAD
 #define DEFAULT_COPYLPBASIS   TRUE      /**< should a LP starting basis copyied from the source SCIP? */
-=======
->>>>>>> d8fd8d85
 #define DEFAULT_USEUCT        FALSE     /* should uct node selection be used at the beginning of the search?     */
 
 /* event handler properties */
@@ -82,11 +79,6 @@
    SCIP_Bool             copycuts;           /**< if uselprows == FALSE, should all active cuts from cutpool be copied
                                               *   to constraints in subproblem?
                                               */
-<<<<<<< HEAD
-   SCIP_Bool             copylpbasis;        /**< should a starting basis should be copied into the subscip? */
-   int                   ncreatedsubmips;    /**< counter for the number of created sub-MIPs                          */
-=======
->>>>>>> d8fd8d85
    SCIP_Bool             useuct;             /**< should uct node selection be used at the beginning of the search?  */
 };
 
@@ -100,20 +92,6 @@
  *  incumbent solution
  */
 static
-<<<<<<< HEAD
-SCIP_RETCODE createSubproblem(
-   SCIP*                 scip,               /**< original SCIP data structure                                  */
-   SCIP*                 subscip,            /**< SCIP data structure for the subproblem                        */
-   SCIP_VAR**            subvars,            /**< the variables of the subproblem                               */
-   SCIP_ROW**            sourcerows,         /**< rows of original SCIP                                         */
-   SCIP_CONS**           targetconss,        /**< constraints of target SCIP                                    */
-   int                   sourcerowssize,     /**< size of sourcerows and targetconss arrays                     */
-   int*                  nsourcerows,        /**< number of rows / created constraints                          */
-   SCIP_Real             minfixingrate,      /**< percentage of integer variables that have to be fixed         */
-   SCIP_Bool             uselprows,          /**< should subproblem be created out of the rows in the LP rows?  */
-   SCIP_Bool             copylpbasis,        /**< should a starting basis should be copied into the subscip?    */
-   SCIP_Bool*            success             /**< pointer to store whether the problem was created successfully */
-=======
 SCIP_RETCODE determineFixings(
    SCIP*                 scip,               /**< original SCIP data structure  */
    SCIP_VAR**            fixedvars,          /**< array to store source SCIP variables that should be fixed in the copy  */
@@ -122,7 +100,6 @@
    int                   fixedvarssize,      /**< size of the buffer arrays to store potential fixings */
    SCIP_Real             minfixingrate,      /**< percentage of integer variables that have to be fixed */
    SCIP_Bool*            success             /**< pointer to store whether sufficiently many variable fixings were found */
->>>>>>> d8fd8d85
    )
 {
    SCIP_SOL* bestsol;                        /* incumbent solution of the original problem */
@@ -188,83 +165,6 @@
       return SCIP_OKAY;
    }
 
-<<<<<<< HEAD
-   if( uselprows )
-   {
-      SCIP_ROW** rows;
-      int nrows;
-
-      assert(!copylpbasis || nsourcerows != NULL);
-      assert(!copylpbasis || sourcerows != NULL);
-      assert(!copylpbasis || targetconss != NULL);
-
-      /* get the rows and their number */
-      SCIP_CALL( SCIPgetLPRowsData(scip, &rows, &nrows) );
-      assert(!copylpbasis || nrows <= sourcerowssize);
-
-      *nsourcerows = 0;
-
-      /* copy all rows to linear constraints */
-      for( i = 0; i < nrows; i++ )
-      {
-         SCIP_CONS* cons;
-         SCIP_VAR** consvars;
-         SCIP_COL** cols;
-         SCIP_Real constant;
-         SCIP_Real lhs;
-         SCIP_Real rhs;
-         SCIP_Real* vals;
-         int nnonz;
-         int j;
-
-         /* ignore rows that are only locally valid */
-         if( SCIProwIsLocal(rows[i]) )
-            continue;
-
-         /* get the row's data */
-         constant = SCIProwGetConstant(rows[i]);
-         lhs = SCIProwGetLhs(rows[i]) - constant;
-         rhs = SCIProwGetRhs(rows[i]) - constant;
-         vals = SCIProwGetVals(rows[i]);
-         nnonz = SCIProwGetNNonz(rows[i]);
-         cols = SCIProwGetCols(rows[i]);
-
-         assert( lhs <= rhs );
-
-         /* allocate memory array to be filled with the corresponding subproblem variables */
-         SCIP_CALL( SCIPallocBufferArray(scip, &consvars, nnonz) );
-         for( j = 0; j < nnonz; j++ )
-            consvars[j] = subvars[SCIPvarGetProbindex(SCIPcolGetVar(cols[j]))];
-
-         /* create a new linear constraint and add it to the subproblem */
-         SCIP_CALL( SCIPcreateConsLinear(subscip, &cons, SCIProwGetName(rows[i]), nnonz, consvars, vals, lhs, rhs,
-               TRUE, TRUE, TRUE, TRUE, TRUE, FALSE, FALSE, TRUE, TRUE, FALSE) );
-         SCIP_CALL( SCIPaddCons(subscip, cons) );
-
-         if( copylpbasis )
-         {
-            assert(targetconss != NULL);
-            assert(*nsourcerows <= sourcerowssize);
-
-            /* store the added cons and the corresponding row */
-            sourcerows[(*nsourcerows)] = rows[i];
-            targetconss[(*nsourcerows)] = cons;
-
-            /* capture the row (the constraint was already captured twice: create, add)
-             * both will be released at the end of copyBasis in scip.c
-             */
-            SCIP_CALL( SCIPcaptureRow(scip, sourcerows[(*nsourcerows)]) );
-
-            ++(*nsourcerows);
-         }
-
-         /* free temporary memory */
-         SCIPfreeBufferArray(scip, &consvars);
-      }
-   }
-
-=======
->>>>>>> d8fd8d85
    *success = TRUE;
    return SCIP_OKAY;
 }
@@ -416,16 +316,9 @@
    SCIP_VAR** vars;                          /* original problem's variables        */
    SCIP_VAR** subvars;                       /* subproblem's variables              */
    SCIP_HASHMAP* varmapfw;                   /* mapping of SCIP variables to sub-SCIP variables */
-<<<<<<< HEAD
-   SCIP_HASHMAP* consmapfw;                  /* mapping of SCIP constraints to sub-SCIP constraints */
-   SCIP_EVENTHDLR* eventhdlr;                /* event handler for LP events                     */
-   SCIP_ROW** sourcerows = NULL;
-   SCIP_CONS** targetconss = NULL;
-=======
    SCIP_EVENTHDLR*       eventhdlr;          /* event handler for LP events                     */
    SCIP_VAR** fixedvars;
    SCIP_Real* fixedvals;
->>>>>>> d8fd8d85
 
    SCIP_Real timelimit;                      /* timelimit for the subproblem        */
    SCIP_Real memorylimit;
@@ -509,30 +402,9 @@
 
    success = FALSE;
 
-<<<<<<< HEAD
-   if( heurdata->copylpbasis )
-   {
-      sourcerowssize = SCIPgetNLPRows(scip);
-
-      SCIP_CALL( SCIPallocBufferArray(scip, &sourcerows, sourcerowssize) );
-      SCIP_CALL( SCIPallocBufferArray(scip, &targetconss, sourcerowssize) );
-
-      /* create the constraint mapping hash map */
-      SCIP_CALL( SCIPhashmapCreate(&consmapfw, SCIPblkmem(subscip), SCIPcalcHashtableSize(5 * SCIPgetNConss(scip))) );
-   }
-   else
-   {
-      consmapfw = NULL;
-      sourcerows = NULL;
-      targetconss = NULL;
-   }
-
-   eventhdlr = NULL;
-=======
    nfixedvars = 0;
    /* determine possible fixings for RINS: variables with same value in bestsol and LP relaxation */
    SCIP_CALL( determineFixings(scip, fixedvars, fixedvals, &nfixedvars, nbinvars + nintvars, heurdata->minfixingrate, &success) );
->>>>>>> d8fd8d85
 
    /* too few variables could be fixed by the RINS scheme */
    if( !success )
@@ -547,31 +419,12 @@
    SCIPdebugMsg(scip, "RINS heuristic fixes %d out of %d binary+integer variables\n", nfixedvars, nbinvars + nintvars);
    SCIP_CALL( SCIPcreate(&subscip) );
 
-<<<<<<< HEAD
-      SCIP_CALL( SCIPcopy(scip, subscip, varmapfw, consmapfw, "rins", TRUE, FALSE, TRUE, &valid) );
-
-      if( heurdata->copycuts )
-      {
-         if( heurdata->copylpbasis )
-         {
-            /* copies all active cuts from cutpool of sourcescip to linear constraints in targetscip */
-            SCIP_CALL( SCIPcopyCuts(scip, subscip, varmapfw, consmapfw, sourcerows, targetconss, sourcerowssize, TRUE, &nsourcerows) );
-            assert(nsourcerows <= sourcerowssize);
-         }
-         else
-         {
-            /* copies all active cuts from cutpool of sourcescip to linear constraints in targetscip */
-            SCIP_CALL( SCIPcopyCuts(scip, subscip, varmapfw, NULL, NULL, NULL, 0, TRUE, NULL) );
-         }
-      }
-=======
    /* create the variable mapping hash map */
    SCIP_CALL( SCIPhashmapCreate(&varmapfw, SCIPblkmem(subscip), SCIPcalcHashtableSize(5 * nvars)) );
 
    valid = FALSE;
    /* create a problem copy as sub SCIP */
    SCIP_CALL( SCIPcopyLargeNeighborhoodSearch(scip, subscip, varmapfw, "rins", fixedvars, fixedvals, nfixedvars, heurdata->uselprows, heurdata->copycuts, &valid) );
->>>>>>> d8fd8d85
 
    SCIPdebugMsg(scip, "Copying the SCIP instance was %s complete.\n", valid ? "" : "not ");
    assert(valid);
@@ -590,45 +443,8 @@
    for( i = 0; i < nvars; i++ )
      subvars[i] = (SCIP_VAR*) SCIPhashmapGetImage(varmapfw, vars[i]);
 
-<<<<<<< HEAD
-   success = FALSE;
-
-   /* create a new problem, which fixes variables with same value in bestsol and LP relaxation */
-   SCIP_CALL( createSubproblem(scip, subscip, subvars, sourcerows, targetconss, sourcerowssize, &nsourcerows,
-         heurdata->minfixingrate, heurdata->uselprows, heurdata->copylpbasis, &success) );
-
-   if( success && heurdata->copylpbasis )
-   {
-      /* use the last LP basis as starting basis */
-      SCIP_CALL( SCIPcopyBasis(scip, subscip, varmapfw, consmapfw, sourcerows, targetconss, nsourcerows, heurdata->uselprows) );
-   }
-
-   if( sourcerows != NULL )
-   {
-      assert(targetconss != NULL);
-      SCIPfreeBufferArray(scip, &targetconss);
-      SCIPfreeBufferArray(scip, &sourcerows);
-   }
-   else
-      assert(targetconss == NULL);
-
    /* free hash map */
    SCIPhashmapFree(&varmapfw);
-   if( heurdata->copylpbasis )
-   {
-      assert(consmapfw != NULL);
-      SCIPhashmapFree(&consmapfw);
-   }
-
-   if( !success )
-   {
-      *result = SCIP_DIDNOTRUN;
-      goto TERMINATE;
-   }
-=======
-   /* free hash map */
-   SCIPhashmapFree(&varmapfw);
->>>>>>> d8fd8d85
 
    /* disable output to console */
    SCIP_CALL( SCIPsetIntParam(subscip, "display/verblevel", 0) );
@@ -875,13 +691,10 @@
          "if uselprows == FALSE, should all active cuts from cutpool be copied to constraints in subproblem?",
          &heurdata->copycuts, TRUE, DEFAULT_COPYCUTS, NULL, NULL) );
 
-<<<<<<< HEAD
    SCIP_CALL( SCIPaddBoolParam(scip, "heuristics/" HEUR_NAME "/copylpbasis",
          "should a LP starting basis copyied from the source SCIP?",
          &heurdata->copylpbasis, TRUE, DEFAULT_COPYLPBASIS, NULL, NULL) );
 
-=======
->>>>>>> d8fd8d85
    SCIP_CALL( SCIPaddBoolParam(scip, "heuristics/" HEUR_NAME "/useuct",
          "should uct node selection be used at the beginning of the search?",
          &heurdata->useuct, TRUE, DEFAULT_USEUCT, NULL, NULL) );
