--- conflicted
+++ resolved
@@ -124,11 +124,7 @@
       if( tightened )
       {
          ++(*ntightened);
-<<<<<<< HEAD
-         if( SCIPvarIsIntegral(data->bndvar[i]) && !SCIPvarIsImpliedIntegral(data->bndvar[i]) )
-=======
          if( SCIPvarIsNonimpliedIntegral(data->bndvar[i]) )
->>>>>>> 493e2712
             ++(*ntightenedint);
       }
       if( infeas )
