/* * * * * * * * * * * * * * * * * * * * * * * * * * * * * * * * * * * * * * */
/*                                                                           */
/*                  This file is part of the program and library             */
/*         SCIP --- Solving Constraint Integer Programs                      */
/*                                                                           */
/*    Copyright (C) 2002-2016 Konrad-Zuse-Zentrum                            */
/*                            fuer Informationstechnik Berlin                */
/*                                                                           */
/*  SCIP is distributed under the terms of the ZIB Academic License.         */
/*                                                                           */
/*  You should have received a copy of the ZIB Academic License              */
/*  along with SCIP; see the file COPYING. If not email to scip@zib.de.      */
/*                                                                           */
/* * * * * * * * * * * * * * * * * * * * * * * * * * * * * * * * * * * * * * */

/**@file   heur_dins.c
 * @brief  DINS primal heuristic (according to Ghosh)
 * @author Timo Berthold
 * @author Robert Waniek
 */

/*---+----1----+----2----+----3----+----4----+----5----+----6----+----7----+----8----+----9----+----0----+----1----+----2*/

#include <assert.h>
#include <string.h>
#include "scip/scip.h"
#include "scip/scipdefplugins.h"
#include "scip/cons_linear.h"
#include "scip/heur_dins.h"

#define HEUR_NAME             "dins"
#define HEUR_DESC             "distance induced neighborhood search by Ghosh"
#define HEUR_DISPCHAR         'D'
#define HEUR_PRIORITY         -1105000
#define HEUR_FREQ             -1
#define HEUR_FREQOFS          0
#define HEUR_MAXDEPTH         -1
#define HEUR_TIMING           SCIP_HEURTIMING_AFTERLPNODE
#define HEUR_USESSUBSCIP      TRUE      /**< does the heuristic use a secondary SCIP instance? */

#define DEFAULT_NODESOFS      5000LL    /* number of nodes added to the contingent of the total nodes          */
#define DEFAULT_MAXNODES      5000LL    /* maximum number of nodes to regard in the subproblem                 */
#define DEFAULT_MINNODES      50LL      /* minimum number of nodes to regard in the subproblem                 */
#define DEFAULT_MINIMPROVE    0.01      /* factor by which DINS should at least improve the incumbent          */
#define DEFAULT_NODESQUOT     0.05      /* subproblem nodes in relation to nodes of the original problem       */
#define DEFAULT_LPLIMFAC      1.5       /* factor by which the limit on the number of LP depends on the node limit  */
#define DEFAULT_MINFIXINGRATE 0.3       /* minimum percentage of integer variables that have to be fixed       */
#define DEFAULT_NWAITINGNODES 200LL       /* number of nodes without incumbent change that heuristic should wait */
#define DEFAULT_NEIGHBORHOODSIZE  18    /* radius of the incumbents neighborhood to be searched                */
#define DEFAULT_SOLNUM        5         /* number of pool-solutions to be checked for flag array update        */
#define DEFAULT_USELPROWS     FALSE     /* should subproblem be created out of the rows in the LP rows,
                                         * otherwise, the copy constructors of the constraints handlers are used */
#define DEFAULT_COPYCUTS      TRUE      /* if DEFAULT_USELPROWS is FALSE, then should all active cuts from the cutpool
                                         * of the original scip be copied to constraints of the subscip        */

#define DEFAULT_BESTSOLLIMIT    3       /* limit on number of improving incumbent solutions in sub-CIP            */
<<<<<<< HEAD
=======
#define DEFAULT_USEUCT        FALSE     /* should uct node selection be used at the beginning of the search?     */

>>>>>>> 1c8bc575

/* event handler properties */
#define EVENTHDLR_NAME         "Dins"
#define EVENTHDLR_DESC         "LP event handler for " HEUR_NAME " heuristic"

/*
 * Data structures
 */

/** DINS primal heuristic data */
struct SCIP_HeurData
{
   SCIP_Longint          nodesofs;           /**< number of nodes added to the contingent of the total nodes          */
   SCIP_Longint          maxnodes;           /**< maximum number of nodes to regard in the subproblem                 */
   SCIP_Longint          minnodes;           /**< minimum number of nodes to regard in the subproblem                 */
   SCIP_Real             minfixingrate;      /**< minimum percentage of integer variables that have to be fixed       */
   SCIP_Longint          nwaitingnodes;      /**< number of nodes without incumbent change that heuristic should wait */
   SCIP_Real             minimprove;         /**< factor by which DINS should at least improve the incumbent          */
   SCIP_Longint          usednodes;          /**< nodes already used by DINS in earlier calls                         */
   SCIP_Real             nodesquot;          /**< subproblem nodes in relation to nodes of the original problem       */
   SCIP_Real             nodelimit;          /**< the nodelimit employed in the current sub-SCIP, for the event handler*/
   SCIP_Real             lplimfac;           /**< factor by which the limit on the number of LP depends on the node limit */
   int                   neighborhoodsize;   /**< radius of the incumbent's neighborhood to be searched               */
   SCIP_Bool*            delta;              /**< stores whether a variable kept its value from root LP all the time  */
   int                   deltalength;        /**< if there are no binary variables, we need no flag array             */
   SCIP_Longint          lastnsolsfound;     /**< solutions found until the last call of DINS                         */
   int                   solnum;             /**< number of pool-solutions to be checked for flag array update        */
   SCIP_Bool             uselprows;          /**< should subproblem be created out of the rows in the LP rows?        */
   SCIP_Bool             copycuts;           /**< if uselprows == FALSE, should all active cuts from cutpool be copied
                                              *   to constraints in subproblem?
                                              */
   int                   bestsollimit;       /**< limit on number of improving incumbent solutions in sub-CIP            */
<<<<<<< HEAD
=======
   SCIP_Bool             useuct;             /**< should uct node selection be used at the beginning of the search?  */
>>>>>>> 1c8bc575
};


/*
 * Local methods
 */

/** creates a subproblem for subscip by fixing a number of variables */
static
SCIP_RETCODE createSubproblem(
   SCIP*                 scip,               /**< SCIP data structure of the original problem                    */
   SCIP*                 subscip,            /**< SCIP data structure of the subproblem                          */
   SCIP_VAR**            vars,               /**< variables of the original problem                              */
   SCIP_VAR**            subvars,            /**< variables of the subproblem                                    */
   int                   nbinvars,           /**< number of binary variables of problem and subproblem           */
   int                   nintvars,           /**< number of general integer variables of problem and subproblem  */
   int*                  fixingcounter,      /**< number of integer variables that get fixed */
   SCIP_Bool             uselprows           /**< should subproblem be created out of the rows in the LP rows?   */
   )
{
   SCIP_SOL* bestsol;
   int i;

   assert(scip != NULL);
   assert(subscip != NULL);
   assert(vars != NULL);
   assert(subvars != NULL);

   /* get the best MIP-solution known so far */
   bestsol = SCIPgetBestSol(scip);
   assert(bestsol != NULL);

   /* create the rebounded general integer variables of the subproblem */
   for( i = nbinvars; i < nbinvars + nintvars; i++ )
   {
      SCIP_Real mipsol;
      SCIP_Real lpsol;

      SCIP_Real lbglobal;
      SCIP_Real ubglobal;

      /* get the bounds for each variable */
      lbglobal = SCIPvarGetLbGlobal(vars[i]);
      ubglobal = SCIPvarGetUbGlobal(vars[i]);

      assert(SCIPvarGetType(vars[i]) == SCIP_VARTYPE_INTEGER);
      /* get the current LP solution for each variable */
      lpsol = SCIPvarGetLPSol(vars[i]);
      /* get the current MIP solution for each variable */
      mipsol = SCIPgetSolVal(scip, bestsol, vars[i]);

      /* if the solution values differ by 0.5 or more, the variable is rebounded, otherwise it is just copied */
      if( REALABS(lpsol-mipsol) >= 0.5 )
      {
         SCIP_Real lb;
         SCIP_Real ub;
         SCIP_Real range;

         lb = lbglobal;
         ub = ubglobal;

         /* create a equally sized range around lpsol for general integers: bounds are lpsol +- (mipsol-lpsol) */
         range = 2*lpsol-mipsol;

         if( mipsol >= lpsol )
         {
            range = SCIPfeasCeil(scip, range);
            lb = MAX(lb, range);

            /* when the bound new upper bound is equal to the current MIP solution, we set both bounds to the integral bound (without eps) */
            if( SCIPisFeasEQ(scip, mipsol, lb) )
               ub = lb;
            else
               ub = mipsol;
         }
         else
         {
            range = SCIPfeasFloor(scip, range);
            ub = MIN(ub, range);

            /* when the bound new upper bound is equal to the current MIP solution, we set both bounds to the integral bound (without eps) */
            if( SCIPisFeasEQ(scip, mipsol, ub) )
               lb = ub;
            else
               lb = mipsol;
         }

         /* the global domain of variables might have been reduced since incumbent was found: adjust lb and ub accordingly */
         lb = MAX(lb, lbglobal);
         ub = MIN(ub, ubglobal);

         /* perform the bound change */
         SCIP_CALL( SCIPchgVarLbGlobal(subscip, subvars[i], lb) );
         SCIP_CALL( SCIPchgVarUbGlobal(subscip, subvars[i], ub) );

         if( ub-lb < 0.5 )
            (*fixingcounter)++;
      }
      else
      {
         /* the global domain of variables might have been reduced since incumbent was found: adjust it accordingly */
         mipsol = MAX(mipsol, lbglobal);
         mipsol = MIN(mipsol, ubglobal);

         /* hard fixing for general integer variables with abs(mipsol-lpsol) < 0.5 */
         SCIP_CALL( SCIPchgVarLbGlobal(subscip, subvars[i], mipsol) );
         SCIP_CALL( SCIPchgVarUbGlobal(subscip, subvars[i], mipsol) );
         (*fixingcounter)++;
      }
   }

   if( uselprows )
   {
      SCIP_ROW** rows;                          /* original scip rows                         */
      int nrows;

      /* get the rows and their number */
      SCIP_CALL( SCIPgetLPRowsData(scip, &rows, &nrows) );

      /* copy all rows to linear constraints */
      for( i = 0; i < nrows; i++ )
      {
         SCIP_CONS* cons;
         SCIP_VAR** consvars;
         SCIP_COL** cols;
         SCIP_Real constant;
         SCIP_Real lhs;
         SCIP_Real rhs;
         SCIP_Real* vals;

         int nnonz;
         int j;

         /* ignore rows that are only locally valid */
         if( SCIProwIsLocal(rows[i]) )
            continue;

         /* get the row's data */
         constant = SCIProwGetConstant(rows[i]);
         lhs = SCIProwGetLhs(rows[i]) - constant;
         rhs = SCIProwGetRhs(rows[i]) - constant;
         vals = SCIProwGetVals(rows[i]);
         nnonz = SCIProwGetNNonz(rows[i]);
         cols = SCIProwGetCols(rows[i]);

         assert(lhs <= rhs);

         /* allocate memory array to be filled with the corresponding subproblem variables */
         SCIP_CALL( SCIPallocBufferArray(subscip, &consvars, nnonz) );
         for( j = 0; j < nnonz; j++ )
            consvars[j] = subvars [ SCIPvarGetProbindex(SCIPcolGetVar(cols[j])) ];

         /* create a new linear constraint and add it to the subproblem */
         SCIP_CALL( SCIPcreateConsLinear(subscip, &cons, SCIProwGetName(rows[i]), nnonz, consvars, vals, lhs, rhs,
               TRUE, TRUE, TRUE, TRUE, TRUE, FALSE, FALSE, TRUE, TRUE, FALSE) );
         SCIP_CALL( SCIPaddCons(subscip, cons) );
         SCIP_CALL( SCIPreleaseCons(subscip, &cons) );

         /* free temporary memory */
         SCIPfreeBufferArray(subscip, &consvars);
      }
   }

   return SCIP_OKAY;
}

/** create the extra constraint of local branching and add it to subscip */
static
SCIP_RETCODE addLocalBranchingConstraint(
   SCIP*                 scip,               /**< SCIP data structure of the original problem */
   SCIP*                 subscip,            /**< SCIP data structure of the subproblem       */
   SCIP_VAR**            subvars,            /**< variables of the subproblem                 */
   SCIP_HEURDATA*        heurdata,           /**< heuristic's data structure                  */
   SCIP_Bool*            fixed               /**< TRUE --> include variable in LB constraint  */
   )
{
   SCIP_CONS* cons;                     /* local branching constraint to create          */
   SCIP_VAR** consvars;
   SCIP_VAR** vars;
   SCIP_SOL* bestsol;

   SCIP_Real* consvals;
   SCIP_Real solval;
   SCIP_Real lhs;
   SCIP_Real rhs;

   char consname[SCIP_MAXSTRLEN];

   int nbinvars;
   int i;

   (void) SCIPsnprintf(consname, SCIP_MAXSTRLEN, "%s_dinsLBcons", SCIPgetProbName(scip));

   /* get the data of the variables and the best solution */
   SCIP_CALL( SCIPgetVarsData(scip, &vars, NULL, &nbinvars, NULL, NULL, NULL) );
   bestsol = SCIPgetBestSol(scip);
   assert(bestsol != NULL);

   /* memory allocation */
   SCIP_CALL( SCIPallocBufferArray(scip, &consvars, nbinvars) );
   SCIP_CALL( SCIPallocBufferArray(scip, &consvals, nbinvars) );

   /* set initial left and right hand sides of local branching constraint */
   lhs = 0.0;
   rhs = (SCIP_Real) heurdata->neighborhoodsize;

   /* create the distance function of the binary variables (to incumbent solution) */
   for( i = 0; i < nbinvars; i++ )
   {
      consvars[i] = subvars[i];
      assert(SCIPvarGetType(consvars[i]) == SCIP_VARTYPE_BINARY);
      if( fixed[i] )
      {
         consvals[i]=0.0;
         continue;
      }

      solval = SCIPgetSolVal(scip, bestsol, vars[i]);
      assert(SCIPisFeasIntegral(scip, solval));

      /* is variable i part of the binary support of the current solution? */
      if( SCIPisFeasEQ(scip, solval, 1.0) )
      {
         consvals[i] = -1.0;
         rhs -= 1.0;
         lhs -= 1.0;
      }
      else
         consvals[i] = 1.0;
   }

   /* creates local branching constraint and adds it to subscip */
   SCIP_CALL( SCIPcreateConsLinear(subscip, &cons, consname, nbinvars, consvars, consvals,
         lhs, rhs, TRUE, TRUE, TRUE, TRUE, TRUE, FALSE, FALSE, TRUE, TRUE, FALSE) );
   SCIP_CALL( SCIPaddCons(subscip, cons) );
   SCIP_CALL( SCIPreleaseCons(subscip, &cons) );

   /* free local memory */
   SCIPfreeBufferArray(scip, &consvals);
   SCIPfreeBufferArray(scip, &consvars);

   return SCIP_OKAY;
}

/** creates a new solution for the original problem by copying the solution of the subproblem */
static
SCIP_RETCODE createNewSol(
   SCIP*                 scip,               /**< original SCIP data structure                        */
   SCIP*                 subscip,            /**< SCIP structure of the subproblem                    */
   SCIP_VAR**            subvars,            /**< the variables of the subproblem                     */
   SCIP_HEUR*            heur,               /**< DINS heuristic structure                            */
   SCIP_SOL*             subsol,             /**< solution of the subproblem                          */
   SCIP_Bool*            success             /**< used to store whether new solution was found or not */
   )
{
   SCIP_VAR** vars;                          /* the original problem's variables                */
   int        nvars;
   SCIP_Real* subsolvals;                    /* solution values of the subproblem               */
   SCIP_SOL*  newsol;                        /* solution to be created for the original problem */

   assert(scip != NULL);
   assert(heur != NULL);
   assert(subscip != NULL);
   assert(subvars != NULL);
   assert(subsol != NULL);

   /* get variables' data */
   SCIP_CALL( SCIPgetVarsData(scip, &vars, &nvars, NULL, NULL, NULL, NULL) );
   /* sub-SCIP may have more variables than the number of active (transformed) variables in the main SCIP
    * since constraint copying may have required the copy of variables that are fixed in the main SCIP
    */
   assert(nvars <= SCIPgetNOrigVars(subscip));

   SCIP_CALL( SCIPallocBufferArray(scip, &subsolvals, nvars) );

   /* copy the solution */
   SCIP_CALL( SCIPgetSolVals(subscip, subsol, nvars, subvars, subsolvals) );

   /* create new solution for the original problem */
   SCIP_CALL( SCIPcreateSol(scip, &newsol, heur) );
   SCIP_CALL( SCIPsetSolVals(scip, newsol, nvars, vars, subsolvals) );

   /* try to add new solution to scip and free it immediately */
   SCIP_CALL( SCIPtrySolFree(scip, &newsol, FALSE, TRUE, TRUE, TRUE, success) );
   if( *success )
   {
      SCIPdebugMessage("DINS successfully found new solution\n");
   }

   SCIPfreeBufferArray(scip, &subsolvals);
   return SCIP_OKAY;
}


/* ---------------- Callback methods of event handler ---------------- */

/* exec the event handler
 *
 * we interrupt the solution process
 */
static
SCIP_DECL_EVENTEXEC(eventExecDins)
{
   SCIP_HEURDATA* heurdata;

   assert(eventhdlr != NULL);
   assert(eventdata != NULL);
   assert(strcmp(SCIPeventhdlrGetName(eventhdlr), EVENTHDLR_NAME) == 0);
   assert(event != NULL);
   assert(SCIPeventGetType(event) & SCIP_EVENTTYPE_LPSOLVED);

   heurdata = (SCIP_HEURDATA*)eventdata;
   assert(heurdata != NULL);

   /* interrupt solution process of sub-SCIP */
   if( SCIPgetNLPs(scip) > heurdata->lplimfac * heurdata->nodelimit )
   {
      SCIPdebugMessage("interrupt after  %" SCIP_LONGINT_FORMAT " LPs\n",SCIPgetNLPs(scip));
      SCIP_CALL( SCIPinterruptSolve(scip) );
   }

   return SCIP_OKAY;
}


/*
 * Callback methods of primal heuristic
 */

/** copy method for primal heuristic plugins (called when SCIP copies plugins) */
static
SCIP_DECL_HEURCOPY(heurCopyDins)
{  /*lint --e{715}*/
   assert(scip != NULL);
   assert(heur != NULL);
   assert(strcmp(SCIPheurGetName(heur), HEUR_NAME) == 0);

   /* call inclusion method of primal heuristic */
   SCIP_CALL( SCIPincludeHeurDins(scip) );

   return SCIP_OKAY;
}

/** destructor of primal heuristic to free user data (called when SCIP is exiting) */
static
SCIP_DECL_HEURFREE(heurFreeDins)
{  /*lint --e{715}*/
   SCIP_HEURDATA* heurdata;

   assert(heur != NULL);
   assert(scip != NULL);

   /* get heuristic data */
   heurdata = SCIPheurGetData(heur);
   assert(heurdata != NULL);

   /* free heuristic data */
   SCIPfreeMemory(scip, &heurdata);
   SCIPheurSetData(heur, NULL);

   return SCIP_OKAY;
}


/** solving process initialization method of primal heuristic (called when branch and bound process is about to begin) */
static
SCIP_DECL_HEURINITSOL(heurInitsolDins)
{
   SCIP_HEURDATA* heurdata;
   int i;

   assert(heur != NULL);
   assert(scip != NULL);

   /* get heuristic's data */
   heurdata = SCIPheurGetData(heur);
   assert(heurdata != NULL);

   /* initialize data */
   heurdata->usednodes = 0;
   heurdata->lastnsolsfound = 0;

   /* create flag array */
   heurdata->deltalength = SCIPgetNBinVars(scip);

   /* no binvars => no flag array needed */
   if( heurdata->deltalength > 0 )
   {
      SCIP_CALL( SCIPallocBlockMemoryArray(scip, &(heurdata->delta), heurdata->deltalength) );
      for( i = 0; i < heurdata->deltalength; i++ )
         heurdata->delta[i] = TRUE;
   }
   return SCIP_OKAY;
}

/** solving process deinitialization method of primal heuristic (called before branch and bound process data is freed) */
static
SCIP_DECL_HEUREXITSOL(heurExitsolDins)
{  /*lint --e{715}*/
   SCIP_HEURDATA* heurdata;

   assert(heur != NULL);
   assert(scip != NULL);

   /* get heuristic data */
   heurdata = SCIPheurGetData(heur);
   assert(heurdata != NULL);

   /* free flag array if exist */
   if( heurdata->deltalength > 0 )
   {
      SCIPfreeBlockMemoryArray(scip, &(heurdata->delta), heurdata->deltalength);
   }
   return SCIP_OKAY;
}

/** execution method of primal heuristic */
static
SCIP_DECL_HEUREXEC(heurExecDins)
{  /*lint --e{715}*/
   SCIP_HEURDATA* heurdata;
   SCIP* subscip;                            /* the subproblem created by DINS                               */
   SCIP_VAR** subvars;                       /* subproblem's variables                                       */
   SCIP_VAR** vars;                          /* variables of the original problem                            */
   SCIP_HASHMAP* varmapfw;                   /* mapping of SCIP variables to sub-SCIP variables              */
   SCIP_SOL* bestsol;                        /* best solution known so far                                   */
   SCIP_SOL** sols;                          /* list of known solutions                                      */
   SCIP_EVENTHDLR* eventhdlr;                /* event handler for LP events                                  */

   SCIP_Bool* fixed;                         /* fixing flag array                                            */
   SCIP_Bool* delta;                         /* flag array if variable value changed during solution process */


   SCIP_Longint maxnnodes;                   /* maximum number of subnodes                                   */
   SCIP_Longint nsubnodes;                   /* nodelimit for subscip                                        */
   SCIP_Longint nsolsfound;

   SCIP_Real timelimit;                      /* timelimit for subscip (equals remaining time of scip)        */
   SCIP_Real cutoff;                         /* objective cutoff for the subproblem                          */
   SCIP_Real upperbound;
   SCIP_Real memorylimit;                    /* memory limit for solution process of subscip                 */
   SCIP_Real lpsolval;
   SCIP_Real rootlpsolval;
   SCIP_Real mipsolval;
   SCIP_Real solval;

   int ufcount;                              /* counts the number of true fixing flag entries                */
   int nvars;                                /* number of variables in original SCIP                         */
   int nbinvars;                             /* number of binary variables in original SCIP                  */
   int nintvars;                             /* number of general integer variables in original SCIP         */
   int nsols;                                /* number of known solutions                                    */
   int nsubsols;
   int checklength;
   int fixingcounter;
   int i;
   int j;

   SCIP_Bool success;                        /* used to store whether new solution was found or not          */
   SCIP_Bool infeasible;                     /* stores whether the hard fixing of a variables was feasible or not */

   SCIP_RETCODE retcode;

   assert(heur != NULL);
   assert(scip != NULL);
   assert(result != NULL);
   assert(SCIPhasCurrentNodeLP(scip));

   *result = SCIP_DELAYED;

   /* do not call heuristic of node was already detected to be infeasible */
   if( nodeinfeasible )
      return SCIP_OKAY;

   /* only call heuristic, if a CIP solution is at hand */
   if( SCIPgetNSols(scip) <= 0 )
      return SCIP_OKAY;

   /* only call heuristic, if an optimal LP solution is at hand */
   if( SCIPgetLPSolstat(scip) != SCIP_LPSOLSTAT_OPTIMAL )
      return SCIP_OKAY;

   /* only call heuristic, if the LP objective value is smaller than the cutoff bound */
   if( SCIPisGE(scip, SCIPgetLPObjval(scip), SCIPgetCutoffbound(scip)) )
      return SCIP_OKAY;

   /* get heuristic's data */
   heurdata = SCIPheurGetData(heur);
   assert(heurdata != NULL);
   delta = heurdata->delta;

   /* only call heuristic, if enough nodes were processed since last incumbent */
   if( SCIPgetNNodes(scip) - SCIPgetSolNodenum(scip, SCIPgetBestSol(scip)) < heurdata->nwaitingnodes )
      return SCIP_OKAY;

   *result = SCIP_DIDNOTRUN;

   /* determine the node limit for the current process */
   maxnnodes = (SCIP_Longint) (heurdata->nodesquot * SCIPgetNNodes(scip));

   /* reward DINS if it succeeded often */
   maxnnodes = (SCIP_Longint) (maxnnodes * (1.0 + 2.0 * (SCIPheurGetNBestSolsFound(heur)+1.0) / (SCIPheurGetNCalls(heur) + 1.0)));

   /* count the setup costs for the sub-MIP as 100 nodes */
   maxnnodes -= 100 * SCIPheurGetNCalls(heur);
   maxnnodes += heurdata->nodesofs;

   /* determine the node limit for the current process */
   nsubnodes = maxnnodes - heurdata->usednodes;
   nsubnodes = MIN(nsubnodes , heurdata->maxnodes);

   /* check whether we have enough nodes left to call sub problem solving */
   if( nsubnodes < heurdata->minnodes )
      return SCIP_OKAY;

   if( SCIPisStopped(scip) )
     return SCIP_OKAY;

   /* get required data of the original problem */
   SCIP_CALL( SCIPgetVarsData(scip, &vars, &nvars, &nbinvars, &nintvars, NULL, NULL) );
   assert(nbinvars <= nvars);

   /* do not run heuristic if only continuous variables are present */
   if( nbinvars == 0 && nintvars == 0 )
      return SCIP_OKAY;

   assert(vars != NULL);

   /* initialize the subproblem */
   SCIP_CALL( SCIPcreate(&subscip) );

   /* create the variable mapping hash map */
   SCIP_CALL( SCIPallocBufferArray(scip, &subvars, nvars) );
   SCIP_CALL( SCIPhashmapCreate(&varmapfw, SCIPblkmem(subscip), SCIPcalcHashtableSize(5 * nvars)) );

   success = FALSE;
   eventhdlr = NULL;

   if( heurdata->uselprows )
   {
      char probname[SCIP_MAXSTRLEN];

      /* copy all plugins */
      SCIP_CALL( SCIPincludeDefaultPlugins(subscip) );

      /* get name of the original problem and add the string "_dinssub" */
      (void) SCIPsnprintf(probname, SCIP_MAXSTRLEN, "%s_dinssub", SCIPgetProbName(scip));

      /* create the subproblem */
      SCIP_CALL( SCIPcreateProb(subscip, probname, NULL, NULL, NULL, NULL, NULL, NULL, NULL) );

      /* copy all variables */
      SCIP_CALL( SCIPcopyVars(scip, subscip, varmapfw, NULL, TRUE) );
   }
   else
   {
      SCIP_CALL( SCIPcopy(scip, subscip, varmapfw, NULL, "dins", TRUE, FALSE, TRUE, &success) );

      if( heurdata->copycuts )
      {
         /* copies all active cuts from cutpool of sourcescip to linear constraints in targetscip */
         SCIP_CALL( SCIPcopyCuts(scip, subscip, varmapfw, NULL, TRUE, NULL) );
      }

      /* create event handler for LP events */
      SCIP_CALL( SCIPincludeEventhdlrBasic(subscip, &eventhdlr, EVENTHDLR_NAME, EVENTHDLR_DESC, eventExecDins, NULL) );
      if( eventhdlr == NULL )
      {
         SCIPerrorMessage("event handler for " HEUR_NAME " heuristic not found.\n");
         return SCIP_PLUGINNOTFOUND;
      }

      SCIPdebugMessage("Copying the SCIP instance was %ssuccessful.\n", success ? "" : "not ");
   }

   for( i = 0; i < nvars; i++ )
     subvars[i] = (SCIP_VAR*) SCIPhashmapGetImage(varmapfw, vars[i]);

   /* free hash map */
   SCIPhashmapFree(&varmapfw);

   /* create variables and rebound them if their bounds differ by more than 0.5 */
   fixingcounter = 0;
   SCIP_CALL( createSubproblem(scip, subscip, vars, subvars, nbinvars, nintvars, &fixingcounter, heurdata->uselprows) );
   SCIPdebugMessage("DINS subproblem: %d vars (%d binvars & %d intvars), %d cons\n",
      SCIPgetNVars(subscip), SCIPgetNBinVars(subscip) , SCIPgetNIntVars(subscip) , SCIPgetNConss(subscip));

   *result = SCIP_DIDNOTFIND;

   /* do not abort subproblem on CTRL-C */
   SCIP_CALL( SCIPsetBoolParam(subscip, "misc/catchctrlc", FALSE) );

   /* disable output to console */
   SCIP_CALL( SCIPsetIntParam(subscip, "display/verblevel", 0) );

#ifdef SCIP_DEBUG
   /* for debugging DINS, enable MIP output */
   SCIP_CALL( SCIPsetIntParam(subscip, "display/verblevel", 5) );
   SCIP_CALL( SCIPsetIntParam(subscip, "display/freq", 100000000) );
#endif

   /* check whether there is enough time and memory left */
   SCIP_CALL( SCIPgetRealParam(scip, "limits/time", &timelimit) );
   if( !SCIPisInfinity(scip, timelimit) )
      timelimit -= SCIPgetSolvingTime(scip);
   SCIP_CALL( SCIPgetRealParam(scip, "limits/memory", &memorylimit) );

   /* substract the memory already used by the main SCIP and the estimated memory usage of external software */
   if( !SCIPisInfinity(scip, memorylimit) )
   {
      memorylimit -= SCIPgetMemUsed(scip)/1048576.0;
      memorylimit -= SCIPgetMemExternEstim(scip)/1048576.0;
   }

   /* abort if no time is left or not enough memory to create a copy of SCIP, including external memory usage */
   if( timelimit <= 0.0 || memorylimit <= 2.0*SCIPgetMemExternEstim(scip)/1048576.0 )
      goto TERMINATE;

   /* disable statistic timing inside sub SCIP unless we are in debug mode and print the statistic timing */
#ifdef SCIP_DEBUG
   SCIP_CALL( SCIPsetBoolParam(subscip, "timing/statistictiming", TRUE) );
#else
   /* disable statistic timing inside sub SCIP */
   SCIP_CALL( SCIPsetBoolParam(subscip, "timing/statistictiming", FALSE) );
#endif

   /* set limits for the subproblem */
   heurdata->nodelimit = nsubnodes;
   SCIP_CALL( SCIPsetLongintParam(subscip, "limits/nodes", nsubnodes) );
   SCIP_CALL( SCIPsetLongintParam(subscip, "limits/stallnodes", MAX(10, nsubnodes/10)) );
   SCIP_CALL( SCIPsetIntParam(subscip, "limits/bestsol", heurdata->bestsollimit) );
   SCIP_CALL( SCIPsetRealParam(subscip, "limits/time", timelimit) );
   SCIP_CALL( SCIPsetRealParam(subscip, "limits/memory", memorylimit) );

   /* forbid recursive call of heuristics and separators solving subMIPs */
   SCIP_CALL( SCIPsetSubscipsOff(subscip, TRUE) );

   /* disable cutting plane separation */
   SCIP_CALL( SCIPsetSeparating(subscip, SCIP_PARAMSETTING_OFF, TRUE) );

   /* disable expensive presolving */
   SCIP_CALL( SCIPsetPresolving(subscip, SCIP_PARAMSETTING_FAST, TRUE) );

   /* use best estimate node selection */
   if( SCIPfindNodesel(subscip, "estimate") != NULL && !SCIPisParamFixed(subscip, "nodeselection/estimate/stdpriority") )
   {
      SCIP_CALL( SCIPsetIntParam(subscip, "nodeselection/estimate/stdpriority", INT_MAX/4) );
   }

   /* activate uct node selection at the top of the tree */
   if( heurdata->useuct && SCIPfindNodesel(subscip, "uct") != NULL && !SCIPisParamFixed(subscip, "nodeselection/uct/stdpriority") )
   {
      SCIP_CALL( SCIPsetIntParam(subscip, "nodeselection/uct/stdpriority", INT_MAX/2) );
   }

   /* use inference branching */
   if( SCIPfindBranchrule(subscip, "inference") != NULL && !SCIPisParamFixed(subscip, "branching/inference/priority") )
   {
      SCIP_CALL( SCIPsetIntParam(subscip, "branching/inference/priority", INT_MAX/4) );
   }

   /* disable conflict analysis */
   if( !SCIPisParamFixed(subscip, "conflict/useprop") )
   {
      SCIP_CALL( SCIPsetBoolParam(subscip, "conflict/useprop", FALSE) );
   }
   if( !SCIPisParamFixed(subscip, "conflict/useinflp") )
   {
      SCIP_CALL( SCIPsetBoolParam(subscip, "conflict/useinflp", FALSE) );
   }
   if( !SCIPisParamFixed(subscip, "conflict/useboundlp") )
   {
      SCIP_CALL( SCIPsetBoolParam(subscip, "conflict/useboundlp", FALSE) );
   }
   if( !SCIPisParamFixed(subscip, "conflict/usesb") )
   {
      SCIP_CALL( SCIPsetBoolParam(subscip, "conflict/usesb", FALSE) );
   }
   if( !SCIPisParamFixed(subscip, "conflict/usepseudo") )
   {
      SCIP_CALL( SCIPsetBoolParam(subscip, "conflict/usepseudo", FALSE) );
   }

   /* employ a limit on the number of enforcement rounds in the quadratic constraint handler; this fixes the issue that
    * sometimes the quadratic constraint handler needs hundreds or thousands of enforcement rounds to determine the
    * feasibility status of a single node without fractional branching candidates by separation (namely for uflquad
    * instances); however, the solution status of the sub-SCIP might get corrupted by this; hence no deductions shall be
    * made for the original SCIP
    */
   if( SCIPfindConshdlr(subscip, "quadratic") != NULL && !SCIPisParamFixed(subscip, "constraints/quadratic/enfolplimit") )
   {
      SCIP_CALL( SCIPsetIntParam(subscip, "constraints/quadratic/enfolplimit", 500) );
   }

   /* get the best MIP-solution known so far */
   bestsol = SCIPgetBestSol(scip);
   assert(bestsol != NULL);

   /* get solution pool and number of solutions in pool */
   sols = SCIPgetSols(scip);
   nsols = SCIPgetNSols(scip);
   nsolsfound = SCIPgetNSolsFound(scip);
   checklength = MIN(nsols, heurdata->solnum);
   assert(sols != NULL);
   assert(nsols > 0);

   /* create fixing flag array */
   SCIP_CALL( SCIPallocBufferArray(scip, &fixed, nbinvars) );

   /* if new binary variables have been created, e.g., due to column generation, reallocate the delta array */
   if( heurdata->deltalength < nbinvars )
   {
      int newsize;

      newsize = SCIPcalcMemGrowSize(scip, nbinvars);
      assert(newsize >= nbinvars);

      SCIP_CALL( SCIPreallocBlockMemoryArray(scip, &heurdata->delta, heurdata->deltalength, newsize) );
      delta = heurdata->delta;

      /* initialize new part of delta array */
      for( i = heurdata->deltalength; i < newsize; i++ )
         delta[i] = TRUE;

      heurdata->deltalength = newsize;
   }

   /* fixing for binary variables */
   /* hard fixing for some with mipsol(s)=lpsolval=rootlpsolval and preparation for soft fixing for the remaining */
   ufcount = 0;
   for( i = 0; i < nbinvars; i++ )
   {
      /* soft fixing if the variable somewhen changed its value or the relaxations differ by adding a local branching constraint */
      fixed[i] = FALSE;

      /* get the current LP solution for each variable */
      lpsolval = SCIPvarGetLPSol(vars[i]);
      /* get the current MIP solution for each variable */
      mipsolval = SCIPgetSolVal(scip, bestsol, vars[i]);
      /* get the root LP solution for each variable */
      rootlpsolval = SCIPvarGetRootSol(vars[i]);

      if( SCIPisFeasEQ(scip, lpsolval, mipsolval) && SCIPisFeasEQ(scip, mipsolval, rootlpsolval) )
      {
         /* update delta */
         if( nsols > 1 && heurdata->lastnsolsfound != nsolsfound && delta[i] ) /* no need to update delta[i] if already FALSE */
         {
            /* no need to update delta[i] if already FALSE or sols[i] already checked on previous run or worse than DINS-solution of last run */
            for( j = 0; delta[i] && j < checklength && SCIPgetSolHeur(scip, sols[j]) != heur ; j++ )
            {
               solval = SCIPgetSolVal(scip, sols[j], vars[i]);
               delta[i] = delta[i] && SCIPisFeasEQ(scip, mipsolval, solval);
            }
         }

         /* hard fixing if rootlpsolval=nodelpsolval=mipsolval(s) and delta (is TRUE) */
         if( delta[i] && SCIPisFeasEQ(scip, mipsolval, lpsolval) && SCIPisFeasEQ(scip, mipsolval, rootlpsolval)
            && SCIPisFeasEQ(scip, rootlpsolval, lpsolval)
            && !SCIPisFeasEQ(scip, SCIPvarGetLbGlobal(subvars[i]), SCIPvarGetUbGlobal(subvars[i])) )
         {
            SCIP_CALL( SCIPfixVar(subscip, subvars[i], mipsolval, &infeasible, &success) );
            fixed[i] = !infeasible;

            if( success )
               fixingcounter++;
            else
            {
               SCIPdebugMessage("variable %d was already fixed\n", i);
            }

            if( infeasible )
            {
               SCIPdebugMessage("fixing of variable %d to value %f was infeasible\n", i, mipsolval);
            }
         }
      }
      if( !fixed[i] )
         ufcount++;
   }

   /* store the number of found solutions for next run */
   heurdata->lastnsolsfound = nsolsfound;

   /* perform prepared softfixing for all unfixed vars if the number of unfixed vars is larger than the neighborhoodsize (otherwise it will be useless) */
   if( ufcount > heurdata->neighborhoodsize )
   {
      SCIP_CALL( addLocalBranchingConstraint(scip, subscip, subvars, heurdata, fixed) );
   }

   /* free fixing flag array */
   SCIPfreeBufferArray(scip, &fixed);

   /* abort, if all integer variables were fixed (which should not happen for MIP),
    * but frequently happens for MINLPs using an LP relaxation
    */
   if( fixingcounter == nbinvars + nintvars )
      goto TERMINATE;

   /* abort, if the amount of fixed variables is insufficient */
   if( fixingcounter / (SCIP_Real)(MAX(nbinvars + nintvars, 1)) < heurdata->minfixingrate )
      goto TERMINATE;

   /* add an objective cutoff */
   cutoff = SCIPinfinity(scip);
   assert(!SCIPisInfinity(scip, SCIPgetUpperbound(scip)));

   if( !SCIPisInfinity(scip, -1.0*SCIPgetLowerbound(scip)) )
   {
      cutoff = (1 - heurdata->minimprove) * SCIPgetUpperbound(scip) + heurdata->minimprove * SCIPgetLowerbound(scip);
      upperbound = SCIPgetUpperbound(scip) - SCIPsumepsilon(scip);
      cutoff = MIN(upperbound, cutoff);
   }
   else
   {
      if( SCIPgetUpperbound(scip) >= 0 )
         cutoff = (1 - heurdata->minimprove) * SCIPgetUpperbound(scip);
      else
         cutoff = (1 + heurdata->minimprove) * SCIPgetUpperbound(scip);
      upperbound = SCIPgetUpperbound(scip) - SCIPsumepsilon(scip);
      cutoff = MIN(upperbound, cutoff);
   }
   SCIP_CALL( SCIPsetObjlimit(subscip, cutoff) );

   /* catch LP events of sub-SCIP */
   if( !heurdata->uselprows )
   {
      assert(eventhdlr != NULL);

      SCIP_CALL( SCIPtransformProb(subscip) );
      SCIP_CALL( SCIPcatchEvent(subscip, SCIP_EVENTTYPE_LPSOLVED, eventhdlr, (SCIP_EVENTDATA*) heurdata, NULL) );
   }

   /* solve the subproblem */
   SCIPdebugMessage("solving DINS sub-MIP with neighborhoodsize %d and maxnodes %" SCIP_LONGINT_FORMAT "\n", heurdata->neighborhoodsize, nsubnodes);
   retcode = SCIPsolve(subscip);

   /* drop LP events of sub-SCIP */
   if( !heurdata->uselprows )
   {
      assert(eventhdlr != NULL);

      SCIP_CALL( SCIPdropEvent(subscip, SCIP_EVENTTYPE_LPSOLVED, eventhdlr, (SCIP_EVENTDATA*) heurdata, -1) );
   }

   /* Errors in solving the subproblem should not kill the overall solving process
    * Hence, the return code is caught and a warning is printed, only in debug mode, SCIP will stop.
    */
   if( retcode != SCIP_OKAY )
   {
#ifndef NDEBUG
      SCIP_CALL( retcode );
#endif
      SCIPwarningMessage(scip, "Error while solving subproblem in DINS heuristic; sub-SCIP terminated with code <%d>\n", retcode);
   }

   /* print solving statistics of subproblem if we are in SCIP's debug mode */
   SCIPdebug( SCIP_CALL( SCIPprintStatistics(subscip, NULL) ) );

   heurdata->usednodes += SCIPgetNNodes(subscip);
   nsubsols = SCIPgetNSols(subscip);
   SCIPdebugMessage("DINS used %" SCIP_LONGINT_FORMAT "/%" SCIP_LONGINT_FORMAT " nodes and found %d solutions\n", SCIPgetNNodes(subscip), nsubnodes, nsubsols);

   /* check, whether a  (new) solution was found */
   if( nsubsols > 0 )
   {
      SCIP_SOL** subsols;

      /* check, whether a solution was found; due to numerics, it might happen that not all solutions are feasible -> try all solutions until one was accepted */
      subsols = SCIPgetSols(subscip);
      success = FALSE;
      for( i = 0; i < nsubsols && !success; ++i )
      {
         SCIP_CALL( createNewSol(scip, subscip, subvars, heur, subsols[i], &success) );
      }
      if( success )
         *result = SCIP_FOUNDSOL;
   }

 TERMINATE:
   /* free subproblem */
   SCIPfreeBufferArray(scip, &subvars);
   SCIP_CALL( SCIPfree(&subscip) );

   return SCIP_OKAY;
}


/*
 * primal heuristic specific interface methods
 */

/** creates the DINS primal heuristic and includes it in SCIP */
SCIP_RETCODE SCIPincludeHeurDins(
   SCIP*                 scip                /**< SCIP data structure */
   )
{
   SCIP_HEURDATA* heurdata;
   SCIP_HEUR* heur;

   /* create Dins primal heuristic data */
   SCIP_CALL( SCIPallocMemory(scip, &heurdata) );

   /* include primal heuristic */
   SCIP_CALL( SCIPincludeHeurBasic(scip, &heur,
         HEUR_NAME, HEUR_DESC, HEUR_DISPCHAR, HEUR_PRIORITY, HEUR_FREQ, HEUR_FREQOFS,
         HEUR_MAXDEPTH, HEUR_TIMING, HEUR_USESSUBSCIP, heurExecDins, heurdata) );

   assert(heur != NULL);

   /* set non-NULL pointers to callback methods */
   SCIP_CALL( SCIPsetHeurCopy(scip, heur, heurCopyDins) );
   SCIP_CALL( SCIPsetHeurFree(scip, heur, heurFreeDins) );
   SCIP_CALL( SCIPsetHeurInitsol(scip, heur, heurInitsolDins) );
   SCIP_CALL( SCIPsetHeurExitsol(scip, heur, heurExitsolDins) );

   /* add DINS primal heuristic parameters */
   SCIP_CALL( SCIPaddLongintParam(scip, "heuristics/" HEUR_NAME "/nodesofs",
         "number of nodes added to the contingent of the total nodes",
         &heurdata->nodesofs, FALSE, DEFAULT_NODESOFS, 0LL, SCIP_LONGINT_MAX, NULL, NULL) );
   SCIP_CALL( SCIPaddRealParam(scip, "heuristics/" HEUR_NAME "/nodesquot",
         "contingent of sub problem nodes in relation to the number of nodes of the original problem",
         &heurdata->nodesquot, FALSE, DEFAULT_NODESQUOT, 0.0, 1.0, NULL, NULL) );
   SCIP_CALL( SCIPaddLongintParam(scip, "heuristics/" HEUR_NAME "/minnodes",
         "minimum number of nodes required to start the subproblem",
         &heurdata->minnodes, FALSE, DEFAULT_MINNODES, 0LL, SCIP_LONGINT_MAX, NULL, NULL) );
   SCIP_CALL( SCIPaddIntParam(scip, "heuristics/" HEUR_NAME "/solnum",
         "number of pool-solutions to be checked for flag array update (for hard fixing of binary variables)",
         &heurdata->solnum, FALSE, DEFAULT_SOLNUM, 1, INT_MAX, NULL, NULL) );
   SCIP_CALL( SCIPaddIntParam(scip, "heuristics/" HEUR_NAME "/neighborhoodsize",
         "radius (using Manhattan metric) of the incumbent's neighborhood to be searched",
         &heurdata->neighborhoodsize, FALSE, DEFAULT_NEIGHBORHOODSIZE, 1, INT_MAX, NULL, NULL) );
   SCIP_CALL( SCIPaddLongintParam(scip, "heuristics/" HEUR_NAME "/maxnodes",
         "maximum number of nodes to regard in the subproblem",
         &heurdata->maxnodes,TRUE,DEFAULT_MAXNODES, 0LL, SCIP_LONGINT_MAX, NULL, NULL) );
   SCIP_CALL( SCIPaddRealParam(scip, "heuristics/" HEUR_NAME "/minimprove",
         "factor by which " HEUR_NAME " should at least improve the incumbent",
         &heurdata->minimprove, TRUE, DEFAULT_MINIMPROVE, 0.0, 1.0, NULL, NULL) );
   SCIP_CALL( SCIPaddLongintParam(scip, "heuristics/" HEUR_NAME "/nwaitingnodes",
         "number of nodes without incumbent change that heuristic should wait",
         &heurdata->nwaitingnodes, TRUE, DEFAULT_NWAITINGNODES, 0LL, SCIP_LONGINT_MAX, NULL, NULL) );

   SCIP_CALL( SCIPaddRealParam(scip, "heuristics/" HEUR_NAME "/lplimfac",
         "factor by which the limit on the number of LP depends on the node limit",
         &heurdata->lplimfac, TRUE, DEFAULT_LPLIMFAC, 1.0, SCIP_REAL_MAX, NULL, NULL) );

   SCIP_CALL( SCIPaddRealParam(scip, "heuristics/" HEUR_NAME "/minfixingrate",
         "minimum percentage of integer variables that have to be fixable",
         &heurdata->minfixingrate, FALSE, DEFAULT_MINFIXINGRATE, 0.0, 1.0, NULL, NULL) );

   SCIP_CALL( SCIPaddBoolParam(scip, "heuristics/" HEUR_NAME "/uselprows",
         "should subproblem be created out of the rows in the LP rows?",
         &heurdata->uselprows, TRUE, DEFAULT_USELPROWS, NULL, NULL) );

   SCIP_CALL( SCIPaddBoolParam(scip, "heuristics/" HEUR_NAME "/copycuts",
         "if uselprows == FALSE, should all active cuts from cutpool be copied to constraints in subproblem?",
         &heurdata->copycuts, TRUE, DEFAULT_COPYCUTS, NULL, NULL) );

<<<<<<< HEAD
=======
   SCIP_CALL( SCIPaddBoolParam(scip, "heuristics/" HEUR_NAME "/useuct",
         "should uct node selection be used at the beginning of the search?",
         &heurdata->useuct, TRUE, DEFAULT_USEUCT, NULL, NULL) );

>>>>>>> 1c8bc575
   SCIP_CALL( SCIPaddIntParam(scip, "heuristics/" HEUR_NAME "/bestsollimit",
         "limit on number of improving incumbent solutions in sub-CIP",
         &heurdata->bestsollimit, FALSE, DEFAULT_BESTSOLLIMIT, -1, INT_MAX, NULL, NULL) );

   return SCIP_OKAY;
}<|MERGE_RESOLUTION|>--- conflicted
+++ resolved
@@ -54,11 +54,8 @@
                                          * of the original scip be copied to constraints of the subscip        */
 
 #define DEFAULT_BESTSOLLIMIT    3       /* limit on number of improving incumbent solutions in sub-CIP            */
-<<<<<<< HEAD
-=======
 #define DEFAULT_USEUCT        FALSE     /* should uct node selection be used at the beginning of the search?     */
 
->>>>>>> 1c8bc575
 
 /* event handler properties */
 #define EVENTHDLR_NAME         "Dins"
@@ -91,10 +88,7 @@
                                               *   to constraints in subproblem?
                                               */
    int                   bestsollimit;       /**< limit on number of improving incumbent solutions in sub-CIP            */
-<<<<<<< HEAD
-=======
    SCIP_Bool             useuct;             /**< should uct node selection be used at the beginning of the search?  */
->>>>>>> 1c8bc575
 };
 
 
@@ -1051,13 +1045,10 @@
          "if uselprows == FALSE, should all active cuts from cutpool be copied to constraints in subproblem?",
          &heurdata->copycuts, TRUE, DEFAULT_COPYCUTS, NULL, NULL) );
 
-<<<<<<< HEAD
-=======
    SCIP_CALL( SCIPaddBoolParam(scip, "heuristics/" HEUR_NAME "/useuct",
          "should uct node selection be used at the beginning of the search?",
          &heurdata->useuct, TRUE, DEFAULT_USEUCT, NULL, NULL) );
 
->>>>>>> 1c8bc575
    SCIP_CALL( SCIPaddIntParam(scip, "heuristics/" HEUR_NAME "/bestsollimit",
          "limit on number of improving incumbent solutions in sub-CIP",
          &heurdata->bestsollimit, FALSE, DEFAULT_BESTSOLLIMIT, -1, INT_MAX, NULL, NULL) );
