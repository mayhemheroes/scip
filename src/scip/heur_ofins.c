--- conflicted
+++ resolved
@@ -319,17 +319,12 @@
    SCIPhashmapFree(&varmapfw);
 
    /* create a new problem, which fixes variables with same value in bestsol and LP relaxation */
-<<<<<<< HEAD
    SCIP_CALL( createSubproblem(scip, subscip, subvars, chgcoeffs, &success) );
 
    if( !success )
       goto TERMINATE;
 
-   SCIPdebugMessage("OFINS subproblem: %d vars, %d cons\n", SCIPgetNVars(subscip), SCIPgetNConss(subscip));
-=======
-   SCIP_CALL( createSubproblem(scip, subscip, subvars, chgcoeffs) );
    SCIPdebugMsg(scip, "OFINS subproblem: %d vars, %d cons\n", SCIPgetNVars(subscip), SCIPgetNConss(subscip));
->>>>>>> d8fd8d85
 
    /* do not abort subproblem on CTRL-C */
    SCIP_CALL( SCIPsetBoolParam(subscip, "misc/catchctrlc", FALSE) );
