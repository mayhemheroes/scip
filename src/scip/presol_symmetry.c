--- conflicted
+++ resolved
@@ -606,34 +606,6 @@
 }
 
 
-<<<<<<< HEAD
-#ifndef NDEBUG
-/** get number of active variables in variable array */
-static
-int getNActiveVars(
-   SCIP_VAR**             vars,              /**< variable array */
-   int                    nvars              /**< number of variables in vars */
-   )
-{
-   int nactivevars = 0;
-   int i;
-
-   assert( vars != NULL );
-
-   for (i = 0; i < nvars; ++i)
-   {
-      assert( vars[i] != NULL );
-
-      if ( SCIPvarIsActive(vars[i]) )
-         ++nactivevars;
-   }
-
-   return nactivevars;
-}
-#endif
-
-=======
->>>>>>> 3393aa8a
 /** returns the number of active constraints that can be handled by symmetry */
 static
 int getNSymhandableConss(
