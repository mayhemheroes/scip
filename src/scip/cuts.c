/* * * * * * * * * * * * * * * * * * * * * * * * * * * * * * * * * * * * * * */
/*                                                                           */
/*                  This file is part of the program and library             */
/*         SCIP --- Solving Constraint Integer Programs                      */
/*                                                                           */
/*    Copyright (C) 2002-2017 Konrad-Zuse-Zentrum                            */
/*                            fuer Informationstechnik Berlin                */
/*                                                                           */
/*  SCIP is distributed under the terms of the ZIB Academic License.         */
/*                                                                           */
/*  You should have received a copy of the ZIB Academic License              */
/*  along with SCIP; see the file COPYING. If not email to scip@zib.de.      */
/*                                                                           */
/* * * * * * * * * * * * * * * * * * * * * * * * * * * * * * * * * * * * * * */

/**@file   cuts.c
 * @brief  methods for aggregation of rows
 *
 * @author Jakob Witzig
 * @author Robert Lion Gottwald
 */

/*---+----1----+----2----+----3----+----4----+----5----+----6----+----7----+----8----+----9----+----0----+----1----+----2*/

#include "scip/scip.h"
#include "scip/cuts.h"
#include "scip/misc.h"
#include "scip/struct_lp.h"
#include "scip/lp.h"
#include "scip/struct_cuts.h"
#include "scip/cons_knapsack.h"
#include "scip/struct_scip.h"
#include "scip/dbldblarith.h"

/* =========================================== general static functions =========================================== */
#ifdef SCIP_DEBUG
static
void printCutQuad(
   SCIP*                 scip,               /**< SCIP data structure */
   SCIP_SOL*             sol,                /**< the solution that should be separated, or NULL for LP solution */
   SCIP_Real*            cutcoefs,           /**< non-zero coefficients of cut */
   QUAD(SCIP_Real        cutrhs),            /**< right hand side of the MIR row */
   int*                  cutinds,            /**< indices of problem variables for non-zero coefficients */
   int                   cutnnz,             /**< number of non-zeros in cut */
   SCIP_Bool             ignorsol,
   SCIP_Bool             islocal
   )
{
   SCIP_Real QUAD(activity);
   SCIP_VAR** vars;
   int i;

   assert(scip != NULL);
   vars = SCIPgetVars(scip);

   SCIPdebugMessage("CUT:");
   QUAD_ASSIGN(activity, 0.0);
   for( i = 0; i < cutnnz; ++i )
   {
      SCIP_Real QUAD(coef);

      QUAD_ARRAY_LOAD(coef, cutcoefs, cutinds[i]);

      SCIPdebugPrintf(" %+g<%s>", QUAD_ROUND(coef), SCIPvarGetName(vars[cutinds[i]]));

      if( !ignorsol )
      {
         SCIPquadprecProdQD(coef, coef, (sol == NULL ? SCIPvarGetLPSol(vars[cutinds[i]]) : SCIPgetSolVal(scip, sol, vars[cutinds[i]])));
      }
      else
      {
         if( cutcoefs[i] > 0.0 )
         {
            SCIPquadprecProdQD(coef, coef, (islocal ? SCIPvarGetLbLocal(vars[cutinds[i]]) : SCIPvarGetLbGlobal(vars[cutinds[i]])));
         }
         else
         {
            SCIPquadprecProdQD(coef, coef, (islocal ? SCIPvarGetUbLocal(vars[cutinds[i]]) : SCIPvarGetUbGlobal(vars[cutinds[i]])));
         }
      }

      SCIPquadprecSumQQ(activity, activity, coef);
   }
   SCIPdebugPrintf(" <= %.6f (activity: %g)\n", QUAD_ROUND(cutrhs), QUAD_ROUND(activity));
}
#endif

/* macro to make sure a value is not equal to zero, i.e. NONZERO(x) != 0.0
 * will be TRUE for every x including 0.0
 *
 * To avoid branches it will add 1e-100 with the same sign as x to x which will
 * be rounded away for any sane non-zero value but will make sure the value is
 * never exactly 0.0
 */
#define NONZERO(x)   (COPYSIGN(1e-100, (x)) + (x))

/** add a scaled row to a dense vector indexed over the problem variables and keep the
 *  index of non-zeros up-to-date
 */
static
SCIP_RETCODE varVecAddScaledRowCoefs(
   int*RESTRICT          inds,               /**< pointer to array with variable problem indices of non-zeros in variable vector */
   SCIP_Real*RESTRICT    vals,               /**< array with values of variable vector */
   int*RESTRICT          nnz,                /**< number of non-zeros coefficients of variable vector */
   SCIP_ROW*             row,                /**< row coefficients to add to variable vector */
   SCIP_Real             scale               /**< scale for adding given row to variable vector */
   )
{
   /* add up coefficients */
   int i;

   assert(inds != NULL);
   assert(vals != NULL);
   assert(nnz != NULL);
   assert(row != NULL);

   /* add the non-zeros to the aggregation row and keep non-zero index up to date */
   for( i = 0 ; i < row->len; ++i )
   {
      SCIP_Real val;
      int probindex = row->cols[i]->var_probindex;

      val = vals[probindex];

      if( val == 0.0 )
         inds[(*nnz)++] = probindex;

      val += row->vals[i] * scale;

      /* the value must not be exactly zero due to sparsity pattern */
      val = NONZERO(val);

      assert(val != 0.0);
      vals[probindex] = val;
   }

   return SCIP_OKAY;
}

/** add a scaled row to a dense vector indexed over the problem variables and keep the
 *  index of non-zeros up-to-date
 */
static
SCIP_RETCODE varVecAddScaledRowCoefsQuad(
   int*RESTRICT          inds,               /**< pointer to array with variable problem indices of non-zeros in variable vector */
   SCIP_Real*RESTRICT    vals,               /**< array with values of variable vector */
   int*RESTRICT          nnz,                /**< number of non-zeros coefficients of variable vector */
   SCIP_ROW*             row,                /**< row coefficients to add to variable vector */
   SCIP_Real             scale               /**< scale for adding given row to variable vector */
   )
{
   /* add up coefficients */
   int i;

   assert(inds != NULL);
   assert(vals != NULL);
   assert(nnz != NULL);
   assert(row != NULL);

   /* add the non-zeros to the aggregation row and keep non-zero index up to date */
   for( i = 0 ; i < row->len; ++i )
   {
      SCIP_Real QUAD(val);
      int probindex = row->cols[i]->var_probindex;

      QUAD_ARRAY_LOAD(val, vals, probindex);

      if( QUAD_HI(val) == 0.0 )
         inds[(*nnz)++] = probindex;

      SCIPquadprecSumQD(val, val, row->vals[i] * scale);

      /* the value must not be exactly zero due to sparsity pattern */
      QUAD_HI(val) = NONZERO(QUAD_HI(val));
      assert(QUAD_HI(val) != 0.0);

      QUAD_ARRAY_STORE(vals, probindex, val);
   }

   return SCIP_OKAY;
}

/* calculates the cuts efficacy for the given solution */
static
SCIP_Real calcEfficacy(
   SCIP*                 scip,               /**< SCIP data structure */
   SCIP_SOL*             sol,                /**< solution to calculate the efficacy for (NULL for LP solution) */
   SCIP_Real*            cutcoefs,           /**< array of the non-zero coefficients in the cut */
   SCIP_Real             cutrhs,             /**< the right hand side of the cut */
   int*                  cutinds,            /**< array of the problem indices of variables with a non-zero coefficient in the cut */
   int                   cutnnz              /**< the number of non-zeros in the cut */
   )
{
   SCIP_VAR** vars;
   SCIP_Real norm;
   SCIP_Real activity;
   int i;

   assert(scip != NULL);
   assert(cutcoefs != NULL);
   assert(cutinds != NULL);

<<<<<<< HEAD
   norm = MAX(1e-6, SCIPgetVectorEfficacyNorm(scip, cutcoefs, cutnnz));
=======
>>>>>>> 92701fb2
   vars = SCIPgetVars(scip);

   activity = 0.0;
   for( i = 0; i < cutnnz; ++i )
      activity += cutcoefs[i] * SCIPgetSolVal(scip, sol, vars[cutinds[i]]);

<<<<<<< HEAD
   return (activity - cutrhs) / norm;
=======
   norm = SCIPgetVectorEfficacyNorm(scip, cutcoefs, cutnnz);
   return (activity - cutrhs) / MAX(1e-6, norm);
>>>>>>> 92701fb2
}

static
SCIP_Real calcEfficacyNormQuad(
   SCIP*                 scip,               /**< SCIP data structure */
   SCIP_Real*            vals,               /**< array of the non-zero coefficients in the vector; this is a quad precision array! */
   int*                  inds,               /**< array of the problem indices of variables with a non-zero coefficient in the vector */
   int                   nnz                 /**< the number of non-zeros in the vector */
   )
{
   SCIP_Real norm;
   SCIP_Real QUAD(coef);
   int i;

   assert(scip != NULL);
   assert(scip->set != NULL);

   norm = 0.0;
   switch( scip->set->sepa_efficacynorm )
   {
   case 'e':
      for( i = 0; i < nnz; ++i )
      {
         QUAD_ARRAY_LOAD(coef, vals, inds[i]);
         norm += SQR(QUAD_ROUND(coef));
      }
      norm = SQRT(norm);
      break;
   case 'm':
      for( i = 0; i < nnz; ++i )
      {
         SCIP_Real absval;
         QUAD_ARRAY_LOAD(coef, vals, inds[i]);

         absval = REALABS(QUAD_ROUND(coef));
         norm = MAX(norm, absval);
      }
      break;
   case 's':
      for( i = 0; i < nnz; ++i )
      {
         QUAD_ARRAY_LOAD(coef, vals, inds[i]);
         norm += REALABS(QUAD_ROUND(coef));
      }
      break;
   case 'd':
      for( i = 0; i < nnz; ++i )
      {
         QUAD_ARRAY_LOAD(coef, vals, inds[i]);
         if( !SCIPisZero(scip, QUAD_ROUND(coef)) )
         {
            norm = 1.0;
            break;
         }
      }
      break;
   default:
      SCIPerrorMessage("invalid efficacy norm parameter '%c'\n", scip->set->sepa_efficacynorm);
      assert(FALSE);
   }

   return norm;
}

/* calculates the cuts efficacy for the given solution; the cut coefs are stored densely and in quad precision */
static
SCIP_Real calcEfficacyDenseStorageQuad(
   SCIP*                 scip,               /**< SCIP data structure */
   SCIP_SOL*             sol,                /**< solution to calculate the efficacy for (NULL for LP solution) */
   SCIP_Real*            cutcoefs,           /**< array of the non-zero coefficients in the cut; this is a quad precision array! */
   SCIP_Real             cutrhs,             /**< the right hand side of the cut */
   int*                  cutinds,            /**< array of the problem indices of variables with a non-zero coefficient in the cut */
   int                   cutnnz              /**< the number of non-zeros in the cut */
   )
{
   SCIP_VAR** vars;
   SCIP_Real norm;
   SCIP_Real activity;
   SCIP_Real QUAD(coef);
   int i;

   assert(scip != NULL);
   assert(cutcoefs != NULL);
   assert(cutinds != NULL);
   assert(scip->set != NULL);
<<<<<<< HEAD

   norm = MAX(1e-6, calcEfficacyNormQuad(scip, cutcoefs, cutinds, cutnnz));
=======
>>>>>>> 92701fb2

   vars = SCIPgetVars(scip);

   activity = 0.0;
   for( i = 0; i < cutnnz; ++i )
   {
      QUAD_ARRAY_LOAD(coef, cutcoefs, cutinds[i]);
      activity += QUAD_ROUND(coef) * SCIPgetSolVal(scip, sol, vars[cutinds[i]]);
   }

<<<<<<< HEAD
   return (activity - cutrhs) / norm;
}


/* =========================================== aggregation row =========================================== */


/** create an empty aggregation row */
SCIP_RETCODE SCIPaggrRowCreate(
   SCIP*                 scip,               /**< SCIP data structure */
   SCIP_AGGRROW**        aggrrow             /**< pointer to return aggregation row */
   )
{
   int nvars;
   assert(scip != NULL);
   assert(aggrrow != NULL);

   SCIP_CALL( SCIPallocBlockMemory(scip, aggrrow) );

   nvars = SCIPgetNVars(scip);

   SCIP_CALL( SCIPallocBlockMemoryArray(scip, &(*aggrrow)->vals, QUAD_ARRAY_SIZE(nvars)) );
   SCIP_CALL( SCIPallocBlockMemoryArray(scip, &(*aggrrow)->inds, nvars) );

   BMSclearMemoryArray((*aggrrow)->vals, QUAD_ARRAY_SIZE(nvars));

   (*aggrrow)->local = FALSE;
   (*aggrrow)->nnz = 0;
   (*aggrrow)->rank = 0;
   QUAD_ASSIGN((*aggrrow)->rhs, 0.0);
   (*aggrrow)->rowsinds = NULL;
   (*aggrrow)->slacksign = NULL;
   (*aggrrow)->rowweights = NULL;
   (*aggrrow)->nrows = 0;
   (*aggrrow)->rowssize = 0;

   return SCIP_OKAY;
}

/** free a aggregation row */
void SCIPaggrRowFree(
   SCIP*                 scip,               /**< SCIP data structure */
   SCIP_AGGRROW**        aggrrow             /**< pointer to aggregation row that should be freed */
   )
{
   int nvars;
   assert(scip != NULL);
   assert(aggrrow != NULL);

   nvars = SCIPgetNVars(scip);

   SCIPfreeBlockMemoryArray(scip, &(*aggrrow)->inds, nvars);
   SCIPfreeBlockMemoryArray(scip, &(*aggrrow)->vals, QUAD_ARRAY_SIZE(nvars));
   SCIPfreeBlockMemoryArrayNull(scip, &(*aggrrow)->rowsinds, (*aggrrow)->rowssize);
   SCIPfreeBlockMemoryArrayNull(scip, &(*aggrrow)->slacksign, (*aggrrow)->rowssize);
   SCIPfreeBlockMemoryArrayNull(scip, &(*aggrrow)->rowweights, (*aggrrow)->rowssize);
   SCIPfreeBlockMemory(scip, aggrrow);
}

/** output aggregation row to file stream */
void SCIPaggrRowPrint(
   SCIP*                 scip,               /**< SCIP data structure */
   SCIP_AGGRROW*         aggrrow,            /**< pointer to return aggregation row */
   FILE*                 file                /**< output file (or NULL for standard output) */
   )
{
   SCIP_VAR** vars;
   SCIP_MESSAGEHDLR* messagehdlr;
=======
   norm = calcEfficacyNormQuad(scip, cutcoefs, cutinds, cutnnz);
   return (activity - cutrhs) / MAX(1e-6, norm);
}

/** safely remove all coefficients below the given value; returns TRUE if the cut became redundant */
static
SCIP_Bool removeZerosQuad(
   SCIP*                 scip,               /**< SCIP data structure */
   SCIP_Real             minval,             /**< minimal absolute value of coefficients that should not be removed */
   SCIP_Bool             cutislocal,         /**< is the cut local? */
   SCIP_Real*            cutcoefs,           /**< array of the non-zero coefficients in the cut */
   QUAD(SCIP_Real*       cutrhs),            /**< the right hand side of the cut */
   int*                  cutinds,            /**< array of the problem indices of variables with a non-zero coefficient in the cut */
   int*                  cutnnz              /**< the number of non-zeros in the cut */
   )
{
>>>>>>> 92701fb2
   int i;
   SCIP_VAR** vars;

<<<<<<< HEAD
   assert(scip != NULL);
   assert(aggrrow != NULL);

   vars = SCIPgetVars(scip);
   assert(vars != NULL);

   messagehdlr = SCIPgetMessagehdlr(scip);
   assert(messagehdlr);

   /* print coefficients */
   if( aggrrow->nnz == 0 )
      SCIPmessageFPrintInfo(messagehdlr, file, "0 ");

   for( i = 0; i < aggrrow->nnz; ++i )
   {
      SCIP_Real QUAD(val);

      QUAD_ARRAY_LOAD(val, aggrrow->vals, aggrrow->inds[i]);
      assert(SCIPvarGetProbindex(vars[aggrrow->inds[i]]) == aggrrow->inds[i]);
      SCIPmessageFPrintInfo(messagehdlr, file, "%+.15g<%s> ", QUAD_ROUND(val), SCIPvarGetName(vars[aggrrow->inds[i]]));
   }

   /* print right hand side */
   SCIPmessageFPrintInfo(messagehdlr, file, "<= %.15g\n", QUAD_ROUND(aggrrow->rhs));
}

/** copy a aggregation row */
SCIP_RETCODE SCIPaggrRowCopy(
   SCIP*                 scip,               /**< SCIP data structure */
   SCIP_AGGRROW**        aggrrow,            /**< pointer to return aggregation row */
   SCIP_AGGRROW*         source              /**< source aggregation row */
   )
{
   int nvars;

   assert(scip != NULL);
   assert(aggrrow != NULL);
   assert(source != NULL);

   nvars = SCIPgetNVars(scip);
   SCIP_CALL( SCIPallocBlockMemory(scip, aggrrow) );

   SCIP_CALL( SCIPduplicateBlockMemoryArray(scip, &(*aggrrow)->vals, source->vals, QUAD_ARRAY_SIZE(nvars)) );
   SCIP_CALL( SCIPduplicateBlockMemoryArray(scip, &(*aggrrow)->inds, source->inds, nvars) );
   (*aggrrow)->nnz = source->nnz;
   QUAD_ASSIGN_Q((*aggrrow)->rhs, source->rhs);

   if( source->nrows > 0 )
   {
      assert(source->rowsinds != NULL);
      assert(source->slacksign != NULL);
      assert(source->rowweights != NULL);

      SCIP_CALL( SCIPduplicateBlockMemoryArray(scip, &(*aggrrow)->rowsinds, source->rowsinds, source->nrows) );
      SCIP_CALL( SCIPduplicateBlockMemoryArray(scip, &(*aggrrow)->slacksign, source->slacksign, source->nrows) );
      SCIP_CALL( SCIPduplicateBlockMemoryArray(scip, &(*aggrrow)->rowweights, source->rowweights, source->nrows) );
   }
   else
   {
      (*aggrrow)->rowsinds = NULL;
      (*aggrrow)->slacksign = NULL;
      (*aggrrow)->rowweights = NULL;
   }

   (*aggrrow)->nrows = source->nrows;
   (*aggrrow)->rowssize = source->nrows;
   (*aggrrow)->rank = source->rank;
   (*aggrrow)->local = source->local;

   return SCIP_OKAY;
}

/** add weighted row to aggregation row */
SCIP_RETCODE SCIPaggrRowAddRow(
   SCIP*                 scip,               /**< SCIP data structure */
   SCIP_AGGRROW*         aggrrow,            /**< aggregation row */
   SCIP_ROW*             row,                /**< row to add to aggregation row */
   SCIP_Real             weight,             /**< scale for adding given row to aggregation row */
   int                   sidetype            /**< specify row side type (-1 = lhs, 0 = automatic, 1 = rhs) */
=======
   vars = SCIPgetVars(scip);

   for( i = 0; i < *cutnnz; )
   {
      SCIP_Real QUAD(val);

      int v = cutinds[i];
      QUAD_ARRAY_LOAD(val, cutcoefs, v);

      if( EPSZ(QUAD_ROUND(val), minval) )
      {
         if( REALABS(QUAD_ROUND(val)) > QUAD_EPSILON )
         {
            /* adjust left and right hand sides with max contribution */
            if( QUAD_ROUND(val) < 0.0 )
            {
               SCIP_Real ub = cutislocal ? SCIPvarGetUbLocal(vars[v]) : SCIPvarGetUbGlobal(vars[v]);
               if( SCIPisInfinity(scip, ub) )
                  return TRUE;
               else
               {
                  SCIPquadprecProdQD(val, val, ub);
                  SCIPquadprecSumQQ(*cutrhs, *cutrhs, -val);
               }
            }
            else
            {
               SCIP_Real lb = cutislocal ? SCIPvarGetLbLocal(vars[v]) : SCIPvarGetLbGlobal(vars[v]);
               if( SCIPisInfinity(scip, -lb) )
                  return TRUE;
               else
               {
                  SCIPquadprecProdQD(val, val, lb);
                  SCIPquadprecSumQQ(*cutrhs, *cutrhs, -val);
               }
            }
         }

         QUAD_ASSIGN(val, 0.0);
         QUAD_ARRAY_STORE(cutcoefs, v, val);

         /* remove non-zero entry */
         --(*cutnnz);
         cutinds[i] = cutinds[*cutnnz];
      }
      else
         ++i;
   }

   return FALSE;
}

/** safely remove all coefficients below the given value; returns TRUE if the cut became redundant */
static
SCIP_Bool removeZeros(
   SCIP*                 scip,               /**< SCIP data structure */
   SCIP_Real             minval,             /**< minimal absolute value of coefficients that should not be removed */
   SCIP_Bool             cutislocal,         /**< is the cut local? */
   SCIP_Real*            cutcoefs,           /**< array of the non-zero coefficients in the cut */
   QUAD(SCIP_Real*       cutrhs),            /**< the right hand side of the cut */
   int*                  cutinds,            /**< array of the problem indices of variables with a non-zero coefficient in the cut */
   int*                  cutnnz              /**< the number of non-zeros in the cut */
   )
{
   int i;
   SCIP_VAR** vars;

   vars = SCIPgetVars(scip);

   /* loop over non-zeros and remove values below minval; values above QUAD_EPSILON are cancelled with their bound
    * to avoid numerical rounding errors
    */
   for( i = 0; i < *cutnnz; )
   {
      SCIP_Real val;

      int v = cutinds[i];
      val = cutcoefs[v];

      if( EPSZ(val, minval) )
      {
         if( REALABS(val) > QUAD_EPSILON )
         {
            /* adjust left and right hand sides with max contribution */
            if( val < 0.0 )
            {
               SCIP_Real ub = cutislocal ? SCIPvarGetUbLocal(vars[v]) : SCIPvarGetUbGlobal(vars[v]);
               if( SCIPisInfinity(scip, ub) )
                  return TRUE;
               else
               {
                  SCIPquadprecSumQD(*cutrhs, *cutrhs, -val * ub);
               }
            }
            else
            {
               SCIP_Real lb = cutislocal ? SCIPvarGetLbLocal(vars[v]) : SCIPvarGetLbGlobal(vars[v]);
               if( SCIPisInfinity(scip, -lb) )
                  return TRUE;
               else
               {
                  SCIPquadprecSumQD(*cutrhs, *cutrhs, -val * lb);
               }
            }
         }

         cutcoefs[v] = 0.0;

         /* remove non-zero entry */
         --(*cutnnz);
         cutinds[i] = cutinds[*cutnnz];
      }
      else
         ++i;
   }

   return FALSE;
}

/** tighten the coefficients of the given cut based on the maximal activity; see cons_linear.c for details
 *  the cut is given in a semi-sparse quad precision array; returns TRUE if the cut was detected
 *  to be redundant due to acitvity bounds
 */
static
SCIP_Bool cutTightenCoefsQuad(
   SCIP*                 scip,               /**< SCIP data structure */
   SCIP_Bool             cutislocal,         /**< is the cut local? */
   SCIP_Real*            cutcoefs,           /**< array of the non-zero coefficients in the cut */
   QUAD(SCIP_Real*       cutrhs),            /**< the right hand side of the cut */
   int*                  cutinds,            /**< array of the problem indices of variables with a non-zero coefficient in the cut */
   int*                  cutnnz              /**< the number of non-zeros in the cut */
>>>>>>> 92701fb2
   )
{
   int i;
   int nintegralvars;
   SCIP_VAR** vars;
   SCIP_Real QUAD(maxacttmp);
   SCIP_Real maxact;
   SCIP_Real maxabsval;

<<<<<<< HEAD
   assert(row->lppos >= 0);

   /* update local flag */
   aggrrow->local = aggrrow->local || row->local;

   /* update rank */
   aggrrow->rank = MAX(row->rank, aggrrow->rank);

   {
      SCIP_Real sideval;
      SCIP_Bool uselhs;

      i = aggrrow->nrows++;

      if( aggrrow->nrows > aggrrow->rowssize )
      {
         int newsize = SCIPcalcMemGrowSize(scip, aggrrow->nrows);
         SCIP_CALL( SCIPreallocBlockMemoryArray(scip, &aggrrow->rowsinds, aggrrow->rowssize, newsize) );
         SCIP_CALL( SCIPreallocBlockMemoryArray(scip, &aggrrow->slacksign, aggrrow->rowssize, newsize) );
         SCIP_CALL( SCIPreallocBlockMemoryArray(scip, &aggrrow->rowweights, aggrrow->rowssize, newsize) );
         aggrrow->rowssize = newsize;
      }
      aggrrow->rowsinds[i] = SCIProwGetLPPos(row);
      aggrrow->rowweights[i] = weight;

      if ( sidetype == -1 )
      {
         assert( ! SCIPisInfinity(scip, -row->lhs) );
         uselhs = TRUE;
      }
      else if ( sidetype == 1 )
      {
         assert( ! SCIPisInfinity(scip, row->rhs) );
         uselhs = FALSE;
      }
      else
      {
         /* Automatically decide, whether we want to use the left or the right hand side of the row in the summation.
          * If possible, use the side that leads to a positive slack value in the summation.
          */
         if( SCIPisInfinity(scip, row->rhs) || (!SCIPisInfinity(scip, -row->lhs) && weight < 0.0) )
            uselhs = TRUE;
         else
            uselhs = FALSE;
      }

      if( uselhs )
      {
         aggrrow->slacksign[i] = -1;
         sideval = row->lhs - row->constant;
         if( row->integral )
            sideval = SCIPceil(scip, sideval); /* row is integral: round left hand side up */
      }
      else
      {
         aggrrow->slacksign[i] = +1;
         sideval = row->rhs - row->constant;
         if( row->integral )
            sideval = SCIPfloor(scip, sideval); /* row is integral: round right hand side up */
      }

      SCIPquadprecSumQD(aggrrow->rhs, aggrrow->rhs, weight * sideval);
   }

   /* add up coefficients */
   SCIP_CALL( varVecAddScaledRowCoefsQuad(aggrrow->inds, aggrrow->vals, &aggrrow->nnz, row, weight) );

   return SCIP_OKAY;
}

/** Removes a given variable @p var from position @p pos the aggregation row and updates the right-hand side according
 *  to sign of the coefficient, i.e., rhs -= coef * bound, where bound = lb if coef >= 0 and bound = ub, otherwise.
 *
 *  @note: The choice of global or local bounds depend on the validity (global or local) of the aggregation row.
 *
 *  @note: The list of non-zero indices will be updated by swapping the last non-zero index to @p pos.
 */
void SCIPaggrRowCancelVarWithBound(
   SCIP*                 scip,               /**< SCIP data structure */
   SCIP_AGGRROW*         aggrrow,            /**< the aggregation row */
   SCIP_VAR*             var,                /**< variable that should be removed */
   int                   pos,                /**< position of the variable in the aggregation row */
   SCIP_Bool*            valid               /**< pointer to return whether the aggregation row is still valid */
   )
{
   SCIP_Real QUAD(val);
   int v;

   assert(valid != NULL);
   assert(pos >= 0);

   v = aggrrow->inds[pos];
   assert(v == SCIPvarGetProbindex(var));

   QUAD_ARRAY_LOAD(val, aggrrow->vals, v);

   *valid = TRUE;

   /* adjust left and right hand sides with max contribution */
   if( QUAD_ROUND(val) < 0.0 )
   {
      SCIP_Real ub = aggrrow->local ? SCIPvarGetUbLocal(var) : SCIPvarGetUbGlobal(var);
      if( SCIPisInfinity(scip, ub) )
         QUAD_ASSIGN(aggrrow->rhs, SCIPinfinity(scip));
      else
      {
         SCIPquadprecProdQD(val, val, ub);
         SCIPquadprecSumQQ(aggrrow->rhs, aggrrow->rhs, -val);
      }
   }
   else
   {
      SCIP_Real lb = aggrrow->local ? SCIPvarGetLbLocal(var) : SCIPvarGetLbGlobal(var);
      if( SCIPisInfinity(scip, -lb) )
         QUAD_ASSIGN(aggrrow->rhs, SCIPinfinity(scip));
      else
      {
         SCIPquadprecProdQD(val, val, lb);
         SCIPquadprecSumQQ(aggrrow->rhs, aggrrow->rhs, -val);
      }
   }

   QUAD_ASSIGN(val, 0.0);
   QUAD_ARRAY_STORE(aggrrow->vals, v, val);

   /* remove non-zero entry */
   --(aggrrow->nnz);
   aggrrow->inds[pos] = aggrrow->inds[aggrrow->nnz];

   if( SCIPisInfinity(scip, QUAD_HI(aggrrow->rhs)) )
      *valid = FALSE;
}

/** add the objective function with right-hand side @p rhs and scaled by @p scale to the aggregation row */
SCIP_RETCODE SCIPaggrRowAddObjectiveFunction(
   SCIP*                 scip,               /**< SCIP data structure */
   SCIP_AGGRROW*         aggrrow,            /**< the aggregation row */
   SCIP_Real             rhs,                /**< right-hand side of the artificial row */
   SCIP_Real             scale               /**< scalar */
   )
{
   SCIP_VAR** vars;
   SCIP_Real QUAD(val);
   int nvars;

   assert(scip != NULL);
   assert(aggrrow != NULL);

   vars = SCIPgetVars(scip);
   nvars = SCIPgetNVars(scip);

   /* add all variables straight forward if the aggregation row is empty */
   if( aggrrow->nnz == 0 )
   {
      int i;
      for( i = 0; i < nvars; ++i )
      {
         assert(SCIPvarGetProbindex(vars[i]) == i);

         /* skip all variables with zero objective coefficient */
         if( SCIPisZero(scip, scale * SCIPvarGetObj(vars[i])) )
            continue;

         QUAD_ASSIGN(val, scale * SCIPvarGetObj(vars[i]));
         QUAD_ARRAY_STORE(aggrrow->vals, i, val);
         aggrrow->inds[aggrrow->nnz++] = i;
      }

      /* add right-hand side value */
      QUAD_ASSIGN(aggrrow->rhs, scale * rhs);
   }
   else
   {
      int i;
      /* add the non-zeros to the aggregation row and keep non-zero index up to date */
      for( i = 0 ; i < nvars; ++i )
      {
         assert(SCIPvarGetProbindex(vars[i]) == i);

         /* skip all variables with zero objective coefficient */
         if( SCIPisZero(scip, scale * SCIPvarGetObj(vars[i])) )
            continue;

         QUAD_ARRAY_LOAD(val, aggrrow->vals, i); /* val = aggrrow->vals[i] */

         if( QUAD_HI(val) == 0.0 )
            aggrrow->inds[aggrrow->nnz++] = i;

         SCIPquadprecSumQD(val, val, scale * SCIPvarGetObj(vars[i]));

         /* the value must not be exactly zero due to sparsity pattern */
         QUAD_HI(val) = NONZERO(QUAD_HI(val));
         assert(QUAD_HI(val) != 0.0);

         QUAD_ARRAY_STORE(aggrrow->vals, i, val);
      }

      /* add right-hand side value */
      SCIPquadprecSumQD(aggrrow->rhs, aggrrow->rhs, scale * rhs);
   }

   return SCIP_OKAY;
}

/** add weighted constraint to the aggregation row */
SCIP_RETCODE SCIPaggrRowAddCustomCons(
   SCIP*                 scip,               /**< SCIP data structure */
   SCIP_AGGRROW*         aggrrow,            /**< the aggregation row */
   int*                  inds,               /**< variable problem indices in constraint to add to the aggregation row */
   SCIP_Real*            vals,               /**< values of constraint to add to the aggregation row */
   int                   len,                /**< length of constraint to add to the aggregation row */
   SCIP_Real             rhs,                /**< right hand side of constraint to add to the aggregation row */
   SCIP_Real             weight,             /**< (positive) scale for adding given constraint to the aggregation row */
   int                   rank,               /**< rank to use for given constraint */
   SCIP_Bool             local               /**< is constraint only valid locally */
=======
   QUAD_ASSIGN(maxacttmp, 0.0);

   vars = SCIPgetVars(scip);
   maxabsval = 0.0;
   nintegralvars = SCIPgetNVars(scip) - SCIPgetNContVars(scip);

   /* loop over non-zeros and remove values below minval; values above QUAD_EPSILON are cancelled with their bound
    * to avoid numerical rounding errors
    */
   for( i = 0; i < *cutnnz; ++i )
   {
      SCIP_Real QUAD(val);

      assert(cutinds[i] >= 0);
      assert(vars[cutinds[i]] != NULL);

      QUAD_ARRAY_LOAD(val, cutcoefs, cutinds[i]);

      if( QUAD_ROUND(val) < 0.0 )
      {
         SCIP_Real lb = cutislocal ? SCIPvarGetLbLocal(vars[cutinds[i]]) : SCIPvarGetLbGlobal(vars[cutinds[i]]);

         if( SCIPisInfinity(scip, -lb) )
            return FALSE;

         if( cutinds[i] < nintegralvars )
            maxabsval = MAX(maxabsval, -QUAD_ROUND(val));

         SCIPquadprecProdQD(val, val, lb);

         SCIPquadprecSumQQ(maxacttmp, maxacttmp, val);
      }
      else
      {
         SCIP_Real ub = cutislocal ? SCIPvarGetUbLocal(vars[cutinds[i]]) : SCIPvarGetUbGlobal(vars[cutinds[i]]);

         if( SCIPisInfinity(scip, ub) )
            return FALSE;

         if( cutinds[i] < nintegralvars )
            maxabsval = MAX(maxabsval, QUAD_ROUND(val));

         SCIPquadprecProdQD(val, val, ub);

         SCIPquadprecSumQQ(maxacttmp, maxacttmp, val);
      }
   }

   maxact = QUAD_ROUND(maxacttmp);

   /* cut is redundant in activity bounds */
   if( SCIPisFeasLE(scip, maxact, QUAD_ROUND(*cutrhs)) )
      return TRUE;

   /* no coefficient tightening can be performed since the precondition doesn't hold for any of the variables */
   if( SCIPisGT(scip, maxact - maxabsval, QUAD_ROUND(*cutrhs)) )
      return FALSE;

   /* loop over the integral variables and try to tighten the coefficients; see cons_linear for more details */
   for( i = 0; i < *cutnnz; )
   {
      SCIP_Real QUAD(val);

      if( cutinds[i] >= nintegralvars )
      {
         ++i;
         continue;
      }

      QUAD_ARRAY_LOAD(val, cutcoefs, cutinds[i]);

      assert(SCIPvarIsIntegral(vars[cutinds[i]]));

      if( QUAD_ROUND(val) < 0.0 && SCIPisLE(scip, maxact + QUAD_ROUND(val), QUAD_ROUND(*cutrhs)) )
      {
         SCIP_Real QUAD(coef);
         SCIP_Real lb = cutislocal ? SCIPvarGetLbLocal(vars[cutinds[i]]) : SCIPvarGetLbGlobal(vars[cutinds[i]]);

         SCIPquadprecSumQQ(coef, *cutrhs, -maxacttmp);
         if( !SCIPisSumRelEQ(scip, QUAD_ROUND(coef), QUAD_ROUND(val)) )
         {
            SCIP_Real QUAD(delta);
            SCIP_Real QUAD(tmp);

            SCIPquadprecSumQQ(delta, -val, coef);
            SCIPquadprecProdQD(delta, delta, lb);

            SCIPquadprecSumQQ(tmp, delta, *cutrhs);
            SCIPdebugPrintf("tightened coefficient from %g to %g; rhs changed from %g to %g; the bounds are [%g,%g]\n",
                   QUAD_ROUND(val), QUAD_ROUND(coef), QUAD_ROUND(*cutrhs), QUAD_ROUND(tmp), lb,
                   cutislocal ? SCIPvarGetUbLocal(vars[cutinds[i]]) : SCIPvarGetUbGlobal(vars[cutinds[i]]));
            QUAD_ASSIGN_Q(*cutrhs, tmp);

            assert(!SCIPisPositive(scip, QUAD_ROUND(coef)));

            if( SCIPisNegative(scip, QUAD_ROUND(coef)) )
            {
               SCIPquadprecSumQQ(maxacttmp, maxacttmp, delta);
               maxact = QUAD_ROUND(maxacttmp);
               QUAD_ARRAY_STORE(cutcoefs, cutinds[i], coef);
            }
            else
            {
               QUAD_ASSIGN(coef, 0.0);
               QUAD_ARRAY_STORE(cutcoefs, cutinds[i], coef);
               --(*cutnnz);
               cutinds[i] = cutinds[*cutnnz];
               continue;
            }
         }
      }
      else if( QUAD_ROUND(val) > 0.0 && SCIPisLE(scip, maxact - QUAD_ROUND(val), QUAD_ROUND(*cutrhs)) )
      {
         SCIP_Real QUAD(coef);
         SCIP_Real ub = cutislocal ? SCIPvarGetUbLocal(vars[cutinds[i]]) : SCIPvarGetUbGlobal(vars[cutinds[i]]);

         SCIPquadprecSumQQ(coef, maxacttmp, -*cutrhs);

         if( !SCIPisSumRelEQ(scip, QUAD_ROUND(coef), QUAD_ROUND(val)) )
         {
            SCIP_Real QUAD(delta);
            SCIP_Real QUAD(tmp);

            SCIPquadprecSumQQ(delta, -val, coef);
            SCIPquadprecProdQD(delta, delta, ub);

            SCIPquadprecSumQQ(tmp, delta, *cutrhs);
            SCIPdebugPrintf("tightened coefficient from %g to %g; rhs changed from %g to %g; the bounds are [%g,%g]\n",
                   QUAD_ROUND(val), QUAD_ROUND(coef), QUAD_ROUND(*cutrhs), QUAD_ROUND(tmp),
                   cutislocal ? SCIPvarGetLbLocal(vars[cutinds[i]]) : SCIPvarGetLbGlobal(vars[cutinds[i]]), ub);

            QUAD_ASSIGN_Q(*cutrhs, tmp);

            assert(SCIPisGE(scip, QUAD_ROUND(coef), 0.0));
            if( SCIPisPositive(scip, QUAD_ROUND(coef)) )
            {
               SCIPquadprecSumQQ(maxacttmp, maxacttmp, delta);
               maxact = QUAD_ROUND(maxacttmp);
               QUAD_ARRAY_STORE(cutcoefs, cutinds[i], coef);
            }
            else
            {
               QUAD_ASSIGN(coef, 0.0);
               QUAD_ARRAY_STORE(cutcoefs, cutinds[i], coef);
               --(*cutnnz);
               cutinds[i] = cutinds[*cutnnz];
               continue;
            }
         }
      }

      ++i;
   }

   return FALSE;
}

/** tighten the coefficients of the given cut based on the maximal activity; see cons_linear.c for details
 *  the cut is given in a semi-sparse quad precision array; returns TRUE if the cut was detected
 *  to be redundant due to acitvity bounds
 */
static
SCIP_Bool cutTightenCoefs(
   SCIP*                 scip,               /**< SCIP data structure */
   SCIP_Bool             cutislocal,         /**< is the cut local? */
   SCIP_Real*            cutcoefs,           /**< array of the non-zero coefficients in the cut */
   QUAD(SCIP_Real*       cutrhs),            /**< the right hand side of the cut */
   int*                  cutinds,            /**< array of the problem indices of variables with a non-zero coefficient in the cut */
   int*                  cutnnz              /**< the number of non-zeros in the cut */
>>>>>>> 92701fb2
   )
{
   int i;
   int nintegralvars;
   SCIP_VAR** vars;
   SCIP_Real QUAD(maxacttmp);
   SCIP_Real maxact;
   SCIP_Real maxabsval;

<<<<<<< HEAD
   assert(weight >= 0.0);
   assert(!SCIPisInfinity(scip, REALABS(weight * rhs)));

   /* update local flag */
   aggrrow->local = aggrrow->local || local;

   /* update rank */
   aggrrow->rank = MAX(rank, aggrrow->rank);

   /* add right hand side value */
   SCIPquadprecSumQD(aggrrow->rhs, aggrrow->rhs, weight * rhs);

   /* add the non-zeros to the aggregation row and keep non-zero index up to date */
   for( i = 0 ; i < len; ++i )
   {
      SCIP_Real QUAD(val);
      int probindex = inds[i];

      QUAD_ARRAY_LOAD(val, aggrrow->vals, probindex); /* val = aggrrow->vals[probindex] */

      if( QUAD_HI(val) == 0.0 )
         aggrrow->inds[aggrrow->nnz++] = probindex;

      SCIPquadprecSumQD(val, val, vals[i] * weight);

      /* the value must not be exactly zero due to sparsity pattern */
      QUAD_HI(val) = NONZERO(QUAD_HI(val));
      assert(QUAD_HI(val) != 0.0);

      QUAD_ARRAY_STORE(aggrrow->vals, probindex, val);
   }

   return SCIP_OKAY;
}

/** clear all entries int the aggregation row but don't free memory */
void SCIPaggrRowClear(
   SCIP_AGGRROW*         aggrrow             /**< the aggregation row */
   )
{
   int i;
   SCIP_Real QUAD(tmp);

   QUAD_ASSIGN(tmp, 0.0);

   for( i = 0; i < aggrrow->nnz; ++i )
   {
      QUAD_ARRAY_STORE(aggrrow->vals, aggrrow->inds[i], tmp);
   }

   aggrrow->nnz = 0;
   aggrrow->nrows = 0;
   aggrrow->rank = 0;
   QUAD_ASSIGN(aggrrow->rhs, 0.0);
   aggrrow->local = FALSE;
}

/** calculates the efficacy norm of the given aggregation row, which depends on the "separating/efficacynorm" parameter
 *
 *  @return the efficacy norm of the given aggregation row, which depends on the "separating/efficacynorm" parameter
 */
SCIP_Real SCIPaggrRowCalcEfficacyNorm(
   SCIP*                 scip,               /**< SCIP data structure */
   SCIP_AGGRROW*         aggrrow             /**< the aggregation row */
   )
{
   return calcEfficacyNormQuad(scip, aggrrow->vals, aggrrow->inds, aggrrow->nnz);
}

/** Adds one row to the aggregation row. Differs from SCIPaggrRowAddRow() by providing some additional
 *  parameters required for SCIPaggrRowSumRows()
 */
static
SCIP_RETCODE addOneRow(
   SCIP*                 scip,               /**< SCIP data structure */
   SCIP_AGGRROW*         aggrrow,            /**< the aggregation row */
   SCIP_ROW*             row,                /**< the row to add */
   SCIP_Real             weight,             /**< weight of row to add */
   SCIP_Bool             sidetypebasis,      /**< choose sidetypes of row (lhs/rhs) based on basis information? */
   SCIP_Bool             allowlocal,         /**< should local rows allowed to be used? */
   int                   negslack,           /**< should negative slack variables allowed to be used? (0: no, 1: only for integral rows, 2: yes) */
   int                   maxaggrlen,         /**< maximal length of aggregation row */
   SCIP_Bool*            rowtoolong          /**< is the aggregated row too long */
   )
{
   SCIP_Real sideval;
   SCIP_Bool uselhs;
   int i;

   *rowtoolong = FALSE;

   if( SCIPisFeasZero(scip, weight) || SCIProwIsModifiable(row) || (SCIProwIsLocal(row) && !allowlocal) )
   {
      return SCIP_OKAY;
   }

   if( sidetypebasis && !SCIPisEQ(scip, SCIProwGetLhs(row), SCIProwGetRhs(row)) )
   {
      SCIP_BASESTAT stat = SCIProwGetBasisStatus(row);

      if( stat == SCIP_BASESTAT_LOWER )
      {
         assert( ! SCIPisInfinity(scip, -SCIProwGetLhs(row)) );
         uselhs = TRUE;
      }
      else if( stat == SCIP_BASESTAT_UPPER )
      {
         assert( ! SCIPisInfinity(scip, SCIProwGetRhs(row)) );
         uselhs = FALSE;
      }
      else if( SCIPisInfinity(scip, SCIProwGetRhs(row)) ||
         (weight < 0.0 && ! SCIPisInfinity(scip, -SCIProwGetLhs(row))) )
      {
         uselhs = TRUE;
      }
      else
      {
         uselhs = FALSE;
=======
   QUAD_ASSIGN(maxacttmp, 0.0);

   vars = SCIPgetVars(scip);
   maxabsval = 0.0;
   nintegralvars = SCIPgetNVars(scip) - SCIPgetNContVars(scip);

   for( i = 0; i < *cutnnz; ++i )
   {
      SCIP_Real val;

      assert(cutinds[i] >= 0);
      assert(vars[cutinds[i]] != NULL);

      val = cutcoefs[cutinds[i]];

      if( val < 0.0 )
      {
         SCIP_Real lb = cutislocal ? SCIPvarGetLbLocal(vars[cutinds[i]]) : SCIPvarGetLbGlobal(vars[cutinds[i]]);

         if( SCIPisInfinity(scip, -lb) )
            return FALSE;

         if( cutinds[i] < nintegralvars )
            maxabsval = MAX(maxabsval, -val);

         SCIPquadprecSumQD(maxacttmp, maxacttmp, val * lb);
      }
      else
      {
         SCIP_Real ub = cutislocal ? SCIPvarGetUbLocal(vars[cutinds[i]]) : SCIPvarGetUbGlobal(vars[cutinds[i]]);

         if( SCIPisInfinity(scip, ub) )
            return FALSE;

         if( cutinds[i] < nintegralvars )
            maxabsval = MAX(maxabsval, val);

         SCIPquadprecSumQD(maxacttmp, maxacttmp, val * ub);
      }
   }

   maxact = QUAD_ROUND(maxacttmp);

   /* cut is redundant in activity bounds */
   if( SCIPisFeasLE(scip, maxact, QUAD_ROUND(*cutrhs)) )
      return TRUE;

   /* no coefficient tightening can be performed since the precondition doesn't hold for any of the variables */
   if( SCIPisGT(scip, maxact - maxabsval, QUAD_ROUND(*cutrhs)) )
      return FALSE;

   /* loop over the integral variables and try to tighten the coefficients; see cons_linear for more details */
   for( i = 0; i < *cutnnz; )
   {
      SCIP_Real val;

      if( cutinds[i] >= nintegralvars )
      {
         ++i;
         continue;
      }

      val = cutcoefs[cutinds[i]];

      assert(SCIPvarIsIntegral(vars[cutinds[i]]));

      if( val < 0.0 && SCIPisLE(scip, maxact + val, QUAD_ROUND(*cutrhs)) )
      {
         SCIP_Real QUAD(coef);
         SCIP_Real lb = cutislocal ? SCIPvarGetLbLocal(vars[cutinds[i]]) : SCIPvarGetLbGlobal(vars[cutinds[i]]);

         SCIPquadprecSumQQ(coef, -maxacttmp, *cutrhs);

         if( !SCIPisSumRelEQ(scip, QUAD_ROUND(coef), val) )
         {
            SCIP_Real QUAD(delta);
            SCIP_Real QUAD(tmp);

            SCIPquadprecSumQD(delta, coef, -val);
            SCIPquadprecProdQD(delta, delta, lb);

            SCIPquadprecSumQQ(tmp, delta, *cutrhs);
            SCIPdebugPrintf("tightened coefficient from %g to %g; rhs changed from %g to %g; the bounds are [%g,%g]\n",
                   val, QUAD_ROUND(coef), QUAD_ROUND(*cutrhs), QUAD_ROUND(tmp), lb,
                   cutislocal ? SCIPvarGetUbLocal(vars[cutinds[i]]) : SCIPvarGetUbGlobal(vars[cutinds[i]]));

            QUAD_ASSIGN_Q(*cutrhs, tmp);

            assert(!SCIPisPositive(scip, QUAD_ROUND(coef)));

            if( SCIPisNegative(scip, QUAD_ROUND(coef)) )
            {
               SCIPquadprecSumQQ(maxacttmp, maxacttmp, delta);
               maxact = QUAD_ROUND(maxacttmp);
               cutcoefs[cutinds[i]] = QUAD_ROUND(coef);
            }
            else
            {
               cutcoefs[cutinds[i]] = 0.0;
               --(*cutnnz);
               cutinds[i] = cutinds[*cutnnz];
               continue;
            }
         }
      }
      else if( val > 0.0 && SCIPisLE(scip, maxact - val, QUAD_ROUND(*cutrhs)) )
      {
         SCIP_Real QUAD(coef);
         SCIP_Real ub = cutislocal ? SCIPvarGetUbLocal(vars[cutinds[i]]) : SCIPvarGetUbGlobal(vars[cutinds[i]]);

         SCIPquadprecSumQQ(coef, maxacttmp, -*cutrhs);

         if( !SCIPisSumRelEQ(scip, QUAD_ROUND(coef), val) )
         {
            SCIP_Real QUAD(delta);
            SCIP_Real QUAD(tmp);

            SCIPquadprecSumQD(delta, coef, -val);
            SCIPquadprecProdQD(delta, delta, ub);

            SCIPquadprecSumQQ(tmp, delta, *cutrhs);
            SCIPdebugPrintf("tightened coefficient from %g to %g; rhs changed from %g to %g; the bounds are [%g,%g]\n",
                   val, QUAD_ROUND(coef), QUAD_ROUND(*cutrhs), QUAD_ROUND(tmp),
                   cutislocal ? SCIPvarGetLbLocal(vars[cutinds[i]]) : SCIPvarGetLbGlobal(vars[cutinds[i]]), ub);

            QUAD_ASSIGN_Q(*cutrhs, tmp);

            assert(!SCIPisNegative(scip, QUAD_ROUND(coef)));

            if( SCIPisPositive(scip, QUAD_ROUND(coef)) )
            {
               SCIPquadprecSumQQ(maxacttmp, maxacttmp, delta);
               maxact = QUAD_ROUND(maxacttmp);
               cutcoefs[cutinds[i]] = QUAD_ROUND(coef);
            }
            else
            {
               cutcoefs[cutinds[i]] = 0.0;
               --(*cutnnz);
               cutinds[i] = cutinds[*cutnnz];
               continue;
            }
         }
      }

      ++i;
   }

   return FALSE;
}

/** perform activity based coefficient tigthening on the given cut; returns TRUE if the cut was detected
 *  to be redundant due to acitvity bounds
 */
SCIP_Bool SCIPcutsTightenCoefficients(
   SCIP*                 scip,               /**< SCIP data structure */
   SCIP_Bool             cutislocal,         /**< is the cut local? */
   SCIP_Real*            cutcoefs,           /**< array of the non-zero coefficients in the cut */
   SCIP_Real*            cutrhs,             /**< the right hand side of the cut */
   int*                  cutinds,            /**< array of the problem indices of variables with a non-zero coefficient in the cut */
   int*                  cutnnz              /**< the number of non-zeros in the cut */
   )
{
   int i;
   int nintegralvars;
   SCIP_VAR** vars;
   SCIP_Real QUAD(maxacttmp);
   SCIP_Real maxact;
   SCIP_Real maxabsval;

   QUAD_ASSIGN(maxacttmp, 0.0);

   vars = SCIPgetVars(scip);
   nintegralvars = SCIPgetNVars(scip) - SCIPgetNContVars(scip);
   maxabsval = 0.0;

   for( i = 0; i < *cutnnz; ++i )
   {
      assert(cutinds[i] >= 0);
      assert(vars[cutinds[i]] != NULL);

      if( cutcoefs[i] < 0.0 )
      {
         SCIP_Real lb = cutislocal ? SCIPvarGetLbLocal(vars[cutinds[i]]) : SCIPvarGetLbGlobal(vars[cutinds[i]]);

         if( SCIPisInfinity(scip, -lb) )
            return FALSE;

         if( cutinds[i] < nintegralvars )
            maxabsval = MAX(maxabsval, -cutcoefs[i]);

         SCIPquadprecSumQD(maxacttmp, maxacttmp, lb * cutcoefs[i]);
      }
      else
      {
         SCIP_Real ub = cutislocal ? SCIPvarGetUbLocal(vars[cutinds[i]]) : SCIPvarGetUbGlobal(vars[cutinds[i]]);

         if( SCIPisInfinity(scip, ub) )
            return FALSE;

         if( cutinds[i] < nintegralvars )
            maxabsval = MAX(maxabsval, -cutcoefs[i]);

         SCIPquadprecSumQD(maxacttmp, maxacttmp, ub * cutcoefs[i]);
      }
   }

   maxact = QUAD_ROUND(maxacttmp);

   /* cut is redundant in activity bounds */
   if( SCIPisFeasLE(scip, maxact, *cutrhs) )
      return TRUE;

   /* no coefficient tightening can be performed since the precondition doesn't hold for any of the variables */
   if( SCIPisGT(scip, maxact - maxabsval, *cutrhs) )
      return FALSE;

   /* loop over the integral variables and try to tighten the coefficients; see cons_linear for more details */
   for( i = 0; i < *cutnnz;)
   {
      if( cutinds[i] >= nintegralvars )
      {
         ++i;
         continue;
>>>>>>> 92701fb2
      }
   }
   else if( (weight < 0.0 && !SCIPisInfinity(scip, -row->lhs)) || SCIPisInfinity(scip, row->rhs) )
   {
      uselhs = TRUE;
   }
   else
   {
      uselhs = FALSE;
   }

<<<<<<< HEAD
   if( uselhs )
   {
      assert( ! SCIPisInfinity(scip, -SCIProwGetLhs(row)) );

      if( weight > 0.0 && ((negslack == 0) || (negslack == 1 && !row->integral)) )
         return SCIP_OKAY;

      sideval = row->lhs - row->constant;
      /* row is integral? round left hand side up */
      if( row->integral )
         sideval = SCIPceil(scip, sideval);
   }
   else
   {
      assert( ! SCIPisInfinity(scip, SCIProwGetRhs(row)) );

      if( weight < 0.0 && ((negslack == 0) || (negslack == 1 && !row->integral)) )
         return SCIP_OKAY;

      sideval = row->rhs - row->constant;
      /* row is integral? round right hand side down */
      if( row->integral )
         sideval = SCIPfloor(scip, sideval);
   }

   /* add right hand side, update rank and local flag */
   SCIPquadprecSumQD(aggrrow->rhs, aggrrow->rhs, sideval * weight);
   aggrrow->rank = MAX(aggrrow->rank, row->rank);
   aggrrow->local = aggrrow->local || row->local;

   /* ensure the array for storing the row information is large enough */
   i = aggrrow->nrows++;
   if( aggrrow->nrows > aggrrow->rowssize )
   {
      int newsize = SCIPcalcMemGrowSize(scip, aggrrow->nrows);
      SCIP_CALL( SCIPreallocBlockMemoryArray(scip, &aggrrow->rowsinds, aggrrow->rowssize, newsize) );
      SCIP_CALL( SCIPreallocBlockMemoryArray(scip, &aggrrow->slacksign, aggrrow->rowssize, newsize) );
      SCIP_CALL( SCIPreallocBlockMemoryArray(scip, &aggrrow->rowweights, aggrrow->rowssize, newsize) );
      aggrrow->rowssize = newsize;
   }

   /* add information of addditional row */
   aggrrow->rowsinds[i] = row->lppos;
   aggrrow->rowweights[i] = weight;
   aggrrow->slacksign[i] = uselhs ? -1 : 1;

   /* add up coefficients */
   SCIP_CALL( varVecAddScaledRowCoefsQuad(aggrrow->inds, aggrrow->vals, &aggrrow->nnz, row, weight) );

   /* check if row is too long now */
   if( aggrrow->nnz > maxaggrlen )
      *rowtoolong = TRUE;

   return SCIP_OKAY;
}

/** aggregate rows using the given weights; the current content of the aggregation
 *  row, @aggrow, gets overwritten
 */
SCIP_RETCODE SCIPaggrRowSumRows(
   SCIP*                 scip,               /**< SCIP data structure */
   SCIP_AGGRROW*         aggrrow,            /**< the aggregation row */
   SCIP_Real*            weights,            /**< row weights in row summation */
   int*                  rowinds,            /**< array to store indices of non-zero entries of the weights array, or NULL */
   int                   nrowinds,           /**< number of non-zero entries in weights array, -1 if rowinds is NULL */
   SCIP_Bool             sidetypebasis,      /**< choose sidetypes of row (lhs/rhs) based on basis information? */
   SCIP_Bool             allowlocal,         /**< should local rows allowed to be used? */
   int                   negslack,           /**< should negative slack variables allowed to be used? (0: no, 1: only for integral rows, 2: yes) */
   int                   maxaggrlen,         /**< maximal length of aggregation row */
   SCIP_Bool*            valid               /**< is the aggregation valid */
   )
{
   SCIP_ROW** rows;
   SCIP_VAR** vars;
   int nrows;
   int nvars;
   int k;
   SCIP_Bool rowtoolong;

   SCIP_CALL( SCIPgetVarsData(scip, &vars, &nvars, NULL, NULL, NULL, NULL) );
   SCIP_CALL( SCIPgetLPRowsData(scip, &rows, &nrows) );

   SCIPaggrRowClear(aggrrow);
   *valid = FALSE;

   if( rowinds != NULL && nrowinds > -1 )
   {
      for( k = 0; k < nrowinds; ++k )
      {
         SCIP_CALL( addOneRow(scip, aggrrow, rows[rowinds[k]], weights[rowinds[k]], sidetypebasis, allowlocal,
                              negslack, maxaggrlen, &rowtoolong) );

         if( rowtoolong )
            return SCIP_OKAY;
      }
   }
   else
   {
      for( k = 0; k < nrows; ++k )
      {
         SCIP_CALL( addOneRow(scip, aggrrow, rows[k], weights[k], sidetypebasis, allowlocal,
                              negslack, maxaggrlen, &rowtoolong) );

         if( rowtoolong )
            return SCIP_OKAY;
      }
   }

   SCIPaggrRowRemoveZeros(scip, aggrrow, valid);
=======
      assert(SCIPvarIsIntegral(vars[cutinds[i]]));

      if( cutcoefs[i] < 0.0 && SCIPisLE(scip, maxact + cutcoefs[i], *cutrhs) )
      {
         SCIP_Real coef = (*cutrhs) - maxact;
         SCIP_Real lb = cutislocal ? SCIPvarGetLbLocal(vars[cutinds[i]]) : SCIPvarGetLbGlobal(vars[cutinds[i]]);

         if( !SCIPisSumRelEQ(scip, coef, cutcoefs[i]) )
         {
            SCIP_Real QUAD(delta);
            SCIP_Real QUAD(tmp);

            SCIPquadprecSumDD(delta, coef, -cutcoefs[i]);
            SCIPquadprecProdQD(delta, delta, lb);

            SCIPquadprecSumQD(tmp, delta, *cutrhs);
            SCIPdebugPrintf("tightened coefficient from %g to %g; rhs changed from %g to %g; the bounds are [%g,%g]\n",
                   cutcoefs[i], coef, (*cutrhs), QUAD_ROUND(tmp), lb,
                   cutislocal ? SCIPvarGetUbLocal(vars[cutinds[i]]) : SCIPvarGetUbGlobal(vars[cutinds[i]]));

            *cutrhs = QUAD_ROUND(tmp);

            assert(!SCIPisPositive(scip, coef));

            if( SCIPisNegative(scip, coef) )
            {
               SCIPquadprecSumQQ(maxacttmp, maxacttmp, delta);
               maxact = QUAD_ROUND(maxacttmp);
               cutcoefs[i] = coef;
            }
            else
            {
               --(*cutnnz);
               cutinds[i] = cutinds[*cutnnz];
               cutcoefs[i] = cutcoefs[*cutnnz];
               continue;
            }
         }
      }
      else if( cutcoefs[i] > 0.0 && SCIPisLE(scip, maxact - cutcoefs[i], *cutrhs) )
      {
         SCIP_Real coef = maxact - (*cutrhs);
         SCIP_Real ub = cutislocal ? SCIPvarGetUbLocal(vars[cutinds[i]]) : SCIPvarGetUbGlobal(vars[cutinds[i]]);

         if( !SCIPisEQ(scip, coef, cutcoefs[i]) )
         {
            SCIP_Real QUAD(delta);
            SCIP_Real QUAD(tmp);

            SCIPquadprecSumDD(delta, coef, -cutcoefs[i]);
            SCIPquadprecProdQD(delta, delta, ub);

            SCIPquadprecSumQD(tmp, delta, *cutrhs);
            SCIPdebugPrintf("tightened coefficient from %g to %g; rhs changed from %g to %g; the bounds are [%g,%g]\n",
                   cutcoefs[i], coef, (*cutrhs), QUAD_ROUND(tmp),
                   cutislocal ? SCIPvarGetLbLocal(vars[cutinds[i]]) : SCIPvarGetLbGlobal(vars[cutinds[i]]), ub);

            *cutrhs = QUAD_ROUND(tmp);

            assert(!SCIPisNegative(scip, coef));

            if( SCIPisPositive(scip, coef) )
            {
               SCIPquadprecSumQQ(maxacttmp, maxacttmp, delta);
               maxact = QUAD_ROUND(maxacttmp);
               cutcoefs[i] = coef;
            }
            else
            {
               --(*cutnnz);
               cutinds[i] = cutinds[*cutnnz];
               cutcoefs[i] = cutcoefs[*cutnnz];
               continue;
            }
         }
      }

      ++i;
   }

   return FALSE;
}

/* =========================================== aggregation row =========================================== */


/** create an empty aggregation row */
SCIP_RETCODE SCIPaggrRowCreate(
   SCIP*                 scip,               /**< SCIP data structure */
   SCIP_AGGRROW**        aggrrow             /**< pointer to return aggregation row */
   )
{
   int nvars;
   assert(scip != NULL);
   assert(aggrrow != NULL);

   SCIP_CALL( SCIPallocBlockMemory(scip, aggrrow) );

   nvars = SCIPgetNVars(scip);

   SCIP_CALL( SCIPallocBlockMemoryArray(scip, &(*aggrrow)->vals, QUAD_ARRAY_SIZE(nvars)) );
   SCIP_CALL( SCIPallocBlockMemoryArray(scip, &(*aggrrow)->inds, nvars) );

   BMSclearMemoryArray((*aggrrow)->vals, QUAD_ARRAY_SIZE(nvars));

   (*aggrrow)->local = FALSE;
   (*aggrrow)->nnz = 0;
   (*aggrrow)->rank = 0;
   QUAD_ASSIGN((*aggrrow)->rhs, 0.0);
   (*aggrrow)->rowsinds = NULL;
   (*aggrrow)->slacksign = NULL;
   (*aggrrow)->rowweights = NULL;
   (*aggrrow)->nrows = 0;
   (*aggrrow)->rowssize = 0;
>>>>>>> 92701fb2

   return SCIP_OKAY;
}

<<<<<<< HEAD
/** removes almost zero entries from the aggregation row. */
void SCIPaggrRowRemoveZeros(
   SCIP*                 scip,               /**< SCIP datastructure */
   SCIP_AGGRROW*         aggrrow,            /**< the aggregation row */
   SCIP_Bool*            valid               /**< pointer to return whether the aggregation row is still valid */
   )
{
   int i;
   SCIP_VAR** vars;

   vars = SCIPgetVars(scip);

   assert(aggrrow != NULL);
   *valid = TRUE;

   for( i = 0; i < aggrrow->nnz; )
   {
      SCIP_Real QUAD(val);

      int v = aggrrow->inds[i];
      QUAD_ARRAY_LOAD(val, aggrrow->vals, v);

      if( SCIPisSumZero(scip, QUAD_ROUND(val)) )
      {
         if( REALABS(QUAD_ROUND(val)) > QUAD_EPSILON )
         {
            /* adjust left and right hand sides with max contribution */
            if( QUAD_ROUND(val) < 0.0 )
            {
               SCIP_Real ub = aggrrow->local ? SCIPvarGetUbLocal(vars[v]) : SCIPvarGetUbGlobal(vars[v]);
               if( SCIPisInfinity(scip, ub) )
                  QUAD_ASSIGN(aggrrow->rhs, SCIPinfinity(scip));
               else
               {
                  SCIPquadprecProdQD(val, val, ub);
                  SCIPquadprecSumQQ(aggrrow->rhs, aggrrow->rhs, -val);
               }
            }
            else
            {
               SCIP_Real lb = aggrrow->local ? SCIPvarGetLbLocal(vars[v]) : SCIPvarGetLbGlobal(vars[v]);
               if( SCIPisInfinity(scip, -lb) )
                  QUAD_ASSIGN(aggrrow->rhs, SCIPinfinity(scip));
               else
               {
                  SCIPquadprecProdQD(val, val, lb);
                  SCIPquadprecSumQQ(aggrrow->rhs, aggrrow->rhs, -val);
               }
            }
         }

         QUAD_ASSIGN(val, 0.0);
         QUAD_ARRAY_STORE(aggrrow->vals, v, val);

         /* remove non-zero entry */
         --(aggrrow->nnz);
         aggrrow->inds[i] = aggrrow->inds[aggrrow->nnz];

         if( SCIPisInfinity(scip, QUAD_HI(aggrrow->rhs)) )
         {
            *valid = FALSE;
            return;
         }
      }
      else
         ++i;
   }
}

/** removes almost zero entries and relaxes the sides of the row accordingly */
static
void cleanupCut(
   SCIP*                 scip,               /**< SCIP data structure */
   SCIP_Bool             cutislocal,         /**< is the cut a local cut */
   int*                  cutinds,            /**< variable problem indices of non-zeros in cut */
   SCIP_Real*            cutcoefs,           /**< non-zeros coefficients of cut */
   int*                  nnz,                /**< number non-zeros coefficients of cut */
   SCIP_Real*            cutrhs              /**< right hand side of cut */
   )
{
   int i;
   SCIP_VAR** vars;
   SCIP_Real maxcoef;
   SCIP_Real minallowedcoef;
   SCIP_Real QUAD(rhs);

   assert(scip != NULL);
   assert(cutinds != NULL);
   assert(cutcoefs != NULL);
   assert(cutrhs != NULL);

   vars = SCIPgetVars(scip);

   maxcoef = 0.0;
   for( i = 0; i < *nnz; ++i )
   {
      maxcoef = MAX(REALABS(cutcoefs[cutinds[i]]), maxcoef);
   }

   minallowedcoef = MAX(SCIPsumepsilon(scip), maxcoef / scip->set->sepa_maxcoefratio);
   QUAD_ASSIGN(rhs, *cutrhs);

   i = 0;
   while( i < *nnz )
   {
      int v = cutinds[i];

      if( REALABS(cutcoefs[v]) < minallowedcoef )
      {
         /* adjust left and right hand sides with max contribution */
         if( cutcoefs[v] < 0.0 )
         {
            SCIP_Real ub = cutislocal ? SCIPvarGetUbLocal(vars[v]) : SCIPvarGetUbGlobal(vars[v]);
            if( SCIPisInfinity(scip, ub) )
               *cutrhs = SCIPinfinity(scip);
            else
            {
               SCIP_Real QUAD(tmp);
               SCIPquadprecProdDD(tmp, cutcoefs[v], ub);
               SCIPquadprecSumQQ(rhs, rhs, -tmp);
            }
         }
         else
         {
            SCIP_Real lb = cutislocal ? SCIPvarGetLbLocal(vars[v]) : SCIPvarGetLbGlobal(vars[v]);
            if( SCIPisInfinity(scip, -lb) )
               *cutrhs = SCIPinfinity(scip);
            else
            {
               SCIP_Real QUAD(tmp);
               SCIPquadprecProdDD(tmp, cutcoefs[v], lb);
               SCIPquadprecSumQQ(rhs, rhs, -tmp);
            }
         }

         cutcoefs[v] = 0.0;
         /* remove non-zero entry */
         --(*nnz);
         cutinds[i] = cutinds[*nnz];

         if( SCIPisInfinity(scip, *cutrhs) )
            return;
      }
      else
         ++i;
   }

   *cutrhs = QUAD_ROUND(rhs);
}

/** removes almost zero entries and relaxes the sides of the row accordingly
 *  The cutcoefs must be a quad precision array, i.e. allocated with size
 *  QUAD_ARRAY_SIZE(nvars) and accessed with QUAD_ARRAY_LOAD and QUAD_ARRAY_STORE
 *  macros.
 */
static
void cleanupCutQuad(
   SCIP*                 scip,               /**< SCIP data structure */
   SCIP_Bool             cutislocal,         /**< is the cut a local cut */
   int*                  cutinds,            /**< variable problem indices of non-zeros in cut */
   SCIP_Real*            cutcoefs,           /**< non-zeros coefficients of cut */
   int*                  nnz,                /**< number non-zeros coefficients of cut */
   QUAD(SCIP_Real*       cutrhs)             /**< right hand side of cut */
   )
{
   int i;
   SCIP_VAR** vars;
   SCIP_Real maxcoef;
   SCIP_Real minallowedcoef;

   assert(scip != NULL);
   assert(cutinds != NULL);
   assert(cutcoefs != NULL);
   assert(QUAD_HI(cutrhs) != NULL);

   vars = SCIPgetVars(scip);

   maxcoef = 0.0;
   for( i = 0; i < *nnz; ++i )
   {
      SCIP_Real QUAD(coef);
      QUAD_ARRAY_LOAD(coef, cutcoefs, cutinds[i]); /* coef = cutcoefs[cutinds[i]] */
      maxcoef = MAX(REALABS(QUAD_ROUND(coef)), maxcoef);
   }

   minallowedcoef = MAX(SCIPsumepsilon(scip), maxcoef / scip->set->sepa_maxcoefratio);

   i = 0;
   while( i < *nnz )
   {
      SCIP_Real QUAD(coef);
      int v = cutinds[i];

      QUAD_ARRAY_LOAD(coef, cutcoefs, v);

      if( REALABS(QUAD_ROUND(coef)) <= minallowedcoef )
      {
         /* adjust left and right hand sides with max contribution */
         if( QUAD_ROUND(coef) < 0.0 )
         {
            SCIP_Real ub = cutislocal ? SCIPvarGetUbLocal(vars[v]) : SCIPvarGetUbGlobal(vars[v]);
            if( SCIPisInfinity(scip, ub) )
               QUAD_ASSIGN(*cutrhs, SCIPinfinity(scip));
            else
            {
               SCIPquadprecProdQD(coef, coef, ub);
               SCIPquadprecSumQQ(*cutrhs, *cutrhs, -coef);
            }
         }
         else
         {
            SCIP_Real lb = cutislocal ? SCIPvarGetLbLocal(vars[v]) : SCIPvarGetLbGlobal(vars[v]);
            if( SCIPisInfinity(scip, -lb) )
               QUAD_ASSIGN(*cutrhs, SCIPinfinity(scip));
            else
            {
               SCIPquadprecProdQD(coef, coef, lb);
               SCIPquadprecSumQQ(*cutrhs, *cutrhs, -coef);
            }
         }

         QUAD_ASSIGN(coef, 0.0);
         QUAD_ARRAY_STORE(cutcoefs, v, coef);

         /* remove non-zero entry */
         --(*nnz);
         cutinds[i] = cutinds[*nnz];

         if( SCIPisInfinity(scip, QUAD_HI(*cutrhs)) )
            return;
=======
/** free a aggregation row */
void SCIPaggrRowFree(
   SCIP*                 scip,               /**< SCIP data structure */
   SCIP_AGGRROW**        aggrrow             /**< pointer to aggregation row that should be freed */
   )
{
   int nvars;
   assert(scip != NULL);
   assert(aggrrow != NULL);

   nvars = SCIPgetNVars(scip);

   SCIPfreeBlockMemoryArray(scip, &(*aggrrow)->inds, nvars);
   SCIPfreeBlockMemoryArray(scip, &(*aggrrow)->vals, QUAD_ARRAY_SIZE(nvars)); /*lint !e647*/
   SCIPfreeBlockMemoryArrayNull(scip, &(*aggrrow)->rowsinds, (*aggrrow)->rowssize);
   SCIPfreeBlockMemoryArrayNull(scip, &(*aggrrow)->slacksign, (*aggrrow)->rowssize);
   SCIPfreeBlockMemoryArrayNull(scip, &(*aggrrow)->rowweights, (*aggrrow)->rowssize);
   SCIPfreeBlockMemory(scip, aggrrow);
}

/** output aggregation row to file stream */
void SCIPaggrRowPrint(
   SCIP*                 scip,               /**< SCIP data structure */
   SCIP_AGGRROW*         aggrrow,            /**< pointer to return aggregation row */
   FILE*                 file                /**< output file (or NULL for standard output) */
   )
{
   SCIP_VAR** vars;
   SCIP_MESSAGEHDLR* messagehdlr;
   int i;

   assert(scip != NULL);
   assert(aggrrow != NULL);

   vars = SCIPgetVars(scip);
   assert(vars != NULL);

   messagehdlr = SCIPgetMessagehdlr(scip);
   assert(messagehdlr);

   /* print coefficients */
   if( aggrrow->nnz == 0 )
      SCIPmessageFPrintInfo(messagehdlr, file, "0 ");

   for( i = 0; i < aggrrow->nnz; ++i )
   {
      SCIP_Real QUAD(val);

      QUAD_ARRAY_LOAD(val, aggrrow->vals, aggrrow->inds[i]);
      assert(SCIPvarGetProbindex(vars[aggrrow->inds[i]]) == aggrrow->inds[i]);
      SCIPmessageFPrintInfo(messagehdlr, file, "%+.15g<%s> ", QUAD_ROUND(val), SCIPvarGetName(vars[aggrrow->inds[i]]));
   }

   /* print right hand side */
   SCIPmessageFPrintInfo(messagehdlr, file, "<= %.15g\n", QUAD_ROUND(aggrrow->rhs));
}

/** copy a aggregation row */
SCIP_RETCODE SCIPaggrRowCopy(
   SCIP*                 scip,               /**< SCIP data structure */
   SCIP_AGGRROW**        aggrrow,            /**< pointer to return aggregation row */
   SCIP_AGGRROW*         source              /**< source aggregation row */
   )
{
   int nvars;

   assert(scip != NULL);
   assert(aggrrow != NULL);
   assert(source != NULL);

   nvars = SCIPgetNVars(scip);
   SCIP_CALL( SCIPallocBlockMemory(scip, aggrrow) );

   SCIP_CALL( SCIPduplicateBlockMemoryArray(scip, &(*aggrrow)->vals, source->vals, QUAD_ARRAY_SIZE(nvars)) );
   SCIP_CALL( SCIPduplicateBlockMemoryArray(scip, &(*aggrrow)->inds, source->inds, nvars) );
   (*aggrrow)->nnz = source->nnz;
   QUAD_ASSIGN_Q((*aggrrow)->rhs, source->rhs);

   if( source->nrows > 0 )
   {
      assert(source->rowsinds != NULL);
      assert(source->slacksign != NULL);
      assert(source->rowweights != NULL);

      SCIP_CALL( SCIPduplicateBlockMemoryArray(scip, &(*aggrrow)->rowsinds, source->rowsinds, source->nrows) );
      SCIP_CALL( SCIPduplicateBlockMemoryArray(scip, &(*aggrrow)->slacksign, source->slacksign, source->nrows) );
      SCIP_CALL( SCIPduplicateBlockMemoryArray(scip, &(*aggrrow)->rowweights, source->rowweights, source->nrows) );
   }
   else
   {
      (*aggrrow)->rowsinds = NULL;
      (*aggrrow)->slacksign = NULL;
      (*aggrrow)->rowweights = NULL;
   }

   (*aggrrow)->nrows = source->nrows;
   (*aggrrow)->rowssize = source->nrows;
   (*aggrrow)->rank = source->rank;
   (*aggrrow)->local = source->local;

   return SCIP_OKAY;
}

/** add weighted row to aggregation row */
SCIP_RETCODE SCIPaggrRowAddRow(
   SCIP*                 scip,               /**< SCIP data structure */
   SCIP_AGGRROW*         aggrrow,            /**< aggregation row */
   SCIP_ROW*             row,                /**< row to add to aggregation row */
   SCIP_Real             weight,             /**< scale for adding given row to aggregation row */
   int                   sidetype            /**< specify row side type (-1 = lhs, 0 = automatic, 1 = rhs) */
   )
{
   int i;

   assert(row->lppos >= 0);

   /* update local flag */
   aggrrow->local = aggrrow->local || row->local;

   /* update rank */
   aggrrow->rank = MAX(row->rank, aggrrow->rank);

   {
      SCIP_Real sideval;
      SCIP_Bool uselhs;

      i = aggrrow->nrows++;

      if( aggrrow->nrows > aggrrow->rowssize )
      {
         int newsize = SCIPcalcMemGrowSize(scip, aggrrow->nrows);
         SCIP_CALL( SCIPreallocBlockMemoryArray(scip, &aggrrow->rowsinds, aggrrow->rowssize, newsize) );
         SCIP_CALL( SCIPreallocBlockMemoryArray(scip, &aggrrow->slacksign, aggrrow->rowssize, newsize) );
         SCIP_CALL( SCIPreallocBlockMemoryArray(scip, &aggrrow->rowweights, aggrrow->rowssize, newsize) );
         aggrrow->rowssize = newsize;
      }
      aggrrow->rowsinds[i] = SCIProwGetLPPos(row);
      aggrrow->rowweights[i] = weight;

      if ( sidetype == -1 )
      {
         assert( ! SCIPisInfinity(scip, -row->lhs) );
         uselhs = TRUE;
      }
      else if ( sidetype == 1 )
      {
         assert( ! SCIPisInfinity(scip, row->rhs) );
         uselhs = FALSE;
      }
      else
      {
         /* Automatically decide, whether we want to use the left or the right hand side of the row in the summation.
          * If possible, use the side that leads to a positive slack value in the summation.
          */
         if( SCIPisInfinity(scip, row->rhs) || (!SCIPisInfinity(scip, -row->lhs) && weight < 0.0) )
            uselhs = TRUE;
         else
            uselhs = FALSE;
      }

      if( uselhs )
      {
         aggrrow->slacksign[i] = -1;
         sideval = row->lhs - row->constant;
         if( row->integral )
            sideval = SCIPceil(scip, sideval); /* row is integral: round left hand side up */
      }
      else
      {
         aggrrow->slacksign[i] = +1;
         sideval = row->rhs - row->constant;
         if( row->integral )
            sideval = SCIPfloor(scip, sideval); /* row is integral: round right hand side up */
      }

      SCIPquadprecSumQD(aggrrow->rhs, aggrrow->rhs, weight * sideval);
   }

   /* add up coefficients */
   SCIP_CALL( varVecAddScaledRowCoefsQuad(aggrrow->inds, aggrrow->vals, &aggrrow->nnz, row, weight) );

   return SCIP_OKAY;
}

/** Removes a given variable @p var from position @p pos the aggregation row and updates the right-hand side according
 *  to sign of the coefficient, i.e., rhs -= coef * bound, where bound = lb if coef >= 0 and bound = ub, otherwise.
 *
 *  @note: The choice of global or local bounds depend on the validity (global or local) of the aggregation row.
 *
 *  @note: The list of non-zero indices will be updated by swapping the last non-zero index to @p pos.
 */
void SCIPaggrRowCancelVarWithBound(
   SCIP*                 scip,               /**< SCIP data structure */
   SCIP_AGGRROW*         aggrrow,            /**< the aggregation row */
   SCIP_VAR*             var,                /**< variable that should be removed */
   int                   pos,                /**< position of the variable in the aggregation row */
   SCIP_Bool*            valid               /**< pointer to return whether the aggregation row is still valid */
   )
{
   SCIP_Real QUAD(val);
   int v;

   assert(valid != NULL);
   assert(pos >= 0);

   v = aggrrow->inds[pos];
   assert(v == SCIPvarGetProbindex(var));

   QUAD_ARRAY_LOAD(val, aggrrow->vals, v);

   *valid = TRUE;

   /* adjust left and right hand sides with max contribution */
   if( QUAD_ROUND(val) < 0.0 )
   {
      SCIP_Real ub = aggrrow->local ? SCIPvarGetUbLocal(var) : SCIPvarGetUbGlobal(var);
      if( SCIPisInfinity(scip, ub) )
         QUAD_ASSIGN(aggrrow->rhs, SCIPinfinity(scip));
      else
      {
         SCIPquadprecProdQD(val, val, ub);
         SCIPquadprecSumQQ(aggrrow->rhs, aggrrow->rhs, -val);
>>>>>>> 92701fb2
      }
   }
   else
   {
      SCIP_Real lb = aggrrow->local ? SCIPvarGetLbLocal(var) : SCIPvarGetLbGlobal(var);
      if( SCIPisInfinity(scip, -lb) )
         QUAD_ASSIGN(aggrrow->rhs, SCIPinfinity(scip));
      else
<<<<<<< HEAD
         ++i;
=======
      {
         SCIPquadprecProdQD(val, val, lb);
         SCIPquadprecSumQQ(aggrrow->rhs, aggrrow->rhs, -val);
      }
>>>>>>> 92701fb2
   }
}

<<<<<<< HEAD
/** safely removes variables with small coefficients from the aggregation row */
void SCIPaggrRowCleanup(
   SCIP*                 scip,               /**< SCIP data structure */
   SCIP_AGGRROW*         aggrrow             /**< the aggregation row */
   )
{
   assert(scip != NULL);
   assert(aggrrow != NULL);

   cleanupCutQuad(scip, aggrrow->local, aggrrow->inds, aggrrow->vals, &aggrrow->nnz, QUAD(&aggrrow->rhs));
}

/** get number of aggregated rows */
int SCIPaggrRowGetNRows(
   SCIP_AGGRROW*         aggrrow             /**< the aggregation row */
   )
{
   assert(aggrrow != NULL);

   return aggrrow->nrows;
}

/** get array with lp positions of rows used in aggregation */
int* SCIPaggrRowGetRowInds(
   SCIP_AGGRROW*         aggrrow             /**< the aggregation row */
   )
{
   assert(aggrrow != NULL);

   return aggrrow->rowsinds;
}

/** checks whether a given row has been added to the aggregation row */
SCIP_Bool SCIPaggrRowHasRowBeenAdded(
   SCIP_AGGRROW*         aggrrow,            /**< the aggregation row */
   SCIP_ROW*             row                 /**< row for which it is checked whether it has been added to the aggregation */
   )
{
   int i;
   int rowind;

   assert(aggrrow != NULL);
   assert(row != NULL);

   rowind = SCIProwGetLPPos(row);

   for( i = 0; i < aggrrow->nrows; ++i )
      if( aggrrow->rowsinds[i] == rowind )
         return TRUE;

   return FALSE;
}

/** gets the array of corresponding variable problem indices for each non-zero in the aggregation row */
int* SCIPaggrRowGetInds(
   SCIP_AGGRROW*         aggrrow             /**< aggregation row */
   )
{
   assert(aggrrow != NULL);
=======
   QUAD_ASSIGN(val, 0.0);
   QUAD_ARRAY_STORE(aggrrow->vals, v, val);

   /* remove non-zero entry */
   --(aggrrow->nnz);
   aggrrow->inds[pos] = aggrrow->inds[aggrrow->nnz];

   if( SCIPisInfinity(scip, QUAD_HI(aggrrow->rhs)) )
      *valid = FALSE;
}

/** add the objective function with right-hand side @p rhs and scaled by @p scale to the aggregation row */
SCIP_RETCODE SCIPaggrRowAddObjectiveFunction(
   SCIP*                 scip,               /**< SCIP data structure */
   SCIP_AGGRROW*         aggrrow,            /**< the aggregation row */
   SCIP_Real             rhs,                /**< right-hand side of the artificial row */
   SCIP_Real             scale               /**< scalar */
   )
{
   SCIP_VAR** vars;
   SCIP_Real QUAD(val);
   int nvars;

   assert(scip != NULL);
   assert(aggrrow != NULL);

   vars = SCIPgetVars(scip);
   nvars = SCIPgetNVars(scip);

   /* add all variables straight forward if the aggregation row is empty */
   if( aggrrow->nnz == 0 )
   {
      int i;
      for( i = 0; i < nvars; ++i )
      {
         assert(SCIPvarGetProbindex(vars[i]) == i);

         /* skip all variables with zero objective coefficient */
         if( SCIPisZero(scip, scale * SCIPvarGetObj(vars[i])) )
            continue;

         QUAD_ASSIGN(val, scale * SCIPvarGetObj(vars[i]));
         QUAD_ARRAY_STORE(aggrrow->vals, i, val);
         aggrrow->inds[aggrrow->nnz++] = i;
      }

      /* add right-hand side value */
      QUAD_ASSIGN(aggrrow->rhs, scale * rhs);
   }
   else
   {
      int i;
      /* add the non-zeros to the aggregation row and keep non-zero index up to date */
      for( i = 0 ; i < nvars; ++i )
      {
         assert(SCIPvarGetProbindex(vars[i]) == i);

         /* skip all variables with zero objective coefficient */
         if( SCIPisZero(scip, scale * SCIPvarGetObj(vars[i])) )
            continue;

         QUAD_ARRAY_LOAD(val, aggrrow->vals, i); /* val = aggrrow->vals[i] */

         if( QUAD_HI(val) == 0.0 )
            aggrrow->inds[aggrrow->nnz++] = i;

         SCIPquadprecSumQD(val, val, scale * SCIPvarGetObj(vars[i]));

         /* the value must not be exactly zero due to sparsity pattern */
         QUAD_HI(val) = NONZERO(QUAD_HI(val));
         assert(QUAD_HI(val) != 0.0);

         QUAD_ARRAY_STORE(aggrrow->vals, i, val);
      }

      /* add right-hand side value */
      SCIPquadprecSumQD(aggrrow->rhs, aggrrow->rhs, scale * rhs);
   }
>>>>>>> 92701fb2

   return aggrrow->inds;
}

<<<<<<< HEAD
/** gets the number of non-zeros in the aggregation row */
int SCIPaggrRowGetNNz(
   SCIP_AGGRROW*         aggrrow             /**< aggregation row */
   )
{
   assert(aggrrow != NULL);

   return aggrrow->nnz;
}

/** gets the rank of the aggregation row */
int SCIPaggrRowGetRank(
   SCIP_AGGRROW*         aggrrow             /**< aggregation row */
   )
{
   assert(aggrrow != NULL);

   return aggrrow->rank;
}

/** checks if the aggregation row is only valid locally */
SCIP_Bool SCIPaggrRowIsLocal(
   SCIP_AGGRROW*         aggrrow             /**< aggregation row */
   )
{
   assert(aggrrow != NULL);

   return aggrrow->local;
}

/** gets the right hand side of the aggregation row */
SCIP_Real SCIPaggrRowGetRhs(
   SCIP_AGGRROW*         aggrrow             /**< aggregation row */
   )
{
   assert(aggrrow != NULL);

   return QUAD_ROUND(aggrrow->rhs);
}

/* =========================================== c-MIR =========================================== */

#define MAXCMIRSCALE               1e+6 /**< maximal scaling (scale/(1-f0)) allowed in c-MIR calculations */

/** finds the best lower bound of the variable to use for MIR transformation */
static
SCIP_RETCODE findBestLb(
   SCIP*                 scip,               /**< SCIP data structure */
   SCIP_VAR*             var,                /**< problem variable */
   SCIP_SOL*             sol,                /**< the solution that should be separated, or NULL for LP solution */
   SCIP_Bool             usevbds,            /**< should variable bounds be used in bound transformation? */
   SCIP_Bool             allowlocal,         /**< should local information allowed to be used, resulting in a local cut? */
   SCIP_Real*            bestlb,             /**< pointer to store best bound value */
   int*                  bestlbtype          /**< pointer to store best bound type */
   )
{
   assert(bestlb != NULL);
   assert(bestlbtype != NULL);

   *bestlb = SCIPvarGetLbGlobal(var);
   *bestlbtype = -1;

   if( allowlocal )
   {
      SCIP_Real loclb;

      loclb = SCIPvarGetLbLocal(var);
      if( SCIPisGT(scip, loclb, *bestlb) )
      {
         *bestlb = loclb;
         *bestlbtype = -2;
      }
   }

   if( usevbds && SCIPvarGetType(var) == SCIP_VARTYPE_CONTINUOUS )
   {
      SCIP_Real bestvlb;
      int bestvlbidx;

      SCIP_CALL( SCIPgetVarClosestVlb(scip, var, sol, &bestvlb, &bestvlbidx) );
      if( bestvlbidx >= 0
         && (bestvlb > *bestlb || (*bestlbtype < 0 && SCIPisGE(scip, bestvlb, *bestlb))) )
      {
         SCIP_VAR** vlbvars;

         /* we have to avoid cyclic variable bound usage, so we enforce to use only variable bounds variables of smaller index */
         /**@todo this check is not needed for continuous variables; but allowing all but binary variables
          *       to be replaced by variable bounds seems to be buggy (wrong result on gesa2)
          */
         vlbvars = SCIPvarGetVlbVars(var);
         assert(vlbvars != NULL);
         if( SCIPvarGetProbindex(vlbvars[bestvlbidx]) < SCIPvarGetProbindex(var) )
         {
            *bestlb = bestvlb;
            *bestlbtype = bestvlbidx;
         }
=======
/** add weighted constraint to the aggregation row */
SCIP_RETCODE SCIPaggrRowAddCustomCons(
   SCIP*                 scip,               /**< SCIP data structure */
   SCIP_AGGRROW*         aggrrow,            /**< the aggregation row */
   int*                  inds,               /**< variable problem indices in constraint to add to the aggregation row */
   SCIP_Real*            vals,               /**< values of constraint to add to the aggregation row */
   int                   len,                /**< length of constraint to add to the aggregation row */
   SCIP_Real             rhs,                /**< right hand side of constraint to add to the aggregation row */
   SCIP_Real             weight,             /**< (positive) scale for adding given constraint to the aggregation row */
   int                   rank,               /**< rank to use for given constraint */
   SCIP_Bool             local               /**< is constraint only valid locally */
   )
{
   int i;

   assert(weight >= 0.0);
   assert(!SCIPisInfinity(scip, REALABS(weight * rhs)));

   /* update local flag */
   aggrrow->local = aggrrow->local || local;

   /* update rank */
   aggrrow->rank = MAX(rank, aggrrow->rank);

   /* add right hand side value */
   SCIPquadprecSumQD(aggrrow->rhs, aggrrow->rhs, weight * rhs);

   /* add the non-zeros to the aggregation row and keep non-zero index up to date */
   for( i = 0 ; i < len; ++i )
   {
      SCIP_Real QUAD(val);
      int probindex = inds[i];

      QUAD_ARRAY_LOAD(val, aggrrow->vals, probindex); /* val = aggrrow->vals[probindex] */

      if( QUAD_HI(val) == 0.0 )
         aggrrow->inds[aggrrow->nnz++] = probindex;

      SCIPquadprecSumQD(val, val, vals[i] * weight);

      /* the value must not be exactly zero due to sparsity pattern */
      QUAD_HI(val) = NONZERO(QUAD_HI(val));
      assert(QUAD_HI(val) != 0.0);

      QUAD_ARRAY_STORE(aggrrow->vals, probindex, val);
   }

   return SCIP_OKAY;
}

/** clear all entries int the aggregation row but don't free memory */
void SCIPaggrRowClear(
   SCIP_AGGRROW*         aggrrow             /**< the aggregation row */
   )
{
   int i;
   SCIP_Real QUAD(tmp);

   QUAD_ASSIGN(tmp, 0.0);

   for( i = 0; i < aggrrow->nnz; ++i )
   {
      QUAD_ARRAY_STORE(aggrrow->vals, aggrrow->inds[i], tmp);
   }

   aggrrow->nnz = 0;
   aggrrow->nrows = 0;
   aggrrow->rank = 0;
   QUAD_ASSIGN(aggrrow->rhs, 0.0);
   aggrrow->local = FALSE;
}

/** calculates the efficacy norm of the given aggregation row, which depends on the "separating/efficacynorm" parameter
 *
 *  @return the efficacy norm of the given aggregation row, which depends on the "separating/efficacynorm" parameter
 */
SCIP_Real SCIPaggrRowCalcEfficacyNorm(
   SCIP*                 scip,               /**< SCIP data structure */
   SCIP_AGGRROW*         aggrrow             /**< the aggregation row */
   )
{
   return calcEfficacyNormQuad(scip, aggrrow->vals, aggrrow->inds, aggrrow->nnz);
}

/** Adds one row to the aggregation row. Differs from SCIPaggrRowAddRow() by providing some additional
 *  parameters required for SCIPaggrRowSumRows()
 */
static
SCIP_RETCODE addOneRow(
   SCIP*                 scip,               /**< SCIP data structure */
   SCIP_AGGRROW*         aggrrow,            /**< the aggregation row */
   SCIP_ROW*             row,                /**< the row to add */
   SCIP_Real             weight,             /**< weight of row to add */
   SCIP_Bool             sidetypebasis,      /**< choose sidetypes of row (lhs/rhs) based on basis information? */
   SCIP_Bool             allowlocal,         /**< should local rows allowed to be used? */
   int                   negslack,           /**< should negative slack variables allowed to be used? (0: no, 1: only for integral rows, 2: yes) */
   int                   maxaggrlen,         /**< maximal length of aggregation row */
   SCIP_Bool*            rowtoolong          /**< is the aggregated row too long */
   )
{
   SCIP_Real sideval;
   SCIP_Bool uselhs;
   int i;

   *rowtoolong = FALSE;

   if( SCIPisFeasZero(scip, weight) || SCIProwIsModifiable(row) || (SCIProwIsLocal(row) && !allowlocal) )
   {
      return SCIP_OKAY;
   }

   if( sidetypebasis && !SCIPisEQ(scip, SCIProwGetLhs(row), SCIProwGetRhs(row)) )
   {
      SCIP_BASESTAT stat = SCIProwGetBasisStatus(row);

      if( stat == SCIP_BASESTAT_LOWER )
      {
         assert( ! SCIPisInfinity(scip, -SCIProwGetLhs(row)) );
         uselhs = TRUE;
      }
      else if( stat == SCIP_BASESTAT_UPPER )
      {
         assert( ! SCIPisInfinity(scip, SCIProwGetRhs(row)) );
         uselhs = FALSE;
      }
      else if( SCIPisInfinity(scip, SCIProwGetRhs(row)) ||
         (weight < 0.0 && ! SCIPisInfinity(scip, -SCIProwGetLhs(row))) )
      {
         uselhs = TRUE;
      }
      else
      {
         uselhs = FALSE;
>>>>>>> 92701fb2
      }
   }
   else if( (weight < 0.0 && !SCIPisInfinity(scip, -row->lhs)) || SCIPisInfinity(scip, row->rhs) )
   {
      uselhs = TRUE;
   }
   else
   {
      uselhs = FALSE;
   }

<<<<<<< HEAD
   return SCIP_OKAY;
}

/** finds the best upper bound of the variable to use for MIR transformation */
static
SCIP_RETCODE findBestUb(
   SCIP*                 scip,               /**< SCIP data structure */
   SCIP_VAR*             var,                /**< problem variable */
   SCIP_SOL*             sol,                /**< the solution that should be separated, or NULL for LP solution */
   SCIP_Bool             usevbds,            /**< should variable bounds be used in bound transformation? */
   SCIP_Bool             allowlocal,         /**< should local information allowed to be used, resulting in a local cut? */
   SCIP_Real*            bestub,             /**< pointer to store best bound value */
   int*                  bestubtype          /**< pointer to store best bound type */
   )
{
   assert(bestub != NULL);
   assert(bestubtype != NULL);

   *bestub = SCIPvarGetUbGlobal(var);
   *bestubtype = -1;

   if( allowlocal )
   {
      SCIP_Real locub;

      locub = SCIPvarGetUbLocal(var);
      if( SCIPisLT(scip, locub, *bestub) )
      {
         *bestub = locub;
         *bestubtype = -2;
      }
   }

   if( usevbds && SCIPvarGetType(var) == SCIP_VARTYPE_CONTINUOUS )
   {
      SCIP_Real bestvub;
      int bestvubidx;

      SCIP_CALL( SCIPgetVarClosestVub(scip, var, sol, &bestvub, &bestvubidx) );
      if( bestvubidx >= 0
         && (bestvub < *bestub || (*bestubtype < 0 && SCIPisLE(scip, bestvub, *bestub))) )
      {
         SCIP_VAR** vubvars;

         /* we have to avoid cyclic variable bound usage, so we enforce to use only variable bounds variables of smaller index */
         /**@todo this check is not needed for continuous variables; but allowing all but binary variables
          *       to be replaced by variable bounds seems to be buggy (wrong result on gesa2)
          */
         vubvars = SCIPvarGetVubVars(var);
         assert(vubvars != NULL);
         if( SCIPvarGetProbindex(vubvars[bestvubidx]) < SCIPvarGetProbindex(var) )
         {
            *bestub = bestvub;
            *bestubtype = bestvubidx;
         }
      }
   }

   return SCIP_OKAY;
}

/** determine the best bounds with respect to the given solution for complementing the given variable */
static
SCIP_RETCODE determineBestBounds(
   SCIP*                 scip,               /**< SCIP data structure */
   SCIP_VAR*             var,                /**< variable to determine best bound for */
   SCIP_SOL*             sol,                /**< the solution that should be separated, or NULL for LP solution */
   SCIP_Real             boundswitch,        /**< fraction of domain up to which lower bound is used in transformation */
   SCIP_Bool             usevbds,            /**< should variable bounds be used in bound transformation? */
   SCIP_Bool             allowlocal,         /**< should local information allowed to be used, resulting in a local cut? */
   SCIP_Bool             fixintegralrhs,     /**< should complementation tried to be adjusted such that rhs gets fractional? */
   SCIP_Bool             ignoresol,          /**< should the LP solution be ignored? (eg, apply MIR to dualray) */
   int*                  boundsfortrans,     /**< bounds that should be used for transformed variables: vlb_idx/vub_idx,
                                              *   -1 for global lb/ub, -2 for local lb/ub, or -3 for using closest bound;
                                              *   NULL for using closest bound for all variables */
   SCIP_BOUNDTYPE*       boundtypesfortrans, /**< type of bounds that should be used for transformed variables;
                                              *   NULL for using closest bound for all variables */
   SCIP_Real*            bestlb,             /**< pointer to store best lower bound of variable */
   SCIP_Real*            bestub,             /**< pointer to store best upper bound of variable */
   int*                  bestlbtype,         /**< pointer to store type of best lower bound of variable */
   int*                  bestubtype,         /**< pointer to store type of best upper bound of variable */
   SCIP_BOUNDTYPE*       selectedbound,      /**< pointer to store whether the lower bound or the upper bound should be preferred */
   SCIP_Bool*            freevariable        /**< pointer to store if this is a free variable */
   )
{
   int v;

   v = SCIPvarGetProbindex(var);

   /* check if the user specified a bound to be used */
   if( boundsfortrans != NULL && boundsfortrans[v] > -3 )
   {
      assert(SCIPvarGetType(var) == SCIP_VARTYPE_CONTINUOUS || ( boundsfortrans[v] == -2 || boundsfortrans[v] == -1 ));

      /* user has explicitly specified a bound to be used */
      if( boundtypesfortrans[v] == SCIP_BOUNDTYPE_LOWER )
      {
         /* user wants to use lower bound */
         *bestlbtype = boundsfortrans[v];
         if( *bestlbtype == -1 )
            *bestlb = SCIPvarGetLbGlobal(var); /* use global standard lower bound */
         else if( *bestlbtype == -2 )
            *bestlb = SCIPvarGetLbLocal(var);  /* use local standard lower bound */
         else
         {
            SCIP_VAR** vlbvars;
            SCIP_Real* vlbcoefs;
            SCIP_Real* vlbconsts;
            int k;

            assert(!ignoresol);

            /* use the given variable lower bound */
            vlbvars = SCIPvarGetVlbVars(var);
            vlbcoefs = SCIPvarGetVlbCoefs(var);
            vlbconsts = SCIPvarGetVlbConstants(var);
            k = boundsfortrans[v];
            assert(k >= 0 && k < SCIPvarGetNVlbs(var));
            assert(vlbvars != NULL);
            assert(vlbcoefs != NULL);
            assert(vlbconsts != NULL);

            *bestlb = vlbcoefs[k] * (sol == NULL ? SCIPvarGetLPSol(vlbvars[k]) : SCIPgetSolVal(scip, sol, vlbvars[k])) + vlbconsts[k];
         }

         assert(!SCIPisInfinity(scip, - *bestlb));
         *selectedbound = SCIP_BOUNDTYPE_LOWER;

         /* find closest upper bound in standard upper bound (and variable upper bounds for continuous variables) */
         SCIP_CALL( findBestUb(scip, var, sol, usevbds && fixintegralrhs, allowlocal && fixintegralrhs, bestub, bestubtype) );
=======
   if( uselhs )
   {
      assert( ! SCIPisInfinity(scip, -SCIProwGetLhs(row)) );

      if( weight > 0.0 && ((negslack == 0) || (negslack == 1 && !row->integral)) )
         return SCIP_OKAY;

      sideval = row->lhs - row->constant;
      /* row is integral? round left hand side up */
      if( row->integral )
         sideval = SCIPceil(scip, sideval);
   }
   else
   {
      assert( ! SCIPisInfinity(scip, SCIProwGetRhs(row)) );

      if( weight < 0.0 && ((negslack == 0) || (negslack == 1 && !row->integral)) )
         return SCIP_OKAY;

      sideval = row->rhs - row->constant;
      /* row is integral? round right hand side down */
      if( row->integral )
         sideval = SCIPfloor(scip, sideval);
   }

   /* add right hand side, update rank and local flag */
   SCIPquadprecSumQD(aggrrow->rhs, aggrrow->rhs, sideval * weight);
   aggrrow->rank = MAX(aggrrow->rank, row->rank);
   aggrrow->local = aggrrow->local || row->local;

   /* ensure the array for storing the row information is large enough */
   i = aggrrow->nrows++;
   if( aggrrow->nrows > aggrrow->rowssize )
   {
      int newsize = SCIPcalcMemGrowSize(scip, aggrrow->nrows);
      SCIP_CALL( SCIPreallocBlockMemoryArray(scip, &aggrrow->rowsinds, aggrrow->rowssize, newsize) );
      SCIP_CALL( SCIPreallocBlockMemoryArray(scip, &aggrrow->slacksign, aggrrow->rowssize, newsize) );
      SCIP_CALL( SCIPreallocBlockMemoryArray(scip, &aggrrow->rowweights, aggrrow->rowssize, newsize) );
      aggrrow->rowssize = newsize;
   }

   /* add information of addditional row */
   aggrrow->rowsinds[i] = row->lppos;
   aggrrow->rowweights[i] = weight;
   aggrrow->slacksign[i] = uselhs ? -1 : 1;

   /* add up coefficients */
   SCIP_CALL( varVecAddScaledRowCoefsQuad(aggrrow->inds, aggrrow->vals, &aggrrow->nnz, row, weight) );

   /* check if row is too long now */
   if( aggrrow->nnz > maxaggrlen )
      *rowtoolong = TRUE;

   return SCIP_OKAY;
}

/** aggregate rows using the given weights; the current content of the aggregation
 *  row, @aggrow, gets overwritten
 */
SCIP_RETCODE SCIPaggrRowSumRows(
   SCIP*                 scip,               /**< SCIP data structure */
   SCIP_AGGRROW*         aggrrow,            /**< the aggregation row */
   SCIP_Real*            weights,            /**< row weights in row summation */
   int*                  rowinds,            /**< array to store indices of non-zero entries of the weights array, or NULL */
   int                   nrowinds,           /**< number of non-zero entries in weights array, -1 if rowinds is NULL */
   SCIP_Bool             sidetypebasis,      /**< choose sidetypes of row (lhs/rhs) based on basis information? */
   SCIP_Bool             allowlocal,         /**< should local rows allowed to be used? */
   int                   negslack,           /**< should negative slack variables allowed to be used? (0: no, 1: only for integral rows, 2: yes) */
   int                   maxaggrlen,         /**< maximal length of aggregation row */
   SCIP_Bool*            valid               /**< is the aggregation valid */
   )
{
   SCIP_ROW** rows;
   SCIP_VAR** vars;
   int nrows;
   int nvars;
   int k;
   SCIP_Bool rowtoolong;

   SCIP_CALL( SCIPgetVarsData(scip, &vars, &nvars, NULL, NULL, NULL, NULL) );
   SCIP_CALL( SCIPgetLPRowsData(scip, &rows, &nrows) );

   SCIPaggrRowClear(aggrrow);
   *valid = FALSE;

   if( rowinds != NULL && nrowinds > -1 )
   {
      for( k = 0; k < nrowinds; ++k )
      {
         SCIP_CALL( addOneRow(scip, aggrrow, rows[rowinds[k]], weights[rowinds[k]], sidetypebasis, allowlocal,
                              negslack, maxaggrlen, &rowtoolong) );

         if( rowtoolong )
            return SCIP_OKAY;
>>>>>>> 92701fb2
      }
   }
   else
   {
      for( k = 0; k < nrows; ++k )
      {
<<<<<<< HEAD
         assert(boundtypesfortrans[v] == SCIP_BOUNDTYPE_UPPER);

         /* user wants to use upper bound */
         *bestubtype = boundsfortrans[v];
         if( *bestubtype == -1 )
            *bestub = SCIPvarGetUbGlobal(var); /* use global standard upper bound */
         else if( *bestubtype == -2 )
            *bestub = SCIPvarGetUbLocal(var);  /* use local standard upper bound */
         else
         {
            SCIP_VAR** vubvars;
            SCIP_Real* vubcoefs;
            SCIP_Real* vubconsts;
            int k;

            assert(!ignoresol);

            /* use the given variable upper bound */
            vubvars = SCIPvarGetVubVars(var);
            vubcoefs = SCIPvarGetVubCoefs(var);
            vubconsts = SCIPvarGetVubConstants(var);
            k = boundsfortrans[v];
            assert(k >= 0 && k < SCIPvarGetNVubs(var));
            assert(vubvars != NULL);
            assert(vubcoefs != NULL);
            assert(vubconsts != NULL);

            /* we have to avoid cyclic variable bound usage, so we enforce to use only variable bounds variables of smaller index */
            *bestub = vubcoefs[k] * (sol == NULL ? SCIPvarGetLPSol(vubvars[k]) : SCIPgetSolVal(scip, sol, vubvars[k])) + vubconsts[k];
         }

         assert(!SCIPisInfinity(scip, *bestub));
         *selectedbound = SCIP_BOUNDTYPE_UPPER;

         /* find closest lower bound in standard lower bound (and variable lower bounds for continuous variables) */
         SCIP_CALL( findBestLb(scip, var, sol, usevbds && fixintegralrhs, allowlocal && fixintegralrhs, bestlb, bestlbtype) );
      }
   }
   else
   {
      SCIP_Real varsol;

      /* bound selection should be done automatically */

      /* find closest lower bound in standard lower bound (and variable lower bounds for continuous variables) */
      SCIP_CALL( findBestLb(scip, var, sol, usevbds, allowlocal, bestlb, bestlbtype) );

      /* find closest upper bound in standard upper bound (and variable upper bounds for continuous variables) */
      SCIP_CALL( findBestUb(scip, var, sol, usevbds, allowlocal, bestub, bestubtype) );

      /* check, if variable is free variable */
      if( SCIPisInfinity(scip, - *bestlb) && SCIPisInfinity(scip, *bestub) )
      {
         /* we found a free variable in the row with non-zero coefficient
            *  -> MIR row can't be transformed in standard form
            */
         *freevariable = TRUE;
         return SCIP_OKAY;
      }

      if( !ignoresol )
      {
         /* select transformation bound */
         varsol = (sol == NULL ? SCIPvarGetLPSol(var) : SCIPgetSolVal(scip, sol, var));

         if( SCIPisInfinity(scip, *bestub) ) /* if there is no ub, use lb */
            *selectedbound = SCIP_BOUNDTYPE_LOWER;
         else if( SCIPisInfinity(scip, - *bestlb) ) /* if there is no lb, use ub */
            *selectedbound = SCIP_BOUNDTYPE_UPPER;
         else if( SCIPisLT(scip, varsol, (1.0 - boundswitch) * (*bestlb) + boundswitch * (*bestub)) )
            *selectedbound = SCIP_BOUNDTYPE_LOWER;
         else if( SCIPisGT(scip, varsol, (1.0 - boundswitch) * (*bestlb) + boundswitch * (*bestub)) )
            *selectedbound = SCIP_BOUNDTYPE_UPPER;
         else if( *bestlbtype == -1 )  /* prefer global standard bounds */
            *selectedbound = SCIP_BOUNDTYPE_LOWER;
         else if( *bestubtype == -1 )  /* prefer global standard bounds */
            *selectedbound = SCIP_BOUNDTYPE_UPPER;
         else if( *bestlbtype >= 0 )   /* prefer variable bounds over local bounds */
            *selectedbound = SCIP_BOUNDTYPE_LOWER;
         else if( *bestubtype >= 0 )   /* prefer variable bounds over local bounds */
            *selectedbound = SCIP_BOUNDTYPE_UPPER;
         else                         /* no decision yet? just use lower bound */
            *selectedbound = SCIP_BOUNDTYPE_LOWER;
      }
      else
      {
         SCIP_Real glbub = SCIPvarGetUbGlobal(var);
         SCIP_Real glblb = SCIPvarGetLbGlobal(var);
         SCIP_Real distlb = REALABS(glblb - *bestlb);
         SCIP_Real distub = REALABS(glbub - *bestub);

         assert(!SCIPisInfinity(scip, - *bestlb) || !SCIPisInfinity(scip, *bestub));

         if( SCIPisInfinity(scip, - *bestlb) )
            *selectedbound = SCIP_BOUNDTYPE_UPPER;
         else if( !SCIPisNegative(scip, *bestlb) )
         {
            if( SCIPisInfinity(scip, *bestub) )
               *selectedbound = SCIP_BOUNDTYPE_LOWER;
            else if( SCIPisZero(scip, glblb) )
               *selectedbound = SCIP_BOUNDTYPE_LOWER;
            else if( SCIPisLE(scip, distlb, distub) )
               *selectedbound = SCIP_BOUNDTYPE_LOWER;
            else
               *selectedbound = SCIP_BOUNDTYPE_UPPER;
         }
         else
         {
            assert(!SCIPisInfinity(scip, - *bestlb));
            *selectedbound = SCIP_BOUNDTYPE_LOWER;
         }
      }
   }

   return SCIP_OKAY;
}

/** Transform equation \f$ a \cdot x = b; lb \leq x \leq ub \f$ into standard form
 *    \f$ a^\prime \cdot x^\prime = b,\; 0 \leq x^\prime \leq ub' \f$.
 *
 *  Transform variables (lb or ub):
 *  \f[
 *  \begin{array}{llll}
 *    x^\prime_j := x_j - lb_j,&   x_j = x^\prime_j + lb_j,&   a^\prime_j =  a_j,&   \mbox{if lb is used in transformation}\\
 *    x^\prime_j := ub_j - x_j,&   x_j = ub_j - x^\prime_j,&   a^\prime_j = -a_j,&   \mbox{if ub is used in transformation}
 *  \end{array}
 *  \f]
 *  and move the constant terms \f$ a_j\, lb_j \f$ or \f$ a_j\, ub_j \f$ to the rhs.
 *
 *  Transform variables (vlb or vub):
 *  \f[
 *  \begin{array}{llll}
 *    x^\prime_j := x_j - (bl_j\, zl_j + dl_j),&   x_j = x^\prime_j + (bl_j\, zl_j + dl_j),&   a^\prime_j =  a_j,&   \mbox{if vlb is used in transf.} \\
 *    x^\prime_j := (bu_j\, zu_j + du_j) - x_j,&   x_j = (bu_j\, zu_j + du_j) - x^\prime_j,&   a^\prime_j = -a_j,&   \mbox{if vub is used in transf.}
 *  \end{array}
 *  \f]
 *  move the constant terms \f$ a_j\, dl_j \f$ or \f$ a_j\, du_j \f$ to the rhs, and update the coefficient of the VLB variable:
 *  \f[
 *  \begin{array}{ll}
 *    a_{zl_j} := a_{zl_j} + a_j\, bl_j,& \mbox{or} \\
 *    a_{zu_j} := a_{zu_j} + a_j\, bu_j &
 *  \end{array}
 *  \f]
 */
static
SCIP_RETCODE cutsTransformMIR(
   SCIP*                 scip,               /**< SCIP data structure */
   SCIP_SOL*             sol,                /**< the solution that should be separated, or NULL for LP solution */
   SCIP_Real             boundswitch,        /**< fraction of domain up to which lower bound is used in transformation */
   SCIP_Bool             usevbds,            /**< should variable bounds be used in bound transformation? */
   SCIP_Bool             allowlocal,         /**< should local information allowed to be used, resulting in a local cut? */
   SCIP_Bool             fixintegralrhs,     /**< should complementation tried to be adjusted such that rhs gets fractional? */
   SCIP_Bool             ignoresol,          /**< should the LP solution be ignored? (eg, apply MIR to dualray) */
   int*                  boundsfortrans,     /**< bounds that should be used for transformed variables: vlb_idx/vub_idx,
                                              *   -1 for global lb/ub, -2 for local lb/ub, or -3 for using closest bound;
                                              *   NULL for using closest bound for all variables */
   SCIP_BOUNDTYPE*       boundtypesfortrans, /**< type of bounds that should be used for transformed variables;
                                              *   NULL for using closest bound for all variables */
   SCIP_Real             minfrac,            /**< minimal fractionality of rhs to produce MIR cut for */
   SCIP_Real             maxfrac,            /**< maximal fractionality of rhs to produce MIR cut for */
   SCIP_Real*            cutcoefs,           /**< array of coefficients of cut */
   QUAD(SCIP_Real*       cutrhs),            /**< pointer to right hand side of cut */
   int*                  cutinds,            /**< array of variables problem indices for non-zero coefficients in cut */
   int*                  nnz,                /**< number of non-zeros in cut */
   int*                  varsign,            /**< stores the sign of the transformed variable in summation */
   int*                  boundtype,          /**< stores the bound used for transformed variable:
                                              *   vlb/vub_idx, or -1 for global lb/ub, or -2 for local lb/ub */
   SCIP_Bool*            freevariable,       /**< stores whether a free variable was found in MIR row -> invalid summation */
   SCIP_Bool*            localbdsused        /**< pointer to store whether local bounds were used in transformation */
   )
{
   SCIP_Real QUAD(tmp);
   SCIP_Real* bestlbs;
   SCIP_Real* bestubs;
   int* bestlbtypes;
   int* bestubtypes;
   SCIP_BOUNDTYPE* selectedbounds;
   int i;
   int aggrrowintstart;
   int nvars;
   int firstcontvar;
   SCIP_VAR** vars;

   assert(varsign != NULL);
   assert(boundtype != NULL);
   assert(freevariable != NULL);
   assert(localbdsused != NULL);

   *freevariable = FALSE;
   *localbdsused = FALSE;

   /* allocate temporary memory to store best bounds and bound types */
   SCIP_CALL( SCIPallocBufferArray(scip, &bestlbs, 2*(*nnz)) );
   SCIP_CALL( SCIPallocBufferArray(scip, &bestubs, 2*(*nnz)) );
   SCIP_CALL( SCIPallocBufferArray(scip, &bestlbtypes, 2*(*nnz)) );
   SCIP_CALL( SCIPallocBufferArray(scip, &bestubtypes, 2*(*nnz)) );
   SCIP_CALL( SCIPallocBufferArray(scip, &selectedbounds, 2*(*nnz)) );

   /* start with continuous variables, because using variable bounds can affect the untransformed integral
    * variables, and these changes have to be incorporated in the transformation of the integral variables
    * (continuous variables have largest problem indices!)
    */
   SCIPsortDownInt(cutinds, *nnz);

   vars = SCIPgetVars(scip);
   nvars = SCIPgetNVars(scip);
   firstcontvar = nvars - SCIPgetNContVars(scip);

   /* determine the best bounds for the continous variables */
   for( i = 0; i < *nnz && cutinds[i] >= firstcontvar; ++i )
   {
      SCIP_CALL( determineBestBounds(scip, vars[cutinds[i]], sol, boundswitch, usevbds, allowlocal, fixintegralrhs,
                                     ignoresol, boundsfortrans, boundtypesfortrans,
                                     bestlbs + i, bestubs + i, bestlbtypes + i, bestubtypes + i, selectedbounds + i, freevariable) );

      if( *freevariable )
         goto TERMINATE;
   }

   /* remember start of integer variables in the aggrrow */
   aggrrowintstart = i;

   /* perform bound substitution for continuous variables */
   for( i = 0; i < aggrrowintstart; ++i )
   {
      SCIP_Real QUAD(coef);
      int v = cutinds[i];
      SCIP_VAR* var = vars[v];

      QUAD_ARRAY_LOAD(coef, cutcoefs, v);

      if( selectedbounds[i] == SCIP_BOUNDTYPE_LOWER )
      {
         assert(!SCIPisInfinity(scip, -bestlbs[i]));

         /* use lower bound as transformation bound: x'_j := x_j - lb_j */
         boundtype[i] = bestlbtypes[i];
         varsign[i] = +1;

         /* standard (bestlbtype < 0) or variable (bestlbtype >= 0) lower bound? */
         if( bestlbtypes[i] < 0 )
         {
            SCIPquadprecProdQD(tmp, coef, bestlbs[i]);
            SCIPquadprecSumQQ(*cutrhs, *cutrhs, -tmp);
            *localbdsused = *localbdsused || (bestlbtypes[i] == -2);
         }
         else
         {
            SCIP_VAR** vlbvars;
            SCIP_Real* vlbcoefs;
            SCIP_Real* vlbconsts;
            SCIP_Real QUAD(zcoef);
            int zidx;

            vlbvars = SCIPvarGetVlbVars(var);
            vlbcoefs = SCIPvarGetVlbCoefs(var);
            vlbconsts = SCIPvarGetVlbConstants(var);
            assert(vlbvars != NULL);
            assert(vlbcoefs != NULL);
            assert(vlbconsts != NULL);

            assert(0 <= bestlbtypes[i] && bestlbtypes[i] < SCIPvarGetNVlbs(var));
            assert(SCIPvarIsActive(vlbvars[bestlbtypes[i]]));
            zidx = SCIPvarGetProbindex(vlbvars[bestlbtypes[i]]);
            assert(0 <= zidx && zidx < firstcontvar);

            SCIPquadprecProdQD(tmp, coef, vlbconsts[bestlbtypes[i]]);
            SCIPquadprecSumQQ(*cutrhs, *cutrhs, -tmp);

            /* check if integral variable already exists in the row and update sparsity pattern */
            QUAD_ARRAY_LOAD(zcoef, cutcoefs, zidx);
            if( QUAD_HI(zcoef) == 0.0 )
               cutinds[(*nnz)++] = zidx;

            SCIPquadprecProdQD(coef, coef, vlbcoefs[bestlbtypes[i]]);
            SCIPquadprecSumQQ(zcoef, zcoef, coef);
            QUAD_HI(zcoef) = NONZERO(QUAD_HI(zcoef));
            QUAD_ARRAY_STORE(cutcoefs, zidx, zcoef);
            assert(QUAD_HI(zcoef) != 0.0);
         }
      }
      else
      {
         assert(!SCIPisInfinity(scip, bestubs[i]));

         /* use upper bound as transformation bound: x'_j := ub_j - x_j */
         boundtype[i] = bestubtypes[i];
         varsign[i] = -1;

         /* standard (bestubtype < 0) or variable (bestubtype >= 0) upper bound? */
         if( bestubtypes[i] < 0 )
         {
            SCIPquadprecProdQD(tmp, coef, bestubs[i]);
            SCIPquadprecSumQQ(*cutrhs, *cutrhs, -tmp);
            *localbdsused = *localbdsused || (bestubtypes[i] == -2);
         }
         else
         {
            SCIP_VAR** vubvars;
            SCIP_Real* vubcoefs;
            SCIP_Real* vubconsts;
            SCIP_Real QUAD(zcoef);
            int zidx;

            vubvars = SCIPvarGetVubVars(var);
            vubcoefs = SCIPvarGetVubCoefs(var);
            vubconsts = SCIPvarGetVubConstants(var);
            assert(vubvars != NULL);
            assert(vubcoefs != NULL);
            assert(vubconsts != NULL);

            assert(0 <= bestubtypes[i] && bestubtypes[i] < SCIPvarGetNVubs(var));
            assert(SCIPvarIsActive(vubvars[bestubtypes[i]]));
            zidx = SCIPvarGetProbindex(vubvars[bestubtypes[i]]);
            assert(zidx >= 0);

            SCIPquadprecProdQD(tmp, coef, vubconsts[bestubtypes[i]]);
            SCIPquadprecSumQQ(*cutrhs, *cutrhs, -tmp);

            /* check if integral variable already exists in the row and update sparsity pattern */
            QUAD_ARRAY_LOAD(zcoef, cutcoefs, zidx);
            if( QUAD_HI(zcoef) == 0.0 )
               cutinds[(*nnz)++] = zidx;

            SCIPquadprecProdQD(coef, coef, vubcoefs[bestubtypes[i]]);
            SCIPquadprecSumQQ(zcoef, zcoef, coef);
            QUAD_HI(zcoef) = NONZERO(QUAD_HI(zcoef));
            QUAD_ARRAY_STORE(cutcoefs, zidx, zcoef);
            assert(QUAD_HI(zcoef) != 0.0);
         }
      }
   }

   /* remove integral variables that now have a zero coefficient due to variable bound usage of continuous variables
    * and determine the bound to use for the integer variables that are left
    */
   while( i < *nnz )
   {
      SCIP_Real QUAD(coef);
      int v = cutinds[i];
      assert(cutinds[i] < firstcontvar);

      QUAD_ARRAY_LOAD(coef, cutcoefs, v);

      /* due to variable bound usage for the continous variables cancellation may have occurred */
      if( EPSZ(QUAD_ROUND(coef), QUAD_EPSILON) )
      {
         QUAD_ASSIGN(coef, 0.0);
         QUAD_ARRAY_STORE(cutcoefs, v, coef);
         --(*nnz);
         cutinds[i] = cutinds[*nnz];
         /* do not increase i, since last element is copied to the i-th position */
         continue;
=======
         SCIP_CALL( addOneRow(scip, aggrrow, rows[k], weights[k], sidetypebasis, allowlocal,
                              negslack, maxaggrlen, &rowtoolong) );

         if( rowtoolong )
            return SCIP_OKAY;
      }
   }

   SCIPaggrRowRemoveZeros(scip, aggrrow, valid);

   return SCIP_OKAY;
}

/** checks for cut redundancy and performs activity based coefficient tightening;
 *  removes coefficients that are zero with QUAD_EPSILON tolerance and uses variable bounds
 *  to remove small coefficients (relative to the maximum absolute coefficient)
 */
static
void postprocessCut(
   SCIP*                 scip,               /**< SCIP data structure */
   SCIP_Bool             cutislocal,         /**< is the cut a local cut */
   int*                  cutinds,            /**< variable problem indices of non-zeros in cut */
   SCIP_Real*            cutcoefs,           /**< non-zeros coefficients of cut */
   int*                  nnz,                /**< number non-zeros coefficients of cut */
   SCIP_Real*            cutrhs,             /**< right hand side of cut */
   SCIP_Bool*            success             /**< pointer to return whether post-processing was succesful or cut is redundant */
   )
{
   int i;
   SCIP_Real maxcoef;
   SCIP_Real minallowedcoef;
   SCIP_Real QUAD(rhs);

   assert(scip != NULL);
   assert(cutinds != NULL);
   assert(cutcoefs != NULL);
   assert(cutrhs != NULL);

   *success = FALSE;

   QUAD_ASSIGN(rhs, *cutrhs);

   if( cutTightenCoefs(scip, cutislocal, cutcoefs, QUAD(&rhs), cutinds, nnz) )
   {
      /* cut is redundant */
      return;
   }

   maxcoef = 0.0;
   for( i = 0; i < *nnz; ++i )
   {
      SCIP_Real absval = REALABS(cutcoefs[cutinds[i]]);
      maxcoef = MAX(absval, maxcoef);
   }

   maxcoef /= scip->set->sepa_maxcoefratio;
   minallowedcoef = SCIPsumepsilon(scip);
   minallowedcoef = MAX(minallowedcoef, maxcoef);

   *success = ! removeZeros(scip, minallowedcoef, cutislocal, cutcoefs, QUAD(&rhs), cutinds, nnz);
   *cutrhs = QUAD_ROUND(rhs);
}


/** checks for cut redundancy and performs activity based coefficient tightening;
 *  removes coefficients that are zero with QUAD_EPSILON tolerance and uses variable bounds
 *  to remove small coefficients (relative to the maximum absolute coefficient).
 *  The cutcoefs must be a quad precision array, i.e. allocated with size
 *  QUAD_ARRAY_SIZE(nvars) and accessed with QUAD_ARRAY_LOAD and QUAD_ARRAY_STORE
 *  macros.
 */
static
void postprocessCutQuad(
   SCIP*                 scip,               /**< SCIP data structure */
   SCIP_Bool             cutislocal,         /**< is the cut a local cut */
   int*                  cutinds,            /**< variable problem indices of non-zeros in cut */
   SCIP_Real*            cutcoefs,           /**< non-zeros coefficients of cut */
   int*                  nnz,                /**< number non-zeros coefficients of cut */
   QUAD(SCIP_Real*       cutrhs),            /**< right hand side of cut */
   SCIP_Bool*            success             /**< pointer to return whether the cleanup was successful or if it is useless */
   )
{
   int i;
   SCIP_Real maxcoef;
   SCIP_Real minallowedcoef;

   assert(scip != NULL);
   assert(cutinds != NULL);
   assert(cutcoefs != NULL);
   assert(QUAD_HI(cutrhs) != NULL);

   *success = FALSE;

   if( cutTightenCoefsQuad(scip, cutislocal, cutcoefs, QUAD(cutrhs), cutinds, nnz) )
   {
      /* cut is redundant */
      return;
   }

   maxcoef = 0.0;
   for( i = 0; i < *nnz; ++i )
   {
      SCIP_Real abscoef;
      SCIP_Real QUAD(coef);
      QUAD_ARRAY_LOAD(coef, cutcoefs, cutinds[i]); /* coef = cutcoefs[cutinds[i]] */
      abscoef = REALABS(QUAD_ROUND(coef));
      maxcoef = MAX(abscoef, maxcoef);
   }

   maxcoef /= scip->set->sepa_maxcoefratio;
   minallowedcoef = SCIPsumepsilon(scip);
   minallowedcoef = MAX(minallowedcoef, maxcoef);

   *success = ! removeZerosQuad(scip, minallowedcoef, cutislocal, cutcoefs, QUAD(cutrhs), cutinds, nnz);
}

/** removes almost zero entries from the aggregation row. */
void SCIPaggrRowRemoveZeros(
   SCIP*                 scip,               /**< SCIP datastructure */
   SCIP_AGGRROW*         aggrrow,            /**< the aggregation row */
   SCIP_Bool*            valid               /**< pointer to return whether the aggregation row is still valid */
   )
{
   assert(aggrrow != NULL);

   *valid = ! removeZerosQuad(scip, SCIPsumepsilon(scip), aggrrow->local, aggrrow->vals, QUAD(&aggrrow->rhs), aggrrow->inds, &aggrrow->nnz);
}

/** get number of aggregated rows */
int SCIPaggrRowGetNRows(
   SCIP_AGGRROW*         aggrrow             /**< the aggregation row */
   )
{
   assert(aggrrow != NULL);

   return aggrrow->nrows;
}

/** get array with lp positions of rows used in aggregation */
int* SCIPaggrRowGetRowInds(
   SCIP_AGGRROW*         aggrrow             /**< the aggregation row */
   )
{
   assert(aggrrow != NULL);

   return aggrrow->rowsinds;
}

/** checks whether a given row has been added to the aggregation row */
SCIP_Bool SCIPaggrRowHasRowBeenAdded(
   SCIP_AGGRROW*         aggrrow,            /**< the aggregation row */
   SCIP_ROW*             row                 /**< row for which it is checked whether it has been added to the aggregation */
   )
{
   int i;
   int rowind;

   assert(aggrrow != NULL);
   assert(row != NULL);

   rowind = SCIProwGetLPPos(row);

   for( i = 0; i < aggrrow->nrows; ++i )
      if( aggrrow->rowsinds[i] == rowind )
         return TRUE;

   return FALSE;
}

/** gets the array of corresponding variable problem indices for each non-zero in the aggregation row */
int* SCIPaggrRowGetInds(
   SCIP_AGGRROW*         aggrrow             /**< aggregation row */
   )
{
   assert(aggrrow != NULL);

   return aggrrow->inds;
}

/** gets the number of non-zeros in the aggregation row */
int SCIPaggrRowGetNNz(
   SCIP_AGGRROW*         aggrrow             /**< aggregation row */
   )
{
   assert(aggrrow != NULL);

   return aggrrow->nnz;
}

/** gets the rank of the aggregation row */
int SCIPaggrRowGetRank(
   SCIP_AGGRROW*         aggrrow             /**< aggregation row */
   )
{
   assert(aggrrow != NULL);

   return aggrrow->rank;
}

/** checks if the aggregation row is only valid locally */
SCIP_Bool SCIPaggrRowIsLocal(
   SCIP_AGGRROW*         aggrrow             /**< aggregation row */
   )
{
   assert(aggrrow != NULL);

   return aggrrow->local;
}

/** gets the right hand side of the aggregation row */
SCIP_Real SCIPaggrRowGetRhs(
   SCIP_AGGRROW*         aggrrow             /**< aggregation row */
   )
{
   assert(aggrrow != NULL);

   return QUAD_ROUND(aggrrow->rhs);
}

/* =========================================== c-MIR =========================================== */

#define MAXCMIRSCALE               1e+6 /**< maximal scaling (scale/(1-f0)) allowed in c-MIR calculations */

/** finds the best lower bound of the variable to use for MIR transformation */
static
SCIP_RETCODE findBestLb(
   SCIP*                 scip,               /**< SCIP data structure */
   SCIP_VAR*             var,                /**< problem variable */
   SCIP_SOL*             sol,                /**< the solution that should be separated, or NULL for LP solution */
   SCIP_Bool             usevbds,            /**< should variable bounds be used in bound transformation? */
   SCIP_Bool             allowlocal,         /**< should local information allowed to be used, resulting in a local cut? */
   SCIP_Real*            bestlb,             /**< pointer to store best bound value */
   int*                  bestlbtype          /**< pointer to store best bound type */
   )
{
   assert(bestlb != NULL);
   assert(bestlbtype != NULL);

   *bestlb = SCIPvarGetLbGlobal(var);
   *bestlbtype = -1;

   if( allowlocal )
   {
      SCIP_Real loclb;

      loclb = SCIPvarGetLbLocal(var);
      if( SCIPisGT(scip, loclb, *bestlb) )
      {
         *bestlb = loclb;
         *bestlbtype = -2;
>>>>>>> 92701fb2
      }
   }

<<<<<<< HEAD
      /* determine the best bounds for the integral variable, usevbd can be set to FALSE here as vbds are only used for continous variables */
      SCIP_CALL( determineBestBounds(scip, vars[v], sol, boundswitch, FALSE, allowlocal, fixintegralrhs,
                                     ignoresol, boundsfortrans, boundtypesfortrans,
                                     bestlbs + i, bestubs + i, bestlbtypes + i, bestubtypes + i, selectedbounds + i, freevariable) );

      /* increase i */
      ++i;

      if( *freevariable )
         goto TERMINATE;
   }

   /* now perform the bound substitution on the remaining integral variables which only uses standard bounds */
   for( i = aggrrowintstart; i < *nnz; ++i )
   {
      SCIP_Real QUAD(coef);
      int v = cutinds[i];

      QUAD_ARRAY_LOAD(coef, cutcoefs, v);

      /* perform bound substitution */
      if( selectedbounds[i] == SCIP_BOUNDTYPE_LOWER )
      {
         assert(!SCIPisInfinity(scip, - bestlbs[i]));
         assert(bestlbtypes[i] < 0);

         /* use lower bound as transformation bound: x'_j := x_j - lb_j */
         boundtype[i] = bestlbtypes[i];
         varsign[i] = +1;

         /* standard (bestlbtype < 0) or variable (bestlbtype >= 0) lower bound? */
         SCIPquadprecProdQD(tmp, coef, bestlbs[i]);
         SCIPquadprecSumQQ(*cutrhs, *cutrhs, -tmp);
         *localbdsused = *localbdsused || (bestlbtypes[i] == -2);
=======
   if( usevbds && SCIPvarGetType(var) == SCIP_VARTYPE_CONTINUOUS )
   {
      SCIP_Real bestvlb;
      int bestvlbidx;

      SCIP_CALL( SCIPgetVarClosestVlb(scip, var, sol, &bestvlb, &bestvlbidx) );
      if( bestvlbidx >= 0
         && (bestvlb > *bestlb || (*bestlbtype < 0 && SCIPisGE(scip, bestvlb, *bestlb))) )
      {
         SCIP_VAR** vlbvars;

         /* we have to avoid cyclic variable bound usage, so we enforce to use only variable bounds variables of smaller index */
         /**@todo this check is not needed for continuous variables; but allowing all but binary variables
          *       to be replaced by variable bounds seems to be buggy (wrong result on gesa2)
          */
         vlbvars = SCIPvarGetVlbVars(var);
         assert(vlbvars != NULL);
         if( SCIPvarGetProbindex(vlbvars[bestvlbidx]) < SCIPvarGetProbindex(var) )
         {
            *bestlb = bestvlb;
            *bestlbtype = bestvlbidx;
         }
      }
   }

   return SCIP_OKAY;
}

/** finds the best upper bound of the variable to use for MIR transformation */
static
SCIP_RETCODE findBestUb(
   SCIP*                 scip,               /**< SCIP data structure */
   SCIP_VAR*             var,                /**< problem variable */
   SCIP_SOL*             sol,                /**< the solution that should be separated, or NULL for LP solution */
   SCIP_Bool             usevbds,            /**< should variable bounds be used in bound transformation? */
   SCIP_Bool             allowlocal,         /**< should local information allowed to be used, resulting in a local cut? */
   SCIP_Real*            bestub,             /**< pointer to store best bound value */
   int*                  bestubtype          /**< pointer to store best bound type */
   )
{
   assert(bestub != NULL);
   assert(bestubtype != NULL);

   *bestub = SCIPvarGetUbGlobal(var);
   *bestubtype = -1;

   if( allowlocal )
   {
      SCIP_Real locub;

      locub = SCIPvarGetUbLocal(var);
      if( SCIPisLT(scip, locub, *bestub) )
      {
         *bestub = locub;
         *bestubtype = -2;
>>>>>>> 92701fb2
      }
   }

   if( usevbds && SCIPvarGetType(var) == SCIP_VARTYPE_CONTINUOUS )
   {
      SCIP_Real bestvub;
      int bestvubidx;

      SCIP_CALL( SCIPgetVarClosestVub(scip, var, sol, &bestvub, &bestvubidx) );
      if( bestvubidx >= 0
         && (bestvub < *bestub || (*bestubtype < 0 && SCIPisLE(scip, bestvub, *bestub))) )
      {
<<<<<<< HEAD
         assert(!SCIPisInfinity(scip, bestubs[i]));
         assert(bestubtypes[i] < 0);

         /* use upper bound as transformation bound: x'_j := ub_j - x_j */
         boundtype[i] = bestubtypes[i];
         varsign[i] = -1;

         /* standard (bestubtype < 0) or variable (bestubtype >= 0) upper bound? */
         SCIPquadprecProdQD(tmp, coef, bestubs[i]);
         SCIPquadprecSumQQ(*cutrhs, *cutrhs, -tmp);
         *localbdsused = *localbdsused || (bestubtypes[i] == -2);
      }
   }

   if( fixintegralrhs )
   {
      SCIP_Real f0;

      /* check if rhs is fractional */
      f0 = EPSFRAC(QUAD_ROUND(*cutrhs), SCIPsumepsilon(scip));
      if( f0 < minfrac || f0 > maxfrac )
      {
         SCIP_Real bestviolgain;
         SCIP_Real bestnewf0;
         int besti;

         /* choose complementation of one variable differently such that f0 is in correct range */
         besti = -1;
         bestviolgain = -1e+100;
         bestnewf0 = 1.0;
         for( i = 0; i < *nnz; i++ )
         {
            int v;
            SCIP_Real QUAD(coef);

            v = cutinds[i];
            assert(0 <= v && v < nvars);

            QUAD_ARRAY_LOAD(coef, cutcoefs, v);
            assert(!EPSZ(QUAD_ROUND(coef), QUAD_EPSILON));

            if( boundtype[i] < 0
               && ((varsign[i] == +1 && !SCIPisInfinity(scip, bestubs[i]) && bestubtypes[i] < 0)
                  || (varsign[i] == -1 && !SCIPisInfinity(scip, -bestlbs[i]) && bestlbtypes[i] < 0)) )
            {
               SCIP_Real fj;
               SCIP_Real newfj;
               SCIP_Real newrhs;
               SCIP_Real newf0;
               SCIP_Real solval;
               SCIP_Real viol;
               SCIP_Real newviol;
               SCIP_Real violgain;

               /* currently:              a'_j =  varsign * a_j  ->  f'_j =  a'_j - floor(a'_j)
                * after complementation: a''_j = -varsign * a_j  -> f''_j = a''_j - floor(a''_j) = 1 - f'_j
                *                        rhs'' = rhs' + varsign * a_j * (lb_j - ub_j)
                * cut violation from f0 and fj:   f'_0 -  f'_j *  x'_j
                * after complementation:         f''_0 - f''_j * x''_j
                *
                * for continuous variables, we just set f'_j = f''_j = |a'_j|
                */
               newrhs = QUAD_ROUND(*cutrhs) + varsign[i] * QUAD_ROUND(coef) * (bestlbs[i] - bestubs[i]);
               newf0 = EPSFRAC(newrhs, SCIPsumepsilon(scip));
               if( newf0 < minfrac || newf0 > maxfrac )
                  continue;
               if( v >= firstcontvar )
               {
                  fj = REALABS(QUAD_ROUND(coef));
                  newfj = fj;
               }
               else
               {
                  fj = SCIPfrac(scip, varsign[i] * QUAD_ROUND(coef));
                  newfj = SCIPfrac(scip, -varsign[i] * QUAD_ROUND(coef));
               }

               if( !ignoresol )
               {
                  solval = (sol == NULL ? SCIPvarGetLPSol(vars[v]) : SCIPgetSolVal(scip, sol, vars[v]));
                  viol = f0 - fj * (varsign[i] == +1 ? solval - bestlbs[i] : bestubs[i] - solval);
                  newviol = newf0 - newfj * (varsign[i] == -1 ? solval - bestlbs[i] : bestubs[i] - solval);
                  violgain = newviol - viol;
               }
               else
               {
                  /* todo: this should be done, this can improve the dualray significantly */
                  SCIPerrorMessage("Cannot handle closest bounds with ignoring the LP solution.\n");
                  return SCIP_INVALIDCALL;
               }

               /* prefer larger violations; for equal violations, prefer smaller f0 values since then the possibility that
                * we f_j > f_0 is larger and we may improve some coefficients in rounding
                */
               if( SCIPisGT(scip, violgain, bestviolgain)
                  || (SCIPisGE(scip, violgain, bestviolgain) && newf0 < bestnewf0) )
               {
                  besti = i;
                  bestviolgain = violgain;
                  bestnewf0 = newf0;
               }
            }
         }

         if( besti >= 0 )
         {
            SCIP_Real QUAD(coef);
            assert(besti < *nnz);
            assert(boundtype[besti] < 0);
            assert(!SCIPisInfinity(scip, -bestlbs[besti]));
            assert(!SCIPisInfinity(scip, bestubs[besti]));

            QUAD_ARRAY_LOAD(coef, cutcoefs, cutinds[besti]);
            QUAD_SCALE(coef, varsign[besti]);

            /* switch the complementation of this variable */
            SCIPquadprecSumDD(tmp, bestlbs[besti], - bestubs[besti]);
            SCIPquadprecProdQQ(tmp, tmp, coef);
            SCIPquadprecSumQQ(*cutrhs, *cutrhs, tmp);

            if( varsign[besti] == +1 )
            {
               /* switch to upper bound */
               assert(bestubtypes[besti] < 0); /* cannot switch to a variable bound (would lead to further coef updates) */
               boundtype[besti] = bestubtypes[besti];
               varsign[besti] = -1;
            }
            else
            {
               /* switch to lower bound */
               assert(bestlbtypes[besti] < 0); /* cannot switch to a variable bound (would lead to further coef updates) */
               boundtype[besti] = bestlbtypes[besti];
               varsign[besti] = +1;
            }
            *localbdsused = *localbdsused || (boundtype[besti] == -2);
         }
=======
         SCIP_VAR** vubvars;

         /* we have to avoid cyclic variable bound usage, so we enforce to use only variable bounds variables of smaller index */
         /**@todo this check is not needed for continuous variables; but allowing all but binary variables
          *       to be replaced by variable bounds seems to be buggy (wrong result on gesa2)
          */
         vubvars = SCIPvarGetVubVars(var);
         assert(vubvars != NULL);
         if( SCIPvarGetProbindex(vubvars[bestvubidx]) < SCIPvarGetProbindex(var) )
         {
            *bestub = bestvub;
            *bestubtype = bestvubidx;
         }
      }
   }

   return SCIP_OKAY;
}

/** determine the best bounds with respect to the given solution for complementing the given variable */
static
SCIP_RETCODE determineBestBounds(
   SCIP*                 scip,               /**< SCIP data structure */
   SCIP_VAR*             var,                /**< variable to determine best bound for */
   SCIP_SOL*             sol,                /**< the solution that should be separated, or NULL for LP solution */
   SCIP_Real             boundswitch,        /**< fraction of domain up to which lower bound is used in transformation */
   SCIP_Bool             usevbds,            /**< should variable bounds be used in bound transformation? */
   SCIP_Bool             allowlocal,         /**< should local information allowed to be used, resulting in a local cut? */
   SCIP_Bool             fixintegralrhs,     /**< should complementation tried to be adjusted such that rhs gets fractional? */
   SCIP_Bool             ignoresol,          /**< should the LP solution be ignored? (eg, apply MIR to dualray) */
   int*                  boundsfortrans,     /**< bounds that should be used for transformed variables: vlb_idx/vub_idx,
                                              *   -1 for global lb/ub, -2 for local lb/ub, or -3 for using closest bound;
                                              *   NULL for using closest bound for all variables */
   SCIP_BOUNDTYPE*       boundtypesfortrans, /**< type of bounds that should be used for transformed variables;
                                              *   NULL for using closest bound for all variables */
   SCIP_Real*            bestlb,             /**< pointer to store best lower bound of variable */
   SCIP_Real*            bestub,             /**< pointer to store best upper bound of variable */
   int*                  bestlbtype,         /**< pointer to store type of best lower bound of variable */
   int*                  bestubtype,         /**< pointer to store type of best upper bound of variable */
   SCIP_BOUNDTYPE*       selectedbound,      /**< pointer to store whether the lower bound or the upper bound should be preferred */
   SCIP_Bool*            freevariable        /**< pointer to store if this is a free variable */
   )
{
   int v;

   v = SCIPvarGetProbindex(var);

   /* check if the user specified a bound to be used */
   if( boundsfortrans != NULL && boundsfortrans[v] > -3 )
   {
      assert(SCIPvarGetType(var) == SCIP_VARTYPE_CONTINUOUS || ( boundsfortrans[v] == -2 || boundsfortrans[v] == -1 ));

      /* user has explicitly specified a bound to be used */
      if( boundtypesfortrans[v] == SCIP_BOUNDTYPE_LOWER )
      {
         /* user wants to use lower bound */
         *bestlbtype = boundsfortrans[v];
         if( *bestlbtype == -1 )
            *bestlb = SCIPvarGetLbGlobal(var); /* use global standard lower bound */
         else if( *bestlbtype == -2 )
            *bestlb = SCIPvarGetLbLocal(var);  /* use local standard lower bound */
         else
         {
            SCIP_VAR** vlbvars;
            SCIP_Real* vlbcoefs;
            SCIP_Real* vlbconsts;
            int k;

            assert(!ignoresol);

            /* use the given variable lower bound */
            vlbvars = SCIPvarGetVlbVars(var);
            vlbcoefs = SCIPvarGetVlbCoefs(var);
            vlbconsts = SCIPvarGetVlbConstants(var);
            k = boundsfortrans[v];
            assert(k >= 0 && k < SCIPvarGetNVlbs(var));
            assert(vlbvars != NULL);
            assert(vlbcoefs != NULL);
            assert(vlbconsts != NULL);

            *bestlb = vlbcoefs[k] * (sol == NULL ? SCIPvarGetLPSol(vlbvars[k]) : SCIPgetSolVal(scip, sol, vlbvars[k])) + vlbconsts[k];
         }

         assert(!SCIPisInfinity(scip, - *bestlb));
         *selectedbound = SCIP_BOUNDTYPE_LOWER;

         /* find closest upper bound in standard upper bound (and variable upper bounds for continuous variables) */
         SCIP_CALL( findBestUb(scip, var, sol, usevbds && fixintegralrhs, allowlocal && fixintegralrhs, bestub, bestubtype) );
      }
      else
      {
         assert(boundtypesfortrans[v] == SCIP_BOUNDTYPE_UPPER);

         /* user wants to use upper bound */
         *bestubtype = boundsfortrans[v];
         if( *bestubtype == -1 )
            *bestub = SCIPvarGetUbGlobal(var); /* use global standard upper bound */
         else if( *bestubtype == -2 )
            *bestub = SCIPvarGetUbLocal(var);  /* use local standard upper bound */
         else
         {
            SCIP_VAR** vubvars;
            SCIP_Real* vubcoefs;
            SCIP_Real* vubconsts;
            int k;

            assert(!ignoresol);

            /* use the given variable upper bound */
            vubvars = SCIPvarGetVubVars(var);
            vubcoefs = SCIPvarGetVubCoefs(var);
            vubconsts = SCIPvarGetVubConstants(var);
            k = boundsfortrans[v];
            assert(k >= 0 && k < SCIPvarGetNVubs(var));
            assert(vubvars != NULL);
            assert(vubcoefs != NULL);
            assert(vubconsts != NULL);

            /* we have to avoid cyclic variable bound usage, so we enforce to use only variable bounds variables of smaller index */
            *bestub = vubcoefs[k] * (sol == NULL ? SCIPvarGetLPSol(vubvars[k]) : SCIPgetSolVal(scip, sol, vubvars[k])) + vubconsts[k];
         }

         assert(!SCIPisInfinity(scip, *bestub));
         *selectedbound = SCIP_BOUNDTYPE_UPPER;

         /* find closest lower bound in standard lower bound (and variable lower bounds for continuous variables) */
         SCIP_CALL( findBestLb(scip, var, sol, usevbds && fixintegralrhs, allowlocal && fixintegralrhs, bestlb, bestlbtype) );
>>>>>>> 92701fb2
      }
   }
   else
   {
      SCIP_Real varsol;

      /* bound selection should be done automatically */

      /* find closest lower bound in standard lower bound (and variable lower bounds for continuous variables) */
      SCIP_CALL( findBestLb(scip, var, sol, usevbds, allowlocal, bestlb, bestlbtype) );

      /* find closest upper bound in standard upper bound (and variable upper bounds for continuous variables) */
      SCIP_CALL( findBestUb(scip, var, sol, usevbds, allowlocal, bestub, bestubtype) );

      /* check, if variable is free variable */
      if( SCIPisInfinity(scip, - *bestlb) && SCIPisInfinity(scip, *bestub) )
      {
         /* we found a free variable in the row with non-zero coefficient
            *  -> MIR row can't be transformed in standard form
            */
         *freevariable = TRUE;
         return SCIP_OKAY;
      }

      if( !ignoresol )
      {
         /* select transformation bound */
         varsol = (sol == NULL ? SCIPvarGetLPSol(var) : SCIPgetSolVal(scip, sol, var));

         if( SCIPisInfinity(scip, *bestub) ) /* if there is no ub, use lb */
            *selectedbound = SCIP_BOUNDTYPE_LOWER;
         else if( SCIPisInfinity(scip, - *bestlb) ) /* if there is no lb, use ub */
            *selectedbound = SCIP_BOUNDTYPE_UPPER;
         else if( SCIPisLT(scip, varsol, (1.0 - boundswitch) * (*bestlb) + boundswitch * (*bestub)) )
            *selectedbound = SCIP_BOUNDTYPE_LOWER;
         else if( SCIPisGT(scip, varsol, (1.0 - boundswitch) * (*bestlb) + boundswitch * (*bestub)) )
            *selectedbound = SCIP_BOUNDTYPE_UPPER;
         else if( *bestlbtype == -1 )  /* prefer global standard bounds */
            *selectedbound = SCIP_BOUNDTYPE_LOWER;
         else if( *bestubtype == -1 )  /* prefer global standard bounds */
            *selectedbound = SCIP_BOUNDTYPE_UPPER;
         else if( *bestlbtype >= 0 )   /* prefer variable bounds over local bounds */
            *selectedbound = SCIP_BOUNDTYPE_LOWER;
         else if( *bestubtype >= 0 )   /* prefer variable bounds over local bounds */
            *selectedbound = SCIP_BOUNDTYPE_UPPER;
         else                         /* no decision yet? just use lower bound */
            *selectedbound = SCIP_BOUNDTYPE_LOWER;
      }
      else
      {
         SCIP_Real glbub = SCIPvarGetUbGlobal(var);
         SCIP_Real glblb = SCIPvarGetLbGlobal(var);
         SCIP_Real distlb = REALABS(glblb - *bestlb);
         SCIP_Real distub = REALABS(glbub - *bestub);

<<<<<<< HEAD
  TERMINATE:

   /*free temporary memory */
   SCIPfreeBufferArray(scip, &selectedbounds);
   SCIPfreeBufferArray(scip, &bestubtypes);
   SCIPfreeBufferArray(scip, &bestlbtypes);
   SCIPfreeBufferArray(scip, &bestubs);
   SCIPfreeBufferArray(scip, &bestlbs);
=======
         assert(!SCIPisInfinity(scip, - *bestlb) || !SCIPisInfinity(scip, *bestub));

         if( SCIPisInfinity(scip, - *bestlb) )
            *selectedbound = SCIP_BOUNDTYPE_UPPER;
         else if( !SCIPisNegative(scip, *bestlb) )
         {
            if( SCIPisInfinity(scip, *bestub) )
               *selectedbound = SCIP_BOUNDTYPE_LOWER;
            else if( SCIPisZero(scip, glblb) )
               *selectedbound = SCIP_BOUNDTYPE_LOWER;
            else if( SCIPisLE(scip, distlb, distub) )
               *selectedbound = SCIP_BOUNDTYPE_LOWER;
            else
               *selectedbound = SCIP_BOUNDTYPE_UPPER;
         }
         else
         {
            assert(!SCIPisInfinity(scip, - *bestlb));
            *selectedbound = SCIP_BOUNDTYPE_LOWER;
         }
      }
   }
>>>>>>> 92701fb2

   return SCIP_OKAY;
}

<<<<<<< HEAD
/** Calculate fractionalities \f$ f_0 := b - down(b), f_j := a^\prime_j - down(a^\prime_j) \f$, and derive MIR cut \f$ \tilde{a} \cdot x' \leq down(b) \f$
 * \f[
 * \begin{array}{rll}
 *  integers :&  \tilde{a}_j = down(a^\prime_j),                        & if \qquad f_j \leq f_0 \\
 *            &  \tilde{a}_j = down(a^\prime_j) + (f_j - f_0)/(1 - f_0),& if \qquad f_j >  f_0 \\
 *  continuous:& \tilde{a}_j = 0,                                       & if \qquad a^\prime_j \geq 0 \\
 *             & \tilde{a}_j = a^\prime_j/(1 - f_0),                    & if \qquad a^\prime_j <  0
 * \end{array}
 * \f]
 *
 *  Transform inequality back to \f$ \hat{a} \cdot x \leq rhs \f$:
 *
 *  (lb or ub):
 * \f[
 * \begin{array}{lllll}
 *    x^\prime_j := x_j - lb_j,&   x_j = x^\prime_j + lb_j,&   a^\prime_j =  a_j,&   \hat{a}_j :=  \tilde{a}_j,&   \mbox{if lb was used in transformation} \\
 *    x^\prime_j := ub_j - x_j,&   x_j = ub_j - x^\prime_j,&   a^\prime_j = -a_j,&   \hat{a}_j := -\tilde{a}_j,&   \mbox{if ub was used in transformation}
 * \end{array}
 * \f]
 *  and move the constant terms
 * \f[
 * \begin{array}{cl}
 *    -\tilde{a}_j \cdot lb_j = -\hat{a}_j \cdot lb_j,& \mbox{or} \\
 *     \tilde{a}_j \cdot ub_j = -\hat{a}_j \cdot ub_j &
 * \end{array}
 * \f]
 *  to the rhs.
 *
 *  (vlb or vub):
 * \f[
 * \begin{array}{lllll}
 *    x^\prime_j := x_j - (bl_j \cdot zl_j + dl_j),&   x_j = x^\prime_j + (bl_j\, zl_j + dl_j),&   a^\prime_j =  a_j,&   \hat{a}_j :=  \tilde{a}_j,&   \mbox{(vlb)} \\
 *    x^\prime_j := (bu_j\, zu_j + du_j) - x_j,&   x_j = (bu_j\, zu_j + du_j) - x^\prime_j,&   a^\prime_j = -a_j,&   \hat{a}_j := -\tilde{a}_j,&   \mbox{(vub)}
 * \end{array}
 * \f]
 *  move the constant terms
 * \f[
 * \begin{array}{cl}
 *    -\tilde{a}_j\, dl_j = -\hat{a}_j\, dl_j,& \mbox{or} \\
 *     \tilde{a}_j\, du_j = -\hat{a}_j\, du_j &
 * \end{array}
 * \f]
 *  to the rhs, and update the VB variable coefficients:
 * \f[
 * \begin{array}{ll}
 *    \hat{a}_{zl_j} := \hat{a}_{zl_j} - \tilde{a}_j\, bl_j = \hat{a}_{zl_j} - \hat{a}_j\, bl_j,& \mbox{or} \\
 *    \hat{a}_{zu_j} := \hat{a}_{zu_j} + \tilde{a}_j\, bu_j = \hat{a}_{zu_j} - \hat{a}_j\, bu_j &
 * \end{array}
 * \f]
 */
static
SCIP_RETCODE cutsRoundMIR(
   SCIP*                 scip,               /**< SCIP data structure */
   SCIP_Real*RESTRICT    cutcoefs,           /**< array of coefficients of cut */
   QUAD(SCIP_Real*RESTRICT cutrhs),          /**< pointer to right hand side of cut */
   int*RESTRICT          cutinds,            /**< array of variables problem indices for non-zero coefficients in cut */
   int*RESTRICT          nnz,                /**< number of non-zeros in cut */
   int*RESTRICT          varsign,            /**< stores the sign of the transformed variable in summation */
   int*RESTRICT          boundtype,          /**< stores the bound used for transformed variable (vlb/vub_idx or -1 for lb/ub) */
   QUAD(SCIP_Real        f0)                 /**< fractional value of rhs */
   )
{
   SCIP_Real QUAD(tmp);
   SCIP_Real QUAD(onedivoneminusf0);
   int i;
   int firstcontvar;
   SCIP_VAR** vars;
   int ndelcontvars;

   assert(QUAD_HI(cutrhs) != NULL);
   assert(cutcoefs != NULL);
   assert(cutinds != NULL);
   assert(nnz != NULL);
   assert(boundtype != NULL);
   assert(varsign != NULL);
   assert(0.0 < QUAD_ROUND(f0) && QUAD_ROUND(f0) < 1.0);

   SCIPquadprecSumQD(onedivoneminusf0, -f0, 1.0);
   SCIPquadprecDivDQ(onedivoneminusf0, 1.0, onedivoneminusf0);

   /* Loop backwards to process integral variables first and be able to delete coefficients of integral variables
    * without destroying the ordering of the aggrrow's non-zeros.
    * (due to sorting in cutsTransformMIR the ordering is continuous before integral)
    */

   firstcontvar = SCIPgetNVars(scip) - SCIPgetNContVars(scip);
   vars = SCIPgetVars(scip);
#ifndef NDEBUG
   /*in debug mode check that all continuous variables of the aggrrow come before the integral variables */
   i = 0;
   while( i < *nnz && cutinds[i] >= firstcontvar )
      ++i;

   while( i < *nnz )
   {
      assert(cutinds[i] < firstcontvar);
      ++i;
   }
#endif

   for( i = *nnz - 1; i >= 0 && cutinds[i] < firstcontvar; --i )
   {
      SCIP_VAR* var;
      SCIP_Real QUAD(cutaj);
      int v;

      v = cutinds[i];
      assert(0 <= v && v < SCIPgetNVars(scip));

      var = vars[v];
      assert(var != NULL);
      assert(SCIPvarGetProbindex(var) == v);
      assert(varsign[i] == +1 || varsign[i] == -1);

      /* calculate the coefficient in the retransformed cut */
      {
         SCIP_Real QUAD(aj);
         SCIP_Real downaj;
         SCIP_Real QUAD(fj);

         QUAD_ARRAY_LOAD(aj, cutcoefs, v);
         QUAD_SCALE(aj, varsign[i]);

         /* floor the coefficients without an epsilon value */
         downaj = EPSFLOOR(QUAD_ROUND(aj), QUAD_EPSILON);
         SCIPquadprecSumQD(fj, aj, -downaj);

         if( SCIPisLE(scip, QUAD_ROUND(fj), QUAD_ROUND(f0)) )
         {
            QUAD_ASSIGN(cutaj, varsign[i] * downaj);
         }
         else
         {
            SCIPquadprecSumQQ(tmp, fj, -f0);
            SCIPquadprecProdQQ(tmp, tmp, onedivoneminusf0);
            SCIPquadprecSumQD(cutaj, tmp, downaj);
            QUAD_SCALE(cutaj, varsign[i]);
         }
      }

      /* remove zero cut coefficients from cut */
      if( EPSZ(QUAD_ROUND(cutaj), QUAD_EPSILON) )
      {
         QUAD_ASSIGN(cutaj, 0.0);
         QUAD_ARRAY_STORE(cutcoefs, v, cutaj);
         --*nnz;
         cutinds[i] = cutinds[*nnz];
         continue;
      }

      QUAD_ARRAY_STORE(cutcoefs, v, cutaj);

      /* integral var uses standard bound */
      assert(boundtype[i] < 0);

      /* move the constant term  -a~_j * lb_j == -a^_j * lb_j , or  a~_j * ub_j == -a^_j * ub_j  to the rhs */
      if( varsign[i] == +1 )
      {
         /* lower bound was used */
         if( boundtype[i] == -1 )
         {
            assert(!SCIPisInfinity(scip, -SCIPvarGetLbGlobal(var)));
            SCIPquadprecProdQD(tmp, cutaj, SCIPvarGetLbGlobal(var));
            SCIPquadprecSumQQ(*cutrhs, *cutrhs, tmp); /* rhs += cutaj * SCIPvarGetLbGlobal(var) */
         }
         else
         {
            assert(!SCIPisInfinity(scip, -SCIPvarGetLbLocal(var)));
            SCIPquadprecProdQD(tmp, cutaj, SCIPvarGetLbLocal(var));
            SCIPquadprecSumQQ(*cutrhs, *cutrhs, tmp); /* rhs += cutaj * SCIPvarGetLbLocal(var) */
         }
      }
      else
      {
         /* upper bound was used */
         if( boundtype[i] == -1 )
         {
            assert(!SCIPisInfinity(scip, SCIPvarGetUbGlobal(var)));
            SCIPquadprecProdQD(tmp, cutaj, SCIPvarGetUbGlobal(var));
            SCIPquadprecSumQQ(*cutrhs, *cutrhs, tmp); /* rhs += cutaj * SCIPvarGetUbGlobal(var) */
         }
         else
         {
            assert(!SCIPisInfinity(scip, SCIPvarGetUbLocal(var)));
            SCIPquadprecProdQD(tmp, cutaj, SCIPvarGetUbLocal(var));
            SCIPquadprecSumQQ(*cutrhs, *cutrhs, tmp); /* rhs += cutaj * SCIPvarGetUbLocal(var) */
         }
      }
   }

   /* now process the continuous variables; postpone deletetion of zeros till all continuous variables have been processed */
   ndelcontvars = 0;
   while( i >= ndelcontvars )
   {
      SCIP_VAR* var;
      SCIP_Real QUAD(cutaj);
      int v;

      v = cutinds[i];
      assert(0 <= v && v < SCIPgetNVars(scip));

      var = vars[v];
      assert(var != NULL);
      assert(SCIPvarGetProbindex(var) == v);
      assert(varsign[i] == +1 || varsign[i] == -1);
      assert( v >= firstcontvar );

      /* calculate the coefficient in the retransformed cut */
      {
         SCIP_Real QUAD(aj);

         QUAD_ARRAY_LOAD(aj, cutcoefs, v);

         if( QUAD_ROUND(aj) * varsign[i] >= 0.0 )
            QUAD_ASSIGN(cutaj, 0.0);
         else
            SCIPquadprecProdQQ(cutaj, onedivoneminusf0, aj); /* cutaj = varsign[i] * aj * onedivoneminusf0; // a^_j */
      }

      /* remove zero cut coefficients from cut; move a continuous var from the beginning
       * to the current position, so that all integral variables stay behind the continuous
       * variables
       */
      if( EPSZ(QUAD_ROUND(cutaj), QUAD_EPSILON) )
      {
         QUAD_ASSIGN(cutaj, 0.0);
         QUAD_ARRAY_STORE(cutcoefs, v, cutaj);
         cutinds[i] = cutinds[ndelcontvars];
         varsign[i] = varsign[ndelcontvars];
         boundtype[i] = boundtype[ndelcontvars];
         ++ndelcontvars;
         continue;
      }

      QUAD_ARRAY_STORE(cutcoefs, v, cutaj);

      /* check for variable bound use */
      if( boundtype[i] < 0 )
      {
         /* standard bound */

         /* move the constant term  -a~_j * lb_j == -a^_j * lb_j , or  a~_j * ub_j == -a^_j * ub_j  to the rhs */
         if( varsign[i] == +1 )
         {
            /* lower bound was used */
            if( boundtype[i] == -1 )
            {
               assert(!SCIPisInfinity(scip, -SCIPvarGetLbGlobal(var)));
               SCIPquadprecProdQD(tmp, cutaj, SCIPvarGetLbGlobal(var));
               SCIPquadprecSumQQ(*cutrhs, *cutrhs, tmp);
            }
            else
            {
               assert(!SCIPisInfinity(scip, -SCIPvarGetLbLocal(var)));
               SCIPquadprecProdQD(tmp, cutaj, SCIPvarGetLbLocal(var));
               SCIPquadprecSumQQ(*cutrhs, *cutrhs, tmp);
            }
         }
         else
         {
            /* upper bound was used */
            if( boundtype[i] == -1 )
            {
               assert(!SCIPisInfinity(scip, SCIPvarGetUbGlobal(var)));
               SCIPquadprecProdQD(tmp, cutaj, SCIPvarGetUbGlobal(var));
               SCIPquadprecSumQQ(*cutrhs, *cutrhs, tmp);
            }
            else
            {
               assert(!SCIPisInfinity(scip, SCIPvarGetUbLocal(var)));
               SCIPquadprecProdQD(tmp, cutaj, SCIPvarGetUbLocal(var));
               SCIPquadprecSumQQ(*cutrhs, *cutrhs, tmp);
            }
         }
      }
      else
      {
         SCIP_VAR** vbz;
         SCIP_Real* vbb;
         SCIP_Real* vbd;
         SCIP_Real QUAD(zcoef);
         int vbidx;
         int zidx;

         /* variable bound */
         vbidx = boundtype[i];

         /* change mirrhs and cutaj of integer variable z_j of variable bound */
         if( varsign[i] == +1 )
         {
            /* variable lower bound was used */
            assert(0 <= vbidx && vbidx < SCIPvarGetNVlbs(var));
            vbz = SCIPvarGetVlbVars(var);
            vbb = SCIPvarGetVlbCoefs(var);
            vbd = SCIPvarGetVlbConstants(var);
         }
         else
         {
            /* variable upper bound was used */
            assert(0 <= vbidx && vbidx < SCIPvarGetNVubs(var));
            vbz = SCIPvarGetVubVars(var);
            vbb = SCIPvarGetVubCoefs(var);
            vbd = SCIPvarGetVubConstants(var);
         }
         assert(SCIPvarIsActive(vbz[vbidx]));
         zidx = SCIPvarGetProbindex(vbz[vbidx]);
         assert(0 <= zidx && zidx < firstcontvar);

         SCIPquadprecProdQD(tmp, cutaj, vbd[vbidx]);
         SCIPquadprecSumQQ(*cutrhs, *cutrhs, tmp);

         SCIPquadprecProdQD(tmp, cutaj, vbb[vbidx]);
         QUAD_ARRAY_LOAD(zcoef, cutcoefs, zidx);

         /* update sparsity pattern */
         if( QUAD_HI(zcoef) == 0.0 )
            cutinds[(*nnz)++] = zidx;

         SCIPquadprecSumQQ(zcoef, zcoef, -tmp);
         QUAD_HI(zcoef) = NONZERO(QUAD_HI(zcoef));
         QUAD_ARRAY_STORE(cutcoefs, zidx, zcoef);
         assert(QUAD_HI(zcoef) != 0.0);
      }

      /* advance to next variable */
      --i;
   }

   /* fill the empty position due to deleted continuous variables */
   if( ndelcontvars > 0 )
   {
      assert(ndelcontvars <= *nnz);
      *nnz -= ndelcontvars;
      if( *nnz < ndelcontvars )
      {
         BMScopyMemoryArray(cutinds, cutinds + ndelcontvars, *nnz);
      }
      else
      {
         BMScopyMemoryArray(cutinds, cutinds + *nnz, ndelcontvars);
      }
   }

   return SCIP_OKAY;
}

/** substitute aggregated slack variables:
 *
 *  The coefficient of the slack variable s_r is equal to the row's weight times the slack's sign, because the slack
 *  variable only appears in its own row: \f$ a^\prime_r = scale * weight[r] * slacksign[r]. \f$
 *
 *  Depending on the slacks type (integral or continuous), its coefficient in the cut calculates as follows:
 *  \f[
 *  \begin{array}{rll}
 *    integers : & \hat{a}_r = \tilde{a}_r = down(a^\prime_r),                      & \mbox{if}\qquad f_r <= f0 \\
 *               & \hat{a}_r = \tilde{a}_r = down(a^\prime_r) + (f_r - f0)/(1 - f0),& \mbox{if}\qquad f_r >  f0 \\
 *    continuous:& \hat{a}_r = \tilde{a}_r = 0,                                     & \mbox{if}\qquad a^\prime_r >= 0 \\
 *               & \hat{a}_r = \tilde{a}_r = a^\prime_r/(1 - f0),                   & \mbox{if}\qquad a^\prime_r <  0
 *  \end{array}
 *  \f]
 *
 *  Substitute \f$ \hat{a}_r \cdot s_r \f$ by adding \f$ \hat{a}_r \f$ times the slack's definition to the cut.
 */
static
SCIP_RETCODE cutsSubstituteMIR(
   SCIP*                 scip,               /**< SCIP data structure */
   SCIP_Real*            weights,            /**< row weights in row summation */
   int*                  slacksign,          /**< stores the sign of the row's slack variable in summation */
   int*                  rowinds,            /**< sparsity pattern of used rows */
   int                   nrowinds,           /**< number of used rows */
   SCIP_Real             scale,              /**< additional scaling factor multiplied to all rows */
   SCIP_Real*            cutcoefs,           /**< array of coefficients of cut */
   QUAD(SCIP_Real*       cutrhs),            /**< pointer to right hand side of cut */
   int*                  cutinds,            /**< array of variables problem indices for non-zero coefficients in cut */
   int*                  nnz,                /**< number of non-zeros in cut */
   QUAD(SCIP_Real        f0)                 /**< fractional value of rhs */
   )
{  /*lint --e{715}*/
   SCIP_ROW** rows;
   SCIP_Real QUAD(onedivoneminusf0);
   int i;

   assert(scip != NULL);
   assert(weights != NULL || nrowinds == 0);
   assert(slacksign != NULL || nrowinds == 0);
   assert(rowinds != NULL || nrowinds == 0);
   assert(scale > 0.0);
   assert(cutcoefs != NULL);
   assert(QUAD_HI(cutrhs) != NULL);
   assert(cutinds != NULL);
   assert(nnz != NULL);
   assert(0.0 < QUAD_ROUND(f0) && QUAD_ROUND(f0) < 1.0);

   SCIPquadprecSumQD(onedivoneminusf0, -f0, 1.0);
   SCIPquadprecDivDQ(onedivoneminusf0, 1.0, onedivoneminusf0);

   rows = SCIPgetLPRows(scip);
   for( i = 0; i < nrowinds; i++ )
   {
      SCIP_ROW* row;
      SCIP_Real ar;
      SCIP_Real downar;
      SCIP_Real QUAD(cutar);
      SCIP_Real QUAD(fr);
      SCIP_Real QUAD(tmp);
      SCIP_Real mul;
      int r;

      r = rowinds[i];
      assert(0 <= r && r < SCIPgetNLPRows(scip));
      assert(slacksign[i] == -1 || slacksign[i] == +1);
      assert(!SCIPisZero(scip, weights[i]));

      row = rows[r];
      assert(row != NULL);
      assert(row->len == 0 || row->cols != NULL);
      assert(row->len == 0 || row->cols_index != NULL);
      assert(row->len == 0 || row->vals != NULL);

      /* get the slack's coefficient a'_r in the aggregated row */
      ar = slacksign[i] * scale * weights[i];

      /* calculate slack variable's coefficient a^_r in the cut */
      if( row->integral
         && ((slacksign[i] == +1 && SCIPisFeasIntegral(scip, row->rhs - row->constant))
            || (slacksign[i] == -1 && SCIPisFeasIntegral(scip, row->lhs - row->constant))) )
      {
         /* slack variable is always integral:
          *    a^_r = a~_r = down(a'_r)                      , if f_r <= f0
          *    a^_r = a~_r = down(a'_r) + (f_r - f0)/(1 - f0), if f_r >  f0
          */
         downar = EPSFLOOR(ar, QUAD_EPSILON);
         SCIPquadprecSumDD(fr, ar, -downar);
         if( SCIPisLE(scip, QUAD_ROUND(fr), QUAD_ROUND(f0)) )
            QUAD_ASSIGN(cutar, downar);
         else
         {
            SCIPquadprecSumQQ(cutar, fr, -f0);
            SCIPquadprecProdQQ(cutar, cutar, onedivoneminusf0);
            SCIPquadprecSumQD(cutar, cutar, downar);
         }
      }
      else
      {
         /* slack variable is continuous:
          *    a^_r = a~_r = 0                               , if a'_r >= 0
          *    a^_r = a~_r = a'_r/(1 - f0)                   , if a'_r <  0
          */
         if( ar >= 0.0 )
            continue; /* slack can be ignored, because its coefficient is reduced to 0.0 */
         else
            SCIPquadprecProdQD(cutar, onedivoneminusf0, ar);
      }

      /* if the coefficient was reduced to zero, ignore the slack variable */
      if( EPSZ(QUAD_ROUND(cutar), QUAD_EPSILON) )
         continue;

      /* depending on the slack's sign, we have
       *   a*x + c + s == rhs  =>  s == - a*x - c + rhs,  or  a*x + c - s == lhs  =>  s == a*x + c - lhs
       * substitute a^_r * s_r by adding a^_r times the slack's definition to the cut.
       */
      mul = -slacksign[i] * QUAD_ROUND(cutar);

      /* add the slack's definition multiplied with a^_j to the cut */
      SCIP_CALL( varVecAddScaledRowCoefsQuad(cutinds, cutcoefs, nnz, row, mul) );

      /* move slack's constant to the right hand side */
      if( slacksign[i] == +1 )
      {
         SCIP_Real QUAD(rowrhs);

         /* a*x + c + s == rhs  =>  s == - a*x - c + rhs: move a^_r * (rhs - c) to the right hand side */
         assert(!SCIPisInfinity(scip, row->rhs));
         SCIPquadprecSumDD(rowrhs, row->rhs, -row->constant);
         if( row->integral )
         {
            /* the right hand side was implicitly rounded down in row aggregation */
            QUAD_ASSIGN(rowrhs, SCIPfloor(scip, QUAD_ROUND(rowrhs)));
         }
         SCIPquadprecProdQQ(tmp, cutar, rowrhs);
         SCIPquadprecSumQQ(*cutrhs, *cutrhs, -tmp);
      }
      else
      {
         SCIP_Real QUAD(rowlhs);

         /* a*x + c - s == lhs  =>  s == a*x + c - lhs: move a^_r * (c - lhs) to the right hand side */
         assert(!SCIPisInfinity(scip, -row->lhs));
         SCIPquadprecSumDD(rowlhs, row->lhs, -row->constant);
         if( row->integral )
         {
            /* the left hand side was implicitly rounded up in row aggregation */
            QUAD_ASSIGN(rowlhs, SCIPceil(scip, QUAD_ROUND(rowlhs)));
         }
         SCIPquadprecProdQQ(tmp, cutar, rowlhs);
         SCIPquadprecSumQQ(*cutrhs, *cutrhs, tmp);
      }
   }

   /* relax rhs to zero, if it's very close to */
   if( QUAD_ROUND(*cutrhs) < 0.0 && QUAD_ROUND(*cutrhs) >= SCIPepsilon(scip) )
      QUAD_ASSIGN(*cutrhs, 0.0);

   return SCIP_OKAY;
}

/** calculates an MIR cut out of the weighted sum of LP rows; The weights of modifiable rows are set to 0.0, because
 *  these rows cannot participate in an MIR cut.
 *
 *  @return \ref SCIP_OKAY is returned if everything worked. Otherwise a suitable error code is passed. See \ref
 *          SCIP_Retcode "SCIP_RETCODE" for a complete list of error codes.
 *
 *  @pre This method can be called if @p scip is in one of the following stages:
 *       - \ref SCIP_STAGE_SOLVING
 *
 *  See \ref SCIP_Stage "SCIP_STAGE" for a complete list of all possible solving stages.
 */
SCIP_RETCODE SCIPcalcMIR(
   SCIP*                 scip,               /**< SCIP data structure */
   SCIP_SOL*             sol,                /**< the solution that should be separated, or NULL for LP solution */
   SCIP_Real             boundswitch,        /**< fraction of domain up to which lower bound is used in transformation */
   SCIP_Bool             usevbds,            /**< should variable bounds be used in bound transformation? */
   SCIP_Bool             allowlocal,         /**< should local information allowed to be used, resulting in a local cut? */
   SCIP_Bool             fixintegralrhs,     /**< should complementation tried to be adjusted such that rhs gets fractional? */
   int*                  boundsfortrans,     /**< bounds that should be used for transformed variables: vlb_idx/vub_idx,
                                              *   -1 for global lb/ub, -2 for local lb/ub, or -3 for using closest bound;
                                              *   NULL for using closest bound for all variables */
   SCIP_BOUNDTYPE*       boundtypesfortrans, /**< type of bounds that should be used for transformed variables;
                                              *   NULL for using closest bound for all variables */
   SCIP_Real             minfrac,            /**< minimal fractionality of rhs to produce MIR cut for */
   SCIP_Real             maxfrac,            /**< maximal fractionality of rhs to produce MIR cut for */
   SCIP_Real             scale,              /**< additional scaling factor multiplied to the aggrrow; must be positive */
   SCIP_AGGRROW*         aggrrow,            /**< aggrrow to compute MIR cut for */
   SCIP_Real*            cutcoefs,           /**< array to store the non-zero coefficients in the cut */
   SCIP_Real*            cutrhs,             /**< pointer to store the right hand side of the cut */
   int*                  cutinds,            /**< array to store the problem indices of variables with a non-zero coefficient in the cut */
   int*                  cutnnz,             /**< pointer to store the number of non-zeros in the cut */
   SCIP_Real*            cutefficacy,        /**< pointer to store efficacy of cut, or NULL */
   int*                  cutrank,            /**< pointer to return rank of generated cut */
   SCIP_Bool*            cutislocal,         /**< pointer to store whether the generated cut is only valid locally */
   SCIP_Bool*            success             /**< pointer to store whether the returned coefficients are a valid MIR cut */
   )
{
   int i;
   int nvars;
   int* varsign;
   int* boundtype;
   SCIP_Real* tmpcoefs;

   SCIP_Real QUAD(rhs);
   SCIP_Real downrhs;
   SCIP_Real QUAD(f0);
   SCIP_Bool freevariable;
   SCIP_Bool localbdsused;

   assert(aggrrow != NULL);
   assert(SCIPisPositive(scip, scale));
   assert(success != NULL);

   SCIPdebugMessage("calculating MIR cut (scale: %g)\n", scale);

   *success = FALSE;

   /* allocate temporary memory */
   nvars = SCIPgetNVars(scip);
   SCIP_CALL( SCIPallocBufferArray(scip, &varsign, nvars) );
   SCIP_CALL( SCIPallocBufferArray(scip, &boundtype, nvars) );
   SCIP_CALL( SCIPallocCleanBufferArray(scip, &tmpcoefs, QUAD_ARRAY_SIZE(nvars)) );

   /* initialize cut with aggregation */
   *cutnnz = aggrrow->nnz;
   *cutislocal = aggrrow->local;

   SCIPquadprecProdQD(rhs, aggrrow->rhs, scale);

   if( *cutnnz > 0 )
   {
      BMScopyMemoryArray(cutinds, aggrrow->inds, *cutnnz);

      for( i = 0; i < *cutnnz; ++i )
      {
         SCIP_Real QUAD(coef);

         int k = aggrrow->inds[i];
         QUAD_ARRAY_LOAD(coef, aggrrow->vals, k);

         SCIPquadprecProdQD(coef, coef, scale);

         QUAD_ARRAY_STORE(tmpcoefs, k, coef);

         assert(QUAD_HI(coef) != 0.0);
      }

      /* Transform equation  a*x == b, lb <= x <= ub  into standard form
       *   a'*x' == b, 0 <= x' <= ub'.
       *
       * Transform variables (lb or ub):
       *   x'_j := x_j - lb_j,   x_j == x'_j + lb_j,   a'_j ==  a_j,   if lb is used in transformation
       *   x'_j := ub_j - x_j,   x_j == ub_j - x'_j,   a'_j == -a_j,   if ub is used in transformation
       * and move the constant terms "a_j * lb_j" or "a_j * ub_j" to the rhs.
       *
       * Transform variables (vlb or vub):
       *   x'_j := x_j - (bl_j * zl_j + dl_j),   x_j == x'_j + (bl_j * zl_j + dl_j),   a'_j ==  a_j,   if vlb is used in transf.
       *   x'_j := (bu_j * zu_j + du_j) - x_j,   x_j == (bu_j * zu_j + du_j) - x'_j,   a'_j == -a_j,   if vub is used in transf.
       * move the constant terms "a_j * dl_j" or "a_j * du_j" to the rhs, and update the coefficient of the VLB variable:
       *   a_{zl_j} := a_{zl_j} + a_j * bl_j, or
       *   a_{zu_j} := a_{zu_j} + a_j * bu_j
       */
      SCIP_CALL( cutsTransformMIR(scip, sol, boundswitch, usevbds, allowlocal, fixintegralrhs, FALSE,
            boundsfortrans, boundtypesfortrans, minfrac, maxfrac, tmpcoefs, QUAD(&rhs), cutinds, cutnnz, varsign, boundtype, &freevariable, &localbdsused) );
      assert(allowlocal || !localbdsused);
      *cutislocal = *cutislocal || localbdsused;

      if( freevariable )
         goto TERMINATE;
      SCIPdebug(printCutQuad(scip, sol, tmpcoefs, QUAD(rhs), cutinds, *cutnnz, FALSE, FALSE));
   }

   /* Calculate fractionalities  f_0 := b - down(b), f_j := a'_j - down(a'_j) , and derive MIR cut
    *   a~*x' <= down(b)
    * integers :  a~_j = down(a'_j)                      , if f_j <= f_0
    *             a~_j = down(a'_j) + (f_j - f0)/(1 - f0), if f_j >  f_0
    * continuous: a~_j = 0                               , if a'_j >= 0
    *             a~_j = a'_j/(1 - f0)                   , if a'_j <  0
    *
    * Transform inequality back to a^*x <= rhs:
    *
    * (lb or ub):
    *   x'_j := x_j - lb_j,   x_j == x'_j + lb_j,   a'_j ==  a_j,   a^_j :=  a~_j,   if lb was used in transformation
    *   x'_j := ub_j - x_j,   x_j == ub_j - x'_j,   a'_j == -a_j,   a^_j := -a~_j,   if ub was used in transformation
    * and move the constant terms
    *   -a~_j * lb_j == -a^_j * lb_j, or
    *    a~_j * ub_j == -a^_j * ub_j
    * to the rhs.
    *
    * (vlb or vub):
    *   x'_j := x_j - (bl_j * zl_j + dl_j),   x_j == x'_j + (bl_j * zl_j + dl_j),   a'_j ==  a_j,   a^_j :=  a~_j,   (vlb)
    *   x'_j := (bu_j * zu_j + du_j) - x_j,   x_j == (bu_j * zu_j + du_j) - x'_j,   a'_j == -a_j,   a^_j := -a~_j,   (vub)
    * move the constant terms
    *   -a~_j * dl_j == -a^_j * dl_j, or
    *    a~_j * du_j == -a^_j * du_j
    * to the rhs, and update the VB variable coefficients:
    *   a^_{zl_j} := a^_{zl_j} - a~_j * bl_j == a^_{zl_j} - a^_j * bl_j, or
    *   a^_{zu_j} := a^_{zu_j} + a~_j * bu_j == a^_{zu_j} - a^_j * bu_j
    */
   downrhs = SCIPfloor(scip, QUAD_ROUND(rhs));

   /* numerics are not reliable */
   if( SCIPisFeasEQ(scip, QUAD_ROUND(rhs), downrhs) )
      goto TERMINATE;

   SCIPquadprecSumQD(f0, rhs, -downrhs);

   if( QUAD_ROUND(f0) < minfrac || QUAD_ROUND(f0) > maxfrac )
      goto TERMINATE;

   /* We multiply the coefficients of the base inequality roughly by scale/(1-f0).
    * If this gives a scalar that is very big, we better do not generate this cut.
    */
   if( REALABS(scale)/(1.0 - QUAD_ROUND(f0)) > MAXCMIRSCALE )
      goto TERMINATE;

   /* renormalize f0 value */
   SCIPquadprecSumDD(f0, QUAD_HI(f0), QUAD_LO(f0));

   QUAD_ASSIGN(rhs, downrhs);

   if( *cutnnz > 0 )
   {
      SCIP_CALL( cutsRoundMIR(scip, tmpcoefs, QUAD(&rhs), cutinds, cutnnz, varsign, boundtype, QUAD(f0)) );
      SCIPdebug(printCutQuad(scip, sol, tmpcoefs, QUAD(rhs), cutinds, *cutnnz, FALSE, FALSE));
   }

   /* substitute aggregated slack variables:
    *
    * The coefficient of the slack variable s_r is equal to the row's weight times the slack's sign, because the slack
    * variable only appears in its own row:
    *    a'_r = scale * weight[r] * slacksign[r].
    *
    * Depending on the slacks type (integral or continuous), its coefficient in the cut calculates as follows:
    *   integers :  a^_r = a~_r = down(a'_r)                      , if f_r <= f0
    *               a^_r = a~_r = down(a'_r) + (f_r - f0)/(1 - f0), if f_r >  f0
    *   continuous: a^_r = a~_r = 0                               , if a'_r >= 0
    *               a^_r = a~_r = a'_r/(1 - f0)                   , if a'_r <  0
    *
    * Substitute a^_r * s_r by adding a^_r times the slack's definition to the cut.
    */
   SCIP_CALL( cutsSubstituteMIR(scip, aggrrow->rowweights, aggrrow->slacksign, aggrrow->rowsinds,
                                aggrrow->nrows, scale, tmpcoefs, QUAD(&rhs), cutinds, cutnnz, QUAD(f0)) );
   SCIPdebug( printCutQuad(scip, sol, tmpcoefs, QUAD(rhs), cutinds, *cutnnz, FALSE, FALSE) );

   /* remove all nearly-zero coefficients from MIR row and relax the right hand side correspondingly in order to
    * prevent numerical rounding errors
    */
   cleanupCutQuad(scip, *cutislocal, cutinds, tmpcoefs, cutnnz, QUAD(&rhs));

   SCIPdebug(printCutQuad(scip, sol, tmpcoefs, QUAD(rhs), cutinds, *cutnnz, FALSE, FALSE));

   *success = TRUE;
   *cutrhs = QUAD_ROUND(rhs);

   /* clean tmpcoefs and go back to double precision */
   for( i = 0; i < *cutnnz; ++i )
   {
      SCIP_Real QUAD(coef);
      int j = cutinds[i];

      QUAD_ARRAY_LOAD(coef, tmpcoefs, j);

      cutcoefs[i] = QUAD_ROUND(coef);
      QUAD_ASSIGN(coef, 0.0);
      QUAD_ARRAY_STORE(tmpcoefs, j, coef);
   }

   if( cutefficacy != NULL )
      *cutefficacy = calcEfficacy(scip, sol, cutcoefs, *cutrhs, cutinds, *cutnnz);

   if( cutrank != NULL )
      *cutrank = aggrrow->rank + 1;

  TERMINATE:
   if( !(*success) )
   {
      SCIP_Real QUAD(tmp);

      QUAD_ASSIGN(tmp, 0.0);
      for( i = 0; i < *cutnnz; ++i )
      {
         QUAD_ARRAY_STORE(tmpcoefs, cutinds[i], tmp);
      }
   }
   /* free temporary memory */
   SCIPfreeCleanBufferArray(scip, &tmpcoefs);
   SCIPfreeBufferArray(scip, &boundtype);
   SCIPfreeBufferArray(scip, &varsign);

   return SCIP_OKAY;
}

/** compute the violation of the MIR cut for the given values without computing the cut.
 *  This is used for the cMIR cut  generation heuristic.
 */
static
SCIP_Real computeMIRViolation(
   SCIP*                 scip,               /**< SCIP datastructure */
   SCIP_Real*            coefs,              /**< array with coefficients in row */
   SCIP_Real*            solvals,            /**< solution values of variables in the row */
   SCIP_Real             rhs,                /**< right hand side of MIR cut */
   SCIP_Real             contactivity,       /**< aggregated activity of continuous variables in the row */
   SCIP_Real             delta,              /**< delta value to compute the violation for */
   int                   nvars,              /**< number of variables in the row, i.e. the size of coefs and solvals arrays */
   SCIP_Real             minfrac,            /**< minimal fractionality of rhs to produce MIR cut for */
   SCIP_Real             maxfrac             /**< maximal fractionality of rhs to produce MIR cut for */
   )
{
   int i;
   SCIP_Real f0;
   SCIP_Real onedivoneminusf0;
   SCIP_Real scale;
   SCIP_Real downrhs;

   scale = 1.0 / delta;

   rhs *= scale;

   downrhs = SCIPfloor(scip, rhs);

   /* numerics are not reliable */
   if( SCIPisFeasEQ(scip, rhs, downrhs) )
      return 0.0;

   f0 = rhs - downrhs;

   if( f0 < minfrac || f0 > maxfrac )
      return 0.0;

   onedivoneminusf0 = 1.0 / (1.0 - f0);

   /* We multiply the coefficients of the base inequality roughly by scale/(1-f0).
    * If this gives a scalar that is very big, we better do not generate this cut.
    */
   if( scale * onedivoneminusf0 > MAXCMIRSCALE )
      return 0.0;

   rhs = SCIPfloor(scip, rhs);

   assert(!SCIPisFeasZero(scip, f0));
   assert(!SCIPisFeasZero(scip, 1.0 - f0));

   for( i = 0; i < nvars; ++i )
   {
      SCIP_Real floorai = floor(scale * coefs[i]);
      SCIP_Real fi = (scale * coefs[i]) - floorai;

      if( SCIPisLE(scip, fi, f0) )
      {
         rhs -= solvals[i] * floorai;
      }
      else
      {
         rhs -= solvals[i] * (floorai + (fi - f0) * onedivoneminusf0);
      }
   }

   rhs -= scale * contactivity * onedivoneminusf0;

   return - rhs;
}

/** calculates an MIR cut out of an aggregation of LP rows
 *
 *  Given the aggregation, it is transformed to a mixed knapsack set via complementation (using bounds or variable bounds)
 *  Then, different scalings of the mkset are used to generate a MIR and the best is chosen.
 *  One of the steps of the MIR is to round the coefficients of the integer variables down,
 *  so one would prefer to have integer coefficients for integer variables which are far away from their bounds in the
 *  mkset.
 *
 *  @return \ref SCIP_OKAY is returned if everything worked. Otherwise a suitable error code is passed. See \ref
 *          SCIP_Retcode "SCIP_RETCODE" for a complete list of error codes.
 *
 *  @pre This method can be called if @p scip is in one of the following stages:
 *       - \ref SCIP_STAGE_SOLVING
 *
 *  See \ref SCIP_Stage "SCIP_STAGE" for a complete list of all possible solving stages.
 */
SCIP_RETCODE SCIPcutGenerationHeuristicCMIR(
   SCIP*                 scip,               /**< SCIP data structure */
   SCIP_SOL*             sol,                /**< the solution that should be separated, or NULL for LP solution */
   SCIP_Real             boundswitch,        /**< fraction of domain up to which lower bound is used in transformation */
   SCIP_Bool             usevbds,            /**< should variable bounds be used in bound transformation? */
   SCIP_Bool             allowlocal,         /**< should local information allowed to be used, resulting in a local cut? */
   int                   maxtestdelta,       /**< maximum number of deltas to test */
   int*                  boundsfortrans,     /**< bounds that should be used for transformed variables: vlb_idx/vub_idx,
                                              *   -1 for global lb/ub, -2 for local lb/ub, or -3 for using closest bound;
                                              *   NULL for using closest bound for all variables */
   SCIP_BOUNDTYPE*       boundtypesfortrans, /**< type of bounds that should be used for transformed variables;
                                              *   NULL for using closest bound for all variables */
   SCIP_Real             minfrac,            /**< minimal fractionality of rhs to produce MIR cut for */
   SCIP_Real             maxfrac,            /**< maximal fractionality of rhs to produce MIR cut for */
   SCIP_AGGRROW*         aggrrow,            /**< aggrrow to compute MIR cut for */
   SCIP_Real*            cutcoefs,           /**< array to store the non-zero coefficients in the cut */
   SCIP_Real*            cutrhs,             /**< pointer to store the right hand side of the cut */
   int*                  cutinds,            /**< array to store the problem indices of variables with a non-zero coefficient in the cut */
   int*                  cutnnz,             /**< pointer to store the number of non-zeros in the cut */
   SCIP_Real*            cutefficacy,        /**< pointer to store efficacy of best cut; only cuts that are strictly better than the value of
                                              *   this efficacy on input to this function are returned */
   int*                  cutrank,            /**< pointer to return rank of generated cut (or NULL) */
   SCIP_Bool*            cutislocal,         /**< pointer to store whether the generated cut is only valid locally */
   SCIP_Bool*            success             /**< pointer to store whether a valid and efficacious cut was returned */
   )
{
   int i;
   int firstcontvar;
   int nvars;
   int intstart;
   int ntmpcoefs;
   int* varsign;
   int* boundtype;
   int* mksetinds;
   SCIP_Real* mksetcoefs;
   SCIP_Real QUAD(mksetrhs);
   int mksetnnz;
   SCIP_Real* bounddist;
   int* bounddistpos;
   int nbounddist;
   SCIP_Real* tmpcoefs;
   SCIP_Real* tmpvalues;
   SCIP_Real* deltacands;
   int ndeltacands;
   SCIP_Real bestdelta;
   SCIP_Real bestviol;
   SCIP_Real maxabsmksetcoef;
   SCIP_VAR** vars;
   SCIP_Bool freevariable;
   SCIP_Bool localbdsused;
   SCIP_Real contactivity;

   assert(aggrrow != NULL);
   assert(aggrrow->nrows >= 1);
   assert(success != NULL);

   *success = FALSE;
   nvars = SCIPgetNVars(scip);
   firstcontvar = nvars - SCIPgetNContVars(scip);
   vars = SCIPgetVars(scip);

   /* allocate temporary memory */

   SCIP_CALL( SCIPallocBufferArray(scip, &varsign, nvars) );
   SCIP_CALL( SCIPallocBufferArray(scip, &boundtype, nvars) );
   SCIP_CALL( SCIPallocCleanBufferArray(scip, &mksetcoefs, QUAD_ARRAY_SIZE(nvars)) );
   SCIP_CALL( SCIPallocBufferArray(scip, &mksetinds, nvars) );
   SCIP_CALL( SCIPallocBufferArray(scip, &tmpcoefs, nvars + aggrrow->nrows) );
   SCIP_CALL( SCIPallocBufferArray(scip, &tmpvalues, nvars + aggrrow->nrows) );
   SCIP_CALL( SCIPallocBufferArray(scip, &deltacands, aggrrow->nnz + 2) );
   /* we only compute bound distance for integer variables; we allocate an array of length aggrrow->nnz to store this, since
    * this is the largest number of integer variables. (in contrast to the number of total variables which can be 2 *
    * aggrrow->nnz variables: if all are continuous and we use variable bounds to completement, we introduce aggrrow->nnz
    * extra vars)
    */
   SCIP_CALL( SCIPallocBufferArray(scip, &bounddist, aggrrow->nnz) );
   SCIP_CALL( SCIPallocBufferArray(scip, &bounddistpos, aggrrow->nnz) );

   /* initialize mkset with aggregation */
   mksetnnz = aggrrow->nnz;
   QUAD_ASSIGN_Q(mksetrhs, aggrrow->rhs);

   BMScopyMemoryArray(mksetinds, aggrrow->inds, mksetnnz);

   for( i = 0; i < mksetnnz; ++i )
   {
      int j = mksetinds[i];
      SCIP_Real QUAD(coef);
      QUAD_ARRAY_LOAD(coef, aggrrow->vals, j);
      QUAD_ARRAY_STORE(mksetcoefs, j, coef);
      assert(QUAD_HI(coef) != 0.0);
   }

   *cutislocal = aggrrow->local;

   /* Transform equation  a*x == b, lb <= x <= ub  into standard form
    *   a'*x' == b, 0 <= x' <= ub'.
    *
    * Transform variables (lb or ub):
    *   x'_j := x_j - lb_j,   x_j == x'_j + lb_j,   a'_j ==  a_j,   if lb is used in transformation
    *   x'_j := ub_j - x_j,   x_j == ub_j - x'_j,   a'_j == -a_j,   if ub is used in transformation
    * and move the constant terms "a_j * lb_j" or "a_j * ub_j" to the rhs.
    *
    * Transform variables (vlb or vub):
    *   x'_j := x_j - (bl_j * zl_j + dl_j),   x_j == x'_j + (bl_j * zl_j + dl_j),   a'_j ==  a_j,   if vlb is used in transf.
    *   x'_j := (bu_j * zu_j + du_j) - x_j,   x_j == (bu_j * zu_j + du_j) - x'_j,   a'_j == -a_j,   if vub is used in transf.
    * move the constant terms "a_j * dl_j" or "a_j * du_j" to the rhs, and update the coefficient of the VLB variable:
    *   a_{zl_j} := a_{zl_j} + a_j * bl_j, or
    *   a_{zu_j} := a_{zu_j} + a_j * bu_j
    */
   SCIP_CALL( cutsTransformMIR(scip, sol, boundswitch, usevbds, allowlocal, FALSE, FALSE,
         boundsfortrans, boundtypesfortrans, minfrac, maxfrac, mksetcoefs, QUAD(&mksetrhs), mksetinds, &mksetnnz, varsign, boundtype, &freevariable, &localbdsused) );

   assert(allowlocal || !localbdsused);

   if( freevariable )
      goto TERMINATE;
   SCIPdebug(printCutQuad(scip, sol, mksetcoefs, QUAD(mksetrhs), mksetinds, mksetnnz, FALSE, FALSE));

   /* found positions of integral variables that are strictly between their bounds */
   maxabsmksetcoef = -1.0;
   nbounddist = 0;

   for( i = mksetnnz - 1; i >= 0 && mksetinds[i] < firstcontvar; --i )
   {
      SCIP_VAR* var = vars[mksetinds[i]];
      SCIP_Real primsol = SCIPgetSolVal(scip, sol, var);
      SCIP_Real lb = SCIPvarGetLbLocal(var);
      SCIP_Real ub = SCIPvarGetUbLocal(var);
      SCIP_Real QUAD(coef);
      SCIP_Real absmksetcoef;

      QUAD_ARRAY_LOAD(coef, mksetcoefs, mksetinds[i]);
      absmksetcoef = REALABS(QUAD_ROUND(coef));

      maxabsmksetcoef = MAX(absmksetcoef, maxabsmksetcoef);

      if( SCIPisEQ(scip, primsol, lb) || SCIPisEQ(scip, primsol, ub) )
         continue;

      bounddist[nbounddist] = MIN(ub - primsol, primsol - lb);
      bounddistpos[nbounddist] = i;
      deltacands[nbounddist] = absmksetcoef;
      ++nbounddist;
   }

   /* no fractional variable; so abort here */
   if( nbounddist == 0 )
      goto TERMINATE;

   intstart = i + 1;
   ndeltacands = nbounddist;

   SCIPsortDownRealRealInt(bounddist, deltacands, bounddistpos, nbounddist);

   /* also test 1.0 and maxabsmksetcoef + 1.0 as last delta values */
   if( maxabsmksetcoef != -1.0 )
   {
      deltacands[ndeltacands++] = maxabsmksetcoef + 1.0;
   }

   deltacands[ndeltacands++] = 1.0;

   maxtestdelta = MIN(ndeltacands, maxtestdelta);

   /* For each delta
    * Calculate fractionalities  f_0 := b - down(b), f_j := a'_j - down(a'_j) , and derive MIR cut
    *   a~*x' <= down(b)
    * integers :  a~_j = down(a'_j)                      , if f_j <= f_0
    *             a~_j = down(a'_j) + (f_j - f0)/(1 - f0), if f_j >  f_0
    * continuous: a~_j = 0                               , if a'_j >= 0
    *             a~_j = a'_j/(1 - f0)                   , if a'_j <  0
    *
    * Transform inequality back to a^*x <= rhs:
    *
    * (lb or ub):
    *   x'_j := x_j - lb_j,   x_j == x'_j + lb_j,   a'_j ==  a_j,   a^_j :=  a~_j,   if lb was used in transformation
    *   x'_j := ub_j - x_j,   x_j == ub_j - x'_j,   a'_j == -a_j,   a^_j := -a~_j,   if ub was used in transformation
    * and move the constant terms
    *   -a~_j * lb_j == -a^_j * lb_j, or
    *    a~_j * ub_j == -a^_j * ub_j
    * to the rhs.
    *
    * (vlb or vub):
    *   x'_j := x_j - (bl_j * zl_j + dl_j),   x_j == x'_j + (bl_j * zl_j + dl_j),   a'_j ==  a_j,   a^_j :=  a~_j,   (vlb)
    *   x'_j := (bu_j * zu_j + du_j) - x_j,   x_j == (bu_j * zu_j + du_j) - x'_j,   a'_j == -a_j,   a^_j := -a~_j,   (vub)
    * move the constant terms
    *   -a~_j * dl_j == -a^_j * dl_j, or
    *    a~_j * du_j == -a^_j * du_j
    * to the rhs, and update the VB variable coefficients:
    *   a^_{zl_j} := a^_{zl_j} - a~_j * bl_j == a^_{zl_j} - a^_j * bl_j, or
    *   a^_{zu_j} := a^_{zu_j} + a~_j * bu_j == a^_{zu_j} - a^_j * bu_j
    */

   ntmpcoefs = 0;
   for( i = intstart; i < mksetnnz; ++i )
   {
      SCIP_VAR* var;
      SCIP_Real solval;
      SCIP_Real QUAD(coef);

      var = vars[mksetinds[i]];

      /* get the soltion value of the continuous variable */
      solval = SCIPgetSolVal(scip, sol, var);

      /* now compute the solution value in the transform space considering complementation */
      if( boundtype[i] == -1 )
      {
         /* variable was complemented with global (simple) bound */
         if( varsign[i] == -1 )
            solval = SCIPvarGetUbGlobal(var) - solval;
         else
            solval = solval - SCIPvarGetLbGlobal(var);
      }
      else
      {
         assert(boundtype[i] == -2);

         /* variable was complemented with local (simple) bound */
         if( varsign[i] == -1 )
            solval = SCIPvarGetUbLocal(var) - solval;
         else
            solval = solval - SCIPvarGetLbLocal(var);
      }

      tmpvalues[ntmpcoefs] = solval;
      QUAD_ARRAY_LOAD(coef, mksetcoefs, mksetinds[i]);
      tmpcoefs[ntmpcoefs] = varsign[i] * QUAD_ROUND(coef);
      ++ntmpcoefs;
   }

   assert(ntmpcoefs == mksetnnz - intstart);

   contactivity = 0.0;
   for( i = 0; i < intstart; ++i )
   {
      SCIP_Real solval;
      SCIP_Real QUAD(mksetcoef);

      QUAD_ARRAY_LOAD(mksetcoef, mksetcoefs, mksetinds[i]);

      if( varsign[i] * QUAD_ROUND(mksetcoef) >= 0.0 )
         continue;

      /* get the soltion value of the continuous variable */
      solval = SCIPgetSolVal(scip, sol, vars[mksetinds[i]]);

      /* now compute the solution value in the transform space considering complementation */
      switch( boundtype[i] )
      {
         case -1:
            /* variable was complemented with global (simple) bound */
            if( varsign[i] == -1 )
               solval = SCIPvarGetUbGlobal(vars[mksetinds[i]]) - solval;
            else
               solval = solval - SCIPvarGetLbGlobal(vars[mksetinds[i]]);
            break;
         case -2:
            /* variable was complemented with local (simple) bound */
            if( varsign[i] == -1 )
               solval = SCIPvarGetUbLocal(vars[mksetinds[i]]) - solval;
            else
               solval = solval - SCIPvarGetLbLocal(vars[mksetinds[i]]);
            break;
         default:
            /* variable was complemented with a variable bound */
            if( varsign[i] == -1 )
            {
               SCIP_Real coef;
               SCIP_Real constant;
               SCIP_Real vbdsolval;

               coef = SCIPvarGetVubCoefs(vars[mksetinds[i]])[boundtype[i]];
               constant = SCIPvarGetVubConstants(vars[mksetinds[i]])[boundtype[i]];
               vbdsolval = SCIPgetSolVal(scip, sol, SCIPvarGetVubVars(vars[mksetinds[i]])[boundtype[i]]);

               solval = (coef * vbdsolval + constant) - solval;
            }
            else
            {
               SCIP_Real coef;
               SCIP_Real constant;
               SCIP_Real vbdsolval;

               coef = SCIPvarGetVlbCoefs(vars[mksetinds[i]])[boundtype[i]];
               constant = SCIPvarGetVlbConstants(vars[mksetinds[i]])[boundtype[i]];
               vbdsolval = SCIPgetSolVal(scip, sol, SCIPvarGetVlbVars(vars[mksetinds[i]])[boundtype[i]]);

               solval = solval - (coef * vbdsolval + constant);
            }
      }

      contactivity += solval * (QUAD_ROUND(mksetcoef) * varsign[i]);
   }

   {
      SCIP_ROW** rows;

      rows = SCIPgetLPRows(scip);

      for( i = 0; i < aggrrow->nrows; ++i )
      {
         SCIP_ROW* row;
         SCIP_Real slackval;

         row = rows[aggrrow->rowsinds[i]];

         if( (aggrrow->rowweights[i] * aggrrow->slacksign[i]) >= 0.0 && !row->integral )
            continue;

         /* compute solution value of slack variable */
         slackval = SCIPgetRowSolActivity(scip, row, sol);

         if( aggrrow->slacksign[i] == +1 )
         {
            /* right hand side */
            assert(!SCIPisInfinity(scip, row->rhs));

            slackval = row->rhs - slackval;
         }
         else
         {
            /* left hand side */
            assert(aggrrow->slacksign[i] == -1);
            assert(!SCIPisInfinity(scip, -row->lhs));

            slackval = slackval - row->lhs;
         }

         if( row->integral )
         {
            /* if row is integral add variable to tmp arrays */
            tmpvalues[ntmpcoefs] = slackval;
            tmpcoefs[ntmpcoefs] = aggrrow->rowweights[i] * aggrrow->slacksign[i];
            ++ntmpcoefs;
         }
         else
         {
            /* otherwise add it to continuous activity */
            contactivity += slackval * (aggrrow->rowweights[i] * aggrrow->slacksign[i]);
         }
      }
   }

   /* try all candidates for delta and remember best */
   bestdelta = SCIP_INVALID;
   bestviol = -SCIPinfinity(scip);

   for( i = 0; i < maxtestdelta; ++i )
   {
      int j;
      SCIP_Real viol;

      /* check if we have seen this value of delta before */
      SCIP_Bool deltaseenbefore = FALSE;
      for( j = 0; j < i; ++j )
      {
         if( SCIPisSumRelEQ(scip, deltacands[i], deltacands[j]) )
         {
            deltaseenbefore = TRUE;
            break;
         }
      }

      /* skip this delta value and allow one more delta value if available */
      if( deltaseenbefore )
      {
         maxtestdelta = MIN(maxtestdelta + 1, ndeltacands);
         continue;
      }

      viol = computeMIRViolation(scip, tmpcoefs, tmpvalues, QUAD_ROUND(mksetrhs), contactivity, deltacands[i], ntmpcoefs, minfrac, maxfrac);

      if( viol > bestviol )
      {
         bestviol = viol;
         bestdelta = deltacands[i];
      }
   }

   /* no delta was found that yielded any cut */
   if( bestdelta == SCIP_INVALID )
      goto TERMINATE;

   /* try bestdelta divided by 2, 4 and 8 */
   for( i = 2; i <= 8 ; i *= 2 )
   {
      SCIP_Real viol;
      SCIP_Real delta;

      delta = bestdelta / i;

      viol = computeMIRViolation(scip, tmpcoefs, tmpvalues, QUAD_ROUND(mksetrhs), contactivity, delta, ntmpcoefs, minfrac, maxfrac);

      if( viol >= bestviol )
      {
         bestviol = viol;
         bestdelta = delta;
      }
   }

   /* try to improve efficacy by switching complementation of integral variables that are not at their bounds
    * in order of non-increasing bound distance
    */
   for( i = 0; i < nbounddist; ++i )
   {
      int k;
      SCIP_Real newviol;
      SCIP_Real QUAD(newrhs);
      SCIP_Real bestlb;
      SCIP_Real bestub;
      SCIP_Real oldsolval;
      int bestlbtype;
      int bestubtype;

      k = bounddistpos[i];

      findBestLb(scip, vars[mksetinds[k]], sol, FALSE, allowlocal, &bestlb, &bestlbtype);
      findBestUb(scip, vars[mksetinds[k]], sol, FALSE, allowlocal, &bestub, &bestubtype);

      /* switch the complementation of this variable */
#ifndef NDEBUG
      {
         SCIP_Real QUAD(coef);
         QUAD_ARRAY_LOAD(coef, mksetcoefs, mksetinds[k]);
         assert(SCIPisEQ(scip, tmpcoefs[k - intstart], varsign[k] * QUAD_ROUND(coef)));
      }
#endif

      /* compute this: newrhs = mksetrhs + tmpcoefs[k - intstart] * (bestlb - bestub); */
      SCIPquadprecSumQD(newrhs, mksetrhs, tmpcoefs[k - intstart] * (bestlb - bestub));
      tmpcoefs[k - intstart] = -tmpcoefs[k - intstart];

      oldsolval = tmpvalues[k - intstart];
      tmpvalues[k - intstart] = varsign[k] == +1 ? bestub - SCIPgetSolVal(scip, sol, vars[mksetinds[k]]) : SCIPgetSolVal(scip, sol, vars[mksetinds[k]]) - bestlb;

      /* compute new violation */
      newviol = computeMIRViolation(scip, tmpcoefs, tmpvalues, QUAD_ROUND(newrhs), contactivity, bestdelta, ntmpcoefs, minfrac, maxfrac);

      /* check if violaton was increased */
      if( newviol > bestviol )
      {
         /* keep change of complementation */
         bestviol = newviol;
         QUAD_ASSIGN_Q(mksetrhs, newrhs);

         if( varsign[k] == +1 )
         {
            /* switch to upper bound */
            assert(bestubtype < 0); /* cannot switch to a variable bound (would lead to further coef updates) */
            boundtype[k] = bestubtype;
            varsign[k] = -1;
         }
         else
         {
            /* switch to lower bound */
            assert(bestlbtype < 0); /* cannot switch to a variable bound (would lead to further coef updates) */
            boundtype[k] = bestlbtype;
            varsign[k] = +1;
         }

         localbdsused = localbdsused || (boundtype[k] == -2);
      }
      else
      {
         /* undo the change of the complementation */
         tmpcoefs[k - intstart] = -tmpcoefs[k - intstart];
         tmpvalues[k - intstart] = oldsolval;
      }
   }

   if( bestviol > 0.0 )
   {
      SCIP_Real mirefficacy;
      SCIP_Real downrhs;
      SCIP_Real QUAD(f0);
      SCIP_Real scale;

      scale = 1.0 / bestdelta;
      SCIPquadprecProdQD(mksetrhs, mksetrhs, scale);

      downrhs = SCIPfloor(scip, QUAD_ROUND(mksetrhs));
      SCIPquadprecSumQD(f0, mksetrhs, -downrhs);

      /* renormaliize f0 value */
      SCIPquadprecSumDD(f0, QUAD_HI(f0), QUAD_LO(f0));

      for( i = 0; i < mksetnnz; ++i )
      {
         SCIP_Real QUAD(coef);

         QUAD_ARRAY_LOAD(coef, mksetcoefs, mksetinds[i]);
         SCIPquadprecProdQD(coef, coef, scale);
         QUAD_ARRAY_STORE(mksetcoefs, mksetinds[i], coef);
      }

      QUAD_ASSIGN(mksetrhs, downrhs);
      SCIP_CALL( cutsRoundMIR(scip, mksetcoefs, QUAD(&mksetrhs), mksetinds, &mksetnnz, varsign, boundtype, QUAD(f0)) );
      SCIPdebug(printCutQuad(scip, sol, mksetcoefs, QUAD(mksetrhs), mksetinds, mksetnnz, FALSE, FALSE));

      /* substitute aggregated slack variables:
       *
       * The coefficient of the slack variable s_r is equal to the row's weight times the slack's sign, because the slack
       * variable only appears in its own row:
       *    a'_r = scale * weight[r] * slacksign[r].
       *
       * Depending on the slacks type (integral or continuous), its coefficient in the cut calculates as follows:
       *   integers :  a^_r = a~_r = down(a'_r)                      , if f_r <= f0
       *               a^_r = a~_r = down(a'_r) + (f_r - f0)/(1 - f0), if f_r >  f0
       *   continuous: a^_r = a~_r = 0                               , if a'_r >= 0
       *               a^_r = a~_r = a'_r/(1 - f0)                   , if a'_r <  0
       *
       * Substitute a^_r * s_r by adding a^_r times the slack's definition to the cut.
       */
      SCIP_CALL( cutsSubstituteMIR(scip, aggrrow->rowweights, aggrrow->slacksign, aggrrow->rowsinds,
                                   aggrrow->nrows, scale, mksetcoefs, QUAD(&mksetrhs), mksetinds, &mksetnnz, QUAD(f0)) );
      SCIPdebug(printCutQuad(scip, sol, mksetcoefs, QUAD(mksetrhs), mksetinds, mksetnnz, FALSE, FALSE));

#ifndef NDEBUG
      {
         SCIP_Real viol = -QUAD_ROUND(mksetrhs);
         for( i = 0; i < mksetnnz; ++i )
         {
            SCIP_Real QUAD(coef);
            QUAD_ARRAY_LOAD(coef, mksetcoefs, mksetinds[i]);
            viol += QUAD_ROUND(coef) * SCIPgetSolVal(scip, sol, vars[mksetinds[i]]);
         }

         if(!EPSZ(SCIPrelDiff(viol, bestviol), 1e-4))
         {
            SCIPdebugMessage("violation of cmir cut is different than expected violation: %f != %f\n", viol, bestviol);
         }
      }
#endif

      /* remove all nearly-zero coefficients from MIR row and relax the right hand side correspondingly in order to
       * prevent numerical rounding errors
       */
      *cutislocal = *cutislocal || localbdsused;

      cleanupCutQuad(scip, *cutislocal, mksetinds, mksetcoefs, &mksetnnz, QUAD(&mksetrhs));
      SCIPdebug(printCutQuad(scip, sol, mksetcoefs, QUAD(mksetrhs), mksetinds, mksetnnz, FALSE, FALSE));

      mirefficacy = calcEfficacyDenseStorageQuad(scip, sol, mksetcoefs, QUAD_ROUND(mksetrhs), mksetinds, mksetnnz);

      if( SCIPisEfficacious(scip, mirefficacy) && mirefficacy > *cutefficacy )
      {
         BMScopyMemoryArray(cutinds, mksetinds, mksetnnz);
         for( i = 0; i < mksetnnz; ++i )
         {
            SCIP_Real QUAD(coef);
            int j = cutinds[i];

            QUAD_ARRAY_LOAD(coef, mksetcoefs, j);

            cutcoefs[i] = QUAD_ROUND(coef);
            QUAD_ASSIGN(coef, 0.0);
            QUAD_ARRAY_STORE(mksetcoefs, j, coef);
         }
         *cutnnz = mksetnnz;
         *cutrhs = QUAD_ROUND(mksetrhs);
         *cutefficacy = mirefficacy;
         *success = TRUE;
         if( cutrank != NULL )
            *cutrank = aggrrow->rank + 1;
         *cutislocal = *cutislocal || localbdsused;
      }
   }

  TERMINATE:
   /* if we aborted early we need to clean the mksetcoefs */
   if( !(*success) )
   {
      SCIP_Real QUAD(tmp);
      QUAD_ASSIGN(tmp, 0.0);

      for( i = 0; i < mksetnnz; ++i )
      {
         QUAD_ARRAY_STORE(mksetcoefs, mksetinds[i], tmp);
      }
   }

   /* free temporary memory */
   SCIPfreeBufferArray(scip, &bounddistpos);
   SCIPfreeBufferArray(scip, &bounddist);
   SCIPfreeBufferArray(scip, &deltacands);
   SCIPfreeBufferArray(scip, &tmpvalues);
   SCIPfreeBufferArray(scip, &tmpcoefs);
   SCIPfreeBufferArray(scip, &mksetinds);
   SCIPfreeCleanBufferArray(scip, &mksetcoefs);
   SCIPfreeBufferArray(scip, &boundtype);
   SCIPfreeBufferArray(scip, &varsign);

   return SCIP_OKAY;
}

/* =========================================== flow cover =========================================== */

#define MAXDNOM                  1000LL
#define MINDELTA                  1e-03
#define MAXDELTA                  1e-09
#define MAXSCALE                 1000.0
#define MAXDYNPROGSPACE         1000000

#define MAXABSVBCOEF               1e+5 /**< maximal absolute coefficient in variable bounds used for snf relaxation */
#define MAXBOUND                  1e+10 /**< maximal value of normal bounds used for snf relaxation */
#define NO_EXACT_KNAPSACK

/** structure that contains all data required to perform the sequence independent lifting
 */
typedef
struct LiftingData
{
   SCIP_Real*            M;                  /**< M_0 := 0.0 and M_i := M_i-1 + m_i */
   SCIP_Real*            m;                  /**< non-increasing array of variable upper bound coefficients for all variables in C++ and L-,
                                              *   where C = C+ \cup C- is the flowcover and
                                              *   C++ := \{ j \in C+ \mid u_j > \lambda \}
                                              *   L- := \{ j \in (N- \setminus C-) \mid u_j > \lambda \}
                                              */
   int                   r;                  /**< size of array m */
   int                   t;                  /**< index of smallest value in m that comes from a variable in C++ */
   SCIP_Real             d1;                 /**< right hand side of single-node-flow set plus the sum of all u_j for j \in C- */
   SCIP_Real             d2;                 /**< right hand side of single-node-flow set plus the sum of all u_j for j \in N- */
   SCIP_Real             lambda;             /**< excess of the flowcover */
   SCIP_Real             mp;                 /**< smallest variable bound coefficient of variable in C++ (min_{j \in C++} u_j) */
   SCIP_Real             ml;                 /**< ml := min(\lambda, \sum_{j \in C+ \setminus C++} u_j) */
} LIFTINGDATA;

/** structure that contains all the data that defines the single-node-flow relaxation of an aggregation row */
typedef
struct SNF_Relaxation
{
   int*                  transvarcoefs;      /**< coefficients of all vars in relaxed set */
   SCIP_Real*            transbinvarsolvals; /**< sol val of bin var in vub of all vars in relaxed set */
   SCIP_Real*            transcontvarsolvals;/**< sol val of all real vars in relaxed set */
   SCIP_Real*            transvarvubcoefs;   /**< coefficient in vub of all vars in relaxed set */
   int                   ntransvars;         /**< number of vars in relaxed set */
   SCIP_Real             transrhs;           /**< rhs in relaxed set */
   int*                  origbinvars;        /**< associated original binary var for all vars in relaxed set */
   int*                  origcontvars;       /**< associated original continuous var for all vars in relaxed set */
   SCIP_Real*            aggrcoefsbin;       /**< aggregation coefficient of the original binary var used to define the
                                              *   continuous variable in the relaxed set */
   SCIP_Real*            aggrcoefscont;      /**< aggregation coefficient of the original continous var used to define the
                                              *   continuous variable in the relaxed set */
   SCIP_Real*            aggrconstants;      /**< aggregation constant used to define the continuous variable in the relaxed set */
} SNF_RELAXATION;

/** get solution value and index of variable lower bound (with binary variable) which is closest to the current LP
 *  solution value of a given variable; candidates have to meet certain criteria in order to ensure the nonnegativity
 *  of the variable upper bound imposed on the real variable in the 0-1 single node flow relaxation associated with the
 *  given variable
 */
static
SCIP_RETCODE getClosestVlb(
   SCIP*                 scip,               /**< SCIP data structure */
   SCIP_VAR*             var,                /**< given active problem variable */
   SCIP_SOL*             sol,                /**< solution to use for variable bound; NULL for LP solution */
   SCIP_Real*            rowcoefs,           /**< (dense) array of coefficients of row */
   int8_t*               binvarused,         /**< array that stores if a binary variable was already used (+1)
                                              *   was not used (0) or was not used but is contained in the row (-1)
                                              */
   SCIP_Real             bestsub,            /**< closest simple upper bound of given variable */
   SCIP_Real             rowcoef,            /**< coefficient of given variable in current row */
   SCIP_Real*            closestvlb,         /**< pointer to store the LP sol value of the closest variable lower bound */
   int*                  closestvlbidx       /**< pointer to store the index of the closest vlb; -1 if no vlb was found */
   )
{
   int nvlbs;
   int nbinvars;

   assert(scip != NULL);
   assert(var != NULL);
   assert(bestsub == SCIPvarGetUbGlobal(var) || bestsub == SCIPvarGetUbLocal(var)); /*lint !e777*/
   assert(!SCIPisInfinity(scip, bestsub));
   assert(!EPSZ(rowcoef, QUAD_EPSILON));
   assert(rowcoefs != NULL);
   assert(binvarused != NULL);
   assert(closestvlb != NULL);
   assert(closestvlbidx != NULL);

   nvlbs = SCIPvarGetNVlbs(var);
   nbinvars = SCIPgetNBinVars(scip);

   *closestvlbidx = -1;
   *closestvlb = -SCIPinfinity(scip);
   if( nvlbs > 0 )
   {
      SCIP_VAR** vlbvars;
      SCIP_Real* vlbcoefs;
      SCIP_Real* vlbconsts;
      int i;

      vlbvars = SCIPvarGetVlbVars(var);
      vlbcoefs = SCIPvarGetVlbCoefs(var);
      vlbconsts = SCIPvarGetVlbConstants(var);

      for( i = 0; i < nvlbs; i++ )
      {
         SCIP_Real rowcoefbinvar;
         SCIP_Real val1;
         SCIP_Real val2;
         SCIP_Real vlbsol;
         SCIP_Real rowcoefsign;
         int probidxbinvar;

         /* use only variable lower bounds l~_i * x_i + d_i with x_i binary which are active */
         probidxbinvar = SCIPvarGetProbindex(vlbvars[i]);

         /* if the variable is not active the problem index is -1, so we cast to unsigned int before the comparison which
          * ensures that the problem index is between 0 and nbinvars - 1
          */
         if( (unsigned int)probidxbinvar >= (unsigned int)nbinvars )
            continue;

         assert(SCIPvarIsBinary(vlbvars[i]));

         if( SCIPisFeasGT(scip, bestsub, vlbconsts[i]) )
            continue;

         /* for numerical reasons, ignore variable bounds with large absolute coefficient and
          * those which lead to an infinite variable bound coefficient (val2) in snf relaxation
          */
         if( REALABS(vlbcoefs[i]) > MAXABSVBCOEF  )
            continue;

         /* check if current variable lower bound l~_i * x_i + d_i imposed on y_j meets the following criteria:
          * (let a_j  = coefficient of y_j in current row,
          *      u_j  = closest simple upper bound imposed on y_j,
          *      c_i  = coefficient of x_i in current row)
          *   0. no other non-binary variable y_k has used a variable bound with x_i to get transformed variable y'_k yet
          * if a_j > 0:
          *   1. u_j <= d_i
          *   2. a_j ( u_j - d_i ) + c_i <= 0
          *   3. a_j l~_i + c_i <= 0
          * if a_j < 0:
          *   1. u_j <= d_i
          *   2. a_j ( u_j - d_i ) + c_i >= 0
          *   3. a_j l~_i + c_i >= 0
          */

         /* has already been used in the SNF relaxation */
         if( binvarused[probidxbinvar] == 1 )
            continue;

         /* get the row coefficient */
         {
            SCIP_Real QUAD(tmp);
            QUAD_ARRAY_LOAD(tmp, rowcoefs, probidxbinvar);
            rowcoefbinvar = QUAD_ROUND(tmp);
         }
         rowcoefsign = COPYSIGN(1.0, rowcoef);

         val2 = rowcoefsign * ((rowcoef * vlbcoefs[i]) + rowcoefbinvar);

         /* variable lower bound does not meet criteria */
         if( SCIPisFeasGT(scip, val2, 0.0) || SCIPisInfinity(scip, -val2) )
            continue;

         val1 = rowcoefsign * ((rowcoef * (bestsub - vlbconsts[i])) + rowcoefbinvar);

         /* variable lower bound does not meet criteria */
         if( SCIPisFeasGT(scip, val1, 0.0) )
            continue;

         vlbsol = vlbcoefs[i] * SCIPgetSolVal(scip, sol, vlbvars[i]) + vlbconsts[i];
         if( SCIPisGT(scip, vlbsol, *closestvlb) )
         {
            *closestvlb = vlbsol;
            *closestvlbidx = i;
         }
         assert(*closestvlbidx >= 0);

      }
   }

   return SCIP_OKAY;
}

/** get LP solution value and index of variable upper bound (with binary variable) which is closest to the current LP
 *  solution value of a given variable; candidates have to meet certain criteria in order to ensure the nonnegativity
 *  of the variable upper bound imposed on the real variable in the 0-1 single node flow relaxation associated with the
 *  given variable
 */
static
SCIP_RETCODE getClosestVub(
   SCIP*                 scip,               /**< SCIP data structure */
   SCIP_VAR*             var,                /**< given active problem variable */
   SCIP_SOL*             sol,                /**< solution to use for variable bound; NULL for LP solution */
   SCIP_Real*            rowcoefs,           /**< (dense) array of coefficients of row */
   int8_t*               binvarused,         /**< array that stores if a binary variable was already used (+1)
                                              *   was not used (0) or was not used but is contained in the row (-1)
                                              */
   SCIP_Real             bestslb,            /**< closest simple lower bound of given variable */
   SCIP_Real             rowcoef,            /**< coefficient of given variable in current row */
   SCIP_Real*            closestvub,         /**< pointer to store the LP sol value of the closest variable upper bound */
   int*                  closestvubidx       /**< pointer to store the index of the closest vub; -1 if no vub was found */
   )
{
   int nvubs;
   int nbinvars;

   assert(scip != NULL);
   assert(var != NULL);
   assert(bestslb == SCIPvarGetLbGlobal(var) || bestslb == SCIPvarGetLbLocal(var)); /*lint !e777*/
   assert(!SCIPisInfinity(scip, - bestslb));
   assert(!EPSZ(rowcoef, QUAD_EPSILON));
   assert(rowcoefs != NULL);
   assert(binvarused != NULL);
   assert(closestvub != NULL);
   assert(closestvubidx != NULL);

   nvubs = SCIPvarGetNVubs(var);
   nbinvars = SCIPgetNBinVars(scip);

   *closestvubidx = -1;
   *closestvub = SCIPinfinity(scip);
   if( nvubs > 0 )
   {
      SCIP_VAR** vubvars;
      SCIP_Real* vubcoefs;
      SCIP_Real* vubconsts;
      int i;

      vubvars = SCIPvarGetVubVars(var);
      vubcoefs = SCIPvarGetVubCoefs(var);
      vubconsts = SCIPvarGetVubConstants(var);

      for( i = 0; i < nvubs; i++ )
      {
         SCIP_Real rowcoefbinvar;
         SCIP_Real val1;
         SCIP_Real val2;
         SCIP_Real vubsol;
         SCIP_Real rowcoefsign;
         int probidxbinvar;

         /* use only variable upper bound u~_i * x_i + d_i with x_i binary and which are active */
         probidxbinvar = SCIPvarGetProbindex(vubvars[i]);

         /* if the variable is not active the problem index is -1, so we cast to unsigned int before the comparison which
          * ensures that the problem index is between 0 and nbinvars - 1
          */
         if( (unsigned int)probidxbinvar >= (unsigned int)nbinvars )
            continue;

         assert(SCIPvarIsBinary(vubvars[i]));

         if( SCIPisFeasLT(scip, bestslb, vubconsts[i]) )
            continue;

         /* for numerical reasons, ignore variable bounds with large absolute coefficient and
          * those which lead to an infinite variable bound coefficient (val2) in snf relaxation
          */
         if( REALABS(vubcoefs[i]) > MAXABSVBCOEF  )
            continue;

         /* checks if current variable upper bound u~_i * x_i + d_i meets the following criteria
          * (let a_j  = coefficient of y_j in current row,
          *      l_j  = closest simple lower bound imposed on y_j,
          *      c_i  = coefficient of x_i in current row)
          *   0. no other non-binary variable y_k has used a variable bound with x_i to get transformed variable y'_k
          * if a > 0:
          *   1. l_j >= d_i
          *   2. a_j ( l_i - d_i ) + c_i >= 0
          *   3. a_j u~_i + c_i >= 0
          * if a < 0:
          *   1. l_j >= d_i
          *   2. a_j ( l_j - d_i ) + c_i <= 0
          *   3. a_j u~_i + c_i <= 0
          */

         /* has already been used in the SNF relaxation */
         if( binvarused[probidxbinvar] == 1 )
            continue;

         /* get the row coefficient */
         {
            SCIP_Real QUAD(tmp);
            QUAD_ARRAY_LOAD(tmp, rowcoefs, probidxbinvar);
            rowcoefbinvar = QUAD_ROUND(tmp);
         }
         rowcoefsign = COPYSIGN(1.0, rowcoef);

         val2 = rowcoefsign * ((rowcoef * vubcoefs[i]) + rowcoefbinvar);

         /* variable upper bound does not meet criteria */
         if( SCIPisFeasLT(scip, val2, 0.0) || SCIPisInfinity(scip, val2) )
            continue;

         val1 = rowcoefsign * ((rowcoef * (bestslb - vubconsts[i])) + rowcoefbinvar);

         /* variable upper bound does not meet criteria */
         if( SCIPisFeasLT(scip, val1, 0.0) )
            continue;

         vubsol = vubcoefs[i] * SCIPgetSolVal(scip, sol, vubvars[i]) + vubconsts[i];
         if( SCIPisLT(scip, vubsol, *closestvub) )
         {
            *closestvub = vubsol;
            *closestvubidx = i;
         }
         assert(*closestvubidx >= 0);
      }
   }

   return SCIP_OKAY;
}

/** determines the bounds to use for constructing the single-node-flow relaxation of a variable in
 *  the given row.
 */
static
SCIP_RETCODE determineBoundForSNF(
   SCIP*                 scip,               /**< SCIP data structure */
   SCIP_SOL*             sol,                /**< solution to use for variable bound; NULL for LP solution */
   SCIP_VAR**            vars,               /**< array of problem variables */
   SCIP_Real*            rowcoefs,           /**< (dense) array of variable coefficients in the row */
   int*                  rowinds,            /**< array with positions of non-zero values in the rowcoefs array */
   int                   varposinrow,        /**< position of variable in the rowinds array for which the bounds should be determined */
   int8_t*               binvarused,         /**< array that stores if a binary variable was already used (+1)
                                              *   was not used (0) or was not used but is contained in the row (-1)
                                              */
   SCIP_Bool             allowlocal,         /**< should local information allowed to be used, resulting in a local cut? */
   SCIP_Real             boundswitch,        /**< fraction of domain up to which lower bound is used in transformation */
   SCIP_Real*            bestlb,             /**< pointer to store best lower bound for transformation */
   SCIP_Real*            bestub,             /**< pointer to store best upper bound for transformation */
   SCIP_Real*            bestslb,            /**< pointer to store best simple lower bound for transformation */
   SCIP_Real*            bestsub,            /**< pointer to store best simple upper bound for transformation */
   int*                  bestlbtype,         /**< pointer to store type of best lower bound */
   int*                  bestubtype,         /**< pointer to store type of best upper bound */
   int*                  bestslbtype,        /**< pointer to store type of best simple lower bound */
   int*                  bestsubtype,        /**< pointer to store type of best simple upper bound */
   SCIP_BOUNDTYPE*       selectedbounds,     /**< pointer to store the preferred bound for the transformation */
   SCIP_Bool*            freevariable        /**< pointer to store if variable is a free variable */
   )
{
   SCIP_VAR* var;

   SCIP_Real rowcoef;
   SCIP_Real solval;

   int probidx;

   bestlb[varposinrow] = -SCIPinfinity(scip);
   bestub[varposinrow] = SCIPinfinity(scip);
   bestlbtype[varposinrow] = -3;
   bestubtype[varposinrow] = -3;

   probidx = rowinds[varposinrow];
   var = vars[probidx];
   {
      SCIP_Real QUAD(tmp);
      QUAD_ARRAY_LOAD(tmp, rowcoefs, probidx);
      rowcoef = QUAD_ROUND(tmp);
   }

   assert(!EPSZ(rowcoef, QUAD_EPSILON));

   /* get closest simple lower bound and closest simple upper bound */
   SCIP_CALL( findBestLb(scip, var, sol, FALSE, allowlocal, &bestslb[varposinrow], &bestslbtype[varposinrow]) );
   SCIP_CALL( findBestUb(scip, var, sol, FALSE, allowlocal, &bestsub[varposinrow], &bestsubtype[varposinrow]) );

   solval = SCIPgetSolVal(scip, sol, var);

   SCIPdebugMsg(scip, "  %d: %g <%s, idx=%d, lp=%g, [%g(%d),%g(%d)]>:\n", varposinrow, rowcoef, SCIPvarGetName(var), probidx,
      solval, bestslb[varposinrow], bestslbtype[varposinrow], bestsub[varposinrow], bestsubtype[varposinrow]);

   /* mixed integer set cannot be relaxed to 0-1 single node flow set because both simple bounds are -infinity
      * and infinity, respectively
      */
   if( SCIPisInfinity(scip, -bestslb[varposinrow]) && SCIPisInfinity(scip, bestsub[varposinrow]) )
   {
      *freevariable = TRUE;
      return SCIP_OKAY;
   }

   /* get closest lower bound that can be used to define the real variable y'_j in the 0-1 single node flow
      * relaxation
      */
   if( !SCIPisInfinity(scip, bestsub[varposinrow]) )
   {
      bestlb[varposinrow] = bestslb[varposinrow];
      bestlbtype[varposinrow] = bestslbtype[varposinrow];

      if( SCIPvarGetType(var) == SCIP_VARTYPE_CONTINUOUS )
      {
         SCIP_Real bestvlb;
         int bestvlbidx;

         SCIP_CALL( getClosestVlb(scip, var, sol, rowcoefs, binvarused, bestsub[varposinrow], rowcoef, &bestvlb, &bestvlbidx) );
         if( SCIPisGT(scip, bestvlb, bestlb[varposinrow]) )
         {
            bestlb[varposinrow] = bestvlb;
            bestlbtype[varposinrow] = bestvlbidx;
         }
      }
   }
   /* get closest upper bound that can be used to define the real variable y'_j in the 0-1 single node flow
      * relaxation
      */
   if( !SCIPisInfinity(scip, -bestslb[varposinrow]) )
   {
      bestub[varposinrow] = bestsub[varposinrow];
      bestubtype[varposinrow] = bestsubtype[varposinrow];

      if( SCIPvarGetType(var) == SCIP_VARTYPE_CONTINUOUS )
      {
         SCIP_Real bestvub;
         int bestvubidx;

         SCIP_CALL( getClosestVub(scip, var, sol, rowcoefs, binvarused, bestslb[varposinrow], rowcoef, &bestvub, &bestvubidx) );
         if( SCIPisLT(scip, bestvub, bestub[varposinrow]) )
         {
            bestub[varposinrow] = bestvub;
            bestubtype[varposinrow] = bestvubidx;
         }
      }
   }
   SCIPdebugMsg(scip, "        bestlb=%g(%d), bestub=%g(%d)\n", bestlb[varposinrow], bestlbtype[varposinrow], bestub[varposinrow], bestubtype[varposinrow]);

   /* mixed integer set cannot be relaxed to 0-1 single node flow set because there are no suitable bounds
      * to define the transformed variable y'_j
      */
   if( SCIPisInfinity(scip, -bestlb[varposinrow]) && SCIPisInfinity(scip, bestub[varposinrow]) )
   {
      *freevariable = TRUE;
      return SCIP_OKAY;
   }

   *freevariable = FALSE;

   /* select best upper bound if it is closer to the LP value of y_j and best lower bound otherwise and use this bound
   * to define the real variable y'_j with 0 <= y'_j <= u'_j x_j in the 0-1 single node flow relaxation;
   * prefer variable bounds
   */
   if( SCIPisEQ(scip, solval, (1.0 - boundswitch) * bestlb[varposinrow] + boundswitch * bestub[varposinrow]) && bestlbtype[varposinrow] >= 0 )
   {
      selectedbounds[varposinrow] = SCIP_BOUNDTYPE_LOWER;
   }
   else if( SCIPisEQ(scip, solval, (1.0 - boundswitch) * bestlb[varposinrow] + boundswitch * bestub[varposinrow])
      && bestubtype[varposinrow] >= 0 )
   {
      selectedbounds[varposinrow] = SCIP_BOUNDTYPE_UPPER;
   }
   else if( SCIPisLE(scip, solval, (1.0 - boundswitch) * bestlb[varposinrow] + boundswitch * bestub[varposinrow]) )
   {
      selectedbounds[varposinrow] = SCIP_BOUNDTYPE_LOWER;
   }
   else
   {
      assert(SCIPisGT(scip, solval, (1.0 - boundswitch) * bestlb[varposinrow] + boundswitch * bestub[varposinrow]));
      selectedbounds[varposinrow] = SCIP_BOUNDTYPE_UPPER;
   }

   if( selectedbounds[varposinrow] == SCIP_BOUNDTYPE_LOWER && bestlbtype[varposinrow] >= 0 )
   {
      int vlbvarprobidx;
      SCIP_VAR** vlbvars = SCIPvarGetVlbVars(var);

       /* mark binary variable of vlb so that it is not used for other continuous variables
       * by setting it's position in the aggrrow to a negative value
       */
      vlbvarprobidx = SCIPvarGetProbindex(vlbvars[bestlbtype[varposinrow]]);
      binvarused[vlbvarprobidx] = 1;
   }
   else if ( selectedbounds[varposinrow] == SCIP_BOUNDTYPE_UPPER && bestubtype[varposinrow] >= 0 )
   {
      int vubvarprobidx;
      SCIP_VAR** vubvars = SCIPvarGetVubVars(var);

       /* mark binary variable of vub so that it is not used for other continuous variables
       * by setting it's position in the aggrrow to a negative value
       */
      vubvarprobidx = SCIPvarGetProbindex(vubvars[bestubtype[varposinrow]]);
      binvarused[vubvarprobidx] = 1;
   }

   return SCIP_OKAY;
}

/** construct a 0-1 single node flow relaxation (with some additional simple constraints) of a mixed integer set
 *  corresponding to the given aggrrow a * x <= rhs
 */
static
SCIP_RETCODE constructSNFRelaxation(
   SCIP*                 scip,               /**< SCIP data structure */
   SCIP_SOL*             sol,                /**< the solution that should be separated, or NULL for LP solution */
   SCIP_Real             boundswitch,        /**< fraction of domain up to which lower bound is used in transformation */
   SCIP_Bool             allowlocal,         /**< should local information allowed to be used, resulting in a local cut? */
   SCIP_Real*            rowcoefs,           /**< array of coefficients of row */
   QUAD(SCIP_Real        rowrhs),            /**< pointer to right hand side of row */
   int*                  rowinds,            /**< array of variables problem indices for non-zero coefficients in row */
   int                   nnz,                /**< number of non-zeros in row */
   SNF_RELAXATION*       snf,                /**< stores the sign of the transformed variable in summation */
   SCIP_Bool*            success,            /**< stores whether the transformation was valid */
   SCIP_Bool*            localbdsused        /**< pointer to store whether local bounds were used in transformation */
   )
{
   SCIP_VAR** vars;
   int i;
   int nnonbinvarsrow;
   int8_t* binvarused;
   int nbinvars;
   SCIP_Real QUAD(transrhs);

   /* arrays to store the selected bound for each non-binary variable in the row */
   SCIP_Real* bestlb;
   SCIP_Real* bestub;
   SCIP_Real* bestslb;
   SCIP_Real* bestsub;
   int* bestlbtype;
   int* bestubtype;
   int* bestslbtype;
   int* bestsubtype;
   SCIP_BOUNDTYPE* selectedbounds;

   *success = FALSE;

   SCIPdebugMsg(scip, "--------------------- construction of SNF relaxation ------------------------------------\n");

   nbinvars = SCIPgetNBinVars(scip);
   vars = SCIPgetVars(scip);

   SCIP_CALL( SCIPallocBufferArray(scip, &bestlb, nnz) );
   SCIP_CALL( SCIPallocBufferArray(scip, &bestub, nnz) );
   SCIP_CALL( SCIPallocBufferArray(scip, &bestslb, nnz) );
   SCIP_CALL( SCIPallocBufferArray(scip, &bestsub, nnz) );
   SCIP_CALL( SCIPallocBufferArray(scip, &bestlbtype, nnz) );
   SCIP_CALL( SCIPallocBufferArray(scip, &bestubtype, nnz) );
   SCIP_CALL( SCIPallocBufferArray(scip, &bestslbtype, nnz) );
   SCIP_CALL( SCIPallocBufferArray(scip, &bestsubtype, nnz) );
   SCIP_CALL( SCIPallocBufferArray(scip, &selectedbounds, nnz) );

   /* sort descending to have continuous variables first */
   SCIPsortDownInt(rowinds, nnz);

   /* array to store whether a binary variable is in the row (-1) or has been used (1) due to variable bound usage */
   SCIPallocCleanBufferArray(scip, &binvarused, nbinvars);

   for( i = nnz - 1; i >= 0 && rowinds[i] < nbinvars; --i )
   {
      int j = rowinds[i];
      binvarused[j] = -1;
   }

   nnonbinvarsrow = i + 1;
   /* determine the bounds to use for transforming the non-binary variables */
   for( i = 0; i < nnonbinvarsrow; ++i )
   {
      SCIP_Bool freevariable;

      assert(rowinds[i] >= nbinvars);

      determineBoundForSNF(scip, sol, vars, rowcoefs, rowinds, i, binvarused, allowlocal, boundswitch,
                           bestlb, bestub, bestslb, bestsub, bestlbtype, bestubtype, bestslbtype, bestsubtype, selectedbounds, &freevariable);

      if( freevariable )
      {
         int j;

         /* clear binvarused at indices of binary variables of row */
         for( j = nnz - 1; j >= nnonbinvarsrow; --j )
            binvarused[rowinds[j]] = 0;

         /* clear binvarused at indices of selected variable bounds */
         for( j = 0; j < i; ++j )
         {
            if( selectedbounds[j] == SCIP_BOUNDTYPE_LOWER && bestlbtype[j] >= 0 )
            {
               SCIP_VAR** vlbvars = SCIPvarGetVlbVars(vars[rowinds[j]]);
               binvarused[SCIPvarGetProbindex(vlbvars[bestlbtype[j]])] = 0;
            }
            else if( selectedbounds[j] == SCIP_BOUNDTYPE_UPPER && bestubtype[j] >= 0 )
            {
               SCIP_VAR** vubvars = SCIPvarGetVubVars(vars[rowinds[j]]);
               binvarused[SCIPvarGetProbindex(vubvars[bestubtype[j]])] = 0;
            }
         }

         /* terminate */
         goto TERMINATE;
      }
   }

   *localbdsused = FALSE;
   QUAD_ASSIGN_Q(transrhs, rowrhs);
   snf->ntransvars = 0;

   /* transform non-binary variables */
   for( i = 0; i < nnonbinvarsrow; ++i )
   {
      SCIP_VAR* var;
      SCIP_Real QUAD(rowcoef);
      SCIP_Real solval;
      int probidx;

      probidx = rowinds[i];
      var = vars[probidx];
      QUAD_ARRAY_LOAD(rowcoef, rowcoefs, probidx);
      solval = SCIPgetSolVal(scip, sol, var);

      assert(probidx >= nbinvars);

      if( selectedbounds[i] == SCIP_BOUNDTYPE_LOWER )
      {
         /* use bestlb to define y'_j */

         assert(!SCIPisInfinity(scip, bestsub[i]));
         assert(!SCIPisInfinity(scip, - bestlb[i]));
         assert(bestsubtype[i] == -1 || bestsubtype[i] == -2);
         assert(bestlbtype[i] > -3 && bestlbtype[i] < SCIPvarGetNVlbs(var));

         /* store for y_j that bestlb is the bound used to define y'_j and that y'_j is the associated real variable
          * in the relaxed set
          */
         snf->origcontvars[snf->ntransvars] = probidx;

         if( bestlbtype[i] < 0 )
         {
            SCIP_Real QUAD(val);
            SCIP_Real QUAD(contsolval);
            SCIP_Real QUAD(rowcoeftimesbestsub);

            /* use simple lower bound in bestlb = l_j <= y_j <= u_j = bestsub to define
             *   y'_j = - a_j ( y_j - u_j ) with 0 <= y'_j <=   a_j ( u_j - l_j ) x_j and x_j = 1    if a_j > 0
             *   y'_j =   a_j ( y_j - u_j ) with 0 <= y'_j <= - a_j ( u_j - l_j ) x_j and x_j = 1    if a_j < 0,
             * put j into the set
             *   N2   if a_j > 0
             *   N1   if a_j < 0
             * and update the right hand side of the constraint in the relaxation
             *   rhs = rhs - a_j u_j
             */
            SCIPquadprecSumDD(val, bestsub[i], -bestlb[i]);
            SCIPquadprecProdQQ(val, val, rowcoef);
            SCIPquadprecSumDD(contsolval, solval, -bestsub[i]);
            SCIPquadprecProdQQ(contsolval, contsolval, rowcoef);

            if( bestlbtype[i] == -2 || bestsubtype[i] == -2 )
               *localbdsused = TRUE;

            SCIPquadprecProdQD(rowcoeftimesbestsub, rowcoef, bestsub[i]);

            /* store aggregation information for y'_j for transforming cuts for the SNF relaxation back to the problem variables later */
            snf->origbinvars[snf->ntransvars] = -1;
            snf->aggrcoefsbin[snf->ntransvars] = 0.0;

            if( QUAD_ROUND(rowcoef) > QUAD_EPSILON )
            {
               snf->transvarcoefs[snf->ntransvars] = - 1;
               snf->transvarvubcoefs[snf->ntransvars] = QUAD_ROUND(val);
               snf->transbinvarsolvals[snf->ntransvars] = 1.0;
               snf->transcontvarsolvals[snf->ntransvars] = - QUAD_ROUND(contsolval);

               /* aggregation information for y'_j */
               snf->aggrconstants[snf->ntransvars] = QUAD_ROUND(rowcoeftimesbestsub);
               snf->aggrcoefscont[snf->ntransvars] = - QUAD_ROUND(rowcoef);
            }
            else
            {
               assert(QUAD_ROUND(rowcoef) < QUAD_EPSILON);
               snf->transvarcoefs[snf->ntransvars] = 1;
               snf->transvarvubcoefs[snf->ntransvars] = - QUAD_ROUND(val);
               snf->transbinvarsolvals[snf->ntransvars] = 1.0;
               snf->transcontvarsolvals[snf->ntransvars] = QUAD_ROUND(contsolval);

               /* aggregation information for y'_j */
               snf->aggrconstants[snf->ntransvars] = - QUAD_ROUND(rowcoeftimesbestsub);
               snf->aggrcoefscont[snf->ntransvars] = QUAD_ROUND(rowcoef);
            }
            SCIPquadprecSumQQ(transrhs, transrhs, -rowcoeftimesbestsub);

            SCIPdebugMsg(scip, "    --> bestlb used for trans: ... %s y'_%d + ..., y'_%d <= %g x_%d (=1), rhs=%g-(%g*%g)=%g\n",
                         snf->transvarcoefs[snf->ntransvars] == 1 ? "+" : "-", snf->ntransvars, snf->ntransvars, snf->transvarvubcoefs[snf->ntransvars],
                         snf->ntransvars, QUAD_ROUND(transrhs) + QUAD_ROUND(rowcoeftimesbestsub), QUAD_ROUND(rowcoef), bestsub, QUAD_ROUND(transrhs));
         }
         else
         {
            SCIP_Real QUAD(rowcoefbinary);
            SCIP_Real varsolvalbinary;
            SCIP_Real QUAD(val);
            SCIP_Real QUAD(contsolval);
            SCIP_Real QUAD(rowcoeftimesvlbconst);
            int vlbvarprobidx;

            SCIP_VAR** vlbvars = SCIPvarGetVlbVars(var);
            SCIP_Real* vlbconsts = SCIPvarGetVlbConstants(var);
            SCIP_Real* vlbcoefs = SCIPvarGetVlbCoefs(var);

            /* use variable lower bound in bestlb = l~_j x_j + d_j <= y_j <= u_j = bestsub to define
             *   y'_j = - ( a_j ( y_j - d_j ) + c_j x_j ) with 0 <= y'_j <= - ( a_j l~_j + c_j ) x_j    if a_j > 0
             *   y'_j =     a_j ( y_j - d_j ) + c_j x_j   with 0 <= y'_j <=   ( a_j l~_j + c_j ) x_j    if a_j < 0,
             * where c_j is the coefficient of x_j in the row, put j into the set
             *   N2   if a_j > 0
             *   N1   if a_j < 0
             * and update the right hand side of the constraint in the relaxation
             *   rhs = rhs - a_j d_j
             */

            vlbvarprobidx = SCIPvarGetProbindex(vlbvars[bestlbtype[i]]);
            assert(binvarused[vlbvarprobidx] == 1);
            assert(vlbvarprobidx < nbinvars);

            QUAD_ARRAY_LOAD(rowcoefbinary, rowcoefs, vlbvarprobidx);
            varsolvalbinary = SCIPgetSolVal(scip, sol, vlbvars[bestlbtype[i]]);

            SCIPquadprecProdQD(val, rowcoef, vlbcoefs[bestlbtype[i]]);
            SCIPquadprecSumQQ(val, val, rowcoefbinary);
            {
               SCIP_Real QUAD(tmp);

               SCIPquadprecProdQD(tmp, rowcoefbinary, varsolvalbinary);
               SCIPquadprecSumDD(contsolval, solval, - vlbconsts[bestlbtype[i]]);
               SCIPquadprecProdQQ(contsolval, contsolval, rowcoef);
               SCIPquadprecSumQQ(contsolval, contsolval, tmp);
            }

            SCIPquadprecProdQD(rowcoeftimesvlbconst, rowcoef, vlbconsts[bestlbtype[i]]);

            /* clear the binvarpos array, since the variable has been processed */
            binvarused[vlbvarprobidx] = 0;

            /* store aggregation information for y'_j for transforming cuts for the SNF relaxation back to the problem variables later */
            snf->origbinvars[snf->ntransvars] = vlbvarprobidx;

            if( QUAD_ROUND(rowcoef) > QUAD_EPSILON )
            {
               snf->transvarcoefs[snf->ntransvars] = - 1;
               snf->transvarvubcoefs[snf->ntransvars] = - QUAD_ROUND(val);
               snf->transbinvarsolvals[snf->ntransvars] = varsolvalbinary;
               snf->transcontvarsolvals[snf->ntransvars] = - QUAD_ROUND(contsolval);

               /* aggregation information for y'_j */
               snf->aggrcoefsbin[snf->ntransvars] = - QUAD_ROUND(rowcoefbinary);
               snf->aggrcoefscont[snf->ntransvars] = - QUAD_ROUND(rowcoef);
               snf->aggrconstants[snf->ntransvars] = QUAD_ROUND(rowcoeftimesvlbconst);
            }
            else
            {
               assert(QUAD_ROUND(rowcoef) < QUAD_EPSILON);
               snf->transvarcoefs[snf->ntransvars] = 1;
               snf->transvarvubcoefs[snf->ntransvars] = QUAD_ROUND(val);
               snf->transbinvarsolvals[snf->ntransvars] = varsolvalbinary;
               snf->transcontvarsolvals[snf->ntransvars] = QUAD_ROUND(contsolval);

               /* aggregation information for y'_j */
               snf->aggrcoefsbin[snf->ntransvars] = QUAD_ROUND(rowcoefbinary);
               snf->aggrcoefscont[snf->ntransvars] = QUAD_ROUND(rowcoef);
               snf->aggrconstants[snf->ntransvars] = - QUAD_ROUND(rowcoeftimesvlbconst);
            }
            SCIPquadprecSumQQ(transrhs, transrhs, -rowcoeftimesvlbconst);

            SCIPdebugMsg(scip, "    --> bestlb used for trans: ... %s y'_%d + ..., y'_%d <= %g x_%d (=%s), rhs=%g-(%g*%g)=%g\n",
                         snf->transvarcoefs[snf->ntransvars] == 1 ? "+" : "-", snf->ntransvars, snf->ntransvars, snf->transvarvubcoefs[snf->ntransvars],
                         snf->ntransvars, SCIPvarGetName(vlbvars[bestlbtype[i]]), QUAD_ROUND(transrhs) + QUAD_ROUND(rowcoeftimesvlbconst), QUAD_ROUND(rowcoef),
                         vlbconsts[bestlbtype[i]], snf->transrhs );
         }
      }
      else
      {
         /* use bestub to define y'_j */

         assert(!SCIPisInfinity(scip, bestub[i]));
         assert(!SCIPisInfinity(scip, - bestslb[i]));
         assert(bestslbtype[i] == -1 || bestslbtype[i] == -2);
         assert(bestubtype[i] > -3 && bestubtype[i] < SCIPvarGetNVubs(var));

         /* store for y_j that y'_j is the associated real variable
          * in the relaxed set
          */
         snf->origcontvars[snf->ntransvars] = probidx;

         if( bestubtype[i] < 0 )
         {
            SCIP_Real QUAD(val);
            SCIP_Real QUAD(contsolval);
            SCIP_Real QUAD(rowcoeftimesbestslb);

            /* use simple upper bound in bestslb = l_j <= y_j <= u_j = bestub to define
             *   y'_j =   a_j ( y_j - l_j ) with 0 <= y'_j <=   a_j ( u_j - l_j ) x_j and x_j = 1    if a_j > 0
             *   y'_j = - a_j ( y_j - l_j ) with 0 <= y'_j <= - a_j ( u_j - l_j ) x_j and x_j = 1    if a_j < 0,
             * put j into the set
             *   N1   if a_j > 0
             *   N2   if a_j < 0
             * and update the right hand side of the constraint in the relaxation
             *   rhs = rhs - a_j l_j
             */
            SCIPquadprecSumDD(val, bestub[i], - bestslb[i]);
            SCIPquadprecProdQQ(val, val, rowcoef);
            SCIPquadprecSumDD(contsolval, solval, - bestslb[i]);
            SCIPquadprecProdQQ(contsolval, contsolval, rowcoef);

            if( bestubtype[i] == -2 || bestslbtype[i] == -2 )
               *localbdsused = TRUE;

            SCIPquadprecProdQD(rowcoeftimesbestslb, rowcoef, bestslb[i]);

            /* store aggregation information for y'_j for transforming cuts for the SNF relaxation back to the problem variables later */
            snf->origbinvars[snf->ntransvars] = -1;
            snf->aggrcoefsbin[snf->ntransvars] = 0.0;

            if( QUAD_ROUND(rowcoef) > QUAD_EPSILON )
            {
               snf->transvarcoefs[snf->ntransvars] = 1;
               snf->transvarvubcoefs[snf->ntransvars] = QUAD_ROUND(val);
               snf->transbinvarsolvals[snf->ntransvars] = 1.0;
               snf->transcontvarsolvals[snf->ntransvars] = QUAD_ROUND(contsolval);

               /* aggregation information for y'_j */
               snf->aggrcoefscont[snf->ntransvars] = QUAD_ROUND(rowcoef);
               snf->aggrconstants[snf->ntransvars] = - QUAD_ROUND(rowcoeftimesbestslb);
            }
            else
            {
               assert(QUAD_ROUND(rowcoef) < QUAD_EPSILON);
               snf->transvarcoefs[snf->ntransvars] = - 1;
               snf->transvarvubcoefs[snf->ntransvars] = - QUAD_ROUND(val);
               snf->transbinvarsolvals[snf->ntransvars] = 1.0;
               snf->transcontvarsolvals[snf->ntransvars] = - QUAD_ROUND(contsolval);

               /* aggregation information for y'_j */
               snf->aggrcoefscont[snf->ntransvars] = - QUAD_ROUND(rowcoef);
               snf->aggrconstants[snf->ntransvars] = QUAD_ROUND(rowcoeftimesbestslb);
            }
            SCIPquadprecSumQQ(transrhs, transrhs, -rowcoeftimesbestslb);

            SCIPdebugMsg(scip, "    --> bestub used for trans: ... %s y'_%d + ..., Y'_%d <= %g x_%d (=1), rhs=%g-(%g*%g)=%g\n",
                         snf->transvarcoefs[snf->ntransvars] == 1 ? "+" : "-", snf->ntransvars, snf->ntransvars, snf->transvarvubcoefs[snf->ntransvars],
                         snf->ntransvars, QUAD_ROUND(transrhs) + QUAD_ROUND(rowcoeftimesbestslb), QUAD_ROUND(rowcoef), bestslb[i], QUAD_ROUND(transrhs));
         }
         else
         {
            SCIP_Real QUAD(rowcoefbinary);
            SCIP_Real varsolvalbinary;
            SCIP_Real QUAD(val);
            SCIP_Real QUAD(contsolval);
            SCIP_Real QUAD(rowcoeftimesvubconst);
            int vubvarprobidx;

            SCIP_VAR** vubvars = SCIPvarGetVubVars(var);
            SCIP_Real* vubconsts = SCIPvarGetVubConstants(var);
            SCIP_Real* vubcoefs = SCIPvarGetVubCoefs(var);

            /* use variable upper bound in bestslb = l_j <= y_j <= u~_j x_j + d_j = bestub to define
             *   y'_j =     a_j ( y_j - d_j ) + c_j x_j   with 0 <= y'_j <=   ( a_j u~_j + c_j ) x_j    if a_j > 0
             *   y'_j = - ( a_j ( y_j - d_j ) + c_j x_j ) with 0 <= y'_j <= - ( a_j u~_j + c_j ) x_j    if a_j < 0,
             * where c_j is the coefficient of x_j in the row, put j into the set
             *   N1   if a_j > 0
             *   N2   if a_j < 0
             * and update the right hand side of the constraint in the relaxation
             *   rhs = rhs - a_j d_j
             */

            vubvarprobidx = SCIPvarGetProbindex(vubvars[bestubtype[i]]);
            assert(binvarused[vubvarprobidx] == 1);
            assert(vubvarprobidx < nbinvars);

            QUAD_ARRAY_LOAD(rowcoefbinary, rowcoefs, vubvarprobidx);
            varsolvalbinary = SCIPgetSolVal(scip, sol, vubvars[bestubtype[i]]);

            /* clear the binvarpos array, since the variable has been processed */
            binvarused[vubvarprobidx] = 0;

            SCIPquadprecProdQD(val, rowcoef, vubcoefs[bestubtype[i]]);
            SCIPquadprecSumQQ(val, val, rowcoefbinary);
            {
               SCIP_Real QUAD(tmp);
               SCIPquadprecProdQD(tmp, rowcoefbinary, varsolvalbinary);
               SCIPquadprecSumDD(contsolval, solval, - vubconsts[bestubtype[i]]);
               SCIPquadprecProdQQ(contsolval, contsolval, rowcoef);
               SCIPquadprecSumQQ(contsolval, contsolval, tmp);
            }

            SCIPquadprecProdQD(rowcoeftimesvubconst, rowcoef, vubconsts[bestubtype[i]]);
            /* store aggregation information for y'_j for transforming cuts for the SNF relaxation back to the problem variables later */
            snf->origbinvars[snf->ntransvars] = vubvarprobidx;

            if( QUAD_ROUND(rowcoef) > QUAD_EPSILON )
            {
               snf->transvarcoefs[snf->ntransvars] = 1;
               snf->transvarvubcoefs[snf->ntransvars] = QUAD_ROUND(val);
               snf->transbinvarsolvals[snf->ntransvars] = varsolvalbinary;
               snf->transcontvarsolvals[snf->ntransvars] = QUAD_ROUND(contsolval);

               /* aggregation information for y'_j */
               snf->aggrcoefsbin[snf->ntransvars] = QUAD_ROUND(rowcoefbinary);
               snf->aggrcoefscont[snf->ntransvars] = QUAD_ROUND(rowcoef);
               snf->aggrconstants[snf->ntransvars] = - QUAD_ROUND(rowcoeftimesvubconst);
            }
            else
            {
               assert(QUAD_ROUND(rowcoef) < QUAD_EPSILON);
               snf->transvarcoefs[snf->ntransvars] = - 1;
               snf->transvarvubcoefs[snf->ntransvars] = - QUAD_ROUND(val);
               snf->transbinvarsolvals[snf->ntransvars] = varsolvalbinary;
               snf->transcontvarsolvals[snf->ntransvars] = - QUAD_ROUND(contsolval);

               /* aggregation information for y'_j */
               snf->aggrcoefsbin[snf->ntransvars] = - QUAD_ROUND(rowcoefbinary);
               snf->aggrcoefscont[snf->ntransvars] = - QUAD_ROUND(rowcoef);
               snf->aggrconstants[snf->ntransvars] = QUAD_ROUND(rowcoeftimesvubconst);
            }
            SCIPquadprecSumQQ(transrhs, transrhs, -rowcoeftimesvubconst);

            /* store for x_j that y'_j is the associated real variable in the 0-1 single node flow relaxation */

            SCIPdebugMsg(scip, "    --> bestub used for trans: ... %s y'_%d + ..., y'_%d <= %g x_%d (=%s), rhs=%g-(%g*%g)=%g\n",
                         snf->transvarcoefs[snf->ntransvars] == 1 ? "+" : "-", snf->ntransvars, snf->ntransvars, snf->transvarvubcoefs[snf->ntransvars],
                         snf->ntransvars, SCIPvarGetName(vubvars[bestubtype[i]]), QUAD_ROUND(transrhs) + QUAD_ROUND(rowcoeftimesvubconst), QUAD_ROUND(rowcoef),
                         vubconsts[bestubtype[i]], QUAD_ROUND(transrhs));
         }
      }

      ++snf->ntransvars;
   }

   snf->transrhs = QUAD_ROUND(transrhs);

   /* transform remaining binary variables of row */
   for( i = nnonbinvarsrow; i < nnz; ++i )
   {
      SCIP_VAR* var;
      SCIP_Real QUAD(rowcoef);
      int probidx;
      SCIP_Real val;
      SCIP_Real contsolval;
      SCIP_Real varsolval;

      probidx = rowinds[i];
      /* variable should be binary */
      assert(probidx < nbinvars);

      /* binary variable was processed together with a non-binary variable */
      if( binvarused[probidx] == 0 )
         continue;

      /* binary variable was not processed yet, so the binvarused value sould be -1 */
      assert(binvarused[probidx] == -1);

      /* set binvarused to zero since it has been processed */
      binvarused[probidx] = 0;

      var = vars[probidx];
      QUAD_ARRAY_LOAD(rowcoef, rowcoefs, probidx);

      assert(!EPSZ(QUAD_ROUND(rowcoef), QUAD_EPSILON));

      varsolval = SCIPgetSolVal(scip, sol, var);
      SCIPdebugMsg(scip, "  %d: %g <%s, idx=%d, lp=%g, [%g, %g]>:\n", i, QUAD_ROUND(rowcoef), SCIPvarGetName(var), probidx, varsolval,
         SCIPvarGetLbGlobal(var), SCIPvarGetUbGlobal(var));

      /* define
       *    y'_j =   c_j x_j with 0 <= y'_j <=   c_j x_j    if c_j > 0
       *    y'_j = - c_j x_j with 0 <= y'_j <= - c_j x_j    if c_j < 0,
       * where c_j is the coefficient of x_j in the row and put j into the set
       *    N1   if c_j > 0
       *    N2   if c_j < 0.
       */
      val = QUAD_ROUND(rowcoef);
      contsolval = QUAD_ROUND(rowcoef) * varsolval;

      /* store aggregation information for y'_j for transforming cuts for the SNF relaxation back to the problem variables later */
      snf->origbinvars[snf->ntransvars] = probidx;
      snf->origcontvars[snf->ntransvars] = -1;
      snf->aggrcoefscont[snf->ntransvars] = 0.0;
      snf->aggrconstants[snf->ntransvars] = 0.0;

      if( QUAD_ROUND(rowcoef) > QUAD_EPSILON )
      {
         snf->transvarcoefs[snf->ntransvars] = 1;
         snf->transvarvubcoefs[snf->ntransvars] = val;
         snf->transbinvarsolvals[snf->ntransvars] = varsolval;
         snf->transcontvarsolvals[snf->ntransvars] = contsolval;

         /* aggregation information for y'_j */
         snf->aggrcoefsbin[snf->ntransvars] = QUAD_ROUND(rowcoef);
      }
      else
      {
         assert(QUAD_ROUND(rowcoef) < QUAD_EPSILON);
         snf->transvarcoefs[snf->ntransvars] = - 1;
         snf->transvarvubcoefs[snf->ntransvars] = - val;
         snf->transbinvarsolvals[snf->ntransvars] = varsolval;
         snf->transcontvarsolvals[snf->ntransvars] = - contsolval;

         /* aggregation information for y'_j */
         snf->aggrcoefsbin[snf->ntransvars] = - QUAD_ROUND(rowcoef);
      }

      assert(snf->transvarcoefs[snf->ntransvars] == 1 || snf->transvarcoefs[snf->ntransvars] == - 1 );
      assert(SCIPisFeasGE(scip, snf->transbinvarsolvals[snf->ntransvars], 0.0)
         && SCIPisFeasLE(scip, snf->transbinvarsolvals[snf->ntransvars], 1.0));
      assert(SCIPisFeasGE(scip, snf->transvarvubcoefs[snf->ntransvars], 0.0)
         && !SCIPisInfinity(scip, snf->transvarvubcoefs[snf->ntransvars]));

      SCIPdebugMsg(scip, "   --> ... %s y'_%d + ..., y'_%d <= %g x_%d (=%s))\n", snf->transvarcoefs[snf->ntransvars] == 1 ? "+" : "-", snf->ntransvars, snf->ntransvars,
         snf->transvarvubcoefs[snf->ntransvars], snf->ntransvars, SCIPvarGetName(var) );

      /* updates number of variables in transformed problem */
      snf->ntransvars++;
   }

   /* construction was successful */
   *success = TRUE;

#ifdef SCIP_DEBUG
   SCIPdebugMsg(scip, "constraint in constructed 0-1 single node flow relaxation: ");
   for( i = 0; i < snf->ntransvars; i++ )
   {
      SCIPdebugMsgPrint(scip, "%s y'_%d ", snf->transvarcoefs[i] == 1 ? "+" : "-", i);
   }
   SCIPdebugMsgPrint(scip, "<= %g\n", snf->transrhs);
#endif

  TERMINATE:

   SCIPfreeCleanBufferArray(scip, &binvarused);
   SCIPfreeBufferArray(scip, &selectedbounds);
   SCIPfreeBufferArray(scip, &bestsubtype);
   SCIPfreeBufferArray(scip, &bestslbtype);
   SCIPfreeBufferArray(scip, &bestubtype);
   SCIPfreeBufferArray(scip, &bestlbtype);
   SCIPfreeBufferArray(scip, &bestsub);
   SCIPfreeBufferArray(scip, &bestslb);
   SCIPfreeBufferArray(scip, &bestub);
   SCIPfreeBufferArray(scip, &bestlb);

   return SCIP_OKAY;
}

/** allocate buffer arrays for storing the single-node-flow relaxation */
static
SCIP_RETCODE allocSNFRelaxation(
   SCIP*                 scip,               /**< SCIP data structure */
   SNF_RELAXATION*       snf,                /**< pointer to snf relaxation to be destroyed */
   int                   nvars               /**< number of active problem variables */
   )
{
   SCIP_CALL( SCIPallocBufferArray(scip, &snf->transvarcoefs, nvars) );
   SCIP_CALL( SCIPallocBufferArray(scip, &snf->transbinvarsolvals, nvars) );
   SCIP_CALL( SCIPallocBufferArray(scip, &snf->transcontvarsolvals, nvars) );
   SCIP_CALL( SCIPallocBufferArray(scip, &snf->transvarvubcoefs, nvars) );
   SCIP_CALL( SCIPallocBufferArray(scip, &snf->origbinvars, nvars) );
   SCIP_CALL( SCIPallocBufferArray(scip, &snf->origcontvars, nvars) );
   SCIP_CALL( SCIPallocBufferArray(scip, &snf->aggrcoefsbin, nvars) );
   SCIP_CALL( SCIPallocBufferArray(scip, &snf->aggrcoefscont, nvars) );
   SCIP_CALL( SCIPallocBufferArray(scip, &snf->aggrconstants, nvars) );

   return SCIP_OKAY;
}

/** free buffer arrays for storing the single-node-flow relaxation */
static
void destroySNFRelaxation(
   SCIP*                 scip,               /**< SCIP data structure */
   SNF_RELAXATION*       snf                 /**< pointer to snf relaxation to be destroyed */
   )
{
   SCIPfreeBufferArray(scip, &snf->aggrconstants);
   SCIPfreeBufferArray(scip, &snf->aggrcoefscont);
   SCIPfreeBufferArray(scip, &snf->aggrcoefsbin);
   SCIPfreeBufferArray(scip, &snf->origcontvars);
   SCIPfreeBufferArray(scip, &snf->origbinvars);
   SCIPfreeBufferArray(scip, &snf->transvarvubcoefs);
   SCIPfreeBufferArray(scip, &snf->transcontvarsolvals);
   SCIPfreeBufferArray(scip, &snf->transbinvarsolvals);
   SCIPfreeBufferArray(scip, &snf->transvarcoefs);
}

/** solve knapsack problem in maximization form with "<" constraint approximately by greedy; if needed, one can provide
 *  arrays to store all selected items and all not selected items
 */
static
SCIP_RETCODE SCIPsolveKnapsackApproximatelyLT(
   SCIP*                 scip,               /**< SCIP data structure */
   int                   nitems,             /**< number of available items */
   SCIP_Real*            weights,            /**< item weights */
   SCIP_Real*            profits,            /**< item profits */
   SCIP_Real             capacity,           /**< capacity of knapsack */
   int*                  items,              /**< item numbers */
   int*                  solitems,           /**< array to store items in solution, or NULL */
   int*                  nonsolitems,        /**< array to store items not in solution, or NULL */
   int*                  nsolitems,          /**< pointer to store number of items in solution, or NULL */
   int*                  nnonsolitems,       /**< pointer to store number of items not in solution, or NULL */
   SCIP_Real*            solval              /**< pointer to store optimal solution value, or NULL */
   )
{
   SCIP_Real* tempsort;
   SCIP_Real solitemsweight;
   SCIP_Real mediancapacity;
   int j;
   int i;
   int criticalitem;

   assert(weights != NULL);
   assert(profits != NULL);
   assert(SCIPisFeasGE(scip, capacity, 0.0));
   assert(!SCIPisInfinity(scip, capacity));
   assert(items != NULL);
   assert(nitems >= 0);

   if( solitems != NULL )
   {
      *nsolitems = 0;
      *nnonsolitems = 0;
   }
   if( solval != NULL )
      *solval = 0.0;

   /* allocate memory for temporary array used for sorting; array should contain profits divided by corresponding weights (p_1 / w_1 ... p_n / w_n )*/
   SCIP_CALL( SCIPallocBufferArray(scip, &tempsort, nitems) );

   /* initialize temporary array */
   for( i = nitems - 1; i >= 0; --i )
      tempsort[i] = profits[i] / weights[i];

   /* decrease capacity slightly to make it tighter than the original capacity */
   mediancapacity = capacity * (1 - SCIPfeastol(scip));

   /* rearrange items around  */
   SCIPselectWeightedDownRealRealInt(tempsort, profits, items, weights, mediancapacity, nitems, &criticalitem);

   /* free temporary array */
   SCIPfreeBufferArray(scip, &tempsort);

   /* select items as long as they fit into the knapsack */
   solitemsweight = 0.0;
   for( j = 0; j < nitems && SCIPisFeasLT(scip, solitemsweight + weights[j], capacity); j++ )
   {
      if( solitems != NULL )
      {
         solitems[*nsolitems] = items[j];
         (*nsolitems)++;
      }
      if( solval != NULL )
         (*solval) += profits[j];
      solitemsweight += weights[j];
   }


   /* continue to put items into the knapsack if they entirely fit */
   for( ; j < nitems; j++ )
   {
      if( SCIPisFeasLT(scip, solitemsweight + weights[j], capacity) )
      {
         if( solitems != NULL )
         {
            solitems[*nsolitems] = items[j];
            (*nsolitems)++;
         }
         if( solval != NULL )
            (*solval) += profits[j];
         solitemsweight += weights[j];
      }
      else if( solitems != NULL )
      {
         nonsolitems[*nnonsolitems] = items[j];
         (*nnonsolitems)++;
      }
   }

   return SCIP_OKAY;
}


/** build the flow cover which corresponds to the given exact or approximate solution of KP^SNF; given unfinished
 *  flow cover contains variables which have been fixed in advance
 */
static
void buildFlowCover(
   SCIP*                 scip,               /**< SCIP data structure */
   int*                  coefs,              /**< coefficient of all real variables in N1&N2 */
   SCIP_Real*            vubcoefs,           /**< coefficient in vub of all real variables in N1&N2 */
   SCIP_Real             rhs,                /**< right hand side of 0-1 single node flow constraint */
   int*                  solitems,           /**< items in knapsack */
   int*                  nonsolitems,        /**< items not in knapsack */
   int                   nsolitems,          /**< number of items in knapsack */
   int                   nnonsolitems,       /**< number of items not in knapsack */
   int*                  nflowcovervars,     /**< pointer to store number of variables in flow cover */
   int*                  nnonflowcovervars,  /**< pointer to store number of variables not in flow cover */
   int*                  flowcoverstatus,    /**< pointer to store whether variable is in flow cover (+1) or not (-1) */
   QUAD(SCIP_Real*       flowcoverweight),   /**< pointer to store weight of flow cover */
   SCIP_Real*            lambda              /**< pointer to store lambda */
   )
{
   int j;
   SCIP_Real QUAD(tmp);

   assert(scip != NULL);
   assert(coefs != NULL);
   assert(vubcoefs != NULL);
   assert(solitems != NULL);
   assert(nonsolitems != NULL);
   assert(nsolitems >= 0);
   assert(nnonsolitems >= 0);
   assert(nflowcovervars != NULL && *nflowcovervars >= 0);
   assert(nnonflowcovervars != NULL && *nnonflowcovervars >= 0);
   assert(flowcoverstatus != NULL);
   assert(QUAD_HI(flowcoverweight) != NULL);
   assert(lambda != NULL);

   /* get flowcover status for each item */
   for( j = 0; j < nsolitems; j++ )
   {
      /* j in N1 with z°_j = 1 => j in N1\C1 */
      if( coefs[solitems[j]] == 1 )
      {
         flowcoverstatus[solitems[j]] = -1;
         (*nnonflowcovervars)++;
      }
      /* j in N2 with z_j = 1 => j in C2 */
      else
      {
         assert(coefs[solitems[j]] == -1);
         flowcoverstatus[solitems[j]] = 1;
         (*nflowcovervars)++;
         SCIPquadprecSumQD(*flowcoverweight, *flowcoverweight, -vubcoefs[solitems[j]]);
      }
   }
   for( j = 0; j < nnonsolitems; j++ )
   {
      /* j in N1 with z°_j = 0 => j in C1 */
      if( coefs[nonsolitems[j]] == 1 )
      {
         flowcoverstatus[nonsolitems[j]] = 1;
         (*nflowcovervars)++;
         SCIPquadprecSumQD(*flowcoverweight, *flowcoverweight, vubcoefs[nonsolitems[j]]);
      }
      /* j in N2 with z_j = 0 => j in N2\C2 */
      else
      {
         assert(coefs[nonsolitems[j]] == -1);
         flowcoverstatus[nonsolitems[j]] = -1;
         (*nnonflowcovervars)++;
      }
   }

   /* get lambda = sum_{j in C1} u_j - sum_{j in C2} u_j - rhs */
   SCIPquadprecSumQD(tmp, *flowcoverweight, -rhs);
   *lambda = QUAD_ROUND(tmp);
}

#ifndef NO_EXACT_KNAPSACK

/** checks, whether the given scalar scales the given value to an integral number with error in the given bounds */
static
SCIP_Bool isIntegralScalar(
   SCIP_Real             val,                /**< value that should be scaled to an integral value */
   SCIP_Real             scalar,             /**< scalar that should be tried */
   SCIP_Real             mindelta,           /**< minimal relative allowed difference of scaled coefficient s*c and integral i */
   SCIP_Real             maxdelta            /**< maximal relative allowed difference of scaled coefficient s*c and integral i */
   )
{
   SCIP_Real sval;
   SCIP_Real downval;
   SCIP_Real upval;

   assert(mindelta <= 0.0);
   assert(maxdelta >= 0.0);

   sval = val * scalar;
   downval = floor(sval);
   upval = ceil(sval);

   return (SCIPrelDiff(sval, downval) <= maxdelta || SCIPrelDiff(sval, upval) >= mindelta);
}

/** get integral number with error in the bounds which corresponds to given value scaled by a given scalar;
 *  should be used in connection with isIntegralScalar()
 */
static
SCIP_Longint getIntegralVal(
   SCIP_Real             val,                /**< value that should be scaled to an integral value */
   SCIP_Real             scalar,             /**< scalar that should be tried */
   SCIP_Real             mindelta,           /**< minimal relative allowed difference of scaled coefficient s*c and integral i */
   SCIP_Real             maxdelta            /**< maximal relative allowed difference of scaled coefficient s*c and integral i */
   )
{
   SCIP_Real sval;
   SCIP_Real upval;
   SCIP_Longint intval;

   assert(mindelta <= 0.0);
   assert(maxdelta >= 0.0);

   sval = val * scalar;
   upval = ceil(sval);

   if( SCIPrelDiff(sval, upval) >= mindelta )
      intval = (SCIP_Longint) upval;
   else
      intval = (SCIP_Longint) (floor(sval));

   return intval;
}

/** get a flow cover (C1, C2) for a given 0-1 single node flow set
 *    {(x,y) in {0,1}^n x R^n : sum_{j in N1} y_j - sum_{j in N2} y_j <= b, 0 <= y_j <= u_j x_j},
 *  i.e., get sets C1 subset N1 and C2 subset N2 with sum_{j in C1} u_j - sum_{j in C2} u_j = b + lambda and lambda > 0
 */
static
SCIP_RETCODE getFlowCover(
   SCIP*                 scip,               /**< SCIP data structure */
   SNF_RELAXATION*       snf,                /**< @bzfgottwa write comment */
   int*                  nflowcovervars,     /**< pointer to store number of variables in flow cover */
   int*                  nnonflowcovervars,  /**< pointer to store number of variables not in flow cover */
   int*                  flowcoverstatus,    /**< pointer to store whether variable is in flow cover (+1) or not (-1) */
   SCIP_Real*            lambda,             /**< pointer to store lambda */
   SCIP_Bool*            found               /**< pointer to store whether a cover was found */
   )
{
   SCIP_Real* transprofitsint;
   SCIP_Real* transprofitsreal;
   SCIP_Real* transweightsreal;
   SCIP_Longint* transweightsint;
   int* items;
   int* itemsint;
   int* nonsolitems;
   int* solitems;
   SCIP_Real QUAD(flowcoverweight);
   SCIP_Real QUAD(flowcoverweightafterfix);
   SCIP_Real n1itemsweight;
   SCIP_Real n2itemsminweight;
   SCIP_Real scalar;
   SCIP_Real transcapacityreal;
#if !defined(NDEBUG) || defined(SCIP_DEBUG)
   SCIP_Bool kpexact;
#endif
   SCIP_Bool scalesuccess;
   SCIP_Bool transweightsrealintegral;
   SCIP_Longint transcapacityint;
   int nflowcovervarsafterfix;
   int nitems;
   int nn1items;
   int nnonflowcovervarsafterfix;
   int nnonsolitems;
   int nsolitems;
   int j;

   assert(scip != NULL);
   assert(snf->transvarcoefs != NULL);
   assert(snf->transbinvarsolvals != NULL);
   assert(snf->transvarvubcoefs != NULL);
   assert(snf->ntransvars > 0);
   assert(nflowcovervars != NULL);
   assert(nnonflowcovervars != NULL);
   assert(flowcoverstatus != NULL);
   assert(lambda != NULL);
   assert(found != NULL);

   SCIPdebugMsg(scip, "--------------------- get flow cover ----------------------------------------------------\n");

   /* get data structures */
   SCIP_CALL( SCIPallocBufferArray(scip, &items, snf->ntransvars) );
   SCIP_CALL( SCIPallocBufferArray(scip, &itemsint, snf->ntransvars) );
   SCIP_CALL( SCIPallocBufferArray(scip, &transprofitsreal, snf->ntransvars) );
   SCIP_CALL( SCIPallocBufferArray(scip, &transprofitsint, snf->ntransvars) );
   SCIP_CALL( SCIPallocBufferArray(scip, &transweightsreal, snf->ntransvars) );
   SCIP_CALL( SCIPallocBufferArray(scip, &transweightsint, snf->ntransvars) );
   SCIP_CALL( SCIPallocBufferArray(scip, &solitems, snf->ntransvars) );
   SCIP_CALL( SCIPallocBufferArray(scip, &nonsolitems, snf->ntransvars) );

   BMSclearMemoryArray(flowcoverstatus, snf->ntransvars);
   *found = FALSE;
   *nflowcovervars = 0;
   *nnonflowcovervars = 0;

   QUAD_ASSIGN(flowcoverweight, 0.0);
   nflowcovervarsafterfix = 0;
   nnonflowcovervarsafterfix = 0;
   QUAD_ASSIGN(flowcoverweightafterfix, 0.0);
#if !defined(NDEBUG) || defined(SCIP_DEBUG)
   kpexact = FALSE;
#endif

   /* fix some variables in advance according to the following fixing strategy
    *   put j into N1\C1,          if j in N1 and x*_j = 0,
    *   put j into C1,             if j in N1 and x*_j = 1,
    *   put j into C2,             if j in N2 and x*_j = 1,
    *   put j into N2\C2,          if j in N2 and x*_j = 0
    * and get the set of the remaining variables
    */
   SCIPdebugMsg(scip, "0. Fix some variables in advance:\n");
   nitems = 0;
   nn1items = 0;
   n1itemsweight = 0.0;
   n2itemsminweight = SCIP_REAL_MAX;
   for( j = 0; j < snf->ntransvars; j++ )
   {
      assert(snf->transvarcoefs[j] == 1 || snf->transvarcoefs[j] == -1);
      assert(SCIPisFeasGE(scip, snf->transbinvarsolvals[j], 0.0) && SCIPisFeasLE(scip,  snf->transbinvarsolvals[j], 1.0));
      assert(SCIPisFeasGE(scip, snf->transvarvubcoefs[j], 0.0));

      /* if u_j = 0, put j into N1\C1 and N2\C2, respectively */
      if( SCIPisFeasZero(scip, snf->transvarvubcoefs[j]) )
      {
         flowcoverstatus[j] = -1;
         (*nnonflowcovervars)++;
         continue;
      }

      /* x*_j is fractional */
      if( !SCIPisFeasIntegral(scip,  snf->transbinvarsolvals[j]) )
      {
         items[nitems] = j;
         nitems++;
         if( snf->transvarcoefs[j] == 1 )
         {
            n1itemsweight += snf->transvarvubcoefs[j];
            nn1items++;
         }
         else
            n2itemsminweight = MIN(n2itemsminweight, snf->transvarvubcoefs[j]);
      }
      /* j is in N1 and x*_j = 0 */
      else if( snf->transvarcoefs[j] == 1 &&  snf->transbinvarsolvals[j] < 0.5 )
      {
         flowcoverstatus[j] = -1;
         (*nnonflowcovervars)++;
         SCIPdebugMsg(scip, "     <%d>: in N1-C1\n", j);
      }
      /* j is in N1 and x*_j = 1 */
      else if( snf->transvarcoefs[j] == 1 &&  snf->transbinvarsolvals[j] > 0.5 )
      {
         flowcoverstatus[j] = 1;
         (*nflowcovervars)++;
         SCIPquadprecSumQD(flowcoverweight, flowcoverweight, snf->transvarvubcoefs[j]);
         SCIPdebugMsg(scip, "     <%d>: in C1\n", j);
      }
      /* j is in N2 and x*_j = 1 */
      else if( snf->transvarcoefs[j] == -1 &&  snf->transbinvarsolvals[j] > 0.5 )
      {
         flowcoverstatus[j] = 1;
         (*nflowcovervars)++;
         SCIPquadprecSumQD(flowcoverweight, flowcoverweight, -snf->transvarvubcoefs[j]);
         SCIPdebugMsg(scip, "     <%d>: in C2\n", j);
      }
      /* j is in N2 and x*_j = 0 */
      else
      {
         assert(snf->transvarcoefs[j] == -1 &&  snf->transbinvarsolvals[j] < 0.5);
         flowcoverstatus[j] = -1;
         (*nnonflowcovervars)++;
         SCIPdebugMsg(scip, "     <%d>: in N2-C2\n", j);
      }
   }
   assert((*nflowcovervars) + (*nnonflowcovervars) + nitems == snf->ntransvars);
   assert(nn1items >= 0);

   /* to find a flow cover, transform the following knapsack problem
    *
    * (KP^SNF)      max sum_{j in N1} ( x*_j - 1 ) z_j + sum_{j in N2} x*_j z_j
    *                   sum_{j in N1}          u_j z_j - sum_{j in N2} u_j  z_j > b
    *                                         z_j in {0,1} for all j in N1 & N2
    *
    * 1. to a knapsack problem in maximization form, such that all variables in the knapsack constraint have
    *    positive weights and the constraint is a "<" constraint, by complementing all variables in N1
    *
    *    (KP^SNF_rat)  max sum_{j in N1} ( 1 - x*_j ) z°_j + sum_{j in N2} x*_j z_j
    *                      sum_{j in N1}          u_j z°_j + sum_{j in N2} u_j  z_j < - b + sum_{j in N1} u_j
    *                                                 z°_j in {0,1} for all j in N1
    *                                                  z_j in {0,1} for all j in N2,
    *    and solve it approximately under consideration of the fixing,
    * or
    * 2. to a knapsack problem in maximization form, such that all variables in the knapsack constraint have
    *    positive integer weights and the constraint is a "<=" constraint, by complementing all variables in N1
    *    and multiplying the constraint by a suitable scalar C
    *
    *    (KP^SNF_int)  max sum_{j in N1} ( 1 - x*_j ) z°_j + sum_{j in N2} x*_j z_j
    *                      sum_{j in N1}        C u_j z°_j + sum_{j in N2} C u_j  z_j <= c
    *                                                   z°_j in {0,1} for all j in N1
    *                                                    z_j in {0,1} for all j in N2,
    *    where
    *      c = floor[ C (- b + sum_{j in N1} u_j ) ]      if frac[ C (- b + sum_{j in N1} u_j ) ] > 0
    *      c =        C (- b + sum_{j in N1} u_j )   - 1  if frac[ C (- b + sum_{j in N1} u_j ) ] = 0
    *    and solve it exactly under consideration of the fixing.
    */
   SCIPdebugMsg(scip, "1. Transform KP^SNF to KP^SNF_rat:\n");

   /* get weight and profit of variables in KP^SNF_rat and check, whether all weights are already integral */
   transweightsrealintegral = TRUE;
   for( j = 0; j < nitems; j++ )
   {
      transweightsreal[j] = snf->transvarvubcoefs[items[j]];

      if( !isIntegralScalar(transweightsreal[j], 1.0, -MINDELTA, MAXDELTA) )
         transweightsrealintegral = FALSE;

      if( snf->transvarcoefs[items[j]] == 1 )
      {
         transprofitsreal[j] = 1.0 -  snf->transbinvarsolvals[items[j]];
         SCIPdebugMsg(scip, "     <%d>: j in N1:   w_%d = %g, p_%d = %g %s\n", items[j], items[j], transweightsreal[j],
            items[j], transprofitsreal[j], SCIPisIntegral(scip, transweightsreal[j]) ? "" : "  ----> NOT integral");
      }
      else
      {
         transprofitsreal[j] =  snf->transbinvarsolvals[items[j]];
         SCIPdebugMsg(scip, "     <%d>: j in N2:   w_%d = %g, p_%d = %g %s\n", items[j], items[j], transweightsreal[j],
            items[j], transprofitsreal[j], SCIPisIntegral(scip, transweightsreal[j]) ? "" : "  ----> NOT integral");
      }
   }
   /* get capacity of knapsack constraint in KP^SNF_rat */
   transcapacityreal = - snf->transrhs + QUAD_ROUND(flowcoverweight) + n1itemsweight;
   SCIPdebugMsg(scip, "     transcapacity = -rhs(%g) + flowcoverweight(%g) + n1itemsweight(%g) = %g\n",
      snf->transrhs, QUAD_ROUND(flowcoverweight), n1itemsweight, transcapacityreal);

   /* there exists no flow cover if the capacity of knapsack constraint in KP^SNF_rat after fixing
    * is less than or equal to zero
    */
   if( SCIPisFeasLE(scip, transcapacityreal/10, 0.0) )
   {
      assert(!(*found));
      goto TERMINATE;
   }

   /* KP^SNF_rat has been solved by fixing some variables in advance */
   assert(nitems >= 0);
   if( nitems == 0)
   {
      /* get lambda = sum_{j in C1} u_j - sum_{j in C2} u_j - rhs */
      SCIPquadprecSumQD(flowcoverweight, flowcoverweight, -snf->transrhs);
      *lambda = QUAD_ROUND(flowcoverweight);
      *found = TRUE;
      goto TERMINATE;
   }

   /* Use the following strategy
    *   solve KP^SNF_int exactly,          if a suitable factor C is found and (nitems*capacity) <= MAXDYNPROGSPACE,
    *   solve KP^SNF_rat approximately,    otherwise
    */

   /* find a scaling factor C */
   if( transweightsrealintegral )
   {
      /* weights are already integral */
      scalar = 1.0;
      scalesuccess = TRUE;
   }
   else
   {
      scalesuccess = FALSE;
      SCIP_CALL( SCIPcalcIntegralScalar(transweightsreal, nitems, -MINDELTA, MAXDELTA, MAXDNOM, MAXSCALE, &scalar,
            &scalesuccess) );
   }

   /* initialize number of (non-)solution items, should be changed to a nonnegative number in all possible paths below */
   nsolitems = -1;
   nnonsolitems = -1;

   /* suitable factor C was found*/
   if( scalesuccess )
   {
      SCIP_Real tmp1;
      SCIP_Real tmp2;

      /* transform KP^SNF to KP^SNF_int */
      for( j = 0; j < nitems; ++j )
      {
         transweightsint[j] = getIntegralVal(transweightsreal[j], scalar, -MINDELTA, MAXDELTA);
         transprofitsint[j] = transprofitsreal[j];
         itemsint[j] = items[j];
      }
      if( isIntegralScalar(transcapacityreal, scalar, -MINDELTA, MAXDELTA) )
      {
         transcapacityint = getIntegralVal(transcapacityreal, scalar, -MINDELTA, MAXDELTA);
         transcapacityint -= 1;
      }
      else
         transcapacityint = (SCIP_Longint) (transcapacityreal * scalar);
      nflowcovervarsafterfix = *nflowcovervars;
      nnonflowcovervarsafterfix = *nnonflowcovervars;
      QUAD_ASSIGN_Q(flowcoverweightafterfix, flowcoverweight);

      tmp1 = (SCIP_Real) (nitems + 1);
      tmp2 = (SCIP_Real) ((transcapacityint) + 1);
      if( transcapacityint * nitems <= MAXDYNPROGSPACE && tmp1 * tmp2 <= INT_MAX / 8.0)
      {
         SCIP_Bool success;

         /* solve KP^SNF_int by dynamic programming */
         SCIP_CALL(SCIPsolveKnapsackExactly(scip, nitems, transweightsint, transprofitsint, transcapacityint,
               itemsint, solitems, nonsolitems, &nsolitems, &nnonsolitems, NULL, &success));

         if( !success )
         {
            /* solve KP^SNF_rat approximately */
            SCIP_CALL(SCIPsolveKnapsackApproximatelyLT(scip, nitems, transweightsreal, transprofitsreal,
                  transcapacityreal, items, solitems, nonsolitems, &nsolitems, &nnonsolitems, NULL));
         }
#if !defined(NDEBUG) || defined(SCIP_DEBUG)
         else
            kpexact = TRUE;
#endif
      }
      else
      {
         /* solve KP^SNF_rat approximately */
         SCIP_CALL(SCIPsolveKnapsackApproximatelyLT(scip, nitems, transweightsreal, transprofitsreal, transcapacityreal,
               items, solitems, nonsolitems, &nsolitems, &nnonsolitems, NULL));
         assert(!kpexact);
      }
   }
   else
   {
      /* solve KP^SNF_rat approximately */
      SCIP_CALL(SCIPsolveKnapsackApproximatelyLT(scip, nitems, transweightsreal, transprofitsreal, transcapacityreal,
            items, solitems, nonsolitems, &nsolitems, &nnonsolitems, NULL));
      assert(!kpexact);
   }

   assert(nsolitems != -1);
   assert(nnonsolitems != -1);

   /* build the flow cover from the solution of KP^SNF_rat and KP^SNF_int, respectively and the fixing */
   assert(*nflowcovervars + *nnonflowcovervars + nsolitems + nnonsolitems == snf->ntransvars);
   buildFlowCover(scip, snf->transvarcoefs, snf->transvarvubcoefs, snf->transrhs, solitems, nonsolitems, nsolitems, nnonsolitems, nflowcovervars,
      nnonflowcovervars, flowcoverstatus, QUAD(&flowcoverweight), lambda);
   assert(*nflowcovervars + *nnonflowcovervars == snf->ntransvars);

   /* if the found structure is not a flow cover, because of scaling, solve KP^SNF_rat approximately */
   if( SCIPisFeasLE(scip, *lambda, 0.0) )
   {
      assert(kpexact);

      /* solve KP^SNF_rat approximately */
      SCIP_CALL(SCIPsolveKnapsackApproximatelyLT(scip, nitems, transweightsreal, transprofitsreal, transcapacityreal,
            items, solitems, nonsolitems, &nsolitems, &nnonsolitems, NULL));
#ifdef SCIP_DEBUG /* this time only for SCIP_DEBUG, because only then, the variable is used again  */
      kpexact = FALSE;
#endif

      /* build the flow cover from the solution of KP^SNF_rat and the fixing */
      *nflowcovervars = nflowcovervarsafterfix;
      *nnonflowcovervars = nnonflowcovervarsafterfix;
      QUAD_ASSIGN_Q(flowcoverweight, flowcoverweightafterfix);

      assert(*nflowcovervars + *nnonflowcovervars + nsolitems + nnonsolitems == snf->ntransvars);
      buildFlowCover(scip, snf->transvarcoefs, snf->transvarvubcoefs, snf->transrhs, solitems, nonsolitems, nsolitems, nnonsolitems, nflowcovervars,
         nnonflowcovervars, flowcoverstatus, QUAD(&flowcoverweight), lambda);
      assert(*nflowcovervars + *nnonflowcovervars == snf->ntransvars);
   }
   *found = SCIPisFeasGT(scip, *lambda, 0.0);

  TERMINATE:
   assert((!*found) || SCIPisFeasGT(scip, *lambda, 0.0));
#ifdef SCIP_DEBUG
   if( *found )
   {
      SCIPdebugMsg(scip, "2. %s solution:\n", kpexact ? "exact" : "approximate");
      for( j = 0; j < snf->ntransvars; j++ )
      {
         if( snf->transvarcoefs[j] == 1 && flowcoverstatus[j] == 1 )
         {
            SCIPdebugMsg(scip, "     C1: + y_%d [u_%d = %g]\n", j, j, snf->transvarvubcoefs[j]);
         }
         else if( snf->transvarcoefs[j] == -1 && flowcoverstatus[j] == 1 )
         {
            SCIPdebugMsg(scip, "     C2: - y_%d [u_%d = %g]\n", j, j, snf->transvarvubcoefs[j]);
         }
      }
      SCIPdebugMsg(scip, "     flowcoverweight(%g) = rhs(%g) + lambda(%g)\n", QUAD_ROUND(flowcoverweight), snf->transrhs, *lambda);
   }
#endif

   /* free data structures */
   SCIPfreeBufferArray(scip, &nonsolitems);
   SCIPfreeBufferArray(scip, &solitems);
   SCIPfreeBufferArray(scip, &transweightsint);
   SCIPfreeBufferArray(scip, &transweightsreal);
   SCIPfreeBufferArray(scip, &transprofitsint);
   SCIPfreeBufferArray(scip, &transprofitsreal);
   SCIPfreeBufferArray(scip, &itemsint);
   SCIPfreeBufferArray(scip, &items);

   return SCIP_OKAY;
}

#else

/** get a flow cover (C1, C2) for a given 0-1 single node flow set
 *    {(x,y) in {0,1}^n x R^n : sum_{j in N1} y_j - sum_{j in N2} y_j <= b, 0 <= y_j <= u_j x_j},
 *  i.e., get sets C1 subset N1 and C2 subset N2 with sum_{j in C1} u_j - sum_{j in C2} u_j = b + lambda and lambda > 0
 */
static
SCIP_RETCODE getFlowCover(
   SCIP*                 scip,               /**< SCIP data structure */
   SNF_RELAXATION*       snf,                /**< @bzfgottwa write comment */
   int*                  nflowcovervars,     /**< pointer to store number of variables in flow cover */
   int*                  nnonflowcovervars,  /**< pointer to store number of variables not in flow cover */
   int*                  flowcoverstatus,    /**< pointer to store whether variable is in flow cover (+1) or not (-1) */
   SCIP_Real*            lambda,             /**< pointer to store lambda */
   SCIP_Bool*            found               /**< pointer to store whether a cover was found */
   )
{
   SCIP_Real* transprofitsreal;
   SCIP_Real* transweightsreal;
   SCIP_Longint* transweightsint;
   int* items;
   int* itemsint;
   int* nonsolitems;
   int* solitems;
   SCIP_Real QUAD(flowcoverweight);
   SCIP_Real n1itemsweight;
   SCIP_Real n2itemsminweight;
   SCIP_Real transcapacityreal;
   int nitems;
   int nn1items;
   int nnonsolitems;
   int nsolitems;
   int j;

   assert(scip != NULL);
   assert(snf->transvarcoefs != NULL);
   assert(snf->transbinvarsolvals != NULL);
   assert(snf->transvarvubcoefs != NULL);
   assert(snf->ntransvars > 0);
   assert(nflowcovervars != NULL);
   assert(nnonflowcovervars != NULL);
   assert(flowcoverstatus != NULL);
   assert(lambda != NULL);
   assert(found != NULL);

   SCIPdebugMsg(scip, "--------------------- get flow cover ----------------------------------------------------\n");

   /* get data structures */
   SCIP_CALL( SCIPallocBufferArray(scip, &items, snf->ntransvars) );
   SCIP_CALL( SCIPallocBufferArray(scip, &itemsint, snf->ntransvars) );
   SCIP_CALL( SCIPallocBufferArray(scip, &transprofitsreal, snf->ntransvars) );
   SCIP_CALL( SCIPallocBufferArray(scip, &transweightsreal, snf->ntransvars) );
   SCIP_CALL( SCIPallocBufferArray(scip, &transweightsint, snf->ntransvars) );
   SCIP_CALL( SCIPallocBufferArray(scip, &solitems, snf->ntransvars) );
   SCIP_CALL( SCIPallocBufferArray(scip, &nonsolitems, snf->ntransvars) );

   BMSclearMemoryArray(flowcoverstatus, snf->ntransvars);
   *found = FALSE;
   *nflowcovervars = 0;
   *nnonflowcovervars = 0;

   QUAD_ASSIGN(flowcoverweight, 0.0);

   /* fix some variables in advance according to the following fixing strategy
    *   put j into N1\C1,          if j in N1 and x*_j = 0,
    *   put j into C1,             if j in N1 and x*_j = 1,
    *   put j into C2,             if j in N2 and x*_j = 1,
    *   put j into N2\C2,          if j in N2 and x*_j = 0
    * and get the set of the remaining variables
    */
   SCIPdebugMsg(scip, "0. Fix some variables in advance:\n");
   nitems = 0;
   nn1items = 0;
   n1itemsweight = 0.0;
   n2itemsminweight = SCIP_REAL_MAX;
   for( j = 0; j < snf->ntransvars; j++ )
   {
      assert(snf->transvarcoefs[j] == 1 || snf->transvarcoefs[j] == -1);
      assert(SCIPisFeasGE(scip, snf->transbinvarsolvals[j], 0.0) && SCIPisFeasLE(scip,  snf->transbinvarsolvals[j], 1.0));
      assert(SCIPisFeasGE(scip, snf->transvarvubcoefs[j], 0.0));

      /* if u_j = 0, put j into N1\C1 and N2\C2, respectively */
      if( SCIPisFeasZero(scip, snf->transvarvubcoefs[j]) )
      {
         flowcoverstatus[j] = -1;
         (*nnonflowcovervars)++;
         continue;
      }

      /* x*_j is fractional */
      if( !SCIPisFeasIntegral(scip,  snf->transbinvarsolvals[j]) )
      {
         items[nitems] = j;
         nitems++;
         if( snf->transvarcoefs[j] == 1 )
         {
            n1itemsweight += snf->transvarvubcoefs[j];
            nn1items++;
         }
         else
            n2itemsminweight = MIN(n2itemsminweight, snf->transvarvubcoefs[j]);
      }
      /* j is in N1 and x*_j = 0 */
      else if( snf->transvarcoefs[j] == 1 &&  snf->transbinvarsolvals[j] < 0.5 )
      {
         flowcoverstatus[j] = -1;
         (*nnonflowcovervars)++;
         SCIPdebugMsg(scip, "     <%d>: in N1-C1\n", j);
      }
      /* j is in N1 and x*_j = 1 */
      else if( snf->transvarcoefs[j] == 1 &&  snf->transbinvarsolvals[j] > 0.5 )
      {
         flowcoverstatus[j] = 1;
         (*nflowcovervars)++;
         SCIPquadprecSumQD(flowcoverweight, flowcoverweight, snf->transvarvubcoefs[j]);
         SCIPdebugMsg(scip, "     <%d>: in C1\n", j);
      }
      /* j is in N2 and x*_j = 1 */
      else if( snf->transvarcoefs[j] == -1 &&  snf->transbinvarsolvals[j] > 0.5 )
      {
         flowcoverstatus[j] = 1;
         (*nflowcovervars)++;
         SCIPquadprecSumQD(flowcoverweight, flowcoverweight, -snf->transvarvubcoefs[j]);
         SCIPdebugMsg(scip, "     <%d>: in C2\n", j);
      }
      /* j is in N2 and x*_j = 0 */
      else
      {
         assert(snf->transvarcoefs[j] == -1 &&  snf->transbinvarsolvals[j] < 0.5);
         flowcoverstatus[j] = -1;
         (*nnonflowcovervars)++;
         SCIPdebugMsg(scip, "     <%d>: in N2-C2\n", j);
      }
   }
   assert((*nflowcovervars) + (*nnonflowcovervars) + nitems == snf->ntransvars);
   assert(nn1items >= 0);

   /* to find a flow cover, transform the following knapsack problem
    *
    * (KP^SNF)      max sum_{j in N1} ( x*_j - 1 ) z_j + sum_{j in N2} x*_j z_j
    *                   sum_{j in N1}          u_j z_j - sum_{j in N2} u_j  z_j > b
    *                                         z_j in {0,1} for all j in N1 & N2
    *
    * 1. to a knapsack problem in maximization form, such that all variables in the knapsack constraint have
    *    positive weights and the constraint is a "<" constraint, by complementing all variables in N1
    *
    *    (KP^SNF_rat)  max sum_{j in N1} ( 1 - x*_j ) z°_j + sum_{j in N2} x*_j z_j
    *                      sum_{j in N1}          u_j z°_j + sum_{j in N2} u_j  z_j < - b + sum_{j in N1} u_j
    *                                                 z°_j in {0,1} for all j in N1
    *                                                  z_j in {0,1} for all j in N2,
    *    and solve it approximately under consideration of the fixing,
    * or
    * 2. to a knapsack problem in maximization form, such that all variables in the knapsack constraint have
    *    positive integer weights and the constraint is a "<=" constraint, by complementing all variables in N1
    *    and multiplying the constraint by a suitable scalar C
    *
    *    (KP^SNF_int)  max sum_{j in N1} ( 1 - x*_j ) z°_j + sum_{j in N2} x*_j z_j
    *                      sum_{j in N1}        C u_j z°_j + sum_{j in N2} C u_j  z_j <= c
    *                                                   z°_j in {0,1} for all j in N1
    *                                                    z_j in {0,1} for all j in N2,
    *    where
    *      c = floor[ C (- b + sum_{j in N1} u_j ) ]      if frac[ C (- b + sum_{j in N1} u_j ) ] > 0
    *      c =        C (- b + sum_{j in N1} u_j )   - 1  if frac[ C (- b + sum_{j in N1} u_j ) ] = 0
    *    and solve it exactly under consideration of the fixing.
    */
   SCIPdebugMsg(scip, "1. Transform KP^SNF to KP^SNF_rat:\n");

   /* get weight and profit of variables in KP^SNF_rat and check, whether all weights are already integral */
   for( j = 0; j < nitems; j++ )
   {
      transweightsreal[j] = snf->transvarvubcoefs[items[j]];

      if( snf->transvarcoefs[items[j]] == 1 )
      {
         transprofitsreal[j] = 1.0 -  snf->transbinvarsolvals[items[j]];
         SCIPdebugMsg(scip, "     <%d>: j in N1:   w_%d = %g, p_%d = %g %s\n", items[j], items[j], transweightsreal[j],
            items[j], transprofitsreal[j], SCIPisIntegral(scip, transweightsreal[j]) ? "" : "  ----> NOT integral");
      }
      else
      {
         transprofitsreal[j] =  snf->transbinvarsolvals[items[j]];
         SCIPdebugMsg(scip, "     <%d>: j in N2:   w_%d = %g, p_%d = %g %s\n", items[j], items[j], transweightsreal[j],
            items[j], transprofitsreal[j], SCIPisIntegral(scip, transweightsreal[j]) ? "" : "  ----> NOT integral");
      }
   }
   /* get capacity of knapsack constraint in KP^SNF_rat */
   transcapacityreal = - snf->transrhs + QUAD_ROUND(flowcoverweight) + n1itemsweight;
   SCIPdebugMsg(scip, "     transcapacity = -rhs(%g) + flowcoverweight(%g) + n1itemsweight(%g) = %g\n",
      snf->transrhs, QUAD_ROUND(flowcoverweight), n1itemsweight, transcapacityreal);

   /* there exists no flow cover if the capacity of knapsack constraint in KP^SNF_rat after fixing
    * is less than or equal to zero
    */
   if( SCIPisFeasLE(scip, transcapacityreal/10, 0.0) )
   {
      assert(!(*found));
      goto TERMINATE;
   }

   /* KP^SNF_rat has been solved by fixing some variables in advance */
   assert(nitems >= 0);
   if( nitems == 0 )
   {
      /* get lambda = sum_{j in C1} u_j - sum_{j in C2} u_j - rhs */
      SCIPquadprecSumQD(flowcoverweight, flowcoverweight, -snf->transrhs);
      *lambda = QUAD_ROUND(flowcoverweight);
      *found = TRUE;
      goto TERMINATE;
   }

   /* Solve the KP^SNF_rat approximately */

   /* initialize number of (non-)solution items, should be changed to a nonnegative number in all possible paths below */
   nsolitems = -1;
   nnonsolitems = -1;

   /* suitable factor C was found*/
   /* solve KP^SNF_rat approximately */
   SCIP_CALL(SCIPsolveKnapsackApproximatelyLT(scip, nitems, transweightsreal, transprofitsreal, transcapacityreal,
                                              items, solitems, nonsolitems, &nsolitems, &nnonsolitems, NULL));

   assert(nsolitems != -1);
   assert(nnonsolitems != -1);

   /* build the flow cover from the solution of KP^SNF_rat and KP^SNF_int, respectively and the fixing */
   assert(*nflowcovervars + *nnonflowcovervars + nsolitems + nnonsolitems == snf->ntransvars);
   buildFlowCover(scip, snf->transvarcoefs, snf->transvarvubcoefs, snf->transrhs, solitems, nonsolitems, nsolitems, nnonsolitems, nflowcovervars,
      nnonflowcovervars, flowcoverstatus, QUAD(&flowcoverweight), lambda);
   assert(*nflowcovervars + *nnonflowcovervars == snf->ntransvars);

   *found = SCIPisFeasGT(scip, *lambda, 0.0);

  TERMINATE:
   assert((!*found) || SCIPisFeasGT(scip, *lambda, 0.0));
#ifdef SCIP_DEBUG
   if( *found )
   {
      SCIPdebugMsg(scip, "2. approximate solution:\n");
      for( j = 0; j < snf->ntransvars; j++ )
      {
         if( snf->transvarcoefs[j] == 1 && flowcoverstatus[j] == 1 )
         {
            SCIPdebugMsg(scip, "     C1: + y_%d [u_%d = %g]\n", j, j, snf->transvarvubcoefs[j]);
         }
         else if( snf->transvarcoefs[j] == -1 && flowcoverstatus[j] == 1 )
         {
            SCIPdebugMsg(scip, "     C2: - y_%d [u_%d = %g]\n", j, j, snf->transvarvubcoefs[j]);
         }
      }
      SCIPdebugMsg(scip, "     flowcoverweight(%g) = rhs(%g) + lambda(%g)\n", QUAD_ROUND(flowcoverweight), snf->transrhs, *lambda);
   }
#endif

   /* free data structures */
   SCIPfreeBufferArray(scip, &nonsolitems);
   SCIPfreeBufferArray(scip, &solitems);
   SCIPfreeBufferArray(scip, &transweightsint);
   SCIPfreeBufferArray(scip, &transweightsreal);
   SCIPfreeBufferArray(scip, &transprofitsreal);
   SCIPfreeBufferArray(scip, &itemsint);
   SCIPfreeBufferArray(scip, &items);

   return SCIP_OKAY;
}

#endif

/** evaluate the super-additive lifting function for the lifted simple generalized flowcover inequalities
 *  for a given value x \in \{ u_j \mid j \in C- \}.
 */
static
SCIP_Real evaluateLiftingFunction(
   SCIP*                 scip,               /**< SCIP data structure */
   LIFTINGDATA*          liftingdata,        /**< lifting data to use */
   SCIP_Real             x                   /**< value where to evaluate lifting function */
   )
{
   SCIP_Real QUAD(tmp);
   SCIP_Real xpluslambda;
   int i;

   xpluslambda = x + liftingdata->lambda;

   i = 0;
   while( i < liftingdata->r && SCIPisGT(scip, xpluslambda, liftingdata->M[i+1]) )
      ++i;

   if( i < liftingdata->t )
   {
      if( SCIPisLE(scip, liftingdata->M[i], x) )
      {
         assert(SCIPisLE(scip, xpluslambda, liftingdata->M[i+1]));
         return i * liftingdata->lambda;
      }

      assert(i > 0 && SCIPisLE(scip, liftingdata->M[i], xpluslambda) && x <= liftingdata->M[i]);

      /* return x - liftingdata->M[i] + i * liftingdata->lambda */
      SCIPquadprecProdDD(tmp, i, liftingdata->lambda);
      SCIPquadprecSumQD(tmp, tmp, x);
      SCIPquadprecSumQD(tmp, tmp, -liftingdata->M[i]);
      return QUAD_ROUND(tmp);
   }

   if( i < liftingdata->r )
   {
      assert(!SCIPisInfinity(scip, liftingdata->mp));

      /* p = liftingdata->m[i] - (liftingdata->mp - liftingdata->lambda) - liftingdata->ml; */
      SCIPquadprecSumDD(tmp, liftingdata->m[i], -liftingdata->mp);
      SCIPquadprecSumQD(tmp, tmp, -liftingdata->ml);
      SCIPquadprecSumQD(tmp, tmp, liftingdata->lambda);

      /* p = MAX(0.0, p); */
      if( QUAD_HI(tmp) < 0.0 )
      {
         QUAD_ASSIGN(tmp, 0.0);
      }

      SCIPquadprecSumQD(tmp, tmp, liftingdata->M[i]);
      SCIPquadprecSumQD(tmp, tmp, liftingdata->ml);

      if( SCIPisLT(scip, QUAD_ROUND(tmp), xpluslambda) )
         return i * liftingdata->lambda;

      assert(SCIPisFeasLE(scip, liftingdata->M[i], xpluslambda) &&
             SCIPisFeasLE(scip, xpluslambda, liftingdata->M[i] + liftingdata->ml +
             MAX(0.0, liftingdata->m[i] - (liftingdata->mp - liftingdata->lambda) - liftingdata->ml)));

      SCIPquadprecProdDD(tmp, i, liftingdata->lambda);
      SCIPquadprecSumQD(tmp, tmp, x);
      SCIPquadprecSumQD(tmp, tmp, - liftingdata->M[i]);
      return QUAD_ROUND(tmp);
   }

   assert(i == liftingdata->r && SCIPisLE(scip, liftingdata->M[liftingdata->r], xpluslambda));

   SCIPquadprecProdDD(tmp, liftingdata->r, liftingdata->lambda);
   SCIPquadprecSumQD(tmp, tmp, x);
   SCIPquadprecSumQD(tmp, tmp, - liftingdata->M[liftingdata->r]);
   return QUAD_ROUND(tmp);
}

/** compute (\alpha_j, \beta_j) := (0, 0)               if M_i \leq u_j \leq M_{i+1} - lambda
 *                                 (1, M_i - i \lambda) if M_i − \lambda < u_j < M_i
 */
static
void getAlphaAndBeta(
   SCIP*                 scip,               /**< SCIP data structure */
   LIFTINGDATA*          liftingdata,        /**< pointer to lifting function struct */
   SCIP_Real             vubcoef,            /**< vub coefficient to get alpha and beta for */
   int*                  alpha,              /**< get alpha coefficient for lifting */
   SCIP_Real*            beta                /**< get beta coefficient for lifting */
   )
{
   SCIP_Real vubcoefpluslambda;
   int i;

   vubcoefpluslambda = vubcoef + liftingdata->lambda;

   i = 0;
   while( i < liftingdata->r && SCIPisGT(scip, vubcoefpluslambda, liftingdata->M[i+1]) )
      ++i;

   if( SCIPisLT(scip, vubcoef, liftingdata->M[i]) )
   {
      SCIP_Real QUAD(tmp);
      assert(liftingdata->M[i] < vubcoefpluslambda);
      *alpha = 1;
      SCIPquadprecProdDD(tmp, -i, liftingdata->lambda);
      SCIPquadprecSumQD(tmp, tmp, liftingdata->M[i]);
      *beta = QUAD_ROUND(tmp);
   }
   else
   {
      assert(SCIPisSumLE(scip, liftingdata->M[i], vubcoef));
      assert(i == liftingdata->r || SCIPisLE(scip, vubcoefpluslambda, liftingdata->M[i+1]));
      *alpha = 0;
      *beta = 0.0;
   }
}

/** compute relevant data for performing the sequence independent lifting */
static
SCIP_RETCODE computeLiftingData(
   SCIP*                 scip,               /**< SCIP data structure */
   SNF_RELAXATION*       snf,                /**< pointer to SNF relaxation */
   int*                  transvarflowcoverstatus, /**< pointer to store whether non-binary var is in L2 (2) or not (-1 or 1) */
   SCIP_Real             lambda,             /**< lambda */
   LIFTINGDATA*          liftingdata,        /**< pointer to lifting function struct */
   SCIP_Bool*            valid               /**< is the lifting data valid */
   )
{
   int i;
   SCIP_Real QUAD(tmp);
   SCIP_Real QUAD(sumN2mC2LE);
   SCIP_Real QUAD(sumN2mC2GT);
   SCIP_Real QUAD(sumC1LE);
   SCIP_Real QUAD(sumC2);

   SCIP_CALL( SCIPallocBufferArray(scip, &liftingdata->m, snf->ntransvars) );

   liftingdata->r = 0;
   QUAD_ASSIGN(sumN2mC2LE, 0.0);
   QUAD_ASSIGN(sumC1LE, 0.0);
   QUAD_ASSIGN(sumN2mC2GT, 0.0);
   QUAD_ASSIGN(sumC2, 0.0);

   liftingdata->mp = SCIPinfinity(scip);

   *valid = FALSE;

   for( i = 0; i < snf->ntransvars; ++i )
   {
      int s = (snf->transvarcoefs[i] + 1) + (transvarflowcoverstatus[i] + 1)/2;

      switch(s)
      {
         case 0: /* var is in N2 \ C2 */
            assert(snf->transvarvubcoefs[i] >= 0.0);
            assert(snf->transvarcoefs[i] == -1 && transvarflowcoverstatus[i] == -1);

            if( SCIPisGT(scip, snf->transvarvubcoefs[i], lambda) )
            {
               SCIPquadprecSumQD(sumN2mC2GT, sumN2mC2GT, snf->transvarvubcoefs[i]);
               liftingdata->m[liftingdata->r++] = snf->transvarvubcoefs[i];
            }
            else
            {
               SCIPquadprecSumQD(sumN2mC2LE, sumN2mC2LE, snf->transvarvubcoefs[i]);
            }
            break;
         case 1: /* var is in C2 */
            assert(snf->transvarvubcoefs[i] > 0.0);
            assert(snf->transvarcoefs[i] == -1 && transvarflowcoverstatus[i] == 1);

            SCIPquadprecSumQD(sumC2, sumC2, snf->transvarvubcoefs[i]);
            break;
         case 3: /* var is in C1 */
            assert(snf->transvarcoefs[i] == 1 && transvarflowcoverstatus[i] == 1);
            assert(snf->transvarvubcoefs[i] > 0.0);

            if( SCIPisGT(scip, snf->transvarvubcoefs[i], lambda) )
            {
               liftingdata->m[liftingdata->r++] = snf->transvarvubcoefs[i];
               liftingdata->mp = MIN(liftingdata->mp, snf->transvarvubcoefs[i]);
            }
            else
            {
               SCIPquadprecSumQD(sumC1LE, sumC1LE, snf->transvarvubcoefs[i]);
            }
            break;
      }
   }

   if( SCIPisInfinity(scip, liftingdata->mp) )
   {
      SCIPfreeBufferArray(scip, &liftingdata->m);
      return SCIP_OKAY;
   }

   SCIP_CALL( SCIPallocBufferArray(scip, &liftingdata->M, liftingdata->r + 1) );

   *valid = TRUE;

   SCIPquadprecSumQQ(tmp, sumC1LE, sumN2mC2LE);
   liftingdata->ml = MIN(lambda, QUAD_ROUND(tmp));
   SCIPquadprecSumQD(tmp, sumC2, snf->transrhs);
   liftingdata->d1 = QUAD_ROUND(tmp);
   SCIPquadprecSumQQ(tmp, tmp, sumN2mC2GT);
   SCIPquadprecSumQQ(tmp, tmp, sumN2mC2LE);
   liftingdata->d2 = QUAD_ROUND(tmp);

   SCIPsortDownReal(liftingdata->m, liftingdata->r);

   /* compute M[i] = sum_{i \in [1,r]} m[i] where m[*] is sorted decreasingly and M[0] = 0 */
   QUAD_ASSIGN(tmp, 0.0);
   for( i = 0; i < liftingdata->r; ++i)
   {
      liftingdata->M[i] = QUAD_ROUND(tmp);
      SCIPquadprecSumQD(tmp, tmp, liftingdata->m[i]);
   }

   liftingdata->M[liftingdata->r] = QUAD_ROUND(tmp);

   SCIP_UNUSED( SCIPsortedvecFindDownReal(liftingdata->m, liftingdata->mp, liftingdata->r, &liftingdata->t) );
   assert(liftingdata->m[liftingdata->t] == liftingdata->mp || SCIPisInfinity(scip, liftingdata->mp));

   /* compute t largest index sucht that m_t = mp
    * note that liftingdata->m[t-1] == mp due to zero based indexing of liftingdata->m
    */
   ++liftingdata->t;
   while( liftingdata->t < liftingdata->r && liftingdata->m[liftingdata->t] == liftingdata->mp )
      ++liftingdata->t;

   liftingdata->lambda = lambda;

   return SCIP_OKAY;
}

/** destroy data used for the sequence independent lifting */
static
void destroyLiftingData(
   SCIP*                 scip,               /**< SCIP data structure */
   LIFTINGDATA*          liftingdata         /**< pointer to lifting function struct */
   )
{
   SCIPfreeBufferArray(scip, &liftingdata->M);
   SCIPfreeBufferArray(scip, &liftingdata->m);
}

/** store the simple lifted flowcover cut defined by the given data in the given arrays
 *  the array for storing the cut coefficients must be all zeros
 */
static
SCIP_RETCODE generateLiftedFlowCoverCut(
   SCIP*                 scip,               /**< SCIP data structure */
   SNF_RELAXATION*       snf,                /**< pointer to SNF relaxation */
   SCIP_AGGRROW*         aggrrow,            /**< aggrrow used to construct SNF relaxation */
   int*                  flowcoverstatus,    /**< pointer to store whether variable is in flow cover (+1) or not (-1) */
   SCIP_Real             lambda,             /**< lambda */
   SCIP_Real*            cutcoefs,           /**< array of coefficients of cut */
   SCIP_Real*            cutrhs,             /**< pointer to right hand side of cut */
   int*                  cutinds,            /**< array of variables problem indices for non-zero coefficients in cut */
   int*                  nnz,                /**< number of non-zeros in cut */
   SCIP_Bool*            success             /**< was the cut successfully generated */
   )
{
   SCIP_Real QUAD(rhs);
   LIFTINGDATA liftingdata;
   int i;

   SCIP_CALL( computeLiftingData(scip, snf, flowcoverstatus, lambda, &liftingdata, success) );
   if( ! *success )
      return SCIP_OKAY;

   QUAD_ASSIGN(rhs, liftingdata.d1);

   *nnz = 0;

   for( i = 0; i < snf->ntransvars; ++i )
   {
      int s = (snf->transvarcoefs[i] + 1) + (flowcoverstatus[i] + 1)/2;

      switch(s)
      {
         case 0: /* var is in N2 \ C2 */
            if( SCIPisGT(scip, snf->transvarvubcoefs[i], lambda) )
            {
               /* var is in L- */
               if( snf->origbinvars[i] != -1 )
               {
                  assert(cutcoefs[snf->origbinvars[i]] == 0.0);
                  cutinds[*nnz] = snf->origbinvars[i];
                  cutcoefs[snf->origbinvars[i]] = -lambda;
                  ++(*nnz);
               }
               else
               {
                  SCIPquadprecSumQD(rhs, rhs, lambda);
               }
            }
            else
            {
               /* var is in L-- */
               if( snf->origcontvars[i] != -1 && snf->aggrcoefscont[i] != 0.0 )
               {
                  assert(cutcoefs[snf->origcontvars[i]] == 0.0);
                  cutinds[*nnz] = snf->origcontvars[i];
                  cutcoefs[snf->origcontvars[i]] = -snf->aggrcoefscont[i];
                  ++(*nnz);
               }

               if( snf->origbinvars[i] != -1 && snf->aggrcoefsbin[i] != 0.0 )
               {
                  assert(cutcoefs[snf->origbinvars[i]] == 0.0);
                  cutinds[*nnz] = snf->origbinvars[i];
                  cutcoefs[snf->origbinvars[i]] = -snf->aggrcoefsbin[i];
                  ++(*nnz);
               }

               SCIPquadprecSumQD(rhs, rhs, snf->aggrconstants[i]);
            }
            break;
         case 1: /* var is in C2 */
         {
            assert(snf->transvarvubcoefs[i] > 0.0);
            assert(snf->transvarcoefs[i] == -1 && flowcoverstatus[i] == 1);

            if( snf->origbinvars[i] != -1 )
            {
               SCIP_Real liftedbincoef = evaluateLiftingFunction(scip, &liftingdata, snf->transvarvubcoefs[i]);
               assert(cutcoefs[snf->origbinvars[i]] == 0.0);
               if( liftedbincoef != 0.0 )
               {
                  cutinds[*nnz] = snf->origbinvars[i];
                  cutcoefs[snf->origbinvars[i]] = -liftedbincoef;
                  ++(*nnz);
                  SCIPquadprecSumQD(rhs, rhs, -liftedbincoef);
               }
            }
            break;
         }
         case 2: /* var is in N1 \ C1 */
         {
            int alpha;
            SCIP_Real beta;

            assert(snf->transvarcoefs[i] == 1 && flowcoverstatus[i] == -1);

            getAlphaAndBeta(scip, &liftingdata, snf->transvarvubcoefs[i], &alpha, &beta);
            assert(alpha == 0 || alpha == 1);

            if( alpha == 1 )
            {
               SCIP_Real QUAD(binvarcoef);
               assert(beta > 0.0);

               if( snf->origcontvars[i] != -1 && snf->aggrcoefscont[i] != 0.0 )
               {
                  assert(cutcoefs[snf->origcontvars[i]] == 0.0);
                  cutinds[*nnz] = snf->origcontvars[i];
                  cutcoefs[snf->origcontvars[i]] = snf->aggrcoefscont[i];
                  ++(*nnz);
               }

               SCIPquadprecSumDD(binvarcoef, snf->aggrcoefsbin[i], -beta);
               if( snf->origbinvars[i] != -1 )
               {
                  SCIP_Real tmp;

                  assert(cutcoefs[snf->origbinvars[i]] == 0.0);

                  tmp = QUAD_ROUND(binvarcoef);
                  if( tmp != 0.0 )
                  {
                     cutinds[*nnz] = snf->origbinvars[i];
                     cutcoefs[snf->origbinvars[i]] = tmp;
                     ++(*nnz);
                  }
               }
               else
               {
                  SCIPquadprecSumQQ(rhs, rhs, -binvarcoef);
               }

               SCIPquadprecSumQD(rhs, rhs, -snf->aggrconstants[i]);
            }
            break;
         }
         case 3: /* var is in C1 */
         {
            SCIP_Real bincoef = snf->aggrcoefsbin[i];
            SCIP_Real constant = snf->aggrconstants[i];

            if( snf->origbinvars[i] != -1 && SCIPisGT(scip, snf->transvarvubcoefs[i], lambda) )
            {
               /* var is in C++ */
               SCIP_Real QUAD(tmp);
               SCIP_Real QUAD(tmp2);

               SCIPquadprecSumDD(tmp, snf->transvarvubcoefs[i], -lambda);

               SCIPquadprecSumQD(tmp2, tmp, constant);
               constant = QUAD_ROUND(tmp2);

               SCIPquadprecSumQD(tmp2, tmp, -bincoef);
               bincoef = -QUAD_ROUND(tmp2);
            }

            if( snf->origbinvars[i] != -1 && bincoef != 0.0 )
            {
               assert(cutcoefs[snf->origbinvars[i]] == 0.0);
               cutinds[*nnz] = snf->origbinvars[i];
               cutcoefs[snf->origbinvars[i]] = bincoef;
               ++(*nnz);
            }

            if( snf->origcontvars[i] != -1 && snf->aggrcoefscont[i] != 0.0 )
            {
               assert(cutcoefs[snf->origcontvars[i]] == 0.0);
               cutinds[*nnz] = snf->origcontvars[i];
               cutcoefs[snf->origcontvars[i]] = snf->aggrcoefscont[i];
               ++(*nnz);
            }

            SCIPquadprecSumQD(rhs, rhs, -constant);
         }
      }
   }

   destroyLiftingData(scip, &liftingdata);

   {
      SCIP_ROW** rows = SCIPgetLPRows(scip);
      for( i = 0; i < aggrrow->nrows; ++i )
      {
         SCIP_ROW* row;
         SCIP_Real rowlhs;
         SCIP_Real rowrhs;
         SCIP_Real slackub;
         SCIP_Real slackcoef;

         slackcoef = aggrrow->rowweights[i] * aggrrow->slacksign[i];
         assert(slackcoef != 0.0);

         /* positive slack was implicitly handled in flow cover separation */
         if( slackcoef > 0.0 )
            continue;

         row = rows[aggrrow->rowsinds[i]];

         /* add the slack's definition multiplied with its coefficient to the cut */
         SCIP_CALL( varVecAddScaledRowCoefs(cutinds, cutcoefs, nnz, row, -aggrrow->rowweights[i]) );

         /* retrieve sides of row */
         rowlhs = row->lhs - row->constant;
         rowrhs = row->rhs - row->constant;

         if( row->integral )
         {
            rowrhs = SCIPfloor(scip, rowrhs);
            rowlhs = SCIPceil(scip, rowlhs);
         }

         slackub = rowrhs - rowlhs;

         /* move slack's constant to the right hand side, and add lambda to the right hand side if the
          * upper bound of the slack is larger than lambda, since then an artifical binary variable
          * for the slack would get coefficient -lambda
          */
         if( aggrrow->slacksign[i] == +1 )
         {
            /* a*x + c + s == rhs  =>  s == - a*x - c + rhs: move a^_r * (rhs - c) to the right hand side */
            assert(!SCIPisInfinity(scip, row->rhs));

            slackub = -aggrrow->rowweights[i] * MIN(rowrhs - SCIPgetRowMinActivity(scip, row), slackub);

            if( SCIPisGE(scip, slackub, lambda) )
               SCIPquadprecSumQD(rhs, rhs, lambda);

            SCIPquadprecSumQD(rhs, rhs, -aggrrow->rowweights[i] * rowrhs);
         }
         else
         {
            /* a*x + c - s == lhs  =>  s == a*x + c - lhs: move a^_r * (c - lhs) to the right hand side */
            assert(!SCIPisInfinity(scip, -row->lhs));

            slackub = aggrrow->rowweights[i] * MIN(SCIPgetRowMaxActivity(scip, row) - rowlhs, slackub);

            if( SCIPisGE(scip, slackub, lambda) )
               SCIPquadprecSumQD(rhs, rhs, lambda);

            SCIPquadprecSumQD(rhs, rhs, -aggrrow->rowweights[i] * rowlhs);
         }
      }
   }

   *cutrhs = QUAD_ROUND(rhs);

   /* relax rhs to zero, if it's very close to */
   if( *cutrhs < 0.0 && *cutrhs >= SCIPepsilon(scip) )
      *cutrhs = 0.0;

   return SCIP_OKAY;
}

/** calculates a lifted simple generalized flow cover cut out of the weighted sum of LP rows given by an aggregation row; the
 *  aggregation row must not contain non-zero weights for modifiable rows, because these rows cannot
 *  participate in the cut.
 *  For further details we refer to:
 *
 *  Gu, Z., Nemhauser, G. L., & Savelsbergh, M. W. (1999). Lifted flow cover inequalities for mixed 0-1 integer programs.
 *  Mathematical Programming, 85(3), 439-467.
 *
 *  @return \ref SCIP_OKAY is returned if everything worked. Otherwise a suitable error code is passed. See \ref
 *          SCIP_Retcode "SCIP_RETCODE" for a complete list of error codes.
 *
 *  @pre This method can be called if @p scip is in one of the following stages:
 *       - \ref SCIP_STAGE_SOLVING
 *
 *  See \ref SCIP_Stage "SCIP_STAGE" for a complete list of all possible solving stages.
 */
SCIP_RETCODE SCIPcalcFlowCover(
   SCIP*                 scip,               /**< SCIP data structure */
   SCIP_SOL*             sol,                /**< the solution that should be separated, or NULL for LP solution */
   SCIP_Real             boundswitch,        /**< fraction of domain up to which lower bound is used in transformation */
   SCIP_Bool             allowlocal,         /**< should local information allowed to be used, resulting in a local cut? */
   SCIP_AGGRROW*         aggrrow,            /**< the aggregation row to compute flow cover cut for */
   SCIP_Real*            cutcoefs,           /**< array to store the non-zero coefficients in the cut */
   SCIP_Real*            cutrhs,             /**< pointer to store the right hand side of the cut */
   int*                  cutinds,            /**< array to store the problem indices of variables with a non-zero coefficient in the cut */
   int*                  cutnnz,             /**< pointer to store the number of non-zeros in the cut */
   SCIP_Real*            cutefficacy,        /**< pointer to store the efficacy of the cut, or NULL */
   int*                  cutrank,            /**< pointer to return rank of generated cut */
   SCIP_Bool*            cutislocal,         /**< pointer to store whether the generated cut is only valid locally */
   SCIP_Bool*            success             /**< pointer to store whether a valid cut was returned */
   )
{
   int i;
   int nvars;
   SCIP_Bool localbdsused;
   SNF_RELAXATION snf;
   SCIP_Real lambda;
   SCIP_Real* tmpcoefs;
   int *transvarflowcoverstatus;
   int nflowcovervars;
   int nnonflowcovervars;

   nvars = SCIPgetNVars(scip);

   *success = FALSE;

   /* get data structures */
   SCIP_CALL( SCIPallocBufferArray(scip, &transvarflowcoverstatus, nvars) );
   SCIP_CALL( allocSNFRelaxation(scip,  &snf, nvars) );

   SCIPdebug( printCutQuad(scip, sol, aggrrow->vals, QUAD(aggrrow->rhs), aggrrow->inds, aggrrow->nnz, FALSE, aggrrow->local) );

   SCIP_CALL( constructSNFRelaxation(scip, sol, boundswitch, allowlocal, aggrrow->vals, QUAD(aggrrow->rhs), aggrrow->inds, aggrrow->nnz, &snf, success, &localbdsused) );

   if( ! *success )
   {
      goto TERMINATE;
   }

   *cutislocal = aggrrow->local || localbdsused;

   /* initialize lambda because gcc issues a stupid warning */
   lambda = 0.0;
   SCIP_CALL( getFlowCover(scip, &snf, &nflowcovervars, &nnonflowcovervars, transvarflowcoverstatus, &lambda, success) );

   if( ! *success )
   {
      goto TERMINATE;
   }

   SCIP_CALL( SCIPallocCleanBufferArray(scip, &tmpcoefs, nvars) );

   SCIP_CALL( generateLiftedFlowCoverCut(scip, &snf, aggrrow, transvarflowcoverstatus, lambda, tmpcoefs, cutrhs, cutinds, cutnnz, success) );
   SCIPdebugMsg(scip, "computed flowcover_%lli_%i:\n", SCIPgetNLPs(scip), SCIPgetNCuts(scip));

   /* if success is FALSE generateLiftedFlowCoverCut wont have touched the tmpcoefs array so we dont need to clean it then */
   if( *success )
   {
      cleanupCut(scip, *cutislocal, cutinds, tmpcoefs, cutnnz, cutrhs);

      for( i = 0; i < *cutnnz; ++i )
      {
         int j = cutinds[i];
         assert(tmpcoefs[j] != 0.0);
         cutcoefs[i] = tmpcoefs[j];
         tmpcoefs[j] = 0.0;
      }

      if( cutefficacy != NULL )
         *cutefficacy = calcEfficacy(scip, sol, cutcoefs, *cutrhs, cutinds, *cutnnz);

      if( cutrank != NULL )
         *cutrank = aggrrow->rank + 1;
   }

   SCIPfreeCleanBufferArray(scip, &tmpcoefs);

  TERMINATE:
   destroySNFRelaxation(scip, &snf);
   SCIPfreeBufferArray(scip, &transvarflowcoverstatus);

   return SCIP_OKAY;
}


/* =========================================== strongcg =========================================== */

/** Transform equation \f$ a \cdot x = b; lb \leq x \leq ub \f$ into standard form
 *    \f$ a^\prime \cdot x^\prime = b,\; 0 \leq x^\prime \leq ub' \f$.
 *
 *  Transform variables (lb or ub):
 *  \f[
 *  \begin{array}{llll}
 *    x^\prime_j := x_j - lb_j,&   x_j = x^\prime_j + lb_j,&   a^\prime_j =  a_j,&   \mbox{if lb is used in transformation}\\
 *    x^\prime_j := ub_j - x_j,&   x_j = ub_j - x^\prime_j,&   a^\prime_j = -a_j,&   \mbox{if ub is used in transformation}
 *  \end{array}
 *  \f]
 *  and move the constant terms \f$ a_j\, lb_j \f$ or \f$ a_j\, ub_j \f$ to the rhs.
 *
 *  Transform variables (vlb or vub):
 *  \f[
 *  \begin{array}{llll}
 *    x^\prime_j := x_j - (bl_j\, zl_j + dl_j),&   x_j = x^\prime_j + (bl_j\, zl_j + dl_j),&   a^\prime_j =  a_j,&   \mbox{if vlb is used in transf.} \\
 *    x^\prime_j := (bu_j\, zu_j + du_j) - x_j,&   x_j = (bu_j\, zu_j + du_j) - x^\prime_j,&   a^\prime_j = -a_j,&   \mbox{if vub is used in transf.}
 *  \end{array}
 *  \f]
 *  move the constant terms \f$ a_j\, dl_j \f$ or \f$ a_j\, du_j \f$ to the rhs, and update the coefficient of the VLB variable:
 *  \f[
 *  \begin{array}{ll}
 *    a_{zl_j} := a_{zl_j} + a_j\, bl_j,& \mbox{or} \\
 *    a_{zu_j} := a_{zu_j} + a_j\, bu_j &
 *  \end{array}
 *  \f]
 */
static
SCIP_RETCODE cutsTransformStrongCG(
   SCIP*                 scip,               /**< SCIP data structure */
   SCIP_SOL*             sol,                /**< the solution that should be separated, or NULL for LP solution */
   SCIP_Real             boundswitch,        /**< fraction of domain up to which lower bound is used in transformation */
   SCIP_Bool             usevbds,            /**< should variable bounds be used in bound transformation? */
   SCIP_Bool             allowlocal,         /**< should local information allowed to be used, resulting in a local cut? */
   SCIP_Real*            cutcoefs,           /**< array of coefficients of cut */
   QUAD(SCIP_Real*       cutrhs),            /**< pointer to right hand side of cut */
   int*                  cutinds,            /**< array of variables problem indices for non-zero coefficients in cut */
   int*                  nnz,                /**< number of non-zeros in cut */
   int*                  varsign,            /**< stores the sign of the transformed variable in summation */
   int*                  boundtype,          /**< stores the bound used for transformed variable:
                                              *   vlb/vub_idx, or -1 for global lb/ub, or -2 for local lb/ub */
   SCIP_Bool*            freevariable,       /**< stores whether a free variable was found in MIR row -> invalid summation */
   SCIP_Bool*            localbdsused        /**< pointer to store whether local bounds were used in transformation */
   )
{
   SCIP_Real* bestbds;
   int i;
   int aggrrowintstart;
   int nvars;
   int firstcontvar;
   SCIP_VAR** vars;

   assert(varsign != NULL);
   assert(boundtype != NULL);
   assert(freevariable != NULL);
   assert(localbdsused != NULL);

   *freevariable = FALSE;
   *localbdsused = FALSE;

   /* allocate temporary memory to store best bounds and bound types */
   SCIP_CALL( SCIPallocBufferArray(scip, &bestbds, 2*(*nnz)) );

   /* start with continuous variables, because using variable bounds can affect the untransformed integral
    * variables, and these changes have to be incorporated in the transformation of the integral variables
    * (continuous variables have largest problem indices!)
    */
   SCIPsortDownInt(cutinds, *nnz);

   vars = SCIPgetVars(scip);
   nvars = SCIPgetNVars(scip);
   firstcontvar = nvars - SCIPgetNContVars(scip);

   /* determine best bounds for the continous variables such that they will have a positive coefficient in the transformation */
   for( i = 0; i < *nnz && cutinds[i] >= firstcontvar; ++i )
   {
      SCIP_Real QUAD(coef);
      int v = cutinds[i];

      QUAD_ARRAY_LOAD(coef, cutcoefs, v);

      if( QUAD_ROUND(coef) > 0.0 )
      {
         /* find closest lower bound in standard lower bound or variable lower bound for continuous variable so that it will have a positive coefficient */
         SCIP_CALL( findBestLb(scip, vars[v], sol, usevbds, allowlocal, bestbds + i, boundtype + i) );

         /* cannot create transformation for strongcg cut */
         if( SCIPisInfinity(scip, -bestbds[i]) )
         {
            *freevariable = TRUE;
            goto TERMINATE;
         }

         varsign[i] = +1;
      }
      else if( QUAD_ROUND(coef) < 0.0 )
      {
         /* find closest upper bound in standard upper bound or variable upper bound for continuous variable so that it will have a positive coefficient */
         SCIP_CALL( findBestUb(scip, vars[cutinds[i]], sol, usevbds, allowlocal, bestbds + i, boundtype + i) );

          /* cannot create transformation for strongcg cut */
         if( SCIPisInfinity(scip, bestbds[i]) )
         {
            *freevariable = TRUE;
            goto TERMINATE;
         }

         varsign[i] = -1;
      }
   }

   /* remember start of integer variables in the aggrrow */
   aggrrowintstart = i;

   /* perform bound substitution for continuous variables */
   for( i = 0; i < aggrrowintstart; ++i )
   {
      SCIP_Real QUAD(coef);
      SCIP_Real QUAD(tmp);
      int v = cutinds[i];
      SCIP_VAR* var = vars[v];
      assert(!SCIPisInfinity(scip, -varsign[i] * bestbds[i]));

      QUAD_ARRAY_LOAD(coef, cutcoefs, v);

      /* standard (bestlbtype < 0) or variable (bestlbtype >= 0) lower bound? */
      if( boundtype[i] < 0 )
      {
         SCIPquadprecProdQD(tmp, coef, bestbds[i]);
         SCIPquadprecSumQQ(*cutrhs, *cutrhs, -tmp);
         *localbdsused = *localbdsused || (boundtype[i] == -2);
      }
      else
      {
         SCIP_VAR** vbdvars;
         SCIP_Real* vbdcoefs;
         SCIP_Real* vbdconsts;
         SCIP_Real QUAD(zcoef);
         int zidx;

         if( varsign[i] == +1 )
         {
            vbdvars = SCIPvarGetVlbVars(var);
            vbdcoefs = SCIPvarGetVlbCoefs(var);
            vbdconsts = SCIPvarGetVlbConstants(var);
            assert(0 <= boundtype[i] && boundtype[i] < SCIPvarGetNVlbs(var));
         }
         else
         {
            vbdvars = SCIPvarGetVubVars(var);
            vbdcoefs = SCIPvarGetVubCoefs(var);
            vbdconsts = SCIPvarGetVubConstants(var);
            assert(0 <= boundtype[i] && boundtype[i] < SCIPvarGetNVubs(var));
         }

         assert(vbdvars != NULL);
         assert(vbdcoefs != NULL);
         assert(vbdconsts != NULL);
         assert(SCIPvarIsActive(vbdvars[boundtype[i]]));

         zidx = SCIPvarGetProbindex(vbdvars[boundtype[i]]);
         assert(0 <= zidx && zidx < firstcontvar);

         SCIPquadprecProdQD(tmp, coef, vbdconsts[boundtype[i]]);
         SCIPquadprecSumQQ(*cutrhs, *cutrhs, -tmp);

         /* check if integral variable already exists in the row */
         QUAD_ARRAY_LOAD(zcoef, cutcoefs, zidx);

         if( QUAD_HI(zcoef) == 0.0 )
            cutinds[(*nnz)++] = zidx;

         SCIPquadprecProdQD(tmp, coef, vbdcoefs[boundtype[i]]);
         SCIPquadprecSumQQ(zcoef, zcoef, tmp);

         QUAD_HI(zcoef) = NONZERO(QUAD_HI(zcoef));
         assert(QUAD_HI(zcoef) != 0.0);

         QUAD_ARRAY_STORE(cutcoefs, zidx, zcoef);
      }
   }

   assert(i == aggrrowintstart);

   /* remove integral variables that now have a zero coefficient due to variable bound usage of continuous variables
    * and perform the bound substitution for the integer variables that are left using simple bounds
    */
   while( i < *nnz )
   {
      SCIP_Real QUAD(coef);
      SCIP_Real QUAD(tmp);
      SCIP_Real bestlb;
      SCIP_Real bestub;
      int bestlbtype;
      int bestubtype;
      SCIP_BOUNDTYPE selectedbound;
      int v = cutinds[i];

      assert(v < firstcontvar);
      QUAD_ARRAY_LOAD(coef, cutcoefs, v);

      /* due to variable bound usage for the continous variables cancellation may have occurred */
      if( EPSZ(QUAD_ROUND(coef), QUAD_EPSILON) )
      {
         QUAD_ASSIGN(coef, 0.0);
         QUAD_ARRAY_STORE(cutcoefs, v, coef);
         --(*nnz);
         cutinds[i] = cutinds[*nnz];

         /* do not increase i, since last element is copied to the i-th position */
         continue;
      }

      /* determine the best bounds for the integral variable, usevbd can be set to FALSE here as vbds are only used for continous variables */
      SCIP_CALL( determineBestBounds(scip, vars[v], sol, boundswitch, FALSE, allowlocal, FALSE, FALSE, NULL, NULL,
                                     &bestlb, &bestub, &bestlbtype, &bestubtype, &selectedbound, freevariable) );

      /* check if we have an unbounded integral variable */
      if( *freevariable )
      {
         goto TERMINATE;
      }

      /* perform bound substitution */
      if( selectedbound == SCIP_BOUNDTYPE_LOWER )
      {
         boundtype[i] = bestlbtype;
         varsign[i] = +1;
         SCIPquadprecProdQD(tmp, coef, bestlb);
         SCIPquadprecSumQQ(*cutrhs, *cutrhs, -tmp);
      }
      else
      {
         assert(selectedbound == SCIP_BOUNDTYPE_UPPER);
         boundtype[i] = bestubtype;
         varsign[i] = -1;
         SCIPquadprecProdQD(tmp, coef, bestub);
         SCIPquadprecSumQQ(*cutrhs, *cutrhs, -tmp);
      }

      assert(boundtype[i] == -1 || boundtype[i] == -2);
      *localbdsused = *localbdsused || (boundtype[i] == -2);

      /* increase i */
      ++i;
   }

   /* relax rhs to zero if it is close to */
   if( QUAD_ROUND(*cutrhs) < 0.0 && QUAD_ROUND(*cutrhs) >= -SCIPepsilon(scip) )
      QUAD_ASSIGN(*cutrhs, 0.0);

  TERMINATE:
   /*free temporary memory */
   SCIPfreeBufferArray(scip, &bestbds);

   return SCIP_OKAY;
}

/** Calculate fractionalities \f$ f_0 := b - down(b) \f$, \f$ f_j := a^\prime_j - down(a^\prime_j) \f$ and
 *   integer \f$ k >= 1 \f$ with \f$ 1/(k + 1) <= f_0 < 1/k \f$ and \f$ (=> k = up(1/f_0) + 1) \f$
 *   integer \f$ 1 <= p_j <= k \f$ with \f$ f_0 + ((p_j - 1) * (1 - f_0)/k) < f_j <= f_0 + (p_j * (1 - f_0)/k)\f$ \f$ (=> p_j = up( k*(f_j - f_0)/(1 - f_0) )) \f$
 * and derive strong CG cut \f$ \tilde{a}*x^\prime <= down(b) \f$
 * \f[
 * \begin{array}{rll}
 * integers : &  \tilde{a}_j = down(a^\prime_j)                &, if \qquad f_j <= f_0 \\
 *            &  \tilde{a}_j = down(a^\prime_j) + p_j/(k + 1)  &, if \qquad f_j >  f_0 \\
 * continuous:&  \tilde{a}_j = 0                               &, if \qquad a^\prime_j >= 0 \\
 *            &  \mbox{no strong CG cut found}                 &, if \qquad a^\prime_j <  0
 * \end{array}
 * \f]
 *
 * Transform inequality back to \f$ \hat{a}*x <= rhs \f$:
 *
 *  (lb or ub):
 * \f[
 * \begin{array}{lllll}
 *    x^\prime_j := x_j - lb_j,&   x_j == x^\prime_j + lb_j,&   a^\prime_j ==  a_j,&   \hat{a}_j :=  \tilde{a}_j,&   \mbox{if lb was used in transformation} \\
 *    x^\prime_j := ub_j - x_j,&   x_j == ub_j - x^\prime_j,&   a^\prime_j == -a_j,&   \hat{a}_j := -\tilde{a}_j,&   \mbox{if ub was used in transformation}
 * \end{array}
 * \f]
 * \f[
 *  and move the constant terms
 * \begin{array}{rl}
 *    -\tilde{a}_j * lb_j == -\hat{a}_j * lb_j, & \mbox{or} \\
 *     \tilde{a}_j * ub_j == -\hat{a}_j * ub_j &
 * \end{array}
 * \f]
 *  to the rhs.
 *
 *  (vlb or vub):
 * \f[
 * \begin{array}{lllll}
 *    x^\prime_j := x_j - (bl_j * zl_j + dl_j),&   x_j == x^\prime_j + (bl_j * zl_j + dl_j),&   a^\prime_j ==  a_j,&   \hat{a}_j :=  \tilde{a}_j,&   \mbox{(vlb)} \\
 *    x^\prime_j := (bu_j * zu_j + du_j) - x_j,&   x_j == (bu_j * zu_j + du_j) - x^\prime_j,&   a^\prime_j == -a_j,&   \hat{a}_j := -\tilde{a}_j,&   \mbox{(vub)}
 * \end{array}
 * \f]
 *  move the constant terms
 * \f[
 * \begin{array}{rl}
 *    -\tilde{a}_j * dl_j == -\hat{a}_j * dl_j,& \mbox{or} \\
 *     \tilde{a}_j * du_j == -\hat{a}_j * du_j &
 * \end{array}
 * \f]
 *  to the rhs, and update the VB variable coefficients:
 * \f[
 * \begin{array}{ll}
 *    \hat{a}_{zl_j} := \hat{a}_{zl_j} - \tilde{a}_j * bl_j == \hat{a}_{zl_j} - \hat{a}_j * bl_j,& \mbox{or} \\
 *    \hat{a}_{zu_j} := \hat{a}_{zu_j} + \tilde{a}_j * bu_j == \hat{a}_{zu_j} - \hat{a}_j * bu_j &
 * \end{array}
 * \f]
 */
static
SCIP_RETCODE cutsRoundStrongCG(
   SCIP*                 scip,               /**< SCIP data structure */
   SCIP_Real*            cutcoefs,           /**< array of coefficients of cut */
   QUAD(SCIP_Real*       cutrhs),            /**< pointer to right hand side of cut */
   int*                  cutinds,            /**< array of variables problem indices for non-zero coefficients in cut */
   int*                  nnz,                /**< number of non-zeros in cut */
   int*                  varsign,            /**< stores the sign of the transformed variable in summation */
   int*                  boundtype,          /**< stores the bound used for transformed variable (vlb/vub_idx or -1 for lb/ub)*/
   QUAD(SCIP_Real        f0),                /**< fractional value of rhs */
   SCIP_Real             k                   /**< factor to strengthen strongcg cut */
   )
{
   SCIP_Real QUAD(onedivoneminusf0);
   int i;
   int firstcontvar;
   SCIP_VAR** vars;
   int aggrrowintstart;

   assert(QUAD_HI(cutrhs) != NULL);
   assert(cutcoefs != NULL);
   assert(cutinds != NULL);
   assert(nnz != NULL);
   assert(boundtype != NULL);
   assert(varsign != NULL);
   assert(0.0 < QUAD_ROUND(f0) && QUAD_ROUND(f0) < 1.0);

   SCIPquadprecSumQD(onedivoneminusf0, -f0, 1.0);
   SCIPquadprecDivDQ(onedivoneminusf0, 1.0, onedivoneminusf0);

   /* Loop backwards to process integral variables first and be able to delete coefficients of integral variables
    * without destroying the ordering of the aggrrow's non-zeros.
    * (due to sorting in cutsTransformStrongCG the ordering is continuous before integral)
    */

   firstcontvar = SCIPgetNVars(scip) - SCIPgetNContVars(scip);
   vars = SCIPgetVars(scip);
#ifndef NDEBUG
   /*in debug mode check, that all continuous variables of the aggrrow come before the integral variables */
   i = 0;
   while( i < *nnz && cutinds[i] >= firstcontvar )
      ++i;

   while( i < *nnz )
   {
      assert(cutinds[i] < firstcontvar);
      ++i;
   }
#endif

   /* integer variables */
   for( i = *nnz - 1; i >= 0 && cutinds[i] < firstcontvar; --i )
   {
      SCIP_VAR* var;
      SCIP_Real QUAD(aj);
      SCIP_Real downaj;
      SCIP_Real QUAD(cutaj);
      SCIP_Real QUAD(fj);
      int v;

      v = cutinds[i];
      assert(0 <= v && v < SCIPgetNVars(scip));

      var = vars[v];
      assert(var != NULL);
      assert(SCIPvarGetProbindex(var) == v);
      assert(boundtype[i] == -1 || boundtype[i] == -2);
      assert(varsign[i] == +1 || varsign[i] == -1);

      /* calculate the coefficient in the retransformed cut */
      QUAD_ARRAY_LOAD(aj, cutcoefs, v);
      QUAD_SCALE(aj, varsign[i]);

      downaj = EPSFLOOR(QUAD_ROUND(aj), QUAD_EPSILON);
      SCIPquadprecSumQD(fj, aj, -downaj);

      if( SCIPisLE(scip, QUAD_ROUND(fj), QUAD_ROUND(f0)) )
         QUAD_ASSIGN(cutaj, varsign[i] * downaj); /* a^_j */
      else
      {
         SCIP_Real pj;

         SCIPquadprecSumQQ(cutaj, fj, -f0);
         SCIPquadprecProdQD(cutaj, cutaj, k);
         SCIPquadprecProdQQ(cutaj, cutaj, onedivoneminusf0);
         pj = SCIPceil(scip, QUAD_ROUND(cutaj));
         assert(pj >= 0); /* should be >= 1, but due to rounding bias can be 0 if fj almost equal to f0 */
         assert(pj <= k);
         SCIPquadprecDivDD(cutaj, pj, k + 1.0);
         SCIPquadprecSumQD(cutaj, cutaj, downaj);
         QUAD_SCALE(cutaj, varsign[i]);
      }

      /* remove zero cut coefficients from cut */
      if( EPSZ(QUAD_ROUND(cutaj), QUAD_EPSILON) )
      {
         QUAD_ASSIGN(cutaj, 0.0);
         QUAD_ARRAY_STORE(cutcoefs, v, cutaj);
         --*nnz;
         cutinds[i] = cutinds[*nnz];
         continue;
      }

      QUAD_ARRAY_STORE(cutcoefs, v, cutaj);

       /* integral var uses standard bound */
      assert(boundtype[i] < 0);

      /* move the constant term  -a~_j * lb_j == -a^_j * lb_j , or  a~_j * ub_j == -a^_j * ub_j  to the rhs */
      if( varsign[i] == +1 )
      {
         SCIP_Real QUAD(tmp);

         /* lower bound was used */
         if( boundtype[i] == -1 )
         {
            assert(!SCIPisInfinity(scip, -SCIPvarGetLbGlobal(var)));
            SCIPquadprecProdQD(tmp, cutaj, SCIPvarGetLbGlobal(var));
            SCIPquadprecSumQQ(*cutrhs, *cutrhs, tmp);
         }
         else
         {
            assert(!SCIPisInfinity(scip, -SCIPvarGetLbLocal(var)));
            SCIPquadprecProdQD(tmp, cutaj, SCIPvarGetLbLocal(var));
            SCIPquadprecSumQQ(*cutrhs, *cutrhs, tmp);
         }
      }
      else
      {
         SCIP_Real QUAD(tmp);

         /* upper bound was used */
         if( boundtype[i] == -1 )
         {
            assert(!SCIPisInfinity(scip, SCIPvarGetUbGlobal(var)));
            SCIPquadprecProdQD(tmp, cutaj, SCIPvarGetUbGlobal(var));
            SCIPquadprecSumQQ(*cutrhs, *cutrhs, tmp);
         }
         else
         {
            assert(!SCIPisInfinity(scip, SCIPvarGetUbLocal(var)));
            SCIPquadprecProdQD(tmp, cutaj, SCIPvarGetUbLocal(var));
            SCIPquadprecSumQQ(*cutrhs, *cutrhs, tmp);
         }
      }
   }

   /* now process the continuous variables; postpone deletetion of zeros till all continuous variables have been processed */
   aggrrowintstart = i + 1;

#ifndef NDEBUG
   /* in a strong CG cut, cut coefficients of continuous variables are always zero; check this in debug mode */
   for( i = 0; i < aggrrowintstart; ++i )
   {
      int v;

      v = cutinds[i];
      assert(firstcontvar <= v && v < SCIPgetNVars(scip));

      {
         SCIP_VAR* var;
         SCIP_Real QUAD(aj);

         var = vars[v];
         assert(var != NULL);
         assert(!SCIPvarIsIntegral(var));
         assert(SCIPvarGetProbindex(var) == v);
         assert(varsign[i] == +1 || varsign[i] == -1);

         /* calculate the coefficient in the retransformed cut */
         QUAD_ARRAY_LOAD(aj, cutcoefs, v);
         QUAD_SCALE(aj, varsign[i]);

         assert(QUAD_ROUND(aj) >= 0.0);
      }
   }
#endif

   /* move integer variables to the empty position of the continuous variables */
   if( aggrrowintstart > 0 )
   {
      SCIP_Real QUAD(tmp);
      assert(aggrrowintstart <= *nnz);

      QUAD_ASSIGN(tmp, 0.0);

      for( i = 0; i < aggrrowintstart; ++i )
      {
         QUAD_ARRAY_STORE(cutcoefs, cutinds[i], tmp);
      }

      *nnz -= aggrrowintstart;
      if( *nnz < aggrrowintstart )
      {
         BMScopyMemoryArray(cutinds, cutinds + aggrrowintstart, *nnz);
      }
      else
      {
         BMScopyMemoryArray(cutinds, cutinds + *nnz, aggrrowintstart);
      }
   }

   return SCIP_OKAY;
}

/** substitute aggregated slack variables:
 *
 *  The coefficient of the slack variable s_r is equal to the row's weight times the slack's sign, because the slack
 *  variable only appears in its own row: \f$ a^\prime_r = scale * weight[r] * slacksign[r] \f$.
 *
 *  Depending on the slacks type (integral or continuous), its coefficient in the cut calculates as follows:
 * \f[
 * \begin{array}{rll}
 *    integers:  & \hat{a}_r = \tilde{a}_r = down(a^\prime_r)                  &, if \qquad f_r <= f0 \\
 *               & \hat{a}_r = \tilde{a}_r = down(a^\prime_r) + p_r/(k + 1)    &, if \qquad f_r >  f0 \\
 *    continuous:& \hat{a}_r = \tilde{a}_r = 0                                 &, if \qquad a^\prime_r >= 0 \\
 *               & \mbox{no strong CG cut found}                               &, if \qquad a^\prime_r <  0
 * \end{array}
 * \f]
 *
 *  Substitute \f$ \hat{a}_r * s_r \f$ by adding \f$ \hat{a}_r \f$ times the slack's definition to the cut.
 */
static
SCIP_RETCODE cutsSubstituteStrongCG(
   SCIP*                 scip,
   SCIP_Real*            weights,            /**< row weights in row summation */
   int*                  slacksign,          /**< stores the sign of the row's slack variable in summation */
   int*                  rowinds,            /**< sparsity pattern of used rows */
   int                   nrowinds,           /**< number of used rows */
   SCIP_Real             scale,              /**< additional scaling factor multiplied to all rows */
   SCIP_Real*            cutcoefs,           /**< array of coefficients of cut */
   QUAD(SCIP_Real*       cutrhs),            /**< pointer to right hand side of cut */
   int*                  cutinds,            /**< array of variables problem indices for non-zero coefficients in cut */
   int*                  nnz,                /**< number of non-zeros in cut */
   QUAD(SCIP_Real        f0),                /**< fractional value of rhs */
   SCIP_Real             k                   /**< factor to strengthen strongcg cut */
   )
{  /*lint --e{715}*/
   SCIP_ROW** rows;
   SCIP_Real QUAD(onedivoneminusf0);
   int i;

   assert(scip != NULL);
   assert(weights != NULL);
   assert(slacksign != NULL);
   assert(rowinds != NULL);
   assert(SCIPisPositive(scip, scale));
   assert(cutcoefs != NULL);
   assert(QUAD_HI(cutrhs) != NULL);
   assert(cutinds != NULL);
   assert(nnz != NULL);
   assert(0.0 < QUAD_ROUND(f0) && QUAD_ROUND(f0) < 1.0);

   SCIPquadprecSumQD(onedivoneminusf0, -f0, 1.0);
   SCIPquadprecDivDQ(onedivoneminusf0, 1.0, onedivoneminusf0);

   rows = SCIPgetLPRows(scip);
   for( i = 0; i < nrowinds; i++ )
   {
      SCIP_ROW* row;
      SCIP_Real pr;
      SCIP_Real QUAD(ar);
      SCIP_Real downar;
      SCIP_Real QUAD(cutar);
      SCIP_Real QUAD(fr);
      SCIP_Real mul;
      int r;

      r = rowinds[i];
      assert(0 <= r && r < SCIPgetNLPRows(scip));
      assert(slacksign[i] == -1 || slacksign[i] == +1);
      assert(!SCIPisZero(scip, weights[i]));

      row = rows[r];
      assert(row != NULL);
      assert(row->len == 0 || row->cols != NULL);
      assert(row->len == 0 || row->cols_index != NULL);
      assert(row->len == 0 || row->vals != NULL);

      /* get the slack's coefficient a'_r in the aggregated row */
      SCIPquadprecProdDD(ar, slacksign[i] * scale, weights[i]);

      /* calculate slack variable's coefficient a^_r in the cut */
      if( row->integral )
      {
         /* slack variable is always integral: */
         downar = EPSFLOOR(QUAD_ROUND(ar), QUAD_EPSILON);
         SCIPquadprecSumQD(fr, ar, -downar);

         if( SCIPisLE(scip, QUAD_ROUND(fr), QUAD_ROUND(f0)) )
            QUAD_ASSIGN(cutar, downar);
         else
         {
            SCIPquadprecSumQQ(cutar, fr, -f0);
            SCIPquadprecProdQQ(cutar, cutar, onedivoneminusf0);
            SCIPquadprecProdQD(cutar, cutar, k);
            pr = SCIPceil(scip, QUAD_ROUND(cutar));
            assert(pr >= 0); /* should be >= 1, but due to rounding bias can be 0 if fr almost equal to f0 */
            assert(pr <= k);
            SCIPquadprecDivDD(cutar, pr, k + 1.0);
            SCIPquadprecSumQD(cutar, cutar, downar);
         }
      }
      else
      {
         /* slack variable is continuous: */
         assert(QUAD_ROUND(ar) >= 0.0);
         continue; /* slack can be ignored, because its coefficient is reduced to 0.0 */
      }

=======
/** Transform equation \f$ a \cdot x = b; lb \leq x \leq ub \f$ into standard form
 *    \f$ a^\prime \cdot x^\prime = b,\; 0 \leq x^\prime \leq ub' \f$.
 *
 *  Transform variables (lb or ub):
 *  \f[
 *  \begin{array}{llll}
 *    x^\prime_j := x_j - lb_j,&   x_j = x^\prime_j + lb_j,&   a^\prime_j =  a_j,&   \mbox{if lb is used in transformation}\\
 *    x^\prime_j := ub_j - x_j,&   x_j = ub_j - x^\prime_j,&   a^\prime_j = -a_j,&   \mbox{if ub is used in transformation}
 *  \end{array}
 *  \f]
 *  and move the constant terms \f$ a_j\, lb_j \f$ or \f$ a_j\, ub_j \f$ to the rhs.
 *
 *  Transform variables (vlb or vub):
 *  \f[
 *  \begin{array}{llll}
 *    x^\prime_j := x_j - (bl_j\, zl_j + dl_j),&   x_j = x^\prime_j + (bl_j\, zl_j + dl_j),&   a^\prime_j =  a_j,&   \mbox{if vlb is used in transf.} \\
 *    x^\prime_j := (bu_j\, zu_j + du_j) - x_j,&   x_j = (bu_j\, zu_j + du_j) - x^\prime_j,&   a^\prime_j = -a_j,&   \mbox{if vub is used in transf.}
 *  \end{array}
 *  \f]
 *  move the constant terms \f$ a_j\, dl_j \f$ or \f$ a_j\, du_j \f$ to the rhs, and update the coefficient of the VLB variable:
 *  \f[
 *  \begin{array}{ll}
 *    a_{zl_j} := a_{zl_j} + a_j\, bl_j,& \mbox{or} \\
 *    a_{zu_j} := a_{zu_j} + a_j\, bu_j &
 *  \end{array}
 *  \f]
 */
static
SCIP_RETCODE cutsTransformMIR(
   SCIP*                 scip,               /**< SCIP data structure */
   SCIP_SOL*             sol,                /**< the solution that should be separated, or NULL for LP solution */
   SCIP_Real             boundswitch,        /**< fraction of domain up to which lower bound is used in transformation */
   SCIP_Bool             usevbds,            /**< should variable bounds be used in bound transformation? */
   SCIP_Bool             allowlocal,         /**< should local information allowed to be used, resulting in a local cut? */
   SCIP_Bool             fixintegralrhs,     /**< should complementation tried to be adjusted such that rhs gets fractional? */
   SCIP_Bool             ignoresol,          /**< should the LP solution be ignored? (eg, apply MIR to dualray) */
   int*                  boundsfortrans,     /**< bounds that should be used for transformed variables: vlb_idx/vub_idx,
                                              *   -1 for global lb/ub, -2 for local lb/ub, or -3 for using closest bound;
                                              *   NULL for using closest bound for all variables */
   SCIP_BOUNDTYPE*       boundtypesfortrans, /**< type of bounds that should be used for transformed variables;
                                              *   NULL for using closest bound for all variables */
   SCIP_Real             minfrac,            /**< minimal fractionality of rhs to produce MIR cut for */
   SCIP_Real             maxfrac,            /**< maximal fractionality of rhs to produce MIR cut for */
   SCIP_Real*            cutcoefs,           /**< array of coefficients of cut */
   QUAD(SCIP_Real*       cutrhs),            /**< pointer to right hand side of cut */
   int*                  cutinds,            /**< array of variables problem indices for non-zero coefficients in cut */
   int*                  nnz,                /**< number of non-zeros in cut */
   int*                  varsign,            /**< stores the sign of the transformed variable in summation */
   int*                  boundtype,          /**< stores the bound used for transformed variable:
                                              *   vlb/vub_idx, or -1 for global lb/ub, or -2 for local lb/ub */
   SCIP_Bool*            freevariable,       /**< stores whether a free variable was found in MIR row -> invalid summation */
   SCIP_Bool*            localbdsused        /**< pointer to store whether local bounds were used in transformation */
   )
{
   SCIP_Real QUAD(tmp);
   SCIP_Real* bestlbs;
   SCIP_Real* bestubs;
   int* bestlbtypes;
   int* bestubtypes;
   SCIP_BOUNDTYPE* selectedbounds;
   int i;
   int aggrrowintstart;
   int nvars;
   int firstcontvar;
   SCIP_VAR** vars;

   assert(varsign != NULL);
   assert(boundtype != NULL);
   assert(freevariable != NULL);
   assert(localbdsused != NULL);

   *freevariable = FALSE;
   *localbdsused = FALSE;

   /* allocate temporary memory to store best bounds and bound types */
   SCIP_CALL( SCIPallocBufferArray(scip, &bestlbs, 2*(*nnz)) );
   SCIP_CALL( SCIPallocBufferArray(scip, &bestubs, 2*(*nnz)) );
   SCIP_CALL( SCIPallocBufferArray(scip, &bestlbtypes, 2*(*nnz)) );
   SCIP_CALL( SCIPallocBufferArray(scip, &bestubtypes, 2*(*nnz)) );
   SCIP_CALL( SCIPallocBufferArray(scip, &selectedbounds, 2*(*nnz)) );

   /* start with continuous variables, because using variable bounds can affect the untransformed integral
    * variables, and these changes have to be incorporated in the transformation of the integral variables
    * (continuous variables have largest problem indices!)
    */
   SCIPsortDownInt(cutinds, *nnz);

   vars = SCIPgetVars(scip);
   nvars = SCIPgetNVars(scip);
   firstcontvar = nvars - SCIPgetNContVars(scip);

   /* determine the best bounds for the continous variables */
   for( i = 0; i < *nnz && cutinds[i] >= firstcontvar; ++i )
   {
      SCIP_CALL( determineBestBounds(scip, vars[cutinds[i]], sol, boundswitch, usevbds, allowlocal, fixintegralrhs,
                                     ignoresol, boundsfortrans, boundtypesfortrans,
                                     bestlbs + i, bestubs + i, bestlbtypes + i, bestubtypes + i, selectedbounds + i, freevariable) );

      if( *freevariable )
         goto TERMINATE;
   }

   /* remember start of integer variables in the aggrrow */
   aggrrowintstart = i;

   /* perform bound substitution for continuous variables */
   for( i = 0; i < aggrrowintstart; ++i )
   {
      SCIP_Real QUAD(coef);
      int v = cutinds[i];
      SCIP_VAR* var = vars[v];

      QUAD_ARRAY_LOAD(coef, cutcoefs, v);

      if( selectedbounds[i] == SCIP_BOUNDTYPE_LOWER )
      {
         assert(!SCIPisInfinity(scip, -bestlbs[i]));

         /* use lower bound as transformation bound: x'_j := x_j - lb_j */
         boundtype[i] = bestlbtypes[i];
         varsign[i] = +1;

         /* standard (bestlbtype < 0) or variable (bestlbtype >= 0) lower bound? */
         if( bestlbtypes[i] < 0 )
         {
            SCIPquadprecProdQD(tmp, coef, bestlbs[i]);
            SCIPquadprecSumQQ(*cutrhs, *cutrhs, -tmp);
            *localbdsused = *localbdsused || (bestlbtypes[i] == -2);
         }
         else
         {
            SCIP_VAR** vlbvars;
            SCIP_Real* vlbcoefs;
            SCIP_Real* vlbconsts;
            SCIP_Real QUAD(zcoef);
            int zidx;

            vlbvars = SCIPvarGetVlbVars(var);
            vlbcoefs = SCIPvarGetVlbCoefs(var);
            vlbconsts = SCIPvarGetVlbConstants(var);
            assert(vlbvars != NULL);
            assert(vlbcoefs != NULL);
            assert(vlbconsts != NULL);

            assert(0 <= bestlbtypes[i] && bestlbtypes[i] < SCIPvarGetNVlbs(var));
            assert(SCIPvarIsActive(vlbvars[bestlbtypes[i]]));
            zidx = SCIPvarGetProbindex(vlbvars[bestlbtypes[i]]);
            assert(0 <= zidx && zidx < firstcontvar);

            SCIPquadprecProdQD(tmp, coef, vlbconsts[bestlbtypes[i]]);
            SCIPquadprecSumQQ(*cutrhs, *cutrhs, -tmp);

            /* check if integral variable already exists in the row and update sparsity pattern */
            QUAD_ARRAY_LOAD(zcoef, cutcoefs, zidx);
            if( QUAD_HI(zcoef) == 0.0 )
               cutinds[(*nnz)++] = zidx;

            SCIPquadprecProdQD(coef, coef, vlbcoefs[bestlbtypes[i]]);
            SCIPquadprecSumQQ(zcoef, zcoef, coef);
            QUAD_HI(zcoef) = NONZERO(QUAD_HI(zcoef));
            QUAD_ARRAY_STORE(cutcoefs, zidx, zcoef);
            assert(QUAD_HI(zcoef) != 0.0);
         }
      }
      else
      {
         assert(!SCIPisInfinity(scip, bestubs[i]));

         /* use upper bound as transformation bound: x'_j := ub_j - x_j */
         boundtype[i] = bestubtypes[i];
         varsign[i] = -1;

         /* standard (bestubtype < 0) or variable (bestubtype >= 0) upper bound? */
         if( bestubtypes[i] < 0 )
         {
            SCIPquadprecProdQD(tmp, coef, bestubs[i]);
            SCIPquadprecSumQQ(*cutrhs, *cutrhs, -tmp);
            *localbdsused = *localbdsused || (bestubtypes[i] == -2);
         }
         else
         {
            SCIP_VAR** vubvars;
            SCIP_Real* vubcoefs;
            SCIP_Real* vubconsts;
            SCIP_Real QUAD(zcoef);
            int zidx;

            vubvars = SCIPvarGetVubVars(var);
            vubcoefs = SCIPvarGetVubCoefs(var);
            vubconsts = SCIPvarGetVubConstants(var);
            assert(vubvars != NULL);
            assert(vubcoefs != NULL);
            assert(vubconsts != NULL);

            assert(0 <= bestubtypes[i] && bestubtypes[i] < SCIPvarGetNVubs(var));
            assert(SCIPvarIsActive(vubvars[bestubtypes[i]]));
            zidx = SCIPvarGetProbindex(vubvars[bestubtypes[i]]);
            assert(zidx >= 0);

            SCIPquadprecProdQD(tmp, coef, vubconsts[bestubtypes[i]]);
            SCIPquadprecSumQQ(*cutrhs, *cutrhs, -tmp);

            /* check if integral variable already exists in the row and update sparsity pattern */
            QUAD_ARRAY_LOAD(zcoef, cutcoefs, zidx);
            if( QUAD_HI(zcoef) == 0.0 )
               cutinds[(*nnz)++] = zidx;

            SCIPquadprecProdQD(coef, coef, vubcoefs[bestubtypes[i]]);
            SCIPquadprecSumQQ(zcoef, zcoef, coef);
            QUAD_HI(zcoef) = NONZERO(QUAD_HI(zcoef));
            QUAD_ARRAY_STORE(cutcoefs, zidx, zcoef);
            assert(QUAD_HI(zcoef) != 0.0);
         }
      }
   }

   /* remove integral variables that now have a zero coefficient due to variable bound usage of continuous variables
    * and determine the bound to use for the integer variables that are left
    */
   while( i < *nnz )
   {
      SCIP_Real QUAD(coef);
      int v = cutinds[i];
      assert(cutinds[i] < firstcontvar);

      QUAD_ARRAY_LOAD(coef, cutcoefs, v);

      /* due to variable bound usage for the continous variables cancellation may have occurred */
      if( EPSZ(QUAD_ROUND(coef), QUAD_EPSILON) )
      {
         QUAD_ASSIGN(coef, 0.0);
         QUAD_ARRAY_STORE(cutcoefs, v, coef);
         --(*nnz);
         cutinds[i] = cutinds[*nnz];
         /* do not increase i, since last element is copied to the i-th position */
         continue;
      }

      /* determine the best bounds for the integral variable, usevbd can be set to FALSE here as vbds are only used for continous variables */
      SCIP_CALL( determineBestBounds(scip, vars[v], sol, boundswitch, FALSE, allowlocal, fixintegralrhs,
                                     ignoresol, boundsfortrans, boundtypesfortrans,
                                     bestlbs + i, bestubs + i, bestlbtypes + i, bestubtypes + i, selectedbounds + i, freevariable) );

      /* increase i */
      ++i;

      if( *freevariable )
         goto TERMINATE;
   }

   /* now perform the bound substitution on the remaining integral variables which only uses standard bounds */
   for( i = aggrrowintstart; i < *nnz; ++i )
   {
      SCIP_Real QUAD(coef);
      int v = cutinds[i];

      QUAD_ARRAY_LOAD(coef, cutcoefs, v);

      /* perform bound substitution */
      if( selectedbounds[i] == SCIP_BOUNDTYPE_LOWER )
      {
         assert(!SCIPisInfinity(scip, - bestlbs[i]));
         assert(bestlbtypes[i] < 0);

         /* use lower bound as transformation bound: x'_j := x_j - lb_j */
         boundtype[i] = bestlbtypes[i];
         varsign[i] = +1;

         /* standard (bestlbtype < 0) or variable (bestlbtype >= 0) lower bound? */
         SCIPquadprecProdQD(tmp, coef, bestlbs[i]);
         SCIPquadprecSumQQ(*cutrhs, *cutrhs, -tmp);
         *localbdsused = *localbdsused || (bestlbtypes[i] == -2);
      }
      else
      {
         assert(!SCIPisInfinity(scip, bestubs[i]));
         assert(bestubtypes[i] < 0);

         /* use upper bound as transformation bound: x'_j := ub_j - x_j */
         boundtype[i] = bestubtypes[i];
         varsign[i] = -1;

         /* standard (bestubtype < 0) or variable (bestubtype >= 0) upper bound? */
         SCIPquadprecProdQD(tmp, coef, bestubs[i]);
         SCIPquadprecSumQQ(*cutrhs, *cutrhs, -tmp);
         *localbdsused = *localbdsused || (bestubtypes[i] == -2);
      }
   }

   if( fixintegralrhs )
   {
      SCIP_Real f0;

      /* check if rhs is fractional */
      f0 = EPSFRAC(QUAD_ROUND(*cutrhs), SCIPsumepsilon(scip));
      if( f0 < minfrac || f0 > maxfrac )
      {
         SCIP_Real bestviolgain;
         SCIP_Real bestnewf0;
         int besti;

         /* choose complementation of one variable differently such that f0 is in correct range */
         besti = -1;
         bestviolgain = -1e+100;
         bestnewf0 = 1.0;
         for( i = 0; i < *nnz; i++ )
         {
            int v;
            SCIP_Real QUAD(coef);

            v = cutinds[i];
            assert(0 <= v && v < nvars);

            QUAD_ARRAY_LOAD(coef, cutcoefs, v);
            assert(!EPSZ(QUAD_ROUND(coef), QUAD_EPSILON));

            if( boundtype[i] < 0
               && ((varsign[i] == +1 && !SCIPisInfinity(scip, bestubs[i]) && bestubtypes[i] < 0)
                  || (varsign[i] == -1 && !SCIPisInfinity(scip, -bestlbs[i]) && bestlbtypes[i] < 0)) )
            {
               SCIP_Real fj;
               SCIP_Real newfj;
               SCIP_Real newrhs;
               SCIP_Real newf0;
               SCIP_Real solval;
               SCIP_Real viol;
               SCIP_Real newviol;
               SCIP_Real violgain;

               /* currently:              a'_j =  varsign * a_j  ->  f'_j =  a'_j - floor(a'_j)
                * after complementation: a''_j = -varsign * a_j  -> f''_j = a''_j - floor(a''_j) = 1 - f'_j
                *                        rhs'' = rhs' + varsign * a_j * (lb_j - ub_j)
                * cut violation from f0 and fj:   f'_0 -  f'_j *  x'_j
                * after complementation:         f''_0 - f''_j * x''_j
                *
                * for continuous variables, we just set f'_j = f''_j = |a'_j|
                */
               newrhs = QUAD_ROUND(*cutrhs) + varsign[i] * QUAD_ROUND(coef) * (bestlbs[i] - bestubs[i]);
               newf0 = EPSFRAC(newrhs, SCIPsumepsilon(scip));
               if( newf0 < minfrac || newf0 > maxfrac )
                  continue;
               if( v >= firstcontvar )
               {
                  fj = REALABS(QUAD_ROUND(coef));
                  newfj = fj;
               }
               else
               {
                  fj = SCIPfrac(scip, varsign[i] * QUAD_ROUND(coef));
                  newfj = SCIPfrac(scip, -varsign[i] * QUAD_ROUND(coef));
               }

               if( !ignoresol )
               {
                  solval = (sol == NULL ? SCIPvarGetLPSol(vars[v]) : SCIPgetSolVal(scip, sol, vars[v]));
                  viol = f0 - fj * (varsign[i] == +1 ? solval - bestlbs[i] : bestubs[i] - solval);
                  newviol = newf0 - newfj * (varsign[i] == -1 ? solval - bestlbs[i] : bestubs[i] - solval);
                  violgain = newviol - viol;
               }
               else
               {
                  /* todo: this should be done, this can improve the dualray significantly */
                  SCIPerrorMessage("Cannot handle closest bounds with ignoring the LP solution.\n");
                  return SCIP_INVALIDCALL;
               }

               /* prefer larger violations; for equal violations, prefer smaller f0 values since then the possibility that
                * we f_j > f_0 is larger and we may improve some coefficients in rounding
                */
               if( SCIPisGT(scip, violgain, bestviolgain)
                  || (SCIPisGE(scip, violgain, bestviolgain) && newf0 < bestnewf0) )
               {
                  besti = i;
                  bestviolgain = violgain;
                  bestnewf0 = newf0;
               }
            }
         }

         if( besti >= 0 )
         {
            SCIP_Real QUAD(coef);
            assert(besti < *nnz);
            assert(boundtype[besti] < 0);
            assert(!SCIPisInfinity(scip, -bestlbs[besti]));
            assert(!SCIPisInfinity(scip, bestubs[besti]));

            QUAD_ARRAY_LOAD(coef, cutcoefs, cutinds[besti]);
            QUAD_SCALE(coef, varsign[besti]);

            /* switch the complementation of this variable */
            SCIPquadprecSumDD(tmp, bestlbs[besti], - bestubs[besti]);
            SCIPquadprecProdQQ(tmp, tmp, coef);
            SCIPquadprecSumQQ(*cutrhs, *cutrhs, tmp);

            if( varsign[besti] == +1 )
            {
               /* switch to upper bound */
               assert(bestubtypes[besti] < 0); /* cannot switch to a variable bound (would lead to further coef updates) */
               boundtype[besti] = bestubtypes[besti];
               varsign[besti] = -1;
            }
            else
            {
               /* switch to lower bound */
               assert(bestlbtypes[besti] < 0); /* cannot switch to a variable bound (would lead to further coef updates) */
               boundtype[besti] = bestlbtypes[besti];
               varsign[besti] = +1;
            }
            *localbdsused = *localbdsused || (boundtype[besti] == -2);
         }
      }
   }

  TERMINATE:

   /*free temporary memory */
   SCIPfreeBufferArray(scip, &selectedbounds);
   SCIPfreeBufferArray(scip, &bestubtypes);
   SCIPfreeBufferArray(scip, &bestlbtypes);
   SCIPfreeBufferArray(scip, &bestubs);
   SCIPfreeBufferArray(scip, &bestlbs);

   return SCIP_OKAY;
}

/** Calculate fractionalities \f$ f_0 := b - down(b), f_j := a^\prime_j - down(a^\prime_j) \f$, and derive MIR cut \f$ \tilde{a} \cdot x' \leq down(b) \f$
 * \f[
 * \begin{array}{rll}
 *  integers :&  \tilde{a}_j = down(a^\prime_j),                        & if \qquad f_j \leq f_0 \\
 *            &  \tilde{a}_j = down(a^\prime_j) + (f_j - f_0)/(1 - f_0),& if \qquad f_j >  f_0 \\
 *  continuous:& \tilde{a}_j = 0,                                       & if \qquad a^\prime_j \geq 0 \\
 *             & \tilde{a}_j = a^\prime_j/(1 - f_0),                    & if \qquad a^\prime_j <  0
 * \end{array}
 * \f]
 *
 *  Transform inequality back to \f$ \hat{a} \cdot x \leq rhs \f$:
 *
 *  (lb or ub):
 * \f[
 * \begin{array}{lllll}
 *    x^\prime_j := x_j - lb_j,&   x_j = x^\prime_j + lb_j,&   a^\prime_j =  a_j,&   \hat{a}_j :=  \tilde{a}_j,&   \mbox{if lb was used in transformation} \\
 *    x^\prime_j := ub_j - x_j,&   x_j = ub_j - x^\prime_j,&   a^\prime_j = -a_j,&   \hat{a}_j := -\tilde{a}_j,&   \mbox{if ub was used in transformation}
 * \end{array}
 * \f]
 *  and move the constant terms
 * \f[
 * \begin{array}{cl}
 *    -\tilde{a}_j \cdot lb_j = -\hat{a}_j \cdot lb_j,& \mbox{or} \\
 *     \tilde{a}_j \cdot ub_j = -\hat{a}_j \cdot ub_j &
 * \end{array}
 * \f]
 *  to the rhs.
 *
 *  (vlb or vub):
 * \f[
 * \begin{array}{lllll}
 *    x^\prime_j := x_j - (bl_j \cdot zl_j + dl_j),&   x_j = x^\prime_j + (bl_j\, zl_j + dl_j),&   a^\prime_j =  a_j,&   \hat{a}_j :=  \tilde{a}_j,&   \mbox{(vlb)} \\
 *    x^\prime_j := (bu_j\, zu_j + du_j) - x_j,&   x_j = (bu_j\, zu_j + du_j) - x^\prime_j,&   a^\prime_j = -a_j,&   \hat{a}_j := -\tilde{a}_j,&   \mbox{(vub)}
 * \end{array}
 * \f]
 *  move the constant terms
 * \f[
 * \begin{array}{cl}
 *    -\tilde{a}_j\, dl_j = -\hat{a}_j\, dl_j,& \mbox{or} \\
 *     \tilde{a}_j\, du_j = -\hat{a}_j\, du_j &
 * \end{array}
 * \f]
 *  to the rhs, and update the VB variable coefficients:
 * \f[
 * \begin{array}{ll}
 *    \hat{a}_{zl_j} := \hat{a}_{zl_j} - \tilde{a}_j\, bl_j = \hat{a}_{zl_j} - \hat{a}_j\, bl_j,& \mbox{or} \\
 *    \hat{a}_{zu_j} := \hat{a}_{zu_j} + \tilde{a}_j\, bu_j = \hat{a}_{zu_j} - \hat{a}_j\, bu_j &
 * \end{array}
 * \f]
 */
static
SCIP_RETCODE cutsRoundMIR(
   SCIP*                 scip,               /**< SCIP data structure */
   SCIP_Real*RESTRICT    cutcoefs,           /**< array of coefficients of cut */
   QUAD(SCIP_Real*RESTRICT cutrhs),          /**< pointer to right hand side of cut */
   int*RESTRICT          cutinds,            /**< array of variables problem indices for non-zero coefficients in cut */
   int*RESTRICT          nnz,                /**< number of non-zeros in cut */
   int*RESTRICT          varsign,            /**< stores the sign of the transformed variable in summation */
   int*RESTRICT          boundtype,          /**< stores the bound used for transformed variable (vlb/vub_idx or -1 for lb/ub) */
   QUAD(SCIP_Real        f0)                 /**< fractional value of rhs */
   )
{
   SCIP_Real QUAD(tmp);
   SCIP_Real QUAD(onedivoneminusf0);
   int i;
   int firstcontvar;
   SCIP_VAR** vars;
   int ndelcontvars;

   assert(QUAD_HI(cutrhs) != NULL);
   assert(cutcoefs != NULL);
   assert(cutinds != NULL);
   assert(nnz != NULL);
   assert(boundtype != NULL);
   assert(varsign != NULL);
   assert(0.0 < QUAD_ROUND(f0) && QUAD_ROUND(f0) < 1.0);

   SCIPquadprecSumQD(onedivoneminusf0, -f0, 1.0);
   SCIPquadprecDivDQ(onedivoneminusf0, 1.0, onedivoneminusf0);

   /* Loop backwards to process integral variables first and be able to delete coefficients of integral variables
    * without destroying the ordering of the aggrrow's non-zeros.
    * (due to sorting in cutsTransformMIR the ordering is continuous before integral)
    */

   firstcontvar = SCIPgetNVars(scip) - SCIPgetNContVars(scip);
   vars = SCIPgetVars(scip);
#ifndef NDEBUG
   /*in debug mode check that all continuous variables of the aggrrow come before the integral variables */
   i = 0;
   while( i < *nnz && cutinds[i] >= firstcontvar )
      ++i;

   while( i < *nnz )
   {
      assert(cutinds[i] < firstcontvar);
      ++i;
   }
#endif

   for( i = *nnz - 1; i >= 0 && cutinds[i] < firstcontvar; --i )
   {
      SCIP_VAR* var;
      SCIP_Real QUAD(cutaj);
      int v;

      v = cutinds[i];
      assert(0 <= v && v < SCIPgetNVars(scip));

      var = vars[v];
      assert(var != NULL);
      assert(SCIPvarGetProbindex(var) == v);
      assert(varsign[i] == +1 || varsign[i] == -1);

      /* calculate the coefficient in the retransformed cut */
      {
         SCIP_Real QUAD(aj);
         SCIP_Real downaj;
         SCIP_Real QUAD(fj);

         QUAD_ARRAY_LOAD(aj, cutcoefs, v);
         QUAD_SCALE(aj, varsign[i]);

         /* floor the coefficients without an epsilon value */
         downaj = EPSFLOOR(QUAD_ROUND(aj), QUAD_EPSILON);
         SCIPquadprecSumQD(fj, aj, -downaj);

         if( SCIPisLE(scip, QUAD_ROUND(fj), QUAD_ROUND(f0)) )
         {
            QUAD_ASSIGN(cutaj, varsign[i] * downaj);
         }
         else
         {
            SCIPquadprecSumQQ(tmp, fj, -f0);
            SCIPquadprecProdQQ(tmp, tmp, onedivoneminusf0);
            SCIPquadprecSumQD(cutaj, tmp, downaj);
            QUAD_SCALE(cutaj, varsign[i]);
         }
      }

      /* remove zero cut coefficients from cut */
      if( EPSZ(QUAD_ROUND(cutaj), QUAD_EPSILON) )
      {
         QUAD_ASSIGN(cutaj, 0.0);
         QUAD_ARRAY_STORE(cutcoefs, v, cutaj);
         --*nnz;
         cutinds[i] = cutinds[*nnz];
         continue;
      }

      QUAD_ARRAY_STORE(cutcoefs, v, cutaj);

      /* integral var uses standard bound */
      assert(boundtype[i] < 0);

      /* move the constant term  -a~_j * lb_j == -a^_j * lb_j , or  a~_j * ub_j == -a^_j * ub_j  to the rhs */
      if( varsign[i] == +1 )
      {
         /* lower bound was used */
         if( boundtype[i] == -1 )
         {
            assert(!SCIPisInfinity(scip, -SCIPvarGetLbGlobal(var)));
            SCIPquadprecProdQD(tmp, cutaj, SCIPvarGetLbGlobal(var));
            SCIPquadprecSumQQ(*cutrhs, *cutrhs, tmp); /* rhs += cutaj * SCIPvarGetLbGlobal(var) */
         }
         else
         {
            assert(!SCIPisInfinity(scip, -SCIPvarGetLbLocal(var)));
            SCIPquadprecProdQD(tmp, cutaj, SCIPvarGetLbLocal(var));
            SCIPquadprecSumQQ(*cutrhs, *cutrhs, tmp); /* rhs += cutaj * SCIPvarGetLbLocal(var) */
         }
      }
      else
      {
         /* upper bound was used */
         if( boundtype[i] == -1 )
         {
            assert(!SCIPisInfinity(scip, SCIPvarGetUbGlobal(var)));
            SCIPquadprecProdQD(tmp, cutaj, SCIPvarGetUbGlobal(var));
            SCIPquadprecSumQQ(*cutrhs, *cutrhs, tmp); /* rhs += cutaj * SCIPvarGetUbGlobal(var) */
         }
         else
         {
            assert(!SCIPisInfinity(scip, SCIPvarGetUbLocal(var)));
            SCIPquadprecProdQD(tmp, cutaj, SCIPvarGetUbLocal(var));
            SCIPquadprecSumQQ(*cutrhs, *cutrhs, tmp); /* rhs += cutaj * SCIPvarGetUbLocal(var) */
         }
      }
   }

   /* now process the continuous variables; postpone deletetion of zeros till all continuous variables have been processed */
   ndelcontvars = 0;
   while( i >= ndelcontvars )
   {
      SCIP_VAR* var;
      SCIP_Real QUAD(cutaj);
      int v;

      v = cutinds[i];
      assert(0 <= v && v < SCIPgetNVars(scip));

      var = vars[v];
      assert(var != NULL);
      assert(SCIPvarGetProbindex(var) == v);
      assert(varsign[i] == +1 || varsign[i] == -1);
      assert( v >= firstcontvar );

      /* calculate the coefficient in the retransformed cut */
      {
         SCIP_Real QUAD(aj);

         QUAD_ARRAY_LOAD(aj, cutcoefs, v);

         if( QUAD_ROUND(aj) * varsign[i] >= 0.0 )
            QUAD_ASSIGN(cutaj, 0.0);
         else
            SCIPquadprecProdQQ(cutaj, onedivoneminusf0, aj); /* cutaj = varsign[i] * aj * onedivoneminusf0; // a^_j */
      }

      /* remove zero cut coefficients from cut; move a continuous var from the beginning
       * to the current position, so that all integral variables stay behind the continuous
       * variables
       */
      if( EPSZ(QUAD_ROUND(cutaj), QUAD_EPSILON) )
      {
         QUAD_ASSIGN(cutaj, 0.0);
         QUAD_ARRAY_STORE(cutcoefs, v, cutaj);
         cutinds[i] = cutinds[ndelcontvars];
         varsign[i] = varsign[ndelcontvars];
         boundtype[i] = boundtype[ndelcontvars];
         ++ndelcontvars;
         continue;
      }

      QUAD_ARRAY_STORE(cutcoefs, v, cutaj);

      /* check for variable bound use */
      if( boundtype[i] < 0 )
      {
         /* standard bound */

         /* move the constant term  -a~_j * lb_j == -a^_j * lb_j , or  a~_j * ub_j == -a^_j * ub_j  to the rhs */
         if( varsign[i] == +1 )
         {
            /* lower bound was used */
            if( boundtype[i] == -1 )
            {
               assert(!SCIPisInfinity(scip, -SCIPvarGetLbGlobal(var)));
               SCIPquadprecProdQD(tmp, cutaj, SCIPvarGetLbGlobal(var));
               SCIPquadprecSumQQ(*cutrhs, *cutrhs, tmp);
            }
            else
            {
               assert(!SCIPisInfinity(scip, -SCIPvarGetLbLocal(var)));
               SCIPquadprecProdQD(tmp, cutaj, SCIPvarGetLbLocal(var));
               SCIPquadprecSumQQ(*cutrhs, *cutrhs, tmp);
            }
         }
         else
         {
            /* upper bound was used */
            if( boundtype[i] == -1 )
            {
               assert(!SCIPisInfinity(scip, SCIPvarGetUbGlobal(var)));
               SCIPquadprecProdQD(tmp, cutaj, SCIPvarGetUbGlobal(var));
               SCIPquadprecSumQQ(*cutrhs, *cutrhs, tmp);
            }
            else
            {
               assert(!SCIPisInfinity(scip, SCIPvarGetUbLocal(var)));
               SCIPquadprecProdQD(tmp, cutaj, SCIPvarGetUbLocal(var));
               SCIPquadprecSumQQ(*cutrhs, *cutrhs, tmp);
            }
         }
      }
      else
      {
         SCIP_VAR** vbz;
         SCIP_Real* vbb;
         SCIP_Real* vbd;
         SCIP_Real QUAD(zcoef);
         int vbidx;
         int zidx;

         /* variable bound */
         vbidx = boundtype[i];

         /* change mirrhs and cutaj of integer variable z_j of variable bound */
         if( varsign[i] == +1 )
         {
            /* variable lower bound was used */
            assert(0 <= vbidx && vbidx < SCIPvarGetNVlbs(var));
            vbz = SCIPvarGetVlbVars(var);
            vbb = SCIPvarGetVlbCoefs(var);
            vbd = SCIPvarGetVlbConstants(var);
         }
         else
         {
            /* variable upper bound was used */
            assert(0 <= vbidx && vbidx < SCIPvarGetNVubs(var));
            vbz = SCIPvarGetVubVars(var);
            vbb = SCIPvarGetVubCoefs(var);
            vbd = SCIPvarGetVubConstants(var);
         }
         assert(SCIPvarIsActive(vbz[vbidx]));
         zidx = SCIPvarGetProbindex(vbz[vbidx]);
         assert(0 <= zidx && zidx < firstcontvar);

         SCIPquadprecProdQD(tmp, cutaj, vbd[vbidx]);
         SCIPquadprecSumQQ(*cutrhs, *cutrhs, tmp);

         SCIPquadprecProdQD(tmp, cutaj, vbb[vbidx]);
         QUAD_ARRAY_LOAD(zcoef, cutcoefs, zidx);

         /* update sparsity pattern */
         if( QUAD_HI(zcoef) == 0.0 )
            cutinds[(*nnz)++] = zidx;

         SCIPquadprecSumQQ(zcoef, zcoef, -tmp);
         QUAD_HI(zcoef) = NONZERO(QUAD_HI(zcoef));
         QUAD_ARRAY_STORE(cutcoefs, zidx, zcoef);
         assert(QUAD_HI(zcoef) != 0.0);
      }

      /* advance to next variable */
      --i;
   }

   /* fill the empty position due to deleted continuous variables */
   if( ndelcontvars > 0 )
   {
      assert(ndelcontvars <= *nnz);
      *nnz -= ndelcontvars;
      if( *nnz < ndelcontvars )
      {
         BMScopyMemoryArray(cutinds, cutinds + ndelcontvars, *nnz);
      }
      else
      {
         BMScopyMemoryArray(cutinds, cutinds + *nnz, ndelcontvars);
      }
   }

   return SCIP_OKAY;
}

/** substitute aggregated slack variables:
 *
 *  The coefficient of the slack variable s_r is equal to the row's weight times the slack's sign, because the slack
 *  variable only appears in its own row: \f$ a^\prime_r = scale * weight[r] * slacksign[r]. \f$
 *
 *  Depending on the slacks type (integral or continuous), its coefficient in the cut calculates as follows:
 *  \f[
 *  \begin{array}{rll}
 *    integers : & \hat{a}_r = \tilde{a}_r = down(a^\prime_r),                      & \mbox{if}\qquad f_r <= f0 \\
 *               & \hat{a}_r = \tilde{a}_r = down(a^\prime_r) + (f_r - f0)/(1 - f0),& \mbox{if}\qquad f_r >  f0 \\
 *    continuous:& \hat{a}_r = \tilde{a}_r = 0,                                     & \mbox{if}\qquad a^\prime_r >= 0 \\
 *               & \hat{a}_r = \tilde{a}_r = a^\prime_r/(1 - f0),                   & \mbox{if}\qquad a^\prime_r <  0
 *  \end{array}
 *  \f]
 *
 *  Substitute \f$ \hat{a}_r \cdot s_r \f$ by adding \f$ \hat{a}_r \f$ times the slack's definition to the cut.
 */
static
SCIP_RETCODE cutsSubstituteMIR(
   SCIP*                 scip,               /**< SCIP data structure */
   SCIP_Real*            weights,            /**< row weights in row summation */
   int*                  slacksign,          /**< stores the sign of the row's slack variable in summation */
   int*                  rowinds,            /**< sparsity pattern of used rows */
   int                   nrowinds,           /**< number of used rows */
   SCIP_Real             scale,              /**< additional scaling factor multiplied to all rows */
   SCIP_Real*            cutcoefs,           /**< array of coefficients of cut */
   QUAD(SCIP_Real*       cutrhs),            /**< pointer to right hand side of cut */
   int*                  cutinds,            /**< array of variables problem indices for non-zero coefficients in cut */
   int*                  nnz,                /**< number of non-zeros in cut */
   QUAD(SCIP_Real        f0)                 /**< fractional value of rhs */
   )
{  /*lint --e{715}*/
   SCIP_ROW** rows;
   SCIP_Real QUAD(onedivoneminusf0);
   int i;

   assert(scip != NULL);
   assert(weights != NULL || nrowinds == 0);
   assert(slacksign != NULL || nrowinds == 0);
   assert(rowinds != NULL || nrowinds == 0);
   assert(scale > 0.0);
   assert(cutcoefs != NULL);
   assert(QUAD_HI(cutrhs) != NULL);
   assert(cutinds != NULL);
   assert(nnz != NULL);
   assert(0.0 < QUAD_ROUND(f0) && QUAD_ROUND(f0) < 1.0);

   SCIPquadprecSumQD(onedivoneminusf0, -f0, 1.0);
   SCIPquadprecDivDQ(onedivoneminusf0, 1.0, onedivoneminusf0);

   rows = SCIPgetLPRows(scip);
   for( i = 0; i < nrowinds; i++ )
   {
      SCIP_ROW* row;
      SCIP_Real ar;
      SCIP_Real downar;
      SCIP_Real QUAD(cutar);
      SCIP_Real QUAD(fr);
      SCIP_Real QUAD(tmp);
      SCIP_Real mul;
      int r;

      r = rowinds[i]; /*lint !e613*/
      assert(0 <= r && r < SCIPgetNLPRows(scip));
      assert(slacksign[i] == -1 || slacksign[i] == +1); /*lint !e613*/
      assert(!SCIPisZero(scip, weights[i])); /*lint !e613*/

      row = rows[r];
      assert(row != NULL);
      assert(row->len == 0 || row->cols != NULL);
      assert(row->len == 0 || row->cols_index != NULL);
      assert(row->len == 0 || row->vals != NULL);

      /* get the slack's coefficient a'_r in the aggregated row */
      ar = slacksign[i] * scale * weights[i]; /*lint !e613*/

      /* calculate slack variable's coefficient a^_r in the cut */
      if( row->integral
         && ((slacksign[i] == +1 && SCIPisFeasIntegral(scip, row->rhs - row->constant))
            || (slacksign[i] == -1 && SCIPisFeasIntegral(scip, row->lhs - row->constant))) ) /*lint !e613*/
      {
         /* slack variable is always integral:
          *    a^_r = a~_r = down(a'_r)                      , if f_r <= f0
          *    a^_r = a~_r = down(a'_r) + (f_r - f0)/(1 - f0), if f_r >  f0
          */
         downar = EPSFLOOR(ar, QUAD_EPSILON);
         SCIPquadprecSumDD(fr, ar, -downar);
         if( SCIPisLE(scip, QUAD_ROUND(fr), QUAD_ROUND(f0)) )
            QUAD_ASSIGN(cutar, downar);
         else
         {
            SCIPquadprecSumQQ(cutar, fr, -f0);
            SCIPquadprecProdQQ(cutar, cutar, onedivoneminusf0);
            SCIPquadprecSumQD(cutar, cutar, downar);
         }
      }
      else
      {
         /* slack variable is continuous:
          *    a^_r = a~_r = 0                               , if a'_r >= 0
          *    a^_r = a~_r = a'_r/(1 - f0)                   , if a'_r <  0
          */
         if( ar >= 0.0 )
            continue; /* slack can be ignored, because its coefficient is reduced to 0.0 */
         else
            SCIPquadprecProdQD(cutar, onedivoneminusf0, ar);
      }

      /* if the coefficient was reduced to zero, ignore the slack variable */
      if( EPSZ(QUAD_ROUND(cutar), QUAD_EPSILON) )
         continue;

      /* depending on the slack's sign, we have
       *   a*x + c + s == rhs  =>  s == - a*x - c + rhs,  or  a*x + c - s == lhs  =>  s == a*x + c - lhs
       * substitute a^_r * s_r by adding a^_r times the slack's definition to the cut.
       */
      mul = -slacksign[i] * QUAD_ROUND(cutar); /*lint !e613*/

      /* add the slack's definition multiplied with a^_j to the cut */
      SCIP_CALL( varVecAddScaledRowCoefsQuad(cutinds, cutcoefs, nnz, row, mul) );

      /* move slack's constant to the right hand side */
      if( slacksign[i] == +1 ) /*lint !e613*/
      {
         SCIP_Real QUAD(rowrhs);

         /* a*x + c + s == rhs  =>  s == - a*x - c + rhs: move a^_r * (rhs - c) to the right hand side */
         assert(!SCIPisInfinity(scip, row->rhs));
         SCIPquadprecSumDD(rowrhs, row->rhs, -row->constant);
         if( row->integral )
         {
            /* the right hand side was implicitly rounded down in row aggregation */
            QUAD_ASSIGN(rowrhs, SCIPfloor(scip, QUAD_ROUND(rowrhs)));
         }
         SCIPquadprecProdQQ(tmp, cutar, rowrhs);
         SCIPquadprecSumQQ(*cutrhs, *cutrhs, -tmp);
      }
      else
      {
         SCIP_Real QUAD(rowlhs);

         /* a*x + c - s == lhs  =>  s == a*x + c - lhs: move a^_r * (c - lhs) to the right hand side */
         assert(!SCIPisInfinity(scip, -row->lhs));
         SCIPquadprecSumDD(rowlhs, row->lhs, -row->constant);
         if( row->integral )
         {
            /* the left hand side was implicitly rounded up in row aggregation */
            QUAD_ASSIGN(rowlhs, SCIPceil(scip, QUAD_ROUND(rowlhs)));
         }
         SCIPquadprecProdQQ(tmp, cutar, rowlhs);
         SCIPquadprecSumQQ(*cutrhs, *cutrhs, tmp);
      }
   }

   /* relax rhs to zero, if it's very close to */
   if( QUAD_ROUND(*cutrhs) < 0.0 && QUAD_ROUND(*cutrhs) >= SCIPepsilon(scip) )
      QUAD_ASSIGN(*cutrhs, 0.0);

   return SCIP_OKAY;
}

/** calculates an MIR cut out of the weighted sum of LP rows; The weights of modifiable rows are set to 0.0, because
 *  these rows cannot participate in an MIR cut.
 *
 *  @return \ref SCIP_OKAY is returned if everything worked. Otherwise a suitable error code is passed. See \ref
 *          SCIP_Retcode "SCIP_RETCODE" for a complete list of error codes.
 *
 *  @pre This method can be called if @p scip is in one of the following stages:
 *       - \ref SCIP_STAGE_SOLVING
 *
 *  See \ref SCIP_Stage "SCIP_STAGE" for a complete list of all possible solving stages.
 */
SCIP_RETCODE SCIPcalcMIR(
   SCIP*                 scip,               /**< SCIP data structure */
   SCIP_SOL*             sol,                /**< the solution that should be separated, or NULL for LP solution */
   SCIP_Bool             postprocess,        /**< apply a post-processing step to the resulting cut? */
   SCIP_Real             boundswitch,        /**< fraction of domain up to which lower bound is used in transformation */
   SCIP_Bool             usevbds,            /**< should variable bounds be used in bound transformation? */
   SCIP_Bool             allowlocal,         /**< should local information allowed to be used, resulting in a local cut? */
   SCIP_Bool             fixintegralrhs,     /**< should complementation tried to be adjusted such that rhs gets fractional? */
   int*                  boundsfortrans,     /**< bounds that should be used for transformed variables: vlb_idx/vub_idx,
                                              *   -1 for global lb/ub, -2 for local lb/ub, or -3 for using closest bound;
                                              *   NULL for using closest bound for all variables */
   SCIP_BOUNDTYPE*       boundtypesfortrans, /**< type of bounds that should be used for transformed variables;
                                              *   NULL for using closest bound for all variables */
   SCIP_Real             minfrac,            /**< minimal fractionality of rhs to produce MIR cut for */
   SCIP_Real             maxfrac,            /**< maximal fractionality of rhs to produce MIR cut for */
   SCIP_Real             scale,              /**< additional scaling factor multiplied to the aggrrow; must be positive */
   SCIP_AGGRROW*         aggrrow,            /**< aggrrow to compute MIR cut for */
   SCIP_Real*            cutcoefs,           /**< array to store the non-zero coefficients in the cut */
   SCIP_Real*            cutrhs,             /**< pointer to store the right hand side of the cut */
   int*                  cutinds,            /**< array to store the problem indices of variables with a non-zero coefficient in the cut */
   int*                  cutnnz,             /**< pointer to store the number of non-zeros in the cut */
   SCIP_Real*            cutefficacy,        /**< pointer to store efficacy of cut, or NULL */
   int*                  cutrank,            /**< pointer to return rank of generated cut */
   SCIP_Bool*            cutislocal,         /**< pointer to store whether the generated cut is only valid locally */
   SCIP_Bool*            success             /**< pointer to store whether the returned coefficients are a valid MIR cut */
   )
{
   int i;
   int nvars;
   int* varsign;
   int* boundtype;
   SCIP_Real* tmpcoefs;

   SCIP_Real QUAD(rhs);
   SCIP_Real downrhs;
   SCIP_Real QUAD(f0);
   SCIP_Bool freevariable;
   SCIP_Bool localbdsused;

   assert(aggrrow != NULL);
   assert(SCIPisPositive(scip, scale));
   assert(success != NULL);

   SCIPdebugMessage("calculating MIR cut (scale: %g)\n", scale);

   *success = FALSE;

   /* allocate temporary memory */
   nvars = SCIPgetNVars(scip);
   SCIP_CALL( SCIPallocBufferArray(scip, &varsign, nvars) );
   SCIP_CALL( SCIPallocBufferArray(scip, &boundtype, nvars) );
   SCIP_CALL( SCIPallocCleanBufferArray(scip, &tmpcoefs, QUAD_ARRAY_SIZE(nvars)) );

   /* initialize cut with aggregation */
   *cutnnz = aggrrow->nnz;
   *cutislocal = aggrrow->local;

   SCIPquadprecProdQD(rhs, aggrrow->rhs, scale);

   if( *cutnnz > 0 )
   {
      BMScopyMemoryArray(cutinds, aggrrow->inds, *cutnnz);

      for( i = 0; i < *cutnnz; ++i )
      {
         SCIP_Real QUAD(coef);

         int k = aggrrow->inds[i];
         QUAD_ARRAY_LOAD(coef, aggrrow->vals, k);

         SCIPquadprecProdQD(coef, coef, scale);

         QUAD_ARRAY_STORE(tmpcoefs, k, coef);

         assert(QUAD_HI(coef) != 0.0);
      }

      /* Transform equation  a*x == b, lb <= x <= ub  into standard form
       *   a'*x' == b, 0 <= x' <= ub'.
       *
       * Transform variables (lb or ub):
       *   x'_j := x_j - lb_j,   x_j == x'_j + lb_j,   a'_j ==  a_j,   if lb is used in transformation
       *   x'_j := ub_j - x_j,   x_j == ub_j - x'_j,   a'_j == -a_j,   if ub is used in transformation
       * and move the constant terms "a_j * lb_j" or "a_j * ub_j" to the rhs.
       *
       * Transform variables (vlb or vub):
       *   x'_j := x_j - (bl_j * zl_j + dl_j),   x_j == x'_j + (bl_j * zl_j + dl_j),   a'_j ==  a_j,   if vlb is used in transf.
       *   x'_j := (bu_j * zu_j + du_j) - x_j,   x_j == (bu_j * zu_j + du_j) - x'_j,   a'_j == -a_j,   if vub is used in transf.
       * move the constant terms "a_j * dl_j" or "a_j * du_j" to the rhs, and update the coefficient of the VLB variable:
       *   a_{zl_j} := a_{zl_j} + a_j * bl_j, or
       *   a_{zu_j} := a_{zu_j} + a_j * bu_j
       */
      SCIP_CALL( cutsTransformMIR(scip, sol, boundswitch, usevbds, allowlocal, fixintegralrhs, FALSE,
            boundsfortrans, boundtypesfortrans, minfrac, maxfrac, tmpcoefs, QUAD(&rhs), cutinds, cutnnz, varsign, boundtype, &freevariable, &localbdsused) );
      assert(allowlocal || !localbdsused);
      *cutislocal = *cutislocal || localbdsused;

      if( freevariable )
         goto TERMINATE;
      SCIPdebug(printCutQuad(scip, sol, tmpcoefs, QUAD(rhs), cutinds, *cutnnz, FALSE, FALSE));
   }

   /* Calculate fractionalities  f_0 := b - down(b), f_j := a'_j - down(a'_j) , and derive MIR cut
    *   a~*x' <= down(b)
    * integers :  a~_j = down(a'_j)                      , if f_j <= f_0
    *             a~_j = down(a'_j) + (f_j - f0)/(1 - f0), if f_j >  f_0
    * continuous: a~_j = 0                               , if a'_j >= 0
    *             a~_j = a'_j/(1 - f0)                   , if a'_j <  0
    *
    * Transform inequality back to a^*x <= rhs:
    *
    * (lb or ub):
    *   x'_j := x_j - lb_j,   x_j == x'_j + lb_j,   a'_j ==  a_j,   a^_j :=  a~_j,   if lb was used in transformation
    *   x'_j := ub_j - x_j,   x_j == ub_j - x'_j,   a'_j == -a_j,   a^_j := -a~_j,   if ub was used in transformation
    * and move the constant terms
    *   -a~_j * lb_j == -a^_j * lb_j, or
    *    a~_j * ub_j == -a^_j * ub_j
    * to the rhs.
    *
    * (vlb or vub):
    *   x'_j := x_j - (bl_j * zl_j + dl_j),   x_j == x'_j + (bl_j * zl_j + dl_j),   a'_j ==  a_j,   a^_j :=  a~_j,   (vlb)
    *   x'_j := (bu_j * zu_j + du_j) - x_j,   x_j == (bu_j * zu_j + du_j) - x'_j,   a'_j == -a_j,   a^_j := -a~_j,   (vub)
    * move the constant terms
    *   -a~_j * dl_j == -a^_j * dl_j, or
    *    a~_j * du_j == -a^_j * du_j
    * to the rhs, and update the VB variable coefficients:
    *   a^_{zl_j} := a^_{zl_j} - a~_j * bl_j == a^_{zl_j} - a^_j * bl_j, or
    *   a^_{zu_j} := a^_{zu_j} + a~_j * bu_j == a^_{zu_j} - a^_j * bu_j
    */
   downrhs = SCIPfloor(scip, QUAD_ROUND(rhs));

   /* numerics are not reliable */
   if( SCIPisFeasEQ(scip, QUAD_ROUND(rhs), downrhs) )
      goto TERMINATE;

   SCIPquadprecSumQD(f0, rhs, -downrhs);

   if( QUAD_ROUND(f0) < minfrac || QUAD_ROUND(f0) > maxfrac )
      goto TERMINATE;

   /* We multiply the coefficients of the base inequality roughly by scale/(1-f0).
    * If this gives a scalar that is very big, we better do not generate this cut.
    */
   if( REALABS(scale)/(1.0 - QUAD_ROUND(f0)) > MAXCMIRSCALE )
      goto TERMINATE;

   /* renormalize f0 value */
   SCIPquadprecSumDD(f0, QUAD_HI(f0), QUAD_LO(f0));

   QUAD_ASSIGN(rhs, downrhs);

   if( *cutnnz > 0 )
   {
      SCIP_CALL( cutsRoundMIR(scip, tmpcoefs, QUAD(&rhs), cutinds, cutnnz, varsign, boundtype, QUAD(f0)) );
      SCIPdebug(printCutQuad(scip, sol, tmpcoefs, QUAD(rhs), cutinds, *cutnnz, FALSE, FALSE));
   }

   /* substitute aggregated slack variables:
    *
    * The coefficient of the slack variable s_r is equal to the row's weight times the slack's sign, because the slack
    * variable only appears in its own row:
    *    a'_r = scale * weight[r] * slacksign[r].
    *
    * Depending on the slacks type (integral or continuous), its coefficient in the cut calculates as follows:
    *   integers :  a^_r = a~_r = down(a'_r)                      , if f_r <= f0
    *               a^_r = a~_r = down(a'_r) + (f_r - f0)/(1 - f0), if f_r >  f0
    *   continuous: a^_r = a~_r = 0                               , if a'_r >= 0
    *               a^_r = a~_r = a'_r/(1 - f0)                   , if a'_r <  0
    *
    * Substitute a^_r * s_r by adding a^_r times the slack's definition to the cut.
    */
   SCIP_CALL( cutsSubstituteMIR(scip, aggrrow->rowweights, aggrrow->slacksign, aggrrow->rowsinds,
                                aggrrow->nrows, scale, tmpcoefs, QUAD(&rhs), cutinds, cutnnz, QUAD(f0)) );
   SCIPdebug( printCutQuad(scip, sol, tmpcoefs, QUAD(rhs), cutinds, *cutnnz, FALSE, FALSE) );

   if( postprocess )
   {
      /* remove all nearly-zero coefficients from MIR row and relax the right hand side correspondingly in order to
       * prevent numerical rounding errors
       */
      postprocessCutQuad(scip, *cutislocal, cutinds, tmpcoefs, cutnnz, QUAD(&rhs), success);
   }
   else
   {
      *success = ! removeZerosQuad(scip, SCIPsumepsilon(scip), *cutislocal, tmpcoefs, QUAD(&rhs), cutnnz, cutinds);
   }

   SCIPdebug(printCutQuad(scip, sol, tmpcoefs, QUAD(rhs), cutinds, *cutnnz, FALSE, FALSE));

   if( *success )
   {
      *cutrhs = QUAD_ROUND(rhs);

      /* clean tmpcoefs and go back to double precision */
      for( i = 0; i < *cutnnz; ++i )
      {
         SCIP_Real QUAD(coef);
         int j = cutinds[i];

         QUAD_ARRAY_LOAD(coef, tmpcoefs, j);

         cutcoefs[i] = QUAD_ROUND(coef);
         QUAD_ASSIGN(coef, 0.0);
         QUAD_ARRAY_STORE(tmpcoefs, j, coef);
      }

      if( cutefficacy != NULL )
         *cutefficacy = calcEfficacy(scip, sol, cutcoefs, *cutrhs, cutinds, *cutnnz);

      if( cutrank != NULL )
         *cutrank = aggrrow->rank + 1;
   }

  TERMINATE:
   if( !(*success) )
   {
      SCIP_Real QUAD(tmp);

      QUAD_ASSIGN(tmp, 0.0);
      for( i = 0; i < *cutnnz; ++i )
      {
         QUAD_ARRAY_STORE(tmpcoefs, cutinds[i], tmp);
      }
   }
   /* free temporary memory */
   SCIPfreeCleanBufferArray(scip, &tmpcoefs);
   SCIPfreeBufferArray(scip, &boundtype);
   SCIPfreeBufferArray(scip, &varsign);

   return SCIP_OKAY;
}

/** compute the violation of the MIR cut for the given values without computing the cut.
 *  This is used for the cMIR cut  generation heuristic.
 */
static
SCIP_Real computeMIRViolation(
   SCIP*                 scip,               /**< SCIP datastructure */
   SCIP_Real*            coefs,              /**< array with coefficients in row */
   SCIP_Real*            solvals,            /**< solution values of variables in the row */
   SCIP_Real             rhs,                /**< right hand side of MIR cut */
   SCIP_Real             contactivity,       /**< aggregated activity of continuous variables in the row */
   SCIP_Real             delta,              /**< delta value to compute the violation for */
   int                   nvars,              /**< number of variables in the row, i.e. the size of coefs and solvals arrays */
   SCIP_Real             minfrac,            /**< minimal fractionality of rhs to produce MIR cut for */
   SCIP_Real             maxfrac             /**< maximal fractionality of rhs to produce MIR cut for */
   )
{
   int i;
   SCIP_Real f0;
   SCIP_Real onedivoneminusf0;
   SCIP_Real scale;
   SCIP_Real downrhs;

   scale = 1.0 / delta;

   rhs *= scale;

   downrhs = SCIPfloor(scip, rhs);

   /* numerics are not reliable */
   if( SCIPisFeasEQ(scip, rhs, downrhs) )
      return 0.0;

   f0 = rhs - downrhs;

   if( f0 < minfrac || f0 > maxfrac )
      return 0.0;

   onedivoneminusf0 = 1.0 / (1.0 - f0);

   /* We multiply the coefficients of the base inequality roughly by scale/(1-f0).
    * If this gives a scalar that is very big, we better do not generate this cut.
    */
   if( scale * onedivoneminusf0 > MAXCMIRSCALE )
      return 0.0;

   rhs = SCIPfloor(scip, rhs);

   assert(!SCIPisFeasZero(scip, f0));
   assert(!SCIPisFeasZero(scip, 1.0 - f0));

   for( i = 0; i < nvars; ++i )
   {
      SCIP_Real floorai = floor(scale * coefs[i]);
      SCIP_Real fi = (scale * coefs[i]) - floorai;

      if( SCIPisLE(scip, fi, f0) )
      {
         rhs -= solvals[i] * floorai;
      }
      else
      {
         rhs -= solvals[i] * (floorai + (fi - f0) * onedivoneminusf0);
      }
   }

   rhs -= scale * contactivity * onedivoneminusf0;

   return - rhs;
}

/** calculates an MIR cut out of an aggregation of LP rows
 *
 *  Given the aggregation, it is transformed to a mixed knapsack set via complementation (using bounds or variable bounds)
 *  Then, different scalings of the mkset are used to generate a MIR and the best is chosen.
 *  One of the steps of the MIR is to round the coefficients of the integer variables down,
 *  so one would prefer to have integer coefficients for integer variables which are far away from their bounds in the
 *  mkset.
 *
 *  @return \ref SCIP_OKAY is returned if everything worked. Otherwise a suitable error code is passed. See \ref
 *          SCIP_Retcode "SCIP_RETCODE" for a complete list of error codes.
 *
 *  @pre This method can be called if @p scip is in one of the following stages:
 *       - \ref SCIP_STAGE_SOLVING
 *
 *  See \ref SCIP_Stage "SCIP_STAGE" for a complete list of all possible solving stages.
 */
SCIP_RETCODE SCIPcutGenerationHeuristicCMIR(
   SCIP*                 scip,               /**< SCIP data structure */
   SCIP_SOL*             sol,                /**< the solution that should be separated, or NULL for LP solution */
   SCIP_Bool             postprocess,        /**< apply a post-processing step to the resulting cut? */
   SCIP_Real             boundswitch,        /**< fraction of domain up to which lower bound is used in transformation */
   SCIP_Bool             usevbds,            /**< should variable bounds be used in bound transformation? */
   SCIP_Bool             allowlocal,         /**< should local information allowed to be used, resulting in a local cut? */
   int                   maxtestdelta,       /**< maximum number of deltas to test */
   int*                  boundsfortrans,     /**< bounds that should be used for transformed variables: vlb_idx/vub_idx,
                                              *   -1 for global lb/ub, -2 for local lb/ub, or -3 for using closest bound;
                                              *   NULL for using closest bound for all variables */
   SCIP_BOUNDTYPE*       boundtypesfortrans, /**< type of bounds that should be used for transformed variables;
                                              *   NULL for using closest bound for all variables */
   SCIP_Real             minfrac,            /**< minimal fractionality of rhs to produce MIR cut for */
   SCIP_Real             maxfrac,            /**< maximal fractionality of rhs to produce MIR cut for */
   SCIP_AGGRROW*         aggrrow,            /**< aggrrow to compute MIR cut for */
   SCIP_Real*            cutcoefs,           /**< array to store the non-zero coefficients in the cut */
   SCIP_Real*            cutrhs,             /**< pointer to store the right hand side of the cut */
   int*                  cutinds,            /**< array to store the problem indices of variables with a non-zero coefficient in the cut */
   int*                  cutnnz,             /**< pointer to store the number of non-zeros in the cut */
   SCIP_Real*            cutefficacy,        /**< pointer to store efficacy of best cut; only cuts that are strictly better than the value of
                                              *   this efficacy on input to this function are returned */
   int*                  cutrank,            /**< pointer to return rank of generated cut (or NULL) */
   SCIP_Bool*            cutislocal,         /**< pointer to store whether the generated cut is only valid locally */
   SCIP_Bool*            success             /**< pointer to store whether a valid and efficacious cut was returned */
   )
{
   int i;
   int firstcontvar;
   int nvars;
   int intstart;
   int ntmpcoefs;
   int* varsign;
   int* boundtype;
   int* mksetinds;
   SCIP_Real* mksetcoefs;
   SCIP_Real QUAD(mksetrhs);
   int mksetnnz;
   SCIP_Real* bounddist;
   int* bounddistpos;
   int nbounddist;
   SCIP_Real* tmpcoefs;
   SCIP_Real* tmpvalues;
   SCIP_Real* deltacands;
   int ndeltacands;
   SCIP_Real bestdelta;
   SCIP_Real bestviol;
   SCIP_Real maxabsmksetcoef;
   SCIP_VAR** vars;
   SCIP_Bool freevariable;
   SCIP_Bool localbdsused;
   SCIP_Real contactivity;

   assert(aggrrow != NULL);
   assert(aggrrow->nrows + aggrrow->nnz >= 1);
   assert(success != NULL);

   *success = FALSE;
   nvars = SCIPgetNVars(scip);
   firstcontvar = nvars - SCIPgetNContVars(scip);
   vars = SCIPgetVars(scip);

   /* allocate temporary memory */

   SCIP_CALL( SCIPallocBufferArray(scip, &varsign, nvars) );
   SCIP_CALL( SCIPallocBufferArray(scip, &boundtype, nvars) );
   SCIP_CALL( SCIPallocCleanBufferArray(scip, &mksetcoefs, QUAD_ARRAY_SIZE(nvars)) );
   SCIP_CALL( SCIPallocBufferArray(scip, &mksetinds, nvars) );
   SCIP_CALL( SCIPallocBufferArray(scip, &tmpcoefs, nvars + aggrrow->nrows) );
   SCIP_CALL( SCIPallocBufferArray(scip, &tmpvalues, nvars + aggrrow->nrows) );
   SCIP_CALL( SCIPallocBufferArray(scip, &deltacands, aggrrow->nnz + 2) );
   /* we only compute bound distance for integer variables; we allocate an array of length aggrrow->nnz to store this, since
    * this is the largest number of integer variables. (in contrast to the number of total variables which can be 2 *
    * aggrrow->nnz variables: if all are continuous and we use variable bounds to completement, we introduce aggrrow->nnz
    * extra vars)
    */
   SCIP_CALL( SCIPallocBufferArray(scip, &bounddist, aggrrow->nnz) );
   SCIP_CALL( SCIPallocBufferArray(scip, &bounddistpos, aggrrow->nnz) );

   /* initialize mkset with aggregation */
   mksetnnz = aggrrow->nnz;
   QUAD_ASSIGN_Q(mksetrhs, aggrrow->rhs);

   BMScopyMemoryArray(mksetinds, aggrrow->inds, mksetnnz);

   for( i = 0; i < mksetnnz; ++i )
   {
      int j = mksetinds[i];
      SCIP_Real QUAD(coef);
      QUAD_ARRAY_LOAD(coef, aggrrow->vals, j);
      QUAD_ARRAY_STORE(mksetcoefs, j, coef);
      assert(QUAD_HI(coef) != 0.0);
   }

   *cutislocal = aggrrow->local;

   /* Transform equation  a*x == b, lb <= x <= ub  into standard form
    *   a'*x' == b, 0 <= x' <= ub'.
    *
    * Transform variables (lb or ub):
    *   x'_j := x_j - lb_j,   x_j == x'_j + lb_j,   a'_j ==  a_j,   if lb is used in transformation
    *   x'_j := ub_j - x_j,   x_j == ub_j - x'_j,   a'_j == -a_j,   if ub is used in transformation
    * and move the constant terms "a_j * lb_j" or "a_j * ub_j" to the rhs.
    *
    * Transform variables (vlb or vub):
    *   x'_j := x_j - (bl_j * zl_j + dl_j),   x_j == x'_j + (bl_j * zl_j + dl_j),   a'_j ==  a_j,   if vlb is used in transf.
    *   x'_j := (bu_j * zu_j + du_j) - x_j,   x_j == (bu_j * zu_j + du_j) - x'_j,   a'_j == -a_j,   if vub is used in transf.
    * move the constant terms "a_j * dl_j" or "a_j * du_j" to the rhs, and update the coefficient of the VLB variable:
    *   a_{zl_j} := a_{zl_j} + a_j * bl_j, or
    *   a_{zu_j} := a_{zu_j} + a_j * bu_j
    */
   SCIP_CALL( cutsTransformMIR(scip, sol, boundswitch, usevbds, allowlocal, FALSE, FALSE,
         boundsfortrans, boundtypesfortrans, minfrac, maxfrac, mksetcoefs, QUAD(&mksetrhs), mksetinds, &mksetnnz, varsign, boundtype, &freevariable, &localbdsused) );

   assert(allowlocal || !localbdsused);

   if( freevariable )
      goto TERMINATE;
   SCIPdebug(printCutQuad(scip, sol, mksetcoefs, QUAD(mksetrhs), mksetinds, mksetnnz, FALSE, FALSE));

   /* found positions of integral variables that are strictly between their bounds */
   maxabsmksetcoef = -1.0;
   nbounddist = 0;

   for( i = mksetnnz - 1; i >= 0 && mksetinds[i] < firstcontvar; --i )
   {
      SCIP_VAR* var = vars[mksetinds[i]];
      SCIP_Real primsol = SCIPgetSolVal(scip, sol, var);
      SCIP_Real lb = SCIPvarGetLbLocal(var);
      SCIP_Real ub = SCIPvarGetUbLocal(var);
      SCIP_Real QUAD(coef);
      SCIP_Real absmksetcoef;

      QUAD_ARRAY_LOAD(coef, mksetcoefs, mksetinds[i]);
      absmksetcoef = REALABS(QUAD_ROUND(coef));

      maxabsmksetcoef = MAX(absmksetcoef, maxabsmksetcoef);

      if( SCIPisEQ(scip, primsol, lb) || SCIPisEQ(scip, primsol, ub) )
         continue;

      bounddist[nbounddist] = MIN(ub - primsol, primsol - lb);
      bounddistpos[nbounddist] = i;
      deltacands[nbounddist] = absmksetcoef;
      ++nbounddist;
   }

   /* no fractional variable; so abort here */
   if( nbounddist == 0 )
      goto TERMINATE;

   intstart = i + 1;
   ndeltacands = nbounddist;

   SCIPsortDownRealRealInt(bounddist, deltacands, bounddistpos, nbounddist);

   /* also test 1.0 and maxabsmksetcoef + 1.0 as last delta values */
   if( maxabsmksetcoef != -1.0 )
   {
      deltacands[ndeltacands++] = maxabsmksetcoef + 1.0;
   }

   deltacands[ndeltacands++] = 1.0;

   maxtestdelta = MIN(ndeltacands, maxtestdelta);

   /* For each delta
    * Calculate fractionalities  f_0 := b - down(b), f_j := a'_j - down(a'_j) , and derive MIR cut
    *   a~*x' <= down(b)
    * integers :  a~_j = down(a'_j)                      , if f_j <= f_0
    *             a~_j = down(a'_j) + (f_j - f0)/(1 - f0), if f_j >  f_0
    * continuous: a~_j = 0                               , if a'_j >= 0
    *             a~_j = a'_j/(1 - f0)                   , if a'_j <  0
    *
    * Transform inequality back to a^*x <= rhs:
    *
    * (lb or ub):
    *   x'_j := x_j - lb_j,   x_j == x'_j + lb_j,   a'_j ==  a_j,   a^_j :=  a~_j,   if lb was used in transformation
    *   x'_j := ub_j - x_j,   x_j == ub_j - x'_j,   a'_j == -a_j,   a^_j := -a~_j,   if ub was used in transformation
    * and move the constant terms
    *   -a~_j * lb_j == -a^_j * lb_j, or
    *    a~_j * ub_j == -a^_j * ub_j
    * to the rhs.
    *
    * (vlb or vub):
    *   x'_j := x_j - (bl_j * zl_j + dl_j),   x_j == x'_j + (bl_j * zl_j + dl_j),   a'_j ==  a_j,   a^_j :=  a~_j,   (vlb)
    *   x'_j := (bu_j * zu_j + du_j) - x_j,   x_j == (bu_j * zu_j + du_j) - x'_j,   a'_j == -a_j,   a^_j := -a~_j,   (vub)
    * move the constant terms
    *   -a~_j * dl_j == -a^_j * dl_j, or
    *    a~_j * du_j == -a^_j * du_j
    * to the rhs, and update the VB variable coefficients:
    *   a^_{zl_j} := a^_{zl_j} - a~_j * bl_j == a^_{zl_j} - a^_j * bl_j, or
    *   a^_{zu_j} := a^_{zu_j} + a~_j * bu_j == a^_{zu_j} - a^_j * bu_j
    */

   ntmpcoefs = 0;
   for( i = intstart; i < mksetnnz; ++i )
   {
      SCIP_VAR* var;
      SCIP_Real solval;
      SCIP_Real QUAD(coef);

      var = vars[mksetinds[i]];

      /* get the soltion value of the continuous variable */
      solval = SCIPgetSolVal(scip, sol, var);

      /* now compute the solution value in the transform space considering complementation */
      if( boundtype[i] == -1 )
      {
         /* variable was complemented with global (simple) bound */
         if( varsign[i] == -1 )
            solval = SCIPvarGetUbGlobal(var) - solval;
         else
            solval = solval - SCIPvarGetLbGlobal(var);
      }
      else
      {
         assert(boundtype[i] == -2);

         /* variable was complemented with local (simple) bound */
         if( varsign[i] == -1 )
            solval = SCIPvarGetUbLocal(var) - solval;
         else
            solval = solval - SCIPvarGetLbLocal(var);
      }

      tmpvalues[ntmpcoefs] = solval;
      QUAD_ARRAY_LOAD(coef, mksetcoefs, mksetinds[i]);
      tmpcoefs[ntmpcoefs] = varsign[i] * QUAD_ROUND(coef);
      ++ntmpcoefs;
   }

   assert(ntmpcoefs == mksetnnz - intstart);

   contactivity = 0.0;
   for( i = 0; i < intstart; ++i )
   {
      SCIP_Real solval;
      SCIP_Real QUAD(mksetcoef);

      QUAD_ARRAY_LOAD(mksetcoef, mksetcoefs, mksetinds[i]);

      if( varsign[i] * QUAD_ROUND(mksetcoef) >= 0.0 )
         continue;

      /* get the soltion value of the continuous variable */
      solval = SCIPgetSolVal(scip, sol, vars[mksetinds[i]]);

      /* now compute the solution value in the transform space considering complementation */
      switch( boundtype[i] )
      {
         case -1:
            /* variable was complemented with global (simple) bound */
            if( varsign[i] == -1 )
               solval = SCIPvarGetUbGlobal(vars[mksetinds[i]]) - solval;
            else
               solval = solval - SCIPvarGetLbGlobal(vars[mksetinds[i]]);
            break;
         case -2:
            /* variable was complemented with local (simple) bound */
            if( varsign[i] == -1 )
               solval = SCIPvarGetUbLocal(vars[mksetinds[i]]) - solval;
            else
               solval = solval - SCIPvarGetLbLocal(vars[mksetinds[i]]);
            break;
         default:
            /* variable was complemented with a variable bound */
            if( varsign[i] == -1 )
            {
               SCIP_Real coef;
               SCIP_Real constant;
               SCIP_Real vbdsolval;

               coef = SCIPvarGetVubCoefs(vars[mksetinds[i]])[boundtype[i]];
               constant = SCIPvarGetVubConstants(vars[mksetinds[i]])[boundtype[i]];
               vbdsolval = SCIPgetSolVal(scip, sol, SCIPvarGetVubVars(vars[mksetinds[i]])[boundtype[i]]);

               solval = (coef * vbdsolval + constant) - solval;
            }
            else
            {
               SCIP_Real coef;
               SCIP_Real constant;
               SCIP_Real vbdsolval;

               coef = SCIPvarGetVlbCoefs(vars[mksetinds[i]])[boundtype[i]];
               constant = SCIPvarGetVlbConstants(vars[mksetinds[i]])[boundtype[i]];
               vbdsolval = SCIPgetSolVal(scip, sol, SCIPvarGetVlbVars(vars[mksetinds[i]])[boundtype[i]]);

               solval = solval - (coef * vbdsolval + constant);
            }
      }

      contactivity += solval * (QUAD_ROUND(mksetcoef) * varsign[i]);
   }

   {
      SCIP_ROW** rows;

      rows = SCIPgetLPRows(scip);

      for( i = 0; i < aggrrow->nrows; ++i )
      {
         SCIP_ROW* row;
         SCIP_Real slackval;

         row = rows[aggrrow->rowsinds[i]];

         if( (aggrrow->rowweights[i] * aggrrow->slacksign[i]) >= 0.0 && !row->integral )
            continue;

         /* compute solution value of slack variable */
         slackval = SCIPgetRowSolActivity(scip, row, sol);

         if( aggrrow->slacksign[i] == +1 )
         {
            /* right hand side */
            assert(!SCIPisInfinity(scip, row->rhs));

            slackval = row->rhs - slackval;
         }
         else
         {
            /* left hand side */
            assert(aggrrow->slacksign[i] == -1);
            assert(!SCIPisInfinity(scip, -row->lhs));

            slackval = slackval - row->lhs;
         }

         if( row->integral )
         {
            /* if row is integral add variable to tmp arrays */
            tmpvalues[ntmpcoefs] = slackval;
            tmpcoefs[ntmpcoefs] = aggrrow->rowweights[i] * aggrrow->slacksign[i];
            ++ntmpcoefs;
         }
         else
         {
            /* otherwise add it to continuous activity */
            contactivity += slackval * (aggrrow->rowweights[i] * aggrrow->slacksign[i]);
         }
      }
   }

   /* try all candidates for delta and remember best */
   bestdelta = SCIP_INVALID;
   bestviol = -SCIPinfinity(scip);

   for( i = 0; i < maxtestdelta; ++i )
   {
      int j;
      SCIP_Real viol;

      /* check if we have seen this value of delta before */
      SCIP_Bool deltaseenbefore = FALSE;
      for( j = 0; j < i; ++j )
      {
         if( SCIPisSumRelEQ(scip, deltacands[i], deltacands[j]) )
         {
            deltaseenbefore = TRUE;
            break;
         }
      }

      /* skip this delta value and allow one more delta value if available */
      if( deltaseenbefore )
      {
         maxtestdelta = MIN(maxtestdelta + 1, ndeltacands);
         continue;
      }

      viol = computeMIRViolation(scip, tmpcoefs, tmpvalues, QUAD_ROUND(mksetrhs), contactivity, deltacands[i], ntmpcoefs, minfrac, maxfrac);

      if( viol > bestviol )
      {
         bestviol = viol;
         bestdelta = deltacands[i];
      }
   }

   /* no delta was found that yielded any cut */
   if( bestdelta == SCIP_INVALID ) /*lint !e777*/
      goto TERMINATE;

   /* try bestdelta divided by 2, 4 and 8 */
   for( i = 2; i <= 8 ; i *= 2 )
   {
      SCIP_Real viol;
      SCIP_Real delta;

      delta = bestdelta / i;

      viol = computeMIRViolation(scip, tmpcoefs, tmpvalues, QUAD_ROUND(mksetrhs), contactivity, delta, ntmpcoefs, minfrac, maxfrac);

      if( viol >= bestviol )
      {
         bestviol = viol;
         bestdelta = delta;
      }
   }

   /* try to improve efficacy by switching complementation of integral variables that are not at their bounds
    * in order of non-increasing bound distance
    */
   for( i = 0; i < nbounddist; ++i )
   {
      int k;
      SCIP_Real newviol;
      SCIP_Real QUAD(newrhs);
      SCIP_Real bestlb;
      SCIP_Real bestub;
      SCIP_Real oldsolval;
      int bestlbtype;
      int bestubtype;

      k = bounddistpos[i];

      SCIP_CALL( findBestLb(scip, vars[mksetinds[k]], sol, FALSE, allowlocal, &bestlb, &bestlbtype) );
      SCIP_CALL( findBestUb(scip, vars[mksetinds[k]], sol, FALSE, allowlocal, &bestub, &bestubtype) );

      /* switch the complementation of this variable */
#ifndef NDEBUG
      {
         SCIP_Real QUAD(coef);
         QUAD_ARRAY_LOAD(coef, mksetcoefs, mksetinds[k]);
         assert(SCIPisEQ(scip, tmpcoefs[k - intstart], varsign[k] * QUAD_ROUND(coef)));
      }
#endif

      /* compute this: newrhs = mksetrhs + tmpcoefs[k - intstart] * (bestlb - bestub); */
      SCIPquadprecSumQD(newrhs, mksetrhs, tmpcoefs[k - intstart] * (bestlb - bestub));
      tmpcoefs[k - intstart] = -tmpcoefs[k - intstart];

      oldsolval = tmpvalues[k - intstart];
      tmpvalues[k - intstart] = varsign[k] == +1 ? bestub - SCIPgetSolVal(scip, sol, vars[mksetinds[k]]) : SCIPgetSolVal(scip, sol, vars[mksetinds[k]]) - bestlb;

      /* compute new violation */
      newviol = computeMIRViolation(scip, tmpcoefs, tmpvalues, QUAD_ROUND(newrhs), contactivity, bestdelta, ntmpcoefs, minfrac, maxfrac);

      /* check if violaton was increased */
      if( newviol > bestviol )
      {
         /* keep change of complementation */
         bestviol = newviol;
         QUAD_ASSIGN_Q(mksetrhs, newrhs);

         if( varsign[k] == +1 )
         {
            /* switch to upper bound */
            assert(bestubtype < 0); /* cannot switch to a variable bound (would lead to further coef updates) */
            boundtype[k] = bestubtype;
            varsign[k] = -1;
         }
         else
         {
            /* switch to lower bound */
            assert(bestlbtype < 0); /* cannot switch to a variable bound (would lead to further coef updates) */
            boundtype[k] = bestlbtype;
            varsign[k] = +1;
         }

         localbdsused = localbdsused || (boundtype[k] == -2);
      }
      else
      {
         /* undo the change of the complementation */
         tmpcoefs[k - intstart] = -tmpcoefs[k - intstart];
         tmpvalues[k - intstart] = oldsolval;
      }
   }

   if( bestviol > 0.0 )
   {
      SCIP_Real mirefficacy;
      SCIP_Real downrhs;
      SCIP_Real QUAD(f0);
      SCIP_Real scale;

      scale = 1.0 / bestdelta;
      SCIPquadprecProdQD(mksetrhs, mksetrhs, scale);

      downrhs = SCIPfloor(scip, QUAD_ROUND(mksetrhs));
      SCIPquadprecSumQD(f0, mksetrhs, -downrhs);

      /* renormaliize f0 value */
      SCIPquadprecSumDD(f0, QUAD_HI(f0), QUAD_LO(f0));

      for( i = 0; i < mksetnnz; ++i )
      {
         SCIP_Real QUAD(coef);

         QUAD_ARRAY_LOAD(coef, mksetcoefs, mksetinds[i]);
         SCIPquadprecProdQD(coef, coef, scale);
         QUAD_ARRAY_STORE(mksetcoefs, mksetinds[i], coef);
      }

      QUAD_ASSIGN(mksetrhs, downrhs);
      SCIP_CALL( cutsRoundMIR(scip, mksetcoefs, QUAD(&mksetrhs), mksetinds, &mksetnnz, varsign, boundtype, QUAD(f0)) );
      SCIPdebug(printCutQuad(scip, sol, mksetcoefs, QUAD(mksetrhs), mksetinds, mksetnnz, FALSE, FALSE));

      /* substitute aggregated slack variables:
       *
       * The coefficient of the slack variable s_r is equal to the row's weight times the slack's sign, because the slack
       * variable only appears in its own row:
       *    a'_r = scale * weight[r] * slacksign[r].
       *
       * Depending on the slacks type (integral or continuous), its coefficient in the cut calculates as follows:
       *   integers :  a^_r = a~_r = down(a'_r)                      , if f_r <= f0
       *               a^_r = a~_r = down(a'_r) + (f_r - f0)/(1 - f0), if f_r >  f0
       *   continuous: a^_r = a~_r = 0                               , if a'_r >= 0
       *               a^_r = a~_r = a'_r/(1 - f0)                   , if a'_r <  0
       *
       * Substitute a^_r * s_r by adding a^_r times the slack's definition to the cut.
       */
      SCIP_CALL( cutsSubstituteMIR(scip, aggrrow->rowweights, aggrrow->slacksign, aggrrow->rowsinds,
                                   aggrrow->nrows, scale, mksetcoefs, QUAD(&mksetrhs), mksetinds, &mksetnnz, QUAD(f0)) );
      SCIPdebug(printCutQuad(scip, sol, mksetcoefs, QUAD(mksetrhs), mksetinds, mksetnnz, FALSE, FALSE));

#ifndef NDEBUG
      {
         SCIP_Real viol = -QUAD_ROUND(mksetrhs);
         for( i = 0; i < mksetnnz; ++i )
         {
            SCIP_Real QUAD(coef);
            QUAD_ARRAY_LOAD(coef, mksetcoefs, mksetinds[i]);
            viol += QUAD_ROUND(coef) * SCIPgetSolVal(scip, sol, vars[mksetinds[i]]);
         }

         if(!EPSZ(SCIPrelDiff(viol, bestviol), 1e-4))
         {
            SCIPdebugMessage("violation of cmir cut is different than expected violation: %f != %f\n", viol, bestviol);
         }
      }
#endif

      *cutislocal = *cutislocal || localbdsused;

      /* remove all nearly-zero coefficients from MIR row and relax the right hand side correspondingly in order to
       * prevent numerical rounding errors
       */
      if( postprocess )
      {
         postprocessCutQuad(scip, *cutislocal, mksetinds, mksetcoefs, &mksetnnz, QUAD(&mksetrhs), success);
      }
      else
      {
         *success = ! removeZerosQuad(scip, SCIPsumepsilon(scip), *cutislocal, mksetcoefs, QUAD(&mksetrhs), mksetinds, &mksetnnz);
      }

      SCIPdebug(printCutQuad(scip, sol, mksetcoefs, QUAD(mksetrhs), mksetinds, mksetnnz, FALSE, FALSE));

      if( *success )
      {
         mirefficacy = calcEfficacyDenseStorageQuad(scip, sol, mksetcoefs, QUAD_ROUND(mksetrhs), mksetinds, mksetnnz);

         if( SCIPisEfficacious(scip, mirefficacy) && mirefficacy > *cutefficacy )
         {
            BMScopyMemoryArray(cutinds, mksetinds, mksetnnz);
            for( i = 0; i < mksetnnz; ++i )
            {
               SCIP_Real QUAD(coef);
               int j = cutinds[i];

               QUAD_ARRAY_LOAD(coef, mksetcoefs, j);

               cutcoefs[i] = QUAD_ROUND(coef);
               QUAD_ASSIGN(coef, 0.0);
               QUAD_ARRAY_STORE(mksetcoefs, j, coef);
            }
            *cutnnz = mksetnnz;
            *cutrhs = QUAD_ROUND(mksetrhs);
            *cutefficacy = mirefficacy;
            if( cutrank != NULL )
               *cutrank = aggrrow->rank + 1;
            *cutislocal = *cutislocal || localbdsused;
         }
         else
         {
            *success = FALSE;
         }
      }
   }

  TERMINATE:
   /* if we aborted early we need to clean the mksetcoefs */
   if( !(*success) )
   {
      SCIP_Real QUAD(tmp);
      QUAD_ASSIGN(tmp, 0.0);

      for( i = 0; i < mksetnnz; ++i )
      {
         QUAD_ARRAY_STORE(mksetcoefs, mksetinds[i], tmp);
      }
   }

   /* free temporary memory */
   SCIPfreeBufferArray(scip, &bounddistpos);
   SCIPfreeBufferArray(scip, &bounddist);
   SCIPfreeBufferArray(scip, &deltacands);
   SCIPfreeBufferArray(scip, &tmpvalues);
   SCIPfreeBufferArray(scip, &tmpcoefs);
   SCIPfreeBufferArray(scip, &mksetinds);
   SCIPfreeCleanBufferArray(scip, &mksetcoefs);
   SCIPfreeBufferArray(scip, &boundtype);
   SCIPfreeBufferArray(scip, &varsign);

   return SCIP_OKAY;
}

/* =========================================== flow cover =========================================== */

#define NO_EXACT_KNAPSACK

#ifndef NO_EXACT_KNAPSACK
#define MAXDNOM                  1000LL
#define MINDELTA                  1e-03
#define MAXDELTA                  1e-09
#define MAXSCALE                 1000.0
#define MAXDYNPROGSPACE         1000000
#endif

#define MAXABSVBCOEF               1e+5 /**< maximal absolute coefficient in variable bounds used for snf relaxation */

#if 0
/* TODO check how this was used in the old flowcover separator */
#define MAXBOUND                  1e+10   /**< maximal value of normal bounds used for snf relaxation */
#endif

/** structure that contains all data required to perform the sequence independent lifting
 */
typedef
struct LiftingData
{
   SCIP_Real*            M;                  /**< M_0 := 0.0 and M_i := M_i-1 + m_i */
   SCIP_Real*            m;                  /**< non-increasing array of variable upper bound coefficients for all variables in C++ and L-,
                                              *   where C = C+ \cup C- is the flowcover and
                                              *   C++ := \{ j \in C+ \mid u_j > \lambda \}
                                              *   L- := \{ j \in (N- \setminus C-) \mid u_j > \lambda \}
                                              */
   int                   r;                  /**< size of array m */
   int                   t;                  /**< index of smallest value in m that comes from a variable in C++ */
   SCIP_Real             d1;                 /**< right hand side of single-node-flow set plus the sum of all u_j for j \in C- */
   SCIP_Real             d2;                 /**< right hand side of single-node-flow set plus the sum of all u_j for j \in N- */
   SCIP_Real             lambda;             /**< excess of the flowcover */
   SCIP_Real             mp;                 /**< smallest variable bound coefficient of variable in C++ (min_{j \in C++} u_j) */
   SCIP_Real             ml;                 /**< ml := min(\lambda, \sum_{j \in C+ \setminus C++} u_j) */
} LIFTINGDATA;

/** structure that contains all the data that defines the single-node-flow relaxation of an aggregation row */
typedef
struct SNF_Relaxation
{
   int*                  transvarcoefs;      /**< coefficients of all vars in relaxed set */
   SCIP_Real*            transbinvarsolvals; /**< sol val of bin var in vub of all vars in relaxed set */
   SCIP_Real*            transcontvarsolvals;/**< sol val of all real vars in relaxed set */
   SCIP_Real*            transvarvubcoefs;   /**< coefficient in vub of all vars in relaxed set */
   int                   ntransvars;         /**< number of vars in relaxed set */
   SCIP_Real             transrhs;           /**< rhs in relaxed set */
   int*                  origbinvars;        /**< associated original binary var for all vars in relaxed set */
   int*                  origcontvars;       /**< associated original continuous var for all vars in relaxed set */
   SCIP_Real*            aggrcoefsbin;       /**< aggregation coefficient of the original binary var used to define the
                                              *   continuous variable in the relaxed set */
   SCIP_Real*            aggrcoefscont;      /**< aggregation coefficient of the original continous var used to define the
                                              *   continuous variable in the relaxed set */
   SCIP_Real*            aggrconstants;      /**< aggregation constant used to define the continuous variable in the relaxed set */
} SNF_RELAXATION;

/** get solution value and index of variable lower bound (with binary variable) which is closest to the current LP
 *  solution value of a given variable; candidates have to meet certain criteria in order to ensure the nonnegativity
 *  of the variable upper bound imposed on the real variable in the 0-1 single node flow relaxation associated with the
 *  given variable
 */
static
SCIP_RETCODE getClosestVlb(
   SCIP*                 scip,               /**< SCIP data structure */
   SCIP_VAR*             var,                /**< given active problem variable */
   SCIP_SOL*             sol,                /**< solution to use for variable bound; NULL for LP solution */
   SCIP_Real*            rowcoefs,           /**< (dense) array of coefficients of row */
   int8_t*               binvarused,         /**< array that stores if a binary variable was already used (+1)
                                              *   was not used (0) or was not used but is contained in the row (-1)
                                              */
   SCIP_Real             bestsub,            /**< closest simple upper bound of given variable */
   SCIP_Real             rowcoef,            /**< coefficient of given variable in current row */
   SCIP_Real*            closestvlb,         /**< pointer to store the LP sol value of the closest variable lower bound */
   int*                  closestvlbidx       /**< pointer to store the index of the closest vlb; -1 if no vlb was found */
   )
{
   int nvlbs;
   int nbinvars;

   assert(scip != NULL);
   assert(var != NULL);
   assert(bestsub == SCIPvarGetUbGlobal(var) || bestsub == SCIPvarGetUbLocal(var)); /*lint !e777*/
   assert(!SCIPisInfinity(scip, bestsub));
   assert(!EPSZ(rowcoef, QUAD_EPSILON));
   assert(rowcoefs != NULL);
   assert(binvarused != NULL);
   assert(closestvlb != NULL);
   assert(closestvlbidx != NULL);

   nvlbs = SCIPvarGetNVlbs(var);
   nbinvars = SCIPgetNBinVars(scip);

   *closestvlbidx = -1;
   *closestvlb = -SCIPinfinity(scip);
   if( nvlbs > 0 )
   {
      SCIP_VAR** vlbvars;
      SCIP_Real* vlbcoefs;
      SCIP_Real* vlbconsts;
      int i;

      vlbvars = SCIPvarGetVlbVars(var);
      vlbcoefs = SCIPvarGetVlbCoefs(var);
      vlbconsts = SCIPvarGetVlbConstants(var);

      for( i = 0; i < nvlbs; i++ )
      {
         SCIP_Real rowcoefbinvar;
         SCIP_Real val1;
         SCIP_Real val2;
         SCIP_Real vlbsol;
         SCIP_Real rowcoefsign;
         int probidxbinvar;

         /* use only variable lower bounds l~_i * x_i + d_i with x_i binary which are active */
         probidxbinvar = SCIPvarGetProbindex(vlbvars[i]);

         /* if the variable is not active the problem index is -1, so we cast to unsigned int before the comparison which
          * ensures that the problem index is between 0 and nbinvars - 1
          */
         if( (unsigned int)probidxbinvar >= (unsigned int)nbinvars )
            continue;

         assert(SCIPvarIsBinary(vlbvars[i]));

         if( SCIPisFeasGT(scip, bestsub, vlbconsts[i]) )
            continue;

         /* for numerical reasons, ignore variable bounds with large absolute coefficient and
          * those which lead to an infinite variable bound coefficient (val2) in snf relaxation
          */
         if( REALABS(vlbcoefs[i]) > MAXABSVBCOEF  )
            continue;

         /* check if current variable lower bound l~_i * x_i + d_i imposed on y_j meets the following criteria:
          * (let a_j  = coefficient of y_j in current row,
          *      u_j  = closest simple upper bound imposed on y_j,
          *      c_i  = coefficient of x_i in current row)
          *   0. no other non-binary variable y_k has used a variable bound with x_i to get transformed variable y'_k yet
          * if a_j > 0:
          *   1. u_j <= d_i
          *   2. a_j ( u_j - d_i ) + c_i <= 0
          *   3. a_j l~_i + c_i <= 0
          * if a_j < 0:
          *   1. u_j <= d_i
          *   2. a_j ( u_j - d_i ) + c_i >= 0
          *   3. a_j l~_i + c_i >= 0
          */

         /* has already been used in the SNF relaxation */
         if( binvarused[probidxbinvar] == 1 )
            continue;

         /* get the row coefficient */
         {
            SCIP_Real QUAD(tmp);
            QUAD_ARRAY_LOAD(tmp, rowcoefs, probidxbinvar);
            rowcoefbinvar = QUAD_ROUND(tmp);
         }
         rowcoefsign = COPYSIGN(1.0, rowcoef);

         val2 = rowcoefsign * ((rowcoef * vlbcoefs[i]) + rowcoefbinvar);

         /* variable lower bound does not meet criteria */
         if( SCIPisFeasGT(scip, val2, 0.0) || SCIPisInfinity(scip, -val2) )
            continue;

         val1 = rowcoefsign * ((rowcoef * (bestsub - vlbconsts[i])) + rowcoefbinvar);

         /* variable lower bound does not meet criteria */
         if( SCIPisFeasGT(scip, val1, 0.0) )
            continue;

         vlbsol = vlbcoefs[i] * SCIPgetSolVal(scip, sol, vlbvars[i]) + vlbconsts[i];
         if( SCIPisGT(scip, vlbsol, *closestvlb) )
         {
            *closestvlb = vlbsol;
            *closestvlbidx = i;
         }
         assert(*closestvlbidx >= 0);

      }
   }

   return SCIP_OKAY;
}

/** get LP solution value and index of variable upper bound (with binary variable) which is closest to the current LP
 *  solution value of a given variable; candidates have to meet certain criteria in order to ensure the nonnegativity
 *  of the variable upper bound imposed on the real variable in the 0-1 single node flow relaxation associated with the
 *  given variable
 */
static
SCIP_RETCODE getClosestVub(
   SCIP*                 scip,               /**< SCIP data structure */
   SCIP_VAR*             var,                /**< given active problem variable */
   SCIP_SOL*             sol,                /**< solution to use for variable bound; NULL for LP solution */
   SCIP_Real*            rowcoefs,           /**< (dense) array of coefficients of row */
   int8_t*               binvarused,         /**< array that stores if a binary variable was already used (+1)
                                              *   was not used (0) or was not used but is contained in the row (-1)
                                              */
   SCIP_Real             bestslb,            /**< closest simple lower bound of given variable */
   SCIP_Real             rowcoef,            /**< coefficient of given variable in current row */
   SCIP_Real*            closestvub,         /**< pointer to store the LP sol value of the closest variable upper bound */
   int*                  closestvubidx       /**< pointer to store the index of the closest vub; -1 if no vub was found */
   )
{
   int nvubs;
   int nbinvars;

   assert(scip != NULL);
   assert(var != NULL);
   assert(bestslb == SCIPvarGetLbGlobal(var) || bestslb == SCIPvarGetLbLocal(var)); /*lint !e777*/
   assert(!SCIPisInfinity(scip, - bestslb));
   assert(!EPSZ(rowcoef, QUAD_EPSILON));
   assert(rowcoefs != NULL);
   assert(binvarused != NULL);
   assert(closestvub != NULL);
   assert(closestvubidx != NULL);

   nvubs = SCIPvarGetNVubs(var);
   nbinvars = SCIPgetNBinVars(scip);

   *closestvubidx = -1;
   *closestvub = SCIPinfinity(scip);
   if( nvubs > 0 )
   {
      SCIP_VAR** vubvars;
      SCIP_Real* vubcoefs;
      SCIP_Real* vubconsts;
      int i;

      vubvars = SCIPvarGetVubVars(var);
      vubcoefs = SCIPvarGetVubCoefs(var);
      vubconsts = SCIPvarGetVubConstants(var);

      for( i = 0; i < nvubs; i++ )
      {
         SCIP_Real rowcoefbinvar;
         SCIP_Real val1;
         SCIP_Real val2;
         SCIP_Real vubsol;
         SCIP_Real rowcoefsign;
         int probidxbinvar;

         /* use only variable upper bound u~_i * x_i + d_i with x_i binary and which are active */
         probidxbinvar = SCIPvarGetProbindex(vubvars[i]);

         /* if the variable is not active the problem index is -1, so we cast to unsigned int before the comparison which
          * ensures that the problem index is between 0 and nbinvars - 1
          */
         if( (unsigned int)probidxbinvar >= (unsigned int)nbinvars )
            continue;

         assert(SCIPvarIsBinary(vubvars[i]));

         if( SCIPisFeasLT(scip, bestslb, vubconsts[i]) )
            continue;

         /* for numerical reasons, ignore variable bounds with large absolute coefficient and
          * those which lead to an infinite variable bound coefficient (val2) in snf relaxation
          */
         if( REALABS(vubcoefs[i]) > MAXABSVBCOEF  )
            continue;

         /* checks if current variable upper bound u~_i * x_i + d_i meets the following criteria
          * (let a_j  = coefficient of y_j in current row,
          *      l_j  = closest simple lower bound imposed on y_j,
          *      c_i  = coefficient of x_i in current row)
          *   0. no other non-binary variable y_k has used a variable bound with x_i to get transformed variable y'_k
          * if a > 0:
          *   1. l_j >= d_i
          *   2. a_j ( l_i - d_i ) + c_i >= 0
          *   3. a_j u~_i + c_i >= 0
          * if a < 0:
          *   1. l_j >= d_i
          *   2. a_j ( l_j - d_i ) + c_i <= 0
          *   3. a_j u~_i + c_i <= 0
          */

         /* has already been used in the SNF relaxation */
         if( binvarused[probidxbinvar] == 1 )
            continue;

         /* get the row coefficient */
         {
            SCIP_Real QUAD(tmp);
            QUAD_ARRAY_LOAD(tmp, rowcoefs, probidxbinvar);
            rowcoefbinvar = QUAD_ROUND(tmp);
         }
         rowcoefsign = COPYSIGN(1.0, rowcoef);

         val2 = rowcoefsign * ((rowcoef * vubcoefs[i]) + rowcoefbinvar);

         /* variable upper bound does not meet criteria */
         if( SCIPisFeasLT(scip, val2, 0.0) || SCIPisInfinity(scip, val2) )
            continue;

         val1 = rowcoefsign * ((rowcoef * (bestslb - vubconsts[i])) + rowcoefbinvar);

         /* variable upper bound does not meet criteria */
         if( SCIPisFeasLT(scip, val1, 0.0) )
            continue;

         vubsol = vubcoefs[i] * SCIPgetSolVal(scip, sol, vubvars[i]) + vubconsts[i];
         if( SCIPisLT(scip, vubsol, *closestvub) )
         {
            *closestvub = vubsol;
            *closestvubidx = i;
         }
         assert(*closestvubidx >= 0);
      }
   }

   return SCIP_OKAY;
}

/** determines the bounds to use for constructing the single-node-flow relaxation of a variable in
 *  the given row.
 */
static
SCIP_RETCODE determineBoundForSNF(
   SCIP*                 scip,               /**< SCIP data structure */
   SCIP_SOL*             sol,                /**< solution to use for variable bound; NULL for LP solution */
   SCIP_VAR**            vars,               /**< array of problem variables */
   SCIP_Real*            rowcoefs,           /**< (dense) array of variable coefficients in the row */
   int*                  rowinds,            /**< array with positions of non-zero values in the rowcoefs array */
   int                   varposinrow,        /**< position of variable in the rowinds array for which the bounds should be determined */
   int8_t*               binvarused,         /**< array that stores if a binary variable was already used (+1)
                                              *   was not used (0) or was not used but is contained in the row (-1)
                                              */
   SCIP_Bool             allowlocal,         /**< should local information allowed to be used, resulting in a local cut? */
   SCIP_Real             boundswitch,        /**< fraction of domain up to which lower bound is used in transformation */
   SCIP_Real*            bestlb,             /**< pointer to store best lower bound for transformation */
   SCIP_Real*            bestub,             /**< pointer to store best upper bound for transformation */
   SCIP_Real*            bestslb,            /**< pointer to store best simple lower bound for transformation */
   SCIP_Real*            bestsub,            /**< pointer to store best simple upper bound for transformation */
   int*                  bestlbtype,         /**< pointer to store type of best lower bound */
   int*                  bestubtype,         /**< pointer to store type of best upper bound */
   int*                  bestslbtype,        /**< pointer to store type of best simple lower bound */
   int*                  bestsubtype,        /**< pointer to store type of best simple upper bound */
   SCIP_BOUNDTYPE*       selectedbounds,     /**< pointer to store the preferred bound for the transformation */
   SCIP_Bool*            freevariable        /**< pointer to store if variable is a free variable */
   )
{
   SCIP_VAR* var;

   SCIP_Real rowcoef;
   SCIP_Real solval;

   int probidx;

   bestlb[varposinrow] = -SCIPinfinity(scip);
   bestub[varposinrow] = SCIPinfinity(scip);
   bestlbtype[varposinrow] = -3;
   bestubtype[varposinrow] = -3;

   probidx = rowinds[varposinrow];
   var = vars[probidx];
   {
      SCIP_Real QUAD(tmp);
      QUAD_ARRAY_LOAD(tmp, rowcoefs, probidx);
      rowcoef = QUAD_ROUND(tmp);
   }

   assert(!EPSZ(rowcoef, QUAD_EPSILON));

   /* get closest simple lower bound and closest simple upper bound */
   SCIP_CALL( findBestLb(scip, var, sol, FALSE, allowlocal, &bestslb[varposinrow], &bestslbtype[varposinrow]) );
   SCIP_CALL( findBestUb(scip, var, sol, FALSE, allowlocal, &bestsub[varposinrow], &bestsubtype[varposinrow]) );

   solval = SCIPgetSolVal(scip, sol, var);

   SCIPdebugMsg(scip, "  %d: %g <%s, idx=%d, lp=%g, [%g(%d),%g(%d)]>:\n", varposinrow, rowcoef, SCIPvarGetName(var), probidx,
      solval, bestslb[varposinrow], bestslbtype[varposinrow], bestsub[varposinrow], bestsubtype[varposinrow]);

   /* mixed integer set cannot be relaxed to 0-1 single node flow set because both simple bounds are -infinity
      * and infinity, respectively
      */
   if( SCIPisInfinity(scip, -bestslb[varposinrow]) && SCIPisInfinity(scip, bestsub[varposinrow]) )
   {
      *freevariable = TRUE;
      return SCIP_OKAY;
   }

   /* get closest lower bound that can be used to define the real variable y'_j in the 0-1 single node flow
      * relaxation
      */
   if( !SCIPisInfinity(scip, bestsub[varposinrow]) )
   {
      bestlb[varposinrow] = bestslb[varposinrow];
      bestlbtype[varposinrow] = bestslbtype[varposinrow];

      if( SCIPvarGetType(var) == SCIP_VARTYPE_CONTINUOUS )
      {
         SCIP_Real bestvlb;
         int bestvlbidx;

         SCIP_CALL( getClosestVlb(scip, var, sol, rowcoefs, binvarused, bestsub[varposinrow], rowcoef, &bestvlb, &bestvlbidx) );
         if( SCIPisGT(scip, bestvlb, bestlb[varposinrow]) )
         {
            bestlb[varposinrow] = bestvlb;
            bestlbtype[varposinrow] = bestvlbidx;
         }
      }
   }
   /* get closest upper bound that can be used to define the real variable y'_j in the 0-1 single node flow
      * relaxation
      */
   if( !SCIPisInfinity(scip, -bestslb[varposinrow]) )
   {
      bestub[varposinrow] = bestsub[varposinrow];
      bestubtype[varposinrow] = bestsubtype[varposinrow];

      if( SCIPvarGetType(var) == SCIP_VARTYPE_CONTINUOUS )
      {
         SCIP_Real bestvub;
         int bestvubidx;

         SCIP_CALL( getClosestVub(scip, var, sol, rowcoefs, binvarused, bestslb[varposinrow], rowcoef, &bestvub, &bestvubidx) );
         if( SCIPisLT(scip, bestvub, bestub[varposinrow]) )
         {
            bestub[varposinrow] = bestvub;
            bestubtype[varposinrow] = bestvubidx;
         }
      }
   }
   SCIPdebugMsg(scip, "        bestlb=%g(%d), bestub=%g(%d)\n", bestlb[varposinrow], bestlbtype[varposinrow], bestub[varposinrow], bestubtype[varposinrow]);

   /* mixed integer set cannot be relaxed to 0-1 single node flow set because there are no suitable bounds
      * to define the transformed variable y'_j
      */
   if( SCIPisInfinity(scip, -bestlb[varposinrow]) && SCIPisInfinity(scip, bestub[varposinrow]) )
   {
      *freevariable = TRUE;
      return SCIP_OKAY;
   }

   *freevariable = FALSE;

   /* select best upper bound if it is closer to the LP value of y_j and best lower bound otherwise and use this bound
   * to define the real variable y'_j with 0 <= y'_j <= u'_j x_j in the 0-1 single node flow relaxation;
   * prefer variable bounds
   */
   if( SCIPisEQ(scip, solval, (1.0 - boundswitch) * bestlb[varposinrow] + boundswitch * bestub[varposinrow]) && bestlbtype[varposinrow] >= 0 )
   {
      selectedbounds[varposinrow] = SCIP_BOUNDTYPE_LOWER;
   }
   else if( SCIPisEQ(scip, solval, (1.0 - boundswitch) * bestlb[varposinrow] + boundswitch * bestub[varposinrow])
      && bestubtype[varposinrow] >= 0 )
   {
      selectedbounds[varposinrow] = SCIP_BOUNDTYPE_UPPER;
   }
   else if( SCIPisLE(scip, solval, (1.0 - boundswitch) * bestlb[varposinrow] + boundswitch * bestub[varposinrow]) )
   {
      selectedbounds[varposinrow] = SCIP_BOUNDTYPE_LOWER;
   }
   else
   {
      assert(SCIPisGT(scip, solval, (1.0 - boundswitch) * bestlb[varposinrow] + boundswitch * bestub[varposinrow]));
      selectedbounds[varposinrow] = SCIP_BOUNDTYPE_UPPER;
   }

   if( selectedbounds[varposinrow] == SCIP_BOUNDTYPE_LOWER && bestlbtype[varposinrow] >= 0 )
   {
      int vlbvarprobidx;
      SCIP_VAR** vlbvars = SCIPvarGetVlbVars(var);

       /* mark binary variable of vlb so that it is not used for other continuous variables
       * by setting it's position in the aggrrow to a negative value
       */
      vlbvarprobidx = SCIPvarGetProbindex(vlbvars[bestlbtype[varposinrow]]);
      binvarused[vlbvarprobidx] = 1;
   }
   else if ( selectedbounds[varposinrow] == SCIP_BOUNDTYPE_UPPER && bestubtype[varposinrow] >= 0 )
   {
      int vubvarprobidx;
      SCIP_VAR** vubvars = SCIPvarGetVubVars(var);

       /* mark binary variable of vub so that it is not used for other continuous variables
       * by setting it's position in the aggrrow to a negative value
       */
      vubvarprobidx = SCIPvarGetProbindex(vubvars[bestubtype[varposinrow]]);
      binvarused[vubvarprobidx] = 1;
   }

   return SCIP_OKAY;
}

/** construct a 0-1 single node flow relaxation (with some additional simple constraints) of a mixed integer set
 *  corresponding to the given aggrrow a * x <= rhs
 */
static
SCIP_RETCODE constructSNFRelaxation(
   SCIP*                 scip,               /**< SCIP data structure */
   SCIP_SOL*             sol,                /**< the solution that should be separated, or NULL for LP solution */
   SCIP_Real             boundswitch,        /**< fraction of domain up to which lower bound is used in transformation */
   SCIP_Bool             allowlocal,         /**< should local information allowed to be used, resulting in a local cut? */
   SCIP_Real*            rowcoefs,           /**< array of coefficients of row */
   QUAD(SCIP_Real        rowrhs),            /**< pointer to right hand side of row */
   int*                  rowinds,            /**< array of variables problem indices for non-zero coefficients in row */
   int                   nnz,                /**< number of non-zeros in row */
   SNF_RELAXATION*       snf,                /**< stores the sign of the transformed variable in summation */
   SCIP_Bool*            success,            /**< stores whether the transformation was valid */
   SCIP_Bool*            localbdsused        /**< pointer to store whether local bounds were used in transformation */
   )
{
   SCIP_VAR** vars;
   int i;
   int nnonbinvarsrow;
   int8_t* binvarused;
   int nbinvars;
   SCIP_Real QUAD(transrhs);

   /* arrays to store the selected bound for each non-binary variable in the row */
   SCIP_Real* bestlb;
   SCIP_Real* bestub;
   SCIP_Real* bestslb;
   SCIP_Real* bestsub;
   int* bestlbtype;
   int* bestubtype;
   int* bestslbtype;
   int* bestsubtype;
   SCIP_BOUNDTYPE* selectedbounds;

   *success = FALSE;

   SCIPdebugMsg(scip, "--------------------- construction of SNF relaxation ------------------------------------\n");

   nbinvars = SCIPgetNBinVars(scip);
   vars = SCIPgetVars(scip);

   SCIP_CALL( SCIPallocBufferArray(scip, &bestlb, nnz) );
   SCIP_CALL( SCIPallocBufferArray(scip, &bestub, nnz) );
   SCIP_CALL( SCIPallocBufferArray(scip, &bestslb, nnz) );
   SCIP_CALL( SCIPallocBufferArray(scip, &bestsub, nnz) );
   SCIP_CALL( SCIPallocBufferArray(scip, &bestlbtype, nnz) );
   SCIP_CALL( SCIPallocBufferArray(scip, &bestubtype, nnz) );
   SCIP_CALL( SCIPallocBufferArray(scip, &bestslbtype, nnz) );
   SCIP_CALL( SCIPallocBufferArray(scip, &bestsubtype, nnz) );
   SCIP_CALL( SCIPallocBufferArray(scip, &selectedbounds, nnz) );

   /* sort descending to have continuous variables first */
   SCIPsortDownInt(rowinds, nnz);

   /* array to store whether a binary variable is in the row (-1) or has been used (1) due to variable bound usage */
   SCIP_CALL( SCIPallocCleanBufferArray(scip, &binvarused, nbinvars) );

   for( i = nnz - 1; i >= 0 && rowinds[i] < nbinvars; --i )
   {
      int j = rowinds[i];
      binvarused[j] = -1;
   }

   nnonbinvarsrow = i + 1;
   /* determine the bounds to use for transforming the non-binary variables */
   for( i = 0; i < nnonbinvarsrow; ++i )
   {
      SCIP_Bool freevariable;

      assert(rowinds[i] >= nbinvars);

      SCIP_CALL( determineBoundForSNF(scip, sol, vars, rowcoefs, rowinds, i, binvarused, allowlocal, boundswitch,
            bestlb, bestub, bestslb, bestsub, bestlbtype, bestubtype, bestslbtype, bestsubtype, selectedbounds, &freevariable) );

      if( freevariable )
      {
         int j;

         /* clear binvarused at indices of binary variables of row */
         for( j = nnz - 1; j >= nnonbinvarsrow; --j )
            binvarused[rowinds[j]] = 0;

         /* clear binvarused at indices of selected variable bounds */
         for( j = 0; j < i; ++j )
         {
            if( selectedbounds[j] == SCIP_BOUNDTYPE_LOWER && bestlbtype[j] >= 0 )
            {
               SCIP_VAR** vlbvars = SCIPvarGetVlbVars(vars[rowinds[j]]);
               binvarused[SCIPvarGetProbindex(vlbvars[bestlbtype[j]])] = 0;
            }
            else if( selectedbounds[j] == SCIP_BOUNDTYPE_UPPER && bestubtype[j] >= 0 )
            {
               SCIP_VAR** vubvars = SCIPvarGetVubVars(vars[rowinds[j]]);
               binvarused[SCIPvarGetProbindex(vubvars[bestubtype[j]])] = 0;
            }
         }

         /* terminate */
         goto TERMINATE;
      }
   }

   *localbdsused = FALSE;
   QUAD_ASSIGN_Q(transrhs, rowrhs);
   snf->ntransvars = 0;

   /* transform non-binary variables */
   for( i = 0; i < nnonbinvarsrow; ++i )
   {
      SCIP_VAR* var;
      SCIP_Real QUAD(rowcoef);
      SCIP_Real solval;
      int probidx;

      probidx = rowinds[i];
      var = vars[probidx];
      QUAD_ARRAY_LOAD(rowcoef, rowcoefs, probidx);
      solval = SCIPgetSolVal(scip, sol, var);

      assert(probidx >= nbinvars);

      if( selectedbounds[i] == SCIP_BOUNDTYPE_LOWER )
      {
         /* use bestlb to define y'_j */

         assert(!SCIPisInfinity(scip, bestsub[i]));
         assert(!SCIPisInfinity(scip, - bestlb[i]));
         assert(bestsubtype[i] == -1 || bestsubtype[i] == -2);
         assert(bestlbtype[i] > -3 && bestlbtype[i] < SCIPvarGetNVlbs(var));

         /* store for y_j that bestlb is the bound used to define y'_j and that y'_j is the associated real variable
          * in the relaxed set
          */
         snf->origcontvars[snf->ntransvars] = probidx;

         if( bestlbtype[i] < 0 )
         {
            SCIP_Real QUAD(val);
            SCIP_Real QUAD(contsolval);
            SCIP_Real QUAD(rowcoeftimesbestsub);

            /* use simple lower bound in bestlb = l_j <= y_j <= u_j = bestsub to define
             *   y'_j = - a_j ( y_j - u_j ) with 0 <= y'_j <=   a_j ( u_j - l_j ) x_j and x_j = 1    if a_j > 0
             *   y'_j =   a_j ( y_j - u_j ) with 0 <= y'_j <= - a_j ( u_j - l_j ) x_j and x_j = 1    if a_j < 0,
             * put j into the set
             *   N2   if a_j > 0
             *   N1   if a_j < 0
             * and update the right hand side of the constraint in the relaxation
             *   rhs = rhs - a_j u_j
             */
            SCIPquadprecSumDD(val, bestsub[i], -bestlb[i]);
            SCIPquadprecProdQQ(val, val, rowcoef);
            SCIPquadprecSumDD(contsolval, solval, -bestsub[i]);
            SCIPquadprecProdQQ(contsolval, contsolval, rowcoef);

            if( bestlbtype[i] == -2 || bestsubtype[i] == -2 )
               *localbdsused = TRUE;

            SCIPquadprecProdQD(rowcoeftimesbestsub, rowcoef, bestsub[i]);

            /* store aggregation information for y'_j for transforming cuts for the SNF relaxation back to the problem variables later */
            snf->origbinvars[snf->ntransvars] = -1;
            snf->aggrcoefsbin[snf->ntransvars] = 0.0;

            if( QUAD_ROUND(rowcoef) > QUAD_EPSILON )
            {
               snf->transvarcoefs[snf->ntransvars] = - 1;
               snf->transvarvubcoefs[snf->ntransvars] = QUAD_ROUND(val);
               snf->transbinvarsolvals[snf->ntransvars] = 1.0;
               snf->transcontvarsolvals[snf->ntransvars] = - QUAD_ROUND(contsolval);

               /* aggregation information for y'_j */
               snf->aggrconstants[snf->ntransvars] = QUAD_ROUND(rowcoeftimesbestsub);
               snf->aggrcoefscont[snf->ntransvars] = - QUAD_ROUND(rowcoef);
            }
            else
            {
               assert(QUAD_ROUND(rowcoef) < QUAD_EPSILON);
               snf->transvarcoefs[snf->ntransvars] = 1;
               snf->transvarvubcoefs[snf->ntransvars] = - QUAD_ROUND(val);
               snf->transbinvarsolvals[snf->ntransvars] = 1.0;
               snf->transcontvarsolvals[snf->ntransvars] = QUAD_ROUND(contsolval);

               /* aggregation information for y'_j */
               snf->aggrconstants[snf->ntransvars] = - QUAD_ROUND(rowcoeftimesbestsub);
               snf->aggrcoefscont[snf->ntransvars] = QUAD_ROUND(rowcoef);
            }
            SCIPquadprecSumQQ(transrhs, transrhs, -rowcoeftimesbestsub);

            SCIPdebugMsg(scip, "    --> bestlb used for trans: ... %s y'_%d + ..., y'_%d <= %g x_%d (=1), rhs=%g-(%g*%g)=%g\n",
                         snf->transvarcoefs[snf->ntransvars] == 1 ? "+" : "-", snf->ntransvars, snf->ntransvars, snf->transvarvubcoefs[snf->ntransvars],
                         snf->ntransvars, QUAD_ROUND(transrhs) + QUAD_ROUND(rowcoeftimesbestsub), QUAD_ROUND(rowcoef), bestsub, QUAD_ROUND(transrhs));
         }
         else
         {
            SCIP_Real QUAD(rowcoefbinary);
            SCIP_Real varsolvalbinary;
            SCIP_Real QUAD(val);
            SCIP_Real QUAD(contsolval);
            SCIP_Real QUAD(rowcoeftimesvlbconst);
            int vlbvarprobidx;

            SCIP_VAR** vlbvars = SCIPvarGetVlbVars(var);
            SCIP_Real* vlbconsts = SCIPvarGetVlbConstants(var);
            SCIP_Real* vlbcoefs = SCIPvarGetVlbCoefs(var);

            /* use variable lower bound in bestlb = l~_j x_j + d_j <= y_j <= u_j = bestsub to define
             *   y'_j = - ( a_j ( y_j - d_j ) + c_j x_j ) with 0 <= y'_j <= - ( a_j l~_j + c_j ) x_j    if a_j > 0
             *   y'_j =     a_j ( y_j - d_j ) + c_j x_j   with 0 <= y'_j <=   ( a_j l~_j + c_j ) x_j    if a_j < 0,
             * where c_j is the coefficient of x_j in the row, put j into the set
             *   N2   if a_j > 0
             *   N1   if a_j < 0
             * and update the right hand side of the constraint in the relaxation
             *   rhs = rhs - a_j d_j
             */

            vlbvarprobidx = SCIPvarGetProbindex(vlbvars[bestlbtype[i]]);
            assert(binvarused[vlbvarprobidx] == 1);
            assert(vlbvarprobidx < nbinvars);

            QUAD_ARRAY_LOAD(rowcoefbinary, rowcoefs, vlbvarprobidx);
            varsolvalbinary = SCIPgetSolVal(scip, sol, vlbvars[bestlbtype[i]]);

            SCIPquadprecProdQD(val, rowcoef, vlbcoefs[bestlbtype[i]]);
            SCIPquadprecSumQQ(val, val, rowcoefbinary);
            {
               SCIP_Real QUAD(tmp);

               SCIPquadprecProdQD(tmp, rowcoefbinary, varsolvalbinary);
               SCIPquadprecSumDD(contsolval, solval, - vlbconsts[bestlbtype[i]]);
               SCIPquadprecProdQQ(contsolval, contsolval, rowcoef);
               SCIPquadprecSumQQ(contsolval, contsolval, tmp);
            }

            SCIPquadprecProdQD(rowcoeftimesvlbconst, rowcoef, vlbconsts[bestlbtype[i]]);

            /* clear the binvarpos array, since the variable has been processed */
            binvarused[vlbvarprobidx] = 0;

            /* store aggregation information for y'_j for transforming cuts for the SNF relaxation back to the problem variables later */
            snf->origbinvars[snf->ntransvars] = vlbvarprobidx;

            if( QUAD_ROUND(rowcoef) > QUAD_EPSILON )
            {
               snf->transvarcoefs[snf->ntransvars] = - 1;
               snf->transvarvubcoefs[snf->ntransvars] = - QUAD_ROUND(val);
               snf->transbinvarsolvals[snf->ntransvars] = varsolvalbinary;
               snf->transcontvarsolvals[snf->ntransvars] = - QUAD_ROUND(contsolval);

               /* aggregation information for y'_j */
               snf->aggrcoefsbin[snf->ntransvars] = - QUAD_ROUND(rowcoefbinary);
               snf->aggrcoefscont[snf->ntransvars] = - QUAD_ROUND(rowcoef);
               snf->aggrconstants[snf->ntransvars] = QUAD_ROUND(rowcoeftimesvlbconst);
            }
            else
            {
               assert(QUAD_ROUND(rowcoef) < QUAD_EPSILON);
               snf->transvarcoefs[snf->ntransvars] = 1;
               snf->transvarvubcoefs[snf->ntransvars] = QUAD_ROUND(val);
               snf->transbinvarsolvals[snf->ntransvars] = varsolvalbinary;
               snf->transcontvarsolvals[snf->ntransvars] = QUAD_ROUND(contsolval);

               /* aggregation information for y'_j */
               snf->aggrcoefsbin[snf->ntransvars] = QUAD_ROUND(rowcoefbinary);
               snf->aggrcoefscont[snf->ntransvars] = QUAD_ROUND(rowcoef);
               snf->aggrconstants[snf->ntransvars] = - QUAD_ROUND(rowcoeftimesvlbconst);
            }
            SCIPquadprecSumQQ(transrhs, transrhs, -rowcoeftimesvlbconst);

            SCIPdebugMsg(scip, "    --> bestlb used for trans: ... %s y'_%d + ..., y'_%d <= %g x_%d (=%s), rhs=%g-(%g*%g)=%g\n",
                         snf->transvarcoefs[snf->ntransvars] == 1 ? "+" : "-", snf->ntransvars, snf->ntransvars, snf->transvarvubcoefs[snf->ntransvars],
                         snf->ntransvars, SCIPvarGetName(vlbvars[bestlbtype[i]]), QUAD_ROUND(transrhs) + QUAD_ROUND(rowcoeftimesvlbconst), QUAD_ROUND(rowcoef),
                         vlbconsts[bestlbtype[i]], snf->transrhs );
         }
      }
      else
      {
         /* use bestub to define y'_j */

         assert(!SCIPisInfinity(scip, bestub[i]));
         assert(!SCIPisInfinity(scip, - bestslb[i]));
         assert(bestslbtype[i] == -1 || bestslbtype[i] == -2);
         assert(bestubtype[i] > -3 && bestubtype[i] < SCIPvarGetNVubs(var));

         /* store for y_j that y'_j is the associated real variable
          * in the relaxed set
          */
         snf->origcontvars[snf->ntransvars] = probidx;

         if( bestubtype[i] < 0 )
         {
            SCIP_Real QUAD(val);
            SCIP_Real QUAD(contsolval);
            SCIP_Real QUAD(rowcoeftimesbestslb);

            /* use simple upper bound in bestslb = l_j <= y_j <= u_j = bestub to define
             *   y'_j =   a_j ( y_j - l_j ) with 0 <= y'_j <=   a_j ( u_j - l_j ) x_j and x_j = 1    if a_j > 0
             *   y'_j = - a_j ( y_j - l_j ) with 0 <= y'_j <= - a_j ( u_j - l_j ) x_j and x_j = 1    if a_j < 0,
             * put j into the set
             *   N1   if a_j > 0
             *   N2   if a_j < 0
             * and update the right hand side of the constraint in the relaxation
             *   rhs = rhs - a_j l_j
             */
            SCIPquadprecSumDD(val, bestub[i], - bestslb[i]);
            SCIPquadprecProdQQ(val, val, rowcoef);
            SCIPquadprecSumDD(contsolval, solval, - bestslb[i]);
            SCIPquadprecProdQQ(contsolval, contsolval, rowcoef);

            if( bestubtype[i] == -2 || bestslbtype[i] == -2 )
               *localbdsused = TRUE;

            SCIPquadprecProdQD(rowcoeftimesbestslb, rowcoef, bestslb[i]);

            /* store aggregation information for y'_j for transforming cuts for the SNF relaxation back to the problem variables later */
            snf->origbinvars[snf->ntransvars] = -1;
            snf->aggrcoefsbin[snf->ntransvars] = 0.0;

            if( QUAD_ROUND(rowcoef) > QUAD_EPSILON )
            {
               snf->transvarcoefs[snf->ntransvars] = 1;
               snf->transvarvubcoefs[snf->ntransvars] = QUAD_ROUND(val);
               snf->transbinvarsolvals[snf->ntransvars] = 1.0;
               snf->transcontvarsolvals[snf->ntransvars] = QUAD_ROUND(contsolval);

               /* aggregation information for y'_j */
               snf->aggrcoefscont[snf->ntransvars] = QUAD_ROUND(rowcoef);
               snf->aggrconstants[snf->ntransvars] = - QUAD_ROUND(rowcoeftimesbestslb);
            }
            else
            {
               assert(QUAD_ROUND(rowcoef) < QUAD_EPSILON);
               snf->transvarcoefs[snf->ntransvars] = - 1;
               snf->transvarvubcoefs[snf->ntransvars] = - QUAD_ROUND(val);
               snf->transbinvarsolvals[snf->ntransvars] = 1.0;
               snf->transcontvarsolvals[snf->ntransvars] = - QUAD_ROUND(contsolval);

               /* aggregation information for y'_j */
               snf->aggrcoefscont[snf->ntransvars] = - QUAD_ROUND(rowcoef);
               snf->aggrconstants[snf->ntransvars] = QUAD_ROUND(rowcoeftimesbestslb);
            }
            SCIPquadprecSumQQ(transrhs, transrhs, -rowcoeftimesbestslb);

            SCIPdebugMsg(scip, "    --> bestub used for trans: ... %s y'_%d + ..., Y'_%d <= %g x_%d (=1), rhs=%g-(%g*%g)=%g\n",
                         snf->transvarcoefs[snf->ntransvars] == 1 ? "+" : "-", snf->ntransvars, snf->ntransvars, snf->transvarvubcoefs[snf->ntransvars],
                         snf->ntransvars, QUAD_ROUND(transrhs) + QUAD_ROUND(rowcoeftimesbestslb), QUAD_ROUND(rowcoef), bestslb[i], QUAD_ROUND(transrhs));
         }
         else
         {
            SCIP_Real QUAD(rowcoefbinary);
            SCIP_Real varsolvalbinary;
            SCIP_Real QUAD(val);
            SCIP_Real QUAD(contsolval);
            SCIP_Real QUAD(rowcoeftimesvubconst);
            int vubvarprobidx;

            SCIP_VAR** vubvars = SCIPvarGetVubVars(var);
            SCIP_Real* vubconsts = SCIPvarGetVubConstants(var);
            SCIP_Real* vubcoefs = SCIPvarGetVubCoefs(var);

            /* use variable upper bound in bestslb = l_j <= y_j <= u~_j x_j + d_j = bestub to define
             *   y'_j =     a_j ( y_j - d_j ) + c_j x_j   with 0 <= y'_j <=   ( a_j u~_j + c_j ) x_j    if a_j > 0
             *   y'_j = - ( a_j ( y_j - d_j ) + c_j x_j ) with 0 <= y'_j <= - ( a_j u~_j + c_j ) x_j    if a_j < 0,
             * where c_j is the coefficient of x_j in the row, put j into the set
             *   N1   if a_j > 0
             *   N2   if a_j < 0
             * and update the right hand side of the constraint in the relaxation
             *   rhs = rhs - a_j d_j
             */

            vubvarprobidx = SCIPvarGetProbindex(vubvars[bestubtype[i]]);
            assert(binvarused[vubvarprobidx] == 1);
            assert(vubvarprobidx < nbinvars);

            QUAD_ARRAY_LOAD(rowcoefbinary, rowcoefs, vubvarprobidx);
            varsolvalbinary = SCIPgetSolVal(scip, sol, vubvars[bestubtype[i]]);

            /* clear the binvarpos array, since the variable has been processed */
            binvarused[vubvarprobidx] = 0;

            SCIPquadprecProdQD(val, rowcoef, vubcoefs[bestubtype[i]]);
            SCIPquadprecSumQQ(val, val, rowcoefbinary);
            {
               SCIP_Real QUAD(tmp);
               SCIPquadprecProdQD(tmp, rowcoefbinary, varsolvalbinary);
               SCIPquadprecSumDD(contsolval, solval, - vubconsts[bestubtype[i]]);
               SCIPquadprecProdQQ(contsolval, contsolval, rowcoef);
               SCIPquadprecSumQQ(contsolval, contsolval, tmp);
            }

            SCIPquadprecProdQD(rowcoeftimesvubconst, rowcoef, vubconsts[bestubtype[i]]);
            /* store aggregation information for y'_j for transforming cuts for the SNF relaxation back to the problem variables later */
            snf->origbinvars[snf->ntransvars] = vubvarprobidx;

            if( QUAD_ROUND(rowcoef) > QUAD_EPSILON )
            {
               snf->transvarcoefs[snf->ntransvars] = 1;
               snf->transvarvubcoefs[snf->ntransvars] = QUAD_ROUND(val);
               snf->transbinvarsolvals[snf->ntransvars] = varsolvalbinary;
               snf->transcontvarsolvals[snf->ntransvars] = QUAD_ROUND(contsolval);

               /* aggregation information for y'_j */
               snf->aggrcoefsbin[snf->ntransvars] = QUAD_ROUND(rowcoefbinary);
               snf->aggrcoefscont[snf->ntransvars] = QUAD_ROUND(rowcoef);
               snf->aggrconstants[snf->ntransvars] = - QUAD_ROUND(rowcoeftimesvubconst);
            }
            else
            {
               assert(QUAD_ROUND(rowcoef) < QUAD_EPSILON);
               snf->transvarcoefs[snf->ntransvars] = - 1;
               snf->transvarvubcoefs[snf->ntransvars] = - QUAD_ROUND(val);
               snf->transbinvarsolvals[snf->ntransvars] = varsolvalbinary;
               snf->transcontvarsolvals[snf->ntransvars] = - QUAD_ROUND(contsolval);

               /* aggregation information for y'_j */
               snf->aggrcoefsbin[snf->ntransvars] = - QUAD_ROUND(rowcoefbinary);
               snf->aggrcoefscont[snf->ntransvars] = - QUAD_ROUND(rowcoef);
               snf->aggrconstants[snf->ntransvars] = QUAD_ROUND(rowcoeftimesvubconst);
            }
            SCIPquadprecSumQQ(transrhs, transrhs, -rowcoeftimesvubconst);

            /* store for x_j that y'_j is the associated real variable in the 0-1 single node flow relaxation */

            SCIPdebugMsg(scip, "    --> bestub used for trans: ... %s y'_%d + ..., y'_%d <= %g x_%d (=%s), rhs=%g-(%g*%g)=%g\n",
                         snf->transvarcoefs[snf->ntransvars] == 1 ? "+" : "-", snf->ntransvars, snf->ntransvars, snf->transvarvubcoefs[snf->ntransvars],
                         snf->ntransvars, SCIPvarGetName(vubvars[bestubtype[i]]), QUAD_ROUND(transrhs) + QUAD_ROUND(rowcoeftimesvubconst), QUAD_ROUND(rowcoef),
                         vubconsts[bestubtype[i]], QUAD_ROUND(transrhs));
         }
      }

      ++snf->ntransvars;
   }

   snf->transrhs = QUAD_ROUND(transrhs);

   /* transform remaining binary variables of row */
   for( i = nnonbinvarsrow; i < nnz; ++i )
   {
      SCIP_VAR* var;
      SCIP_Real QUAD(rowcoef);
      int probidx;
      SCIP_Real val;
      SCIP_Real contsolval;
      SCIP_Real varsolval;

      probidx = rowinds[i];
      /* variable should be binary */
      assert(probidx < nbinvars);

      /* binary variable was processed together with a non-binary variable */
      if( binvarused[probidx] == 0 )
         continue;

      /* binary variable was not processed yet, so the binvarused value sould be -1 */
      assert(binvarused[probidx] == -1);

      /* set binvarused to zero since it has been processed */
      binvarused[probidx] = 0;

      var = vars[probidx];
      QUAD_ARRAY_LOAD(rowcoef, rowcoefs, probidx);

      assert(!EPSZ(QUAD_ROUND(rowcoef), QUAD_EPSILON));

      varsolval = SCIPgetSolVal(scip, sol, var);
      SCIPdebugMsg(scip, "  %d: %g <%s, idx=%d, lp=%g, [%g, %g]>:\n", i, QUAD_ROUND(rowcoef), SCIPvarGetName(var), probidx, varsolval,
         SCIPvarGetLbGlobal(var), SCIPvarGetUbGlobal(var));

      /* define
       *    y'_j =   c_j x_j with 0 <= y'_j <=   c_j x_j    if c_j > 0
       *    y'_j = - c_j x_j with 0 <= y'_j <= - c_j x_j    if c_j < 0,
       * where c_j is the coefficient of x_j in the row and put j into the set
       *    N1   if c_j > 0
       *    N2   if c_j < 0.
       */
      val = QUAD_ROUND(rowcoef);
      contsolval = QUAD_ROUND(rowcoef) * varsolval;

      /* store aggregation information for y'_j for transforming cuts for the SNF relaxation back to the problem variables later */
      snf->origbinvars[snf->ntransvars] = probidx;
      snf->origcontvars[snf->ntransvars] = -1;
      snf->aggrcoefscont[snf->ntransvars] = 0.0;
      snf->aggrconstants[snf->ntransvars] = 0.0;

      if( QUAD_ROUND(rowcoef) > QUAD_EPSILON )
      {
         snf->transvarcoefs[snf->ntransvars] = 1;
         snf->transvarvubcoefs[snf->ntransvars] = val;
         snf->transbinvarsolvals[snf->ntransvars] = varsolval;
         snf->transcontvarsolvals[snf->ntransvars] = contsolval;

         /* aggregation information for y'_j */
         snf->aggrcoefsbin[snf->ntransvars] = QUAD_ROUND(rowcoef);
      }
      else
      {
         assert(QUAD_ROUND(rowcoef) < QUAD_EPSILON);
         snf->transvarcoefs[snf->ntransvars] = - 1;
         snf->transvarvubcoefs[snf->ntransvars] = - val;
         snf->transbinvarsolvals[snf->ntransvars] = varsolval;
         snf->transcontvarsolvals[snf->ntransvars] = - contsolval;

         /* aggregation information for y'_j */
         snf->aggrcoefsbin[snf->ntransvars] = - QUAD_ROUND(rowcoef);
      }

      assert(snf->transvarcoefs[snf->ntransvars] == 1 || snf->transvarcoefs[snf->ntransvars] == - 1 );
      assert(SCIPisFeasGE(scip, snf->transbinvarsolvals[snf->ntransvars], 0.0)
         && SCIPisFeasLE(scip, snf->transbinvarsolvals[snf->ntransvars], 1.0));
      assert(SCIPisFeasGE(scip, snf->transvarvubcoefs[snf->ntransvars], 0.0)
         && !SCIPisInfinity(scip, snf->transvarvubcoefs[snf->ntransvars]));

      SCIPdebugMsg(scip, "   --> ... %s y'_%d + ..., y'_%d <= %g x_%d (=%s))\n", snf->transvarcoefs[snf->ntransvars] == 1 ? "+" : "-", snf->ntransvars, snf->ntransvars,
         snf->transvarvubcoefs[snf->ntransvars], snf->ntransvars, SCIPvarGetName(var) );

      /* updates number of variables in transformed problem */
      snf->ntransvars++;
   }

   /* construction was successful */
   *success = TRUE;

#ifdef SCIP_DEBUG
   SCIPdebugMsg(scip, "constraint in constructed 0-1 single node flow relaxation: ");
   for( i = 0; i < snf->ntransvars; i++ )
   {
      SCIPdebugMsgPrint(scip, "%s y'_%d ", snf->transvarcoefs[i] == 1 ? "+" : "-", i);
   }
   SCIPdebugMsgPrint(scip, "<= %g\n", snf->transrhs);
#endif

  TERMINATE:

   SCIPfreeCleanBufferArray(scip, &binvarused);
   SCIPfreeBufferArray(scip, &selectedbounds);
   SCIPfreeBufferArray(scip, &bestsubtype);
   SCIPfreeBufferArray(scip, &bestslbtype);
   SCIPfreeBufferArray(scip, &bestubtype);
   SCIPfreeBufferArray(scip, &bestlbtype);
   SCIPfreeBufferArray(scip, &bestsub);
   SCIPfreeBufferArray(scip, &bestslb);
   SCIPfreeBufferArray(scip, &bestub);
   SCIPfreeBufferArray(scip, &bestlb);

   return SCIP_OKAY;
}

/** allocate buffer arrays for storing the single-node-flow relaxation */
static
SCIP_RETCODE allocSNFRelaxation(
   SCIP*                 scip,               /**< SCIP data structure */
   SNF_RELAXATION*       snf,                /**< pointer to snf relaxation to be destroyed */
   int                   nvars               /**< number of active problem variables */
   )
{
   SCIP_CALL( SCIPallocBufferArray(scip, &snf->transvarcoefs, nvars) );
   SCIP_CALL( SCIPallocBufferArray(scip, &snf->transbinvarsolvals, nvars) );
   SCIP_CALL( SCIPallocBufferArray(scip, &snf->transcontvarsolvals, nvars) );
   SCIP_CALL( SCIPallocBufferArray(scip, &snf->transvarvubcoefs, nvars) );
   SCIP_CALL( SCIPallocBufferArray(scip, &snf->origbinvars, nvars) );
   SCIP_CALL( SCIPallocBufferArray(scip, &snf->origcontvars, nvars) );
   SCIP_CALL( SCIPallocBufferArray(scip, &snf->aggrcoefsbin, nvars) );
   SCIP_CALL( SCIPallocBufferArray(scip, &snf->aggrcoefscont, nvars) );
   SCIP_CALL( SCIPallocBufferArray(scip, &snf->aggrconstants, nvars) );

   return SCIP_OKAY;
}

/** free buffer arrays for storing the single-node-flow relaxation */
static
void destroySNFRelaxation(
   SCIP*                 scip,               /**< SCIP data structure */
   SNF_RELAXATION*       snf                 /**< pointer to snf relaxation to be destroyed */
   )
{
   SCIPfreeBufferArray(scip, &snf->aggrconstants);
   SCIPfreeBufferArray(scip, &snf->aggrcoefscont);
   SCIPfreeBufferArray(scip, &snf->aggrcoefsbin);
   SCIPfreeBufferArray(scip, &snf->origcontvars);
   SCIPfreeBufferArray(scip, &snf->origbinvars);
   SCIPfreeBufferArray(scip, &snf->transvarvubcoefs);
   SCIPfreeBufferArray(scip, &snf->transcontvarsolvals);
   SCIPfreeBufferArray(scip, &snf->transbinvarsolvals);
   SCIPfreeBufferArray(scip, &snf->transvarcoefs);
}

/** solve knapsack problem in maximization form with "<" constraint approximately by greedy; if needed, one can provide
 *  arrays to store all selected items and all not selected items
 */
static
SCIP_RETCODE SCIPsolveKnapsackApproximatelyLT(
   SCIP*                 scip,               /**< SCIP data structure */
   int                   nitems,             /**< number of available items */
   SCIP_Real*            weights,            /**< item weights */
   SCIP_Real*            profits,            /**< item profits */
   SCIP_Real             capacity,           /**< capacity of knapsack */
   int*                  items,              /**< item numbers */
   int*                  solitems,           /**< array to store items in solution, or NULL */
   int*                  nonsolitems,        /**< array to store items not in solution, or NULL */
   int*                  nsolitems,          /**< pointer to store number of items in solution, or NULL */
   int*                  nnonsolitems,       /**< pointer to store number of items not in solution, or NULL */
   SCIP_Real*            solval              /**< pointer to store optimal solution value, or NULL */
   )
{
   SCIP_Real* tempsort;
   SCIP_Real solitemsweight;
   SCIP_Real mediancapacity;
   int j;
   int i;
   int criticalitem;

   assert(weights != NULL);
   assert(profits != NULL);
   assert(SCIPisFeasGE(scip, capacity, 0.0));
   assert(!SCIPisInfinity(scip, capacity));
   assert(items != NULL);
   assert(nitems >= 0);

   if( solitems != NULL )
   {
      *nsolitems = 0;
      *nnonsolitems = 0;
   }
   if( solval != NULL )
      *solval = 0.0;

   /* allocate memory for temporary array used for sorting; array should contain profits divided by corresponding weights (p_1 / w_1 ... p_n / w_n )*/
   SCIP_CALL( SCIPallocBufferArray(scip, &tempsort, nitems) );

   /* initialize temporary array */
   for( i = nitems - 1; i >= 0; --i )
      tempsort[i] = profits[i] / weights[i];

   /* decrease capacity slightly to make it tighter than the original capacity */
   mediancapacity = capacity * (1 - SCIPfeastol(scip));

   /* rearrange items around  */
   SCIPselectWeightedDownRealRealInt(tempsort, profits, items, weights, mediancapacity, nitems, &criticalitem);

   /* free temporary array */
   SCIPfreeBufferArray(scip, &tempsort);

   /* select items as long as they fit into the knapsack */
   solitemsweight = 0.0;
   for( j = 0; j < nitems && SCIPisFeasLT(scip, solitemsweight + weights[j], capacity); j++ )
   {
      if( solitems != NULL )
      {
         solitems[*nsolitems] = items[j];
         (*nsolitems)++;
      }
      if( solval != NULL )
         (*solval) += profits[j];
      solitemsweight += weights[j];
   }


   /* continue to put items into the knapsack if they entirely fit */
   for( ; j < nitems; j++ )
   {
      if( SCIPisFeasLT(scip, solitemsweight + weights[j], capacity) )
      {
         if( solitems != NULL )
         {
            solitems[*nsolitems] = items[j];
            (*nsolitems)++;
         }
         if( solval != NULL )
            (*solval) += profits[j];
         solitemsweight += weights[j];
      }
      else if( solitems != NULL )
      {
         nonsolitems[*nnonsolitems] = items[j];
         (*nnonsolitems)++;
      }
   }

   return SCIP_OKAY;
}


/** build the flow cover which corresponds to the given exact or approximate solution of KP^SNF; given unfinished
 *  flow cover contains variables which have been fixed in advance
 */
static
void buildFlowCover(
   SCIP*                 scip,               /**< SCIP data structure */
   int*                  coefs,              /**< coefficient of all real variables in N1&N2 */
   SCIP_Real*            vubcoefs,           /**< coefficient in vub of all real variables in N1&N2 */
   SCIP_Real             rhs,                /**< right hand side of 0-1 single node flow constraint */
   int*                  solitems,           /**< items in knapsack */
   int*                  nonsolitems,        /**< items not in knapsack */
   int                   nsolitems,          /**< number of items in knapsack */
   int                   nnonsolitems,       /**< number of items not in knapsack */
   int*                  nflowcovervars,     /**< pointer to store number of variables in flow cover */
   int*                  nnonflowcovervars,  /**< pointer to store number of variables not in flow cover */
   int*                  flowcoverstatus,    /**< pointer to store whether variable is in flow cover (+1) or not (-1) */
   QUAD(SCIP_Real*       flowcoverweight),   /**< pointer to store weight of flow cover */
   SCIP_Real*            lambda              /**< pointer to store lambda */
   )
{
   int j;
   SCIP_Real QUAD(tmp);

   assert(scip != NULL);
   assert(coefs != NULL);
   assert(vubcoefs != NULL);
   assert(solitems != NULL);
   assert(nonsolitems != NULL);
   assert(nsolitems >= 0);
   assert(nnonsolitems >= 0);
   assert(nflowcovervars != NULL && *nflowcovervars >= 0);
   assert(nnonflowcovervars != NULL && *nnonflowcovervars >= 0);
   assert(flowcoverstatus != NULL);
   assert(QUAD_HI(flowcoverweight) != NULL);
   assert(lambda != NULL);

   /* get flowcover status for each item */
   for( j = 0; j < nsolitems; j++ )
   {
      /* j in N1 with z°_j = 1 => j in N1\C1 */
      if( coefs[solitems[j]] == 1 )
      {
         flowcoverstatus[solitems[j]] = -1;
         (*nnonflowcovervars)++;
      }
      /* j in N2 with z_j = 1 => j in C2 */
      else
      {
         assert(coefs[solitems[j]] == -1);
         flowcoverstatus[solitems[j]] = 1;
         (*nflowcovervars)++;
         SCIPquadprecSumQD(*flowcoverweight, *flowcoverweight, -vubcoefs[solitems[j]]);
      }
   }
   for( j = 0; j < nnonsolitems; j++ )
   {
      /* j in N1 with z°_j = 0 => j in C1 */
      if( coefs[nonsolitems[j]] == 1 )
      {
         flowcoverstatus[nonsolitems[j]] = 1;
         (*nflowcovervars)++;
         SCIPquadprecSumQD(*flowcoverweight, *flowcoverweight, vubcoefs[nonsolitems[j]]);
      }
      /* j in N2 with z_j = 0 => j in N2\C2 */
      else
      {
         assert(coefs[nonsolitems[j]] == -1);
         flowcoverstatus[nonsolitems[j]] = -1;
         (*nnonflowcovervars)++;
      }
   }

   /* get lambda = sum_{j in C1} u_j - sum_{j in C2} u_j - rhs */
   SCIPquadprecSumQD(tmp, *flowcoverweight, -rhs);
   *lambda = QUAD_ROUND(tmp);
}

#ifndef NO_EXACT_KNAPSACK

/** checks, whether the given scalar scales the given value to an integral number with error in the given bounds */
static
SCIP_Bool isIntegralScalar(
   SCIP_Real             val,                /**< value that should be scaled to an integral value */
   SCIP_Real             scalar,             /**< scalar that should be tried */
   SCIP_Real             mindelta,           /**< minimal relative allowed difference of scaled coefficient s*c and integral i */
   SCIP_Real             maxdelta            /**< maximal relative allowed difference of scaled coefficient s*c and integral i */
   )
{
   SCIP_Real sval;
   SCIP_Real downval;
   SCIP_Real upval;

   assert(mindelta <= 0.0);
   assert(maxdelta >= 0.0);

   sval = val * scalar;
   downval = floor(sval);
   upval = ceil(sval);

   return (SCIPrelDiff(sval, downval) <= maxdelta || SCIPrelDiff(sval, upval) >= mindelta);
}

/** get integral number with error in the bounds which corresponds to given value scaled by a given scalar;
 *  should be used in connection with isIntegralScalar()
 */
static
SCIP_Longint getIntegralVal(
   SCIP_Real             val,                /**< value that should be scaled to an integral value */
   SCIP_Real             scalar,             /**< scalar that should be tried */
   SCIP_Real             mindelta,           /**< minimal relative allowed difference of scaled coefficient s*c and integral i */
   SCIP_Real             maxdelta            /**< maximal relative allowed difference of scaled coefficient s*c and integral i */
   )
{
   SCIP_Real sval;
   SCIP_Real upval;
   SCIP_Longint intval;

   assert(mindelta <= 0.0);
   assert(maxdelta >= 0.0);

   sval = val * scalar;
   upval = ceil(sval);

   if( SCIPrelDiff(sval, upval) >= mindelta )
      intval = (SCIP_Longint) upval;
   else
      intval = (SCIP_Longint) (floor(sval));

   return intval;
}

/** get a flow cover (C1, C2) for a given 0-1 single node flow set
 *    {(x,y) in {0,1}^n x R^n : sum_{j in N1} y_j - sum_{j in N2} y_j <= b, 0 <= y_j <= u_j x_j},
 *  i.e., get sets C1 subset N1 and C2 subset N2 with sum_{j in C1} u_j - sum_{j in C2} u_j = b + lambda and lambda > 0
 */
static
SCIP_RETCODE getFlowCover(
   SCIP*                 scip,               /**< SCIP data structure */
   SNF_RELAXATION*       snf,                /**< @bzfgottwa write comment */
   int*                  nflowcovervars,     /**< pointer to store number of variables in flow cover */
   int*                  nnonflowcovervars,  /**< pointer to store number of variables not in flow cover */
   int*                  flowcoverstatus,    /**< pointer to store whether variable is in flow cover (+1) or not (-1) */
   SCIP_Real*            lambda,             /**< pointer to store lambda */
   SCIP_Bool*            found               /**< pointer to store whether a cover was found */
   )
{
   SCIP_Real* transprofitsint;
   SCIP_Real* transprofitsreal;
   SCIP_Real* transweightsreal;
   SCIP_Longint* transweightsint;
   int* items;
   int* itemsint;
   int* nonsolitems;
   int* solitems;
   SCIP_Real QUAD(flowcoverweight);
   SCIP_Real QUAD(flowcoverweightafterfix);
   SCIP_Real n1itemsweight;
   SCIP_Real n2itemsminweight;
   SCIP_Real scalar;
   SCIP_Real transcapacityreal;
#if !defined(NDEBUG) || defined(SCIP_DEBUG)
   SCIP_Bool kpexact;
#endif
   SCIP_Bool scalesuccess;
   SCIP_Bool transweightsrealintegral;
   SCIP_Longint transcapacityint;
   int nflowcovervarsafterfix;
   int nitems;
   int nn1items;
   int nnonflowcovervarsafterfix;
   int nnonsolitems;
   int nsolitems;
   int j;

   assert(scip != NULL);
   assert(snf->transvarcoefs != NULL);
   assert(snf->transbinvarsolvals != NULL);
   assert(snf->transvarvubcoefs != NULL);
   assert(snf->ntransvars > 0);
   assert(nflowcovervars != NULL);
   assert(nnonflowcovervars != NULL);
   assert(flowcoverstatus != NULL);
   assert(lambda != NULL);
   assert(found != NULL);

   SCIPdebugMsg(scip, "--------------------- get flow cover ----------------------------------------------------\n");

   /* get data structures */
   SCIP_CALL( SCIPallocBufferArray(scip, &items, snf->ntransvars) );
   SCIP_CALL( SCIPallocBufferArray(scip, &itemsint, snf->ntransvars) );
   SCIP_CALL( SCIPallocBufferArray(scip, &transprofitsreal, snf->ntransvars) );
   SCIP_CALL( SCIPallocBufferArray(scip, &transprofitsint, snf->ntransvars) );
   SCIP_CALL( SCIPallocBufferArray(scip, &transweightsreal, snf->ntransvars) );
   SCIP_CALL( SCIPallocBufferArray(scip, &transweightsint, snf->ntransvars) );
   SCIP_CALL( SCIPallocBufferArray(scip, &solitems, snf->ntransvars) );
   SCIP_CALL( SCIPallocBufferArray(scip, &nonsolitems, snf->ntransvars) );

   BMSclearMemoryArray(flowcoverstatus, snf->ntransvars);
   *found = FALSE;
   *nflowcovervars = 0;
   *nnonflowcovervars = 0;

   QUAD_ASSIGN(flowcoverweight, 0.0);
   nflowcovervarsafterfix = 0;
   nnonflowcovervarsafterfix = 0;
   QUAD_ASSIGN(flowcoverweightafterfix, 0.0);
#if !defined(NDEBUG) || defined(SCIP_DEBUG)
   kpexact = FALSE;
#endif

   /* fix some variables in advance according to the following fixing strategy
    *   put j into N1\C1,          if j in N1 and x*_j = 0,
    *   put j into C1,             if j in N1 and x*_j = 1,
    *   put j into C2,             if j in N2 and x*_j = 1,
    *   put j into N2\C2,          if j in N2 and x*_j = 0
    * and get the set of the remaining variables
    */
   SCIPdebugMsg(scip, "0. Fix some variables in advance:\n");
   nitems = 0;
   nn1items = 0;
   n1itemsweight = 0.0;
   n2itemsminweight = SCIP_REAL_MAX;
   for( j = 0; j < snf->ntransvars; j++ )
   {
      assert(snf->transvarcoefs[j] == 1 || snf->transvarcoefs[j] == -1);
      assert(SCIPisFeasGE(scip, snf->transbinvarsolvals[j], 0.0) && SCIPisFeasLE(scip,  snf->transbinvarsolvals[j], 1.0));
      assert(SCIPisFeasGE(scip, snf->transvarvubcoefs[j], 0.0));

      /* if u_j = 0, put j into N1\C1 and N2\C2, respectively */
      if( SCIPisFeasZero(scip, snf->transvarvubcoefs[j]) )
      {
         flowcoverstatus[j] = -1;
         (*nnonflowcovervars)++;
         continue;
      }

      /* x*_j is fractional */
      if( !SCIPisFeasIntegral(scip,  snf->transbinvarsolvals[j]) )
      {
         items[nitems] = j;
         nitems++;
         if( snf->transvarcoefs[j] == 1 )
         {
            n1itemsweight += snf->transvarvubcoefs[j];
            nn1items++;
         }
         else
            n2itemsminweight = MIN(n2itemsminweight, snf->transvarvubcoefs[j]);
      }
      /* j is in N1 and x*_j = 0 */
      else if( snf->transvarcoefs[j] == 1 &&  snf->transbinvarsolvals[j] < 0.5 )
      {
         flowcoverstatus[j] = -1;
         (*nnonflowcovervars)++;
         SCIPdebugMsg(scip, "     <%d>: in N1-C1\n", j);
      }
      /* j is in N1 and x*_j = 1 */
      else if( snf->transvarcoefs[j] == 1 &&  snf->transbinvarsolvals[j] > 0.5 )
      {
         flowcoverstatus[j] = 1;
         (*nflowcovervars)++;
         SCIPquadprecSumQD(flowcoverweight, flowcoverweight, snf->transvarvubcoefs[j]);
         SCIPdebugMsg(scip, "     <%d>: in C1\n", j);
      }
      /* j is in N2 and x*_j = 1 */
      else if( snf->transvarcoefs[j] == -1 &&  snf->transbinvarsolvals[j] > 0.5 )
      {
         flowcoverstatus[j] = 1;
         (*nflowcovervars)++;
         SCIPquadprecSumQD(flowcoverweight, flowcoverweight, -snf->transvarvubcoefs[j]);
         SCIPdebugMsg(scip, "     <%d>: in C2\n", j);
      }
      /* j is in N2 and x*_j = 0 */
      else
      {
         assert(snf->transvarcoefs[j] == -1 &&  snf->transbinvarsolvals[j] < 0.5);
         flowcoverstatus[j] = -1;
         (*nnonflowcovervars)++;
         SCIPdebugMsg(scip, "     <%d>: in N2-C2\n", j);
      }
   }
   assert((*nflowcovervars) + (*nnonflowcovervars) + nitems == snf->ntransvars);
   assert(nn1items >= 0);

   /* to find a flow cover, transform the following knapsack problem
    *
    * (KP^SNF)      max sum_{j in N1} ( x*_j - 1 ) z_j + sum_{j in N2} x*_j z_j
    *                   sum_{j in N1}          u_j z_j - sum_{j in N2} u_j  z_j > b
    *                                         z_j in {0,1} for all j in N1 & N2
    *
    * 1. to a knapsack problem in maximization form, such that all variables in the knapsack constraint have
    *    positive weights and the constraint is a "<" constraint, by complementing all variables in N1
    *
    *    (KP^SNF_rat)  max sum_{j in N1} ( 1 - x*_j ) z°_j + sum_{j in N2} x*_j z_j
    *                      sum_{j in N1}          u_j z°_j + sum_{j in N2} u_j  z_j < - b + sum_{j in N1} u_j
    *                                                 z°_j in {0,1} for all j in N1
    *                                                  z_j in {0,1} for all j in N2,
    *    and solve it approximately under consideration of the fixing,
    * or
    * 2. to a knapsack problem in maximization form, such that all variables in the knapsack constraint have
    *    positive integer weights and the constraint is a "<=" constraint, by complementing all variables in N1
    *    and multiplying the constraint by a suitable scalar C
    *
    *    (KP^SNF_int)  max sum_{j in N1} ( 1 - x*_j ) z°_j + sum_{j in N2} x*_j z_j
    *                      sum_{j in N1}        C u_j z°_j + sum_{j in N2} C u_j  z_j <= c
    *                                                   z°_j in {0,1} for all j in N1
    *                                                    z_j in {0,1} for all j in N2,
    *    where
    *      c = floor[ C (- b + sum_{j in N1} u_j ) ]      if frac[ C (- b + sum_{j in N1} u_j ) ] > 0
    *      c =        C (- b + sum_{j in N1} u_j )   - 1  if frac[ C (- b + sum_{j in N1} u_j ) ] = 0
    *    and solve it exactly under consideration of the fixing.
    */
   SCIPdebugMsg(scip, "1. Transform KP^SNF to KP^SNF_rat:\n");

   /* get weight and profit of variables in KP^SNF_rat and check, whether all weights are already integral */
   transweightsrealintegral = TRUE;
   for( j = 0; j < nitems; j++ )
   {
      transweightsreal[j] = snf->transvarvubcoefs[items[j]];

      if( !isIntegralScalar(transweightsreal[j], 1.0, -MINDELTA, MAXDELTA) )
         transweightsrealintegral = FALSE;

      if( snf->transvarcoefs[items[j]] == 1 )
      {
         transprofitsreal[j] = 1.0 -  snf->transbinvarsolvals[items[j]];
         SCIPdebugMsg(scip, "     <%d>: j in N1:   w_%d = %g, p_%d = %g %s\n", items[j], items[j], transweightsreal[j],
            items[j], transprofitsreal[j], SCIPisIntegral(scip, transweightsreal[j]) ? "" : "  ----> NOT integral");
      }
      else
      {
         transprofitsreal[j] =  snf->transbinvarsolvals[items[j]];
         SCIPdebugMsg(scip, "     <%d>: j in N2:   w_%d = %g, p_%d = %g %s\n", items[j], items[j], transweightsreal[j],
            items[j], transprofitsreal[j], SCIPisIntegral(scip, transweightsreal[j]) ? "" : "  ----> NOT integral");
      }
   }
   /* get capacity of knapsack constraint in KP^SNF_rat */
   transcapacityreal = - snf->transrhs + QUAD_ROUND(flowcoverweight) + n1itemsweight;
   SCIPdebugMsg(scip, "     transcapacity = -rhs(%g) + flowcoverweight(%g) + n1itemsweight(%g) = %g\n",
      snf->transrhs, QUAD_ROUND(flowcoverweight), n1itemsweight, transcapacityreal);

   /* there exists no flow cover if the capacity of knapsack constraint in KP^SNF_rat after fixing
    * is less than or equal to zero
    */
   if( SCIPisFeasLE(scip, transcapacityreal/10, 0.0) )
   {
      assert(!(*found));
      goto TERMINATE;
   }

   /* KP^SNF_rat has been solved by fixing some variables in advance */
   assert(nitems >= 0);
   if( nitems == 0)
   {
      /* get lambda = sum_{j in C1} u_j - sum_{j in C2} u_j - rhs */
      SCIPquadprecSumQD(flowcoverweight, flowcoverweight, -snf->transrhs);
      *lambda = QUAD_ROUND(flowcoverweight);
      *found = TRUE;
      goto TERMINATE;
   }

   /* Use the following strategy
    *   solve KP^SNF_int exactly,          if a suitable factor C is found and (nitems*capacity) <= MAXDYNPROGSPACE,
    *   solve KP^SNF_rat approximately,    otherwise
    */

   /* find a scaling factor C */
   if( transweightsrealintegral )
   {
      /* weights are already integral */
      scalar = 1.0;
      scalesuccess = TRUE;
   }
   else
   {
      scalesuccess = FALSE;
      SCIP_CALL( SCIPcalcIntegralScalar(transweightsreal, nitems, -MINDELTA, MAXDELTA, MAXDNOM, MAXSCALE, &scalar,
            &scalesuccess) );
   }

   /* initialize number of (non-)solution items, should be changed to a nonnegative number in all possible paths below */
   nsolitems = -1;
   nnonsolitems = -1;

   /* suitable factor C was found*/
   if( scalesuccess )
   {
      SCIP_Real tmp1;
      SCIP_Real tmp2;

      /* transform KP^SNF to KP^SNF_int */
      for( j = 0; j < nitems; ++j )
      {
         transweightsint[j] = getIntegralVal(transweightsreal[j], scalar, -MINDELTA, MAXDELTA);
         transprofitsint[j] = transprofitsreal[j];
         itemsint[j] = items[j];
      }
      if( isIntegralScalar(transcapacityreal, scalar, -MINDELTA, MAXDELTA) )
      {
         transcapacityint = getIntegralVal(transcapacityreal, scalar, -MINDELTA, MAXDELTA);
         transcapacityint -= 1;
      }
      else
         transcapacityint = (SCIP_Longint) (transcapacityreal * scalar);
      nflowcovervarsafterfix = *nflowcovervars;
      nnonflowcovervarsafterfix = *nnonflowcovervars;
      QUAD_ASSIGN_Q(flowcoverweightafterfix, flowcoverweight);

      tmp1 = (SCIP_Real) (nitems + 1);
      tmp2 = (SCIP_Real) ((transcapacityint) + 1);
      if( transcapacityint * nitems <= MAXDYNPROGSPACE && tmp1 * tmp2 <= INT_MAX / 8.0)
      {
         SCIP_Bool success;

         /* solve KP^SNF_int by dynamic programming */
         SCIP_CALL(SCIPsolveKnapsackExactly(scip, nitems, transweightsint, transprofitsint, transcapacityint,
               itemsint, solitems, nonsolitems, &nsolitems, &nnonsolitems, NULL, &success));

         if( !success )
         {
            /* solve KP^SNF_rat approximately */
            SCIP_CALL(SCIPsolveKnapsackApproximatelyLT(scip, nitems, transweightsreal, transprofitsreal,
                  transcapacityreal, items, solitems, nonsolitems, &nsolitems, &nnonsolitems, NULL));
         }
#if !defined(NDEBUG) || defined(SCIP_DEBUG)
         else
            kpexact = TRUE;
#endif
      }
      else
      {
         /* solve KP^SNF_rat approximately */
         SCIP_CALL(SCIPsolveKnapsackApproximatelyLT(scip, nitems, transweightsreal, transprofitsreal, transcapacityreal,
               items, solitems, nonsolitems, &nsolitems, &nnonsolitems, NULL));
         assert(!kpexact);
      }
   }
   else
   {
      /* solve KP^SNF_rat approximately */
      SCIP_CALL(SCIPsolveKnapsackApproximatelyLT(scip, nitems, transweightsreal, transprofitsreal, transcapacityreal,
            items, solitems, nonsolitems, &nsolitems, &nnonsolitems, NULL));
      assert(!kpexact);
   }

   assert(nsolitems != -1);
   assert(nnonsolitems != -1);

   /* build the flow cover from the solution of KP^SNF_rat and KP^SNF_int, respectively and the fixing */
   assert(*nflowcovervars + *nnonflowcovervars + nsolitems + nnonsolitems == snf->ntransvars);
   buildFlowCover(scip, snf->transvarcoefs, snf->transvarvubcoefs, snf->transrhs, solitems, nonsolitems, nsolitems, nnonsolitems, nflowcovervars,
      nnonflowcovervars, flowcoverstatus, QUAD(&flowcoverweight), lambda);
   assert(*nflowcovervars + *nnonflowcovervars == snf->ntransvars);

   /* if the found structure is not a flow cover, because of scaling, solve KP^SNF_rat approximately */
   if( SCIPisFeasLE(scip, *lambda, 0.0) )
   {
      assert(kpexact);

      /* solve KP^SNF_rat approximately */
      SCIP_CALL(SCIPsolveKnapsackApproximatelyLT(scip, nitems, transweightsreal, transprofitsreal, transcapacityreal,
            items, solitems, nonsolitems, &nsolitems, &nnonsolitems, NULL));
#ifdef SCIP_DEBUG /* this time only for SCIP_DEBUG, because only then, the variable is used again  */
      kpexact = FALSE;
#endif

      /* build the flow cover from the solution of KP^SNF_rat and the fixing */
      *nflowcovervars = nflowcovervarsafterfix;
      *nnonflowcovervars = nnonflowcovervarsafterfix;
      QUAD_ASSIGN_Q(flowcoverweight, flowcoverweightafterfix);

      assert(*nflowcovervars + *nnonflowcovervars + nsolitems + nnonsolitems == snf->ntransvars);
      buildFlowCover(scip, snf->transvarcoefs, snf->transvarvubcoefs, snf->transrhs, solitems, nonsolitems, nsolitems, nnonsolitems, nflowcovervars,
         nnonflowcovervars, flowcoverstatus, QUAD(&flowcoverweight), lambda);
      assert(*nflowcovervars + *nnonflowcovervars == snf->ntransvars);
   }
   *found = SCIPisFeasGT(scip, *lambda, 0.0);

  TERMINATE:
   assert((!*found) || SCIPisFeasGT(scip, *lambda, 0.0));
#ifdef SCIP_DEBUG
   if( *found )
   {
      SCIPdebugMsg(scip, "2. %s solution:\n", kpexact ? "exact" : "approximate");
      for( j = 0; j < snf->ntransvars; j++ )
      {
         if( snf->transvarcoefs[j] == 1 && flowcoverstatus[j] == 1 )
         {
            SCIPdebugMsg(scip, "     C1: + y_%d [u_%d = %g]\n", j, j, snf->transvarvubcoefs[j]);
         }
         else if( snf->transvarcoefs[j] == -1 && flowcoverstatus[j] == 1 )
         {
            SCIPdebugMsg(scip, "     C2: - y_%d [u_%d = %g]\n", j, j, snf->transvarvubcoefs[j]);
         }
      }
      SCIPdebugMsg(scip, "     flowcoverweight(%g) = rhs(%g) + lambda(%g)\n", QUAD_ROUND(flowcoverweight), snf->transrhs, *lambda);
   }
#endif

   /* free data structures */
   SCIPfreeBufferArray(scip, &nonsolitems);
   SCIPfreeBufferArray(scip, &solitems);
   SCIPfreeBufferArray(scip, &transweightsint);
   SCIPfreeBufferArray(scip, &transweightsreal);
   SCIPfreeBufferArray(scip, &transprofitsint);
   SCIPfreeBufferArray(scip, &transprofitsreal);
   SCIPfreeBufferArray(scip, &itemsint);
   SCIPfreeBufferArray(scip, &items);

   return SCIP_OKAY;
}

#else

/** get a flow cover (C1, C2) for a given 0-1 single node flow set
 *    {(x,y) in {0,1}^n x R^n : sum_{j in N1} y_j - sum_{j in N2} y_j <= b, 0 <= y_j <= u_j x_j},
 *  i.e., get sets C1 subset N1 and C2 subset N2 with sum_{j in C1} u_j - sum_{j in C2} u_j = b + lambda and lambda > 0
 */
static
SCIP_RETCODE getFlowCover(
   SCIP*                 scip,               /**< SCIP data structure */
   SNF_RELAXATION*       snf,                /**< @bzfgottwa write comment */
   int*                  nflowcovervars,     /**< pointer to store number of variables in flow cover */
   int*                  nnonflowcovervars,  /**< pointer to store number of variables not in flow cover */
   int*                  flowcoverstatus,    /**< pointer to store whether variable is in flow cover (+1) or not (-1) */
   SCIP_Real*            lambda,             /**< pointer to store lambda */
   SCIP_Bool*            found               /**< pointer to store whether a cover was found */
   )
{
   SCIP_Real* transprofitsreal;
   SCIP_Real* transweightsreal;
   SCIP_Longint* transweightsint;
   int* items;
   int* itemsint;
   int* nonsolitems;
   int* solitems;
   SCIP_Real QUAD(flowcoverweight);
   SCIP_Real n1itemsweight;
   SCIP_Real n2itemsminweight;
   SCIP_Real transcapacityreal;
   int nitems;
   int nn1items;
   int nnonsolitems;
   int nsolitems;
   int j;

   assert(scip != NULL);
   assert(snf->transvarcoefs != NULL);
   assert(snf->transbinvarsolvals != NULL);
   assert(snf->transvarvubcoefs != NULL);
   assert(snf->ntransvars > 0);
   assert(nflowcovervars != NULL);
   assert(nnonflowcovervars != NULL);
   assert(flowcoverstatus != NULL);
   assert(lambda != NULL);
   assert(found != NULL);

   SCIPdebugMsg(scip, "--------------------- get flow cover ----------------------------------------------------\n");

   /* get data structures */
   SCIP_CALL( SCIPallocBufferArray(scip, &items, snf->ntransvars) );
   SCIP_CALL( SCIPallocBufferArray(scip, &itemsint, snf->ntransvars) );
   SCIP_CALL( SCIPallocBufferArray(scip, &transprofitsreal, snf->ntransvars) );
   SCIP_CALL( SCIPallocBufferArray(scip, &transweightsreal, snf->ntransvars) );
   SCIP_CALL( SCIPallocBufferArray(scip, &transweightsint, snf->ntransvars) );
   SCIP_CALL( SCIPallocBufferArray(scip, &solitems, snf->ntransvars) );
   SCIP_CALL( SCIPallocBufferArray(scip, &nonsolitems, snf->ntransvars) );

   BMSclearMemoryArray(flowcoverstatus, snf->ntransvars);
   *found = FALSE;
   *nflowcovervars = 0;
   *nnonflowcovervars = 0;

   QUAD_ASSIGN(flowcoverweight, 0.0);

   /* fix some variables in advance according to the following fixing strategy
    *   put j into N1\C1,          if j in N1 and x*_j = 0,
    *   put j into C1,             if j in N1 and x*_j = 1,
    *   put j into C2,             if j in N2 and x*_j = 1,
    *   put j into N2\C2,          if j in N2 and x*_j = 0
    * and get the set of the remaining variables
    */
   SCIPdebugMsg(scip, "0. Fix some variables in advance:\n");
   nitems = 0;
   nn1items = 0;
   n1itemsweight = 0.0;
   n2itemsminweight = SCIP_REAL_MAX;
   for( j = 0; j < snf->ntransvars; j++ )
   {
      assert(snf->transvarcoefs[j] == 1 || snf->transvarcoefs[j] == -1);
      assert(SCIPisFeasGE(scip, snf->transbinvarsolvals[j], 0.0) && SCIPisFeasLE(scip,  snf->transbinvarsolvals[j], 1.0));
      assert(SCIPisFeasGE(scip, snf->transvarvubcoefs[j], 0.0));

      /* if u_j = 0, put j into N1\C1 and N2\C2, respectively */
      if( SCIPisFeasZero(scip, snf->transvarvubcoefs[j]) )
      {
         flowcoverstatus[j] = -1;
         (*nnonflowcovervars)++;
         continue;
      }

      /* x*_j is fractional */
      if( !SCIPisFeasIntegral(scip,  snf->transbinvarsolvals[j]) )
      {
         items[nitems] = j;
         nitems++;
         if( snf->transvarcoefs[j] == 1 )
         {
            n1itemsweight += snf->transvarvubcoefs[j];
            nn1items++;
         }
         else
            n2itemsminweight = MIN(n2itemsminweight, snf->transvarvubcoefs[j]);
      }
      /* j is in N1 and x*_j = 0 */
      else if( snf->transvarcoefs[j] == 1 &&  snf->transbinvarsolvals[j] < 0.5 )
      {
         flowcoverstatus[j] = -1;
         (*nnonflowcovervars)++;
         SCIPdebugMsg(scip, "     <%d>: in N1-C1\n", j);
      }
      /* j is in N1 and x*_j = 1 */
      else if( snf->transvarcoefs[j] == 1 &&  snf->transbinvarsolvals[j] > 0.5 )
      {
         flowcoverstatus[j] = 1;
         (*nflowcovervars)++;
         SCIPquadprecSumQD(flowcoverweight, flowcoverweight, snf->transvarvubcoefs[j]);
         SCIPdebugMsg(scip, "     <%d>: in C1\n", j);
      }
      /* j is in N2 and x*_j = 1 */
      else if( snf->transvarcoefs[j] == -1 &&  snf->transbinvarsolvals[j] > 0.5 )
      {
         flowcoverstatus[j] = 1;
         (*nflowcovervars)++;
         SCIPquadprecSumQD(flowcoverweight, flowcoverweight, -snf->transvarvubcoefs[j]);
         SCIPdebugMsg(scip, "     <%d>: in C2\n", j);
      }
      /* j is in N2 and x*_j = 0 */
      else
      {
         assert(snf->transvarcoefs[j] == -1 &&  snf->transbinvarsolvals[j] < 0.5);
         flowcoverstatus[j] = -1;
         (*nnonflowcovervars)++;
         SCIPdebugMsg(scip, "     <%d>: in N2-C2\n", j);
      }
   }
   assert((*nflowcovervars) + (*nnonflowcovervars) + nitems == snf->ntransvars);
   assert(nn1items >= 0);

   /* to find a flow cover, transform the following knapsack problem
    *
    * (KP^SNF)      max sum_{j in N1} ( x*_j - 1 ) z_j + sum_{j in N2} x*_j z_j
    *                   sum_{j in N1}          u_j z_j - sum_{j in N2} u_j  z_j > b
    *                                         z_j in {0,1} for all j in N1 & N2
    *
    * 1. to a knapsack problem in maximization form, such that all variables in the knapsack constraint have
    *    positive weights and the constraint is a "<" constraint, by complementing all variables in N1
    *
    *    (KP^SNF_rat)  max sum_{j in N1} ( 1 - x*_j ) z°_j + sum_{j in N2} x*_j z_j
    *                      sum_{j in N1}          u_j z°_j + sum_{j in N2} u_j  z_j < - b + sum_{j in N1} u_j
    *                                                 z°_j in {0,1} for all j in N1
    *                                                  z_j in {0,1} for all j in N2,
    *    and solve it approximately under consideration of the fixing,
    * or
    * 2. to a knapsack problem in maximization form, such that all variables in the knapsack constraint have
    *    positive integer weights and the constraint is a "<=" constraint, by complementing all variables in N1
    *    and multiplying the constraint by a suitable scalar C
    *
    *    (KP^SNF_int)  max sum_{j in N1} ( 1 - x*_j ) z°_j + sum_{j in N2} x*_j z_j
    *                      sum_{j in N1}        C u_j z°_j + sum_{j in N2} C u_j  z_j <= c
    *                                                   z°_j in {0,1} for all j in N1
    *                                                    z_j in {0,1} for all j in N2,
    *    where
    *      c = floor[ C (- b + sum_{j in N1} u_j ) ]      if frac[ C (- b + sum_{j in N1} u_j ) ] > 0
    *      c =        C (- b + sum_{j in N1} u_j )   - 1  if frac[ C (- b + sum_{j in N1} u_j ) ] = 0
    *    and solve it exactly under consideration of the fixing.
    */
   SCIPdebugMsg(scip, "1. Transform KP^SNF to KP^SNF_rat:\n");

   /* get weight and profit of variables in KP^SNF_rat and check, whether all weights are already integral */
   for( j = 0; j < nitems; j++ )
   {
      transweightsreal[j] = snf->transvarvubcoefs[items[j]];

      if( snf->transvarcoefs[items[j]] == 1 )
      {
         transprofitsreal[j] = 1.0 -  snf->transbinvarsolvals[items[j]];
         SCIPdebugMsg(scip, "     <%d>: j in N1:   w_%d = %g, p_%d = %g %s\n", items[j], items[j], transweightsreal[j],
            items[j], transprofitsreal[j], SCIPisIntegral(scip, transweightsreal[j]) ? "" : "  ----> NOT integral");
      }
      else
      {
         transprofitsreal[j] =  snf->transbinvarsolvals[items[j]];
         SCIPdebugMsg(scip, "     <%d>: j in N2:   w_%d = %g, p_%d = %g %s\n", items[j], items[j], transweightsreal[j],
            items[j], transprofitsreal[j], SCIPisIntegral(scip, transweightsreal[j]) ? "" : "  ----> NOT integral");
      }
   }
   /* get capacity of knapsack constraint in KP^SNF_rat */
   transcapacityreal = - snf->transrhs + QUAD_ROUND(flowcoverweight) + n1itemsweight;
   SCIPdebugMsg(scip, "     transcapacity = -rhs(%g) + flowcoverweight(%g) + n1itemsweight(%g) = %g\n",
      snf->transrhs, QUAD_ROUND(flowcoverweight), n1itemsweight, transcapacityreal);

   /* there exists no flow cover if the capacity of knapsack constraint in KP^SNF_rat after fixing
    * is less than or equal to zero
    */
   if( SCIPisFeasLE(scip, transcapacityreal/10, 0.0) )
   {
      assert(!(*found));
      goto TERMINATE;
   }

   /* KP^SNF_rat has been solved by fixing some variables in advance */
   assert(nitems >= 0);
   if( nitems == 0 )
   {
      /* get lambda = sum_{j in C1} u_j - sum_{j in C2} u_j - rhs */
      SCIPquadprecSumQD(flowcoverweight, flowcoverweight, -snf->transrhs);
      *lambda = QUAD_ROUND(flowcoverweight);
      *found = TRUE;
      goto TERMINATE;
   }

   /* Solve the KP^SNF_rat approximately */

   /* initialize number of (non-)solution items, should be changed to a nonnegative number in all possible paths below */
   nsolitems = -1;
   nnonsolitems = -1;

   /* suitable factor C was found*/
   /* solve KP^SNF_rat approximately */
   SCIP_CALL(SCIPsolveKnapsackApproximatelyLT(scip, nitems, transweightsreal, transprofitsreal, transcapacityreal,
                                              items, solitems, nonsolitems, &nsolitems, &nnonsolitems, NULL));

   assert(nsolitems != -1);
   assert(nnonsolitems != -1);

   /* build the flow cover from the solution of KP^SNF_rat and KP^SNF_int, respectively and the fixing */
   assert(*nflowcovervars + *nnonflowcovervars + nsolitems + nnonsolitems == snf->ntransvars);
   buildFlowCover(scip, snf->transvarcoefs, snf->transvarvubcoefs, snf->transrhs, solitems, nonsolitems, nsolitems, nnonsolitems, nflowcovervars,
      nnonflowcovervars, flowcoverstatus, QUAD(&flowcoverweight), lambda);
   assert(*nflowcovervars + *nnonflowcovervars == snf->ntransvars);

   *found = SCIPisFeasGT(scip, *lambda, 0.0);

  TERMINATE:
   assert((!*found) || SCIPisFeasGT(scip, *lambda, 0.0));
#ifdef SCIP_DEBUG
   if( *found )
   {
      SCIPdebugMsg(scip, "2. approximate solution:\n");
      for( j = 0; j < snf->ntransvars; j++ )
      {
         if( snf->transvarcoefs[j] == 1 && flowcoverstatus[j] == 1 )
         {
            SCIPdebugMsg(scip, "     C1: + y_%d [u_%d = %g]\n", j, j, snf->transvarvubcoefs[j]);
         }
         else if( snf->transvarcoefs[j] == -1 && flowcoverstatus[j] == 1 )
         {
            SCIPdebugMsg(scip, "     C2: - y_%d [u_%d = %g]\n", j, j, snf->transvarvubcoefs[j]);
         }
      }
      SCIPdebugMsg(scip, "     flowcoverweight(%g) = rhs(%g) + lambda(%g)\n", QUAD_ROUND(flowcoverweight), snf->transrhs, *lambda);
   }
#endif

   /* free data structures */
   SCIPfreeBufferArray(scip, &nonsolitems);
   SCIPfreeBufferArray(scip, &solitems);
   SCIPfreeBufferArray(scip, &transweightsint);
   SCIPfreeBufferArray(scip, &transweightsreal);
   SCIPfreeBufferArray(scip, &transprofitsreal);
   SCIPfreeBufferArray(scip, &itemsint);
   SCIPfreeBufferArray(scip, &items);

   return SCIP_OKAY;
}

#endif

/** evaluate the super-additive lifting function for the lifted simple generalized flowcover inequalities
 *  for a given value x \in \{ u_j \mid j \in C- \}.
 */
static
SCIP_Real evaluateLiftingFunction(
   SCIP*                 scip,               /**< SCIP data structure */
   LIFTINGDATA*          liftingdata,        /**< lifting data to use */
   SCIP_Real             x                   /**< value where to evaluate lifting function */
   )
{
   SCIP_Real QUAD(tmp);
   SCIP_Real xpluslambda;
   int i;

   xpluslambda = x + liftingdata->lambda;

   i = 0;
   while( i < liftingdata->r && SCIPisGT(scip, xpluslambda, liftingdata->M[i+1]) )
      ++i;

   if( i < liftingdata->t )
   {
      if( SCIPisLE(scip, liftingdata->M[i], x) )
      {
         assert(SCIPisLE(scip, xpluslambda, liftingdata->M[i+1]));
         return i * liftingdata->lambda;
      }

      assert(i > 0 && SCIPisLE(scip, liftingdata->M[i], xpluslambda) && x <= liftingdata->M[i]);

      /* return x - liftingdata->M[i] + i * liftingdata->lambda */
      SCIPquadprecProdDD(tmp, i, liftingdata->lambda);
      SCIPquadprecSumQD(tmp, tmp, x);
      SCIPquadprecSumQD(tmp, tmp, -liftingdata->M[i]);
      return QUAD_ROUND(tmp);
   }

   if( i < liftingdata->r )
   {
      assert(!SCIPisInfinity(scip, liftingdata->mp));

      /* p = liftingdata->m[i] - (liftingdata->mp - liftingdata->lambda) - liftingdata->ml; */
      SCIPquadprecSumDD(tmp, liftingdata->m[i], -liftingdata->mp);
      SCIPquadprecSumQD(tmp, tmp, -liftingdata->ml);
      SCIPquadprecSumQD(tmp, tmp, liftingdata->lambda);

      /* p = MAX(0.0, p); */
      if( QUAD_HI(tmp) < 0.0 )
      {
         QUAD_ASSIGN(tmp, 0.0);
      }

      SCIPquadprecSumQD(tmp, tmp, liftingdata->M[i]);
      SCIPquadprecSumQD(tmp, tmp, liftingdata->ml);

      if( SCIPisLT(scip, QUAD_ROUND(tmp), xpluslambda) )
         return i * liftingdata->lambda;

      assert(SCIPisFeasLE(scip, liftingdata->M[i], xpluslambda) &&
             SCIPisFeasLE(scip, xpluslambda, liftingdata->M[i] + liftingdata->ml +
             MAX(0.0, liftingdata->m[i] - (liftingdata->mp - liftingdata->lambda) - liftingdata->ml)));

      SCIPquadprecProdDD(tmp, i, liftingdata->lambda);
      SCIPquadprecSumQD(tmp, tmp, x);
      SCIPquadprecSumQD(tmp, tmp, - liftingdata->M[i]);
      return QUAD_ROUND(tmp);
   }

   assert(i == liftingdata->r && SCIPisLE(scip, liftingdata->M[liftingdata->r], xpluslambda));

   SCIPquadprecProdDD(tmp, liftingdata->r, liftingdata->lambda);
   SCIPquadprecSumQD(tmp, tmp, x);
   SCIPquadprecSumQD(tmp, tmp, - liftingdata->M[liftingdata->r]);
   return QUAD_ROUND(tmp);
}

/** compute (\alpha_j, \beta_j) := (0, 0)               if M_i \leq u_j \leq M_{i+1} - lambda
 *                                 (1, M_i - i \lambda) if M_i − \lambda < u_j < M_i
 */
static
void getAlphaAndBeta(
   SCIP*                 scip,               /**< SCIP data structure */
   LIFTINGDATA*          liftingdata,        /**< pointer to lifting function struct */
   SCIP_Real             vubcoef,            /**< vub coefficient to get alpha and beta for */
   int*                  alpha,              /**< get alpha coefficient for lifting */
   SCIP_Real*            beta                /**< get beta coefficient for lifting */
   )
{
   SCIP_Real vubcoefpluslambda;
   int i;

   vubcoefpluslambda = vubcoef + liftingdata->lambda;

   i = 0;
   while( i < liftingdata->r && SCIPisGT(scip, vubcoefpluslambda, liftingdata->M[i+1]) )
      ++i;

   if( SCIPisLT(scip, vubcoef, liftingdata->M[i]) )
   {
      SCIP_Real QUAD(tmp);
      assert(liftingdata->M[i] < vubcoefpluslambda);
      *alpha = 1;
      SCIPquadprecProdDD(tmp, -i, liftingdata->lambda);
      SCIPquadprecSumQD(tmp, tmp, liftingdata->M[i]);
      *beta = QUAD_ROUND(tmp);
   }
   else
   {
      assert(SCIPisSumLE(scip, liftingdata->M[i], vubcoef));
      assert(i == liftingdata->r || SCIPisLE(scip, vubcoefpluslambda, liftingdata->M[i+1]));
      *alpha = 0;
      *beta = 0.0;
   }
}

/** compute relevant data for performing the sequence independent lifting */
static
SCIP_RETCODE computeLiftingData(
   SCIP*                 scip,               /**< SCIP data structure */
   SNF_RELAXATION*       snf,                /**< pointer to SNF relaxation */
   int*                  transvarflowcoverstatus, /**< pointer to store whether non-binary var is in L2 (2) or not (-1 or 1) */
   SCIP_Real             lambda,             /**< lambda */
   LIFTINGDATA*          liftingdata,        /**< pointer to lifting function struct */
   SCIP_Bool*            valid               /**< is the lifting data valid */
   )
{
   int i;
   SCIP_Real QUAD(tmp);
   SCIP_Real QUAD(sumN2mC2LE);
   SCIP_Real QUAD(sumN2mC2GT);
   SCIP_Real QUAD(sumC1LE);
   SCIP_Real QUAD(sumC2);

   SCIP_CALL( SCIPallocBufferArray(scip, &liftingdata->m, snf->ntransvars) );

   liftingdata->r = 0;
   QUAD_ASSIGN(sumN2mC2LE, 0.0);
   QUAD_ASSIGN(sumC1LE, 0.0);
   QUAD_ASSIGN(sumN2mC2GT, 0.0);
   QUAD_ASSIGN(sumC2, 0.0);

   liftingdata->mp = SCIPinfinity(scip);

   *valid = FALSE;

   for( i = 0; i < snf->ntransvars; ++i )
   {
      int s = (snf->transvarcoefs[i] + 1) + (transvarflowcoverstatus[i] + 1)/2;

      switch(s)
      {
         case 0: /* var is in N2 \ C2 */
            assert(snf->transvarvubcoefs[i] >= 0.0);
            assert(snf->transvarcoefs[i] == -1 && transvarflowcoverstatus[i] == -1);

            if( SCIPisGT(scip, snf->transvarvubcoefs[i], lambda) )
            {
               SCIPquadprecSumQD(sumN2mC2GT, sumN2mC2GT, snf->transvarvubcoefs[i]);
               liftingdata->m[liftingdata->r++] = snf->transvarvubcoefs[i];
            }
            else
            {
               SCIPquadprecSumQD(sumN2mC2LE, sumN2mC2LE, snf->transvarvubcoefs[i]);
            }
            break;
         case 1: /* var is in C2 */
            assert(snf->transvarvubcoefs[i] > 0.0);
            assert(snf->transvarcoefs[i] == -1 && transvarflowcoverstatus[i] == 1);

            SCIPquadprecSumQD(sumC2, sumC2, snf->transvarvubcoefs[i]);
            break;
         case 3: /* var is in C1 */
            assert(snf->transvarcoefs[i] == 1 && transvarflowcoverstatus[i] == 1);
            assert(snf->transvarvubcoefs[i] > 0.0);

            if( SCIPisGT(scip, snf->transvarvubcoefs[i], lambda) )
            {
               liftingdata->m[liftingdata->r++] = snf->transvarvubcoefs[i];
               liftingdata->mp = MIN(liftingdata->mp, snf->transvarvubcoefs[i]);
            }
            else
            {
               SCIPquadprecSumQD(sumC1LE, sumC1LE, snf->transvarvubcoefs[i]);
            }
            break;
         default:
            assert(s == 2);
            continue;
      }
   }

   if( SCIPisInfinity(scip, liftingdata->mp) )
   {
      SCIPfreeBufferArray(scip, &liftingdata->m);
      return SCIP_OKAY;
   }

   SCIP_CALL( SCIPallocBufferArray(scip, &liftingdata->M, liftingdata->r + 1) );

   *valid = TRUE;

   SCIPquadprecSumQQ(tmp, sumC1LE, sumN2mC2LE);
   liftingdata->ml = MIN(lambda, QUAD_ROUND(tmp));
   SCIPquadprecSumQD(tmp, sumC2, snf->transrhs);
   liftingdata->d1 = QUAD_ROUND(tmp);
   SCIPquadprecSumQQ(tmp, tmp, sumN2mC2GT);
   SCIPquadprecSumQQ(tmp, tmp, sumN2mC2LE);
   liftingdata->d2 = QUAD_ROUND(tmp);

   SCIPsortDownReal(liftingdata->m, liftingdata->r);

   /* compute M[i] = sum_{i \in [1,r]} m[i] where m[*] is sorted decreasingly and M[0] = 0 */
   QUAD_ASSIGN(tmp, 0.0);
   for( i = 0; i < liftingdata->r; ++i)
   {
      liftingdata->M[i] = QUAD_ROUND(tmp);
      SCIPquadprecSumQD(tmp, tmp, liftingdata->m[i]);
   }

   liftingdata->M[liftingdata->r] = QUAD_ROUND(tmp);

   SCIP_UNUSED( SCIPsortedvecFindDownReal(liftingdata->m, liftingdata->mp, liftingdata->r, &liftingdata->t) );
   assert(liftingdata->m[liftingdata->t] == liftingdata->mp || SCIPisInfinity(scip, liftingdata->mp)); /*lint !e777*/

   /* compute t largest index sucht that m_t = mp
    * note that liftingdata->m[t-1] == mp due to zero based indexing of liftingdata->m
    */
   ++liftingdata->t;
   while( liftingdata->t < liftingdata->r && liftingdata->m[liftingdata->t] == liftingdata->mp ) /*lint !e777*/
      ++liftingdata->t;

   liftingdata->lambda = lambda;

   return SCIP_OKAY;
}

/** destroy data used for the sequence independent lifting */
static
void destroyLiftingData(
   SCIP*                 scip,               /**< SCIP data structure */
   LIFTINGDATA*          liftingdata         /**< pointer to lifting function struct */
   )
{
   SCIPfreeBufferArray(scip, &liftingdata->M);
   SCIPfreeBufferArray(scip, &liftingdata->m);
}

/** store the simple lifted flowcover cut defined by the given data in the given arrays
 *  the array for storing the cut coefficients must be all zeros
 */
static
SCIP_RETCODE generateLiftedFlowCoverCut(
   SCIP*                 scip,               /**< SCIP data structure */
   SNF_RELAXATION*       snf,                /**< pointer to SNF relaxation */
   SCIP_AGGRROW*         aggrrow,            /**< aggrrow used to construct SNF relaxation */
   int*                  flowcoverstatus,    /**< pointer to store whether variable is in flow cover (+1) or not (-1) */
   SCIP_Real             lambda,             /**< lambda */
   SCIP_Real*            cutcoefs,           /**< array of coefficients of cut */
   SCIP_Real*            cutrhs,             /**< pointer to right hand side of cut */
   int*                  cutinds,            /**< array of variables problem indices for non-zero coefficients in cut */
   int*                  nnz,                /**< number of non-zeros in cut */
   SCIP_Bool*            success             /**< was the cut successfully generated */
   )
{
   SCIP_Real QUAD(rhs);
   LIFTINGDATA liftingdata;
   int i;

   SCIP_CALL( computeLiftingData(scip, snf, flowcoverstatus, lambda, &liftingdata, success) );
   if( ! *success )
      return SCIP_OKAY;

   QUAD_ASSIGN(rhs, liftingdata.d1);

   *nnz = 0;

   for( i = 0; i < snf->ntransvars; ++i )
   {
      int s = (snf->transvarcoefs[i] + 1) + (flowcoverstatus[i] + 1)/2;

      switch(s)
      {
         case 0: /* var is in N2 \ C2 */
            if( SCIPisGT(scip, snf->transvarvubcoefs[i], lambda) )
            {
               /* var is in L- */
               if( snf->origbinvars[i] != -1 )
               {
                  assert(cutcoefs[snf->origbinvars[i]] == 0.0);
                  cutinds[*nnz] = snf->origbinvars[i];
                  cutcoefs[snf->origbinvars[i]] = -lambda;
                  ++(*nnz);
               }
               else
               {
                  SCIPquadprecSumQD(rhs, rhs, lambda);
               }
            }
            else
            {
               /* var is in L-- */
               if( snf->origcontvars[i] != -1 && snf->aggrcoefscont[i] != 0.0 )
               {
                  assert(cutcoefs[snf->origcontvars[i]] == 0.0);
                  cutinds[*nnz] = snf->origcontvars[i];
                  cutcoefs[snf->origcontvars[i]] = -snf->aggrcoefscont[i];
                  ++(*nnz);
               }

               if( snf->origbinvars[i] != -1 && snf->aggrcoefsbin[i] != 0.0 )
               {
                  assert(cutcoefs[snf->origbinvars[i]] == 0.0);
                  cutinds[*nnz] = snf->origbinvars[i];
                  cutcoefs[snf->origbinvars[i]] = -snf->aggrcoefsbin[i];
                  ++(*nnz);
               }

               SCIPquadprecSumQD(rhs, rhs, snf->aggrconstants[i]);
            }
            break;
         case 1: /* var is in C2 */
         {
            assert(snf->transvarvubcoefs[i] > 0.0);
            assert(snf->transvarcoefs[i] == -1 && flowcoverstatus[i] == 1);

            if( snf->origbinvars[i] != -1 )
            {
               SCIP_Real liftedbincoef = evaluateLiftingFunction(scip, &liftingdata, snf->transvarvubcoefs[i]);
               assert(cutcoefs[snf->origbinvars[i]] == 0.0);
               if( liftedbincoef != 0.0 )
               {
                  cutinds[*nnz] = snf->origbinvars[i];
                  cutcoefs[snf->origbinvars[i]] = -liftedbincoef;
                  ++(*nnz);
                  SCIPquadprecSumQD(rhs, rhs, -liftedbincoef);
               }
            }
            break;
         }
         case 2: /* var is in N1 \ C1 */
         {
            int alpha;
            SCIP_Real beta;

            assert(snf->transvarcoefs[i] == 1 && flowcoverstatus[i] == -1);

            getAlphaAndBeta(scip, &liftingdata, snf->transvarvubcoefs[i], &alpha, &beta);
            assert(alpha == 0 || alpha == 1);

            if( alpha == 1 )
            {
               SCIP_Real QUAD(binvarcoef);
               assert(beta > 0.0);

               if( snf->origcontvars[i] != -1 && snf->aggrcoefscont[i] != 0.0 )
               {
                  assert(cutcoefs[snf->origcontvars[i]] == 0.0);
                  cutinds[*nnz] = snf->origcontvars[i];
                  cutcoefs[snf->origcontvars[i]] = snf->aggrcoefscont[i];
                  ++(*nnz);
               }

               SCIPquadprecSumDD(binvarcoef, snf->aggrcoefsbin[i], -beta);
               if( snf->origbinvars[i] != -1 )
               {
                  SCIP_Real tmp;

                  assert(cutcoefs[snf->origbinvars[i]] == 0.0);

                  tmp = QUAD_ROUND(binvarcoef);
                  if( tmp != 0.0 )
                  {
                     cutinds[*nnz] = snf->origbinvars[i];
                     cutcoefs[snf->origbinvars[i]] = tmp;
                     ++(*nnz);
                  }
               }
               else
               {
                  SCIPquadprecSumQQ(rhs, rhs, -binvarcoef);
               }

               SCIPquadprecSumQD(rhs, rhs, -snf->aggrconstants[i]);
            }
            break;
         }
         case 3: /* var is in C1 */
         {
            SCIP_Real bincoef = snf->aggrcoefsbin[i];
            SCIP_Real constant = snf->aggrconstants[i];

            if( snf->origbinvars[i] != -1 && SCIPisGT(scip, snf->transvarvubcoefs[i], lambda) )
            {
               /* var is in C++ */
               SCIP_Real QUAD(tmp);
               SCIP_Real QUAD(tmp2);

               SCIPquadprecSumDD(tmp, snf->transvarvubcoefs[i], -lambda);

               SCIPquadprecSumQD(tmp2, tmp, constant);
               constant = QUAD_ROUND(tmp2);

               SCIPquadprecSumQD(tmp2, tmp, -bincoef);
               bincoef = -QUAD_ROUND(tmp2);
            }

            if( snf->origbinvars[i] != -1 && bincoef != 0.0 )
            {
               assert(cutcoefs[snf->origbinvars[i]] == 0.0);
               cutinds[*nnz] = snf->origbinvars[i];
               cutcoefs[snf->origbinvars[i]] = bincoef;
               ++(*nnz);
            }

            if( snf->origcontvars[i] != -1 && snf->aggrcoefscont[i] != 0.0 )
            {
               assert(cutcoefs[snf->origcontvars[i]] == 0.0);
               cutinds[*nnz] = snf->origcontvars[i];
               cutcoefs[snf->origcontvars[i]] = snf->aggrcoefscont[i];
               ++(*nnz);
            }

            SCIPquadprecSumQD(rhs, rhs, -constant);
            break;
         }
         default:
            SCIPABORT();
      }
   }

   destroyLiftingData(scip, &liftingdata);

   {
      SCIP_ROW** rows = SCIPgetLPRows(scip);
      for( i = 0; i < aggrrow->nrows; ++i )
      {
         SCIP_ROW* row;
         SCIP_Real rowlhs;
         SCIP_Real rowrhs;
         SCIP_Real slackub;
         SCIP_Real slackcoef;

         slackcoef = aggrrow->rowweights[i] * aggrrow->slacksign[i];
         assert(slackcoef != 0.0);

         /* positive slack was implicitly handled in flow cover separation */
         if( slackcoef > 0.0 )
            continue;

         row = rows[aggrrow->rowsinds[i]];

         /* add the slack's definition multiplied with its coefficient to the cut */
         SCIP_CALL( varVecAddScaledRowCoefs(cutinds, cutcoefs, nnz, row, -aggrrow->rowweights[i]) );

         /* retrieve sides of row */
         rowlhs = row->lhs - row->constant;
         rowrhs = row->rhs - row->constant;

         if( row->integral )
         {
            rowrhs = SCIPfloor(scip, rowrhs);
            rowlhs = SCIPceil(scip, rowlhs);
         }

         slackub = rowrhs - rowlhs;

         /* move slack's constant to the right hand side, and add lambda to the right hand side if the
          * upper bound of the slack is larger than lambda, since then an artifical binary variable
          * for the slack would get coefficient -lambda
          */
         if( aggrrow->slacksign[i] == +1 )
         {
            SCIP_Real rhsslack;
            /* a*x + c + s == rhs  =>  s == - a*x - c + rhs: move a^_r * (rhs - c) to the right hand side */
            assert(!SCIPisInfinity(scip, row->rhs));

            rhsslack = rowrhs - SCIPgetRowMinActivity(scip, row);
            slackub = -aggrrow->rowweights[i] * MIN(rhsslack, slackub);

            if( SCIPisGE(scip, slackub, lambda) )
               SCIPquadprecSumQD(rhs, rhs, lambda);

            SCIPquadprecSumQD(rhs, rhs, -aggrrow->rowweights[i] * rowrhs);
         }
         else
         {
            SCIP_Real lhsslack;
            /* a*x + c - s == lhs  =>  s == a*x + c - lhs: move a^_r * (c - lhs) to the right hand side */
            assert(!SCIPisInfinity(scip, -row->lhs));

            lhsslack = SCIPgetRowMaxActivity(scip, row) - rowlhs;
            slackub = aggrrow->rowweights[i] * MIN(lhsslack, slackub);

            if( SCIPisGE(scip, slackub, lambda) )
               SCIPquadprecSumQD(rhs, rhs, lambda);

            SCIPquadprecSumQD(rhs, rhs, -aggrrow->rowweights[i] * rowlhs);
         }
      }
   }

   *cutrhs = QUAD_ROUND(rhs);

   /* relax rhs to zero, if it's very close to */
   if( *cutrhs < 0.0 && *cutrhs >= SCIPepsilon(scip) )
      *cutrhs = 0.0;

   return SCIP_OKAY;
}

/** calculates a lifted simple generalized flow cover cut out of the weighted sum of LP rows given by an aggregation row; the
 *  aggregation row must not contain non-zero weights for modifiable rows, because these rows cannot
 *  participate in the cut.
 *  For further details we refer to:
 *
 *  Gu, Z., Nemhauser, G. L., & Savelsbergh, M. W. (1999). Lifted flow cover inequalities for mixed 0-1 integer programs.
 *  Mathematical Programming, 85(3), 439-467.
 *
 *  @return \ref SCIP_OKAY is returned if everything worked. Otherwise a suitable error code is passed. See \ref
 *          SCIP_Retcode "SCIP_RETCODE" for a complete list of error codes.
 *
 *  @pre This method can be called if @p scip is in one of the following stages:
 *       - \ref SCIP_STAGE_SOLVING
 *
 *  See \ref SCIP_Stage "SCIP_STAGE" for a complete list of all possible solving stages.
 */
SCIP_RETCODE SCIPcalcFlowCover(
   SCIP*                 scip,               /**< SCIP data structure */
   SCIP_SOL*             sol,                /**< the solution that should be separated, or NULL for LP solution */
   SCIP_Bool             postprocess,        /**< apply a post-processing step to the resulting cut? */
   SCIP_Real             boundswitch,        /**< fraction of domain up to which lower bound is used in transformation */
   SCIP_Bool             allowlocal,         /**< should local information allowed to be used, resulting in a local cut? */
   SCIP_AGGRROW*         aggrrow,            /**< the aggregation row to compute flow cover cut for */
   SCIP_Real*            cutcoefs,           /**< array to store the non-zero coefficients in the cut */
   SCIP_Real*            cutrhs,             /**< pointer to store the right hand side of the cut */
   int*                  cutinds,            /**< array to store the problem indices of variables with a non-zero coefficient in the cut */
   int*                  cutnnz,             /**< pointer to store the number of non-zeros in the cut */
   SCIP_Real*            cutefficacy,        /**< pointer to store the efficacy of the cut, or NULL */
   int*                  cutrank,            /**< pointer to return rank of generated cut */
   SCIP_Bool*            cutislocal,         /**< pointer to store whether the generated cut is only valid locally */
   SCIP_Bool*            success             /**< pointer to store whether a valid cut was returned */
   )
{
   int i;
   int nvars;
   SCIP_Bool localbdsused;
   SNF_RELAXATION snf;
   SCIP_Real lambda;
   SCIP_Real* tmpcoefs;
   int *transvarflowcoverstatus;
   int nflowcovervars;
   int nnonflowcovervars;

   nvars = SCIPgetNVars(scip);

   *success = FALSE;

   /* get data structures */
   SCIP_CALL( SCIPallocBufferArray(scip, &transvarflowcoverstatus, nvars) );
   SCIP_CALL( allocSNFRelaxation(scip,  &snf, nvars) );

   SCIPdebug( printCutQuad(scip, sol, aggrrow->vals, QUAD(aggrrow->rhs), aggrrow->inds, aggrrow->nnz, FALSE, aggrrow->local) );

   SCIP_CALL( constructSNFRelaxation(scip, sol, boundswitch, allowlocal, aggrrow->vals, QUAD(aggrrow->rhs), aggrrow->inds, aggrrow->nnz, &snf, success, &localbdsused) );

   if( ! *success )
   {
      goto TERMINATE;
   }

   *cutislocal = aggrrow->local || localbdsused;

   /* initialize lambda because gcc issues a stupid warning */
   lambda = 0.0;
   SCIP_CALL( getFlowCover(scip, &snf, &nflowcovervars, &nnonflowcovervars, transvarflowcoverstatus, &lambda, success) );

   if( ! *success )
   {
      goto TERMINATE;
   }

   SCIP_CALL( SCIPallocCleanBufferArray(scip, &tmpcoefs, nvars) );

   SCIP_CALL( generateLiftedFlowCoverCut(scip, &snf, aggrrow, transvarflowcoverstatus, lambda, tmpcoefs, cutrhs, cutinds, cutnnz, success) );
   SCIPdebugMsg(scip, "computed flowcover_%lli_%i:\n", SCIPgetNLPs(scip), SCIPgetNCuts(scip));

   /* if success is FALSE generateLiftedFlowCoverCut wont have touched the tmpcoefs array so we dont need to clean it then */
   if( *success )
   {
      if( postprocess )
      {
         postprocessCut(scip, *cutislocal, cutinds, tmpcoefs, cutnnz, cutrhs, success);
      }
      else
      {
         SCIP_Real QUAD(rhs);

         QUAD_ASSIGN(rhs, *cutrhs);
         *success = ! removeZeros(scip, SCIPsumepsilon(scip), *cutislocal, tmpcoefs, QUAD(&rhs), cutinds, cutnnz);
         *cutrhs = QUAD_ROUND(rhs);
      }

      if( *success )
      {
         /* store cut sparse and calculate efficacy */
         for( i = 0; i < *cutnnz; ++i )
         {
            int j = cutinds[i];
            assert(tmpcoefs[j] != 0.0);
            cutcoefs[i] = tmpcoefs[j];
            tmpcoefs[j] = 0.0;
         }

         if( cutefficacy != NULL )
            *cutefficacy = calcEfficacy(scip, sol, cutcoefs, *cutrhs, cutinds, *cutnnz);

         if( cutrank != NULL )
            *cutrank = aggrrow->rank + 1;
      }
      else
      {
         /* clean buffer array */
         for( i = 0; i < *cutnnz; ++i )
         {
            int j = cutinds[i];
            assert(tmpcoefs[j] != 0.0);
            tmpcoefs[j] = 0.0;
         }
      }
   }

   SCIPfreeCleanBufferArray(scip, &tmpcoefs);

  TERMINATE:
   destroySNFRelaxation(scip, &snf);
   SCIPfreeBufferArray(scip, &transvarflowcoverstatus);

   return SCIP_OKAY;
}


/* =========================================== strongcg =========================================== */

/** Transform equation \f$ a \cdot x = b; lb \leq x \leq ub \f$ into standard form
 *    \f$ a^\prime \cdot x^\prime = b,\; 0 \leq x^\prime \leq ub' \f$.
 *
 *  Transform variables (lb or ub):
 *  \f[
 *  \begin{array}{llll}
 *    x^\prime_j := x_j - lb_j,&   x_j = x^\prime_j + lb_j,&   a^\prime_j =  a_j,&   \mbox{if lb is used in transformation}\\
 *    x^\prime_j := ub_j - x_j,&   x_j = ub_j - x^\prime_j,&   a^\prime_j = -a_j,&   \mbox{if ub is used in transformation}
 *  \end{array}
 *  \f]
 *  and move the constant terms \f$ a_j\, lb_j \f$ or \f$ a_j\, ub_j \f$ to the rhs.
 *
 *  Transform variables (vlb or vub):
 *  \f[
 *  \begin{array}{llll}
 *    x^\prime_j := x_j - (bl_j\, zl_j + dl_j),&   x_j = x^\prime_j + (bl_j\, zl_j + dl_j),&   a^\prime_j =  a_j,&   \mbox{if vlb is used in transf.} \\
 *    x^\prime_j := (bu_j\, zu_j + du_j) - x_j,&   x_j = (bu_j\, zu_j + du_j) - x^\prime_j,&   a^\prime_j = -a_j,&   \mbox{if vub is used in transf.}
 *  \end{array}
 *  \f]
 *  move the constant terms \f$ a_j\, dl_j \f$ or \f$ a_j\, du_j \f$ to the rhs, and update the coefficient of the VLB variable:
 *  \f[
 *  \begin{array}{ll}
 *    a_{zl_j} := a_{zl_j} + a_j\, bl_j,& \mbox{or} \\
 *    a_{zu_j} := a_{zu_j} + a_j\, bu_j &
 *  \end{array}
 *  \f]
 */
static
SCIP_RETCODE cutsTransformStrongCG(
   SCIP*                 scip,               /**< SCIP data structure */
   SCIP_SOL*             sol,                /**< the solution that should be separated, or NULL for LP solution */
   SCIP_Real             boundswitch,        /**< fraction of domain up to which lower bound is used in transformation */
   SCIP_Bool             usevbds,            /**< should variable bounds be used in bound transformation? */
   SCIP_Bool             allowlocal,         /**< should local information allowed to be used, resulting in a local cut? */
   SCIP_Real*            cutcoefs,           /**< array of coefficients of cut */
   QUAD(SCIP_Real*       cutrhs),            /**< pointer to right hand side of cut */
   int*                  cutinds,            /**< array of variables problem indices for non-zero coefficients in cut */
   int*                  nnz,                /**< number of non-zeros in cut */
   int*                  varsign,            /**< stores the sign of the transformed variable in summation */
   int*                  boundtype,          /**< stores the bound used for transformed variable:
                                              *   vlb/vub_idx, or -1 for global lb/ub, or -2 for local lb/ub */
   SCIP_Bool*            freevariable,       /**< stores whether a free variable was found in MIR row -> invalid summation */
   SCIP_Bool*            localbdsused        /**< pointer to store whether local bounds were used in transformation */
   )
{
   SCIP_Real* bestbds;
   int i;
   int aggrrowintstart;
   int nvars;
   int firstcontvar;
   SCIP_VAR** vars;

   assert(varsign != NULL);
   assert(boundtype != NULL);
   assert(freevariable != NULL);
   assert(localbdsused != NULL);

   *freevariable = FALSE;
   *localbdsused = FALSE;

   /* allocate temporary memory to store best bounds and bound types */
   SCIP_CALL( SCIPallocBufferArray(scip, &bestbds, 2*(*nnz)) );

   /* start with continuous variables, because using variable bounds can affect the untransformed integral
    * variables, and these changes have to be incorporated in the transformation of the integral variables
    * (continuous variables have largest problem indices!)
    */
   SCIPsortDownInt(cutinds, *nnz);

   vars = SCIPgetVars(scip);
   nvars = SCIPgetNVars(scip);
   firstcontvar = nvars - SCIPgetNContVars(scip);

   /* determine best bounds for the continous variables such that they will have a positive coefficient in the transformation */
   for( i = 0; i < *nnz && cutinds[i] >= firstcontvar; ++i )
   {
      SCIP_Real QUAD(coef);
      int v = cutinds[i];

      QUAD_ARRAY_LOAD(coef, cutcoefs, v);

      if( QUAD_ROUND(coef) > 0.0 )
      {
         /* find closest lower bound in standard lower bound or variable lower bound for continuous variable so that it will have a positive coefficient */
         SCIP_CALL( findBestLb(scip, vars[v], sol, usevbds, allowlocal, bestbds + i, boundtype + i) );

         /* cannot create transformation for strongcg cut */
         if( SCIPisInfinity(scip, -bestbds[i]) )
         {
            *freevariable = TRUE;
            goto TERMINATE;
         }

         varsign[i] = +1;
      }
      else if( QUAD_ROUND(coef) < 0.0 )
      {
         /* find closest upper bound in standard upper bound or variable upper bound for continuous variable so that it will have a positive coefficient */
         SCIP_CALL( findBestUb(scip, vars[cutinds[i]], sol, usevbds, allowlocal, bestbds + i, boundtype + i) );

          /* cannot create transformation for strongcg cut */
         if( SCIPisInfinity(scip, bestbds[i]) )
         {
            *freevariable = TRUE;
            goto TERMINATE;
         }

         varsign[i] = -1;
      }
   }

   /* remember start of integer variables in the aggrrow */
   aggrrowintstart = i;

   /* perform bound substitution for continuous variables */
   for( i = 0; i < aggrrowintstart; ++i )
   {
      SCIP_Real QUAD(coef);
      SCIP_Real QUAD(tmp);
      int v = cutinds[i];
      SCIP_VAR* var = vars[v];
      assert(!SCIPisInfinity(scip, -varsign[i] * bestbds[i]));

      QUAD_ARRAY_LOAD(coef, cutcoefs, v);

      /* standard (bestlbtype < 0) or variable (bestlbtype >= 0) lower bound? */
      if( boundtype[i] < 0 )
      {
         SCIPquadprecProdQD(tmp, coef, bestbds[i]);
         SCIPquadprecSumQQ(*cutrhs, *cutrhs, -tmp);
         *localbdsused = *localbdsused || (boundtype[i] == -2);
      }
      else
      {
         SCIP_VAR** vbdvars;
         SCIP_Real* vbdcoefs;
         SCIP_Real* vbdconsts;
         SCIP_Real QUAD(zcoef);
         int zidx;

         if( varsign[i] == +1 )
         {
            vbdvars = SCIPvarGetVlbVars(var);
            vbdcoefs = SCIPvarGetVlbCoefs(var);
            vbdconsts = SCIPvarGetVlbConstants(var);
            assert(0 <= boundtype[i] && boundtype[i] < SCIPvarGetNVlbs(var));
         }
         else
         {
            vbdvars = SCIPvarGetVubVars(var);
            vbdcoefs = SCIPvarGetVubCoefs(var);
            vbdconsts = SCIPvarGetVubConstants(var);
            assert(0 <= boundtype[i] && boundtype[i] < SCIPvarGetNVubs(var));
         }

         assert(vbdvars != NULL);
         assert(vbdcoefs != NULL);
         assert(vbdconsts != NULL);
         assert(SCIPvarIsActive(vbdvars[boundtype[i]]));

         zidx = SCIPvarGetProbindex(vbdvars[boundtype[i]]);
         assert(0 <= zidx && zidx < firstcontvar);

         SCIPquadprecProdQD(tmp, coef, vbdconsts[boundtype[i]]);
         SCIPquadprecSumQQ(*cutrhs, *cutrhs, -tmp);

         /* check if integral variable already exists in the row */
         QUAD_ARRAY_LOAD(zcoef, cutcoefs, zidx);

         if( QUAD_HI(zcoef) == 0.0 )
            cutinds[(*nnz)++] = zidx;

         SCIPquadprecProdQD(tmp, coef, vbdcoefs[boundtype[i]]);
         SCIPquadprecSumQQ(zcoef, zcoef, tmp);

         QUAD_HI(zcoef) = NONZERO(QUAD_HI(zcoef));
         assert(QUAD_HI(zcoef) != 0.0);

         QUAD_ARRAY_STORE(cutcoefs, zidx, zcoef);
      }
   }

   assert(i == aggrrowintstart);

   /* remove integral variables that now have a zero coefficient due to variable bound usage of continuous variables
    * and perform the bound substitution for the integer variables that are left using simple bounds
    */
   while( i < *nnz )
   {
      SCIP_Real QUAD(coef);
      SCIP_Real QUAD(tmp);
      SCIP_Real bestlb;
      SCIP_Real bestub;
      int bestlbtype;
      int bestubtype;
      SCIP_BOUNDTYPE selectedbound;
      int v = cutinds[i];

      assert(v < firstcontvar);
      QUAD_ARRAY_LOAD(coef, cutcoefs, v);

      /* due to variable bound usage for the continous variables cancellation may have occurred */
      if( EPSZ(QUAD_ROUND(coef), QUAD_EPSILON) )
      {
         QUAD_ASSIGN(coef, 0.0);
         QUAD_ARRAY_STORE(cutcoefs, v, coef);
         --(*nnz);
         cutinds[i] = cutinds[*nnz];

         /* do not increase i, since last element is copied to the i-th position */
         continue;
      }

      /* determine the best bounds for the integral variable, usevbd can be set to FALSE here as vbds are only used for continous variables */
      SCIP_CALL( determineBestBounds(scip, vars[v], sol, boundswitch, FALSE, allowlocal, FALSE, FALSE, NULL, NULL,
                                     &bestlb, &bestub, &bestlbtype, &bestubtype, &selectedbound, freevariable) );

      /* check if we have an unbounded integral variable */
      if( *freevariable )
      {
         goto TERMINATE;
      }

      /* perform bound substitution */
      if( selectedbound == SCIP_BOUNDTYPE_LOWER )
      {
         boundtype[i] = bestlbtype;
         varsign[i] = +1;
         SCIPquadprecProdQD(tmp, coef, bestlb);
         SCIPquadprecSumQQ(*cutrhs, *cutrhs, -tmp);
      }
      else
      {
         assert(selectedbound == SCIP_BOUNDTYPE_UPPER);
         boundtype[i] = bestubtype;
         varsign[i] = -1;
         SCIPquadprecProdQD(tmp, coef, bestub);
         SCIPquadprecSumQQ(*cutrhs, *cutrhs, -tmp);
      }

      assert(boundtype[i] == -1 || boundtype[i] == -2);
      *localbdsused = *localbdsused || (boundtype[i] == -2);

      /* increase i */
      ++i;
   }

   /* relax rhs to zero if it is close to */
   if( QUAD_ROUND(*cutrhs) < 0.0 && QUAD_ROUND(*cutrhs) >= -SCIPepsilon(scip) )
      QUAD_ASSIGN(*cutrhs, 0.0);

  TERMINATE:
   /*free temporary memory */
   SCIPfreeBufferArray(scip, &bestbds);

   return SCIP_OKAY;
}

/** Calculate fractionalities \f$ f_0 := b - down(b) \f$, \f$ f_j := a^\prime_j - down(a^\prime_j) \f$ and
 *   integer \f$ k >= 1 \f$ with \f$ 1/(k + 1) <= f_0 < 1/k \f$ and \f$ (=> k = up(1/f_0) + 1) \f$
 *   integer \f$ 1 <= p_j <= k \f$ with \f$ f_0 + ((p_j - 1) * (1 - f_0)/k) < f_j <= f_0 + (p_j * (1 - f_0)/k)\f$ \f$ (=> p_j = up( k*(f_j - f_0)/(1 - f_0) )) \f$
 * and derive strong CG cut \f$ \tilde{a}*x^\prime <= down(b) \f$
 * \f[
 * \begin{array}{rll}
 * integers : &  \tilde{a}_j = down(a^\prime_j)                &, if \qquad f_j <= f_0 \\
 *            &  \tilde{a}_j = down(a^\prime_j) + p_j/(k + 1)  &, if \qquad f_j >  f_0 \\
 * continuous:&  \tilde{a}_j = 0                               &, if \qquad a^\prime_j >= 0 \\
 *            &  \mbox{no strong CG cut found}                 &, if \qquad a^\prime_j <  0
 * \end{array}
 * \f]
 *
 * Transform inequality back to \f$ \hat{a}*x <= rhs \f$:
 *
 *  (lb or ub):
 * \f[
 * \begin{array}{lllll}
 *    x^\prime_j := x_j - lb_j,&   x_j == x^\prime_j + lb_j,&   a^\prime_j ==  a_j,&   \hat{a}_j :=  \tilde{a}_j,&   \mbox{if lb was used in transformation} \\
 *    x^\prime_j := ub_j - x_j,&   x_j == ub_j - x^\prime_j,&   a^\prime_j == -a_j,&   \hat{a}_j := -\tilde{a}_j,&   \mbox{if ub was used in transformation}
 * \end{array}
 * \f]
 * \f[
 *  and move the constant terms
 * \begin{array}{rl}
 *    -\tilde{a}_j * lb_j == -\hat{a}_j * lb_j, & \mbox{or} \\
 *     \tilde{a}_j * ub_j == -\hat{a}_j * ub_j &
 * \end{array}
 * \f]
 *  to the rhs.
 *
 *  (vlb or vub):
 * \f[
 * \begin{array}{lllll}
 *    x^\prime_j := x_j - (bl_j * zl_j + dl_j),&   x_j == x^\prime_j + (bl_j * zl_j + dl_j),&   a^\prime_j ==  a_j,&   \hat{a}_j :=  \tilde{a}_j,&   \mbox{(vlb)} \\
 *    x^\prime_j := (bu_j * zu_j + du_j) - x_j,&   x_j == (bu_j * zu_j + du_j) - x^\prime_j,&   a^\prime_j == -a_j,&   \hat{a}_j := -\tilde{a}_j,&   \mbox{(vub)}
 * \end{array}
 * \f]
 *  move the constant terms
 * \f[
 * \begin{array}{rl}
 *    -\tilde{a}_j * dl_j == -\hat{a}_j * dl_j,& \mbox{or} \\
 *     \tilde{a}_j * du_j == -\hat{a}_j * du_j &
 * \end{array}
 * \f]
 *  to the rhs, and update the VB variable coefficients:
 * \f[
 * \begin{array}{ll}
 *    \hat{a}_{zl_j} := \hat{a}_{zl_j} - \tilde{a}_j * bl_j == \hat{a}_{zl_j} - \hat{a}_j * bl_j,& \mbox{or} \\
 *    \hat{a}_{zu_j} := \hat{a}_{zu_j} + \tilde{a}_j * bu_j == \hat{a}_{zu_j} - \hat{a}_j * bu_j &
 * \end{array}
 * \f]
 */
static
SCIP_RETCODE cutsRoundStrongCG(
   SCIP*                 scip,               /**< SCIP data structure */
   SCIP_Real*            cutcoefs,           /**< array of coefficients of cut */
   QUAD(SCIP_Real*       cutrhs),            /**< pointer to right hand side of cut */
   int*                  cutinds,            /**< array of variables problem indices for non-zero coefficients in cut */
   int*                  nnz,                /**< number of non-zeros in cut */
   int*                  varsign,            /**< stores the sign of the transformed variable in summation */
   int*                  boundtype,          /**< stores the bound used for transformed variable (vlb/vub_idx or -1 for lb/ub)*/
   QUAD(SCIP_Real        f0),                /**< fractional value of rhs */
   SCIP_Real             k                   /**< factor to strengthen strongcg cut */
   )
{
   SCIP_Real QUAD(onedivoneminusf0);
   int i;
   int firstcontvar;
   SCIP_VAR** vars;
   int aggrrowintstart;

   assert(QUAD_HI(cutrhs) != NULL);
   assert(cutcoefs != NULL);
   assert(cutinds != NULL);
   assert(nnz != NULL);
   assert(boundtype != NULL);
   assert(varsign != NULL);
   assert(0.0 < QUAD_ROUND(f0) && QUAD_ROUND(f0) < 1.0);

   SCIPquadprecSumQD(onedivoneminusf0, -f0, 1.0);
   SCIPquadprecDivDQ(onedivoneminusf0, 1.0, onedivoneminusf0);

   /* Loop backwards to process integral variables first and be able to delete coefficients of integral variables
    * without destroying the ordering of the aggrrow's non-zeros.
    * (due to sorting in cutsTransformStrongCG the ordering is continuous before integral)
    */

   firstcontvar = SCIPgetNVars(scip) - SCIPgetNContVars(scip);
   vars = SCIPgetVars(scip);
#ifndef NDEBUG
   /*in debug mode check, that all continuous variables of the aggrrow come before the integral variables */
   i = 0;
   while( i < *nnz && cutinds[i] >= firstcontvar )
      ++i;

   while( i < *nnz )
   {
      assert(cutinds[i] < firstcontvar);
      ++i;
   }
#endif

   /* integer variables */
   for( i = *nnz - 1; i >= 0 && cutinds[i] < firstcontvar; --i )
   {
      SCIP_VAR* var;
      SCIP_Real QUAD(aj);
      SCIP_Real downaj;
      SCIP_Real QUAD(cutaj);
      SCIP_Real QUAD(fj);
      int v;

      v = cutinds[i];
      assert(0 <= v && v < SCIPgetNVars(scip));

      var = vars[v];
      assert(var != NULL);
      assert(SCIPvarGetProbindex(var) == v);
      assert(boundtype[i] == -1 || boundtype[i] == -2);
      assert(varsign[i] == +1 || varsign[i] == -1);

      /* calculate the coefficient in the retransformed cut */
      QUAD_ARRAY_LOAD(aj, cutcoefs, v);
      QUAD_SCALE(aj, varsign[i]);

      downaj = EPSFLOOR(QUAD_ROUND(aj), QUAD_EPSILON);
      SCIPquadprecSumQD(fj, aj, -downaj);

      if( SCIPisLE(scip, QUAD_ROUND(fj), QUAD_ROUND(f0)) )
         QUAD_ASSIGN(cutaj, varsign[i] * downaj); /* a^_j */
      else
      {
         SCIP_Real pj;

         SCIPquadprecSumQQ(cutaj, fj, -f0);
         SCIPquadprecProdQD(cutaj, cutaj, k);
         SCIPquadprecProdQQ(cutaj, cutaj, onedivoneminusf0);
         pj = SCIPceil(scip, QUAD_ROUND(cutaj));
         assert(pj >= 0); /* should be >= 1, but due to rounding bias can be 0 if fj almost equal to f0 */
         assert(pj <= k);
         SCIPquadprecDivDD(cutaj, pj, k + 1.0);
         SCIPquadprecSumQD(cutaj, cutaj, downaj);
         QUAD_SCALE(cutaj, varsign[i]);
      }

      /* remove zero cut coefficients from cut */
      if( EPSZ(QUAD_ROUND(cutaj), QUAD_EPSILON) )
      {
         QUAD_ASSIGN(cutaj, 0.0);
         QUAD_ARRAY_STORE(cutcoefs, v, cutaj);
         --*nnz;
         cutinds[i] = cutinds[*nnz];
         continue;
      }

      QUAD_ARRAY_STORE(cutcoefs, v, cutaj);

       /* integral var uses standard bound */
      assert(boundtype[i] < 0);

      /* move the constant term  -a~_j * lb_j == -a^_j * lb_j , or  a~_j * ub_j == -a^_j * ub_j  to the rhs */
      if( varsign[i] == +1 )
      {
         SCIP_Real QUAD(tmp);

         /* lower bound was used */
         if( boundtype[i] == -1 )
         {
            assert(!SCIPisInfinity(scip, -SCIPvarGetLbGlobal(var)));
            SCIPquadprecProdQD(tmp, cutaj, SCIPvarGetLbGlobal(var));
            SCIPquadprecSumQQ(*cutrhs, *cutrhs, tmp);
         }
         else
         {
            assert(!SCIPisInfinity(scip, -SCIPvarGetLbLocal(var)));
            SCIPquadprecProdQD(tmp, cutaj, SCIPvarGetLbLocal(var));
            SCIPquadprecSumQQ(*cutrhs, *cutrhs, tmp);
         }
      }
      else
      {
         SCIP_Real QUAD(tmp);

         /* upper bound was used */
         if( boundtype[i] == -1 )
         {
            assert(!SCIPisInfinity(scip, SCIPvarGetUbGlobal(var)));
            SCIPquadprecProdQD(tmp, cutaj, SCIPvarGetUbGlobal(var));
            SCIPquadprecSumQQ(*cutrhs, *cutrhs, tmp);
         }
         else
         {
            assert(!SCIPisInfinity(scip, SCIPvarGetUbLocal(var)));
            SCIPquadprecProdQD(tmp, cutaj, SCIPvarGetUbLocal(var));
            SCIPquadprecSumQQ(*cutrhs, *cutrhs, tmp);
         }
      }
   }

   /* now process the continuous variables; postpone deletetion of zeros till all continuous variables have been processed */
   aggrrowintstart = i + 1;

#ifndef NDEBUG
   /* in a strong CG cut, cut coefficients of continuous variables are always zero; check this in debug mode */
   for( i = 0; i < aggrrowintstart; ++i )
   {
      int v;

      v = cutinds[i];
      assert(firstcontvar <= v && v < SCIPgetNVars(scip));

      {
         SCIP_VAR* var;
         SCIP_Real QUAD(aj);

         var = vars[v];
         assert(var != NULL);
         assert(!SCIPvarIsIntegral(var));
         assert(SCIPvarGetProbindex(var) == v);
         assert(varsign[i] == +1 || varsign[i] == -1);

         /* calculate the coefficient in the retransformed cut */
         QUAD_ARRAY_LOAD(aj, cutcoefs, v);
         QUAD_SCALE(aj, varsign[i]);

         assert(QUAD_ROUND(aj) >= 0.0);
      }
   }
#endif

   /* move integer variables to the empty position of the continuous variables */
   if( aggrrowintstart > 0 )
   {
      SCIP_Real QUAD(tmp);
      assert(aggrrowintstart <= *nnz);

      QUAD_ASSIGN(tmp, 0.0);

      for( i = 0; i < aggrrowintstart; ++i )
      {
         QUAD_ARRAY_STORE(cutcoefs, cutinds[i], tmp);
      }

      *nnz -= aggrrowintstart;
      if( *nnz < aggrrowintstart )
      {
         BMScopyMemoryArray(cutinds, cutinds + aggrrowintstart, *nnz);
      }
      else
      {
         BMScopyMemoryArray(cutinds, cutinds + *nnz, aggrrowintstart);
      }
   }

   return SCIP_OKAY;
}

/** substitute aggregated slack variables:
 *
 *  The coefficient of the slack variable s_r is equal to the row's weight times the slack's sign, because the slack
 *  variable only appears in its own row: \f$ a^\prime_r = scale * weight[r] * slacksign[r] \f$.
 *
 *  Depending on the slacks type (integral or continuous), its coefficient in the cut calculates as follows:
 * \f[
 * \begin{array}{rll}
 *    integers:  & \hat{a}_r = \tilde{a}_r = down(a^\prime_r)                  &, if \qquad f_r <= f0 \\
 *               & \hat{a}_r = \tilde{a}_r = down(a^\prime_r) + p_r/(k + 1)    &, if \qquad f_r >  f0 \\
 *    continuous:& \hat{a}_r = \tilde{a}_r = 0                                 &, if \qquad a^\prime_r >= 0 \\
 *               & \mbox{no strong CG cut found}                               &, if \qquad a^\prime_r <  0
 * \end{array}
 * \f]
 *
 *  Substitute \f$ \hat{a}_r * s_r \f$ by adding \f$ \hat{a}_r \f$ times the slack's definition to the cut.
 */
static
SCIP_RETCODE cutsSubstituteStrongCG(
   SCIP*                 scip,
   SCIP_Real*            weights,            /**< row weights in row summation */
   int*                  slacksign,          /**< stores the sign of the row's slack variable in summation */
   int*                  rowinds,            /**< sparsity pattern of used rows */
   int                   nrowinds,           /**< number of used rows */
   SCIP_Real             scale,              /**< additional scaling factor multiplied to all rows */
   SCIP_Real*            cutcoefs,           /**< array of coefficients of cut */
   QUAD(SCIP_Real*       cutrhs),            /**< pointer to right hand side of cut */
   int*                  cutinds,            /**< array of variables problem indices for non-zero coefficients in cut */
   int*                  nnz,                /**< number of non-zeros in cut */
   QUAD(SCIP_Real        f0),                /**< fractional value of rhs */
   SCIP_Real             k                   /**< factor to strengthen strongcg cut */
   )
{  /*lint --e{715}*/
   SCIP_ROW** rows;
   SCIP_Real QUAD(onedivoneminusf0);
   int i;

   assert(scip != NULL);
   assert(weights != NULL);
   assert(slacksign != NULL);
   assert(rowinds != NULL);
   assert(SCIPisPositive(scip, scale));
   assert(cutcoefs != NULL);
   assert(QUAD_HI(cutrhs) != NULL);
   assert(cutinds != NULL);
   assert(nnz != NULL);
   assert(0.0 < QUAD_ROUND(f0) && QUAD_ROUND(f0) < 1.0);

   SCIPquadprecSumQD(onedivoneminusf0, -f0, 1.0);
   SCIPquadprecDivDQ(onedivoneminusf0, 1.0, onedivoneminusf0);

   rows = SCIPgetLPRows(scip);
   for( i = 0; i < nrowinds; i++ )
   {
      SCIP_ROW* row;
      SCIP_Real pr;
      SCIP_Real QUAD(ar);
      SCIP_Real downar;
      SCIP_Real QUAD(cutar);
      SCIP_Real QUAD(fr);
      SCIP_Real mul;
      int r;

      r = rowinds[i];
      assert(0 <= r && r < SCIPgetNLPRows(scip));
      assert(slacksign[i] == -1 || slacksign[i] == +1);
      assert(!SCIPisZero(scip, weights[i]));

      row = rows[r];
      assert(row != NULL);
      assert(row->len == 0 || row->cols != NULL);
      assert(row->len == 0 || row->cols_index != NULL);
      assert(row->len == 0 || row->vals != NULL);

      /* get the slack's coefficient a'_r in the aggregated row */
      SCIPquadprecProdDD(ar, slacksign[i] * scale, weights[i]);

      /* calculate slack variable's coefficient a^_r in the cut */
      if( row->integral )
      {
         /* slack variable is always integral: */
         downar = EPSFLOOR(QUAD_ROUND(ar), QUAD_EPSILON);
         SCIPquadprecSumQD(fr, ar, -downar);

         if( SCIPisLE(scip, QUAD_ROUND(fr), QUAD_ROUND(f0)) )
            QUAD_ASSIGN(cutar, downar);
         else
         {
            SCIPquadprecSumQQ(cutar, fr, -f0);
            SCIPquadprecProdQQ(cutar, cutar, onedivoneminusf0);
            SCIPquadprecProdQD(cutar, cutar, k);
            pr = SCIPceil(scip, QUAD_ROUND(cutar));
            assert(pr >= 0); /* should be >= 1, but due to rounding bias can be 0 if fr almost equal to f0 */
            assert(pr <= k);
            SCIPquadprecDivDD(cutar, pr, k + 1.0);
            SCIPquadprecSumQD(cutar, cutar, downar);
         }
      }
      else
      {
         /* slack variable is continuous: */
         assert(QUAD_ROUND(ar) >= 0.0);
         continue; /* slack can be ignored, because its coefficient is reduced to 0.0 */
      }

>>>>>>> 92701fb2
      /* if the coefficient was reduced to zero, ignore the slack variable */
      if( EPSZ(QUAD_ROUND(cutar), QUAD_EPSILON) )
         continue;

      /* depending on the slack's sign, we have
       *   a*x + c + s == rhs  =>  s == - a*x - c + rhs,  or  a*x + c - s == lhs  =>  s == a*x + c - lhs
       * substitute a^_r * s_r by adding a^_r times the slack's definition to the cut.
       */
      mul = -slacksign[i] * QUAD_ROUND(cutar);

      /* add the slack's definition multiplied with a^_j to the cut */
      SCIP_CALL( varVecAddScaledRowCoefsQuad(cutinds, cutcoefs, nnz, row, mul) );

      /* move slack's constant to the right hand side */
      if( slacksign[i] == +1 )
      {
         SCIP_Real rhs;

         /* a*x + c + s == rhs  =>  s == - a*x - c + rhs: move a^_r * (rhs - c) to the right hand side */
         assert(!SCIPisInfinity(scip, row->rhs));
         rhs = row->rhs - row->constant;
         if( row->integral )
         {
            /* the right hand side was implicitly rounded down in row aggregation */
            rhs = SCIPfloor(scip, rhs);
         }

         SCIPquadprecProdQD(cutar, cutar, rhs);
         SCIPquadprecSumQQ(*cutrhs, *cutrhs, -cutar);
      }
      else
      {
         SCIP_Real lhs;

         /* a*x + c - s == lhs  =>  s == a*x + c - lhs: move a^_r * (c - lhs) to the right hand side */
         assert(!SCIPisInfinity(scip, -row->lhs));
         lhs = row->lhs - row->constant;
         if( row->integral )
         {
            /* the left hand side was implicitly rounded up in row aggregation */
            lhs = SCIPceil(scip, lhs);
         }

         SCIPquadprecProdQD(cutar, cutar, lhs);
         SCIPquadprecSumQQ(*cutrhs, *cutrhs, cutar);
      }
   }

   /* relax rhs to zero, if it's very close to */
   if( QUAD_ROUND(*cutrhs) < 0.0 && QUAD_ROUND(*cutrhs) >= SCIPepsilon(scip) )
      QUAD_ASSIGN(*cutrhs, 0.0);

   return SCIP_OKAY;
}


/** calculates a strong CG cut out of the weighted sum of LP rows given by an aggregation row; the
 *  aggregation row must not contain non-zero weights for modifiable rows, because these rows cannot
 *  participate in a strongcg cut
 *
 *  @return \ref SCIP_OKAY is returned if everything worked. Otherwise a suitable error code is passed. See \ref
 *          SCIP_Retcode "SCIP_RETCODE" for a complete list of error codes.
 *
 *  @pre This method can be called if @p scip is in one of the following stages:
 *       - \ref SCIP_STAGE_SOLVING
 *
 *  See \ref SCIP_Stage "SCIP_STAGE" for a complete list of all possible solving stages.
 */
SCIP_RETCODE SCIPcalcStrongCG(
   SCIP*                 scip,               /**< SCIP data structure */
   SCIP_SOL*             sol,                /**< the solution that should be separated, or NULL for LP solution */
<<<<<<< HEAD
=======
   SCIP_Bool             postprocess,        /**< apply a post-processing step to the resulting cut? */
>>>>>>> 92701fb2
   SCIP_Real             boundswitch,        /**< fraction of domain up to which lower bound is used in transformation */
   SCIP_Bool             usevbds,            /**< should variable bounds be used in bound transformation? */
   SCIP_Bool             allowlocal,         /**< should local information allowed to be used, resulting in a local cut? */
   SCIP_Real             minfrac,            /**< minimal fractionality of rhs to produce strong CG cut for */
   SCIP_Real             maxfrac,            /**< maximal fractionality of rhs to produce strong CG cut for */
   SCIP_Real             scale,              /**< additional scaling factor multiplied to all rows */
   SCIP_AGGRROW*         aggrrow,            /**< the aggregation row to compute a flow cover cut for */
   SCIP_Real*            cutcoefs,           /**< array to store the non-zero coefficients in the cut */
   SCIP_Real*            cutrhs,             /**< pointer to store the right hand side of the cut */
   int*                  cutinds,            /**< array to store the problem indices of variables with a non-zero coefficient in the cut */
   int*                  cutnnz,             /**< pointer to store the number of non-zeros in the cut */
   SCIP_Real*            cutefficacy,        /**< pointer to store the efficacy of the cut, or NULL */
   int*                  cutrank,            /**< pointer to return rank of generated cut */
   SCIP_Bool*            cutislocal,         /**< pointer to store whether the generated cut is only valid locally */
   SCIP_Bool*            success             /**< pointer to store whether a valid cut was returned */
   )
{
   int i;
   int nvars;
   int* varsign;
   int* boundtype;
   SCIP_Real* tmpcoefs;
   SCIP_Real downrhs;
   SCIP_Real QUAD(f0);
   SCIP_Real QUAD(tmp);
   SCIP_Real QUAD(rhs);
   SCIP_Real k;
   SCIP_Bool freevariable;
   SCIP_Bool localbdsused;

   assert(scip != NULL);
   assert(aggrrow != NULL);
   assert(SCIPisPositive(scip, scale));
<<<<<<< HEAD
   assert(cutefficacy != NULL);
=======
>>>>>>> 92701fb2
   assert(cutcoefs != NULL);
   assert(cutrhs != NULL);
   assert(cutinds != NULL);
   assert(success != NULL);
   assert(cutislocal != NULL);

   SCIPdebugMessage("calculating strong CG cut (scale: %g)\n", scale);

   *success = FALSE;

   /* allocate temporary memory */
   nvars = SCIPgetNVars(scip);
   SCIP_CALL( SCIPallocBufferArray(scip, &varsign, nvars) );
   SCIP_CALL( SCIPallocBufferArray(scip, &boundtype, nvars) );
   SCIP_CALL( SCIPallocCleanBufferArray(scip, &tmpcoefs, QUAD_ARRAY_SIZE(nvars)) );

   /* initialize cut with aggregation */
   *cutnnz = aggrrow->nnz;
   *cutislocal = aggrrow->local;
   SCIPquadprecProdQD(rhs, aggrrow->rhs, scale);

   if( *cutnnz > 0 )
   {
      BMScopyMemoryArray(cutinds, aggrrow->inds, *cutnnz);

      for( i = 0; i < *cutnnz; ++i )
      {
         SCIP_Real QUAD(coef);
         int j = cutinds[i];

         QUAD_ARRAY_LOAD(coef, aggrrow->vals, j);
         SCIPquadprecProdQD(coef, coef, scale);

         QUAD_HI(coef) = NONZERO(QUAD_HI(coef));
         assert(QUAD_HI(coef) != 0.0);

         QUAD_ARRAY_STORE(tmpcoefs, j, coef);
      }

      /* Transform equation  a*x == b, lb <= x <= ub  into standard form
       *   a'*x' == b, 0 <= x' <= ub'.
       *
       * Transform variables (lb or ub):
       *   x'_j := x_j - lb_j,   x_j == x'_j + lb_j,   a'_j ==  a_j,   if lb is used in transformation
       *   x'_j := ub_j - x_j,   x_j == ub_j - x'_j,   a'_j == -a_j,   if ub is used in transformation
       * and move the constant terms "a_j * lb_j" or "a_j * ub_j" to the rhs.
       *
       * Transform variables (vlb or vub):
       *   x'_j := x_j - (bl_j * zl_j + dl_j),   x_j == x'_j + (bl_j * zl_j + dl_j),   a'_j ==  a_j,   if vlb is used in transf.
       *   x'_j := (bu_j * zu_j + du_j) - x_j,   x_j == (bu_j * zu_j + du_j) - x'_j,   a'_j == -a_j,   if vub is used in transf.
       * move the constant terms "a_j * dl_j" or "a_j * du_j" to the rhs, and update the coefficient of the VLB variable:
       *   a_{zl_j} := a_{zl_j} + a_j * bl_j, or
       *   a_{zu_j} := a_{zu_j} + a_j * bu_j
       */
      SCIP_CALL( cutsTransformStrongCG(scip, sol, boundswitch, usevbds, allowlocal,
                                       tmpcoefs, QUAD(&rhs), cutinds, cutnnz, varsign, boundtype, &freevariable, &localbdsused) );

      assert(allowlocal || !localbdsused);
      *cutislocal = *cutislocal || localbdsused;

      if( freevariable )
         goto TERMINATE;

      SCIPdebug(printCutQuad(scip, NULL, cutcoefs, QUAD(rhs), cutinds, *cutnnz, FALSE, FALSE));
   }

   /* Calculate
    *  - fractionalities  f_0 := b - down(b), f_j := a'_j - down(a'_j)
    *  - integer k >= 1 with 1/(k + 1) <= f_0 < 1/k
    *    (=> k = up(1/f_0) + 1)
    *  - integer 1 <= p_j <= k with f_0 + ((p_j - 1) * (1 - f_0)/k) < f_j <= f_0 + (p_j * (1 - f_0)/k)
    *    (=> p_j = up( (f_j - f_0)/((1 - f_0)/k) ))
    * and derive strong CG cut
    *   a~*x' <= (k+1) * down(b)
    * integers :  a~_j = down(a'_j)                , if f_j <= f_0
    *             a~_j = down(a'_j) + p_j/(k + 1)  , if f_j >  f_0
    * continuous: a~_j = 0                         , if a'_j >= 0
    *             no strong CG cut found          , if a'_j <  0
    *
    * Transform inequality back to a^*x <= rhs:
    *
    * (lb or ub):
    *   x'_j := x_j - lb_j,   x_j == x'_j + lb_j,   a'_j ==  a_j,   a^_j :=  a~_j,   if lb was used in transformation
    *   x'_j := ub_j - x_j,   x_j == ub_j - x'_j,   a'_j == -a_j,   a^_j := -a~_j,   if ub was used in transformation
    * and move the constant terms
    *   -a~_j * lb_j == -a^_j * lb_j, or
    *    a~_j * ub_j == -a^_j * ub_j
    * to the rhs.
    *
    * (vlb or vub):
    *   x'_j := x_j - (bl_j * zl_j + dl_j),   x_j == x'_j + (bl_j * zl_j + dl_j),   a'_j ==  a_j,   a^_j :=  a~_j,   (vlb)
    *   x'_j := (bu_j * zu_j + du_j) - x_j,   x_j == (bu_j * zu_j + du_j) - x'_j,   a'_j == -a_j,   a^_j := -a~_j,   (vub)
    * move the constant terms
    *   -a~_j * dl_j == -a^_j * dl_j, or
    *    a~_j * du_j == -a^_j * du_j
    * to the rhs, and update the VB variable coefficients:
    *   a^_{zl_j} := a^_{zl_j} - a~_j * bl_j == a^_{zl_j} - a^_j * bl_j, or
    *   a^_{zu_j} := a^_{zu_j} + a~_j * bu_j == a^_{zu_j} - a^_j * bu_j
    */
   downrhs = SCIPfloor(scip, QUAD_ROUND(rhs));

   /* numerics are not reliable */
   if( SCIPisFeasEQ(scip, QUAD_ROUND(rhs), downrhs) )
      goto TERMINATE;

   SCIPquadprecSumQD(f0, rhs, -downrhs);
   if( QUAD_ROUND(f0) < minfrac || QUAD_ROUND(f0) > maxfrac )
      goto TERMINATE;

   /* renormalize the f0 value */
   SCIPquadprecSumDD(f0, QUAD_HI(f0), QUAD_LO(f0));

   SCIPquadprecDivDQ(tmp, 1.0, f0);
   k = SCIPround(scip, ceil(QUAD_ROUND(tmp)) - 1.0);

   QUAD_ASSIGN(rhs, downrhs);

   if( *cutnnz > 0 )
   {
      SCIP_CALL( cutsRoundStrongCG(scip, tmpcoefs, QUAD(&rhs), cutinds, cutnnz, varsign, boundtype, QUAD(f0), k) );
      SCIPdebug(printCutQuad(scip, sol, cutcoefs, QUAD(rhs), cutinds, *cutnnz, FALSE, FALSE));
   }

   /* substitute aggregated slack variables:
    *
    * The coefficient of the slack variable s_r is equal to the row's weight times the slack's sign, because the slack
    * variable only appears in its own row:
    *    a'_r = scale * weight[r] * slacksign[r].
    *
    * Depending on the slacks type (integral or continuous), its coefficient in the cut calculates as follows:
    *   integers :  a^_r = a~_r = (k + 1) * down(a'_r)        , if f_r <= f0
    *               a^_r = a~_r = (k + 1) * down(a'_r) + p_r  , if f_r >  f0
    *   continuous: a^_r = a~_r = 0                           , if a'_r >= 0
    *               a^_r = a~_r = a'_r/(1 - f0)               , if a'_r <  0
    *
    * Substitute a^_r * s_r by adding a^_r times the slack's definition to the cut.
    */
   SCIP_CALL( cutsSubstituteStrongCG(scip, aggrrow->rowweights, aggrrow->slacksign, aggrrow->rowsinds,
                          aggrrow->nrows, scale, tmpcoefs, QUAD(&rhs), cutinds, cutnnz, QUAD(f0), k) );
   SCIPdebug(printCutQuad(scip, sol, cutcoefs, QUAD(rhs), cutinds, *cutnnz, FALSE, FALSE));

   /* remove all nearly-zero coefficients from strong CG row and relax the right hand side correspondingly in order to
    * prevent numerical rounding errors
    */
<<<<<<< HEAD
   cleanupCutQuad(scip, *cutislocal, cutinds, tmpcoefs, cutnnz, QUAD(&rhs));
   SCIPdebug(printCutQuad(scip, sol, cutcoefs, QUAD(rhs), cutinds, *cutnnz, FALSE, FALSE));

   *success = TRUE;
   *cutrhs = QUAD_ROUND(rhs);

   /* store cut in given array in sparse representation and clean buffer array */
   for( i = 0; i < *cutnnz; ++i )
   {
      SCIP_Real QUAD(coef);
      int j = cutinds[i];

      QUAD_ARRAY_LOAD(coef, tmpcoefs, j);
      assert(QUAD_HI(coef) != 0.0);

      cutcoefs[i] = QUAD_ROUND(coef);
      QUAD_ASSIGN(coef, 0.0);
      QUAD_ARRAY_STORE(tmpcoefs, j, coef);
   }

   if( cutefficacy != NULL )
      *cutefficacy = calcEfficacy(scip, sol, cutcoefs, *cutrhs, cutinds, *cutnnz);

   if( cutrank != NULL )
      *cutrank = aggrrow->rank + 1;
=======
   if( postprocess )
   {
      postprocessCutQuad(scip, *cutislocal, cutinds, tmpcoefs, cutnnz, QUAD(&rhs), success);
   }
   else
   {
      *success = ! removeZerosQuad(scip, SCIPsumepsilon(scip), *cutislocal, tmpcoefs, QUAD(&rhs), cutinds, cutnnz);
   }
   SCIPdebug(printCutQuad(scip, sol, cutcoefs, QUAD(rhs), cutinds, *cutnnz, FALSE, FALSE));

   if( *success )
   {
      *cutrhs = QUAD_ROUND(rhs);

      /* store cut in given array in sparse representation and clean buffer array */
      for( i = 0; i < *cutnnz; ++i )
      {
         SCIP_Real QUAD(coef);
         int j = cutinds[i];

         QUAD_ARRAY_LOAD(coef, tmpcoefs, j);
         assert(QUAD_HI(coef) != 0.0);

         cutcoefs[i] = QUAD_ROUND(coef);
         QUAD_ASSIGN(coef, 0.0);
         QUAD_ARRAY_STORE(tmpcoefs, j, coef);
      }

      if( cutefficacy != NULL )
         *cutefficacy = calcEfficacy(scip, sol, cutcoefs, *cutrhs, cutinds, *cutnnz);

      if( cutrank != NULL )
         *cutrank = aggrrow->rank + 1;
   }
>>>>>>> 92701fb2

  TERMINATE:

   /* if we aborted early the tmpcoefs array needs to be cleaned */
   if( !(*success) )
   {
      QUAD_ASSIGN(tmp, 0.0);

      for( i = 0; i < *cutnnz; ++i )
      {
         QUAD_ARRAY_STORE(tmpcoefs, cutinds[i], tmp);
      }
   }

   /* free temporary memory */
   SCIPfreeCleanBufferArray(scip, &tmpcoefs);
   SCIPfreeBufferArray(scip, &boundtype);
   SCIPfreeBufferArray(scip, &varsign);

   return SCIP_OKAY;
}<|MERGE_RESOLUTION|>--- conflicted
+++ resolved
@@ -200,22 +200,14 @@
    assert(cutcoefs != NULL);
    assert(cutinds != NULL);
 
-<<<<<<< HEAD
-   norm = MAX(1e-6, SCIPgetVectorEfficacyNorm(scip, cutcoefs, cutnnz));
-=======
->>>>>>> 92701fb2
    vars = SCIPgetVars(scip);
 
    activity = 0.0;
    for( i = 0; i < cutnnz; ++i )
       activity += cutcoefs[i] * SCIPgetSolVal(scip, sol, vars[cutinds[i]]);
 
-<<<<<<< HEAD
-   return (activity - cutrhs) / norm;
-=======
    norm = SCIPgetVectorEfficacyNorm(scip, cutcoefs, cutnnz);
    return (activity - cutrhs) / MAX(1e-6, norm);
->>>>>>> 92701fb2
 }
 
 static
@@ -301,11 +293,6 @@
    assert(cutcoefs != NULL);
    assert(cutinds != NULL);
    assert(scip->set != NULL);
-<<<<<<< HEAD
-
-   norm = MAX(1e-6, calcEfficacyNormQuad(scip, cutcoefs, cutinds, cutnnz));
-=======
->>>>>>> 92701fb2
 
    vars = SCIPgetVars(scip);
 
@@ -316,76 +303,6 @@
       activity += QUAD_ROUND(coef) * SCIPgetSolVal(scip, sol, vars[cutinds[i]]);
    }
 
-<<<<<<< HEAD
-   return (activity - cutrhs) / norm;
-}
-
-
-/* =========================================== aggregation row =========================================== */
-
-
-/** create an empty aggregation row */
-SCIP_RETCODE SCIPaggrRowCreate(
-   SCIP*                 scip,               /**< SCIP data structure */
-   SCIP_AGGRROW**        aggrrow             /**< pointer to return aggregation row */
-   )
-{
-   int nvars;
-   assert(scip != NULL);
-   assert(aggrrow != NULL);
-
-   SCIP_CALL( SCIPallocBlockMemory(scip, aggrrow) );
-
-   nvars = SCIPgetNVars(scip);
-
-   SCIP_CALL( SCIPallocBlockMemoryArray(scip, &(*aggrrow)->vals, QUAD_ARRAY_SIZE(nvars)) );
-   SCIP_CALL( SCIPallocBlockMemoryArray(scip, &(*aggrrow)->inds, nvars) );
-
-   BMSclearMemoryArray((*aggrrow)->vals, QUAD_ARRAY_SIZE(nvars));
-
-   (*aggrrow)->local = FALSE;
-   (*aggrrow)->nnz = 0;
-   (*aggrrow)->rank = 0;
-   QUAD_ASSIGN((*aggrrow)->rhs, 0.0);
-   (*aggrrow)->rowsinds = NULL;
-   (*aggrrow)->slacksign = NULL;
-   (*aggrrow)->rowweights = NULL;
-   (*aggrrow)->nrows = 0;
-   (*aggrrow)->rowssize = 0;
-
-   return SCIP_OKAY;
-}
-
-/** free a aggregation row */
-void SCIPaggrRowFree(
-   SCIP*                 scip,               /**< SCIP data structure */
-   SCIP_AGGRROW**        aggrrow             /**< pointer to aggregation row that should be freed */
-   )
-{
-   int nvars;
-   assert(scip != NULL);
-   assert(aggrrow != NULL);
-
-   nvars = SCIPgetNVars(scip);
-
-   SCIPfreeBlockMemoryArray(scip, &(*aggrrow)->inds, nvars);
-   SCIPfreeBlockMemoryArray(scip, &(*aggrrow)->vals, QUAD_ARRAY_SIZE(nvars));
-   SCIPfreeBlockMemoryArrayNull(scip, &(*aggrrow)->rowsinds, (*aggrrow)->rowssize);
-   SCIPfreeBlockMemoryArrayNull(scip, &(*aggrrow)->slacksign, (*aggrrow)->rowssize);
-   SCIPfreeBlockMemoryArrayNull(scip, &(*aggrrow)->rowweights, (*aggrrow)->rowssize);
-   SCIPfreeBlockMemory(scip, aggrrow);
-}
-
-/** output aggregation row to file stream */
-void SCIPaggrRowPrint(
-   SCIP*                 scip,               /**< SCIP data structure */
-   SCIP_AGGRROW*         aggrrow,            /**< pointer to return aggregation row */
-   FILE*                 file                /**< output file (or NULL for standard output) */
-   )
-{
-   SCIP_VAR** vars;
-   SCIP_MESSAGEHDLR* messagehdlr;
-=======
    norm = calcEfficacyNormQuad(scip, cutcoefs, cutinds, cutnnz);
    return (activity - cutrhs) / MAX(1e-6, norm);
 }
@@ -402,91 +319,9 @@
    int*                  cutnnz              /**< the number of non-zeros in the cut */
    )
 {
->>>>>>> 92701fb2
    int i;
    SCIP_VAR** vars;
 
-<<<<<<< HEAD
-   assert(scip != NULL);
-   assert(aggrrow != NULL);
-
-   vars = SCIPgetVars(scip);
-   assert(vars != NULL);
-
-   messagehdlr = SCIPgetMessagehdlr(scip);
-   assert(messagehdlr);
-
-   /* print coefficients */
-   if( aggrrow->nnz == 0 )
-      SCIPmessageFPrintInfo(messagehdlr, file, "0 ");
-
-   for( i = 0; i < aggrrow->nnz; ++i )
-   {
-      SCIP_Real QUAD(val);
-
-      QUAD_ARRAY_LOAD(val, aggrrow->vals, aggrrow->inds[i]);
-      assert(SCIPvarGetProbindex(vars[aggrrow->inds[i]]) == aggrrow->inds[i]);
-      SCIPmessageFPrintInfo(messagehdlr, file, "%+.15g<%s> ", QUAD_ROUND(val), SCIPvarGetName(vars[aggrrow->inds[i]]));
-   }
-
-   /* print right hand side */
-   SCIPmessageFPrintInfo(messagehdlr, file, "<= %.15g\n", QUAD_ROUND(aggrrow->rhs));
-}
-
-/** copy a aggregation row */
-SCIP_RETCODE SCIPaggrRowCopy(
-   SCIP*                 scip,               /**< SCIP data structure */
-   SCIP_AGGRROW**        aggrrow,            /**< pointer to return aggregation row */
-   SCIP_AGGRROW*         source              /**< source aggregation row */
-   )
-{
-   int nvars;
-
-   assert(scip != NULL);
-   assert(aggrrow != NULL);
-   assert(source != NULL);
-
-   nvars = SCIPgetNVars(scip);
-   SCIP_CALL( SCIPallocBlockMemory(scip, aggrrow) );
-
-   SCIP_CALL( SCIPduplicateBlockMemoryArray(scip, &(*aggrrow)->vals, source->vals, QUAD_ARRAY_SIZE(nvars)) );
-   SCIP_CALL( SCIPduplicateBlockMemoryArray(scip, &(*aggrrow)->inds, source->inds, nvars) );
-   (*aggrrow)->nnz = source->nnz;
-   QUAD_ASSIGN_Q((*aggrrow)->rhs, source->rhs);
-
-   if( source->nrows > 0 )
-   {
-      assert(source->rowsinds != NULL);
-      assert(source->slacksign != NULL);
-      assert(source->rowweights != NULL);
-
-      SCIP_CALL( SCIPduplicateBlockMemoryArray(scip, &(*aggrrow)->rowsinds, source->rowsinds, source->nrows) );
-      SCIP_CALL( SCIPduplicateBlockMemoryArray(scip, &(*aggrrow)->slacksign, source->slacksign, source->nrows) );
-      SCIP_CALL( SCIPduplicateBlockMemoryArray(scip, &(*aggrrow)->rowweights, source->rowweights, source->nrows) );
-   }
-   else
-   {
-      (*aggrrow)->rowsinds = NULL;
-      (*aggrrow)->slacksign = NULL;
-      (*aggrrow)->rowweights = NULL;
-   }
-
-   (*aggrrow)->nrows = source->nrows;
-   (*aggrrow)->rowssize = source->nrows;
-   (*aggrrow)->rank = source->rank;
-   (*aggrrow)->local = source->local;
-
-   return SCIP_OKAY;
-}
-
-/** add weighted row to aggregation row */
-SCIP_RETCODE SCIPaggrRowAddRow(
-   SCIP*                 scip,               /**< SCIP data structure */
-   SCIP_AGGRROW*         aggrrow,            /**< aggregation row */
-   SCIP_ROW*             row,                /**< row to add to aggregation row */
-   SCIP_Real             weight,             /**< scale for adding given row to aggregation row */
-   int                   sidetype            /**< specify row side type (-1 = lhs, 0 = automatic, 1 = rhs) */
-=======
    vars = SCIPgetVars(scip);
 
    for( i = 0; i < *cutnnz; )
@@ -618,7 +453,6 @@
    QUAD(SCIP_Real*       cutrhs),            /**< the right hand side of the cut */
    int*                  cutinds,            /**< array of the problem indices of variables with a non-zero coefficient in the cut */
    int*                  cutnnz              /**< the number of non-zeros in the cut */
->>>>>>> 92701fb2
    )
 {
    int i;
@@ -628,7 +462,642 @@
    SCIP_Real maxact;
    SCIP_Real maxabsval;
 
-<<<<<<< HEAD
+   QUAD_ASSIGN(maxacttmp, 0.0);
+
+   vars = SCIPgetVars(scip);
+   maxabsval = 0.0;
+   nintegralvars = SCIPgetNVars(scip) - SCIPgetNContVars(scip);
+
+   /* loop over non-zeros and remove values below minval; values above QUAD_EPSILON are cancelled with their bound
+    * to avoid numerical rounding errors
+    */
+   for( i = 0; i < *cutnnz; ++i )
+   {
+      SCIP_Real QUAD(val);
+
+      assert(cutinds[i] >= 0);
+      assert(vars[cutinds[i]] != NULL);
+
+      QUAD_ARRAY_LOAD(val, cutcoefs, cutinds[i]);
+
+      if( QUAD_ROUND(val) < 0.0 )
+      {
+         SCIP_Real lb = cutislocal ? SCIPvarGetLbLocal(vars[cutinds[i]]) : SCIPvarGetLbGlobal(vars[cutinds[i]]);
+
+         if( SCIPisInfinity(scip, -lb) )
+            return FALSE;
+
+         if( cutinds[i] < nintegralvars )
+            maxabsval = MAX(maxabsval, -QUAD_ROUND(val));
+
+         SCIPquadprecProdQD(val, val, lb);
+
+         SCIPquadprecSumQQ(maxacttmp, maxacttmp, val);
+      }
+      else
+      {
+         SCIP_Real ub = cutislocal ? SCIPvarGetUbLocal(vars[cutinds[i]]) : SCIPvarGetUbGlobal(vars[cutinds[i]]);
+
+         if( SCIPisInfinity(scip, ub) )
+            return FALSE;
+
+         if( cutinds[i] < nintegralvars )
+            maxabsval = MAX(maxabsval, QUAD_ROUND(val));
+
+         SCIPquadprecProdQD(val, val, ub);
+
+         SCIPquadprecSumQQ(maxacttmp, maxacttmp, val);
+      }
+   }
+
+   maxact = QUAD_ROUND(maxacttmp);
+
+   /* cut is redundant in activity bounds */
+   if( SCIPisFeasLE(scip, maxact, QUAD_ROUND(*cutrhs)) )
+      return TRUE;
+
+   /* no coefficient tightening can be performed since the precondition doesn't hold for any of the variables */
+   if( SCIPisGT(scip, maxact - maxabsval, QUAD_ROUND(*cutrhs)) )
+      return FALSE;
+
+   /* loop over the integral variables and try to tighten the coefficients; see cons_linear for more details */
+   for( i = 0; i < *cutnnz; )
+   {
+      SCIP_Real QUAD(val);
+
+      if( cutinds[i] >= nintegralvars )
+      {
+         ++i;
+         continue;
+      }
+
+      QUAD_ARRAY_LOAD(val, cutcoefs, cutinds[i]);
+
+      assert(SCIPvarIsIntegral(vars[cutinds[i]]));
+
+      if( QUAD_ROUND(val) < 0.0 && SCIPisLE(scip, maxact + QUAD_ROUND(val), QUAD_ROUND(*cutrhs)) )
+      {
+         SCIP_Real QUAD(coef);
+         SCIP_Real lb = cutislocal ? SCIPvarGetLbLocal(vars[cutinds[i]]) : SCIPvarGetLbGlobal(vars[cutinds[i]]);
+
+         SCIPquadprecSumQQ(coef, *cutrhs, -maxacttmp);
+         if( !SCIPisSumRelEQ(scip, QUAD_ROUND(coef), QUAD_ROUND(val)) )
+         {
+            SCIP_Real QUAD(delta);
+            SCIP_Real QUAD(tmp);
+
+            SCIPquadprecSumQQ(delta, -val, coef);
+            SCIPquadprecProdQD(delta, delta, lb);
+
+            SCIPquadprecSumQQ(tmp, delta, *cutrhs);
+            SCIPdebugPrintf("tightened coefficient from %g to %g; rhs changed from %g to %g; the bounds are [%g,%g]\n",
+                   QUAD_ROUND(val), QUAD_ROUND(coef), QUAD_ROUND(*cutrhs), QUAD_ROUND(tmp), lb,
+                   cutislocal ? SCIPvarGetUbLocal(vars[cutinds[i]]) : SCIPvarGetUbGlobal(vars[cutinds[i]]));
+            QUAD_ASSIGN_Q(*cutrhs, tmp);
+
+            assert(!SCIPisPositive(scip, QUAD_ROUND(coef)));
+
+            if( SCIPisNegative(scip, QUAD_ROUND(coef)) )
+            {
+               SCIPquadprecSumQQ(maxacttmp, maxacttmp, delta);
+               maxact = QUAD_ROUND(maxacttmp);
+               QUAD_ARRAY_STORE(cutcoefs, cutinds[i], coef);
+            }
+            else
+            {
+               QUAD_ASSIGN(coef, 0.0);
+               QUAD_ARRAY_STORE(cutcoefs, cutinds[i], coef);
+               --(*cutnnz);
+               cutinds[i] = cutinds[*cutnnz];
+               continue;
+            }
+         }
+      }
+      else if( QUAD_ROUND(val) > 0.0 && SCIPisLE(scip, maxact - QUAD_ROUND(val), QUAD_ROUND(*cutrhs)) )
+      {
+         SCIP_Real QUAD(coef);
+         SCIP_Real ub = cutislocal ? SCIPvarGetUbLocal(vars[cutinds[i]]) : SCIPvarGetUbGlobal(vars[cutinds[i]]);
+
+         SCIPquadprecSumQQ(coef, maxacttmp, -*cutrhs);
+
+         if( !SCIPisSumRelEQ(scip, QUAD_ROUND(coef), QUAD_ROUND(val)) )
+         {
+            SCIP_Real QUAD(delta);
+            SCIP_Real QUAD(tmp);
+
+            SCIPquadprecSumQQ(delta, -val, coef);
+            SCIPquadprecProdQD(delta, delta, ub);
+
+            SCIPquadprecSumQQ(tmp, delta, *cutrhs);
+            SCIPdebugPrintf("tightened coefficient from %g to %g; rhs changed from %g to %g; the bounds are [%g,%g]\n",
+                   QUAD_ROUND(val), QUAD_ROUND(coef), QUAD_ROUND(*cutrhs), QUAD_ROUND(tmp),
+                   cutislocal ? SCIPvarGetLbLocal(vars[cutinds[i]]) : SCIPvarGetLbGlobal(vars[cutinds[i]]), ub);
+
+            QUAD_ASSIGN_Q(*cutrhs, tmp);
+
+            assert(SCIPisGE(scip, QUAD_ROUND(coef), 0.0));
+            if( SCIPisPositive(scip, QUAD_ROUND(coef)) )
+            {
+               SCIPquadprecSumQQ(maxacttmp, maxacttmp, delta);
+               maxact = QUAD_ROUND(maxacttmp);
+               QUAD_ARRAY_STORE(cutcoefs, cutinds[i], coef);
+            }
+            else
+            {
+               QUAD_ASSIGN(coef, 0.0);
+               QUAD_ARRAY_STORE(cutcoefs, cutinds[i], coef);
+               --(*cutnnz);
+               cutinds[i] = cutinds[*cutnnz];
+               continue;
+            }
+         }
+      }
+
+      ++i;
+   }
+
+   return FALSE;
+}
+
+/** tighten the coefficients of the given cut based on the maximal activity; see cons_linear.c for details
+ *  the cut is given in a semi-sparse quad precision array; returns TRUE if the cut was detected
+ *  to be redundant due to acitvity bounds
+ */
+static
+SCIP_Bool cutTightenCoefs(
+   SCIP*                 scip,               /**< SCIP data structure */
+   SCIP_Bool             cutislocal,         /**< is the cut local? */
+   SCIP_Real*            cutcoefs,           /**< array of the non-zero coefficients in the cut */
+   QUAD(SCIP_Real*       cutrhs),            /**< the right hand side of the cut */
+   int*                  cutinds,            /**< array of the problem indices of variables with a non-zero coefficient in the cut */
+   int*                  cutnnz              /**< the number of non-zeros in the cut */
+   )
+{
+   int i;
+   int nintegralvars;
+   SCIP_VAR** vars;
+   SCIP_Real QUAD(maxacttmp);
+   SCIP_Real maxact;
+   SCIP_Real maxabsval;
+
+   QUAD_ASSIGN(maxacttmp, 0.0);
+
+   vars = SCIPgetVars(scip);
+   maxabsval = 0.0;
+   nintegralvars = SCIPgetNVars(scip) - SCIPgetNContVars(scip);
+
+   for( i = 0; i < *cutnnz; ++i )
+   {
+      SCIP_Real val;
+
+      assert(cutinds[i] >= 0);
+      assert(vars[cutinds[i]] != NULL);
+
+      val = cutcoefs[cutinds[i]];
+
+      if( val < 0.0 )
+      {
+         SCIP_Real lb = cutislocal ? SCIPvarGetLbLocal(vars[cutinds[i]]) : SCIPvarGetLbGlobal(vars[cutinds[i]]);
+
+         if( SCIPisInfinity(scip, -lb) )
+            return FALSE;
+
+         if( cutinds[i] < nintegralvars )
+            maxabsval = MAX(maxabsval, -val);
+
+         SCIPquadprecSumQD(maxacttmp, maxacttmp, val * lb);
+      }
+      else
+      {
+         SCIP_Real ub = cutislocal ? SCIPvarGetUbLocal(vars[cutinds[i]]) : SCIPvarGetUbGlobal(vars[cutinds[i]]);
+
+         if( SCIPisInfinity(scip, ub) )
+            return FALSE;
+
+         if( cutinds[i] < nintegralvars )
+            maxabsval = MAX(maxabsval, val);
+
+         SCIPquadprecSumQD(maxacttmp, maxacttmp, val * ub);
+      }
+   }
+
+   maxact = QUAD_ROUND(maxacttmp);
+
+   /* cut is redundant in activity bounds */
+   if( SCIPisFeasLE(scip, maxact, QUAD_ROUND(*cutrhs)) )
+      return TRUE;
+
+   /* no coefficient tightening can be performed since the precondition doesn't hold for any of the variables */
+   if( SCIPisGT(scip, maxact - maxabsval, QUAD_ROUND(*cutrhs)) )
+      return FALSE;
+
+   /* loop over the integral variables and try to tighten the coefficients; see cons_linear for more details */
+   for( i = 0; i < *cutnnz; )
+   {
+      SCIP_Real val;
+
+      if( cutinds[i] >= nintegralvars )
+      {
+         ++i;
+         continue;
+      }
+
+      val = cutcoefs[cutinds[i]];
+
+      assert(SCIPvarIsIntegral(vars[cutinds[i]]));
+
+      if( val < 0.0 && SCIPisLE(scip, maxact + val, QUAD_ROUND(*cutrhs)) )
+      {
+         SCIP_Real QUAD(coef);
+         SCIP_Real lb = cutislocal ? SCIPvarGetLbLocal(vars[cutinds[i]]) : SCIPvarGetLbGlobal(vars[cutinds[i]]);
+
+         SCIPquadprecSumQQ(coef, -maxacttmp, *cutrhs);
+
+         if( !SCIPisSumRelEQ(scip, QUAD_ROUND(coef), val) )
+         {
+            SCIP_Real QUAD(delta);
+            SCIP_Real QUAD(tmp);
+
+            SCIPquadprecSumQD(delta, coef, -val);
+            SCIPquadprecProdQD(delta, delta, lb);
+
+            SCIPquadprecSumQQ(tmp, delta, *cutrhs);
+            SCIPdebugPrintf("tightened coefficient from %g to %g; rhs changed from %g to %g; the bounds are [%g,%g]\n",
+                   val, QUAD_ROUND(coef), QUAD_ROUND(*cutrhs), QUAD_ROUND(tmp), lb,
+                   cutislocal ? SCIPvarGetUbLocal(vars[cutinds[i]]) : SCIPvarGetUbGlobal(vars[cutinds[i]]));
+
+            QUAD_ASSIGN_Q(*cutrhs, tmp);
+
+            assert(!SCIPisPositive(scip, QUAD_ROUND(coef)));
+
+            if( SCIPisNegative(scip, QUAD_ROUND(coef)) )
+            {
+               SCIPquadprecSumQQ(maxacttmp, maxacttmp, delta);
+               maxact = QUAD_ROUND(maxacttmp);
+               cutcoefs[cutinds[i]] = QUAD_ROUND(coef);
+            }
+            else
+            {
+               cutcoefs[cutinds[i]] = 0.0;
+               --(*cutnnz);
+               cutinds[i] = cutinds[*cutnnz];
+               continue;
+            }
+         }
+      }
+      else if( val > 0.0 && SCIPisLE(scip, maxact - val, QUAD_ROUND(*cutrhs)) )
+      {
+         SCIP_Real QUAD(coef);
+         SCIP_Real ub = cutislocal ? SCIPvarGetUbLocal(vars[cutinds[i]]) : SCIPvarGetUbGlobal(vars[cutinds[i]]);
+
+         SCIPquadprecSumQQ(coef, maxacttmp, -*cutrhs);
+
+         if( !SCIPisSumRelEQ(scip, QUAD_ROUND(coef), val) )
+         {
+            SCIP_Real QUAD(delta);
+            SCIP_Real QUAD(tmp);
+
+            SCIPquadprecSumQD(delta, coef, -val);
+            SCIPquadprecProdQD(delta, delta, ub);
+
+            SCIPquadprecSumQQ(tmp, delta, *cutrhs);
+            SCIPdebugPrintf("tightened coefficient from %g to %g; rhs changed from %g to %g; the bounds are [%g,%g]\n",
+                   val, QUAD_ROUND(coef), QUAD_ROUND(*cutrhs), QUAD_ROUND(tmp),
+                   cutislocal ? SCIPvarGetLbLocal(vars[cutinds[i]]) : SCIPvarGetLbGlobal(vars[cutinds[i]]), ub);
+
+            QUAD_ASSIGN_Q(*cutrhs, tmp);
+
+            assert(!SCIPisNegative(scip, QUAD_ROUND(coef)));
+
+            if( SCIPisPositive(scip, QUAD_ROUND(coef)) )
+            {
+               SCIPquadprecSumQQ(maxacttmp, maxacttmp, delta);
+               maxact = QUAD_ROUND(maxacttmp);
+               cutcoefs[cutinds[i]] = QUAD_ROUND(coef);
+            }
+            else
+            {
+               cutcoefs[cutinds[i]] = 0.0;
+               --(*cutnnz);
+               cutinds[i] = cutinds[*cutnnz];
+               continue;
+            }
+         }
+      }
+
+      ++i;
+   }
+
+   return FALSE;
+}
+
+/** perform activity based coefficient tigthening on the given cut; returns TRUE if the cut was detected
+ *  to be redundant due to acitvity bounds
+ */
+SCIP_Bool SCIPcutsTightenCoefficients(
+   SCIP*                 scip,               /**< SCIP data structure */
+   SCIP_Bool             cutislocal,         /**< is the cut local? */
+   SCIP_Real*            cutcoefs,           /**< array of the non-zero coefficients in the cut */
+   SCIP_Real*            cutrhs,             /**< the right hand side of the cut */
+   int*                  cutinds,            /**< array of the problem indices of variables with a non-zero coefficient in the cut */
+   int*                  cutnnz              /**< the number of non-zeros in the cut */
+   )
+{
+   int i;
+   int nintegralvars;
+   SCIP_VAR** vars;
+   SCIP_Real QUAD(maxacttmp);
+   SCIP_Real maxact;
+   SCIP_Real maxabsval;
+
+   QUAD_ASSIGN(maxacttmp, 0.0);
+
+   vars = SCIPgetVars(scip);
+   nintegralvars = SCIPgetNVars(scip) - SCIPgetNContVars(scip);
+   maxabsval = 0.0;
+
+   for( i = 0; i < *cutnnz; ++i )
+   {
+      assert(cutinds[i] >= 0);
+      assert(vars[cutinds[i]] != NULL);
+
+      if( cutcoefs[i] < 0.0 )
+      {
+         SCIP_Real lb = cutislocal ? SCIPvarGetLbLocal(vars[cutinds[i]]) : SCIPvarGetLbGlobal(vars[cutinds[i]]);
+
+         if( SCIPisInfinity(scip, -lb) )
+            return FALSE;
+
+         if( cutinds[i] < nintegralvars )
+            maxabsval = MAX(maxabsval, -cutcoefs[i]);
+
+         SCIPquadprecSumQD(maxacttmp, maxacttmp, lb * cutcoefs[i]);
+      }
+      else
+      {
+         SCIP_Real ub = cutislocal ? SCIPvarGetUbLocal(vars[cutinds[i]]) : SCIPvarGetUbGlobal(vars[cutinds[i]]);
+
+         if( SCIPisInfinity(scip, ub) )
+            return FALSE;
+
+         if( cutinds[i] < nintegralvars )
+            maxabsval = MAX(maxabsval, -cutcoefs[i]);
+
+         SCIPquadprecSumQD(maxacttmp, maxacttmp, ub * cutcoefs[i]);
+      }
+   }
+
+   maxact = QUAD_ROUND(maxacttmp);
+
+   /* cut is redundant in activity bounds */
+   if( SCIPisFeasLE(scip, maxact, *cutrhs) )
+      return TRUE;
+
+   /* no coefficient tightening can be performed since the precondition doesn't hold for any of the variables */
+   if( SCIPisGT(scip, maxact - maxabsval, *cutrhs) )
+      return FALSE;
+
+   /* loop over the integral variables and try to tighten the coefficients; see cons_linear for more details */
+   for( i = 0; i < *cutnnz;)
+   {
+      if( cutinds[i] >= nintegralvars )
+      {
+         ++i;
+         continue;
+      }
+
+      assert(SCIPvarIsIntegral(vars[cutinds[i]]));
+
+      if( cutcoefs[i] < 0.0 && SCIPisLE(scip, maxact + cutcoefs[i], *cutrhs) )
+      {
+         SCIP_Real coef = (*cutrhs) - maxact;
+         SCIP_Real lb = cutislocal ? SCIPvarGetLbLocal(vars[cutinds[i]]) : SCIPvarGetLbGlobal(vars[cutinds[i]]);
+
+         if( !SCIPisSumRelEQ(scip, coef, cutcoefs[i]) )
+         {
+            SCIP_Real QUAD(delta);
+            SCIP_Real QUAD(tmp);
+
+            SCIPquadprecSumDD(delta, coef, -cutcoefs[i]);
+            SCIPquadprecProdQD(delta, delta, lb);
+
+            SCIPquadprecSumQD(tmp, delta, *cutrhs);
+            SCIPdebugPrintf("tightened coefficient from %g to %g; rhs changed from %g to %g; the bounds are [%g,%g]\n",
+                   cutcoefs[i], coef, (*cutrhs), QUAD_ROUND(tmp), lb,
+                   cutislocal ? SCIPvarGetUbLocal(vars[cutinds[i]]) : SCIPvarGetUbGlobal(vars[cutinds[i]]));
+
+            *cutrhs = QUAD_ROUND(tmp);
+
+            assert(!SCIPisPositive(scip, coef));
+
+            if( SCIPisNegative(scip, coef) )
+            {
+               SCIPquadprecSumQQ(maxacttmp, maxacttmp, delta);
+               maxact = QUAD_ROUND(maxacttmp);
+               cutcoefs[i] = coef;
+            }
+            else
+            {
+               --(*cutnnz);
+               cutinds[i] = cutinds[*cutnnz];
+               cutcoefs[i] = cutcoefs[*cutnnz];
+               continue;
+            }
+         }
+      }
+      else if( cutcoefs[i] > 0.0 && SCIPisLE(scip, maxact - cutcoefs[i], *cutrhs) )
+      {
+         SCIP_Real coef = maxact - (*cutrhs);
+         SCIP_Real ub = cutislocal ? SCIPvarGetUbLocal(vars[cutinds[i]]) : SCIPvarGetUbGlobal(vars[cutinds[i]]);
+
+         if( !SCIPisEQ(scip, coef, cutcoefs[i]) )
+         {
+            SCIP_Real QUAD(delta);
+            SCIP_Real QUAD(tmp);
+
+            SCIPquadprecSumDD(delta, coef, -cutcoefs[i]);
+            SCIPquadprecProdQD(delta, delta, ub);
+
+            SCIPquadprecSumQD(tmp, delta, *cutrhs);
+            SCIPdebugPrintf("tightened coefficient from %g to %g; rhs changed from %g to %g; the bounds are [%g,%g]\n",
+                   cutcoefs[i], coef, (*cutrhs), QUAD_ROUND(tmp),
+                   cutislocal ? SCIPvarGetLbLocal(vars[cutinds[i]]) : SCIPvarGetLbGlobal(vars[cutinds[i]]), ub);
+
+            *cutrhs = QUAD_ROUND(tmp);
+
+            assert(!SCIPisNegative(scip, coef));
+
+            if( SCIPisPositive(scip, coef) )
+            {
+               SCIPquadprecSumQQ(maxacttmp, maxacttmp, delta);
+               maxact = QUAD_ROUND(maxacttmp);
+               cutcoefs[i] = coef;
+            }
+            else
+            {
+               --(*cutnnz);
+               cutinds[i] = cutinds[*cutnnz];
+               cutcoefs[i] = cutcoefs[*cutnnz];
+               continue;
+            }
+         }
+      }
+
+      ++i;
+   }
+
+   return FALSE;
+}
+
+/* =========================================== aggregation row =========================================== */
+
+
+/** create an empty aggregation row */
+SCIP_RETCODE SCIPaggrRowCreate(
+   SCIP*                 scip,               /**< SCIP data structure */
+   SCIP_AGGRROW**        aggrrow             /**< pointer to return aggregation row */
+   )
+{
+   int nvars;
+   assert(scip != NULL);
+   assert(aggrrow != NULL);
+
+   SCIP_CALL( SCIPallocBlockMemory(scip, aggrrow) );
+
+   nvars = SCIPgetNVars(scip);
+
+   SCIP_CALL( SCIPallocBlockMemoryArray(scip, &(*aggrrow)->vals, QUAD_ARRAY_SIZE(nvars)) );
+   SCIP_CALL( SCIPallocBlockMemoryArray(scip, &(*aggrrow)->inds, nvars) );
+
+   BMSclearMemoryArray((*aggrrow)->vals, QUAD_ARRAY_SIZE(nvars));
+
+   (*aggrrow)->local = FALSE;
+   (*aggrrow)->nnz = 0;
+   (*aggrrow)->rank = 0;
+   QUAD_ASSIGN((*aggrrow)->rhs, 0.0);
+   (*aggrrow)->rowsinds = NULL;
+   (*aggrrow)->slacksign = NULL;
+   (*aggrrow)->rowweights = NULL;
+   (*aggrrow)->nrows = 0;
+   (*aggrrow)->rowssize = 0;
+
+   return SCIP_OKAY;
+}
+
+/** free a aggregation row */
+void SCIPaggrRowFree(
+   SCIP*                 scip,               /**< SCIP data structure */
+   SCIP_AGGRROW**        aggrrow             /**< pointer to aggregation row that should be freed */
+   )
+{
+   int nvars;
+   assert(scip != NULL);
+   assert(aggrrow != NULL);
+
+   nvars = SCIPgetNVars(scip);
+
+   SCIPfreeBlockMemoryArray(scip, &(*aggrrow)->inds, nvars);
+   SCIPfreeBlockMemoryArray(scip, &(*aggrrow)->vals, QUAD_ARRAY_SIZE(nvars)); /*lint !e647*/
+   SCIPfreeBlockMemoryArrayNull(scip, &(*aggrrow)->rowsinds, (*aggrrow)->rowssize);
+   SCIPfreeBlockMemoryArrayNull(scip, &(*aggrrow)->slacksign, (*aggrrow)->rowssize);
+   SCIPfreeBlockMemoryArrayNull(scip, &(*aggrrow)->rowweights, (*aggrrow)->rowssize);
+   SCIPfreeBlockMemory(scip, aggrrow);
+}
+
+/** output aggregation row to file stream */
+void SCIPaggrRowPrint(
+   SCIP*                 scip,               /**< SCIP data structure */
+   SCIP_AGGRROW*         aggrrow,            /**< pointer to return aggregation row */
+   FILE*                 file                /**< output file (or NULL for standard output) */
+   )
+{
+   SCIP_VAR** vars;
+   SCIP_MESSAGEHDLR* messagehdlr;
+   int i;
+
+   assert(scip != NULL);
+   assert(aggrrow != NULL);
+
+   vars = SCIPgetVars(scip);
+   assert(vars != NULL);
+
+   messagehdlr = SCIPgetMessagehdlr(scip);
+   assert(messagehdlr);
+
+   /* print coefficients */
+   if( aggrrow->nnz == 0 )
+      SCIPmessageFPrintInfo(messagehdlr, file, "0 ");
+
+   for( i = 0; i < aggrrow->nnz; ++i )
+   {
+      SCIP_Real QUAD(val);
+
+      QUAD_ARRAY_LOAD(val, aggrrow->vals, aggrrow->inds[i]);
+      assert(SCIPvarGetProbindex(vars[aggrrow->inds[i]]) == aggrrow->inds[i]);
+      SCIPmessageFPrintInfo(messagehdlr, file, "%+.15g<%s> ", QUAD_ROUND(val), SCIPvarGetName(vars[aggrrow->inds[i]]));
+   }
+
+   /* print right hand side */
+   SCIPmessageFPrintInfo(messagehdlr, file, "<= %.15g\n", QUAD_ROUND(aggrrow->rhs));
+}
+
+/** copy a aggregation row */
+SCIP_RETCODE SCIPaggrRowCopy(
+   SCIP*                 scip,               /**< SCIP data structure */
+   SCIP_AGGRROW**        aggrrow,            /**< pointer to return aggregation row */
+   SCIP_AGGRROW*         source              /**< source aggregation row */
+   )
+{
+   int nvars;
+
+   assert(scip != NULL);
+   assert(aggrrow != NULL);
+   assert(source != NULL);
+
+   nvars = SCIPgetNVars(scip);
+   SCIP_CALL( SCIPallocBlockMemory(scip, aggrrow) );
+
+   SCIP_CALL( SCIPduplicateBlockMemoryArray(scip, &(*aggrrow)->vals, source->vals, QUAD_ARRAY_SIZE(nvars)) );
+   SCIP_CALL( SCIPduplicateBlockMemoryArray(scip, &(*aggrrow)->inds, source->inds, nvars) );
+   (*aggrrow)->nnz = source->nnz;
+   QUAD_ASSIGN_Q((*aggrrow)->rhs, source->rhs);
+
+   if( source->nrows > 0 )
+   {
+      assert(source->rowsinds != NULL);
+      assert(source->slacksign != NULL);
+      assert(source->rowweights != NULL);
+
+      SCIP_CALL( SCIPduplicateBlockMemoryArray(scip, &(*aggrrow)->rowsinds, source->rowsinds, source->nrows) );
+      SCIP_CALL( SCIPduplicateBlockMemoryArray(scip, &(*aggrrow)->slacksign, source->slacksign, source->nrows) );
+      SCIP_CALL( SCIPduplicateBlockMemoryArray(scip, &(*aggrrow)->rowweights, source->rowweights, source->nrows) );
+   }
+   else
+   {
+      (*aggrrow)->rowsinds = NULL;
+      (*aggrrow)->slacksign = NULL;
+      (*aggrrow)->rowweights = NULL;
+   }
+
+   (*aggrrow)->nrows = source->nrows;
+   (*aggrrow)->rowssize = source->nrows;
+   (*aggrrow)->rank = source->rank;
+   (*aggrrow)->local = source->local;
+
+   return SCIP_OKAY;
+}
+
+/** add weighted row to aggregation row */
+SCIP_RETCODE SCIPaggrRowAddRow(
+   SCIP*                 scip,               /**< SCIP data structure */
+   SCIP_AGGRROW*         aggrrow,            /**< aggregation row */
+   SCIP_ROW*             row,                /**< row to add to aggregation row */
+   SCIP_Real             weight,             /**< scale for adding given row to aggregation row */
+   int                   sidetype            /**< specify row side type (-1 = lhs, 0 = automatic, 1 = rhs) */
+   )
+{
+   int i;
+
    assert(row->lppos >= 0);
 
    /* update local flag */
@@ -844,187 +1313,10 @@
    SCIP_Real             weight,             /**< (positive) scale for adding given constraint to the aggregation row */
    int                   rank,               /**< rank to use for given constraint */
    SCIP_Bool             local               /**< is constraint only valid locally */
-=======
-   QUAD_ASSIGN(maxacttmp, 0.0);
-
-   vars = SCIPgetVars(scip);
-   maxabsval = 0.0;
-   nintegralvars = SCIPgetNVars(scip) - SCIPgetNContVars(scip);
-
-   /* loop over non-zeros and remove values below minval; values above QUAD_EPSILON are cancelled with their bound
-    * to avoid numerical rounding errors
-    */
-   for( i = 0; i < *cutnnz; ++i )
-   {
-      SCIP_Real QUAD(val);
-
-      assert(cutinds[i] >= 0);
-      assert(vars[cutinds[i]] != NULL);
-
-      QUAD_ARRAY_LOAD(val, cutcoefs, cutinds[i]);
-
-      if( QUAD_ROUND(val) < 0.0 )
-      {
-         SCIP_Real lb = cutislocal ? SCIPvarGetLbLocal(vars[cutinds[i]]) : SCIPvarGetLbGlobal(vars[cutinds[i]]);
-
-         if( SCIPisInfinity(scip, -lb) )
-            return FALSE;
-
-         if( cutinds[i] < nintegralvars )
-            maxabsval = MAX(maxabsval, -QUAD_ROUND(val));
-
-         SCIPquadprecProdQD(val, val, lb);
-
-         SCIPquadprecSumQQ(maxacttmp, maxacttmp, val);
-      }
-      else
-      {
-         SCIP_Real ub = cutislocal ? SCIPvarGetUbLocal(vars[cutinds[i]]) : SCIPvarGetUbGlobal(vars[cutinds[i]]);
-
-         if( SCIPisInfinity(scip, ub) )
-            return FALSE;
-
-         if( cutinds[i] < nintegralvars )
-            maxabsval = MAX(maxabsval, QUAD_ROUND(val));
-
-         SCIPquadprecProdQD(val, val, ub);
-
-         SCIPquadprecSumQQ(maxacttmp, maxacttmp, val);
-      }
-   }
-
-   maxact = QUAD_ROUND(maxacttmp);
-
-   /* cut is redundant in activity bounds */
-   if( SCIPisFeasLE(scip, maxact, QUAD_ROUND(*cutrhs)) )
-      return TRUE;
-
-   /* no coefficient tightening can be performed since the precondition doesn't hold for any of the variables */
-   if( SCIPisGT(scip, maxact - maxabsval, QUAD_ROUND(*cutrhs)) )
-      return FALSE;
-
-   /* loop over the integral variables and try to tighten the coefficients; see cons_linear for more details */
-   for( i = 0; i < *cutnnz; )
-   {
-      SCIP_Real QUAD(val);
-
-      if( cutinds[i] >= nintegralvars )
-      {
-         ++i;
-         continue;
-      }
-
-      QUAD_ARRAY_LOAD(val, cutcoefs, cutinds[i]);
-
-      assert(SCIPvarIsIntegral(vars[cutinds[i]]));
-
-      if( QUAD_ROUND(val) < 0.0 && SCIPisLE(scip, maxact + QUAD_ROUND(val), QUAD_ROUND(*cutrhs)) )
-      {
-         SCIP_Real QUAD(coef);
-         SCIP_Real lb = cutislocal ? SCIPvarGetLbLocal(vars[cutinds[i]]) : SCIPvarGetLbGlobal(vars[cutinds[i]]);
-
-         SCIPquadprecSumQQ(coef, *cutrhs, -maxacttmp);
-         if( !SCIPisSumRelEQ(scip, QUAD_ROUND(coef), QUAD_ROUND(val)) )
-         {
-            SCIP_Real QUAD(delta);
-            SCIP_Real QUAD(tmp);
-
-            SCIPquadprecSumQQ(delta, -val, coef);
-            SCIPquadprecProdQD(delta, delta, lb);
-
-            SCIPquadprecSumQQ(tmp, delta, *cutrhs);
-            SCIPdebugPrintf("tightened coefficient from %g to %g; rhs changed from %g to %g; the bounds are [%g,%g]\n",
-                   QUAD_ROUND(val), QUAD_ROUND(coef), QUAD_ROUND(*cutrhs), QUAD_ROUND(tmp), lb,
-                   cutislocal ? SCIPvarGetUbLocal(vars[cutinds[i]]) : SCIPvarGetUbGlobal(vars[cutinds[i]]));
-            QUAD_ASSIGN_Q(*cutrhs, tmp);
-
-            assert(!SCIPisPositive(scip, QUAD_ROUND(coef)));
-
-            if( SCIPisNegative(scip, QUAD_ROUND(coef)) )
-            {
-               SCIPquadprecSumQQ(maxacttmp, maxacttmp, delta);
-               maxact = QUAD_ROUND(maxacttmp);
-               QUAD_ARRAY_STORE(cutcoefs, cutinds[i], coef);
-            }
-            else
-            {
-               QUAD_ASSIGN(coef, 0.0);
-               QUAD_ARRAY_STORE(cutcoefs, cutinds[i], coef);
-               --(*cutnnz);
-               cutinds[i] = cutinds[*cutnnz];
-               continue;
-            }
-         }
-      }
-      else if( QUAD_ROUND(val) > 0.0 && SCIPisLE(scip, maxact - QUAD_ROUND(val), QUAD_ROUND(*cutrhs)) )
-      {
-         SCIP_Real QUAD(coef);
-         SCIP_Real ub = cutislocal ? SCIPvarGetUbLocal(vars[cutinds[i]]) : SCIPvarGetUbGlobal(vars[cutinds[i]]);
-
-         SCIPquadprecSumQQ(coef, maxacttmp, -*cutrhs);
-
-         if( !SCIPisSumRelEQ(scip, QUAD_ROUND(coef), QUAD_ROUND(val)) )
-         {
-            SCIP_Real QUAD(delta);
-            SCIP_Real QUAD(tmp);
-
-            SCIPquadprecSumQQ(delta, -val, coef);
-            SCIPquadprecProdQD(delta, delta, ub);
-
-            SCIPquadprecSumQQ(tmp, delta, *cutrhs);
-            SCIPdebugPrintf("tightened coefficient from %g to %g; rhs changed from %g to %g; the bounds are [%g,%g]\n",
-                   QUAD_ROUND(val), QUAD_ROUND(coef), QUAD_ROUND(*cutrhs), QUAD_ROUND(tmp),
-                   cutislocal ? SCIPvarGetLbLocal(vars[cutinds[i]]) : SCIPvarGetLbGlobal(vars[cutinds[i]]), ub);
-
-            QUAD_ASSIGN_Q(*cutrhs, tmp);
-
-            assert(SCIPisGE(scip, QUAD_ROUND(coef), 0.0));
-            if( SCIPisPositive(scip, QUAD_ROUND(coef)) )
-            {
-               SCIPquadprecSumQQ(maxacttmp, maxacttmp, delta);
-               maxact = QUAD_ROUND(maxacttmp);
-               QUAD_ARRAY_STORE(cutcoefs, cutinds[i], coef);
-            }
-            else
-            {
-               QUAD_ASSIGN(coef, 0.0);
-               QUAD_ARRAY_STORE(cutcoefs, cutinds[i], coef);
-               --(*cutnnz);
-               cutinds[i] = cutinds[*cutnnz];
-               continue;
-            }
-         }
-      }
-
-      ++i;
-   }
-
-   return FALSE;
-}
-
-/** tighten the coefficients of the given cut based on the maximal activity; see cons_linear.c for details
- *  the cut is given in a semi-sparse quad precision array; returns TRUE if the cut was detected
- *  to be redundant due to acitvity bounds
- */
-static
-SCIP_Bool cutTightenCoefs(
-   SCIP*                 scip,               /**< SCIP data structure */
-   SCIP_Bool             cutislocal,         /**< is the cut local? */
-   SCIP_Real*            cutcoefs,           /**< array of the non-zero coefficients in the cut */
-   QUAD(SCIP_Real*       cutrhs),            /**< the right hand side of the cut */
-   int*                  cutinds,            /**< array of the problem indices of variables with a non-zero coefficient in the cut */
-   int*                  cutnnz              /**< the number of non-zeros in the cut */
->>>>>>> 92701fb2
    )
 {
    int i;
-   int nintegralvars;
-   SCIP_VAR** vars;
-   SCIP_Real QUAD(maxacttmp);
-   SCIP_Real maxact;
-   SCIP_Real maxabsval;
-
-<<<<<<< HEAD
+
    assert(weight >= 0.0);
    assert(!SCIPisInfinity(scip, REALABS(weight * rhs)));
 
@@ -1143,232 +1435,6 @@
       else
       {
          uselhs = FALSE;
-=======
-   QUAD_ASSIGN(maxacttmp, 0.0);
-
-   vars = SCIPgetVars(scip);
-   maxabsval = 0.0;
-   nintegralvars = SCIPgetNVars(scip) - SCIPgetNContVars(scip);
-
-   for( i = 0; i < *cutnnz; ++i )
-   {
-      SCIP_Real val;
-
-      assert(cutinds[i] >= 0);
-      assert(vars[cutinds[i]] != NULL);
-
-      val = cutcoefs[cutinds[i]];
-
-      if( val < 0.0 )
-      {
-         SCIP_Real lb = cutislocal ? SCIPvarGetLbLocal(vars[cutinds[i]]) : SCIPvarGetLbGlobal(vars[cutinds[i]]);
-
-         if( SCIPisInfinity(scip, -lb) )
-            return FALSE;
-
-         if( cutinds[i] < nintegralvars )
-            maxabsval = MAX(maxabsval, -val);
-
-         SCIPquadprecSumQD(maxacttmp, maxacttmp, val * lb);
-      }
-      else
-      {
-         SCIP_Real ub = cutislocal ? SCIPvarGetUbLocal(vars[cutinds[i]]) : SCIPvarGetUbGlobal(vars[cutinds[i]]);
-
-         if( SCIPisInfinity(scip, ub) )
-            return FALSE;
-
-         if( cutinds[i] < nintegralvars )
-            maxabsval = MAX(maxabsval, val);
-
-         SCIPquadprecSumQD(maxacttmp, maxacttmp, val * ub);
-      }
-   }
-
-   maxact = QUAD_ROUND(maxacttmp);
-
-   /* cut is redundant in activity bounds */
-   if( SCIPisFeasLE(scip, maxact, QUAD_ROUND(*cutrhs)) )
-      return TRUE;
-
-   /* no coefficient tightening can be performed since the precondition doesn't hold for any of the variables */
-   if( SCIPisGT(scip, maxact - maxabsval, QUAD_ROUND(*cutrhs)) )
-      return FALSE;
-
-   /* loop over the integral variables and try to tighten the coefficients; see cons_linear for more details */
-   for( i = 0; i < *cutnnz; )
-   {
-      SCIP_Real val;
-
-      if( cutinds[i] >= nintegralvars )
-      {
-         ++i;
-         continue;
-      }
-
-      val = cutcoefs[cutinds[i]];
-
-      assert(SCIPvarIsIntegral(vars[cutinds[i]]));
-
-      if( val < 0.0 && SCIPisLE(scip, maxact + val, QUAD_ROUND(*cutrhs)) )
-      {
-         SCIP_Real QUAD(coef);
-         SCIP_Real lb = cutislocal ? SCIPvarGetLbLocal(vars[cutinds[i]]) : SCIPvarGetLbGlobal(vars[cutinds[i]]);
-
-         SCIPquadprecSumQQ(coef, -maxacttmp, *cutrhs);
-
-         if( !SCIPisSumRelEQ(scip, QUAD_ROUND(coef), val) )
-         {
-            SCIP_Real QUAD(delta);
-            SCIP_Real QUAD(tmp);
-
-            SCIPquadprecSumQD(delta, coef, -val);
-            SCIPquadprecProdQD(delta, delta, lb);
-
-            SCIPquadprecSumQQ(tmp, delta, *cutrhs);
-            SCIPdebugPrintf("tightened coefficient from %g to %g; rhs changed from %g to %g; the bounds are [%g,%g]\n",
-                   val, QUAD_ROUND(coef), QUAD_ROUND(*cutrhs), QUAD_ROUND(tmp), lb,
-                   cutislocal ? SCIPvarGetUbLocal(vars[cutinds[i]]) : SCIPvarGetUbGlobal(vars[cutinds[i]]));
-
-            QUAD_ASSIGN_Q(*cutrhs, tmp);
-
-            assert(!SCIPisPositive(scip, QUAD_ROUND(coef)));
-
-            if( SCIPisNegative(scip, QUAD_ROUND(coef)) )
-            {
-               SCIPquadprecSumQQ(maxacttmp, maxacttmp, delta);
-               maxact = QUAD_ROUND(maxacttmp);
-               cutcoefs[cutinds[i]] = QUAD_ROUND(coef);
-            }
-            else
-            {
-               cutcoefs[cutinds[i]] = 0.0;
-               --(*cutnnz);
-               cutinds[i] = cutinds[*cutnnz];
-               continue;
-            }
-         }
-      }
-      else if( val > 0.0 && SCIPisLE(scip, maxact - val, QUAD_ROUND(*cutrhs)) )
-      {
-         SCIP_Real QUAD(coef);
-         SCIP_Real ub = cutislocal ? SCIPvarGetUbLocal(vars[cutinds[i]]) : SCIPvarGetUbGlobal(vars[cutinds[i]]);
-
-         SCIPquadprecSumQQ(coef, maxacttmp, -*cutrhs);
-
-         if( !SCIPisSumRelEQ(scip, QUAD_ROUND(coef), val) )
-         {
-            SCIP_Real QUAD(delta);
-            SCIP_Real QUAD(tmp);
-
-            SCIPquadprecSumQD(delta, coef, -val);
-            SCIPquadprecProdQD(delta, delta, ub);
-
-            SCIPquadprecSumQQ(tmp, delta, *cutrhs);
-            SCIPdebugPrintf("tightened coefficient from %g to %g; rhs changed from %g to %g; the bounds are [%g,%g]\n",
-                   val, QUAD_ROUND(coef), QUAD_ROUND(*cutrhs), QUAD_ROUND(tmp),
-                   cutislocal ? SCIPvarGetLbLocal(vars[cutinds[i]]) : SCIPvarGetLbGlobal(vars[cutinds[i]]), ub);
-
-            QUAD_ASSIGN_Q(*cutrhs, tmp);
-
-            assert(!SCIPisNegative(scip, QUAD_ROUND(coef)));
-
-            if( SCIPisPositive(scip, QUAD_ROUND(coef)) )
-            {
-               SCIPquadprecSumQQ(maxacttmp, maxacttmp, delta);
-               maxact = QUAD_ROUND(maxacttmp);
-               cutcoefs[cutinds[i]] = QUAD_ROUND(coef);
-            }
-            else
-            {
-               cutcoefs[cutinds[i]] = 0.0;
-               --(*cutnnz);
-               cutinds[i] = cutinds[*cutnnz];
-               continue;
-            }
-         }
-      }
-
-      ++i;
-   }
-
-   return FALSE;
-}
-
-/** perform activity based coefficient tigthening on the given cut; returns TRUE if the cut was detected
- *  to be redundant due to acitvity bounds
- */
-SCIP_Bool SCIPcutsTightenCoefficients(
-   SCIP*                 scip,               /**< SCIP data structure */
-   SCIP_Bool             cutislocal,         /**< is the cut local? */
-   SCIP_Real*            cutcoefs,           /**< array of the non-zero coefficients in the cut */
-   SCIP_Real*            cutrhs,             /**< the right hand side of the cut */
-   int*                  cutinds,            /**< array of the problem indices of variables with a non-zero coefficient in the cut */
-   int*                  cutnnz              /**< the number of non-zeros in the cut */
-   )
-{
-   int i;
-   int nintegralvars;
-   SCIP_VAR** vars;
-   SCIP_Real QUAD(maxacttmp);
-   SCIP_Real maxact;
-   SCIP_Real maxabsval;
-
-   QUAD_ASSIGN(maxacttmp, 0.0);
-
-   vars = SCIPgetVars(scip);
-   nintegralvars = SCIPgetNVars(scip) - SCIPgetNContVars(scip);
-   maxabsval = 0.0;
-
-   for( i = 0; i < *cutnnz; ++i )
-   {
-      assert(cutinds[i] >= 0);
-      assert(vars[cutinds[i]] != NULL);
-
-      if( cutcoefs[i] < 0.0 )
-      {
-         SCIP_Real lb = cutislocal ? SCIPvarGetLbLocal(vars[cutinds[i]]) : SCIPvarGetLbGlobal(vars[cutinds[i]]);
-
-         if( SCIPisInfinity(scip, -lb) )
-            return FALSE;
-
-         if( cutinds[i] < nintegralvars )
-            maxabsval = MAX(maxabsval, -cutcoefs[i]);
-
-         SCIPquadprecSumQD(maxacttmp, maxacttmp, lb * cutcoefs[i]);
-      }
-      else
-      {
-         SCIP_Real ub = cutislocal ? SCIPvarGetUbLocal(vars[cutinds[i]]) : SCIPvarGetUbGlobal(vars[cutinds[i]]);
-
-         if( SCIPisInfinity(scip, ub) )
-            return FALSE;
-
-         if( cutinds[i] < nintegralvars )
-            maxabsval = MAX(maxabsval, -cutcoefs[i]);
-
-         SCIPquadprecSumQD(maxacttmp, maxacttmp, ub * cutcoefs[i]);
-      }
-   }
-
-   maxact = QUAD_ROUND(maxacttmp);
-
-   /* cut is redundant in activity bounds */
-   if( SCIPisFeasLE(scip, maxact, *cutrhs) )
-      return TRUE;
-
-   /* no coefficient tightening can be performed since the precondition doesn't hold for any of the variables */
-   if( SCIPisGT(scip, maxact - maxabsval, *cutrhs) )
-      return FALSE;
-
-   /* loop over the integral variables and try to tighten the coefficients; see cons_linear for more details */
-   for( i = 0; i < *cutnnz;)
-   {
-      if( cutinds[i] >= nintegralvars )
-      {
-         ++i;
-         continue;
->>>>>>> 92701fb2
       }
    }
    else if( (weight < 0.0 && !SCIPisInfinity(scip, -row->lhs)) || SCIPisInfinity(scip, row->rhs) )
@@ -1380,7 +1446,6 @@
       uselhs = FALSE;
    }
 
-<<<<<<< HEAD
    if( uselhs )
    {
       assert( ! SCIPisInfinity(scip, -SCIProwGetLhs(row)) );
@@ -1490,127 +1555,113 @@
    }
 
    SCIPaggrRowRemoveZeros(scip, aggrrow, valid);
-=======
-      assert(SCIPvarIsIntegral(vars[cutinds[i]]));
-
-      if( cutcoefs[i] < 0.0 && SCIPisLE(scip, maxact + cutcoefs[i], *cutrhs) )
-      {
-         SCIP_Real coef = (*cutrhs) - maxact;
-         SCIP_Real lb = cutislocal ? SCIPvarGetLbLocal(vars[cutinds[i]]) : SCIPvarGetLbGlobal(vars[cutinds[i]]);
-
-         if( !SCIPisSumRelEQ(scip, coef, cutcoefs[i]) )
-         {
-            SCIP_Real QUAD(delta);
-            SCIP_Real QUAD(tmp);
-
-            SCIPquadprecSumDD(delta, coef, -cutcoefs[i]);
-            SCIPquadprecProdQD(delta, delta, lb);
-
-            SCIPquadprecSumQD(tmp, delta, *cutrhs);
-            SCIPdebugPrintf("tightened coefficient from %g to %g; rhs changed from %g to %g; the bounds are [%g,%g]\n",
-                   cutcoefs[i], coef, (*cutrhs), QUAD_ROUND(tmp), lb,
-                   cutislocal ? SCIPvarGetUbLocal(vars[cutinds[i]]) : SCIPvarGetUbGlobal(vars[cutinds[i]]));
-
-            *cutrhs = QUAD_ROUND(tmp);
-
-            assert(!SCIPisPositive(scip, coef));
-
-            if( SCIPisNegative(scip, coef) )
-            {
-               SCIPquadprecSumQQ(maxacttmp, maxacttmp, delta);
-               maxact = QUAD_ROUND(maxacttmp);
-               cutcoefs[i] = coef;
-            }
-            else
-            {
-               --(*cutnnz);
-               cutinds[i] = cutinds[*cutnnz];
-               cutcoefs[i] = cutcoefs[*cutnnz];
-               continue;
-            }
-         }
-      }
-      else if( cutcoefs[i] > 0.0 && SCIPisLE(scip, maxact - cutcoefs[i], *cutrhs) )
-      {
-         SCIP_Real coef = maxact - (*cutrhs);
-         SCIP_Real ub = cutislocal ? SCIPvarGetUbLocal(vars[cutinds[i]]) : SCIPvarGetUbGlobal(vars[cutinds[i]]);
-
-         if( !SCIPisEQ(scip, coef, cutcoefs[i]) )
-         {
-            SCIP_Real QUAD(delta);
-            SCIP_Real QUAD(tmp);
-
-            SCIPquadprecSumDD(delta, coef, -cutcoefs[i]);
-            SCIPquadprecProdQD(delta, delta, ub);
-
-            SCIPquadprecSumQD(tmp, delta, *cutrhs);
-            SCIPdebugPrintf("tightened coefficient from %g to %g; rhs changed from %g to %g; the bounds are [%g,%g]\n",
-                   cutcoefs[i], coef, (*cutrhs), QUAD_ROUND(tmp),
-                   cutislocal ? SCIPvarGetLbLocal(vars[cutinds[i]]) : SCIPvarGetLbGlobal(vars[cutinds[i]]), ub);
-
-            *cutrhs = QUAD_ROUND(tmp);
-
-            assert(!SCIPisNegative(scip, coef));
-
-            if( SCIPisPositive(scip, coef) )
-            {
-               SCIPquadprecSumQQ(maxacttmp, maxacttmp, delta);
-               maxact = QUAD_ROUND(maxacttmp);
-               cutcoefs[i] = coef;
-            }
-            else
-            {
-               --(*cutnnz);
-               cutinds[i] = cutinds[*cutnnz];
-               cutcoefs[i] = cutcoefs[*cutnnz];
-               continue;
-            }
-         }
-      }
-
-      ++i;
-   }
-
-   return FALSE;
+
+   return SCIP_OKAY;
 }
 
-/* =========================================== aggregation row =========================================== */
-
-
-/** create an empty aggregation row */
-SCIP_RETCODE SCIPaggrRowCreate(
+/** checks for cut redundancy and performs activity based coefficient tightening;
+ *  removes coefficients that are zero with QUAD_EPSILON tolerance and uses variable bounds
+ *  to remove small coefficients (relative to the maximum absolute coefficient)
+ */
+static
+void postprocessCut(
    SCIP*                 scip,               /**< SCIP data structure */
-   SCIP_AGGRROW**        aggrrow             /**< pointer to return aggregation row */
+   SCIP_Bool             cutislocal,         /**< is the cut a local cut */
+   int*                  cutinds,            /**< variable problem indices of non-zeros in cut */
+   SCIP_Real*            cutcoefs,           /**< non-zeros coefficients of cut */
+   int*                  nnz,                /**< number non-zeros coefficients of cut */
+   SCIP_Real*            cutrhs,             /**< right hand side of cut */
+   SCIP_Bool*            success             /**< pointer to return whether post-processing was succesful or cut is redundant */
    )
 {
-   int nvars;
+   int i;
+   SCIP_Real maxcoef;
+   SCIP_Real minallowedcoef;
+   SCIP_Real QUAD(rhs);
+
    assert(scip != NULL);
-   assert(aggrrow != NULL);
-
-   SCIP_CALL( SCIPallocBlockMemory(scip, aggrrow) );
-
-   nvars = SCIPgetNVars(scip);
-
-   SCIP_CALL( SCIPallocBlockMemoryArray(scip, &(*aggrrow)->vals, QUAD_ARRAY_SIZE(nvars)) );
-   SCIP_CALL( SCIPallocBlockMemoryArray(scip, &(*aggrrow)->inds, nvars) );
-
-   BMSclearMemoryArray((*aggrrow)->vals, QUAD_ARRAY_SIZE(nvars));
-
-   (*aggrrow)->local = FALSE;
-   (*aggrrow)->nnz = 0;
-   (*aggrrow)->rank = 0;
-   QUAD_ASSIGN((*aggrrow)->rhs, 0.0);
-   (*aggrrow)->rowsinds = NULL;
-   (*aggrrow)->slacksign = NULL;
-   (*aggrrow)->rowweights = NULL;
-   (*aggrrow)->nrows = 0;
-   (*aggrrow)->rowssize = 0;
->>>>>>> 92701fb2
-
-   return SCIP_OKAY;
+   assert(cutinds != NULL);
+   assert(cutcoefs != NULL);
+   assert(cutrhs != NULL);
+
+   *success = FALSE;
+
+   QUAD_ASSIGN(rhs, *cutrhs);
+
+   if( cutTightenCoefs(scip, cutislocal, cutcoefs, QUAD(&rhs), cutinds, nnz) )
+   {
+      /* cut is redundant */
+      return;
+   }
+
+   maxcoef = 0.0;
+   for( i = 0; i < *nnz; ++i )
+   {
+      SCIP_Real absval = REALABS(cutcoefs[cutinds[i]]);
+      maxcoef = MAX(absval, maxcoef);
+   }
+
+   maxcoef /= scip->set->sepa_maxcoefratio;
+   minallowedcoef = SCIPsumepsilon(scip);
+   minallowedcoef = MAX(minallowedcoef, maxcoef);
+
+   *success = ! removeZeros(scip, minallowedcoef, cutislocal, cutcoefs, QUAD(&rhs), cutinds, nnz);
+   *cutrhs = QUAD_ROUND(rhs);
 }
 
-<<<<<<< HEAD
+
+/** checks for cut redundancy and performs activity based coefficient tightening;
+ *  removes coefficients that are zero with QUAD_EPSILON tolerance and uses variable bounds
+ *  to remove small coefficients (relative to the maximum absolute coefficient).
+ *  The cutcoefs must be a quad precision array, i.e. allocated with size
+ *  QUAD_ARRAY_SIZE(nvars) and accessed with QUAD_ARRAY_LOAD and QUAD_ARRAY_STORE
+ *  macros.
+ */
+static
+void postprocessCutQuad(
+   SCIP*                 scip,               /**< SCIP data structure */
+   SCIP_Bool             cutislocal,         /**< is the cut a local cut */
+   int*                  cutinds,            /**< variable problem indices of non-zeros in cut */
+   SCIP_Real*            cutcoefs,           /**< non-zeros coefficients of cut */
+   int*                  nnz,                /**< number non-zeros coefficients of cut */
+   QUAD(SCIP_Real*       cutrhs),            /**< right hand side of cut */
+   SCIP_Bool*            success             /**< pointer to return whether the cleanup was successful or if it is useless */
+   )
+{
+   int i;
+   SCIP_Real maxcoef;
+   SCIP_Real minallowedcoef;
+
+   assert(scip != NULL);
+   assert(cutinds != NULL);
+   assert(cutcoefs != NULL);
+   assert(QUAD_HI(cutrhs) != NULL);
+
+   *success = FALSE;
+
+   if( cutTightenCoefsQuad(scip, cutislocal, cutcoefs, QUAD(cutrhs), cutinds, nnz) )
+   {
+      /* cut is redundant */
+      return;
+   }
+
+   maxcoef = 0.0;
+   for( i = 0; i < *nnz; ++i )
+   {
+      SCIP_Real abscoef;
+      SCIP_Real QUAD(coef);
+      QUAD_ARRAY_LOAD(coef, cutcoefs, cutinds[i]); /* coef = cutcoefs[cutinds[i]] */
+      abscoef = REALABS(QUAD_ROUND(coef));
+      maxcoef = MAX(abscoef, maxcoef);
+   }
+
+   maxcoef /= scip->set->sepa_maxcoefratio;
+   minallowedcoef = SCIPsumepsilon(scip);
+   minallowedcoef = MAX(minallowedcoef, maxcoef);
+
+   *success = ! removeZerosQuad(scip, minallowedcoef, cutislocal, cutcoefs, QUAD(cutrhs), cutinds, nnz);
+}
+
 /** removes almost zero entries from the aggregation row. */
 void SCIPaggrRowRemoveZeros(
    SCIP*                 scip,               /**< SCIP datastructure */
@@ -1618,483 +1669,9 @@
    SCIP_Bool*            valid               /**< pointer to return whether the aggregation row is still valid */
    )
 {
-   int i;
-   SCIP_VAR** vars;
-
-   vars = SCIPgetVars(scip);
-
    assert(aggrrow != NULL);
-   *valid = TRUE;
-
-   for( i = 0; i < aggrrow->nnz; )
-   {
-      SCIP_Real QUAD(val);
-
-      int v = aggrrow->inds[i];
-      QUAD_ARRAY_LOAD(val, aggrrow->vals, v);
-
-      if( SCIPisSumZero(scip, QUAD_ROUND(val)) )
-      {
-         if( REALABS(QUAD_ROUND(val)) > QUAD_EPSILON )
-         {
-            /* adjust left and right hand sides with max contribution */
-            if( QUAD_ROUND(val) < 0.0 )
-            {
-               SCIP_Real ub = aggrrow->local ? SCIPvarGetUbLocal(vars[v]) : SCIPvarGetUbGlobal(vars[v]);
-               if( SCIPisInfinity(scip, ub) )
-                  QUAD_ASSIGN(aggrrow->rhs, SCIPinfinity(scip));
-               else
-               {
-                  SCIPquadprecProdQD(val, val, ub);
-                  SCIPquadprecSumQQ(aggrrow->rhs, aggrrow->rhs, -val);
-               }
-            }
-            else
-            {
-               SCIP_Real lb = aggrrow->local ? SCIPvarGetLbLocal(vars[v]) : SCIPvarGetLbGlobal(vars[v]);
-               if( SCIPisInfinity(scip, -lb) )
-                  QUAD_ASSIGN(aggrrow->rhs, SCIPinfinity(scip));
-               else
-               {
-                  SCIPquadprecProdQD(val, val, lb);
-                  SCIPquadprecSumQQ(aggrrow->rhs, aggrrow->rhs, -val);
-               }
-            }
-         }
-
-         QUAD_ASSIGN(val, 0.0);
-         QUAD_ARRAY_STORE(aggrrow->vals, v, val);
-
-         /* remove non-zero entry */
-         --(aggrrow->nnz);
-         aggrrow->inds[i] = aggrrow->inds[aggrrow->nnz];
-
-         if( SCIPisInfinity(scip, QUAD_HI(aggrrow->rhs)) )
-         {
-            *valid = FALSE;
-            return;
-         }
-      }
-      else
-         ++i;
-   }
-}
-
-/** removes almost zero entries and relaxes the sides of the row accordingly */
-static
-void cleanupCut(
-   SCIP*                 scip,               /**< SCIP data structure */
-   SCIP_Bool             cutislocal,         /**< is the cut a local cut */
-   int*                  cutinds,            /**< variable problem indices of non-zeros in cut */
-   SCIP_Real*            cutcoefs,           /**< non-zeros coefficients of cut */
-   int*                  nnz,                /**< number non-zeros coefficients of cut */
-   SCIP_Real*            cutrhs              /**< right hand side of cut */
-   )
-{
-   int i;
-   SCIP_VAR** vars;
-   SCIP_Real maxcoef;
-   SCIP_Real minallowedcoef;
-   SCIP_Real QUAD(rhs);
-
-   assert(scip != NULL);
-   assert(cutinds != NULL);
-   assert(cutcoefs != NULL);
-   assert(cutrhs != NULL);
-
-   vars = SCIPgetVars(scip);
-
-   maxcoef = 0.0;
-   for( i = 0; i < *nnz; ++i )
-   {
-      maxcoef = MAX(REALABS(cutcoefs[cutinds[i]]), maxcoef);
-   }
-
-   minallowedcoef = MAX(SCIPsumepsilon(scip), maxcoef / scip->set->sepa_maxcoefratio);
-   QUAD_ASSIGN(rhs, *cutrhs);
-
-   i = 0;
-   while( i < *nnz )
-   {
-      int v = cutinds[i];
-
-      if( REALABS(cutcoefs[v]) < minallowedcoef )
-      {
-         /* adjust left and right hand sides with max contribution */
-         if( cutcoefs[v] < 0.0 )
-         {
-            SCIP_Real ub = cutislocal ? SCIPvarGetUbLocal(vars[v]) : SCIPvarGetUbGlobal(vars[v]);
-            if( SCIPisInfinity(scip, ub) )
-               *cutrhs = SCIPinfinity(scip);
-            else
-            {
-               SCIP_Real QUAD(tmp);
-               SCIPquadprecProdDD(tmp, cutcoefs[v], ub);
-               SCIPquadprecSumQQ(rhs, rhs, -tmp);
-            }
-         }
-         else
-         {
-            SCIP_Real lb = cutislocal ? SCIPvarGetLbLocal(vars[v]) : SCIPvarGetLbGlobal(vars[v]);
-            if( SCIPisInfinity(scip, -lb) )
-               *cutrhs = SCIPinfinity(scip);
-            else
-            {
-               SCIP_Real QUAD(tmp);
-               SCIPquadprecProdDD(tmp, cutcoefs[v], lb);
-               SCIPquadprecSumQQ(rhs, rhs, -tmp);
-            }
-         }
-
-         cutcoefs[v] = 0.0;
-         /* remove non-zero entry */
-         --(*nnz);
-         cutinds[i] = cutinds[*nnz];
-
-         if( SCIPisInfinity(scip, *cutrhs) )
-            return;
-      }
-      else
-         ++i;
-   }
-
-   *cutrhs = QUAD_ROUND(rhs);
-}
-
-/** removes almost zero entries and relaxes the sides of the row accordingly
- *  The cutcoefs must be a quad precision array, i.e. allocated with size
- *  QUAD_ARRAY_SIZE(nvars) and accessed with QUAD_ARRAY_LOAD and QUAD_ARRAY_STORE
- *  macros.
- */
-static
-void cleanupCutQuad(
-   SCIP*                 scip,               /**< SCIP data structure */
-   SCIP_Bool             cutislocal,         /**< is the cut a local cut */
-   int*                  cutinds,            /**< variable problem indices of non-zeros in cut */
-   SCIP_Real*            cutcoefs,           /**< non-zeros coefficients of cut */
-   int*                  nnz,                /**< number non-zeros coefficients of cut */
-   QUAD(SCIP_Real*       cutrhs)             /**< right hand side of cut */
-   )
-{
-   int i;
-   SCIP_VAR** vars;
-   SCIP_Real maxcoef;
-   SCIP_Real minallowedcoef;
-
-   assert(scip != NULL);
-   assert(cutinds != NULL);
-   assert(cutcoefs != NULL);
-   assert(QUAD_HI(cutrhs) != NULL);
-
-   vars = SCIPgetVars(scip);
-
-   maxcoef = 0.0;
-   for( i = 0; i < *nnz; ++i )
-   {
-      SCIP_Real QUAD(coef);
-      QUAD_ARRAY_LOAD(coef, cutcoefs, cutinds[i]); /* coef = cutcoefs[cutinds[i]] */
-      maxcoef = MAX(REALABS(QUAD_ROUND(coef)), maxcoef);
-   }
-
-   minallowedcoef = MAX(SCIPsumepsilon(scip), maxcoef / scip->set->sepa_maxcoefratio);
-
-   i = 0;
-   while( i < *nnz )
-   {
-      SCIP_Real QUAD(coef);
-      int v = cutinds[i];
-
-      QUAD_ARRAY_LOAD(coef, cutcoefs, v);
-
-      if( REALABS(QUAD_ROUND(coef)) <= minallowedcoef )
-      {
-         /* adjust left and right hand sides with max contribution */
-         if( QUAD_ROUND(coef) < 0.0 )
-         {
-            SCIP_Real ub = cutislocal ? SCIPvarGetUbLocal(vars[v]) : SCIPvarGetUbGlobal(vars[v]);
-            if( SCIPisInfinity(scip, ub) )
-               QUAD_ASSIGN(*cutrhs, SCIPinfinity(scip));
-            else
-            {
-               SCIPquadprecProdQD(coef, coef, ub);
-               SCIPquadprecSumQQ(*cutrhs, *cutrhs, -coef);
-            }
-         }
-         else
-         {
-            SCIP_Real lb = cutislocal ? SCIPvarGetLbLocal(vars[v]) : SCIPvarGetLbGlobal(vars[v]);
-            if( SCIPisInfinity(scip, -lb) )
-               QUAD_ASSIGN(*cutrhs, SCIPinfinity(scip));
-            else
-            {
-               SCIPquadprecProdQD(coef, coef, lb);
-               SCIPquadprecSumQQ(*cutrhs, *cutrhs, -coef);
-            }
-         }
-
-         QUAD_ASSIGN(coef, 0.0);
-         QUAD_ARRAY_STORE(cutcoefs, v, coef);
-
-         /* remove non-zero entry */
-         --(*nnz);
-         cutinds[i] = cutinds[*nnz];
-
-         if( SCIPisInfinity(scip, QUAD_HI(*cutrhs)) )
-            return;
-=======
-/** free a aggregation row */
-void SCIPaggrRowFree(
-   SCIP*                 scip,               /**< SCIP data structure */
-   SCIP_AGGRROW**        aggrrow             /**< pointer to aggregation row that should be freed */
-   )
-{
-   int nvars;
-   assert(scip != NULL);
-   assert(aggrrow != NULL);
-
-   nvars = SCIPgetNVars(scip);
-
-   SCIPfreeBlockMemoryArray(scip, &(*aggrrow)->inds, nvars);
-   SCIPfreeBlockMemoryArray(scip, &(*aggrrow)->vals, QUAD_ARRAY_SIZE(nvars)); /*lint !e647*/
-   SCIPfreeBlockMemoryArrayNull(scip, &(*aggrrow)->rowsinds, (*aggrrow)->rowssize);
-   SCIPfreeBlockMemoryArrayNull(scip, &(*aggrrow)->slacksign, (*aggrrow)->rowssize);
-   SCIPfreeBlockMemoryArrayNull(scip, &(*aggrrow)->rowweights, (*aggrrow)->rowssize);
-   SCIPfreeBlockMemory(scip, aggrrow);
-}
-
-/** output aggregation row to file stream */
-void SCIPaggrRowPrint(
-   SCIP*                 scip,               /**< SCIP data structure */
-   SCIP_AGGRROW*         aggrrow,            /**< pointer to return aggregation row */
-   FILE*                 file                /**< output file (or NULL for standard output) */
-   )
-{
-   SCIP_VAR** vars;
-   SCIP_MESSAGEHDLR* messagehdlr;
-   int i;
-
-   assert(scip != NULL);
-   assert(aggrrow != NULL);
-
-   vars = SCIPgetVars(scip);
-   assert(vars != NULL);
-
-   messagehdlr = SCIPgetMessagehdlr(scip);
-   assert(messagehdlr);
-
-   /* print coefficients */
-   if( aggrrow->nnz == 0 )
-      SCIPmessageFPrintInfo(messagehdlr, file, "0 ");
-
-   for( i = 0; i < aggrrow->nnz; ++i )
-   {
-      SCIP_Real QUAD(val);
-
-      QUAD_ARRAY_LOAD(val, aggrrow->vals, aggrrow->inds[i]);
-      assert(SCIPvarGetProbindex(vars[aggrrow->inds[i]]) == aggrrow->inds[i]);
-      SCIPmessageFPrintInfo(messagehdlr, file, "%+.15g<%s> ", QUAD_ROUND(val), SCIPvarGetName(vars[aggrrow->inds[i]]));
-   }
-
-   /* print right hand side */
-   SCIPmessageFPrintInfo(messagehdlr, file, "<= %.15g\n", QUAD_ROUND(aggrrow->rhs));
-}
-
-/** copy a aggregation row */
-SCIP_RETCODE SCIPaggrRowCopy(
-   SCIP*                 scip,               /**< SCIP data structure */
-   SCIP_AGGRROW**        aggrrow,            /**< pointer to return aggregation row */
-   SCIP_AGGRROW*         source              /**< source aggregation row */
-   )
-{
-   int nvars;
-
-   assert(scip != NULL);
-   assert(aggrrow != NULL);
-   assert(source != NULL);
-
-   nvars = SCIPgetNVars(scip);
-   SCIP_CALL( SCIPallocBlockMemory(scip, aggrrow) );
-
-   SCIP_CALL( SCIPduplicateBlockMemoryArray(scip, &(*aggrrow)->vals, source->vals, QUAD_ARRAY_SIZE(nvars)) );
-   SCIP_CALL( SCIPduplicateBlockMemoryArray(scip, &(*aggrrow)->inds, source->inds, nvars) );
-   (*aggrrow)->nnz = source->nnz;
-   QUAD_ASSIGN_Q((*aggrrow)->rhs, source->rhs);
-
-   if( source->nrows > 0 )
-   {
-      assert(source->rowsinds != NULL);
-      assert(source->slacksign != NULL);
-      assert(source->rowweights != NULL);
-
-      SCIP_CALL( SCIPduplicateBlockMemoryArray(scip, &(*aggrrow)->rowsinds, source->rowsinds, source->nrows) );
-      SCIP_CALL( SCIPduplicateBlockMemoryArray(scip, &(*aggrrow)->slacksign, source->slacksign, source->nrows) );
-      SCIP_CALL( SCIPduplicateBlockMemoryArray(scip, &(*aggrrow)->rowweights, source->rowweights, source->nrows) );
-   }
-   else
-   {
-      (*aggrrow)->rowsinds = NULL;
-      (*aggrrow)->slacksign = NULL;
-      (*aggrrow)->rowweights = NULL;
-   }
-
-   (*aggrrow)->nrows = source->nrows;
-   (*aggrrow)->rowssize = source->nrows;
-   (*aggrrow)->rank = source->rank;
-   (*aggrrow)->local = source->local;
-
-   return SCIP_OKAY;
-}
-
-/** add weighted row to aggregation row */
-SCIP_RETCODE SCIPaggrRowAddRow(
-   SCIP*                 scip,               /**< SCIP data structure */
-   SCIP_AGGRROW*         aggrrow,            /**< aggregation row */
-   SCIP_ROW*             row,                /**< row to add to aggregation row */
-   SCIP_Real             weight,             /**< scale for adding given row to aggregation row */
-   int                   sidetype            /**< specify row side type (-1 = lhs, 0 = automatic, 1 = rhs) */
-   )
-{
-   int i;
-
-   assert(row->lppos >= 0);
-
-   /* update local flag */
-   aggrrow->local = aggrrow->local || row->local;
-
-   /* update rank */
-   aggrrow->rank = MAX(row->rank, aggrrow->rank);
-
-   {
-      SCIP_Real sideval;
-      SCIP_Bool uselhs;
-
-      i = aggrrow->nrows++;
-
-      if( aggrrow->nrows > aggrrow->rowssize )
-      {
-         int newsize = SCIPcalcMemGrowSize(scip, aggrrow->nrows);
-         SCIP_CALL( SCIPreallocBlockMemoryArray(scip, &aggrrow->rowsinds, aggrrow->rowssize, newsize) );
-         SCIP_CALL( SCIPreallocBlockMemoryArray(scip, &aggrrow->slacksign, aggrrow->rowssize, newsize) );
-         SCIP_CALL( SCIPreallocBlockMemoryArray(scip, &aggrrow->rowweights, aggrrow->rowssize, newsize) );
-         aggrrow->rowssize = newsize;
-      }
-      aggrrow->rowsinds[i] = SCIProwGetLPPos(row);
-      aggrrow->rowweights[i] = weight;
-
-      if ( sidetype == -1 )
-      {
-         assert( ! SCIPisInfinity(scip, -row->lhs) );
-         uselhs = TRUE;
-      }
-      else if ( sidetype == 1 )
-      {
-         assert( ! SCIPisInfinity(scip, row->rhs) );
-         uselhs = FALSE;
-      }
-      else
-      {
-         /* Automatically decide, whether we want to use the left or the right hand side of the row in the summation.
-          * If possible, use the side that leads to a positive slack value in the summation.
-          */
-         if( SCIPisInfinity(scip, row->rhs) || (!SCIPisInfinity(scip, -row->lhs) && weight < 0.0) )
-            uselhs = TRUE;
-         else
-            uselhs = FALSE;
-      }
-
-      if( uselhs )
-      {
-         aggrrow->slacksign[i] = -1;
-         sideval = row->lhs - row->constant;
-         if( row->integral )
-            sideval = SCIPceil(scip, sideval); /* row is integral: round left hand side up */
-      }
-      else
-      {
-         aggrrow->slacksign[i] = +1;
-         sideval = row->rhs - row->constant;
-         if( row->integral )
-            sideval = SCIPfloor(scip, sideval); /* row is integral: round right hand side up */
-      }
-
-      SCIPquadprecSumQD(aggrrow->rhs, aggrrow->rhs, weight * sideval);
-   }
-
-   /* add up coefficients */
-   SCIP_CALL( varVecAddScaledRowCoefsQuad(aggrrow->inds, aggrrow->vals, &aggrrow->nnz, row, weight) );
-
-   return SCIP_OKAY;
-}
-
-/** Removes a given variable @p var from position @p pos the aggregation row and updates the right-hand side according
- *  to sign of the coefficient, i.e., rhs -= coef * bound, where bound = lb if coef >= 0 and bound = ub, otherwise.
- *
- *  @note: The choice of global or local bounds depend on the validity (global or local) of the aggregation row.
- *
- *  @note: The list of non-zero indices will be updated by swapping the last non-zero index to @p pos.
- */
-void SCIPaggrRowCancelVarWithBound(
-   SCIP*                 scip,               /**< SCIP data structure */
-   SCIP_AGGRROW*         aggrrow,            /**< the aggregation row */
-   SCIP_VAR*             var,                /**< variable that should be removed */
-   int                   pos,                /**< position of the variable in the aggregation row */
-   SCIP_Bool*            valid               /**< pointer to return whether the aggregation row is still valid */
-   )
-{
-   SCIP_Real QUAD(val);
-   int v;
-
-   assert(valid != NULL);
-   assert(pos >= 0);
-
-   v = aggrrow->inds[pos];
-   assert(v == SCIPvarGetProbindex(var));
-
-   QUAD_ARRAY_LOAD(val, aggrrow->vals, v);
-
-   *valid = TRUE;
-
-   /* adjust left and right hand sides with max contribution */
-   if( QUAD_ROUND(val) < 0.0 )
-   {
-      SCIP_Real ub = aggrrow->local ? SCIPvarGetUbLocal(var) : SCIPvarGetUbGlobal(var);
-      if( SCIPisInfinity(scip, ub) )
-         QUAD_ASSIGN(aggrrow->rhs, SCIPinfinity(scip));
-      else
-      {
-         SCIPquadprecProdQD(val, val, ub);
-         SCIPquadprecSumQQ(aggrrow->rhs, aggrrow->rhs, -val);
->>>>>>> 92701fb2
-      }
-   }
-   else
-   {
-      SCIP_Real lb = aggrrow->local ? SCIPvarGetLbLocal(var) : SCIPvarGetLbGlobal(var);
-      if( SCIPisInfinity(scip, -lb) )
-         QUAD_ASSIGN(aggrrow->rhs, SCIPinfinity(scip));
-      else
-<<<<<<< HEAD
-         ++i;
-=======
-      {
-         SCIPquadprecProdQD(val, val, lb);
-         SCIPquadprecSumQQ(aggrrow->rhs, aggrrow->rhs, -val);
-      }
->>>>>>> 92701fb2
-   }
-}
-
-<<<<<<< HEAD
-/** safely removes variables with small coefficients from the aggregation row */
-void SCIPaggrRowCleanup(
-   SCIP*                 scip,               /**< SCIP data structure */
-   SCIP_AGGRROW*         aggrrow             /**< the aggregation row */
-   )
-{
-   assert(scip != NULL);
-   assert(aggrrow != NULL);
-
-   cleanupCutQuad(scip, aggrrow->local, aggrrow->inds, aggrrow->vals, &aggrrow->nnz, QUAD(&aggrrow->rhs));
+
+   *valid = ! removeZerosQuad(scip, SCIPsumepsilon(scip), aggrrow->local, aggrrow->vals, QUAD(&aggrrow->rhs), aggrrow->inds, &aggrrow->nnz);
 }
 
 /** get number of aggregated rows */
@@ -2144,91 +1721,10 @@
    )
 {
    assert(aggrrow != NULL);
-=======
-   QUAD_ASSIGN(val, 0.0);
-   QUAD_ARRAY_STORE(aggrrow->vals, v, val);
-
-   /* remove non-zero entry */
-   --(aggrrow->nnz);
-   aggrrow->inds[pos] = aggrrow->inds[aggrrow->nnz];
-
-   if( SCIPisInfinity(scip, QUAD_HI(aggrrow->rhs)) )
-      *valid = FALSE;
-}
-
-/** add the objective function with right-hand side @p rhs and scaled by @p scale to the aggregation row */
-SCIP_RETCODE SCIPaggrRowAddObjectiveFunction(
-   SCIP*                 scip,               /**< SCIP data structure */
-   SCIP_AGGRROW*         aggrrow,            /**< the aggregation row */
-   SCIP_Real             rhs,                /**< right-hand side of the artificial row */
-   SCIP_Real             scale               /**< scalar */
-   )
-{
-   SCIP_VAR** vars;
-   SCIP_Real QUAD(val);
-   int nvars;
-
-   assert(scip != NULL);
-   assert(aggrrow != NULL);
-
-   vars = SCIPgetVars(scip);
-   nvars = SCIPgetNVars(scip);
-
-   /* add all variables straight forward if the aggregation row is empty */
-   if( aggrrow->nnz == 0 )
-   {
-      int i;
-      for( i = 0; i < nvars; ++i )
-      {
-         assert(SCIPvarGetProbindex(vars[i]) == i);
-
-         /* skip all variables with zero objective coefficient */
-         if( SCIPisZero(scip, scale * SCIPvarGetObj(vars[i])) )
-            continue;
-
-         QUAD_ASSIGN(val, scale * SCIPvarGetObj(vars[i]));
-         QUAD_ARRAY_STORE(aggrrow->vals, i, val);
-         aggrrow->inds[aggrrow->nnz++] = i;
-      }
-
-      /* add right-hand side value */
-      QUAD_ASSIGN(aggrrow->rhs, scale * rhs);
-   }
-   else
-   {
-      int i;
-      /* add the non-zeros to the aggregation row and keep non-zero index up to date */
-      for( i = 0 ; i < nvars; ++i )
-      {
-         assert(SCIPvarGetProbindex(vars[i]) == i);
-
-         /* skip all variables with zero objective coefficient */
-         if( SCIPisZero(scip, scale * SCIPvarGetObj(vars[i])) )
-            continue;
-
-         QUAD_ARRAY_LOAD(val, aggrrow->vals, i); /* val = aggrrow->vals[i] */
-
-         if( QUAD_HI(val) == 0.0 )
-            aggrrow->inds[aggrrow->nnz++] = i;
-
-         SCIPquadprecSumQD(val, val, scale * SCIPvarGetObj(vars[i]));
-
-         /* the value must not be exactly zero due to sparsity pattern */
-         QUAD_HI(val) = NONZERO(QUAD_HI(val));
-         assert(QUAD_HI(val) != 0.0);
-
-         QUAD_ARRAY_STORE(aggrrow->vals, i, val);
-      }
-
-      /* add right-hand side value */
-      SCIPquadprecSumQD(aggrrow->rhs, aggrrow->rhs, scale * rhs);
-   }
->>>>>>> 92701fb2
 
    return aggrrow->inds;
 }
 
-<<<<<<< HEAD
 /** gets the number of non-zeros in the aggregation row */
 int SCIPaggrRowGetNNz(
    SCIP_AGGRROW*         aggrrow             /**< aggregation row */
@@ -2325,153 +1821,9 @@
             *bestlb = bestvlb;
             *bestlbtype = bestvlbidx;
          }
-=======
-/** add weighted constraint to the aggregation row */
-SCIP_RETCODE SCIPaggrRowAddCustomCons(
-   SCIP*                 scip,               /**< SCIP data structure */
-   SCIP_AGGRROW*         aggrrow,            /**< the aggregation row */
-   int*                  inds,               /**< variable problem indices in constraint to add to the aggregation row */
-   SCIP_Real*            vals,               /**< values of constraint to add to the aggregation row */
-   int                   len,                /**< length of constraint to add to the aggregation row */
-   SCIP_Real             rhs,                /**< right hand side of constraint to add to the aggregation row */
-   SCIP_Real             weight,             /**< (positive) scale for adding given constraint to the aggregation row */
-   int                   rank,               /**< rank to use for given constraint */
-   SCIP_Bool             local               /**< is constraint only valid locally */
-   )
-{
-   int i;
-
-   assert(weight >= 0.0);
-   assert(!SCIPisInfinity(scip, REALABS(weight * rhs)));
-
-   /* update local flag */
-   aggrrow->local = aggrrow->local || local;
-
-   /* update rank */
-   aggrrow->rank = MAX(rank, aggrrow->rank);
-
-   /* add right hand side value */
-   SCIPquadprecSumQD(aggrrow->rhs, aggrrow->rhs, weight * rhs);
-
-   /* add the non-zeros to the aggregation row and keep non-zero index up to date */
-   for( i = 0 ; i < len; ++i )
-   {
-      SCIP_Real QUAD(val);
-      int probindex = inds[i];
-
-      QUAD_ARRAY_LOAD(val, aggrrow->vals, probindex); /* val = aggrrow->vals[probindex] */
-
-      if( QUAD_HI(val) == 0.0 )
-         aggrrow->inds[aggrrow->nnz++] = probindex;
-
-      SCIPquadprecSumQD(val, val, vals[i] * weight);
-
-      /* the value must not be exactly zero due to sparsity pattern */
-      QUAD_HI(val) = NONZERO(QUAD_HI(val));
-      assert(QUAD_HI(val) != 0.0);
-
-      QUAD_ARRAY_STORE(aggrrow->vals, probindex, val);
-   }
-
-   return SCIP_OKAY;
-}
-
-/** clear all entries int the aggregation row but don't free memory */
-void SCIPaggrRowClear(
-   SCIP_AGGRROW*         aggrrow             /**< the aggregation row */
-   )
-{
-   int i;
-   SCIP_Real QUAD(tmp);
-
-   QUAD_ASSIGN(tmp, 0.0);
-
-   for( i = 0; i < aggrrow->nnz; ++i )
-   {
-      QUAD_ARRAY_STORE(aggrrow->vals, aggrrow->inds[i], tmp);
-   }
-
-   aggrrow->nnz = 0;
-   aggrrow->nrows = 0;
-   aggrrow->rank = 0;
-   QUAD_ASSIGN(aggrrow->rhs, 0.0);
-   aggrrow->local = FALSE;
-}
-
-/** calculates the efficacy norm of the given aggregation row, which depends on the "separating/efficacynorm" parameter
- *
- *  @return the efficacy norm of the given aggregation row, which depends on the "separating/efficacynorm" parameter
- */
-SCIP_Real SCIPaggrRowCalcEfficacyNorm(
-   SCIP*                 scip,               /**< SCIP data structure */
-   SCIP_AGGRROW*         aggrrow             /**< the aggregation row */
-   )
-{
-   return calcEfficacyNormQuad(scip, aggrrow->vals, aggrrow->inds, aggrrow->nnz);
-}
-
-/** Adds one row to the aggregation row. Differs from SCIPaggrRowAddRow() by providing some additional
- *  parameters required for SCIPaggrRowSumRows()
- */
-static
-SCIP_RETCODE addOneRow(
-   SCIP*                 scip,               /**< SCIP data structure */
-   SCIP_AGGRROW*         aggrrow,            /**< the aggregation row */
-   SCIP_ROW*             row,                /**< the row to add */
-   SCIP_Real             weight,             /**< weight of row to add */
-   SCIP_Bool             sidetypebasis,      /**< choose sidetypes of row (lhs/rhs) based on basis information? */
-   SCIP_Bool             allowlocal,         /**< should local rows allowed to be used? */
-   int                   negslack,           /**< should negative slack variables allowed to be used? (0: no, 1: only for integral rows, 2: yes) */
-   int                   maxaggrlen,         /**< maximal length of aggregation row */
-   SCIP_Bool*            rowtoolong          /**< is the aggregated row too long */
-   )
-{
-   SCIP_Real sideval;
-   SCIP_Bool uselhs;
-   int i;
-
-   *rowtoolong = FALSE;
-
-   if( SCIPisFeasZero(scip, weight) || SCIProwIsModifiable(row) || (SCIProwIsLocal(row) && !allowlocal) )
-   {
-      return SCIP_OKAY;
-   }
-
-   if( sidetypebasis && !SCIPisEQ(scip, SCIProwGetLhs(row), SCIProwGetRhs(row)) )
-   {
-      SCIP_BASESTAT stat = SCIProwGetBasisStatus(row);
-
-      if( stat == SCIP_BASESTAT_LOWER )
-      {
-         assert( ! SCIPisInfinity(scip, -SCIProwGetLhs(row)) );
-         uselhs = TRUE;
-      }
-      else if( stat == SCIP_BASESTAT_UPPER )
-      {
-         assert( ! SCIPisInfinity(scip, SCIProwGetRhs(row)) );
-         uselhs = FALSE;
-      }
-      else if( SCIPisInfinity(scip, SCIProwGetRhs(row)) ||
-         (weight < 0.0 && ! SCIPisInfinity(scip, -SCIProwGetLhs(row))) )
-      {
-         uselhs = TRUE;
-      }
-      else
-      {
-         uselhs = FALSE;
->>>>>>> 92701fb2
-      }
-   }
-   else if( (weight < 0.0 && !SCIPisInfinity(scip, -row->lhs)) || SCIPisInfinity(scip, row->rhs) )
-   {
-      uselhs = TRUE;
-   }
-   else
-   {
-      uselhs = FALSE;
-   }
-
-<<<<<<< HEAD
+      }
+   }
+
    return SCIP_OKAY;
 }
 
@@ -2602,109 +1954,9 @@
 
          /* find closest upper bound in standard upper bound (and variable upper bounds for continuous variables) */
          SCIP_CALL( findBestUb(scip, var, sol, usevbds && fixintegralrhs, allowlocal && fixintegralrhs, bestub, bestubtype) );
-=======
-   if( uselhs )
-   {
-      assert( ! SCIPisInfinity(scip, -SCIProwGetLhs(row)) );
-
-      if( weight > 0.0 && ((negslack == 0) || (negslack == 1 && !row->integral)) )
-         return SCIP_OKAY;
-
-      sideval = row->lhs - row->constant;
-      /* row is integral? round left hand side up */
-      if( row->integral )
-         sideval = SCIPceil(scip, sideval);
-   }
-   else
-   {
-      assert( ! SCIPisInfinity(scip, SCIProwGetRhs(row)) );
-
-      if( weight < 0.0 && ((negslack == 0) || (negslack == 1 && !row->integral)) )
-         return SCIP_OKAY;
-
-      sideval = row->rhs - row->constant;
-      /* row is integral? round right hand side down */
-      if( row->integral )
-         sideval = SCIPfloor(scip, sideval);
-   }
-
-   /* add right hand side, update rank and local flag */
-   SCIPquadprecSumQD(aggrrow->rhs, aggrrow->rhs, sideval * weight);
-   aggrrow->rank = MAX(aggrrow->rank, row->rank);
-   aggrrow->local = aggrrow->local || row->local;
-
-   /* ensure the array for storing the row information is large enough */
-   i = aggrrow->nrows++;
-   if( aggrrow->nrows > aggrrow->rowssize )
-   {
-      int newsize = SCIPcalcMemGrowSize(scip, aggrrow->nrows);
-      SCIP_CALL( SCIPreallocBlockMemoryArray(scip, &aggrrow->rowsinds, aggrrow->rowssize, newsize) );
-      SCIP_CALL( SCIPreallocBlockMemoryArray(scip, &aggrrow->slacksign, aggrrow->rowssize, newsize) );
-      SCIP_CALL( SCIPreallocBlockMemoryArray(scip, &aggrrow->rowweights, aggrrow->rowssize, newsize) );
-      aggrrow->rowssize = newsize;
-   }
-
-   /* add information of addditional row */
-   aggrrow->rowsinds[i] = row->lppos;
-   aggrrow->rowweights[i] = weight;
-   aggrrow->slacksign[i] = uselhs ? -1 : 1;
-
-   /* add up coefficients */
-   SCIP_CALL( varVecAddScaledRowCoefsQuad(aggrrow->inds, aggrrow->vals, &aggrrow->nnz, row, weight) );
-
-   /* check if row is too long now */
-   if( aggrrow->nnz > maxaggrlen )
-      *rowtoolong = TRUE;
-
-   return SCIP_OKAY;
-}
-
-/** aggregate rows using the given weights; the current content of the aggregation
- *  row, @aggrow, gets overwritten
- */
-SCIP_RETCODE SCIPaggrRowSumRows(
-   SCIP*                 scip,               /**< SCIP data structure */
-   SCIP_AGGRROW*         aggrrow,            /**< the aggregation row */
-   SCIP_Real*            weights,            /**< row weights in row summation */
-   int*                  rowinds,            /**< array to store indices of non-zero entries of the weights array, or NULL */
-   int                   nrowinds,           /**< number of non-zero entries in weights array, -1 if rowinds is NULL */
-   SCIP_Bool             sidetypebasis,      /**< choose sidetypes of row (lhs/rhs) based on basis information? */
-   SCIP_Bool             allowlocal,         /**< should local rows allowed to be used? */
-   int                   negslack,           /**< should negative slack variables allowed to be used? (0: no, 1: only for integral rows, 2: yes) */
-   int                   maxaggrlen,         /**< maximal length of aggregation row */
-   SCIP_Bool*            valid               /**< is the aggregation valid */
-   )
-{
-   SCIP_ROW** rows;
-   SCIP_VAR** vars;
-   int nrows;
-   int nvars;
-   int k;
-   SCIP_Bool rowtoolong;
-
-   SCIP_CALL( SCIPgetVarsData(scip, &vars, &nvars, NULL, NULL, NULL, NULL) );
-   SCIP_CALL( SCIPgetLPRowsData(scip, &rows, &nrows) );
-
-   SCIPaggrRowClear(aggrrow);
-   *valid = FALSE;
-
-   if( rowinds != NULL && nrowinds > -1 )
-   {
-      for( k = 0; k < nrowinds; ++k )
-      {
-         SCIP_CALL( addOneRow(scip, aggrrow, rows[rowinds[k]], weights[rowinds[k]], sidetypebasis, allowlocal,
-                              negslack, maxaggrlen, &rowtoolong) );
-
-         if( rowtoolong )
-            return SCIP_OKAY;
->>>>>>> 92701fb2
-      }
-   }
-   else
-   {
-      for( k = 0; k < nrows; ++k )
-      {
-<<<<<<< HEAD
+      }
+      else
+      {
          assert(boundtypesfortrans[v] == SCIP_BOUNDTYPE_UPPER);
 
          /* user wants to use upper bound */
@@ -3058,262 +2310,8 @@
          cutinds[i] = cutinds[*nnz];
          /* do not increase i, since last element is copied to the i-th position */
          continue;
-=======
-         SCIP_CALL( addOneRow(scip, aggrrow, rows[k], weights[k], sidetypebasis, allowlocal,
-                              negslack, maxaggrlen, &rowtoolong) );
-
-         if( rowtoolong )
-            return SCIP_OKAY;
-      }
-   }
-
-   SCIPaggrRowRemoveZeros(scip, aggrrow, valid);
-
-   return SCIP_OKAY;
-}
-
-/** checks for cut redundancy and performs activity based coefficient tightening;
- *  removes coefficients that are zero with QUAD_EPSILON tolerance and uses variable bounds
- *  to remove small coefficients (relative to the maximum absolute coefficient)
- */
-static
-void postprocessCut(
-   SCIP*                 scip,               /**< SCIP data structure */
-   SCIP_Bool             cutislocal,         /**< is the cut a local cut */
-   int*                  cutinds,            /**< variable problem indices of non-zeros in cut */
-   SCIP_Real*            cutcoefs,           /**< non-zeros coefficients of cut */
-   int*                  nnz,                /**< number non-zeros coefficients of cut */
-   SCIP_Real*            cutrhs,             /**< right hand side of cut */
-   SCIP_Bool*            success             /**< pointer to return whether post-processing was succesful or cut is redundant */
-   )
-{
-   int i;
-   SCIP_Real maxcoef;
-   SCIP_Real minallowedcoef;
-   SCIP_Real QUAD(rhs);
-
-   assert(scip != NULL);
-   assert(cutinds != NULL);
-   assert(cutcoefs != NULL);
-   assert(cutrhs != NULL);
-
-   *success = FALSE;
-
-   QUAD_ASSIGN(rhs, *cutrhs);
-
-   if( cutTightenCoefs(scip, cutislocal, cutcoefs, QUAD(&rhs), cutinds, nnz) )
-   {
-      /* cut is redundant */
-      return;
-   }
-
-   maxcoef = 0.0;
-   for( i = 0; i < *nnz; ++i )
-   {
-      SCIP_Real absval = REALABS(cutcoefs[cutinds[i]]);
-      maxcoef = MAX(absval, maxcoef);
-   }
-
-   maxcoef /= scip->set->sepa_maxcoefratio;
-   minallowedcoef = SCIPsumepsilon(scip);
-   minallowedcoef = MAX(minallowedcoef, maxcoef);
-
-   *success = ! removeZeros(scip, minallowedcoef, cutislocal, cutcoefs, QUAD(&rhs), cutinds, nnz);
-   *cutrhs = QUAD_ROUND(rhs);
-}
-
-
-/** checks for cut redundancy and performs activity based coefficient tightening;
- *  removes coefficients that are zero with QUAD_EPSILON tolerance and uses variable bounds
- *  to remove small coefficients (relative to the maximum absolute coefficient).
- *  The cutcoefs must be a quad precision array, i.e. allocated with size
- *  QUAD_ARRAY_SIZE(nvars) and accessed with QUAD_ARRAY_LOAD and QUAD_ARRAY_STORE
- *  macros.
- */
-static
-void postprocessCutQuad(
-   SCIP*                 scip,               /**< SCIP data structure */
-   SCIP_Bool             cutislocal,         /**< is the cut a local cut */
-   int*                  cutinds,            /**< variable problem indices of non-zeros in cut */
-   SCIP_Real*            cutcoefs,           /**< non-zeros coefficients of cut */
-   int*                  nnz,                /**< number non-zeros coefficients of cut */
-   QUAD(SCIP_Real*       cutrhs),            /**< right hand side of cut */
-   SCIP_Bool*            success             /**< pointer to return whether the cleanup was successful or if it is useless */
-   )
-{
-   int i;
-   SCIP_Real maxcoef;
-   SCIP_Real minallowedcoef;
-
-   assert(scip != NULL);
-   assert(cutinds != NULL);
-   assert(cutcoefs != NULL);
-   assert(QUAD_HI(cutrhs) != NULL);
-
-   *success = FALSE;
-
-   if( cutTightenCoefsQuad(scip, cutislocal, cutcoefs, QUAD(cutrhs), cutinds, nnz) )
-   {
-      /* cut is redundant */
-      return;
-   }
-
-   maxcoef = 0.0;
-   for( i = 0; i < *nnz; ++i )
-   {
-      SCIP_Real abscoef;
-      SCIP_Real QUAD(coef);
-      QUAD_ARRAY_LOAD(coef, cutcoefs, cutinds[i]); /* coef = cutcoefs[cutinds[i]] */
-      abscoef = REALABS(QUAD_ROUND(coef));
-      maxcoef = MAX(abscoef, maxcoef);
-   }
-
-   maxcoef /= scip->set->sepa_maxcoefratio;
-   minallowedcoef = SCIPsumepsilon(scip);
-   minallowedcoef = MAX(minallowedcoef, maxcoef);
-
-   *success = ! removeZerosQuad(scip, minallowedcoef, cutislocal, cutcoefs, QUAD(cutrhs), cutinds, nnz);
-}
-
-/** removes almost zero entries from the aggregation row. */
-void SCIPaggrRowRemoveZeros(
-   SCIP*                 scip,               /**< SCIP datastructure */
-   SCIP_AGGRROW*         aggrrow,            /**< the aggregation row */
-   SCIP_Bool*            valid               /**< pointer to return whether the aggregation row is still valid */
-   )
-{
-   assert(aggrrow != NULL);
-
-   *valid = ! removeZerosQuad(scip, SCIPsumepsilon(scip), aggrrow->local, aggrrow->vals, QUAD(&aggrrow->rhs), aggrrow->inds, &aggrrow->nnz);
-}
-
-/** get number of aggregated rows */
-int SCIPaggrRowGetNRows(
-   SCIP_AGGRROW*         aggrrow             /**< the aggregation row */
-   )
-{
-   assert(aggrrow != NULL);
-
-   return aggrrow->nrows;
-}
-
-/** get array with lp positions of rows used in aggregation */
-int* SCIPaggrRowGetRowInds(
-   SCIP_AGGRROW*         aggrrow             /**< the aggregation row */
-   )
-{
-   assert(aggrrow != NULL);
-
-   return aggrrow->rowsinds;
-}
-
-/** checks whether a given row has been added to the aggregation row */
-SCIP_Bool SCIPaggrRowHasRowBeenAdded(
-   SCIP_AGGRROW*         aggrrow,            /**< the aggregation row */
-   SCIP_ROW*             row                 /**< row for which it is checked whether it has been added to the aggregation */
-   )
-{
-   int i;
-   int rowind;
-
-   assert(aggrrow != NULL);
-   assert(row != NULL);
-
-   rowind = SCIProwGetLPPos(row);
-
-   for( i = 0; i < aggrrow->nrows; ++i )
-      if( aggrrow->rowsinds[i] == rowind )
-         return TRUE;
-
-   return FALSE;
-}
-
-/** gets the array of corresponding variable problem indices for each non-zero in the aggregation row */
-int* SCIPaggrRowGetInds(
-   SCIP_AGGRROW*         aggrrow             /**< aggregation row */
-   )
-{
-   assert(aggrrow != NULL);
-
-   return aggrrow->inds;
-}
-
-/** gets the number of non-zeros in the aggregation row */
-int SCIPaggrRowGetNNz(
-   SCIP_AGGRROW*         aggrrow             /**< aggregation row */
-   )
-{
-   assert(aggrrow != NULL);
-
-   return aggrrow->nnz;
-}
-
-/** gets the rank of the aggregation row */
-int SCIPaggrRowGetRank(
-   SCIP_AGGRROW*         aggrrow             /**< aggregation row */
-   )
-{
-   assert(aggrrow != NULL);
-
-   return aggrrow->rank;
-}
-
-/** checks if the aggregation row is only valid locally */
-SCIP_Bool SCIPaggrRowIsLocal(
-   SCIP_AGGRROW*         aggrrow             /**< aggregation row */
-   )
-{
-   assert(aggrrow != NULL);
-
-   return aggrrow->local;
-}
-
-/** gets the right hand side of the aggregation row */
-SCIP_Real SCIPaggrRowGetRhs(
-   SCIP_AGGRROW*         aggrrow             /**< aggregation row */
-   )
-{
-   assert(aggrrow != NULL);
-
-   return QUAD_ROUND(aggrrow->rhs);
-}
-
-/* =========================================== c-MIR =========================================== */
-
-#define MAXCMIRSCALE               1e+6 /**< maximal scaling (scale/(1-f0)) allowed in c-MIR calculations */
-
-/** finds the best lower bound of the variable to use for MIR transformation */
-static
-SCIP_RETCODE findBestLb(
-   SCIP*                 scip,               /**< SCIP data structure */
-   SCIP_VAR*             var,                /**< problem variable */
-   SCIP_SOL*             sol,                /**< the solution that should be separated, or NULL for LP solution */
-   SCIP_Bool             usevbds,            /**< should variable bounds be used in bound transformation? */
-   SCIP_Bool             allowlocal,         /**< should local information allowed to be used, resulting in a local cut? */
-   SCIP_Real*            bestlb,             /**< pointer to store best bound value */
-   int*                  bestlbtype          /**< pointer to store best bound type */
-   )
-{
-   assert(bestlb != NULL);
-   assert(bestlbtype != NULL);
-
-   *bestlb = SCIPvarGetLbGlobal(var);
-   *bestlbtype = -1;
-
-   if( allowlocal )
-   {
-      SCIP_Real loclb;
-
-      loclb = SCIPvarGetLbLocal(var);
-      if( SCIPisGT(scip, loclb, *bestlb) )
-      {
-         *bestlb = loclb;
-         *bestlbtype = -2;
->>>>>>> 92701fb2
-      }
-   }
-
-<<<<<<< HEAD
+      }
+
       /* determine the best bounds for the integral variable, usevbd can be set to FALSE here as vbds are only used for continous variables */
       SCIP_CALL( determineBestBounds(scip, vars[v], sol, boundswitch, FALSE, allowlocal, fixintegralrhs,
                                      ignoresol, boundsfortrans, boundtypesfortrans,
@@ -3348,76 +2346,9 @@
          SCIPquadprecProdQD(tmp, coef, bestlbs[i]);
          SCIPquadprecSumQQ(*cutrhs, *cutrhs, -tmp);
          *localbdsused = *localbdsused || (bestlbtypes[i] == -2);
-=======
-   if( usevbds && SCIPvarGetType(var) == SCIP_VARTYPE_CONTINUOUS )
-   {
-      SCIP_Real bestvlb;
-      int bestvlbidx;
-
-      SCIP_CALL( SCIPgetVarClosestVlb(scip, var, sol, &bestvlb, &bestvlbidx) );
-      if( bestvlbidx >= 0
-         && (bestvlb > *bestlb || (*bestlbtype < 0 && SCIPisGE(scip, bestvlb, *bestlb))) )
-      {
-         SCIP_VAR** vlbvars;
-
-         /* we have to avoid cyclic variable bound usage, so we enforce to use only variable bounds variables of smaller index */
-         /**@todo this check is not needed for continuous variables; but allowing all but binary variables
-          *       to be replaced by variable bounds seems to be buggy (wrong result on gesa2)
-          */
-         vlbvars = SCIPvarGetVlbVars(var);
-         assert(vlbvars != NULL);
-         if( SCIPvarGetProbindex(vlbvars[bestvlbidx]) < SCIPvarGetProbindex(var) )
-         {
-            *bestlb = bestvlb;
-            *bestlbtype = bestvlbidx;
-         }
-      }
-   }
-
-   return SCIP_OKAY;
-}
-
-/** finds the best upper bound of the variable to use for MIR transformation */
-static
-SCIP_RETCODE findBestUb(
-   SCIP*                 scip,               /**< SCIP data structure */
-   SCIP_VAR*             var,                /**< problem variable */
-   SCIP_SOL*             sol,                /**< the solution that should be separated, or NULL for LP solution */
-   SCIP_Bool             usevbds,            /**< should variable bounds be used in bound transformation? */
-   SCIP_Bool             allowlocal,         /**< should local information allowed to be used, resulting in a local cut? */
-   SCIP_Real*            bestub,             /**< pointer to store best bound value */
-   int*                  bestubtype          /**< pointer to store best bound type */
-   )
-{
-   assert(bestub != NULL);
-   assert(bestubtype != NULL);
-
-   *bestub = SCIPvarGetUbGlobal(var);
-   *bestubtype = -1;
-
-   if( allowlocal )
-   {
-      SCIP_Real locub;
-
-      locub = SCIPvarGetUbLocal(var);
-      if( SCIPisLT(scip, locub, *bestub) )
-      {
-         *bestub = locub;
-         *bestubtype = -2;
->>>>>>> 92701fb2
-      }
-   }
-
-   if( usevbds && SCIPvarGetType(var) == SCIP_VARTYPE_CONTINUOUS )
-   {
-      SCIP_Real bestvub;
-      int bestvubidx;
-
-      SCIP_CALL( SCIPgetVarClosestVub(scip, var, sol, &bestvub, &bestvubidx) );
-      if( bestvubidx >= 0
-         && (bestvub < *bestub || (*bestubtype < 0 && SCIPisLE(scip, bestvub, *bestub))) )
-      {
-<<<<<<< HEAD
+      }
+      else
+      {
          assert(!SCIPisInfinity(scip, bestubs[i]));
          assert(bestubtypes[i] < 0);
 
@@ -3554,191 +2485,9 @@
             }
             *localbdsused = *localbdsused || (boundtype[besti] == -2);
          }
-=======
-         SCIP_VAR** vubvars;
-
-         /* we have to avoid cyclic variable bound usage, so we enforce to use only variable bounds variables of smaller index */
-         /**@todo this check is not needed for continuous variables; but allowing all but binary variables
-          *       to be replaced by variable bounds seems to be buggy (wrong result on gesa2)
-          */
-         vubvars = SCIPvarGetVubVars(var);
-         assert(vubvars != NULL);
-         if( SCIPvarGetProbindex(vubvars[bestvubidx]) < SCIPvarGetProbindex(var) )
-         {
-            *bestub = bestvub;
-            *bestubtype = bestvubidx;
-         }
-      }
-   }
-
-   return SCIP_OKAY;
-}
-
-/** determine the best bounds with respect to the given solution for complementing the given variable */
-static
-SCIP_RETCODE determineBestBounds(
-   SCIP*                 scip,               /**< SCIP data structure */
-   SCIP_VAR*             var,                /**< variable to determine best bound for */
-   SCIP_SOL*             sol,                /**< the solution that should be separated, or NULL for LP solution */
-   SCIP_Real             boundswitch,        /**< fraction of domain up to which lower bound is used in transformation */
-   SCIP_Bool             usevbds,            /**< should variable bounds be used in bound transformation? */
-   SCIP_Bool             allowlocal,         /**< should local information allowed to be used, resulting in a local cut? */
-   SCIP_Bool             fixintegralrhs,     /**< should complementation tried to be adjusted such that rhs gets fractional? */
-   SCIP_Bool             ignoresol,          /**< should the LP solution be ignored? (eg, apply MIR to dualray) */
-   int*                  boundsfortrans,     /**< bounds that should be used for transformed variables: vlb_idx/vub_idx,
-                                              *   -1 for global lb/ub, -2 for local lb/ub, or -3 for using closest bound;
-                                              *   NULL for using closest bound for all variables */
-   SCIP_BOUNDTYPE*       boundtypesfortrans, /**< type of bounds that should be used for transformed variables;
-                                              *   NULL for using closest bound for all variables */
-   SCIP_Real*            bestlb,             /**< pointer to store best lower bound of variable */
-   SCIP_Real*            bestub,             /**< pointer to store best upper bound of variable */
-   int*                  bestlbtype,         /**< pointer to store type of best lower bound of variable */
-   int*                  bestubtype,         /**< pointer to store type of best upper bound of variable */
-   SCIP_BOUNDTYPE*       selectedbound,      /**< pointer to store whether the lower bound or the upper bound should be preferred */
-   SCIP_Bool*            freevariable        /**< pointer to store if this is a free variable */
-   )
-{
-   int v;
-
-   v = SCIPvarGetProbindex(var);
-
-   /* check if the user specified a bound to be used */
-   if( boundsfortrans != NULL && boundsfortrans[v] > -3 )
-   {
-      assert(SCIPvarGetType(var) == SCIP_VARTYPE_CONTINUOUS || ( boundsfortrans[v] == -2 || boundsfortrans[v] == -1 ));
-
-      /* user has explicitly specified a bound to be used */
-      if( boundtypesfortrans[v] == SCIP_BOUNDTYPE_LOWER )
-      {
-         /* user wants to use lower bound */
-         *bestlbtype = boundsfortrans[v];
-         if( *bestlbtype == -1 )
-            *bestlb = SCIPvarGetLbGlobal(var); /* use global standard lower bound */
-         else if( *bestlbtype == -2 )
-            *bestlb = SCIPvarGetLbLocal(var);  /* use local standard lower bound */
-         else
-         {
-            SCIP_VAR** vlbvars;
-            SCIP_Real* vlbcoefs;
-            SCIP_Real* vlbconsts;
-            int k;
-
-            assert(!ignoresol);
-
-            /* use the given variable lower bound */
-            vlbvars = SCIPvarGetVlbVars(var);
-            vlbcoefs = SCIPvarGetVlbCoefs(var);
-            vlbconsts = SCIPvarGetVlbConstants(var);
-            k = boundsfortrans[v];
-            assert(k >= 0 && k < SCIPvarGetNVlbs(var));
-            assert(vlbvars != NULL);
-            assert(vlbcoefs != NULL);
-            assert(vlbconsts != NULL);
-
-            *bestlb = vlbcoefs[k] * (sol == NULL ? SCIPvarGetLPSol(vlbvars[k]) : SCIPgetSolVal(scip, sol, vlbvars[k])) + vlbconsts[k];
-         }
-
-         assert(!SCIPisInfinity(scip, - *bestlb));
-         *selectedbound = SCIP_BOUNDTYPE_LOWER;
-
-         /* find closest upper bound in standard upper bound (and variable upper bounds for continuous variables) */
-         SCIP_CALL( findBestUb(scip, var, sol, usevbds && fixintegralrhs, allowlocal && fixintegralrhs, bestub, bestubtype) );
-      }
-      else
-      {
-         assert(boundtypesfortrans[v] == SCIP_BOUNDTYPE_UPPER);
-
-         /* user wants to use upper bound */
-         *bestubtype = boundsfortrans[v];
-         if( *bestubtype == -1 )
-            *bestub = SCIPvarGetUbGlobal(var); /* use global standard upper bound */
-         else if( *bestubtype == -2 )
-            *bestub = SCIPvarGetUbLocal(var);  /* use local standard upper bound */
-         else
-         {
-            SCIP_VAR** vubvars;
-            SCIP_Real* vubcoefs;
-            SCIP_Real* vubconsts;
-            int k;
-
-            assert(!ignoresol);
-
-            /* use the given variable upper bound */
-            vubvars = SCIPvarGetVubVars(var);
-            vubcoefs = SCIPvarGetVubCoefs(var);
-            vubconsts = SCIPvarGetVubConstants(var);
-            k = boundsfortrans[v];
-            assert(k >= 0 && k < SCIPvarGetNVubs(var));
-            assert(vubvars != NULL);
-            assert(vubcoefs != NULL);
-            assert(vubconsts != NULL);
-
-            /* we have to avoid cyclic variable bound usage, so we enforce to use only variable bounds variables of smaller index */
-            *bestub = vubcoefs[k] * (sol == NULL ? SCIPvarGetLPSol(vubvars[k]) : SCIPgetSolVal(scip, sol, vubvars[k])) + vubconsts[k];
-         }
-
-         assert(!SCIPisInfinity(scip, *bestub));
-         *selectedbound = SCIP_BOUNDTYPE_UPPER;
-
-         /* find closest lower bound in standard lower bound (and variable lower bounds for continuous variables) */
-         SCIP_CALL( findBestLb(scip, var, sol, usevbds && fixintegralrhs, allowlocal && fixintegralrhs, bestlb, bestlbtype) );
->>>>>>> 92701fb2
-      }
-   }
-   else
-   {
-      SCIP_Real varsol;
-
-      /* bound selection should be done automatically */
-
-      /* find closest lower bound in standard lower bound (and variable lower bounds for continuous variables) */
-      SCIP_CALL( findBestLb(scip, var, sol, usevbds, allowlocal, bestlb, bestlbtype) );
-
-      /* find closest upper bound in standard upper bound (and variable upper bounds for continuous variables) */
-      SCIP_CALL( findBestUb(scip, var, sol, usevbds, allowlocal, bestub, bestubtype) );
-
-      /* check, if variable is free variable */
-      if( SCIPisInfinity(scip, - *bestlb) && SCIPisInfinity(scip, *bestub) )
-      {
-         /* we found a free variable in the row with non-zero coefficient
-            *  -> MIR row can't be transformed in standard form
-            */
-         *freevariable = TRUE;
-         return SCIP_OKAY;
-      }
-
-      if( !ignoresol )
-      {
-         /* select transformation bound */
-         varsol = (sol == NULL ? SCIPvarGetLPSol(var) : SCIPgetSolVal(scip, sol, var));
-
-         if( SCIPisInfinity(scip, *bestub) ) /* if there is no ub, use lb */
-            *selectedbound = SCIP_BOUNDTYPE_LOWER;
-         else if( SCIPisInfinity(scip, - *bestlb) ) /* if there is no lb, use ub */
-            *selectedbound = SCIP_BOUNDTYPE_UPPER;
-         else if( SCIPisLT(scip, varsol, (1.0 - boundswitch) * (*bestlb) + boundswitch * (*bestub)) )
-            *selectedbound = SCIP_BOUNDTYPE_LOWER;
-         else if( SCIPisGT(scip, varsol, (1.0 - boundswitch) * (*bestlb) + boundswitch * (*bestub)) )
-            *selectedbound = SCIP_BOUNDTYPE_UPPER;
-         else if( *bestlbtype == -1 )  /* prefer global standard bounds */
-            *selectedbound = SCIP_BOUNDTYPE_LOWER;
-         else if( *bestubtype == -1 )  /* prefer global standard bounds */
-            *selectedbound = SCIP_BOUNDTYPE_UPPER;
-         else if( *bestlbtype >= 0 )   /* prefer variable bounds over local bounds */
-            *selectedbound = SCIP_BOUNDTYPE_LOWER;
-         else if( *bestubtype >= 0 )   /* prefer variable bounds over local bounds */
-            *selectedbound = SCIP_BOUNDTYPE_UPPER;
-         else                         /* no decision yet? just use lower bound */
-            *selectedbound = SCIP_BOUNDTYPE_LOWER;
-      }
-      else
-      {
-         SCIP_Real glbub = SCIPvarGetUbGlobal(var);
-         SCIP_Real glblb = SCIPvarGetLbGlobal(var);
-         SCIP_Real distlb = REALABS(glblb - *bestlb);
-         SCIP_Real distub = REALABS(glbub - *bestub);
-
-<<<<<<< HEAD
+      }
+   }
+
   TERMINATE:
 
    /*free temporary memory */
@@ -3747,35 +2496,10 @@
    SCIPfreeBufferArray(scip, &bestlbtypes);
    SCIPfreeBufferArray(scip, &bestubs);
    SCIPfreeBufferArray(scip, &bestlbs);
-=======
-         assert(!SCIPisInfinity(scip, - *bestlb) || !SCIPisInfinity(scip, *bestub));
-
-         if( SCIPisInfinity(scip, - *bestlb) )
-            *selectedbound = SCIP_BOUNDTYPE_UPPER;
-         else if( !SCIPisNegative(scip, *bestlb) )
-         {
-            if( SCIPisInfinity(scip, *bestub) )
-               *selectedbound = SCIP_BOUNDTYPE_LOWER;
-            else if( SCIPisZero(scip, glblb) )
-               *selectedbound = SCIP_BOUNDTYPE_LOWER;
-            else if( SCIPisLE(scip, distlb, distub) )
-               *selectedbound = SCIP_BOUNDTYPE_LOWER;
-            else
-               *selectedbound = SCIP_BOUNDTYPE_UPPER;
-         }
-         else
-         {
-            assert(!SCIPisInfinity(scip, - *bestlb));
-            *selectedbound = SCIP_BOUNDTYPE_LOWER;
-         }
-      }
-   }
->>>>>>> 92701fb2
 
    return SCIP_OKAY;
 }
 
-<<<<<<< HEAD
 /** Calculate fractionalities \f$ f_0 := b - down(b), f_j := a^\prime_j - down(a^\prime_j) \f$, and derive MIR cut \f$ \tilde{a} \cdot x' \leq down(b) \f$
  * \f[
  * \begin{array}{rll}
@@ -4184,10 +2908,10 @@
       SCIP_Real mul;
       int r;
 
-      r = rowinds[i];
+      r = rowinds[i]; /*lint !e613*/
       assert(0 <= r && r < SCIPgetNLPRows(scip));
-      assert(slacksign[i] == -1 || slacksign[i] == +1);
-      assert(!SCIPisZero(scip, weights[i]));
+      assert(slacksign[i] == -1 || slacksign[i] == +1); /*lint !e613*/
+      assert(!SCIPisZero(scip, weights[i])); /*lint !e613*/
 
       row = rows[r];
       assert(row != NULL);
@@ -4196,12 +2920,12 @@
       assert(row->len == 0 || row->vals != NULL);
 
       /* get the slack's coefficient a'_r in the aggregated row */
-      ar = slacksign[i] * scale * weights[i];
+      ar = slacksign[i] * scale * weights[i]; /*lint !e613*/
 
       /* calculate slack variable's coefficient a^_r in the cut */
       if( row->integral
          && ((slacksign[i] == +1 && SCIPisFeasIntegral(scip, row->rhs - row->constant))
-            || (slacksign[i] == -1 && SCIPisFeasIntegral(scip, row->lhs - row->constant))) )
+            || (slacksign[i] == -1 && SCIPisFeasIntegral(scip, row->lhs - row->constant))) ) /*lint !e613*/
       {
          /* slack variable is always integral:
           *    a^_r = a~_r = down(a'_r)                      , if f_r <= f0
@@ -4238,13 +2962,13 @@
        *   a*x + c + s == rhs  =>  s == - a*x - c + rhs,  or  a*x + c - s == lhs  =>  s == a*x + c - lhs
        * substitute a^_r * s_r by adding a^_r times the slack's definition to the cut.
        */
-      mul = -slacksign[i] * QUAD_ROUND(cutar);
+      mul = -slacksign[i] * QUAD_ROUND(cutar); /*lint !e613*/
 
       /* add the slack's definition multiplied with a^_j to the cut */
       SCIP_CALL( varVecAddScaledRowCoefsQuad(cutinds, cutcoefs, nnz, row, mul) );
 
       /* move slack's constant to the right hand side */
-      if( slacksign[i] == +1 )
+      if( slacksign[i] == +1 ) /*lint !e613*/
       {
          SCIP_Real QUAD(rowrhs);
 
@@ -4297,6 +3021,7 @@
 SCIP_RETCODE SCIPcalcMIR(
    SCIP*                 scip,               /**< SCIP data structure */
    SCIP_SOL*             sol,                /**< the solution that should be separated, or NULL for LP solution */
+   SCIP_Bool             postprocess,        /**< apply a post-processing step to the resulting cut? */
    SCIP_Real             boundswitch,        /**< fraction of domain up to which lower bound is used in transformation */
    SCIP_Bool             usevbds,            /**< should variable bounds be used in bound transformation? */
    SCIP_Bool             allowlocal,         /**< should local information allowed to be used, resulting in a local cut? */
@@ -4468,34 +3193,43 @@
                                 aggrrow->nrows, scale, tmpcoefs, QUAD(&rhs), cutinds, cutnnz, QUAD(f0)) );
    SCIPdebug( printCutQuad(scip, sol, tmpcoefs, QUAD(rhs), cutinds, *cutnnz, FALSE, FALSE) );
 
-   /* remove all nearly-zero coefficients from MIR row and relax the right hand side correspondingly in order to
-    * prevent numerical rounding errors
-    */
-   cleanupCutQuad(scip, *cutislocal, cutinds, tmpcoefs, cutnnz, QUAD(&rhs));
+   if( postprocess )
+   {
+      /* remove all nearly-zero coefficients from MIR row and relax the right hand side correspondingly in order to
+       * prevent numerical rounding errors
+       */
+      postprocessCutQuad(scip, *cutislocal, cutinds, tmpcoefs, cutnnz, QUAD(&rhs), success);
+   }
+   else
+   {
+      *success = ! removeZerosQuad(scip, SCIPsumepsilon(scip), *cutislocal, tmpcoefs, QUAD(&rhs), cutnnz, cutinds);
+   }
 
    SCIPdebug(printCutQuad(scip, sol, tmpcoefs, QUAD(rhs), cutinds, *cutnnz, FALSE, FALSE));
 
-   *success = TRUE;
-   *cutrhs = QUAD_ROUND(rhs);
-
-   /* clean tmpcoefs and go back to double precision */
-   for( i = 0; i < *cutnnz; ++i )
-   {
-      SCIP_Real QUAD(coef);
-      int j = cutinds[i];
-
-      QUAD_ARRAY_LOAD(coef, tmpcoefs, j);
-
-      cutcoefs[i] = QUAD_ROUND(coef);
-      QUAD_ASSIGN(coef, 0.0);
-      QUAD_ARRAY_STORE(tmpcoefs, j, coef);
-   }
-
-   if( cutefficacy != NULL )
-      *cutefficacy = calcEfficacy(scip, sol, cutcoefs, *cutrhs, cutinds, *cutnnz);
-
-   if( cutrank != NULL )
-      *cutrank = aggrrow->rank + 1;
+   if( *success )
+   {
+      *cutrhs = QUAD_ROUND(rhs);
+
+      /* clean tmpcoefs and go back to double precision */
+      for( i = 0; i < *cutnnz; ++i )
+      {
+         SCIP_Real QUAD(coef);
+         int j = cutinds[i];
+
+         QUAD_ARRAY_LOAD(coef, tmpcoefs, j);
+
+         cutcoefs[i] = QUAD_ROUND(coef);
+         QUAD_ASSIGN(coef, 0.0);
+         QUAD_ARRAY_STORE(tmpcoefs, j, coef);
+      }
+
+      if( cutefficacy != NULL )
+         *cutefficacy = calcEfficacy(scip, sol, cutcoefs, *cutrhs, cutinds, *cutnnz);
+
+      if( cutrank != NULL )
+         *cutrank = aggrrow->rank + 1;
+   }
 
   TERMINATE:
    if( !(*success) )
@@ -4605,6 +3339,7 @@
 SCIP_RETCODE SCIPcutGenerationHeuristicCMIR(
    SCIP*                 scip,               /**< SCIP data structure */
    SCIP_SOL*             sol,                /**< the solution that should be separated, or NULL for LP solution */
+   SCIP_Bool             postprocess,        /**< apply a post-processing step to the resulting cut? */
    SCIP_Real             boundswitch,        /**< fraction of domain up to which lower bound is used in transformation */
    SCIP_Bool             usevbds,            /**< should variable bounds be used in bound transformation? */
    SCIP_Bool             allowlocal,         /**< should local information allowed to be used, resulting in a local cut? */
@@ -4655,7 +3390,7 @@
    SCIP_Real contactivity;
 
    assert(aggrrow != NULL);
-   assert(aggrrow->nrows >= 1);
+   assert(aggrrow->nrows + aggrrow->nnz >= 1);
    assert(success != NULL);
 
    *success = FALSE;
@@ -4984,7 +3719,7 @@
    }
 
    /* no delta was found that yielded any cut */
-   if( bestdelta == SCIP_INVALID )
+   if( bestdelta == SCIP_INVALID ) /*lint !e777*/
       goto TERMINATE;
 
    /* try bestdelta divided by 2, 4 and 8 */
@@ -5020,8 +3755,8 @@
 
       k = bounddistpos[i];
 
-      findBestLb(scip, vars[mksetinds[k]], sol, FALSE, allowlocal, &bestlb, &bestlbtype);
-      findBestUb(scip, vars[mksetinds[k]], sol, FALSE, allowlocal, &bestub, &bestubtype);
+      SCIP_CALL( findBestLb(scip, vars[mksetinds[k]], sol, FALSE, allowlocal, &bestlb, &bestlbtype) );
+      SCIP_CALL( findBestUb(scip, vars[mksetinds[k]], sol, FALSE, allowlocal, &bestub, &bestubtype) );
 
       /* switch the complementation of this variable */
 #ifndef NDEBUG
@@ -5138,37 +3873,51 @@
       }
 #endif
 
+      *cutislocal = *cutislocal || localbdsused;
+
       /* remove all nearly-zero coefficients from MIR row and relax the right hand side correspondingly in order to
        * prevent numerical rounding errors
        */
-      *cutislocal = *cutislocal || localbdsused;
-
-      cleanupCutQuad(scip, *cutislocal, mksetinds, mksetcoefs, &mksetnnz, QUAD(&mksetrhs));
+      if( postprocess )
+      {
+         postprocessCutQuad(scip, *cutislocal, mksetinds, mksetcoefs, &mksetnnz, QUAD(&mksetrhs), success);
+      }
+      else
+      {
+         *success = ! removeZerosQuad(scip, SCIPsumepsilon(scip), *cutislocal, mksetcoefs, QUAD(&mksetrhs), mksetinds, &mksetnnz);
+      }
+
       SCIPdebug(printCutQuad(scip, sol, mksetcoefs, QUAD(mksetrhs), mksetinds, mksetnnz, FALSE, FALSE));
 
-      mirefficacy = calcEfficacyDenseStorageQuad(scip, sol, mksetcoefs, QUAD_ROUND(mksetrhs), mksetinds, mksetnnz);
-
-      if( SCIPisEfficacious(scip, mirefficacy) && mirefficacy > *cutefficacy )
-      {
-         BMScopyMemoryArray(cutinds, mksetinds, mksetnnz);
-         for( i = 0; i < mksetnnz; ++i )
-         {
-            SCIP_Real QUAD(coef);
-            int j = cutinds[i];
-
-            QUAD_ARRAY_LOAD(coef, mksetcoefs, j);
-
-            cutcoefs[i] = QUAD_ROUND(coef);
-            QUAD_ASSIGN(coef, 0.0);
-            QUAD_ARRAY_STORE(mksetcoefs, j, coef);
-         }
-         *cutnnz = mksetnnz;
-         *cutrhs = QUAD_ROUND(mksetrhs);
-         *cutefficacy = mirefficacy;
-         *success = TRUE;
-         if( cutrank != NULL )
-            *cutrank = aggrrow->rank + 1;
-         *cutislocal = *cutislocal || localbdsused;
+      if( *success )
+      {
+         mirefficacy = calcEfficacyDenseStorageQuad(scip, sol, mksetcoefs, QUAD_ROUND(mksetrhs), mksetinds, mksetnnz);
+
+         if( SCIPisEfficacious(scip, mirefficacy) && mirefficacy > *cutefficacy )
+         {
+            BMScopyMemoryArray(cutinds, mksetinds, mksetnnz);
+            for( i = 0; i < mksetnnz; ++i )
+            {
+               SCIP_Real QUAD(coef);
+               int j = cutinds[i];
+
+               QUAD_ARRAY_LOAD(coef, mksetcoefs, j);
+
+               cutcoefs[i] = QUAD_ROUND(coef);
+               QUAD_ASSIGN(coef, 0.0);
+               QUAD_ARRAY_STORE(mksetcoefs, j, coef);
+            }
+            *cutnnz = mksetnnz;
+            *cutrhs = QUAD_ROUND(mksetrhs);
+            *cutefficacy = mirefficacy;
+            if( cutrank != NULL )
+               *cutrank = aggrrow->rank + 1;
+            *cutislocal = *cutislocal || localbdsused;
+         }
+         else
+         {
+            *success = FALSE;
+         }
       }
    }
 
@@ -5201,15 +3950,22 @@
 
 /* =========================================== flow cover =========================================== */
 
+#define NO_EXACT_KNAPSACK
+
+#ifndef NO_EXACT_KNAPSACK
 #define MAXDNOM                  1000LL
 #define MINDELTA                  1e-03
 #define MAXDELTA                  1e-09
 #define MAXSCALE                 1000.0
 #define MAXDYNPROGSPACE         1000000
+#endif
 
 #define MAXABSVBCOEF               1e+5 /**< maximal absolute coefficient in variable bounds used for snf relaxation */
-#define MAXBOUND                  1e+10 /**< maximal value of normal bounds used for snf relaxation */
-#define NO_EXACT_KNAPSACK
+
+#if 0
+/* TODO check how this was used in the old flowcover separator */
+#define MAXBOUND                  1e+10   /**< maximal value of normal bounds used for snf relaxation */
+#endif
 
 /** structure that contains all data required to perform the sequence independent lifting
  */
@@ -5740,7 +4496,7 @@
    SCIPsortDownInt(rowinds, nnz);
 
    /* array to store whether a binary variable is in the row (-1) or has been used (1) due to variable bound usage */
-   SCIPallocCleanBufferArray(scip, &binvarused, nbinvars);
+   SCIP_CALL( SCIPallocCleanBufferArray(scip, &binvarused, nbinvars) );
 
    for( i = nnz - 1; i >= 0 && rowinds[i] < nbinvars; --i )
    {
@@ -5756,8 +4512,8 @@
 
       assert(rowinds[i] >= nbinvars);
 
-      determineBoundForSNF(scip, sol, vars, rowcoefs, rowinds, i, binvarused, allowlocal, boundswitch,
-                           bestlb, bestub, bestslb, bestsub, bestlbtype, bestubtype, bestslbtype, bestsubtype, selectedbounds, &freevariable);
+      SCIP_CALL( determineBoundForSNF(scip, sol, vars, rowcoefs, rowinds, i, binvarused, allowlocal, boundswitch,
+            bestlb, bestub, bestslb, bestsub, bestlbtype, bestubtype, bestslbtype, bestsubtype, selectedbounds, &freevariable) );
 
       if( freevariable )
       {
@@ -7331,6 +6087,9 @@
                SCIPquadprecSumQD(sumC1LE, sumC1LE, snf->transvarvubcoefs[i]);
             }
             break;
+         default:
+            assert(s == 2);
+            continue;
       }
    }
 
@@ -7365,13 +6124,13 @@
    liftingdata->M[liftingdata->r] = QUAD_ROUND(tmp);
 
    SCIP_UNUSED( SCIPsortedvecFindDownReal(liftingdata->m, liftingdata->mp, liftingdata->r, &liftingdata->t) );
-   assert(liftingdata->m[liftingdata->t] == liftingdata->mp || SCIPisInfinity(scip, liftingdata->mp));
+   assert(liftingdata->m[liftingdata->t] == liftingdata->mp || SCIPisInfinity(scip, liftingdata->mp)); /*lint !e777*/
 
    /* compute t largest index sucht that m_t = mp
     * note that liftingdata->m[t-1] == mp due to zero based indexing of liftingdata->m
     */
    ++liftingdata->t;
-   while( liftingdata->t < liftingdata->r && liftingdata->m[liftingdata->t] == liftingdata->mp )
+   while( liftingdata->t < liftingdata->r && liftingdata->m[liftingdata->t] == liftingdata->mp ) /*lint !e777*/
       ++liftingdata->t;
 
    liftingdata->lambda = lambda;
@@ -7566,7 +6325,10 @@
             }
 
             SCIPquadprecSumQD(rhs, rhs, -constant);
-         }
+            break;
+         }
+         default:
+            SCIPABORT();
       }
    }
 
@@ -7612,10 +6374,12 @@
           */
          if( aggrrow->slacksign[i] == +1 )
          {
+            SCIP_Real rhsslack;
             /* a*x + c + s == rhs  =>  s == - a*x - c + rhs: move a^_r * (rhs - c) to the right hand side */
             assert(!SCIPisInfinity(scip, row->rhs));
 
-            slackub = -aggrrow->rowweights[i] * MIN(rowrhs - SCIPgetRowMinActivity(scip, row), slackub);
+            rhsslack = rowrhs - SCIPgetRowMinActivity(scip, row);
+            slackub = -aggrrow->rowweights[i] * MIN(rhsslack, slackub);
 
             if( SCIPisGE(scip, slackub, lambda) )
                SCIPquadprecSumQD(rhs, rhs, lambda);
@@ -7624,10 +6388,12 @@
          }
          else
          {
+            SCIP_Real lhsslack;
             /* a*x + c - s == lhs  =>  s == a*x + c - lhs: move a^_r * (c - lhs) to the right hand side */
             assert(!SCIPisInfinity(scip, -row->lhs));
 
-            slackub = aggrrow->rowweights[i] * MIN(SCIPgetRowMaxActivity(scip, row) - rowlhs, slackub);
+            lhsslack = SCIPgetRowMaxActivity(scip, row) - rowlhs;
+            slackub = aggrrow->rowweights[i] * MIN(lhsslack, slackub);
 
             if( SCIPisGE(scip, slackub, lambda) )
                SCIPquadprecSumQD(rhs, rhs, lambda);
@@ -7665,6 +6431,7 @@
 SCIP_RETCODE SCIPcalcFlowCover(
    SCIP*                 scip,               /**< SCIP data structure */
    SCIP_SOL*             sol,                /**< the solution that should be separated, or NULL for LP solution */
+   SCIP_Bool             postprocess,        /**< apply a post-processing step to the resulting cut? */
    SCIP_Real             boundswitch,        /**< fraction of domain up to which lower bound is used in transformation */
    SCIP_Bool             allowlocal,         /**< should local information allowed to be used, resulting in a local cut? */
    SCIP_AGGRROW*         aggrrow,            /**< the aggregation row to compute flow cover cut for */
@@ -7724,21 +6491,46 @@
    /* if success is FALSE generateLiftedFlowCoverCut wont have touched the tmpcoefs array so we dont need to clean it then */
    if( *success )
    {
-      cleanupCut(scip, *cutislocal, cutinds, tmpcoefs, cutnnz, cutrhs);
-
-      for( i = 0; i < *cutnnz; ++i )
-      {
-         int j = cutinds[i];
-         assert(tmpcoefs[j] != 0.0);
-         cutcoefs[i] = tmpcoefs[j];
-         tmpcoefs[j] = 0.0;
-      }
-
-      if( cutefficacy != NULL )
-         *cutefficacy = calcEfficacy(scip, sol, cutcoefs, *cutrhs, cutinds, *cutnnz);
-
-      if( cutrank != NULL )
-         *cutrank = aggrrow->rank + 1;
+      if( postprocess )
+      {
+         postprocessCut(scip, *cutislocal, cutinds, tmpcoefs, cutnnz, cutrhs, success);
+      }
+      else
+      {
+         SCIP_Real QUAD(rhs);
+
+         QUAD_ASSIGN(rhs, *cutrhs);
+         *success = ! removeZeros(scip, SCIPsumepsilon(scip), *cutislocal, tmpcoefs, QUAD(&rhs), cutinds, cutnnz);
+         *cutrhs = QUAD_ROUND(rhs);
+      }
+
+      if( *success )
+      {
+         /* store cut sparse and calculate efficacy */
+         for( i = 0; i < *cutnnz; ++i )
+         {
+            int j = cutinds[i];
+            assert(tmpcoefs[j] != 0.0);
+            cutcoefs[i] = tmpcoefs[j];
+            tmpcoefs[j] = 0.0;
+         }
+
+         if( cutefficacy != NULL )
+            *cutefficacy = calcEfficacy(scip, sol, cutcoefs, *cutrhs, cutinds, *cutnnz);
+
+         if( cutrank != NULL )
+            *cutrank = aggrrow->rank + 1;
+      }
+      else
+      {
+         /* clean buffer array */
+         for( i = 0; i < *cutnnz; ++i )
+         {
+            int j = cutinds[i];
+            assert(tmpcoefs[j] != 0.0);
+            tmpcoefs[j] = 0.0;
+         }
+      }
    }
 
    SCIPfreeCleanBufferArray(scip, &tmpcoefs);
@@ -8374,5100 +7166,6 @@
          continue; /* slack can be ignored, because its coefficient is reduced to 0.0 */
       }
 
-=======
-/** Transform equation \f$ a \cdot x = b; lb \leq x \leq ub \f$ into standard form
- *    \f$ a^\prime \cdot x^\prime = b,\; 0 \leq x^\prime \leq ub' \f$.
- *
- *  Transform variables (lb or ub):
- *  \f[
- *  \begin{array}{llll}
- *    x^\prime_j := x_j - lb_j,&   x_j = x^\prime_j + lb_j,&   a^\prime_j =  a_j,&   \mbox{if lb is used in transformation}\\
- *    x^\prime_j := ub_j - x_j,&   x_j = ub_j - x^\prime_j,&   a^\prime_j = -a_j,&   \mbox{if ub is used in transformation}
- *  \end{array}
- *  \f]
- *  and move the constant terms \f$ a_j\, lb_j \f$ or \f$ a_j\, ub_j \f$ to the rhs.
- *
- *  Transform variables (vlb or vub):
- *  \f[
- *  \begin{array}{llll}
- *    x^\prime_j := x_j - (bl_j\, zl_j + dl_j),&   x_j = x^\prime_j + (bl_j\, zl_j + dl_j),&   a^\prime_j =  a_j,&   \mbox{if vlb is used in transf.} \\
- *    x^\prime_j := (bu_j\, zu_j + du_j) - x_j,&   x_j = (bu_j\, zu_j + du_j) - x^\prime_j,&   a^\prime_j = -a_j,&   \mbox{if vub is used in transf.}
- *  \end{array}
- *  \f]
- *  move the constant terms \f$ a_j\, dl_j \f$ or \f$ a_j\, du_j \f$ to the rhs, and update the coefficient of the VLB variable:
- *  \f[
- *  \begin{array}{ll}
- *    a_{zl_j} := a_{zl_j} + a_j\, bl_j,& \mbox{or} \\
- *    a_{zu_j} := a_{zu_j} + a_j\, bu_j &
- *  \end{array}
- *  \f]
- */
-static
-SCIP_RETCODE cutsTransformMIR(
-   SCIP*                 scip,               /**< SCIP data structure */
-   SCIP_SOL*             sol,                /**< the solution that should be separated, or NULL for LP solution */
-   SCIP_Real             boundswitch,        /**< fraction of domain up to which lower bound is used in transformation */
-   SCIP_Bool             usevbds,            /**< should variable bounds be used in bound transformation? */
-   SCIP_Bool             allowlocal,         /**< should local information allowed to be used, resulting in a local cut? */
-   SCIP_Bool             fixintegralrhs,     /**< should complementation tried to be adjusted such that rhs gets fractional? */
-   SCIP_Bool             ignoresol,          /**< should the LP solution be ignored? (eg, apply MIR to dualray) */
-   int*                  boundsfortrans,     /**< bounds that should be used for transformed variables: vlb_idx/vub_idx,
-                                              *   -1 for global lb/ub, -2 for local lb/ub, or -3 for using closest bound;
-                                              *   NULL for using closest bound for all variables */
-   SCIP_BOUNDTYPE*       boundtypesfortrans, /**< type of bounds that should be used for transformed variables;
-                                              *   NULL for using closest bound for all variables */
-   SCIP_Real             minfrac,            /**< minimal fractionality of rhs to produce MIR cut for */
-   SCIP_Real             maxfrac,            /**< maximal fractionality of rhs to produce MIR cut for */
-   SCIP_Real*            cutcoefs,           /**< array of coefficients of cut */
-   QUAD(SCIP_Real*       cutrhs),            /**< pointer to right hand side of cut */
-   int*                  cutinds,            /**< array of variables problem indices for non-zero coefficients in cut */
-   int*                  nnz,                /**< number of non-zeros in cut */
-   int*                  varsign,            /**< stores the sign of the transformed variable in summation */
-   int*                  boundtype,          /**< stores the bound used for transformed variable:
-                                              *   vlb/vub_idx, or -1 for global lb/ub, or -2 for local lb/ub */
-   SCIP_Bool*            freevariable,       /**< stores whether a free variable was found in MIR row -> invalid summation */
-   SCIP_Bool*            localbdsused        /**< pointer to store whether local bounds were used in transformation */
-   )
-{
-   SCIP_Real QUAD(tmp);
-   SCIP_Real* bestlbs;
-   SCIP_Real* bestubs;
-   int* bestlbtypes;
-   int* bestubtypes;
-   SCIP_BOUNDTYPE* selectedbounds;
-   int i;
-   int aggrrowintstart;
-   int nvars;
-   int firstcontvar;
-   SCIP_VAR** vars;
-
-   assert(varsign != NULL);
-   assert(boundtype != NULL);
-   assert(freevariable != NULL);
-   assert(localbdsused != NULL);
-
-   *freevariable = FALSE;
-   *localbdsused = FALSE;
-
-   /* allocate temporary memory to store best bounds and bound types */
-   SCIP_CALL( SCIPallocBufferArray(scip, &bestlbs, 2*(*nnz)) );
-   SCIP_CALL( SCIPallocBufferArray(scip, &bestubs, 2*(*nnz)) );
-   SCIP_CALL( SCIPallocBufferArray(scip, &bestlbtypes, 2*(*nnz)) );
-   SCIP_CALL( SCIPallocBufferArray(scip, &bestubtypes, 2*(*nnz)) );
-   SCIP_CALL( SCIPallocBufferArray(scip, &selectedbounds, 2*(*nnz)) );
-
-   /* start with continuous variables, because using variable bounds can affect the untransformed integral
-    * variables, and these changes have to be incorporated in the transformation of the integral variables
-    * (continuous variables have largest problem indices!)
-    */
-   SCIPsortDownInt(cutinds, *nnz);
-
-   vars = SCIPgetVars(scip);
-   nvars = SCIPgetNVars(scip);
-   firstcontvar = nvars - SCIPgetNContVars(scip);
-
-   /* determine the best bounds for the continous variables */
-   for( i = 0; i < *nnz && cutinds[i] >= firstcontvar; ++i )
-   {
-      SCIP_CALL( determineBestBounds(scip, vars[cutinds[i]], sol, boundswitch, usevbds, allowlocal, fixintegralrhs,
-                                     ignoresol, boundsfortrans, boundtypesfortrans,
-                                     bestlbs + i, bestubs + i, bestlbtypes + i, bestubtypes + i, selectedbounds + i, freevariable) );
-
-      if( *freevariable )
-         goto TERMINATE;
-   }
-
-   /* remember start of integer variables in the aggrrow */
-   aggrrowintstart = i;
-
-   /* perform bound substitution for continuous variables */
-   for( i = 0; i < aggrrowintstart; ++i )
-   {
-      SCIP_Real QUAD(coef);
-      int v = cutinds[i];
-      SCIP_VAR* var = vars[v];
-
-      QUAD_ARRAY_LOAD(coef, cutcoefs, v);
-
-      if( selectedbounds[i] == SCIP_BOUNDTYPE_LOWER )
-      {
-         assert(!SCIPisInfinity(scip, -bestlbs[i]));
-
-         /* use lower bound as transformation bound: x'_j := x_j - lb_j */
-         boundtype[i] = bestlbtypes[i];
-         varsign[i] = +1;
-
-         /* standard (bestlbtype < 0) or variable (bestlbtype >= 0) lower bound? */
-         if( bestlbtypes[i] < 0 )
-         {
-            SCIPquadprecProdQD(tmp, coef, bestlbs[i]);
-            SCIPquadprecSumQQ(*cutrhs, *cutrhs, -tmp);
-            *localbdsused = *localbdsused || (bestlbtypes[i] == -2);
-         }
-         else
-         {
-            SCIP_VAR** vlbvars;
-            SCIP_Real* vlbcoefs;
-            SCIP_Real* vlbconsts;
-            SCIP_Real QUAD(zcoef);
-            int zidx;
-
-            vlbvars = SCIPvarGetVlbVars(var);
-            vlbcoefs = SCIPvarGetVlbCoefs(var);
-            vlbconsts = SCIPvarGetVlbConstants(var);
-            assert(vlbvars != NULL);
-            assert(vlbcoefs != NULL);
-            assert(vlbconsts != NULL);
-
-            assert(0 <= bestlbtypes[i] && bestlbtypes[i] < SCIPvarGetNVlbs(var));
-            assert(SCIPvarIsActive(vlbvars[bestlbtypes[i]]));
-            zidx = SCIPvarGetProbindex(vlbvars[bestlbtypes[i]]);
-            assert(0 <= zidx && zidx < firstcontvar);
-
-            SCIPquadprecProdQD(tmp, coef, vlbconsts[bestlbtypes[i]]);
-            SCIPquadprecSumQQ(*cutrhs, *cutrhs, -tmp);
-
-            /* check if integral variable already exists in the row and update sparsity pattern */
-            QUAD_ARRAY_LOAD(zcoef, cutcoefs, zidx);
-            if( QUAD_HI(zcoef) == 0.0 )
-               cutinds[(*nnz)++] = zidx;
-
-            SCIPquadprecProdQD(coef, coef, vlbcoefs[bestlbtypes[i]]);
-            SCIPquadprecSumQQ(zcoef, zcoef, coef);
-            QUAD_HI(zcoef) = NONZERO(QUAD_HI(zcoef));
-            QUAD_ARRAY_STORE(cutcoefs, zidx, zcoef);
-            assert(QUAD_HI(zcoef) != 0.0);
-         }
-      }
-      else
-      {
-         assert(!SCIPisInfinity(scip, bestubs[i]));
-
-         /* use upper bound as transformation bound: x'_j := ub_j - x_j */
-         boundtype[i] = bestubtypes[i];
-         varsign[i] = -1;
-
-         /* standard (bestubtype < 0) or variable (bestubtype >= 0) upper bound? */
-         if( bestubtypes[i] < 0 )
-         {
-            SCIPquadprecProdQD(tmp, coef, bestubs[i]);
-            SCIPquadprecSumQQ(*cutrhs, *cutrhs, -tmp);
-            *localbdsused = *localbdsused || (bestubtypes[i] == -2);
-         }
-         else
-         {
-            SCIP_VAR** vubvars;
-            SCIP_Real* vubcoefs;
-            SCIP_Real* vubconsts;
-            SCIP_Real QUAD(zcoef);
-            int zidx;
-
-            vubvars = SCIPvarGetVubVars(var);
-            vubcoefs = SCIPvarGetVubCoefs(var);
-            vubconsts = SCIPvarGetVubConstants(var);
-            assert(vubvars != NULL);
-            assert(vubcoefs != NULL);
-            assert(vubconsts != NULL);
-
-            assert(0 <= bestubtypes[i] && bestubtypes[i] < SCIPvarGetNVubs(var));
-            assert(SCIPvarIsActive(vubvars[bestubtypes[i]]));
-            zidx = SCIPvarGetProbindex(vubvars[bestubtypes[i]]);
-            assert(zidx >= 0);
-
-            SCIPquadprecProdQD(tmp, coef, vubconsts[bestubtypes[i]]);
-            SCIPquadprecSumQQ(*cutrhs, *cutrhs, -tmp);
-
-            /* check if integral variable already exists in the row and update sparsity pattern */
-            QUAD_ARRAY_LOAD(zcoef, cutcoefs, zidx);
-            if( QUAD_HI(zcoef) == 0.0 )
-               cutinds[(*nnz)++] = zidx;
-
-            SCIPquadprecProdQD(coef, coef, vubcoefs[bestubtypes[i]]);
-            SCIPquadprecSumQQ(zcoef, zcoef, coef);
-            QUAD_HI(zcoef) = NONZERO(QUAD_HI(zcoef));
-            QUAD_ARRAY_STORE(cutcoefs, zidx, zcoef);
-            assert(QUAD_HI(zcoef) != 0.0);
-         }
-      }
-   }
-
-   /* remove integral variables that now have a zero coefficient due to variable bound usage of continuous variables
-    * and determine the bound to use for the integer variables that are left
-    */
-   while( i < *nnz )
-   {
-      SCIP_Real QUAD(coef);
-      int v = cutinds[i];
-      assert(cutinds[i] < firstcontvar);
-
-      QUAD_ARRAY_LOAD(coef, cutcoefs, v);
-
-      /* due to variable bound usage for the continous variables cancellation may have occurred */
-      if( EPSZ(QUAD_ROUND(coef), QUAD_EPSILON) )
-      {
-         QUAD_ASSIGN(coef, 0.0);
-         QUAD_ARRAY_STORE(cutcoefs, v, coef);
-         --(*nnz);
-         cutinds[i] = cutinds[*nnz];
-         /* do not increase i, since last element is copied to the i-th position */
-         continue;
-      }
-
-      /* determine the best bounds for the integral variable, usevbd can be set to FALSE here as vbds are only used for continous variables */
-      SCIP_CALL( determineBestBounds(scip, vars[v], sol, boundswitch, FALSE, allowlocal, fixintegralrhs,
-                                     ignoresol, boundsfortrans, boundtypesfortrans,
-                                     bestlbs + i, bestubs + i, bestlbtypes + i, bestubtypes + i, selectedbounds + i, freevariable) );
-
-      /* increase i */
-      ++i;
-
-      if( *freevariable )
-         goto TERMINATE;
-   }
-
-   /* now perform the bound substitution on the remaining integral variables which only uses standard bounds */
-   for( i = aggrrowintstart; i < *nnz; ++i )
-   {
-      SCIP_Real QUAD(coef);
-      int v = cutinds[i];
-
-      QUAD_ARRAY_LOAD(coef, cutcoefs, v);
-
-      /* perform bound substitution */
-      if( selectedbounds[i] == SCIP_BOUNDTYPE_LOWER )
-      {
-         assert(!SCIPisInfinity(scip, - bestlbs[i]));
-         assert(bestlbtypes[i] < 0);
-
-         /* use lower bound as transformation bound: x'_j := x_j - lb_j */
-         boundtype[i] = bestlbtypes[i];
-         varsign[i] = +1;
-
-         /* standard (bestlbtype < 0) or variable (bestlbtype >= 0) lower bound? */
-         SCIPquadprecProdQD(tmp, coef, bestlbs[i]);
-         SCIPquadprecSumQQ(*cutrhs, *cutrhs, -tmp);
-         *localbdsused = *localbdsused || (bestlbtypes[i] == -2);
-      }
-      else
-      {
-         assert(!SCIPisInfinity(scip, bestubs[i]));
-         assert(bestubtypes[i] < 0);
-
-         /* use upper bound as transformation bound: x'_j := ub_j - x_j */
-         boundtype[i] = bestubtypes[i];
-         varsign[i] = -1;
-
-         /* standard (bestubtype < 0) or variable (bestubtype >= 0) upper bound? */
-         SCIPquadprecProdQD(tmp, coef, bestubs[i]);
-         SCIPquadprecSumQQ(*cutrhs, *cutrhs, -tmp);
-         *localbdsused = *localbdsused || (bestubtypes[i] == -2);
-      }
-   }
-
-   if( fixintegralrhs )
-   {
-      SCIP_Real f0;
-
-      /* check if rhs is fractional */
-      f0 = EPSFRAC(QUAD_ROUND(*cutrhs), SCIPsumepsilon(scip));
-      if( f0 < minfrac || f0 > maxfrac )
-      {
-         SCIP_Real bestviolgain;
-         SCIP_Real bestnewf0;
-         int besti;
-
-         /* choose complementation of one variable differently such that f0 is in correct range */
-         besti = -1;
-         bestviolgain = -1e+100;
-         bestnewf0 = 1.0;
-         for( i = 0; i < *nnz; i++ )
-         {
-            int v;
-            SCIP_Real QUAD(coef);
-
-            v = cutinds[i];
-            assert(0 <= v && v < nvars);
-
-            QUAD_ARRAY_LOAD(coef, cutcoefs, v);
-            assert(!EPSZ(QUAD_ROUND(coef), QUAD_EPSILON));
-
-            if( boundtype[i] < 0
-               && ((varsign[i] == +1 && !SCIPisInfinity(scip, bestubs[i]) && bestubtypes[i] < 0)
-                  || (varsign[i] == -1 && !SCIPisInfinity(scip, -bestlbs[i]) && bestlbtypes[i] < 0)) )
-            {
-               SCIP_Real fj;
-               SCIP_Real newfj;
-               SCIP_Real newrhs;
-               SCIP_Real newf0;
-               SCIP_Real solval;
-               SCIP_Real viol;
-               SCIP_Real newviol;
-               SCIP_Real violgain;
-
-               /* currently:              a'_j =  varsign * a_j  ->  f'_j =  a'_j - floor(a'_j)
-                * after complementation: a''_j = -varsign * a_j  -> f''_j = a''_j - floor(a''_j) = 1 - f'_j
-                *                        rhs'' = rhs' + varsign * a_j * (lb_j - ub_j)
-                * cut violation from f0 and fj:   f'_0 -  f'_j *  x'_j
-                * after complementation:         f''_0 - f''_j * x''_j
-                *
-                * for continuous variables, we just set f'_j = f''_j = |a'_j|
-                */
-               newrhs = QUAD_ROUND(*cutrhs) + varsign[i] * QUAD_ROUND(coef) * (bestlbs[i] - bestubs[i]);
-               newf0 = EPSFRAC(newrhs, SCIPsumepsilon(scip));
-               if( newf0 < minfrac || newf0 > maxfrac )
-                  continue;
-               if( v >= firstcontvar )
-               {
-                  fj = REALABS(QUAD_ROUND(coef));
-                  newfj = fj;
-               }
-               else
-               {
-                  fj = SCIPfrac(scip, varsign[i] * QUAD_ROUND(coef));
-                  newfj = SCIPfrac(scip, -varsign[i] * QUAD_ROUND(coef));
-               }
-
-               if( !ignoresol )
-               {
-                  solval = (sol == NULL ? SCIPvarGetLPSol(vars[v]) : SCIPgetSolVal(scip, sol, vars[v]));
-                  viol = f0 - fj * (varsign[i] == +1 ? solval - bestlbs[i] : bestubs[i] - solval);
-                  newviol = newf0 - newfj * (varsign[i] == -1 ? solval - bestlbs[i] : bestubs[i] - solval);
-                  violgain = newviol - viol;
-               }
-               else
-               {
-                  /* todo: this should be done, this can improve the dualray significantly */
-                  SCIPerrorMessage("Cannot handle closest bounds with ignoring the LP solution.\n");
-                  return SCIP_INVALIDCALL;
-               }
-
-               /* prefer larger violations; for equal violations, prefer smaller f0 values since then the possibility that
-                * we f_j > f_0 is larger and we may improve some coefficients in rounding
-                */
-               if( SCIPisGT(scip, violgain, bestviolgain)
-                  || (SCIPisGE(scip, violgain, bestviolgain) && newf0 < bestnewf0) )
-               {
-                  besti = i;
-                  bestviolgain = violgain;
-                  bestnewf0 = newf0;
-               }
-            }
-         }
-
-         if( besti >= 0 )
-         {
-            SCIP_Real QUAD(coef);
-            assert(besti < *nnz);
-            assert(boundtype[besti] < 0);
-            assert(!SCIPisInfinity(scip, -bestlbs[besti]));
-            assert(!SCIPisInfinity(scip, bestubs[besti]));
-
-            QUAD_ARRAY_LOAD(coef, cutcoefs, cutinds[besti]);
-            QUAD_SCALE(coef, varsign[besti]);
-
-            /* switch the complementation of this variable */
-            SCIPquadprecSumDD(tmp, bestlbs[besti], - bestubs[besti]);
-            SCIPquadprecProdQQ(tmp, tmp, coef);
-            SCIPquadprecSumQQ(*cutrhs, *cutrhs, tmp);
-
-            if( varsign[besti] == +1 )
-            {
-               /* switch to upper bound */
-               assert(bestubtypes[besti] < 0); /* cannot switch to a variable bound (would lead to further coef updates) */
-               boundtype[besti] = bestubtypes[besti];
-               varsign[besti] = -1;
-            }
-            else
-            {
-               /* switch to lower bound */
-               assert(bestlbtypes[besti] < 0); /* cannot switch to a variable bound (would lead to further coef updates) */
-               boundtype[besti] = bestlbtypes[besti];
-               varsign[besti] = +1;
-            }
-            *localbdsused = *localbdsused || (boundtype[besti] == -2);
-         }
-      }
-   }
-
-  TERMINATE:
-
-   /*free temporary memory */
-   SCIPfreeBufferArray(scip, &selectedbounds);
-   SCIPfreeBufferArray(scip, &bestubtypes);
-   SCIPfreeBufferArray(scip, &bestlbtypes);
-   SCIPfreeBufferArray(scip, &bestubs);
-   SCIPfreeBufferArray(scip, &bestlbs);
-
-   return SCIP_OKAY;
-}
-
-/** Calculate fractionalities \f$ f_0 := b - down(b), f_j := a^\prime_j - down(a^\prime_j) \f$, and derive MIR cut \f$ \tilde{a} \cdot x' \leq down(b) \f$
- * \f[
- * \begin{array}{rll}
- *  integers :&  \tilde{a}_j = down(a^\prime_j),                        & if \qquad f_j \leq f_0 \\
- *            &  \tilde{a}_j = down(a^\prime_j) + (f_j - f_0)/(1 - f_0),& if \qquad f_j >  f_0 \\
- *  continuous:& \tilde{a}_j = 0,                                       & if \qquad a^\prime_j \geq 0 \\
- *             & \tilde{a}_j = a^\prime_j/(1 - f_0),                    & if \qquad a^\prime_j <  0
- * \end{array}
- * \f]
- *
- *  Transform inequality back to \f$ \hat{a} \cdot x \leq rhs \f$:
- *
- *  (lb or ub):
- * \f[
- * \begin{array}{lllll}
- *    x^\prime_j := x_j - lb_j,&   x_j = x^\prime_j + lb_j,&   a^\prime_j =  a_j,&   \hat{a}_j :=  \tilde{a}_j,&   \mbox{if lb was used in transformation} \\
- *    x^\prime_j := ub_j - x_j,&   x_j = ub_j - x^\prime_j,&   a^\prime_j = -a_j,&   \hat{a}_j := -\tilde{a}_j,&   \mbox{if ub was used in transformation}
- * \end{array}
- * \f]
- *  and move the constant terms
- * \f[
- * \begin{array}{cl}
- *    -\tilde{a}_j \cdot lb_j = -\hat{a}_j \cdot lb_j,& \mbox{or} \\
- *     \tilde{a}_j \cdot ub_j = -\hat{a}_j \cdot ub_j &
- * \end{array}
- * \f]
- *  to the rhs.
- *
- *  (vlb or vub):
- * \f[
- * \begin{array}{lllll}
- *    x^\prime_j := x_j - (bl_j \cdot zl_j + dl_j),&   x_j = x^\prime_j + (bl_j\, zl_j + dl_j),&   a^\prime_j =  a_j,&   \hat{a}_j :=  \tilde{a}_j,&   \mbox{(vlb)} \\
- *    x^\prime_j := (bu_j\, zu_j + du_j) - x_j,&   x_j = (bu_j\, zu_j + du_j) - x^\prime_j,&   a^\prime_j = -a_j,&   \hat{a}_j := -\tilde{a}_j,&   \mbox{(vub)}
- * \end{array}
- * \f]
- *  move the constant terms
- * \f[
- * \begin{array}{cl}
- *    -\tilde{a}_j\, dl_j = -\hat{a}_j\, dl_j,& \mbox{or} \\
- *     \tilde{a}_j\, du_j = -\hat{a}_j\, du_j &
- * \end{array}
- * \f]
- *  to the rhs, and update the VB variable coefficients:
- * \f[
- * \begin{array}{ll}
- *    \hat{a}_{zl_j} := \hat{a}_{zl_j} - \tilde{a}_j\, bl_j = \hat{a}_{zl_j} - \hat{a}_j\, bl_j,& \mbox{or} \\
- *    \hat{a}_{zu_j} := \hat{a}_{zu_j} + \tilde{a}_j\, bu_j = \hat{a}_{zu_j} - \hat{a}_j\, bu_j &
- * \end{array}
- * \f]
- */
-static
-SCIP_RETCODE cutsRoundMIR(
-   SCIP*                 scip,               /**< SCIP data structure */
-   SCIP_Real*RESTRICT    cutcoefs,           /**< array of coefficients of cut */
-   QUAD(SCIP_Real*RESTRICT cutrhs),          /**< pointer to right hand side of cut */
-   int*RESTRICT          cutinds,            /**< array of variables problem indices for non-zero coefficients in cut */
-   int*RESTRICT          nnz,                /**< number of non-zeros in cut */
-   int*RESTRICT          varsign,            /**< stores the sign of the transformed variable in summation */
-   int*RESTRICT          boundtype,          /**< stores the bound used for transformed variable (vlb/vub_idx or -1 for lb/ub) */
-   QUAD(SCIP_Real        f0)                 /**< fractional value of rhs */
-   )
-{
-   SCIP_Real QUAD(tmp);
-   SCIP_Real QUAD(onedivoneminusf0);
-   int i;
-   int firstcontvar;
-   SCIP_VAR** vars;
-   int ndelcontvars;
-
-   assert(QUAD_HI(cutrhs) != NULL);
-   assert(cutcoefs != NULL);
-   assert(cutinds != NULL);
-   assert(nnz != NULL);
-   assert(boundtype != NULL);
-   assert(varsign != NULL);
-   assert(0.0 < QUAD_ROUND(f0) && QUAD_ROUND(f0) < 1.0);
-
-   SCIPquadprecSumQD(onedivoneminusf0, -f0, 1.0);
-   SCIPquadprecDivDQ(onedivoneminusf0, 1.0, onedivoneminusf0);
-
-   /* Loop backwards to process integral variables first and be able to delete coefficients of integral variables
-    * without destroying the ordering of the aggrrow's non-zeros.
-    * (due to sorting in cutsTransformMIR the ordering is continuous before integral)
-    */
-
-   firstcontvar = SCIPgetNVars(scip) - SCIPgetNContVars(scip);
-   vars = SCIPgetVars(scip);
-#ifndef NDEBUG
-   /*in debug mode check that all continuous variables of the aggrrow come before the integral variables */
-   i = 0;
-   while( i < *nnz && cutinds[i] >= firstcontvar )
-      ++i;
-
-   while( i < *nnz )
-   {
-      assert(cutinds[i] < firstcontvar);
-      ++i;
-   }
-#endif
-
-   for( i = *nnz - 1; i >= 0 && cutinds[i] < firstcontvar; --i )
-   {
-      SCIP_VAR* var;
-      SCIP_Real QUAD(cutaj);
-      int v;
-
-      v = cutinds[i];
-      assert(0 <= v && v < SCIPgetNVars(scip));
-
-      var = vars[v];
-      assert(var != NULL);
-      assert(SCIPvarGetProbindex(var) == v);
-      assert(varsign[i] == +1 || varsign[i] == -1);
-
-      /* calculate the coefficient in the retransformed cut */
-      {
-         SCIP_Real QUAD(aj);
-         SCIP_Real downaj;
-         SCIP_Real QUAD(fj);
-
-         QUAD_ARRAY_LOAD(aj, cutcoefs, v);
-         QUAD_SCALE(aj, varsign[i]);
-
-         /* floor the coefficients without an epsilon value */
-         downaj = EPSFLOOR(QUAD_ROUND(aj), QUAD_EPSILON);
-         SCIPquadprecSumQD(fj, aj, -downaj);
-
-         if( SCIPisLE(scip, QUAD_ROUND(fj), QUAD_ROUND(f0)) )
-         {
-            QUAD_ASSIGN(cutaj, varsign[i] * downaj);
-         }
-         else
-         {
-            SCIPquadprecSumQQ(tmp, fj, -f0);
-            SCIPquadprecProdQQ(tmp, tmp, onedivoneminusf0);
-            SCIPquadprecSumQD(cutaj, tmp, downaj);
-            QUAD_SCALE(cutaj, varsign[i]);
-         }
-      }
-
-      /* remove zero cut coefficients from cut */
-      if( EPSZ(QUAD_ROUND(cutaj), QUAD_EPSILON) )
-      {
-         QUAD_ASSIGN(cutaj, 0.0);
-         QUAD_ARRAY_STORE(cutcoefs, v, cutaj);
-         --*nnz;
-         cutinds[i] = cutinds[*nnz];
-         continue;
-      }
-
-      QUAD_ARRAY_STORE(cutcoefs, v, cutaj);
-
-      /* integral var uses standard bound */
-      assert(boundtype[i] < 0);
-
-      /* move the constant term  -a~_j * lb_j == -a^_j * lb_j , or  a~_j * ub_j == -a^_j * ub_j  to the rhs */
-      if( varsign[i] == +1 )
-      {
-         /* lower bound was used */
-         if( boundtype[i] == -1 )
-         {
-            assert(!SCIPisInfinity(scip, -SCIPvarGetLbGlobal(var)));
-            SCIPquadprecProdQD(tmp, cutaj, SCIPvarGetLbGlobal(var));
-            SCIPquadprecSumQQ(*cutrhs, *cutrhs, tmp); /* rhs += cutaj * SCIPvarGetLbGlobal(var) */
-         }
-         else
-         {
-            assert(!SCIPisInfinity(scip, -SCIPvarGetLbLocal(var)));
-            SCIPquadprecProdQD(tmp, cutaj, SCIPvarGetLbLocal(var));
-            SCIPquadprecSumQQ(*cutrhs, *cutrhs, tmp); /* rhs += cutaj * SCIPvarGetLbLocal(var) */
-         }
-      }
-      else
-      {
-         /* upper bound was used */
-         if( boundtype[i] == -1 )
-         {
-            assert(!SCIPisInfinity(scip, SCIPvarGetUbGlobal(var)));
-            SCIPquadprecProdQD(tmp, cutaj, SCIPvarGetUbGlobal(var));
-            SCIPquadprecSumQQ(*cutrhs, *cutrhs, tmp); /* rhs += cutaj * SCIPvarGetUbGlobal(var) */
-         }
-         else
-         {
-            assert(!SCIPisInfinity(scip, SCIPvarGetUbLocal(var)));
-            SCIPquadprecProdQD(tmp, cutaj, SCIPvarGetUbLocal(var));
-            SCIPquadprecSumQQ(*cutrhs, *cutrhs, tmp); /* rhs += cutaj * SCIPvarGetUbLocal(var) */
-         }
-      }
-   }
-
-   /* now process the continuous variables; postpone deletetion of zeros till all continuous variables have been processed */
-   ndelcontvars = 0;
-   while( i >= ndelcontvars )
-   {
-      SCIP_VAR* var;
-      SCIP_Real QUAD(cutaj);
-      int v;
-
-      v = cutinds[i];
-      assert(0 <= v && v < SCIPgetNVars(scip));
-
-      var = vars[v];
-      assert(var != NULL);
-      assert(SCIPvarGetProbindex(var) == v);
-      assert(varsign[i] == +1 || varsign[i] == -1);
-      assert( v >= firstcontvar );
-
-      /* calculate the coefficient in the retransformed cut */
-      {
-         SCIP_Real QUAD(aj);
-
-         QUAD_ARRAY_LOAD(aj, cutcoefs, v);
-
-         if( QUAD_ROUND(aj) * varsign[i] >= 0.0 )
-            QUAD_ASSIGN(cutaj, 0.0);
-         else
-            SCIPquadprecProdQQ(cutaj, onedivoneminusf0, aj); /* cutaj = varsign[i] * aj * onedivoneminusf0; // a^_j */
-      }
-
-      /* remove zero cut coefficients from cut; move a continuous var from the beginning
-       * to the current position, so that all integral variables stay behind the continuous
-       * variables
-       */
-      if( EPSZ(QUAD_ROUND(cutaj), QUAD_EPSILON) )
-      {
-         QUAD_ASSIGN(cutaj, 0.0);
-         QUAD_ARRAY_STORE(cutcoefs, v, cutaj);
-         cutinds[i] = cutinds[ndelcontvars];
-         varsign[i] = varsign[ndelcontvars];
-         boundtype[i] = boundtype[ndelcontvars];
-         ++ndelcontvars;
-         continue;
-      }
-
-      QUAD_ARRAY_STORE(cutcoefs, v, cutaj);
-
-      /* check for variable bound use */
-      if( boundtype[i] < 0 )
-      {
-         /* standard bound */
-
-         /* move the constant term  -a~_j * lb_j == -a^_j * lb_j , or  a~_j * ub_j == -a^_j * ub_j  to the rhs */
-         if( varsign[i] == +1 )
-         {
-            /* lower bound was used */
-            if( boundtype[i] == -1 )
-            {
-               assert(!SCIPisInfinity(scip, -SCIPvarGetLbGlobal(var)));
-               SCIPquadprecProdQD(tmp, cutaj, SCIPvarGetLbGlobal(var));
-               SCIPquadprecSumQQ(*cutrhs, *cutrhs, tmp);
-            }
-            else
-            {
-               assert(!SCIPisInfinity(scip, -SCIPvarGetLbLocal(var)));
-               SCIPquadprecProdQD(tmp, cutaj, SCIPvarGetLbLocal(var));
-               SCIPquadprecSumQQ(*cutrhs, *cutrhs, tmp);
-            }
-         }
-         else
-         {
-            /* upper bound was used */
-            if( boundtype[i] == -1 )
-            {
-               assert(!SCIPisInfinity(scip, SCIPvarGetUbGlobal(var)));
-               SCIPquadprecProdQD(tmp, cutaj, SCIPvarGetUbGlobal(var));
-               SCIPquadprecSumQQ(*cutrhs, *cutrhs, tmp);
-            }
-            else
-            {
-               assert(!SCIPisInfinity(scip, SCIPvarGetUbLocal(var)));
-               SCIPquadprecProdQD(tmp, cutaj, SCIPvarGetUbLocal(var));
-               SCIPquadprecSumQQ(*cutrhs, *cutrhs, tmp);
-            }
-         }
-      }
-      else
-      {
-         SCIP_VAR** vbz;
-         SCIP_Real* vbb;
-         SCIP_Real* vbd;
-         SCIP_Real QUAD(zcoef);
-         int vbidx;
-         int zidx;
-
-         /* variable bound */
-         vbidx = boundtype[i];
-
-         /* change mirrhs and cutaj of integer variable z_j of variable bound */
-         if( varsign[i] == +1 )
-         {
-            /* variable lower bound was used */
-            assert(0 <= vbidx && vbidx < SCIPvarGetNVlbs(var));
-            vbz = SCIPvarGetVlbVars(var);
-            vbb = SCIPvarGetVlbCoefs(var);
-            vbd = SCIPvarGetVlbConstants(var);
-         }
-         else
-         {
-            /* variable upper bound was used */
-            assert(0 <= vbidx && vbidx < SCIPvarGetNVubs(var));
-            vbz = SCIPvarGetVubVars(var);
-            vbb = SCIPvarGetVubCoefs(var);
-            vbd = SCIPvarGetVubConstants(var);
-         }
-         assert(SCIPvarIsActive(vbz[vbidx]));
-         zidx = SCIPvarGetProbindex(vbz[vbidx]);
-         assert(0 <= zidx && zidx < firstcontvar);
-
-         SCIPquadprecProdQD(tmp, cutaj, vbd[vbidx]);
-         SCIPquadprecSumQQ(*cutrhs, *cutrhs, tmp);
-
-         SCIPquadprecProdQD(tmp, cutaj, vbb[vbidx]);
-         QUAD_ARRAY_LOAD(zcoef, cutcoefs, zidx);
-
-         /* update sparsity pattern */
-         if( QUAD_HI(zcoef) == 0.0 )
-            cutinds[(*nnz)++] = zidx;
-
-         SCIPquadprecSumQQ(zcoef, zcoef, -tmp);
-         QUAD_HI(zcoef) = NONZERO(QUAD_HI(zcoef));
-         QUAD_ARRAY_STORE(cutcoefs, zidx, zcoef);
-         assert(QUAD_HI(zcoef) != 0.0);
-      }
-
-      /* advance to next variable */
-      --i;
-   }
-
-   /* fill the empty position due to deleted continuous variables */
-   if( ndelcontvars > 0 )
-   {
-      assert(ndelcontvars <= *nnz);
-      *nnz -= ndelcontvars;
-      if( *nnz < ndelcontvars )
-      {
-         BMScopyMemoryArray(cutinds, cutinds + ndelcontvars, *nnz);
-      }
-      else
-      {
-         BMScopyMemoryArray(cutinds, cutinds + *nnz, ndelcontvars);
-      }
-   }
-
-   return SCIP_OKAY;
-}
-
-/** substitute aggregated slack variables:
- *
- *  The coefficient of the slack variable s_r is equal to the row's weight times the slack's sign, because the slack
- *  variable only appears in its own row: \f$ a^\prime_r = scale * weight[r] * slacksign[r]. \f$
- *
- *  Depending on the slacks type (integral or continuous), its coefficient in the cut calculates as follows:
- *  \f[
- *  \begin{array}{rll}
- *    integers : & \hat{a}_r = \tilde{a}_r = down(a^\prime_r),                      & \mbox{if}\qquad f_r <= f0 \\
- *               & \hat{a}_r = \tilde{a}_r = down(a^\prime_r) + (f_r - f0)/(1 - f0),& \mbox{if}\qquad f_r >  f0 \\
- *    continuous:& \hat{a}_r = \tilde{a}_r = 0,                                     & \mbox{if}\qquad a^\prime_r >= 0 \\
- *               & \hat{a}_r = \tilde{a}_r = a^\prime_r/(1 - f0),                   & \mbox{if}\qquad a^\prime_r <  0
- *  \end{array}
- *  \f]
- *
- *  Substitute \f$ \hat{a}_r \cdot s_r \f$ by adding \f$ \hat{a}_r \f$ times the slack's definition to the cut.
- */
-static
-SCIP_RETCODE cutsSubstituteMIR(
-   SCIP*                 scip,               /**< SCIP data structure */
-   SCIP_Real*            weights,            /**< row weights in row summation */
-   int*                  slacksign,          /**< stores the sign of the row's slack variable in summation */
-   int*                  rowinds,            /**< sparsity pattern of used rows */
-   int                   nrowinds,           /**< number of used rows */
-   SCIP_Real             scale,              /**< additional scaling factor multiplied to all rows */
-   SCIP_Real*            cutcoefs,           /**< array of coefficients of cut */
-   QUAD(SCIP_Real*       cutrhs),            /**< pointer to right hand side of cut */
-   int*                  cutinds,            /**< array of variables problem indices for non-zero coefficients in cut */
-   int*                  nnz,                /**< number of non-zeros in cut */
-   QUAD(SCIP_Real        f0)                 /**< fractional value of rhs */
-   )
-{  /*lint --e{715}*/
-   SCIP_ROW** rows;
-   SCIP_Real QUAD(onedivoneminusf0);
-   int i;
-
-   assert(scip != NULL);
-   assert(weights != NULL || nrowinds == 0);
-   assert(slacksign != NULL || nrowinds == 0);
-   assert(rowinds != NULL || nrowinds == 0);
-   assert(scale > 0.0);
-   assert(cutcoefs != NULL);
-   assert(QUAD_HI(cutrhs) != NULL);
-   assert(cutinds != NULL);
-   assert(nnz != NULL);
-   assert(0.0 < QUAD_ROUND(f0) && QUAD_ROUND(f0) < 1.0);
-
-   SCIPquadprecSumQD(onedivoneminusf0, -f0, 1.0);
-   SCIPquadprecDivDQ(onedivoneminusf0, 1.0, onedivoneminusf0);
-
-   rows = SCIPgetLPRows(scip);
-   for( i = 0; i < nrowinds; i++ )
-   {
-      SCIP_ROW* row;
-      SCIP_Real ar;
-      SCIP_Real downar;
-      SCIP_Real QUAD(cutar);
-      SCIP_Real QUAD(fr);
-      SCIP_Real QUAD(tmp);
-      SCIP_Real mul;
-      int r;
-
-      r = rowinds[i]; /*lint !e613*/
-      assert(0 <= r && r < SCIPgetNLPRows(scip));
-      assert(slacksign[i] == -1 || slacksign[i] == +1); /*lint !e613*/
-      assert(!SCIPisZero(scip, weights[i])); /*lint !e613*/
-
-      row = rows[r];
-      assert(row != NULL);
-      assert(row->len == 0 || row->cols != NULL);
-      assert(row->len == 0 || row->cols_index != NULL);
-      assert(row->len == 0 || row->vals != NULL);
-
-      /* get the slack's coefficient a'_r in the aggregated row */
-      ar = slacksign[i] * scale * weights[i]; /*lint !e613*/
-
-      /* calculate slack variable's coefficient a^_r in the cut */
-      if( row->integral
-         && ((slacksign[i] == +1 && SCIPisFeasIntegral(scip, row->rhs - row->constant))
-            || (slacksign[i] == -1 && SCIPisFeasIntegral(scip, row->lhs - row->constant))) ) /*lint !e613*/
-      {
-         /* slack variable is always integral:
-          *    a^_r = a~_r = down(a'_r)                      , if f_r <= f0
-          *    a^_r = a~_r = down(a'_r) + (f_r - f0)/(1 - f0), if f_r >  f0
-          */
-         downar = EPSFLOOR(ar, QUAD_EPSILON);
-         SCIPquadprecSumDD(fr, ar, -downar);
-         if( SCIPisLE(scip, QUAD_ROUND(fr), QUAD_ROUND(f0)) )
-            QUAD_ASSIGN(cutar, downar);
-         else
-         {
-            SCIPquadprecSumQQ(cutar, fr, -f0);
-            SCIPquadprecProdQQ(cutar, cutar, onedivoneminusf0);
-            SCIPquadprecSumQD(cutar, cutar, downar);
-         }
-      }
-      else
-      {
-         /* slack variable is continuous:
-          *    a^_r = a~_r = 0                               , if a'_r >= 0
-          *    a^_r = a~_r = a'_r/(1 - f0)                   , if a'_r <  0
-          */
-         if( ar >= 0.0 )
-            continue; /* slack can be ignored, because its coefficient is reduced to 0.0 */
-         else
-            SCIPquadprecProdQD(cutar, onedivoneminusf0, ar);
-      }
-
-      /* if the coefficient was reduced to zero, ignore the slack variable */
-      if( EPSZ(QUAD_ROUND(cutar), QUAD_EPSILON) )
-         continue;
-
-      /* depending on the slack's sign, we have
-       *   a*x + c + s == rhs  =>  s == - a*x - c + rhs,  or  a*x + c - s == lhs  =>  s == a*x + c - lhs
-       * substitute a^_r * s_r by adding a^_r times the slack's definition to the cut.
-       */
-      mul = -slacksign[i] * QUAD_ROUND(cutar); /*lint !e613*/
-
-      /* add the slack's definition multiplied with a^_j to the cut */
-      SCIP_CALL( varVecAddScaledRowCoefsQuad(cutinds, cutcoefs, nnz, row, mul) );
-
-      /* move slack's constant to the right hand side */
-      if( slacksign[i] == +1 ) /*lint !e613*/
-      {
-         SCIP_Real QUAD(rowrhs);
-
-         /* a*x + c + s == rhs  =>  s == - a*x - c + rhs: move a^_r * (rhs - c) to the right hand side */
-         assert(!SCIPisInfinity(scip, row->rhs));
-         SCIPquadprecSumDD(rowrhs, row->rhs, -row->constant);
-         if( row->integral )
-         {
-            /* the right hand side was implicitly rounded down in row aggregation */
-            QUAD_ASSIGN(rowrhs, SCIPfloor(scip, QUAD_ROUND(rowrhs)));
-         }
-         SCIPquadprecProdQQ(tmp, cutar, rowrhs);
-         SCIPquadprecSumQQ(*cutrhs, *cutrhs, -tmp);
-      }
-      else
-      {
-         SCIP_Real QUAD(rowlhs);
-
-         /* a*x + c - s == lhs  =>  s == a*x + c - lhs: move a^_r * (c - lhs) to the right hand side */
-         assert(!SCIPisInfinity(scip, -row->lhs));
-         SCIPquadprecSumDD(rowlhs, row->lhs, -row->constant);
-         if( row->integral )
-         {
-            /* the left hand side was implicitly rounded up in row aggregation */
-            QUAD_ASSIGN(rowlhs, SCIPceil(scip, QUAD_ROUND(rowlhs)));
-         }
-         SCIPquadprecProdQQ(tmp, cutar, rowlhs);
-         SCIPquadprecSumQQ(*cutrhs, *cutrhs, tmp);
-      }
-   }
-
-   /* relax rhs to zero, if it's very close to */
-   if( QUAD_ROUND(*cutrhs) < 0.0 && QUAD_ROUND(*cutrhs) >= SCIPepsilon(scip) )
-      QUAD_ASSIGN(*cutrhs, 0.0);
-
-   return SCIP_OKAY;
-}
-
-/** calculates an MIR cut out of the weighted sum of LP rows; The weights of modifiable rows are set to 0.0, because
- *  these rows cannot participate in an MIR cut.
- *
- *  @return \ref SCIP_OKAY is returned if everything worked. Otherwise a suitable error code is passed. See \ref
- *          SCIP_Retcode "SCIP_RETCODE" for a complete list of error codes.
- *
- *  @pre This method can be called if @p scip is in one of the following stages:
- *       - \ref SCIP_STAGE_SOLVING
- *
- *  See \ref SCIP_Stage "SCIP_STAGE" for a complete list of all possible solving stages.
- */
-SCIP_RETCODE SCIPcalcMIR(
-   SCIP*                 scip,               /**< SCIP data structure */
-   SCIP_SOL*             sol,                /**< the solution that should be separated, or NULL for LP solution */
-   SCIP_Bool             postprocess,        /**< apply a post-processing step to the resulting cut? */
-   SCIP_Real             boundswitch,        /**< fraction of domain up to which lower bound is used in transformation */
-   SCIP_Bool             usevbds,            /**< should variable bounds be used in bound transformation? */
-   SCIP_Bool             allowlocal,         /**< should local information allowed to be used, resulting in a local cut? */
-   SCIP_Bool             fixintegralrhs,     /**< should complementation tried to be adjusted such that rhs gets fractional? */
-   int*                  boundsfortrans,     /**< bounds that should be used for transformed variables: vlb_idx/vub_idx,
-                                              *   -1 for global lb/ub, -2 for local lb/ub, or -3 for using closest bound;
-                                              *   NULL for using closest bound for all variables */
-   SCIP_BOUNDTYPE*       boundtypesfortrans, /**< type of bounds that should be used for transformed variables;
-                                              *   NULL for using closest bound for all variables */
-   SCIP_Real             minfrac,            /**< minimal fractionality of rhs to produce MIR cut for */
-   SCIP_Real             maxfrac,            /**< maximal fractionality of rhs to produce MIR cut for */
-   SCIP_Real             scale,              /**< additional scaling factor multiplied to the aggrrow; must be positive */
-   SCIP_AGGRROW*         aggrrow,            /**< aggrrow to compute MIR cut for */
-   SCIP_Real*            cutcoefs,           /**< array to store the non-zero coefficients in the cut */
-   SCIP_Real*            cutrhs,             /**< pointer to store the right hand side of the cut */
-   int*                  cutinds,            /**< array to store the problem indices of variables with a non-zero coefficient in the cut */
-   int*                  cutnnz,             /**< pointer to store the number of non-zeros in the cut */
-   SCIP_Real*            cutefficacy,        /**< pointer to store efficacy of cut, or NULL */
-   int*                  cutrank,            /**< pointer to return rank of generated cut */
-   SCIP_Bool*            cutislocal,         /**< pointer to store whether the generated cut is only valid locally */
-   SCIP_Bool*            success             /**< pointer to store whether the returned coefficients are a valid MIR cut */
-   )
-{
-   int i;
-   int nvars;
-   int* varsign;
-   int* boundtype;
-   SCIP_Real* tmpcoefs;
-
-   SCIP_Real QUAD(rhs);
-   SCIP_Real downrhs;
-   SCIP_Real QUAD(f0);
-   SCIP_Bool freevariable;
-   SCIP_Bool localbdsused;
-
-   assert(aggrrow != NULL);
-   assert(SCIPisPositive(scip, scale));
-   assert(success != NULL);
-
-   SCIPdebugMessage("calculating MIR cut (scale: %g)\n", scale);
-
-   *success = FALSE;
-
-   /* allocate temporary memory */
-   nvars = SCIPgetNVars(scip);
-   SCIP_CALL( SCIPallocBufferArray(scip, &varsign, nvars) );
-   SCIP_CALL( SCIPallocBufferArray(scip, &boundtype, nvars) );
-   SCIP_CALL( SCIPallocCleanBufferArray(scip, &tmpcoefs, QUAD_ARRAY_SIZE(nvars)) );
-
-   /* initialize cut with aggregation */
-   *cutnnz = aggrrow->nnz;
-   *cutislocal = aggrrow->local;
-
-   SCIPquadprecProdQD(rhs, aggrrow->rhs, scale);
-
-   if( *cutnnz > 0 )
-   {
-      BMScopyMemoryArray(cutinds, aggrrow->inds, *cutnnz);
-
-      for( i = 0; i < *cutnnz; ++i )
-      {
-         SCIP_Real QUAD(coef);
-
-         int k = aggrrow->inds[i];
-         QUAD_ARRAY_LOAD(coef, aggrrow->vals, k);
-
-         SCIPquadprecProdQD(coef, coef, scale);
-
-         QUAD_ARRAY_STORE(tmpcoefs, k, coef);
-
-         assert(QUAD_HI(coef) != 0.0);
-      }
-
-      /* Transform equation  a*x == b, lb <= x <= ub  into standard form
-       *   a'*x' == b, 0 <= x' <= ub'.
-       *
-       * Transform variables (lb or ub):
-       *   x'_j := x_j - lb_j,   x_j == x'_j + lb_j,   a'_j ==  a_j,   if lb is used in transformation
-       *   x'_j := ub_j - x_j,   x_j == ub_j - x'_j,   a'_j == -a_j,   if ub is used in transformation
-       * and move the constant terms "a_j * lb_j" or "a_j * ub_j" to the rhs.
-       *
-       * Transform variables (vlb or vub):
-       *   x'_j := x_j - (bl_j * zl_j + dl_j),   x_j == x'_j + (bl_j * zl_j + dl_j),   a'_j ==  a_j,   if vlb is used in transf.
-       *   x'_j := (bu_j * zu_j + du_j) - x_j,   x_j == (bu_j * zu_j + du_j) - x'_j,   a'_j == -a_j,   if vub is used in transf.
-       * move the constant terms "a_j * dl_j" or "a_j * du_j" to the rhs, and update the coefficient of the VLB variable:
-       *   a_{zl_j} := a_{zl_j} + a_j * bl_j, or
-       *   a_{zu_j} := a_{zu_j} + a_j * bu_j
-       */
-      SCIP_CALL( cutsTransformMIR(scip, sol, boundswitch, usevbds, allowlocal, fixintegralrhs, FALSE,
-            boundsfortrans, boundtypesfortrans, minfrac, maxfrac, tmpcoefs, QUAD(&rhs), cutinds, cutnnz, varsign, boundtype, &freevariable, &localbdsused) );
-      assert(allowlocal || !localbdsused);
-      *cutislocal = *cutislocal || localbdsused;
-
-      if( freevariable )
-         goto TERMINATE;
-      SCIPdebug(printCutQuad(scip, sol, tmpcoefs, QUAD(rhs), cutinds, *cutnnz, FALSE, FALSE));
-   }
-
-   /* Calculate fractionalities  f_0 := b - down(b), f_j := a'_j - down(a'_j) , and derive MIR cut
-    *   a~*x' <= down(b)
-    * integers :  a~_j = down(a'_j)                      , if f_j <= f_0
-    *             a~_j = down(a'_j) + (f_j - f0)/(1 - f0), if f_j >  f_0
-    * continuous: a~_j = 0                               , if a'_j >= 0
-    *             a~_j = a'_j/(1 - f0)                   , if a'_j <  0
-    *
-    * Transform inequality back to a^*x <= rhs:
-    *
-    * (lb or ub):
-    *   x'_j := x_j - lb_j,   x_j == x'_j + lb_j,   a'_j ==  a_j,   a^_j :=  a~_j,   if lb was used in transformation
-    *   x'_j := ub_j - x_j,   x_j == ub_j - x'_j,   a'_j == -a_j,   a^_j := -a~_j,   if ub was used in transformation
-    * and move the constant terms
-    *   -a~_j * lb_j == -a^_j * lb_j, or
-    *    a~_j * ub_j == -a^_j * ub_j
-    * to the rhs.
-    *
-    * (vlb or vub):
-    *   x'_j := x_j - (bl_j * zl_j + dl_j),   x_j == x'_j + (bl_j * zl_j + dl_j),   a'_j ==  a_j,   a^_j :=  a~_j,   (vlb)
-    *   x'_j := (bu_j * zu_j + du_j) - x_j,   x_j == (bu_j * zu_j + du_j) - x'_j,   a'_j == -a_j,   a^_j := -a~_j,   (vub)
-    * move the constant terms
-    *   -a~_j * dl_j == -a^_j * dl_j, or
-    *    a~_j * du_j == -a^_j * du_j
-    * to the rhs, and update the VB variable coefficients:
-    *   a^_{zl_j} := a^_{zl_j} - a~_j * bl_j == a^_{zl_j} - a^_j * bl_j, or
-    *   a^_{zu_j} := a^_{zu_j} + a~_j * bu_j == a^_{zu_j} - a^_j * bu_j
-    */
-   downrhs = SCIPfloor(scip, QUAD_ROUND(rhs));
-
-   /* numerics are not reliable */
-   if( SCIPisFeasEQ(scip, QUAD_ROUND(rhs), downrhs) )
-      goto TERMINATE;
-
-   SCIPquadprecSumQD(f0, rhs, -downrhs);
-
-   if( QUAD_ROUND(f0) < minfrac || QUAD_ROUND(f0) > maxfrac )
-      goto TERMINATE;
-
-   /* We multiply the coefficients of the base inequality roughly by scale/(1-f0).
-    * If this gives a scalar that is very big, we better do not generate this cut.
-    */
-   if( REALABS(scale)/(1.0 - QUAD_ROUND(f0)) > MAXCMIRSCALE )
-      goto TERMINATE;
-
-   /* renormalize f0 value */
-   SCIPquadprecSumDD(f0, QUAD_HI(f0), QUAD_LO(f0));
-
-   QUAD_ASSIGN(rhs, downrhs);
-
-   if( *cutnnz > 0 )
-   {
-      SCIP_CALL( cutsRoundMIR(scip, tmpcoefs, QUAD(&rhs), cutinds, cutnnz, varsign, boundtype, QUAD(f0)) );
-      SCIPdebug(printCutQuad(scip, sol, tmpcoefs, QUAD(rhs), cutinds, *cutnnz, FALSE, FALSE));
-   }
-
-   /* substitute aggregated slack variables:
-    *
-    * The coefficient of the slack variable s_r is equal to the row's weight times the slack's sign, because the slack
-    * variable only appears in its own row:
-    *    a'_r = scale * weight[r] * slacksign[r].
-    *
-    * Depending on the slacks type (integral or continuous), its coefficient in the cut calculates as follows:
-    *   integers :  a^_r = a~_r = down(a'_r)                      , if f_r <= f0
-    *               a^_r = a~_r = down(a'_r) + (f_r - f0)/(1 - f0), if f_r >  f0
-    *   continuous: a^_r = a~_r = 0                               , if a'_r >= 0
-    *               a^_r = a~_r = a'_r/(1 - f0)                   , if a'_r <  0
-    *
-    * Substitute a^_r * s_r by adding a^_r times the slack's definition to the cut.
-    */
-   SCIP_CALL( cutsSubstituteMIR(scip, aggrrow->rowweights, aggrrow->slacksign, aggrrow->rowsinds,
-                                aggrrow->nrows, scale, tmpcoefs, QUAD(&rhs), cutinds, cutnnz, QUAD(f0)) );
-   SCIPdebug( printCutQuad(scip, sol, tmpcoefs, QUAD(rhs), cutinds, *cutnnz, FALSE, FALSE) );
-
-   if( postprocess )
-   {
-      /* remove all nearly-zero coefficients from MIR row and relax the right hand side correspondingly in order to
-       * prevent numerical rounding errors
-       */
-      postprocessCutQuad(scip, *cutislocal, cutinds, tmpcoefs, cutnnz, QUAD(&rhs), success);
-   }
-   else
-   {
-      *success = ! removeZerosQuad(scip, SCIPsumepsilon(scip), *cutislocal, tmpcoefs, QUAD(&rhs), cutnnz, cutinds);
-   }
-
-   SCIPdebug(printCutQuad(scip, sol, tmpcoefs, QUAD(rhs), cutinds, *cutnnz, FALSE, FALSE));
-
-   if( *success )
-   {
-      *cutrhs = QUAD_ROUND(rhs);
-
-      /* clean tmpcoefs and go back to double precision */
-      for( i = 0; i < *cutnnz; ++i )
-      {
-         SCIP_Real QUAD(coef);
-         int j = cutinds[i];
-
-         QUAD_ARRAY_LOAD(coef, tmpcoefs, j);
-
-         cutcoefs[i] = QUAD_ROUND(coef);
-         QUAD_ASSIGN(coef, 0.0);
-         QUAD_ARRAY_STORE(tmpcoefs, j, coef);
-      }
-
-      if( cutefficacy != NULL )
-         *cutefficacy = calcEfficacy(scip, sol, cutcoefs, *cutrhs, cutinds, *cutnnz);
-
-      if( cutrank != NULL )
-         *cutrank = aggrrow->rank + 1;
-   }
-
-  TERMINATE:
-   if( !(*success) )
-   {
-      SCIP_Real QUAD(tmp);
-
-      QUAD_ASSIGN(tmp, 0.0);
-      for( i = 0; i < *cutnnz; ++i )
-      {
-         QUAD_ARRAY_STORE(tmpcoefs, cutinds[i], tmp);
-      }
-   }
-   /* free temporary memory */
-   SCIPfreeCleanBufferArray(scip, &tmpcoefs);
-   SCIPfreeBufferArray(scip, &boundtype);
-   SCIPfreeBufferArray(scip, &varsign);
-
-   return SCIP_OKAY;
-}
-
-/** compute the violation of the MIR cut for the given values without computing the cut.
- *  This is used for the cMIR cut  generation heuristic.
- */
-static
-SCIP_Real computeMIRViolation(
-   SCIP*                 scip,               /**< SCIP datastructure */
-   SCIP_Real*            coefs,              /**< array with coefficients in row */
-   SCIP_Real*            solvals,            /**< solution values of variables in the row */
-   SCIP_Real             rhs,                /**< right hand side of MIR cut */
-   SCIP_Real             contactivity,       /**< aggregated activity of continuous variables in the row */
-   SCIP_Real             delta,              /**< delta value to compute the violation for */
-   int                   nvars,              /**< number of variables in the row, i.e. the size of coefs and solvals arrays */
-   SCIP_Real             minfrac,            /**< minimal fractionality of rhs to produce MIR cut for */
-   SCIP_Real             maxfrac             /**< maximal fractionality of rhs to produce MIR cut for */
-   )
-{
-   int i;
-   SCIP_Real f0;
-   SCIP_Real onedivoneminusf0;
-   SCIP_Real scale;
-   SCIP_Real downrhs;
-
-   scale = 1.0 / delta;
-
-   rhs *= scale;
-
-   downrhs = SCIPfloor(scip, rhs);
-
-   /* numerics are not reliable */
-   if( SCIPisFeasEQ(scip, rhs, downrhs) )
-      return 0.0;
-
-   f0 = rhs - downrhs;
-
-   if( f0 < minfrac || f0 > maxfrac )
-      return 0.0;
-
-   onedivoneminusf0 = 1.0 / (1.0 - f0);
-
-   /* We multiply the coefficients of the base inequality roughly by scale/(1-f0).
-    * If this gives a scalar that is very big, we better do not generate this cut.
-    */
-   if( scale * onedivoneminusf0 > MAXCMIRSCALE )
-      return 0.0;
-
-   rhs = SCIPfloor(scip, rhs);
-
-   assert(!SCIPisFeasZero(scip, f0));
-   assert(!SCIPisFeasZero(scip, 1.0 - f0));
-
-   for( i = 0; i < nvars; ++i )
-   {
-      SCIP_Real floorai = floor(scale * coefs[i]);
-      SCIP_Real fi = (scale * coefs[i]) - floorai;
-
-      if( SCIPisLE(scip, fi, f0) )
-      {
-         rhs -= solvals[i] * floorai;
-      }
-      else
-      {
-         rhs -= solvals[i] * (floorai + (fi - f0) * onedivoneminusf0);
-      }
-   }
-
-   rhs -= scale * contactivity * onedivoneminusf0;
-
-   return - rhs;
-}
-
-/** calculates an MIR cut out of an aggregation of LP rows
- *
- *  Given the aggregation, it is transformed to a mixed knapsack set via complementation (using bounds or variable bounds)
- *  Then, different scalings of the mkset are used to generate a MIR and the best is chosen.
- *  One of the steps of the MIR is to round the coefficients of the integer variables down,
- *  so one would prefer to have integer coefficients for integer variables which are far away from their bounds in the
- *  mkset.
- *
- *  @return \ref SCIP_OKAY is returned if everything worked. Otherwise a suitable error code is passed. See \ref
- *          SCIP_Retcode "SCIP_RETCODE" for a complete list of error codes.
- *
- *  @pre This method can be called if @p scip is in one of the following stages:
- *       - \ref SCIP_STAGE_SOLVING
- *
- *  See \ref SCIP_Stage "SCIP_STAGE" for a complete list of all possible solving stages.
- */
-SCIP_RETCODE SCIPcutGenerationHeuristicCMIR(
-   SCIP*                 scip,               /**< SCIP data structure */
-   SCIP_SOL*             sol,                /**< the solution that should be separated, or NULL for LP solution */
-   SCIP_Bool             postprocess,        /**< apply a post-processing step to the resulting cut? */
-   SCIP_Real             boundswitch,        /**< fraction of domain up to which lower bound is used in transformation */
-   SCIP_Bool             usevbds,            /**< should variable bounds be used in bound transformation? */
-   SCIP_Bool             allowlocal,         /**< should local information allowed to be used, resulting in a local cut? */
-   int                   maxtestdelta,       /**< maximum number of deltas to test */
-   int*                  boundsfortrans,     /**< bounds that should be used for transformed variables: vlb_idx/vub_idx,
-                                              *   -1 for global lb/ub, -2 for local lb/ub, or -3 for using closest bound;
-                                              *   NULL for using closest bound for all variables */
-   SCIP_BOUNDTYPE*       boundtypesfortrans, /**< type of bounds that should be used for transformed variables;
-                                              *   NULL for using closest bound for all variables */
-   SCIP_Real             minfrac,            /**< minimal fractionality of rhs to produce MIR cut for */
-   SCIP_Real             maxfrac,            /**< maximal fractionality of rhs to produce MIR cut for */
-   SCIP_AGGRROW*         aggrrow,            /**< aggrrow to compute MIR cut for */
-   SCIP_Real*            cutcoefs,           /**< array to store the non-zero coefficients in the cut */
-   SCIP_Real*            cutrhs,             /**< pointer to store the right hand side of the cut */
-   int*                  cutinds,            /**< array to store the problem indices of variables with a non-zero coefficient in the cut */
-   int*                  cutnnz,             /**< pointer to store the number of non-zeros in the cut */
-   SCIP_Real*            cutefficacy,        /**< pointer to store efficacy of best cut; only cuts that are strictly better than the value of
-                                              *   this efficacy on input to this function are returned */
-   int*                  cutrank,            /**< pointer to return rank of generated cut (or NULL) */
-   SCIP_Bool*            cutislocal,         /**< pointer to store whether the generated cut is only valid locally */
-   SCIP_Bool*            success             /**< pointer to store whether a valid and efficacious cut was returned */
-   )
-{
-   int i;
-   int firstcontvar;
-   int nvars;
-   int intstart;
-   int ntmpcoefs;
-   int* varsign;
-   int* boundtype;
-   int* mksetinds;
-   SCIP_Real* mksetcoefs;
-   SCIP_Real QUAD(mksetrhs);
-   int mksetnnz;
-   SCIP_Real* bounddist;
-   int* bounddistpos;
-   int nbounddist;
-   SCIP_Real* tmpcoefs;
-   SCIP_Real* tmpvalues;
-   SCIP_Real* deltacands;
-   int ndeltacands;
-   SCIP_Real bestdelta;
-   SCIP_Real bestviol;
-   SCIP_Real maxabsmksetcoef;
-   SCIP_VAR** vars;
-   SCIP_Bool freevariable;
-   SCIP_Bool localbdsused;
-   SCIP_Real contactivity;
-
-   assert(aggrrow != NULL);
-   assert(aggrrow->nrows + aggrrow->nnz >= 1);
-   assert(success != NULL);
-
-   *success = FALSE;
-   nvars = SCIPgetNVars(scip);
-   firstcontvar = nvars - SCIPgetNContVars(scip);
-   vars = SCIPgetVars(scip);
-
-   /* allocate temporary memory */
-
-   SCIP_CALL( SCIPallocBufferArray(scip, &varsign, nvars) );
-   SCIP_CALL( SCIPallocBufferArray(scip, &boundtype, nvars) );
-   SCIP_CALL( SCIPallocCleanBufferArray(scip, &mksetcoefs, QUAD_ARRAY_SIZE(nvars)) );
-   SCIP_CALL( SCIPallocBufferArray(scip, &mksetinds, nvars) );
-   SCIP_CALL( SCIPallocBufferArray(scip, &tmpcoefs, nvars + aggrrow->nrows) );
-   SCIP_CALL( SCIPallocBufferArray(scip, &tmpvalues, nvars + aggrrow->nrows) );
-   SCIP_CALL( SCIPallocBufferArray(scip, &deltacands, aggrrow->nnz + 2) );
-   /* we only compute bound distance for integer variables; we allocate an array of length aggrrow->nnz to store this, since
-    * this is the largest number of integer variables. (in contrast to the number of total variables which can be 2 *
-    * aggrrow->nnz variables: if all are continuous and we use variable bounds to completement, we introduce aggrrow->nnz
-    * extra vars)
-    */
-   SCIP_CALL( SCIPallocBufferArray(scip, &bounddist, aggrrow->nnz) );
-   SCIP_CALL( SCIPallocBufferArray(scip, &bounddistpos, aggrrow->nnz) );
-
-   /* initialize mkset with aggregation */
-   mksetnnz = aggrrow->nnz;
-   QUAD_ASSIGN_Q(mksetrhs, aggrrow->rhs);
-
-   BMScopyMemoryArray(mksetinds, aggrrow->inds, mksetnnz);
-
-   for( i = 0; i < mksetnnz; ++i )
-   {
-      int j = mksetinds[i];
-      SCIP_Real QUAD(coef);
-      QUAD_ARRAY_LOAD(coef, aggrrow->vals, j);
-      QUAD_ARRAY_STORE(mksetcoefs, j, coef);
-      assert(QUAD_HI(coef) != 0.0);
-   }
-
-   *cutislocal = aggrrow->local;
-
-   /* Transform equation  a*x == b, lb <= x <= ub  into standard form
-    *   a'*x' == b, 0 <= x' <= ub'.
-    *
-    * Transform variables (lb or ub):
-    *   x'_j := x_j - lb_j,   x_j == x'_j + lb_j,   a'_j ==  a_j,   if lb is used in transformation
-    *   x'_j := ub_j - x_j,   x_j == ub_j - x'_j,   a'_j == -a_j,   if ub is used in transformation
-    * and move the constant terms "a_j * lb_j" or "a_j * ub_j" to the rhs.
-    *
-    * Transform variables (vlb or vub):
-    *   x'_j := x_j - (bl_j * zl_j + dl_j),   x_j == x'_j + (bl_j * zl_j + dl_j),   a'_j ==  a_j,   if vlb is used in transf.
-    *   x'_j := (bu_j * zu_j + du_j) - x_j,   x_j == (bu_j * zu_j + du_j) - x'_j,   a'_j == -a_j,   if vub is used in transf.
-    * move the constant terms "a_j * dl_j" or "a_j * du_j" to the rhs, and update the coefficient of the VLB variable:
-    *   a_{zl_j} := a_{zl_j} + a_j * bl_j, or
-    *   a_{zu_j} := a_{zu_j} + a_j * bu_j
-    */
-   SCIP_CALL( cutsTransformMIR(scip, sol, boundswitch, usevbds, allowlocal, FALSE, FALSE,
-         boundsfortrans, boundtypesfortrans, minfrac, maxfrac, mksetcoefs, QUAD(&mksetrhs), mksetinds, &mksetnnz, varsign, boundtype, &freevariable, &localbdsused) );
-
-   assert(allowlocal || !localbdsused);
-
-   if( freevariable )
-      goto TERMINATE;
-   SCIPdebug(printCutQuad(scip, sol, mksetcoefs, QUAD(mksetrhs), mksetinds, mksetnnz, FALSE, FALSE));
-
-   /* found positions of integral variables that are strictly between their bounds */
-   maxabsmksetcoef = -1.0;
-   nbounddist = 0;
-
-   for( i = mksetnnz - 1; i >= 0 && mksetinds[i] < firstcontvar; --i )
-   {
-      SCIP_VAR* var = vars[mksetinds[i]];
-      SCIP_Real primsol = SCIPgetSolVal(scip, sol, var);
-      SCIP_Real lb = SCIPvarGetLbLocal(var);
-      SCIP_Real ub = SCIPvarGetUbLocal(var);
-      SCIP_Real QUAD(coef);
-      SCIP_Real absmksetcoef;
-
-      QUAD_ARRAY_LOAD(coef, mksetcoefs, mksetinds[i]);
-      absmksetcoef = REALABS(QUAD_ROUND(coef));
-
-      maxabsmksetcoef = MAX(absmksetcoef, maxabsmksetcoef);
-
-      if( SCIPisEQ(scip, primsol, lb) || SCIPisEQ(scip, primsol, ub) )
-         continue;
-
-      bounddist[nbounddist] = MIN(ub - primsol, primsol - lb);
-      bounddistpos[nbounddist] = i;
-      deltacands[nbounddist] = absmksetcoef;
-      ++nbounddist;
-   }
-
-   /* no fractional variable; so abort here */
-   if( nbounddist == 0 )
-      goto TERMINATE;
-
-   intstart = i + 1;
-   ndeltacands = nbounddist;
-
-   SCIPsortDownRealRealInt(bounddist, deltacands, bounddistpos, nbounddist);
-
-   /* also test 1.0 and maxabsmksetcoef + 1.0 as last delta values */
-   if( maxabsmksetcoef != -1.0 )
-   {
-      deltacands[ndeltacands++] = maxabsmksetcoef + 1.0;
-   }
-
-   deltacands[ndeltacands++] = 1.0;
-
-   maxtestdelta = MIN(ndeltacands, maxtestdelta);
-
-   /* For each delta
-    * Calculate fractionalities  f_0 := b - down(b), f_j := a'_j - down(a'_j) , and derive MIR cut
-    *   a~*x' <= down(b)
-    * integers :  a~_j = down(a'_j)                      , if f_j <= f_0
-    *             a~_j = down(a'_j) + (f_j - f0)/(1 - f0), if f_j >  f_0
-    * continuous: a~_j = 0                               , if a'_j >= 0
-    *             a~_j = a'_j/(1 - f0)                   , if a'_j <  0
-    *
-    * Transform inequality back to a^*x <= rhs:
-    *
-    * (lb or ub):
-    *   x'_j := x_j - lb_j,   x_j == x'_j + lb_j,   a'_j ==  a_j,   a^_j :=  a~_j,   if lb was used in transformation
-    *   x'_j := ub_j - x_j,   x_j == ub_j - x'_j,   a'_j == -a_j,   a^_j := -a~_j,   if ub was used in transformation
-    * and move the constant terms
-    *   -a~_j * lb_j == -a^_j * lb_j, or
-    *    a~_j * ub_j == -a^_j * ub_j
-    * to the rhs.
-    *
-    * (vlb or vub):
-    *   x'_j := x_j - (bl_j * zl_j + dl_j),   x_j == x'_j + (bl_j * zl_j + dl_j),   a'_j ==  a_j,   a^_j :=  a~_j,   (vlb)
-    *   x'_j := (bu_j * zu_j + du_j) - x_j,   x_j == (bu_j * zu_j + du_j) - x'_j,   a'_j == -a_j,   a^_j := -a~_j,   (vub)
-    * move the constant terms
-    *   -a~_j * dl_j == -a^_j * dl_j, or
-    *    a~_j * du_j == -a^_j * du_j
-    * to the rhs, and update the VB variable coefficients:
-    *   a^_{zl_j} := a^_{zl_j} - a~_j * bl_j == a^_{zl_j} - a^_j * bl_j, or
-    *   a^_{zu_j} := a^_{zu_j} + a~_j * bu_j == a^_{zu_j} - a^_j * bu_j
-    */
-
-   ntmpcoefs = 0;
-   for( i = intstart; i < mksetnnz; ++i )
-   {
-      SCIP_VAR* var;
-      SCIP_Real solval;
-      SCIP_Real QUAD(coef);
-
-      var = vars[mksetinds[i]];
-
-      /* get the soltion value of the continuous variable */
-      solval = SCIPgetSolVal(scip, sol, var);
-
-      /* now compute the solution value in the transform space considering complementation */
-      if( boundtype[i] == -1 )
-      {
-         /* variable was complemented with global (simple) bound */
-         if( varsign[i] == -1 )
-            solval = SCIPvarGetUbGlobal(var) - solval;
-         else
-            solval = solval - SCIPvarGetLbGlobal(var);
-      }
-      else
-      {
-         assert(boundtype[i] == -2);
-
-         /* variable was complemented with local (simple) bound */
-         if( varsign[i] == -1 )
-            solval = SCIPvarGetUbLocal(var) - solval;
-         else
-            solval = solval - SCIPvarGetLbLocal(var);
-      }
-
-      tmpvalues[ntmpcoefs] = solval;
-      QUAD_ARRAY_LOAD(coef, mksetcoefs, mksetinds[i]);
-      tmpcoefs[ntmpcoefs] = varsign[i] * QUAD_ROUND(coef);
-      ++ntmpcoefs;
-   }
-
-   assert(ntmpcoefs == mksetnnz - intstart);
-
-   contactivity = 0.0;
-   for( i = 0; i < intstart; ++i )
-   {
-      SCIP_Real solval;
-      SCIP_Real QUAD(mksetcoef);
-
-      QUAD_ARRAY_LOAD(mksetcoef, mksetcoefs, mksetinds[i]);
-
-      if( varsign[i] * QUAD_ROUND(mksetcoef) >= 0.0 )
-         continue;
-
-      /* get the soltion value of the continuous variable */
-      solval = SCIPgetSolVal(scip, sol, vars[mksetinds[i]]);
-
-      /* now compute the solution value in the transform space considering complementation */
-      switch( boundtype[i] )
-      {
-         case -1:
-            /* variable was complemented with global (simple) bound */
-            if( varsign[i] == -1 )
-               solval = SCIPvarGetUbGlobal(vars[mksetinds[i]]) - solval;
-            else
-               solval = solval - SCIPvarGetLbGlobal(vars[mksetinds[i]]);
-            break;
-         case -2:
-            /* variable was complemented with local (simple) bound */
-            if( varsign[i] == -1 )
-               solval = SCIPvarGetUbLocal(vars[mksetinds[i]]) - solval;
-            else
-               solval = solval - SCIPvarGetLbLocal(vars[mksetinds[i]]);
-            break;
-         default:
-            /* variable was complemented with a variable bound */
-            if( varsign[i] == -1 )
-            {
-               SCIP_Real coef;
-               SCIP_Real constant;
-               SCIP_Real vbdsolval;
-
-               coef = SCIPvarGetVubCoefs(vars[mksetinds[i]])[boundtype[i]];
-               constant = SCIPvarGetVubConstants(vars[mksetinds[i]])[boundtype[i]];
-               vbdsolval = SCIPgetSolVal(scip, sol, SCIPvarGetVubVars(vars[mksetinds[i]])[boundtype[i]]);
-
-               solval = (coef * vbdsolval + constant) - solval;
-            }
-            else
-            {
-               SCIP_Real coef;
-               SCIP_Real constant;
-               SCIP_Real vbdsolval;
-
-               coef = SCIPvarGetVlbCoefs(vars[mksetinds[i]])[boundtype[i]];
-               constant = SCIPvarGetVlbConstants(vars[mksetinds[i]])[boundtype[i]];
-               vbdsolval = SCIPgetSolVal(scip, sol, SCIPvarGetVlbVars(vars[mksetinds[i]])[boundtype[i]]);
-
-               solval = solval - (coef * vbdsolval + constant);
-            }
-      }
-
-      contactivity += solval * (QUAD_ROUND(mksetcoef) * varsign[i]);
-   }
-
-   {
-      SCIP_ROW** rows;
-
-      rows = SCIPgetLPRows(scip);
-
-      for( i = 0; i < aggrrow->nrows; ++i )
-      {
-         SCIP_ROW* row;
-         SCIP_Real slackval;
-
-         row = rows[aggrrow->rowsinds[i]];
-
-         if( (aggrrow->rowweights[i] * aggrrow->slacksign[i]) >= 0.0 && !row->integral )
-            continue;
-
-         /* compute solution value of slack variable */
-         slackval = SCIPgetRowSolActivity(scip, row, sol);
-
-         if( aggrrow->slacksign[i] == +1 )
-         {
-            /* right hand side */
-            assert(!SCIPisInfinity(scip, row->rhs));
-
-            slackval = row->rhs - slackval;
-         }
-         else
-         {
-            /* left hand side */
-            assert(aggrrow->slacksign[i] == -1);
-            assert(!SCIPisInfinity(scip, -row->lhs));
-
-            slackval = slackval - row->lhs;
-         }
-
-         if( row->integral )
-         {
-            /* if row is integral add variable to tmp arrays */
-            tmpvalues[ntmpcoefs] = slackval;
-            tmpcoefs[ntmpcoefs] = aggrrow->rowweights[i] * aggrrow->slacksign[i];
-            ++ntmpcoefs;
-         }
-         else
-         {
-            /* otherwise add it to continuous activity */
-            contactivity += slackval * (aggrrow->rowweights[i] * aggrrow->slacksign[i]);
-         }
-      }
-   }
-
-   /* try all candidates for delta and remember best */
-   bestdelta = SCIP_INVALID;
-   bestviol = -SCIPinfinity(scip);
-
-   for( i = 0; i < maxtestdelta; ++i )
-   {
-      int j;
-      SCIP_Real viol;
-
-      /* check if we have seen this value of delta before */
-      SCIP_Bool deltaseenbefore = FALSE;
-      for( j = 0; j < i; ++j )
-      {
-         if( SCIPisSumRelEQ(scip, deltacands[i], deltacands[j]) )
-         {
-            deltaseenbefore = TRUE;
-            break;
-         }
-      }
-
-      /* skip this delta value and allow one more delta value if available */
-      if( deltaseenbefore )
-      {
-         maxtestdelta = MIN(maxtestdelta + 1, ndeltacands);
-         continue;
-      }
-
-      viol = computeMIRViolation(scip, tmpcoefs, tmpvalues, QUAD_ROUND(mksetrhs), contactivity, deltacands[i], ntmpcoefs, minfrac, maxfrac);
-
-      if( viol > bestviol )
-      {
-         bestviol = viol;
-         bestdelta = deltacands[i];
-      }
-   }
-
-   /* no delta was found that yielded any cut */
-   if( bestdelta == SCIP_INVALID ) /*lint !e777*/
-      goto TERMINATE;
-
-   /* try bestdelta divided by 2, 4 and 8 */
-   for( i = 2; i <= 8 ; i *= 2 )
-   {
-      SCIP_Real viol;
-      SCIP_Real delta;
-
-      delta = bestdelta / i;
-
-      viol = computeMIRViolation(scip, tmpcoefs, tmpvalues, QUAD_ROUND(mksetrhs), contactivity, delta, ntmpcoefs, minfrac, maxfrac);
-
-      if( viol >= bestviol )
-      {
-         bestviol = viol;
-         bestdelta = delta;
-      }
-   }
-
-   /* try to improve efficacy by switching complementation of integral variables that are not at their bounds
-    * in order of non-increasing bound distance
-    */
-   for( i = 0; i < nbounddist; ++i )
-   {
-      int k;
-      SCIP_Real newviol;
-      SCIP_Real QUAD(newrhs);
-      SCIP_Real bestlb;
-      SCIP_Real bestub;
-      SCIP_Real oldsolval;
-      int bestlbtype;
-      int bestubtype;
-
-      k = bounddistpos[i];
-
-      SCIP_CALL( findBestLb(scip, vars[mksetinds[k]], sol, FALSE, allowlocal, &bestlb, &bestlbtype) );
-      SCIP_CALL( findBestUb(scip, vars[mksetinds[k]], sol, FALSE, allowlocal, &bestub, &bestubtype) );
-
-      /* switch the complementation of this variable */
-#ifndef NDEBUG
-      {
-         SCIP_Real QUAD(coef);
-         QUAD_ARRAY_LOAD(coef, mksetcoefs, mksetinds[k]);
-         assert(SCIPisEQ(scip, tmpcoefs[k - intstart], varsign[k] * QUAD_ROUND(coef)));
-      }
-#endif
-
-      /* compute this: newrhs = mksetrhs + tmpcoefs[k - intstart] * (bestlb - bestub); */
-      SCIPquadprecSumQD(newrhs, mksetrhs, tmpcoefs[k - intstart] * (bestlb - bestub));
-      tmpcoefs[k - intstart] = -tmpcoefs[k - intstart];
-
-      oldsolval = tmpvalues[k - intstart];
-      tmpvalues[k - intstart] = varsign[k] == +1 ? bestub - SCIPgetSolVal(scip, sol, vars[mksetinds[k]]) : SCIPgetSolVal(scip, sol, vars[mksetinds[k]]) - bestlb;
-
-      /* compute new violation */
-      newviol = computeMIRViolation(scip, tmpcoefs, tmpvalues, QUAD_ROUND(newrhs), contactivity, bestdelta, ntmpcoefs, minfrac, maxfrac);
-
-      /* check if violaton was increased */
-      if( newviol > bestviol )
-      {
-         /* keep change of complementation */
-         bestviol = newviol;
-         QUAD_ASSIGN_Q(mksetrhs, newrhs);
-
-         if( varsign[k] == +1 )
-         {
-            /* switch to upper bound */
-            assert(bestubtype < 0); /* cannot switch to a variable bound (would lead to further coef updates) */
-            boundtype[k] = bestubtype;
-            varsign[k] = -1;
-         }
-         else
-         {
-            /* switch to lower bound */
-            assert(bestlbtype < 0); /* cannot switch to a variable bound (would lead to further coef updates) */
-            boundtype[k] = bestlbtype;
-            varsign[k] = +1;
-         }
-
-         localbdsused = localbdsused || (boundtype[k] == -2);
-      }
-      else
-      {
-         /* undo the change of the complementation */
-         tmpcoefs[k - intstart] = -tmpcoefs[k - intstart];
-         tmpvalues[k - intstart] = oldsolval;
-      }
-   }
-
-   if( bestviol > 0.0 )
-   {
-      SCIP_Real mirefficacy;
-      SCIP_Real downrhs;
-      SCIP_Real QUAD(f0);
-      SCIP_Real scale;
-
-      scale = 1.0 / bestdelta;
-      SCIPquadprecProdQD(mksetrhs, mksetrhs, scale);
-
-      downrhs = SCIPfloor(scip, QUAD_ROUND(mksetrhs));
-      SCIPquadprecSumQD(f0, mksetrhs, -downrhs);
-
-      /* renormaliize f0 value */
-      SCIPquadprecSumDD(f0, QUAD_HI(f0), QUAD_LO(f0));
-
-      for( i = 0; i < mksetnnz; ++i )
-      {
-         SCIP_Real QUAD(coef);
-
-         QUAD_ARRAY_LOAD(coef, mksetcoefs, mksetinds[i]);
-         SCIPquadprecProdQD(coef, coef, scale);
-         QUAD_ARRAY_STORE(mksetcoefs, mksetinds[i], coef);
-      }
-
-      QUAD_ASSIGN(mksetrhs, downrhs);
-      SCIP_CALL( cutsRoundMIR(scip, mksetcoefs, QUAD(&mksetrhs), mksetinds, &mksetnnz, varsign, boundtype, QUAD(f0)) );
-      SCIPdebug(printCutQuad(scip, sol, mksetcoefs, QUAD(mksetrhs), mksetinds, mksetnnz, FALSE, FALSE));
-
-      /* substitute aggregated slack variables:
-       *
-       * The coefficient of the slack variable s_r is equal to the row's weight times the slack's sign, because the slack
-       * variable only appears in its own row:
-       *    a'_r = scale * weight[r] * slacksign[r].
-       *
-       * Depending on the slacks type (integral or continuous), its coefficient in the cut calculates as follows:
-       *   integers :  a^_r = a~_r = down(a'_r)                      , if f_r <= f0
-       *               a^_r = a~_r = down(a'_r) + (f_r - f0)/(1 - f0), if f_r >  f0
-       *   continuous: a^_r = a~_r = 0                               , if a'_r >= 0
-       *               a^_r = a~_r = a'_r/(1 - f0)                   , if a'_r <  0
-       *
-       * Substitute a^_r * s_r by adding a^_r times the slack's definition to the cut.
-       */
-      SCIP_CALL( cutsSubstituteMIR(scip, aggrrow->rowweights, aggrrow->slacksign, aggrrow->rowsinds,
-                                   aggrrow->nrows, scale, mksetcoefs, QUAD(&mksetrhs), mksetinds, &mksetnnz, QUAD(f0)) );
-      SCIPdebug(printCutQuad(scip, sol, mksetcoefs, QUAD(mksetrhs), mksetinds, mksetnnz, FALSE, FALSE));
-
-#ifndef NDEBUG
-      {
-         SCIP_Real viol = -QUAD_ROUND(mksetrhs);
-         for( i = 0; i < mksetnnz; ++i )
-         {
-            SCIP_Real QUAD(coef);
-            QUAD_ARRAY_LOAD(coef, mksetcoefs, mksetinds[i]);
-            viol += QUAD_ROUND(coef) * SCIPgetSolVal(scip, sol, vars[mksetinds[i]]);
-         }
-
-         if(!EPSZ(SCIPrelDiff(viol, bestviol), 1e-4))
-         {
-            SCIPdebugMessage("violation of cmir cut is different than expected violation: %f != %f\n", viol, bestviol);
-         }
-      }
-#endif
-
-      *cutislocal = *cutislocal || localbdsused;
-
-      /* remove all nearly-zero coefficients from MIR row and relax the right hand side correspondingly in order to
-       * prevent numerical rounding errors
-       */
-      if( postprocess )
-      {
-         postprocessCutQuad(scip, *cutislocal, mksetinds, mksetcoefs, &mksetnnz, QUAD(&mksetrhs), success);
-      }
-      else
-      {
-         *success = ! removeZerosQuad(scip, SCIPsumepsilon(scip), *cutislocal, mksetcoefs, QUAD(&mksetrhs), mksetinds, &mksetnnz);
-      }
-
-      SCIPdebug(printCutQuad(scip, sol, mksetcoefs, QUAD(mksetrhs), mksetinds, mksetnnz, FALSE, FALSE));
-
-      if( *success )
-      {
-         mirefficacy = calcEfficacyDenseStorageQuad(scip, sol, mksetcoefs, QUAD_ROUND(mksetrhs), mksetinds, mksetnnz);
-
-         if( SCIPisEfficacious(scip, mirefficacy) && mirefficacy > *cutefficacy )
-         {
-            BMScopyMemoryArray(cutinds, mksetinds, mksetnnz);
-            for( i = 0; i < mksetnnz; ++i )
-            {
-               SCIP_Real QUAD(coef);
-               int j = cutinds[i];
-
-               QUAD_ARRAY_LOAD(coef, mksetcoefs, j);
-
-               cutcoefs[i] = QUAD_ROUND(coef);
-               QUAD_ASSIGN(coef, 0.0);
-               QUAD_ARRAY_STORE(mksetcoefs, j, coef);
-            }
-            *cutnnz = mksetnnz;
-            *cutrhs = QUAD_ROUND(mksetrhs);
-            *cutefficacy = mirefficacy;
-            if( cutrank != NULL )
-               *cutrank = aggrrow->rank + 1;
-            *cutislocal = *cutislocal || localbdsused;
-         }
-         else
-         {
-            *success = FALSE;
-         }
-      }
-   }
-
-  TERMINATE:
-   /* if we aborted early we need to clean the mksetcoefs */
-   if( !(*success) )
-   {
-      SCIP_Real QUAD(tmp);
-      QUAD_ASSIGN(tmp, 0.0);
-
-      for( i = 0; i < mksetnnz; ++i )
-      {
-         QUAD_ARRAY_STORE(mksetcoefs, mksetinds[i], tmp);
-      }
-   }
-
-   /* free temporary memory */
-   SCIPfreeBufferArray(scip, &bounddistpos);
-   SCIPfreeBufferArray(scip, &bounddist);
-   SCIPfreeBufferArray(scip, &deltacands);
-   SCIPfreeBufferArray(scip, &tmpvalues);
-   SCIPfreeBufferArray(scip, &tmpcoefs);
-   SCIPfreeBufferArray(scip, &mksetinds);
-   SCIPfreeCleanBufferArray(scip, &mksetcoefs);
-   SCIPfreeBufferArray(scip, &boundtype);
-   SCIPfreeBufferArray(scip, &varsign);
-
-   return SCIP_OKAY;
-}
-
-/* =========================================== flow cover =========================================== */
-
-#define NO_EXACT_KNAPSACK
-
-#ifndef NO_EXACT_KNAPSACK
-#define MAXDNOM                  1000LL
-#define MINDELTA                  1e-03
-#define MAXDELTA                  1e-09
-#define MAXSCALE                 1000.0
-#define MAXDYNPROGSPACE         1000000
-#endif
-
-#define MAXABSVBCOEF               1e+5 /**< maximal absolute coefficient in variable bounds used for snf relaxation */
-
-#if 0
-/* TODO check how this was used in the old flowcover separator */
-#define MAXBOUND                  1e+10   /**< maximal value of normal bounds used for snf relaxation */
-#endif
-
-/** structure that contains all data required to perform the sequence independent lifting
- */
-typedef
-struct LiftingData
-{
-   SCIP_Real*            M;                  /**< M_0 := 0.0 and M_i := M_i-1 + m_i */
-   SCIP_Real*            m;                  /**< non-increasing array of variable upper bound coefficients for all variables in C++ and L-,
-                                              *   where C = C+ \cup C- is the flowcover and
-                                              *   C++ := \{ j \in C+ \mid u_j > \lambda \}
-                                              *   L- := \{ j \in (N- \setminus C-) \mid u_j > \lambda \}
-                                              */
-   int                   r;                  /**< size of array m */
-   int                   t;                  /**< index of smallest value in m that comes from a variable in C++ */
-   SCIP_Real             d1;                 /**< right hand side of single-node-flow set plus the sum of all u_j for j \in C- */
-   SCIP_Real             d2;                 /**< right hand side of single-node-flow set plus the sum of all u_j for j \in N- */
-   SCIP_Real             lambda;             /**< excess of the flowcover */
-   SCIP_Real             mp;                 /**< smallest variable bound coefficient of variable in C++ (min_{j \in C++} u_j) */
-   SCIP_Real             ml;                 /**< ml := min(\lambda, \sum_{j \in C+ \setminus C++} u_j) */
-} LIFTINGDATA;
-
-/** structure that contains all the data that defines the single-node-flow relaxation of an aggregation row */
-typedef
-struct SNF_Relaxation
-{
-   int*                  transvarcoefs;      /**< coefficients of all vars in relaxed set */
-   SCIP_Real*            transbinvarsolvals; /**< sol val of bin var in vub of all vars in relaxed set */
-   SCIP_Real*            transcontvarsolvals;/**< sol val of all real vars in relaxed set */
-   SCIP_Real*            transvarvubcoefs;   /**< coefficient in vub of all vars in relaxed set */
-   int                   ntransvars;         /**< number of vars in relaxed set */
-   SCIP_Real             transrhs;           /**< rhs in relaxed set */
-   int*                  origbinvars;        /**< associated original binary var for all vars in relaxed set */
-   int*                  origcontvars;       /**< associated original continuous var for all vars in relaxed set */
-   SCIP_Real*            aggrcoefsbin;       /**< aggregation coefficient of the original binary var used to define the
-                                              *   continuous variable in the relaxed set */
-   SCIP_Real*            aggrcoefscont;      /**< aggregation coefficient of the original continous var used to define the
-                                              *   continuous variable in the relaxed set */
-   SCIP_Real*            aggrconstants;      /**< aggregation constant used to define the continuous variable in the relaxed set */
-} SNF_RELAXATION;
-
-/** get solution value and index of variable lower bound (with binary variable) which is closest to the current LP
- *  solution value of a given variable; candidates have to meet certain criteria in order to ensure the nonnegativity
- *  of the variable upper bound imposed on the real variable in the 0-1 single node flow relaxation associated with the
- *  given variable
- */
-static
-SCIP_RETCODE getClosestVlb(
-   SCIP*                 scip,               /**< SCIP data structure */
-   SCIP_VAR*             var,                /**< given active problem variable */
-   SCIP_SOL*             sol,                /**< solution to use for variable bound; NULL for LP solution */
-   SCIP_Real*            rowcoefs,           /**< (dense) array of coefficients of row */
-   int8_t*               binvarused,         /**< array that stores if a binary variable was already used (+1)
-                                              *   was not used (0) or was not used but is contained in the row (-1)
-                                              */
-   SCIP_Real             bestsub,            /**< closest simple upper bound of given variable */
-   SCIP_Real             rowcoef,            /**< coefficient of given variable in current row */
-   SCIP_Real*            closestvlb,         /**< pointer to store the LP sol value of the closest variable lower bound */
-   int*                  closestvlbidx       /**< pointer to store the index of the closest vlb; -1 if no vlb was found */
-   )
-{
-   int nvlbs;
-   int nbinvars;
-
-   assert(scip != NULL);
-   assert(var != NULL);
-   assert(bestsub == SCIPvarGetUbGlobal(var) || bestsub == SCIPvarGetUbLocal(var)); /*lint !e777*/
-   assert(!SCIPisInfinity(scip, bestsub));
-   assert(!EPSZ(rowcoef, QUAD_EPSILON));
-   assert(rowcoefs != NULL);
-   assert(binvarused != NULL);
-   assert(closestvlb != NULL);
-   assert(closestvlbidx != NULL);
-
-   nvlbs = SCIPvarGetNVlbs(var);
-   nbinvars = SCIPgetNBinVars(scip);
-
-   *closestvlbidx = -1;
-   *closestvlb = -SCIPinfinity(scip);
-   if( nvlbs > 0 )
-   {
-      SCIP_VAR** vlbvars;
-      SCIP_Real* vlbcoefs;
-      SCIP_Real* vlbconsts;
-      int i;
-
-      vlbvars = SCIPvarGetVlbVars(var);
-      vlbcoefs = SCIPvarGetVlbCoefs(var);
-      vlbconsts = SCIPvarGetVlbConstants(var);
-
-      for( i = 0; i < nvlbs; i++ )
-      {
-         SCIP_Real rowcoefbinvar;
-         SCIP_Real val1;
-         SCIP_Real val2;
-         SCIP_Real vlbsol;
-         SCIP_Real rowcoefsign;
-         int probidxbinvar;
-
-         /* use only variable lower bounds l~_i * x_i + d_i with x_i binary which are active */
-         probidxbinvar = SCIPvarGetProbindex(vlbvars[i]);
-
-         /* if the variable is not active the problem index is -1, so we cast to unsigned int before the comparison which
-          * ensures that the problem index is between 0 and nbinvars - 1
-          */
-         if( (unsigned int)probidxbinvar >= (unsigned int)nbinvars )
-            continue;
-
-         assert(SCIPvarIsBinary(vlbvars[i]));
-
-         if( SCIPisFeasGT(scip, bestsub, vlbconsts[i]) )
-            continue;
-
-         /* for numerical reasons, ignore variable bounds with large absolute coefficient and
-          * those which lead to an infinite variable bound coefficient (val2) in snf relaxation
-          */
-         if( REALABS(vlbcoefs[i]) > MAXABSVBCOEF  )
-            continue;
-
-         /* check if current variable lower bound l~_i * x_i + d_i imposed on y_j meets the following criteria:
-          * (let a_j  = coefficient of y_j in current row,
-          *      u_j  = closest simple upper bound imposed on y_j,
-          *      c_i  = coefficient of x_i in current row)
-          *   0. no other non-binary variable y_k has used a variable bound with x_i to get transformed variable y'_k yet
-          * if a_j > 0:
-          *   1. u_j <= d_i
-          *   2. a_j ( u_j - d_i ) + c_i <= 0
-          *   3. a_j l~_i + c_i <= 0
-          * if a_j < 0:
-          *   1. u_j <= d_i
-          *   2. a_j ( u_j - d_i ) + c_i >= 0
-          *   3. a_j l~_i + c_i >= 0
-          */
-
-         /* has already been used in the SNF relaxation */
-         if( binvarused[probidxbinvar] == 1 )
-            continue;
-
-         /* get the row coefficient */
-         {
-            SCIP_Real QUAD(tmp);
-            QUAD_ARRAY_LOAD(tmp, rowcoefs, probidxbinvar);
-            rowcoefbinvar = QUAD_ROUND(tmp);
-         }
-         rowcoefsign = COPYSIGN(1.0, rowcoef);
-
-         val2 = rowcoefsign * ((rowcoef * vlbcoefs[i]) + rowcoefbinvar);
-
-         /* variable lower bound does not meet criteria */
-         if( SCIPisFeasGT(scip, val2, 0.0) || SCIPisInfinity(scip, -val2) )
-            continue;
-
-         val1 = rowcoefsign * ((rowcoef * (bestsub - vlbconsts[i])) + rowcoefbinvar);
-
-         /* variable lower bound does not meet criteria */
-         if( SCIPisFeasGT(scip, val1, 0.0) )
-            continue;
-
-         vlbsol = vlbcoefs[i] * SCIPgetSolVal(scip, sol, vlbvars[i]) + vlbconsts[i];
-         if( SCIPisGT(scip, vlbsol, *closestvlb) )
-         {
-            *closestvlb = vlbsol;
-            *closestvlbidx = i;
-         }
-         assert(*closestvlbidx >= 0);
-
-      }
-   }
-
-   return SCIP_OKAY;
-}
-
-/** get LP solution value and index of variable upper bound (with binary variable) which is closest to the current LP
- *  solution value of a given variable; candidates have to meet certain criteria in order to ensure the nonnegativity
- *  of the variable upper bound imposed on the real variable in the 0-1 single node flow relaxation associated with the
- *  given variable
- */
-static
-SCIP_RETCODE getClosestVub(
-   SCIP*                 scip,               /**< SCIP data structure */
-   SCIP_VAR*             var,                /**< given active problem variable */
-   SCIP_SOL*             sol,                /**< solution to use for variable bound; NULL for LP solution */
-   SCIP_Real*            rowcoefs,           /**< (dense) array of coefficients of row */
-   int8_t*               binvarused,         /**< array that stores if a binary variable was already used (+1)
-                                              *   was not used (0) or was not used but is contained in the row (-1)
-                                              */
-   SCIP_Real             bestslb,            /**< closest simple lower bound of given variable */
-   SCIP_Real             rowcoef,            /**< coefficient of given variable in current row */
-   SCIP_Real*            closestvub,         /**< pointer to store the LP sol value of the closest variable upper bound */
-   int*                  closestvubidx       /**< pointer to store the index of the closest vub; -1 if no vub was found */
-   )
-{
-   int nvubs;
-   int nbinvars;
-
-   assert(scip != NULL);
-   assert(var != NULL);
-   assert(bestslb == SCIPvarGetLbGlobal(var) || bestslb == SCIPvarGetLbLocal(var)); /*lint !e777*/
-   assert(!SCIPisInfinity(scip, - bestslb));
-   assert(!EPSZ(rowcoef, QUAD_EPSILON));
-   assert(rowcoefs != NULL);
-   assert(binvarused != NULL);
-   assert(closestvub != NULL);
-   assert(closestvubidx != NULL);
-
-   nvubs = SCIPvarGetNVubs(var);
-   nbinvars = SCIPgetNBinVars(scip);
-
-   *closestvubidx = -1;
-   *closestvub = SCIPinfinity(scip);
-   if( nvubs > 0 )
-   {
-      SCIP_VAR** vubvars;
-      SCIP_Real* vubcoefs;
-      SCIP_Real* vubconsts;
-      int i;
-
-      vubvars = SCIPvarGetVubVars(var);
-      vubcoefs = SCIPvarGetVubCoefs(var);
-      vubconsts = SCIPvarGetVubConstants(var);
-
-      for( i = 0; i < nvubs; i++ )
-      {
-         SCIP_Real rowcoefbinvar;
-         SCIP_Real val1;
-         SCIP_Real val2;
-         SCIP_Real vubsol;
-         SCIP_Real rowcoefsign;
-         int probidxbinvar;
-
-         /* use only variable upper bound u~_i * x_i + d_i with x_i binary and which are active */
-         probidxbinvar = SCIPvarGetProbindex(vubvars[i]);
-
-         /* if the variable is not active the problem index is -1, so we cast to unsigned int before the comparison which
-          * ensures that the problem index is between 0 and nbinvars - 1
-          */
-         if( (unsigned int)probidxbinvar >= (unsigned int)nbinvars )
-            continue;
-
-         assert(SCIPvarIsBinary(vubvars[i]));
-
-         if( SCIPisFeasLT(scip, bestslb, vubconsts[i]) )
-            continue;
-
-         /* for numerical reasons, ignore variable bounds with large absolute coefficient and
-          * those which lead to an infinite variable bound coefficient (val2) in snf relaxation
-          */
-         if( REALABS(vubcoefs[i]) > MAXABSVBCOEF  )
-            continue;
-
-         /* checks if current variable upper bound u~_i * x_i + d_i meets the following criteria
-          * (let a_j  = coefficient of y_j in current row,
-          *      l_j  = closest simple lower bound imposed on y_j,
-          *      c_i  = coefficient of x_i in current row)
-          *   0. no other non-binary variable y_k has used a variable bound with x_i to get transformed variable y'_k
-          * if a > 0:
-          *   1. l_j >= d_i
-          *   2. a_j ( l_i - d_i ) + c_i >= 0
-          *   3. a_j u~_i + c_i >= 0
-          * if a < 0:
-          *   1. l_j >= d_i
-          *   2. a_j ( l_j - d_i ) + c_i <= 0
-          *   3. a_j u~_i + c_i <= 0
-          */
-
-         /* has already been used in the SNF relaxation */
-         if( binvarused[probidxbinvar] == 1 )
-            continue;
-
-         /* get the row coefficient */
-         {
-            SCIP_Real QUAD(tmp);
-            QUAD_ARRAY_LOAD(tmp, rowcoefs, probidxbinvar);
-            rowcoefbinvar = QUAD_ROUND(tmp);
-         }
-         rowcoefsign = COPYSIGN(1.0, rowcoef);
-
-         val2 = rowcoefsign * ((rowcoef * vubcoefs[i]) + rowcoefbinvar);
-
-         /* variable upper bound does not meet criteria */
-         if( SCIPisFeasLT(scip, val2, 0.0) || SCIPisInfinity(scip, val2) )
-            continue;
-
-         val1 = rowcoefsign * ((rowcoef * (bestslb - vubconsts[i])) + rowcoefbinvar);
-
-         /* variable upper bound does not meet criteria */
-         if( SCIPisFeasLT(scip, val1, 0.0) )
-            continue;
-
-         vubsol = vubcoefs[i] * SCIPgetSolVal(scip, sol, vubvars[i]) + vubconsts[i];
-         if( SCIPisLT(scip, vubsol, *closestvub) )
-         {
-            *closestvub = vubsol;
-            *closestvubidx = i;
-         }
-         assert(*closestvubidx >= 0);
-      }
-   }
-
-   return SCIP_OKAY;
-}
-
-/** determines the bounds to use for constructing the single-node-flow relaxation of a variable in
- *  the given row.
- */
-static
-SCIP_RETCODE determineBoundForSNF(
-   SCIP*                 scip,               /**< SCIP data structure */
-   SCIP_SOL*             sol,                /**< solution to use for variable bound; NULL for LP solution */
-   SCIP_VAR**            vars,               /**< array of problem variables */
-   SCIP_Real*            rowcoefs,           /**< (dense) array of variable coefficients in the row */
-   int*                  rowinds,            /**< array with positions of non-zero values in the rowcoefs array */
-   int                   varposinrow,        /**< position of variable in the rowinds array for which the bounds should be determined */
-   int8_t*               binvarused,         /**< array that stores if a binary variable was already used (+1)
-                                              *   was not used (0) or was not used but is contained in the row (-1)
-                                              */
-   SCIP_Bool             allowlocal,         /**< should local information allowed to be used, resulting in a local cut? */
-   SCIP_Real             boundswitch,        /**< fraction of domain up to which lower bound is used in transformation */
-   SCIP_Real*            bestlb,             /**< pointer to store best lower bound for transformation */
-   SCIP_Real*            bestub,             /**< pointer to store best upper bound for transformation */
-   SCIP_Real*            bestslb,            /**< pointer to store best simple lower bound for transformation */
-   SCIP_Real*            bestsub,            /**< pointer to store best simple upper bound for transformation */
-   int*                  bestlbtype,         /**< pointer to store type of best lower bound */
-   int*                  bestubtype,         /**< pointer to store type of best upper bound */
-   int*                  bestslbtype,        /**< pointer to store type of best simple lower bound */
-   int*                  bestsubtype,        /**< pointer to store type of best simple upper bound */
-   SCIP_BOUNDTYPE*       selectedbounds,     /**< pointer to store the preferred bound for the transformation */
-   SCIP_Bool*            freevariable        /**< pointer to store if variable is a free variable */
-   )
-{
-   SCIP_VAR* var;
-
-   SCIP_Real rowcoef;
-   SCIP_Real solval;
-
-   int probidx;
-
-   bestlb[varposinrow] = -SCIPinfinity(scip);
-   bestub[varposinrow] = SCIPinfinity(scip);
-   bestlbtype[varposinrow] = -3;
-   bestubtype[varposinrow] = -3;
-
-   probidx = rowinds[varposinrow];
-   var = vars[probidx];
-   {
-      SCIP_Real QUAD(tmp);
-      QUAD_ARRAY_LOAD(tmp, rowcoefs, probidx);
-      rowcoef = QUAD_ROUND(tmp);
-   }
-
-   assert(!EPSZ(rowcoef, QUAD_EPSILON));
-
-   /* get closest simple lower bound and closest simple upper bound */
-   SCIP_CALL( findBestLb(scip, var, sol, FALSE, allowlocal, &bestslb[varposinrow], &bestslbtype[varposinrow]) );
-   SCIP_CALL( findBestUb(scip, var, sol, FALSE, allowlocal, &bestsub[varposinrow], &bestsubtype[varposinrow]) );
-
-   solval = SCIPgetSolVal(scip, sol, var);
-
-   SCIPdebugMsg(scip, "  %d: %g <%s, idx=%d, lp=%g, [%g(%d),%g(%d)]>:\n", varposinrow, rowcoef, SCIPvarGetName(var), probidx,
-      solval, bestslb[varposinrow], bestslbtype[varposinrow], bestsub[varposinrow], bestsubtype[varposinrow]);
-
-   /* mixed integer set cannot be relaxed to 0-1 single node flow set because both simple bounds are -infinity
-      * and infinity, respectively
-      */
-   if( SCIPisInfinity(scip, -bestslb[varposinrow]) && SCIPisInfinity(scip, bestsub[varposinrow]) )
-   {
-      *freevariable = TRUE;
-      return SCIP_OKAY;
-   }
-
-   /* get closest lower bound that can be used to define the real variable y'_j in the 0-1 single node flow
-      * relaxation
-      */
-   if( !SCIPisInfinity(scip, bestsub[varposinrow]) )
-   {
-      bestlb[varposinrow] = bestslb[varposinrow];
-      bestlbtype[varposinrow] = bestslbtype[varposinrow];
-
-      if( SCIPvarGetType(var) == SCIP_VARTYPE_CONTINUOUS )
-      {
-         SCIP_Real bestvlb;
-         int bestvlbidx;
-
-         SCIP_CALL( getClosestVlb(scip, var, sol, rowcoefs, binvarused, bestsub[varposinrow], rowcoef, &bestvlb, &bestvlbidx) );
-         if( SCIPisGT(scip, bestvlb, bestlb[varposinrow]) )
-         {
-            bestlb[varposinrow] = bestvlb;
-            bestlbtype[varposinrow] = bestvlbidx;
-         }
-      }
-   }
-   /* get closest upper bound that can be used to define the real variable y'_j in the 0-1 single node flow
-      * relaxation
-      */
-   if( !SCIPisInfinity(scip, -bestslb[varposinrow]) )
-   {
-      bestub[varposinrow] = bestsub[varposinrow];
-      bestubtype[varposinrow] = bestsubtype[varposinrow];
-
-      if( SCIPvarGetType(var) == SCIP_VARTYPE_CONTINUOUS )
-      {
-         SCIP_Real bestvub;
-         int bestvubidx;
-
-         SCIP_CALL( getClosestVub(scip, var, sol, rowcoefs, binvarused, bestslb[varposinrow], rowcoef, &bestvub, &bestvubidx) );
-         if( SCIPisLT(scip, bestvub, bestub[varposinrow]) )
-         {
-            bestub[varposinrow] = bestvub;
-            bestubtype[varposinrow] = bestvubidx;
-         }
-      }
-   }
-   SCIPdebugMsg(scip, "        bestlb=%g(%d), bestub=%g(%d)\n", bestlb[varposinrow], bestlbtype[varposinrow], bestub[varposinrow], bestubtype[varposinrow]);
-
-   /* mixed integer set cannot be relaxed to 0-1 single node flow set because there are no suitable bounds
-      * to define the transformed variable y'_j
-      */
-   if( SCIPisInfinity(scip, -bestlb[varposinrow]) && SCIPisInfinity(scip, bestub[varposinrow]) )
-   {
-      *freevariable = TRUE;
-      return SCIP_OKAY;
-   }
-
-   *freevariable = FALSE;
-
-   /* select best upper bound if it is closer to the LP value of y_j and best lower bound otherwise and use this bound
-   * to define the real variable y'_j with 0 <= y'_j <= u'_j x_j in the 0-1 single node flow relaxation;
-   * prefer variable bounds
-   */
-   if( SCIPisEQ(scip, solval, (1.0 - boundswitch) * bestlb[varposinrow] + boundswitch * bestub[varposinrow]) && bestlbtype[varposinrow] >= 0 )
-   {
-      selectedbounds[varposinrow] = SCIP_BOUNDTYPE_LOWER;
-   }
-   else if( SCIPisEQ(scip, solval, (1.0 - boundswitch) * bestlb[varposinrow] + boundswitch * bestub[varposinrow])
-      && bestubtype[varposinrow] >= 0 )
-   {
-      selectedbounds[varposinrow] = SCIP_BOUNDTYPE_UPPER;
-   }
-   else if( SCIPisLE(scip, solval, (1.0 - boundswitch) * bestlb[varposinrow] + boundswitch * bestub[varposinrow]) )
-   {
-      selectedbounds[varposinrow] = SCIP_BOUNDTYPE_LOWER;
-   }
-   else
-   {
-      assert(SCIPisGT(scip, solval, (1.0 - boundswitch) * bestlb[varposinrow] + boundswitch * bestub[varposinrow]));
-      selectedbounds[varposinrow] = SCIP_BOUNDTYPE_UPPER;
-   }
-
-   if( selectedbounds[varposinrow] == SCIP_BOUNDTYPE_LOWER && bestlbtype[varposinrow] >= 0 )
-   {
-      int vlbvarprobidx;
-      SCIP_VAR** vlbvars = SCIPvarGetVlbVars(var);
-
-       /* mark binary variable of vlb so that it is not used for other continuous variables
-       * by setting it's position in the aggrrow to a negative value
-       */
-      vlbvarprobidx = SCIPvarGetProbindex(vlbvars[bestlbtype[varposinrow]]);
-      binvarused[vlbvarprobidx] = 1;
-   }
-   else if ( selectedbounds[varposinrow] == SCIP_BOUNDTYPE_UPPER && bestubtype[varposinrow] >= 0 )
-   {
-      int vubvarprobidx;
-      SCIP_VAR** vubvars = SCIPvarGetVubVars(var);
-
-       /* mark binary variable of vub so that it is not used for other continuous variables
-       * by setting it's position in the aggrrow to a negative value
-       */
-      vubvarprobidx = SCIPvarGetProbindex(vubvars[bestubtype[varposinrow]]);
-      binvarused[vubvarprobidx] = 1;
-   }
-
-   return SCIP_OKAY;
-}
-
-/** construct a 0-1 single node flow relaxation (with some additional simple constraints) of a mixed integer set
- *  corresponding to the given aggrrow a * x <= rhs
- */
-static
-SCIP_RETCODE constructSNFRelaxation(
-   SCIP*                 scip,               /**< SCIP data structure */
-   SCIP_SOL*             sol,                /**< the solution that should be separated, or NULL for LP solution */
-   SCIP_Real             boundswitch,        /**< fraction of domain up to which lower bound is used in transformation */
-   SCIP_Bool             allowlocal,         /**< should local information allowed to be used, resulting in a local cut? */
-   SCIP_Real*            rowcoefs,           /**< array of coefficients of row */
-   QUAD(SCIP_Real        rowrhs),            /**< pointer to right hand side of row */
-   int*                  rowinds,            /**< array of variables problem indices for non-zero coefficients in row */
-   int                   nnz,                /**< number of non-zeros in row */
-   SNF_RELAXATION*       snf,                /**< stores the sign of the transformed variable in summation */
-   SCIP_Bool*            success,            /**< stores whether the transformation was valid */
-   SCIP_Bool*            localbdsused        /**< pointer to store whether local bounds were used in transformation */
-   )
-{
-   SCIP_VAR** vars;
-   int i;
-   int nnonbinvarsrow;
-   int8_t* binvarused;
-   int nbinvars;
-   SCIP_Real QUAD(transrhs);
-
-   /* arrays to store the selected bound for each non-binary variable in the row */
-   SCIP_Real* bestlb;
-   SCIP_Real* bestub;
-   SCIP_Real* bestslb;
-   SCIP_Real* bestsub;
-   int* bestlbtype;
-   int* bestubtype;
-   int* bestslbtype;
-   int* bestsubtype;
-   SCIP_BOUNDTYPE* selectedbounds;
-
-   *success = FALSE;
-
-   SCIPdebugMsg(scip, "--------------------- construction of SNF relaxation ------------------------------------\n");
-
-   nbinvars = SCIPgetNBinVars(scip);
-   vars = SCIPgetVars(scip);
-
-   SCIP_CALL( SCIPallocBufferArray(scip, &bestlb, nnz) );
-   SCIP_CALL( SCIPallocBufferArray(scip, &bestub, nnz) );
-   SCIP_CALL( SCIPallocBufferArray(scip, &bestslb, nnz) );
-   SCIP_CALL( SCIPallocBufferArray(scip, &bestsub, nnz) );
-   SCIP_CALL( SCIPallocBufferArray(scip, &bestlbtype, nnz) );
-   SCIP_CALL( SCIPallocBufferArray(scip, &bestubtype, nnz) );
-   SCIP_CALL( SCIPallocBufferArray(scip, &bestslbtype, nnz) );
-   SCIP_CALL( SCIPallocBufferArray(scip, &bestsubtype, nnz) );
-   SCIP_CALL( SCIPallocBufferArray(scip, &selectedbounds, nnz) );
-
-   /* sort descending to have continuous variables first */
-   SCIPsortDownInt(rowinds, nnz);
-
-   /* array to store whether a binary variable is in the row (-1) or has been used (1) due to variable bound usage */
-   SCIP_CALL( SCIPallocCleanBufferArray(scip, &binvarused, nbinvars) );
-
-   for( i = nnz - 1; i >= 0 && rowinds[i] < nbinvars; --i )
-   {
-      int j = rowinds[i];
-      binvarused[j] = -1;
-   }
-
-   nnonbinvarsrow = i + 1;
-   /* determine the bounds to use for transforming the non-binary variables */
-   for( i = 0; i < nnonbinvarsrow; ++i )
-   {
-      SCIP_Bool freevariable;
-
-      assert(rowinds[i] >= nbinvars);
-
-      SCIP_CALL( determineBoundForSNF(scip, sol, vars, rowcoefs, rowinds, i, binvarused, allowlocal, boundswitch,
-            bestlb, bestub, bestslb, bestsub, bestlbtype, bestubtype, bestslbtype, bestsubtype, selectedbounds, &freevariable) );
-
-      if( freevariable )
-      {
-         int j;
-
-         /* clear binvarused at indices of binary variables of row */
-         for( j = nnz - 1; j >= nnonbinvarsrow; --j )
-            binvarused[rowinds[j]] = 0;
-
-         /* clear binvarused at indices of selected variable bounds */
-         for( j = 0; j < i; ++j )
-         {
-            if( selectedbounds[j] == SCIP_BOUNDTYPE_LOWER && bestlbtype[j] >= 0 )
-            {
-               SCIP_VAR** vlbvars = SCIPvarGetVlbVars(vars[rowinds[j]]);
-               binvarused[SCIPvarGetProbindex(vlbvars[bestlbtype[j]])] = 0;
-            }
-            else if( selectedbounds[j] == SCIP_BOUNDTYPE_UPPER && bestubtype[j] >= 0 )
-            {
-               SCIP_VAR** vubvars = SCIPvarGetVubVars(vars[rowinds[j]]);
-               binvarused[SCIPvarGetProbindex(vubvars[bestubtype[j]])] = 0;
-            }
-         }
-
-         /* terminate */
-         goto TERMINATE;
-      }
-   }
-
-   *localbdsused = FALSE;
-   QUAD_ASSIGN_Q(transrhs, rowrhs);
-   snf->ntransvars = 0;
-
-   /* transform non-binary variables */
-   for( i = 0; i < nnonbinvarsrow; ++i )
-   {
-      SCIP_VAR* var;
-      SCIP_Real QUAD(rowcoef);
-      SCIP_Real solval;
-      int probidx;
-
-      probidx = rowinds[i];
-      var = vars[probidx];
-      QUAD_ARRAY_LOAD(rowcoef, rowcoefs, probidx);
-      solval = SCIPgetSolVal(scip, sol, var);
-
-      assert(probidx >= nbinvars);
-
-      if( selectedbounds[i] == SCIP_BOUNDTYPE_LOWER )
-      {
-         /* use bestlb to define y'_j */
-
-         assert(!SCIPisInfinity(scip, bestsub[i]));
-         assert(!SCIPisInfinity(scip, - bestlb[i]));
-         assert(bestsubtype[i] == -1 || bestsubtype[i] == -2);
-         assert(bestlbtype[i] > -3 && bestlbtype[i] < SCIPvarGetNVlbs(var));
-
-         /* store for y_j that bestlb is the bound used to define y'_j and that y'_j is the associated real variable
-          * in the relaxed set
-          */
-         snf->origcontvars[snf->ntransvars] = probidx;
-
-         if( bestlbtype[i] < 0 )
-         {
-            SCIP_Real QUAD(val);
-            SCIP_Real QUAD(contsolval);
-            SCIP_Real QUAD(rowcoeftimesbestsub);
-
-            /* use simple lower bound in bestlb = l_j <= y_j <= u_j = bestsub to define
-             *   y'_j = - a_j ( y_j - u_j ) with 0 <= y'_j <=   a_j ( u_j - l_j ) x_j and x_j = 1    if a_j > 0
-             *   y'_j =   a_j ( y_j - u_j ) with 0 <= y'_j <= - a_j ( u_j - l_j ) x_j and x_j = 1    if a_j < 0,
-             * put j into the set
-             *   N2   if a_j > 0
-             *   N1   if a_j < 0
-             * and update the right hand side of the constraint in the relaxation
-             *   rhs = rhs - a_j u_j
-             */
-            SCIPquadprecSumDD(val, bestsub[i], -bestlb[i]);
-            SCIPquadprecProdQQ(val, val, rowcoef);
-            SCIPquadprecSumDD(contsolval, solval, -bestsub[i]);
-            SCIPquadprecProdQQ(contsolval, contsolval, rowcoef);
-
-            if( bestlbtype[i] == -2 || bestsubtype[i] == -2 )
-               *localbdsused = TRUE;
-
-            SCIPquadprecProdQD(rowcoeftimesbestsub, rowcoef, bestsub[i]);
-
-            /* store aggregation information for y'_j for transforming cuts for the SNF relaxation back to the problem variables later */
-            snf->origbinvars[snf->ntransvars] = -1;
-            snf->aggrcoefsbin[snf->ntransvars] = 0.0;
-
-            if( QUAD_ROUND(rowcoef) > QUAD_EPSILON )
-            {
-               snf->transvarcoefs[snf->ntransvars] = - 1;
-               snf->transvarvubcoefs[snf->ntransvars] = QUAD_ROUND(val);
-               snf->transbinvarsolvals[snf->ntransvars] = 1.0;
-               snf->transcontvarsolvals[snf->ntransvars] = - QUAD_ROUND(contsolval);
-
-               /* aggregation information for y'_j */
-               snf->aggrconstants[snf->ntransvars] = QUAD_ROUND(rowcoeftimesbestsub);
-               snf->aggrcoefscont[snf->ntransvars] = - QUAD_ROUND(rowcoef);
-            }
-            else
-            {
-               assert(QUAD_ROUND(rowcoef) < QUAD_EPSILON);
-               snf->transvarcoefs[snf->ntransvars] = 1;
-               snf->transvarvubcoefs[snf->ntransvars] = - QUAD_ROUND(val);
-               snf->transbinvarsolvals[snf->ntransvars] = 1.0;
-               snf->transcontvarsolvals[snf->ntransvars] = QUAD_ROUND(contsolval);
-
-               /* aggregation information for y'_j */
-               snf->aggrconstants[snf->ntransvars] = - QUAD_ROUND(rowcoeftimesbestsub);
-               snf->aggrcoefscont[snf->ntransvars] = QUAD_ROUND(rowcoef);
-            }
-            SCIPquadprecSumQQ(transrhs, transrhs, -rowcoeftimesbestsub);
-
-            SCIPdebugMsg(scip, "    --> bestlb used for trans: ... %s y'_%d + ..., y'_%d <= %g x_%d (=1), rhs=%g-(%g*%g)=%g\n",
-                         snf->transvarcoefs[snf->ntransvars] == 1 ? "+" : "-", snf->ntransvars, snf->ntransvars, snf->transvarvubcoefs[snf->ntransvars],
-                         snf->ntransvars, QUAD_ROUND(transrhs) + QUAD_ROUND(rowcoeftimesbestsub), QUAD_ROUND(rowcoef), bestsub, QUAD_ROUND(transrhs));
-         }
-         else
-         {
-            SCIP_Real QUAD(rowcoefbinary);
-            SCIP_Real varsolvalbinary;
-            SCIP_Real QUAD(val);
-            SCIP_Real QUAD(contsolval);
-            SCIP_Real QUAD(rowcoeftimesvlbconst);
-            int vlbvarprobidx;
-
-            SCIP_VAR** vlbvars = SCIPvarGetVlbVars(var);
-            SCIP_Real* vlbconsts = SCIPvarGetVlbConstants(var);
-            SCIP_Real* vlbcoefs = SCIPvarGetVlbCoefs(var);
-
-            /* use variable lower bound in bestlb = l~_j x_j + d_j <= y_j <= u_j = bestsub to define
-             *   y'_j = - ( a_j ( y_j - d_j ) + c_j x_j ) with 0 <= y'_j <= - ( a_j l~_j + c_j ) x_j    if a_j > 0
-             *   y'_j =     a_j ( y_j - d_j ) + c_j x_j   with 0 <= y'_j <=   ( a_j l~_j + c_j ) x_j    if a_j < 0,
-             * where c_j is the coefficient of x_j in the row, put j into the set
-             *   N2   if a_j > 0
-             *   N1   if a_j < 0
-             * and update the right hand side of the constraint in the relaxation
-             *   rhs = rhs - a_j d_j
-             */
-
-            vlbvarprobidx = SCIPvarGetProbindex(vlbvars[bestlbtype[i]]);
-            assert(binvarused[vlbvarprobidx] == 1);
-            assert(vlbvarprobidx < nbinvars);
-
-            QUAD_ARRAY_LOAD(rowcoefbinary, rowcoefs, vlbvarprobidx);
-            varsolvalbinary = SCIPgetSolVal(scip, sol, vlbvars[bestlbtype[i]]);
-
-            SCIPquadprecProdQD(val, rowcoef, vlbcoefs[bestlbtype[i]]);
-            SCIPquadprecSumQQ(val, val, rowcoefbinary);
-            {
-               SCIP_Real QUAD(tmp);
-
-               SCIPquadprecProdQD(tmp, rowcoefbinary, varsolvalbinary);
-               SCIPquadprecSumDD(contsolval, solval, - vlbconsts[bestlbtype[i]]);
-               SCIPquadprecProdQQ(contsolval, contsolval, rowcoef);
-               SCIPquadprecSumQQ(contsolval, contsolval, tmp);
-            }
-
-            SCIPquadprecProdQD(rowcoeftimesvlbconst, rowcoef, vlbconsts[bestlbtype[i]]);
-
-            /* clear the binvarpos array, since the variable has been processed */
-            binvarused[vlbvarprobidx] = 0;
-
-            /* store aggregation information for y'_j for transforming cuts for the SNF relaxation back to the problem variables later */
-            snf->origbinvars[snf->ntransvars] = vlbvarprobidx;
-
-            if( QUAD_ROUND(rowcoef) > QUAD_EPSILON )
-            {
-               snf->transvarcoefs[snf->ntransvars] = - 1;
-               snf->transvarvubcoefs[snf->ntransvars] = - QUAD_ROUND(val);
-               snf->transbinvarsolvals[snf->ntransvars] = varsolvalbinary;
-               snf->transcontvarsolvals[snf->ntransvars] = - QUAD_ROUND(contsolval);
-
-               /* aggregation information for y'_j */
-               snf->aggrcoefsbin[snf->ntransvars] = - QUAD_ROUND(rowcoefbinary);
-               snf->aggrcoefscont[snf->ntransvars] = - QUAD_ROUND(rowcoef);
-               snf->aggrconstants[snf->ntransvars] = QUAD_ROUND(rowcoeftimesvlbconst);
-            }
-            else
-            {
-               assert(QUAD_ROUND(rowcoef) < QUAD_EPSILON);
-               snf->transvarcoefs[snf->ntransvars] = 1;
-               snf->transvarvubcoefs[snf->ntransvars] = QUAD_ROUND(val);
-               snf->transbinvarsolvals[snf->ntransvars] = varsolvalbinary;
-               snf->transcontvarsolvals[snf->ntransvars] = QUAD_ROUND(contsolval);
-
-               /* aggregation information for y'_j */
-               snf->aggrcoefsbin[snf->ntransvars] = QUAD_ROUND(rowcoefbinary);
-               snf->aggrcoefscont[snf->ntransvars] = QUAD_ROUND(rowcoef);
-               snf->aggrconstants[snf->ntransvars] = - QUAD_ROUND(rowcoeftimesvlbconst);
-            }
-            SCIPquadprecSumQQ(transrhs, transrhs, -rowcoeftimesvlbconst);
-
-            SCIPdebugMsg(scip, "    --> bestlb used for trans: ... %s y'_%d + ..., y'_%d <= %g x_%d (=%s), rhs=%g-(%g*%g)=%g\n",
-                         snf->transvarcoefs[snf->ntransvars] == 1 ? "+" : "-", snf->ntransvars, snf->ntransvars, snf->transvarvubcoefs[snf->ntransvars],
-                         snf->ntransvars, SCIPvarGetName(vlbvars[bestlbtype[i]]), QUAD_ROUND(transrhs) + QUAD_ROUND(rowcoeftimesvlbconst), QUAD_ROUND(rowcoef),
-                         vlbconsts[bestlbtype[i]], snf->transrhs );
-         }
-      }
-      else
-      {
-         /* use bestub to define y'_j */
-
-         assert(!SCIPisInfinity(scip, bestub[i]));
-         assert(!SCIPisInfinity(scip, - bestslb[i]));
-         assert(bestslbtype[i] == -1 || bestslbtype[i] == -2);
-         assert(bestubtype[i] > -3 && bestubtype[i] < SCIPvarGetNVubs(var));
-
-         /* store for y_j that y'_j is the associated real variable
-          * in the relaxed set
-          */
-         snf->origcontvars[snf->ntransvars] = probidx;
-
-         if( bestubtype[i] < 0 )
-         {
-            SCIP_Real QUAD(val);
-            SCIP_Real QUAD(contsolval);
-            SCIP_Real QUAD(rowcoeftimesbestslb);
-
-            /* use simple upper bound in bestslb = l_j <= y_j <= u_j = bestub to define
-             *   y'_j =   a_j ( y_j - l_j ) with 0 <= y'_j <=   a_j ( u_j - l_j ) x_j and x_j = 1    if a_j > 0
-             *   y'_j = - a_j ( y_j - l_j ) with 0 <= y'_j <= - a_j ( u_j - l_j ) x_j and x_j = 1    if a_j < 0,
-             * put j into the set
-             *   N1   if a_j > 0
-             *   N2   if a_j < 0
-             * and update the right hand side of the constraint in the relaxation
-             *   rhs = rhs - a_j l_j
-             */
-            SCIPquadprecSumDD(val, bestub[i], - bestslb[i]);
-            SCIPquadprecProdQQ(val, val, rowcoef);
-            SCIPquadprecSumDD(contsolval, solval, - bestslb[i]);
-            SCIPquadprecProdQQ(contsolval, contsolval, rowcoef);
-
-            if( bestubtype[i] == -2 || bestslbtype[i] == -2 )
-               *localbdsused = TRUE;
-
-            SCIPquadprecProdQD(rowcoeftimesbestslb, rowcoef, bestslb[i]);
-
-            /* store aggregation information for y'_j for transforming cuts for the SNF relaxation back to the problem variables later */
-            snf->origbinvars[snf->ntransvars] = -1;
-            snf->aggrcoefsbin[snf->ntransvars] = 0.0;
-
-            if( QUAD_ROUND(rowcoef) > QUAD_EPSILON )
-            {
-               snf->transvarcoefs[snf->ntransvars] = 1;
-               snf->transvarvubcoefs[snf->ntransvars] = QUAD_ROUND(val);
-               snf->transbinvarsolvals[snf->ntransvars] = 1.0;
-               snf->transcontvarsolvals[snf->ntransvars] = QUAD_ROUND(contsolval);
-
-               /* aggregation information for y'_j */
-               snf->aggrcoefscont[snf->ntransvars] = QUAD_ROUND(rowcoef);
-               snf->aggrconstants[snf->ntransvars] = - QUAD_ROUND(rowcoeftimesbestslb);
-            }
-            else
-            {
-               assert(QUAD_ROUND(rowcoef) < QUAD_EPSILON);
-               snf->transvarcoefs[snf->ntransvars] = - 1;
-               snf->transvarvubcoefs[snf->ntransvars] = - QUAD_ROUND(val);
-               snf->transbinvarsolvals[snf->ntransvars] = 1.0;
-               snf->transcontvarsolvals[snf->ntransvars] = - QUAD_ROUND(contsolval);
-
-               /* aggregation information for y'_j */
-               snf->aggrcoefscont[snf->ntransvars] = - QUAD_ROUND(rowcoef);
-               snf->aggrconstants[snf->ntransvars] = QUAD_ROUND(rowcoeftimesbestslb);
-            }
-            SCIPquadprecSumQQ(transrhs, transrhs, -rowcoeftimesbestslb);
-
-            SCIPdebugMsg(scip, "    --> bestub used for trans: ... %s y'_%d + ..., Y'_%d <= %g x_%d (=1), rhs=%g-(%g*%g)=%g\n",
-                         snf->transvarcoefs[snf->ntransvars] == 1 ? "+" : "-", snf->ntransvars, snf->ntransvars, snf->transvarvubcoefs[snf->ntransvars],
-                         snf->ntransvars, QUAD_ROUND(transrhs) + QUAD_ROUND(rowcoeftimesbestslb), QUAD_ROUND(rowcoef), bestslb[i], QUAD_ROUND(transrhs));
-         }
-         else
-         {
-            SCIP_Real QUAD(rowcoefbinary);
-            SCIP_Real varsolvalbinary;
-            SCIP_Real QUAD(val);
-            SCIP_Real QUAD(contsolval);
-            SCIP_Real QUAD(rowcoeftimesvubconst);
-            int vubvarprobidx;
-
-            SCIP_VAR** vubvars = SCIPvarGetVubVars(var);
-            SCIP_Real* vubconsts = SCIPvarGetVubConstants(var);
-            SCIP_Real* vubcoefs = SCIPvarGetVubCoefs(var);
-
-            /* use variable upper bound in bestslb = l_j <= y_j <= u~_j x_j + d_j = bestub to define
-             *   y'_j =     a_j ( y_j - d_j ) + c_j x_j   with 0 <= y'_j <=   ( a_j u~_j + c_j ) x_j    if a_j > 0
-             *   y'_j = - ( a_j ( y_j - d_j ) + c_j x_j ) with 0 <= y'_j <= - ( a_j u~_j + c_j ) x_j    if a_j < 0,
-             * where c_j is the coefficient of x_j in the row, put j into the set
-             *   N1   if a_j > 0
-             *   N2   if a_j < 0
-             * and update the right hand side of the constraint in the relaxation
-             *   rhs = rhs - a_j d_j
-             */
-
-            vubvarprobidx = SCIPvarGetProbindex(vubvars[bestubtype[i]]);
-            assert(binvarused[vubvarprobidx] == 1);
-            assert(vubvarprobidx < nbinvars);
-
-            QUAD_ARRAY_LOAD(rowcoefbinary, rowcoefs, vubvarprobidx);
-            varsolvalbinary = SCIPgetSolVal(scip, sol, vubvars[bestubtype[i]]);
-
-            /* clear the binvarpos array, since the variable has been processed */
-            binvarused[vubvarprobidx] = 0;
-
-            SCIPquadprecProdQD(val, rowcoef, vubcoefs[bestubtype[i]]);
-            SCIPquadprecSumQQ(val, val, rowcoefbinary);
-            {
-               SCIP_Real QUAD(tmp);
-               SCIPquadprecProdQD(tmp, rowcoefbinary, varsolvalbinary);
-               SCIPquadprecSumDD(contsolval, solval, - vubconsts[bestubtype[i]]);
-               SCIPquadprecProdQQ(contsolval, contsolval, rowcoef);
-               SCIPquadprecSumQQ(contsolval, contsolval, tmp);
-            }
-
-            SCIPquadprecProdQD(rowcoeftimesvubconst, rowcoef, vubconsts[bestubtype[i]]);
-            /* store aggregation information for y'_j for transforming cuts for the SNF relaxation back to the problem variables later */
-            snf->origbinvars[snf->ntransvars] = vubvarprobidx;
-
-            if( QUAD_ROUND(rowcoef) > QUAD_EPSILON )
-            {
-               snf->transvarcoefs[snf->ntransvars] = 1;
-               snf->transvarvubcoefs[snf->ntransvars] = QUAD_ROUND(val);
-               snf->transbinvarsolvals[snf->ntransvars] = varsolvalbinary;
-               snf->transcontvarsolvals[snf->ntransvars] = QUAD_ROUND(contsolval);
-
-               /* aggregation information for y'_j */
-               snf->aggrcoefsbin[snf->ntransvars] = QUAD_ROUND(rowcoefbinary);
-               snf->aggrcoefscont[snf->ntransvars] = QUAD_ROUND(rowcoef);
-               snf->aggrconstants[snf->ntransvars] = - QUAD_ROUND(rowcoeftimesvubconst);
-            }
-            else
-            {
-               assert(QUAD_ROUND(rowcoef) < QUAD_EPSILON);
-               snf->transvarcoefs[snf->ntransvars] = - 1;
-               snf->transvarvubcoefs[snf->ntransvars] = - QUAD_ROUND(val);
-               snf->transbinvarsolvals[snf->ntransvars] = varsolvalbinary;
-               snf->transcontvarsolvals[snf->ntransvars] = - QUAD_ROUND(contsolval);
-
-               /* aggregation information for y'_j */
-               snf->aggrcoefsbin[snf->ntransvars] = - QUAD_ROUND(rowcoefbinary);
-               snf->aggrcoefscont[snf->ntransvars] = - QUAD_ROUND(rowcoef);
-               snf->aggrconstants[snf->ntransvars] = QUAD_ROUND(rowcoeftimesvubconst);
-            }
-            SCIPquadprecSumQQ(transrhs, transrhs, -rowcoeftimesvubconst);
-
-            /* store for x_j that y'_j is the associated real variable in the 0-1 single node flow relaxation */
-
-            SCIPdebugMsg(scip, "    --> bestub used for trans: ... %s y'_%d + ..., y'_%d <= %g x_%d (=%s), rhs=%g-(%g*%g)=%g\n",
-                         snf->transvarcoefs[snf->ntransvars] == 1 ? "+" : "-", snf->ntransvars, snf->ntransvars, snf->transvarvubcoefs[snf->ntransvars],
-                         snf->ntransvars, SCIPvarGetName(vubvars[bestubtype[i]]), QUAD_ROUND(transrhs) + QUAD_ROUND(rowcoeftimesvubconst), QUAD_ROUND(rowcoef),
-                         vubconsts[bestubtype[i]], QUAD_ROUND(transrhs));
-         }
-      }
-
-      ++snf->ntransvars;
-   }
-
-   snf->transrhs = QUAD_ROUND(transrhs);
-
-   /* transform remaining binary variables of row */
-   for( i = nnonbinvarsrow; i < nnz; ++i )
-   {
-      SCIP_VAR* var;
-      SCIP_Real QUAD(rowcoef);
-      int probidx;
-      SCIP_Real val;
-      SCIP_Real contsolval;
-      SCIP_Real varsolval;
-
-      probidx = rowinds[i];
-      /* variable should be binary */
-      assert(probidx < nbinvars);
-
-      /* binary variable was processed together with a non-binary variable */
-      if( binvarused[probidx] == 0 )
-         continue;
-
-      /* binary variable was not processed yet, so the binvarused value sould be -1 */
-      assert(binvarused[probidx] == -1);
-
-      /* set binvarused to zero since it has been processed */
-      binvarused[probidx] = 0;
-
-      var = vars[probidx];
-      QUAD_ARRAY_LOAD(rowcoef, rowcoefs, probidx);
-
-      assert(!EPSZ(QUAD_ROUND(rowcoef), QUAD_EPSILON));
-
-      varsolval = SCIPgetSolVal(scip, sol, var);
-      SCIPdebugMsg(scip, "  %d: %g <%s, idx=%d, lp=%g, [%g, %g]>:\n", i, QUAD_ROUND(rowcoef), SCIPvarGetName(var), probidx, varsolval,
-         SCIPvarGetLbGlobal(var), SCIPvarGetUbGlobal(var));
-
-      /* define
-       *    y'_j =   c_j x_j with 0 <= y'_j <=   c_j x_j    if c_j > 0
-       *    y'_j = - c_j x_j with 0 <= y'_j <= - c_j x_j    if c_j < 0,
-       * where c_j is the coefficient of x_j in the row and put j into the set
-       *    N1   if c_j > 0
-       *    N2   if c_j < 0.
-       */
-      val = QUAD_ROUND(rowcoef);
-      contsolval = QUAD_ROUND(rowcoef) * varsolval;
-
-      /* store aggregation information for y'_j for transforming cuts for the SNF relaxation back to the problem variables later */
-      snf->origbinvars[snf->ntransvars] = probidx;
-      snf->origcontvars[snf->ntransvars] = -1;
-      snf->aggrcoefscont[snf->ntransvars] = 0.0;
-      snf->aggrconstants[snf->ntransvars] = 0.0;
-
-      if( QUAD_ROUND(rowcoef) > QUAD_EPSILON )
-      {
-         snf->transvarcoefs[snf->ntransvars] = 1;
-         snf->transvarvubcoefs[snf->ntransvars] = val;
-         snf->transbinvarsolvals[snf->ntransvars] = varsolval;
-         snf->transcontvarsolvals[snf->ntransvars] = contsolval;
-
-         /* aggregation information for y'_j */
-         snf->aggrcoefsbin[snf->ntransvars] = QUAD_ROUND(rowcoef);
-      }
-      else
-      {
-         assert(QUAD_ROUND(rowcoef) < QUAD_EPSILON);
-         snf->transvarcoefs[snf->ntransvars] = - 1;
-         snf->transvarvubcoefs[snf->ntransvars] = - val;
-         snf->transbinvarsolvals[snf->ntransvars] = varsolval;
-         snf->transcontvarsolvals[snf->ntransvars] = - contsolval;
-
-         /* aggregation information for y'_j */
-         snf->aggrcoefsbin[snf->ntransvars] = - QUAD_ROUND(rowcoef);
-      }
-
-      assert(snf->transvarcoefs[snf->ntransvars] == 1 || snf->transvarcoefs[snf->ntransvars] == - 1 );
-      assert(SCIPisFeasGE(scip, snf->transbinvarsolvals[snf->ntransvars], 0.0)
-         && SCIPisFeasLE(scip, snf->transbinvarsolvals[snf->ntransvars], 1.0));
-      assert(SCIPisFeasGE(scip, snf->transvarvubcoefs[snf->ntransvars], 0.0)
-         && !SCIPisInfinity(scip, snf->transvarvubcoefs[snf->ntransvars]));
-
-      SCIPdebugMsg(scip, "   --> ... %s y'_%d + ..., y'_%d <= %g x_%d (=%s))\n", snf->transvarcoefs[snf->ntransvars] == 1 ? "+" : "-", snf->ntransvars, snf->ntransvars,
-         snf->transvarvubcoefs[snf->ntransvars], snf->ntransvars, SCIPvarGetName(var) );
-
-      /* updates number of variables in transformed problem */
-      snf->ntransvars++;
-   }
-
-   /* construction was successful */
-   *success = TRUE;
-
-#ifdef SCIP_DEBUG
-   SCIPdebugMsg(scip, "constraint in constructed 0-1 single node flow relaxation: ");
-   for( i = 0; i < snf->ntransvars; i++ )
-   {
-      SCIPdebugMsgPrint(scip, "%s y'_%d ", snf->transvarcoefs[i] == 1 ? "+" : "-", i);
-   }
-   SCIPdebugMsgPrint(scip, "<= %g\n", snf->transrhs);
-#endif
-
-  TERMINATE:
-
-   SCIPfreeCleanBufferArray(scip, &binvarused);
-   SCIPfreeBufferArray(scip, &selectedbounds);
-   SCIPfreeBufferArray(scip, &bestsubtype);
-   SCIPfreeBufferArray(scip, &bestslbtype);
-   SCIPfreeBufferArray(scip, &bestubtype);
-   SCIPfreeBufferArray(scip, &bestlbtype);
-   SCIPfreeBufferArray(scip, &bestsub);
-   SCIPfreeBufferArray(scip, &bestslb);
-   SCIPfreeBufferArray(scip, &bestub);
-   SCIPfreeBufferArray(scip, &bestlb);
-
-   return SCIP_OKAY;
-}
-
-/** allocate buffer arrays for storing the single-node-flow relaxation */
-static
-SCIP_RETCODE allocSNFRelaxation(
-   SCIP*                 scip,               /**< SCIP data structure */
-   SNF_RELAXATION*       snf,                /**< pointer to snf relaxation to be destroyed */
-   int                   nvars               /**< number of active problem variables */
-   )
-{
-   SCIP_CALL( SCIPallocBufferArray(scip, &snf->transvarcoefs, nvars) );
-   SCIP_CALL( SCIPallocBufferArray(scip, &snf->transbinvarsolvals, nvars) );
-   SCIP_CALL( SCIPallocBufferArray(scip, &snf->transcontvarsolvals, nvars) );
-   SCIP_CALL( SCIPallocBufferArray(scip, &snf->transvarvubcoefs, nvars) );
-   SCIP_CALL( SCIPallocBufferArray(scip, &snf->origbinvars, nvars) );
-   SCIP_CALL( SCIPallocBufferArray(scip, &snf->origcontvars, nvars) );
-   SCIP_CALL( SCIPallocBufferArray(scip, &snf->aggrcoefsbin, nvars) );
-   SCIP_CALL( SCIPallocBufferArray(scip, &snf->aggrcoefscont, nvars) );
-   SCIP_CALL( SCIPallocBufferArray(scip, &snf->aggrconstants, nvars) );
-
-   return SCIP_OKAY;
-}
-
-/** free buffer arrays for storing the single-node-flow relaxation */
-static
-void destroySNFRelaxation(
-   SCIP*                 scip,               /**< SCIP data structure */
-   SNF_RELAXATION*       snf                 /**< pointer to snf relaxation to be destroyed */
-   )
-{
-   SCIPfreeBufferArray(scip, &snf->aggrconstants);
-   SCIPfreeBufferArray(scip, &snf->aggrcoefscont);
-   SCIPfreeBufferArray(scip, &snf->aggrcoefsbin);
-   SCIPfreeBufferArray(scip, &snf->origcontvars);
-   SCIPfreeBufferArray(scip, &snf->origbinvars);
-   SCIPfreeBufferArray(scip, &snf->transvarvubcoefs);
-   SCIPfreeBufferArray(scip, &snf->transcontvarsolvals);
-   SCIPfreeBufferArray(scip, &snf->transbinvarsolvals);
-   SCIPfreeBufferArray(scip, &snf->transvarcoefs);
-}
-
-/** solve knapsack problem in maximization form with "<" constraint approximately by greedy; if needed, one can provide
- *  arrays to store all selected items and all not selected items
- */
-static
-SCIP_RETCODE SCIPsolveKnapsackApproximatelyLT(
-   SCIP*                 scip,               /**< SCIP data structure */
-   int                   nitems,             /**< number of available items */
-   SCIP_Real*            weights,            /**< item weights */
-   SCIP_Real*            profits,            /**< item profits */
-   SCIP_Real             capacity,           /**< capacity of knapsack */
-   int*                  items,              /**< item numbers */
-   int*                  solitems,           /**< array to store items in solution, or NULL */
-   int*                  nonsolitems,        /**< array to store items not in solution, or NULL */
-   int*                  nsolitems,          /**< pointer to store number of items in solution, or NULL */
-   int*                  nnonsolitems,       /**< pointer to store number of items not in solution, or NULL */
-   SCIP_Real*            solval              /**< pointer to store optimal solution value, or NULL */
-   )
-{
-   SCIP_Real* tempsort;
-   SCIP_Real solitemsweight;
-   SCIP_Real mediancapacity;
-   int j;
-   int i;
-   int criticalitem;
-
-   assert(weights != NULL);
-   assert(profits != NULL);
-   assert(SCIPisFeasGE(scip, capacity, 0.0));
-   assert(!SCIPisInfinity(scip, capacity));
-   assert(items != NULL);
-   assert(nitems >= 0);
-
-   if( solitems != NULL )
-   {
-      *nsolitems = 0;
-      *nnonsolitems = 0;
-   }
-   if( solval != NULL )
-      *solval = 0.0;
-
-   /* allocate memory for temporary array used for sorting; array should contain profits divided by corresponding weights (p_1 / w_1 ... p_n / w_n )*/
-   SCIP_CALL( SCIPallocBufferArray(scip, &tempsort, nitems) );
-
-   /* initialize temporary array */
-   for( i = nitems - 1; i >= 0; --i )
-      tempsort[i] = profits[i] / weights[i];
-
-   /* decrease capacity slightly to make it tighter than the original capacity */
-   mediancapacity = capacity * (1 - SCIPfeastol(scip));
-
-   /* rearrange items around  */
-   SCIPselectWeightedDownRealRealInt(tempsort, profits, items, weights, mediancapacity, nitems, &criticalitem);
-
-   /* free temporary array */
-   SCIPfreeBufferArray(scip, &tempsort);
-
-   /* select items as long as they fit into the knapsack */
-   solitemsweight = 0.0;
-   for( j = 0; j < nitems && SCIPisFeasLT(scip, solitemsweight + weights[j], capacity); j++ )
-   {
-      if( solitems != NULL )
-      {
-         solitems[*nsolitems] = items[j];
-         (*nsolitems)++;
-      }
-      if( solval != NULL )
-         (*solval) += profits[j];
-      solitemsweight += weights[j];
-   }
-
-
-   /* continue to put items into the knapsack if they entirely fit */
-   for( ; j < nitems; j++ )
-   {
-      if( SCIPisFeasLT(scip, solitemsweight + weights[j], capacity) )
-      {
-         if( solitems != NULL )
-         {
-            solitems[*nsolitems] = items[j];
-            (*nsolitems)++;
-         }
-         if( solval != NULL )
-            (*solval) += profits[j];
-         solitemsweight += weights[j];
-      }
-      else if( solitems != NULL )
-      {
-         nonsolitems[*nnonsolitems] = items[j];
-         (*nnonsolitems)++;
-      }
-   }
-
-   return SCIP_OKAY;
-}
-
-
-/** build the flow cover which corresponds to the given exact or approximate solution of KP^SNF; given unfinished
- *  flow cover contains variables which have been fixed in advance
- */
-static
-void buildFlowCover(
-   SCIP*                 scip,               /**< SCIP data structure */
-   int*                  coefs,              /**< coefficient of all real variables in N1&N2 */
-   SCIP_Real*            vubcoefs,           /**< coefficient in vub of all real variables in N1&N2 */
-   SCIP_Real             rhs,                /**< right hand side of 0-1 single node flow constraint */
-   int*                  solitems,           /**< items in knapsack */
-   int*                  nonsolitems,        /**< items not in knapsack */
-   int                   nsolitems,          /**< number of items in knapsack */
-   int                   nnonsolitems,       /**< number of items not in knapsack */
-   int*                  nflowcovervars,     /**< pointer to store number of variables in flow cover */
-   int*                  nnonflowcovervars,  /**< pointer to store number of variables not in flow cover */
-   int*                  flowcoverstatus,    /**< pointer to store whether variable is in flow cover (+1) or not (-1) */
-   QUAD(SCIP_Real*       flowcoverweight),   /**< pointer to store weight of flow cover */
-   SCIP_Real*            lambda              /**< pointer to store lambda */
-   )
-{
-   int j;
-   SCIP_Real QUAD(tmp);
-
-   assert(scip != NULL);
-   assert(coefs != NULL);
-   assert(vubcoefs != NULL);
-   assert(solitems != NULL);
-   assert(nonsolitems != NULL);
-   assert(nsolitems >= 0);
-   assert(nnonsolitems >= 0);
-   assert(nflowcovervars != NULL && *nflowcovervars >= 0);
-   assert(nnonflowcovervars != NULL && *nnonflowcovervars >= 0);
-   assert(flowcoverstatus != NULL);
-   assert(QUAD_HI(flowcoverweight) != NULL);
-   assert(lambda != NULL);
-
-   /* get flowcover status for each item */
-   for( j = 0; j < nsolitems; j++ )
-   {
-      /* j in N1 with z°_j = 1 => j in N1\C1 */
-      if( coefs[solitems[j]] == 1 )
-      {
-         flowcoverstatus[solitems[j]] = -1;
-         (*nnonflowcovervars)++;
-      }
-      /* j in N2 with z_j = 1 => j in C2 */
-      else
-      {
-         assert(coefs[solitems[j]] == -1);
-         flowcoverstatus[solitems[j]] = 1;
-         (*nflowcovervars)++;
-         SCIPquadprecSumQD(*flowcoverweight, *flowcoverweight, -vubcoefs[solitems[j]]);
-      }
-   }
-   for( j = 0; j < nnonsolitems; j++ )
-   {
-      /* j in N1 with z°_j = 0 => j in C1 */
-      if( coefs[nonsolitems[j]] == 1 )
-      {
-         flowcoverstatus[nonsolitems[j]] = 1;
-         (*nflowcovervars)++;
-         SCIPquadprecSumQD(*flowcoverweight, *flowcoverweight, vubcoefs[nonsolitems[j]]);
-      }
-      /* j in N2 with z_j = 0 => j in N2\C2 */
-      else
-      {
-         assert(coefs[nonsolitems[j]] == -1);
-         flowcoverstatus[nonsolitems[j]] = -1;
-         (*nnonflowcovervars)++;
-      }
-   }
-
-   /* get lambda = sum_{j in C1} u_j - sum_{j in C2} u_j - rhs */
-   SCIPquadprecSumQD(tmp, *flowcoverweight, -rhs);
-   *lambda = QUAD_ROUND(tmp);
-}
-
-#ifndef NO_EXACT_KNAPSACK
-
-/** checks, whether the given scalar scales the given value to an integral number with error in the given bounds */
-static
-SCIP_Bool isIntegralScalar(
-   SCIP_Real             val,                /**< value that should be scaled to an integral value */
-   SCIP_Real             scalar,             /**< scalar that should be tried */
-   SCIP_Real             mindelta,           /**< minimal relative allowed difference of scaled coefficient s*c and integral i */
-   SCIP_Real             maxdelta            /**< maximal relative allowed difference of scaled coefficient s*c and integral i */
-   )
-{
-   SCIP_Real sval;
-   SCIP_Real downval;
-   SCIP_Real upval;
-
-   assert(mindelta <= 0.0);
-   assert(maxdelta >= 0.0);
-
-   sval = val * scalar;
-   downval = floor(sval);
-   upval = ceil(sval);
-
-   return (SCIPrelDiff(sval, downval) <= maxdelta || SCIPrelDiff(sval, upval) >= mindelta);
-}
-
-/** get integral number with error in the bounds which corresponds to given value scaled by a given scalar;
- *  should be used in connection with isIntegralScalar()
- */
-static
-SCIP_Longint getIntegralVal(
-   SCIP_Real             val,                /**< value that should be scaled to an integral value */
-   SCIP_Real             scalar,             /**< scalar that should be tried */
-   SCIP_Real             mindelta,           /**< minimal relative allowed difference of scaled coefficient s*c and integral i */
-   SCIP_Real             maxdelta            /**< maximal relative allowed difference of scaled coefficient s*c and integral i */
-   )
-{
-   SCIP_Real sval;
-   SCIP_Real upval;
-   SCIP_Longint intval;
-
-   assert(mindelta <= 0.0);
-   assert(maxdelta >= 0.0);
-
-   sval = val * scalar;
-   upval = ceil(sval);
-
-   if( SCIPrelDiff(sval, upval) >= mindelta )
-      intval = (SCIP_Longint) upval;
-   else
-      intval = (SCIP_Longint) (floor(sval));
-
-   return intval;
-}
-
-/** get a flow cover (C1, C2) for a given 0-1 single node flow set
- *    {(x,y) in {0,1}^n x R^n : sum_{j in N1} y_j - sum_{j in N2} y_j <= b, 0 <= y_j <= u_j x_j},
- *  i.e., get sets C1 subset N1 and C2 subset N2 with sum_{j in C1} u_j - sum_{j in C2} u_j = b + lambda and lambda > 0
- */
-static
-SCIP_RETCODE getFlowCover(
-   SCIP*                 scip,               /**< SCIP data structure */
-   SNF_RELAXATION*       snf,                /**< @bzfgottwa write comment */
-   int*                  nflowcovervars,     /**< pointer to store number of variables in flow cover */
-   int*                  nnonflowcovervars,  /**< pointer to store number of variables not in flow cover */
-   int*                  flowcoverstatus,    /**< pointer to store whether variable is in flow cover (+1) or not (-1) */
-   SCIP_Real*            lambda,             /**< pointer to store lambda */
-   SCIP_Bool*            found               /**< pointer to store whether a cover was found */
-   )
-{
-   SCIP_Real* transprofitsint;
-   SCIP_Real* transprofitsreal;
-   SCIP_Real* transweightsreal;
-   SCIP_Longint* transweightsint;
-   int* items;
-   int* itemsint;
-   int* nonsolitems;
-   int* solitems;
-   SCIP_Real QUAD(flowcoverweight);
-   SCIP_Real QUAD(flowcoverweightafterfix);
-   SCIP_Real n1itemsweight;
-   SCIP_Real n2itemsminweight;
-   SCIP_Real scalar;
-   SCIP_Real transcapacityreal;
-#if !defined(NDEBUG) || defined(SCIP_DEBUG)
-   SCIP_Bool kpexact;
-#endif
-   SCIP_Bool scalesuccess;
-   SCIP_Bool transweightsrealintegral;
-   SCIP_Longint transcapacityint;
-   int nflowcovervarsafterfix;
-   int nitems;
-   int nn1items;
-   int nnonflowcovervarsafterfix;
-   int nnonsolitems;
-   int nsolitems;
-   int j;
-
-   assert(scip != NULL);
-   assert(snf->transvarcoefs != NULL);
-   assert(snf->transbinvarsolvals != NULL);
-   assert(snf->transvarvubcoefs != NULL);
-   assert(snf->ntransvars > 0);
-   assert(nflowcovervars != NULL);
-   assert(nnonflowcovervars != NULL);
-   assert(flowcoverstatus != NULL);
-   assert(lambda != NULL);
-   assert(found != NULL);
-
-   SCIPdebugMsg(scip, "--------------------- get flow cover ----------------------------------------------------\n");
-
-   /* get data structures */
-   SCIP_CALL( SCIPallocBufferArray(scip, &items, snf->ntransvars) );
-   SCIP_CALL( SCIPallocBufferArray(scip, &itemsint, snf->ntransvars) );
-   SCIP_CALL( SCIPallocBufferArray(scip, &transprofitsreal, snf->ntransvars) );
-   SCIP_CALL( SCIPallocBufferArray(scip, &transprofitsint, snf->ntransvars) );
-   SCIP_CALL( SCIPallocBufferArray(scip, &transweightsreal, snf->ntransvars) );
-   SCIP_CALL( SCIPallocBufferArray(scip, &transweightsint, snf->ntransvars) );
-   SCIP_CALL( SCIPallocBufferArray(scip, &solitems, snf->ntransvars) );
-   SCIP_CALL( SCIPallocBufferArray(scip, &nonsolitems, snf->ntransvars) );
-
-   BMSclearMemoryArray(flowcoverstatus, snf->ntransvars);
-   *found = FALSE;
-   *nflowcovervars = 0;
-   *nnonflowcovervars = 0;
-
-   QUAD_ASSIGN(flowcoverweight, 0.0);
-   nflowcovervarsafterfix = 0;
-   nnonflowcovervarsafterfix = 0;
-   QUAD_ASSIGN(flowcoverweightafterfix, 0.0);
-#if !defined(NDEBUG) || defined(SCIP_DEBUG)
-   kpexact = FALSE;
-#endif
-
-   /* fix some variables in advance according to the following fixing strategy
-    *   put j into N1\C1,          if j in N1 and x*_j = 0,
-    *   put j into C1,             if j in N1 and x*_j = 1,
-    *   put j into C2,             if j in N2 and x*_j = 1,
-    *   put j into N2\C2,          if j in N2 and x*_j = 0
-    * and get the set of the remaining variables
-    */
-   SCIPdebugMsg(scip, "0. Fix some variables in advance:\n");
-   nitems = 0;
-   nn1items = 0;
-   n1itemsweight = 0.0;
-   n2itemsminweight = SCIP_REAL_MAX;
-   for( j = 0; j < snf->ntransvars; j++ )
-   {
-      assert(snf->transvarcoefs[j] == 1 || snf->transvarcoefs[j] == -1);
-      assert(SCIPisFeasGE(scip, snf->transbinvarsolvals[j], 0.0) && SCIPisFeasLE(scip,  snf->transbinvarsolvals[j], 1.0));
-      assert(SCIPisFeasGE(scip, snf->transvarvubcoefs[j], 0.0));
-
-      /* if u_j = 0, put j into N1\C1 and N2\C2, respectively */
-      if( SCIPisFeasZero(scip, snf->transvarvubcoefs[j]) )
-      {
-         flowcoverstatus[j] = -1;
-         (*nnonflowcovervars)++;
-         continue;
-      }
-
-      /* x*_j is fractional */
-      if( !SCIPisFeasIntegral(scip,  snf->transbinvarsolvals[j]) )
-      {
-         items[nitems] = j;
-         nitems++;
-         if( snf->transvarcoefs[j] == 1 )
-         {
-            n1itemsweight += snf->transvarvubcoefs[j];
-            nn1items++;
-         }
-         else
-            n2itemsminweight = MIN(n2itemsminweight, snf->transvarvubcoefs[j]);
-      }
-      /* j is in N1 and x*_j = 0 */
-      else if( snf->transvarcoefs[j] == 1 &&  snf->transbinvarsolvals[j] < 0.5 )
-      {
-         flowcoverstatus[j] = -1;
-         (*nnonflowcovervars)++;
-         SCIPdebugMsg(scip, "     <%d>: in N1-C1\n", j);
-      }
-      /* j is in N1 and x*_j = 1 */
-      else if( snf->transvarcoefs[j] == 1 &&  snf->transbinvarsolvals[j] > 0.5 )
-      {
-         flowcoverstatus[j] = 1;
-         (*nflowcovervars)++;
-         SCIPquadprecSumQD(flowcoverweight, flowcoverweight, snf->transvarvubcoefs[j]);
-         SCIPdebugMsg(scip, "     <%d>: in C1\n", j);
-      }
-      /* j is in N2 and x*_j = 1 */
-      else if( snf->transvarcoefs[j] == -1 &&  snf->transbinvarsolvals[j] > 0.5 )
-      {
-         flowcoverstatus[j] = 1;
-         (*nflowcovervars)++;
-         SCIPquadprecSumQD(flowcoverweight, flowcoverweight, -snf->transvarvubcoefs[j]);
-         SCIPdebugMsg(scip, "     <%d>: in C2\n", j);
-      }
-      /* j is in N2 and x*_j = 0 */
-      else
-      {
-         assert(snf->transvarcoefs[j] == -1 &&  snf->transbinvarsolvals[j] < 0.5);
-         flowcoverstatus[j] = -1;
-         (*nnonflowcovervars)++;
-         SCIPdebugMsg(scip, "     <%d>: in N2-C2\n", j);
-      }
-   }
-   assert((*nflowcovervars) + (*nnonflowcovervars) + nitems == snf->ntransvars);
-   assert(nn1items >= 0);
-
-   /* to find a flow cover, transform the following knapsack problem
-    *
-    * (KP^SNF)      max sum_{j in N1} ( x*_j - 1 ) z_j + sum_{j in N2} x*_j z_j
-    *                   sum_{j in N1}          u_j z_j - sum_{j in N2} u_j  z_j > b
-    *                                         z_j in {0,1} for all j in N1 & N2
-    *
-    * 1. to a knapsack problem in maximization form, such that all variables in the knapsack constraint have
-    *    positive weights and the constraint is a "<" constraint, by complementing all variables in N1
-    *
-    *    (KP^SNF_rat)  max sum_{j in N1} ( 1 - x*_j ) z°_j + sum_{j in N2} x*_j z_j
-    *                      sum_{j in N1}          u_j z°_j + sum_{j in N2} u_j  z_j < - b + sum_{j in N1} u_j
-    *                                                 z°_j in {0,1} for all j in N1
-    *                                                  z_j in {0,1} for all j in N2,
-    *    and solve it approximately under consideration of the fixing,
-    * or
-    * 2. to a knapsack problem in maximization form, such that all variables in the knapsack constraint have
-    *    positive integer weights and the constraint is a "<=" constraint, by complementing all variables in N1
-    *    and multiplying the constraint by a suitable scalar C
-    *
-    *    (KP^SNF_int)  max sum_{j in N1} ( 1 - x*_j ) z°_j + sum_{j in N2} x*_j z_j
-    *                      sum_{j in N1}        C u_j z°_j + sum_{j in N2} C u_j  z_j <= c
-    *                                                   z°_j in {0,1} for all j in N1
-    *                                                    z_j in {0,1} for all j in N2,
-    *    where
-    *      c = floor[ C (- b + sum_{j in N1} u_j ) ]      if frac[ C (- b + sum_{j in N1} u_j ) ] > 0
-    *      c =        C (- b + sum_{j in N1} u_j )   - 1  if frac[ C (- b + sum_{j in N1} u_j ) ] = 0
-    *    and solve it exactly under consideration of the fixing.
-    */
-   SCIPdebugMsg(scip, "1. Transform KP^SNF to KP^SNF_rat:\n");
-
-   /* get weight and profit of variables in KP^SNF_rat and check, whether all weights are already integral */
-   transweightsrealintegral = TRUE;
-   for( j = 0; j < nitems; j++ )
-   {
-      transweightsreal[j] = snf->transvarvubcoefs[items[j]];
-
-      if( !isIntegralScalar(transweightsreal[j], 1.0, -MINDELTA, MAXDELTA) )
-         transweightsrealintegral = FALSE;
-
-      if( snf->transvarcoefs[items[j]] == 1 )
-      {
-         transprofitsreal[j] = 1.0 -  snf->transbinvarsolvals[items[j]];
-         SCIPdebugMsg(scip, "     <%d>: j in N1:   w_%d = %g, p_%d = %g %s\n", items[j], items[j], transweightsreal[j],
-            items[j], transprofitsreal[j], SCIPisIntegral(scip, transweightsreal[j]) ? "" : "  ----> NOT integral");
-      }
-      else
-      {
-         transprofitsreal[j] =  snf->transbinvarsolvals[items[j]];
-         SCIPdebugMsg(scip, "     <%d>: j in N2:   w_%d = %g, p_%d = %g %s\n", items[j], items[j], transweightsreal[j],
-            items[j], transprofitsreal[j], SCIPisIntegral(scip, transweightsreal[j]) ? "" : "  ----> NOT integral");
-      }
-   }
-   /* get capacity of knapsack constraint in KP^SNF_rat */
-   transcapacityreal = - snf->transrhs + QUAD_ROUND(flowcoverweight) + n1itemsweight;
-   SCIPdebugMsg(scip, "     transcapacity = -rhs(%g) + flowcoverweight(%g) + n1itemsweight(%g) = %g\n",
-      snf->transrhs, QUAD_ROUND(flowcoverweight), n1itemsweight, transcapacityreal);
-
-   /* there exists no flow cover if the capacity of knapsack constraint in KP^SNF_rat after fixing
-    * is less than or equal to zero
-    */
-   if( SCIPisFeasLE(scip, transcapacityreal/10, 0.0) )
-   {
-      assert(!(*found));
-      goto TERMINATE;
-   }
-
-   /* KP^SNF_rat has been solved by fixing some variables in advance */
-   assert(nitems >= 0);
-   if( nitems == 0)
-   {
-      /* get lambda = sum_{j in C1} u_j - sum_{j in C2} u_j - rhs */
-      SCIPquadprecSumQD(flowcoverweight, flowcoverweight, -snf->transrhs);
-      *lambda = QUAD_ROUND(flowcoverweight);
-      *found = TRUE;
-      goto TERMINATE;
-   }
-
-   /* Use the following strategy
-    *   solve KP^SNF_int exactly,          if a suitable factor C is found and (nitems*capacity) <= MAXDYNPROGSPACE,
-    *   solve KP^SNF_rat approximately,    otherwise
-    */
-
-   /* find a scaling factor C */
-   if( transweightsrealintegral )
-   {
-      /* weights are already integral */
-      scalar = 1.0;
-      scalesuccess = TRUE;
-   }
-   else
-   {
-      scalesuccess = FALSE;
-      SCIP_CALL( SCIPcalcIntegralScalar(transweightsreal, nitems, -MINDELTA, MAXDELTA, MAXDNOM, MAXSCALE, &scalar,
-            &scalesuccess) );
-   }
-
-   /* initialize number of (non-)solution items, should be changed to a nonnegative number in all possible paths below */
-   nsolitems = -1;
-   nnonsolitems = -1;
-
-   /* suitable factor C was found*/
-   if( scalesuccess )
-   {
-      SCIP_Real tmp1;
-      SCIP_Real tmp2;
-
-      /* transform KP^SNF to KP^SNF_int */
-      for( j = 0; j < nitems; ++j )
-      {
-         transweightsint[j] = getIntegralVal(transweightsreal[j], scalar, -MINDELTA, MAXDELTA);
-         transprofitsint[j] = transprofitsreal[j];
-         itemsint[j] = items[j];
-      }
-      if( isIntegralScalar(transcapacityreal, scalar, -MINDELTA, MAXDELTA) )
-      {
-         transcapacityint = getIntegralVal(transcapacityreal, scalar, -MINDELTA, MAXDELTA);
-         transcapacityint -= 1;
-      }
-      else
-         transcapacityint = (SCIP_Longint) (transcapacityreal * scalar);
-      nflowcovervarsafterfix = *nflowcovervars;
-      nnonflowcovervarsafterfix = *nnonflowcovervars;
-      QUAD_ASSIGN_Q(flowcoverweightafterfix, flowcoverweight);
-
-      tmp1 = (SCIP_Real) (nitems + 1);
-      tmp2 = (SCIP_Real) ((transcapacityint) + 1);
-      if( transcapacityint * nitems <= MAXDYNPROGSPACE && tmp1 * tmp2 <= INT_MAX / 8.0)
-      {
-         SCIP_Bool success;
-
-         /* solve KP^SNF_int by dynamic programming */
-         SCIP_CALL(SCIPsolveKnapsackExactly(scip, nitems, transweightsint, transprofitsint, transcapacityint,
-               itemsint, solitems, nonsolitems, &nsolitems, &nnonsolitems, NULL, &success));
-
-         if( !success )
-         {
-            /* solve KP^SNF_rat approximately */
-            SCIP_CALL(SCIPsolveKnapsackApproximatelyLT(scip, nitems, transweightsreal, transprofitsreal,
-                  transcapacityreal, items, solitems, nonsolitems, &nsolitems, &nnonsolitems, NULL));
-         }
-#if !defined(NDEBUG) || defined(SCIP_DEBUG)
-         else
-            kpexact = TRUE;
-#endif
-      }
-      else
-      {
-         /* solve KP^SNF_rat approximately */
-         SCIP_CALL(SCIPsolveKnapsackApproximatelyLT(scip, nitems, transweightsreal, transprofitsreal, transcapacityreal,
-               items, solitems, nonsolitems, &nsolitems, &nnonsolitems, NULL));
-         assert(!kpexact);
-      }
-   }
-   else
-   {
-      /* solve KP^SNF_rat approximately */
-      SCIP_CALL(SCIPsolveKnapsackApproximatelyLT(scip, nitems, transweightsreal, transprofitsreal, transcapacityreal,
-            items, solitems, nonsolitems, &nsolitems, &nnonsolitems, NULL));
-      assert(!kpexact);
-   }
-
-   assert(nsolitems != -1);
-   assert(nnonsolitems != -1);
-
-   /* build the flow cover from the solution of KP^SNF_rat and KP^SNF_int, respectively and the fixing */
-   assert(*nflowcovervars + *nnonflowcovervars + nsolitems + nnonsolitems == snf->ntransvars);
-   buildFlowCover(scip, snf->transvarcoefs, snf->transvarvubcoefs, snf->transrhs, solitems, nonsolitems, nsolitems, nnonsolitems, nflowcovervars,
-      nnonflowcovervars, flowcoverstatus, QUAD(&flowcoverweight), lambda);
-   assert(*nflowcovervars + *nnonflowcovervars == snf->ntransvars);
-
-   /* if the found structure is not a flow cover, because of scaling, solve KP^SNF_rat approximately */
-   if( SCIPisFeasLE(scip, *lambda, 0.0) )
-   {
-      assert(kpexact);
-
-      /* solve KP^SNF_rat approximately */
-      SCIP_CALL(SCIPsolveKnapsackApproximatelyLT(scip, nitems, transweightsreal, transprofitsreal, transcapacityreal,
-            items, solitems, nonsolitems, &nsolitems, &nnonsolitems, NULL));
-#ifdef SCIP_DEBUG /* this time only for SCIP_DEBUG, because only then, the variable is used again  */
-      kpexact = FALSE;
-#endif
-
-      /* build the flow cover from the solution of KP^SNF_rat and the fixing */
-      *nflowcovervars = nflowcovervarsafterfix;
-      *nnonflowcovervars = nnonflowcovervarsafterfix;
-      QUAD_ASSIGN_Q(flowcoverweight, flowcoverweightafterfix);
-
-      assert(*nflowcovervars + *nnonflowcovervars + nsolitems + nnonsolitems == snf->ntransvars);
-      buildFlowCover(scip, snf->transvarcoefs, snf->transvarvubcoefs, snf->transrhs, solitems, nonsolitems, nsolitems, nnonsolitems, nflowcovervars,
-         nnonflowcovervars, flowcoverstatus, QUAD(&flowcoverweight), lambda);
-      assert(*nflowcovervars + *nnonflowcovervars == snf->ntransvars);
-   }
-   *found = SCIPisFeasGT(scip, *lambda, 0.0);
-
-  TERMINATE:
-   assert((!*found) || SCIPisFeasGT(scip, *lambda, 0.0));
-#ifdef SCIP_DEBUG
-   if( *found )
-   {
-      SCIPdebugMsg(scip, "2. %s solution:\n", kpexact ? "exact" : "approximate");
-      for( j = 0; j < snf->ntransvars; j++ )
-      {
-         if( snf->transvarcoefs[j] == 1 && flowcoverstatus[j] == 1 )
-         {
-            SCIPdebugMsg(scip, "     C1: + y_%d [u_%d = %g]\n", j, j, snf->transvarvubcoefs[j]);
-         }
-         else if( snf->transvarcoefs[j] == -1 && flowcoverstatus[j] == 1 )
-         {
-            SCIPdebugMsg(scip, "     C2: - y_%d [u_%d = %g]\n", j, j, snf->transvarvubcoefs[j]);
-         }
-      }
-      SCIPdebugMsg(scip, "     flowcoverweight(%g) = rhs(%g) + lambda(%g)\n", QUAD_ROUND(flowcoverweight), snf->transrhs, *lambda);
-   }
-#endif
-
-   /* free data structures */
-   SCIPfreeBufferArray(scip, &nonsolitems);
-   SCIPfreeBufferArray(scip, &solitems);
-   SCIPfreeBufferArray(scip, &transweightsint);
-   SCIPfreeBufferArray(scip, &transweightsreal);
-   SCIPfreeBufferArray(scip, &transprofitsint);
-   SCIPfreeBufferArray(scip, &transprofitsreal);
-   SCIPfreeBufferArray(scip, &itemsint);
-   SCIPfreeBufferArray(scip, &items);
-
-   return SCIP_OKAY;
-}
-
-#else
-
-/** get a flow cover (C1, C2) for a given 0-1 single node flow set
- *    {(x,y) in {0,1}^n x R^n : sum_{j in N1} y_j - sum_{j in N2} y_j <= b, 0 <= y_j <= u_j x_j},
- *  i.e., get sets C1 subset N1 and C2 subset N2 with sum_{j in C1} u_j - sum_{j in C2} u_j = b + lambda and lambda > 0
- */
-static
-SCIP_RETCODE getFlowCover(
-   SCIP*                 scip,               /**< SCIP data structure */
-   SNF_RELAXATION*       snf,                /**< @bzfgottwa write comment */
-   int*                  nflowcovervars,     /**< pointer to store number of variables in flow cover */
-   int*                  nnonflowcovervars,  /**< pointer to store number of variables not in flow cover */
-   int*                  flowcoverstatus,    /**< pointer to store whether variable is in flow cover (+1) or not (-1) */
-   SCIP_Real*            lambda,             /**< pointer to store lambda */
-   SCIP_Bool*            found               /**< pointer to store whether a cover was found */
-   )
-{
-   SCIP_Real* transprofitsreal;
-   SCIP_Real* transweightsreal;
-   SCIP_Longint* transweightsint;
-   int* items;
-   int* itemsint;
-   int* nonsolitems;
-   int* solitems;
-   SCIP_Real QUAD(flowcoverweight);
-   SCIP_Real n1itemsweight;
-   SCIP_Real n2itemsminweight;
-   SCIP_Real transcapacityreal;
-   int nitems;
-   int nn1items;
-   int nnonsolitems;
-   int nsolitems;
-   int j;
-
-   assert(scip != NULL);
-   assert(snf->transvarcoefs != NULL);
-   assert(snf->transbinvarsolvals != NULL);
-   assert(snf->transvarvubcoefs != NULL);
-   assert(snf->ntransvars > 0);
-   assert(nflowcovervars != NULL);
-   assert(nnonflowcovervars != NULL);
-   assert(flowcoverstatus != NULL);
-   assert(lambda != NULL);
-   assert(found != NULL);
-
-   SCIPdebugMsg(scip, "--------------------- get flow cover ----------------------------------------------------\n");
-
-   /* get data structures */
-   SCIP_CALL( SCIPallocBufferArray(scip, &items, snf->ntransvars) );
-   SCIP_CALL( SCIPallocBufferArray(scip, &itemsint, snf->ntransvars) );
-   SCIP_CALL( SCIPallocBufferArray(scip, &transprofitsreal, snf->ntransvars) );
-   SCIP_CALL( SCIPallocBufferArray(scip, &transweightsreal, snf->ntransvars) );
-   SCIP_CALL( SCIPallocBufferArray(scip, &transweightsint, snf->ntransvars) );
-   SCIP_CALL( SCIPallocBufferArray(scip, &solitems, snf->ntransvars) );
-   SCIP_CALL( SCIPallocBufferArray(scip, &nonsolitems, snf->ntransvars) );
-
-   BMSclearMemoryArray(flowcoverstatus, snf->ntransvars);
-   *found = FALSE;
-   *nflowcovervars = 0;
-   *nnonflowcovervars = 0;
-
-   QUAD_ASSIGN(flowcoverweight, 0.0);
-
-   /* fix some variables in advance according to the following fixing strategy
-    *   put j into N1\C1,          if j in N1 and x*_j = 0,
-    *   put j into C1,             if j in N1 and x*_j = 1,
-    *   put j into C2,             if j in N2 and x*_j = 1,
-    *   put j into N2\C2,          if j in N2 and x*_j = 0
-    * and get the set of the remaining variables
-    */
-   SCIPdebugMsg(scip, "0. Fix some variables in advance:\n");
-   nitems = 0;
-   nn1items = 0;
-   n1itemsweight = 0.0;
-   n2itemsminweight = SCIP_REAL_MAX;
-   for( j = 0; j < snf->ntransvars; j++ )
-   {
-      assert(snf->transvarcoefs[j] == 1 || snf->transvarcoefs[j] == -1);
-      assert(SCIPisFeasGE(scip, snf->transbinvarsolvals[j], 0.0) && SCIPisFeasLE(scip,  snf->transbinvarsolvals[j], 1.0));
-      assert(SCIPisFeasGE(scip, snf->transvarvubcoefs[j], 0.0));
-
-      /* if u_j = 0, put j into N1\C1 and N2\C2, respectively */
-      if( SCIPisFeasZero(scip, snf->transvarvubcoefs[j]) )
-      {
-         flowcoverstatus[j] = -1;
-         (*nnonflowcovervars)++;
-         continue;
-      }
-
-      /* x*_j is fractional */
-      if( !SCIPisFeasIntegral(scip,  snf->transbinvarsolvals[j]) )
-      {
-         items[nitems] = j;
-         nitems++;
-         if( snf->transvarcoefs[j] == 1 )
-         {
-            n1itemsweight += snf->transvarvubcoefs[j];
-            nn1items++;
-         }
-         else
-            n2itemsminweight = MIN(n2itemsminweight, snf->transvarvubcoefs[j]);
-      }
-      /* j is in N1 and x*_j = 0 */
-      else if( snf->transvarcoefs[j] == 1 &&  snf->transbinvarsolvals[j] < 0.5 )
-      {
-         flowcoverstatus[j] = -1;
-         (*nnonflowcovervars)++;
-         SCIPdebugMsg(scip, "     <%d>: in N1-C1\n", j);
-      }
-      /* j is in N1 and x*_j = 1 */
-      else if( snf->transvarcoefs[j] == 1 &&  snf->transbinvarsolvals[j] > 0.5 )
-      {
-         flowcoverstatus[j] = 1;
-         (*nflowcovervars)++;
-         SCIPquadprecSumQD(flowcoverweight, flowcoverweight, snf->transvarvubcoefs[j]);
-         SCIPdebugMsg(scip, "     <%d>: in C1\n", j);
-      }
-      /* j is in N2 and x*_j = 1 */
-      else if( snf->transvarcoefs[j] == -1 &&  snf->transbinvarsolvals[j] > 0.5 )
-      {
-         flowcoverstatus[j] = 1;
-         (*nflowcovervars)++;
-         SCIPquadprecSumQD(flowcoverweight, flowcoverweight, -snf->transvarvubcoefs[j]);
-         SCIPdebugMsg(scip, "     <%d>: in C2\n", j);
-      }
-      /* j is in N2 and x*_j = 0 */
-      else
-      {
-         assert(snf->transvarcoefs[j] == -1 &&  snf->transbinvarsolvals[j] < 0.5);
-         flowcoverstatus[j] = -1;
-         (*nnonflowcovervars)++;
-         SCIPdebugMsg(scip, "     <%d>: in N2-C2\n", j);
-      }
-   }
-   assert((*nflowcovervars) + (*nnonflowcovervars) + nitems == snf->ntransvars);
-   assert(nn1items >= 0);
-
-   /* to find a flow cover, transform the following knapsack problem
-    *
-    * (KP^SNF)      max sum_{j in N1} ( x*_j - 1 ) z_j + sum_{j in N2} x*_j z_j
-    *                   sum_{j in N1}          u_j z_j - sum_{j in N2} u_j  z_j > b
-    *                                         z_j in {0,1} for all j in N1 & N2
-    *
-    * 1. to a knapsack problem in maximization form, such that all variables in the knapsack constraint have
-    *    positive weights and the constraint is a "<" constraint, by complementing all variables in N1
-    *
-    *    (KP^SNF_rat)  max sum_{j in N1} ( 1 - x*_j ) z°_j + sum_{j in N2} x*_j z_j
-    *                      sum_{j in N1}          u_j z°_j + sum_{j in N2} u_j  z_j < - b + sum_{j in N1} u_j
-    *                                                 z°_j in {0,1} for all j in N1
-    *                                                  z_j in {0,1} for all j in N2,
-    *    and solve it approximately under consideration of the fixing,
-    * or
-    * 2. to a knapsack problem in maximization form, such that all variables in the knapsack constraint have
-    *    positive integer weights and the constraint is a "<=" constraint, by complementing all variables in N1
-    *    and multiplying the constraint by a suitable scalar C
-    *
-    *    (KP^SNF_int)  max sum_{j in N1} ( 1 - x*_j ) z°_j + sum_{j in N2} x*_j z_j
-    *                      sum_{j in N1}        C u_j z°_j + sum_{j in N2} C u_j  z_j <= c
-    *                                                   z°_j in {0,1} for all j in N1
-    *                                                    z_j in {0,1} for all j in N2,
-    *    where
-    *      c = floor[ C (- b + sum_{j in N1} u_j ) ]      if frac[ C (- b + sum_{j in N1} u_j ) ] > 0
-    *      c =        C (- b + sum_{j in N1} u_j )   - 1  if frac[ C (- b + sum_{j in N1} u_j ) ] = 0
-    *    and solve it exactly under consideration of the fixing.
-    */
-   SCIPdebugMsg(scip, "1. Transform KP^SNF to KP^SNF_rat:\n");
-
-   /* get weight and profit of variables in KP^SNF_rat and check, whether all weights are already integral */
-   for( j = 0; j < nitems; j++ )
-   {
-      transweightsreal[j] = snf->transvarvubcoefs[items[j]];
-
-      if( snf->transvarcoefs[items[j]] == 1 )
-      {
-         transprofitsreal[j] = 1.0 -  snf->transbinvarsolvals[items[j]];
-         SCIPdebugMsg(scip, "     <%d>: j in N1:   w_%d = %g, p_%d = %g %s\n", items[j], items[j], transweightsreal[j],
-            items[j], transprofitsreal[j], SCIPisIntegral(scip, transweightsreal[j]) ? "" : "  ----> NOT integral");
-      }
-      else
-      {
-         transprofitsreal[j] =  snf->transbinvarsolvals[items[j]];
-         SCIPdebugMsg(scip, "     <%d>: j in N2:   w_%d = %g, p_%d = %g %s\n", items[j], items[j], transweightsreal[j],
-            items[j], transprofitsreal[j], SCIPisIntegral(scip, transweightsreal[j]) ? "" : "  ----> NOT integral");
-      }
-   }
-   /* get capacity of knapsack constraint in KP^SNF_rat */
-   transcapacityreal = - snf->transrhs + QUAD_ROUND(flowcoverweight) + n1itemsweight;
-   SCIPdebugMsg(scip, "     transcapacity = -rhs(%g) + flowcoverweight(%g) + n1itemsweight(%g) = %g\n",
-      snf->transrhs, QUAD_ROUND(flowcoverweight), n1itemsweight, transcapacityreal);
-
-   /* there exists no flow cover if the capacity of knapsack constraint in KP^SNF_rat after fixing
-    * is less than or equal to zero
-    */
-   if( SCIPisFeasLE(scip, transcapacityreal/10, 0.0) )
-   {
-      assert(!(*found));
-      goto TERMINATE;
-   }
-
-   /* KP^SNF_rat has been solved by fixing some variables in advance */
-   assert(nitems >= 0);
-   if( nitems == 0 )
-   {
-      /* get lambda = sum_{j in C1} u_j - sum_{j in C2} u_j - rhs */
-      SCIPquadprecSumQD(flowcoverweight, flowcoverweight, -snf->transrhs);
-      *lambda = QUAD_ROUND(flowcoverweight);
-      *found = TRUE;
-      goto TERMINATE;
-   }
-
-   /* Solve the KP^SNF_rat approximately */
-
-   /* initialize number of (non-)solution items, should be changed to a nonnegative number in all possible paths below */
-   nsolitems = -1;
-   nnonsolitems = -1;
-
-   /* suitable factor C was found*/
-   /* solve KP^SNF_rat approximately */
-   SCIP_CALL(SCIPsolveKnapsackApproximatelyLT(scip, nitems, transweightsreal, transprofitsreal, transcapacityreal,
-                                              items, solitems, nonsolitems, &nsolitems, &nnonsolitems, NULL));
-
-   assert(nsolitems != -1);
-   assert(nnonsolitems != -1);
-
-   /* build the flow cover from the solution of KP^SNF_rat and KP^SNF_int, respectively and the fixing */
-   assert(*nflowcovervars + *nnonflowcovervars + nsolitems + nnonsolitems == snf->ntransvars);
-   buildFlowCover(scip, snf->transvarcoefs, snf->transvarvubcoefs, snf->transrhs, solitems, nonsolitems, nsolitems, nnonsolitems, nflowcovervars,
-      nnonflowcovervars, flowcoverstatus, QUAD(&flowcoverweight), lambda);
-   assert(*nflowcovervars + *nnonflowcovervars == snf->ntransvars);
-
-   *found = SCIPisFeasGT(scip, *lambda, 0.0);
-
-  TERMINATE:
-   assert((!*found) || SCIPisFeasGT(scip, *lambda, 0.0));
-#ifdef SCIP_DEBUG
-   if( *found )
-   {
-      SCIPdebugMsg(scip, "2. approximate solution:\n");
-      for( j = 0; j < snf->ntransvars; j++ )
-      {
-         if( snf->transvarcoefs[j] == 1 && flowcoverstatus[j] == 1 )
-         {
-            SCIPdebugMsg(scip, "     C1: + y_%d [u_%d = %g]\n", j, j, snf->transvarvubcoefs[j]);
-         }
-         else if( snf->transvarcoefs[j] == -1 && flowcoverstatus[j] == 1 )
-         {
-            SCIPdebugMsg(scip, "     C2: - y_%d [u_%d = %g]\n", j, j, snf->transvarvubcoefs[j]);
-         }
-      }
-      SCIPdebugMsg(scip, "     flowcoverweight(%g) = rhs(%g) + lambda(%g)\n", QUAD_ROUND(flowcoverweight), snf->transrhs, *lambda);
-   }
-#endif
-
-   /* free data structures */
-   SCIPfreeBufferArray(scip, &nonsolitems);
-   SCIPfreeBufferArray(scip, &solitems);
-   SCIPfreeBufferArray(scip, &transweightsint);
-   SCIPfreeBufferArray(scip, &transweightsreal);
-   SCIPfreeBufferArray(scip, &transprofitsreal);
-   SCIPfreeBufferArray(scip, &itemsint);
-   SCIPfreeBufferArray(scip, &items);
-
-   return SCIP_OKAY;
-}
-
-#endif
-
-/** evaluate the super-additive lifting function for the lifted simple generalized flowcover inequalities
- *  for a given value x \in \{ u_j \mid j \in C- \}.
- */
-static
-SCIP_Real evaluateLiftingFunction(
-   SCIP*                 scip,               /**< SCIP data structure */
-   LIFTINGDATA*          liftingdata,        /**< lifting data to use */
-   SCIP_Real             x                   /**< value where to evaluate lifting function */
-   )
-{
-   SCIP_Real QUAD(tmp);
-   SCIP_Real xpluslambda;
-   int i;
-
-   xpluslambda = x + liftingdata->lambda;
-
-   i = 0;
-   while( i < liftingdata->r && SCIPisGT(scip, xpluslambda, liftingdata->M[i+1]) )
-      ++i;
-
-   if( i < liftingdata->t )
-   {
-      if( SCIPisLE(scip, liftingdata->M[i], x) )
-      {
-         assert(SCIPisLE(scip, xpluslambda, liftingdata->M[i+1]));
-         return i * liftingdata->lambda;
-      }
-
-      assert(i > 0 && SCIPisLE(scip, liftingdata->M[i], xpluslambda) && x <= liftingdata->M[i]);
-
-      /* return x - liftingdata->M[i] + i * liftingdata->lambda */
-      SCIPquadprecProdDD(tmp, i, liftingdata->lambda);
-      SCIPquadprecSumQD(tmp, tmp, x);
-      SCIPquadprecSumQD(tmp, tmp, -liftingdata->M[i]);
-      return QUAD_ROUND(tmp);
-   }
-
-   if( i < liftingdata->r )
-   {
-      assert(!SCIPisInfinity(scip, liftingdata->mp));
-
-      /* p = liftingdata->m[i] - (liftingdata->mp - liftingdata->lambda) - liftingdata->ml; */
-      SCIPquadprecSumDD(tmp, liftingdata->m[i], -liftingdata->mp);
-      SCIPquadprecSumQD(tmp, tmp, -liftingdata->ml);
-      SCIPquadprecSumQD(tmp, tmp, liftingdata->lambda);
-
-      /* p = MAX(0.0, p); */
-      if( QUAD_HI(tmp) < 0.0 )
-      {
-         QUAD_ASSIGN(tmp, 0.0);
-      }
-
-      SCIPquadprecSumQD(tmp, tmp, liftingdata->M[i]);
-      SCIPquadprecSumQD(tmp, tmp, liftingdata->ml);
-
-      if( SCIPisLT(scip, QUAD_ROUND(tmp), xpluslambda) )
-         return i * liftingdata->lambda;
-
-      assert(SCIPisFeasLE(scip, liftingdata->M[i], xpluslambda) &&
-             SCIPisFeasLE(scip, xpluslambda, liftingdata->M[i] + liftingdata->ml +
-             MAX(0.0, liftingdata->m[i] - (liftingdata->mp - liftingdata->lambda) - liftingdata->ml)));
-
-      SCIPquadprecProdDD(tmp, i, liftingdata->lambda);
-      SCIPquadprecSumQD(tmp, tmp, x);
-      SCIPquadprecSumQD(tmp, tmp, - liftingdata->M[i]);
-      return QUAD_ROUND(tmp);
-   }
-
-   assert(i == liftingdata->r && SCIPisLE(scip, liftingdata->M[liftingdata->r], xpluslambda));
-
-   SCIPquadprecProdDD(tmp, liftingdata->r, liftingdata->lambda);
-   SCIPquadprecSumQD(tmp, tmp, x);
-   SCIPquadprecSumQD(tmp, tmp, - liftingdata->M[liftingdata->r]);
-   return QUAD_ROUND(tmp);
-}
-
-/** compute (\alpha_j, \beta_j) := (0, 0)               if M_i \leq u_j \leq M_{i+1} - lambda
- *                                 (1, M_i - i \lambda) if M_i − \lambda < u_j < M_i
- */
-static
-void getAlphaAndBeta(
-   SCIP*                 scip,               /**< SCIP data structure */
-   LIFTINGDATA*          liftingdata,        /**< pointer to lifting function struct */
-   SCIP_Real             vubcoef,            /**< vub coefficient to get alpha and beta for */
-   int*                  alpha,              /**< get alpha coefficient for lifting */
-   SCIP_Real*            beta                /**< get beta coefficient for lifting */
-   )
-{
-   SCIP_Real vubcoefpluslambda;
-   int i;
-
-   vubcoefpluslambda = vubcoef + liftingdata->lambda;
-
-   i = 0;
-   while( i < liftingdata->r && SCIPisGT(scip, vubcoefpluslambda, liftingdata->M[i+1]) )
-      ++i;
-
-   if( SCIPisLT(scip, vubcoef, liftingdata->M[i]) )
-   {
-      SCIP_Real QUAD(tmp);
-      assert(liftingdata->M[i] < vubcoefpluslambda);
-      *alpha = 1;
-      SCIPquadprecProdDD(tmp, -i, liftingdata->lambda);
-      SCIPquadprecSumQD(tmp, tmp, liftingdata->M[i]);
-      *beta = QUAD_ROUND(tmp);
-   }
-   else
-   {
-      assert(SCIPisSumLE(scip, liftingdata->M[i], vubcoef));
-      assert(i == liftingdata->r || SCIPisLE(scip, vubcoefpluslambda, liftingdata->M[i+1]));
-      *alpha = 0;
-      *beta = 0.0;
-   }
-}
-
-/** compute relevant data for performing the sequence independent lifting */
-static
-SCIP_RETCODE computeLiftingData(
-   SCIP*                 scip,               /**< SCIP data structure */
-   SNF_RELAXATION*       snf,                /**< pointer to SNF relaxation */
-   int*                  transvarflowcoverstatus, /**< pointer to store whether non-binary var is in L2 (2) or not (-1 or 1) */
-   SCIP_Real             lambda,             /**< lambda */
-   LIFTINGDATA*          liftingdata,        /**< pointer to lifting function struct */
-   SCIP_Bool*            valid               /**< is the lifting data valid */
-   )
-{
-   int i;
-   SCIP_Real QUAD(tmp);
-   SCIP_Real QUAD(sumN2mC2LE);
-   SCIP_Real QUAD(sumN2mC2GT);
-   SCIP_Real QUAD(sumC1LE);
-   SCIP_Real QUAD(sumC2);
-
-   SCIP_CALL( SCIPallocBufferArray(scip, &liftingdata->m, snf->ntransvars) );
-
-   liftingdata->r = 0;
-   QUAD_ASSIGN(sumN2mC2LE, 0.0);
-   QUAD_ASSIGN(sumC1LE, 0.0);
-   QUAD_ASSIGN(sumN2mC2GT, 0.0);
-   QUAD_ASSIGN(sumC2, 0.0);
-
-   liftingdata->mp = SCIPinfinity(scip);
-
-   *valid = FALSE;
-
-   for( i = 0; i < snf->ntransvars; ++i )
-   {
-      int s = (snf->transvarcoefs[i] + 1) + (transvarflowcoverstatus[i] + 1)/2;
-
-      switch(s)
-      {
-         case 0: /* var is in N2 \ C2 */
-            assert(snf->transvarvubcoefs[i] >= 0.0);
-            assert(snf->transvarcoefs[i] == -1 && transvarflowcoverstatus[i] == -1);
-
-            if( SCIPisGT(scip, snf->transvarvubcoefs[i], lambda) )
-            {
-               SCIPquadprecSumQD(sumN2mC2GT, sumN2mC2GT, snf->transvarvubcoefs[i]);
-               liftingdata->m[liftingdata->r++] = snf->transvarvubcoefs[i];
-            }
-            else
-            {
-               SCIPquadprecSumQD(sumN2mC2LE, sumN2mC2LE, snf->transvarvubcoefs[i]);
-            }
-            break;
-         case 1: /* var is in C2 */
-            assert(snf->transvarvubcoefs[i] > 0.0);
-            assert(snf->transvarcoefs[i] == -1 && transvarflowcoverstatus[i] == 1);
-
-            SCIPquadprecSumQD(sumC2, sumC2, snf->transvarvubcoefs[i]);
-            break;
-         case 3: /* var is in C1 */
-            assert(snf->transvarcoefs[i] == 1 && transvarflowcoverstatus[i] == 1);
-            assert(snf->transvarvubcoefs[i] > 0.0);
-
-            if( SCIPisGT(scip, snf->transvarvubcoefs[i], lambda) )
-            {
-               liftingdata->m[liftingdata->r++] = snf->transvarvubcoefs[i];
-               liftingdata->mp = MIN(liftingdata->mp, snf->transvarvubcoefs[i]);
-            }
-            else
-            {
-               SCIPquadprecSumQD(sumC1LE, sumC1LE, snf->transvarvubcoefs[i]);
-            }
-            break;
-         default:
-            assert(s == 2);
-            continue;
-      }
-   }
-
-   if( SCIPisInfinity(scip, liftingdata->mp) )
-   {
-      SCIPfreeBufferArray(scip, &liftingdata->m);
-      return SCIP_OKAY;
-   }
-
-   SCIP_CALL( SCIPallocBufferArray(scip, &liftingdata->M, liftingdata->r + 1) );
-
-   *valid = TRUE;
-
-   SCIPquadprecSumQQ(tmp, sumC1LE, sumN2mC2LE);
-   liftingdata->ml = MIN(lambda, QUAD_ROUND(tmp));
-   SCIPquadprecSumQD(tmp, sumC2, snf->transrhs);
-   liftingdata->d1 = QUAD_ROUND(tmp);
-   SCIPquadprecSumQQ(tmp, tmp, sumN2mC2GT);
-   SCIPquadprecSumQQ(tmp, tmp, sumN2mC2LE);
-   liftingdata->d2 = QUAD_ROUND(tmp);
-
-   SCIPsortDownReal(liftingdata->m, liftingdata->r);
-
-   /* compute M[i] = sum_{i \in [1,r]} m[i] where m[*] is sorted decreasingly and M[0] = 0 */
-   QUAD_ASSIGN(tmp, 0.0);
-   for( i = 0; i < liftingdata->r; ++i)
-   {
-      liftingdata->M[i] = QUAD_ROUND(tmp);
-      SCIPquadprecSumQD(tmp, tmp, liftingdata->m[i]);
-   }
-
-   liftingdata->M[liftingdata->r] = QUAD_ROUND(tmp);
-
-   SCIP_UNUSED( SCIPsortedvecFindDownReal(liftingdata->m, liftingdata->mp, liftingdata->r, &liftingdata->t) );
-   assert(liftingdata->m[liftingdata->t] == liftingdata->mp || SCIPisInfinity(scip, liftingdata->mp)); /*lint !e777*/
-
-   /* compute t largest index sucht that m_t = mp
-    * note that liftingdata->m[t-1] == mp due to zero based indexing of liftingdata->m
-    */
-   ++liftingdata->t;
-   while( liftingdata->t < liftingdata->r && liftingdata->m[liftingdata->t] == liftingdata->mp ) /*lint !e777*/
-      ++liftingdata->t;
-
-   liftingdata->lambda = lambda;
-
-   return SCIP_OKAY;
-}
-
-/** destroy data used for the sequence independent lifting */
-static
-void destroyLiftingData(
-   SCIP*                 scip,               /**< SCIP data structure */
-   LIFTINGDATA*          liftingdata         /**< pointer to lifting function struct */
-   )
-{
-   SCIPfreeBufferArray(scip, &liftingdata->M);
-   SCIPfreeBufferArray(scip, &liftingdata->m);
-}
-
-/** store the simple lifted flowcover cut defined by the given data in the given arrays
- *  the array for storing the cut coefficients must be all zeros
- */
-static
-SCIP_RETCODE generateLiftedFlowCoverCut(
-   SCIP*                 scip,               /**< SCIP data structure */
-   SNF_RELAXATION*       snf,                /**< pointer to SNF relaxation */
-   SCIP_AGGRROW*         aggrrow,            /**< aggrrow used to construct SNF relaxation */
-   int*                  flowcoverstatus,    /**< pointer to store whether variable is in flow cover (+1) or not (-1) */
-   SCIP_Real             lambda,             /**< lambda */
-   SCIP_Real*            cutcoefs,           /**< array of coefficients of cut */
-   SCIP_Real*            cutrhs,             /**< pointer to right hand side of cut */
-   int*                  cutinds,            /**< array of variables problem indices for non-zero coefficients in cut */
-   int*                  nnz,                /**< number of non-zeros in cut */
-   SCIP_Bool*            success             /**< was the cut successfully generated */
-   )
-{
-   SCIP_Real QUAD(rhs);
-   LIFTINGDATA liftingdata;
-   int i;
-
-   SCIP_CALL( computeLiftingData(scip, snf, flowcoverstatus, lambda, &liftingdata, success) );
-   if( ! *success )
-      return SCIP_OKAY;
-
-   QUAD_ASSIGN(rhs, liftingdata.d1);
-
-   *nnz = 0;
-
-   for( i = 0; i < snf->ntransvars; ++i )
-   {
-      int s = (snf->transvarcoefs[i] + 1) + (flowcoverstatus[i] + 1)/2;
-
-      switch(s)
-      {
-         case 0: /* var is in N2 \ C2 */
-            if( SCIPisGT(scip, snf->transvarvubcoefs[i], lambda) )
-            {
-               /* var is in L- */
-               if( snf->origbinvars[i] != -1 )
-               {
-                  assert(cutcoefs[snf->origbinvars[i]] == 0.0);
-                  cutinds[*nnz] = snf->origbinvars[i];
-                  cutcoefs[snf->origbinvars[i]] = -lambda;
-                  ++(*nnz);
-               }
-               else
-               {
-                  SCIPquadprecSumQD(rhs, rhs, lambda);
-               }
-            }
-            else
-            {
-               /* var is in L-- */
-               if( snf->origcontvars[i] != -1 && snf->aggrcoefscont[i] != 0.0 )
-               {
-                  assert(cutcoefs[snf->origcontvars[i]] == 0.0);
-                  cutinds[*nnz] = snf->origcontvars[i];
-                  cutcoefs[snf->origcontvars[i]] = -snf->aggrcoefscont[i];
-                  ++(*nnz);
-               }
-
-               if( snf->origbinvars[i] != -1 && snf->aggrcoefsbin[i] != 0.0 )
-               {
-                  assert(cutcoefs[snf->origbinvars[i]] == 0.0);
-                  cutinds[*nnz] = snf->origbinvars[i];
-                  cutcoefs[snf->origbinvars[i]] = -snf->aggrcoefsbin[i];
-                  ++(*nnz);
-               }
-
-               SCIPquadprecSumQD(rhs, rhs, snf->aggrconstants[i]);
-            }
-            break;
-         case 1: /* var is in C2 */
-         {
-            assert(snf->transvarvubcoefs[i] > 0.0);
-            assert(snf->transvarcoefs[i] == -1 && flowcoverstatus[i] == 1);
-
-            if( snf->origbinvars[i] != -1 )
-            {
-               SCIP_Real liftedbincoef = evaluateLiftingFunction(scip, &liftingdata, snf->transvarvubcoefs[i]);
-               assert(cutcoefs[snf->origbinvars[i]] == 0.0);
-               if( liftedbincoef != 0.0 )
-               {
-                  cutinds[*nnz] = snf->origbinvars[i];
-                  cutcoefs[snf->origbinvars[i]] = -liftedbincoef;
-                  ++(*nnz);
-                  SCIPquadprecSumQD(rhs, rhs, -liftedbincoef);
-               }
-            }
-            break;
-         }
-         case 2: /* var is in N1 \ C1 */
-         {
-            int alpha;
-            SCIP_Real beta;
-
-            assert(snf->transvarcoefs[i] == 1 && flowcoverstatus[i] == -1);
-
-            getAlphaAndBeta(scip, &liftingdata, snf->transvarvubcoefs[i], &alpha, &beta);
-            assert(alpha == 0 || alpha == 1);
-
-            if( alpha == 1 )
-            {
-               SCIP_Real QUAD(binvarcoef);
-               assert(beta > 0.0);
-
-               if( snf->origcontvars[i] != -1 && snf->aggrcoefscont[i] != 0.0 )
-               {
-                  assert(cutcoefs[snf->origcontvars[i]] == 0.0);
-                  cutinds[*nnz] = snf->origcontvars[i];
-                  cutcoefs[snf->origcontvars[i]] = snf->aggrcoefscont[i];
-                  ++(*nnz);
-               }
-
-               SCIPquadprecSumDD(binvarcoef, snf->aggrcoefsbin[i], -beta);
-               if( snf->origbinvars[i] != -1 )
-               {
-                  SCIP_Real tmp;
-
-                  assert(cutcoefs[snf->origbinvars[i]] == 0.0);
-
-                  tmp = QUAD_ROUND(binvarcoef);
-                  if( tmp != 0.0 )
-                  {
-                     cutinds[*nnz] = snf->origbinvars[i];
-                     cutcoefs[snf->origbinvars[i]] = tmp;
-                     ++(*nnz);
-                  }
-               }
-               else
-               {
-                  SCIPquadprecSumQQ(rhs, rhs, -binvarcoef);
-               }
-
-               SCIPquadprecSumQD(rhs, rhs, -snf->aggrconstants[i]);
-            }
-            break;
-         }
-         case 3: /* var is in C1 */
-         {
-            SCIP_Real bincoef = snf->aggrcoefsbin[i];
-            SCIP_Real constant = snf->aggrconstants[i];
-
-            if( snf->origbinvars[i] != -1 && SCIPisGT(scip, snf->transvarvubcoefs[i], lambda) )
-            {
-               /* var is in C++ */
-               SCIP_Real QUAD(tmp);
-               SCIP_Real QUAD(tmp2);
-
-               SCIPquadprecSumDD(tmp, snf->transvarvubcoefs[i], -lambda);
-
-               SCIPquadprecSumQD(tmp2, tmp, constant);
-               constant = QUAD_ROUND(tmp2);
-
-               SCIPquadprecSumQD(tmp2, tmp, -bincoef);
-               bincoef = -QUAD_ROUND(tmp2);
-            }
-
-            if( snf->origbinvars[i] != -1 && bincoef != 0.0 )
-            {
-               assert(cutcoefs[snf->origbinvars[i]] == 0.0);
-               cutinds[*nnz] = snf->origbinvars[i];
-               cutcoefs[snf->origbinvars[i]] = bincoef;
-               ++(*nnz);
-            }
-
-            if( snf->origcontvars[i] != -1 && snf->aggrcoefscont[i] != 0.0 )
-            {
-               assert(cutcoefs[snf->origcontvars[i]] == 0.0);
-               cutinds[*nnz] = snf->origcontvars[i];
-               cutcoefs[snf->origcontvars[i]] = snf->aggrcoefscont[i];
-               ++(*nnz);
-            }
-
-            SCIPquadprecSumQD(rhs, rhs, -constant);
-            break;
-         }
-         default:
-            SCIPABORT();
-      }
-   }
-
-   destroyLiftingData(scip, &liftingdata);
-
-   {
-      SCIP_ROW** rows = SCIPgetLPRows(scip);
-      for( i = 0; i < aggrrow->nrows; ++i )
-      {
-         SCIP_ROW* row;
-         SCIP_Real rowlhs;
-         SCIP_Real rowrhs;
-         SCIP_Real slackub;
-         SCIP_Real slackcoef;
-
-         slackcoef = aggrrow->rowweights[i] * aggrrow->slacksign[i];
-         assert(slackcoef != 0.0);
-
-         /* positive slack was implicitly handled in flow cover separation */
-         if( slackcoef > 0.0 )
-            continue;
-
-         row = rows[aggrrow->rowsinds[i]];
-
-         /* add the slack's definition multiplied with its coefficient to the cut */
-         SCIP_CALL( varVecAddScaledRowCoefs(cutinds, cutcoefs, nnz, row, -aggrrow->rowweights[i]) );
-
-         /* retrieve sides of row */
-         rowlhs = row->lhs - row->constant;
-         rowrhs = row->rhs - row->constant;
-
-         if( row->integral )
-         {
-            rowrhs = SCIPfloor(scip, rowrhs);
-            rowlhs = SCIPceil(scip, rowlhs);
-         }
-
-         slackub = rowrhs - rowlhs;
-
-         /* move slack's constant to the right hand side, and add lambda to the right hand side if the
-          * upper bound of the slack is larger than lambda, since then an artifical binary variable
-          * for the slack would get coefficient -lambda
-          */
-         if( aggrrow->slacksign[i] == +1 )
-         {
-            SCIP_Real rhsslack;
-            /* a*x + c + s == rhs  =>  s == - a*x - c + rhs: move a^_r * (rhs - c) to the right hand side */
-            assert(!SCIPisInfinity(scip, row->rhs));
-
-            rhsslack = rowrhs - SCIPgetRowMinActivity(scip, row);
-            slackub = -aggrrow->rowweights[i] * MIN(rhsslack, slackub);
-
-            if( SCIPisGE(scip, slackub, lambda) )
-               SCIPquadprecSumQD(rhs, rhs, lambda);
-
-            SCIPquadprecSumQD(rhs, rhs, -aggrrow->rowweights[i] * rowrhs);
-         }
-         else
-         {
-            SCIP_Real lhsslack;
-            /* a*x + c - s == lhs  =>  s == a*x + c - lhs: move a^_r * (c - lhs) to the right hand side */
-            assert(!SCIPisInfinity(scip, -row->lhs));
-
-            lhsslack = SCIPgetRowMaxActivity(scip, row) - rowlhs;
-            slackub = aggrrow->rowweights[i] * MIN(lhsslack, slackub);
-
-            if( SCIPisGE(scip, slackub, lambda) )
-               SCIPquadprecSumQD(rhs, rhs, lambda);
-
-            SCIPquadprecSumQD(rhs, rhs, -aggrrow->rowweights[i] * rowlhs);
-         }
-      }
-   }
-
-   *cutrhs = QUAD_ROUND(rhs);
-
-   /* relax rhs to zero, if it's very close to */
-   if( *cutrhs < 0.0 && *cutrhs >= SCIPepsilon(scip) )
-      *cutrhs = 0.0;
-
-   return SCIP_OKAY;
-}
-
-/** calculates a lifted simple generalized flow cover cut out of the weighted sum of LP rows given by an aggregation row; the
- *  aggregation row must not contain non-zero weights for modifiable rows, because these rows cannot
- *  participate in the cut.
- *  For further details we refer to:
- *
- *  Gu, Z., Nemhauser, G. L., & Savelsbergh, M. W. (1999). Lifted flow cover inequalities for mixed 0-1 integer programs.
- *  Mathematical Programming, 85(3), 439-467.
- *
- *  @return \ref SCIP_OKAY is returned if everything worked. Otherwise a suitable error code is passed. See \ref
- *          SCIP_Retcode "SCIP_RETCODE" for a complete list of error codes.
- *
- *  @pre This method can be called if @p scip is in one of the following stages:
- *       - \ref SCIP_STAGE_SOLVING
- *
- *  See \ref SCIP_Stage "SCIP_STAGE" for a complete list of all possible solving stages.
- */
-SCIP_RETCODE SCIPcalcFlowCover(
-   SCIP*                 scip,               /**< SCIP data structure */
-   SCIP_SOL*             sol,                /**< the solution that should be separated, or NULL for LP solution */
-   SCIP_Bool             postprocess,        /**< apply a post-processing step to the resulting cut? */
-   SCIP_Real             boundswitch,        /**< fraction of domain up to which lower bound is used in transformation */
-   SCIP_Bool             allowlocal,         /**< should local information allowed to be used, resulting in a local cut? */
-   SCIP_AGGRROW*         aggrrow,            /**< the aggregation row to compute flow cover cut for */
-   SCIP_Real*            cutcoefs,           /**< array to store the non-zero coefficients in the cut */
-   SCIP_Real*            cutrhs,             /**< pointer to store the right hand side of the cut */
-   int*                  cutinds,            /**< array to store the problem indices of variables with a non-zero coefficient in the cut */
-   int*                  cutnnz,             /**< pointer to store the number of non-zeros in the cut */
-   SCIP_Real*            cutefficacy,        /**< pointer to store the efficacy of the cut, or NULL */
-   int*                  cutrank,            /**< pointer to return rank of generated cut */
-   SCIP_Bool*            cutislocal,         /**< pointer to store whether the generated cut is only valid locally */
-   SCIP_Bool*            success             /**< pointer to store whether a valid cut was returned */
-   )
-{
-   int i;
-   int nvars;
-   SCIP_Bool localbdsused;
-   SNF_RELAXATION snf;
-   SCIP_Real lambda;
-   SCIP_Real* tmpcoefs;
-   int *transvarflowcoverstatus;
-   int nflowcovervars;
-   int nnonflowcovervars;
-
-   nvars = SCIPgetNVars(scip);
-
-   *success = FALSE;
-
-   /* get data structures */
-   SCIP_CALL( SCIPallocBufferArray(scip, &transvarflowcoverstatus, nvars) );
-   SCIP_CALL( allocSNFRelaxation(scip,  &snf, nvars) );
-
-   SCIPdebug( printCutQuad(scip, sol, aggrrow->vals, QUAD(aggrrow->rhs), aggrrow->inds, aggrrow->nnz, FALSE, aggrrow->local) );
-
-   SCIP_CALL( constructSNFRelaxation(scip, sol, boundswitch, allowlocal, aggrrow->vals, QUAD(aggrrow->rhs), aggrrow->inds, aggrrow->nnz, &snf, success, &localbdsused) );
-
-   if( ! *success )
-   {
-      goto TERMINATE;
-   }
-
-   *cutislocal = aggrrow->local || localbdsused;
-
-   /* initialize lambda because gcc issues a stupid warning */
-   lambda = 0.0;
-   SCIP_CALL( getFlowCover(scip, &snf, &nflowcovervars, &nnonflowcovervars, transvarflowcoverstatus, &lambda, success) );
-
-   if( ! *success )
-   {
-      goto TERMINATE;
-   }
-
-   SCIP_CALL( SCIPallocCleanBufferArray(scip, &tmpcoefs, nvars) );
-
-   SCIP_CALL( generateLiftedFlowCoverCut(scip, &snf, aggrrow, transvarflowcoverstatus, lambda, tmpcoefs, cutrhs, cutinds, cutnnz, success) );
-   SCIPdebugMsg(scip, "computed flowcover_%lli_%i:\n", SCIPgetNLPs(scip), SCIPgetNCuts(scip));
-
-   /* if success is FALSE generateLiftedFlowCoverCut wont have touched the tmpcoefs array so we dont need to clean it then */
-   if( *success )
-   {
-      if( postprocess )
-      {
-         postprocessCut(scip, *cutislocal, cutinds, tmpcoefs, cutnnz, cutrhs, success);
-      }
-      else
-      {
-         SCIP_Real QUAD(rhs);
-
-         QUAD_ASSIGN(rhs, *cutrhs);
-         *success = ! removeZeros(scip, SCIPsumepsilon(scip), *cutislocal, tmpcoefs, QUAD(&rhs), cutinds, cutnnz);
-         *cutrhs = QUAD_ROUND(rhs);
-      }
-
-      if( *success )
-      {
-         /* store cut sparse and calculate efficacy */
-         for( i = 0; i < *cutnnz; ++i )
-         {
-            int j = cutinds[i];
-            assert(tmpcoefs[j] != 0.0);
-            cutcoefs[i] = tmpcoefs[j];
-            tmpcoefs[j] = 0.0;
-         }
-
-         if( cutefficacy != NULL )
-            *cutefficacy = calcEfficacy(scip, sol, cutcoefs, *cutrhs, cutinds, *cutnnz);
-
-         if( cutrank != NULL )
-            *cutrank = aggrrow->rank + 1;
-      }
-      else
-      {
-         /* clean buffer array */
-         for( i = 0; i < *cutnnz; ++i )
-         {
-            int j = cutinds[i];
-            assert(tmpcoefs[j] != 0.0);
-            tmpcoefs[j] = 0.0;
-         }
-      }
-   }
-
-   SCIPfreeCleanBufferArray(scip, &tmpcoefs);
-
-  TERMINATE:
-   destroySNFRelaxation(scip, &snf);
-   SCIPfreeBufferArray(scip, &transvarflowcoverstatus);
-
-   return SCIP_OKAY;
-}
-
-
-/* =========================================== strongcg =========================================== */
-
-/** Transform equation \f$ a \cdot x = b; lb \leq x \leq ub \f$ into standard form
- *    \f$ a^\prime \cdot x^\prime = b,\; 0 \leq x^\prime \leq ub' \f$.
- *
- *  Transform variables (lb or ub):
- *  \f[
- *  \begin{array}{llll}
- *    x^\prime_j := x_j - lb_j,&   x_j = x^\prime_j + lb_j,&   a^\prime_j =  a_j,&   \mbox{if lb is used in transformation}\\
- *    x^\prime_j := ub_j - x_j,&   x_j = ub_j - x^\prime_j,&   a^\prime_j = -a_j,&   \mbox{if ub is used in transformation}
- *  \end{array}
- *  \f]
- *  and move the constant terms \f$ a_j\, lb_j \f$ or \f$ a_j\, ub_j \f$ to the rhs.
- *
- *  Transform variables (vlb or vub):
- *  \f[
- *  \begin{array}{llll}
- *    x^\prime_j := x_j - (bl_j\, zl_j + dl_j),&   x_j = x^\prime_j + (bl_j\, zl_j + dl_j),&   a^\prime_j =  a_j,&   \mbox{if vlb is used in transf.} \\
- *    x^\prime_j := (bu_j\, zu_j + du_j) - x_j,&   x_j = (bu_j\, zu_j + du_j) - x^\prime_j,&   a^\prime_j = -a_j,&   \mbox{if vub is used in transf.}
- *  \end{array}
- *  \f]
- *  move the constant terms \f$ a_j\, dl_j \f$ or \f$ a_j\, du_j \f$ to the rhs, and update the coefficient of the VLB variable:
- *  \f[
- *  \begin{array}{ll}
- *    a_{zl_j} := a_{zl_j} + a_j\, bl_j,& \mbox{or} \\
- *    a_{zu_j} := a_{zu_j} + a_j\, bu_j &
- *  \end{array}
- *  \f]
- */
-static
-SCIP_RETCODE cutsTransformStrongCG(
-   SCIP*                 scip,               /**< SCIP data structure */
-   SCIP_SOL*             sol,                /**< the solution that should be separated, or NULL for LP solution */
-   SCIP_Real             boundswitch,        /**< fraction of domain up to which lower bound is used in transformation */
-   SCIP_Bool             usevbds,            /**< should variable bounds be used in bound transformation? */
-   SCIP_Bool             allowlocal,         /**< should local information allowed to be used, resulting in a local cut? */
-   SCIP_Real*            cutcoefs,           /**< array of coefficients of cut */
-   QUAD(SCIP_Real*       cutrhs),            /**< pointer to right hand side of cut */
-   int*                  cutinds,            /**< array of variables problem indices for non-zero coefficients in cut */
-   int*                  nnz,                /**< number of non-zeros in cut */
-   int*                  varsign,            /**< stores the sign of the transformed variable in summation */
-   int*                  boundtype,          /**< stores the bound used for transformed variable:
-                                              *   vlb/vub_idx, or -1 for global lb/ub, or -2 for local lb/ub */
-   SCIP_Bool*            freevariable,       /**< stores whether a free variable was found in MIR row -> invalid summation */
-   SCIP_Bool*            localbdsused        /**< pointer to store whether local bounds were used in transformation */
-   )
-{
-   SCIP_Real* bestbds;
-   int i;
-   int aggrrowintstart;
-   int nvars;
-   int firstcontvar;
-   SCIP_VAR** vars;
-
-   assert(varsign != NULL);
-   assert(boundtype != NULL);
-   assert(freevariable != NULL);
-   assert(localbdsused != NULL);
-
-   *freevariable = FALSE;
-   *localbdsused = FALSE;
-
-   /* allocate temporary memory to store best bounds and bound types */
-   SCIP_CALL( SCIPallocBufferArray(scip, &bestbds, 2*(*nnz)) );
-
-   /* start with continuous variables, because using variable bounds can affect the untransformed integral
-    * variables, and these changes have to be incorporated in the transformation of the integral variables
-    * (continuous variables have largest problem indices!)
-    */
-   SCIPsortDownInt(cutinds, *nnz);
-
-   vars = SCIPgetVars(scip);
-   nvars = SCIPgetNVars(scip);
-   firstcontvar = nvars - SCIPgetNContVars(scip);
-
-   /* determine best bounds for the continous variables such that they will have a positive coefficient in the transformation */
-   for( i = 0; i < *nnz && cutinds[i] >= firstcontvar; ++i )
-   {
-      SCIP_Real QUAD(coef);
-      int v = cutinds[i];
-
-      QUAD_ARRAY_LOAD(coef, cutcoefs, v);
-
-      if( QUAD_ROUND(coef) > 0.0 )
-      {
-         /* find closest lower bound in standard lower bound or variable lower bound for continuous variable so that it will have a positive coefficient */
-         SCIP_CALL( findBestLb(scip, vars[v], sol, usevbds, allowlocal, bestbds + i, boundtype + i) );
-
-         /* cannot create transformation for strongcg cut */
-         if( SCIPisInfinity(scip, -bestbds[i]) )
-         {
-            *freevariable = TRUE;
-            goto TERMINATE;
-         }
-
-         varsign[i] = +1;
-      }
-      else if( QUAD_ROUND(coef) < 0.0 )
-      {
-         /* find closest upper bound in standard upper bound or variable upper bound for continuous variable so that it will have a positive coefficient */
-         SCIP_CALL( findBestUb(scip, vars[cutinds[i]], sol, usevbds, allowlocal, bestbds + i, boundtype + i) );
-
-          /* cannot create transformation for strongcg cut */
-         if( SCIPisInfinity(scip, bestbds[i]) )
-         {
-            *freevariable = TRUE;
-            goto TERMINATE;
-         }
-
-         varsign[i] = -1;
-      }
-   }
-
-   /* remember start of integer variables in the aggrrow */
-   aggrrowintstart = i;
-
-   /* perform bound substitution for continuous variables */
-   for( i = 0; i < aggrrowintstart; ++i )
-   {
-      SCIP_Real QUAD(coef);
-      SCIP_Real QUAD(tmp);
-      int v = cutinds[i];
-      SCIP_VAR* var = vars[v];
-      assert(!SCIPisInfinity(scip, -varsign[i] * bestbds[i]));
-
-      QUAD_ARRAY_LOAD(coef, cutcoefs, v);
-
-      /* standard (bestlbtype < 0) or variable (bestlbtype >= 0) lower bound? */
-      if( boundtype[i] < 0 )
-      {
-         SCIPquadprecProdQD(tmp, coef, bestbds[i]);
-         SCIPquadprecSumQQ(*cutrhs, *cutrhs, -tmp);
-         *localbdsused = *localbdsused || (boundtype[i] == -2);
-      }
-      else
-      {
-         SCIP_VAR** vbdvars;
-         SCIP_Real* vbdcoefs;
-         SCIP_Real* vbdconsts;
-         SCIP_Real QUAD(zcoef);
-         int zidx;
-
-         if( varsign[i] == +1 )
-         {
-            vbdvars = SCIPvarGetVlbVars(var);
-            vbdcoefs = SCIPvarGetVlbCoefs(var);
-            vbdconsts = SCIPvarGetVlbConstants(var);
-            assert(0 <= boundtype[i] && boundtype[i] < SCIPvarGetNVlbs(var));
-         }
-         else
-         {
-            vbdvars = SCIPvarGetVubVars(var);
-            vbdcoefs = SCIPvarGetVubCoefs(var);
-            vbdconsts = SCIPvarGetVubConstants(var);
-            assert(0 <= boundtype[i] && boundtype[i] < SCIPvarGetNVubs(var));
-         }
-
-         assert(vbdvars != NULL);
-         assert(vbdcoefs != NULL);
-         assert(vbdconsts != NULL);
-         assert(SCIPvarIsActive(vbdvars[boundtype[i]]));
-
-         zidx = SCIPvarGetProbindex(vbdvars[boundtype[i]]);
-         assert(0 <= zidx && zidx < firstcontvar);
-
-         SCIPquadprecProdQD(tmp, coef, vbdconsts[boundtype[i]]);
-         SCIPquadprecSumQQ(*cutrhs, *cutrhs, -tmp);
-
-         /* check if integral variable already exists in the row */
-         QUAD_ARRAY_LOAD(zcoef, cutcoefs, zidx);
-
-         if( QUAD_HI(zcoef) == 0.0 )
-            cutinds[(*nnz)++] = zidx;
-
-         SCIPquadprecProdQD(tmp, coef, vbdcoefs[boundtype[i]]);
-         SCIPquadprecSumQQ(zcoef, zcoef, tmp);
-
-         QUAD_HI(zcoef) = NONZERO(QUAD_HI(zcoef));
-         assert(QUAD_HI(zcoef) != 0.0);
-
-         QUAD_ARRAY_STORE(cutcoefs, zidx, zcoef);
-      }
-   }
-
-   assert(i == aggrrowintstart);
-
-   /* remove integral variables that now have a zero coefficient due to variable bound usage of continuous variables
-    * and perform the bound substitution for the integer variables that are left using simple bounds
-    */
-   while( i < *nnz )
-   {
-      SCIP_Real QUAD(coef);
-      SCIP_Real QUAD(tmp);
-      SCIP_Real bestlb;
-      SCIP_Real bestub;
-      int bestlbtype;
-      int bestubtype;
-      SCIP_BOUNDTYPE selectedbound;
-      int v = cutinds[i];
-
-      assert(v < firstcontvar);
-      QUAD_ARRAY_LOAD(coef, cutcoefs, v);
-
-      /* due to variable bound usage for the continous variables cancellation may have occurred */
-      if( EPSZ(QUAD_ROUND(coef), QUAD_EPSILON) )
-      {
-         QUAD_ASSIGN(coef, 0.0);
-         QUAD_ARRAY_STORE(cutcoefs, v, coef);
-         --(*nnz);
-         cutinds[i] = cutinds[*nnz];
-
-         /* do not increase i, since last element is copied to the i-th position */
-         continue;
-      }
-
-      /* determine the best bounds for the integral variable, usevbd can be set to FALSE here as vbds are only used for continous variables */
-      SCIP_CALL( determineBestBounds(scip, vars[v], sol, boundswitch, FALSE, allowlocal, FALSE, FALSE, NULL, NULL,
-                                     &bestlb, &bestub, &bestlbtype, &bestubtype, &selectedbound, freevariable) );
-
-      /* check if we have an unbounded integral variable */
-      if( *freevariable )
-      {
-         goto TERMINATE;
-      }
-
-      /* perform bound substitution */
-      if( selectedbound == SCIP_BOUNDTYPE_LOWER )
-      {
-         boundtype[i] = bestlbtype;
-         varsign[i] = +1;
-         SCIPquadprecProdQD(tmp, coef, bestlb);
-         SCIPquadprecSumQQ(*cutrhs, *cutrhs, -tmp);
-      }
-      else
-      {
-         assert(selectedbound == SCIP_BOUNDTYPE_UPPER);
-         boundtype[i] = bestubtype;
-         varsign[i] = -1;
-         SCIPquadprecProdQD(tmp, coef, bestub);
-         SCIPquadprecSumQQ(*cutrhs, *cutrhs, -tmp);
-      }
-
-      assert(boundtype[i] == -1 || boundtype[i] == -2);
-      *localbdsused = *localbdsused || (boundtype[i] == -2);
-
-      /* increase i */
-      ++i;
-   }
-
-   /* relax rhs to zero if it is close to */
-   if( QUAD_ROUND(*cutrhs) < 0.0 && QUAD_ROUND(*cutrhs) >= -SCIPepsilon(scip) )
-      QUAD_ASSIGN(*cutrhs, 0.0);
-
-  TERMINATE:
-   /*free temporary memory */
-   SCIPfreeBufferArray(scip, &bestbds);
-
-   return SCIP_OKAY;
-}
-
-/** Calculate fractionalities \f$ f_0 := b - down(b) \f$, \f$ f_j := a^\prime_j - down(a^\prime_j) \f$ and
- *   integer \f$ k >= 1 \f$ with \f$ 1/(k + 1) <= f_0 < 1/k \f$ and \f$ (=> k = up(1/f_0) + 1) \f$
- *   integer \f$ 1 <= p_j <= k \f$ with \f$ f_0 + ((p_j - 1) * (1 - f_0)/k) < f_j <= f_0 + (p_j * (1 - f_0)/k)\f$ \f$ (=> p_j = up( k*(f_j - f_0)/(1 - f_0) )) \f$
- * and derive strong CG cut \f$ \tilde{a}*x^\prime <= down(b) \f$
- * \f[
- * \begin{array}{rll}
- * integers : &  \tilde{a}_j = down(a^\prime_j)                &, if \qquad f_j <= f_0 \\
- *            &  \tilde{a}_j = down(a^\prime_j) + p_j/(k + 1)  &, if \qquad f_j >  f_0 \\
- * continuous:&  \tilde{a}_j = 0                               &, if \qquad a^\prime_j >= 0 \\
- *            &  \mbox{no strong CG cut found}                 &, if \qquad a^\prime_j <  0
- * \end{array}
- * \f]
- *
- * Transform inequality back to \f$ \hat{a}*x <= rhs \f$:
- *
- *  (lb or ub):
- * \f[
- * \begin{array}{lllll}
- *    x^\prime_j := x_j - lb_j,&   x_j == x^\prime_j + lb_j,&   a^\prime_j ==  a_j,&   \hat{a}_j :=  \tilde{a}_j,&   \mbox{if lb was used in transformation} \\
- *    x^\prime_j := ub_j - x_j,&   x_j == ub_j - x^\prime_j,&   a^\prime_j == -a_j,&   \hat{a}_j := -\tilde{a}_j,&   \mbox{if ub was used in transformation}
- * \end{array}
- * \f]
- * \f[
- *  and move the constant terms
- * \begin{array}{rl}
- *    -\tilde{a}_j * lb_j == -\hat{a}_j * lb_j, & \mbox{or} \\
- *     \tilde{a}_j * ub_j == -\hat{a}_j * ub_j &
- * \end{array}
- * \f]
- *  to the rhs.
- *
- *  (vlb or vub):
- * \f[
- * \begin{array}{lllll}
- *    x^\prime_j := x_j - (bl_j * zl_j + dl_j),&   x_j == x^\prime_j + (bl_j * zl_j + dl_j),&   a^\prime_j ==  a_j,&   \hat{a}_j :=  \tilde{a}_j,&   \mbox{(vlb)} \\
- *    x^\prime_j := (bu_j * zu_j + du_j) - x_j,&   x_j == (bu_j * zu_j + du_j) - x^\prime_j,&   a^\prime_j == -a_j,&   \hat{a}_j := -\tilde{a}_j,&   \mbox{(vub)}
- * \end{array}
- * \f]
- *  move the constant terms
- * \f[
- * \begin{array}{rl}
- *    -\tilde{a}_j * dl_j == -\hat{a}_j * dl_j,& \mbox{or} \\
- *     \tilde{a}_j * du_j == -\hat{a}_j * du_j &
- * \end{array}
- * \f]
- *  to the rhs, and update the VB variable coefficients:
- * \f[
- * \begin{array}{ll}
- *    \hat{a}_{zl_j} := \hat{a}_{zl_j} - \tilde{a}_j * bl_j == \hat{a}_{zl_j} - \hat{a}_j * bl_j,& \mbox{or} \\
- *    \hat{a}_{zu_j} := \hat{a}_{zu_j} + \tilde{a}_j * bu_j == \hat{a}_{zu_j} - \hat{a}_j * bu_j &
- * \end{array}
- * \f]
- */
-static
-SCIP_RETCODE cutsRoundStrongCG(
-   SCIP*                 scip,               /**< SCIP data structure */
-   SCIP_Real*            cutcoefs,           /**< array of coefficients of cut */
-   QUAD(SCIP_Real*       cutrhs),            /**< pointer to right hand side of cut */
-   int*                  cutinds,            /**< array of variables problem indices for non-zero coefficients in cut */
-   int*                  nnz,                /**< number of non-zeros in cut */
-   int*                  varsign,            /**< stores the sign of the transformed variable in summation */
-   int*                  boundtype,          /**< stores the bound used for transformed variable (vlb/vub_idx or -1 for lb/ub)*/
-   QUAD(SCIP_Real        f0),                /**< fractional value of rhs */
-   SCIP_Real             k                   /**< factor to strengthen strongcg cut */
-   )
-{
-   SCIP_Real QUAD(onedivoneminusf0);
-   int i;
-   int firstcontvar;
-   SCIP_VAR** vars;
-   int aggrrowintstart;
-
-   assert(QUAD_HI(cutrhs) != NULL);
-   assert(cutcoefs != NULL);
-   assert(cutinds != NULL);
-   assert(nnz != NULL);
-   assert(boundtype != NULL);
-   assert(varsign != NULL);
-   assert(0.0 < QUAD_ROUND(f0) && QUAD_ROUND(f0) < 1.0);
-
-   SCIPquadprecSumQD(onedivoneminusf0, -f0, 1.0);
-   SCIPquadprecDivDQ(onedivoneminusf0, 1.0, onedivoneminusf0);
-
-   /* Loop backwards to process integral variables first and be able to delete coefficients of integral variables
-    * without destroying the ordering of the aggrrow's non-zeros.
-    * (due to sorting in cutsTransformStrongCG the ordering is continuous before integral)
-    */
-
-   firstcontvar = SCIPgetNVars(scip) - SCIPgetNContVars(scip);
-   vars = SCIPgetVars(scip);
-#ifndef NDEBUG
-   /*in debug mode check, that all continuous variables of the aggrrow come before the integral variables */
-   i = 0;
-   while( i < *nnz && cutinds[i] >= firstcontvar )
-      ++i;
-
-   while( i < *nnz )
-   {
-      assert(cutinds[i] < firstcontvar);
-      ++i;
-   }
-#endif
-
-   /* integer variables */
-   for( i = *nnz - 1; i >= 0 && cutinds[i] < firstcontvar; --i )
-   {
-      SCIP_VAR* var;
-      SCIP_Real QUAD(aj);
-      SCIP_Real downaj;
-      SCIP_Real QUAD(cutaj);
-      SCIP_Real QUAD(fj);
-      int v;
-
-      v = cutinds[i];
-      assert(0 <= v && v < SCIPgetNVars(scip));
-
-      var = vars[v];
-      assert(var != NULL);
-      assert(SCIPvarGetProbindex(var) == v);
-      assert(boundtype[i] == -1 || boundtype[i] == -2);
-      assert(varsign[i] == +1 || varsign[i] == -1);
-
-      /* calculate the coefficient in the retransformed cut */
-      QUAD_ARRAY_LOAD(aj, cutcoefs, v);
-      QUAD_SCALE(aj, varsign[i]);
-
-      downaj = EPSFLOOR(QUAD_ROUND(aj), QUAD_EPSILON);
-      SCIPquadprecSumQD(fj, aj, -downaj);
-
-      if( SCIPisLE(scip, QUAD_ROUND(fj), QUAD_ROUND(f0)) )
-         QUAD_ASSIGN(cutaj, varsign[i] * downaj); /* a^_j */
-      else
-      {
-         SCIP_Real pj;
-
-         SCIPquadprecSumQQ(cutaj, fj, -f0);
-         SCIPquadprecProdQD(cutaj, cutaj, k);
-         SCIPquadprecProdQQ(cutaj, cutaj, onedivoneminusf0);
-         pj = SCIPceil(scip, QUAD_ROUND(cutaj));
-         assert(pj >= 0); /* should be >= 1, but due to rounding bias can be 0 if fj almost equal to f0 */
-         assert(pj <= k);
-         SCIPquadprecDivDD(cutaj, pj, k + 1.0);
-         SCIPquadprecSumQD(cutaj, cutaj, downaj);
-         QUAD_SCALE(cutaj, varsign[i]);
-      }
-
-      /* remove zero cut coefficients from cut */
-      if( EPSZ(QUAD_ROUND(cutaj), QUAD_EPSILON) )
-      {
-         QUAD_ASSIGN(cutaj, 0.0);
-         QUAD_ARRAY_STORE(cutcoefs, v, cutaj);
-         --*nnz;
-         cutinds[i] = cutinds[*nnz];
-         continue;
-      }
-
-      QUAD_ARRAY_STORE(cutcoefs, v, cutaj);
-
-       /* integral var uses standard bound */
-      assert(boundtype[i] < 0);
-
-      /* move the constant term  -a~_j * lb_j == -a^_j * lb_j , or  a~_j * ub_j == -a^_j * ub_j  to the rhs */
-      if( varsign[i] == +1 )
-      {
-         SCIP_Real QUAD(tmp);
-
-         /* lower bound was used */
-         if( boundtype[i] == -1 )
-         {
-            assert(!SCIPisInfinity(scip, -SCIPvarGetLbGlobal(var)));
-            SCIPquadprecProdQD(tmp, cutaj, SCIPvarGetLbGlobal(var));
-            SCIPquadprecSumQQ(*cutrhs, *cutrhs, tmp);
-         }
-         else
-         {
-            assert(!SCIPisInfinity(scip, -SCIPvarGetLbLocal(var)));
-            SCIPquadprecProdQD(tmp, cutaj, SCIPvarGetLbLocal(var));
-            SCIPquadprecSumQQ(*cutrhs, *cutrhs, tmp);
-         }
-      }
-      else
-      {
-         SCIP_Real QUAD(tmp);
-
-         /* upper bound was used */
-         if( boundtype[i] == -1 )
-         {
-            assert(!SCIPisInfinity(scip, SCIPvarGetUbGlobal(var)));
-            SCIPquadprecProdQD(tmp, cutaj, SCIPvarGetUbGlobal(var));
-            SCIPquadprecSumQQ(*cutrhs, *cutrhs, tmp);
-         }
-         else
-         {
-            assert(!SCIPisInfinity(scip, SCIPvarGetUbLocal(var)));
-            SCIPquadprecProdQD(tmp, cutaj, SCIPvarGetUbLocal(var));
-            SCIPquadprecSumQQ(*cutrhs, *cutrhs, tmp);
-         }
-      }
-   }
-
-   /* now process the continuous variables; postpone deletetion of zeros till all continuous variables have been processed */
-   aggrrowintstart = i + 1;
-
-#ifndef NDEBUG
-   /* in a strong CG cut, cut coefficients of continuous variables are always zero; check this in debug mode */
-   for( i = 0; i < aggrrowintstart; ++i )
-   {
-      int v;
-
-      v = cutinds[i];
-      assert(firstcontvar <= v && v < SCIPgetNVars(scip));
-
-      {
-         SCIP_VAR* var;
-         SCIP_Real QUAD(aj);
-
-         var = vars[v];
-         assert(var != NULL);
-         assert(!SCIPvarIsIntegral(var));
-         assert(SCIPvarGetProbindex(var) == v);
-         assert(varsign[i] == +1 || varsign[i] == -1);
-
-         /* calculate the coefficient in the retransformed cut */
-         QUAD_ARRAY_LOAD(aj, cutcoefs, v);
-         QUAD_SCALE(aj, varsign[i]);
-
-         assert(QUAD_ROUND(aj) >= 0.0);
-      }
-   }
-#endif
-
-   /* move integer variables to the empty position of the continuous variables */
-   if( aggrrowintstart > 0 )
-   {
-      SCIP_Real QUAD(tmp);
-      assert(aggrrowintstart <= *nnz);
-
-      QUAD_ASSIGN(tmp, 0.0);
-
-      for( i = 0; i < aggrrowintstart; ++i )
-      {
-         QUAD_ARRAY_STORE(cutcoefs, cutinds[i], tmp);
-      }
-
-      *nnz -= aggrrowintstart;
-      if( *nnz < aggrrowintstart )
-      {
-         BMScopyMemoryArray(cutinds, cutinds + aggrrowintstart, *nnz);
-      }
-      else
-      {
-         BMScopyMemoryArray(cutinds, cutinds + *nnz, aggrrowintstart);
-      }
-   }
-
-   return SCIP_OKAY;
-}
-
-/** substitute aggregated slack variables:
- *
- *  The coefficient of the slack variable s_r is equal to the row's weight times the slack's sign, because the slack
- *  variable only appears in its own row: \f$ a^\prime_r = scale * weight[r] * slacksign[r] \f$.
- *
- *  Depending on the slacks type (integral or continuous), its coefficient in the cut calculates as follows:
- * \f[
- * \begin{array}{rll}
- *    integers:  & \hat{a}_r = \tilde{a}_r = down(a^\prime_r)                  &, if \qquad f_r <= f0 \\
- *               & \hat{a}_r = \tilde{a}_r = down(a^\prime_r) + p_r/(k + 1)    &, if \qquad f_r >  f0 \\
- *    continuous:& \hat{a}_r = \tilde{a}_r = 0                                 &, if \qquad a^\prime_r >= 0 \\
- *               & \mbox{no strong CG cut found}                               &, if \qquad a^\prime_r <  0
- * \end{array}
- * \f]
- *
- *  Substitute \f$ \hat{a}_r * s_r \f$ by adding \f$ \hat{a}_r \f$ times the slack's definition to the cut.
- */
-static
-SCIP_RETCODE cutsSubstituteStrongCG(
-   SCIP*                 scip,
-   SCIP_Real*            weights,            /**< row weights in row summation */
-   int*                  slacksign,          /**< stores the sign of the row's slack variable in summation */
-   int*                  rowinds,            /**< sparsity pattern of used rows */
-   int                   nrowinds,           /**< number of used rows */
-   SCIP_Real             scale,              /**< additional scaling factor multiplied to all rows */
-   SCIP_Real*            cutcoefs,           /**< array of coefficients of cut */
-   QUAD(SCIP_Real*       cutrhs),            /**< pointer to right hand side of cut */
-   int*                  cutinds,            /**< array of variables problem indices for non-zero coefficients in cut */
-   int*                  nnz,                /**< number of non-zeros in cut */
-   QUAD(SCIP_Real        f0),                /**< fractional value of rhs */
-   SCIP_Real             k                   /**< factor to strengthen strongcg cut */
-   )
-{  /*lint --e{715}*/
-   SCIP_ROW** rows;
-   SCIP_Real QUAD(onedivoneminusf0);
-   int i;
-
-   assert(scip != NULL);
-   assert(weights != NULL);
-   assert(slacksign != NULL);
-   assert(rowinds != NULL);
-   assert(SCIPisPositive(scip, scale));
-   assert(cutcoefs != NULL);
-   assert(QUAD_HI(cutrhs) != NULL);
-   assert(cutinds != NULL);
-   assert(nnz != NULL);
-   assert(0.0 < QUAD_ROUND(f0) && QUAD_ROUND(f0) < 1.0);
-
-   SCIPquadprecSumQD(onedivoneminusf0, -f0, 1.0);
-   SCIPquadprecDivDQ(onedivoneminusf0, 1.0, onedivoneminusf0);
-
-   rows = SCIPgetLPRows(scip);
-   for( i = 0; i < nrowinds; i++ )
-   {
-      SCIP_ROW* row;
-      SCIP_Real pr;
-      SCIP_Real QUAD(ar);
-      SCIP_Real downar;
-      SCIP_Real QUAD(cutar);
-      SCIP_Real QUAD(fr);
-      SCIP_Real mul;
-      int r;
-
-      r = rowinds[i];
-      assert(0 <= r && r < SCIPgetNLPRows(scip));
-      assert(slacksign[i] == -1 || slacksign[i] == +1);
-      assert(!SCIPisZero(scip, weights[i]));
-
-      row = rows[r];
-      assert(row != NULL);
-      assert(row->len == 0 || row->cols != NULL);
-      assert(row->len == 0 || row->cols_index != NULL);
-      assert(row->len == 0 || row->vals != NULL);
-
-      /* get the slack's coefficient a'_r in the aggregated row */
-      SCIPquadprecProdDD(ar, slacksign[i] * scale, weights[i]);
-
-      /* calculate slack variable's coefficient a^_r in the cut */
-      if( row->integral )
-      {
-         /* slack variable is always integral: */
-         downar = EPSFLOOR(QUAD_ROUND(ar), QUAD_EPSILON);
-         SCIPquadprecSumQD(fr, ar, -downar);
-
-         if( SCIPisLE(scip, QUAD_ROUND(fr), QUAD_ROUND(f0)) )
-            QUAD_ASSIGN(cutar, downar);
-         else
-         {
-            SCIPquadprecSumQQ(cutar, fr, -f0);
-            SCIPquadprecProdQQ(cutar, cutar, onedivoneminusf0);
-            SCIPquadprecProdQD(cutar, cutar, k);
-            pr = SCIPceil(scip, QUAD_ROUND(cutar));
-            assert(pr >= 0); /* should be >= 1, but due to rounding bias can be 0 if fr almost equal to f0 */
-            assert(pr <= k);
-            SCIPquadprecDivDD(cutar, pr, k + 1.0);
-            SCIPquadprecSumQD(cutar, cutar, downar);
-         }
-      }
-      else
-      {
-         /* slack variable is continuous: */
-         assert(QUAD_ROUND(ar) >= 0.0);
-         continue; /* slack can be ignored, because its coefficient is reduced to 0.0 */
-      }
-
->>>>>>> 92701fb2
       /* if the coefficient was reduced to zero, ignore the slack variable */
       if( EPSZ(QUAD_ROUND(cutar), QUAD_EPSILON) )
          continue;
@@ -13539,10 +7237,7 @@
 SCIP_RETCODE SCIPcalcStrongCG(
    SCIP*                 scip,               /**< SCIP data structure */
    SCIP_SOL*             sol,                /**< the solution that should be separated, or NULL for LP solution */
-<<<<<<< HEAD
-=======
    SCIP_Bool             postprocess,        /**< apply a post-processing step to the resulting cut? */
->>>>>>> 92701fb2
    SCIP_Real             boundswitch,        /**< fraction of domain up to which lower bound is used in transformation */
    SCIP_Bool             usevbds,            /**< should variable bounds be used in bound transformation? */
    SCIP_Bool             allowlocal,         /**< should local information allowed to be used, resulting in a local cut? */
@@ -13576,10 +7271,6 @@
    assert(scip != NULL);
    assert(aggrrow != NULL);
    assert(SCIPisPositive(scip, scale));
-<<<<<<< HEAD
-   assert(cutefficacy != NULL);
-=======
->>>>>>> 92701fb2
    assert(cutcoefs != NULL);
    assert(cutrhs != NULL);
    assert(cutinds != NULL);
@@ -13724,33 +7415,6 @@
    /* remove all nearly-zero coefficients from strong CG row and relax the right hand side correspondingly in order to
     * prevent numerical rounding errors
     */
-<<<<<<< HEAD
-   cleanupCutQuad(scip, *cutislocal, cutinds, tmpcoefs, cutnnz, QUAD(&rhs));
-   SCIPdebug(printCutQuad(scip, sol, cutcoefs, QUAD(rhs), cutinds, *cutnnz, FALSE, FALSE));
-
-   *success = TRUE;
-   *cutrhs = QUAD_ROUND(rhs);
-
-   /* store cut in given array in sparse representation and clean buffer array */
-   for( i = 0; i < *cutnnz; ++i )
-   {
-      SCIP_Real QUAD(coef);
-      int j = cutinds[i];
-
-      QUAD_ARRAY_LOAD(coef, tmpcoefs, j);
-      assert(QUAD_HI(coef) != 0.0);
-
-      cutcoefs[i] = QUAD_ROUND(coef);
-      QUAD_ASSIGN(coef, 0.0);
-      QUAD_ARRAY_STORE(tmpcoefs, j, coef);
-   }
-
-   if( cutefficacy != NULL )
-      *cutefficacy = calcEfficacy(scip, sol, cutcoefs, *cutrhs, cutinds, *cutnnz);
-
-   if( cutrank != NULL )
-      *cutrank = aggrrow->rank + 1;
-=======
    if( postprocess )
    {
       postprocessCutQuad(scip, *cutislocal, cutinds, tmpcoefs, cutnnz, QUAD(&rhs), success);
@@ -13785,7 +7449,6 @@
       if( cutrank != NULL )
          *cutrank = aggrrow->rank + 1;
    }
->>>>>>> 92701fb2
 
   TERMINATE:
 
