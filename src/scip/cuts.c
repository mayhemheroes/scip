--- conflicted
+++ resolved
@@ -2222,28 +2222,18 @@
    if( uselhs )
    {
       SCIPintervalSetRoundingModeDownwards();
-<<<<<<< HEAD
       if (row->lppos >= 0)
          aggrrow->slacksign[i] = -1;
-      sideval = row->lhs - row->constant;
-=======
-      aggrrow->slacksign[i] = -1;
       sideval = userow->lhs - userow->constant;
->>>>>>> 627bdac7
       if( row->integral )
          sideval = ceil(sideval); /* row is integral: round left hand side up */
    }
    else
    {
       SCIPintervalSetRoundingModeUpwards();
-<<<<<<< HEAD
       if (row->lppos >= 0)
          aggrrow->slacksign[i] = +1;
-      sideval = row->rhs - row->constant;
-=======
-      aggrrow->slacksign[i] = +1;
       sideval = userow->rhs - userow->constant;
->>>>>>> 627bdac7
       if( row->integral )
          sideval = floor(sideval); /* row is integral: round right hand side up */
    }
