--- conflicted
+++ resolved
@@ -346,17 +346,11 @@
 
          val += downroundedval;
          SCIPintervalSetRoundingModeUpwards();
-<<<<<<< HEAD
-         *rhschange += (SCIPintervalGetSup(valinterval) - SCIPintervalGetInf(valinterval)) * (-SCIPvarGetLbGlobal(var));
-         SCIPintervalSetRoundingModeDownwards();
-         SCIPdebugMessage("Using lb %.17g corrected by %.17g. Change to rhs: %.17g \n", SCIPvarGetLbGlobal(var), -SCIPintervalGetSup(valinterval) + SCIPintervalGetInf(valinterval), *rhschange);
-=======
          if( scale >= 0 )
             uproundedval = (rowexact->valsinterval[i].sup * scale);
          else
             uproundedval = (rowexact->valsinterval[i].inf * scale);
          *rhschange += (uproundedval - downroundedval) * (-SCIPvarGetLbGlobal(var));
->>>>>>> e86bad94
       }
       else if( SCIPvarGetUbGlobal(var) < SCIPinfinity(scip) )
       {
@@ -368,11 +362,6 @@
             downroundedval = (rowexact->valsinterval[i].sup * scale);
 
          SCIPintervalSetRoundingModeUpwards();
-<<<<<<< HEAD
-         *rhschange += (SCIPintervalGetSup(valinterval) - SCIPintervalGetInf(valinterval)) * (SCIPvarGetUbGlobal(var));
-         SCIPintervalSetRoundingModeDownwards();
-         SCIPdebugMessage("Using ub %.17g corrected by %.17g. Change to rhs: %.17g \n", SCIPvarGetUbGlobal(var), SCIPintervalGetSup(valinterval) - SCIPintervalGetInf(valinterval), *rhschange);
-=======
          if( scale >= 0 )
             uproundedval = (rowexact->valsinterval[i].sup * scale);
          else
@@ -380,7 +369,6 @@
 
          val += uproundedval;
          *rhschange += (uproundedval - downroundedval) * (SCIPvarGetUbGlobal(var));
->>>>>>> e86bad94
       }
       else
       {
