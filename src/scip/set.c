/* * * * * * * * * * * * * * * * * * * * * * * * * * * * * * * * * * * * * * */
/*                                                                           */
/*                  This file is part of the program and library             */
/*         SCIP --- Solving Constraint Integer Programs                      */
/*                                                                           */
/*    Copyright (C) 2002-2017 Konrad-Zuse-Zentrum                            */
/*                            fuer Informationstechnik Berlin                */
/*                                                                           */
/*  SCIP is distributed under the terms of the ZIB Academic License.         */
/*                                                                           */
/*  You should have received a copy of the ZIB Academic License              */
/*  along with SCIP; see the file COPYING. If not email to scip@zib.de.      */
/*                                                                           */
/* * * * * * * * * * * * * * * * * * * * * * * * * * * * * * * * * * * * * * */

/**@file   set.c
 * @brief  methods for global SCIP settings
 * @author Tobias Achterberg
 * @author Timo Berthold
 *
 * @todo Functions like SCIPsetFeastol() are misleading (it seems that the feasibility tolerance can be set).
 *       Rename all functions starting with SCIPsetXXX, e.g., SCIPsetGetFeastol() and SCIPsetSetFeastol().
 */

/*---+----1----+----2----+----3----+----4----+----5----+----6----+----7----+----8----+----9----+----0----+----1----+----2*/

#include <assert.h>
#include <string.h>
#include <math.h>

#include "scip/def.h"
#include "scip/set.h"
#include "scip/stat.h"
#include "scip/clock.h"
#include "scip/event.h"
#include "scip/lp.h"
#include "scip/paramset.h"
#include "scip/scip.h"
#include "scip/branch.h"
#include "scip/conflict.h"
#include "scip/cons.h"
#include "scip/disp.h"
#include "scip/dialog.h"
#include "scip/heur.h"
#include "scip/concsolver.h"
#include "scip/compr.h"
#include "scip/nodesel.h"
#include "scip/presol.h"
#include "scip/pricer.h"
#include "scip/reader.h"
#include "scip/relax.h"
#include "scip/sepa.h"
#include "scip/prop.h"
#include "nlpi/nlpi.h"
#include "scip/struct_scip.h" /* for SCIPsetPrintDebugMessage() */

/*
 * Default settings
 */


/* Branching */

#define SCIP_DEFAULT_BRANCH_SCOREFUNC       'p' /**< branching score function ('s'um, 'p'roduct) */
#define SCIP_DEFAULT_BRANCH_SCOREFAC      0.167 /**< branching score factor to weigh downward and upward gain prediction
                                                 *   in sum score function */
#define SCIP_DEFAULT_BRANCH_PREFERBINARY  FALSE /**< should branching on binary variables be preferred? */
#define SCIP_DEFAULT_BRANCH_CLAMP           0.2 /**< minimal fractional distance of branching point to a continuous variable'
                                                 *   bounds; a value of 0.5 leads to branching always in the middle of a bounded domain */
#define SCIP_DEFAULT_BRANCH_LPGAINNORMALIZE 's' /**< strategy for normalizing LP gain when updating pseudo costs of continuous variables */
#define SCIP_DEFAULT_BRANCH_DELAYPSCOST    TRUE /**< should updating pseudo costs of continuous variables be delayed to after separation */
#define SCIP_DEFAULT_BRANCH_DIVINGPSCOST   TRUE /**< should pseudo costs be updated also in diving and probing mode? */
#define SCIP_DEFAULT_BRANCH_FORCEALL      FALSE /**< should all strong branching children be regarded even if
                                                 *   one is detected to be infeasible? (only with propagation) */
#define SCIP_DEFAULT_BRANCH_FIRSTSBCHILD    'a' /**< child node to be regarded first during strong branching (only with propagation): 'u'p child, 'd'own child, 'h'istory-based, or 'a'utomatic */
#define SCIP_DEFAULT_BRANCH_CHECKSBSOL     TRUE /**< should LP solutions during strong branching with propagation be checked for feasibility? */
#define SCIP_DEFAULT_BRANCH_ROUNDSBSOL     TRUE /**< should LP solutions during strong branching with propagation be rounded? (only when checksbsol=TRUE) */
#define SCIP_DEFAULT_BRANCH_SUMADJUSTSCORE FALSE /**< score adjustment near zero by adding epsilon (TRUE) or using maximum (FALSE) */

/* Tree Compression */

#define SCIP_DEFAULT_COMPR_ENABLE         FALSE /**< should automatic tree compression in reoptimization after presolving be enabled? */


/* Conflict Analysis (general) */

#define SCIP_DEFAULT_CONF_ENABLE           TRUE /**< conflict analysis be enabled? */
#define SCIP_DEFAULT_CONF_MAXVARSFAC       0.10 /**< maximal fraction of variables involved in a conflict constraint */
#define SCIP_DEFAULT_CONF_MINMAXVARS         30 /**< minimal absolute maximum of variables involved in a conflict constraint */
#define SCIP_DEFAULT_CONF_MAXLPLOOPS          2 /**< maximal number of LP resolving loops during conflict analysis
                                                 *   (-1: no limit) */
#define SCIP_DEFAULT_CONF_LPITERATIONS       10 /**< maximal number of LP iterations in each LP resolving loop
                                                 *   (-1: no limit) */
#define SCIP_DEFAULT_CONF_USEPROP          TRUE /**< should propagation conflict analysis be used? */
#define SCIP_DEFAULT_CONF_USEINFLP          'b' /**< should infeasible LP conflict analysis be used?
                                                 *   ('o'ff, 'c'onflict graph, 'd'ual ray, 'b'oth conflict graph and dual ray)
                                                 */
#define SCIP_DEFAULT_CONF_USEBOUNDLP        'o' /**< should bound exceeding LP conflict analysis be used?
                                                 *   ('o'ff, 'c'onflict graph, 'd'ual ray, 'b'oth conflict graph and dual ray)
                                                 */
#define SCIP_DEFAULT_CONF_USESB           FALSE /**< should infeasible/bound exceeding strong branching conflict analysis
                                                 *   be used? */
#define SCIP_DEFAULT_CONF_USEPSEUDO        TRUE /**< should pseudo solution conflict analysis be used? */
#define SCIP_DEFAULT_CONF_SEPARATE         TRUE /**< should the conflict constraints be separated? */
#define SCIP_DEFAULT_CONF_DYNAMIC          TRUE /**< should the conflict constraints be subject to aging? */


/* Conflict Analysis (conflict graph) */

#define SCIP_DEFAULT_CONF_MAXSTORESIZE    10000 /**< maximal size of the conflict pool */
#define SCIP_DEFAULT_CONF_RECONVLEVELS       -1 /**< number of depth levels up to which UIP reconvergence constraints are
                                                 *   generated (-1: generate reconvergence constraints in all depth levels) */
#define SCIP_DEFAULT_CONF_CLEANBNDDEPEND   TRUE /**< should conflicts based on an old cutoff bound removed? */
#define SCIP_DEFAULT_CONF_FUIPLEVELS         -1 /**< number of depth levels up to which first UIP's are used in conflict
                                                 *   analysis (-1: use All-FirstUIP rule) */
#define SCIP_DEFAULT_CONF_INTERCONSS         -1 /**< maximal number of intermediate conflict constraints generated in
                                                 *   conflict graph (-1: use every intermediate constraint) */
#define SCIP_DEFAULT_CONF_MAXCONSS           10 /**< maximal number of conflict constraints accepted at an infeasible node
                                                 *   (-1: use all generated conflict constraints) */
#define SCIP_DEFAULT_CONF_PREFERBINARY    FALSE /**< should binary conflicts be preferred? */
#define SCIP_DEFAULT_CONF_ALLOWLOCAL       TRUE /**< should conflict constraints be generated that are only valid locally? */
#define SCIP_DEFAULT_CONF_SETTLELOCAL     FALSE /**< should conflict constraints be attached only to the local subtree
                                                 *   where they can be useful? */
#define SCIP_DEFAULT_CONF_REPROPAGATE      TRUE /**< should earlier nodes be repropagated in order to replace branching
                                                 *   decisions by deductions? */
#define SCIP_DEFAULT_CONF_KEEPREPROP       TRUE /**< should constraints be kept for repropagation even if they are too long? */
#define SCIP_DEFAULT_CONF_REMOVEABLE       TRUE /**< should the conflict's relaxations be subject to LP aging and cleanup? */
#define SCIP_DEFAULT_CONF_DEPTHSCOREFAC     1.0 /**< score factor for depth level in bound relaxation heuristic of LP analysis */
#define SCIP_DEFAULT_CONF_PROOFSCOREFAC     1.0 /**< score factor for impact on acticity in bound relaxation heuristic of LP analysis */
#define SCIP_DEFAULT_CONF_UPLOCKSCOREFAC    0.0 /**< score factor for up locks in bound relaxation heuristic of LP analysis */
#define SCIP_DEFAULT_CONF_DOWNLOCKSCOREFAC  0.0 /**< score factor for down locks in bound relaxation heuristic of LP analysis */
#define SCIP_DEFAULT_CONF_SCOREFAC         0.98 /**< factor to decrease importance of variables' earlier conflict scores */
#define SCIP_DEFAULT_CONF_RESTARTNUM          0 /**< number of successful conflict analysis calls that trigger a restart
                                                 *   (0: disable conflict restarts) */
#define SCIP_DEFAULT_CONF_RESTARTFAC        1.5 /**< factor to increase restartnum with after each restart */
#define SCIP_DEFAULT_CONF_IGNORERELAXEDBD FALSE /**< should relaxed bounds be ignored? */
#define SCIP_DEFAULT_CONF_MAXVARSDETECTIMPLIEDBOUNDS 250 /**< maximal number of variables to try to detect global bound implications and shorten the whole conflict set (0: disabled) */
#define SCIP_DEFAULT_CONF_FULLSHORTENCONFLICT TRUE /**< try to shorten the whole conflict set or terminate early (depending on the 'maxvarsdetectimpliedbounds' parameter) */
#define SCIP_DEFAULT_CONF_CONFLITWEIGHT     0.0 /**< the weight the VSIDS score is weight by updating the VSIDS for a variable if it is part of a conflict */
#define SCIP_DEFAULT_CONF_CONFLITGRAPHWEIGHT 1.0/**< the weight the VSIDS score is weight by updating the VSIDS for a variable if it is part of a conflict graph */
#define SCIP_DEFAULT_CONF_WEIGHTSIZE      0.001 /**< weight of the size of a conflict used in score calculation */
#define SCIP_DEFAULT_CONF_WEIGHTREPROPDEPTH 0.1 /**< weight of the repropagation depth of a conflict used in score calculation */
#define SCIP_DEFAULT_CONF_WEIGHTVALIDDEPTH  1.0 /**< weight of the valid depth of a conflict used in score calculation */
#define SCIP_DEFAULT_CONF_MINIMPROVE       0.05 /**< minimal improvement of primal bound to remove conflicts based on a previous incumbent */


/* Conflict Analysis (dual ray) */

#define SCIP_DEFAULT_CONF_APPLYMIR        FALSE /**< apply MIR function to dual rays */
#define SCIP_DEFAULT_CONF_PREFERMIR        TRUE /**< prefer a ray after applying the MIR function if the proof is still
                                                  *   valid, use both rays otherwise */

/* Constraints */

#define SCIP_DEFAULT_CONS_AGELIMIT            0 /**< maximum age an unnecessary constraint can reach before it is deleted
                                                 *   (0: dynamic adjustment, -1: constraints are never deleted) */
#define SCIP_DEFAULT_CONS_OBSOLETEAGE        -1 /**< age of a constraint after which it is marked obsolete
                                                 *   (0: dynamic adjustment, -1: constraints are never marked obsolete) */
#define SCIP_DEFAULT_CONS_DISABLEENFOPS   FALSE /**< should enforcement of pseudo solution be disabled? */


/* Display */

#define SCIP_DEFAULT_DISP_VERBLEVEL SCIP_VERBLEVEL_HIGH /**< verbosity level of output */
#define SCIP_DEFAULT_DISP_WIDTH             139 /**< maximal number of characters in a node information line */
#define SCIP_DEFAULT_DISP_FREQ              100 /**< frequency for displaying node information lines */
#define SCIP_DEFAULT_DISP_HEADERFREQ         15 /**< frequency for displaying header lines (every n'th node info line) */
#define SCIP_DEFAULT_DISP_LPINFO          FALSE /**< should the LP solver display status messages? */
#define SCIP_DEFAULT_DISP_ALLVIOLS        FALSE /**< display all violations of the best solution after the solving process finished? */

/* History */

#define SCIP_DEFAULT_HISTORY_VALUEBASED   FALSE /**< should statistics be collected for variable domain value pairs */
#define SCIP_DEFAULT_HISTORY_ALLOWMERGE   FALSE /**< should variable histories be merged from sub-SCIPs whenever possible? */
#define SCIP_DEFAULT_HISTORY_ALLOWTRANSFER FALSE /**< should variable histories be transferred to initialize SCIP copies? */

/* Limits */

#define SCIP_DEFAULT_LIMIT_TIME           1e+20 /**< maximal time in seconds to run */
#define SCIP_DEFAULT_LIMIT_MEMORY SCIP_MEM_NOLIMIT/**< maximal memory usage in MB */
#define SCIP_DEFAULT_LIMIT_GAP              0.0 /**< solving stops, if the gap is below the given value */
#define SCIP_DEFAULT_LIMIT_ABSGAP           0.0 /**< solving stops, if the absolute difference between primal and dual
                                                 *   bound reaches this value */
#define SCIP_DEFAULT_LIMIT_NODES           -1LL /**< maximal number of nodes to process (-1: no limit) */
#define SCIP_DEFAULT_LIMIT_STALLNODES      -1LL /**< solving stops, if the given number of nodes was processed since the
                                                 *   last improvement of the primal solution value (-1: no limit) */
#define SCIP_DEFAULT_LIMIT_SOLUTIONS         -1 /**< solving stops, if given number of sols were found (-1: no limit) */
#define SCIP_DEFAULT_LIMIT_BESTSOL           -1 /**< solving stops, if given number of solution improvements were found
                                                 *   (-1: no limit) */
#define SCIP_DEFAULT_LIMIT_MAXSOL           100 /**< maximal number of solutions to store in the solution storage */
#define SCIP_DEFAULT_LIMIT_MAXORIGSOL        10 /**< maximal number of solutions candidates to store in the solution storage of the original problem */
#define SCIP_DEFAULT_LIMIT_RESTARTS          -1 /**< solving stops, if the given number of restarts was triggered (-1: no limit) */
#define SCIP_DEFAULT_LIMIT_AUTORESTARTNODES  -1 /**< if solve exceeds this number of nodes, an automatic restart is triggered (-1: no automatic restart)*/


/* LP */

#define SCIP_DEFAULT_LP_SOLVEFREQ             1 /**< frequency for solving LP at the nodes; -1: never; 0: only root LP */
#define SCIP_DEFAULT_LP_ITERLIM            -1LL /**< iteration limit for each single LP solve; -1: no limit */
#define SCIP_DEFAULT_LP_ROOTITERLIM        -1LL /**< iteration limit for initial root LP solve; -1: no limit */
#define SCIP_DEFAULT_LP_SOLVEDEPTH           -1 /**< maximal depth for solving LPs (-1: no depth limit) */
#define SCIP_DEFAULT_LP_INITALGORITHM       's' /**< LP algorithm for solving initial LP relaxations ('s'implex, 'b'arrier,
                                                 *   barrier with 'c'rossover) */
#define SCIP_DEFAULT_LP_RESOLVEALGORITHM    's' /**< LP algorithm for resolving LP relaxations if a starting basis exists
                                                 *   ('s'implex, 'b'arrier, barrier with 'c'rossover) */
#define SCIP_DEFAULT_LP_PRICING             'l' /**< LP pricing strategy ('l'pi default, 'a'uto, 'f'ull pricing, 'p'artial,
                                                 *   's'teepest edge pricing, 'q'uickstart steepest edge pricing,
                                                 *   'd'evex pricing) */
#define SCIP_DEFAULT_LP_CLEARINITIALPROBINGLP TRUE/**< should lp state be cleared at the end of probing mode when lp
                                                   *   was initially unsolved, e.g., when called right after presolving? */
#define SCIP_DEFAULT_LP_RESOLVERESTORE    FALSE /**< should the LP be resolved to restore the state at start of diving (if FALSE we buffer the solution values)? */
#define SCIP_DEFAULT_LP_FREESOLVALBUFFERS FALSE /**< should the buffers for storing LP solution values during diving be freed at end of diving? */
#define SCIP_DEFAULT_LP_COLAGELIMIT          10 /**< maximum age a dynamic column can reach before it is deleted from SCIP_LP
                                                 *   (-1: don't delete columns due to aging) */
#define SCIP_DEFAULT_LP_ROWAGELIMIT          10 /**< maximum age a dynamic row can reach before it is deleted from SCIP_LP
                                                 *   (-1: don't delete rows due to aging) */
#define SCIP_DEFAULT_LP_CLEANUPCOLS       FALSE /**< should new non-basic columns be removed after LP solving? */
#define SCIP_DEFAULT_LP_CLEANUPCOLSROOT   FALSE /**< should new non-basic columns be removed after root LP solving? */
#define SCIP_DEFAULT_LP_CLEANUPROWS        TRUE /**< should new basic rows be removed after LP solving? */
#define SCIP_DEFAULT_LP_CLEANUPROWSROOT    TRUE /**< should new basic rows be removed after root LP solving? */
#define SCIP_DEFAULT_LP_CHECKSTABILITY     TRUE /**< should LP solver's return status be checked for stability? */
#define SCIP_DEFAULT_LP_CONDITIONLIMIT     -1.0 /**< maximum condition number of LP basis counted as stable (-1.0: no limit) */
#define SCIP_DEFAULT_LP_CHECKPRIMFEAS      TRUE /**< should LP solutions be checked for primal feasibility to resolve LP at numerical troubles? */
#define SCIP_DEFAULT_LP_CHECKDUALFEAS      TRUE /**< should LP solutions be checked for dual feasibility to resolve LP at numerical troubles? */
#define SCIP_DEFAULT_LP_FASTMIP               1 /**< should FASTMIP setting of LP solver be used? */
#define SCIP_DEFAULT_LP_SCALING               1 /**< LP scaling (0: none, 1: normal, 2: aggressive) */
#define SCIP_DEFAULT_LP_PRESOLVING         TRUE /**< should presolving of LP solver be used? */
#define SCIP_DEFAULT_LP_LEXDUALALGO       FALSE /**< should the dual lexicographic algorithm be used? */
#define SCIP_DEFAULT_LP_LEXDUALROOTONLY    TRUE /**< should the lexicographic dual algorithm be applied only at the root node */
#define SCIP_DEFAULT_LP_LEXDUALMAXROUNDS      2 /**< maximum number of rounds in the dual lexicographic algorithm */
#define SCIP_DEFAULT_LP_LEXDUALBASIC      FALSE /**< choose fractional basic variables in lexicographic dual algorithm */
#define SCIP_DEFAULT_LP_LEXDUALSTALLING    TRUE /**< turn on the lex dual algorithm only when stalling? */
#define SCIP_DEFAULT_LP_DISABLECUTOFF         2 /**< disable the cutoff bound in the LP solver? (0: enabled, 1: disabled, 2: auto) */
#define SCIP_DEFAULT_LP_ROWREPSWITCH        1.2 /**< simplex algorithm shall use row representation of the basis
                                                 *   if number of rows divided by number of columns exceeds this value */
#define SCIP_DEFAULT_LP_THREADS               0 /**< number of threads used for solving the LP (0: automatic) */
#define SCIP_DEFAULT_LP_RESOLVEITERFAC     -1.0 /**< factor of average LP iterations that is used as LP iteration limit
                                                 *   for LP resolve (-1.0: unlimited) */
#define SCIP_DEFAULT_LP_RESOLVEITERMIN     1000 /**< minimum number of iterations that are allowed for LP resolve */
#define SCIP_DEFAULT_LP_SOLUTIONPOLISHING     0 /**< LP solution polishing method (0: disabled, 1: only root, 2: always) */

/* NLP */

#define SCIP_DEFAULT_NLP_SOLVER              "" /**< name of NLP solver to use, or "" if solver should be chosen by priority */
#define SCIP_DEFAULT_NLP_DISABLE          FALSE /**< should the NLP be always disabled? */


/* Memory */

#define SCIP_DEFAULT_MEM_SAVEFAC            0.8 /**< fraction of maximal mem usage when switching to memory saving mode */
#define SCIP_DEFAULT_MEM_TREEGROWFAC        2.0 /**< memory growing factor for tree array */
#define SCIP_DEFAULT_MEM_PATHGROWFAC        2.0 /**< memory growing factor for path array */
#define SCIP_DEFAULT_MEM_TREEGROWINIT     65536 /**< initial size of tree array */
#define SCIP_DEFAULT_MEM_PATHGROWINIT       256 /**< initial size of path array */


/* Miscellaneous */

#define SCIP_DEFAULT_MISC_CATCHCTRLC       TRUE /**< should the CTRL-C interrupt be caught by SCIP? */
#define SCIP_DEFAULT_MISC_USEVARTABLE      TRUE /**< should a hashtable be used to map from variable names to variables? */
#define SCIP_DEFAULT_MISC_USECONSTABLE     TRUE /**< should a hashtable be used to map from constraint names to constraints? */
#define SCIP_DEFAULT_MISC_USESMALLTABLES  FALSE /**< should smaller hashtables be used? yields better performance for small problems with about 100 variables */
#define SCIP_DEFAULT_MISC_EXACTSOLVE      FALSE /**< should the problem be solved exactly (with proven dual bounds)? */
#define SCIP_DEFAULT_MISC_RESETSTAT        TRUE /**< should the statistics be reset if the transformed problem is
                                                 *   freed otherwise the statistics get reset after original problem is
                                                 *   freed (in case of Benders decomposition this parameter should be set
                                                 *   to FALSE and therefore can be used to collect statistics over all
                                                 *   runs) */
#define SCIP_DEFAULT_MISC_IMPROVINGSOLS   FALSE /**< should only solutions be checked which improve the primal bound */
#define SCIP_DEFAULT_MISC_PRINTREASON      TRUE /**< should the reason be printed if a given start solution is infeasible? */
#define SCIP_DEFAULT_MISC_ESTIMEXTERNMEM   TRUE /**< should the usage of external memory be estimated? */
#define SCIP_DEFAULT_MISC_TRANSORIGSOLS    TRUE /**< should SCIP try to transfer original solutions to the transformed space (after presolving)? */
#define SCIP_DEFAULT_MISC_TRANSSOLSORIG    TRUE /**< should SCIP try to transfer transformed solutions to the original space (after solving)? */
#define SCIP_DEFAULT_MISC_CALCINTEGRAL     TRUE /**< should SCIP calculate the primal dual integral? */
#define SCIP_DEFAULT_MISC_FINITESOLSTORE  FALSE /**< should SCIP try to remove infinite fixings from solutions copied to the solution store? */
#define SCIP_DEFAULT_MISC_OUTPUTORIGSOL    TRUE /**< should the best solution be transformed to the orignal space and be output in command line run? */
#define SCIP_DEFAULT_MISC_ALLOWDUALREDS    TRUE /**< should dual reductions in propagation methods and presolver be allowed? */
#define SCIP_DEFAULT_MISC_ALLOWOBJPROP     TRUE /**< should propagation to the current objective be allowed in propagation methods? */
#define SCIP_DEFAULT_MISC_REFERENCEVALUE   1e99 /**< objective value for reference purposes */
#define SCIP_DEFAULT_MISC_DEBUGSOLUTION     "-" /**< path to a debug solution */

/* Randomization */
#define SCIP_DEFAULT_RANDOM_RANDSEEDSHIFT     0 /**< global shift of all random seeds in the plugins, this will have no impact on the permutation and LP seeds */
#define SCIP_DEFAULT_RANDOM_PERMUTATIONSEED   0 /**< seed value for permuting the problem after reading/transformation (0: no permutation) */
#define SCIP_DEFAULT_RANDOM_LPSEED            0 /**< random seed for LP solver, e.g. for perturbations in the simplex (0: LP default) */
#define SCIP_DEFAULT_RANDOM_PERMUTECONSS   TRUE /**< should order of constraints be permuted (depends on permutationseed)? */
#define SCIP_DEFAULT_RANDOM_PERMUTEVARS   FALSE /**< should order of variables be permuted (depends on permutationseed)? */


/* Node Selection */

#define SCIP_DEFAULT_NODESEL_CHILDSEL       'h' /**< child selection rule ('d'own, 'u'p, 'p'seudo costs, 'i'nference, 'l'p value,
                                                 *   'r'oot LP value difference, 'h'brid inference/root LP value difference) */


/* Presolving */

#define SCIP_DEFAULT_PRESOL_ABORTFAC      8e-04 /**< abort presolve, if at most this fraction of the problem was changed
                                                 *   in last presolve round */
#define SCIP_DEFAULT_PRESOL_MAXROUNDS        -1 /**< maximal number of presolving rounds (-1: unlimited, 0: off) */
#define SCIP_DEFAULT_PRESOL_MAXRESTARTS      -1 /**< maximal number of restarts (-1: unlimited) */
#define SCIP_DEFAULT_PRESOL_RESTARTFAC    0.025 /**< fraction of integer variables that were fixed in the root node
                                                 *   triggering a restart with preprocessing after root node evaluation */
#define SCIP_DEFAULT_PRESOL_IMMRESTARTFAC  0.10 /**< fraction of integer variables that were fixed in the root node triggering an
                                                 *   immediate restart with preprocessing */
#define SCIP_DEFAULT_PRESOL_SUBRESTARTFAC  1.00 /**< fraction of integer variables that were globally fixed during the
                                                 *   solving process triggering a restart with preprocessing */
#define SCIP_DEFAULT_PRESOL_RESTARTMINRED  0.10 /**< minimal fraction of integer variables removed after restart to allow
                                                 *   for an additional restart */
#define SCIP_DEFAULT_PRESOL_DONOTMULTAGGR FALSE /**< should multi-aggregation of variables be forbidden? */
#define SCIP_DEFAULT_PRESOL_DONOTAGGR     FALSE /**< should aggregation of variables be forbidden? */


/* Pricing */

#define SCIP_DEFAULT_PRICE_ABORTFAC         2.0 /**< pricing is aborted, if fac * price_maxvars pricing candidates were
                                                 *   found */
#define SCIP_DEFAULT_PRICE_MAXVARS          100 /**< maximal number of variables priced in per pricing round */
#define SCIP_DEFAULT_PRICE_MAXVARSROOT     2000 /**< maximal number of priced variables at the root node */
#define SCIP_DEFAULT_PRICE_DELVARS        FALSE /**< should variables created at the current node be deleted when the node is solved
                                                 *   in case they are not present in the LP anymore? */
#define SCIP_DEFAULT_PRICE_DELVARSROOT    FALSE /**< should variables created at the root node be deleted when the root is solved
                                                 *   in case they are not present in the LP anymore? */

/* Reoptimization */

#define SCIP_DEFAULT_REOPT_OBJSIMSOL       -1.0 /**< re-use stored solutions only if the similarity of the new and the old objective
                                                     function is greater or equal than this value */
#define SCIP_DEFAULT_REOPT_OBJSIMROOTLP     0.8 /**< similarity of two sequential objective function to disable solving the root LP. */
#define SCIP_DEFAULT_REOPT_OBJSIMDELAY     -1.0 /**< start reoptimizing the search if the new objective function has similarity of
                                                 *   at least SCIP_DEFAULT_REOPT_DELAY w.r.t. the previous objective function. */
#define SCIP_DEFAULT_REOPT_VARORDERINTERDICTION 'd' /** use 'd'efault, 'r'andom or 'i'nference score for variable
                                                     *  ordering when performing interdiction branching during
                                                     *  reoptimization of nodes
                                                     */
#define SCIP_DEFAULT_REOPT_MAXSAVEDNODES  INT_MAX/**< maximum number of saved nodes */
#define SCIP_DEFAULT_REOPT_MAXDIFFOFNODES INT_MAX/**< maximum number of bound changes of two ancestor nodes
                                                  *  such that the path get not shrunk */
#define SCIP_DEFAULT_REOPT_FORCEHEURRESTART   3 /**< force a restart if the last n optimal solutions are found by
                                                 *   reoptsols heuristic
                                                 */
#define SCIP_DEFAULT_REOPT_SAVESOLS      INT_MAX/**< save n best solutions found so far. */
#define SCIP_DEFAULT_REOPT_SOLVELP            1 /**< strategy for solving the LP at nodes from reoptimization */
#define SCIP_DEFAULT_REOPT_SOLVELPDIFF        1 /**< difference of path length between two ancestor nodes to solve the LP */
#define SCIP_DEFAULT_REOPT_ENABLE         FALSE /**< enable reoptimization */
#define SCIP_DEFAULT_REOPT_SEPAGLBINFSUBTREES TRUE/**< save global constraints to separate infeasible subtrees */
#define SCIP_DEFAULT_REOPT_SEPABESTSOL    FALSE /**< separate the optimal solution, e.g., for solving constraint shortest
                                                 *   path problems
                                                 */
#define SCIP_DEFAULT_REOPT_STOREVARHISTOTY FALSE/**< use the variable history of the previous solve if the objective
                                                 *   function has changed only slightly
                                                 */
#define SCIP_DEFAULT_REOPT_USEPSCOST      FALSE /**< re-use pseudo costs of the objective function changed only slightly */
#define SCIP_DEFAULT_REOPT_COMMONTIMELIMIT FALSE/**< is the given time limit for all reoptimization round? */
#define SCIP_DEFAULT_REOPT_SHRINKINNER     TRUE /**< replace branched transit nodes by their child nodes, if the number
                                                 *   of bound changes is not to large
                                                 */
#define SCIP_DEFAULT_REOPT_STRONGBRANCHINIT TRUE/**< try to fix variables before reoptimizing by probing like strong
                                                 *   branching
                                                 */
#define SCIP_DEFAULT_REOPT_REDUCETOFRONTIER TRUE/**< delete stored nodes which were not reoptimized */
#define SCIP_DEFAULT_REOPT_SAVECONSPROP     FALSE/**< save constraint propagation */
#define SCIP_DEFAULT_REOPT_USESPLITCONS    TRUE /**< use constraints to reconstruct the subtree pruned be dual reduction
                                                 *   when reactivating the node
                                                 */
#define SCIP_DEFAULT_REOPT_USECUTS        FALSE /**< reoptimize cuts found at the root node */
#define SCIP_DEFAULT_REOPT_MAXCUTAGE          0 /**< maximal age of a cut to be use for reoptimization */

/* Propagating */

#define SCIP_DEFAULT_PROP_MAXROUNDS         100 /**< maximal number of propagation rounds per node (-1: unlimited) */
#define SCIP_DEFAULT_PROP_MAXROUNDSROOT    1000 /**< maximal number of propagation rounds in root node (-1: unlimited) */
#define SCIP_DEFAULT_PROP_ABORTONCUTOFF    TRUE /**< should propagation be aborted immediately? setting this to FALSE could
                                                 *   help conflict analysis to produce more conflict constraints */


/* Separation */

#define SCIP_DEFAULT_SEPA_MAXBOUNDDIST      1.0 /**< maximal relative distance from current node's dual bound to primal
                                                 *   bound compared to best node's dual bound for applying separation
                                                 *   (0.0: only on current best node, 1.0: on all nodes) */
#define SCIP_DEFAULT_SEPA_MINEFFICACY      0.05 /**< minimal efficacy for a cut to enter the LP */
#define SCIP_DEFAULT_SEPA_MINEFFICACYROOT  0.001 /**< minimal efficacy for a cut to enter the LP in the root node */
#define SCIP_DEFAULT_SEPA_MINORTHO         0.50 /**< minimal orthogonality for a cut to enter the LP */
#define SCIP_DEFAULT_SEPA_MINORTHOROOT     0.50 /**< minimal orthogonality for a cut to enter the LP in the root node */
#define SCIP_DEFAULT_SEPA_OBJPARALFAC    0.0001 /**< factor to scale objective parallelism of cut in score calculation */
#define SCIP_DEFAULT_SEPA_ORTHOFAC         1.00 /**< factor to scale orthogonality of cut in score calculation */
#define SCIP_DEFAULT_SEPA_ORTHOFUNC         'e' /**< function used for calc. scalar prod. in orthogonality test ('e'uclidean, 'd'iscrete) */
#define SCIP_DEFAULT_SEPA_EFFICACYNORM      'e' /**< row norm to use for efficacy calculation ('e'uclidean, 'm'aximum,
                                                 *   's'um, 'd'iscrete) */
#define SCIP_DEFAULT_SEPA_CUTSELRESTART     'a' /**< cut selection during restart ('a'ge, activity 'q'uotient) */
#define SCIP_DEFAULT_SEPA_CUTSELSUBSCIP     'a' /**< cut selection for sub SCIPs  ('a'ge, activity 'q'uotient) */
#define SCIP_DEFAULT_SEPA_MAXRUNS            -1 /**< maximal number of runs for which separation is enabled (-1: unlimited) */
#define SCIP_DEFAULT_SEPA_MAXROUNDS           5 /**< maximal number of separation rounds per node (-1: unlimited) */
#define SCIP_DEFAULT_SEPA_MAXROUNDSROOT      -1 /**< maximal number of separation rounds in the root node (-1: unlimited) */
#define SCIP_DEFAULT_SEPA_MAXROUNDSROOTSUBRUN 1 /**< maximal number of separation rounds in the root node of a subsequent run (-1: unlimited) */
#define SCIP_DEFAULT_SEPA_MAXADDROUNDS        1 /**< maximal additional number of separation rounds in subsequent
                                                 *   price-and-cut loops (-1: no additional restriction) */
#define SCIP_DEFAULT_SEPA_MAXSTALLROUNDS      5 /**< maximal number of consecutive separation rounds without objective
                                                 *   or integrality improvement (-1: no additional restriction) */
#define SCIP_DEFAULT_SEPA_MAXCUTS           100 /**< maximal number of cuts separated per separation round */
#define SCIP_DEFAULT_SEPA_MAXCUTSROOT      2000 /**< maximal separated cuts at the root node */
#define SCIP_DEFAULT_SEPA_CUTAGELIMIT       100 /**< maximum age a cut can reach before it is deleted from global cut pool
                                                 *   (-1: cuts are never deleted from the global cut pool) */
#define SCIP_DEFAULT_SEPA_POOLFREQ            0 /**< separation frequency for the global cut pool */
#define SCIP_DEFAULT_SEPA_FEASTOLFAC      -1.00 /**< factor on cut infeasibility to limit feasibility tolerance for relaxation solver (-1: off) */
#define SCIP_DEFAULT_SEPA_MINACTIVITYQUOT   0.8 /**< minimum cut activity quotient to convert cuts into constraints
                                                 *   during a restart (0.0: all cuts are converted) */

/* Parallel */
#define SCIP_DEFAULT_PARALLEL_MODE               1     /**< the mode for the parallel implementation. Either 0: opportunistic or
                                                        *   1: deterministic */
#define SCIP_DEFAULT_PARALLEL_MINNTHREADS        1     /**< the minimum number of threads used in parallel code */
#define SCIP_DEFAULT_PARALLEL_MAXNTHREADS        8     /**< the maximum number of threads used in parallel code */

/* Concurrent solvers */
#define SCIP_DEFAULT_CONCURRENT_CHANGESEEDS     TRUE /**< should the concurrent solvers use different random seeds? */
#define SCIP_DEFAULT_CONCURRENT_CHANGECHILDSEL  TRUE /**< should the concurrent solvers use different child selection rules? */
#define SCIP_DEFAULT_CONCURRENT_COMMVARBNDS     TRUE /**< should the concurrent solvers communicate variable bounds? */
#define SCIP_DEFAULT_CONCURRENT_PRESOLVEBEFORE  TRUE /**< should the problem be presolved before it is copied to the concurrent solvers? */
#define SCIP_DEFAULT_CONCURRENT_INITSEED     5131912 /**< the seed used to initialize the random seeds for the concurrent solvers */
#define SCIP_DEFAULT_CONCURRENT_FREQINIT        10.0 /**< initial frequency of synchronization with other threads
                                                      *   (fraction of time required for solving the root LP) */
#define SCIP_DEFAULT_CONCURRENT_FREQMAX         10.0 /**< maximal frequency of synchronization with other threads
                                                      *   (fraction of time required for solving the root LP) */
#define SCIP_DEFAULT_CONCURRENT_FREQFACTOR       1.5 /**< factor by which the frequency of synchronization is changed */
#define SCIP_DEFAULT_CONCURRENT_TARGETPROGRESS 0.001 /**< when adapting the synchronization frequency this value is the targeted
                                                       *   relative difference by which the absolute gap decreases per synchronization */
#define SCIP_DEFAULT_CONCURRENT_MAXNSOLS           3 /**< maximum number of solutions that will be shared in a single synchronization */
#define SCIP_DEFAULT_CONCURRENT_MAXNSYNCDELAY      7 /**< maximum number of synchronizations before reading is enforced regardless of delay */
#define SCIP_DEFAULT_CONCURRENT_MINSYNCDELAY    10.0 /**< minimum delay before synchronization data is read */
#define SCIP_DEFAULT_CONCURRENT_NBESTSOLS         10 /**< how many of the N best solutions should be considered for synchronization */
#define SCIP_DEFAULT_CONCURRENT_PARAMSETPREFIX    "" /**< path prefix for parameter setting files of concurrent solvers */


/* Timing */

#define SCIP_DEFAULT_TIME_CLOCKTYPE  SCIP_CLOCKTYPE_CPU  /**< default clock type for timing */
#define SCIP_DEFAULT_TIME_ENABLED          TRUE /**< is timing enabled? */
#define SCIP_DEFAULT_TIME_READING         FALSE /**< belongs reading time to solving time? */
#define SCIP_DEFAULT_TIME_RARECLOCKCHECK  FALSE /**< should clock checks of solving time be performed less frequently (might exceed time limit slightly) */
#define SCIP_DEFAULT_TIME_STATISTICTIMING  TRUE /**< should timing for statistic output be enabled? */


/* visualization output */

#define SCIP_DEFAULT_VISUAL_VBCFILENAME     "-" /**< name of the VBC tool output file, or "-" if no VBC tool output should be created */
#define SCIP_DEFAULT_VISUAL_BAKFILENAME     "-" /**< name of the BAK tool output file, or "-" if no BAK tool output should be created */
#define SCIP_DEFAULT_VISUAL_REALTIME       TRUE /**< should the real solving time be used instead of a time step counter in visualization? */
#define SCIP_DEFAULT_VISUAL_DISPSOLS      FALSE /**< should the node where solutions are found be visualized? */
#define SCIP_DEFAULT_VISUAL_OBJEXTERN      TRUE /**< should be output the external value of the objective? */


/* Reading */

#define SCIP_DEFAULT_READ_INITIALCONSS     TRUE /**< should model constraints be marked as initial? */
#define SCIP_DEFAULT_READ_DYNAMICCONSS     TRUE /**< should model constraints be subject to aging? */
#define SCIP_DEFAULT_READ_DYNAMICCOLS     FALSE /**< should columns be added and removed dynamically to the LP? */
#define SCIP_DEFAULT_READ_DYNAMICROWS     FALSE /**< should rows be added and removed dynamically to the LP? */
#define SCIP_DEFAULT_WRITE_GENNAMES_OFFSET    0 /**< when writing the problem with generic names, we start with index
                                                 *   0; using this parameter we can change the starting index to be
                                                 *   different */


/* Writing */

#define SCIP_DEFAULT_WRITE_ALLCONSS       FALSE /**< should all constraints be written (including the redundant constraints)? */
#define SCIP_DEFAULT_PRINTZEROS           FALSE /**< should variables set to zero be printed? */



/** calculate memory size for dynamically allocated arrays */
static
int calcGrowSize(
   int                   initsize,           /**< initial size of array */
   SCIP_Real             growfac,            /**< growing factor of array */
   int                   num                 /**< minimum number of entries to store */
   )
{
   int size;

   assert(initsize >= 0);
   assert(growfac >= 1.0);
   assert(num >= 0);

   if( growfac == 1.0 )
      size = MAX(initsize, num);
   else
   {
      int oldsize;

      /* calculate the size with this loop, such that the resulting numbers are always the same (-> block memory) */
      initsize = MAX(initsize, 4);
      size = initsize;
      oldsize = size - 1;

      /* second condition checks against overflow */
      while( size < num && size > oldsize )
      {
         oldsize = size;
         size = (int)(growfac * size + initsize);
      }

      /* if an overflow happened, set the correct value */
      if( size <= oldsize )
         size = num;
   }

   assert(size >= initsize);
   assert(size >= num);

   return size;
}


/** information method for a parameter change of feastol */
static
SCIP_DECL_PARAMCHGD(paramChgdFeastol)
{  /*lint --e{715}*/
   SCIP_Real newfeastol;

   newfeastol = SCIPparamGetReal(param);

   /* change the feastol through the SCIP call in order to adjust lpfeastol if necessary */
   SCIP_CALL( SCIPchgFeastol(scip, newfeastol) );

   return SCIP_OKAY;
}

/** information method for a parameter change of lpfeastol */
static
SCIP_DECL_PARAMCHGD(paramChgdLpfeastol)
{  /*lint --e{715}*/
   SCIP_Real newlpfeastol;

   newlpfeastol = SCIPparamGetReal(param);

   /* change the lpfeastol through the SCIP call in order to mark the LP unsolved and control that it does not exceed
    * SCIP's feastol
    */
   SCIP_CALL( SCIPchgLpfeastol(scip, newlpfeastol, FALSE) );

   return SCIP_OKAY;
}

/** information method for a parameter change of dualfeastol */
static
SCIP_DECL_PARAMCHGD(paramChgdDualfeastol)
{  /*lint --e{715}*/
   SCIP_Real newdualfeastol;

   newdualfeastol = SCIPparamGetReal(param);

   /* change the dualfeastol through the SCIP call in order to mark the LP unsolved */
   SCIP_CALL( SCIPchgDualfeastol(scip, newdualfeastol) );

   return SCIP_OKAY;
}

/** information method for a parameter change of barrierconvtol */
static
SCIP_DECL_PARAMCHGD(paramChgdBarrierconvtol)
{  /*lint --e{715}*/
   SCIP_Real newbarrierconvtol;

   newbarrierconvtol = SCIPparamGetReal(param);

   /* change the barrierconvtol through the SCIP call in order to mark the LP unsolved */
   SCIP_CALL( SCIPchgBarrierconvtol(scip, newbarrierconvtol) );

   return SCIP_OKAY;
}

/** parameter change information method to autoselect display columns again */
static
SCIP_DECL_PARAMCHGD(SCIPparamChgdDispWidth)
{  /*lint --e{715}*/
   /* automatically select the new active display columns */
   SCIP_CALL( SCIPautoselectDisps(scip) );

   return SCIP_OKAY;
}

/** parameter change information method that some limit was changed */
static
SCIP_DECL_PARAMCHGD(SCIPparamChgdLimit)
{  /*lint --e{715}*/

   SCIPmarkLimitChanged(scip);
   return SCIP_OKAY;
}

/** information method for a parameter change of mem_arraygrowfac */
static
SCIP_DECL_PARAMCHGD(paramChgdArraygrowfac)
{  /*lint --e{715}*/
   SCIP_Real newarraygrowfac;

   newarraygrowfac = SCIPparamGetReal(param);

   /* change arraygrowfac */
   BMSsetBufferMemoryArraygrowfac(SCIPbuffer(scip), newarraygrowfac);
   BMSsetBufferMemoryArraygrowfac(SCIPcleanbuffer(scip), newarraygrowfac);

   return SCIP_OKAY;
}

/** information method for a parameter change of mem_arraygrowinit */
static
SCIP_DECL_PARAMCHGD(paramChgdArraygrowinit)
{  /*lint --e{715}*/
   int newarraygrowinit;

   newarraygrowinit = SCIPparamGetInt(param);

   /* change arraygrowinit */
   BMSsetBufferMemoryArraygrowinit(SCIPbuffer(scip), newarraygrowinit);
   BMSsetBufferMemoryArraygrowinit(SCIPcleanbuffer(scip), newarraygrowinit);

   return SCIP_OKAY;
}

/** information method for a parameter change of reopt_enable */
static
SCIP_DECL_PARAMCHGD(paramChgdEnableReopt)
{  /*lint --e{715}*/

   /* create or deconstruct the reoptimization data structures */

   SCIP_CALL( SCIPenableReoptimization(scip, SCIPparamGetBool(param)) );

   return SCIP_OKAY;
}

/** set parameters for reoptimization */
SCIP_RETCODE SCIPsetSetReoptimizationParams(
   SCIP_SET*             set,                /**< SCIP data structure */
   SCIP_MESSAGEHDLR*     messagehdlr         /**< message handler */
   )
{
   assert(set != NULL);
   assert(messagehdlr != NULL);

   if( set->reopt_enable )
   {
      /* disable some parts of conflict analysis */
      SCIP_CALL( SCIPsetSetCharParam(set, messagehdlr, "conflict/useboundlp", 'o') );
      SCIP_CALL( SCIPsetSetBoolParam(set, messagehdlr, "conflict/usepseudo", FALSE) );

      /* TODO check wheather multi aggregation can be enabled in reoptimization */
      if( SCIPsetIsParamFixed(set, "presolving/donotmultaggr") )
      {
         SCIP_CALL( SCIPsetChgParamFixed(set, "presolving/donotmultaggr", FALSE) );
      }
      SCIP_CALL( SCIPsetSetBoolParam(set, messagehdlr, "presolving/donotmultaggr", TRUE) );

      /* fix paramters */
      SCIP_CALL( SCIPsetChgParamFixed(set, "conflict/enable", TRUE) );
      SCIP_CALL( SCIPsetChgParamFixed(set, "presolving/donotmultaggr", TRUE) );

      if( SCIPsetIsParamFixed(set, "branching/nodereopt/priority") )
      {
         SCIP_CALL( SCIPsetChgParamFixed(set, "branching/nodereopt/priority", FALSE) );
      }
      SCIP_CALL( SCIPsetSetIntParam(set, messagehdlr, "branching/nodereopt/priority", INT_MAX/4) );
      SCIP_CALL( SCIPsetChgParamFixed(set, "branching/nodereopt/priority", TRUE) );
   }
   else
   {
      /* disable conflict analysis */
      if( SCIPsetIsParamFixed(set, "conflict/enable") )
      {
         SCIP_CALL( SCIPsetChgParamFixed(set, "conflict/enable", FALSE) );
      }
      SCIP_CALL( SCIPsetResetParam(set, messagehdlr, "conflict/enable") );

      /* TODO check wheather multi aggregation can be enabled in reoptimization */
      if( SCIPsetIsParamFixed(set, "presolving/donotmultaggr") )
      {
         SCIP_CALL( SCIPsetChgParamFixed(set, "presolving/donotmultaggr", FALSE) );
      }
      SCIP_CALL( SCIPsetResetParam(set, messagehdlr, "presolving/donotmultaggr") );

      /* set priority to defeault */
      if( SCIPsetFindBranchrule(set, "nodereopt") != NULL )
      {
         if( SCIPsetIsParamFixed(set, "branching/nodereopt/priority") )
         {
            SCIP_CALL( SCIPsetChgParamFixed(set, "branching/nodereopt/priority", FALSE) );
         }
         SCIP_CALL( SCIPsetResetParam(set, messagehdlr, "branching/nodereopt/priority") );
      }
   }

   return SCIP_OKAY;
}

/** enable or disable all plugin timers depending on the value of the flag \p enabled */
void SCIPsetEnableOrDisablePluginClocks(
   SCIP_SET*             set,                /**< SCIP settings */
   SCIP_Bool             enabled             /**< should plugin clocks be enabled? */
   )
{
   int i;

   assert(set != NULL);

   /* go through all plugin types and enable or disable their respective clocks */
   for( i = set->nreaders - 1; i >= 0; --i )
      SCIPreaderEnableOrDisableClocks(set->readers[i], enabled);

   for( i = set->npricers - 1; i >= 0; --i )
      SCIPpricerEnableOrDisableClocks(set->pricers[i], enabled);

   for( i = set->nconshdlrs - 1; i >= 0; --i )
      SCIPconshdlrEnableOrDisableClocks(set->conshdlrs[i], enabled);

   for( i = set->nconflicthdlrs - 1; i >= 0; --i )
      SCIPconflicthdlrEnableOrDisableClocks(set->conflicthdlrs[i], enabled);

   for( i = set->npresols - 1; i >= 0; --i )
      SCIPpresolEnableOrDisableClocks(set->presols[i], enabled);

   for( i = set->nrelaxs - 1; i >= 0; --i )
      SCIPrelaxEnableOrDisableClocks(set->relaxs[i], enabled);

   for( i = set->nsepas - 1; i >= 0; --i )
      SCIPsepaEnableOrDisableClocks(set->sepas[i], enabled);

   for( i = set->nprops - 1; i >= 0; --i )
      SCIPpropEnableOrDisableClocks(set->props[i], enabled);

   for( i = set->nheurs - 1; i >= 0; --i )
      SCIPheurEnableOrDisableClocks(set->heurs[i], enabled);

   for( i = set->neventhdlrs - 1; i >= 0; --i )
      SCIPeventhdlrEnableOrDisableClocks(set->eventhdlrs[i], enabled);

   for( i = set->nnodesels - 1; i >= 0; --i )
      SCIPnodeselEnableOrDisableClocks(set->nodesels[i], enabled);

   for( i = set->nbranchrules - 1; i >= 0; --i )
      SCIPbranchruleEnableOrDisableClocks(set->branchrules[i], enabled);
}

/* method to be invoked when the parameter timing/statistictiming is changed */
static
SCIP_DECL_PARAMCHGD(paramChgdStatistictiming)
{  /*lint --e{715}*/
   SCIP_CALL( SCIPenableOrDisableStatisticTiming(scip) );

   return SCIP_OKAY;
}

/** copies plugins from sourcescip to targetscip; in case that a constraint handler which does not need constraints
 *  cannot be copied, valid will return FALSE. All plugins can declare that, if their copy process failed, the
 *  copied SCIP instance might not represent the same problem semantics as the original.
 *  Note that in this case dual reductions might be invalid. */
SCIP_RETCODE SCIPsetCopyPlugins(
   SCIP_SET*             sourceset,          /**< source SCIP_SET data structure */
   SCIP_SET*             targetset,          /**< target SCIP_SET data structure */
   SCIP_Bool             copyreaders,        /**< should the file readers be copied */
   SCIP_Bool             copypricers,        /**< should the variable pricers be copied */
   SCIP_Bool             copyconshdlrs,      /**< should the constraint handlers be copied */
   SCIP_Bool             copyconflicthdlrs,  /**< should the conflict handlers be copied */
   SCIP_Bool             copypresolvers,     /**< should the presolvers be copied */
   SCIP_Bool             copyrelaxators,     /**< should the relaxators be copied */
   SCIP_Bool             copyseparators,     /**< should the separators be copied */
   SCIP_Bool             copypropagators,    /**< should the propagators be copied */
   SCIP_Bool             copyheuristics,     /**< should the heuristics be copied */
   SCIP_Bool             copyeventhdlrs,     /**< should the event handlers be copied */
   SCIP_Bool             copynodeselectors,  /**< should the node selectors be copied */
   SCIP_Bool             copybranchrules,    /**< should the branchrules be copied */
   SCIP_Bool             copydisplays,       /**< should the display columns be copied */
   SCIP_Bool             copydialogs,        /**< should the dialogs be copied */
   SCIP_Bool             copynlpis,          /**< should the NLP interfaces be copied */
   SCIP_Bool*            allvalid            /**< pointer to store whether all plugins were validly copied */
   )
{
   int p;
   SCIP_Bool valid;

   assert(sourceset != NULL);
   assert(targetset != NULL);
   assert(sourceset != targetset);
   assert(allvalid != NULL);

   *allvalid = TRUE;

   /* copy all reader plugins */
   if( copyreaders && sourceset->readers != NULL )
   {
      for( p = sourceset->nreaders - 1; p >= 0; --p )
      {
         SCIP_CALL( SCIPreaderCopyInclude(sourceset->readers[p], targetset) );
      }
   }

   /* copy all variable pricer plugins */
   if( copypricers && sourceset->pricers != NULL )
   {
      for( p = sourceset->npricers - 1; p >= 0; --p )
      {
         valid = FALSE;
         SCIP_CALL( SCIPpricerCopyInclude(sourceset->pricers[p], targetset, &valid) );
         *allvalid = *allvalid && valid;
         if( SCIPpricerIsActive(sourceset->pricers[p]) )
         {
            SCIP_CALL( SCIPactivatePricer(targetset->scip, targetset->pricers[p]) );
         }
      }
   }

   /* copy all constraint handler plugins */
   if( copyconshdlrs && sourceset->conshdlrs_include != NULL )
   {
      /* copy them in order they were added to the sourcescip
       *
       * @note we only have to set the valid pointer to FALSE in case that a constraint handler, which does not need
       *       constraints, does not copy; in the case that a constraint handler does not copy and it needs constraint
       *       we will detect later that the problem is not valid if a constraint of that type exits
       */
      for( p = 0; p < sourceset->nconshdlrs; ++p )
      {
         if( SCIPconshdlrIsClonable(sourceset->conshdlrs_include[p]) )
         {
            valid = FALSE;
            SCIP_CALL( SCIPconshdlrCopyInclude(sourceset->conshdlrs_include[p], targetset, &valid) );
            *allvalid = *allvalid && valid;
            SCIPsetDebugMsg(sourceset, "Copying conshdlr <%s> was%s valid.\n", SCIPconshdlrGetName(sourceset->conshdlrs_include[p]), valid ? "" : " not");
         }
         else if( !SCIPconshdlrNeedsCons(sourceset->conshdlrs_include[p]) )
         {
            SCIPsetDebugMsg(sourceset, "Copying Conshdlr <%s> without constraints not valid.\n", SCIPconshdlrGetName(sourceset->conshdlrs_include[p]));
            *allvalid = FALSE;
         }
      }
   }

   /* copy all conflict handler plugins */
   if( copyconflicthdlrs && sourceset->conflicthdlrs != NULL )
   {
      for( p = sourceset->nconflicthdlrs - 1; p >= 0; --p )
      {
         SCIP_CALL( SCIPconflicthdlrCopyInclude(sourceset->conflicthdlrs[p], targetset) );
      }
   }

   /* copy all presolver plugins */
   if( copypresolvers && sourceset->presols != NULL )
   {
      for( p = sourceset->npresols - 1; p >= 0; --p )
      {
         SCIP_CALL( SCIPpresolCopyInclude(sourceset->presols[p], targetset) );
      }
   }


   /* copy all relaxator plugins */
   if( copyrelaxators && sourceset->relaxs != NULL )
   {
      for( p = sourceset->nrelaxs - 1; p >= 0; --p )
      {
         SCIP_CALL( SCIPrelaxCopyInclude(sourceset->relaxs[p], targetset) );
      }
   }


   /* copy all separator plugins */
   if( copyseparators && sourceset->sepas != NULL )
   {
      for( p = sourceset->nsepas - 1; p >= 0; --p )
      {
         SCIP_CALL( SCIPsepaCopyInclude(sourceset->sepas[p], targetset) );
      }
   }

   /* copy all propagators plugins */
   if( copypropagators && sourceset->props != NULL )
   {
      for( p = sourceset->nprops - 1; p >= 0; --p )
      {
         SCIP_CALL( SCIPpropCopyInclude(sourceset->props[p], targetset) );
      }
   }

   /* copy all primal heuristics plugins */
   if( copyheuristics && sourceset->heurs != NULL )
   {
      for( p = sourceset->nheurs - 1; p >= 0; --p )
      {
         SCIP_CALL( SCIPheurCopyInclude(sourceset->heurs[p], targetset) );
      }
   }

   /* copy all event handler plugins */
   if( copyeventhdlrs && sourceset->eventhdlrs != NULL )
   {
      for( p = sourceset->neventhdlrs - 1; p >= 0; --p )
      {
         /* @todo: the copying process of event handlers is currently not checked for consistency */
         SCIP_CALL( SCIPeventhdlrCopyInclude(sourceset->eventhdlrs[p], targetset) );
      }
   }


   /* copy all node selector plugins */
   if( copynodeselectors && sourceset->nodesels != NULL )
   {
      for( p = sourceset->nnodesels - 1; p >= 0; --p )
      {
         SCIP_CALL( SCIPnodeselCopyInclude(sourceset->nodesels[p], targetset) );
      }
   }

   /* copy all branchrule plugins */
   if( copybranchrules && sourceset->branchrules != NULL )
   {
      for( p = sourceset->nbranchrules - 1; p >= 0; --p )
      {
         SCIP_CALL( SCIPbranchruleCopyInclude(sourceset->branchrules[p], targetset) );
      }
   }


   /* copy all display plugins */
   if( copydisplays && sourceset->disps != NULL )
   {
      for( p = sourceset->ndisps - 1; p >= 0; --p )
      {
         SCIP_CALL( SCIPdispCopyInclude(sourceset->disps[p], targetset) );
      }
   }


   /* copy all dialog plugins */
   if( copydialogs && sourceset->dialogs != NULL )
   {
      for( p = sourceset->ndialogs - 1; p >= 0; --p )
      {
         /* @todo: the copying process of dialog handlers is currently not checked for consistency */
         SCIP_CALL( SCIPdialogCopyInclude(sourceset->dialogs[p], targetset) );
      }
   }

   /* copy all NLP interfaces */
   if( copynlpis && sourceset->nlpis != NULL )
   {
      for( p = sourceset->nnlpis - 1; p >= 0; --p )
      {
         SCIP_NLPI* nlpicopy;

         SCIP_CALL( SCIPnlpiCopy(SCIPblkmem(targetset->scip), sourceset->nlpis[p], &nlpicopy) );
         SCIP_CALL( SCIPincludeNlpi(targetset->scip, nlpicopy) );
      }
   }

   return SCIP_OKAY;
}

/** copies parameters from sourcescip to targetscip */
SCIP_RETCODE SCIPsetCopyParams(
   SCIP_SET*             sourceset,          /**< source SCIP_SET data structure */
   SCIP_SET*             targetset,          /**< target SCIP_SET data structure */
   SCIP_MESSAGEHDLR*     messagehdlr         /**< message handler of target SCIP */
   )
{
   assert(sourceset != NULL);
   assert(targetset != NULL);
   assert(sourceset != targetset);
   assert(targetset->scip != NULL);

   SCIP_CALL( SCIPparamsetCopyParams(sourceset->paramset, targetset->paramset, targetset, messagehdlr) );

   return SCIP_OKAY;
}

/** creates global SCIP settings */
SCIP_RETCODE SCIPsetCreate(
   SCIP_SET**            set,                /**< pointer to SCIP settings */
   SCIP_MESSAGEHDLR*     messagehdlr,        /**< message handler */
   BMS_BLKMEM*           blkmem,             /**< block memory */
   SCIP*                 scip                /**< SCIP data structure */
   )
{
   assert(set != NULL);
   assert(scip != NULL);

   SCIP_ALLOC( BMSallocMemory(set) );

   (*set)->stage = SCIP_STAGE_INIT;
   (*set)->scip = scip;
   (*set)->buffer = SCIPbuffer(scip);
   (*set)->cleanbuffer = SCIPcleanbuffer(scip);

   SCIP_CALL( SCIPparamsetCreate(&(*set)->paramset, blkmem) );

   (*set)->readers = NULL;
   (*set)->nreaders = 0;
   (*set)->readerssize = 0;
   (*set)->pricers = NULL;
   (*set)->npricers = 0;
   (*set)->nactivepricers = 0;
   (*set)->pricerssize = 0;
   (*set)->pricerssorted = FALSE;
   (*set)->pricersnamesorted = FALSE;
   (*set)->conshdlrs = NULL;
   (*set)->conshdlrs_sepa = NULL;
   (*set)->conshdlrs_enfo = NULL;
   (*set)->conshdlrs_include = NULL;
   (*set)->nconshdlrs = 0;
   (*set)->conshdlrssize = 0;
   (*set)->conflicthdlrs = NULL;
   (*set)->nconflicthdlrs = 0;
   (*set)->conflicthdlrssize = 0;
   (*set)->conflicthdlrssorted = FALSE;
   (*set)->conflicthdlrsnamesorted = FALSE;

   (*set)->debugsoldata = NULL;
   SCIP_CALL( SCIPdebugSolDataCreate(&(*set)->debugsoldata) ); /*lint !e506 !e774*/

   (*set)->presols = NULL;
   (*set)->npresols = 0;
   (*set)->presolssize = 0;
   (*set)->presolssorted = FALSE;
   (*set)->presolsnamesorted = FALSE;
   (*set)->relaxs = NULL;
   (*set)->nrelaxs = 0;
   (*set)->relaxssize = 0;
   (*set)->relaxssorted = FALSE;
   (*set)->relaxsnamesorted = FALSE;
   (*set)->sepas = NULL;
   (*set)->nsepas = 0;
   (*set)->sepassize = 0;
   (*set)->sepassorted = FALSE;
   (*set)->sepasnamesorted = FALSE;
   (*set)->props = NULL;
   (*set)->props_presol = NULL;
   (*set)->nprops = 0;
   (*set)->propssize = 0;
   (*set)->propssorted = FALSE;
   (*set)->propspresolsorted = FALSE;
   (*set)->propsnamesorted = FALSE;
   (*set)->concsolvertypes = NULL;
   (*set)->nconcsolvertypes = 0;
   (*set)->concsolvertypessize = 0;
   (*set)->concsolvers = NULL;
   (*set)->nconcsolvers = 0;
   (*set)->concsolverssize = 0;
   (*set)->concurrent_paramsetprefix = NULL;
   (*set)->heurs = NULL;
   (*set)->nheurs = 0;
   (*set)->heurssize = 0;
   (*set)->heurssorted = FALSE;
   (*set)->heursnamesorted = FALSE;
   (*set)->comprs = NULL;
   (*set)->ncomprs = 0;
   (*set)->comprssize = 0;
   (*set)->comprssorted = FALSE;
   (*set)->comprsnamesorted = FALSE;
   (*set)->eventhdlrs = NULL;
   (*set)->neventhdlrs = 0;
   (*set)->eventhdlrssize = 0;
   (*set)->nodesels = NULL;
   (*set)->nnodesels = 0;
   (*set)->nodeselssize = 0;
   (*set)->nodesel = NULL;
   (*set)->branchrules = NULL;
   (*set)->nbranchrules = 0;
   (*set)->branchrulessize = 0;
   (*set)->branchrulessorted = FALSE;
   (*set)->branchrulesnamesorted = FALSE;
   (*set)->disps = NULL;
   (*set)->ndisps = 0;
   (*set)->dispssize = 0;
   (*set)->dialogs = NULL;
   (*set)->ndialogs = 0;
   (*set)->dialogssize = 0;
   (*set)->nlpis = NULL;
   (*set)->nnlpis = 0;
   (*set)->nlpissize = 0;
   (*set)->nlpissorted = FALSE;
   (*set)->limitchanged = FALSE;
   (*set)->extcodenames = NULL;
   (*set)->extcodedescs = NULL;
   (*set)->nextcodes = 0;
   (*set)->extcodessize = 0;
   (*set)->visual_vbcfilename = NULL;
   (*set)->visual_bakfilename = NULL;
   (*set)->nlp_solver = NULL;
   (*set)->nlp_disable = FALSE;
   (*set)->sepa_primfeastol = SCIP_INVALID;
#ifdef WITH_DEBUG_SOLUTION
   (*set)->misc_debugsol = NULL;
#endif

   /* the default time limit is infinite */
   (*set)->istimelimitfinite = FALSE;

   /* branching parameters */
   SCIP_CALL( SCIPsetAddCharParam(*set, messagehdlr, blkmem,
         "branching/scorefunc",
         "branching score function ('s'um, 'p'roduct, 'q'uotient)",
         &(*set)->branch_scorefunc, TRUE, SCIP_DEFAULT_BRANCH_SCOREFUNC, "spq",
         NULL, NULL) );
   SCIP_CALL( SCIPsetAddRealParam(*set, messagehdlr, blkmem,
         "branching/scorefac",
         "branching score factor to weigh downward and upward gain prediction in sum score function",
         &(*set)->branch_scorefac, TRUE, SCIP_DEFAULT_BRANCH_SCOREFAC, 0.0, 1.0,
         NULL, NULL) );
   SCIP_CALL( SCIPsetAddBoolParam(*set, messagehdlr, blkmem,
         "branching/preferbinary",
         "should branching on binary variables be preferred?",
         &(*set)->branch_preferbinary, FALSE, SCIP_DEFAULT_BRANCH_PREFERBINARY,
         NULL, NULL) );
   SCIP_CALL( SCIPsetAddRealParam(*set, messagehdlr, blkmem,
         "branching/clamp",
         "minimal relative distance of branching point to bounds when branching on a continuous variable",
         &(*set)->branch_clamp, FALSE, SCIP_DEFAULT_BRANCH_CLAMP, 0.0, 0.5,
         NULL, NULL) );
   SCIP_CALL( SCIPsetAddCharParam(*set, messagehdlr, blkmem,
         "branching/lpgainnormalize",
         "strategy for normalization of LP gain when updating pseudocosts of continuous variables (divide by movement of 'l'p value, reduction in 'd'omain width, or reduction in domain width of 's'ibling)",
         &(*set)->branch_lpgainnorm, FALSE, SCIP_DEFAULT_BRANCH_LPGAINNORMALIZE, "dls",
         NULL, NULL) );
   SCIP_CALL( SCIPsetAddBoolParam(*set, messagehdlr, blkmem,
         "branching/delaypscostupdate",
         "should updating pseudo costs for continuous variables be delayed to the time after separation?",
         &(*set)->branch_delaypscost, FALSE, SCIP_DEFAULT_BRANCH_DELAYPSCOST,
         NULL, NULL) );
   SCIP_CALL( SCIPsetAddBoolParam(*set, messagehdlr, blkmem,
         "branching/divingpscost",
         "should pseudo costs be updated also in diving and probing mode?",
         &(*set)->branch_divingpscost, FALSE, SCIP_DEFAULT_BRANCH_DIVINGPSCOST,
         NULL, NULL) );
   SCIP_CALL( SCIPsetAddBoolParam(*set, messagehdlr, blkmem,
         "branching/forceallchildren",
         "should all strong branching children be regarded even if one is detected to be infeasible? (only with propagation)",
         &(*set)->branch_forceall, TRUE, SCIP_DEFAULT_BRANCH_FORCEALL,
         NULL, NULL) );
   SCIP_CALL( SCIPsetAddCharParam(*set, messagehdlr, blkmem,
         "branching/firstsbchild",
         "child node to be regarded first during strong branching (only with propagation): 'u'p child, 'd'own child, 'h'istory-based, or 'a'utomatic",
         &(*set)->branch_firstsbchild, TRUE, SCIP_DEFAULT_BRANCH_FIRSTSBCHILD, "aduh",
         NULL, NULL) );
   SCIP_CALL( SCIPsetAddBoolParam(*set, messagehdlr, blkmem,
         "branching/checksol",
         "should LP solutions during strong branching with propagation be checked for feasibility?",
         &(*set)->branch_checksbsol, TRUE, SCIP_DEFAULT_BRANCH_CHECKSBSOL,
         NULL, NULL) );
   SCIP_CALL( SCIPsetAddBoolParam(*set, messagehdlr, blkmem,
         "branching/roundsbsol",
         "should LP solutions during strong branching with propagation be rounded? (only when checksbsol=TRUE)",
         &(*set)->branch_roundsbsol, TRUE, SCIP_DEFAULT_BRANCH_ROUNDSBSOL,
         NULL, NULL) );
   SCIP_CALL( SCIPsetAddBoolParam(*set, messagehdlr, blkmem,
         "branching/sumadjustscore",
         "score adjustment near zero by adding epsilon (TRUE) or using maximum (FALSE)",
         &(*set)->branch_sumadjustscore, TRUE, SCIP_DEFAULT_BRANCH_SUMADJUSTSCORE,
         NULL, NULL) );

   /* tree compression parameters */
   SCIP_CALL( SCIPsetAddBoolParam(*set, messagehdlr, blkmem,
         "compression/enable",
         "should automatic tree compression after the presolving be enabled?",
         &(*set)->compr_enable, TRUE, SCIP_DEFAULT_COMPR_ENABLE,
         NULL, NULL) );

   /* conflict analysis parameters */
   SCIP_CALL( SCIPsetAddBoolParam(*set, messagehdlr, blkmem,
         "conflict/enable",
         "should conflict analysis be enabled?",
         &(*set)->conf_enable, FALSE, SCIP_DEFAULT_CONF_ENABLE,
         NULL, NULL) );
   SCIP_CALL( SCIPsetAddBoolParam(*set, messagehdlr, blkmem,
         "conflict/cleanboundexceedings",
         "should conflicts based on an old cutoff bound be removed from the conflict pool after improving the primal bound?",
         &(*set)->conf_cleanbnddepend, TRUE, SCIP_DEFAULT_CONF_CLEANBNDDEPEND,
         NULL, NULL) );
   SCIP_CALL( SCIPsetAddBoolParam(*set, messagehdlr, blkmem,
         "conflict/useprop",
         "should propagation conflict analysis be used?",
         &(*set)->conf_useprop, FALSE, SCIP_DEFAULT_CONF_USEPROP,
         NULL, NULL) );
   SCIP_CALL( SCIPsetAddCharParam(*set, messagehdlr, blkmem,
         "conflict/useinflp",
         "should infeasible LP conflict analysis be used? ('o'ff, 'c'onflict graph, 'd'ual ray, 'b'oth conflict graph and dual ray)",
         &(*set)->conf_useinflp, FALSE, SCIP_DEFAULT_CONF_USEINFLP, "ocdb",
         NULL, NULL) );
   SCIP_CALL( SCIPsetAddCharParam(*set, messagehdlr, blkmem,
         "conflict/useboundlp",
         "should bound exceeding LP conflict analysis be used? ('o'ff, 'c'onflict graph, 'd'ual ray, 'b'oth conflict graph and dual ray)",
         &(*set)->conf_useboundlp, FALSE, SCIP_DEFAULT_CONF_USEBOUNDLP, "ocdb",
         NULL, NULL) );
   SCIP_CALL( SCIPsetAddBoolParam(*set, messagehdlr, blkmem,
         "conflict/usesb",
         "should infeasible/bound exceeding strong branching conflict analysis be used?",
         &(*set)->conf_usesb, FALSE, SCIP_DEFAULT_CONF_USESB,
         NULL, NULL) );
   SCIP_CALL( SCIPsetAddBoolParam(*set, messagehdlr, blkmem,
         "conflict/usepseudo",
         "should pseudo solution conflict analysis be used?",
         &(*set)->conf_usepseudo, FALSE, SCIP_DEFAULT_CONF_USEPSEUDO,
         NULL, NULL) );
   SCIP_CALL( SCIPsetAddRealParam(*set, messagehdlr, blkmem,
         "conflict/maxvarsfac",
         "maximal fraction of variables involved in a conflict constraint",
         &(*set)->conf_maxvarsfac, TRUE, SCIP_DEFAULT_CONF_MAXVARSFAC, 0.0, SCIP_REAL_MAX,
         NULL, NULL) );
   SCIP_CALL( SCIPsetAddIntParam(*set, messagehdlr, blkmem,
         "conflict/minmaxvars",
         "minimal absolute maximum of variables involved in a conflict constraint",
         &(*set)->conf_minmaxvars, TRUE, SCIP_DEFAULT_CONF_MINMAXVARS, 0, INT_MAX,
         NULL, NULL) );
   SCIP_CALL( SCIPsetAddIntParam(*set, messagehdlr, blkmem,
         "conflict/maxlploops",
         "maximal number of LP resolving loops during conflict analysis (-1: no limit)",
         &(*set)->conf_maxlploops, TRUE, SCIP_DEFAULT_CONF_MAXLPLOOPS, -1, INT_MAX,
         NULL, NULL) );
   SCIP_CALL( SCIPsetAddIntParam(*set, messagehdlr, blkmem,
         "conflict/lpiterations",
         "maximal number of LP iterations in each LP resolving loop (-1: no limit)",
         &(*set)->conf_lpiterations, TRUE, SCIP_DEFAULT_CONF_LPITERATIONS, -1, INT_MAX,
         NULL, NULL) );
   SCIP_CALL( SCIPsetAddIntParam(*set, messagehdlr, blkmem,
         "conflict/fuiplevels",
         "number of depth levels up to which first UIP's are used in conflict analysis (-1: use All-FirstUIP rule)",
         &(*set)->conf_fuiplevels, TRUE, SCIP_DEFAULT_CONF_FUIPLEVELS, -1, INT_MAX,
         NULL, NULL) );
   SCIP_CALL( SCIPsetAddIntParam(*set, messagehdlr, blkmem,
         "conflict/interconss",
         "maximal number of intermediate conflict constraints generated in conflict graph (-1: use every intermediate constraint)",
         &(*set)->conf_interconss, TRUE, SCIP_DEFAULT_CONF_INTERCONSS, -1, INT_MAX,
         NULL, NULL) );
   SCIP_CALL( SCIPsetAddIntParam(*set, messagehdlr, blkmem,
         "conflict/reconvlevels",
         "number of depth levels up to which UIP reconvergence constraints are generated (-1: generate reconvergence constraints in all depth levels)",
         &(*set)->conf_reconvlevels, TRUE, SCIP_DEFAULT_CONF_RECONVLEVELS, -1, INT_MAX,
         NULL, NULL) );
   SCIP_CALL( SCIPsetAddIntParam(*set, messagehdlr, blkmem,
         "conflict/maxconss",
         "maximal number of conflict constraints accepted at an infeasible node (-1: use all generated conflict constraints)",
         &(*set)->conf_maxconss, TRUE, SCIP_DEFAULT_CONF_MAXCONSS, -1, INT_MAX,
         NULL, NULL) );
   SCIP_CALL( SCIPsetAddIntParam(*set, messagehdlr, blkmem,
         "conflict/maxstoresize",
         "maximal size of conflict store (-1: auto, 0: disable storage)",
         &(*set)->conf_maxstoresize, TRUE, SCIP_DEFAULT_CONF_MAXSTORESIZE, -1, INT_MAX,
         NULL, NULL) );
   SCIP_CALL( SCIPsetAddBoolParam(*set, messagehdlr, blkmem,
         "conflict/preferbinary",
         "should binary conflicts be preferred?",
         &(*set)->conf_preferbinary, FALSE, SCIP_DEFAULT_CONF_PREFERBINARY,
         NULL, NULL) );
   SCIP_CALL( SCIPsetAddBoolParam(*set, messagehdlr, blkmem,
         "conflict/allowlocal",
         "should conflict constraints be generated that are only valid locally?",
         &(*set)->conf_allowlocal, TRUE, SCIP_DEFAULT_CONF_ALLOWLOCAL,
         NULL, NULL) );
   SCIP_CALL( SCIPsetAddBoolParam(*set, messagehdlr, blkmem,
         "conflict/settlelocal",
         "should conflict constraints be attached only to the local subtree where they can be useful?",
         &(*set)->conf_settlelocal, TRUE, SCIP_DEFAULT_CONF_SETTLELOCAL,
         NULL, NULL) );
   SCIP_CALL( SCIPsetAddBoolParam(*set, messagehdlr, blkmem,
         "conflict/repropagate",
         "should earlier nodes be repropagated in order to replace branching decisions by deductions?",
         &(*set)->conf_repropagate, TRUE, SCIP_DEFAULT_CONF_REPROPAGATE,
         NULL, NULL) );
   SCIP_CALL( SCIPsetAddBoolParam(*set, messagehdlr, blkmem,
         "conflict/keepreprop",
         "should constraints be kept for repropagation even if they are too long?",
         &(*set)->conf_keepreprop, TRUE, SCIP_DEFAULT_CONF_KEEPREPROP,
         NULL, NULL) );
   SCIP_CALL( SCIPsetAddBoolParam(*set, messagehdlr, blkmem,
         "conflict/separate",
         "should the conflict constraints be separated?",
         &(*set)->conf_separate, TRUE, SCIP_DEFAULT_CONF_SEPARATE,
         NULL, NULL) );
   SCIP_CALL( SCIPsetAddBoolParam(*set, messagehdlr, blkmem,
         "conflict/dynamic",
         "should the conflict constraints be subject to aging?",
         &(*set)->conf_dynamic, TRUE, SCIP_DEFAULT_CONF_DYNAMIC,
         NULL, NULL) );
   SCIP_CALL( SCIPsetAddBoolParam(*set, messagehdlr, blkmem,
         "conflict/removable",
         "should the conflict's relaxations be subject to LP aging and cleanup?",
         &(*set)->conf_removable, TRUE, SCIP_DEFAULT_CONF_REMOVEABLE,
         NULL, NULL) );
   SCIP_CALL( SCIPsetAddRealParam(*set, messagehdlr, blkmem,
         "conflict/graph/depthscorefac",
         "score factor for depth level in bound relaxation heuristic",
         &(*set)->conf_depthscorefac, TRUE, SCIP_DEFAULT_CONF_DEPTHSCOREFAC, SCIP_REAL_MIN, SCIP_REAL_MAX,
         NULL, NULL) );
   SCIP_CALL( SCIPsetAddRealParam(*set, messagehdlr, blkmem,
         "conflict/proofscorefac",
         "score factor for impact on acticity in bound relaxation heuristic",
         &(*set)->conf_proofscorefac, TRUE, SCIP_DEFAULT_CONF_PROOFSCOREFAC, SCIP_REAL_MIN, SCIP_REAL_MAX,
         NULL, NULL) );
   SCIP_CALL( SCIPsetAddRealParam(*set, messagehdlr, blkmem,
         "conflict/uplockscorefac",
         "score factor for up locks in bound relaxation heuristic",
         &(*set)->conf_uplockscorefac, TRUE, SCIP_DEFAULT_CONF_UPLOCKSCOREFAC, SCIP_REAL_MIN, SCIP_REAL_MAX,
         NULL, NULL) );
   SCIP_CALL( SCIPsetAddRealParam(*set, messagehdlr, blkmem,
         "conflict/downlockscorefac",
         "score factor for down locks in bound relaxation heuristic",
         &(*set)->conf_downlockscorefac, TRUE, SCIP_DEFAULT_CONF_DOWNLOCKSCOREFAC, SCIP_REAL_MIN, SCIP_REAL_MAX,
         NULL, NULL) );
   SCIP_CALL( SCIPsetAddRealParam(*set, messagehdlr, blkmem,
         "conflict/scorefac",
         "factor to decrease importance of variables' earlier conflict scores",
         &(*set)->conf_scorefac, TRUE, SCIP_DEFAULT_CONF_SCOREFAC, 1e-6, 1.0,
         NULL, NULL) );
   SCIP_CALL( SCIPsetAddIntParam(*set, messagehdlr, blkmem,
         "conflict/restartnum",
         "number of successful conflict analysis calls that trigger a restart (0: disable conflict restarts)",
         &(*set)->conf_restartnum, FALSE, SCIP_DEFAULT_CONF_RESTARTNUM, 0, INT_MAX,
         NULL, NULL) );
   SCIP_CALL( SCIPsetAddRealParam(*set, messagehdlr, blkmem,
         "conflict/restartfac",
         "factor to increase restartnum with after each restart",
         &(*set)->conf_restartfac, FALSE, SCIP_DEFAULT_CONF_RESTARTFAC, 0.0, SCIP_REAL_MAX,
         NULL, NULL) );
   SCIP_CALL( SCIPsetAddBoolParam(*set, messagehdlr, blkmem,
         "conflict/ignorerelaxedbd",
         "should relaxed bounds be ignored?",
         &(*set)->conf_ignorerelaxedbd, TRUE, SCIP_DEFAULT_CONF_IGNORERELAXEDBD,
         NULL, NULL) );
   SCIP_CALL( SCIPsetAddIntParam(*set, messagehdlr, blkmem,
         "conflict/maxvarsdetectimpliedbounds",
         "maximal number of variables to try to detect global bound implications and shorten the whole conflict set (0: disabled)",
         &(*set)->conf_maxvarsdetectimpliedbounds, TRUE, SCIP_DEFAULT_CONF_MAXVARSDETECTIMPLIEDBOUNDS, 0, INT_MAX,
         NULL, NULL) );
   SCIP_CALL( SCIPsetAddBoolParam(*set, messagehdlr, blkmem,
         "conflict/fullshortenconflict",
         "try to shorten the whole conflict set or terminate early (depending on the 'maxvarsdetectimpliedbounds' parameter)",
         &(*set)->conf_fullshortenconflict, TRUE, SCIP_DEFAULT_CONF_FULLSHORTENCONFLICT,
         NULL, NULL) );
   SCIP_CALL( SCIPsetAddRealParam(*set, messagehdlr, blkmem,
         "conflict/conflictweight",
         "the weight the VSIDS score is weight by updating the VSIDS for a variable if it is part of a conflict",
         &(*set)->conf_conflictweight, FALSE, SCIP_DEFAULT_CONF_CONFLITWEIGHT, 0.0, 1.0,
         NULL, NULL) );
   SCIP_CALL( SCIPsetAddRealParam(*set, messagehdlr, blkmem,
         "conflict/conflictgraphweight",
         "the weight the VSIDS score is weight by updating the VSIDS for a variable if it is part of a conflict graph",
         &(*set)->conf_conflictgraphweight, FALSE, SCIP_DEFAULT_CONF_CONFLITGRAPHWEIGHT, 0.0, 1.0,
         NULL, NULL) );
   SCIP_CALL( SCIPsetAddBoolParam(*set, messagehdlr, blkmem,
         "conflict/usemir",
         "apply MIR function to dual rays",
         &(*set)->conf_applymir, TRUE, SCIP_DEFAULT_CONF_APPLYMIR,
         NULL, NULL) );
   SCIP_CALL( SCIPsetAddBoolParam(*set, messagehdlr, blkmem,
         "conflict/prefermir",
         "prefer a ray after applying the MIR function if the proof is still valid, use both rays otherwise",
         &(*set)->conf_prefermir, TRUE, SCIP_DEFAULT_CONF_PREFERMIR,
         NULL, NULL) );
   SCIP_CALL( SCIPsetAddRealParam(*set, messagehdlr, blkmem,
         "conflict/minimprove",
         "minimal improvement of primal bound to remove conflicts based on a previous incumbent",
         &(*set)->conf_minimprove, TRUE, SCIP_DEFAULT_CONF_MINIMPROVE, 0.0, 1.0, NULL, NULL) );
   SCIP_CALL( SCIPsetAddRealParam(*set, messagehdlr, blkmem,
         "conflict/weightsize",
         "weight of the size of a conflict used in score calculation",
         &(*set)->conf_weightsize, TRUE, SCIP_DEFAULT_CONF_WEIGHTSIZE, 0.0, 1.0, NULL, NULL) );
   SCIP_CALL( SCIPsetAddRealParam(*set, messagehdlr, blkmem,
         "conflict/weightrepropdepth",
         "weight of the repropagation depth of a conflict used in score calculation",
         &(*set)->conf_weightrepropdepth, TRUE, SCIP_DEFAULT_CONF_WEIGHTREPROPDEPTH, 0.0, 1.0, NULL, NULL) );
   SCIP_CALL( SCIPsetAddRealParam(*set, messagehdlr, blkmem,
         "conflict/weightvaliddepth",
         "weight of the valid depth of a conflict used in score calculation",
         &(*set)->conf_weightvaliddepth, TRUE, SCIP_DEFAULT_CONF_WEIGHTVALIDDEPTH, 0.0, 1.0, NULL, NULL) );

   /* constraint parameters */
   SCIP_CALL( SCIPsetAddIntParam(*set, messagehdlr, blkmem,
         "constraints/agelimit",
         "maximum age an unnecessary constraint can reach before it is deleted (0: dynamic, -1: keep all constraints)",
         &(*set)->cons_agelimit, TRUE, SCIP_DEFAULT_CONS_AGELIMIT, -1, INT_MAX,
         NULL, NULL) );
   SCIP_CALL( SCIPsetAddIntParam(*set, messagehdlr, blkmem,
         "constraints/obsoleteage",
         "age of a constraint after which it is marked obsolete (0: dynamic, -1 do not mark constraints obsolete)",
         &(*set)->cons_obsoleteage, TRUE, SCIP_DEFAULT_CONS_OBSOLETEAGE, -1, INT_MAX,
         NULL, NULL) );
   SCIP_CALL( SCIPsetAddBoolParam(*set, messagehdlr, blkmem,
         "constraints/disableenfops",
         "should enforcement of pseudo solution be disabled?",
         &(*set)->cons_disableenfops, TRUE, SCIP_DEFAULT_CONS_DISABLEENFOPS,
         NULL, NULL) );

   /* display parameters */
   assert(sizeof(int) == sizeof(SCIP_VERBLEVEL));
   SCIP_CALL( SCIPsetAddIntParam(*set, messagehdlr, blkmem,
         "display/verblevel",
         "verbosity level of output",
         (int*)&(*set)->disp_verblevel, FALSE, (int)SCIP_DEFAULT_DISP_VERBLEVEL,
         (int)SCIP_VERBLEVEL_NONE, (int)SCIP_VERBLEVEL_FULL,
         NULL, NULL) );
   SCIP_CALL( SCIPsetAddIntParam(*set, messagehdlr, blkmem,
         "display/width",
         "maximal number of characters in a node information line",
         &(*set)->disp_width, FALSE, SCIP_DEFAULT_DISP_WIDTH, 0, INT_MAX,
         SCIPparamChgdDispWidth, NULL) );
   SCIP_CALL( SCIPsetAddIntParam(*set, messagehdlr, blkmem,
         "display/freq",
         "frequency for displaying node information lines",
         &(*set)->disp_freq, FALSE, SCIP_DEFAULT_DISP_FREQ, -1, INT_MAX,
         NULL, NULL) );
   SCIP_CALL( SCIPsetAddIntParam(*set, messagehdlr, blkmem,
         "display/headerfreq",
         "frequency for displaying header lines (every n'th node information line)",
         &(*set)->disp_headerfreq, FALSE, SCIP_DEFAULT_DISP_HEADERFREQ, -1, INT_MAX,
         NULL, NULL) );
   SCIP_CALL( SCIPsetAddBoolParam(*set, messagehdlr, blkmem,
         "display/lpinfo",
         "should the LP solver display status messages?",
         &(*set)->disp_lpinfo, FALSE, SCIP_DEFAULT_DISP_LPINFO,
         NULL, NULL) );
   SCIP_CALL( SCIPsetAddBoolParam(*set, messagehdlr, blkmem,
         "display/allviols",
         "display all violations for a given start solution / the best solution after the solving process?",
         &(*set)->disp_allviols, FALSE, SCIP_DEFAULT_DISP_ALLVIOLS,
         NULL, NULL) );

   /* history parameters */
   SCIP_CALL( SCIPsetAddBoolParam(*set, messagehdlr, blkmem,
         "history/valuebased",
         "should statistics be collected for variable domain value pairs?",
         &(*set)->history_valuebased, FALSE, SCIP_DEFAULT_HISTORY_VALUEBASED,
         NULL, NULL) );
   SCIP_CALL( SCIPsetAddBoolParam(*set, messagehdlr, blkmem,
         "history/allowmerge",
         "should variable histories be merged from sub-SCIPs whenever possible?",
         &(*set)->history_allowmerge, FALSE, SCIP_DEFAULT_HISTORY_ALLOWMERGE,
         NULL, NULL) );
   SCIP_CALL( SCIPsetAddBoolParam(*set, messagehdlr, blkmem,
         "history/allowtransfer",
         "should variable histories be transferred to initialize SCIP copies?",
         &(*set)->history_allowtransfer, FALSE, SCIP_DEFAULT_HISTORY_ALLOWTRANSFER,
         NULL, NULL) );

   /* limit parameters */
   SCIP_CALL( SCIPsetAddRealParam(*set, messagehdlr, blkmem,
         "limits/time",
         "maximal time in seconds to run",
         &(*set)->limit_time, FALSE, SCIP_DEFAULT_LIMIT_TIME, 0.0, SCIP_DEFAULT_LIMIT_TIME,
         SCIPparamChgdLimit, NULL) );
   SCIP_CALL( SCIPsetAddLongintParam(*set, messagehdlr, blkmem,
         "limits/nodes",
         "maximal number of nodes to process (-1: no limit)",
         &(*set)->limit_nodes, FALSE, SCIP_DEFAULT_LIMIT_NODES, -1LL, SCIP_LONGINT_MAX,
         SCIPparamChgdLimit, NULL) );
   SCIP_CALL( SCIPsetAddLongintParam(*set, messagehdlr, blkmem,
         "limits/totalnodes",
         "maximal number of total nodes (incl. restarts) to process (-1: no limit)",
         &(*set)->limit_totalnodes, FALSE, SCIP_DEFAULT_LIMIT_NODES, -1LL, SCIP_LONGINT_MAX,
         SCIPparamChgdLimit, NULL) );
   SCIP_CALL( SCIPsetAddLongintParam(*set, messagehdlr, blkmem,
         "limits/stallnodes",
         "solving stops, if the given number of nodes was processed since the last improvement of the primal solution value (-1: no limit)",
         &(*set)->limit_stallnodes, FALSE, SCIP_DEFAULT_LIMIT_STALLNODES, -1LL, SCIP_LONGINT_MAX,
         SCIPparamChgdLimit, NULL) );
   SCIP_CALL( SCIPsetAddRealParam(*set, messagehdlr, blkmem,
         "limits/memory",
         "maximal memory usage in MB; reported memory usage is lower than real memory usage!",
         &(*set)->limit_memory, FALSE, SCIP_DEFAULT_LIMIT_MEMORY, 0.0, SCIP_MEM_NOLIMIT,
         SCIPparamChgdLimit, NULL) );
   SCIP_CALL( SCIPsetAddRealParam(*set, messagehdlr, blkmem,
         "limits/gap",
         "solving stops, if the relative gap = |primal - dual|/MIN(|dual|,|primal|) is below the given value",
         &(*set)->limit_gap, FALSE, SCIP_DEFAULT_LIMIT_GAP, 0.0, SCIP_REAL_MAX,
         SCIPparamChgdLimit, NULL) );
   SCIP_CALL( SCIPsetAddRealParam(*set, messagehdlr, blkmem,
         "limits/absgap",
         "solving stops, if the absolute gap = |primalbound - dualbound| is below the given value",
         &(*set)->limit_absgap, FALSE, SCIP_DEFAULT_LIMIT_ABSGAP, 0.0, SCIP_REAL_MAX,
         SCIPparamChgdLimit, NULL) );
   SCIP_CALL( SCIPsetAddIntParam(*set, messagehdlr, blkmem,
         "limits/solutions",
         "solving stops, if the given number of solutions were found (-1: no limit)",
         &(*set)->limit_solutions, FALSE, SCIP_DEFAULT_LIMIT_SOLUTIONS, -1, INT_MAX,
         SCIPparamChgdLimit, NULL) );
   SCIP_CALL( SCIPsetAddIntParam(*set, messagehdlr, blkmem,
         "limits/bestsol",
         "solving stops, if the given number of solution improvements were found (-1: no limit)",
         &(*set)->limit_bestsol, FALSE, SCIP_DEFAULT_LIMIT_BESTSOL, -1, INT_MAX,
         SCIPparamChgdLimit, NULL) );
   SCIP_CALL( SCIPsetAddIntParam(*set, messagehdlr, blkmem,
         "limits/maxsol",
         "maximal number of solutions to store in the solution storage",
         &(*set)->limit_maxsol, FALSE, SCIP_DEFAULT_LIMIT_MAXSOL, 1, INT_MAX,
         SCIPparamChgdLimit, NULL) );
   SCIP_CALL( SCIPsetAddIntParam(*set, messagehdlr, blkmem,
         "limits/maxorigsol",
         "maximal number of solutions candidates to store in the solution storage of the original problem",
         &(*set)->limit_maxorigsol, FALSE, SCIP_DEFAULT_LIMIT_MAXORIGSOL, 0, INT_MAX,
         SCIPparamChgdLimit, NULL) );
   SCIP_CALL( SCIPsetAddIntParam(*set, messagehdlr, blkmem,
         "limits/restarts",
         "solving stops, if the given number of restarts was triggered (-1: no limit)",
         &(*set)->limit_restarts, FALSE, SCIP_DEFAULT_LIMIT_RESTARTS, -1, INT_MAX,
         SCIPparamChgdLimit, NULL) );

   SCIP_CALL( SCIPsetAddIntParam(*set, messagehdlr, blkmem,
         "limits/autorestartnodes",
         "if solve exceeds this number of nodes for the first time, an automatic restart is triggered (-1: no automatic restart)",
         &(*set)->limit_autorestartnodes, FALSE, SCIP_DEFAULT_LIMIT_AUTORESTARTNODES, -1, INT_MAX,
         SCIPparamChgdLimit, NULL) );

   /* LP parameters */
   SCIP_CALL( SCIPsetAddIntParam(*set, messagehdlr, blkmem,
         "lp/solvefreq",
         "frequency for solving LP at the nodes (-1: never; 0: only root LP)",
         &(*set)->lp_solvefreq, FALSE, SCIP_DEFAULT_LP_SOLVEFREQ, -1, SCIP_MAXTREEDEPTH,
         NULL, NULL) );
   SCIP_CALL( SCIPsetAddLongintParam(*set, messagehdlr, blkmem,
         "lp/iterlim",
         "iteration limit for each single LP solve (-1: no limit)",
         &(*set)->lp_iterlim, TRUE, SCIP_DEFAULT_LP_ITERLIM, -1LL, SCIP_LONGINT_MAX,
         NULL, NULL) );
   SCIP_CALL( SCIPsetAddLongintParam(*set, messagehdlr, blkmem,
         "lp/rootiterlim",
         "iteration limit for initial root LP solve (-1: no limit)",
         &(*set)->lp_rootiterlim, TRUE, SCIP_DEFAULT_LP_ROOTITERLIM, -1LL, SCIP_LONGINT_MAX,
         NULL, NULL) );
   SCIP_CALL( SCIPsetAddIntParam(*set, messagehdlr, blkmem,
         "lp/solvedepth",
         "maximal depth for solving LP at the nodes (-1: no depth limit)",
         &(*set)->lp_solvedepth, FALSE, SCIP_DEFAULT_LP_SOLVEDEPTH, -1, SCIP_MAXTREEDEPTH,
         NULL, NULL) );
   SCIP_CALL( SCIPsetAddCharParam(*set, messagehdlr, blkmem,
         "lp/initalgorithm",
         "LP algorithm for solving initial LP relaxations (automatic 's'implex, 'p'rimal simplex, 'd'ual simplex, 'b'arrier, barrier with 'c'rossover)",
         &(*set)->lp_initalgorithm, FALSE, SCIP_DEFAULT_LP_INITALGORITHM, "spdbc",
         NULL, NULL) );
   SCIP_CALL( SCIPsetAddCharParam(*set, messagehdlr, blkmem,
         "lp/resolvealgorithm",
         "LP algorithm for resolving LP relaxations if a starting basis exists (automatic 's'implex, 'p'rimal simplex, 'd'ual simplex, 'b'arrier, barrier with 'c'rossover)",
         &(*set)->lp_resolvealgorithm, FALSE, SCIP_DEFAULT_LP_RESOLVEALGORITHM, "spdbc",
         NULL, NULL) );
   SCIP_CALL( SCIPsetAddCharParam(*set, messagehdlr, blkmem,
         "lp/pricing",
         "LP pricing strategy ('l'pi default, 'a'uto, 'f'ull pricing, 'p'artial, 's'teepest edge pricing, 'q'uickstart steepest edge pricing, 'd'evex pricing)",
         &(*set)->lp_pricing, FALSE, SCIP_DEFAULT_LP_PRICING, "lafpsqd",
         NULL, NULL) );
   SCIP_CALL( SCIPsetAddBoolParam(*set, messagehdlr, blkmem,
         "lp/clearinitialprobinglp",
         "should lp state be cleared at the end of probing mode when lp was initially unsolved, e.g., when called right after presolving?",
         &(*set)->lp_clearinitialprobinglp, TRUE, SCIP_DEFAULT_LP_CLEARINITIALPROBINGLP,
         NULL, NULL) );
   SCIP_CALL( SCIPsetAddBoolParam(*set, messagehdlr, blkmem,
         "lp/resolverestore",
         "should the LP be resolved to restore the state at start of diving (if FALSE we buffer the solution values)?",
         &(*set)->lp_resolverestore, TRUE, SCIP_DEFAULT_LP_RESOLVERESTORE,
         NULL, NULL) );
   SCIP_CALL( SCIPsetAddBoolParam(*set, messagehdlr, blkmem,
         "lp/freesolvalbuffers",
         "should the buffers for storing LP solution values during diving be freed at end of diving?",
         &(*set)->lp_freesolvalbuffers, TRUE, SCIP_DEFAULT_LP_FREESOLVALBUFFERS,
         NULL, NULL) );
   SCIP_CALL( SCIPsetAddIntParam(*set, messagehdlr, blkmem,
         "lp/colagelimit",
         "maximum age a dynamic column can reach before it is deleted from the LP (-1: don't delete columns due to aging)",
         &(*set)->lp_colagelimit, TRUE, SCIP_DEFAULT_LP_COLAGELIMIT, -1, INT_MAX,
         NULL, NULL) );
   SCIP_CALL( SCIPsetAddIntParam(*set, messagehdlr, blkmem,
         "lp/rowagelimit",
         "maximum age a dynamic row can reach before it is deleted from the LP (-1: don't delete rows due to aging)",
         &(*set)->lp_rowagelimit, TRUE, SCIP_DEFAULT_LP_ROWAGELIMIT, -1, INT_MAX,
         NULL, NULL) );
   SCIP_CALL( SCIPsetAddBoolParam(*set, messagehdlr, blkmem,
         "lp/cleanupcols",
         "should new non-basic columns be removed after LP solving?",
         &(*set)->lp_cleanupcols, TRUE, SCIP_DEFAULT_LP_CLEANUPCOLS,
         NULL, NULL) );
   SCIP_CALL( SCIPsetAddBoolParam(*set, messagehdlr, blkmem,
         "lp/cleanupcolsroot",
         "should new non-basic columns be removed after root LP solving?",
         &(*set)->lp_cleanupcolsroot, TRUE, SCIP_DEFAULT_LP_CLEANUPCOLSROOT,
         NULL, NULL) );
   SCIP_CALL( SCIPsetAddBoolParam(*set, messagehdlr, blkmem,
         "lp/cleanuprows",
         "should new basic rows be removed after LP solving?",
         &(*set)->lp_cleanuprows, TRUE, SCIP_DEFAULT_LP_CLEANUPROWS,
         NULL, NULL) );
   SCIP_CALL( SCIPsetAddBoolParam(*set, messagehdlr, blkmem,
         "lp/cleanuprowsroot",
         "should new basic rows be removed after root LP solving?",
         &(*set)->lp_cleanuprowsroot, TRUE, SCIP_DEFAULT_LP_CLEANUPROWSROOT,
         NULL, NULL) );
   SCIP_CALL( SCIPsetAddBoolParam(*set, messagehdlr, blkmem,
         "lp/checkstability",
         "should LP solver's return status be checked for stability?",
         &(*set)->lp_checkstability, TRUE, SCIP_DEFAULT_LP_CHECKSTABILITY,
         NULL, NULL) );
   SCIP_CALL( SCIPsetAddRealParam(*set, messagehdlr, blkmem,
         "lp/conditionlimit",
         "maximum condition number of LP basis counted as stable (-1.0: no limit)",
         &(*set)->lp_conditionlimit, TRUE, SCIP_DEFAULT_LP_CONDITIONLIMIT, -1.0, SCIP_REAL_MAX,
         NULL, NULL) );
   SCIP_CALL( SCIPsetAddBoolParam(*set, messagehdlr, blkmem,
         "lp/checkprimfeas",
         "should LP solutions be checked for primal feasibility, resolving LP when numerical troubles occur?",
         &(*set)->lp_checkprimfeas, TRUE, SCIP_DEFAULT_LP_CHECKPRIMFEAS,
         NULL, NULL) );
   SCIP_CALL( SCIPsetAddBoolParam(*set, messagehdlr, blkmem,
         "lp/checkdualfeas",
         "should LP solutions be checked for dual feasibility, resolving LP when numerical troubles occur?",
         &(*set)->lp_checkdualfeas, TRUE, SCIP_DEFAULT_LP_CHECKDUALFEAS,
         NULL, NULL) );
   SCIP_CALL( SCIPsetAddIntParam(*set, messagehdlr, blkmem,
         "lp/fastmip",
         "which FASTMIP setting of LP solver should be used? 0: off, 1: low",
         &(*set)->lp_fastmip, TRUE, SCIP_DEFAULT_LP_FASTMIP, 0, 1,
         NULL, NULL) );
   SCIP_CALL( SCIPsetAddIntParam(*set, messagehdlr, blkmem,
         "lp/scaling",
         "LP scaling (0: none, 1: normal, 2: aggressive)",
         &(*set)->lp_scaling, TRUE, SCIP_DEFAULT_LP_SCALING, 0, 2,
         NULL, NULL) );
   SCIP_CALL( SCIPsetAddBoolParam(*set, messagehdlr, blkmem,
         "lp/presolving",
         "should presolving of LP solver be used?",
         &(*set)->lp_presolving, TRUE, SCIP_DEFAULT_LP_PRESOLVING,
         NULL, NULL) );
   SCIP_CALL( SCIPsetAddBoolParam(*set, messagehdlr, blkmem,
         "lp/lexdualalgo",
         "should the lexicographic dual algorithm be used?",
         &(*set)->lp_lexdualalgo, TRUE, SCIP_DEFAULT_LP_LEXDUALALGO,
         NULL, NULL) );
   SCIP_CALL( SCIPsetAddBoolParam(*set, messagehdlr, blkmem,
         "lp/lexdualrootonly",
         "should the lexicographic dual algorithm be applied only at the root node",
         &(*set)->lp_lexdualrootonly, TRUE, SCIP_DEFAULT_LP_LEXDUALROOTONLY,
         NULL, NULL) );
   SCIP_CALL( SCIPsetAddIntParam(*set, messagehdlr, blkmem,
         "lp/lexdualmaxrounds",
         "maximum number of rounds in the lexicographic dual algorithm (-1: unbounded)",
         &(*set)->lp_lexdualmaxrounds, TRUE, SCIP_DEFAULT_LP_LEXDUALMAXROUNDS, -1, INT_MAX,
         NULL, NULL) );
   SCIP_CALL( SCIPsetAddBoolParam(*set, messagehdlr, blkmem,
         "lp/lexdualbasic",
         "choose fractional basic variables in lexicographic dual algorithm?",
         &(*set)->lp_lexdualbasic, TRUE, SCIP_DEFAULT_LP_LEXDUALBASIC,
         NULL, NULL) );
   SCIP_CALL( SCIPsetAddBoolParam(*set, messagehdlr, blkmem,
         "lp/lexdualstalling",
         "turn on the lex dual algorithm only when stalling?",
         &(*set)->lp_lexdualstalling, TRUE, SCIP_DEFAULT_LP_LEXDUALSTALLING,
         NULL, NULL) );
   SCIP_CALL( SCIPsetAddIntParam(*set, messagehdlr, blkmem,
         "lp/disablecutoff",
         "disable the cutoff bound in the LP solver? (0: enabled, 1: disabled, 2: auto)",
         &(*set)->lp_disablecutoff, TRUE, SCIP_DEFAULT_LP_DISABLECUTOFF,
         0, 2, NULL, NULL) );
   SCIP_CALL( SCIPsetAddRealParam(*set, messagehdlr, blkmem,
         "lp/rowrepswitch",
         "simplex algorithm shall use row representation of the basis if number of rows divided by number of columns exceeds this value (-1.0 to disable row representation)",
         &(*set)->lp_rowrepswitch, TRUE, SCIP_DEFAULT_LP_ROWREPSWITCH, -1.0, SCIP_REAL_MAX,
         NULL, NULL) );
   SCIP_CALL( SCIPsetAddIntParam(*set, messagehdlr, blkmem,
         "lp/threads",
         "number of threads used for solving the LP (0: automatic)",
         &(*set)->lp_threads, TRUE, SCIP_DEFAULT_LP_THREADS, 0, 64,
         NULL, NULL) );
   SCIP_CALL( SCIPsetAddRealParam(*set, messagehdlr, blkmem,
         "lp/resolveiterfac",
         "factor of average LP iterations that is used as LP iteration limit for LP resolve (-1: unlimited)",
         &(*set)->lp_resolveiterfac, TRUE, SCIP_DEFAULT_LP_RESOLVEITERFAC, -1.0, SCIP_REAL_MAX,
         NULL, NULL) );
   SCIP_CALL( SCIPsetAddIntParam(*set, messagehdlr, blkmem,
         "lp/resolveitermin",
         "minimum number of iterations that are allowed for LP resolve",
         &(*set)->lp_resolveitermin, TRUE, SCIP_DEFAULT_LP_RESOLVEITERMIN, 1, INT_MAX,
         NULL, NULL) );

   SCIP_CALL( SCIPsetAddIntParam(*set, messagehdlr, blkmem,
         "lp/solutionpolishing",
         "LP solution polishing method (0: disabled, 1: only root, 2: always)",
         &(*set)->lp_solutionpolishing, TRUE, SCIP_DEFAULT_LP_SOLUTIONPOLISHING, 0, 2,
         NULL, NULL) );

   /* NLP parameters */
   SCIP_CALL( SCIPsetAddStringParam(*set, messagehdlr, blkmem,
         "nlp/solver",
         "solver to use for solving NLPs; leave empty to select NLPI with highest priority",
         &(*set)->nlp_solver, FALSE, SCIP_DEFAULT_NLP_SOLVER,
         NULL, NULL) );
   SCIP_CALL( SCIPsetAddBoolParam(*set, messagehdlr, blkmem,
         "nlp/disable",
         "should the NLP relaxation be always disabled (also for NLPs/MINLPs)?",
         &(*set)->nlp_disable, FALSE, SCIP_DEFAULT_NLP_DISABLE,
         NULL, NULL) );

   /* memory parameters */
   SCIP_CALL( SCIPsetAddRealParam(*set, messagehdlr, blkmem,
         "memory/savefac",
         "fraction of maximal memory usage resulting in switch to memory saving mode",
         &(*set)->mem_savefac, FALSE, SCIP_DEFAULT_MEM_SAVEFAC, 0.0, 1.0,
         NULL, NULL) );
   SCIP_CALL( SCIPsetAddRealParam(*set, messagehdlr, blkmem,
         "memory/arraygrowfac",
         "memory growing factor for dynamically allocated arrays",
         &(*set)->mem_arraygrowfac, TRUE, SCIP_DEFAULT_MEM_ARRAYGROWFAC, 1.0, 10.0,
         paramChgdArraygrowfac, NULL) );
   SCIP_CALL( SCIPsetAddIntParam(*set, messagehdlr, blkmem,
         "memory/arraygrowinit",
         "initial size of dynamically allocated arrays",
         &(*set)->mem_arraygrowinit, TRUE, SCIP_DEFAULT_MEM_ARRAYGROWINIT, 0, INT_MAX,
         paramChgdArraygrowinit, NULL) );
   SCIP_CALL( SCIPsetAddRealParam(*set, messagehdlr, blkmem,
         "memory/treegrowfac",
         "memory growing factor for tree array",
         &(*set)->mem_treegrowfac, TRUE, SCIP_DEFAULT_MEM_TREEGROWFAC, 1.0, 10.0,
         NULL, NULL) );
   SCIP_CALL( SCIPsetAddIntParam(*set, messagehdlr, blkmem,
         "memory/treegrowinit",
         "initial size of tree array",
         &(*set)->mem_treegrowinit, TRUE, SCIP_DEFAULT_MEM_TREEGROWINIT, 0, INT_MAX,
         NULL, NULL) );
   SCIP_CALL( SCIPsetAddRealParam(*set, messagehdlr, blkmem,
         "memory/pathgrowfac",
         "memory growing factor for path array",
         &(*set)->mem_pathgrowfac, TRUE, SCIP_DEFAULT_MEM_PATHGROWFAC, 1.0, 10.0,
         NULL, NULL) );
   SCIP_CALL( SCIPsetAddIntParam(*set, messagehdlr, blkmem,
         "memory/pathgrowinit",
         "initial size of path array",
         &(*set)->mem_pathgrowinit, TRUE, SCIP_DEFAULT_MEM_PATHGROWINIT, 0, INT_MAX,
         NULL, NULL) );

   /* miscellaneous parameters */
   SCIP_CALL( SCIPsetAddBoolParam(*set, messagehdlr, blkmem,
         "misc/catchctrlc",
         "should the CTRL-C interrupt be caught by SCIP?",
         &(*set)->misc_catchctrlc, FALSE, SCIP_DEFAULT_MISC_CATCHCTRLC,
         NULL, NULL) );
   SCIP_CALL( SCIPsetAddBoolParam(*set, messagehdlr, blkmem,
         "misc/usevartable",
         "should a hashtable be used to map from variable names to variables?",
         &(*set)->misc_usevartable, FALSE, SCIP_DEFAULT_MISC_USEVARTABLE,
         NULL, NULL) );
   SCIP_CALL( SCIPsetAddBoolParam(*set, messagehdlr, blkmem,
         "misc/useconstable",
         "should a hashtable be used to map from constraint names to constraints?",
         &(*set)->misc_useconstable, FALSE, SCIP_DEFAULT_MISC_USECONSTABLE,
         NULL, NULL) );
   SCIP_CALL( SCIPsetAddBoolParam(*set, messagehdlr, blkmem,
         "misc/usesmalltables",
         "should smaller hashtables be used? yields better performance for small problems with about 100 variables",
         &(*set)->misc_usesmalltables, FALSE, SCIP_DEFAULT_MISC_USESMALLTABLES,
         NULL, NULL) );
#if 0 /**@todo activate exactsolve parameter and finish implementation of solving MIPs exactly */
   SCIP_CALL( SCIPsetAddBoolParam(*set, messagehdlr, blkmem,
         "misc/exactsolve",
         "should the problem be solved exactly (with proven dual bounds)?",
         &(*set)->misc_exactsolve, FALSE, SCIP_DEFAULT_MISC_EXACTSOLVE,
         NULL, NULL) );
#else
   (*set)->misc_exactsolve = SCIP_DEFAULT_MISC_EXACTSOLVE;
#endif

   SCIP_CALL( SCIPsetAddBoolParam(*set, messagehdlr, blkmem,
         "misc/resetstat",
         "should the statistics be reset if the transformed problem is freed (in case of a Benders decomposition this parameter should be set to FALSE)",
         &(*set)->misc_resetstat, FALSE, SCIP_DEFAULT_MISC_RESETSTAT,
         NULL, NULL) );

   SCIP_CALL( SCIPsetAddBoolParam(*set, messagehdlr, blkmem,
         "misc/improvingsols",
         "should only solutions be checked which improve the primal bound",
         &(*set)->misc_improvingsols, FALSE, SCIP_DEFAULT_MISC_IMPROVINGSOLS,
         NULL, NULL) );
   SCIP_CALL( SCIPsetAddBoolParam(*set, messagehdlr, blkmem,
         "misc/printreason",
         "should the reason be printed if a given start solution is infeasible",
         &(*set)->misc_printreason, FALSE, SCIP_DEFAULT_MISC_PRINTREASON,
         NULL, NULL) );
   SCIP_CALL( SCIPsetAddBoolParam(*set, messagehdlr, blkmem,
         "misc/estimexternmem",
         "should the usage of external memory be estimated?",
         &(*set)->misc_estimexternmem, FALSE, SCIP_DEFAULT_MISC_ESTIMEXTERNMEM,
         NULL, NULL) );
   SCIP_CALL( SCIPsetAddBoolParam(*set, messagehdlr, blkmem,
         "misc/transorigsols",
         "should SCIP try to transfer original solutions to the transformed space (after presolving)?",
         &(*set)->misc_transorigsols, FALSE, SCIP_DEFAULT_MISC_TRANSORIGSOLS,
         NULL, NULL) );
   SCIP_CALL( SCIPsetAddBoolParam(*set, messagehdlr, blkmem,
         "misc/transsolsorig",
         "should SCIP try to transfer transformed solutions to the original space (after solving)?",
         &(*set)->misc_transsolsorig, FALSE, SCIP_DEFAULT_MISC_TRANSSOLSORIG,
         NULL, NULL) );
   SCIP_CALL( SCIPsetAddBoolParam(*set, messagehdlr, blkmem,
            "misc/calcintegral",
            "should SCIP calculate the primal dual integral value?",
            &(*set)->misc_calcintegral, FALSE, SCIP_DEFAULT_MISC_CALCINTEGRAL,
            NULL, NULL) );
   SCIP_CALL( SCIPsetAddBoolParam(*set, messagehdlr, blkmem,
            "misc/finitesolutionstore",
            "should SCIP try to remove infinite fixings from solutions copied to the solution store?",
            &(*set)->misc_finitesolstore, FALSE, SCIP_DEFAULT_MISC_FINITESOLSTORE,
            NULL, NULL) );
   SCIP_CALL( SCIPsetAddBoolParam(*set, messagehdlr, blkmem,
            "misc/outputorigsol",
            "should the best solution be transformed to the orignal space and be output in command line run?",
            &(*set)->misc_outputorigsol, FALSE, SCIP_DEFAULT_MISC_OUTPUTORIGSOL,
            NULL, NULL) );
   SCIP_CALL( SCIPsetAddBoolParam(*set, messagehdlr, blkmem,
            "misc/allowdualreds",
            "should dual reductions in propagation methods and presolver be allowed?",
            &(*set)->misc_allowdualreds, FALSE, SCIP_DEFAULT_MISC_ALLOWDUALREDS,
            NULL, NULL) );
   SCIP_CALL( SCIPsetAddBoolParam(*set, messagehdlr, blkmem,
            "misc/allowobjprop",
            "should propagation to the current objective be allowed in propagation methods?",
            &(*set)->misc_allowobjprop, FALSE, SCIP_DEFAULT_MISC_ALLOWOBJPROP,
            NULL, NULL) );

   SCIP_CALL( SCIPsetAddRealParam(*set, messagehdlr, blkmem,
         "misc/referencevalue",
         "objective value for reference purposes",
         &(*set)->misc_referencevalue, FALSE, SCIP_DEFAULT_MISC_REFERENCEVALUE, SCIP_REAL_MIN, SCIP_REAL_MAX,
         NULL, NULL) );
#ifdef WITH_DEBUG_SOLUTION
   SCIP_CALL( SCIPsetAddStringParam(*set, messagehdlr, blkmem,
         "misc/debugsol",
         "path to a debug solution",
         &(*set)->misc_debugsol, FALSE, SCIP_DEFAULT_MISC_DEBUGSOLUTION,
         NULL, NULL) );
#endif
<<<<<<< HEAD

=======
>>>>>>> 5f6fa78d
   /* randomization parameters */
   SCIP_CALL( SCIPsetAddIntParam(*set, messagehdlr, blkmem,
         "randomization/randomseedshift",
         "global shift of all random seeds in the plugins and the LP random seed",
         &(*set)->random_randomseedshift, FALSE, SCIP_DEFAULT_RANDOM_RANDSEEDSHIFT, 0, INT_MAX,
         NULL, NULL) );

   SCIP_CALL( SCIPsetAddIntParam(*set, messagehdlr, blkmem,
         "randomization/permutationseed",
         "seed value for permuting the problem after reading/transformation (0: no permutation)",
         &(*set)->random_permutationseed, FALSE, SCIP_DEFAULT_RANDOM_PERMUTATIONSEED, 0, INT_MAX,
         NULL, NULL) );

   SCIP_CALL( SCIPsetAddBoolParam(*set, messagehdlr, blkmem,
         "randomization/permuteconss",
         "should order of constraints be permuted (depends on permutationseed)?",
         &(*set)->random_permuteconss, TRUE, SCIP_DEFAULT_RANDOM_PERMUTECONSS,
         NULL, NULL) );

   SCIP_CALL( SCIPsetAddBoolParam(*set, messagehdlr, blkmem,
         "randomization/permutevars",
         "should order of variables be permuted (depends on permutationseed)?",
         &(*set)->random_permutevars, TRUE, SCIP_DEFAULT_RANDOM_PERMUTEVARS,
         NULL, NULL) );


   SCIP_CALL( SCIPsetAddIntParam(*set, messagehdlr, blkmem,
         "randomization/lpseed",
         "random seed for LP solver, e.g. for perturbations in the simplex (0: LP default)",
         &(*set)->random_randomseed, FALSE, SCIP_DEFAULT_RANDOM_LPSEED, 0, INT_MAX,
         NULL, NULL) );

   /* node selection */
   SCIP_CALL( SCIPsetAddCharParam(*set, messagehdlr, blkmem,
         "nodeselection/childsel",
         "child selection rule ('d'own, 'u'p, 'p'seudo costs, 'i'nference, 'l'p value, 'r'oot LP value difference, 'h'ybrid inference/root LP value difference)",
         &(*set)->nodesel_childsel, FALSE, SCIP_DEFAULT_NODESEL_CHILDSEL, "dupilrh",
         NULL, NULL) );

   /* numerical parameters */
   SCIP_CALL( SCIPsetAddRealParam(*set, messagehdlr, blkmem,
         "numerics/infinity",
         "values larger than this are considered infinity",
         &(*set)->num_infinity, FALSE, SCIP_DEFAULT_INFINITY, 1e+10, SCIP_INVALID/10.0,
         NULL, NULL) );
   SCIP_CALL( SCIPsetAddRealParam(*set, messagehdlr, blkmem,
         "numerics/epsilon",
         "absolute values smaller than this are considered zero",
         &(*set)->num_epsilon, FALSE, SCIP_DEFAULT_EPSILON, SCIP_MINEPSILON, SCIP_MAXEPSILON,
         NULL, NULL) );
   SCIP_CALL( SCIPsetAddRealParam(*set, messagehdlr, blkmem,
         "numerics/sumepsilon",
         "absolute values of sums smaller than this are considered zero",
         &(*set)->num_sumepsilon, FALSE, SCIP_DEFAULT_SUMEPSILON, SCIP_MINEPSILON*1e+03, SCIP_MAXEPSILON,
         NULL, NULL) );
   SCIP_CALL( SCIPsetAddRealParam(*set, messagehdlr, blkmem,
         "numerics/feastol",
         "feasibility tolerance for constraints",
         &(*set)->num_feastol, FALSE, SCIP_DEFAULT_FEASTOL, SCIP_MINEPSILON*1e+03, SCIP_MAXEPSILON,
         paramChgdFeastol, NULL) );
   SCIP_CALL( SCIPsetAddRealParam(*set, messagehdlr, blkmem,
         "numerics/checkfeastolfac",
         "feasibility tolerance factor; for checking the feasibility of the best solution",
         &(*set)->num_checkfeastolfac, FALSE, SCIP_DEFAULT_CHECKFEASTOLFAC, 0.0, SCIP_REAL_MAX,
         NULL, NULL) );
   SCIP_CALL( SCIPsetAddRealParam(*set, messagehdlr, blkmem,
         "numerics/lpfeastol",
         "primal feasibility tolerance of LP solver",
         &(*set)->num_lpfeastol, FALSE, SCIP_DEFAULT_LPFEASTOL, SCIP_MINEPSILON*1e+03, SCIP_MAXEPSILON,
         paramChgdLpfeastol, NULL) );
   SCIP_CALL( SCIPsetAddRealParam(*set, messagehdlr, blkmem,
         "numerics/dualfeastol",
         "feasibility tolerance for reduced costs in LP solution",
         &(*set)->num_dualfeastol, FALSE, SCIP_DEFAULT_DUALFEASTOL, SCIP_MINEPSILON*1e+03, SCIP_MAXEPSILON,
         paramChgdDualfeastol, NULL) );
   SCIP_CALL( SCIPsetAddRealParam(*set, messagehdlr, blkmem,
         "numerics/barrierconvtol",
         "LP convergence tolerance used in barrier algorithm",
         &(*set)->num_barrierconvtol, TRUE, SCIP_DEFAULT_BARRIERCONVTOL, SCIP_MINEPSILON*1e+03, SCIP_MAXEPSILON,
         paramChgdBarrierconvtol, NULL) );
   SCIP_CALL( SCIPsetAddRealParam(*set, messagehdlr, blkmem,
         "numerics/boundstreps",
         "minimal relative improve for strengthening bounds",
         &(*set)->num_boundstreps, TRUE, SCIP_DEFAULT_BOUNDSTREPS, SCIP_MINEPSILON*1e+03, SCIP_INVALID/10.0,
         NULL, NULL) );
   SCIP_CALL( SCIPsetAddRealParam(*set, messagehdlr, blkmem,
         "numerics/pseudocosteps",
         "minimal variable distance value to use for branching pseudo cost updates",
         &(*set)->num_pseudocosteps, TRUE, SCIP_DEFAULT_PSEUDOCOSTEPS, SCIP_MINEPSILON*1e+03, 1.0,
         NULL, NULL) );
   SCIP_CALL( SCIPsetAddRealParam(*set, messagehdlr, blkmem,
         "numerics/pseudocostdelta",
         "minimal objective distance value to use for branching pseudo cost updates",
         &(*set)->num_pseudocostdelta, TRUE, SCIP_DEFAULT_PSEUDOCOSTDELTA, 0.0, SCIP_REAL_MAX,
         NULL, NULL) );
   SCIP_CALL( SCIPsetAddRealParam(*set, messagehdlr, blkmem,
         "numerics/recomputefac",
         "minimal decrease factor that causes the recomputation of a value (e.g., pseudo objective) instead of an update",
         &(*set)->num_recompfac, TRUE, SCIP_DEFAULT_RECOMPFAC, 0.0, SCIP_REAL_MAX,
         NULL, NULL) );
   SCIP_CALL( SCIPsetAddRealParam(*set, messagehdlr, blkmem,
         "numerics/hugeval",
         "values larger than this are considered huge and should be handled separately (e.g., in activity computation)",
         &(*set)->num_hugeval, TRUE, SCIP_DEFAULT_HUGEVAL, 0.0, SCIP_INVALID/10.0,
         NULL, NULL) );

   /* presolving parameters */
   SCIP_CALL( SCIPsetAddIntParam(*set, messagehdlr, blkmem,
         "presolving/maxrounds",
         "maximal number of presolving rounds (-1: unlimited, 0: off)",
         &(*set)->presol_maxrounds, FALSE, SCIP_DEFAULT_PRESOL_MAXROUNDS, -1, INT_MAX,
         NULL, NULL) );
   SCIP_CALL( SCIPsetAddRealParam(*set, messagehdlr, blkmem,
         "presolving/abortfac",
         "abort presolve, if at most this fraction of the problem was changed in last presolve round",
         &(*set)->presol_abortfac, TRUE, SCIP_DEFAULT_PRESOL_ABORTFAC, 0.0, 1.0,
         NULL, NULL) );
   SCIP_CALL( SCIPsetAddIntParam(*set, messagehdlr, blkmem,
         "presolving/maxrestarts",
         "maximal number of restarts (-1: unlimited)",
         &(*set)->presol_maxrestarts, FALSE, SCIP_DEFAULT_PRESOL_MAXRESTARTS, -1, INT_MAX,
         NULL, NULL) );
   SCIP_CALL( SCIPsetAddRealParam(*set, messagehdlr, blkmem,
         "presolving/restartfac",
         "fraction of integer variables that were fixed in the root node triggering a restart with preprocessing after root node evaluation",
         &(*set)->presol_restartfac, TRUE, SCIP_DEFAULT_PRESOL_RESTARTFAC, 0.0, 1.0,
         NULL, NULL) );
   SCIP_CALL( SCIPsetAddRealParam(*set, messagehdlr, blkmem,
         "presolving/immrestartfac",
         "fraction of integer variables that were fixed in the root node triggering an immediate restart with preprocessing",
         &(*set)->presol_immrestartfac, TRUE, SCIP_DEFAULT_PRESOL_IMMRESTARTFAC, 0.0, 1.0,
         NULL, NULL) );
   SCIP_CALL( SCIPsetAddRealParam(*set, messagehdlr, blkmem,
         "presolving/subrestartfac",
         "fraction of integer variables that were globally fixed during the solving process triggering a restart with preprocessing",
         &(*set)->presol_subrestartfac, TRUE, SCIP_DEFAULT_PRESOL_SUBRESTARTFAC, 0.0, 1.0,
         NULL, NULL) );
   SCIP_CALL( SCIPsetAddRealParam(*set, messagehdlr, blkmem,
         "presolving/restartminred",
         "minimal fraction of integer variables removed after restart to allow for an additional restart",
         &(*set)->presol_restartminred, TRUE, SCIP_DEFAULT_PRESOL_RESTARTMINRED, 0.0, 1.0,
         NULL, NULL) );
   SCIP_CALL( SCIPsetAddBoolParam(*set, messagehdlr, blkmem,
         "presolving/donotmultaggr",
         "should multi-aggregation of variables be forbidden?",
         &(*set)->presol_donotmultaggr, TRUE, SCIP_DEFAULT_PRESOL_DONOTMULTAGGR,
         NULL, NULL) );
   SCIP_CALL( SCIPsetAddBoolParam(*set, messagehdlr, blkmem,
         "presolving/donotaggr",
         "should aggregation of variables be forbidden?",
         &(*set)->presol_donotaggr, TRUE, SCIP_DEFAULT_PRESOL_DONOTAGGR,
         NULL, NULL) );


   /* pricing parameters */
   SCIP_CALL( SCIPsetAddIntParam(*set, messagehdlr, blkmem,
         "pricing/maxvars",
         "maximal number of variables priced in per pricing round",
         &(*set)->price_maxvars, FALSE, SCIP_DEFAULT_PRICE_MAXVARS, 1, INT_MAX,
         NULL, NULL) );
   SCIP_CALL( SCIPsetAddIntParam(*set, messagehdlr, blkmem,
         "pricing/maxvarsroot",
         "maximal number of priced variables at the root node",
         &(*set)->price_maxvarsroot, FALSE, SCIP_DEFAULT_PRICE_MAXVARSROOT, 1, INT_MAX,
         NULL, NULL) );
   SCIP_CALL( SCIPsetAddRealParam(*set, messagehdlr, blkmem,
         "pricing/abortfac",
         "pricing is aborted, if fac * pricing/maxvars pricing candidates were found",
         &(*set)->price_abortfac, FALSE, SCIP_DEFAULT_PRICE_ABORTFAC, 1.0, SCIP_REAL_MAX,
         NULL, NULL) );
   SCIP_CALL( SCIPsetAddBoolParam(*set, messagehdlr, blkmem,
         "pricing/delvars",
         "should variables created at the current node be deleted when the node is solved in case they are not present in the LP anymore?",
         &(*set)->price_delvars, FALSE, SCIP_DEFAULT_PRICE_DELVARS,
         NULL, NULL) );
   SCIP_CALL( SCIPsetAddBoolParam(*set, messagehdlr, blkmem,
         "pricing/delvarsroot",
         "should variables created at the root node be deleted when the root is solved in case they are not present in the LP anymore?",
         &(*set)->price_delvarsroot, FALSE, SCIP_DEFAULT_PRICE_DELVARSROOT,
         NULL, NULL) );

   /* propagation parameters */
   SCIP_CALL( SCIPsetAddIntParam(*set, messagehdlr, blkmem,
         "propagating/maxrounds",
         "maximal number of propagation rounds per node (-1: unlimited)",
         &(*set)->prop_maxrounds, FALSE, SCIP_DEFAULT_PROP_MAXROUNDS, -1, INT_MAX,
         NULL, NULL) );
   SCIP_CALL( SCIPsetAddIntParam(*set, messagehdlr, blkmem,
         "propagating/maxroundsroot",
         "maximal number of propagation rounds in the root node (-1: unlimited)",
         &(*set)->prop_maxroundsroot, FALSE, SCIP_DEFAULT_PROP_MAXROUNDSROOT, -1, INT_MAX,
         NULL, NULL) );
   SCIP_CALL( SCIPsetAddBoolParam(*set, messagehdlr, blkmem,
         "propagating/abortoncutoff",
         "should propagation be aborted immediately? setting this to FALSE could help conflict analysis to produce more conflict constraints",
         &(*set)->prop_abortoncutoff, FALSE, SCIP_DEFAULT_PROP_ABORTONCUTOFF,
         NULL, NULL) );

   /* reoptimization */
   SCIP_CALL( SCIPsetAddBoolParam(*set, messagehdlr, blkmem,
         "reoptimization/enable",
         "should reoptimization used?",
         &(*set)->reopt_enable, FALSE, SCIP_DEFAULT_REOPT_ENABLE,
         paramChgdEnableReopt, NULL) );
   SCIP_CALL( SCIPsetAddIntParam(*set, messagehdlr, blkmem,
         "reoptimization/maxsavednodes",
         "maximal number of saved nodes",
         &(*set)->reopt_maxsavednodes, TRUE, SCIP_DEFAULT_REOPT_MAXSAVEDNODES, -1, INT_MAX,
         NULL, NULL) );
   SCIP_CALL( SCIPsetAddIntParam(*set, messagehdlr, blkmem,
         "reoptimization/maxdiffofnodes",
         "maximal number of bound changes between two stored nodes on one path",
         &(*set)->reopt_maxdiffofnodes, TRUE, SCIP_DEFAULT_REOPT_MAXDIFFOFNODES, 0, INT_MAX,
         NULL, NULL) );
   SCIP_CALL( SCIPsetAddBoolParam(*set, messagehdlr, blkmem,
         "reoptimization/globalcons/sepainfsubtrees",
         "save global constraints to separate infeasible subtrees.",
         &(*set)->reopt_sepaglbinfsubtrees, FALSE, SCIP_DEFAULT_REOPT_SEPAGLBINFSUBTREES,
         NULL, NULL) );
   SCIP_CALL( SCIPsetAddBoolParam(*set, messagehdlr, blkmem,
         "reoptimization/sepabestsol",
         "separate the optimal solution, i.e., for constrained shortest path",
         &(*set)->reopt_sepabestsol, TRUE, SCIP_DEFAULT_REOPT_SEPABESTSOL,
         NULL, NULL) );
   SCIP_CALL( SCIPsetAddBoolParam(*set, messagehdlr, blkmem,
         "reoptimization/storevarhistory",
         "use variable history of the previous solve if the objctive function has changed only slightly",
         &(*set)->reopt_storevarhistory, TRUE, SCIP_DEFAULT_REOPT_STOREVARHISTOTY,
         NULL, NULL) );
   SCIP_CALL( SCIPsetAddBoolParam(*set, messagehdlr, blkmem,
         "reoptimization/usepscost",
         "re-use pseudo costs if the objective function changed only slightly ",
         &(*set)->reopt_usepscost, TRUE, SCIP_DEFAULT_REOPT_USEPSCOST,
         NULL, NULL) );
   SCIP_CALL( SCIPsetAddIntParam(*set, messagehdlr, blkmem,
         "reoptimization/solvelp",
         "at which reopttype should the LP be solved? (1: transit, 3: strong branched, 4: w/ added logicor, 5: only leafs).",
         &(*set)->reopt_solvelp, TRUE, SCIP_DEFAULT_REOPT_SOLVELP, 1, 5,
         NULL, NULL) );
   SCIP_CALL( SCIPsetAddIntParam(*set, messagehdlr, blkmem,
         "reoptimization/solvelpdiff",
         "maximal number of bound changes at node to skip solving the LP",
         &(*set)->reopt_solvelpdiff, TRUE, SCIP_DEFAULT_REOPT_SOLVELPDIFF, 0, INT_MAX,
         NULL, NULL) );
   SCIP_CALL( SCIPsetAddIntParam(*set, messagehdlr, blkmem,
         "reoptimization/savesols",
         "number of best solutions which should be saved for the following runs. (-1: save all)",
         &(*set)->reopt_savesols, TRUE, SCIP_DEFAULT_REOPT_SAVESOLS, 0, INT_MAX,
         NULL, NULL) );
   SCIP_CALL( SCIPsetAddRealParam(*set, messagehdlr, blkmem,
         "reoptimization/objsimrootLP",
         "similarity of two sequential objective function to disable solving the root LP.",
         &(*set)->reopt_objsimrootlp, TRUE, SCIP_DEFAULT_REOPT_OBJSIMROOTLP, -1.0, 1.0,
         NULL, NULL) );
   SCIP_CALL( SCIPsetAddRealParam(*set, messagehdlr, blkmem,
         "reoptimization/objsimsol",
         "similarity of two objective functions to re-use stored solutions",
         &(*set)->reopt_objsimsol, TRUE, SCIP_DEFAULT_REOPT_OBJSIMSOL, -1.0, 1.0,
         NULL, NULL) );
   SCIP_CALL( SCIPsetAddRealParam(*set, messagehdlr, blkmem,
         "reoptimization/delay",
         "minimum similarity for using reoptimization of the search tree.",
         &(*set)->reopt_objsimdelay, TRUE, SCIP_DEFAULT_REOPT_OBJSIMDELAY, -1.0, 1.0,
         NULL, NULL) );
   SCIP_CALL( SCIPsetAddBoolParam(*set, messagehdlr, blkmem,
         "reoptimization/commontimelimit",
         "time limit over all reoptimization rounds?.",
         &(*set)->reopt_commontimelimit, TRUE, SCIP_DEFAULT_REOPT_COMMONTIMELIMIT,
         NULL, NULL) );
   SCIP_CALL( SCIPsetAddBoolParam(*set, messagehdlr, blkmem,
         "reoptimization/shrinkinner",
         "replace branched inner nodes by their child nodes, if the number of bound changes is not to large",
         &(*set)->reopt_shrinkinner, TRUE, SCIP_DEFAULT_REOPT_SHRINKINNER,
         NULL, NULL) );
   SCIP_CALL( SCIPsetAddBoolParam(*set, messagehdlr, blkmem,
         "reoptimization/strongbranchinginit",
         "try to fix variables at the root node before reoptimizing by probing like strong branching",
         &(*set)->reopt_sbinit, TRUE, SCIP_DEFAULT_REOPT_STRONGBRANCHINIT,
         NULL, NULL) );
   SCIP_CALL( SCIPsetAddBoolParam(*set, messagehdlr, blkmem,
         "reoptimization/reducetofrontier",
         "delete stored nodes which were not reoptimized",
         &(*set)->reopt_reducetofrontier, TRUE, SCIP_DEFAULT_REOPT_REDUCETOFRONTIER,
         NULL, NULL) );
   SCIP_CALL( SCIPsetAddIntParam(*set, messagehdlr, blkmem,
         "reoptimization/forceheurrestart",
         "force a restart if the last n optimal solutions were found by heuristic reoptsols",
         &(*set)->reopt_forceheurrestart, TRUE, SCIP_DEFAULT_REOPT_FORCEHEURRESTART, 1, INT_MAX,
         NULL, NULL) );
   SCIP_CALL( SCIPsetAddBoolParam(*set, messagehdlr, blkmem,
         "reoptimization/saveconsprop",
         "save constraint propagations",
         &(*set)->reopt_saveconsprop, TRUE, SCIP_DEFAULT_REOPT_SAVECONSPROP,
         NULL, NULL) );
   SCIP_CALL( SCIPsetAddBoolParam(*set, messagehdlr, blkmem,
         "reoptimization/usesplitcons", "use constraints to reconstruct the subtree pruned be dual reduction when reactivating the node",
         &(*set)->reopt_usesplitcons, TRUE, SCIP_DEFAULT_REOPT_USESPLITCONS,
         NULL, NULL) );
   SCIP_CALL( SCIPsetAddCharParam(*set, messagehdlr, blkmem,
         "reoptimization/varorderinterdiction", "use 'd'efault, 'r'andom or a variable ordering based on 'i'nference score for interdiction branching used during reoptimization",
         &(*set)->reopt_varorderinterdiction, TRUE, SCIP_DEFAULT_REOPT_VARORDERINTERDICTION, "dir",
         NULL, NULL) );
   SCIP_CALL( SCIPsetAddBoolParam(*set, messagehdlr, blkmem,
         "reoptimization/usecuts",
         "reoptimize cuts found at the root node",
         &(*set)->reopt_usecuts, TRUE, SCIP_DEFAULT_REOPT_USECUTS,
         NULL, NULL) );
   SCIP_CALL( SCIPsetAddIntParam(*set, messagehdlr, blkmem,
         "reoptimization/maxcutage",
         "maximal age of a cut to be use for reoptimization",
         &(*set)->reopt_maxcutage, TRUE, SCIP_DEFAULT_REOPT_MAXCUTAGE, 0, INT_MAX,
         NULL, NULL) );

   /* separation parameters */
   SCIP_CALL( SCIPsetAddRealParam(*set, messagehdlr, blkmem,
         "separating/maxbounddist",
         "maximal relative distance from current node's dual bound to primal bound compared to best node's dual bound for applying separation (0.0: only on current best node, 1.0: on all nodes)",
         &(*set)->sepa_maxbounddist, FALSE, SCIP_DEFAULT_SEPA_MAXBOUNDDIST, 0.0, 1.0,
         NULL, NULL) );
   SCIP_CALL( SCIPsetAddRealParam(*set, messagehdlr, blkmem,
         "separating/minefficacy",
         "minimal efficacy for a cut to enter the LP",
         &(*set)->sepa_minefficacy, FALSE, SCIP_DEFAULT_SEPA_MINEFFICACY, 0.0, SCIP_INVALID/10.0,
         NULL, NULL) );
   SCIP_CALL( SCIPsetAddRealParam(*set, messagehdlr, blkmem,
         "separating/minefficacyroot",
         "minimal efficacy for a cut to enter the LP in the root node",
         &(*set)->sepa_minefficacyroot, FALSE, SCIP_DEFAULT_SEPA_MINEFFICACYROOT, 0.0, SCIP_INVALID/10.0,
         NULL, NULL) );
   SCIP_CALL( SCIPsetAddRealParam(*set, messagehdlr, blkmem,
         "separating/minortho",
         "minimal orthogonality for a cut to enter the LP",
         &(*set)->sepa_minortho, FALSE, SCIP_DEFAULT_SEPA_MINORTHO, 0.0, 1.0,
         NULL, NULL) );
   SCIP_CALL( SCIPsetAddRealParam(*set, messagehdlr, blkmem,
         "separating/minorthoroot",
         "minimal orthogonality for a cut to enter the LP in the root node",
         &(*set)->sepa_minorthoroot, FALSE, SCIP_DEFAULT_SEPA_MINORTHOROOT, 0.0, 1.0,
         NULL, NULL) );
   SCIP_CALL( SCIPsetAddRealParam(*set, messagehdlr, blkmem,
         "separating/objparalfac",
         "factor to scale objective parallelism of cut in separation score calculation",
         &(*set)->sepa_objparalfac, TRUE, SCIP_DEFAULT_SEPA_OBJPARALFAC, 0.0, SCIP_INVALID/10.0,
         NULL, NULL) );
   SCIP_CALL( SCIPsetAddRealParam(*set, messagehdlr, blkmem,
         "separating/orthofac",
         "factor to scale orthogonality of cut in separation score calculation (0.0 to disable orthogonality calculation)",
         &(*set)->sepa_orthofac, TRUE, SCIP_DEFAULT_SEPA_ORTHOFAC, 0.0, SCIP_INVALID/10.0,
         NULL, NULL) );
   SCIP_CALL( SCIPsetAddRealParam(*set, messagehdlr, blkmem,
           "separating/minactivityquot",
           "minimum cut activity quotient to convert cuts into constraints during a restart (0.0: all cuts are converted)",
           &(*set)->sepa_minactivityquot, FALSE, SCIP_DEFAULT_SEPA_MINACTIVITYQUOT, 0.0, 1.0,
           NULL, NULL) );
   SCIP_CALL( SCIPsetAddCharParam(*set, messagehdlr, blkmem,
         "separating/orthofunc",
         "function used for calc. scalar prod. in orthogonality test ('e'uclidean, 'd'iscrete)",
         &(*set)->sepa_orthofunc, TRUE, SCIP_DEFAULT_SEPA_ORTHOFUNC, "ed",
         NULL, NULL) );
   SCIP_CALL( SCIPsetAddCharParam(*set, messagehdlr, blkmem,
         "separating/efficacynorm",
         "row norm to use for efficacy calculation ('e'uclidean, 'm'aximum, 's'um, 'd'iscrete)",
         &(*set)->sepa_efficacynorm, TRUE, SCIP_DEFAULT_SEPA_EFFICACYNORM, "emsd",
         NULL, NULL) );
   SCIP_CALL( SCIPsetAddCharParam(*set, messagehdlr, blkmem,
         "separating/cutselrestart",
         "cut selection during restart ('a'ge, activity 'q'uotient)",
         &(*set)->sepa_cutselrestart, TRUE, SCIP_DEFAULT_SEPA_CUTSELRESTART, "aq",
         NULL, NULL) );
   SCIP_CALL( SCIPsetAddCharParam(*set, messagehdlr, blkmem,
         "separating/cutselsubscip",
         "cut selection for sub SCIPs  ('a'ge, activity 'q'uotient)",
         &(*set)->sepa_cutselsubscip, TRUE, SCIP_DEFAULT_SEPA_CUTSELSUBSCIP, "aq",
         NULL, NULL) );
   SCIP_CALL( SCIPsetAddIntParam(*set, messagehdlr, blkmem,
         "separating/maxruns",
         "maximal number of runs for which separation is enabled (-1: unlimited)",
         &(*set)->sepa_maxruns, TRUE, SCIP_DEFAULT_SEPA_MAXRUNS, -1, INT_MAX,
         NULL, NULL) );
   SCIP_CALL( SCIPsetAddIntParam(*set, messagehdlr, blkmem,
         "separating/maxrounds",
         "maximal number of separation rounds per node (-1: unlimited)",
         &(*set)->sepa_maxrounds, FALSE, SCIP_DEFAULT_SEPA_MAXROUNDS, -1, INT_MAX,
         NULL, NULL) );
   SCIP_CALL( SCIPsetAddIntParam(*set, messagehdlr, blkmem,
         "separating/maxroundsroot",
         "maximal number of separation rounds in the root node (-1: unlimited)",
         &(*set)->sepa_maxroundsroot, FALSE, SCIP_DEFAULT_SEPA_MAXROUNDSROOT, -1, INT_MAX,
         NULL, NULL) );
   SCIP_CALL( SCIPsetAddIntParam(*set, messagehdlr, blkmem,
         "separating/maxroundsrootsubrun",
         "maximal number of separation rounds in the root node of a subsequent run (-1: unlimited)",
         &(*set)->sepa_maxroundsrootsubrun, TRUE, SCIP_DEFAULT_SEPA_MAXROUNDSROOTSUBRUN, -1, INT_MAX,
         NULL, NULL) );
   SCIP_CALL( SCIPsetAddIntParam(*set, messagehdlr, blkmem,
         "separating/maxaddrounds",
         "maximal additional number of separation rounds in subsequent price-and-cut loops (-1: no additional restriction)",
         &(*set)->sepa_maxaddrounds, TRUE, SCIP_DEFAULT_SEPA_MAXADDROUNDS, -1, INT_MAX,
         NULL, NULL) );
   SCIP_CALL( SCIPsetAddIntParam(*set, messagehdlr, blkmem,
         "separating/maxstallrounds",
         "maximal number of consecutive separation rounds without objective or integrality improvement (-1: no additional restriction)",
         &(*set)->sepa_maxstallrounds, FALSE, SCIP_DEFAULT_SEPA_MAXSTALLROUNDS, -1, INT_MAX,
         NULL, NULL) );
   SCIP_CALL( SCIPsetAddIntParam(*set, messagehdlr, blkmem,
         "separating/maxcuts",
         "maximal number of cuts separated per separation round (0: disable local separation)",
         &(*set)->sepa_maxcuts, FALSE, SCIP_DEFAULT_SEPA_MAXCUTS, 0, INT_MAX,
         NULL, NULL) );
   SCIP_CALL( SCIPsetAddIntParam(*set, messagehdlr, blkmem,
         "separating/maxcutsroot",
         "maximal number of separated cuts at the root node (0: disable root node separation)",
         &(*set)->sepa_maxcutsroot, FALSE, SCIP_DEFAULT_SEPA_MAXCUTSROOT, 0, INT_MAX,
         NULL, NULL) );
   SCIP_CALL( SCIPsetAddIntParam(*set, messagehdlr, blkmem,
         "separating/cutagelimit",
         "maximum age a cut can reach before it is deleted from the global cut pool, or -1 to keep all cuts",
         &(*set)->sepa_cutagelimit, TRUE, SCIP_DEFAULT_SEPA_CUTAGELIMIT, -1, INT_MAX,
         NULL, NULL) );
   SCIP_CALL( SCIPsetAddIntParam(*set, messagehdlr, blkmem,
         "separating/poolfreq",
         "separation frequency for the global cut pool (-1: disable global cut pool, 0: only separate pool at the root)",
         &(*set)->sepa_poolfreq, FALSE, SCIP_DEFAULT_SEPA_POOLFREQ, -1, SCIP_MAXTREEDEPTH,
         NULL, NULL) );
   SCIP_CALL( SCIPsetAddRealParam(*set, messagehdlr, blkmem,
         "separating/feastolfac",
         "factor on cut infeasibility to limit feasibility tolerance for relaxation solver (-1: off)",
         &(*set)->sepa_feastolfac, TRUE, SCIP_DEFAULT_SEPA_FEASTOLFAC, -1.0, 1.0,
         NULL, NULL) );

   /* parallel parameters */
   SCIP_CALL( SCIPsetAddIntParam(*set, messagehdlr, blkmem,
         "parallel/mode",
         "parallel optimisation mode, 0: opportunistic or 1: deterministic.",
         &(*set)->parallel_mode, FALSE, SCIP_DEFAULT_PARALLEL_MODE, 0, 1,
         NULL, NULL) );
   SCIP_CALL( SCIPsetAddIntParam(*set, messagehdlr, blkmem,
         "parallel/minnthreads",
         "the minimum number of threads used during parallel solve",
         &(*set)->parallel_minnthreads, FALSE, SCIP_DEFAULT_PARALLEL_MINNTHREADS, 0, 64,
         NULL, NULL) );
   SCIP_CALL( SCIPsetAddIntParam(*set, messagehdlr, blkmem,
         "parallel/maxnthreads",
         "the maximum number of threads used during parallel solve",
         &(*set)->parallel_maxnthreads, FALSE, SCIP_DEFAULT_PARALLEL_MAXNTHREADS, 0, 64,
         NULL, NULL) );

   /* concurrent solver parameters */
   SCIP_CALL( SCIPsetAddBoolParam(*set, messagehdlr, blkmem,
         "concurrent/changeseeds",
         "set different random seeds in each concurrent solver?",
         &(*set)->concurrent_changeseeds, FALSE, SCIP_DEFAULT_CONCURRENT_CHANGESEEDS,
         NULL, NULL) );
   SCIP_CALL( SCIPsetAddBoolParam(*set, messagehdlr, blkmem,
         "concurrent/changechildsel",
         "use different child selection rules in each concurrent solver?",
         &(*set)->concurrent_changechildsel, FALSE, SCIP_DEFAULT_CONCURRENT_CHANGECHILDSEL,
         NULL, NULL) );
   SCIP_CALL( SCIPsetAddBoolParam(*set, messagehdlr, blkmem,
         "concurrent/commvarbnds",
         "should the concurrent solvers communicate global variable bound changes?",
         &(*set)->concurrent_commvarbnds, FALSE, SCIP_DEFAULT_CONCURRENT_COMMVARBNDS,
         NULL, NULL) );
   SCIP_CALL( SCIPsetAddBoolParam(*set, messagehdlr, blkmem,
         "concurrent/presolvebefore",
         "should the problem be presolved before it is copied to the concurrent solvers?",
         &(*set)->concurrent_presolvebefore, FALSE, SCIP_DEFAULT_CONCURRENT_PRESOLVEBEFORE,
         NULL, NULL) );
   SCIP_CALL( SCIPsetAddIntParam(*set, messagehdlr, blkmem,
         "concurrent/initseed",
         "maximum number of solutions that will be shared in a one synchronization",
         &(*set)->concurrent_initseed, FALSE, SCIP_DEFAULT_CONCURRENT_INITSEED, 0, INT_MAX,
         NULL, NULL) );
   SCIP_CALL( SCIPsetAddRealParam(*set, messagehdlr, blkmem,
         "concurrent/sync/freqinit",
         "initial frequency of synchronization with other threads",
         &(*set)->concurrent_freqinit, FALSE, SCIP_DEFAULT_CONCURRENT_FREQINIT, 0.0, SCIP_REAL_MAX,
         NULL, NULL) );
      SCIP_CALL( SCIPsetAddRealParam(*set, messagehdlr, blkmem,
         "concurrent/sync/freqmax",
         "maximal frequency of synchronization with other threads",
         &(*set)->concurrent_freqmax, FALSE, SCIP_DEFAULT_CONCURRENT_FREQMAX, 0.0, SCIP_REAL_MAX,
         NULL, NULL) );
   SCIP_CALL( SCIPsetAddRealParam(*set, messagehdlr, blkmem,
         "concurrent/sync/freqfactor",
         "factor by which the frequency of synchronization is changed",
         &(*set)->concurrent_freqfactor, FALSE, SCIP_DEFAULT_CONCURRENT_FREQFACTOR, 1.0, SCIP_REAL_MAX,
         NULL, NULL) );
   SCIP_CALL( SCIPsetAddRealParam(*set, messagehdlr, blkmem,
         "concurrent/sync/targetprogress",
         "when adapting the synchronization frequency this value is the targeted relative difference by which the absolute gap decreases per synchronization",
         &(*set)->concurrent_targetprogress, FALSE, SCIP_DEFAULT_CONCURRENT_TARGETPROGRESS, 0.0, SCIP_REAL_MAX,
         NULL, NULL) );
   SCIP_CALL( SCIPsetAddIntParam(*set, messagehdlr, blkmem,
         "concurrent/sync/maxnsols",
         "maximum number of solutions that will be shared in a single synchronization",
         &(*set)->concurrent_maxnsols, FALSE, SCIP_DEFAULT_CONCURRENT_MAXNSOLS, 0, 1000,
         NULL, NULL) );
   SCIP_CALL( SCIPsetAddIntParam(*set, messagehdlr, blkmem,
         "concurrent/sync/maxnsyncdelay",
         "maximum number of synchronizations before reading is enforced regardless of delay",
         &(*set)->concurrent_maxnsyncdelay, TRUE, SCIP_DEFAULT_CONCURRENT_MAXNSYNCDELAY, 0, 100,
         NULL, NULL) );
   SCIP_CALL( SCIPsetAddRealParam(*set, messagehdlr, blkmem,
         "concurrent/sync/minsyncdelay",
         "minimum delay before synchronization data is read",
         &(*set)->concurrent_minsyncdelay, FALSE, SCIP_DEFAULT_CONCURRENT_MINSYNCDELAY, 0.0, SCIP_REAL_MAX,
         NULL, NULL) );
   SCIP_CALL( SCIPsetAddIntParam(*set, messagehdlr, blkmem,
         "concurrent/sync/nbestsols",
         "how many of the N best solutions should be considered for synchronization?",
         &(*set)->concurrent_nbestsols, FALSE, SCIP_DEFAULT_CONCURRENT_NBESTSOLS, 0, INT_MAX,
         NULL, NULL) );
   SCIP_CALL( SCIPsetAddStringParam(*set, messagehdlr, blkmem,
         "concurrent/paramsetprefix",
         "path prefix for parameter setting files of concurrent solvers",
         &(*set)->concurrent_paramsetprefix, FALSE, SCIP_DEFAULT_CONCURRENT_PARAMSETPREFIX,
         NULL, NULL) );

   /* timing parameters */
   assert(sizeof(int) == sizeof(SCIP_CLOCKTYPE));
   SCIP_CALL( SCIPsetAddIntParam(*set, messagehdlr, blkmem,
         "timing/clocktype",
         "default clock type (1: CPU user seconds, 2: wall clock time)",
         (int*)&(*set)->time_clocktype, FALSE, (int)SCIP_DEFAULT_TIME_CLOCKTYPE, 1, 2,
         NULL, NULL) );
   SCIP_CALL( SCIPsetAddBoolParam(*set, messagehdlr, blkmem,
         "timing/enabled",
         "is timing enabled?",
         &(*set)->time_enabled, FALSE, SCIP_DEFAULT_TIME_ENABLED,
         NULL, NULL) );
   SCIP_CALL( SCIPsetAddBoolParam(*set, messagehdlr, blkmem,
         "timing/reading",
         "belongs reading time to solving time?",
         &(*set)->time_reading, FALSE, SCIP_DEFAULT_TIME_READING,
         NULL, NULL) );
   SCIP_CALL( SCIPsetAddBoolParam(*set, messagehdlr, blkmem,
         "timing/rareclockcheck",
         "should clock checks of solving time be performed less frequently (note: time limit could be exceeded slightly)",
         &(*set)->time_rareclockcheck, FALSE, SCIP_DEFAULT_TIME_RARECLOCKCHECK,
         NULL, NULL) );
   SCIP_CALL( SCIPsetAddBoolParam(*set, messagehdlr, blkmem,
         "timing/statistictiming",
         "should timing for statistic output be performed?",
         &(*set)->time_statistictiming, FALSE, SCIP_DEFAULT_TIME_STATISTICTIMING,
         paramChgdStatistictiming, NULL) );

   /* visualization parameters */
   SCIP_CALL( SCIPsetAddStringParam(*set, messagehdlr, blkmem,
         "visual/vbcfilename",
         "name of the VBC tool output file, or - if no VBC tool output should be created",
         &(*set)->visual_vbcfilename, FALSE, SCIP_DEFAULT_VISUAL_VBCFILENAME,
         NULL, NULL) );
   SCIP_CALL( SCIPsetAddStringParam(*set, messagehdlr, blkmem,
         "visual/bakfilename",
         "name of the BAK tool output file, or - if no BAK tool output should be created",
         &(*set)->visual_bakfilename, FALSE, SCIP_DEFAULT_VISUAL_BAKFILENAME,
         NULL, NULL) );
   SCIP_CALL( SCIPsetAddBoolParam(*set, messagehdlr, blkmem,
         "visual/realtime",
         "should the real solving time be used instead of a time step counter in visualization?",
         &(*set)->visual_realtime, FALSE, SCIP_DEFAULT_VISUAL_REALTIME,
         NULL, NULL) );
   SCIP_CALL( SCIPsetAddBoolParam(*set, messagehdlr, blkmem,
         "visual/dispsols",
         "should the node where solutions are found be visualized?",
         &(*set)->visual_dispsols, FALSE, SCIP_DEFAULT_VISUAL_DISPSOLS,
         NULL, NULL) );
   SCIP_CALL( SCIPsetAddBoolParam(*set, messagehdlr, blkmem,
         "visual/objextern",
         "should be output the external value of the objective?",
         &(*set)->visual_objextern, FALSE, SCIP_DEFAULT_VISUAL_OBJEXTERN,
         NULL, NULL) );

   /* Reading parameters */
   SCIP_CALL( SCIPsetAddBoolParam(*set, messagehdlr, blkmem,
         "reading/initialconss",
         "should model constraints be marked as initial?",
         &(*set)->read_initialconss, FALSE, SCIP_DEFAULT_READ_INITIALCONSS,
         NULL, NULL) );
   SCIP_CALL( SCIPsetAddBoolParam(*set, messagehdlr, blkmem,
         "reading/dynamicconss",
         "should model constraints be subject to aging?",
         &(*set)->read_dynamicconss, FALSE, SCIP_DEFAULT_READ_DYNAMICCONSS,
         NULL, NULL) );
   SCIP_CALL( SCIPsetAddBoolParam(*set, messagehdlr, blkmem,
         "reading/dynamiccols",
         "should columns be added and removed dynamically to the LP?",
         &(*set)->read_dynamiccols, FALSE, SCIP_DEFAULT_READ_DYNAMICCOLS,
         NULL, NULL) );
   SCIP_CALL( SCIPsetAddBoolParam(*set, messagehdlr, blkmem,
         "reading/dynamicrows",
         "should rows be added and removed dynamically to the LP?",
         &(*set)->read_dynamicrows, FALSE, SCIP_DEFAULT_READ_DYNAMICROWS,
         NULL, NULL) );

   /* Writing parameters */
   SCIP_CALL( SCIPsetAddBoolParam(*set, messagehdlr, blkmem,
         "write/allconss",
         "should all constraints be written (including the redundant constraints)?",
         &(*set)->write_allconss, FALSE, SCIP_DEFAULT_WRITE_ALLCONSS,
         NULL, NULL) );
   SCIP_CALL( SCIPsetAddBoolParam(*set, messagehdlr, blkmem,
         "write/printzeros",
         "should variables set to zero be printed?",
         &(*set)->write_printzeros, FALSE, SCIP_DEFAULT_PRINTZEROS,
         NULL, NULL) );
   SCIP_CALL( SCIPsetAddIntParam(*set, messagehdlr, blkmem,
         "write/genericnamesoffset",
         "when writing a generic problem the index for the first variable should start with?",
         &(*set)->write_genoffset, FALSE, SCIP_DEFAULT_WRITE_GENNAMES_OFFSET, 0, INT_MAX/2,
         NULL, NULL) );

   return SCIP_OKAY;
}

/** frees global SCIP settings */
SCIP_RETCODE SCIPsetFree(
   SCIP_SET**            set,                /**< pointer to SCIP settings */
   BMS_BLKMEM*           blkmem              /**< block memory */
   )
{
   int i;

   assert(set != NULL);

   /* free parameter set */
   SCIPparamsetFree(&(*set)->paramset, blkmem);

   /* free file readers */
   for( i = 0; i < (*set)->nreaders; ++i )
   {
      SCIP_CALL( SCIPreaderFree(&(*set)->readers[i], *set) );
   }
   BMSfreeMemoryArrayNull(&(*set)->readers);

   /* free variable pricers */
   for( i = 0; i < (*set)->npricers; ++i )
   {
      SCIP_CALL( SCIPpricerFree(&(*set)->pricers[i], *set) );
   }
   BMSfreeMemoryArrayNull(&(*set)->pricers);

   /* free constraint handlers */
   for( i = 0; i < (*set)->nconshdlrs; ++i )
   {
      SCIP_CALL( SCIPconshdlrFree(&(*set)->conshdlrs[i], *set) );
   }
   BMSfreeMemoryArrayNull(&(*set)->conshdlrs);
   BMSfreeMemoryArrayNull(&(*set)->conshdlrs_sepa);
   BMSfreeMemoryArrayNull(&(*set)->conshdlrs_enfo);
   BMSfreeMemoryArrayNull(&(*set)->conshdlrs_include);

   /* free conflict handlers */
   for( i = 0; i < (*set)->nconflicthdlrs; ++i )
   {
      SCIP_CALL( SCIPconflicthdlrFree(&(*set)->conflicthdlrs[i], *set) );
   }
   BMSfreeMemoryArrayNull(&(*set)->conflicthdlrs);

   /* free presolvers */
   for( i = 0; i < (*set)->npresols; ++i )
   {
      SCIP_CALL( SCIPpresolFree(&(*set)->presols[i], *set) );
   }
   BMSfreeMemoryArrayNull(&(*set)->presols);

   /* free relaxators */
   for( i = 0; i < (*set)->nrelaxs; ++i )
   {
      SCIP_CALL( SCIPrelaxFree(&(*set)->relaxs[i], *set) );
   }
   BMSfreeMemoryArrayNull(&(*set)->relaxs);

   /* free separators */
   for( i = 0; i < (*set)->nsepas; ++i )
   {
      SCIP_CALL( SCIPsepaFree(&(*set)->sepas[i], *set) );
   }
   BMSfreeMemoryArrayNull(&(*set)->sepas);

   /* free propagators */
   for( i = 0; i < (*set)->nprops; ++i )
   {
      SCIP_CALL( SCIPpropFree(&(*set)->props[i], *set) );
   }
   BMSfreeMemoryArrayNull(&(*set)->props);
   BMSfreeMemoryArrayNull(&(*set)->props_presol);

   /* free primal heuristics */
   for( i = 0; i < (*set)->nheurs; ++i )
   {
      SCIP_CALL( SCIPheurFree(&(*set)->heurs[i], *set) );
   }
   BMSfreeMemoryArrayNull(&(*set)->heurs);

   /* free tree compressions */
   for( i = 0; i < (*set)->ncomprs; ++i )
   {
      SCIP_CALL( SCIPcomprFree(&(*set)->comprs[i], *set) );
   }
   BMSfreeMemoryArrayNull(&(*set)->comprs);

   /* free event handlers */
   for( i = 0; i < (*set)->neventhdlrs; ++i )
   {
      SCIP_CALL( SCIPeventhdlrFree(&(*set)->eventhdlrs[i], *set) );
   }
   BMSfreeMemoryArrayNull(&(*set)->eventhdlrs);

   /* free node selectors */
   for( i = 0; i < (*set)->nnodesels; ++i )
   {
      SCIP_CALL( SCIPnodeselFree(&(*set)->nodesels[i], *set) );
   }
   BMSfreeMemoryArrayNull(&(*set)->nodesels);

   /* free branching methods */
   for( i = 0; i < (*set)->nbranchrules; ++i )
   {
      SCIP_CALL( SCIPbranchruleFree(&(*set)->branchrules[i], *set) );
   }
   BMSfreeMemoryArrayNull(&(*set)->branchrules);

   /* free display columns */
   for( i = 0; i < (*set)->ndisps; ++i )
   {
      SCIP_CALL( SCIPdispFree(&(*set)->disps[i], *set) );
   }
   BMSfreeMemoryArrayNull(&(*set)->disps);

   /* free dialogs */
   BMSfreeMemoryArrayNull(&(*set)->dialogs);

   /* free NLPIs */
   for( i = 0; i < (*set)->nnlpis; ++i )
   {
      SCIP_CALL( SCIPnlpiFree(&(*set)->nlpis[i]) );
   }
   BMSfreeMemoryArrayNull(&(*set)->nlpis);

   /* free concsolvers */
   SCIP_CALL( SCIPsetFreeConcsolvers(*set) );

   /* free concsolvers types */
   for( i = 0; i < (*set)->nconcsolvertypes; ++i )
   {
      SCIPconcsolverTypeFree(&(*set)->concsolvertypes[i]);
   }
   BMSfreeMemoryArrayNull(&(*set)->concsolvertypes);


   /* free information on external codes */
   for( i = 0; i < (*set)->nextcodes; ++i )
   {
      BMSfreeMemoryArrayNull(&(*set)->extcodenames[i]);
      BMSfreeMemoryArrayNull(&(*set)->extcodedescs[i]);
   }
   BMSfreeMemoryArrayNull(&(*set)->extcodenames);
   BMSfreeMemoryArrayNull(&(*set)->extcodedescs);

   /* free all debug data */
   SCIP_CALL( SCIPdebugFreeDebugData(*set) ); /*lint !e506 !e774*/

   BMSfreeMemory(set);

   return SCIP_OKAY;
}

/** returns current stage of SCIP */
SCIP_STAGE SCIPsetGetStage(
   SCIP_SET*             set                 /**< global SCIP settings */
   )
{
   assert(set != NULL);

   return set->stage;
}

/** creates a SCIP_Bool parameter, sets it to its default value, and adds it to the parameter set */
SCIP_RETCODE SCIPsetAddBoolParam(
   SCIP_SET*             set,                /**< global SCIP settings */
   SCIP_MESSAGEHDLR*     messagehdlr,        /**< message handler */
   BMS_BLKMEM*           blkmem,             /**< block memory */
   const char*           name,               /**< name of the parameter */
   const char*           desc,               /**< description of the parameter */
   SCIP_Bool*            valueptr,           /**< pointer to store the current parameter value, or NULL */
   SCIP_Bool             isadvanced,         /**< is this parameter an advanced parameter? */
   SCIP_Bool             defaultvalue,       /**< default value of the parameter */
   SCIP_DECL_PARAMCHGD   ((*paramchgd)),     /**< change information method of parameter */
   SCIP_PARAMDATA*       paramdata           /**< locally defined parameter specific data */
   )
{
   assert(set != NULL);

   SCIP_CALL( SCIPparamsetAddBool(set->paramset, messagehdlr, blkmem, name, desc, valueptr, isadvanced,
         defaultvalue, paramchgd, paramdata) );

   return SCIP_OKAY;
}

/** creates an int parameter, sets it to its default value, and adds it to the parameter set */
SCIP_RETCODE SCIPsetAddIntParam(
   SCIP_SET*             set,                /**< global SCIP settings */
   SCIP_MESSAGEHDLR*     messagehdlr,        /**< message handler */
   BMS_BLKMEM*           blkmem,             /**< block memory */
   const char*           name,               /**< name of the parameter */
   const char*           desc,               /**< description of the parameter */
   int*                  valueptr,           /**< pointer to store the current parameter value, or NULL */
   SCIP_Bool             isadvanced,         /**< is this parameter an advanced parameter? */
   int                   defaultvalue,       /**< default value of the parameter */
   int                   minvalue,           /**< minimum value for parameter */
   int                   maxvalue,           /**< maximum value for parameter */
   SCIP_DECL_PARAMCHGD   ((*paramchgd)),     /**< change information method of parameter */
   SCIP_PARAMDATA*       paramdata           /**< locally defined parameter specific data */
   )
{
   assert(set != NULL);

   SCIP_CALL( SCIPparamsetAddInt(set->paramset, messagehdlr, blkmem, name, desc, valueptr, isadvanced,
         defaultvalue, minvalue, maxvalue, paramchgd, paramdata) );

   return SCIP_OKAY;
}

/** creates a SCIP_Longint parameter, sets it to its default value, and adds it to the parameter set */
SCIP_RETCODE SCIPsetAddLongintParam(
   SCIP_SET*             set,                /**< global SCIP settings */
   SCIP_MESSAGEHDLR*     messagehdlr,        /**< message handler */
   BMS_BLKMEM*           blkmem,             /**< block memory */
   const char*           name,               /**< name of the parameter */
   const char*           desc,               /**< description of the parameter */
   SCIP_Longint*         valueptr,           /**< pointer to store the current parameter value, or NULL */
   SCIP_Bool             isadvanced,         /**< is this parameter an advanced parameter? */
   SCIP_Longint          defaultvalue,       /**< default value of the parameter */
   SCIP_Longint          minvalue,           /**< minimum value for parameter */
   SCIP_Longint          maxvalue,           /**< maximum value for parameter */
   SCIP_DECL_PARAMCHGD   ((*paramchgd)),     /**< change information method of parameter */
   SCIP_PARAMDATA*       paramdata           /**< locally defined parameter specific data */
   )
{
   assert(set != NULL);

   SCIP_CALL( SCIPparamsetAddLongint(set->paramset, messagehdlr, blkmem, name, desc, valueptr, isadvanced,
         defaultvalue, minvalue, maxvalue, paramchgd, paramdata) );

   return SCIP_OKAY;
}

/** creates a SCIP_Real parameter, sets it to its default value, and adds it to the parameter set */
SCIP_RETCODE SCIPsetAddRealParam(
   SCIP_SET*             set,                /**< global SCIP settings */
   SCIP_MESSAGEHDLR*     messagehdlr,        /**< message handler */
   BMS_BLKMEM*           blkmem,             /**< block memory */
   const char*           name,               /**< name of the parameter */
   const char*           desc,               /**< description of the parameter */
   SCIP_Real*            valueptr,           /**< pointer to store the current parameter value, or NULL */
   SCIP_Bool             isadvanced,         /**< is this parameter an advanced parameter? */
   SCIP_Real             defaultvalue,       /**< default value of the parameter */
   SCIP_Real             minvalue,           /**< minimum value for parameter */
   SCIP_Real             maxvalue,           /**< maximum value for parameter */
   SCIP_DECL_PARAMCHGD   ((*paramchgd)),     /**< change information method of parameter */
   SCIP_PARAMDATA*       paramdata           /**< locally defined parameter specific data */
   )
{
   assert(set != NULL);

   SCIP_CALL( SCIPparamsetAddReal(set->paramset, messagehdlr, blkmem, name, desc, valueptr, isadvanced,
         defaultvalue, minvalue, maxvalue, paramchgd, paramdata) );

   return SCIP_OKAY;
}

/** creates a char parameter, sets it to its default value, and adds it to the parameter set */
SCIP_RETCODE SCIPsetAddCharParam(
   SCIP_SET*             set,                /**< global SCIP settings */
   SCIP_MESSAGEHDLR*     messagehdlr,        /**< message handler */
   BMS_BLKMEM*           blkmem,             /**< block memory */
   const char*           name,               /**< name of the parameter */
   const char*           desc,               /**< description of the parameter */
   char*                 valueptr,           /**< pointer to store the current parameter value, or NULL */
   SCIP_Bool             isadvanced,         /**< is this parameter an advanced parameter? */
   char                  defaultvalue,       /**< default value of the parameter */
   const char*           allowedvalues,      /**< array with possible parameter values, or NULL if not restricted */
   SCIP_DECL_PARAMCHGD   ((*paramchgd)),     /**< change information method of parameter */
   SCIP_PARAMDATA*       paramdata           /**< locally defined parameter specific data */
   )
{
   assert(set != NULL);

   SCIP_CALL( SCIPparamsetAddChar(set->paramset, messagehdlr, blkmem, name, desc, valueptr, isadvanced,
         defaultvalue, allowedvalues, paramchgd, paramdata) );

   return SCIP_OKAY;
}

/** creates a string parameter, sets it to its default value, and adds it to the parameter set */
SCIP_RETCODE SCIPsetAddStringParam(
   SCIP_SET*             set,                /**< global SCIP settings */
   SCIP_MESSAGEHDLR*     messagehdlr,        /**< message handler */
   BMS_BLKMEM*           blkmem,             /**< block memory */
   const char*           name,               /**< name of the parameter */
   const char*           desc,               /**< description of the parameter */
   char**                valueptr,           /**< pointer to store the current parameter value, or NULL */
   SCIP_Bool             isadvanced,         /**< is this parameter an advanced parameter? */
   const char*           defaultvalue,       /**< default value of the parameter */
   SCIP_DECL_PARAMCHGD   ((*paramchgd)),     /**< change information method of parameter */
   SCIP_PARAMDATA*       paramdata           /**< locally defined parameter specific data */
   )
{
   assert(set != NULL);

   SCIP_CALL( SCIPparamsetAddString(set->paramset, messagehdlr, blkmem, name, desc, valueptr, isadvanced,
         defaultvalue, paramchgd, paramdata) );

   return SCIP_OKAY;
}

/** gets the fixing status value of an existing parameter */
SCIP_Bool SCIPsetIsParamFixed(
   SCIP_SET*             set,                /**< global SCIP settings */
   const char*           name                /**< name of the parameter */
   )
{
   assert(set != NULL);

   return SCIPparamsetIsFixed(set->paramset, name);
}

/** returns the pointer to the SCIP parameter with the given name */
SCIP_PARAM* SCIPsetGetParam(
   SCIP_SET*             set,                /**< global SCIP settings */
   const char*           name                /**< name of the parameter */
   )
{
   assert(set != NULL);

   return SCIPparamsetGetParam(set->paramset, name);
}

/** gets the value of an existing SCIP_Bool parameter */
SCIP_RETCODE SCIPsetGetBoolParam(
   SCIP_SET*             set,                /**< global SCIP settings */
   const char*           name,               /**< name of the parameter */
   SCIP_Bool*            value               /**< pointer to store the parameter */
   )
{
   assert(set != NULL);

   SCIP_CALL( SCIPparamsetGetBool(set->paramset, name, value) );

   return SCIP_OKAY;
}

/** gets the value of an existing Int parameter */
SCIP_RETCODE SCIPsetGetIntParam(
   SCIP_SET*             set,                /**< global SCIP settings */
   const char*           name,               /**< name of the parameter */
   int*                  value               /**< pointer to store the value of the parameter */
   )
{
   assert(set != NULL);

   SCIP_CALL( SCIPparamsetGetInt(set->paramset, name, value) );

   return SCIP_OKAY;
}

/** gets the value of an existing SCIP_Longint parameter */
SCIP_RETCODE SCIPsetGetLongintParam(
   SCIP_SET*             set,                /**< global SCIP settings */
   const char*           name,               /**< name of the parameter */
   SCIP_Longint*         value               /**< pointer to store the value of the parameter */
   )
{
   assert(set != NULL);

   SCIP_CALL( SCIPparamsetGetLongint(set->paramset, name, value) );

   return SCIP_OKAY;
}

/** gets the value of an existing SCIP_Real parameter */
SCIP_RETCODE SCIPsetGetRealParam(
   SCIP_SET*             set,                /**< global SCIP settings */
   const char*           name,               /**< name of the parameter */
   SCIP_Real*            value               /**< pointer to store the value of the parameter */
   )
{
   assert(set != NULL);

   SCIP_CALL( SCIPparamsetGetReal(set->paramset, name, value) );

   return SCIP_OKAY;
}

/** gets the value of an existing Char parameter */
SCIP_RETCODE SCIPsetGetCharParam(
   SCIP_SET*             set,                /**< global SCIP settings */
   const char*           name,               /**< name of the parameter */
   char*                 value               /**< pointer to store the value of the parameter */
   )
{
   assert(set != NULL);

   SCIP_CALL( SCIPparamsetGetChar(set->paramset, name, value) );

   return SCIP_OKAY;
}

/** gets the value of an existing String parameter */
SCIP_RETCODE SCIPsetGetStringParam(
   SCIP_SET*             set,                /**< global SCIP settings */
   const char*           name,               /**< name of the parameter */
   char**                value               /**< pointer to store the value of the parameter */
   )
{
   assert(set != NULL);

   SCIP_CALL( SCIPparamsetGetString(set->paramset, name, value) );

   return SCIP_OKAY;
}

/** changes the fixing status of an existing parameter */
SCIP_RETCODE SCIPsetChgParamFixed(
   SCIP_SET*             set,                /**< global SCIP settings */
   const char*           name,               /**< name of the parameter */
   SCIP_Bool             fixed               /**< new fixing status of the parameter */
   )
{
   assert(set != NULL);

   SCIP_CALL( SCIPparamsetFix(set->paramset, name, fixed) );

   return SCIP_OKAY;
}

/** changes the value of an existing parameter */
SCIP_RETCODE SCIPsetSetParam(
   SCIP_SET*             set,                /**< global SCIP settings */
   SCIP_MESSAGEHDLR*     messagehdlr,        /**< message handler */
   const char*           name,               /**< name of the parameter */
   void*                 value               /**< new value of the parameter */
   )
{
   assert(set != NULL);

   SCIP_CALL( SCIPparamsetSet(set->paramset, set, messagehdlr, name, value) );

   return SCIP_OKAY;
}

/** changes the value of an existing SCIP_Bool parameter */
SCIP_RETCODE SCIPsetChgBoolParam(
   SCIP_SET*             set,                /**< global SCIP settings */
   SCIP_MESSAGEHDLR*     messagehdlr,        /**< message handler */
   SCIP_PARAM*           param,              /**< parameter */
   SCIP_Bool             value               /**< new value of the parameter */
   )
{
   SCIP_RETCODE retcode;

   assert(set != NULL);

   retcode = SCIPparamSetBool(param, set, messagehdlr, value, FALSE, TRUE);

   if( retcode != SCIP_PARAMETERWRONGVAL )
   {
      SCIP_CALL( retcode );
   }

   return retcode;
}

/** changes the value of an existing SCIP_Bool parameter */
SCIP_RETCODE SCIPsetSetBoolParam(
   SCIP_SET*             set,                /**< global SCIP settings */
   SCIP_MESSAGEHDLR*     messagehdlr,        /**< message handler */
   const char*           name,               /**< name of the parameter */
   SCIP_Bool             value               /**< new value of the parameter */
   )
{
   assert(set != NULL);

   SCIP_CALL( SCIPparamsetSetBool(set->paramset, set, messagehdlr, name, value) );

   return SCIP_OKAY;
}

/** sets the default value of an existing SCIP_Bool parameter */
SCIP_RETCODE SCIPsetSetDefaultBoolParam(
   SCIP_SET*             set,                /**< global SCIP settings */
   const char*           name,               /**< name of the parameter */
   SCIP_Bool             defaultvalue        /**< new default value of the parameter */
   )
{
   assert(set != NULL);

   SCIP_CALL( SCIPparamsetSetDefaultBool(set->paramset, name, defaultvalue) );

   return SCIP_OKAY;
}


/** changes the value of an existing Int parameter */
SCIP_RETCODE SCIPsetChgIntParam(
   SCIP_SET*             set,                /**< global SCIP settings */
   SCIP_MESSAGEHDLR*     messagehdlr,        /**< message handler */
   SCIP_PARAM*           param,              /**< parameter */
   int                   value               /**< new value of the parameter */
   )
{
   SCIP_RETCODE retcode;

   assert(set != NULL);
   assert(param != NULL);

   retcode = SCIPparamSetInt(param, set, messagehdlr, value, FALSE, TRUE);

   if( retcode != SCIP_PARAMETERWRONGVAL )
   {
      SCIP_CALL( retcode );
   }

   return retcode;
}

/** changes the value of an existing Int parameter */
SCIP_RETCODE SCIPsetSetIntParam(
   SCIP_SET*             set,                /**< global SCIP settings */
   SCIP_MESSAGEHDLR*     messagehdlr,        /**< message handler */
   const char*           name,               /**< name of the parameter */
   int                   value               /**< new value of the parameter */
   )
{
   assert(set != NULL);

   SCIP_CALL( SCIPparamsetSetInt(set->paramset, set, messagehdlr, name, value) );

   return SCIP_OKAY;
}

/** changes the default value of an existing Int parameter */
SCIP_RETCODE SCIPsetSetDefaultIntParam(
   SCIP_SET*             set,                /**< global SCIP settings */
   const char*           name,               /**< name of the parameter */
   int                   defaultvalue        /**< new default value of the parameter */
   )
{
   assert(set != NULL);

   SCIP_CALL( SCIPparamsetSetDefaultInt(set->paramset, name, defaultvalue) );

   return SCIP_OKAY;
}

/** changes the value of an existing SCIP_Longint parameter */
SCIP_RETCODE SCIPsetChgLongintParam(
   SCIP_SET*             set,                /**< global SCIP settings */
   SCIP_MESSAGEHDLR*     messagehdlr,        /**< message handler */
   SCIP_PARAM*           param,              /**< parameter */
   SCIP_Longint          value               /**< new value of the parameter */
   )
{
   SCIP_RETCODE retcode;

   assert(set != NULL);
   assert(param != NULL);

   retcode = SCIPparamSetLongint(param, set, messagehdlr, value, FALSE, TRUE);

   if( retcode != SCIP_PARAMETERWRONGVAL )
   {
      SCIP_CALL( retcode );
   }

   return retcode;
}

/** changes the value of an existing SCIP_Longint parameter */
SCIP_RETCODE SCIPsetSetLongintParam(
   SCIP_SET*             set,                /**< global SCIP settings */
   SCIP_MESSAGEHDLR*     messagehdlr,        /**< message handler */
   const char*           name,               /**< name of the parameter */
   SCIP_Longint          value               /**< new value of the parameter */
   )
{
   assert(set != NULL);

   SCIP_CALL( SCIPparamsetSetLongint(set->paramset, set, messagehdlr, name, value) );

   return SCIP_OKAY;
}

/** changes the value of an existing SCIP_Real parameter */
SCIP_RETCODE SCIPsetChgRealParam(
   SCIP_SET*             set,                /**< global SCIP settings */
   SCIP_MESSAGEHDLR*     messagehdlr,        /**< message handler */
   SCIP_PARAM*           param,              /**< parameter */
   SCIP_Real             value               /**< new value of the parameter */
   )
{
   SCIP_RETCODE retcode;

   assert(set != NULL);
   assert(param != NULL);

   retcode = SCIPparamSetReal(param, set, messagehdlr, value, FALSE, TRUE);

   if( retcode != SCIP_PARAMETERWRONGVAL )
   {
      SCIP_CALL( retcode );
   }

   return retcode;
}

/** changes the value of an existing SCIP_Real parameter */
SCIP_RETCODE SCIPsetSetRealParam(
   SCIP_SET*             set,                /**< global SCIP settings */
   SCIP_MESSAGEHDLR*     messagehdlr,        /**< message handler */
   const char*           name,               /**< name of the parameter */
   SCIP_Real             value               /**< new value of the parameter */
   )
{
   assert(set != NULL);

   SCIP_CALL( SCIPparamsetSetReal(set->paramset, set, messagehdlr, name, value) );

   return SCIP_OKAY;
}

/** changes the value of an existing Char parameter */
SCIP_RETCODE SCIPsetChgCharParam(
   SCIP_SET*             set,                /**< global SCIP settings */
   SCIP_MESSAGEHDLR*     messagehdlr,        /**< message handler */
   SCIP_PARAM*           param,              /**< parameter */
   char                  value               /**< new value of the parameter */
   )
{
   SCIP_RETCODE retcode;

   assert(set != NULL);
   assert(param != NULL);

   retcode = SCIPparamSetChar(param, set, messagehdlr, value, FALSE, TRUE);

   if( retcode != SCIP_PARAMETERWRONGVAL )
   {
      SCIP_CALL( retcode );
   }

   return retcode;
}

/** changes the value of an existing Char parameter */
SCIP_RETCODE SCIPsetSetCharParam(
   SCIP_SET*             set,                /**< global SCIP settings */
   SCIP_MESSAGEHDLR*     messagehdlr,        /**< message handler */
   const char*           name,               /**< name of the parameter */
   char                  value               /**< new value of the parameter */
   )
{
   assert(set != NULL);

   SCIP_CALL( SCIPparamsetSetChar(set->paramset, set, messagehdlr, name, value) );

   return SCIP_OKAY;
}

/** changes the value of an existing String parameter */
SCIP_RETCODE SCIPsetChgStringParam(
   SCIP_SET*             set,                /**< global SCIP settings */
   SCIP_MESSAGEHDLR*     messagehdlr,        /**< message handler */
   SCIP_PARAM*           param,              /**< parameter */
   const char*           value               /**< new value of the parameter */
   )
{
   SCIP_RETCODE retcode;

   assert(set != NULL);
   assert(param != NULL);

   retcode = SCIPparamSetString(param, set, messagehdlr, value, TRUE);

   if( retcode != SCIP_PARAMETERWRONGVAL )
   {
      SCIP_CALL( retcode );
   }

   return retcode;
}

/** changes the value of an existing String parameter */
SCIP_RETCODE SCIPsetSetStringParam(
   SCIP_SET*             set,                /**< global SCIP settings */
   SCIP_MESSAGEHDLR*     messagehdlr,        /**< message handler */
   const char*           name,               /**< name of the parameter */
   const char*           value               /**< new value of the parameter */
   )
{
   assert(set != NULL);

   SCIP_CALL( SCIPparamsetSetString(set->paramset, set, messagehdlr, name, value) );

   return SCIP_OKAY;
}

/** reads parameters from a file */
SCIP_RETCODE SCIPsetReadParams(
   SCIP_SET*             set,                /**< global SCIP settings */
   SCIP_MESSAGEHDLR*     messagehdlr,        /**< message handler */
   const char*           filename            /**< file name */
   )
{
   assert(set != NULL);

   SCIP_CALL( SCIPparamsetRead(set->paramset, set, messagehdlr, filename) );

   return SCIP_OKAY;
}

/** writes all parameters in the parameter set to a file */
SCIP_RETCODE SCIPsetWriteParams(
   SCIP_SET*             set,                /**< global SCIP settings */
   SCIP_MESSAGEHDLR*     messagehdlr,        /**< message handler */
   const char*           filename,           /**< file name, or NULL for stdout */
   SCIP_Bool             comments,           /**< should parameter descriptions be written as comments? */
   SCIP_Bool             onlychanged         /**< should only the parameters been written, that are changed from default? */
   )
{
   assert(set != NULL);

   SCIP_CALL( SCIPparamsetWrite(set->paramset, messagehdlr, filename, comments, onlychanged) );

   return SCIP_OKAY;
}

/** resets a single parameters to its default value */
SCIP_RETCODE SCIPsetResetParam(
   SCIP_SET*             set,                /**< global SCIP settings */
   SCIP_MESSAGEHDLR*     messagehdlr,        /**< message handler */
   const char*           name                /**< name of the parameter */
   )
{
   SCIP_CALL( SCIPparamsetSetToDefault(set->paramset, set, messagehdlr, name) );

   return SCIP_OKAY;
}

/** resets all parameters to their default values */
SCIP_RETCODE SCIPsetResetParams(
   SCIP_SET*             set,                /**< global SCIP settings */
   SCIP_MESSAGEHDLR*     messagehdlr         /**< message handler */
   )
{
   SCIP_CALL( SCIPparamsetSetToDefaults(set->paramset, set, messagehdlr) );

   return SCIP_OKAY;
}

/** sets parameters to
 *
 *  - \ref SCIP_PARAMEMPHASIS_DEFAULT to use default values (see also SCIPsetResetParams())
 *  - \ref SCIP_PARAMEMPHASIS_COUNTER to get feasible and "fast" counting process
 *  - \ref SCIP_PARAMEMPHASIS_CPSOLVER to get CP like search (e.g. no LP relaxation)
 *  - \ref SCIP_PARAMEMPHASIS_EASYCIP to solve easy problems fast
 *  - \ref SCIP_PARAMEMPHASIS_FEASIBILITY to detect feasibility fast
 *  - \ref SCIP_PARAMEMPHASIS_HARDLP to be capable to handle hard LPs
 *  - \ref SCIP_PARAMEMPHASIS_OPTIMALITY to prove optimality fast
 *  - \ref SCIP_PARAMEMPHASIS_PHASEFEAS to find feasible solutions during a 3 phase solution process
 *  - \ref SCIP_PARAMEMPHASIS_PHASEIMPROVE to find improved solutions during a 3 phase solution process
 *  - \ref SCIP_PARAMEMPHASIS_PHASEPROOF to proof optimality during a 3 phase solution process
 */
SCIP_RETCODE SCIPsetSetEmphasis(
   SCIP_SET*             set,                /**< global SCIP settings */
   SCIP_MESSAGEHDLR*     messagehdlr,        /**< message handler */
   SCIP_PARAMEMPHASIS    paramemphasis,      /**< parameter settings */
   SCIP_Bool             quiet               /**< should the parameter be set quiet (no output) */
   )
{
   SCIP_CALL( SCIPparamsetSetEmphasis(set->paramset, set, messagehdlr, paramemphasis, quiet) );

   return SCIP_OKAY;
}

/** sets parameters to deactivate separators and heuristics that use auxiliary SCIP instances; should be called for
 *  auxiliary SCIP instances to avoid recursion
 */
SCIP_RETCODE SCIPsetSetSubscipsOff(
   SCIP_SET*             set,                /**< global SCIP settings */
   SCIP_MESSAGEHDLR*     messagehdlr,        /**< message handler */
   SCIP_Bool             quiet               /**< should the parameter be set quiet (no output) */
   )
{
   SCIP_CALL( SCIPparamsetSetToSubscipsOff(set->paramset, set, messagehdlr, quiet) );

   return SCIP_OKAY;
}

/** sets heuristic parameters values to
 *  - SCIP_PARAMSETTING_DEFAULT which are the default values of all heuristic parameters
 *  - SCIP_PARAMSETTING_FAST such that the time spend for heuristic is decreased
 *  - SCIP_PARAMSETTING_AGGRESSIVE such that the heuristic are called more aggregative
 *  - SCIP_PARAMSETTING_OFF which turn off all heuristics
 */
SCIP_RETCODE SCIPsetSetHeuristics(
   SCIP_SET*             set,                /**< global SCIP settings */
   SCIP_MESSAGEHDLR*     messagehdlr,        /**< message handler */
   SCIP_PARAMSETTING     paramsetting,       /**< parameter settings */
   SCIP_Bool             quiet               /**< should the parameter be set quiet (no output) */
   )
{
   SCIP_CALL( SCIPparamsetSetHeuristics(set->paramset, set, messagehdlr, paramsetting, quiet) );

   return SCIP_OKAY;
}

/** sets presolving parameters to
 *  - SCIP_PARAMSETTING_DEFAULT which are the default values of all presolving parameters
 *  - SCIP_PARAMSETTING_FAST such that the time spend for presolving is decreased
 *  - SCIP_PARAMSETTING_AGGRESSIVE such that the presolving is more aggregative
 *  - SCIP_PARAMSETTING_OFF which turn off all presolving
 */
SCIP_RETCODE SCIPsetSetPresolving(
   SCIP_SET*             set,                /**< global SCIP settings */
   SCIP_MESSAGEHDLR*     messagehdlr,        /**< message handler */
   SCIP_PARAMSETTING     paramsetting,       /**< parameter settings */
   SCIP_Bool             quiet               /**< should the parameter be set quiet (no output) */
   )
{
   SCIP_CALL( SCIPparamsetSetPresolving(set->paramset, set, messagehdlr, paramsetting, quiet) );

   return SCIP_OKAY;
}

/** sets separating parameters to
 *  - SCIP_PARAMSETTING_DEFAULT which are the default values of all separating parameters
 *  - SCIP_PARAMSETTING_FAST such that the time spend for separating is decreased
 *  - SCIP_PARAMSETTING_AGGRESSIVE such that the separating is done more aggregative
 *  - SCIP_PARAMSETTING_OFF which turn off all separating
 */
SCIP_RETCODE SCIPsetSetSeparating(
   SCIP_SET*             set,                /**< global SCIP settings */
   SCIP_MESSAGEHDLR*     messagehdlr,        /**< message handler */
   SCIP_PARAMSETTING     paramsetting,       /**< parameter settings */
   SCIP_Bool             quiet               /**< should the parameter be set quiet (no output) */
   )
{
   SCIP_CALL( SCIPparamsetSetSeparating(set->paramset, set, messagehdlr, paramsetting, quiet) );

   return SCIP_OKAY;
}

/** returns the array of all available SCIP parameters */
SCIP_PARAM** SCIPsetGetParams(
   SCIP_SET*             set                 /**< global SCIP settings */
   )
{
   assert(set != NULL);

   return SCIPparamsetGetParams(set->paramset);
}

/** returns the total number of all available SCIP parameters */
int SCIPsetGetNParams(
   SCIP_SET*             set                 /**< global SCIP settings */
   )
{
   assert(set != NULL);

   return SCIPparamsetGetNParams(set->paramset);
}

/** inserts file reader in file reader list */
SCIP_RETCODE SCIPsetIncludeReader(
   SCIP_SET*             set,                /**< global SCIP settings */
   SCIP_READER*          reader              /**< file reader */
   )
{
   assert(set != NULL);
   assert(reader != NULL);

   if( set->nreaders >= set->readerssize )
   {
      set->readerssize = SCIPsetCalcMemGrowSize(set, set->nreaders+1);
      SCIP_ALLOC( BMSreallocMemoryArray(&set->readers, set->readerssize) );
   }
   assert(set->nreaders < set->readerssize);

   set->readers[set->nreaders] = reader;
   set->nreaders++;

   return SCIP_OKAY;
}

/** returns the file reader of the given name, or NULL if not existing */
SCIP_READER* SCIPsetFindReader(
   SCIP_SET*             set,                /**< global SCIP settings */
   const char*           name                /**< name of file reader */
   )
{
   int i;

   assert(set != NULL);
   assert(name != NULL);

   for( i = 0; i < set->nreaders; ++i )
   {
      if( strcmp(SCIPreaderGetName(set->readers[i]), name) == 0 )
         return set->readers[i];
   }

   return NULL;
}

/** inserts variable pricer in variable pricer list */
SCIP_RETCODE SCIPsetIncludePricer(
   SCIP_SET*             set,                /**< global SCIP settings */
   SCIP_PRICER*          pricer              /**< variable pricer */
   )
{
   assert(set != NULL);
   assert(pricer != NULL);

   if( set->npricers >= set->pricerssize )
   {
      set->pricerssize = SCIPsetCalcMemGrowSize(set, set->npricers+1);
      SCIP_ALLOC( BMSreallocMemoryArray(&set->pricers, set->pricerssize) );
   }
   assert(set->npricers < set->pricerssize);

   set->pricers[set->npricers] = pricer;
   set->npricers++;
   set->pricerssorted = FALSE;

   return SCIP_OKAY;
}

/** returns the variable pricer of the given name, or NULL if not existing */
SCIP_PRICER* SCIPsetFindPricer(
   SCIP_SET*             set,                /**< global SCIP settings */
   const char*           name                /**< name of variable pricer */
   )
{
   int i;

   assert(set != NULL);
   assert(name != NULL);

   for( i = 0; i < set->npricers; ++i )
   {
      if( strcmp(SCIPpricerGetName(set->pricers[i]), name) == 0 )
         return set->pricers[i];
   }

   return NULL;
}

/** sorts pricers by priorities */
void SCIPsetSortPricers(
   SCIP_SET*             set                 /**< global SCIP settings */
   )
{
   assert(set != NULL);

   if( !set->pricerssorted )
   {
      SCIPsortPtr((void**)set->pricers, SCIPpricerComp, set->npricers);
      set->pricerssorted = TRUE;
      set->pricersnamesorted = FALSE;
   }
}

/** sorts pricers by name */
void SCIPsetSortPricersName(
   SCIP_SET*             set                 /**< global SCIP settings */
   )
{
   assert(set != NULL);

   if( !set->pricersnamesorted )
   {
      SCIPsortPtr((void**)set->pricers, SCIPpricerCompName, set->npricers);
      set->pricerssorted = FALSE;
      set->pricersnamesorted = TRUE;
   }
}

/** inserts constraint handler in constraint handler list */
SCIP_RETCODE SCIPsetIncludeConshdlr(
   SCIP_SET*             set,                /**< global SCIP settings */
   SCIP_CONSHDLR*        conshdlr            /**< constraint handler */
   )
{
   int priority;
   int i;

   assert(set != NULL);
   assert(conshdlr != NULL);
   assert(!SCIPconshdlrIsInitialized(conshdlr));

   /* allocate memory */
   if( set->nconshdlrs >= set->conshdlrssize )
   {
      set->conshdlrssize = SCIPsetCalcMemGrowSize(set, set->nconshdlrs+1);
      SCIP_ALLOC( BMSreallocMemoryArray(&set->conshdlrs, set->conshdlrssize) );
      SCIP_ALLOC( BMSreallocMemoryArray(&set->conshdlrs_sepa, set->conshdlrssize) );
      SCIP_ALLOC( BMSreallocMemoryArray(&set->conshdlrs_enfo, set->conshdlrssize) );
      SCIP_ALLOC( BMSreallocMemoryArray(&set->conshdlrs_include, set->conshdlrssize) );
   }
   assert(set->nconshdlrs < set->conshdlrssize);

   /* sort constraint handler into conshdlrs array sorted by check priority */
   priority = SCIPconshdlrGetCheckPriority(conshdlr);
   for( i = set->nconshdlrs; i > 0 && SCIPconshdlrGetCheckPriority(set->conshdlrs[i-1]) < priority; --i )
   {
      set->conshdlrs[i] = set->conshdlrs[i-1];
   }
   set->conshdlrs[i] = conshdlr;

   /* sort constraint handler into conshdlrs_sepa array sorted by sepa priority */
   priority = SCIPconshdlrGetSepaPriority(conshdlr);
   for( i = set->nconshdlrs; i > 0 && SCIPconshdlrGetSepaPriority(set->conshdlrs_sepa[i-1]) < priority; --i )
   {
      set->conshdlrs_sepa[i] = set->conshdlrs_sepa[i-1];
   }
   set->conshdlrs_sepa[i] = conshdlr;

   /* sort constraint handler into conshdlrs_enfo array sorted by enfo priority */
   priority = SCIPconshdlrGetEnfoPriority(conshdlr);
   for( i = set->nconshdlrs; i > 0 && SCIPconshdlrGetEnfoPriority(set->conshdlrs_enfo[i-1]) < priority; --i )
   {
      set->conshdlrs_enfo[i] = set->conshdlrs_enfo[i-1];
   }
   set->conshdlrs_enfo[i] = conshdlr;

   /* add constraint handler into conshdlrs_include array sorted by inclusion order */
   set->conshdlrs_include[set->nconshdlrs] = conshdlr;

   set->nconshdlrs++;

   return SCIP_OKAY;
}

/** reinserts a constraint handler with modified sepa priority into the sepa priority sorted array */
void SCIPsetReinsertConshdlrSepaPrio(
   SCIP_SET*             set,                /**< global SCIP settings */
   SCIP_CONSHDLR*        conshdlr,           /**< constraint handler to be reinserted */
   int                   oldpriority         /**< the old separation priority of constraint handler */
   )
{
   int newpriority;
   int newpos;
   int i;
   assert(set != NULL);
   assert(conshdlr != NULL);

   newpriority = SCIPconshdlrGetSepaPriority(conshdlr);
   newpos = -1;

   /* search for the old position of constraint handler; determine its new position at the same time */
   if( newpriority > oldpriority )
   {
      i = 0;
      while( i < set->nconshdlrs &&
            strcmp(SCIPconshdlrGetName(set->conshdlrs_sepa[i]), SCIPconshdlrGetName(conshdlr)) != 0 )
      {
         int priorityatpos;

         priorityatpos = SCIPconshdlrGetSepaPriority(set->conshdlrs_sepa[i]);
         assert(priorityatpos >= oldpriority);

         /* current index is the position to insert the constraint handler */
         if( newpriority > priorityatpos && newpos == -1 )
            newpos = i;

         ++i;
      }
      assert(i < set->nconshdlrs);

      /* constraint must change its position in array */
      if( newpos != -1 )
      {
         /* shift all constraint handlers between old and new position by one, and insert constraint handler */
         for( ; i > newpos; --i )
         {
            set->conshdlrs_sepa[i] = set->conshdlrs_sepa[i-1];
         }
         set->conshdlrs_sepa[newpos] = conshdlr;
      }

   }
   else if( newpriority < oldpriority )
   {
      i = set->nconshdlrs - 1;
      while( i >= 0 &&
                  strcmp(SCIPconshdlrGetName(set->conshdlrs_sepa[i]), SCIPconshdlrGetName(conshdlr)) != 0 )
      {
         int priorityatpos;

         priorityatpos = SCIPconshdlrGetSepaPriority(set->conshdlrs_sepa[i]);
         assert(priorityatpos <= oldpriority);

         /* current index is the position to insert the constraint handler */
         if( newpriority < priorityatpos && newpos == -1 )
            newpos = i;

         --i;
      }
      assert(i >= 0);

      /* constraint must change its position in array */
      if( newpos != -1 )
      {
         /* shift all constraint handlers between old and new position by one, and insert constraint handler */
         for(; i < newpos; ++i )
         {
            set->conshdlrs_sepa[i] = set->conshdlrs_sepa[i + 1];
         }
         set->conshdlrs_sepa[newpos] = conshdlr;
      }
#ifndef NDEBUG
      for( i = 0; i < set->nconshdlrs - 1; ++i )
         assert(SCIPconshdlrGetSepaPriority(set->conshdlrs_sepa[i])
               >= SCIPconshdlrGetSepaPriority(set->conshdlrs_sepa[i + 1]));
#endif
   }
}

/** returns the constraint handler of the given name, or NULL if not existing */
SCIP_CONSHDLR* SCIPsetFindConshdlr(
   SCIP_SET*             set,                /**< global SCIP settings */
   const char*           name                /**< name of constraint handler */
   )
{
   int i;

   assert(set != NULL);
   assert(name != NULL);

   for( i = 0; i < set->nconshdlrs; ++i )
   {
      if( strcmp(SCIPconshdlrGetName(set->conshdlrs[i]), name) == 0 )
         return set->conshdlrs[i];
   }

   return NULL;
}

/** inserts conflict handler in conflict handler list */
SCIP_RETCODE SCIPsetIncludeConflicthdlr(
   SCIP_SET*             set,                /**< global SCIP settings */
   SCIP_CONFLICTHDLR*    conflicthdlr        /**< conflict handler */
   )
{
   assert(set != NULL);
   assert(conflicthdlr != NULL);
   assert(!SCIPconflicthdlrIsInitialized(conflicthdlr));

   if( set->nconflicthdlrs >= set->conflicthdlrssize )
   {
      set->conflicthdlrssize = SCIPsetCalcMemGrowSize(set, set->nconflicthdlrs+1);
      SCIP_ALLOC( BMSreallocMemoryArray(&set->conflicthdlrs, set->conflicthdlrssize) );
   }
   assert(set->nconflicthdlrs < set->conflicthdlrssize);

   set->conflicthdlrs[set->nconflicthdlrs] = conflicthdlr;
   set->nconflicthdlrs++;
   set->conflicthdlrssorted = FALSE;

   return SCIP_OKAY;
}

/** returns the conflict handler of the given name, or NULL if not existing */
SCIP_CONFLICTHDLR* SCIPsetFindConflicthdlr(
   SCIP_SET*             set,                /**< global SCIP settings */
   const char*           name                /**< name of conflict handler */
   )
{
   int i;

   assert(set != NULL);
   assert(name != NULL);

   for( i = 0; i < set->nconflicthdlrs; ++i )
   {
      if( strcmp(SCIPconflicthdlrGetName(set->conflicthdlrs[i]), name) == 0 )
         return set->conflicthdlrs[i];
   }

   return NULL;
}

/** sorts conflict handlers by priorities */
void SCIPsetSortConflicthdlrs(
   SCIP_SET*             set                 /**< global SCIP settings */
   )
{
   assert(set != NULL);

   if( !set->conflicthdlrssorted )
   {
      SCIPsortPtr((void**)set->conflicthdlrs, SCIPconflicthdlrComp, set->nconflicthdlrs);
      set->conflicthdlrssorted = TRUE;
      set->conflicthdlrsnamesorted = FALSE;
   }
}

/** sorts conflict handlers by name */
void SCIPsetSortConflicthdlrsName(
   SCIP_SET*             set                 /**< global SCIP settings */
   )
{
   assert(set != NULL);

   if( !set->conflicthdlrsnamesorted )
   {
      SCIPsortPtr((void**)set->conflicthdlrs, SCIPconflicthdlrCompName, set->nconflicthdlrs);
      set->conflicthdlrssorted = FALSE;
      set->conflicthdlrsnamesorted = TRUE;
   }
}

/** inserts presolver in presolver list */
SCIP_RETCODE SCIPsetIncludePresol(
   SCIP_SET*             set,                /**< global SCIP settings */
   SCIP_PRESOL*          presol              /**< presolver */
   )
{
   assert(set != NULL);
   assert(presol != NULL);

   if( set->npresols >= set->presolssize )
   {
      set->presolssize = SCIPsetCalcMemGrowSize(set, set->npresols+1);
      SCIP_ALLOC( BMSreallocMemoryArray(&set->presols, set->presolssize) );
   }
   assert(set->npresols < set->presolssize);

   set->presols[set->npresols] = presol;
   set->npresols++;
   set->presolssorted = FALSE;

   return SCIP_OKAY;
}

/** returns the presolver of the given name, or NULL if not existing */
SCIP_PRESOL* SCIPsetFindPresol(
   SCIP_SET*             set,                /**< global SCIP settings */
   const char*           name                /**< name of presolver */
   )
{
   int i;

   assert(set != NULL);
   assert(name != NULL);

   for( i = 0; i < set->npresols; ++i )
   {
      if( strcmp(SCIPpresolGetName(set->presols[i]), name) == 0 )
         return set->presols[i];
   }

   return NULL;
}

/** sorts presolvers by priorities */
void SCIPsetSortPresols(
   SCIP_SET*             set                 /**< global SCIP settings */
   )
{
   assert(set != NULL);

   if( !set->presolssorted )
   {
      SCIPsortPtr((void**)set->presols, SCIPpresolComp, set->npresols);
      set->presolssorted = TRUE;
      set->presolsnamesorted = FALSE;
   }
}

/** sorts presolvers by name */
void SCIPsetSortPresolsName(
   SCIP_SET*             set                 /**< global SCIP settings */
   )
{
   assert(set != NULL);

   if( !set->presolsnamesorted )
   {
      SCIPsortPtr((void**)set->presols, SCIPpresolCompName, set->npresols);
      set->presolssorted = FALSE;
      set->presolsnamesorted = TRUE;
   }
}

/** inserts relaxator in relaxator list */
SCIP_RETCODE SCIPsetIncludeRelax(
   SCIP_SET*             set,                /**< global SCIP settings */
   SCIP_RELAX*           relax               /**< relaxator */
   )
{
   assert(set != NULL);
   assert(relax != NULL);
   assert(!SCIPrelaxIsInitialized(relax));

   if( set->nrelaxs >= set->relaxssize )
   {
      set->relaxssize = SCIPsetCalcMemGrowSize(set, set->nrelaxs+1);
      SCIP_ALLOC( BMSreallocMemoryArray(&set->relaxs, set->relaxssize) );
   }
   assert(set->nrelaxs < set->relaxssize);

   set->relaxs[set->nrelaxs] = relax;
   set->nrelaxs++;
   set->relaxssorted = FALSE;

   return SCIP_OKAY;
}

/** returns the relaxator of the given name, or NULL if not existing */
SCIP_RELAX* SCIPsetFindRelax(
   SCIP_SET*             set,                /**< global SCIP settings */
   const char*           name                /**< name of relaxator */
   )
{
   int i;

   assert(set != NULL);
   assert(name != NULL);

   for( i = 0; i < set->nrelaxs; ++i )
   {
      if( strcmp(SCIPrelaxGetName(set->relaxs[i]), name) == 0 )
         return set->relaxs[i];
   }

   return NULL;
}

/** sorts relaxators by priorities */
void SCIPsetSortRelaxs(
   SCIP_SET*             set                 /**< global SCIP settings */
   )
{
   assert(set != NULL);

   if( !set->relaxssorted )
   {
      SCIPsortPtr((void**)set->relaxs, SCIPrelaxComp, set->nrelaxs);
      set->relaxssorted = TRUE;
      set->relaxsnamesorted = FALSE;
   }
}

/** sorts relaxators by priorities */
void SCIPsetSortRelaxsName(
   SCIP_SET*             set                 /**< global SCIP settings */
   )
{
   assert(set != NULL);

   if( !set->relaxsnamesorted )
   {
      SCIPsortPtr((void**)set->relaxs, SCIPrelaxCompName, set->nrelaxs);
      set->relaxssorted = FALSE;
      set->relaxsnamesorted = TRUE;
   }
}

/** inserts separator in separator list */
SCIP_RETCODE SCIPsetIncludeSepa(
   SCIP_SET*             set,                /**< global SCIP settings */
   SCIP_SEPA*            sepa                /**< separator */
   )
{
   assert(set != NULL);
   assert(sepa != NULL);
   assert(!SCIPsepaIsInitialized(sepa));

   if( set->nsepas >= set->sepassize )
   {
      set->sepassize = SCIPsetCalcMemGrowSize(set, set->nsepas+1);
      SCIP_ALLOC( BMSreallocMemoryArray(&set->sepas, set->sepassize) );
   }
   assert(set->nsepas < set->sepassize);

   set->sepas[set->nsepas] = sepa;
   set->nsepas++;
   set->sepassorted = FALSE;

   return SCIP_OKAY;
}

/** returns the separator of the given name, or NULL if not existing */
SCIP_SEPA* SCIPsetFindSepa(
   SCIP_SET*             set,                /**< global SCIP settings */
   const char*           name                /**< name of separator */
   )
{
   int i;

   assert(set != NULL);
   assert(name != NULL);

   for( i = 0; i < set->nsepas; ++i )
   {
      if( strcmp(SCIPsepaGetName(set->sepas[i]), name) == 0 )
         return set->sepas[i];
   }

   return NULL;
}

/** sorts separators by priorities */
void SCIPsetSortSepas(
   SCIP_SET*             set                 /**< global SCIP settings */
   )
{
   assert(set != NULL);

   if( !set->sepassorted )
   {
      SCIPsortPtr((void**)set->sepas, SCIPsepaComp, set->nsepas);
      set->sepassorted = TRUE;
      set->sepasnamesorted = FALSE;
   }
}

/** sorts separators by name */
void SCIPsetSortSepasName(
   SCIP_SET*             set                 /**< global SCIP settings */
   )
{
   assert(set != NULL);

   if( !set->sepasnamesorted )
   {
      SCIPsortPtr((void**)set->sepas, SCIPsepaCompName, set->nsepas);
      set->sepassorted = FALSE;
      set->sepasnamesorted = TRUE;
   }
}

/** inserts propagator in propagator list */
SCIP_RETCODE SCIPsetIncludeProp(
   SCIP_SET*             set,                /**< global SCIP settings */
   SCIP_PROP*            prop                /**< propagator */
   )
{
   assert(set != NULL);
   assert(prop != NULL);
   assert(!SCIPpropIsInitialized(prop));

   if( set->nprops >= set->propssize )
   {
      set->propssize = SCIPsetCalcMemGrowSize(set, set->nprops+1);
      SCIP_ALLOC( BMSreallocMemoryArray(&set->props, set->propssize) );
      SCIP_ALLOC( BMSreallocMemoryArray(&set->props_presol, set->propssize) );
   }
   assert(set->nprops < set->propssize);

   set->props[set->nprops] = prop;
   set->props_presol[set->nprops] = prop;
   set->nprops++;
   set->propssorted = FALSE;
   set->propspresolsorted = FALSE;

   return SCIP_OKAY;
}

/** returns the propagator of the given name, or NULL if not existing */
SCIP_PROP* SCIPsetFindProp(
   SCIP_SET*             set,                /**< global SCIP settings */
   const char*           name                /**< name of propagator */
   )
{
   int i;

   assert(set != NULL);
   assert(name != NULL);

   for( i = 0; i < set->nprops; ++i )
   {
      if( strcmp(SCIPpropGetName(set->props[i]), name) == 0 )
         return set->props[i];
   }

   return NULL;
}

/** sorts propagators by priorities */
void SCIPsetSortProps(
   SCIP_SET*             set                 /**< global SCIP settings */
   )
{
   assert(set != NULL);

   if( !set->propssorted )
   {
      SCIPsortPtr((void**)set->props, SCIPpropComp, set->nprops);
      set->propssorted = TRUE;
      set->propsnamesorted = FALSE;
   }
}

/** sorts propagators by priorities for presolving */
void SCIPsetSortPropsPresol(
   SCIP_SET*             set                 /**< global SCIP settings */
   )
{
   assert(set != NULL);

   if( !set->propspresolsorted )
   {
      SCIPsortPtr((void**)set->props_presol, SCIPpropCompPresol, set->nprops);
      set->propspresolsorted = TRUE;
      set->propsnamesorted = FALSE;
   }
}

/** sorts propagators w.r.t. names */
void SCIPsetSortPropsName(
   SCIP_SET*             set                 /**< global SCIP settings */
   )
{
   assert(set != NULL);

   if( !set->propsnamesorted )
   {
      SCIPsortPtr((void**)set->props, SCIPpropCompName, set->nprops);
      set->propssorted = FALSE;
      set->propsnamesorted = TRUE;
   }
}

/** inserts concurrent solver type into the concurrent solver type list */
SCIP_RETCODE SCIPsetIncludeConcsolverType(
   SCIP_SET*             set,                /**< global SCIP settings */
   SCIP_CONCSOLVERTYPE*  concsolvertype      /**< concurrent solver type */
   )
{
   assert(set != NULL);
   assert(concsolvertype != NULL);

   if( set->nconcsolvertypes >= set->concsolvertypessize )
   {
      set->concsolvertypessize = SCIPsetCalcMemGrowSize(set, set->nconcsolvertypes + 1);
      SCIP_ALLOC( BMSreallocMemoryArray(&set->concsolvertypes, set->concsolvertypessize) );
   }
   assert(set->nconcsolvertypes < set->concsolvertypessize);

   set->concsolvertypes[set->nconcsolvertypes] = concsolvertype;
   set->nconcsolvertypes++;

   return SCIP_OKAY;
}

/** returns the concurrent solver type with the given name, or NULL if not existing */
SCIP_CONCSOLVERTYPE* SCIPsetFindConcsolverType(
   SCIP_SET*             set,                /**< global SCIP settings */
   const char*           name                /**< name of concurrent solver type */
   )
{
   int i;

   assert(set != NULL);
   assert(name != NULL);

   for( i = 0; i < set->nconcsolvertypes; ++i )
   {
      if( strcmp(SCIPconcsolverTypeGetName(set->concsolvertypes[i]), name) == 0 )
         return set->concsolvertypes[i];
   }

   return NULL;
}

/** inserts concurrent solver into the concurrent solver list */
SCIP_RETCODE SCIPsetIncludeConcsolver(
   SCIP_SET*             set,                /**< global SCIP settings */
   SCIP_CONCSOLVER*      concsolver          /**< concurrent solver */
   )
{
   assert(set != NULL);
   assert(concsolver != NULL);

   if( set->nconcsolvers >= set->concsolverssize )
   {
      set->concsolverssize = SCIPsetCalcMemGrowSize(set, set->nconcsolvers + 1);
      SCIP_ALLOC( BMSreallocMemoryArray(&set->concsolvers, set->concsolverssize) );
   }
   assert(set->nconcsolvers < set->concsolverssize);

   set->concsolvers[set->nconcsolvers] = concsolver;
   assert(set->nconcsolvers == SCIPconcsolverGetIdx(concsolver));

   set->nconcsolvers++;

   return SCIP_OKAY;
}

/** frees all concurrent solvers in the concurrent solver list */
SCIP_RETCODE SCIPsetFreeConcsolvers(
   SCIP_SET*             set                 /**< global SCIP settings */
   )
{
   int i;
   assert(set != NULL);

   /* call user callback for each concurrent solver */
   for( i = 0; i < set->nconcsolvers; ++i )
   {
      SCIP_CALL( SCIPconcsolverDestroyInstance(set, &set->concsolvers[i]) );
   }

   /* set size and number to zero and free the concurent solver array */
   set->nconcsolvers = 0;
   set->concsolverssize = 0;
   BMSfreeMemoryArrayNull(&set->concsolvers);

   return SCIP_OKAY;
}

/** inserts primal heuristic in primal heuristic list */
SCIP_RETCODE SCIPsetIncludeHeur(
   SCIP_SET*             set,                /**< global SCIP settings */
   SCIP_HEUR*            heur                /**< primal heuristic */
   )
{
   assert(set != NULL);
   assert(heur != NULL);
   assert(!SCIPheurIsInitialized(heur));

   if( set->nheurs >= set->heurssize )
   {
      set->heurssize = SCIPsetCalcMemGrowSize(set, set->nheurs+1);
      SCIP_ALLOC( BMSreallocMemoryArray(&set->heurs, set->heurssize) );
   }
   assert(set->nheurs < set->heurssize);

   set->heurs[set->nheurs] = heur;
   set->nheurs++;
   set->heurssorted = FALSE;

   return SCIP_OKAY;
}

/** returns the primal heuristic of the given name, or NULL if not existing */
SCIP_HEUR* SCIPsetFindHeur(
   SCIP_SET*             set,                /**< global SCIP settings */
   const char*           name                /**< name of primal heuristic */
   )
{
   int i;

   assert(set != NULL);
   assert(name != NULL);

   for( i = 0; i < set->nheurs; ++i )
   {
      if( strcmp(SCIPheurGetName(set->heurs[i]), name) == 0 )
         return set->heurs[i];
   }

   return NULL;
}

/** sorts heuristics by priorities */
void SCIPsetSortHeurs(
   SCIP_SET*             set                 /**< global SCIP settings */
   )
{
   assert(set != NULL);

   if( !set->heurssorted )
   {
      SCIPsortPtr((void**)set->heurs, SCIPheurComp, set->nheurs);
      set->heurssorted = TRUE;
      set->heursnamesorted = FALSE;
   }
}

/** sorts heuristics by names */
void SCIPsetSortHeursName(
   SCIP_SET*             set                 /**< global SCIP settings */
   )
{
   assert(set != NULL);

   if( !set->heursnamesorted )
   {
      SCIPsortPtr((void**)set->heurs, SCIPheurCompName, set->nheurs);
      set->heurssorted = FALSE;
      set->heursnamesorted = TRUE;
   }
}

/** inserts tree compression in tree compression list */
SCIP_RETCODE SCIPsetIncludeCompr(
   SCIP_SET*             set,                /**< global SCIP settings */
   SCIP_COMPR*           compr               /**< tree compression */
   )
{
   assert(set != NULL);
   assert(compr != NULL);
   assert(!SCIPcomprIsInitialized(compr));

   if( set->ncomprs >= set->comprssize )
   {
      set->comprssize = SCIPsetCalcMemGrowSize(set, set->ncomprs+1);
      SCIP_ALLOC( BMSreallocMemoryArray(&set->comprs, set->comprssize) );
   }
   assert(set->ncomprs < set->comprssize);

   set->comprs[set->ncomprs] = compr;
   set->ncomprs++;
   set->comprssorted = FALSE;

   return SCIP_OKAY;
}

/** returns the tree compression of the given name, or NULL if not existing */
SCIP_COMPR* SCIPsetFindCompr(
   SCIP_SET*             set,                /**< global SCIP settings */
   const char*           name                /**< name of tree compression */
   )
{
   int i;

   assert(set != NULL);
   assert(name != NULL);

   for( i = 0; i < set->ncomprs; ++i )
   {
      if( strcmp(SCIPcomprGetName(set->comprs[i]), name) == 0 )
         return set->comprs[i];
   }

   return NULL;
}

/** sorts compressions by priorities */
void SCIPsetSortComprs(
   SCIP_SET*             set                 /**< global SCIP settings */
   )
{
   assert(set != NULL);

   if( !set->comprssorted )
   {
      SCIPsortPtr((void**)set->comprs, SCIPcomprComp, set->ncomprs);
      set->comprssorted = TRUE;
      set->comprsnamesorted = FALSE;
   }
}

/** sorts heuristics by names */
void SCIPsetSortComprsName(
   SCIP_SET*             set                 /**< global SCIP settings */
   )
{
   assert(set != NULL);

   if( !set->comprsnamesorted )
   {
      SCIPsortPtr((void**)set->comprs, SCIPcomprCompName, set->ncomprs);
      set->comprssorted = FALSE;
      set->comprsnamesorted = TRUE;
   }
}

/** inserts event handler in event handler list */
SCIP_RETCODE SCIPsetIncludeEventhdlr(
   SCIP_SET*             set,                /**< global SCIP settings */
   SCIP_EVENTHDLR*       eventhdlr           /**< event handler */
   )
{
   assert(set != NULL);
   assert(eventhdlr != NULL);
   assert(!SCIPeventhdlrIsInitialized(eventhdlr));

   if( set->neventhdlrs >= set->eventhdlrssize )
   {
      set->eventhdlrssize = SCIPsetCalcMemGrowSize(set, set->neventhdlrs+1);
      SCIP_ALLOC( BMSreallocMemoryArray(&set->eventhdlrs, set->eventhdlrssize) );
   }
   assert(set->neventhdlrs < set->eventhdlrssize);

   set->eventhdlrs[set->neventhdlrs] = eventhdlr;
   set->neventhdlrs++;

   return SCIP_OKAY;
}

/** returns the event handler of the given name, or NULL if not existing */
SCIP_EVENTHDLR* SCIPsetFindEventhdlr(
   SCIP_SET*             set,                /**< global SCIP settings */
   const char*           name                /**< name of event handler */
   )
{
   int i;

   assert(set != NULL);
   assert(name != NULL);

   for( i = 0; i < set->neventhdlrs; ++i )
   {
      if( strcmp(SCIPeventhdlrGetName(set->eventhdlrs[i]), name) == 0 )
         return set->eventhdlrs[i];
   }

   return NULL;
}

/** inserts node selector in node selector list */
SCIP_RETCODE SCIPsetIncludeNodesel(
   SCIP_SET*             set,                /**< global SCIP settings */
   SCIP_NODESEL*         nodesel             /**< node selector */
   )
{
   int i;
   int nodeselstdprio;

   assert(set != NULL);
   assert(nodesel != NULL);
   assert(!SCIPnodeselIsInitialized(nodesel));

   if( set->nnodesels >= set->nodeselssize )
   {
      set->nodeselssize = SCIPsetCalcMemGrowSize(set, set->nnodesels+1);
      SCIP_ALLOC( BMSreallocMemoryArray(&set->nodesels, set->nodeselssize) );
   }
   assert(set->nnodesels < set->nodeselssize);

   nodeselstdprio = SCIPnodeselGetStdPriority(nodesel);

   for( i = set->nnodesels; i > 0 && nodeselstdprio > SCIPnodeselGetStdPriority(set->nodesels[i-1]); --i )
      set->nodesels[i] = set->nodesels[i-1];

   set->nodesels[i] = nodesel;
   set->nnodesels++;

   return SCIP_OKAY;
}

/** returns the node selector of the given name, or NULL if not existing */
SCIP_NODESEL* SCIPsetFindNodesel(
   SCIP_SET*             set,                /**< global SCIP settings */
   const char*           name                /**< name of event handler */
   )
{
   int i;

   assert(set != NULL);
   assert(name != NULL);

   for( i = 0; i < set->nnodesels; ++i )
   {
      if( strcmp(SCIPnodeselGetName(set->nodesels[i]), name) == 0 )
         return set->nodesels[i];
   }

   return NULL;
}

/** returns node selector with highest priority in the current mode */
SCIP_NODESEL* SCIPsetGetNodesel(
   SCIP_SET*             set,                /**< global SCIP settings */
   SCIP_STAT*            stat                /**< dynamic problem statistics */
   )
{
   assert(set != NULL);
   assert(stat != NULL);

   /* check, if old node selector is still valid */
   if( set->nodesel == NULL && set->nnodesels > 0 )
   {
      int i;

      set->nodesel = set->nodesels[0];

      /* search highest priority node selector */
      if( stat->memsavemode )
      {
         for( i = 1; i < set->nnodesels; ++i )
         {
            if( SCIPnodeselGetMemsavePriority(set->nodesels[i]) > SCIPnodeselGetMemsavePriority(set->nodesel) )
               set->nodesel = set->nodesels[i];
         }
      }
      else
      {
         for( i = 1; i < set->nnodesels; ++i )
         {
            if( SCIPnodeselGetStdPriority(set->nodesels[i]) > SCIPnodeselGetStdPriority(set->nodesel) )
               set->nodesel = set->nodesels[i];
         }
      }
   }

   return set->nodesel;
}

/** inserts branching rule in branching rule list */
SCIP_RETCODE SCIPsetIncludeBranchrule(
   SCIP_SET*             set,                /**< global SCIP settings */
   SCIP_BRANCHRULE*      branchrule          /**< branching rule */
   )
{
   assert(set != NULL);
   assert(branchrule != NULL);
   assert(!SCIPbranchruleIsInitialized(branchrule));

   if( set->nbranchrules >= set->branchrulessize )
   {
      set->branchrulessize = SCIPsetCalcMemGrowSize(set, set->nbranchrules+1);
      SCIP_ALLOC( BMSreallocMemoryArray(&set->branchrules, set->branchrulessize) );
   }
   assert(set->nbranchrules < set->branchrulessize);

   set->branchrules[set->nbranchrules] = branchrule;
   set->nbranchrules++;
   set->branchrulessorted = FALSE;

   return SCIP_OKAY;
}

/** returns the branching rule of the given name, or NULL if not existing */
SCIP_BRANCHRULE* SCIPsetFindBranchrule(
   SCIP_SET*             set,                /**< global SCIP settings */
   const char*           name                /**< name of event handler */
   )
{
   int i;

   assert(set != NULL);
   assert(name != NULL);

   for( i = 0; i < set->nbranchrules; ++i )
   {
      if( strcmp(SCIPbranchruleGetName(set->branchrules[i]), name) == 0 )
         return set->branchrules[i];
   }

   return NULL;
}

/** sorts branching rules by priorities */
void SCIPsetSortBranchrules(
   SCIP_SET*             set                 /**< global SCIP settings */
   )
{
   assert(set != NULL);

   if( !set->branchrulessorted )
   {
      SCIPsortPtr((void**)set->branchrules, SCIPbranchruleComp, set->nbranchrules);
      set->branchrulessorted = TRUE;
      set->branchrulesnamesorted = FALSE;
   }
}

/** sorts branching rules by priorities */
void SCIPsetSortBranchrulesName(
   SCIP_SET*             set                 /**< global SCIP settings */
   )
{
   assert(set != NULL);

   if( !set->branchrulesnamesorted )
   {
      SCIPsortPtr((void**)set->branchrules, SCIPbranchruleCompName, set->nbranchrules);
      set->branchrulessorted = FALSE;
      set->branchrulesnamesorted = TRUE;
   }
}

/** inserts display column in display column list */
SCIP_RETCODE SCIPsetIncludeDisp(
   SCIP_SET*             set,                /**< global SCIP settings */
   SCIP_DISP*            disp                /**< display column */
   )
{
   int i;
   int disppos;

   assert(set != NULL);
   assert(disp != NULL);
   assert(!SCIPdispIsInitialized(disp));

   if( set->ndisps >= set->dispssize )
   {
      set->dispssize = SCIPsetCalcMemGrowSize(set, set->ndisps+1);
      SCIP_ALLOC( BMSreallocMemoryArray(&set->disps, set->dispssize) );
   }
   assert(set->ndisps < set->dispssize);

   disppos = SCIPdispGetPosition(disp);

   for( i = set->ndisps; i > 0 && disppos < SCIPdispGetPosition(set->disps[i-1]); --i )
   {
      set->disps[i] = set->disps[i-1];
   }
   set->disps[i] = disp;
   set->ndisps++;

   return SCIP_OKAY;
}

/** returns the display column of the given name, or NULL if not existing */
SCIP_DISP* SCIPsetFindDisp(
   SCIP_SET*             set,                /**< global SCIP settings */
   const char*           name                /**< name of display */
   )
{
   int i;

   assert(set != NULL);
   assert(name != NULL);

   for( i = 0; i < set->ndisps; ++i )
   {
      if( strcmp(SCIPdispGetName(set->disps[i]), name) == 0 )
         return set->disps[i];
   }

   return NULL;
}

/** inserts dialog in dialog list */
SCIP_RETCODE SCIPsetIncludeDialog(
   SCIP_SET*             set,                /**< global SCIP settings */
   SCIP_DIALOG*          dialog              /**< dialog */
   )
{
   assert(set != NULL);
   assert(dialog != NULL);

   if( set->ndialogs >= set->dialogssize )
   {
      set->dialogssize = SCIPsetCalcMemGrowSize(set, set->ndialogs+1);
      SCIP_ALLOC( BMSreallocMemoryArray(&set->dialogs, set->dialogssize) );
   }
   assert(set->ndialogs < set->dialogssize);

   set->dialogs[set->ndialogs] = dialog;
   set->ndialogs++;

   return SCIP_OKAY;
}

/** returns if the dialog already exists */
SCIP_Bool SCIPsetExistsDialog(
   SCIP_SET*             set,                /**< global SCIP settings */
   SCIP_DIALOG*          dialog              /**< dialog */
   )
{
   int i;

   assert(set != NULL);

   if( dialog == NULL )
      return FALSE;

   for( i = 0; i < set->ndialogs; ++i )
   {
      if( set->dialogs[i] == dialog )
         return TRUE;
   }

   return FALSE;
}

/** inserts NLPI in NLPI list */
SCIP_RETCODE SCIPsetIncludeNlpi(
   SCIP_SET*             set,                /**< global SCIP settings */
   SCIP_NLPI*            nlpi                /**< NLPI */
   )
{
   assert(set != NULL);
   assert(nlpi != NULL);

   if( set->nnlpis >= set->nlpissize )
   {
      set->nlpissize = SCIPsetCalcMemGrowSize(set, set->nnlpis+1);
      SCIP_ALLOC( BMSreallocMemoryArray(&set->nlpis, set->nlpissize) );
   }
   assert(set->nnlpis < set->nlpissize);

   set->nlpis[set->nnlpis] = nlpi;
   set->nnlpis++;
   set->nlpissorted = FALSE;

   return SCIP_OKAY;
}

/** returns the NLPI of the given name, or NULL if not existing */
SCIP_NLPI* SCIPsetFindNlpi(
   SCIP_SET*             set,                /**< global SCIP settings */
   const char*           name                /**< name of NLPI */
   )
{
   int i;

   assert(set != NULL);
   assert(name != NULL);

   for( i = 0; i < set->nnlpis; ++i )
   {
      if( strcmp(SCIPnlpiGetName(set->nlpis[i]), name) == 0 )
         return set->nlpis[i];
   }

   return NULL;
}

/** sorts NLPIs by priorities */
void SCIPsetSortNlpis(
   SCIP_SET*             set                 /**< global SCIP settings */
   )
{
   assert(set != NULL);

   if( !set->nlpissorted )
   {
      SCIPsortPtr((void**)set->nlpis, SCIPnlpiComp, set->nnlpis);
      set->nlpissorted = TRUE;
   }
}

/** set priority of an NLPI */
void SCIPsetSetPriorityNlpi(
   SCIP_SET*             set,                /**< global SCIP settings */
   SCIP_NLPI*            nlpi,               /**< NLPI */
   int                   priority            /**< new priority of NLPI */
   )
{
   assert(set != NULL);
   assert(nlpi != NULL);

   SCIPnlpiSetPriority(nlpi, priority);
   set->nlpissorted = FALSE;
}

/** inserts information about an external code in external codes list */
SCIP_RETCODE SCIPsetIncludeExternalCode(
   SCIP_SET*             set,                /**< global SCIP settings */
   const char*           name,               /**< name of external code */
   const char*           description         /**< description of external code, can be NULL */
   )
{
   assert(set  != NULL);
   assert(name != NULL);

   if( set->nextcodes >= set->extcodessize )
   {
      set->extcodessize = SCIPsetCalcMemGrowSize(set, set->nextcodes+1);
      SCIP_ALLOC( BMSreallocMemoryArray(&set->extcodenames, set->extcodessize) );
      SCIP_ALLOC( BMSreallocMemoryArray(&set->extcodedescs, set->extcodessize) );
   }
   assert(set->nextcodes < set->extcodessize);

   BMSduplicateMemoryArray(&(set->extcodenames[set->nextcodes]), name, (int) (strlen(name)+1));  /*lint !e866*/
   if( description != NULL )
   {
      BMSduplicateMemoryArray(&(set->extcodedescs[set->nextcodes]), description, (int) (strlen(description)+1));  /*lint !e866*/
   }
   else
   {
      set->extcodedescs[set->nextcodes] = NULL;
   }
   set->nextcodes++;

   return SCIP_OKAY;
}

/** calls init methods of all plugins */
SCIP_RETCODE SCIPsetInitPlugins(
   SCIP_SET*             set,                /**< global SCIP settings */
   BMS_BLKMEM*           blkmem,             /**< block memory */
   SCIP_STAT*            stat                /**< dynamic problem statistics */
   )
{
   int i;

   assert(set != NULL);

   /* active variable pricers */
   SCIPsetSortPricers(set);
   for( i = 0; i < set->nactivepricers; ++i )
   {
      SCIP_CALL( SCIPpricerInit(set->pricers[i], set) );
   }

   /* constraint handlers */
   for( i = 0; i < set->nconshdlrs; ++i )
   {
      SCIP_CALL( SCIPconshdlrInit(set->conshdlrs[i], blkmem, set, stat) );
   }

   /* conflict handlers */
   for( i = 0; i < set->nconflicthdlrs; ++i )
   {
      SCIP_CALL( SCIPconflicthdlrInit(set->conflicthdlrs[i], set) );
   }

   /* presolvers */
   for( i = 0; i < set->npresols; ++i )
   {
      SCIP_CALL( SCIPpresolInit(set->presols[i], set) );
   }

   /* relaxators */
   for( i = 0; i < set->nrelaxs; ++i )
   {
      SCIP_CALL( SCIPrelaxInit(set->relaxs[i], set) );
   }

   /* separators */
   for( i = 0; i < set->nsepas; ++i )
   {
      SCIP_CALL( SCIPsepaInit(set->sepas[i], set) );
   }

   /* propagators */
   for( i = 0; i < set->nprops; ++i )
   {
      SCIP_CALL( SCIPpropInit(set->props[i], set) );
   }

   /* primal heuristics */
   for( i = 0; i < set->nheurs; ++i )
   {
      SCIP_CALL( SCIPheurInit(set->heurs[i], set) );
   }

   /* tree compression */
   for( i = 0; i < set->ncomprs; ++i )
   {
      SCIP_CALL( SCIPcomprInit(set->comprs[i], set) );
   }

   /* event handlers */
   for( i = 0; i < set->neventhdlrs; ++i )
   {
      SCIP_CALL( SCIPeventhdlrInit(set->eventhdlrs[i], set) );
   }

   /* node selectors */
   for( i = 0; i < set->nnodesels; ++i )
   {
      SCIP_CALL( SCIPnodeselInit(set->nodesels[i], set) );
   }

   /* branching rules */
   for( i = 0; i < set->nbranchrules; ++i )
   {
      SCIP_CALL( SCIPbranchruleInit(set->branchrules[i], set) );
   }

   /* display columns */
   for( i = 0; i < set->ndisps; ++i )
   {
      SCIP_CALL( SCIPdispInit(set->disps[i], set) );
   }
   SCIP_CALL( SCIPdispAutoActivate(set) );

   return SCIP_OKAY;
}

/** calls exit methods of all plugins */
SCIP_RETCODE SCIPsetExitPlugins(
   SCIP_SET*             set,                /**< global SCIP settings */
   BMS_BLKMEM*           blkmem,             /**< block memory */
   SCIP_STAT*            stat                /**< dynamic problem statistics */
   )
{
   int i;

   assert(set != NULL);

   /* active variable pricers */
   SCIPsetSortPricers(set);
   for( i = 0; i < set->nactivepricers; ++i )
   {
      SCIP_CALL( SCIPpricerExit(set->pricers[i], set) );
   }

   /* constraint handlers */
   for( i = 0; i < set->nconshdlrs; ++i )
   {
      SCIP_CALL( SCIPconshdlrExit(set->conshdlrs[i], blkmem, set, stat) );
   }

   /* conflict handlers */
   for( i = 0; i < set->nconflicthdlrs; ++i )
   {
      SCIP_CALL( SCIPconflicthdlrExit(set->conflicthdlrs[i], set) );
   }

   /* presolvers */
   for( i = 0; i < set->npresols; ++i )
   {
      SCIP_CALL( SCIPpresolExit(set->presols[i], set) );
   }

   /* relaxators */
   for( i = 0; i < set->nrelaxs; ++i )
   {
      SCIP_CALL( SCIPrelaxExit(set->relaxs[i], set) );
   }

   /* separators */
   for( i = 0; i < set->nsepas; ++i )
   {
      SCIP_CALL( SCIPsepaExit(set->sepas[i], set) );
   }

   /* propagators */
   for( i = 0; i < set->nprops; ++i )
   {
      SCIP_CALL( SCIPpropExit(set->props[i], set) );
   }

   /* primal heuristics */
   for( i = 0; i < set->nheurs; ++i )
   {
      SCIP_CALL( SCIPheurExit(set->heurs[i], set) );
   }

   /* tree compression */
   for( i = 0; i < set->ncomprs; ++i )
   {
      SCIP_CALL( SCIPcomprExit(set->comprs[i], set) );
   }

   /* event handlers */
   for( i = 0; i < set->neventhdlrs; ++i )
   {
      SCIP_CALL( SCIPeventhdlrExit(set->eventhdlrs[i], set) );
   }

   /* node selectors */
   for( i = 0; i < set->nnodesels; ++i )
   {
      SCIP_CALL( SCIPnodeselExit(set->nodesels[i], set) );
   }

   /* branching rules */
   for( i = 0; i < set->nbranchrules; ++i )
   {
      SCIP_CALL( SCIPbranchruleExit(set->branchrules[i], set) );
   }

   /* display columns */
   for( i = 0; i < set->ndisps; ++i )
   {
      SCIP_CALL( SCIPdispExit(set->disps[i], set) );
   }

   return SCIP_OKAY;
}

/** calls initpre methods of all plugins */
SCIP_RETCODE SCIPsetInitprePlugins(
   SCIP_SET*             set,                /**< global SCIP settings */
   BMS_BLKMEM*           blkmem,             /**< block memory */
   SCIP_STAT*            stat                /**< dynamic problem statistics */
   )
{
   int i;

   assert(set != NULL);

   /* inform presolvers that the presolving is abound to begin */
   for( i = 0; i < set->npresols; ++i )
   {
      SCIP_CALL( SCIPpresolInitpre(set->presols[i], set) );
   }

   /* inform propagators that the presolving is abound to begin */
   for( i = 0; i < set->nprops; ++i )
   {
      SCIP_CALL( SCIPpropInitpre(set->props[i], set) );
   }

   /* inform constraint handlers that the presolving is abound to begin */
   for( i = 0; i < set->nconshdlrs; ++i )
   {
      SCIP_CALL( SCIPconshdlrInitpre(set->conshdlrs[i], blkmem, set, stat) );
   }

   return SCIP_OKAY;
}

/** calls exitpre methods of all plugins */
SCIP_RETCODE SCIPsetExitprePlugins(
   SCIP_SET*             set,                /**< global SCIP settings */
   BMS_BLKMEM*           blkmem,             /**< block memory */
   SCIP_STAT*            stat                /**< dynamic problem statistics */
   )
{
   int i;

   assert(set != NULL);

   /* inform presolvers that the presolving is abound to begin */
   for( i = 0; i < set->npresols; ++i )
   {
      SCIP_CALL( SCIPpresolExitpre(set->presols[i], set) );
   }

   /* inform propagators that the presolving is abound to begin */
   for( i = 0; i < set->nprops; ++i )
   {
      SCIP_CALL( SCIPpropExitpre(set->props[i], set) );
   }

   /* inform constraint handlers that the presolving is abound to begin */
   for( i = 0; i < set->nconshdlrs; ++i )
   {
      SCIP_CALL( SCIPconshdlrExitpre(set->conshdlrs[i], blkmem, set, stat) );
   }

   return SCIP_OKAY;
}

/** calls initsol methods of all plugins */
SCIP_RETCODE SCIPsetInitsolPlugins(
   SCIP_SET*             set,                /**< global SCIP settings */
   BMS_BLKMEM*           blkmem,             /**< block memory */
   SCIP_STAT*            stat                /**< dynamic problem statistics */
   )
{
   int i;

   assert(set != NULL);

   /* active variable pricers */
   SCIPsetSortPricers(set);
   for( i = 0; i < set->nactivepricers; ++i )
   {
      SCIP_CALL( SCIPpricerInitsol(set->pricers[i], set) );
   }

   /* constraint handlers */
   for( i = 0; i < set->nconshdlrs; ++i )
   {
      SCIP_CALL( SCIPconshdlrInitsol(set->conshdlrs[i], blkmem, set, stat) );
   }

   /* conflict handlers */
   for( i = 0; i < set->nconflicthdlrs; ++i )
   {
      SCIP_CALL( SCIPconflicthdlrInitsol(set->conflicthdlrs[i], set) );
   }

   /* relaxators */
   for( i = 0; i < set->nrelaxs; ++i )
   {
      SCIP_CALL( SCIPrelaxInitsol(set->relaxs[i], set) );
   }

   /* separators */
   for( i = 0; i < set->nsepas; ++i )
   {
      SCIP_CALL( SCIPsepaInitsol(set->sepas[i], set) );
   }

   /* propagators */
   for( i = 0; i < set->nprops; ++i )
   {
      SCIP_CALL( SCIPpropInitsol(set->props[i], set) );
   }

   /* primal heuristics */
   for( i = 0; i < set->nheurs; ++i )
   {
      SCIP_CALL( SCIPheurInitsol(set->heurs[i], set) );
   }

   /* event handlers */
   for( i = 0; i < set->neventhdlrs; ++i )
   {
      SCIP_CALL( SCIPeventhdlrInitsol(set->eventhdlrs[i], set) );
   }

   /* node selectors */
   for( i = 0; i < set->nnodesels; ++i )
   {
      SCIP_CALL( SCIPnodeselInitsol(set->nodesels[i], set) );
   }

   /* branching rules */
   for( i = 0; i < set->nbranchrules; ++i )
   {
      SCIP_CALL( SCIPbranchruleInitsol(set->branchrules[i], set) );
   }

   /* display columns */
   for( i = 0; i < set->ndisps; ++i )
   {
      SCIP_CALL( SCIPdispInitsol(set->disps[i], set) );
   }

   /* reset feasibility tolerance for relaxations */
   set->sepa_primfeastol = SCIP_INVALID;

   return SCIP_OKAY;
}

/** calls exitsol methods of all plugins */
SCIP_RETCODE SCIPsetExitsolPlugins(
   SCIP_SET*             set,                /**< global SCIP settings */
   BMS_BLKMEM*           blkmem,             /**< block memory */
   SCIP_STAT*            stat,               /**< dynamic problem statistics */
   SCIP_Bool             restart             /**< was this exit solve call triggered by a restart? */
   )
{
   int i;

   assert(set != NULL);

   /* active variable pricers */
   SCIPsetSortPricers(set);
   for( i = 0; i < set->nactivepricers; ++i )
   {
      SCIP_CALL( SCIPpricerExitsol(set->pricers[i], set) );
   }

   /* constraint handlers */
   for( i = 0; i < set->nconshdlrs; ++i )
   {
      SCIP_CALL( SCIPconshdlrExitsol(set->conshdlrs[i], blkmem, set, stat, restart) );
   }

   /* conflict handlers */
   for( i = 0; i < set->nconflicthdlrs; ++i )
   {
      SCIP_CALL( SCIPconflicthdlrExitsol(set->conflicthdlrs[i], set) );
   }

   /* relaxators */
   for( i = 0; i < set->nrelaxs; ++i )
   {
      SCIP_CALL( SCIPrelaxExitsol(set->relaxs[i], set) );
   }

   /* separators */
   for( i = 0; i < set->nsepas; ++i )
   {
      SCIP_CALL( SCIPsepaExitsol(set->sepas[i], set) );
   }

   /* propagators */
   for( i = 0; i < set->nprops; ++i )
   {
      SCIP_CALL( SCIPpropExitsol(set->props[i], set, restart) );
   }

   /* primal heuristics */
   for( i = 0; i < set->nheurs; ++i )
   {
      SCIP_CALL( SCIPheurExitsol(set->heurs[i], set) );
   }

   /* event handlers */
   for( i = 0; i < set->neventhdlrs; ++i )
   {
      SCIP_CALL( SCIPeventhdlrExitsol(set->eventhdlrs[i], set) );
   }

   /* node selectors */
   for( i = 0; i < set->nnodesels; ++i )
   {
      SCIP_CALL( SCIPnodeselExitsol(set->nodesels[i], set) );
   }

   /* branching rules */
   for( i = 0; i < set->nbranchrules; ++i )
   {
      SCIP_CALL( SCIPbranchruleExitsol(set->branchrules[i], set) );
   }

   /* display columns */
   for( i = 0; i < set->ndisps; ++i )
   {
      SCIP_CALL( SCIPdispExitsol(set->disps[i], set) );
   }

   return SCIP_OKAY;
}

/** calculate memory size for dynamically allocated arrays */
int SCIPsetCalcMemGrowSize(
   SCIP_SET*             set,                /**< global SCIP settings */
   int                   num                 /**< minimum number of entries to store */
   )
{
   return calcGrowSize(set->mem_arraygrowinit, set->mem_arraygrowfac, num);
}

/** calculate memory size for tree array */
int SCIPsetCalcTreeGrowSize(
   SCIP_SET*             set,                /**< global SCIP settings */
   int                   num                 /**< minimum number of entries to store */
   )
{
   return calcGrowSize(set->mem_treegrowinit, set->mem_treegrowfac, num);
}

/** calculate memory size for path array */
int SCIPsetCalcPathGrowSize(
   SCIP_SET*             set,                /**< global SCIP settings */
   int                   num                 /**< minimum number of entries to store */
   )
{
   return calcGrowSize(set->mem_pathgrowinit, set->mem_pathgrowfac, num);
}

/** sets verbosity level for message output */
SCIP_RETCODE SCIPsetSetVerbLevel(
   SCIP_SET*             set,                /**< global SCIP settings */
   SCIP_VERBLEVEL        verblevel           /**< verbosity level for message output */
   )
{
   assert(set != NULL);

   if( verblevel > SCIP_VERBLEVEL_FULL )
   {
      SCIPerrorMessage("invalid verbosity level <%d>, maximum is <%d>\n", verblevel, SCIP_VERBLEVEL_FULL);
      return SCIP_INVALIDCALL;
   }

   set->disp_verblevel = verblevel;

   return SCIP_OKAY;
}

/** sets feasibility tolerance */
SCIP_RETCODE SCIPsetSetFeastol(
   SCIP_SET*             set,                /**< global SCIP settings */
   SCIP_Real             feastol             /**< new feasibility tolerance */
   )
{
   assert(set != NULL);

   set->num_feastol = feastol;

   /* the feasibility tolerance of the LP solver should never be larger than SCIP's feasibility tolerance; if necessary,
    * decrease it; use the SCIP change method in order to mark the LP unsolved
    */
   if( SCIPsetFeastol(set) < SCIPsetLpfeastol(set) )
   {
      SCIPsetDebugMsg(set, "decreasing lpfeastol along with feastol to %g\n", SCIPsetFeastol(set));
      SCIP_CALL( SCIPchgLpfeastol(set->scip, SCIPsetFeastol(set), TRUE) );
   }

   return SCIP_OKAY;
}

/** sets primal feasibility tolerance of LP solver */
SCIP_RETCODE SCIPsetSetLpfeastol(
   SCIP_SET*             set,                /**< global SCIP settings */
   SCIP_Real             lpfeastol,          /**< new primal feasibility tolerance of LP solver */
   SCIP_Bool             printnewvalue       /**< should "numerics/lpfeastol = ..." be printed? */
   )
{
   SCIP_RETCODE retcode;

   assert(set != NULL);

   retcode = SCIP_OKAY;

   /* the feasibility tolerance of the LP solver should never be larger than SCIP's feasibility tolerance; if this is
    * tried, we correct it to feastol; note that when we are called, e.g., by paramChgdLpfeastol, lpfeastol has already
    * been modified and so we cannot leave the lpfeastol value unchanged; if we would not return SCIP_PARAMETERWRONGVAL
    * in this case, the interactive shell would print the incorrect value to be set
    */
   if( lpfeastol > SCIPsetFeastol(set) )
   {
      SCIPerrorMessage("LP feasibility tolerance must be at least as tight as SCIP's feasibility tolerance\n");

      retcode = SCIP_PARAMETERWRONGVAL;
      printnewvalue = TRUE;

      set->num_lpfeastol = SCIPsetFeastol(set);
   }
   else
      set->num_lpfeastol = lpfeastol;

   if( printnewvalue )
   {
      SCIPverbMessage(set->scip, SCIP_VERBLEVEL_HIGH, NULL, "numerics/lpfeastol = %.15g\n", SCIPsetLpfeastol(set));
   }

   return retcode;
}

/** sets feasibility tolerance for reduced costs in LP solution */
SCIP_RETCODE SCIPsetSetDualfeastol(
   SCIP_SET*             set,                /**< global SCIP settings */
   SCIP_Real             dualfeastol         /**< new reduced costs feasibility tolerance */
   )
{
   assert(set != NULL);

   set->num_dualfeastol = dualfeastol;

   return SCIP_OKAY;
}

/** sets LP convergence tolerance used in barrier algorithm */
SCIP_RETCODE SCIPsetSetBarrierconvtol(
   SCIP_SET*             set,                /**< global SCIP settings */
   SCIP_Real             barrierconvtol      /**< new convergence tolerance used in barrier algorithm */
   )
{
   assert(set != NULL);

   set->num_barrierconvtol = barrierconvtol;

   return SCIP_OKAY;
}

/** marks that some limit parameter was changed */
void SCIPsetSetLimitChanged(
   SCIP_SET*             set                 /**< global SCIP settings */
   )
{
   set->limitchanged = TRUE;

   set->istimelimitfinite = (set->limit_time < SCIP_DEFAULT_LIMIT_TIME);
}

/** returns the maximal number of variables priced into the LP per round */
int SCIPsetGetPriceMaxvars(
   SCIP_SET*             set,                /**< global SCIP settings */
   SCIP_Bool             root                /**< are we at the root node? */
   )
{
   assert(set != NULL);

   if( root )
      return set->price_maxvarsroot;
   else
      return set->price_maxvars;
}

/** returns the maximal number of cuts separated per round */
int SCIPsetGetSepaMaxcuts(
   SCIP_SET*             set,                /**< global SCIP settings */
   SCIP_Bool             root                /**< are we at the root node? */
   )
{
   assert(set != NULL);

   if( root )
      return set->sepa_maxcutsroot;
   else
      return set->sepa_maxcuts;
}

/** returns user defined objective value (in original space) for reference purposes */
SCIP_Real SCIPsetGetReferencevalue(
   SCIP_SET*             set                 /**< global SCIP settings */
   )
{
   assert(NULL != set);

   return set->misc_referencevalue;
}


/** returns debug solution data */
SCIP_DEBUGSOLDATA* SCIPsetGetDebugSolData(
   SCIP_SET*             set                 /**< global SCIP settings */
   )
{
   assert(set != NULL);

   return set->debugsoldata;
}


/*
 * simple functions implemented as defines
 */

/* In debug mode, the following methods are implemented as function calls to ensure
 * type validity.
 * In optimized mode, the methods are implemented as defines to improve performance.
 * However, we want to have them in the library anyways, so we have to undef the defines.
 */

#undef SCIPsetInfinity
#undef SCIPsetEpsilon
#undef SCIPsetSumepsilon
#undef SCIPsetFeastol
#undef SCIPsetLpfeastol
#undef SCIPsetSepaprimfeastol
#undef SCIPsetDualfeastol
#undef SCIPsetBarrierconvtol
#undef SCIPsetPseudocosteps
#undef SCIPsetPseudocostdelta
#undef SCIPsetCutoffbounddelta
#undef SCIPsetRecompfac
#undef SCIPsetIsEQ
#undef SCIPsetIsLT
#undef SCIPsetIsLE
#undef SCIPsetIsGT
#undef SCIPsetIsGE
#undef SCIPsetIsInfinity
#undef SCIPsetIsZero
#undef SCIPsetIsPositive
#undef SCIPsetIsNegative
#undef SCIPsetIsIntegral
#undef SCIPsetIsScalingIntegral
#undef SCIPsetIsFracIntegral
#undef SCIPsetFloor
#undef SCIPsetCeil
#undef SCIPsetRound
#undef SCIPsetFrac
#undef SCIPsetIsSumEQ
#undef SCIPsetIsSumLT
#undef SCIPsetIsSumLE
#undef SCIPsetIsSumGT
#undef SCIPsetIsSumGE
#undef SCIPsetIsSumZero
#undef SCIPsetIsSumPositive
#undef SCIPsetIsSumNegative
#undef SCIPsetSumFloor
#undef SCIPsetSumCeil
#undef SCIPsetSumRound
#undef SCIPsetSumFrac
#undef SCIPsetIsFeasEQ
#undef SCIPsetIsFeasLT
#undef SCIPsetIsFeasLE
#undef SCIPsetIsFeasGT
#undef SCIPsetIsFeasGE
#undef SCIPsetIsFeasZero
#undef SCIPsetIsFeasPositive
#undef SCIPsetIsFeasNegative
#undef SCIPsetIsFeasIntegral
#undef SCIPsetIsFeasFracIntegral
#undef SCIPsetFeasFloor
#undef SCIPsetFeasCeil
#undef SCIPsetFeasRound
#undef SCIPsetFeasFrac
#undef SCIPsetIsDualfeasEQ
#undef SCIPsetIsDualfeasLT
#undef SCIPsetIsDualfeasLE
#undef SCIPsetIsDualfeasGT
#undef SCIPsetIsDualfeasGE
#undef SCIPsetIsDualfeasZero
#undef SCIPsetIsDualfeasPositive
#undef SCIPsetIsDualfeasNegative
#undef SCIPsetIsDualfeasIntegral
#undef SCIPsetIsDualfeasFracIntegral
#undef SCIPsetDualfeasFloor
#undef SCIPsetDualfeasCeil
#undef SCIPsetDualfeasRound
#undef SCIPsetDualfeasFrac
#undef SCIPsetIsLbBetter
#undef SCIPsetIsUbBetter
#undef SCIPsetIsEfficacious
#undef SCIPsetIsRelEQ
#undef SCIPsetIsRelLT
#undef SCIPsetIsRelLE
#undef SCIPsetIsRelGT
#undef SCIPsetIsRelGE
#undef SCIPsetIsSumRelEQ
#undef SCIPsetIsSumRelLT
#undef SCIPsetIsSumRelLE
#undef SCIPsetIsSumRelGT
#undef SCIPsetIsSumRelGE
#undef SCIPsetIsUpdateUnreliable
#undef SCIPsetInitializeRandomSeed
#undef SCIPsetIsHugeValue
#undef SCIPsetGetHugeValue

/** returns value treated as infinity */
SCIP_Real SCIPsetInfinity(
   SCIP_SET*             set                 /**< global SCIP settings */
   )
{
   assert(set != NULL);

   return set->num_infinity;
}

/** returns the minimum value that is regarded as huge and should be handled separately (e.g., in activity
 *  computation)
 */
SCIP_Real SCIPsetGetHugeValue(
   SCIP_SET*             set                 /**< global SCIP settings */
   )
{
   assert(set != NULL);

   return set->num_hugeval;
}

/** returns value treated as zero */
SCIP_Real SCIPsetEpsilon(
   SCIP_SET*             set                 /**< global SCIP settings */
   )
{
   assert(set != NULL);

   return set->num_epsilon;
}

/** returns value treated as zero for sums of floating point values */
SCIP_Real SCIPsetSumepsilon(
   SCIP_SET*             set                 /**< global SCIP settings */
   )
{
   assert(set != NULL);

   return set->num_sumepsilon;
}

/** returns feasibility tolerance for constraints */
SCIP_Real SCIPsetFeastol(
   SCIP_SET*             set                 /**< global SCIP settings */
   )
{
   assert(set != NULL);

   return set->num_feastol;
}

/** returns feasibility tolerance for reduced costs */
SCIP_Real SCIPsetDualfeastol(
   SCIP_SET*             set                 /**< global SCIP settings */
   )
{
   assert(set != NULL);

   return set->num_dualfeastol;
}

/** returns primal feasibility tolerance of LP solver */
SCIP_Real SCIPsetLpfeastol(
   SCIP_SET*             set                 /**< global SCIP settings */
   )
{
   assert(set != NULL);

   if( set->sepa_primfeastol != SCIP_INVALID ) /*lint !e777*/
      return MIN(set->sepa_primfeastol, set->num_lpfeastol);

   return set->num_lpfeastol;
}

/** returns primal feasibility tolerance as specified by separation storage, or SCIP_INVALID */
SCIP_Real SCIPsetSepaprimfeastol(
   SCIP_SET*             set                 /**< global SCIP settings */
   )
{
   return set->sepa_primfeastol;
}

/** returns convergence tolerance used in barrier algorithm */
SCIP_Real SCIPsetBarrierconvtol(
   SCIP_SET*             set                 /**< global SCIP settings */
   )
{
   assert(set != NULL);

   return set->num_barrierconvtol;
}

/** returns minimal variable distance value to use for pseudo cost updates */
SCIP_Real SCIPsetPseudocosteps(
   SCIP_SET*             set                 /**< global SCIP settings */
   )
{
   assert(set != NULL);

   return set->num_pseudocosteps;
}

/** returns minimal minimal objective distance value to use for pseudo cost updates */
SCIP_Real SCIPsetPseudocostdelta(
   SCIP_SET*             set                 /**< global SCIP settings */
   )
{
   assert(set != NULL);

   return set->num_pseudocostdelta;
}

/** return the delta to use for computing the cutoff bound for integral objectives */
SCIP_Real SCIPsetCutoffbounddelta(
   SCIP_SET*             set                 /**< global SCIP settings */
   )
{
   SCIP_Real feastol;

   assert(set != NULL);

   feastol = SCIPsetFeastol(set);

   return MIN(100.0 * feastol, 0.0001);
}

/** returns minimal decrease factor that causes the recomputation of a value
 *  (e.g., pseudo objective) instead of an update */
SCIP_Real SCIPsetRecompfac(
   SCIP_SET*             set                 /**< global SCIP settings */
   )
{
   assert(set != NULL);

   return set->num_recompfac;
}

/** checks, if value is (positive) infinite */
SCIP_Bool SCIPsetIsInfinity(
   SCIP_SET*             set,                /**< global SCIP settings */
   SCIP_Real             val                 /**< value to be compared against infinity */
   )
{
   assert(set != NULL);

   return (val >= set->num_infinity);
}

/** checks, if value is huge and should be handled separately (e.g., in activity computation) */
SCIP_Bool SCIPsetIsHugeValue(
   SCIP_SET*             set,                /**< global SCIP settings */
   SCIP_Real             val                 /**< value to be checked whether it is huge */
   )
{
   assert(set != NULL);

   return (val >= set->num_hugeval);
}

/** checks, if values are in range of epsilon */
SCIP_Bool SCIPsetIsEQ(
   SCIP_SET*             set,                /**< global SCIP settings */
   SCIP_Real             val1,               /**< first value to be compared */
   SCIP_Real             val2                /**< second value to be compared */
   )
{
   assert(set != NULL);

   /* avoid to compare two different infinities; the reason for that is
    * that such a comparison can lead to unexpected results */
   assert( ((!SCIPsetIsInfinity(set, val1) || !SCIPsetIsInfinity(set, val2))
         && (!SCIPsetIsInfinity(set, -val1) || !SCIPsetIsInfinity(set, -val2)))
      || val1 == val2 );    /*lint !e777*/

   return EPSEQ(val1, val2, set->num_epsilon);
}

/** checks, if val1 is (more than epsilon) lower than val2 */
SCIP_Bool SCIPsetIsLT(
   SCIP_SET*             set,                /**< global SCIP settings */
   SCIP_Real             val1,               /**< first value to be compared */
   SCIP_Real             val2                /**< second value to be compared */
   )
{
   assert(set != NULL);

   /* avoid to compare two different infinities; the reason for that is
    * that such a comparison can lead to unexpected results */
   assert( ((!SCIPsetIsInfinity(set, val1) || !SCIPsetIsInfinity(set, val2))
         && (!SCIPsetIsInfinity(set, -val1) || !SCIPsetIsInfinity(set, -val2)))
      || val1 == val2 );    /*lint !e777*/

   return EPSLT(val1, val2, set->num_epsilon);
}

/** checks, if val1 is not (more than epsilon) greater than val2 */
SCIP_Bool SCIPsetIsLE(
   SCIP_SET*             set,                /**< global SCIP settings */
   SCIP_Real             val1,               /**< first value to be compared */
   SCIP_Real             val2                /**< second value to be compared */
   )
{
   assert(set != NULL);

   /* avoid to compare two different infinities; the reason for that is
    * that such a comparison can lead to unexpected results */
   assert( ((!SCIPsetIsInfinity(set, val1) || !SCIPsetIsInfinity(set, val2))
         && (!SCIPsetIsInfinity(set, -val1) || !SCIPsetIsInfinity(set, -val2)))
      || val1 == val2 );    /*lint !e777*/

   return EPSLE(val1, val2, set->num_epsilon);
}

/** checks, if val1 is (more than epsilon) greater than val2 */
SCIP_Bool SCIPsetIsGT(
   SCIP_SET*             set,                /**< global SCIP settings */
   SCIP_Real             val1,               /**< first value to be compared */
   SCIP_Real             val2                /**< second value to be compared */
   )
{
   assert(set != NULL);

   /* avoid to compare two different infinities; the reason for that is
    * that such a comparison can lead to unexpected results */
   assert( ((!SCIPsetIsInfinity(set, val1) || !SCIPsetIsInfinity(set, val2))
         && (!SCIPsetIsInfinity(set, -val1) || !SCIPsetIsInfinity(set, -val2)))
      || val1 == val2 );    /*lint !e777*/

   return EPSGT(val1, val2, set->num_epsilon);
}

/** checks, if val1 is not (more than epsilon) lower than val2 */
SCIP_Bool SCIPsetIsGE(
   SCIP_SET*             set,                /**< global SCIP settings */
   SCIP_Real             val1,               /**< first value to be compared */
   SCIP_Real             val2                /**< second value to be compared */
   )
{
   assert(set != NULL);

   /* avoid to compare two different infinities; the reason for that is
    * that such a comparison can lead to unexpected results */
   assert( ((!SCIPsetIsInfinity(set, val1) || !SCIPsetIsInfinity(set, val2))
         && (!SCIPsetIsInfinity(set, -val1) || !SCIPsetIsInfinity(set, -val2)))
      || val1 == val2 );    /*lint !e777*/

   return EPSGE(val1, val2, set->num_epsilon);
}

/** checks, if value is in range epsilon of 0.0 */
SCIP_Bool SCIPsetIsZero(
   SCIP_SET*             set,                /**< global SCIP settings */
   SCIP_Real             val                 /**< value to process */
   )
{
   assert(set != NULL);

   return EPSZ(val, set->num_epsilon);
}

/** checks, if value is greater than epsilon */
SCIP_Bool SCIPsetIsPositive(
   SCIP_SET*             set,                /**< global SCIP settings */
   SCIP_Real             val                 /**< value to process */
   )
{
   assert(set != NULL);

   return EPSP(val, set->num_epsilon);
}

/** checks, if value is lower than -epsilon */
SCIP_Bool SCIPsetIsNegative(
   SCIP_SET*             set,                /**< global SCIP settings */
   SCIP_Real             val                 /**< value to process */
   )
{
   assert(set != NULL);

   return EPSN(val, set->num_epsilon);
}

/** checks, if value is integral within epsilon */
SCIP_Bool SCIPsetIsIntegral(
   SCIP_SET*             set,                /**< global SCIP settings */
   SCIP_Real             val                 /**< value to process */
   )
{
   assert(set != NULL);

   return EPSISINT(val, set->num_epsilon);
}

/** checks whether the product val * scalar is integral in epsilon scaled by scalar */
SCIP_Bool SCIPsetIsScalingIntegral(
   SCIP_SET*             set,                /**< global SCIP settings */
   SCIP_Real             val,                /**< unscaled value to check for scaled integrality */
   SCIP_Real             scalar              /**< value to scale val with for checking for integrality */
   )
{
   SCIP_Real scaledeps;

   assert(set != NULL);

   scaledeps = REALABS(scalar);
   scaledeps = MAX(scaledeps, 1.0);
   scaledeps *= set->num_epsilon;

   return EPSISINT(scalar*val, scaledeps);
}

/** checks, if given fractional part is smaller than epsilon */
SCIP_Bool SCIPsetIsFracIntegral(
   SCIP_SET*             set,                /**< global SCIP settings */
   SCIP_Real             val                 /**< value to process */
   )
{
   assert(set != NULL);
   assert(SCIPsetIsGE(set, val, -set->num_epsilon));
   assert(SCIPsetIsLE(set, val, 1.0+set->num_epsilon));

   return (val <= set->num_epsilon);
}

/** rounds value + feasibility tolerance down to the next integer in epsilon tolerance */
SCIP_Real SCIPsetFloor(
   SCIP_SET*             set,                /**< global SCIP settings */
   SCIP_Real             val                 /**< value to process */
   )
{
   assert(set != NULL);

   return EPSFLOOR(val, set->num_epsilon);
}

/** rounds value - feasibility tolerance up to the next integer in epsilon tolerance */
SCIP_Real SCIPsetCeil(
   SCIP_SET*             set,                /**< global SCIP settings */
   SCIP_Real             val                 /**< value to process */
   )
{
   assert(set != NULL);

   return EPSCEIL(val, set->num_epsilon);
}

/** rounds value to the nearest integer in epsilon tolerance */
SCIP_Real SCIPsetRound(
   SCIP_SET*             set,                /**< global SCIP settings */
   SCIP_Real             val                 /**< value to process */
   )
{
   assert(set != NULL);

   return EPSROUND(val, set->num_epsilon);
}

/** returns fractional part of value, i.e. x - floor(x) in epsilon tolerance */
SCIP_Real SCIPsetFrac(
   SCIP_SET*             set,                /**< global SCIP settings */
   SCIP_Real             val                 /**< value to return fractional part for */
   )
{
   assert(set != NULL);

   return EPSFRAC(val, set->num_epsilon);
}

/** checks, if values are in range of sumepsilon */
SCIP_Bool SCIPsetIsSumEQ(
   SCIP_SET*             set,                /**< global SCIP settings */
   SCIP_Real             val1,               /**< first value to be compared */
   SCIP_Real             val2                /**< second value to be compared */
   )
{
   assert(set != NULL);

   /* avoid to compare two different infinities; the reason for that is
    * that such a comparison can lead to unexpected results */
   assert( ((!SCIPsetIsInfinity(set, val1) || !SCIPsetIsInfinity(set, val2))
         && (!SCIPsetIsInfinity(set, -val1) || !SCIPsetIsInfinity(set, -val2)))
      || val1 == val2 );    /*lint !e777*/

   return EPSEQ(val1, val2, set->num_sumepsilon);
}

/** checks, if val1 is (more than sumepsilon) lower than val2 */
SCIP_Bool SCIPsetIsSumLT(
   SCIP_SET*             set,                /**< global SCIP settings */
   SCIP_Real             val1,               /**< first value to be compared */
   SCIP_Real             val2                /**< second value to be compared */
   )
{
   assert(set != NULL);

   /* avoid to compare two different infinities; the reason for that is
    * that such a comparison can lead to unexpected results */
   assert( ((!SCIPsetIsInfinity(set, val1) || !SCIPsetIsInfinity(set, val2))
         && (!SCIPsetIsInfinity(set, -val1) || !SCIPsetIsInfinity(set, -val2)))
      || val1 == val2 );    /*lint !e777*/

   return EPSLT(val1, val2, set->num_sumepsilon);
}

/** checks, if val1 is not (more than sumepsilon) greater than val2 */
SCIP_Bool SCIPsetIsSumLE(
   SCIP_SET*             set,                /**< global SCIP settings */
   SCIP_Real             val1,               /**< first value to be compared */
   SCIP_Real             val2                /**< second value to be compared */
   )
{
   assert(set != NULL);

   /* avoid to compare two different infinities; the reason for that is
    * that such a comparison can lead to unexpected results */
   assert( ((!SCIPsetIsInfinity(set, val1) || !SCIPsetIsInfinity(set, val2))
         && (!SCIPsetIsInfinity(set, -val1) || !SCIPsetIsInfinity(set, -val2)))
      || val1 == val2 );    /*lint !e777*/

   return EPSLE(val1, val2, set->num_sumepsilon);
}

/** checks, if val1 is (more than sumepsilon) greater than val2 */
SCIP_Bool SCIPsetIsSumGT(
   SCIP_SET*             set,                /**< global SCIP settings */
   SCIP_Real             val1,               /**< first value to be compared */
   SCIP_Real             val2                /**< second value to be compared */
   )
{
   assert(set != NULL);

   /* avoid to compare two different infinities; the reason for that is
    * that such a comparison can lead to unexpected results */
   assert( ((!SCIPsetIsInfinity(set, val1) || !SCIPsetIsInfinity(set, val2))
         && (!SCIPsetIsInfinity(set, -val1) || !SCIPsetIsInfinity(set, -val2)))
      || val1 == val2 );    /*lint !e777*/

   return EPSGT(val1, val2, set->num_sumepsilon);
}

/** checks, if val1 is not (more than sumepsilon) lower than val2 */
SCIP_Bool SCIPsetIsSumGE(
   SCIP_SET*             set,                /**< global SCIP settings */
   SCIP_Real             val1,               /**< first value to be compared */
   SCIP_Real             val2                /**< second value to be compared */
   )
{
   assert(set != NULL);

   /* avoid to compare two different infinities; the reason for that is
    * that such a comparison can lead to unexpected results */
   assert( ((!SCIPsetIsInfinity(set, val1) || !SCIPsetIsInfinity(set, val2))
         && (!SCIPsetIsInfinity(set, -val1) || !SCIPsetIsInfinity(set, -val2)))
      || val1 == val2 );    /*lint !e777*/

   return EPSGE(val1, val2, set->num_sumepsilon);
}

/** checks, if value is in range sumepsilon of 0.0 */
SCIP_Bool SCIPsetIsSumZero(
   SCIP_SET*             set,                /**< global SCIP settings */
   SCIP_Real             val                 /**< value to process */
   )
{
   assert(set != NULL);

   return EPSZ(val, set->num_sumepsilon);
}

/** checks, if value is greater than sumepsilon */
SCIP_Bool SCIPsetIsSumPositive(
   SCIP_SET*             set,                /**< global SCIP settings */
   SCIP_Real             val                 /**< value to process */
   )
{
   assert(set != NULL);

   return EPSP(val, set->num_sumepsilon);
}

/** checks, if value is lower than -sumepsilon */
SCIP_Bool SCIPsetIsSumNegative(
   SCIP_SET*             set,                /**< global SCIP settings */
   SCIP_Real             val                 /**< value to process */
   )
{
   assert(set != NULL);

   return EPSN(val, set->num_sumepsilon);
}

/** rounds value + sumepsilon tolerance down to the next integer */
SCIP_Real SCIPsetSumFloor(
   SCIP_SET*             set,                /**< global SCIP settings */
   SCIP_Real             val                 /**< value to process */
   )
{
   assert(set != NULL);

   return EPSFLOOR(val, set->num_sumepsilon);
}

/** rounds value - sumepsilon tolerance up to the next integer */
SCIP_Real SCIPsetSumCeil(
   SCIP_SET*             set,                /**< global SCIP settings */
   SCIP_Real             val                 /**< value to process */
   )
{
   assert(set != NULL);

   return EPSCEIL(val, set->num_sumepsilon);
}

/** rounds value to the nearest integer in sumepsilon tolerance */
SCIP_Real SCIPsetSumRound(
   SCIP_SET*             set,                /**< global SCIP settings */
   SCIP_Real             val                 /**< value to process */
   )
{
   assert(set != NULL);

   return EPSROUND(val, set->num_sumepsilon);
}

/** returns fractional part of value, i.e. x - floor(x) in sumepsilon tolerance */
SCIP_Real SCIPsetSumFrac(
   SCIP_SET*             set,                /**< global SCIP settings */
   SCIP_Real             val                 /**< value to process */
   )
{
   assert(set != NULL);

   return EPSFRAC(val, set->num_sumepsilon);
}

/** checks, if relative difference of values is in range of feastol */
SCIP_Bool SCIPsetIsFeasEQ(
   SCIP_SET*             set,                /**< global SCIP settings */
   SCIP_Real             val1,               /**< first value to be compared */
   SCIP_Real             val2                /**< second value to be compared */
   )
{
   SCIP_Real diff;

   assert(set != NULL);

   /* avoid to compare two different infinities; the reason for that is
    * that such a comparison can lead to unexpected results */
   assert( ((!SCIPsetIsInfinity(set, val1) || !SCIPsetIsInfinity(set, val2))
         && (!SCIPsetIsInfinity(set, -val1) || !SCIPsetIsInfinity(set, -val2)))
      || val1 == val2 );    /*lint !e777*/

   diff = SCIPrelDiff(val1, val2);

   return EPSZ(diff, set->num_feastol);
}

/** checks, if relative difference of val1 and val2 is lower than feastol */
SCIP_Bool SCIPsetIsFeasLT(
   SCIP_SET*             set,                /**< global SCIP settings */
   SCIP_Real             val1,               /**< first value to be compared */
   SCIP_Real             val2                /**< second value to be compared */
   )
{
   SCIP_Real diff;

   assert(set != NULL);

   /* avoid to compare two different infinities; the reason for that is
    * that such a comparison can lead to unexpected results */
   assert( ((!SCIPsetIsInfinity(set, val1) || !SCIPsetIsInfinity(set, val2))
         && (!SCIPsetIsInfinity(set, -val1) || !SCIPsetIsInfinity(set, -val2)))
      || val1 == val2 );    /*lint !e777*/

   diff = SCIPrelDiff(val1, val2);

   return EPSN(diff, set->num_feastol);
}

/** checks, if relative difference of val1 and val2 is not greater than feastol */
SCIP_Bool SCIPsetIsFeasLE(
   SCIP_SET*             set,                /**< global SCIP settings */
   SCIP_Real             val1,               /**< first value to be compared */
   SCIP_Real             val2                /**< second value to be compared */
   )
{
   SCIP_Real diff;

   assert(set != NULL);

   /* avoid to compare two different infinities; the reason for that is
    * that such a comparison can lead to unexpected results */
   assert( ((!SCIPsetIsInfinity(set, val1) || !SCIPsetIsInfinity(set, val2))
         && (!SCIPsetIsInfinity(set, -val1) || !SCIPsetIsInfinity(set, -val2)))
      || val1 == val2 );    /*lint !e777*/

   diff = SCIPrelDiff(val1, val2);

   return !EPSP(diff, set->num_feastol);
}

/** checks, if relative difference of val1 and val2 is greater than feastol */
SCIP_Bool SCIPsetIsFeasGT(
   SCIP_SET*             set,                /**< global SCIP settings */
   SCIP_Real             val1,               /**< first value to be compared */
   SCIP_Real             val2                /**< second value to be compared */
   )
{
   SCIP_Real diff;

   assert(set != NULL);

   /* avoid to compare two different infinities; the reason for that is
    * that such a comparison can lead to unexpected results */
   assert( ((!SCIPsetIsInfinity(set, val1) || !SCIPsetIsInfinity(set, val2))
         && (!SCIPsetIsInfinity(set, -val1) || !SCIPsetIsInfinity(set, -val2)))
      || val1 == val2 );    /*lint !e777*/

   diff = SCIPrelDiff(val1, val2);

   return EPSP(diff, set->num_feastol);
}

/** checks, if relative difference of val1 and val2 is not lower than -feastol */
SCIP_Bool SCIPsetIsFeasGE(
   SCIP_SET*             set,                /**< global SCIP settings */
   SCIP_Real             val1,               /**< first value to be compared */
   SCIP_Real             val2                /**< second value to be compared */
   )
{
   SCIP_Real diff;

   assert(set != NULL);

   /* avoid to compare two different infinities; the reason for that is
    * that such a comparison can lead to unexpected results */
   assert( ((!SCIPsetIsInfinity(set, val1) || !SCIPsetIsInfinity(set, val2))
         && (!SCIPsetIsInfinity(set, -val1) || !SCIPsetIsInfinity(set, -val2)))
      || val1 == val2 );    /*lint !e777*/

   diff = SCIPrelDiff(val1, val2);

   return !EPSN(diff, set->num_feastol);
}

/** checks, if value is in range feasibility tolerance of 0.0 */
SCIP_Bool SCIPsetIsFeasZero(
   SCIP_SET*             set,                /**< global SCIP settings */
   SCIP_Real             val                 /**< value to process */
   )
{
   assert(set != NULL);

   return EPSZ(val, set->num_feastol);
}

/** checks, if value is greater than feasibility tolerance */
SCIP_Bool SCIPsetIsFeasPositive(
   SCIP_SET*             set,                /**< global SCIP settings */
   SCIP_Real             val                 /**< value to process */
   )
{
   assert(set != NULL);

   return EPSP(val, set->num_feastol);
}

/** checks, if value is lower than -feasibility tolerance */
SCIP_Bool SCIPsetIsFeasNegative(
   SCIP_SET*             set,                /**< global SCIP settings */
   SCIP_Real             val                 /**< value to process */
   )
{
   assert(set != NULL);

   return EPSN(val, set->num_feastol);
}

/** checks, if value is integral within the feasibility bounds */
SCIP_Bool SCIPsetIsFeasIntegral(
   SCIP_SET*             set,                /**< global SCIP settings */
   SCIP_Real             val                 /**< value to process */
   )
{
   assert(set != NULL);

   return EPSISINT(val, set->num_feastol);
}

/** checks, if given fractional part is smaller than feastol */
SCIP_Bool SCIPsetIsFeasFracIntegral(
   SCIP_SET*             set,                /**< global SCIP settings */
   SCIP_Real             val                 /**< value to process */
   )
{
   assert(set != NULL);
   assert(SCIPsetIsGE(set, val, -2*set->num_feastol));
   assert(SCIPsetIsLE(set, val, 1.0+set->num_feastol));

   return (val <= set->num_feastol);
}

/** rounds value + feasibility tolerance down to the next integer in feasibility tolerance */
SCIP_Real SCIPsetFeasFloor(
   SCIP_SET*             set,                /**< global SCIP settings */
   SCIP_Real             val                 /**< value to process */
   )
{
   assert(set != NULL);

   return EPSFLOOR(val, set->num_feastol);
}

/** rounds value - feasibility tolerance up to the next integer in feasibility tolerance */
SCIP_Real SCIPsetFeasCeil(
   SCIP_SET*             set,                /**< global SCIP settings */
   SCIP_Real             val                 /**< value to process */
   )
{
   assert(set != NULL);

   return EPSCEIL(val, set->num_feastol);
}

/** rounds value to the nearest integer in feasibility tolerance */
SCIP_Real SCIPsetFeasRound(
   SCIP_SET*             set,                /**< global SCIP settings */
   SCIP_Real             val                 /**< value to process */
   )
{
   assert(set != NULL);

   return EPSROUND(val, set->num_feastol);
}

/** returns fractional part of value, i.e. x - floor(x) in feasibility tolerance */
SCIP_Real SCIPsetFeasFrac(
   SCIP_SET*             set,                /**< global SCIP settings */
   SCIP_Real             val                 /**< value to process */
   )
{
   assert(set != NULL);

   return EPSFRAC(val, set->num_feastol);
}

/** checks, if relative difference of values is in range of dual feasibility tolerance */
SCIP_Bool SCIPsetIsDualfeasEQ(
   SCIP_SET*             set,                /**< global SCIP settings */
   SCIP_Real             val1,               /**< first value to be compared */
   SCIP_Real             val2                /**< second value to be compared */
   )
{
   SCIP_Real diff;

   assert(set != NULL);

   /* avoid to compare two different infinities; the reason for that is
    * that such a comparison can lead to unexpected results */
   assert( ((!SCIPsetIsInfinity(set, val1) || !SCIPsetIsInfinity(set, val2))
         && (!SCIPsetIsInfinity(set, -val1) || !SCIPsetIsInfinity(set, -val2)))
      || val1 == val2 );    /*lint !e777*/

   diff = SCIPrelDiff(val1, val2);

   return EPSZ(diff, set->num_dualfeastol);
}

/** checks, if relative difference of val1 and val2 is lower than dual feasibility tolerance */
SCIP_Bool SCIPsetIsDualfeasLT(
   SCIP_SET*             set,                /**< global SCIP settings */
   SCIP_Real             val1,               /**< first value to be compared */
   SCIP_Real             val2                /**< second value to be compared */
   )
{
   SCIP_Real diff;

   assert(set != NULL);

   /* avoid to compare two different infinities; the reason for that is
    * that such a comparison can lead to unexpected results */
   assert( ((!SCIPsetIsInfinity(set, val1) || !SCIPsetIsInfinity(set, val2))
         && (!SCIPsetIsInfinity(set, -val1) || !SCIPsetIsInfinity(set, -val2)))
      || val1 == val2 );    /*lint !e777*/

   diff = SCIPrelDiff(val1, val2);

   return EPSN(diff, set->num_dualfeastol);
}

/** checks, if relative difference of val1 and val2 is not greater than dual feasibility tolerance */
SCIP_Bool SCIPsetIsDualfeasLE(
   SCIP_SET*             set,                /**< global SCIP settings */
   SCIP_Real             val1,               /**< first value to be compared */
   SCIP_Real             val2                /**< second value to be compared */
   )
{
   SCIP_Real diff;

   assert(set != NULL);

   /* avoid to compare two different infinities; the reason for that is
    * that such a comparison can lead to unexpected results */
   assert( ((!SCIPsetIsInfinity(set, val1) || !SCIPsetIsInfinity(set, val2))
         && (!SCIPsetIsInfinity(set, -val1) || !SCIPsetIsInfinity(set, -val2)))
      || val1 == val2 );    /*lint !e777*/

   diff = SCIPrelDiff(val1, val2);

   return !EPSP(diff, set->num_dualfeastol);
}

/** checks, if relative difference of val1 and val2 is greater than dual feasibility tolerance */
SCIP_Bool SCIPsetIsDualfeasGT(
   SCIP_SET*             set,                /**< global SCIP settings */
   SCIP_Real             val1,               /**< first value to be compared */
   SCIP_Real             val2                /**< second value to be compared */
   )
{
   SCIP_Real diff;

   assert(set != NULL);

   /* avoid to compare two different infinities; the reason for that is
    * that such a comparison can lead to unexpected results */
   assert( ((!SCIPsetIsInfinity(set, val1) || !SCIPsetIsInfinity(set, val2))
         && (!SCIPsetIsInfinity(set, -val1) || !SCIPsetIsInfinity(set, -val2)))
      || val1 == val2 );    /*lint !e777*/

   diff = SCIPrelDiff(val1, val2);

   return EPSP(diff, set->num_dualfeastol);
}

/** checks, if relative difference of val1 and val2 is not lower than -dual feasibility tolerance */
SCIP_Bool SCIPsetIsDualfeasGE(
   SCIP_SET*             set,                /**< global SCIP settings */
   SCIP_Real             val1,               /**< first value to be compared */
   SCIP_Real             val2                /**< second value to be compared */
   )
{
   SCIP_Real diff;

   assert(set != NULL);

   /* avoid to compare two different infinities; the reason for that is
    * that such a comparison can lead to unexpected results */
   assert( ((!SCIPsetIsInfinity(set, val1) || !SCIPsetIsInfinity(set, val2))
         && (!SCIPsetIsInfinity(set, -val1) || !SCIPsetIsInfinity(set, -val2)))
      || val1 == val2 );    /*lint !e777*/

   diff = SCIPrelDiff(val1, val2);

   return !EPSN(diff, set->num_dualfeastol);
}

/** checks, if value is in range feasibility tolerance of 0.0 */
SCIP_Bool SCIPsetIsDualfeasZero(
   SCIP_SET*             set,                /**< global SCIP settings */
   SCIP_Real             val                 /**< value to process */
   )
{
   assert(set != NULL);

   return EPSZ(val, set->num_dualfeastol);
}

/** checks, if value is greater than dual feasibility tolerance */
SCIP_Bool SCIPsetIsDualfeasPositive(
   SCIP_SET*             set,                /**< global SCIP settings */
   SCIP_Real             val                 /**< value to process */
   )
{
   assert(set != NULL);

   return EPSP(val, set->num_dualfeastol);
}

/** checks, if value is lower than -dual feasibility tolerance */
SCIP_Bool SCIPsetIsDualfeasNegative(
   SCIP_SET*             set,                /**< global SCIP settings */
   SCIP_Real             val                 /**< value to process */
   )
{
   assert(set != NULL);

   return EPSN(val, set->num_dualfeastol);
}

/** checks, if value is integral within the dual feasibility bounds */
SCIP_Bool SCIPsetIsDualfeasIntegral(
   SCIP_SET*             set,                /**< global SCIP settings */
   SCIP_Real             val                 /**< value to process */
   )
{
   assert(set != NULL);

   return EPSISINT(val, set->num_dualfeastol);
}

/** checks, if given fractional part is smaller than dual feasibility tolerance */
SCIP_Bool SCIPsetIsDualfeasFracIntegral(
   SCIP_SET*             set,                /**< global SCIP settings */
   SCIP_Real             val                 /**< value to process */
   )
{
   assert(set != NULL);
   assert(SCIPsetIsGE(set, val, -set->num_dualfeastol));
   assert(SCIPsetIsLE(set, val, 1.0+set->num_dualfeastol));

   return (val <= set->num_dualfeastol);
}

/** rounds value + dual feasibility tolerance down to the next integer */
SCIP_Real SCIPsetDualfeasFloor(
   SCIP_SET*             set,                /**< global SCIP settings */
   SCIP_Real             val                 /**< value to process */
   )
{
   assert(set != NULL);

   return EPSFLOOR(val, set->num_dualfeastol);
}

/** rounds value - dual feasibility tolerance up to the next integer */
SCIP_Real SCIPsetDualfeasCeil(
   SCIP_SET*             set,                /**< global SCIP settings */
   SCIP_Real             val                 /**< value to process */
   )
{
   assert(set != NULL);

   return EPSCEIL(val, set->num_dualfeastol);
}

/** rounds value to the nearest integer in dual feasibility tolerance */
SCIP_Real SCIPsetDualfeasRound(
   SCIP_SET*             set,                /**< global SCIP settings */
   SCIP_Real             val                 /**< value to process */
   )
{
   assert(set != NULL);

   return EPSROUND(val, set->num_dualfeastol);
}

/** returns fractional part of value, i.e. x - floor(x) in dual feasibility tolerance */
SCIP_Real SCIPsetDualfeasFrac(
   SCIP_SET*             set,                /**< global SCIP settings */
   SCIP_Real             val                 /**< value to process */
   )
{
   assert(set != NULL);

   return EPSFRAC(val, set->num_dualfeastol);
}

/** checks, if the given new lower bound is at least min(oldub - oldlb, |oldlb|) times the bound
 *  strengthening epsilon better than the old one or the change in the lower bound would fix the
 *  sign of the variable
 */
SCIP_Bool SCIPsetIsLbBetter(
   SCIP_SET*             set,                /**< global SCIP settings */
   SCIP_Real             newlb,              /**< new lower bound */
   SCIP_Real             oldlb,              /**< old lower bound */
   SCIP_Real             oldub               /**< old upper bound */
   )
{
   SCIP_Real eps;

   assert(set != NULL);
   assert(SCIPsetIsLE(set, oldlb, oldub));

   /* if lower bound is moved to 0 or higher, always accept bound change */
   if( oldlb < 0.0 && newlb >= 0.0 )
      return TRUE;

   eps = REALABS(oldlb);
   eps = MIN(oldub - oldlb, eps);
   return EPSGT(newlb, oldlb, set->num_boundstreps * MAX(eps, 1e-3));
}

/** checks, if the given new upper bound is at least min(oldub - oldlb, |oldub|) times the bound
 *  strengthening epsilon better than the old one or the change in the upper bound would fix the
 *  sign of the variable
 */
SCIP_Bool SCIPsetIsUbBetter(
   SCIP_SET*             set,                /**< global SCIP settings */
   SCIP_Real             newub,              /**< new upper bound */
   SCIP_Real             oldlb,              /**< old lower bound */
   SCIP_Real             oldub               /**< old upper bound */
   )
{
   SCIP_Real eps;

   assert(set != NULL);
   assert(SCIPsetIsLE(set, oldlb, oldub));

   /* if upper bound is moved to 0 or lower, always accept bound change */
   if( oldub > 0.0 && newub <= 0.0 )
      return TRUE;

   eps = REALABS(oldub);
   eps = MIN(oldub - oldlb, eps);
   return EPSLT(newub, oldub, set->num_boundstreps * MAX(eps, 1e-3));
}

/** checks, if the given cut's efficacy is larger than the minimal cut efficacy */
SCIP_Bool SCIPsetIsEfficacious(
   SCIP_SET*             set,                /**< global SCIP settings */
   SCIP_Bool             root,               /**< should the root's minimal cut efficacy be used? */
   SCIP_Real             efficacy            /**< efficacy of the cut */
   )
{
   assert(set != NULL);

   if( root )
      return EPSP(efficacy, set->sepa_minefficacyroot);
   else
      return EPSP(efficacy, set->sepa_minefficacy);
}

/** checks, if relative difference of values is in range of epsilon */
SCIP_Bool SCIPsetIsRelEQ(
   SCIP_SET*             set,                /**< global SCIP settings */
   SCIP_Real             val1,               /**< first value to be compared */
   SCIP_Real             val2                /**< second value to be compared */
   )
{
   SCIP_Real diff;

   assert(set != NULL);

   /* avoid to compare two different infinities; the reason for that is
    * that such a comparison can lead to unexpected results */
   assert( ((!SCIPsetIsInfinity(set, val1) || !SCIPsetIsInfinity(set, val2))
         && (!SCIPsetIsInfinity(set, -val1) || !SCIPsetIsInfinity(set, -val2)))
      || val1 == val2 );    /*lint !e777*/

   diff = SCIPrelDiff(val1, val2);

   return EPSZ(diff, set->num_epsilon);
}

/** checks, if relative difference of val1 and val2 is lower than epsilon */
SCIP_Bool SCIPsetIsRelLT(
   SCIP_SET*             set,                /**< global SCIP settings */
   SCIP_Real             val1,               /**< first value to be compared */
   SCIP_Real             val2                /**< second value to be compared */
   )
{
   SCIP_Real diff;

   assert(set != NULL);

   /* avoid to compare two different infinities; the reason for that is
    * that such a comparison can lead to unexpected results */
   assert( ((!SCIPsetIsInfinity(set, val1) || !SCIPsetIsInfinity(set, val2))
         && (!SCIPsetIsInfinity(set, -val1) || !SCIPsetIsInfinity(set, -val2)))
      || val1 == val2 );    /*lint !e777*/

   diff = SCIPrelDiff(val1, val2);

   return EPSN(diff, set->num_epsilon);
}

/** checks, if relative difference of val1 and val2 is not greater than epsilon */
SCIP_Bool SCIPsetIsRelLE(
   SCIP_SET*             set,                /**< global SCIP settings */
   SCIP_Real             val1,               /**< first value to be compared */
   SCIP_Real             val2                /**< second value to be compared */
   )
{
   SCIP_Real diff;

   assert(set != NULL);

   /* avoid to compare two different infinities; the reason for that is
    * that such a comparison can lead to unexpected results */
   assert( ((!SCIPsetIsInfinity(set, val1) || !SCIPsetIsInfinity(set, val2))
         && (!SCIPsetIsInfinity(set, -val1) || !SCIPsetIsInfinity(set, -val2)))
      || val1 == val2 );    /*lint !e777*/

   diff = SCIPrelDiff(val1, val2);

   return !EPSP(diff, set->num_epsilon);
}

/** checks, if relative difference of val1 and val2 is greater than epsilon */
SCIP_Bool SCIPsetIsRelGT(
   SCIP_SET*             set,                /**< global SCIP settings */
   SCIP_Real             val1,               /**< first value to be compared */
   SCIP_Real             val2                /**< second value to be compared */
   )
{
   SCIP_Real diff;

   assert(set != NULL);

   /* avoid to compare two different infinities; the reason for that is
    * that such a comparison can lead to unexpected results */
   assert( ((!SCIPsetIsInfinity(set, val1) || !SCIPsetIsInfinity(set, val2))
         && (!SCIPsetIsInfinity(set, -val1) || !SCIPsetIsInfinity(set, -val2)))
      || val1 == val2 );    /*lint !e777*/

   diff = SCIPrelDiff(val1, val2);

   return EPSP(diff, set->num_epsilon);
}

/** checks, if relative difference of val1 and val2 is not lower than -epsilon */
SCIP_Bool SCIPsetIsRelGE(
   SCIP_SET*             set,                /**< global SCIP settings */
   SCIP_Real             val1,               /**< first value to be compared */
   SCIP_Real             val2                /**< second value to be compared */
   )
{
   SCIP_Real diff;

   assert(set != NULL);

   /* avoid to compare two different infinities; the reason for that is
    * that such a comparison can lead to unexpected results */
   assert( ((!SCIPsetIsInfinity(set, val1) || !SCIPsetIsInfinity(set, val2))
         && (!SCIPsetIsInfinity(set, -val1) || !SCIPsetIsInfinity(set, -val2)))
      || val1 == val2 );    /*lint !e777*/

   diff = SCIPrelDiff(val1, val2);

   return !EPSN(diff, set->num_epsilon);
}

/** checks, if relative difference of values is in range of sumepsilon */
SCIP_Bool SCIPsetIsSumRelEQ(
   SCIP_SET*             set,                /**< global SCIP settings */
   SCIP_Real             val1,               /**< first value to be compared */
   SCIP_Real             val2                /**< second value to be compared */
   )
{
   SCIP_Real diff;

   assert(set != NULL);

   /* avoid to compare two different infinities; the reason for that is
    * that such a comparison can lead to unexpected results */
   assert( ((!SCIPsetIsInfinity(set, val1) || !SCIPsetIsInfinity(set, val2))
         && (!SCIPsetIsInfinity(set, -val1) || !SCIPsetIsInfinity(set, -val2)))
      || val1 == val2 );    /*lint !e777*/

   diff = SCIPrelDiff(val1, val2);

   return EPSZ(diff, set->num_sumepsilon);
}

/** checks, if relative difference of val1 and val2 is lower than sumepsilon */
SCIP_Bool SCIPsetIsSumRelLT(
   SCIP_SET*             set,                /**< global SCIP settings */
   SCIP_Real             val1,               /**< first value to be compared */
   SCIP_Real             val2                /**< second value to be compared */
   )
{
   SCIP_Real diff;

   assert(set != NULL);

   /* avoid to compare two different infinities; the reason for that is
    * that such a comparison can lead to unexpected results */
   assert( ((!SCIPsetIsInfinity(set, val1) || !SCIPsetIsInfinity(set, val2))
         && (!SCIPsetIsInfinity(set, -val1) || !SCIPsetIsInfinity(set, -val2)))
      || val1 == val2 );    /*lint !e777*/

   diff = SCIPrelDiff(val1, val2);

   return EPSN(diff, set->num_sumepsilon);
}

/** checks, if relative difference of val1 and val2 is not greater than sumepsilon */
SCIP_Bool SCIPsetIsSumRelLE(
   SCIP_SET*             set,                /**< global SCIP settings */
   SCIP_Real             val1,               /**< first value to be compared */
   SCIP_Real             val2                /**< second value to be compared */
   )
{
   SCIP_Real diff;

   assert(set != NULL);

   /* avoid to compare two different infinities; the reason for that is
    * that such a comparison can lead to unexpected results */
   assert( ((!SCIPsetIsInfinity(set, val1) || !SCIPsetIsInfinity(set, val2))
         && (!SCIPsetIsInfinity(set, -val1) || !SCIPsetIsInfinity(set, -val2)))
      || val1 == val2 );    /*lint !e777*/

   diff = SCIPrelDiff(val1, val2);

   return !EPSP(diff, set->num_sumepsilon);
}

/** checks, if relative difference of val1 and val2 is greater than sumepsilon */
SCIP_Bool SCIPsetIsSumRelGT(
   SCIP_SET*             set,                /**< global SCIP settings */
   SCIP_Real             val1,               /**< first value to be compared */
   SCIP_Real             val2                /**< second value to be compared */
   )
{
   SCIP_Real diff;

   assert(set != NULL);

   /* avoid to compare two different infinities; the reason for that is
    * that such a comparison can lead to unexpected results */
   assert( ((!SCIPsetIsInfinity(set, val1) || !SCIPsetIsInfinity(set, val2))
         && (!SCIPsetIsInfinity(set, -val1) || !SCIPsetIsInfinity(set, -val2)))
      || val1 == val2 );    /*lint !e777*/

   diff = SCIPrelDiff(val1, val2);

   return EPSP(diff, set->num_sumepsilon);
}

/** checks, if relative difference of val1 and val2 is not lower than -sumepsilon */
SCIP_Bool SCIPsetIsSumRelGE(
   SCIP_SET*             set,                /**< global SCIP settings */
   SCIP_Real             val1,               /**< first value to be compared */
   SCIP_Real             val2                /**< second value to be compared */
   )
{
   SCIP_Real diff;

   assert(set != NULL);

   /* avoid to compare two different infinities; the reason for that is
    * that such a comparison can lead to unexpected results */
   assert( ((!SCIPsetIsInfinity(set, val1) || !SCIPsetIsInfinity(set, val2))
         && (!SCIPsetIsInfinity(set, -val1) || !SCIPsetIsInfinity(set, -val2)))
      || val1 == val2 );    /*lint !e777*/

   diff = SCIPrelDiff(val1, val2);

   return !EPSN(diff, set->num_sumepsilon);
}

/** Checks, if an iteratively updated value is reliable or should be recomputed from scratch.
 *  This is useful, if the value, e.g., the activity of a linear constraint or the pseudo objective value, gets a high
 *  absolute value during the optimization process which is later reduced significantly. In this case, the last digits
 *  were canceled out when increasing the value and are random after decreasing it.
 *  We dot not consider the cancellations which can occur during increasing the absolute value because they just cannot
 *  be expressed using fixed precision floating point arithmetic, anymore.
 *  The idea to get more reliable values is to always store the last reliable value, where increasing the absolute of
 *  the value is viewed as preserving reliability. Then, after each update, the new absolute value can be compared
 *  against the last reliable one with this method, checking whether it was decreased by a factor of at least
 *  "lp/recompfac" and should be recomputed.
 */
SCIP_Bool SCIPsetIsUpdateUnreliable(
   SCIP_SET*             set,                /**< global SCIP settings */
   SCIP_Real             newvalue,           /**< new value after update */
   SCIP_Real             oldvalue            /**< old value, i.e., last reliable value */
   )
{
   SCIP_Real quotient;

   assert(set != NULL);

   quotient = ABS(oldvalue) / MAX(ABS(newvalue), set->num_epsilon);

   return quotient >= set->num_recompfac;
}

/** prints a debug message */
void SCIPsetPrintDebugMessage(
   SCIP_SET*             set,                /**< global SCIP settings */
   const char*           sourcefile,         /**< name of the source file that called the function */
   int                   sourceline,         /**< line in the source file where the function was called */
   const char*           formatstr,          /**< format string like in printf() function */
   ...                                       /**< format arguments line in printf() function */
   )
{
   int subscipdepth = 0;
   SCIP* scip;
   va_list ap;

   assert( sourcefile != NULL );
   assert( set != NULL );

   scip = set->scip;
   assert( scip != NULL );

   if ( scip->stat != NULL )
      subscipdepth = scip->stat->subscipdepth;

   if ( subscipdepth > 0 )
      SCIPmessageFPrintInfo(scip->messagehdlr, NULL, "%d: [%s:%d] debug: ", subscipdepth, sourcefile, sourceline);
   else
      SCIPmessageFPrintInfo(scip->messagehdlr, NULL, "[%s:%d] debug: ", sourcefile, sourceline);

   va_start(ap, formatstr); /*lint !e838*/
   SCIPmessageVFPrintInfo(scip->messagehdlr, NULL, formatstr, ap);
   va_end(ap);
}

/** prints a debug message without precode */
void SCIPsetDebugMessagePrint(
   SCIP_SET*             set,                /**< global SCIP settings */
   const char*           formatstr,          /**< format string like in printf() function */
   ...                                       /**< format arguments line in printf() function */
   )
{
   va_list ap;

   assert( set != NULL );
   assert( set->scip != NULL );

   va_start(ap, formatstr); /*lint !e838*/
   SCIPmessageVFPrintInfo(set->scip->messagehdlr, NULL, formatstr, ap);
   va_end(ap);
}

/** modifies an initial seed value with the global shift of random seeds */
int SCIPsetInitializeRandomSeed(
   SCIP_SET*             set,                /**< global SCIP settings */
   int                   initialseedvalue    /**< initial seed value to be modified */
   )
{
   assert(set != NULL);

   return (initialseedvalue + set->random_randomseedshift);
}<|MERGE_RESOLUTION|>--- conflicted
+++ resolved
@@ -1832,10 +1832,7 @@
          &(*set)->misc_debugsol, FALSE, SCIP_DEFAULT_MISC_DEBUGSOLUTION,
          NULL, NULL) );
 #endif
-<<<<<<< HEAD
-
-=======
->>>>>>> 5f6fa78d
+
    /* randomization parameters */
    SCIP_CALL( SCIPsetAddIntParam(*set, messagehdlr, blkmem,
          "randomization/randomseedshift",
