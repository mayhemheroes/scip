/* * * * * * * * * * * * * * * * * * * * * * * * * * * * * * * * * * * * * * */
/*                                                                           */
/*                  This file is part of the program and library             */
/*         SCIP --- Solving Constraint Integer Programs                      */
/*                                                                           */
/*  Copyright (c) 2002-2023 Zuse Institute Berlin (ZIB)                      */
/*                                                                           */
/*  Licensed under the Apache License, Version 2.0 (the "License");          */
/*  you may not use this file except in compliance with the License.         */
/*  You may obtain a copy of the License at                                  */
/*                                                                           */
/*      http://www.apache.org/licenses/LICENSE-2.0                           */
/*                                                                           */
/*  Unless required by applicable law or agreed to in writing, software      */
/*  distributed under the License is distributed on an "AS IS" BASIS,        */
/*  WITHOUT WARRANTIES OR CONDITIONS OF ANY KIND, either express or implied. */
/*  See the License for the specific language governing permissions and      */
/*  limitations under the License.                                           */
/*                                                                           */
/*  You should have received a copy of the Apache-2.0 license                */
/*  along with SCIP; see the file LICENSE. If not visit scipopt.org.         */
/*                                                                           */
/* * * * * * * * * * * * * * * * * * * * * * * * * * * * * * * * * * * * * * */

/**@file   set.c
 * @ingroup OTHER_CFILES
 * @brief  methods for global SCIP settings
 * @author Tobias Achterberg
 * @author Timo Berthold
 *
 * @todo Functions like SCIPsetFeastol() are misleading (it seems that the feasibility tolerance can be set).
 *       Rename all functions starting with SCIPsetXXX, e.g., SCIPsetGetFeastol() and SCIPsetSetFeastol().
 */

/*---+----1----+----2----+----3----+----4----+----5----+----6----+----7----+----8----+----9----+----0----+----1----+----2*/

#include <assert.h>
#include <string.h>
#include <math.h>

#include "scip/def.h"
#include "scip/set.h"
#include "scip/stat.h"
#include "scip/clock.h"
#include "scip/event.h"
#include "scip/lp.h"
#include "scip/paramset.h"
#include "scip/scip.h"
#include "scip/bandit.h"
#include "scip/branch.h"
#include "scip/conflict.h"
#include "scip/cons.h"
#include "scip/disp.h"
#include "scip/dialog.h"
#include "scip/heur.h"
#include "scip/concsolver.h"
#include "scip/compr.h"
#include "scip/nodesel.h"
#include "scip/presol.h"
#include "scip/pricer.h"
#include "scip/reader.h"
#include "scip/relax.h"
#include "scip/sepa.h"
#include "scip/cutsel.h"
#include "scip/table.h"
#include "scip/prop.h"
#include "scip/benders.h"
#include "scip/expr.h"
#include "scip/nlpi.h"
#include "scip/pub_nlpi.h"
#include "scip/struct_scip.h" /* for SCIPsetPrintDebugMessage() */

/*
 * Default settings
 */


/* Branching */

#define SCIP_DEFAULT_BRANCH_SCOREFUNC       'p' /**< branching score function ('s'um, 'p'roduct) */
#define SCIP_DEFAULT_BRANCH_SCOREFAC      0.167 /**< branching score factor to weigh downward and upward gain prediction
                                                 *   in sum score function */
#define SCIP_DEFAULT_BRANCH_PREFERBINARY  FALSE /**< should branching on binary variables be preferred? */
#define SCIP_DEFAULT_BRANCH_CLAMP           0.2 /**< minimal fractional distance of branching point to a continuous variable'
                                                 *   bounds; a value of 0.5 leads to branching always in the middle of a bounded domain */
#define SCIP_DEFAULT_BRANCH_MIDPULL        0.75 /**< fraction by which to move branching point of a continuous variable towards the middle of the domain */
#define SCIP_DEFAULT_BRANCH_MIDPULLRELDOMTRIG 0.5 /**< multiply midpull by relative domain width if the latter is below this value */
#define SCIP_DEFAULT_BRANCH_LPGAINNORMALIZE 's' /**< strategy for normalizing LP gain when updating pseudo costs of continuous variables */
#define SCIP_DEFAULT_BRANCH_DELAYPSCOST    TRUE /**< should updating pseudo costs of continuous variables be delayed to after separation */
#define SCIP_DEFAULT_BRANCH_DIVINGPSCOST   TRUE /**< should pseudo costs be updated also in diving and probing mode? */
#define SCIP_DEFAULT_BRANCH_FORCEALL      FALSE /**< should all strong branching children be regarded even if
                                                 *   one is detected to be infeasible? (only with propagation) */
#define SCIP_DEFAULT_BRANCH_FIRSTSBCHILD    'a' /**< child node to be regarded first during strong branching (only with propagation): 'u'p child, 'd'own child, 'h'istory-based, or 'a'utomatic */
#define SCIP_DEFAULT_BRANCH_CHECKSBSOL     TRUE /**< should LP solutions during strong branching with propagation be checked for feasibility? */
#define SCIP_DEFAULT_BRANCH_ROUNDSBSOL     TRUE /**< should LP solutions during strong branching with propagation be rounded? (only when checksbsol=TRUE) */
#define SCIP_DEFAULT_BRANCH_SUMADJUSTSCORE FALSE /**< score adjustment near zero by adding epsilon (TRUE) or using maximum (FALSE) */

/* Tree Compression */

#define SCIP_DEFAULT_COMPR_ENABLE         FALSE /**< should automatic tree compression in reoptimization after presolving be enabled? */


/* Conflict Analysis (general) */

#define SCIP_DEFAULT_CONF_ENABLE           TRUE /**< conflict analysis be enabled? */
#define SCIP_DEFAULT_CONF_MAXVARSFAC       0.15 /**< maximal fraction of variables involved in a conflict constraint */
#define SCIP_DEFAULT_CONF_LINEARHDLRONLY  FALSE /**< should only the linear conflict handler be used for conflict analysis? */
#define SCIP_DEFAULT_CONF_MINMAXVARS          0 /**< minimal absolute maximum of variables involved in a conflict constraint */
#define SCIP_DEFAULT_CONF_MAXLPLOOPS          2 /**< maximal number of LP resolving loops during conflict analysis
                                                 *   (-1: no limit) */
#define SCIP_DEFAULT_CONF_LPITERATIONS       10 /**< maximal number of LP iterations in each LP resolving loop
                                                 *   (-1: no limit) */
#define SCIP_DEFAULT_CONF_USEPROP          TRUE /**< should propagation conflict analysis be used? */
#define SCIP_DEFAULT_CONF_USEGENRES        TRUE /**< should generalized resolution conflict analysis be used? */
#define SCIP_DEFAULT_CONF_FAVORRESOLUTION  TRUE /**< should we apply graph conflict analysis only when generalized resolution is unsuccessful? */

#define SCIP_DEFAULT_CONF_USEINFLP          'b' /**< should infeasible LP conflict analysis be used?
                                                 *   ('o'ff, 'c'onflict graph, 'd'ual ray, 'b'oth conflict graph and dual ray, 'g'eneralized resolution and dual ray)
                                                 */
#define SCIP_DEFAULT_CONF_USEBOUNDLP        'b' /**< should bound exceeding LP conflict analysis be used?
                                                 *   ('o'ff, 'c'onflict graph, 'd'ual ray, 'b'oth conflict graph and dual solution, 'g'eneralized resolution and dual ray)
                                                 */
#define SCIP_DEFAULT_CONF_USESB            TRUE /**< should infeasible/bound exceeding strong branching conflict analysis
                                                 *   be used? */
#define SCIP_DEFAULT_CONF_USEPSEUDO        TRUE /**< should pseudo solution conflict analysis be used? */
#define SCIP_DEFAULT_CONF_PREFINFPROOF     TRUE /**< prefer infeasibility proof to boundexceeding proof */
#define SCIP_DEFAULT_CONF_SEPARATE         TRUE /**< should the conflict constraints be separated? */
#define SCIP_DEFAULT_CONF_SEPARESOLUTION   TRUE /**< should the generalized resolution conflict constraints be separated? */
#define SCIP_DEFAULT_CONF_DYNAMIC          TRUE /**< should the conflict constraints be subject to aging? */
#define SCIP_DEFAULT_CONF_UPGRADECONS      TRUE /**< should we try upgrading the conflict constraints? */
#define SCIP_DEFAULT_CONF_REPROPAGATE      TRUE /**< should earlier nodes be repropagated in order to replace branching
                                                 *   decisions by deductions? */
#define SCIP_DEFAULT_CONF_KEEPREPROP       TRUE /**< should constraints be kept for repropagation even if they are too long? */
#define SCIP_DEFAULT_CONF_REMOVEABLE       TRUE /**< should the conflict's relaxations be subject to LP aging and cleanup? */

/* Conflict Analysis (conflict graph) */

#define SCIP_DEFAULT_CONF_MAXSTORESIZE    10000 /**< maximal size of the conflict pool */

#define SCIP_DEFAULT_CONF_RECONVLEVELS       -1 /**< number of depth levels up to which UIP reconvergence constraints are
                                                 *   generated (-1: generate reconvergence constraints in all depth levels) */
#define SCIP_DEFAULT_CONF_CLEANBNDDEPEND   TRUE /**< should conflicts based on an old cutoff bound removed? */
#define SCIP_DEFAULT_CONF_FUIPLEVELS         -1 /**< number of depth levels up to which first UIP's are used in conflict
                                                 *   analysis (-1: use All-FirstUIP rule) */
#define SCIP_DEFAULT_CONF_INTERCONSS         -1 /**< maximal number of intermediate conflict constraints generated in
                                                 *   conflict graph (-1: use every intermediate constraint) */
#define SCIP_DEFAULT_CONF_MAXCONSS           10 /**< maximal number of conflict constraints accepted at an infeasible node
                                                 *   (-1: use all generated conflict constraints) */
#define SCIP_DEFAULT_CONF_PREFERBINARY    FALSE /**< should binary conflicts be preferred? */
#define SCIP_DEFAULT_CONF_ALLOWLOCAL       TRUE /**< should conflict constraints be generated that are only valid locally? */
#define SCIP_DEFAULT_CONF_SETTLELOCAL     FALSE /**< should conflict constraints be attached only to the local subtree
                                                 *   where they can be useful? */
#define SCIP_DEFAULT_CONF_DEPTHSCOREFAC     1.0 /**< score factor for depth level in bound relaxation heuristic of LP analysis */
#define SCIP_DEFAULT_CONF_PROOFSCOREFAC     1.0 /**< score factor for impact on acticity in bound relaxation heuristic of LP analysis */
#define SCIP_DEFAULT_CONF_UPLOCKSCOREFAC    0.0 /**< score factor for up locks in bound relaxation heuristic of LP analysis */
#define SCIP_DEFAULT_CONF_DOWNLOCKSCOREFAC  0.0 /**< score factor for down locks in bound relaxation heuristic of LP analysis */
#define SCIP_DEFAULT_CONF_SCOREFAC         0.98 /**< factor to decrease importance of variables' earlier conflict scores */
#define SCIP_DEFAULT_CONF_RESTARTNUM          0 /**< number of successful conflict analysis calls that trigger a restart
                                                 *   (0: disable conflict restarts) */
#define SCIP_DEFAULT_CONF_RESTARTFAC        1.5 /**< factor to increase restartnum with after each restart */
#define SCIP_DEFAULT_CONF_IGNORERELAXEDBD FALSE /**< should relaxed bounds be ignored? */
#define SCIP_DEFAULT_CONF_MAXVARSDETECTIMPLIEDBOUNDS 250 /**< maximal number of variables to try to detect global bound implications and shorten the whole conflict set (0: disabled) */
#define SCIP_DEFAULT_CONF_FULLSHORTENCONFLICT TRUE /**< try to shorten the whole conflict set or terminate early (depending on the 'maxvarsdetectimpliedbounds' parameter) */
#define SCIP_DEFAULT_CONF_CONFLITWEIGHT     0.0 /**< the weight the VSIDS score is weight by updating the VSIDS for a variable if it is part of a conflict */
#define SCIP_DEFAULT_CONF_CONFLITGRAPHWEIGHT 1.0/**< the weight the VSIDS score is weight by updating the VSIDS for a variable if it is part of a conflict graph */
#define SCIP_DEFAULT_CONF_WEIGHTSIZE      0.001 /**< weight of the size of a conflict used in score calculation */
#define SCIP_DEFAULT_CONF_WEIGHTREPROPDEPTH 0.1 /**< weight of the repropagation depth of a conflict used in score calculation */
#define SCIP_DEFAULT_CONF_WEIGHTVALIDDEPTH  1.0 /**< weight of the valid depth of a conflict used in score calculation */
#define SCIP_DEFAULT_CONF_MINIMPROVE       0.05 /**< minimal improvement of primal bound to remove conflicts based on a previous incumbent */

/* Conflict Analysis (dual ray) */

#define SCIP_DEFAULT_CONF_SEPAALTPROOFS   FALSE /**< apply cut generating functions to construct alternative proofs */
#define SCIP_DEFAULT_CONF_USELOCALROWS    TRUE  /**< use local rows to construct infeasibility proofs */

/* Conflict Analysis (generalized resolution) */

#define SCIP_DEFAULT_CONF_MAXVARSFRACRES    1.0 /**< maximal fraction of variables involved in a resolution conflict constraint */
#define SCIP_DEFAULT_CONF_RESOLUTIONCONS     1  /**< number of resolution constraints to add (-1: add every conflict constraint) */
#define SCIP_DEFAULT_CONF_MAXNUMRESSTEPS     -1 /**< maximal number of resolution steps in generalized resolution (-1: unlimited) */
#define SCIP_DEFAULT_CONF_RESFUIPLEVELS      1  /**< number of depth levels up to which first UIP's are used in resolution conflict
                                                 *   analysis (-1: use All-FirstUIP rule) */
#define SCIP_DEFAULT_CONF_CLAUSEGENRES    FALSE /**< should the clause version of generalized resolution conflict analysis be used? */
#define SCIP_DEFAULT_CONF_WEAKENCONFLICT  FALSE /**< should the conflict constraint be weakened? */
#define SCIP_DEFAULT_CONF_WEAKENREASON    FALSE  /**< should the reason constraint be weakened? */
#define SCIP_DEFAULT_CONF_WEAKENREASONALL FALSE /**< should all variables at bounds in the reason constraint be weakened at once? */
#define SCIP_DEFAULT_CONF_APPLYSIMPLEMIR  FALSE /**<  should we apply mir with scaling 1.0 to strengthen the conflict constraints? */
#define SCIP_DEFAULT_CONF_APPLYCMIR       FALSE /**< should we apply cmir to strengthen the conflict constraints? */
#define SCIP_DEFAULT_CONF_APPLYCMIRREASON FALSE /**< should we apply cmir to strengthen the reason constraints? */
#define SCIP_DEFAULT_CONF_RESDUALPROOF    FALSE /**< should we apply resolution initiated with the dual proof? */
#define SCIP_DEFAULT_CONF_FIXANDCONTINUE  FALSE /**< should we fix unresolvable bound changes and continue? */
#define SCIP_DEFAULT_CONF_ADDNONFUIP      FALSE /**< should we add a conflict even if we stopped before the first UIP? */
#define SCIP_DEFAULT_CONF_ADDCLAUSEONLY   FALSE /**< should we extract only a clause from the conflict row? */

#define SCIP_DEFAULT_CONF_RESPSEUDOOBJ    FALSE /**< should we apply resolution initiated with the violated pseudo-objective? */
#define SCIP_DEFAULT_CONF_COEFQUOT         1e+6 /**< largest allowed quotient of max, min coefficient in a conflict constraint generated by generalized resolution */
#define SCIP_DEFAULT_CONF_REDUCTION        'o'  /**< which tightening reduction should be used?
                                                 *   ('o'ff, 'm'ir, 'd'ivision, coefficient 't'ightening, complemented mi'r', complemented divi's'ion)
                                                */
#define SCIP_DEFAULT_CONF_BATCHCOEFTIGHT      1 /**< number of weakening steps for the reason before applying coef tightening (-1: apply once after the weakening loop) */

#define SCIP_DEFAULT_CONF_RESALLOWLOCAL   FALSE /**< should resolution conflict constraints be generated that are only valid locally? */
#define SCIP_DEFAULT_CONF_MAXRESSTORESIZE 10000 /**< maximal size of the resolution conflict pool */

/* Constraints */

#define SCIP_DEFAULT_CONS_AGELIMIT            0 /**< maximum age an unnecessary constraint can reach before it is deleted
                                                 *   (0: dynamic adjustment, -1: constraints are never deleted) */
#define SCIP_DEFAULT_CONS_OBSOLETEAGE        -1 /**< age of a constraint after which it is marked obsolete
                                                 *   (0: dynamic adjustment, -1: constraints are never marked obsolete) */
#define SCIP_DEFAULT_CONS_DISABLEENFOPS   FALSE /**< should enforcement of pseudo solution be disabled? */


/* Display */

#define SCIP_DEFAULT_DISP_VERBLEVEL SCIP_VERBLEVEL_HIGH /**< verbosity level of output */
#define SCIP_DEFAULT_DISP_WIDTH             143 /**< maximal number of characters in a node information line */
#define SCIP_DEFAULT_DISP_FREQ              100 /**< frequency for displaying node information lines */
#define SCIP_DEFAULT_DISP_HEADERFREQ         15 /**< frequency for displaying header lines (every n'th node info line) */
#define SCIP_DEFAULT_DISP_LPINFO          FALSE /**< should the LP solver display status messages? */
#define SCIP_DEFAULT_DISP_ALLVIOLS        FALSE /**< display all violations of the best solution after the solving process finished? */
#define SCIP_DEFAULT_DISP_RELEVANTSTATS    TRUE /**< should the relevant statistics be displayed at the end of solving? */

/* Heuristics */

#define SCIP_DEFAULT_HEUR_USEUCTSUBSCIP  FALSE  /**< should setting of common subscip parameters include the activation of the UCT node selector? */

/* History */

#define SCIP_DEFAULT_HISTORY_VALUEBASED   FALSE /**< should statistics be collected for variable domain value pairs */
#define SCIP_DEFAULT_HISTORY_ALLOWMERGE   FALSE /**< should variable histories be merged from sub-SCIPs whenever possible? */
#define SCIP_DEFAULT_HISTORY_ALLOWTRANSFER FALSE /**< should variable histories be transferred to initialize SCIP copies? */

/* Limits */

#define SCIP_DEFAULT_LIMIT_TIME           1e+20 /**< maximal time in seconds to run */
#define SCIP_DEFAULT_LIMIT_MEMORY SCIP_MEM_NOLIMIT/**< maximal memory usage in MB */
#define SCIP_DEFAULT_LIMIT_GAP              0.0 /**< solving stops, if the gap is below the given value */
#define SCIP_DEFAULT_LIMIT_ABSGAP           0.0 /**< solving stops, if the absolute difference between primal and dual
                                                 *   bound reaches this value */
#define SCIP_DEFAULT_LIMIT_OBJSTOP SCIP_INVALID /**< solving stops, if solution is found that is at least as good as given value */
#define SCIP_DEFAULT_LIMIT_NODES           -1LL /**< maximal number of nodes to process (-1: no limit) */
#define SCIP_DEFAULT_LIMIT_STALLNODES      -1LL /**< solving stops, if the given number of nodes was processed since the
                                                 *   last improvement of the primal solution value (-1: no limit) */
#define SCIP_DEFAULT_LIMIT_SOLUTIONS         -1 /**< solving stops, if given number of sols were found (-1: no limit) */
#define SCIP_DEFAULT_LIMIT_BESTSOL           -1 /**< solving stops, if given number of solution improvements were found
                                                 *   (-1: no limit) */
#define SCIP_DEFAULT_LIMIT_MAXSOL           100 /**< maximal number of solutions to store in the solution storage */
#define SCIP_DEFAULT_LIMIT_MAXORIGSOL        10 /**< maximal number of solutions candidates to store in the solution storage of the original problem */
#define SCIP_DEFAULT_LIMIT_RESTARTS          -1 /**< solving stops, if the given number of restarts was triggered (-1: no limit) */
#define SCIP_DEFAULT_LIMIT_AUTORESTARTNODES  -1 /**< if solve exceeds this number of nodes, an automatic restart is triggered (-1: no automatic restart)*/


/* LP */

#define SCIP_DEFAULT_LP_SOLVEFREQ             1 /**< frequency for solving LP at the nodes; -1: never; 0: only root LP */
#define SCIP_DEFAULT_LP_ITERLIM            -1LL /**< iteration limit for each single LP solve; -1: no limit */
#define SCIP_DEFAULT_LP_ROOTITERLIM        -1LL /**< iteration limit for initial root LP solve; -1: no limit */
#define SCIP_DEFAULT_LP_SOLVEDEPTH           -1 /**< maximal depth for solving LPs (-1: no depth limit) */
#define SCIP_DEFAULT_LP_INITALGORITHM       's' /**< LP algorithm for solving initial LP relaxations ('s'implex, 'b'arrier,
                                                 *   barrier with 'c'rossover) */
#define SCIP_DEFAULT_LP_RESOLVEALGORITHM    's' /**< LP algorithm for resolving LP relaxations if a starting basis exists
                                                 *   ('s'implex, 'b'arrier, barrier with 'c'rossover) */
#define SCIP_DEFAULT_LP_PRICING             'l' /**< LP pricing strategy ('l'pi default, 'a'uto, 'f'ull pricing, 'p'artial,
                                                 *   's'teepest edge pricing, 'q'uickstart steepest edge pricing,
                                                 *   'd'evex pricing) */
#define SCIP_DEFAULT_LP_CLEARINITIALPROBINGLP TRUE/**< should lp state be cleared at the end of probing mode when lp
                                                   *   was initially unsolved, e.g., when called right after presolving? */
#define SCIP_DEFAULT_LP_RESOLVERESTORE    FALSE /**< should the LP be resolved to restore the state at start of diving (if FALSE we buffer the solution values)? */
#define SCIP_DEFAULT_LP_FREESOLVALBUFFERS FALSE /**< should the buffers for storing LP solution values during diving be freed at end of diving? */
#define SCIP_DEFAULT_LP_COLAGELIMIT          10 /**< maximum age a dynamic column can reach before it is deleted from SCIP_LP
                                                 *   (-1: don't delete columns due to aging) */
#define SCIP_DEFAULT_LP_ROWAGELIMIT          10 /**< maximum age a dynamic row can reach before it is deleted from SCIP_LP
                                                 *   (-1: don't delete rows due to aging) */
#define SCIP_DEFAULT_LP_CLEANUPCOLS       FALSE /**< should new non-basic columns be removed after LP solving? */
#define SCIP_DEFAULT_LP_CLEANUPCOLSROOT   FALSE /**< should new non-basic columns be removed after root LP solving? */
#define SCIP_DEFAULT_LP_CLEANUPROWS        TRUE /**< should new basic rows be removed after LP solving? */
#define SCIP_DEFAULT_LP_CLEANUPROWSROOT    TRUE /**< should new basic rows be removed after root LP solving? */
#define SCIP_DEFAULT_LP_CHECKSTABILITY     TRUE /**< should LP solver's return status be checked for stability? */
#define SCIP_DEFAULT_LP_CONDITIONLIMIT     -1.0 /**< maximum condition number of LP basis counted as stable (-1.0: no limit) */
#define SCIP_DEFAULT_LP_MARKOWITZ          0.01 /**< minimal Markowitz threshold to control sparsity/stability in LU factorization */
#define SCIP_DEFAULT_LP_CHECKPRIMFEAS      TRUE /**< should LP solutions be checked for primal feasibility to resolve LP at numerical troubles? */
#define SCIP_DEFAULT_LP_CHECKDUALFEAS      TRUE /**< should LP solutions be checked for dual feasibility to resolve LP at numerical troubles? */
#define SCIP_DEFAULT_LP_CHECKFARKAS        TRUE /**< should infeasibility proofs from the LP be checked? */
#define SCIP_DEFAULT_LP_FASTMIP               1 /**< should FASTMIP setting of LP solver be used? */
#define SCIP_DEFAULT_LP_SCALING               1 /**< LP scaling (0: none, 1: normal, 2: aggressive) */
#define SCIP_DEFAULT_LP_PRESOLVING         TRUE /**< should presolving of LP solver be used? */
#define SCIP_DEFAULT_LP_LEXDUALALGO       FALSE /**< should the dual lexicographic algorithm be used? */
#define SCIP_DEFAULT_LP_LEXDUALROOTONLY    TRUE /**< should the lexicographic dual algorithm be applied only at the root node */
#define SCIP_DEFAULT_LP_LEXDUALMAXROUNDS      2 /**< maximum number of rounds in the dual lexicographic algorithm */
#define SCIP_DEFAULT_LP_LEXDUALBASIC      FALSE /**< choose fractional basic variables in lexicographic dual algorithm */
#define SCIP_DEFAULT_LP_LEXDUALSTALLING    TRUE /**< turn on the lex dual algorithm only when stalling? */
#define SCIP_DEFAULT_LP_DISABLECUTOFF         2 /**< disable the cutoff bound in the LP solver? (0: enabled, 1: disabled, 2: auto) */
#define SCIP_DEFAULT_LP_ROWREPSWITCH        1.2 /**< simplex algorithm shall use row representation of the basis
                                                 *   if number of rows divided by number of columns exceeds this value */
#define SCIP_DEFAULT_LP_THREADS               0 /**< number of threads used for solving the LP (0: automatic) */
#define SCIP_DEFAULT_LP_RESOLVEITERFAC     -1.0 /**< factor of average LP iterations that is used as LP iteration limit
                                                 *   for LP resolve (-1.0: unlimited) */
#define SCIP_DEFAULT_LP_RESOLVEITERMIN     1000 /**< minimum number of iterations that are allowed for LP resolve */
#define SCIP_DEFAULT_LP_SOLUTIONPOLISHING     3 /**< LP solution polishing method (0: disabled, 1: only root, 2: always, 3: auto) */
#define SCIP_DEFAULT_LP_REFACTORINTERVAL      0 /**< LP refactorization interval (0: automatic) */
#define SCIP_DEFAULT_LP_ALWAYSGETDUALS    FALSE /**< should the dual solution always be collected */

/* NLP */

#define SCIP_DEFAULT_NLP_SOLVER              "" /**< name of NLP solver to use, or "" if solver should be chosen by priority */
#define SCIP_DEFAULT_NLP_DISABLE          FALSE /**< should the NLP be always disabled? */


/* Memory */

#define SCIP_DEFAULT_MEM_SAVEFAC            0.8 /**< fraction of maximal mem usage when switching to memory saving mode */
#define SCIP_DEFAULT_MEM_TREEGROWFAC        2.0 /**< memory growing factor for tree array */
#define SCIP_DEFAULT_MEM_PATHGROWFAC        2.0 /**< memory growing factor for path array */
#define SCIP_DEFAULT_MEM_TREEGROWINIT     65536 /**< initial size of tree array */
#define SCIP_DEFAULT_MEM_PATHGROWINIT       256 /**< initial size of path array */


/* Miscellaneous */

#define SCIP_DEFAULT_MISC_CATCHCTRLC       TRUE /**< should the CTRL-C interrupt be caught by SCIP? */
#define SCIP_DEFAULT_MISC_USEVARTABLE      TRUE /**< should a hashtable be used to map from variable names to variables? */
#define SCIP_DEFAULT_MISC_USECONSTABLE     TRUE /**< should a hashtable be used to map from constraint names to constraints? */
#define SCIP_DEFAULT_MISC_USESMALLTABLES  FALSE /**< should smaller hashtables be used? yields better performance for small problems with about 100 variables */
#define SCIP_DEFAULT_MISC_EXACTSOLVE      FALSE /**< should the problem be solved exactly (with proven dual bounds)? */
#define SCIP_DEFAULT_MISC_RESETSTAT        TRUE /**< should the statistics be reset if the transformed problem is
                                                 *   freed otherwise the statistics get reset after original problem is
                                                 *   freed (in case of Benders' decomposition this parameter should be set
                                                 *   to FALSE and therefore can be used to collect statistics over all
                                                 *   runs) */
#define SCIP_DEFAULT_MISC_IMPROVINGSOLS   FALSE /**< should only solutions be checked which improve the primal bound */
#define SCIP_DEFAULT_MISC_PRINTREASON      TRUE /**< should the reason be printed if a given start solution is infeasible? */
#define SCIP_DEFAULT_MISC_ESTIMEXTERNMEM   TRUE /**< should the usage of external memory be estimated? */
#define SCIP_DEFAULT_MISC_AVOIDMEMOUT      TRUE /**< try to avoid running into memory limit by restricting plugins like heuristics? */
#define SCIP_DEFAULT_MISC_TRANSORIGSOLS    TRUE /**< should SCIP try to transfer original solutions to the transformed space (after presolving)? */
#define SCIP_DEFAULT_MISC_TRANSSOLSORIG    TRUE /**< should SCIP try to transfer transformed solutions to the original space (after solving)? */
#define SCIP_DEFAULT_MISC_CALCINTEGRAL     TRUE /**< should SCIP calculate the primal dual integral? */
#define SCIP_DEFAULT_MISC_FINITESOLSTORE  FALSE /**< should SCIP try to remove infinite fixings from solutions copied to the solution store? */
#define SCIP_DEFAULT_MISC_OUTPUTORIGSOL    TRUE /**< should the best solution be transformed to the orignal space and be output in command line run? */
#define SCIP_DEFAULT_MISC_ALLOWSTRONGDUALREDS TRUE /**< should strong dual reductions be allowed in propagation and presolving? */
#define SCIP_DEFAULT_MISC_ALLOWWEAKDUALREDS   TRUE /**< should weak dual reductions be allowed in propagation and presolving? */
#define SCIP_DEFAULT_MISC_REFERENCEVALUE   1e99 /**< objective value for reference purposes */
#define SCIP_DEFAULT_MISC_USESYMMETRY         7 /**< bitset describing used symmetry handling technique (0: off; 1: polyhedral (orbitopes and/or symresacks)
                                                 *   2: orbital fixing; 3: orbitopes and orbital fixing; 4: Schreier Sims cuts; 5: Schreier Sims cuts and
                                                 *   orbitopes); 6: Schreier Sims cuts and orbital fixing; 7: Schreier Sims cuts, orbitopes, and orbital
                                                 *   fixing, see type_symmetry.h */
#define SCIP_DEFAULT_MISC_SCALEOBJ         TRUE /**< should the objective function be scaled? */
#define SCIP_DEFAULT_MISC_SHOWDIVINGSTATS FALSE /**< should detailed statistics for diving heuristics be shown? */

#ifdef WITH_DEBUG_SOLUTION
#define SCIP_DEFAULT_MISC_DEBUGSOLUTION     "-" /**< path to a debug solution */
#endif

/* Randomization */
#define SCIP_DEFAULT_RANDOM_RANDSEEDSHIFT     0 /**< global shift of all random seeds in the plugins, this will have no impact on the permutation and LP seeds */
#define SCIP_DEFAULT_RANDOM_PERMUTATIONSEED   0 /**< seed value for permuting the problem after reading/transformation (0: no permutation) */
#define SCIP_DEFAULT_RANDOM_LPSEED            0 /**< random seed for LP solver, e.g. for perturbations in the simplex (0: LP default) */
#define SCIP_DEFAULT_RANDOM_PERMUTECONSS   TRUE /**< should order of constraints be permuted (depends on permutationseed)? */
#define SCIP_DEFAULT_RANDOM_PERMUTEVARS   FALSE /**< should order of variables be permuted (depends on permutationseed)? */


/* Node Selection */

#define SCIP_DEFAULT_NODESEL_CHILDSEL       'h' /**< child selection rule ('d'own, 'u'p, 'p'seudo costs, 'i'nference, 'l'p value,
                                                 *   'r'oot LP value difference, 'h'brid inference/root LP value difference) */


/* Presolving */

#define SCIP_DEFAULT_PRESOL_ABORTFAC      8e-04 /**< abort presolve, if at most this fraction of the problem was changed
                                                 *   in last presolve round */
#define SCIP_DEFAULT_PRESOL_MAXROUNDS        -1 /**< maximal number of presolving rounds (-1: unlimited, 0: off) */
#define SCIP_DEFAULT_PRESOL_MAXRESTARTS      -1 /**< maximal number of restarts (-1: unlimited) */
#define SCIP_DEFAULT_PRESOL_CLQTABLEFAC     2.0 /**< limit on number of entries in clique table relative to number of problem nonzeros */
#define SCIP_DEFAULT_PRESOL_RESTARTFAC    0.025 /**< fraction of integer variables that were fixed in the root node
                                                 *   triggering a restart with preprocessing after root node evaluation */
#define SCIP_DEFAULT_PRESOL_IMMRESTARTFAC  0.10 /**< fraction of integer variables that were fixed in the root node triggering an
                                                 *   immediate restart with preprocessing */
#define SCIP_DEFAULT_PRESOL_SUBRESTARTFAC  1.00 /**< fraction of integer variables that were globally fixed during the
                                                 *   solving process triggering a restart with preprocessing */
#define SCIP_DEFAULT_PRESOL_RESTARTMINRED  0.10 /**< minimal fraction of integer variables removed after restart to allow
                                                 *   for an additional restart */
#define SCIP_DEFAULT_PRESOL_DONOTMULTAGGR FALSE /**< should multi-aggregation of variables be forbidden? */
#define SCIP_DEFAULT_PRESOL_DONOTAGGR     FALSE /**< should aggregation of variables be forbidden? */


/* Pricing */

#define SCIP_DEFAULT_PRICE_ABORTFAC         2.0 /**< pricing is aborted, if fac * price_maxvars pricing candidates were
                                                 *   found */
#define SCIP_DEFAULT_PRICE_MAXVARS          100 /**< maximal number of variables priced in per pricing round */
#define SCIP_DEFAULT_PRICE_MAXVARSROOT     2000 /**< maximal number of priced variables at the root node */
#define SCIP_DEFAULT_PRICE_DELVARS        FALSE /**< should variables created at the current node be deleted when the node is solved
                                                 *   in case they are not present in the LP anymore? */
#define SCIP_DEFAULT_PRICE_DELVARSROOT    FALSE /**< should variables created at the root node be deleted when the root is solved
                                                 *   in case they are not present in the LP anymore? */

/* Decomposition */
#define SCIP_DEFAULT_DECOMP_BENDERSLABELS FALSE /**< should the variables be labelled for the application of Benders' decomposition */
#define SCIP_DEFAULT_DECOMP_APPLYBENDERS  FALSE /**< if a decomposition exists, should Benders' decomposition be applied? */
#define SCIP_DEFAULT_DECOMP_MAXGRAPHEDGE  10000 /**< maximum number of edges in block graph computation (-1: no limit, 0: disable block graph computation) */
#define SCIP_DEFAULT_DECOMP_DISABLEMEASURES FALSE /**< disable expensive measures */

/* Benders' decomposition */
#define SCIP_DEFAULT_BENDERS_SOLTOL        1e-6 /**< the tolerance used to determine optimality in Benders' decomposition */
#define SCIP_DEFAULT_BENDERS_CUTLPSOL      TRUE /**< should Benders' cuts be generated from the LP solution? */
#define SCIP_DEFAULT_BENDERS_COPYBENDERS   TRUE /**< should Benders' decomposition be copied for sub-SCIPs? */

/* Reoptimization */

#define SCIP_DEFAULT_REOPT_OBJSIMSOL       -1.0 /**< re-use stored solutions only if the similarity of the new and the old objective
                                                     function is greater or equal than this value */
#define SCIP_DEFAULT_REOPT_OBJSIMROOTLP     0.8 /**< similarity of two sequential objective function to disable solving the root LP. */
#define SCIP_DEFAULT_REOPT_OBJSIMDELAY     -1.0 /**< start reoptimizing the search if the new objective function has similarity of
                                                 *   at least SCIP_DEFAULT_REOPT_DELAY w.r.t. the previous objective function. */
#define SCIP_DEFAULT_REOPT_VARORDERINTERDICTION 'd' /** use 'd'efault, 'r'andom or 'i'nference score for variable
                                                     *  ordering when performing interdiction branching during
                                                     *  reoptimization of nodes
                                                     */
#define SCIP_DEFAULT_REOPT_MAXSAVEDNODES  INT_MAX/**< maximum number of saved nodes */
#define SCIP_DEFAULT_REOPT_MAXDIFFOFNODES INT_MAX/**< maximum number of bound changes of two ancestor nodes
                                                  *  such that the path get not shrunk */
#define SCIP_DEFAULT_REOPT_FORCEHEURRESTART   3 /**< force a restart if the last n optimal solutions are found by
                                                 *   reoptsols heuristic
                                                 */
#define SCIP_DEFAULT_REOPT_SAVESOLS      INT_MAX/**< save n best solutions found so far. */
#define SCIP_DEFAULT_REOPT_SOLVELP            1 /**< strategy for solving the LP at nodes from reoptimization */
#define SCIP_DEFAULT_REOPT_SOLVELPDIFF        1 /**< difference of path length between two ancestor nodes to solve the LP */
#define SCIP_DEFAULT_REOPT_ENABLE         FALSE /**< enable reoptimization */
#define SCIP_DEFAULT_REOPT_SEPAGLBINFSUBTREES TRUE/**< save global constraints to separate infeasible subtrees */
#define SCIP_DEFAULT_REOPT_SEPABESTSOL    FALSE /**< separate the optimal solution, e.g., for solving constraint shortest
                                                 *   path problems
                                                 */
#define SCIP_DEFAULT_REOPT_STOREVARHISTOTY FALSE/**< use the variable history of the previous solve if the objective
                                                 *   function has changed only slightly
                                                 */
#define SCIP_DEFAULT_REOPT_USEPSCOST      FALSE /**< re-use pseudo costs of the objective function changed only slightly */
#define SCIP_DEFAULT_REOPT_COMMONTIMELIMIT FALSE/**< is the given time limit for all reoptimization round? */
#define SCIP_DEFAULT_REOPT_SHRINKINNER     TRUE /**< replace branched transit nodes by their child nodes, if the number
                                                 *   of bound changes is not to large
                                                 */
#define SCIP_DEFAULT_REOPT_STRONGBRANCHINIT TRUE/**< try to fix variables before reoptimizing by probing like strong
                                                 *   branching
                                                 */
#define SCIP_DEFAULT_REOPT_REDUCETOFRONTIER TRUE/**< delete stored nodes which were not reoptimized */
#define SCIP_DEFAULT_REOPT_SAVECONSPROP     FALSE/**< save constraint propagation */
#define SCIP_DEFAULT_REOPT_USESPLITCONS    TRUE /**< use constraints to reconstruct the subtree pruned be dual reduction
                                                 *   when reactivating the node
                                                 */
#define SCIP_DEFAULT_REOPT_USECUTS        FALSE /**< reoptimize cuts found at the root node */
#define SCIP_DEFAULT_REOPT_MAXCUTAGE          0 /**< maximal age of a cut to be use for reoptimization */

/* Propagating */

#define SCIP_DEFAULT_PROP_MAXROUNDS         100 /**< maximal number of propagation rounds per node (-1: unlimited) */
#define SCIP_DEFAULT_PROP_MAXROUNDSROOT    1000 /**< maximal number of propagation rounds in root node (-1: unlimited) */
#define SCIP_DEFAULT_PROP_ABORTONCUTOFF    TRUE /**< should propagation be aborted immediately? setting this to FALSE could
                                                 *   help conflict analysis to produce more conflict constraints */


/* Separation */

#define SCIP_DEFAULT_SEPA_MAXBOUNDDIST      1.0 /**< maximal relative distance from current node's dual bound to primal
                                                 *   bound compared to best node's dual bound for applying separation
                                                 *   (0.0: only on current best node, 1.0: on all nodes) */
#define SCIP_DEFAULT_SEPA_MAXLOCALBOUNDDIST 0.0 /**< maximal relative distance from current node's dual bound to primal
                                                 *   bound compared to best node's dual bound for applying local separation
                                                 *   (0.0: only on current best node, 1.0: on all nodes) */
#define SCIP_DEFAULT_SEPA_MAXCOEFRATIO     1e+4 /**< maximal ratio between coefficients in strongcg, cmir, and flowcover cuts */
#define SCIP_DEFAULT_SEPA_MAXCOEFRATIOFACROWPREP 10.0 /**< maximal ratio between coefficients (as factor of 1/feastol) to ensure in rowprep cleanup */
#define SCIP_DEFAULT_SEPA_MINEFFICACY      1e-4 /**< minimal efficacy for a cut to enter the LP */
#define SCIP_DEFAULT_SEPA_MINEFFICACYROOT  1e-4 /**< minimal efficacy for a cut to enter the LP in the root node */
#define SCIP_DEFAULT_SEPA_ORTHOFUNC         'e' /**< function used for calc. scalar prod. in orthogonality test ('e'uclidean, 'd'iscrete) */
#define SCIP_DEFAULT_SEPA_EFFICACYNORM      'e' /**< row norm to use for efficacy calculation ('e'uclidean, 'm'aximum,
                                                 *   's'um, 'd'iscrete) */
#define SCIP_DEFAULT_SEPA_CUTSELRESTART     'a' /**< cut selection during restart ('a'ge, activity 'q'uotient) */
#define SCIP_DEFAULT_SEPA_CUTSELSUBSCIP     'a' /**< cut selection for sub SCIPs  ('a'ge, activity 'q'uotient) */
#define SCIP_DEFAULT_SEPA_FILTERCUTPOOLREL FALSE /**< should cutpool separate only cuts with high relative efficacy? */
#define SCIP_DEFAULT_SEPA_MAXRUNS            -1 /**< maximal number of runs for which separation is enabled (-1: unlimited) */
#define SCIP_DEFAULT_SEPA_MAXROUNDS          -1 /**< maximal number of separation rounds per node (-1: unlimited) */
#define SCIP_DEFAULT_SEPA_MAXROUNDSROOT      -1 /**< maximal number of separation rounds in the root node (-1: unlimited) */
#define SCIP_DEFAULT_SEPA_MAXROUNDSROOTSUBRUN -1 /**< maximal number of separation rounds in the root node of a subsequent run (-1: unlimited) */
#define SCIP_DEFAULT_SEPA_MAXADDROUNDS        1 /**< maximal additional number of separation rounds in subsequent
                                                 *   price-and-cut loops (-1: no additional restriction) */
#define SCIP_DEFAULT_SEPA_MAXSTALLROUNDSROOT 10 /**< maximal number of consecutive separation rounds without objective
                                                 *   or integrality improvement in the root node (-1: no additional restriction) */
#define SCIP_DEFAULT_SEPA_MAXSTALLROUNDS      1 /**< maximal number of consecutive separation rounds without objective
                                                 *   or integrality improvement in local nodes (-1: no additional restriction) */
<<<<<<< HEAD
#define SCIP_DEFAULT_SEPA_MAXCUTSGEN        200 /**< maximal number of cuts generated per separation round */
#define SCIP_DEFAULT_SEPA_MAXCUTSROOTGEN   4000 /**< maximal generated cuts at the root node */
=======
#define SCIP_DEFAULT_SEPA_MAXCUTSGENFACTOR  2.0 /**< factor w.r.t. maxcuts for maximal number of cuts generated per separation round */
#define SCIP_DEFAULT_SEPA_MAXCUTSROOTGENFACTOR 2.0 /**< factor w.r.t. maxcutsroot for maximal generated cuts at the root node */
>>>>>>> c1df9ead
#define SCIP_DEFAULT_SEPA_MAXCUTS           100 /**< maximal number of cuts separated per separation round */
#define SCIP_DEFAULT_SEPA_MAXCUTSROOT      2000 /**< maximal separated cuts per separation round at the root node */
#define SCIP_DEFAULT_SEPA_CUTAGELIMIT        80 /**< maximum age a cut can reach before it is deleted from global cut pool
                                                 *   (-1: cuts are never deleted from the global cut pool) */
#define SCIP_DEFAULT_SEPA_POOLFREQ           10 /**< separation frequency for the global cut pool */
#define SCIP_DEFAULT_SEPA_MINACTIVITYQUOT   0.8 /**< minimum cut activity quotient to convert cuts into constraints
                                                 *   during a restart (0.0: all cuts are converted) */

/* Parallel */
#define SCIP_DEFAULT_PARALLEL_MODE               1     /**< the mode for the parallel implementation. Either 0: opportunistic or
                                                        *   1: deterministic */
#define SCIP_DEFAULT_PARALLEL_MINNTHREADS        1     /**< the minimum number of threads used in parallel code */
#define SCIP_DEFAULT_PARALLEL_MAXNTHREADS        8     /**< the maximum number of threads used in parallel code */

/* Concurrent solvers */
#define SCIP_DEFAULT_CONCURRENT_CHANGESEEDS     TRUE /**< should the concurrent solvers use different random seeds? */
#define SCIP_DEFAULT_CONCURRENT_CHANGECHILDSEL  TRUE /**< should the concurrent solvers use different child selection rules? */
#define SCIP_DEFAULT_CONCURRENT_COMMVARBNDS     TRUE /**< should the concurrent solvers communicate variable bounds? */
#define SCIP_DEFAULT_CONCURRENT_PRESOLVEBEFORE  TRUE /**< should the problem be presolved before it is copied to the concurrent solvers? */
#define SCIP_DEFAULT_CONCURRENT_INITSEED     5131912 /**< the seed used to initialize the random seeds for the concurrent solvers */
#define SCIP_DEFAULT_CONCURRENT_FREQINIT        10.0 /**< initial frequency of synchronization with other threads
                                                      *   (fraction of time required for solving the root LP) */
#define SCIP_DEFAULT_CONCURRENT_FREQMAX         10.0 /**< maximal frequency of synchronization with other threads
                                                      *   (fraction of time required for solving the root LP) */
#define SCIP_DEFAULT_CONCURRENT_FREQFACTOR       1.5 /**< factor by which the frequency of synchronization is changed */
#define SCIP_DEFAULT_CONCURRENT_TARGETPROGRESS 0.001 /**< when adapting the synchronization frequency this value is the targeted
                                                       *   relative difference by which the absolute gap decreases per synchronization */
#define SCIP_DEFAULT_CONCURRENT_MAXNSOLS           3 /**< maximum number of solutions that will be shared in a single synchronization */
#define SCIP_DEFAULT_CONCURRENT_MAXNSYNCDELAY      7 /**< maximum number of synchronizations before reading is enforced regardless of delay */
#define SCIP_DEFAULT_CONCURRENT_MINSYNCDELAY    10.0 /**< minimum delay before synchronization data is read */
#define SCIP_DEFAULT_CONCURRENT_NBESTSOLS         10 /**< how many of the N best solutions should be considered for synchronization */
#define SCIP_DEFAULT_CONCURRENT_PARAMSETPREFIX    "" /**< path prefix for parameter setting files of concurrent solvers */


/* Timing */

#define SCIP_DEFAULT_TIME_CLOCKTYPE  SCIP_CLOCKTYPE_WALL  /**< default clock type for timing */
#define SCIP_DEFAULT_TIME_ENABLED          TRUE /**< is timing enabled? */
#define SCIP_DEFAULT_TIME_READING         FALSE /**< belongs reading time to solving time? */
#define SCIP_DEFAULT_TIME_RARECLOCKCHECK  FALSE /**< should clock checks of solving time be performed less frequently (might exceed time limit slightly) */
#define SCIP_DEFAULT_TIME_STATISTICTIMING  TRUE /**< should timing for statistic output be enabled? */
#define SCIP_DEFAULT_TIME_NLPIEVAL        FALSE /**< should time for evaluation in NLP solves be measured? */


/* visualization output */

#define SCIP_DEFAULT_VISUAL_VBCFILENAME     "-" /**< name of the VBC tool output file, or "-" if no VBC tool output should be created */
#define SCIP_DEFAULT_VISUAL_BAKFILENAME     "-" /**< name of the BAK tool output file, or "-" if no BAK tool output should be created */
#define SCIP_DEFAULT_VISUAL_REALTIME       TRUE /**< should the real solving time be used instead of a time step counter in visualization? */
#define SCIP_DEFAULT_VISUAL_DISPSOLS      FALSE /**< should the node where solutions are found be visualized? */
#define SCIP_DEFAULT_VISUAL_DISPLB        FALSE /**< should lower bound information be visualized? */
#define SCIP_DEFAULT_VISUAL_OBJEXTERN      TRUE /**< should be output the external value of the objective? */


/* Reading */

#define SCIP_DEFAULT_READ_INITIALCONSS     TRUE /**< should model constraints be marked as initial? */
#define SCIP_DEFAULT_READ_DYNAMICCONSS     TRUE /**< should model constraints be subject to aging? */
#define SCIP_DEFAULT_READ_DYNAMICCOLS     FALSE /**< should columns be added and removed dynamically to the LP? */
#define SCIP_DEFAULT_READ_DYNAMICROWS     FALSE /**< should rows be added and removed dynamically to the LP? */
#define SCIP_DEFAULT_WRITE_GENNAMES_OFFSET    0 /**< when writing the problem with generic names, we start with index
                                                 *   0; using this parameter we can change the starting index to be
                                                 *   different */


/* Writing */

#define SCIP_DEFAULT_WRITE_ALLCONSS       FALSE /**< should all constraints be written (including the redundant constraints)? */
#define SCIP_DEFAULT_PRINTZEROS           FALSE /**< should variables set to zero be printed? */



/** calculate memory size for dynamically allocated arrays */
static
int calcGrowSize(
   int                   initsize,           /**< initial size of array */
   SCIP_Real             growfac,            /**< growing factor of array */
   int                   num                 /**< minimum number of entries to store */
   )
{
   int size;

   assert(initsize >= 0);
   assert(growfac >= 1.0);
   assert(num >= 0);

   if( growfac == 1.0 )
      size = MAX(initsize, num);
   else
   {
      int oldsize;

      /* calculate the size with this loop, such that the resulting numbers are always the same (-> block memory) */
      initsize = MAX(initsize, 4);
      size = initsize;
      oldsize = size - 1;

      /* second condition checks against overflow */
      while( size < num && size > oldsize )
      {
         oldsize = size;
         size = (int)(growfac * size + initsize);
      }

      /* if an overflow happened, set the correct value */
      if( size <= oldsize )
         size = num;
   }

   assert(size >= initsize);
   assert(size >= num);

   return size;
}


/** information method for a parameter change of feastol */
static
SCIP_DECL_PARAMCHGD(paramChgdFeastol)
{  /*lint --e{715}*/
   SCIP_Real newfeastol;

   newfeastol = SCIPparamGetReal(param);

   /* change the feastol through the SCIP call in order to adjust LP's feastol if necessary */
   SCIP_CALL( SCIPchgFeastol(scip, newfeastol) );

   return SCIP_OKAY;
}

/** information method for a parameter change of lpfeastolfactor */
static
SCIP_DECL_PARAMCHGD(paramChgdLPFeastolFactor)
{  /*lint --e{715}*/
   SCIP_Real newlpfeastolfactor;

   newlpfeastolfactor = SCIPparamGetReal(param);

   if( SCIPgetStage(scip) == SCIP_STAGE_SOLVING && SCIPgetLPFeastol(scip) > newlpfeastolfactor * SCIPfeastol(scip) )
   {
      /* reset the LP feastol to ensure that it does not exceed newlpfeastolfactor * SCIP's feastol
       * this also marks the LP unsolved
       */
      SCIPresetLPFeastol(scip);
   }

   return SCIP_OKAY;
}

/** information method for a parameter change of dualfeastol */
static
SCIP_DECL_PARAMCHGD(paramChgdDualfeastol)
{  /*lint --e{715}*/
   SCIP_Real newdualfeastol;

   newdualfeastol = SCIPparamGetReal(param);

   /* change the dualfeastol through the SCIP call in order to mark the LP unsolved */
   SCIP_CALL( SCIPchgDualfeastol(scip, newdualfeastol) );

   return SCIP_OKAY;
}

/** information method for a parameter change of barrierconvtol */
static
SCIP_DECL_PARAMCHGD(paramChgdBarrierconvtol)
{  /*lint --e{715}*/
   SCIP_Real newbarrierconvtol;

   newbarrierconvtol = SCIPparamGetReal(param);

   /* change the barrierconvtol through the SCIP call in order to mark the LP unsolved */
   SCIP_CALL( SCIPchgBarrierconvtol(scip, newbarrierconvtol) );

   return SCIP_OKAY;
}

/** information method for a parameter change of infinity value */
static
SCIP_DECL_PARAMCHGD(paramChgdInfinity)
{  /*lint --e{715}*/
   SCIP_Real infinity;

   infinity = SCIPparamGetReal(param);

   /* Check that infinity value of LP-solver is at least as large as the one used in SCIP. This is necessary, because we
    * transfer SCIP infinity values to the ones by the LPI, but not the converse. */
   if ( scip->lp != NULL && scip->lp->lpi != NULL && infinity > SCIPlpiInfinity(scip->lp->lpi) )
   {
      SCIPerrorMessage("The infinity value of the LP solver has to be at least as large as the one of SCIP.\n");
      return SCIP_PARAMETERWRONGVAL;
   }

   return SCIP_OKAY;
}

/** parameter change information method to autoselect display columns again */
static
SCIP_DECL_PARAMCHGD(SCIPparamChgdDispWidth)
{  /*lint --e{715}*/
   /* automatically select the new active display columns */
   SCIP_CALL( SCIPautoselectDisps(scip) );

   return SCIP_OKAY;
}

/** parameter change information method that some limit was changed */
static
SCIP_DECL_PARAMCHGD(SCIPparamChgdLimit)
{  /*lint --e{715}*/
   SCIPmarkLimitChanged(scip);
   return SCIP_OKAY;
}

/** information method for a parameter change of mem_arraygrowfac */
static
SCIP_DECL_PARAMCHGD(paramChgdArraygrowfac)
{  /*lint --e{715}*/
   SCIP_Real newarraygrowfac;

   newarraygrowfac = SCIPparamGetReal(param);

   /* change arraygrowfac */
   BMSsetBufferMemoryArraygrowfac(SCIPbuffer(scip), newarraygrowfac);
   BMSsetBufferMemoryArraygrowfac(SCIPcleanbuffer(scip), newarraygrowfac);

   return SCIP_OKAY;
}

/** information method for a parameter change of mem_arraygrowinit */
static
SCIP_DECL_PARAMCHGD(paramChgdArraygrowinit)
{  /*lint --e{715}*/
   int newarraygrowinit;

   newarraygrowinit = SCIPparamGetInt(param);

   /* change arraygrowinit */
   BMSsetBufferMemoryArraygrowinit(SCIPbuffer(scip), newarraygrowinit);
   BMSsetBufferMemoryArraygrowinit(SCIPcleanbuffer(scip), newarraygrowinit);

   return SCIP_OKAY;
}

/** information method for a parameter change of reopt_enable */
static
SCIP_DECL_PARAMCHGD(paramChgdEnableReopt)
{  /*lint --e{715}*/
   SCIP_RETCODE retcode;

   assert( scip != NULL );
   assert( param != NULL );

   /* create or deconstruct the reoptimization data structures */
   retcode = SCIPenableReoptimization(scip, SCIPparamGetBool(param));

   /* an appropriate error message is already printed in the above method */
   if( retcode == SCIP_INVALIDCALL )
      return SCIP_PARAMETERWRONGVAL;

   return SCIP_OKAY;
}

/** information method for a parameter change of usesymmetry */
static
SCIP_DECL_PARAMCHGD(paramChgdUsesymmetry)
{  /*lint --e{715}*/
   assert( scip != NULL );
   assert( param != NULL );

   if ( SCIPgetStage(scip) >= SCIP_STAGE_INITPRESOLVE && SCIPgetStage(scip) <= SCIP_STAGE_SOLVED )
   {
      if ( SCIPparamGetInt(param) > 0 )
      {
         SCIPerrorMessage("Cannot turn on symmetry handling during (pre)solving or change method.\n");
         return SCIP_PARAMETERWRONGVAL;
      }
   }

   return SCIP_OKAY;
}

/** set parameters for reoptimization */
SCIP_RETCODE SCIPsetSetReoptimizationParams(
   SCIP_SET*             set,                /**< SCIP data structure */
   SCIP_MESSAGEHDLR*     messagehdlr         /**< message handler */
   )
{
   assert(set != NULL);
   assert(messagehdlr != NULL);

   if( set->reopt_enable )
   {
      /* disable some parts of conflict analysis */
      SCIP_CALL( SCIPsetSetCharParam(set, messagehdlr, "conflict/useboundlp", 'o') );
      SCIP_CALL( SCIPsetSetBoolParam(set, messagehdlr, "conflict/usepseudo", FALSE) );

      /* TODO check wheather multi aggregation can be enabled in reoptimization */
      if( SCIPsetIsParamFixed(set, "presolving/donotmultaggr") )
      {
         SCIP_CALL( SCIPsetChgParamFixed(set, "presolving/donotmultaggr", FALSE) );
      }
      SCIP_CALL( SCIPsetSetBoolParam(set, messagehdlr, "presolving/donotmultaggr", TRUE) );

      if( SCIPsetIsParamFixed(set, "branching/nodereopt/priority") )
      {
         SCIP_CALL( SCIPsetChgParamFixed(set, "branching/nodereopt/priority", FALSE) );
      }
      SCIP_CALL( SCIPsetSetIntParam(set, messagehdlr, "branching/nodereopt/priority", INT_MAX/4) );
   }
   else
   {
      /* disable conflict analysis */
      if( SCIPsetIsParamFixed(set, "conflict/enable") )
      {
         SCIP_CALL( SCIPsetChgParamFixed(set, "conflict/enable", FALSE) );
      }
      SCIP_CALL( SCIPsetResetParam(set, messagehdlr, "conflict/enable") );

      /* TODO check wheather multi aggregation can be enabled in reoptimization */
      if( SCIPsetIsParamFixed(set, "presolving/donotmultaggr") )
      {
         SCIP_CALL( SCIPsetChgParamFixed(set, "presolving/donotmultaggr", FALSE) );
      }
      SCIP_CALL( SCIPsetResetParam(set, messagehdlr, "presolving/donotmultaggr") );

      /* set priority to defeault */
      if( SCIPsetFindBranchrule(set, "nodereopt") != NULL )
      {
         if( SCIPsetIsParamFixed(set, "branching/nodereopt/priority") )
         {
            SCIP_CALL( SCIPsetChgParamFixed(set, "branching/nodereopt/priority", FALSE) );
         }
         SCIP_CALL( SCIPsetResetParam(set, messagehdlr, "branching/nodereopt/priority") );
      }
   }

   return SCIP_OKAY;
}

/** enable or disable all plugin timers depending on the value of the flag \p enabled */
void SCIPsetEnableOrDisablePluginClocks(
   SCIP_SET*             set,                /**< SCIP settings */
   SCIP_Bool             enabled             /**< should plugin clocks be enabled? */
   )
{
   int i;

   assert(set != NULL);

   /* go through all plugin types and enable or disable their respective clocks */
   for( i = set->nreaders - 1; i >= 0; --i )
      SCIPreaderEnableOrDisableClocks(set->readers[i], enabled);

   for( i = set->npricers - 1; i >= 0; --i )
      SCIPpricerEnableOrDisableClocks(set->pricers[i], enabled);

   for( i = set->nconshdlrs - 1; i >= 0; --i )
      SCIPconshdlrEnableOrDisableClocks(set->conshdlrs[i], enabled);

   for( i = set->nconflicthdlrs - 1; i >= 0; --i )
      SCIPconflicthdlrEnableOrDisableClocks(set->conflicthdlrs[i], enabled);

   for( i = set->npresols - 1; i >= 0; --i )
      SCIPpresolEnableOrDisableClocks(set->presols[i], enabled);

   for( i = set->nrelaxs - 1; i >= 0; --i )
      SCIPrelaxEnableOrDisableClocks(set->relaxs[i], enabled);

   for( i = set->nsepas - 1; i >= 0; --i )
      SCIPsepaEnableOrDisableClocks(set->sepas[i], enabled);

   for( i = set->nprops - 1; i >= 0; --i )
      SCIPpropEnableOrDisableClocks(set->props[i], enabled);

   for( i = set->nheurs - 1; i >= 0; --i )
      SCIPheurEnableOrDisableClocks(set->heurs[i], enabled);

   for( i = set->neventhdlrs - 1; i >= 0; --i )
      SCIPeventhdlrEnableOrDisableClocks(set->eventhdlrs[i], enabled);

   for( i = set->nnodesels - 1; i >= 0; --i )
      SCIPnodeselEnableOrDisableClocks(set->nodesels[i], enabled);

   for ( i = set->ncutsels - 1; i >= 0; --i )
      SCIPcutselEnableOrDisableClocks(set->cutsels[i], enabled);

   for( i = set->nbranchrules - 1; i >= 0; --i )
      SCIPbranchruleEnableOrDisableClocks(set->branchrules[i], enabled);
}

/* method to be invoked when the parameter timing/statistictiming is changed */
static
SCIP_DECL_PARAMCHGD(paramChgdStatistictiming)
{  /*lint --e{715}*/
   SCIP_CALL( SCIPenableOrDisableStatisticTiming(scip) );

   return SCIP_OKAY;
}

/** copies plugins from sourcescip to targetscip; in case that a constraint handler which does not need constraints
 *  cannot be copied, valid will return FALSE. All plugins can declare that, if their copy process failed, the
 *  copied SCIP instance might not represent the same problem semantics as the original.
 *  Note that in this case dual reductions might be invalid. */
SCIP_RETCODE SCIPsetCopyPlugins(
   SCIP_SET*             sourceset,          /**< source SCIP_SET data structure */
   SCIP_SET*             targetset,          /**< target SCIP_SET data structure */
   SCIP_Bool             copyreaders,        /**< should the file readers be copied */
   SCIP_Bool             copypricers,        /**< should the variable pricers be copied */
   SCIP_Bool             copyconshdlrs,      /**< should the constraint handlers be copied */
   SCIP_Bool             copyconflicthdlrs,  /**< should the conflict handlers be copied */
   SCIP_Bool             copypresolvers,     /**< should the presolvers be copied */
   SCIP_Bool             copyrelaxators,     /**< should the relaxators be copied */
   SCIP_Bool             copyseparators,     /**< should the separators be copied */
   SCIP_Bool             copycutselectors,   /**< should the cut selectors be copied */
   SCIP_Bool             copypropagators,    /**< should the propagators be copied */
   SCIP_Bool             copyheuristics,     /**< should the heuristics be copied */
   SCIP_Bool             copyeventhdlrs,     /**< should the event handlers be copied */
   SCIP_Bool             copynodeselectors,  /**< should the node selectors be copied */
   SCIP_Bool             copybranchrules,    /**< should the branchrules be copied */
   SCIP_Bool             copydisplays,       /**< should the display columns be copied */
   SCIP_Bool             copydialogs,        /**< should the dialogs be copied */
   SCIP_Bool             copytables,         /**< should the statistics tables be copied */
   SCIP_Bool             copyexprhdlrs,      /**< should the expression handlers be copied */
   SCIP_Bool             copynlpis,          /**< should the NLP interfaces be copied */
   SCIP_Bool*            allvalid            /**< pointer to store whether all plugins were validly copied */
   )
{
   int p;
   SCIP_Bool valid;

   assert(sourceset != NULL);
   assert(targetset != NULL);
   assert(sourceset != targetset);
   assert(allvalid != NULL);

   *allvalid = TRUE;

   /* copy all dialog plugins */
   if( copydialogs && sourceset->dialogs != NULL )
   {
      for( p = sourceset->ndialogs - 1; p >= 0; --p )
      {
         /* @todo: the copying process of dialog handlers is currently not checked for consistency */
         SCIP_CALL( SCIPdialogCopyInclude(sourceset->dialogs[p], targetset) );
      }
   }

   /* copy all reader plugins */
   if( copyreaders && sourceset->readers != NULL )
   {
      for( p = sourceset->nreaders - 1; p >= 0; --p )
      {
         SCIP_CALL( SCIPreaderCopyInclude(sourceset->readers[p], targetset) );
      }
   }

   /* copy all variable pricer plugins */
   if( copypricers && sourceset->pricers != NULL )
   {
      for( p = sourceset->npricers - 1; p >= 0; --p )
      {
         valid = FALSE;
         SCIP_CALL( SCIPpricerCopyInclude(sourceset->pricers[p], targetset, &valid) );
         *allvalid = *allvalid && valid;
         if( SCIPpricerIsActive(sourceset->pricers[p]) )
         {
            SCIP_CALL( SCIPpricerActivate(targetset->pricers[p], targetset) );
         }
      }
   }

   /* copy all constraint handler plugins */
   if( copyconshdlrs && sourceset->conshdlrs_include != NULL )
   {
      /* copy them in order they were added to the sourcescip
       *
       * @note we only have to set the valid pointer to FALSE in case that a constraint handler, which does not need
       *       constraints, does not copy; in the case that a constraint handler does not copy and it needs constraint
       *       we will detect later that the problem is not valid if a constraint of that type exits
       */
      for( p = 0; p < sourceset->nconshdlrs; ++p )
      {
         if( SCIPconshdlrIsClonable(sourceset->conshdlrs_include[p]) )
         {
            valid = FALSE;
            SCIP_CALL( SCIPconshdlrCopyInclude(sourceset->conshdlrs_include[p], targetset, &valid) );
            *allvalid = *allvalid && valid;
            SCIPsetDebugMsg(sourceset, "Copying conshdlr <%s> was%s valid.\n", SCIPconshdlrGetName(sourceset->conshdlrs_include[p]), valid ? "" : " not");
         }
         else if( !SCIPconshdlrNeedsCons(sourceset->conshdlrs_include[p]) )
         {
            SCIPsetDebugMsg(sourceset, "Copying Conshdlr <%s> without constraints not valid.\n", SCIPconshdlrGetName(sourceset->conshdlrs_include[p]));
            *allvalid = FALSE;
         }
      }
   }

   /* copy all conflict handler plugins */
   if( copyconflicthdlrs && sourceset->conflicthdlrs != NULL )
   {
      for( p = sourceset->nconflicthdlrs - 1; p >= 0; --p )
      {
         SCIP_CALL( SCIPconflicthdlrCopyInclude(sourceset->conflicthdlrs[p], targetset) );
      }
   }

   /* copy all presolver plugins */
   if( copypresolvers && sourceset->presols != NULL )
   {
      for( p = sourceset->npresols - 1; p >= 0; --p )
      {
         SCIP_CALL( SCIPpresolCopyInclude(sourceset->presols[p], targetset) );
      }
   }

   /* copy all relaxator plugins */
   if( copyrelaxators && sourceset->relaxs != NULL )
   {
      for( p = sourceset->nrelaxs - 1; p >= 0; --p )
      {
         SCIP_CALL( SCIPrelaxCopyInclude(sourceset->relaxs[p], targetset) );
      }
   }

   /* copy all separator plugins */
   if( copyseparators && sourceset->sepas != NULL )
   {
      for( p = sourceset->nsepas - 1; p >= 0; --p )
      {
         SCIP_CALL( SCIPsepaCopyInclude(sourceset->sepas[p], targetset) );
      }
   }

   /* copy all cut selector plugins */
   if( copycutselectors && sourceset->cutsels != NULL )
   {
      for( p = sourceset->ncutsels - 1; p >= 0; --p )
      {
         SCIP_CALL( SCIPcutselCopyInclude(sourceset->cutsels[p], targetset) );
      }
   }

   /* copy all propagators plugins */
   if( copypropagators && sourceset->props != NULL )
   {
      for( p = sourceset->nprops - 1; p >= 0; --p )
      {
         SCIP_CALL( SCIPpropCopyInclude(sourceset->props[p], targetset) );
      }
   }

   /* copy all primal heuristics plugins */
   if( copyheuristics && sourceset->heurs != NULL )
   {
      for( p = sourceset->nheurs - 1; p >= 0; --p )
      {
         SCIP_CALL( SCIPheurCopyInclude(sourceset->heurs[p], targetset) );
      }
   }

   /* copy all event handler plugins */
   if( copyeventhdlrs && sourceset->eventhdlrs != NULL )
   {
      for( p = sourceset->neventhdlrs - 1; p >= 0; --p )
      {
         /* @todo: the copying process of event handlers is currently not checked for consistency */
         SCIP_CALL( SCIPeventhdlrCopyInclude(sourceset->eventhdlrs[p], targetset) );
      }
   }

   /* copy all node selector plugins */
   if( copynodeselectors && sourceset->nodesels != NULL )
   {
      for( p = sourceset->nnodesels - 1; p >= 0; --p )
      {
         SCIP_CALL( SCIPnodeselCopyInclude(sourceset->nodesels[p], targetset) );
      }
   }

   /* copy all branchrule plugins */
   if( copybranchrules && sourceset->branchrules != NULL )
   {
      for( p = sourceset->nbranchrules - 1; p >= 0; --p )
      {
         SCIP_CALL( SCIPbranchruleCopyInclude(sourceset->branchrules[p], targetset) );
      }
   }

   /* copy all display plugins */
   if( copydisplays && sourceset->disps != NULL )
   {
      for( p = sourceset->ndisps - 1; p >= 0; --p )
      {
         SCIP_CALL( SCIPdispCopyInclude(sourceset->disps[p], targetset) );
      }
   }

   /* copy all table plugins */
   if( copytables && sourceset->tables != NULL )
   {
      for( p = sourceset->ntables - 1; p >= 0; --p )
      {
         SCIP_CALL( SCIPtableCopyInclude(sourceset->tables[p], targetset) );
      }
   }

   /* copy all expression handlers */
   if( copyexprhdlrs && sourceset->exprhdlrs != NULL )
   {
      for( p = sourceset->nexprhdlrs - 1; p >= 0; --p )
      {
         SCIP_CALL( SCIPexprhdlrCopyInclude(sourceset->exprhdlrs[p], targetset) );
      }
   }

   /* copy all NLP interfaces */
   if( copynlpis && sourceset->nlpis != NULL )
   {
      for( p = sourceset->nnlpis - 1; p >= 0; --p )
      {
         SCIP_CALL( SCIPnlpiCopyInclude(sourceset->nlpis[p], targetset) );
      }
   }

   return SCIP_OKAY;
}


/** copies parameters from sourcescip to targetscip */
SCIP_RETCODE SCIPsetCopyParams(
   SCIP_SET*             sourceset,          /**< source SCIP_SET data structure */
   SCIP_SET*             targetset,          /**< target SCIP_SET data structure */
   SCIP_MESSAGEHDLR*     messagehdlr         /**< message handler of target SCIP */
   )
{
   assert(sourceset != NULL);
   assert(targetset != NULL);
   assert(sourceset != targetset);
   assert(targetset->scip != NULL);

   SCIP_CALL( SCIPparamsetCopyParams(sourceset->paramset, targetset->paramset, targetset, messagehdlr) );

   return SCIP_OKAY;
}

/** creates global SCIP settings */
SCIP_RETCODE SCIPsetCreate(
   SCIP_SET**            set,                /**< pointer to SCIP settings */
   SCIP_MESSAGEHDLR*     messagehdlr,        /**< message handler */
   BMS_BLKMEM*           blkmem,             /**< block memory */
   SCIP*                 scip                /**< SCIP data structure */
   )
{
   assert(set != NULL);
   assert(scip != NULL);

   SCIP_ALLOC( BMSallocMemory(set) );

   (*set)->stage = SCIP_STAGE_INIT;
   (*set)->scip = scip;
   (*set)->buffer = SCIPbuffer(scip);
   (*set)->cleanbuffer = SCIPcleanbuffer(scip);

   SCIP_CALL( SCIPparamsetCreate(&(*set)->paramset, blkmem) );

   (*set)->readers = NULL;
   (*set)->nreaders = 0;
   (*set)->readerssize = 0;
   (*set)->pricers = NULL;
   (*set)->npricers = 0;
   (*set)->nactivepricers = 0;
   (*set)->pricerssize = 0;
   (*set)->pricerssorted = FALSE;
   (*set)->pricersnamesorted = FALSE;
   (*set)->conshdlrs = NULL;
   (*set)->conshdlrs_sepa = NULL;
   (*set)->conshdlrs_enfo = NULL;
   (*set)->conshdlrs_include = NULL;
   (*set)->nconshdlrs = 0;
   (*set)->conshdlrssize = 0;
   (*set)->conflicthdlrs = NULL;
   (*set)->nconflicthdlrs = 0;
   (*set)->conflicthdlrssize = 0;
   (*set)->conflicthdlrssorted = FALSE;
   (*set)->conflicthdlrsnamesorted = FALSE;
   (*set)->benders = NULL;
   (*set)->nbenders = 0;
   (*set)->nactivebenders = 0;
   (*set)->benderssize = 0;
   (*set)->benderssorted = FALSE;
   (*set)->bendersnamesorted = FALSE;

   (*set)->debugsoldata = NULL;
   SCIP_CALL( SCIPdebugSolDataCreate(&(*set)->debugsoldata) ); /*lint !e506 !e774*/

   (*set)->presols = NULL;
   (*set)->npresols = 0;
   (*set)->presolssize = 0;
   (*set)->presolssorted = FALSE;
   (*set)->presolsnamesorted = FALSE;
   (*set)->relaxs = NULL;
   (*set)->nrelaxs = 0;
   (*set)->relaxssize = 0;
   (*set)->relaxssorted = FALSE;
   (*set)->relaxsnamesorted = FALSE;
   (*set)->sepas = NULL;
   (*set)->nsepas = 0;
   (*set)->sepassize = 0;
   (*set)->sepassorted = FALSE;
   (*set)->sepasnamesorted = FALSE;
   (*set)->props = NULL;
   (*set)->props_presol = NULL;
   (*set)->nprops = 0;
   (*set)->propssize = 0;
   (*set)->propssorted = FALSE;
   (*set)->propspresolsorted = FALSE;
   (*set)->propsnamesorted = FALSE;
   (*set)->concsolvertypes = NULL;
   (*set)->nconcsolvertypes = 0;
   (*set)->concsolvertypessize = 0;
   (*set)->concsolvers = NULL;
   (*set)->nconcsolvers = 0;
   (*set)->concsolverssize = 0;
   (*set)->concurrent_paramsetprefix = NULL;
   (*set)->cutsels = NULL;
   (*set)->ncutsels = 0;
   (*set)->cutselssize = 0;
   (*set)->cutselssorted = FALSE;
   (*set)->heurs = NULL;
   (*set)->nheurs = 0;
   (*set)->heurssize = 0;
   (*set)->heurssorted = FALSE;
   (*set)->heursnamesorted = FALSE;
   (*set)->comprs = NULL;
   (*set)->ncomprs = 0;
   (*set)->comprssize = 0;
   (*set)->comprssorted = FALSE;
   (*set)->comprsnamesorted = FALSE;
   (*set)->eventhdlrs = NULL;
   (*set)->neventhdlrs = 0;
   (*set)->eventhdlrssize = 0;
   (*set)->nodesels = NULL;
   (*set)->nnodesels = 0;
   (*set)->nodeselssize = 0;
   (*set)->nodesel = NULL;
   (*set)->branchrules = NULL;
   (*set)->nbranchrules = 0;
   (*set)->branchrulessize = 0;
   (*set)->branchrulessorted = FALSE;
   (*set)->branchrulesnamesorted = FALSE;
   (*set)->banditvtables = NULL;
   (*set)->banditvtablessize = 0;
   (*set)->nbanditvtables = 0;
   (*set)->disps = NULL;
   (*set)->ndisps = 0;
   (*set)->dispssize = 0;
   (*set)->tables = NULL;
   (*set)->ntables = 0;
   (*set)->tablessize = 0;
   (*set)->tablessorted = FALSE;
   (*set)->dialogs = NULL;
   (*set)->ndialogs = 0;
   (*set)->dialogssize = 0;
   (*set)->exprhdlrs = NULL;
   (*set)->exprhdlrvar = NULL;
   (*set)->exprhdlrval = NULL;
   (*set)->exprhdlrsum = NULL;
   (*set)->exprhdlrproduct = NULL;
   (*set)->exprhdlrpow = NULL;
   (*set)->nexprhdlrs = 0;
   (*set)->exprhdlrssize = 0;
   (*set)->exprhdlrssorted = FALSE;
   (*set)->nlpis = NULL;
   (*set)->nnlpis = 0;
   (*set)->nlpissize = 0;
   (*set)->nlpissorted = FALSE;
   (*set)->limitchanged = FALSE;
   (*set)->subscipsoff = FALSE;
   (*set)->extcodenames = NULL;
   (*set)->extcodedescs = NULL;
   (*set)->nextcodes = 0;
   (*set)->extcodessize = 0;
   (*set)->visual_vbcfilename = NULL;
   (*set)->visual_bakfilename = NULL;
   (*set)->nlp_solver = NULL;
   (*set)->nlp_disable = FALSE;
   (*set)->num_relaxfeastol = SCIP_INVALID;
   (*set)->misc_debugsol = NULL;

   /* the default time limit is infinite */
   (*set)->istimelimitfinite = FALSE;

   /* branching parameters */
   SCIP_CALL( SCIPsetAddCharParam(*set, messagehdlr, blkmem,
         "branching/scorefunc",
         "branching score function ('s'um, 'p'roduct, 'q'uotient)",
         &(*set)->branch_scorefunc, TRUE, SCIP_DEFAULT_BRANCH_SCOREFUNC, "spq",
         NULL, NULL) );
   SCIP_CALL( SCIPsetAddRealParam(*set, messagehdlr, blkmem,
         "branching/scorefac",
         "branching score factor to weigh downward and upward gain prediction in sum score function",
         &(*set)->branch_scorefac, TRUE, SCIP_DEFAULT_BRANCH_SCOREFAC, 0.0, 1.0,
         NULL, NULL) );
   SCIP_CALL( SCIPsetAddBoolParam(*set, messagehdlr, blkmem,
         "branching/preferbinary",
         "should branching on binary variables be preferred?",
         &(*set)->branch_preferbinary, FALSE, SCIP_DEFAULT_BRANCH_PREFERBINARY,
         NULL, NULL) );
   SCIP_CALL( SCIPsetAddRealParam(*set, messagehdlr, blkmem,
         "branching/clamp",
         "minimal relative distance of branching point to bounds when branching on a continuous variable",
         &(*set)->branch_clamp, FALSE, SCIP_DEFAULT_BRANCH_CLAMP, 0.0, 0.5,
         NULL, NULL) );
   SCIP_CALL( SCIPsetAddRealParam(*set, messagehdlr, blkmem,
         "branching/midpull",
         "fraction by which to move branching point of a continuous variable towards the middle of the domain; a value of 1.0 leads to branching always in the middle of the domain",
         &(*set)->branch_midpull, FALSE, SCIP_DEFAULT_BRANCH_MIDPULL, 0.0, 1.0,
         NULL, NULL) );
   SCIP_CALL( SCIPsetAddRealParam(*set, messagehdlr, blkmem,
         "branching/midpullreldomtrig",
         "multiply midpull by relative domain width if the latter is below this value",
         &(*set)->branch_midpullreldomtrig, FALSE, SCIP_DEFAULT_BRANCH_MIDPULLRELDOMTRIG, 0.0, 1.0,
         NULL, NULL) );
   SCIP_CALL( SCIPsetAddCharParam(*set, messagehdlr, blkmem,
         "branching/lpgainnormalize",
         "strategy for normalization of LP gain when updating pseudocosts of continuous variables (divide by movement of 'l'p value, reduction in 'd'omain width, or reduction in domain width of 's'ibling)",
         &(*set)->branch_lpgainnorm, FALSE, SCIP_DEFAULT_BRANCH_LPGAINNORMALIZE, "dls",
         NULL, NULL) );
   SCIP_CALL( SCIPsetAddBoolParam(*set, messagehdlr, blkmem,
         "branching/delaypscostupdate",
         "should updating pseudo costs for continuous variables be delayed to the time after separation?",
         &(*set)->branch_delaypscost, FALSE, SCIP_DEFAULT_BRANCH_DELAYPSCOST,
         NULL, NULL) );
   SCIP_CALL( SCIPsetAddBoolParam(*set, messagehdlr, blkmem,
         "branching/divingpscost",
         "should pseudo costs be updated also in diving and probing mode?",
         &(*set)->branch_divingpscost, FALSE, SCIP_DEFAULT_BRANCH_DIVINGPSCOST,
         NULL, NULL) );
   SCIP_CALL( SCIPsetAddBoolParam(*set, messagehdlr, blkmem,
         "branching/forceallchildren",
         "should all strong branching children be regarded even if one is detected to be infeasible? (only with propagation)",
         &(*set)->branch_forceall, TRUE, SCIP_DEFAULT_BRANCH_FORCEALL,
         NULL, NULL) );
   SCIP_CALL( SCIPsetAddCharParam(*set, messagehdlr, blkmem,
         "branching/firstsbchild",
         "child node to be regarded first during strong branching (only with propagation): 'u'p child, 'd'own child, 'h'istory-based, or 'a'utomatic",
         &(*set)->branch_firstsbchild, TRUE, SCIP_DEFAULT_BRANCH_FIRSTSBCHILD, "aduh",
         NULL, NULL) );
   SCIP_CALL( SCIPsetAddBoolParam(*set, messagehdlr, blkmem,
         "branching/checksol",
         "should LP solutions during strong branching with propagation be checked for feasibility?",
         &(*set)->branch_checksbsol, TRUE, SCIP_DEFAULT_BRANCH_CHECKSBSOL,
         NULL, NULL) );
   SCIP_CALL( SCIPsetAddBoolParam(*set, messagehdlr, blkmem,
         "branching/roundsbsol",
         "should LP solutions during strong branching with propagation be rounded? (only when checksbsol=TRUE)",
         &(*set)->branch_roundsbsol, TRUE, SCIP_DEFAULT_BRANCH_ROUNDSBSOL,
         NULL, NULL) );
   SCIP_CALL( SCIPsetAddBoolParam(*set, messagehdlr, blkmem,
         "branching/sumadjustscore",
         "score adjustment near zero by adding epsilon (TRUE) or using maximum (FALSE)",
         &(*set)->branch_sumadjustscore, TRUE, SCIP_DEFAULT_BRANCH_SUMADJUSTSCORE,
         NULL, NULL) );

   /* tree compression parameters */
   SCIP_CALL( SCIPsetAddBoolParam(*set, messagehdlr, blkmem,
         "compression/enable",
         "should automatic tree compression after the presolving be enabled?",
         &(*set)->compr_enable, TRUE, SCIP_DEFAULT_COMPR_ENABLE,
         NULL, NULL) );

   /* conflict analysis parameters */
   SCIP_CALL( SCIPsetAddBoolParam(*set, messagehdlr, blkmem,
         "conflict/enable",
         "should conflict analysis be enabled?",
         &(*set)->conf_enable, FALSE, SCIP_DEFAULT_CONF_ENABLE,
         NULL, NULL) );
   SCIP_CALL( SCIPsetAddBoolParam(*set, messagehdlr, blkmem,
         "conflict/cleanboundexceedings",
         "should conflicts based on an old cutoff bound be removed from the conflict pool after improving the primal bound?",
         &(*set)->conf_cleanbnddepend, TRUE, SCIP_DEFAULT_CONF_CLEANBNDDEPEND,
         NULL, NULL) );
      SCIP_CALL( SCIPsetAddBoolParam(*set, messagehdlr, blkmem,
         "conflict/uselocalrows",
         "use local rows to construct infeasibility proofs",
         &(*set)->conf_uselocalrows, TRUE, SCIP_DEFAULT_CONF_USELOCALROWS,
         NULL, NULL) );
   SCIP_CALL( SCIPsetAddBoolParam(*set, messagehdlr, blkmem,
         "conflict/useprop",
         "should propagation conflict analysis be used?",
         &(*set)->conf_useprop, FALSE, SCIP_DEFAULT_CONF_USEPROP,
         NULL, NULL) );
   SCIP_CALL( SCIPsetAddBoolParam(*set, messagehdlr, blkmem,
         "conflict/usegeneralres",
         "should generalized resolution conflict analysis be used?",
         &(*set)->conf_usegeneralres, FALSE, SCIP_DEFAULT_CONF_USEGENRES,
         NULL, NULL) );
   SCIP_CALL( SCIPsetAddBoolParam(*set, messagehdlr, blkmem,
         "conflict/clausegenres",
         "should generalized resolution conflict analysis be used?",
         &(*set)->conf_clausegenres, FALSE, SCIP_DEFAULT_CONF_CLAUSEGENRES,
         NULL, NULL) );
   SCIP_CALL( SCIPsetAddCharParam(*set, messagehdlr, blkmem,
         "conflict/useinflp",
         "should infeasible LP conflict analysis be used? ('o'ff, 'c'onflict graph, 'd'ual ray, 'b'oth conflict graph and dual ray",
         &(*set)->conf_useinflp, FALSE, SCIP_DEFAULT_CONF_USEINFLP, "ocdb",
         NULL, NULL) );
   SCIP_CALL( SCIPsetAddCharParam(*set, messagehdlr, blkmem,
         "conflict/useboundlp",
         "should bound exceeding LP conflict analysis be used? ('o'ff, 'c'onflict graph, 'd'ual ray, 'b'oth conflict graph and dual ray",
         &(*set)->conf_useboundlp, FALSE, SCIP_DEFAULT_CONF_USEBOUNDLP, "ocdb",
         NULL, NULL) );
      SCIP_CALL( SCIPsetAddCharParam(*set, messagehdlr, blkmem,
         "conflict/reductiontechnique",
         "which tightening reduction should be used? ('o'ff, 'm'ir, 'd'ivision, 'c'oefficient tightening, complemented mi'r', complemented divi's'ion)",
         &(*set)->conf_reductiontechnique, FALSE, SCIP_DEFAULT_CONF_REDUCTION, "omdcrs",
         NULL, NULL) );
   SCIP_CALL( SCIPsetAddBoolParam(*set, messagehdlr, blkmem,
         "conflict/usesb",
         "should infeasible/bound exceeding strong branching conflict analysis be used?",
         &(*set)->conf_usesb, FALSE, SCIP_DEFAULT_CONF_USESB,
         NULL, NULL) );
   SCIP_CALL( SCIPsetAddBoolParam(*set, messagehdlr, blkmem,
         "conflict/usepseudo",
         "should pseudo solution conflict analysis be used?",
         &(*set)->conf_usepseudo, FALSE, SCIP_DEFAULT_CONF_USEPSEUDO,
         NULL, NULL) );
   SCIP_CALL( SCIPsetAddRealParam(*set, messagehdlr, blkmem,
         "conflict/maxvarsfac",
         "maximal fraction of variables involved in a conflict constraint",
         &(*set)->conf_maxvarsfac, TRUE, SCIP_DEFAULT_CONF_MAXVARSFAC, 0.0, SCIP_REAL_MAX,
         NULL, NULL) );
   SCIP_CALL( SCIPsetAddRealParam(*set, messagehdlr, blkmem,
         "conflict/maxvarsfracres",
         "maximal fraction of variables involved in a resolution conflict constraint",
         &(*set)->conf_maxvarsfracres, TRUE, SCIP_DEFAULT_CONF_MAXVARSFRACRES, 0.0, SCIP_REAL_MAX,
         NULL, NULL) );
   SCIP_CALL( SCIPsetAddIntParam(*set, messagehdlr, blkmem,
         "conflict/minmaxvars",
         "minimal absolute maximum of variables involved in a conflict constraint",
         &(*set)->conf_minmaxvars, TRUE, SCIP_DEFAULT_CONF_MINMAXVARS, 0, INT_MAX,
         NULL, NULL) );
   SCIP_CALL( SCIPsetAddIntParam(*set, messagehdlr, blkmem,
         "conflict/maxlploops",
         "maximal number of LP resolving loops during conflict analysis (-1: no limit)",
         &(*set)->conf_maxlploops, TRUE, SCIP_DEFAULT_CONF_MAXLPLOOPS, -1, INT_MAX,
         NULL, NULL) );
   SCIP_CALL( SCIPsetAddIntParam(*set, messagehdlr, blkmem,
         "conflict/lpiterations",
         "maximal number of LP iterations in each LP resolving loop (-1: no limit)",
         &(*set)->conf_lpiterations, TRUE, SCIP_DEFAULT_CONF_LPITERATIONS, -1, INT_MAX,
         NULL, NULL) );
   SCIP_CALL( SCIPsetAddIntParam(*set, messagehdlr, blkmem,
         "conflict/fuiplevels",
         "number of depth levels up to which first UIP's are used in conflict analysis (-1: use All-FirstUIP rule)",
         &(*set)->conf_fuiplevels, TRUE, SCIP_DEFAULT_CONF_FUIPLEVELS, -1, INT_MAX,
         NULL, NULL) );
   SCIP_CALL( SCIPsetAddIntParam(*set, messagehdlr, blkmem,
         "conflict/resfuiplevels",
         "number of depth levels up to which first UIP's are used in conflict analysis (-1: use All-FirstUIP rule)",
         &(*set)->conf_resfuiplevels, TRUE, SCIP_DEFAULT_CONF_RESFUIPLEVELS, -1, INT_MAX,
         NULL, NULL) );
   SCIP_CALL( SCIPsetAddIntParam(*set, messagehdlr, blkmem,
         "conflict/resolutioncons",
         "number of resolution constraints to add (-1: add every conflict constraint)",
         &(*set)->conf_resolutioncons, TRUE, SCIP_DEFAULT_CONF_RESOLUTIONCONS, -1, INT_MAX,
         NULL, NULL) );
   SCIP_CALL( SCIPsetAddIntParam(*set, messagehdlr, blkmem,
         "conflict/interconss",
         "maximal number of intermediate conflict constraints generated in conflict graph (-1: use every intermediate constraint)",
         &(*set)->conf_interconss, TRUE, SCIP_DEFAULT_CONF_INTERCONSS, -1, INT_MAX,
         NULL, NULL) );
   SCIP_CALL( SCIPsetAddIntParam(*set, messagehdlr, blkmem,
         "conflict/reconvlevels",
         "number of depth levels up to which UIP reconvergence constraints are generated (-1: generate reconvergence constraints in all depth levels)",
         &(*set)->conf_reconvlevels, TRUE, SCIP_DEFAULT_CONF_RECONVLEVELS, -1, INT_MAX,
         NULL, NULL) );
   SCIP_CALL( SCIPsetAddIntParam(*set, messagehdlr, blkmem,
         "conflict/maxnumressteps",
         "maximal number of resolution steps in generalized resolution (-1: resolve till (All) FirstUIP)",
         &(*set)->conf_maxnumressteps, TRUE, SCIP_DEFAULT_CONF_MAXNUMRESSTEPS, -1, INT_MAX,
         NULL, NULL) );
   SCIP_CALL( SCIPsetAddIntParam(*set, messagehdlr, blkmem,
         "conflict/batchcoeftight",
         "number of weakening steps for the reason before applying coef tightening (-1: apply once after the weakening loop)",
         &(*set)->conf_batchcoeftight, TRUE, SCIP_DEFAULT_CONF_BATCHCOEFTIGHT, -1, INT_MAX,
         NULL, NULL) );
   SCIP_CALL( SCIPsetAddIntParam(*set, messagehdlr, blkmem,
         "conflict/maxconss",
         "maximal number of conflict constraints accepted at an infeasible node (-1: use all generated conflict constraints)",
         &(*set)->conf_maxconss, TRUE, SCIP_DEFAULT_CONF_MAXCONSS, -1, INT_MAX,
         NULL, NULL) );
   SCIP_CALL( SCIPsetAddIntParam(*set, messagehdlr, blkmem,
         "conflict/maxstoresize",
         "maximal size of conflict store (-1: auto, 0: disable storage)",
         &(*set)->conf_maxstoresize, TRUE, SCIP_DEFAULT_CONF_MAXSTORESIZE, -1, INT_MAX,
         NULL, NULL) );
   SCIP_CALL( SCIPsetAddIntParam(*set, messagehdlr, blkmem,
         "conflict/maxresstoresize",
         "maximal size of resolution conflict store (-1: auto, 0: disable storage)",
         &(*set)->conf_maxresstoresize, TRUE, SCIP_DEFAULT_CONF_MAXRESSTORESIZE, -1, INT_MAX,
         NULL, NULL) );
   SCIP_CALL( SCIPsetAddBoolParam(*set, messagehdlr, blkmem,
         "conflict/preferbinary",
         "should binary conflicts be preferred?",
         &(*set)->conf_preferbinary, FALSE, SCIP_DEFAULT_CONF_PREFERBINARY,
         NULL, NULL) );
   SCIP_CALL( SCIPsetAddBoolParam(*set, messagehdlr, blkmem,
         "conflict/prefinfproof",
         "prefer infeasibility proof to boundexceeding proof",
         &(*set)->conf_prefinfproof, TRUE, SCIP_DEFAULT_CONF_PREFINFPROOF,
         NULL, NULL) );
   SCIP_CALL( SCIPsetAddBoolParam(*set, messagehdlr, blkmem,
         "conflict/allowlocal",
         "should conflict constraints be generated that are only valid locally?",
         &(*set)->conf_allowlocal, TRUE, SCIP_DEFAULT_CONF_ALLOWLOCAL,
         NULL, NULL) );
   SCIP_CALL( SCIPsetAddBoolParam(*set, messagehdlr, blkmem,
         "conflict/resallowlocal",
         "should resolution conflict constraints be generated that are only valid locally?",
         &(*set)->conf_resallowlocal, TRUE, SCIP_DEFAULT_CONF_RESALLOWLOCAL,
         NULL, NULL) );
   SCIP_CALL( SCIPsetAddBoolParam(*set, messagehdlr, blkmem,
         "conflict/settlelocal",
         "should conflict constraints be attached only to the local subtree where they can be useful?",
         &(*set)->conf_settlelocal, TRUE, SCIP_DEFAULT_CONF_SETTLELOCAL,
         NULL, NULL) );
   SCIP_CALL( SCIPsetAddBoolParam(*set, messagehdlr, blkmem,
         "conflict/repropagate",
         "should earlier nodes be repropagated in order to replace branching decisions by deductions?",
         &(*set)->conf_repropagate, TRUE, SCIP_DEFAULT_CONF_REPROPAGATE,
         NULL, NULL) );
   SCIP_CALL( SCIPsetAddBoolParam(*set, messagehdlr, blkmem,
         "conflict/keepreprop",
         "should constraints be kept for repropagation even if they are too long?",
         &(*set)->conf_keepreprop, TRUE, SCIP_DEFAULT_CONF_KEEPREPROP,
         NULL, NULL) );
   SCIP_CALL( SCIPsetAddBoolParam(*set, messagehdlr, blkmem,
         "conflict/separate",
         "should the conflict constraints be separated?",
         &(*set)->conf_separate, TRUE, SCIP_DEFAULT_CONF_SEPARATE,
         NULL, NULL) );
   SCIP_CALL( SCIPsetAddBoolParam(*set, messagehdlr, blkmem,
         "conflict/separesolution",
         "should the resolution conflict constraints be separated?",
         &(*set)->conf_separesolution, TRUE, SCIP_DEFAULT_CONF_SEPARESOLUTION,
         NULL, NULL) );
   SCIP_CALL( SCIPsetAddBoolParam(*set, messagehdlr, blkmem,
         "conflict/dynamic",
         "should the conflict constraints be subject to aging?",
         &(*set)->conf_dynamic, TRUE, SCIP_DEFAULT_CONF_DYNAMIC,
         NULL, NULL) );
   SCIP_CALL( SCIPsetAddBoolParam(*set, messagehdlr, blkmem,
         "conflict/upgrade",
         "should we try upgrading the conflict constraints?",
         &(*set)->conf_upgrade, TRUE, SCIP_DEFAULT_CONF_UPGRADECONS,
         NULL, NULL) );
   SCIP_CALL( SCIPsetAddBoolParam(*set, messagehdlr, blkmem,
         "conflict/removable",
         "should the conflict's relaxations be subject to LP aging and cleanup?",
         &(*set)->conf_removable, TRUE, SCIP_DEFAULT_CONF_REMOVEABLE,
         NULL, NULL) );
   SCIP_CALL( SCIPsetAddBoolParam(*set, messagehdlr, blkmem,
         "conflict/linearhdlronly",
         "use only the linear conflict handler to add conflict constraints?",
         &(*set)->conf_linearhdlronly, FALSE, SCIP_DEFAULT_CONF_LINEARHDLRONLY,
         NULL, NULL) );
   SCIP_CALL( SCIPsetAddBoolParam(*set, messagehdlr, blkmem,
         "conflict/weakenconflict",
         "should the conflict constraint be weakened?",
         &(*set)->conf_weakenconflict, TRUE, SCIP_DEFAULT_CONF_WEAKENCONFLICT,
         NULL, NULL) );
   SCIP_CALL( SCIPsetAddBoolParam(*set, messagehdlr, blkmem,
         "conflict/weakenreason",
         "should the reason constraint be weakened?",
         &(*set)->conf_weakenreason, TRUE, SCIP_DEFAULT_CONF_WEAKENREASON,
         NULL, NULL) );
   SCIP_CALL( SCIPsetAddBoolParam(*set, messagehdlr, blkmem,
      "conflict/weakenreasonall",
      "should all variables at bounds in the reason be weakened at once?",
      &(*set)->conf_weakenreasonall, TRUE, SCIP_DEFAULT_CONF_WEAKENREASONALL,
      NULL, NULL) );
   SCIP_CALL( SCIPsetAddBoolParam(*set, messagehdlr, blkmem,
      "conflict/applysimplemir",
      " should we apply mir with scaling 1.0 to strengthen the conflict constraints?",
      &(*set)->conf_applysimplemir, TRUE, SCIP_DEFAULT_CONF_APPLYSIMPLEMIR,
      NULL, NULL) );
   SCIP_CALL( SCIPsetAddBoolParam(*set, messagehdlr, blkmem,
      "conflict/applycmir",
      "should we apply cmir to strengthen the conflict constraints?",
      &(*set)->conf_applycmir, TRUE, SCIP_DEFAULT_CONF_APPLYCMIR,
      NULL, NULL) );
   SCIP_CALL( SCIPsetAddBoolParam(*set, messagehdlr, blkmem,
      "conflict/applycmirreason",
      "should we apply cmir to strengthen the reason constraints?",
      &(*set)->conf_applycmirreason, TRUE, SCIP_DEFAULT_CONF_APPLYCMIRREASON,
      NULL, NULL) );
   SCIP_CALL( SCIPsetAddBoolParam(*set, messagehdlr, blkmem,
         "conflict/applyresdualproof",
         "should we apply resolution initiated with the dual proof?",
         &(*set)->conf_applyresdualproof, TRUE, SCIP_DEFAULT_CONF_RESDUALPROOF,
         NULL, NULL) );
   SCIP_CALL( SCIPsetAddBoolParam(*set, messagehdlr, blkmem,
         "conflict/applyrespseudoobj",
         "should we apply resolution initiated with the violated pseudo-objective?",
         &(*set)->conf_applyrespseudoobj, TRUE, SCIP_DEFAULT_CONF_RESPSEUDOOBJ,
         NULL, NULL) );
   SCIP_CALL( SCIPsetAddBoolParam(*set, messagehdlr, blkmem,
         "conflict/favorresolution",
         "should we apply graph conflict analysis only when resolution is unsuccessful?",
         &(*set)->conf_favorresolution, TRUE, SCIP_DEFAULT_CONF_FAVORRESOLUTION,
         NULL, NULL) );
   SCIP_CALL( SCIPsetAddBoolParam(*set, messagehdlr, blkmem,
         "conflict/fixandcontinue",
         "should we fix unresolvable bound changes and continue?",
         &(*set)->conf_fixandcontinue, TRUE, SCIP_DEFAULT_CONF_FIXANDCONTINUE,
         NULL, NULL) );
   SCIP_CALL( SCIPsetAddBoolParam(*set, messagehdlr, blkmem,
         "conflict/addnonfuip",
         "should we add a conflict even if we stopped before the first UIP?",
         &(*set)->conf_addnonfuip, TRUE, SCIP_DEFAULT_CONF_ADDNONFUIP,
         NULL, NULL) );
  SCIP_CALL( SCIPsetAddBoolParam(*set, messagehdlr, blkmem,
         "conflict/addclauseonly",
         "should we add only the clause?",
         &(*set)->conf_addclauseonly, TRUE, SCIP_DEFAULT_CONF_ADDCLAUSEONLY,
         NULL, NULL) );
  SCIP_CALL( SCIPsetAddRealParam(*set, messagehdlr, blkmem,
         "conflict/graph/depthscorefac",
         "score factor for depth level in bound relaxation heuristic",
         &(*set)->conf_depthscorefac, TRUE, SCIP_DEFAULT_CONF_DEPTHSCOREFAC, SCIP_REAL_MIN, SCIP_REAL_MAX,
         NULL, NULL) );
   SCIP_CALL( SCIPsetAddRealParam(*set, messagehdlr, blkmem,
         "conflict/proofscorefac",
         "score factor for impact on acticity in bound relaxation heuristic",
         &(*set)->conf_proofscorefac, TRUE, SCIP_DEFAULT_CONF_PROOFSCOREFAC, SCIP_REAL_MIN, SCIP_REAL_MAX,
         NULL, NULL) );
   SCIP_CALL( SCIPsetAddRealParam(*set, messagehdlr, blkmem,
         "conflict/uplockscorefac",
         "score factor for up locks in bound relaxation heuristic",
         &(*set)->conf_uplockscorefac, TRUE, SCIP_DEFAULT_CONF_UPLOCKSCOREFAC, SCIP_REAL_MIN, SCIP_REAL_MAX,
         NULL, NULL) );
   SCIP_CALL( SCIPsetAddRealParam(*set, messagehdlr, blkmem,
         "conflict/downlockscorefac",
         "score factor for down locks in bound relaxation heuristic",
         &(*set)->conf_downlockscorefac, TRUE, SCIP_DEFAULT_CONF_DOWNLOCKSCOREFAC, SCIP_REAL_MIN, SCIP_REAL_MAX,
         NULL, NULL) );
   SCIP_CALL( SCIPsetAddRealParam(*set, messagehdlr, blkmem,
         "conflict/scorefac",
         "factor to decrease importance of variables' earlier conflict scores",
         &(*set)->conf_scorefac, TRUE, SCIP_DEFAULT_CONF_SCOREFAC, 1e-6, 1.0,
         NULL, NULL) );
   SCIP_CALL( SCIPsetAddIntParam(*set, messagehdlr, blkmem,
         "conflict/restartnum",
         "number of successful conflict analysis calls that trigger a restart (0: disable conflict restarts)",
         &(*set)->conf_restartnum, FALSE, SCIP_DEFAULT_CONF_RESTARTNUM, 0, INT_MAX,
         NULL, NULL) );
   SCIP_CALL( SCIPsetAddRealParam(*set, messagehdlr, blkmem,
         "conflict/restartfac",
         "factor to increase restartnum with after each restart",
         &(*set)->conf_restartfac, FALSE, SCIP_DEFAULT_CONF_RESTARTFAC, 0.0, SCIP_REAL_MAX,
         NULL, NULL) );
   SCIP_CALL( SCIPsetAddBoolParam(*set, messagehdlr, blkmem,
         "conflict/ignorerelaxedbd",
         "should relaxed bounds be ignored?",
         &(*set)->conf_ignorerelaxedbd, TRUE, SCIP_DEFAULT_CONF_IGNORERELAXEDBD,
         NULL, NULL) );
   SCIP_CALL( SCIPsetAddIntParam(*set, messagehdlr, blkmem,
         "conflict/maxvarsdetectimpliedbounds",
         "maximal number of variables to try to detect global bound implications and shorten the whole conflict set (0: disabled)",
         &(*set)->conf_maxvarsdetectimpliedbounds, TRUE, SCIP_DEFAULT_CONF_MAXVARSDETECTIMPLIEDBOUNDS, 0, INT_MAX,
         NULL, NULL) );
   SCIP_CALL( SCIPsetAddBoolParam(*set, messagehdlr, blkmem,
         "conflict/fullshortenconflict",
         "try to shorten the whole conflict set or terminate early (depending on the 'maxvarsdetectimpliedbounds' parameter)",
         &(*set)->conf_fullshortenconflict, TRUE, SCIP_DEFAULT_CONF_FULLSHORTENCONFLICT,
         NULL, NULL) );
   SCIP_CALL( SCIPsetAddRealParam(*set, messagehdlr, blkmem,
         "conflict/conflictweight",
         "the weight the VSIDS score is weight by updating the VSIDS for a variable if it is part of a conflict",
         &(*set)->conf_conflictweight, FALSE, SCIP_DEFAULT_CONF_CONFLITWEIGHT, 0.0, 1.0,
         NULL, NULL) );
   SCIP_CALL( SCIPsetAddRealParam(*set, messagehdlr, blkmem,
         "conflict/conflictgraphweight",
         "the weight the VSIDS score is weight by updating the VSIDS for a variable if it is part of a conflict graph",
         &(*set)->conf_conflictgraphweight, FALSE, SCIP_DEFAULT_CONF_CONFLITGRAPHWEIGHT, 0.0, 1.0,
         NULL, NULL) );
   SCIP_CALL( SCIPsetAddRealParam(*set, messagehdlr, blkmem,
         "conflict/minimprove",
         "minimal improvement of primal bound to remove conflicts based on a previous incumbent",
         &(*set)->conf_minimprove, TRUE, SCIP_DEFAULT_CONF_MINIMPROVE, 0.0, 1.0, NULL, NULL) );
   SCIP_CALL( SCIPsetAddRealParam(*set, messagehdlr, blkmem,
         "conflict/weightsize",
         "weight of the size of a conflict used in score calculation",
         &(*set)->conf_weightsize, TRUE, SCIP_DEFAULT_CONF_WEIGHTSIZE, 0.0, 1.0, NULL, NULL) );
   SCIP_CALL( SCIPsetAddRealParam(*set, messagehdlr, blkmem,
         "conflict/weightrepropdepth",
         "weight of the repropagation depth of a conflict used in score calculation",
         &(*set)->conf_weightrepropdepth, TRUE, SCIP_DEFAULT_CONF_WEIGHTREPROPDEPTH, 0.0, 1.0, NULL, NULL) );
   SCIP_CALL( SCIPsetAddRealParam(*set, messagehdlr, blkmem,
         "conflict/weightvaliddepth",
         "weight of the valid depth of a conflict used in score calculation",
         &(*set)->conf_weightvaliddepth, TRUE, SCIP_DEFAULT_CONF_WEIGHTVALIDDEPTH, 0.0, 1.0, NULL, NULL) );
   SCIP_CALL( SCIPsetAddRealParam(*set, messagehdlr, blkmem,
         "conflict/generalresminmaxquot",
         " largest allowed quotient of max, min coefficient in a conflict constraint generated by generalized resolution",
         &(*set)->conf_generalresminmaxquot, FALSE, SCIP_DEFAULT_CONF_COEFQUOT, 1.0, SCIP_REAL_MAX,
         NULL, NULL) );
   SCIP_CALL( SCIPsetAddBoolParam(*set, messagehdlr, blkmem,
         "conflict/sepaaltproofs",
         "apply cut generating functions to construct alternative proofs",
         &(*set)->conf_sepaaltproofs, FALSE, SCIP_DEFAULT_CONF_SEPAALTPROOFS,
         NULL, NULL) );

   /* constraint parameters */
   SCIP_CALL( SCIPsetAddIntParam(*set, messagehdlr, blkmem,
         "constraints/agelimit",
         "maximum age an unnecessary constraint can reach before it is deleted (0: dynamic, -1: keep all constraints)",
         &(*set)->cons_agelimit, TRUE, SCIP_DEFAULT_CONS_AGELIMIT, -1, INT_MAX,
         NULL, NULL) );
   SCIP_CALL( SCIPsetAddIntParam(*set, messagehdlr, blkmem,
         "constraints/obsoleteage",
         "age of a constraint after which it is marked obsolete (0: dynamic, -1 do not mark constraints obsolete)",
         &(*set)->cons_obsoleteage, TRUE, SCIP_DEFAULT_CONS_OBSOLETEAGE, -1, INT_MAX,
         NULL, NULL) );
   SCIP_CALL( SCIPsetAddBoolParam(*set, messagehdlr, blkmem,
         "constraints/disableenfops",
         "should enforcement of pseudo solution be disabled?",
         &(*set)->cons_disableenfops, TRUE, SCIP_DEFAULT_CONS_DISABLEENFOPS,
         NULL, NULL) );

   /* display parameters */
   assert(sizeof(int) == sizeof(SCIP_VERBLEVEL)); /*lint !e506*/
   SCIP_CALL( SCIPsetAddIntParam(*set, messagehdlr, blkmem,
         "display/verblevel",
         "verbosity level of output",
         (int*)&(*set)->disp_verblevel, FALSE, (int)SCIP_DEFAULT_DISP_VERBLEVEL,
         (int)SCIP_VERBLEVEL_NONE, (int)SCIP_VERBLEVEL_FULL,
         NULL, NULL) );
   SCIP_CALL( SCIPsetAddIntParam(*set, messagehdlr, blkmem,
         "display/width",
         "maximal number of characters in a node information line",
         &(*set)->disp_width, FALSE, SCIP_DEFAULT_DISP_WIDTH, 0, INT_MAX,
         SCIPparamChgdDispWidth, NULL) );
   SCIP_CALL( SCIPsetAddIntParam(*set, messagehdlr, blkmem,
         "display/freq",
         "frequency for displaying node information lines",
         &(*set)->disp_freq, FALSE, SCIP_DEFAULT_DISP_FREQ, -1, INT_MAX,
         NULL, NULL) );
   SCIP_CALL( SCIPsetAddIntParam(*set, messagehdlr, blkmem,
         "display/headerfreq",
         "frequency for displaying header lines (every n'th node information line)",
         &(*set)->disp_headerfreq, FALSE, SCIP_DEFAULT_DISP_HEADERFREQ, -1, INT_MAX,
         NULL, NULL) );
   SCIP_CALL( SCIPsetAddBoolParam(*set, messagehdlr, blkmem,
         "display/lpinfo",
         "should the LP solver display status messages?",
         &(*set)->disp_lpinfo, FALSE, SCIP_DEFAULT_DISP_LPINFO,
         NULL, NULL) );
   SCIP_CALL( SCIPsetAddBoolParam(*set, messagehdlr, blkmem,
         "display/allviols",
         "display all violations for a given start solution / the best solution after the solving process?",
         &(*set)->disp_allviols, FALSE, SCIP_DEFAULT_DISP_ALLVIOLS,
         NULL, NULL) );
   SCIP_CALL( SCIPsetAddBoolParam(*set, messagehdlr, blkmem,
         "display/relevantstats",
         "should the relevant statistics be displayed at the end of solving?",
         &(*set)->disp_relevantstats, FALSE, SCIP_DEFAULT_DISP_RELEVANTSTATS,
         NULL, NULL) );

   /* heuristic parameters */
   SCIP_CALL( SCIPsetAddBoolParam(*set, messagehdlr, blkmem,
         "heuristics/useuctsubscip",
         "should setting of common subscip parameters include the activation of the UCT node selector?",
         &(*set)->heur_useuctsubscip, TRUE, SCIP_DEFAULT_HEUR_USEUCTSUBSCIP, NULL, NULL) );

   /* history parameters */
   SCIP_CALL( SCIPsetAddBoolParam(*set, messagehdlr, blkmem,
         "history/valuebased",
         "should statistics be collected for variable domain value pairs?",
         &(*set)->history_valuebased, FALSE, SCIP_DEFAULT_HISTORY_VALUEBASED,
         NULL, NULL) );
   SCIP_CALL( SCIPsetAddBoolParam(*set, messagehdlr, blkmem,
         "history/allowmerge",
         "should variable histories be merged from sub-SCIPs whenever possible?",
         &(*set)->history_allowmerge, FALSE, SCIP_DEFAULT_HISTORY_ALLOWMERGE,
         NULL, NULL) );
   SCIP_CALL( SCIPsetAddBoolParam(*set, messagehdlr, blkmem,
         "history/allowtransfer",
         "should variable histories be transferred to initialize SCIP copies?",
         &(*set)->history_allowtransfer, FALSE, SCIP_DEFAULT_HISTORY_ALLOWTRANSFER,
         NULL, NULL) );

   /* limit parameters */
   SCIP_CALL( SCIPsetAddRealParam(*set, messagehdlr, blkmem,
         "limits/time",
         "maximal time in seconds to run",
         &(*set)->limit_time, FALSE, SCIP_DEFAULT_LIMIT_TIME, 0.0, SCIP_DEFAULT_LIMIT_TIME,
         SCIPparamChgdLimit, NULL) );
   SCIP_CALL( SCIPsetAddLongintParam(*set, messagehdlr, blkmem,
         "limits/nodes",
         "maximal number of nodes to process (-1: no limit)",
         &(*set)->limit_nodes, FALSE, SCIP_DEFAULT_LIMIT_NODES, -1LL, SCIP_LONGINT_MAX,
         SCIPparamChgdLimit, NULL) );
   SCIP_CALL( SCIPsetAddLongintParam(*set, messagehdlr, blkmem,
         "limits/totalnodes",
         "maximal number of total nodes (incl. restarts) to process (-1: no limit)",
         &(*set)->limit_totalnodes, FALSE, SCIP_DEFAULT_LIMIT_NODES, -1LL, SCIP_LONGINT_MAX,
         SCIPparamChgdLimit, NULL) );
   SCIP_CALL( SCIPsetAddLongintParam(*set, messagehdlr, blkmem,
         "limits/stallnodes",
         "solving stops, if the given number of nodes was processed since the last improvement of the primal solution value (-1: no limit)",
         &(*set)->limit_stallnodes, FALSE, SCIP_DEFAULT_LIMIT_STALLNODES, -1LL, SCIP_LONGINT_MAX,
         SCIPparamChgdLimit, NULL) );
   SCIP_CALL( SCIPsetAddRealParam(*set, messagehdlr, blkmem,
         "limits/memory",
         "maximal memory usage in MB; reported memory usage is lower than real memory usage!",
         &(*set)->limit_memory, FALSE, (SCIP_Real)SCIP_DEFAULT_LIMIT_MEMORY, 0.0, (SCIP_Real)SCIP_MEM_NOLIMIT,
         SCIPparamChgdLimit, NULL) );
   SCIP_CALL( SCIPsetAddRealParam(*set, messagehdlr, blkmem,
         "limits/gap",
         "solving stops, if the relative gap = |primal - dual|/MIN(|dual|,|primal|) is below the given value, the gap is 'Infinity', if primal and dual bound have opposite signs",
         &(*set)->limit_gap, FALSE, SCIP_DEFAULT_LIMIT_GAP, 0.0, SCIP_REAL_MAX,
         SCIPparamChgdLimit, NULL) );
   SCIP_CALL( SCIPsetAddRealParam(*set, messagehdlr, blkmem,
         "limits/absgap",
         "solving stops, if the absolute gap = |primalbound - dualbound| is below the given value",
         &(*set)->limit_absgap, FALSE, SCIP_DEFAULT_LIMIT_ABSGAP, 0.0, SCIP_REAL_MAX,
         SCIPparamChgdLimit, NULL) );
   SCIP_CALL( SCIPsetAddRealParam(*set, messagehdlr, blkmem,
         "limits/objectivestop",
         "solving stops, if solution is found that is at least as good as given value",
         &(*set)->limit_objstop, FALSE, SCIP_DEFAULT_LIMIT_OBJSTOP, SCIP_REAL_MIN, SCIP_REAL_MAX,
         SCIPparamChgdLimit, NULL) );
   SCIP_CALL( SCIPsetAddIntParam(*set, messagehdlr, blkmem,
         "limits/solutions",
         "solving stops, if the given number of solutions were found; this limit is first checked in presolving (-1: no limit)",
         &(*set)->limit_solutions, FALSE, SCIP_DEFAULT_LIMIT_SOLUTIONS, -1, INT_MAX,
         SCIPparamChgdLimit, NULL) );
   SCIP_CALL( SCIPsetAddIntParam(*set, messagehdlr, blkmem,
         "limits/bestsol",
         "solving stops, if the given number of solution improvements were found (-1: no limit)",
         &(*set)->limit_bestsol, FALSE, SCIP_DEFAULT_LIMIT_BESTSOL, -1, INT_MAX,
         SCIPparamChgdLimit, NULL) );
   SCIP_CALL( SCIPsetAddIntParam(*set, messagehdlr, blkmem,
         "limits/maxsol",
         "maximal number of solutions to store in the solution storage",
         &(*set)->limit_maxsol, FALSE, SCIP_DEFAULT_LIMIT_MAXSOL, 1, INT_MAX,
         SCIPparamChgdLimit, NULL) );
   SCIP_CALL( SCIPsetAddIntParam(*set, messagehdlr, blkmem,
         "limits/maxorigsol",
         "maximal number of solutions candidates to store in the solution storage of the original problem",
         &(*set)->limit_maxorigsol, FALSE, SCIP_DEFAULT_LIMIT_MAXORIGSOL, 0, INT_MAX,
         SCIPparamChgdLimit, NULL) );
   SCIP_CALL( SCIPsetAddIntParam(*set, messagehdlr, blkmem,
         "limits/restarts",
         "solving stops, if the given number of restarts was triggered (-1: no limit)",
         &(*set)->limit_restarts, FALSE, SCIP_DEFAULT_LIMIT_RESTARTS, -1, INT_MAX,
         SCIPparamChgdLimit, NULL) );

   SCIP_CALL( SCIPsetAddIntParam(*set, messagehdlr, blkmem,
         "limits/autorestartnodes",
         "if solve exceeds this number of nodes for the first time, an automatic restart is triggered (-1: no automatic restart)",
         &(*set)->limit_autorestartnodes, FALSE, SCIP_DEFAULT_LIMIT_AUTORESTARTNODES, -1, INT_MAX,
         SCIPparamChgdLimit, NULL) );

   /* LP parameters */
   SCIP_CALL( SCIPsetAddIntParam(*set, messagehdlr, blkmem,
         "lp/solvefreq",
         "frequency for solving LP at the nodes (-1: never; 0: only root LP)",
         &(*set)->lp_solvefreq, FALSE, SCIP_DEFAULT_LP_SOLVEFREQ, -1, SCIP_MAXTREEDEPTH,
         NULL, NULL) );
   SCIP_CALL( SCIPsetAddLongintParam(*set, messagehdlr, blkmem,
         "lp/iterlim",
         "iteration limit for each single LP solve (-1: no limit)",
         &(*set)->lp_iterlim, TRUE, SCIP_DEFAULT_LP_ITERLIM, -1LL, SCIP_LONGINT_MAX,
         NULL, NULL) );
   SCIP_CALL( SCIPsetAddLongintParam(*set, messagehdlr, blkmem,
         "lp/rootiterlim",
         "iteration limit for initial root LP solve (-1: no limit)",
         &(*set)->lp_rootiterlim, TRUE, SCIP_DEFAULT_LP_ROOTITERLIM, -1LL, SCIP_LONGINT_MAX,
         NULL, NULL) );
   SCIP_CALL( SCIPsetAddIntParam(*set, messagehdlr, blkmem,
         "lp/solvedepth",
         "maximal depth for solving LP at the nodes (-1: no depth limit)",
         &(*set)->lp_solvedepth, FALSE, SCIP_DEFAULT_LP_SOLVEDEPTH, -1, SCIP_MAXTREEDEPTH,
         NULL, NULL) );
   SCIP_CALL( SCIPsetAddCharParam(*set, messagehdlr, blkmem,
         "lp/initalgorithm",
         "LP algorithm for solving initial LP relaxations (automatic 's'implex, 'p'rimal simplex, 'd'ual simplex, 'b'arrier, barrier with 'c'rossover)",
         &(*set)->lp_initalgorithm, FALSE, SCIP_DEFAULT_LP_INITALGORITHM, "spdbc",
         NULL, NULL) );
   SCIP_CALL( SCIPsetAddCharParam(*set, messagehdlr, blkmem,
         "lp/resolvealgorithm",
         "LP algorithm for resolving LP relaxations if a starting basis exists (automatic 's'implex, 'p'rimal simplex, 'd'ual simplex, 'b'arrier, barrier with 'c'rossover)",
         &(*set)->lp_resolvealgorithm, FALSE, SCIP_DEFAULT_LP_RESOLVEALGORITHM, "spdbc",
         NULL, NULL) );
   SCIP_CALL( SCIPsetAddCharParam(*set, messagehdlr, blkmem,
         "lp/pricing",
         "LP pricing strategy ('l'pi default, 'a'uto, 'f'ull pricing, 'p'artial, 's'teepest edge pricing, 'q'uickstart steepest edge pricing, 'd'evex pricing)",
         &(*set)->lp_pricing, FALSE, SCIP_DEFAULT_LP_PRICING, "lafpsqd",
         NULL, NULL) );
   SCIP_CALL( SCIPsetAddBoolParam(*set, messagehdlr, blkmem,
         "lp/clearinitialprobinglp",
         "should lp state be cleared at the end of probing mode when lp was initially unsolved, e.g., when called right after presolving?",
         &(*set)->lp_clearinitialprobinglp, TRUE, SCIP_DEFAULT_LP_CLEARINITIALPROBINGLP,
         NULL, NULL) );
   SCIP_CALL( SCIPsetAddBoolParam(*set, messagehdlr, blkmem,
         "lp/resolverestore",
         "should the LP be resolved to restore the state at start of diving (if FALSE we buffer the solution values)?",
         &(*set)->lp_resolverestore, TRUE, SCIP_DEFAULT_LP_RESOLVERESTORE,
         NULL, NULL) );
   SCIP_CALL( SCIPsetAddBoolParam(*set, messagehdlr, blkmem,
         "lp/freesolvalbuffers",
         "should the buffers for storing LP solution values during diving be freed at end of diving?",
         &(*set)->lp_freesolvalbuffers, TRUE, SCIP_DEFAULT_LP_FREESOLVALBUFFERS,
         NULL, NULL) );
   SCIP_CALL( SCIPsetAddIntParam(*set, messagehdlr, blkmem,
         "lp/colagelimit",
         "maximum age a dynamic column can reach before it is deleted from the LP (-1: don't delete columns due to aging)",
         &(*set)->lp_colagelimit, TRUE, SCIP_DEFAULT_LP_COLAGELIMIT, -1, INT_MAX,
         NULL, NULL) );
   SCIP_CALL( SCIPsetAddIntParam(*set, messagehdlr, blkmem,
         "lp/rowagelimit",
         "maximum age a dynamic row can reach before it is deleted from the LP (-1: don't delete rows due to aging)",
         &(*set)->lp_rowagelimit, TRUE, SCIP_DEFAULT_LP_ROWAGELIMIT, -1, INT_MAX,
         NULL, NULL) );
   SCIP_CALL( SCIPsetAddBoolParam(*set, messagehdlr, blkmem,
         "lp/cleanupcols",
         "should new non-basic columns be removed after LP solving?",
         &(*set)->lp_cleanupcols, TRUE, SCIP_DEFAULT_LP_CLEANUPCOLS,
         NULL, NULL) );
   SCIP_CALL( SCIPsetAddBoolParam(*set, messagehdlr, blkmem,
         "lp/cleanupcolsroot",
         "should new non-basic columns be removed after root LP solving?",
         &(*set)->lp_cleanupcolsroot, TRUE, SCIP_DEFAULT_LP_CLEANUPCOLSROOT,
         NULL, NULL) );
   SCIP_CALL( SCIPsetAddBoolParam(*set, messagehdlr, blkmem,
         "lp/cleanuprows",
         "should new basic rows be removed after LP solving?",
         &(*set)->lp_cleanuprows, TRUE, SCIP_DEFAULT_LP_CLEANUPROWS,
         NULL, NULL) );
   SCIP_CALL( SCIPsetAddBoolParam(*set, messagehdlr, blkmem,
         "lp/cleanuprowsroot",
         "should new basic rows be removed after root LP solving?",
         &(*set)->lp_cleanuprowsroot, TRUE, SCIP_DEFAULT_LP_CLEANUPROWSROOT,
         NULL, NULL) );
   SCIP_CALL( SCIPsetAddBoolParam(*set, messagehdlr, blkmem,
         "lp/checkstability",
         "should LP solver's return status be checked for stability?",
         &(*set)->lp_checkstability, TRUE, SCIP_DEFAULT_LP_CHECKSTABILITY,
         NULL, NULL) );
   SCIP_CALL( SCIPsetAddRealParam(*set, messagehdlr, blkmem,
         "lp/conditionlimit",
         "maximum condition number of LP basis counted as stable (-1.0: no limit)",
         &(*set)->lp_conditionlimit, TRUE, SCIP_DEFAULT_LP_CONDITIONLIMIT, -1.0, SCIP_REAL_MAX,
         NULL, NULL) );
   SCIP_CALL( SCIPsetAddRealParam(*set, messagehdlr, blkmem,
         "lp/minmarkowitz",
         "minimal Markowitz threshold to control sparsity/stability in LU factorization",
         &(*set)->lp_markowitz, TRUE, SCIP_DEFAULT_LP_MARKOWITZ, 1e-4, 0.9999,
         NULL, NULL) );
   SCIP_CALL( SCIPsetAddBoolParam(*set, messagehdlr, blkmem,
         "lp/checkprimfeas",
         "should LP solutions be checked for primal feasibility, resolving LP when numerical troubles occur?",
         &(*set)->lp_checkprimfeas, TRUE, SCIP_DEFAULT_LP_CHECKPRIMFEAS,
         NULL, NULL) );
   SCIP_CALL( SCIPsetAddBoolParam(*set, messagehdlr, blkmem,
         "lp/checkdualfeas",
         "should LP solutions be checked for dual feasibility, resolving LP when numerical troubles occur?",
         &(*set)->lp_checkdualfeas, TRUE, SCIP_DEFAULT_LP_CHECKDUALFEAS,
         NULL, NULL) );
   SCIP_CALL( SCIPsetAddBoolParam(*set, messagehdlr, blkmem,
         "lp/checkfarkas",
         "should infeasibility proofs from the LP be checked?",
         &(*set)->lp_checkfarkas, TRUE, SCIP_DEFAULT_LP_CHECKFARKAS,
         NULL, NULL) );
   SCIP_CALL( SCIPsetAddIntParam(*set, messagehdlr, blkmem,
         "lp/fastmip",
         "which FASTMIP setting of LP solver should be used? 0: off, 1: low",
         &(*set)->lp_fastmip, TRUE, SCIP_DEFAULT_LP_FASTMIP, 0, 1,
         NULL, NULL) );
   SCIP_CALL( SCIPsetAddIntParam(*set, messagehdlr, blkmem,
         "lp/scaling",
         "LP scaling (0: none, 1: normal, 2: aggressive)",
         &(*set)->lp_scaling, TRUE, SCIP_DEFAULT_LP_SCALING, 0, 2,
         NULL, NULL) );
   SCIP_CALL( SCIPsetAddBoolParam(*set, messagehdlr, blkmem,
         "lp/presolving",
         "should presolving of LP solver be used?",
         &(*set)->lp_presolving, TRUE, SCIP_DEFAULT_LP_PRESOLVING,
         NULL, NULL) );
   SCIP_CALL( SCIPsetAddBoolParam(*set, messagehdlr, blkmem,
         "lp/lexdualalgo",
         "should the lexicographic dual algorithm be used?",
         &(*set)->lp_lexdualalgo, TRUE, SCIP_DEFAULT_LP_LEXDUALALGO,
         NULL, NULL) );
   SCIP_CALL( SCIPsetAddBoolParam(*set, messagehdlr, blkmem,
         "lp/lexdualrootonly",
         "should the lexicographic dual algorithm be applied only at the root node",
         &(*set)->lp_lexdualrootonly, TRUE, SCIP_DEFAULT_LP_LEXDUALROOTONLY,
         NULL, NULL) );
   SCIP_CALL( SCIPsetAddIntParam(*set, messagehdlr, blkmem,
         "lp/lexdualmaxrounds",
         "maximum number of rounds in the lexicographic dual algorithm (-1: unbounded)",
         &(*set)->lp_lexdualmaxrounds, TRUE, SCIP_DEFAULT_LP_LEXDUALMAXROUNDS, -1, INT_MAX,
         NULL, NULL) );
   SCIP_CALL( SCIPsetAddBoolParam(*set, messagehdlr, blkmem,
         "lp/lexdualbasic",
         "choose fractional basic variables in lexicographic dual algorithm?",
         &(*set)->lp_lexdualbasic, TRUE, SCIP_DEFAULT_LP_LEXDUALBASIC,
         NULL, NULL) );
   SCIP_CALL( SCIPsetAddBoolParam(*set, messagehdlr, blkmem,
         "lp/lexdualstalling",
         "turn on the lex dual algorithm only when stalling?",
         &(*set)->lp_lexdualstalling, TRUE, SCIP_DEFAULT_LP_LEXDUALSTALLING,
         NULL, NULL) );
   SCIP_CALL( SCIPsetAddIntParam(*set, messagehdlr, blkmem,
         "lp/disablecutoff",
         "disable the cutoff bound in the LP solver? (0: enabled, 1: disabled, 2: auto)",
         &(*set)->lp_disablecutoff, TRUE, SCIP_DEFAULT_LP_DISABLECUTOFF,
         0, 2, NULL, NULL) );
   SCIP_CALL( SCIPsetAddRealParam(*set, messagehdlr, blkmem,
         "lp/rowrepswitch",
         "simplex algorithm shall use row representation of the basis if number of rows divided by number of columns exceeds this value (-1.0 to disable row representation)",
         &(*set)->lp_rowrepswitch, TRUE, SCIP_DEFAULT_LP_ROWREPSWITCH, -1.0, SCIP_REAL_MAX,
         NULL, NULL) );
   SCIP_CALL( SCIPsetAddIntParam(*set, messagehdlr, blkmem,
         "lp/threads",
         "number of threads used for solving the LP (0: automatic)",
         &(*set)->lp_threads, TRUE, SCIP_DEFAULT_LP_THREADS, 0, 64,
         NULL, NULL) );
   SCIP_CALL( SCIPsetAddRealParam(*set, messagehdlr, blkmem,
         "lp/resolveiterfac",
         "factor of average LP iterations that is used as LP iteration limit for LP resolve (-1: unlimited)",
         &(*set)->lp_resolveiterfac, TRUE, SCIP_DEFAULT_LP_RESOLVEITERFAC, -1.0, SCIP_REAL_MAX,
         NULL, NULL) );
   SCIP_CALL( SCIPsetAddIntParam(*set, messagehdlr, blkmem,
         "lp/resolveitermin",
         "minimum number of iterations that are allowed for LP resolve",
         &(*set)->lp_resolveitermin, TRUE, SCIP_DEFAULT_LP_RESOLVEITERMIN, 1, INT_MAX,
         NULL, NULL) );

   SCIP_CALL( SCIPsetAddIntParam(*set, messagehdlr, blkmem,
         "lp/solutionpolishing",
         "LP solution polishing method (0: disabled, 1: only root, 2: always, 3: auto)",
         &(*set)->lp_solutionpolishing, TRUE, SCIP_DEFAULT_LP_SOLUTIONPOLISHING, 0, 3,
         NULL, NULL) );

   SCIP_CALL( SCIPsetAddIntParam(*set, messagehdlr, blkmem,
         "lp/refactorinterval",
         "LP refactorization interval (0: auto)",
         &(*set)->lp_refactorinterval, TRUE, SCIP_DEFAULT_LP_REFACTORINTERVAL, 0, INT_MAX,
         NULL, NULL) );
   SCIP_CALL( SCIPsetAddBoolParam(*set, messagehdlr, blkmem,
         "lp/alwaysgetduals",
         "should the Farkas duals always be collected when an LP is found to be infeasible?",
         &(*set)->lp_alwaysgetduals, FALSE, SCIP_DEFAULT_LP_ALWAYSGETDUALS,
         NULL, NULL) );

   /* NLP parameters */
   SCIP_CALL( SCIPsetAddStringParam(*set, messagehdlr, blkmem,
         "nlp/solver",
         "solver to use for solving NLPs; leave empty to select NLPI with highest priority",
         &(*set)->nlp_solver, FALSE, SCIP_DEFAULT_NLP_SOLVER,
         NULL, NULL) );
   SCIP_CALL( SCIPsetAddBoolParam(*set, messagehdlr, blkmem,
         "nlp/disable",
         "should the NLP relaxation be always disabled (also for NLPs/MINLPs)?",
         &(*set)->nlp_disable, FALSE, SCIP_DEFAULT_NLP_DISABLE,
         NULL, NULL) );

   /* memory parameters */
   SCIP_CALL( SCIPsetAddRealParam(*set, messagehdlr, blkmem,
         "memory/savefac",
         "fraction of maximal memory usage resulting in switch to memory saving mode",
         &(*set)->mem_savefac, FALSE, SCIP_DEFAULT_MEM_SAVEFAC, 0.0, 1.0,
         NULL, NULL) );
   SCIP_CALL( SCIPsetAddRealParam(*set, messagehdlr, blkmem,
         "memory/arraygrowfac",
         "memory growing factor for dynamically allocated arrays",
         &(*set)->mem_arraygrowfac, TRUE, SCIP_DEFAULT_MEM_ARRAYGROWFAC, 1.0, 10.0,
         paramChgdArraygrowfac, NULL) );
   SCIP_CALL( SCIPsetAddIntParam(*set, messagehdlr, blkmem,
         "memory/arraygrowinit",
         "initial size of dynamically allocated arrays",
         &(*set)->mem_arraygrowinit, TRUE, SCIP_DEFAULT_MEM_ARRAYGROWINIT, 0, INT_MAX,
         paramChgdArraygrowinit, NULL) );
   SCIP_CALL( SCIPsetAddRealParam(*set, messagehdlr, blkmem,
         "memory/treegrowfac",
         "memory growing factor for tree array",
         &(*set)->mem_treegrowfac, TRUE, SCIP_DEFAULT_MEM_TREEGROWFAC, 1.0, 10.0,
         NULL, NULL) );
   SCIP_CALL( SCIPsetAddIntParam(*set, messagehdlr, blkmem,
         "memory/treegrowinit",
         "initial size of tree array",
         &(*set)->mem_treegrowinit, TRUE, SCIP_DEFAULT_MEM_TREEGROWINIT, 0, INT_MAX,
         NULL, NULL) );
   SCIP_CALL( SCIPsetAddRealParam(*set, messagehdlr, blkmem,
         "memory/pathgrowfac",
         "memory growing factor for path array",
         &(*set)->mem_pathgrowfac, TRUE, SCIP_DEFAULT_MEM_PATHGROWFAC, 1.0, 10.0,
         NULL, NULL) );
   SCIP_CALL( SCIPsetAddIntParam(*set, messagehdlr, blkmem,
         "memory/pathgrowinit",
         "initial size of path array",
         &(*set)->mem_pathgrowinit, TRUE, SCIP_DEFAULT_MEM_PATHGROWINIT, 0, INT_MAX,
         NULL, NULL) );

   /* miscellaneous parameters */
   SCIP_CALL( SCIPsetAddBoolParam(*set, messagehdlr, blkmem,
         "misc/catchctrlc",
         "should the CTRL-C interrupt be caught by SCIP?",
         &(*set)->misc_catchctrlc, FALSE, SCIP_DEFAULT_MISC_CATCHCTRLC,
         NULL, NULL) );
   SCIP_CALL( SCIPsetAddBoolParam(*set, messagehdlr, blkmem,
         "misc/usevartable",
         "should a hashtable be used to map from variable names to variables?",
         &(*set)->misc_usevartable, FALSE, SCIP_DEFAULT_MISC_USEVARTABLE,
         NULL, NULL) );
   SCIP_CALL( SCIPsetAddBoolParam(*set, messagehdlr, blkmem,
         "misc/useconstable",
         "should a hashtable be used to map from constraint names to constraints?",
         &(*set)->misc_useconstable, FALSE, SCIP_DEFAULT_MISC_USECONSTABLE,
         NULL, NULL) );
   SCIP_CALL( SCIPsetAddBoolParam(*set, messagehdlr, blkmem,
         "misc/usesmalltables",
         "should smaller hashtables be used? yields better performance for small problems with about 100 variables",
         &(*set)->misc_usesmalltables, FALSE, SCIP_DEFAULT_MISC_USESMALLTABLES,
         NULL, NULL) );
#if 0 /**@todo activate exactsolve parameter and finish implementation of solving MIPs exactly */
   SCIP_CALL( SCIPsetAddBoolParam(*set, messagehdlr, blkmem,
         "misc/exactsolve",
         "should the problem be solved exactly (with proven dual bounds)?",
         &(*set)->misc_exactsolve, FALSE, SCIP_DEFAULT_MISC_EXACTSOLVE,
         NULL, NULL) );
#else
   (*set)->misc_exactsolve = SCIP_DEFAULT_MISC_EXACTSOLVE;
#endif

   SCIP_CALL( SCIPsetAddBoolParam(*set, messagehdlr, blkmem,
         "misc/resetstat",
         "should the statistics be reset if the transformed problem is freed (in case of a Benders' decomposition this parameter should be set to FALSE)",
         &(*set)->misc_resetstat, FALSE, SCIP_DEFAULT_MISC_RESETSTAT,
         NULL, NULL) );

   SCIP_CALL( SCIPsetAddBoolParam(*set, messagehdlr, blkmem,
         "misc/improvingsols",
         "should only solutions be checked which improve the primal bound",
         &(*set)->misc_improvingsols, FALSE, SCIP_DEFAULT_MISC_IMPROVINGSOLS,
         NULL, NULL) );
   SCIP_CALL( SCIPsetAddBoolParam(*set, messagehdlr, blkmem,
         "misc/printreason",
         "should the reason be printed if a given start solution is infeasible",
         &(*set)->misc_printreason, FALSE, SCIP_DEFAULT_MISC_PRINTREASON,
         NULL, NULL) );
   SCIP_CALL( SCIPsetAddBoolParam(*set, messagehdlr, blkmem,
         "misc/estimexternmem",
         "should the usage of external memory be estimated?",
         &(*set)->misc_estimexternmem, FALSE, SCIP_DEFAULT_MISC_ESTIMEXTERNMEM,
         NULL, NULL) );
   SCIP_CALL( SCIPsetAddBoolParam(*set, messagehdlr, blkmem,
         "misc/avoidmemout",
         "try to avoid running into memory limit by restricting plugins like heuristics?",
         &(*set)->misc_avoidmemout, FALSE, SCIP_DEFAULT_MISC_AVOIDMEMOUT,
         NULL, NULL) );
   SCIP_CALL( SCIPsetAddBoolParam(*set, messagehdlr, blkmem,
         "misc/transorigsols",
         "should SCIP try to transfer original solutions to the transformed space (after presolving)?",
         &(*set)->misc_transorigsols, FALSE, SCIP_DEFAULT_MISC_TRANSORIGSOLS,
         NULL, NULL) );
   SCIP_CALL( SCIPsetAddBoolParam(*set, messagehdlr, blkmem,
         "misc/transsolsorig",
         "should SCIP try to transfer transformed solutions to the original space (after solving)?",
         &(*set)->misc_transsolsorig, FALSE, SCIP_DEFAULT_MISC_TRANSSOLSORIG,
         NULL, NULL) );
   SCIP_CALL( SCIPsetAddBoolParam(*set, messagehdlr, blkmem,
            "misc/calcintegral",
            "should SCIP calculate the primal dual integral value?",
            &(*set)->misc_calcintegral, FALSE, SCIP_DEFAULT_MISC_CALCINTEGRAL,
            NULL, NULL) );
   SCIP_CALL( SCIPsetAddBoolParam(*set, messagehdlr, blkmem,
            "misc/finitesolutionstore",
            "should SCIP try to remove infinite fixings from solutions copied to the solution store?",
            &(*set)->misc_finitesolstore, FALSE, SCIP_DEFAULT_MISC_FINITESOLSTORE,
            NULL, NULL) );
   SCIP_CALL( SCIPsetAddBoolParam(*set, messagehdlr, blkmem,
            "misc/outputorigsol",
            "should the best solution be transformed to the orignal space and be output in command line run?",
            &(*set)->misc_outputorigsol, FALSE, SCIP_DEFAULT_MISC_OUTPUTORIGSOL,
            NULL, NULL) );
   SCIP_CALL( SCIPsetAddBoolParam(*set, messagehdlr, blkmem,
            "misc/allowstrongdualreds",
            "should strong dual reductions be allowed in propagation and presolving?",
            &(*set)->misc_allowstrongdualreds, FALSE, SCIP_DEFAULT_MISC_ALLOWSTRONGDUALREDS,
            NULL, NULL) );
   SCIP_CALL( SCIPsetAddBoolParam(*set, messagehdlr, blkmem,
            "misc/allowweakdualreds",
            "should weak dual reductions be allowed in propagation and presolving?",
            &(*set)->misc_allowweakdualreds, FALSE, SCIP_DEFAULT_MISC_ALLOWWEAKDUALREDS,
            NULL, NULL) );
   SCIP_CALL( SCIPsetAddBoolParam(*set, messagehdlr, blkmem,
            "misc/scaleobj",
            "should the objective function be scaled so that it is always integer?",
            &(*set)->misc_scaleobj, FALSE, SCIP_DEFAULT_MISC_SCALEOBJ,
            NULL, NULL) );
   SCIP_CALL( SCIPsetAddBoolParam(*set, messagehdlr, blkmem,
            "misc/showdivingstats",
            "should detailed statistics for diving heuristics be shown?",
            &(*set)->misc_showdivingstats, FALSE, SCIP_DEFAULT_MISC_SHOWDIVINGSTATS,
            NULL, NULL) );

   SCIP_CALL( SCIPsetAddRealParam(*set, messagehdlr, blkmem,
         "misc/referencevalue",
         "objective value for reference purposes",
         &(*set)->misc_referencevalue, FALSE, SCIP_DEFAULT_MISC_REFERENCEVALUE, SCIP_REAL_MIN, SCIP_REAL_MAX,
         NULL, NULL) );

#ifdef WITH_DEBUG_SOLUTION
   SCIP_CALL( SCIPsetAddStringParam(*set, messagehdlr, blkmem,
         "misc/debugsol",
         "path to a debug solution",
         &(*set)->misc_debugsol, FALSE, SCIP_DEFAULT_MISC_DEBUGSOLUTION,
         NULL, NULL) );
#endif

   SCIP_CALL( SCIPsetAddIntParam(*set, messagehdlr, blkmem,
         "misc/usesymmetry",
         "bitset describing used symmetry handling technique: " \
         "(0: off; " \
         "1: constraint-based (orbitopes and/or symresacks); " \
         "2: orbital fixing; " \
         "3: orbitopes and orbital fixing; " \
         "4: Schreier Sims cuts; " \
         "5: Schreier Sims cuts and orbitopes; " \
         "6: Schreier Sims cuts and orbital fixing; " \
         "7: Schreier Sims cuts, orbitopes, and orbital fixing) " \
         "See type_symmetry.h.",
         &(*set)->misc_usesymmetry, FALSE, SCIP_DEFAULT_MISC_USESYMMETRY, 0, 7,
         paramChgdUsesymmetry, NULL) );

   /* randomization parameters */
   SCIP_CALL( SCIPsetAddIntParam(*set, messagehdlr, blkmem,
         "randomization/randomseedshift",
         "global shift of all random seeds in the plugins and the LP random seed",
         &(*set)->random_randomseedshift, FALSE, SCIP_DEFAULT_RANDOM_RANDSEEDSHIFT, 0, INT_MAX,
         NULL, NULL) );

   SCIP_CALL( SCIPsetAddIntParam(*set, messagehdlr, blkmem,
         "randomization/permutationseed",
         "seed value for permuting the problem after reading/transformation (0: no permutation)",
         &(*set)->random_permutationseed, FALSE, SCIP_DEFAULT_RANDOM_PERMUTATIONSEED, 0, INT_MAX,
         NULL, NULL) );

   SCIP_CALL( SCIPsetAddBoolParam(*set, messagehdlr, blkmem,
         "randomization/permuteconss",
         "should order of constraints be permuted (depends on permutationseed)?",
         &(*set)->random_permuteconss, TRUE, SCIP_DEFAULT_RANDOM_PERMUTECONSS,
         NULL, NULL) );

   SCIP_CALL( SCIPsetAddBoolParam(*set, messagehdlr, blkmem,
         "randomization/permutevars",
         "should order of variables be permuted (depends on permutationseed)?",
         &(*set)->random_permutevars, TRUE, SCIP_DEFAULT_RANDOM_PERMUTEVARS,
         NULL, NULL) );

   SCIP_CALL( SCIPsetAddIntParam(*set, messagehdlr, blkmem,
         "randomization/lpseed",
         "random seed for LP solver, e.g. for perturbations in the simplex (0: LP default)",
         &(*set)->random_randomseed, FALSE, SCIP_DEFAULT_RANDOM_LPSEED, 0, INT_MAX,
         NULL, NULL) );

   /* node selection */
   SCIP_CALL( SCIPsetAddCharParam(*set, messagehdlr, blkmem,
         "nodeselection/childsel",
         "child selection rule ('d'own, 'u'p, 'p'seudo costs, 'i'nference, 'l'p value, 'r'oot LP value difference, 'h'ybrid inference/root LP value difference)",
         &(*set)->nodesel_childsel, FALSE, SCIP_DEFAULT_NODESEL_CHILDSEL, "dupilrh",
         NULL, NULL) );

   /* numerical parameters */
   SCIP_CALL( SCIPsetAddRealParam(*set, messagehdlr, blkmem,
         "numerics/infinity",
         "values larger than this are considered infinity",
         &(*set)->num_infinity, FALSE, SCIP_DEFAULT_INFINITY, 1e+10, SCIP_INVALID/10.0,
         paramChgdInfinity, NULL) );
   SCIP_CALL( SCIPsetAddRealParam(*set, messagehdlr, blkmem,
         "numerics/epsilon",
         "absolute values smaller than this are considered zero",
         &(*set)->num_epsilon, FALSE, SCIP_DEFAULT_EPSILON, SCIP_MINEPSILON, SCIP_MAXEPSILON,
         NULL, NULL) );
   SCIP_CALL( SCIPsetAddRealParam(*set, messagehdlr, blkmem,
         "numerics/sumepsilon",
         "absolute values of sums smaller than this are considered zero",
         &(*set)->num_sumepsilon, FALSE, SCIP_DEFAULT_SUMEPSILON, SCIP_MINEPSILON*1e+03, SCIP_MAXEPSILON,
         NULL, NULL) );
   SCIP_CALL( SCIPsetAddRealParam(*set, messagehdlr, blkmem,
         "numerics/feastol",
         "feasibility tolerance for constraints",
         &(*set)->num_feastol, FALSE, SCIP_DEFAULT_FEASTOL, SCIP_MINEPSILON*1e+03, SCIP_MAXEPSILON,
         paramChgdFeastol, NULL) );
   SCIP_CALL( SCIPsetAddRealParam(*set, messagehdlr, blkmem,
         "numerics/checkfeastolfac",
         "feasibility tolerance factor; for checking the feasibility of the best solution",
         &(*set)->num_checkfeastolfac, FALSE, SCIP_DEFAULT_CHECKFEASTOLFAC, 0.0, SCIP_REAL_MAX,
         NULL, NULL) );
   SCIP_CALL( SCIPsetAddRealParam(*set, messagehdlr, blkmem,
         "numerics/lpfeastolfactor",
         "factor w.r.t. primal feasibility tolerance that determines default (and maximal) primal feasibility tolerance of LP solver",
         &(*set)->num_lpfeastolfactor, FALSE, SCIP_DEFAULT_LPFEASTOLFACTOR, 1e-6, 1.0,
         paramChgdLPFeastolFactor, NULL) );
   SCIP_CALL( SCIPsetAddRealParam(*set, messagehdlr, blkmem,
         "numerics/dualfeastol",
         "feasibility tolerance for reduced costs in LP solution",
         &(*set)->num_dualfeastol, FALSE, SCIP_DEFAULT_DUALFEASTOL, SCIP_MINEPSILON*1e+03, SCIP_MAXEPSILON,
         paramChgdDualfeastol, NULL) );
   SCIP_CALL( SCIPsetAddRealParam(*set, messagehdlr, blkmem,
         "numerics/barrierconvtol",
         "LP convergence tolerance used in barrier algorithm",
         &(*set)->num_barrierconvtol, TRUE, SCIP_DEFAULT_BARRIERCONVTOL, SCIP_MINEPSILON*1e+03, SCIP_MAXEPSILON,
         paramChgdBarrierconvtol, NULL) );
   SCIP_CALL( SCIPsetAddRealParam(*set, messagehdlr, blkmem,
         "numerics/boundstreps",
         "minimal relative improve for strengthening bounds",
         &(*set)->num_boundstreps, TRUE, SCIP_DEFAULT_BOUNDSTREPS, SCIP_MINEPSILON*1e+03, SCIP_INVALID/10.0,
         NULL, NULL) );
   SCIP_CALL( SCIPsetAddRealParam(*set, messagehdlr, blkmem,
         "numerics/pseudocosteps",
         "minimal variable distance value to use for branching pseudo cost updates",
         &(*set)->num_pseudocosteps, TRUE, SCIP_DEFAULT_PSEUDOCOSTEPS, SCIP_MINEPSILON*1e+03, 1.0,
         NULL, NULL) );
   SCIP_CALL( SCIPsetAddRealParam(*set, messagehdlr, blkmem,
         "numerics/pseudocostdelta",
         "minimal objective distance value to use for branching pseudo cost updates",
         &(*set)->num_pseudocostdelta, TRUE, SCIP_DEFAULT_PSEUDOCOSTDELTA, 0.0, SCIP_REAL_MAX,
         NULL, NULL) );
   SCIP_CALL( SCIPsetAddRealParam(*set, messagehdlr, blkmem,
         "numerics/recomputefac",
         "minimal decrease factor that causes the recomputation of a value (e.g., pseudo objective) instead of an update",
         &(*set)->num_recompfac, TRUE, SCIP_DEFAULT_RECOMPFAC, 0.0, SCIP_REAL_MAX,
         NULL, NULL) );
   SCIP_CALL( SCIPsetAddRealParam(*set, messagehdlr, blkmem,
         "numerics/hugeval",
         "values larger than this are considered huge and should be handled separately (e.g., in activity computation)",
         &(*set)->num_hugeval, TRUE, SCIP_DEFAULT_HUGEVAL, 0.0, SCIP_INVALID/10.0,
         NULL, NULL) );

   /* presolving parameters */
   SCIP_CALL( SCIPsetAddIntParam(*set, messagehdlr, blkmem,
         "presolving/maxrounds",
         "maximal number of presolving rounds (-1: unlimited, 0: off)",
         &(*set)->presol_maxrounds, FALSE, SCIP_DEFAULT_PRESOL_MAXROUNDS, -1, INT_MAX,
         NULL, NULL) );
   SCIP_CALL( SCIPsetAddRealParam(*set, messagehdlr, blkmem,
         "presolving/abortfac",
         "abort presolve, if at most this fraction of the problem was changed in last presolve round",
         &(*set)->presol_abortfac, TRUE, SCIP_DEFAULT_PRESOL_ABORTFAC, 0.0, 1.0,
         NULL, NULL) );
   SCIP_CALL( SCIPsetAddIntParam(*set, messagehdlr, blkmem,
         "presolving/maxrestarts",
         "maximal number of restarts (-1: unlimited)",
         &(*set)->presol_maxrestarts, FALSE, SCIP_DEFAULT_PRESOL_MAXRESTARTS, -1, INT_MAX,
         NULL, NULL) );
   SCIP_CALL( SCIPsetAddRealParam(*set, messagehdlr, blkmem,
         "presolving/restartfac",
         "fraction of integer variables that were fixed in the root node triggering a restart with preprocessing after root node evaluation",
         &(*set)->presol_restartfac, TRUE, SCIP_DEFAULT_PRESOL_RESTARTFAC, 0.0, 1.0,
         NULL, NULL) );
   SCIP_CALL( SCIPsetAddRealParam(*set, messagehdlr, blkmem,
         "presolving/clqtablefac",
         "limit on number of entries in clique table relative to number of problem nonzeros",
         &(*set)->presol_clqtablefac, TRUE, SCIP_DEFAULT_PRESOL_CLQTABLEFAC, 0.0, SCIP_REAL_MAX,
         NULL, NULL) );
   SCIP_CALL( SCIPsetAddRealParam(*set, messagehdlr, blkmem,
         "presolving/immrestartfac",
         "fraction of integer variables that were fixed in the root node triggering an immediate restart with preprocessing",
         &(*set)->presol_immrestartfac, TRUE, SCIP_DEFAULT_PRESOL_IMMRESTARTFAC, 0.0, 1.0,
         NULL, NULL) );
   SCIP_CALL( SCIPsetAddRealParam(*set, messagehdlr, blkmem,
         "presolving/subrestartfac",
         "fraction of integer variables that were globally fixed during the solving process triggering a restart with preprocessing",
         &(*set)->presol_subrestartfac, TRUE, SCIP_DEFAULT_PRESOL_SUBRESTARTFAC, 0.0, 1.0,
         NULL, NULL) );
   SCIP_CALL( SCIPsetAddRealParam(*set, messagehdlr, blkmem,
         "presolving/restartminred",
         "minimal fraction of integer variables removed after restart to allow for an additional restart",
         &(*set)->presol_restartminred, TRUE, SCIP_DEFAULT_PRESOL_RESTARTMINRED, 0.0, 1.0,
         NULL, NULL) );
   SCIP_CALL( SCIPsetAddBoolParam(*set, messagehdlr, blkmem,
         "presolving/donotmultaggr",
         "should multi-aggregation of variables be forbidden?",
         &(*set)->presol_donotmultaggr, TRUE, SCIP_DEFAULT_PRESOL_DONOTMULTAGGR,
         NULL, NULL) );
   SCIP_CALL( SCIPsetAddBoolParam(*set, messagehdlr, blkmem,
         "presolving/donotaggr",
         "should aggregation of variables be forbidden?",
         &(*set)->presol_donotaggr, TRUE, SCIP_DEFAULT_PRESOL_DONOTAGGR,
         NULL, NULL) );

   /* pricing parameters */
   SCIP_CALL( SCIPsetAddIntParam(*set, messagehdlr, blkmem,
         "pricing/maxvars",
         "maximal number of variables priced in per pricing round",
         &(*set)->price_maxvars, FALSE, SCIP_DEFAULT_PRICE_MAXVARS, 1, INT_MAX,
         NULL, NULL) );
   SCIP_CALL( SCIPsetAddIntParam(*set, messagehdlr, blkmem,
         "pricing/maxvarsroot",
         "maximal number of priced variables at the root node",
         &(*set)->price_maxvarsroot, FALSE, SCIP_DEFAULT_PRICE_MAXVARSROOT, 1, INT_MAX,
         NULL, NULL) );
   SCIP_CALL( SCIPsetAddRealParam(*set, messagehdlr, blkmem,
         "pricing/abortfac",
         "pricing is aborted, if fac * pricing/maxvars pricing candidates were found",
         &(*set)->price_abortfac, FALSE, SCIP_DEFAULT_PRICE_ABORTFAC, 1.0, SCIP_REAL_MAX,
         NULL, NULL) );
   SCIP_CALL( SCIPsetAddBoolParam(*set, messagehdlr, blkmem,
         "pricing/delvars",
         "should variables created at the current node be deleted when the node is solved in case they are not present in the LP anymore?",
         &(*set)->price_delvars, FALSE, SCIP_DEFAULT_PRICE_DELVARS,
         NULL, NULL) );
   SCIP_CALL( SCIPsetAddBoolParam(*set, messagehdlr, blkmem,
         "pricing/delvarsroot",
         "should variables created at the root node be deleted when the root is solved in case they are not present in the LP anymore?",
         &(*set)->price_delvarsroot, FALSE, SCIP_DEFAULT_PRICE_DELVARSROOT,
         NULL, NULL) );

   /* Decomposition parameters */
   SCIP_CALL( SCIPsetAddBoolParam(*set, messagehdlr, blkmem,
         "decomposition/benderslabels",
         "should the variables be labelled for the application of Benders' decomposition?",
         &(*set)->decomp_benderslabels, FALSE, SCIP_DEFAULT_DECOMP_BENDERSLABELS,
         NULL, NULL) );
   SCIP_CALL( SCIPsetAddBoolParam(*set, messagehdlr, blkmem,
         "decomposition/applybenders",
         "if a decomposition exists, should Benders' decomposition be applied?",
         &(*set)->decomp_applybenders, FALSE, SCIP_DEFAULT_DECOMP_APPLYBENDERS,
         NULL, NULL) );
   SCIP_CALL( SCIPsetAddIntParam(*set, messagehdlr, blkmem,
         "decomposition/maxgraphedge",
         "maximum number of edges in block graph computation (-1: no limit, 0: disable block graph computation)",
         &(*set)->decomp_maxgraphedge, FALSE, SCIP_DEFAULT_DECOMP_MAXGRAPHEDGE, -1, INT_MAX,
         NULL, NULL) );
   SCIP_CALL( SCIPsetAddBoolParam(*set, messagehdlr, blkmem,
      "decomposition/disablemeasures",
      "disable expensive measures",
      &(*set)->decomp_disablemeasures, FALSE, SCIP_DEFAULT_DECOMP_DISABLEMEASURES,
      NULL, NULL) );

   /* Benders' decomposition parameters */
   SCIP_CALL( SCIPsetAddRealParam(*set, messagehdlr, blkmem,
         "benders/solutiontol",
         "the tolerance used for checking optimality in Benders' decomposition. tol where optimality is given by LB + tol > UB.",
         &(*set)->benders_soltol, FALSE, SCIP_DEFAULT_BENDERS_SOLTOL, 0.0, SCIP_REAL_MAX,
         NULL, NULL) );
   SCIP_CALL( SCIPsetAddBoolParam(*set, messagehdlr, blkmem,
         "benders/cutlpsol",
         "should Benders' cuts be generated from the solution to the LP relaxation?",
         &(*set)->benders_cutlpsol, FALSE, SCIP_DEFAULT_BENDERS_CUTLPSOL,
         NULL, NULL) );
   SCIP_CALL( SCIPsetAddBoolParam(*set, messagehdlr, blkmem,
         "benders/copybenders",
         "should Benders' decomposition be copied for use in sub-SCIPs?",
         &(*set)->benders_copybenders, FALSE, SCIP_DEFAULT_BENDERS_COPYBENDERS,
         NULL, NULL) );

   /* propagation parameters */
   SCIP_CALL( SCIPsetAddIntParam(*set, messagehdlr, blkmem,
         "propagating/maxrounds",
         "maximal number of propagation rounds per node (-1: unlimited)",
         &(*set)->prop_maxrounds, FALSE, SCIP_DEFAULT_PROP_MAXROUNDS, -1, INT_MAX,
         NULL, NULL) );
   SCIP_CALL( SCIPsetAddIntParam(*set, messagehdlr, blkmem,
         "propagating/maxroundsroot",
         "maximal number of propagation rounds in the root node (-1: unlimited)",
         &(*set)->prop_maxroundsroot, FALSE, SCIP_DEFAULT_PROP_MAXROUNDSROOT, -1, INT_MAX,
         NULL, NULL) );
   SCIP_CALL( SCIPsetAddBoolParam(*set, messagehdlr, blkmem,
         "propagating/abortoncutoff",
         "should propagation be aborted immediately? setting this to FALSE could help conflict analysis to produce more conflict constraints",
         &(*set)->prop_abortoncutoff, FALSE, SCIP_DEFAULT_PROP_ABORTONCUTOFF,
         NULL, NULL) );

   /* reoptimization */
   SCIP_CALL( SCIPsetAddBoolParam(*set, messagehdlr, blkmem,
         "reoptimization/enable",
         "should reoptimization used?",
         &(*set)->reopt_enable, FALSE, SCIP_DEFAULT_REOPT_ENABLE,
         paramChgdEnableReopt, NULL) );
   SCIP_CALL( SCIPsetAddIntParam(*set, messagehdlr, blkmem,
         "reoptimization/maxsavednodes",
         "maximal number of saved nodes",
         &(*set)->reopt_maxsavednodes, TRUE, SCIP_DEFAULT_REOPT_MAXSAVEDNODES, -1, INT_MAX,
         NULL, NULL) );
   SCIP_CALL( SCIPsetAddIntParam(*set, messagehdlr, blkmem,
         "reoptimization/maxdiffofnodes",
         "maximal number of bound changes between two stored nodes on one path",
         &(*set)->reopt_maxdiffofnodes, TRUE, SCIP_DEFAULT_REOPT_MAXDIFFOFNODES, 0, INT_MAX,
         NULL, NULL) );
   SCIP_CALL( SCIPsetAddBoolParam(*set, messagehdlr, blkmem,
         "reoptimization/globalcons/sepainfsubtrees",
         "save global constraints to separate infeasible subtrees.",
         &(*set)->reopt_sepaglbinfsubtrees, FALSE, SCIP_DEFAULT_REOPT_SEPAGLBINFSUBTREES,
         NULL, NULL) );
   SCIP_CALL( SCIPsetAddBoolParam(*set, messagehdlr, blkmem,
         "reoptimization/sepabestsol",
         "separate the optimal solution, i.e., for constrained shortest path",
         &(*set)->reopt_sepabestsol, TRUE, SCIP_DEFAULT_REOPT_SEPABESTSOL,
         NULL, NULL) );
   SCIP_CALL( SCIPsetAddBoolParam(*set, messagehdlr, blkmem,
         "reoptimization/storevarhistory",
         "use variable history of the previous solve if the objctive function has changed only slightly",
         &(*set)->reopt_storevarhistory, TRUE, SCIP_DEFAULT_REOPT_STOREVARHISTOTY,
         NULL, NULL) );
   SCIP_CALL( SCIPsetAddBoolParam(*set, messagehdlr, blkmem,
         "reoptimization/usepscost",
         "re-use pseudo costs if the objective function changed only slightly ",
         &(*set)->reopt_usepscost, TRUE, SCIP_DEFAULT_REOPT_USEPSCOST,
         NULL, NULL) );
   SCIP_CALL( SCIPsetAddIntParam(*set, messagehdlr, blkmem,
         "reoptimization/solvelp",
         "at which reopttype should the LP be solved? (1: transit, 3: strong branched, 4: w/ added logicor, 5: only leafs).",
         &(*set)->reopt_solvelp, TRUE, SCIP_DEFAULT_REOPT_SOLVELP, 1, 5,
         NULL, NULL) );
   SCIP_CALL( SCIPsetAddIntParam(*set, messagehdlr, blkmem,
         "reoptimization/solvelpdiff",
         "maximal number of bound changes at node to skip solving the LP",
         &(*set)->reopt_solvelpdiff, TRUE, SCIP_DEFAULT_REOPT_SOLVELPDIFF, 0, INT_MAX,
         NULL, NULL) );
   SCIP_CALL( SCIPsetAddIntParam(*set, messagehdlr, blkmem,
         "reoptimization/savesols",
         "number of best solutions which should be saved for the following runs. (-1: save all)",
         &(*set)->reopt_savesols, TRUE, SCIP_DEFAULT_REOPT_SAVESOLS, 0, INT_MAX,
         NULL, NULL) );
   SCIP_CALL( SCIPsetAddRealParam(*set, messagehdlr, blkmem,
         "reoptimization/objsimrootLP",
         "similarity of two sequential objective function to disable solving the root LP.",
         &(*set)->reopt_objsimrootlp, TRUE, SCIP_DEFAULT_REOPT_OBJSIMROOTLP, -1.0, 1.0,
         NULL, NULL) );
   SCIP_CALL( SCIPsetAddRealParam(*set, messagehdlr, blkmem,
         "reoptimization/objsimsol",
         "similarity of two objective functions to re-use stored solutions",
         &(*set)->reopt_objsimsol, TRUE, SCIP_DEFAULT_REOPT_OBJSIMSOL, -1.0, 1.0,
         NULL, NULL) );
   SCIP_CALL( SCIPsetAddRealParam(*set, messagehdlr, blkmem,
         "reoptimization/delay",
         "minimum similarity for using reoptimization of the search tree.",
         &(*set)->reopt_objsimdelay, TRUE, SCIP_DEFAULT_REOPT_OBJSIMDELAY, -1.0, 1.0,
         NULL, NULL) );
   SCIP_CALL( SCIPsetAddBoolParam(*set, messagehdlr, blkmem,
         "reoptimization/commontimelimit",
         "time limit over all reoptimization rounds?.",
         &(*set)->reopt_commontimelimit, TRUE, SCIP_DEFAULT_REOPT_COMMONTIMELIMIT,
         NULL, NULL) );
   SCIP_CALL( SCIPsetAddBoolParam(*set, messagehdlr, blkmem,
         "reoptimization/shrinkinner",
         "replace branched inner nodes by their child nodes, if the number of bound changes is not to large",
         &(*set)->reopt_shrinkinner, TRUE, SCIP_DEFAULT_REOPT_SHRINKINNER,
         NULL, NULL) );
   SCIP_CALL( SCIPsetAddBoolParam(*set, messagehdlr, blkmem,
         "reoptimization/strongbranchinginit",
         "try to fix variables at the root node before reoptimizing by probing like strong branching",
         &(*set)->reopt_sbinit, TRUE, SCIP_DEFAULT_REOPT_STRONGBRANCHINIT,
         NULL, NULL) );
   SCIP_CALL( SCIPsetAddBoolParam(*set, messagehdlr, blkmem,
         "reoptimization/reducetofrontier",
         "delete stored nodes which were not reoptimized",
         &(*set)->reopt_reducetofrontier, TRUE, SCIP_DEFAULT_REOPT_REDUCETOFRONTIER,
         NULL, NULL) );
   SCIP_CALL( SCIPsetAddIntParam(*set, messagehdlr, blkmem,
         "reoptimization/forceheurrestart",
         "force a restart if the last n optimal solutions were found by heuristic reoptsols",
         &(*set)->reopt_forceheurrestart, TRUE, SCIP_DEFAULT_REOPT_FORCEHEURRESTART, 1, INT_MAX,
         NULL, NULL) );
   SCIP_CALL( SCIPsetAddBoolParam(*set, messagehdlr, blkmem,
         "reoptimization/saveconsprop",
         "save constraint propagations",
         &(*set)->reopt_saveconsprop, TRUE, SCIP_DEFAULT_REOPT_SAVECONSPROP,
         NULL, NULL) );
   SCIP_CALL( SCIPsetAddBoolParam(*set, messagehdlr, blkmem,
         "reoptimization/usesplitcons", "use constraints to reconstruct the subtree pruned be dual reduction when reactivating the node",
         &(*set)->reopt_usesplitcons, TRUE, SCIP_DEFAULT_REOPT_USESPLITCONS,
         NULL, NULL) );
   SCIP_CALL( SCIPsetAddCharParam(*set, messagehdlr, blkmem,
         "reoptimization/varorderinterdiction", "use 'd'efault, 'r'andom or a variable ordering based on 'i'nference score for interdiction branching used during reoptimization",
         &(*set)->reopt_varorderinterdiction, TRUE, SCIP_DEFAULT_REOPT_VARORDERINTERDICTION, "dir",
         NULL, NULL) );
   SCIP_CALL( SCIPsetAddBoolParam(*set, messagehdlr, blkmem,
         "reoptimization/usecuts",
         "reoptimize cuts found at the root node",
         &(*set)->reopt_usecuts, TRUE, SCIP_DEFAULT_REOPT_USECUTS,
         NULL, NULL) );
   SCIP_CALL( SCIPsetAddIntParam(*set, messagehdlr, blkmem,
         "reoptimization/maxcutage",
         "maximal age of a cut to be use for reoptimization",
         &(*set)->reopt_maxcutage, TRUE, SCIP_DEFAULT_REOPT_MAXCUTAGE, 0, INT_MAX,
         NULL, NULL) );

   /* separation parameters */
   SCIP_CALL( SCIPsetAddRealParam(*set, messagehdlr, blkmem,
         "separating/maxbounddist",
         "maximal relative distance from current node's dual bound to primal bound compared to best node's dual bound for applying separation (0.0: only on current best node, 1.0: on all nodes)",
         &(*set)->sepa_maxbounddist, FALSE, SCIP_DEFAULT_SEPA_MAXBOUNDDIST, 0.0, 1.0,
         NULL, NULL) );
   SCIP_CALL( SCIPsetAddRealParam(*set, messagehdlr, blkmem,
         "separating/maxlocalbounddist",
         "maximal relative distance from current node's dual bound to primal bound compared to best node's dual bound for applying local separation (0.0: only on current best node, 1.0: on all nodes)",
         &(*set)->sepa_maxlocalbounddist, FALSE, SCIP_DEFAULT_SEPA_MAXLOCALBOUNDDIST, 0.0, 1.0,
         NULL, NULL) );
   SCIP_CALL( SCIPsetAddRealParam(*set, messagehdlr, blkmem,
         "separating/maxcoefratio",
         "maximal ratio between coefficients in strongcg, cmir, and flowcover cuts",
         &(*set)->sepa_maxcoefratio, FALSE, SCIP_DEFAULT_SEPA_MAXCOEFRATIO, 1.0, SCIP_INVALID/10.0,
         NULL, NULL) );
   SCIP_CALL( SCIPsetAddRealParam(*set, messagehdlr, blkmem,
         "separating/maxcoefratiofacrowprep",
         "maximal ratio between coefficients (as factor of 1/feastol) to ensure in rowprep cleanup",
         &(*set)->sepa_maxcoefratiofacrowprep, FALSE, SCIP_DEFAULT_SEPA_MAXCOEFRATIOFACROWPREP, 0.0, SCIP_REAL_MAX,
         NULL, NULL) );
   SCIP_CALL( SCIPsetAddRealParam(*set, messagehdlr, blkmem,
         "separating/minefficacy",
         "minimal efficacy for a cut to enter the LP",
         &(*set)->sepa_minefficacy, FALSE, SCIP_DEFAULT_SEPA_MINEFFICACY, 0.0, SCIP_INVALID/10.0,
         NULL, NULL) );
   SCIP_CALL( SCIPsetAddRealParam(*set, messagehdlr, blkmem,
         "separating/minefficacyroot",
         "minimal efficacy for a cut to enter the LP in the root node",
         &(*set)->sepa_minefficacyroot, FALSE, SCIP_DEFAULT_SEPA_MINEFFICACYROOT, 0.0, SCIP_INVALID/10.0,
         NULL, NULL) );
   SCIP_CALL( SCIPsetAddRealParam(*set, messagehdlr, blkmem,
           "separating/minactivityquot",
           "minimum cut activity quotient to convert cuts into constraints during a restart (0.0: all cuts are converted)",
           &(*set)->sepa_minactivityquot, FALSE, SCIP_DEFAULT_SEPA_MINACTIVITYQUOT, 0.0, 1.0,
           NULL, NULL) );
   SCIP_CALL( SCIPsetAddRealParam(*set, messagehdlr, blkmem,
            "separating/maxcutsgenfactor",
            "factor w.r.t. maxcuts for maximal number of cuts generated per separation round (-1.0: no limit, >= 0.0: valid finite limit)",
            &(*set)->sepa_maxcutsgenfactor, FALSE, SCIP_DEFAULT_SEPA_MAXCUTSGENFACTOR, -1.0, SCIP_REAL_MAX,
            NULL, NULL) );
   SCIP_CALL( SCIPsetAddRealParam(*set, messagehdlr, blkmem,
         "separating/maxcutsrootgenfactor",
         "factor w.r.t. maxcutsroot for maximal number of generated cuts per separation round at the root node "
         "(-1.0: no limit, >= 0.0: valid finite limit)",
         &(*set)->sepa_maxcutsrootgenfactor, FALSE, SCIP_DEFAULT_SEPA_MAXCUTSROOTGENFACTOR, -1.0, SCIP_REAL_MAX,
         NULL, NULL) );
   SCIP_CALL( SCIPsetAddCharParam(*set, messagehdlr, blkmem,
         "separating/orthofunc",
         "function used for calc. scalar prod. in orthogonality test ('e'uclidean, 'd'iscrete)",
         &(*set)->sepa_orthofunc, TRUE, SCIP_DEFAULT_SEPA_ORTHOFUNC, "ed",
         NULL, NULL) );
   SCIP_CALL( SCIPsetAddCharParam(*set, messagehdlr, blkmem,
         "separating/efficacynorm",
         "row norm to use for efficacy calculation ('e'uclidean, 'm'aximum, 's'um, 'd'iscrete)",
         &(*set)->sepa_efficacynorm, TRUE, SCIP_DEFAULT_SEPA_EFFICACYNORM, "emsd",
         NULL, NULL) );
   SCIP_CALL( SCIPsetAddCharParam(*set, messagehdlr, blkmem,
         "separating/cutselrestart",
         "cut selection during restart ('a'ge, activity 'q'uotient)",
         &(*set)->sepa_cutselrestart, TRUE, SCIP_DEFAULT_SEPA_CUTSELRESTART, "aq",
         NULL, NULL) );
   SCIP_CALL( SCIPsetAddCharParam(*set, messagehdlr, blkmem,
         "separating/cutselsubscip",
         "cut selection for sub SCIPs  ('a'ge, activity 'q'uotient)",
         &(*set)->sepa_cutselsubscip, TRUE, SCIP_DEFAULT_SEPA_CUTSELSUBSCIP, "aq",
         NULL, NULL) );
   SCIP_CALL( SCIPsetAddBoolParam(*set, messagehdlr, blkmem,
         "separating/filtercutpoolrel",
         "should cutpool separate only cuts with high relative efficacy?",
         &(*set)->sepa_filtercutpoolrel, TRUE, SCIP_DEFAULT_SEPA_FILTERCUTPOOLREL,
         NULL, NULL) );
   SCIP_CALL( SCIPsetAddIntParam(*set, messagehdlr, blkmem,
         "separating/maxruns",
         "maximal number of runs for which separation is enabled (-1: unlimited)",
         &(*set)->sepa_maxruns, TRUE, SCIP_DEFAULT_SEPA_MAXRUNS, -1, INT_MAX,
         NULL, NULL) );
   SCIP_CALL( SCIPsetAddIntParam(*set, messagehdlr, blkmem,
         "separating/maxrounds",
         "maximal number of separation rounds per node (-1: unlimited)",
         &(*set)->sepa_maxrounds, FALSE, SCIP_DEFAULT_SEPA_MAXROUNDS, -1, INT_MAX,
         NULL, NULL) );
   SCIP_CALL( SCIPsetAddIntParam(*set, messagehdlr, blkmem,
         "separating/maxroundsroot",
         "maximal number of separation rounds in the root node (-1: unlimited)",
         &(*set)->sepa_maxroundsroot, FALSE, SCIP_DEFAULT_SEPA_MAXROUNDSROOT, -1, INT_MAX,
         NULL, NULL) );
   SCIP_CALL( SCIPsetAddIntParam(*set, messagehdlr, blkmem,
         "separating/maxroundsrootsubrun",
         "maximal number of separation rounds in the root node of a subsequent run (-1: unlimited)",
         &(*set)->sepa_maxroundsrootsubrun, TRUE, SCIP_DEFAULT_SEPA_MAXROUNDSROOTSUBRUN, -1, INT_MAX,
         NULL, NULL) );
   SCIP_CALL( SCIPsetAddIntParam(*set, messagehdlr, blkmem,
         "separating/maxaddrounds",
         "maximal additional number of separation rounds in subsequent price-and-cut loops (-1: no additional restriction)",
         &(*set)->sepa_maxaddrounds, TRUE, SCIP_DEFAULT_SEPA_MAXADDROUNDS, -1, INT_MAX,
         NULL, NULL) );
   SCIP_CALL( SCIPsetAddIntParam(*set, messagehdlr, blkmem,
         "separating/maxstallrounds",
         "maximal number of consecutive separation rounds without objective or integrality improvement in local nodes (-1: no additional restriction)",
         &(*set)->sepa_maxstallrounds, FALSE, SCIP_DEFAULT_SEPA_MAXSTALLROUNDS, -1, INT_MAX,
         NULL, NULL) );
   SCIP_CALL( SCIPsetAddIntParam(*set, messagehdlr, blkmem,
         "separating/maxstallroundsroot",
         "maximal number of consecutive separation rounds without objective or integrality improvement in the root node (-1: no additional restriction)",
         &(*set)->sepa_maxstallroundsroot, FALSE, SCIP_DEFAULT_SEPA_MAXSTALLROUNDSROOT, -1, INT_MAX,
         NULL, NULL) );
   SCIP_CALL( SCIPsetAddIntParam(*set, messagehdlr, blkmem,
         "separating/maxcutsgen",
         "maximal number of cuts generated per separation round (0: disable local separation)",
         &(*set)->sepa_maxcutsgen, FALSE, SCIP_DEFAULT_SEPA_MAXCUTSGEN, 0, INT_MAX,
         NULL, NULL) );
   SCIP_CALL( SCIPsetAddIntParam(*set, messagehdlr, blkmem,
         "separating/maxcutsrootgen",
         "maximal number of generated cuts at the root node (0: disable root node separation)",
         &(*set)->sepa_maxcutsrootgen, FALSE, SCIP_DEFAULT_SEPA_MAXCUTSROOTGEN, 0, INT_MAX,
         NULL, NULL) );
   SCIP_CALL( SCIPsetAddIntParam(*set, messagehdlr, blkmem,
         "separating/maxcuts",
         "maximal number of cuts separated per separation round (0: disable local separation)",
         &(*set)->sepa_maxcuts, FALSE, SCIP_DEFAULT_SEPA_MAXCUTS, 0, INT_MAX,
         NULL, NULL) );
   SCIP_CALL( SCIPsetAddIntParam(*set, messagehdlr, blkmem,
         "separating/maxcutsroot",
         "maximal number of separated cuts per separation round at the root node (0: disable root node separation)",
         &(*set)->sepa_maxcutsroot, FALSE, SCIP_DEFAULT_SEPA_MAXCUTSROOT, 0, INT_MAX,
         NULL, NULL) );
   SCIP_CALL( SCIPsetAddIntParam(*set, messagehdlr, blkmem,
         "separating/cutagelimit",
         "maximum age a cut can reach before it is deleted from the global cut pool, or -1 to keep all cuts",
         &(*set)->sepa_cutagelimit, TRUE, SCIP_DEFAULT_SEPA_CUTAGELIMIT, -1, INT_MAX,
         NULL, NULL) );
   SCIP_CALL( SCIPsetAddIntParam(*set, messagehdlr, blkmem,
         "separating/poolfreq",
         "separation frequency for the global cut pool (-1: disable global cut pool, 0: only separate pool at the root)",
         &(*set)->sepa_poolfreq, FALSE, SCIP_DEFAULT_SEPA_POOLFREQ, -1, SCIP_MAXTREEDEPTH,
         NULL, NULL) );

   /* parallel parameters */
   SCIP_CALL( SCIPsetAddIntParam(*set, messagehdlr, blkmem,
         "parallel/mode",
         "parallel optimisation mode, 0: opportunistic or 1: deterministic.",
         &(*set)->parallel_mode, FALSE, SCIP_DEFAULT_PARALLEL_MODE, 0, 1,
         NULL, NULL) );
   SCIP_CALL( SCIPsetAddIntParam(*set, messagehdlr, blkmem,
         "parallel/minnthreads",
         "the minimum number of threads used during parallel solve",
         &(*set)->parallel_minnthreads, FALSE, SCIP_DEFAULT_PARALLEL_MINNTHREADS, 0, 64,
         NULL, NULL) );
   SCIP_CALL( SCIPsetAddIntParam(*set, messagehdlr, blkmem,
         "parallel/maxnthreads",
         "the maximum number of threads used during parallel solve",
         &(*set)->parallel_maxnthreads, FALSE, SCIP_DEFAULT_PARALLEL_MAXNTHREADS, 0, 64,
         NULL, NULL) );

   /* concurrent solver parameters */
   SCIP_CALL( SCIPsetAddBoolParam(*set, messagehdlr, blkmem,
         "concurrent/changeseeds",
         "set different random seeds in each concurrent solver?",
         &(*set)->concurrent_changeseeds, FALSE, SCIP_DEFAULT_CONCURRENT_CHANGESEEDS,
         NULL, NULL) );
   SCIP_CALL( SCIPsetAddBoolParam(*set, messagehdlr, blkmem,
         "concurrent/changechildsel",
         "use different child selection rules in each concurrent solver?",
         &(*set)->concurrent_changechildsel, FALSE, SCIP_DEFAULT_CONCURRENT_CHANGECHILDSEL,
         NULL, NULL) );
   SCIP_CALL( SCIPsetAddBoolParam(*set, messagehdlr, blkmem,
         "concurrent/commvarbnds",
         "should the concurrent solvers communicate global variable bound changes?",
         &(*set)->concurrent_commvarbnds, FALSE, SCIP_DEFAULT_CONCURRENT_COMMVARBNDS,
         NULL, NULL) );
   SCIP_CALL( SCIPsetAddBoolParam(*set, messagehdlr, blkmem,
         "concurrent/presolvebefore",
         "should the problem be presolved before it is copied to the concurrent solvers?",
         &(*set)->concurrent_presolvebefore, FALSE, SCIP_DEFAULT_CONCURRENT_PRESOLVEBEFORE,
         NULL, NULL) );
   SCIP_CALL( SCIPsetAddIntParam(*set, messagehdlr, blkmem,
         "concurrent/initseed",
         "maximum number of solutions that will be shared in a one synchronization",
         &(*set)->concurrent_initseed, FALSE, SCIP_DEFAULT_CONCURRENT_INITSEED, 0, INT_MAX,
         NULL, NULL) );
   SCIP_CALL( SCIPsetAddRealParam(*set, messagehdlr, blkmem,
         "concurrent/sync/freqinit",
         "initial frequency of synchronization with other threads",
         &(*set)->concurrent_freqinit, FALSE, SCIP_DEFAULT_CONCURRENT_FREQINIT, 0.0, SCIP_REAL_MAX,
         NULL, NULL) );
      SCIP_CALL( SCIPsetAddRealParam(*set, messagehdlr, blkmem,
         "concurrent/sync/freqmax",
         "maximal frequency of synchronization with other threads",
         &(*set)->concurrent_freqmax, FALSE, SCIP_DEFAULT_CONCURRENT_FREQMAX, 0.0, SCIP_REAL_MAX,
         NULL, NULL) );
   SCIP_CALL( SCIPsetAddRealParam(*set, messagehdlr, blkmem,
         "concurrent/sync/freqfactor",
         "factor by which the frequency of synchronization is changed",
         &(*set)->concurrent_freqfactor, FALSE, SCIP_DEFAULT_CONCURRENT_FREQFACTOR, 1.0, SCIP_REAL_MAX,
         NULL, NULL) );
   SCIP_CALL( SCIPsetAddRealParam(*set, messagehdlr, blkmem,
         "concurrent/sync/targetprogress",
         "when adapting the synchronization frequency this value is the targeted relative difference by which the absolute gap decreases per synchronization",
         &(*set)->concurrent_targetprogress, FALSE, SCIP_DEFAULT_CONCURRENT_TARGETPROGRESS, 0.0, SCIP_REAL_MAX,
         NULL, NULL) );
   SCIP_CALL( SCIPsetAddIntParam(*set, messagehdlr, blkmem,
         "concurrent/sync/maxnsols",
         "maximum number of solutions that will be shared in a single synchronization",
         &(*set)->concurrent_maxnsols, FALSE, SCIP_DEFAULT_CONCURRENT_MAXNSOLS, 0, 1000,
         NULL, NULL) );
   SCIP_CALL( SCIPsetAddIntParam(*set, messagehdlr, blkmem,
         "concurrent/sync/maxnsyncdelay",
         "maximum number of synchronizations before reading is enforced regardless of delay",
         &(*set)->concurrent_maxnsyncdelay, TRUE, SCIP_DEFAULT_CONCURRENT_MAXNSYNCDELAY, 0, 100,
         NULL, NULL) );
   SCIP_CALL( SCIPsetAddRealParam(*set, messagehdlr, blkmem,
         "concurrent/sync/minsyncdelay",
         "minimum delay before synchronization data is read",
         &(*set)->concurrent_minsyncdelay, FALSE, SCIP_DEFAULT_CONCURRENT_MINSYNCDELAY, 0.0, SCIP_REAL_MAX,
         NULL, NULL) );
   SCIP_CALL( SCIPsetAddIntParam(*set, messagehdlr, blkmem,
         "concurrent/sync/nbestsols",
         "how many of the N best solutions should be considered for synchronization?",
         &(*set)->concurrent_nbestsols, FALSE, SCIP_DEFAULT_CONCURRENT_NBESTSOLS, 0, INT_MAX,
         NULL, NULL) );
   SCIP_CALL( SCIPsetAddStringParam(*set, messagehdlr, blkmem,
         "concurrent/paramsetprefix",
         "path prefix for parameter setting files of concurrent solvers",
         &(*set)->concurrent_paramsetprefix, FALSE, SCIP_DEFAULT_CONCURRENT_PARAMSETPREFIX,
         NULL, NULL) );

   /* timing parameters */
   assert(sizeof(int) == sizeof(SCIP_CLOCKTYPE)); /*lint !e506*/
   SCIP_CALL( SCIPsetAddIntParam(*set, messagehdlr, blkmem,
         "timing/clocktype",
         "default clock type (1: CPU user seconds, 2: wall clock time)",
         (int*)&(*set)->time_clocktype, FALSE, (int)SCIP_DEFAULT_TIME_CLOCKTYPE, 1, 2,
         NULL, NULL) );
   SCIP_CALL( SCIPsetAddBoolParam(*set, messagehdlr, blkmem,
         "timing/enabled",
         "is timing enabled?",
         &(*set)->time_enabled, FALSE, SCIP_DEFAULT_TIME_ENABLED,
         NULL, NULL) );
   SCIP_CALL( SCIPsetAddBoolParam(*set, messagehdlr, blkmem,
         "timing/reading",
         "belongs reading time to solving time?",
         &(*set)->time_reading, FALSE, SCIP_DEFAULT_TIME_READING,
         NULL, NULL) );
   SCIP_CALL( SCIPsetAddBoolParam(*set, messagehdlr, blkmem,
         "timing/rareclockcheck",
         "should clock checks of solving time be performed less frequently (note: time limit could be exceeded slightly)",
         &(*set)->time_rareclockcheck, FALSE, SCIP_DEFAULT_TIME_RARECLOCKCHECK,
         NULL, NULL) );
   SCIP_CALL( SCIPsetAddBoolParam(*set, messagehdlr, blkmem,
         "timing/statistictiming",
         "should timing for statistic output be performed?",
         &(*set)->time_statistictiming, FALSE, SCIP_DEFAULT_TIME_STATISTICTIMING,
         paramChgdStatistictiming, NULL) );
   SCIP_CALL( SCIPsetAddBoolParam(*set, messagehdlr, blkmem,
         "timing/nlpieval",
         "should time for evaluation in NLP solves be measured?",
         &(*set)->time_nlpieval, FALSE, SCIP_DEFAULT_TIME_NLPIEVAL,
         NULL, NULL) );

   /* visualization parameters */
   SCIP_CALL( SCIPsetAddStringParam(*set, messagehdlr, blkmem,
         "visual/vbcfilename",
         "name of the VBC tool output file, or - if no VBC tool output should be created",
         &(*set)->visual_vbcfilename, FALSE, SCIP_DEFAULT_VISUAL_VBCFILENAME,
         NULL, NULL) );
   SCIP_CALL( SCIPsetAddStringParam(*set, messagehdlr, blkmem,
         "visual/bakfilename",
         "name of the BAK tool output file, or - if no BAK tool output should be created",
         &(*set)->visual_bakfilename, FALSE, SCIP_DEFAULT_VISUAL_BAKFILENAME,
         NULL, NULL) );
   SCIP_CALL( SCIPsetAddBoolParam(*set, messagehdlr, blkmem,
         "visual/realtime",
         "should the real solving time be used instead of a time step counter in visualization?",
         &(*set)->visual_realtime, FALSE, SCIP_DEFAULT_VISUAL_REALTIME,
         NULL, NULL) );
   SCIP_CALL( SCIPsetAddBoolParam(*set, messagehdlr, blkmem,
         "visual/dispsols",
         "should the node where solutions are found be visualized?",
         &(*set)->visual_dispsols, FALSE, SCIP_DEFAULT_VISUAL_DISPSOLS,
         NULL, NULL) );
   SCIP_CALL( SCIPsetAddBoolParam(*set, messagehdlr, blkmem,
         "visual/displb",
         "should lower bound information be visualized?",
         &(*set)->visual_displb, FALSE, SCIP_DEFAULT_VISUAL_DISPLB,
         NULL, NULL) );
   SCIP_CALL( SCIPsetAddBoolParam(*set, messagehdlr, blkmem,
         "visual/objextern",
         "should be output the external value of the objective?",
         &(*set)->visual_objextern, FALSE, SCIP_DEFAULT_VISUAL_OBJEXTERN,
         NULL, NULL) );

   /* Reading parameters */
   SCIP_CALL( SCIPsetAddBoolParam(*set, messagehdlr, blkmem,
         "reading/initialconss",
         "should model constraints be marked as initial?",
         &(*set)->read_initialconss, FALSE, SCIP_DEFAULT_READ_INITIALCONSS,
         NULL, NULL) );
   SCIP_CALL( SCIPsetAddBoolParam(*set, messagehdlr, blkmem,
         "reading/dynamicconss",
         "should model constraints be subject to aging?",
         &(*set)->read_dynamicconss, FALSE, SCIP_DEFAULT_READ_DYNAMICCONSS,
         NULL, NULL) );
   SCIP_CALL( SCIPsetAddBoolParam(*set, messagehdlr, blkmem,
         "reading/dynamiccols",
         "should columns be added and removed dynamically to the LP?",
         &(*set)->read_dynamiccols, FALSE, SCIP_DEFAULT_READ_DYNAMICCOLS,
         NULL, NULL) );
   SCIP_CALL( SCIPsetAddBoolParam(*set, messagehdlr, blkmem,
         "reading/dynamicrows",
         "should rows be added and removed dynamically to the LP?",
         &(*set)->read_dynamicrows, FALSE, SCIP_DEFAULT_READ_DYNAMICROWS,
         NULL, NULL) );

   /* Writing parameters */
   SCIP_CALL( SCIPsetAddBoolParam(*set, messagehdlr, blkmem,
         "write/allconss",
         "should all constraints be written (including the redundant constraints)?",
         &(*set)->write_allconss, FALSE, SCIP_DEFAULT_WRITE_ALLCONSS,
         NULL, NULL) );
   SCIP_CALL( SCIPsetAddBoolParam(*set, messagehdlr, blkmem,
         "write/printzeros",
         "should variables set to zero be printed?",
         &(*set)->write_printzeros, FALSE, SCIP_DEFAULT_PRINTZEROS,
         NULL, NULL) );
   SCIP_CALL( SCIPsetAddIntParam(*set, messagehdlr, blkmem,
         "write/genericnamesoffset",
         "when writing a generic problem the index for the first variable should start with?",
         &(*set)->write_genoffset, FALSE, SCIP_DEFAULT_WRITE_GENNAMES_OFFSET, 0, INT_MAX/2,
         NULL, NULL) );

   return SCIP_OKAY;
}

/** frees global SCIP settings */
SCIP_RETCODE SCIPsetFree(
   SCIP_SET**            set,                /**< pointer to SCIP settings */
   BMS_BLKMEM*           blkmem              /**< block memory */
   )
{
   int i;

   assert(set != NULL);

   if( *set == NULL )
      return SCIP_OKAY;

   /* free parameter set */
   SCIPparamsetFree(&(*set)->paramset, blkmem);

   /* free file readers */
   for( i = 0; i < (*set)->nreaders; ++i )
   {
      SCIP_CALL( SCIPreaderFree(&(*set)->readers[i], *set) );
   }
   BMSfreeMemoryArrayNull(&(*set)->readers);

   /* free variable pricers */
   for( i = 0; i < (*set)->npricers; ++i )
   {
      SCIP_CALL( SCIPpricerFree(&(*set)->pricers[i], *set) );
   }
   BMSfreeMemoryArrayNull(&(*set)->pricers);

   /* free Benders' decomposition */
   for( i = 0; i < (*set)->nbenders; ++i )
   {
      SCIP_CALL( SCIPbendersFree(&(*set)->benders[i], *set) );
   }
   BMSfreeMemoryArrayNull(&(*set)->benders);

   /* free constraint handlers */
   for( i = 0; i < (*set)->nconshdlrs; ++i )
   {
      SCIP_CALL( SCIPconshdlrFree(&(*set)->conshdlrs[i], *set) );
   }
   BMSfreeMemoryArrayNull(&(*set)->conshdlrs);
   BMSfreeMemoryArrayNull(&(*set)->conshdlrs_sepa);
   BMSfreeMemoryArrayNull(&(*set)->conshdlrs_enfo);
   BMSfreeMemoryArrayNull(&(*set)->conshdlrs_include);

   /* free conflict handlers */
   for( i = 0; i < (*set)->nconflicthdlrs; ++i )
   {
      SCIP_CALL( SCIPconflicthdlrFree(&(*set)->conflicthdlrs[i], *set) );
   }
   BMSfreeMemoryArrayNull(&(*set)->conflicthdlrs);

   /* free presolvers */
   for( i = 0; i < (*set)->npresols; ++i )
   {
      SCIP_CALL( SCIPpresolFree(&(*set)->presols[i], *set) );
   }
   BMSfreeMemoryArrayNull(&(*set)->presols);

   /* free relaxators */
   for( i = 0; i < (*set)->nrelaxs; ++i )
   {
      SCIP_CALL( SCIPrelaxFree(&(*set)->relaxs[i], *set) );
   }
   BMSfreeMemoryArrayNull(&(*set)->relaxs);

   /* free separators */
   for( i = 0; i < (*set)->nsepas; ++i )
   {
      SCIP_CALL( SCIPsepaFree(&(*set)->sepas[i], *set) );
   }
   BMSfreeMemoryArrayNull(&(*set)->sepas);

   /* free cut selectors */
   for( i = 0; i < (*set)->ncutsels; ++i)
   {
      SCIP_CALL( SCIPcutselFree(&(*set)->cutsels[i], *set) );
   }
   BMSfreeMemoryArrayNull(&(*set)->cutsels);

   /* free propagators */
   for( i = 0; i < (*set)->nprops; ++i )
   {
      SCIP_CALL( SCIPpropFree(&(*set)->props[i], *set) );
   }
   BMSfreeMemoryArrayNull(&(*set)->props);
   BMSfreeMemoryArrayNull(&(*set)->props_presol);

   /* free primal heuristics */
   for( i = 0; i < (*set)->nheurs; ++i )
   {
      SCIP_CALL( SCIPheurFree(&(*set)->heurs[i], *set, blkmem) );
   }
   BMSfreeMemoryArrayNull(&(*set)->heurs);

   /* free tree compressions */
   for( i = 0; i < (*set)->ncomprs; ++i )
   {
      SCIP_CALL( SCIPcomprFree(&(*set)->comprs[i], *set) );
   }
   BMSfreeMemoryArrayNull(&(*set)->comprs);

   /* free event handlers */
   for( i = 0; i < (*set)->neventhdlrs; ++i )
   {
      SCIP_CALL( SCIPeventhdlrFree(&(*set)->eventhdlrs[i], *set) );
   }
   BMSfreeMemoryArrayNull(&(*set)->eventhdlrs);

   /* free node selectors */
   for( i = 0; i < (*set)->nnodesels; ++i )
   {
      SCIP_CALL( SCIPnodeselFree(&(*set)->nodesels[i], *set) );
   }
   BMSfreeMemoryArrayNull(&(*set)->nodesels);

   /* free branching methods */
   for( i = 0; i < (*set)->nbranchrules; ++i )
   {
      SCIP_CALL( SCIPbranchruleFree(&(*set)->branchrules[i], *set) );
   }
   BMSfreeMemoryArrayNull(&(*set)->branchrules);

   /* free statistics tables */
   for( i = 0; i < (*set)->ntables; ++i )
   {
      SCIP_CALL( SCIPtableFree(&(*set)->tables[i], *set) );
   }
   BMSfreeMemoryArrayNull(&(*set)->tables);

   /* free display columns */
   for( i = 0; i < (*set)->ndisps; ++i )
   {
      SCIP_CALL( SCIPdispFree(&(*set)->disps[i], *set) );
   }
   BMSfreeMemoryArrayNull(&(*set)->disps);

   /* free dialogs */
   BMSfreeMemoryArrayNull(&(*set)->dialogs);

   /* free expression handlers */
   for( i = 0; i < (*set)->nexprhdlrs; ++i )
   {
      SCIP_CALL( SCIPexprhdlrFree(&(*set)->exprhdlrs[i], *set, blkmem) );
   }
   BMSfreeMemoryArrayNull(&(*set)->exprhdlrs);
   (*set)->exprhdlrvar = NULL;
   (*set)->exprhdlrval = NULL;
   (*set)->exprhdlrsum = NULL;
   (*set)->exprhdlrproduct = NULL;
   (*set)->exprhdlrpow = NULL;

   /* free NLPIs */
   for( i = 0; i < (*set)->nnlpis; ++i )
   {
      SCIP_CALL( SCIPnlpiFree(&(*set)->nlpis[i], *set) );
   }
   BMSfreeMemoryArrayNull(&(*set)->nlpis);

   /* free concsolvers */
   SCIP_CALL( SCIPsetFreeConcsolvers(*set) );

   /* free concsolvers types */
   for( i = 0; i < (*set)->nconcsolvertypes; ++i )
   {
      SCIPconcsolverTypeFree(&(*set)->concsolvertypes[i]);
   }
   BMSfreeMemoryArrayNull(&(*set)->concsolvertypes);

   /* free information on external codes */
   for( i = 0; i < (*set)->nextcodes; ++i )
   {
      BMSfreeMemoryArrayNull(&(*set)->extcodenames[i]);
      BMSfreeMemoryArrayNull(&(*set)->extcodedescs[i]);
   }
   BMSfreeMemoryArrayNull(&(*set)->extcodenames);
   BMSfreeMemoryArrayNull(&(*set)->extcodedescs);

   /* free virtual tables of bandit algorithms */
   for( i = 0; i < (*set)->nbanditvtables; ++i )
   {
      SCIPbanditvtableFree(&(*set)->banditvtables[i]);
   }
   BMSfreeMemoryArrayNull(&(*set)->banditvtables);

   /* free debugging data structure */
   SCIP_CALL( SCIPdebugFree(*set) );

   BMSfreeMemory(set);

   return SCIP_OKAY;
}

/** returns current stage of SCIP */
SCIP_STAGE SCIPsetGetStage(
   SCIP_SET*             set                 /**< global SCIP settings */
   )
{
   assert(set != NULL);

   return set->stage;
}

/** creates a SCIP_Bool parameter, sets it to its default value, and adds it to the parameter set */
SCIP_RETCODE SCIPsetAddBoolParam(
   SCIP_SET*             set,                /**< global SCIP settings */
   SCIP_MESSAGEHDLR*     messagehdlr,        /**< message handler */
   BMS_BLKMEM*           blkmem,             /**< block memory */
   const char*           name,               /**< name of the parameter */
   const char*           desc,               /**< description of the parameter */
   SCIP_Bool*            valueptr,           /**< pointer to store the current parameter value, or NULL */
   SCIP_Bool             isadvanced,         /**< is this parameter an advanced parameter? */
   SCIP_Bool             defaultvalue,       /**< default value of the parameter */
   SCIP_DECL_PARAMCHGD   ((*paramchgd)),     /**< change information method of parameter */
   SCIP_PARAMDATA*       paramdata           /**< locally defined parameter specific data */
   )
{
   assert(set != NULL);

   SCIP_CALL( SCIPparamsetAddBool(set->paramset, messagehdlr, blkmem, name, desc, valueptr, isadvanced,
         defaultvalue, paramchgd, paramdata) );

   return SCIP_OKAY;
}

/** creates an int parameter, sets it to its default value, and adds it to the parameter set */
SCIP_RETCODE SCIPsetAddIntParam(
   SCIP_SET*             set,                /**< global SCIP settings */
   SCIP_MESSAGEHDLR*     messagehdlr,        /**< message handler */
   BMS_BLKMEM*           blkmem,             /**< block memory */
   const char*           name,               /**< name of the parameter */
   const char*           desc,               /**< description of the parameter */
   int*                  valueptr,           /**< pointer to store the current parameter value, or NULL */
   SCIP_Bool             isadvanced,         /**< is this parameter an advanced parameter? */
   int                   defaultvalue,       /**< default value of the parameter */
   int                   minvalue,           /**< minimum value for parameter */
   int                   maxvalue,           /**< maximum value for parameter */
   SCIP_DECL_PARAMCHGD   ((*paramchgd)),     /**< change information method of parameter */
   SCIP_PARAMDATA*       paramdata           /**< locally defined parameter specific data */
   )
{
   assert(set != NULL);

   SCIP_CALL( SCIPparamsetAddInt(set->paramset, messagehdlr, blkmem, name, desc, valueptr, isadvanced,
         defaultvalue, minvalue, maxvalue, paramchgd, paramdata) );

   return SCIP_OKAY;
}

/** creates a SCIP_Longint parameter, sets it to its default value, and adds it to the parameter set */
SCIP_RETCODE SCIPsetAddLongintParam(
   SCIP_SET*             set,                /**< global SCIP settings */
   SCIP_MESSAGEHDLR*     messagehdlr,        /**< message handler */
   BMS_BLKMEM*           blkmem,             /**< block memory */
   const char*           name,               /**< name of the parameter */
   const char*           desc,               /**< description of the parameter */
   SCIP_Longint*         valueptr,           /**< pointer to store the current parameter value, or NULL */
   SCIP_Bool             isadvanced,         /**< is this parameter an advanced parameter? */
   SCIP_Longint          defaultvalue,       /**< default value of the parameter */
   SCIP_Longint          minvalue,           /**< minimum value for parameter */
   SCIP_Longint          maxvalue,           /**< maximum value for parameter */
   SCIP_DECL_PARAMCHGD   ((*paramchgd)),     /**< change information method of parameter */
   SCIP_PARAMDATA*       paramdata           /**< locally defined parameter specific data */
   )
{
   assert(set != NULL);

   SCIP_CALL( SCIPparamsetAddLongint(set->paramset, messagehdlr, blkmem, name, desc, valueptr, isadvanced,
         defaultvalue, minvalue, maxvalue, paramchgd, paramdata) );

   return SCIP_OKAY;
}

/** creates a SCIP_Real parameter, sets it to its default value, and adds it to the parameter set */
SCIP_RETCODE SCIPsetAddRealParam(
   SCIP_SET*             set,                /**< global SCIP settings */
   SCIP_MESSAGEHDLR*     messagehdlr,        /**< message handler */
   BMS_BLKMEM*           blkmem,             /**< block memory */
   const char*           name,               /**< name of the parameter */
   const char*           desc,               /**< description of the parameter */
   SCIP_Real*            valueptr,           /**< pointer to store the current parameter value, or NULL */
   SCIP_Bool             isadvanced,         /**< is this parameter an advanced parameter? */
   SCIP_Real             defaultvalue,       /**< default value of the parameter */
   SCIP_Real             minvalue,           /**< minimum value for parameter */
   SCIP_Real             maxvalue,           /**< maximum value for parameter */
   SCIP_DECL_PARAMCHGD   ((*paramchgd)),     /**< change information method of parameter */
   SCIP_PARAMDATA*       paramdata           /**< locally defined parameter specific data */
   )
{
   assert(set != NULL);

   SCIP_CALL( SCIPparamsetAddReal(set->paramset, messagehdlr, blkmem, name, desc, valueptr, isadvanced,
         defaultvalue, minvalue, maxvalue, paramchgd, paramdata) );

   return SCIP_OKAY;
}

/** creates a char parameter, sets it to its default value, and adds it to the parameter set */
SCIP_RETCODE SCIPsetAddCharParam(
   SCIP_SET*             set,                /**< global SCIP settings */
   SCIP_MESSAGEHDLR*     messagehdlr,        /**< message handler */
   BMS_BLKMEM*           blkmem,             /**< block memory */
   const char*           name,               /**< name of the parameter */
   const char*           desc,               /**< description of the parameter */
   char*                 valueptr,           /**< pointer to store the current parameter value, or NULL */
   SCIP_Bool             isadvanced,         /**< is this parameter an advanced parameter? */
   char                  defaultvalue,       /**< default value of the parameter */
   const char*           allowedvalues,      /**< array with possible parameter values, or NULL if not restricted */
   SCIP_DECL_PARAMCHGD   ((*paramchgd)),     /**< change information method of parameter */
   SCIP_PARAMDATA*       paramdata           /**< locally defined parameter specific data */
   )
{
   assert(set != NULL);

   SCIP_CALL( SCIPparamsetAddChar(set->paramset, messagehdlr, blkmem, name, desc, valueptr, isadvanced,
         defaultvalue, allowedvalues, paramchgd, paramdata) );

   return SCIP_OKAY;
}

/** creates a string parameter, sets it to its default value, and adds it to the parameter set */
SCIP_RETCODE SCIPsetAddStringParam(
   SCIP_SET*             set,                /**< global SCIP settings */
   SCIP_MESSAGEHDLR*     messagehdlr,        /**< message handler */
   BMS_BLKMEM*           blkmem,             /**< block memory */
   const char*           name,               /**< name of the parameter */
   const char*           desc,               /**< description of the parameter */
   char**                valueptr,           /**< pointer to store the current parameter value, or NULL */
   SCIP_Bool             isadvanced,         /**< is this parameter an advanced parameter? */
   const char*           defaultvalue,       /**< default value of the parameter */
   SCIP_DECL_PARAMCHGD   ((*paramchgd)),     /**< change information method of parameter */
   SCIP_PARAMDATA*       paramdata           /**< locally defined parameter specific data */
   )
{
   assert(set != NULL);

   SCIP_CALL( SCIPparamsetAddString(set->paramset, messagehdlr, blkmem, name, desc, valueptr, isadvanced,
         defaultvalue, paramchgd, paramdata) );

   return SCIP_OKAY;
}

/** gets the fixing status value of an existing parameter */
SCIP_Bool SCIPsetIsParamFixed(
   SCIP_SET*             set,                /**< global SCIP settings */
   const char*           name                /**< name of the parameter */
   )
{
   assert(set != NULL);

   return SCIPparamsetIsFixed(set->paramset, name);
}

/** returns the pointer to the SCIP parameter with the given name */
SCIP_PARAM* SCIPsetGetParam(
   SCIP_SET*             set,                /**< global SCIP settings */
   const char*           name                /**< name of the parameter */
   )
{
   assert(set != NULL);

   return SCIPparamsetGetParam(set->paramset, name);
}

/** gets the value of an existing SCIP_Bool parameter */
SCIP_RETCODE SCIPsetGetBoolParam(
   SCIP_SET*             set,                /**< global SCIP settings */
   const char*           name,               /**< name of the parameter */
   SCIP_Bool*            value               /**< pointer to store the parameter */
   )
{
   assert(set != NULL);

   SCIP_CALL( SCIPparamsetGetBool(set->paramset, name, value) );

   return SCIP_OKAY;
}

/** gets the value of an existing Int parameter */
SCIP_RETCODE SCIPsetGetIntParam(
   SCIP_SET*             set,                /**< global SCIP settings */
   const char*           name,               /**< name of the parameter */
   int*                  value               /**< pointer to store the value of the parameter */
   )
{
   assert(set != NULL);

   SCIP_CALL( SCIPparamsetGetInt(set->paramset, name, value) );

   return SCIP_OKAY;
}

/** gets the value of an existing SCIP_Longint parameter */
SCIP_RETCODE SCIPsetGetLongintParam(
   SCIP_SET*             set,                /**< global SCIP settings */
   const char*           name,               /**< name of the parameter */
   SCIP_Longint*         value               /**< pointer to store the value of the parameter */
   )
{
   assert(set != NULL);

   SCIP_CALL( SCIPparamsetGetLongint(set->paramset, name, value) );

   return SCIP_OKAY;
}

/** gets the value of an existing SCIP_Real parameter */
SCIP_RETCODE SCIPsetGetRealParam(
   SCIP_SET*             set,                /**< global SCIP settings */
   const char*           name,               /**< name of the parameter */
   SCIP_Real*            value               /**< pointer to store the value of the parameter */
   )
{
   assert(set != NULL);

   SCIP_CALL( SCIPparamsetGetReal(set->paramset, name, value) );

   return SCIP_OKAY;
}

/** gets the value of an existing Char parameter */
SCIP_RETCODE SCIPsetGetCharParam(
   SCIP_SET*             set,                /**< global SCIP settings */
   const char*           name,               /**< name of the parameter */
   char*                 value               /**< pointer to store the value of the parameter */
   )
{
   assert(set != NULL);

   SCIP_CALL( SCIPparamsetGetChar(set->paramset, name, value) );

   return SCIP_OKAY;
}

/** gets the value of an existing String parameter */
SCIP_RETCODE SCIPsetGetStringParam(
   SCIP_SET*             set,                /**< global SCIP settings */
   const char*           name,               /**< name of the parameter */
   char**                value               /**< pointer to store the value of the parameter */
   )
{
   assert(set != NULL);

   SCIP_CALL( SCIPparamsetGetString(set->paramset, name, value) );

   return SCIP_OKAY;
}

/** changes the fixing status of an existing parameter */
SCIP_RETCODE SCIPsetChgParamFixed(
   SCIP_SET*             set,                /**< global SCIP settings */
   const char*           name,               /**< name of the parameter */
   SCIP_Bool             fixed               /**< new fixing status of the parameter */
   )
{
   assert(set != NULL);

   SCIP_CALL( SCIPparamsetFix(set->paramset, name, fixed) );

   return SCIP_OKAY;
}

/** changes the value of an existing SCIP_Bool parameter */
SCIP_RETCODE SCIPsetChgBoolParam(
   SCIP_SET*             set,                /**< global SCIP settings */
   SCIP_MESSAGEHDLR*     messagehdlr,        /**< message handler */
   SCIP_PARAM*           param,              /**< parameter */
   SCIP_Bool             value               /**< new value of the parameter */
   )
{
   SCIP_RETCODE retcode;

   assert(set != NULL);

   retcode = SCIPparamSetBool(param, set, messagehdlr, value, FALSE, TRUE);

   if( retcode != SCIP_PARAMETERWRONGVAL )
   {
      SCIP_CALL( retcode );
   }

   return retcode;
}

/** changes the value of an existing SCIP_Bool parameter */
SCIP_RETCODE SCIPsetSetBoolParam(
   SCIP_SET*             set,                /**< global SCIP settings */
   SCIP_MESSAGEHDLR*     messagehdlr,        /**< message handler */
   const char*           name,               /**< name of the parameter */
   SCIP_Bool             value               /**< new value of the parameter */
   )
{
   assert(set != NULL);

   SCIP_CALL( SCIPparamsetSetBool(set->paramset, set, messagehdlr, name, value) );

   return SCIP_OKAY;
}

/** sets the default value of an existing SCIP_Bool parameter */
SCIP_RETCODE SCIPsetSetDefaultBoolParam(
   SCIP_SET*             set,                /**< global SCIP settings */
   const char*           name,               /**< name of the parameter */
   SCIP_Bool             defaultvalue        /**< new default value of the parameter */
   )
{
   assert(set != NULL);

   SCIP_CALL( SCIPparamsetSetDefaultBool(set->paramset, name, defaultvalue) );

   return SCIP_OKAY;
}


/** changes the value of an existing Int parameter */
SCIP_RETCODE SCIPsetChgIntParam(
   SCIP_SET*             set,                /**< global SCIP settings */
   SCIP_MESSAGEHDLR*     messagehdlr,        /**< message handler */
   SCIP_PARAM*           param,              /**< parameter */
   int                   value               /**< new value of the parameter */
   )
{
   SCIP_RETCODE retcode;

   assert(set != NULL);
   assert(param != NULL);

   retcode = SCIPparamSetInt(param, set, messagehdlr, value, FALSE, TRUE);

   if( retcode != SCIP_PARAMETERWRONGVAL )
   {
      SCIP_CALL( retcode );
   }

   return retcode;
}

/** changes the value of an existing Int parameter */
SCIP_RETCODE SCIPsetSetIntParam(
   SCIP_SET*             set,                /**< global SCIP settings */
   SCIP_MESSAGEHDLR*     messagehdlr,        /**< message handler */
   const char*           name,               /**< name of the parameter */
   int                   value               /**< new value of the parameter */
   )
{
   assert(set != NULL);

   SCIP_CALL( SCIPparamsetSetInt(set->paramset, set, messagehdlr, name, value) );

   return SCIP_OKAY;
}

/** changes the default value of an existing Int parameter */
SCIP_RETCODE SCIPsetSetDefaultIntParam(
   SCIP_SET*             set,                /**< global SCIP settings */
   const char*           name,               /**< name of the parameter */
   int                   defaultvalue        /**< new default value of the parameter */
   )
{
   assert(set != NULL);

   SCIP_CALL( SCIPparamsetSetDefaultInt(set->paramset, name, defaultvalue) );

   return SCIP_OKAY;
}

/** changes the value of an existing SCIP_Longint parameter */
SCIP_RETCODE SCIPsetChgLongintParam(
   SCIP_SET*             set,                /**< global SCIP settings */
   SCIP_MESSAGEHDLR*     messagehdlr,        /**< message handler */
   SCIP_PARAM*           param,              /**< parameter */
   SCIP_Longint          value               /**< new value of the parameter */
   )
{
   SCIP_RETCODE retcode;

   assert(set != NULL);
   assert(param != NULL);

   retcode = SCIPparamSetLongint(param, set, messagehdlr, value, FALSE, TRUE);

   if( retcode != SCIP_PARAMETERWRONGVAL )
   {
      SCIP_CALL( retcode );
   }

   return retcode;
}

/** changes the value of an existing SCIP_Longint parameter */
SCIP_RETCODE SCIPsetSetLongintParam(
   SCIP_SET*             set,                /**< global SCIP settings */
   SCIP_MESSAGEHDLR*     messagehdlr,        /**< message handler */
   const char*           name,               /**< name of the parameter */
   SCIP_Longint          value               /**< new value of the parameter */
   )
{
   assert(set != NULL);

   SCIP_CALL( SCIPparamsetSetLongint(set->paramset, set, messagehdlr, name, value) );

   return SCIP_OKAY;
}

/** changes the value of an existing SCIP_Real parameter */
SCIP_RETCODE SCIPsetChgRealParam(
   SCIP_SET*             set,                /**< global SCIP settings */
   SCIP_MESSAGEHDLR*     messagehdlr,        /**< message handler */
   SCIP_PARAM*           param,              /**< parameter */
   SCIP_Real             value               /**< new value of the parameter */
   )
{
   SCIP_RETCODE retcode;

   assert(set != NULL);
   assert(param != NULL);

   retcode = SCIPparamSetReal(param, set, messagehdlr, value, FALSE, TRUE);

   if( retcode != SCIP_PARAMETERWRONGVAL )
   {
      SCIP_CALL( retcode );
   }

   return retcode;
}

/** changes the value of an existing SCIP_Real parameter */
SCIP_RETCODE SCIPsetSetRealParam(
   SCIP_SET*             set,                /**< global SCIP settings */
   SCIP_MESSAGEHDLR*     messagehdlr,        /**< message handler */
   const char*           name,               /**< name of the parameter */
   SCIP_Real             value               /**< new value of the parameter */
   )
{
   assert(set != NULL);

   SCIP_CALL( SCIPparamsetSetReal(set->paramset, set, messagehdlr, name, value) );

   return SCIP_OKAY;
}

/** changes the value of an existing Char parameter */
SCIP_RETCODE SCIPsetChgCharParam(
   SCIP_SET*             set,                /**< global SCIP settings */
   SCIP_MESSAGEHDLR*     messagehdlr,        /**< message handler */
   SCIP_PARAM*           param,              /**< parameter */
   char                  value               /**< new value of the parameter */
   )
{
   SCIP_RETCODE retcode;

   assert(set != NULL);
   assert(param != NULL);

   retcode = SCIPparamSetChar(param, set, messagehdlr, value, FALSE, TRUE);

   if( retcode != SCIP_PARAMETERWRONGVAL )
   {
      SCIP_CALL( retcode );
   }

   return retcode;
}

/** changes the value of an existing Char parameter */
SCIP_RETCODE SCIPsetSetCharParam(
   SCIP_SET*             set,                /**< global SCIP settings */
   SCIP_MESSAGEHDLR*     messagehdlr,        /**< message handler */
   const char*           name,               /**< name of the parameter */
   char                  value               /**< new value of the parameter */
   )
{
   assert(set != NULL);

   SCIP_CALL( SCIPparamsetSetChar(set->paramset, set, messagehdlr, name, value) );

   return SCIP_OKAY;
}

/** changes the value of an existing String parameter */
SCIP_RETCODE SCIPsetChgStringParam(
   SCIP_SET*             set,                /**< global SCIP settings */
   SCIP_MESSAGEHDLR*     messagehdlr,        /**< message handler */
   SCIP_PARAM*           param,              /**< parameter */
   const char*           value               /**< new value of the parameter */
   )
{
   SCIP_RETCODE retcode;

   assert(set != NULL);
   assert(param != NULL);

   retcode = SCIPparamSetString(param, set, messagehdlr, value, TRUE);

   if( retcode != SCIP_PARAMETERWRONGVAL )
   {
      SCIP_CALL( retcode );
   }

   return retcode;
}

/** changes the value of an existing String parameter */
SCIP_RETCODE SCIPsetSetStringParam(
   SCIP_SET*             set,                /**< global SCIP settings */
   SCIP_MESSAGEHDLR*     messagehdlr,        /**< message handler */
   const char*           name,               /**< name of the parameter */
   const char*           value               /**< new value of the parameter */
   )
{
   assert(set != NULL);

   SCIP_CALL( SCIPparamsetSetString(set->paramset, set, messagehdlr, name, value) );

   return SCIP_OKAY;
}

/** changes the value of an existing parameter */
SCIP_RETCODE SCIPsetSetParam(
   SCIP_SET*             set,                /**< global SCIP settings */
   SCIP_MESSAGEHDLR*     messagehdlr,        /**< message handler */
   const char*           name,               /**< name of the parameter */
   const char*           value               /**< new value of the parameter as string */
   )
{
   assert(set != NULL);

   SCIP_CALL( SCIPparamsetSet(set->paramset, set, messagehdlr, name, value, FALSE) );

   return SCIP_OKAY;
}

/** reads parameters from a file */
SCIP_RETCODE SCIPsetReadParams(
   SCIP_SET*             set,                /**< global SCIP settings */
   SCIP_MESSAGEHDLR*     messagehdlr,        /**< message handler */
   const char*           filename            /**< file name */
   )
{
   assert(set != NULL);

   SCIP_CALL( SCIPparamsetRead(set->paramset, set, messagehdlr, filename) );

   return SCIP_OKAY;
}

/** writes all parameters in the parameter set to a file */
SCIP_RETCODE SCIPsetWriteParams(
   SCIP_SET*             set,                /**< global SCIP settings */
   SCIP_MESSAGEHDLR*     messagehdlr,        /**< message handler */
   const char*           filename,           /**< file name, or NULL for stdout */
   SCIP_Bool             comments,           /**< should parameter descriptions be written as comments? */
   SCIP_Bool             onlychanged         /**< should only the parameters been written, that are changed from default? */
   )
{
   assert(set != NULL);

   SCIP_CALL( SCIPparamsetWrite(set->paramset, messagehdlr, filename, comments, onlychanged) );

   return SCIP_OKAY;
}

/** resets a single parameters to its default value */
SCIP_RETCODE SCIPsetResetParam(
   SCIP_SET*             set,                /**< global SCIP settings */
   SCIP_MESSAGEHDLR*     messagehdlr,        /**< message handler */
   const char*           name                /**< name of the parameter */
   )
{
   SCIP_CALL( SCIPparamsetSetToDefault(set->paramset, set, messagehdlr, name) );

   return SCIP_OKAY;
}

/** resets all parameters to their default values */
SCIP_RETCODE SCIPsetResetParams(
   SCIP_SET*             set,                /**< global SCIP settings */
   SCIP_MESSAGEHDLR*     messagehdlr         /**< message handler */
   )
{
   SCIP_CALL( SCIPparamsetSetToDefaults(set->paramset, set, messagehdlr) );

   return SCIP_OKAY;
}

/** sets parameters to
 *
 *  - \ref SCIP_PARAMEMPHASIS_DEFAULT to use default values (see also SCIPsetResetParams())
 *  - \ref SCIP_PARAMEMPHASIS_COUNTER to get feasible and "fast" counting process
 *  - \ref SCIP_PARAMEMPHASIS_CPSOLVER to get CP like search (e.g. no LP relaxation)
 *  - \ref SCIP_PARAMEMPHASIS_EASYCIP to solve easy problems fast
 *  - \ref SCIP_PARAMEMPHASIS_FEASIBILITY to detect feasibility fast
 *  - \ref SCIP_PARAMEMPHASIS_HARDLP to be capable to handle hard LPs
 *  - \ref SCIP_PARAMEMPHASIS_OPTIMALITY to prove optimality fast
 *  - \ref SCIP_PARAMEMPHASIS_PHASEFEAS to find feasible solutions during a 3 phase solution process
 *  - \ref SCIP_PARAMEMPHASIS_PHASEIMPROVE to find improved solutions during a 3 phase solution process
 *  - \ref SCIP_PARAMEMPHASIS_PHASEPROOF to proof optimality during a 3 phase solution process
 */
SCIP_RETCODE SCIPsetSetEmphasis(
   SCIP_SET*             set,                /**< global SCIP settings */
   SCIP_MESSAGEHDLR*     messagehdlr,        /**< message handler */
   SCIP_PARAMEMPHASIS    paramemphasis,      /**< parameter settings */
   SCIP_Bool             quiet               /**< should the parameter be set quiet (no output) */
   )
{
   SCIP_CALL( SCIPparamsetSetEmphasis(set->paramset, set, messagehdlr, paramemphasis, quiet) );

   return SCIP_OKAY;
}

/** sets parameters to deactivate separators and heuristics that use auxiliary SCIP instances; should be called for
 *  auxiliary SCIP instances to avoid recursion
 */
SCIP_RETCODE SCIPsetSetSubscipsOff(
   SCIP_SET*             set,                /**< global SCIP settings */
   SCIP_MESSAGEHDLR*     messagehdlr,        /**< message handler */
   SCIP_Bool             quiet               /**< should the parameter be set quiet (no output) */
   )
{
   SCIP_CALL( SCIPparamsetSetToSubscipsOff(set->paramset, set, messagehdlr, quiet) );

   return SCIP_OKAY;
}

/** sets heuristic parameters values to
 *  - SCIP_PARAMSETTING_DEFAULT which are the default values of all heuristic parameters
 *  - SCIP_PARAMSETTING_FAST such that the time spent on heuristics is decreased
 *  - SCIP_PARAMSETTING_AGGRESSIVE such that the heuristics are called more aggressively
 *  - SCIP_PARAMSETTING_OFF which turn off all heuristics
 */
SCIP_RETCODE SCIPsetSetHeuristics(
   SCIP_SET*             set,                /**< global SCIP settings */
   SCIP_MESSAGEHDLR*     messagehdlr,        /**< message handler */
   SCIP_PARAMSETTING     paramsetting,       /**< parameter settings */
   SCIP_Bool             quiet               /**< should the parameter be set quiet (no output) */
   )
{
   SCIP_CALL( SCIPparamsetSetHeuristics(set->paramset, set, messagehdlr, paramsetting, quiet) );

   return SCIP_OKAY;
}

/** sets presolving parameters to
 *  - SCIP_PARAMSETTING_DEFAULT which are the default values of all presolving parameters
 *  - SCIP_PARAMSETTING_FAST such that the time spent on presolving is decreased
 *  - SCIP_PARAMSETTING_AGGRESSIVE such that the presolving is more aggressive
 *  - SCIP_PARAMSETTING_OFF which turn off all presolving
 */
SCIP_RETCODE SCIPsetSetPresolving(
   SCIP_SET*             set,                /**< global SCIP settings */
   SCIP_MESSAGEHDLR*     messagehdlr,        /**< message handler */
   SCIP_PARAMSETTING     paramsetting,       /**< parameter settings */
   SCIP_Bool             quiet               /**< should the parameter be set quiet (no output) */
   )
{
   SCIP_CALL( SCIPparamsetSetPresolving(set->paramset, set, messagehdlr, paramsetting, quiet) );

   return SCIP_OKAY;
}

/** sets separating parameters to
 *  - SCIP_PARAMSETTING_DEFAULT which are the default values of all separating parameters
 *  - SCIP_PARAMSETTING_FAST such that the time spent on separating is decreased
 *  - SCIP_PARAMSETTING_AGGRESSIVE such that separating is more aggressive
 *  - SCIP_PARAMSETTING_OFF which turn off all separating
 */
SCIP_RETCODE SCIPsetSetSeparating(
   SCIP_SET*             set,                /**< global SCIP settings */
   SCIP_MESSAGEHDLR*     messagehdlr,        /**< message handler */
   SCIP_PARAMSETTING     paramsetting,       /**< parameter settings */
   SCIP_Bool             quiet               /**< should the parameter be set quiet (no output) */
   )
{
   SCIP_CALL( SCIPparamsetSetSeparating(set->paramset, set, messagehdlr, paramsetting, quiet) );

   return SCIP_OKAY;
}

/** returns the array of all available SCIP parameters */
SCIP_PARAM** SCIPsetGetParams(
   SCIP_SET*             set                 /**< global SCIP settings */
   )
{
   assert(set != NULL);

   return SCIPparamsetGetParams(set->paramset);
}

/** returns the total number of all available SCIP parameters */
int SCIPsetGetNParams(
   SCIP_SET*             set                 /**< global SCIP settings */
   )
{
   assert(set != NULL);

   return SCIPparamsetGetNParams(set->paramset);
}

/** inserts file reader in file reader list */
SCIP_RETCODE SCIPsetIncludeReader(
   SCIP_SET*             set,                /**< global SCIP settings */
   SCIP_READER*          reader              /**< file reader */
   )
{
   assert(set != NULL);
   assert(reader != NULL);

   if( set->nreaders >= set->readerssize )
   {
      set->readerssize = SCIPsetCalcMemGrowSize(set, set->nreaders+1);
      SCIP_ALLOC( BMSreallocMemoryArray(&set->readers, set->readerssize) );
   }
   assert(set->nreaders < set->readerssize);

   set->readers[set->nreaders] = reader;
   set->nreaders++;

   return SCIP_OKAY;
}

/** returns the file reader of the given name, or NULL if not existing */
SCIP_READER* SCIPsetFindReader(
   SCIP_SET*             set,                /**< global SCIP settings */
   const char*           name                /**< name of file reader */
   )
{
   int i;

   assert(set != NULL);
   assert(name != NULL);

   for( i = 0; i < set->nreaders; ++i )
   {
      if( strcmp(SCIPreaderGetName(set->readers[i]), name) == 0 )
         return set->readers[i];
   }

   return NULL;
}

/** inserts variable pricer in variable pricer list */
SCIP_RETCODE SCIPsetIncludePricer(
   SCIP_SET*             set,                /**< global SCIP settings */
   SCIP_PRICER*          pricer              /**< variable pricer */
   )
{
   assert(set != NULL);
   assert(pricer != NULL);

   if( set->npricers >= set->pricerssize )
   {
      set->pricerssize = SCIPsetCalcMemGrowSize(set, set->npricers+1);
      SCIP_ALLOC( BMSreallocMemoryArray(&set->pricers, set->pricerssize) );
   }
   assert(set->npricers < set->pricerssize);

   set->pricers[set->npricers] = pricer;
   set->npricers++;
   set->pricerssorted = FALSE;

   return SCIP_OKAY;
}

/** returns the variable pricer of the given name, or NULL if not existing */
SCIP_PRICER* SCIPsetFindPricer(
   SCIP_SET*             set,                /**< global SCIP settings */
   const char*           name                /**< name of variable pricer */
   )
{
   int i;

   assert(set != NULL);
   assert(name != NULL);

   for( i = 0; i < set->npricers; ++i )
   {
      if( strcmp(SCIPpricerGetName(set->pricers[i]), name) == 0 )
         return set->pricers[i];
   }

   return NULL;
}

/** sorts pricers by priorities */
void SCIPsetSortPricers(
   SCIP_SET*             set                 /**< global SCIP settings */
   )
{
   assert(set != NULL);

   if( !set->pricerssorted )
   {
      SCIPsortPtr((void**)set->pricers, SCIPpricerComp, set->npricers);
      set->pricerssorted = TRUE;
      set->pricersnamesorted = FALSE;
   }
}

/** sorts pricers by name */
void SCIPsetSortPricersName(
   SCIP_SET*             set                 /**< global SCIP settings */
   )
{
   assert(set != NULL);

   if( !set->pricersnamesorted )
   {
      SCIPsortPtr((void**)set->pricers, SCIPpricerCompName, set->npricers);
      set->pricerssorted = FALSE;
      set->pricersnamesorted = TRUE;
   }
}

/** inserts Benders' decomposition in the Benders' decomposition list */
SCIP_RETCODE SCIPsetIncludeBenders(
   SCIP_SET*             set,                /**< global SCIP settings */
   SCIP_BENDERS*         benders             /**< Benders' decomposition structure */
   )
{
   assert(set != NULL);
   assert(benders != NULL);

   if( set->nbenders >= set->benderssize )
   {
      set->benderssize = SCIPsetCalcMemGrowSize(set, set->nbenders+1);
      SCIP_ALLOC( BMSreallocMemoryArray(&set->benders, set->benderssize) );
   }
   assert(set->nbenders < set->benderssize);

   set->benders[set->nbenders] = benders;
   set->nbenders++;
   set->benderssorted = FALSE;

   return SCIP_OKAY;
}

/** returns the Benders' decomposition of the given name, or NULL if not existing */
SCIP_BENDERS* SCIPsetFindBenders(
   SCIP_SET*             set,                /**< global SCIP settings */
   const char*           name                /**< name of the Benders' decomposition */
   )
{
   int i;

   assert(set != NULL);
   assert(name != NULL);

   for( i = 0; i < set->nbenders; ++i )
   {
      if( strcmp(SCIPbendersGetName(set->benders[i]), name) == 0 )
         return set->benders[i];
   }

   return NULL;
}

/** sorts Benders' decomposition by priorities */
void SCIPsetSortBenders(
   SCIP_SET*             set                 /**< global SCIP settings */
   )
{
   assert(set != NULL);

   if( !set->benderssorted )
   {
      SCIPsortPtr((void**)set->benders, SCIPbendersComp, set->nbenders);
      set->benderssorted = TRUE;
      set->bendersnamesorted = FALSE;
   }
}

/** sorts Benders' decomposition by name */
void SCIPsetSortBendersName(
   SCIP_SET*             set                 /**< global SCIP settings */
   )
{
   assert(set != NULL);

   if( !set->bendersnamesorted )
   {
      SCIPsortPtr((void**)set->benders, SCIPbendersCompName, set->nbenders);
      set->benderssorted = FALSE;
      set->bendersnamesorted = TRUE;
   }
}

/** inserts constraint handler in constraint handler list */
SCIP_RETCODE SCIPsetIncludeConshdlr(
   SCIP_SET*             set,                /**< global SCIP settings */
   SCIP_CONSHDLR*        conshdlr            /**< constraint handler */
   )
{
   int priority;
   int i;

   assert(set != NULL);
   assert(conshdlr != NULL);
   assert(!SCIPconshdlrIsInitialized(conshdlr));

   /* allocate memory */
   if( set->nconshdlrs >= set->conshdlrssize )
   {
      set->conshdlrssize = SCIPsetCalcMemGrowSize(set, set->nconshdlrs+1);
      SCIP_ALLOC( BMSreallocMemoryArray(&set->conshdlrs, set->conshdlrssize) );
      SCIP_ALLOC( BMSreallocMemoryArray(&set->conshdlrs_sepa, set->conshdlrssize) );
      SCIP_ALLOC( BMSreallocMemoryArray(&set->conshdlrs_enfo, set->conshdlrssize) );
      SCIP_ALLOC( BMSreallocMemoryArray(&set->conshdlrs_include, set->conshdlrssize) );
   }
   assert(set->nconshdlrs < set->conshdlrssize);

   /* sort constraint handler into conshdlrs array sorted by check priority */
   priority = SCIPconshdlrGetCheckPriority(conshdlr);
   for( i = set->nconshdlrs; i > 0 && SCIPconshdlrGetCheckPriority(set->conshdlrs[i-1]) < priority; --i )
   {
      set->conshdlrs[i] = set->conshdlrs[i-1];
   }
   set->conshdlrs[i] = conshdlr;

   /* sort constraint handler into conshdlrs_sepa array sorted by sepa priority */
   priority = SCIPconshdlrGetSepaPriority(conshdlr);
   for( i = set->nconshdlrs; i > 0 && SCIPconshdlrGetSepaPriority(set->conshdlrs_sepa[i-1]) < priority; --i )
   {
      set->conshdlrs_sepa[i] = set->conshdlrs_sepa[i-1];
   }
   set->conshdlrs_sepa[i] = conshdlr;

   /* sort constraint handler into conshdlrs_enfo array sorted by enfo priority */
   priority = SCIPconshdlrGetEnfoPriority(conshdlr);
   for( i = set->nconshdlrs; i > 0 && SCIPconshdlrGetEnfoPriority(set->conshdlrs_enfo[i-1]) < priority; --i )
   {
      set->conshdlrs_enfo[i] = set->conshdlrs_enfo[i-1];
   }
   set->conshdlrs_enfo[i] = conshdlr;

   /* add constraint handler into conshdlrs_include array sorted by inclusion order */
   set->conshdlrs_include[set->nconshdlrs] = conshdlr;

   set->nconshdlrs++;

   return SCIP_OKAY;
}

/** reinserts a constraint handler with modified sepa priority into the sepa priority sorted array */
void SCIPsetReinsertConshdlrSepaPrio(
   SCIP_SET*             set,                /**< global SCIP settings */
   SCIP_CONSHDLR*        conshdlr,           /**< constraint handler to be reinserted */
   int                   oldpriority         /**< the old separation priority of constraint handler */
   )
{
   int newpriority;
   int newpos;
   int i;
   assert(set != NULL);
   assert(conshdlr != NULL);

   newpriority = SCIPconshdlrGetSepaPriority(conshdlr);
   newpos = -1;

   /* search for the old position of constraint handler; determine its new position at the same time */
   if( newpriority > oldpriority )
   {
      i = 0;
      while( i < set->nconshdlrs &&
            strcmp(SCIPconshdlrGetName(set->conshdlrs_sepa[i]), SCIPconshdlrGetName(conshdlr)) != 0 )
      {
         int priorityatpos;

         priorityatpos = SCIPconshdlrGetSepaPriority(set->conshdlrs_sepa[i]);
         assert(priorityatpos >= oldpriority);

         /* current index is the position to insert the constraint handler */
         if( newpriority > priorityatpos && newpos == -1 )
            newpos = i;

         ++i;
      }
      assert(i < set->nconshdlrs);

      /* constraint must change its position in array */
      if( newpos != -1 )
      {
         /* shift all constraint handlers between old and new position by one, and insert constraint handler */
         for( ; i > newpos; --i )
         {
            set->conshdlrs_sepa[i] = set->conshdlrs_sepa[i-1];
         }
         set->conshdlrs_sepa[newpos] = conshdlr;
      }
   }
   else if( newpriority < oldpriority )
   {
      i = set->nconshdlrs - 1;
      while( i >= 0 && strcmp(SCIPconshdlrGetName(set->conshdlrs_sepa[i]), SCIPconshdlrGetName(conshdlr)) != 0 )
      {
         int priorityatpos;

         priorityatpos = SCIPconshdlrGetSepaPriority(set->conshdlrs_sepa[i]);
         assert(priorityatpos <= oldpriority);

         /* current index is the position to insert the constraint handler */
         if( newpriority < priorityatpos && newpos == -1 )
            newpos = i;

         --i;
      }
      assert(i >= 0);

      /* constraint must change its position in array */
      if( newpos != -1 )
      {
         /* shift all constraint handlers between old and new position by one, and insert constraint handler */
         for(; i < newpos; ++i )
         {
            set->conshdlrs_sepa[i] = set->conshdlrs_sepa[i + 1];
         }
         set->conshdlrs_sepa[newpos] = conshdlr;
      }
#ifndef NDEBUG
      for( i = 0; i < set->nconshdlrs - 1; ++i )
         assert(SCIPconshdlrGetSepaPriority(set->conshdlrs_sepa[i])
               >= SCIPconshdlrGetSepaPriority(set->conshdlrs_sepa[i + 1]));
#endif
   }
}

/** returns the constraint handler of the given name, or NULL if not existing */
SCIP_CONSHDLR* SCIPsetFindConshdlr(
   SCIP_SET*             set,                /**< global SCIP settings */
   const char*           name                /**< name of constraint handler */
   )
{
   int i;

   assert(set != NULL);
   assert(name != NULL);

   for( i = 0; i < set->nconshdlrs; ++i )
   {
      if( strcmp(SCIPconshdlrGetName(set->conshdlrs[i]), name) == 0 )
         return set->conshdlrs[i];
   }

   return NULL;
}

/** inserts conflict handler in conflict handler list */
SCIP_RETCODE SCIPsetIncludeConflicthdlr(
   SCIP_SET*             set,                /**< global SCIP settings */
   SCIP_CONFLICTHDLR*    conflicthdlr        /**< conflict handler */
   )
{
   assert(set != NULL);
   assert(conflicthdlr != NULL);
   assert(!SCIPconflicthdlrIsInitialized(conflicthdlr));

   if( set->nconflicthdlrs >= set->conflicthdlrssize )
   {
      set->conflicthdlrssize = SCIPsetCalcMemGrowSize(set, set->nconflicthdlrs+1);
      SCIP_ALLOC( BMSreallocMemoryArray(&set->conflicthdlrs, set->conflicthdlrssize) );
   }
   assert(set->nconflicthdlrs < set->conflicthdlrssize);

   set->conflicthdlrs[set->nconflicthdlrs] = conflicthdlr;
   set->nconflicthdlrs++;
   set->conflicthdlrssorted = FALSE;

   return SCIP_OKAY;
}

/** returns the conflict handler of the given name, or NULL if not existing */
SCIP_CONFLICTHDLR* SCIPsetFindConflicthdlr(
   SCIP_SET*             set,                /**< global SCIP settings */
   const char*           name                /**< name of conflict handler */
   )
{
   int i;

   assert(set != NULL);
   assert(name != NULL);

   for( i = 0; i < set->nconflicthdlrs; ++i )
   {
      if( strcmp(SCIPconflicthdlrGetName(set->conflicthdlrs[i]), name) == 0 )
         return set->conflicthdlrs[i];
   }

   return NULL;
}

/** sorts conflict handlers by priorities */
void SCIPsetSortConflicthdlrs(
   SCIP_SET*             set                 /**< global SCIP settings */
   )
{
   assert(set != NULL);

   if( !set->conflicthdlrssorted )
   {
      SCIPsortPtr((void**)set->conflicthdlrs, SCIPconflicthdlrComp, set->nconflicthdlrs);
      set->conflicthdlrssorted = TRUE;
      set->conflicthdlrsnamesorted = FALSE;
   }
}

/** sorts conflict handlers by name */
void SCIPsetSortConflicthdlrsName(
   SCIP_SET*             set                 /**< global SCIP settings */
   )
{
   assert(set != NULL);

   if( !set->conflicthdlrsnamesorted )
   {
      SCIPsortPtr((void**)set->conflicthdlrs, SCIPconflicthdlrCompName, set->nconflicthdlrs);
      set->conflicthdlrssorted = FALSE;
      set->conflicthdlrsnamesorted = TRUE;
   }
}

/** inserts presolver in presolver list */
SCIP_RETCODE SCIPsetIncludePresol(
   SCIP_SET*             set,                /**< global SCIP settings */
   SCIP_PRESOL*          presol              /**< presolver */
   )
{
   assert(set != NULL);
   assert(presol != NULL);

   if( set->npresols >= set->presolssize )
   {
      set->presolssize = SCIPsetCalcMemGrowSize(set, set->npresols+1);
      SCIP_ALLOC( BMSreallocMemoryArray(&set->presols, set->presolssize) );
   }
   assert(set->npresols < set->presolssize);

   set->presols[set->npresols] = presol;
   set->npresols++;
   set->presolssorted = FALSE;

   return SCIP_OKAY;
}

/** returns the presolver of the given name, or NULL if not existing */
SCIP_PRESOL* SCIPsetFindPresol(
   SCIP_SET*             set,                /**< global SCIP settings */
   const char*           name                /**< name of presolver */
   )
{
   int i;

   assert(set != NULL);
   assert(name != NULL);

   for( i = 0; i < set->npresols; ++i )
   {
      if( strcmp(SCIPpresolGetName(set->presols[i]), name) == 0 )
         return set->presols[i];
   }

   return NULL;
}

/** sorts presolvers by priorities */
void SCIPsetSortPresols(
   SCIP_SET*             set                 /**< global SCIP settings */
   )
{
   assert(set != NULL);

   if( !set->presolssorted )
   {
      SCIPsortPtr((void**)set->presols, SCIPpresolComp, set->npresols);
      set->presolssorted = TRUE;
      set->presolsnamesorted = FALSE;
   }
}

/** sorts presolvers by name */
void SCIPsetSortPresolsName(
   SCIP_SET*             set                 /**< global SCIP settings */
   )
{
   assert(set != NULL);

   if( !set->presolsnamesorted )
   {
      SCIPsortPtr((void**)set->presols, SCIPpresolCompName, set->npresols);
      set->presolssorted = FALSE;
      set->presolsnamesorted = TRUE;
   }
}

/** inserts relaxator in relaxator list */
SCIP_RETCODE SCIPsetIncludeRelax(
   SCIP_SET*             set,                /**< global SCIP settings */
   SCIP_RELAX*           relax               /**< relaxator */
   )
{
   assert(set != NULL);
   assert(relax != NULL);
   assert(!SCIPrelaxIsInitialized(relax));

   if( set->nrelaxs >= set->relaxssize )
   {
      set->relaxssize = SCIPsetCalcMemGrowSize(set, set->nrelaxs+1);
      SCIP_ALLOC( BMSreallocMemoryArray(&set->relaxs, set->relaxssize) );
   }
   assert(set->nrelaxs < set->relaxssize);

   set->relaxs[set->nrelaxs] = relax;
   set->nrelaxs++;
   set->relaxssorted = FALSE;

   return SCIP_OKAY;
}

/** returns the relaxator of the given name, or NULL if not existing */
SCIP_RELAX* SCIPsetFindRelax(
   SCIP_SET*             set,                /**< global SCIP settings */
   const char*           name                /**< name of relaxator */
   )
{
   int i;

   assert(set != NULL);
   assert(name != NULL);

   for( i = 0; i < set->nrelaxs; ++i )
   {
      if( strcmp(SCIPrelaxGetName(set->relaxs[i]), name) == 0 )
         return set->relaxs[i];
   }

   return NULL;
}

/** sorts relaxators by priorities */
void SCIPsetSortRelaxs(
   SCIP_SET*             set                 /**< global SCIP settings */
   )
{
   assert(set != NULL);

   if( !set->relaxssorted )
   {
      SCIPsortPtr((void**)set->relaxs, SCIPrelaxComp, set->nrelaxs);
      set->relaxssorted = TRUE;
      set->relaxsnamesorted = FALSE;
   }
}

/** sorts relaxators by priorities */
void SCIPsetSortRelaxsName(
   SCIP_SET*             set                 /**< global SCIP settings */
   )
{
   assert(set != NULL);

   if( !set->relaxsnamesorted )
   {
      SCIPsortPtr((void**)set->relaxs, SCIPrelaxCompName, set->nrelaxs);
      set->relaxssorted = FALSE;
      set->relaxsnamesorted = TRUE;
   }
}

/** inserts separator in separator list */
SCIP_RETCODE SCIPsetIncludeSepa(
   SCIP_SET*             set,                /**< global SCIP settings */
   SCIP_SEPA*            sepa                /**< separator */
   )
{
   assert(set != NULL);
   assert(sepa != NULL);
   assert(!SCIPsepaIsInitialized(sepa));

   if( set->nsepas >= set->sepassize )
   {
      set->sepassize = SCIPsetCalcMemGrowSize(set, set->nsepas+1);
      SCIP_ALLOC( BMSreallocMemoryArray(&set->sepas, set->sepassize) );
   }
   assert(set->nsepas < set->sepassize);

   set->sepas[set->nsepas] = sepa;
   set->nsepas++;
   set->sepassorted = FALSE;

   return SCIP_OKAY;
}

/** returns the separator of the given name, or NULL if not existing */
SCIP_SEPA* SCIPsetFindSepa(
   SCIP_SET*             set,                /**< global SCIP settings */
   const char*           name                /**< name of separator */
   )
{
   int i;

   assert(set != NULL);
   assert(name != NULL);

   for( i = 0; i < set->nsepas; ++i )
   {
      if( strcmp(SCIPsepaGetName(set->sepas[i]), name) == 0 )
         return set->sepas[i];
   }

   return NULL;
}

/** sorts separators by priorities */
void SCIPsetSortSepas(
   SCIP_SET*             set                 /**< global SCIP settings */
   )
{
   assert(set != NULL);

   if( !set->sepassorted )
   {
      SCIPsortPtr((void**)set->sepas, SCIPsepaComp, set->nsepas);
      set->sepassorted = TRUE;
      set->sepasnamesorted = FALSE;
   }
}

/** sorts separators by name */
void SCIPsetSortSepasName(
   SCIP_SET*             set                 /**< global SCIP settings */
   )
{
   assert(set != NULL);

   if( !set->sepasnamesorted )
   {
      SCIPsortPtr((void**)set->sepas, SCIPsepaCompName, set->nsepas);
      set->sepassorted = FALSE;
      set->sepasnamesorted = TRUE;
   }
}

/** inserts cut selector in cut selector list */
SCIP_RETCODE SCIPsetIncludeCutsel(
   SCIP_SET*             set,                /**< global SCIP settings */
   SCIP_CUTSEL*          cutsel              /**< cut selector */
   )
{
   assert(set != NULL);
   assert(cutsel != NULL);
   assert(!SCIPcutselIsInitialized(cutsel));

   if( set->ncutsels >= set->cutselssize )
   {
      set->cutselssize = SCIPsetCalcMemGrowSize(set, set->ncutsels + 1);
      SCIP_ALLOC( BMSreallocMemoryArray(&set->cutsels, set->cutselssize) );
   }
   assert(set->ncutsels < set->cutselssize);

   set->cutsels[set->ncutsels] = cutsel;
   set->ncutsels++;
   set->cutselssorted = FALSE;

   return SCIP_OKAY;
}

/** returns the cut selector of the given name, or NULL if not existing */
SCIP_CUTSEL* SCIPsetFindCutsel(
   SCIP_SET*             set,                /**< global SCIP settings */
   const char*           name                /**< name of separator */
   )
{
   int i;

   assert(set != NULL);
   assert(name != NULL);

   for( i = 0; i < set->ncutsels; ++i )
   {
      if( strcmp(SCIPcutselGetName(set->cutsels[i]), name) == 0 )
         return set->cutsels[i];
   }

   return NULL;
}

/** sorts cut selectors by priorities */
void SCIPsetSortCutsels(
   SCIP_SET*             set                 /**< global SCIP settings */
   )
{
   assert(set != NULL);

   if( !set->cutselssorted )
   {
      SCIPsortPtr((void**)set->cutsels, SCIPcutselComp, set->ncutsels);
      set->cutselssorted = TRUE;
   }
}

/** inserts propagator in propagator list */
SCIP_RETCODE SCIPsetIncludeProp(
   SCIP_SET*             set,                /**< global SCIP settings */
   SCIP_PROP*            prop                /**< propagator */
   )
{
   assert(set != NULL);
   assert(prop != NULL);
   assert(!SCIPpropIsInitialized(prop));

   if( set->nprops >= set->propssize )
   {
      set->propssize = SCIPsetCalcMemGrowSize(set, set->nprops+1);
      SCIP_ALLOC( BMSreallocMemoryArray(&set->props, set->propssize) );
      SCIP_ALLOC( BMSreallocMemoryArray(&set->props_presol, set->propssize) );
   }
   assert(set->nprops < set->propssize);

   set->props[set->nprops] = prop;
   set->props_presol[set->nprops] = prop;
   set->nprops++;
   set->propssorted = FALSE;
   set->propspresolsorted = FALSE;

   return SCIP_OKAY;
}

/** returns the propagator of the given name, or NULL if not existing */
SCIP_PROP* SCIPsetFindProp(
   SCIP_SET*             set,                /**< global SCIP settings */
   const char*           name                /**< name of propagator */
   )
{
   int i;

   assert(set != NULL);
   assert(name != NULL);

   for( i = 0; i < set->nprops; ++i )
   {
      if( strcmp(SCIPpropGetName(set->props[i]), name) == 0 )
         return set->props[i];
   }

   return NULL;
}

/** sorts propagators by priorities */
void SCIPsetSortProps(
   SCIP_SET*             set                 /**< global SCIP settings */
   )
{
   assert(set != NULL);

   if( !set->propssorted )
   {
      SCIPsortPtr((void**)set->props, SCIPpropComp, set->nprops);
      set->propssorted = TRUE;
      set->propsnamesorted = FALSE;
   }
}

/** sorts propagators by priorities for presolving */
void SCIPsetSortPropsPresol(
   SCIP_SET*             set                 /**< global SCIP settings */
   )
{
   assert(set != NULL);

   if( !set->propspresolsorted )
   {
      SCIPsortPtr((void**)set->props_presol, SCIPpropCompPresol, set->nprops);
      set->propspresolsorted = TRUE;
      set->propsnamesorted = FALSE;
   }
}

/** sorts propagators w.r.t. names */
void SCIPsetSortPropsName(
   SCIP_SET*             set                 /**< global SCIP settings */
   )
{
   assert(set != NULL);

   if( !set->propsnamesorted )
   {
      SCIPsortPtr((void**)set->props, SCIPpropCompName, set->nprops);
      set->propssorted = FALSE;
      set->propsnamesorted = TRUE;
   }
}

/** inserts bandit virtual function table into set */
SCIP_RETCODE SCIPsetIncludeBanditvtable(
   SCIP_SET*             set,                /**< global SCIP settings */
   SCIP_BANDITVTABLE*    banditvtable        /**< bandit algorithm virtual function table */
   )
{
   assert(set != NULL);
   assert(banditvtable != NULL);

   if( set->nbanditvtables >= set->banditvtablessize )
   {
      int newsize = SCIPsetCalcMemGrowSize(set, set->nbanditvtables + 1);
      SCIP_ALLOC( BMSreallocMemoryArray(&set->banditvtables, newsize) );
      set->banditvtablessize = newsize;
   }

   assert(set->nbanditvtables < set->banditvtablessize);
   set->banditvtables[set->nbanditvtables++] = banditvtable;

   return SCIP_OKAY;
}

/** returns the bandit virtual function table of the given name, or NULL if not existing */
SCIP_BANDITVTABLE* SCIPsetFindBanditvtable(
   SCIP_SET*             set,                /**< global SCIP settings */
   const char*           name                /**< name of bandit algorithm virtual function table */
   )
{
   int b;

   assert(set != NULL);
   assert(name != NULL);

   /* search for a bandit v table of the given name */
   for( b = 0; b < set->nbanditvtables; ++b )
   {
      if( strcmp(name, SCIPbanditvtableGetName(set->banditvtables[b])) == 0 )
         return set->banditvtables[b];
   }

   return NULL;
}

/** inserts concurrent solver type into the concurrent solver type list */
SCIP_RETCODE SCIPsetIncludeConcsolverType(
   SCIP_SET*             set,                /**< global SCIP settings */
   SCIP_CONCSOLVERTYPE*  concsolvertype      /**< concurrent solver type */
   )
{
   assert(set != NULL);
   assert(concsolvertype != NULL);

   if( set->nconcsolvertypes >= set->concsolvertypessize )
   {
      set->concsolvertypessize = SCIPsetCalcMemGrowSize(set, set->nconcsolvertypes + 1);
      SCIP_ALLOC( BMSreallocMemoryArray(&set->concsolvertypes, set->concsolvertypessize) );
   }
   assert(set->nconcsolvertypes < set->concsolvertypessize);

   set->concsolvertypes[set->nconcsolvertypes] = concsolvertype;
   set->nconcsolvertypes++;

   return SCIP_OKAY;
}

/** returns the concurrent solver type with the given name, or NULL if not existing */
SCIP_CONCSOLVERTYPE* SCIPsetFindConcsolverType(
   SCIP_SET*             set,                /**< global SCIP settings */
   const char*           name                /**< name of concurrent solver type */
   )
{
   int i;

   assert(set != NULL);
   assert(name != NULL);

   for( i = 0; i < set->nconcsolvertypes; ++i )
   {
      if( strcmp(SCIPconcsolverTypeGetName(set->concsolvertypes[i]), name) == 0 )
         return set->concsolvertypes[i];
   }

   return NULL;
}

/** inserts concurrent solver into the concurrent solver list */
SCIP_RETCODE SCIPsetIncludeConcsolver(
   SCIP_SET*             set,                /**< global SCIP settings */
   SCIP_CONCSOLVER*      concsolver          /**< concurrent solver */
   )
{
   assert(set != NULL);
   assert(concsolver != NULL);

   if( set->nconcsolvers >= set->concsolverssize )
   {
      set->concsolverssize = SCIPsetCalcMemGrowSize(set, set->nconcsolvers + 1);
      SCIP_ALLOC( BMSreallocMemoryArray(&set->concsolvers, set->concsolverssize) );
   }
   assert(set->nconcsolvers < set->concsolverssize);

   set->concsolvers[set->nconcsolvers] = concsolver;
   assert(set->nconcsolvers == SCIPconcsolverGetIdx(concsolver));

   set->nconcsolvers++;

   return SCIP_OKAY;
}

/** frees all concurrent solvers in the concurrent solver list */
SCIP_RETCODE SCIPsetFreeConcsolvers(
   SCIP_SET*             set                 /**< global SCIP settings */
   )
{
   int i;
   assert(set != NULL);

   /* call user callback for each concurrent solver */
   for( i = 0; i < set->nconcsolvers; ++i )
   {
      SCIP_CALL( SCIPconcsolverDestroyInstance(set, &set->concsolvers[i]) );
   }

   /* set size and number to zero and free the concurent solver array */
   set->nconcsolvers = 0;
   set->concsolverssize = 0;
   BMSfreeMemoryArrayNull(&set->concsolvers);

   return SCIP_OKAY;
}

/** inserts primal heuristic in primal heuristic list */
SCIP_RETCODE SCIPsetIncludeHeur(
   SCIP_SET*             set,                /**< global SCIP settings */
   SCIP_HEUR*            heur                /**< primal heuristic */
   )
{
   assert(set != NULL);
   assert(heur != NULL);
   assert(!SCIPheurIsInitialized(heur));

   if( set->nheurs >= set->heurssize )
   {
      set->heurssize = SCIPsetCalcMemGrowSize(set, set->nheurs+1);
      SCIP_ALLOC( BMSreallocMemoryArray(&set->heurs, set->heurssize) );
   }
   assert(set->nheurs < set->heurssize);

   set->heurs[set->nheurs] = heur;
   set->nheurs++;
   set->heurssorted = FALSE;

   return SCIP_OKAY;
}

/** returns the primal heuristic of the given name, or NULL if not existing */
SCIP_HEUR* SCIPsetFindHeur(
   SCIP_SET*             set,                /**< global SCIP settings */
   const char*           name                /**< name of primal heuristic */
   )
{
   int i;

   assert(set != NULL);
   assert(name != NULL);

   for( i = 0; i < set->nheurs; ++i )
   {
      if( strcmp(SCIPheurGetName(set->heurs[i]), name) == 0 )
         return set->heurs[i];
   }

   return NULL;
}

/** sorts heuristics by their delay positions and priorities */
void SCIPsetSortHeurs(
   SCIP_SET*             set                 /**< global SCIP settings */
   )
{
   assert(set != NULL);

   if( !set->heurssorted )
   {
      SCIPsortPtr((void**)set->heurs, SCIPheurComp, set->nheurs);
      set->heurssorted = TRUE;
      set->heursnamesorted = FALSE;
   }
}

/** sorts heuristics by names */
void SCIPsetSortHeursName(
   SCIP_SET*             set                 /**< global SCIP settings */
   )
{
   assert(set != NULL);

   if( !set->heursnamesorted )
   {
      SCIPsortPtr((void**)set->heurs, SCIPheurCompName, set->nheurs);
      set->heurssorted = FALSE;
      set->heursnamesorted = TRUE;
   }
}

/** inserts tree compression in tree compression list */
SCIP_RETCODE SCIPsetIncludeCompr(
   SCIP_SET*             set,                /**< global SCIP settings */
   SCIP_COMPR*           compr               /**< tree compression */
   )
{
   assert(set != NULL);
   assert(compr != NULL);
   assert(!SCIPcomprIsInitialized(compr));

   if( set->ncomprs >= set->comprssize )
   {
      set->comprssize = SCIPsetCalcMemGrowSize(set, set->ncomprs+1);
      SCIP_ALLOC( BMSreallocMemoryArray(&set->comprs, set->comprssize) );
   }
   assert(set->ncomprs < set->comprssize);

   set->comprs[set->ncomprs] = compr;
   set->ncomprs++;
   set->comprssorted = FALSE;

   return SCIP_OKAY;
}

/** returns the tree compression of the given name, or NULL if not existing */
SCIP_COMPR* SCIPsetFindCompr(
   SCIP_SET*             set,                /**< global SCIP settings */
   const char*           name                /**< name of tree compression */
   )
{
   int i;

   assert(set != NULL);
   assert(name != NULL);

   for( i = 0; i < set->ncomprs; ++i )
   {
      if( strcmp(SCIPcomprGetName(set->comprs[i]), name) == 0 )
         return set->comprs[i];
   }

   return NULL;
}

/** sorts compressions by priorities */
void SCIPsetSortComprs(
   SCIP_SET*             set                 /**< global SCIP settings */
   )
{
   assert(set != NULL);

   if( !set->comprssorted )
   {
      SCIPsortPtr((void**)set->comprs, SCIPcomprComp, set->ncomprs);
      set->comprssorted = TRUE;
      set->comprsnamesorted = FALSE;
   }
}

/** sorts heuristics by names */
void SCIPsetSortComprsName(
   SCIP_SET*             set                 /**< global SCIP settings */
   )
{
   assert(set != NULL);

   if( !set->comprsnamesorted )
   {
      SCIPsortPtr((void**)set->comprs, SCIPcomprCompName, set->ncomprs);
      set->comprssorted = FALSE;
      set->comprsnamesorted = TRUE;
   }
}

/** inserts event handler in event handler list */
SCIP_RETCODE SCIPsetIncludeEventhdlr(
   SCIP_SET*             set,                /**< global SCIP settings */
   SCIP_EVENTHDLR*       eventhdlr           /**< event handler */
   )
{
   assert(set != NULL);
   assert(eventhdlr != NULL);
   assert(!SCIPeventhdlrIsInitialized(eventhdlr));

   if( set->neventhdlrs >= set->eventhdlrssize )
   {
      set->eventhdlrssize = SCIPsetCalcMemGrowSize(set, set->neventhdlrs+1);
      SCIP_ALLOC( BMSreallocMemoryArray(&set->eventhdlrs, set->eventhdlrssize) );
   }
   assert(set->neventhdlrs < set->eventhdlrssize);

   set->eventhdlrs[set->neventhdlrs] = eventhdlr;
   set->neventhdlrs++;

   return SCIP_OKAY;
}

/** returns the event handler of the given name, or NULL if not existing */
SCIP_EVENTHDLR* SCIPsetFindEventhdlr(
   SCIP_SET*             set,                /**< global SCIP settings */
   const char*           name                /**< name of event handler */
   )
{
   int i;

   assert(set != NULL);
   assert(name != NULL);

   for( i = 0; i < set->neventhdlrs; ++i )
   {
      if( strcmp(SCIPeventhdlrGetName(set->eventhdlrs[i]), name) == 0 )
         return set->eventhdlrs[i];
   }

   return NULL;
}

/** inserts node selector in node selector list */
SCIP_RETCODE SCIPsetIncludeNodesel(
   SCIP_SET*             set,                /**< global SCIP settings */
   SCIP_NODESEL*         nodesel             /**< node selector */
   )
{
   int i;
   int nodeselstdprio;

   assert(set != NULL);
   assert(nodesel != NULL);
   assert(!SCIPnodeselIsInitialized(nodesel));

   if( set->nnodesels >= set->nodeselssize )
   {
      set->nodeselssize = SCIPsetCalcMemGrowSize(set, set->nnodesels+1);
      SCIP_ALLOC( BMSreallocMemoryArray(&set->nodesels, set->nodeselssize) );
   }
   assert(set->nnodesels < set->nodeselssize);

   nodeselstdprio = SCIPnodeselGetStdPriority(nodesel);

   for( i = set->nnodesels; i > 0 && nodeselstdprio > SCIPnodeselGetStdPriority(set->nodesels[i-1]); --i )
      set->nodesels[i] = set->nodesels[i-1];

   set->nodesels[i] = nodesel;
   set->nnodesels++;

   return SCIP_OKAY;
}

/** returns the node selector of the given name, or NULL if not existing */
SCIP_NODESEL* SCIPsetFindNodesel(
   SCIP_SET*             set,                /**< global SCIP settings */
   const char*           name                /**< name of event handler */
   )
{
   int i;

   assert(set != NULL);
   assert(name != NULL);

   for( i = 0; i < set->nnodesels; ++i )
   {
      if( strcmp(SCIPnodeselGetName(set->nodesels[i]), name) == 0 )
         return set->nodesels[i];
   }

   return NULL;
}

/** returns node selector with highest priority in the current mode */
SCIP_NODESEL* SCIPsetGetNodesel(
   SCIP_SET*             set,                /**< global SCIP settings */
   SCIP_STAT*            stat                /**< dynamic problem statistics */
   )
{
   assert(set != NULL);
   assert(stat != NULL);

   /* check, if old node selector is still valid */
   if( set->nodesel == NULL && set->nnodesels > 0 )
   {
      int i;

      set->nodesel = set->nodesels[0];

      /* search highest priority node selector */
      if( stat->memsavemode )
      {
         for( i = 1; i < set->nnodesels; ++i )
         {
            if( SCIPnodeselGetMemsavePriority(set->nodesels[i]) > SCIPnodeselGetMemsavePriority(set->nodesel) )
               set->nodesel = set->nodesels[i];
         }
      }
      else
      {
         for( i = 1; i < set->nnodesels; ++i )
         {
            if( SCIPnodeselGetStdPriority(set->nodesels[i]) > SCIPnodeselGetStdPriority(set->nodesel) )
               set->nodesel = set->nodesels[i];
         }
      }
   }

   return set->nodesel;
}

/** inserts branching rule in branching rule list */
SCIP_RETCODE SCIPsetIncludeBranchrule(
   SCIP_SET*             set,                /**< global SCIP settings */
   SCIP_BRANCHRULE*      branchrule          /**< branching rule */
   )
{
   assert(set != NULL);
   assert(branchrule != NULL);
   assert(!SCIPbranchruleIsInitialized(branchrule));

   if( set->nbranchrules >= set->branchrulessize )
   {
      set->branchrulessize = SCIPsetCalcMemGrowSize(set, set->nbranchrules+1);
      SCIP_ALLOC( BMSreallocMemoryArray(&set->branchrules, set->branchrulessize) );
   }
   assert(set->nbranchrules < set->branchrulessize);

   set->branchrules[set->nbranchrules] = branchrule;
   set->nbranchrules++;
   set->branchrulessorted = FALSE;

   return SCIP_OKAY;
}

/** returns the branching rule of the given name, or NULL if not existing */
SCIP_BRANCHRULE* SCIPsetFindBranchrule(
   SCIP_SET*             set,                /**< global SCIP settings */
   const char*           name                /**< name of event handler */
   )
{
   int i;

   assert(set != NULL);
   assert(name != NULL);

   for( i = 0; i < set->nbranchrules; ++i )
   {
      if( strcmp(SCIPbranchruleGetName(set->branchrules[i]), name) == 0 )
         return set->branchrules[i];
   }

   return NULL;
}

/** sorts branching rules by priorities */
void SCIPsetSortBranchrules(
   SCIP_SET*             set                 /**< global SCIP settings */
   )
{
   assert(set != NULL);

   if( !set->branchrulessorted )
   {
      SCIPsortPtr((void**)set->branchrules, SCIPbranchruleComp, set->nbranchrules);
      set->branchrulessorted = TRUE;
      set->branchrulesnamesorted = FALSE;
   }
}

/** sorts branching rules by priorities */
void SCIPsetSortBranchrulesName(
   SCIP_SET*             set                 /**< global SCIP settings */
   )
{
   assert(set != NULL);

   if( !set->branchrulesnamesorted )
   {
      SCIPsortPtr((void**)set->branchrules, SCIPbranchruleCompName, set->nbranchrules);
      set->branchrulessorted = FALSE;
      set->branchrulesnamesorted = TRUE;
   }
}

/** inserts display column in display column list */
SCIP_RETCODE SCIPsetIncludeDisp(
   SCIP_SET*             set,                /**< global SCIP settings */
   SCIP_DISP*            disp                /**< display column */
   )
{
   int i;
   int disppos;

   assert(set != NULL);
   assert(disp != NULL);
   assert(!SCIPdispIsInitialized(disp));

   if( set->ndisps >= set->dispssize )
   {
      set->dispssize = SCIPsetCalcMemGrowSize(set, set->ndisps+1);
      SCIP_ALLOC( BMSreallocMemoryArray(&set->disps, set->dispssize) );
   }
   assert(set->ndisps < set->dispssize);

   disppos = SCIPdispGetPosition(disp);

   for( i = set->ndisps; i > 0 && disppos < SCIPdispGetPosition(set->disps[i-1]); --i )
   {
      set->disps[i] = set->disps[i-1];
   }
   set->disps[i] = disp;
   set->ndisps++;

   return SCIP_OKAY;
}

/** returns the display column of the given name, or NULL if not existing */
SCIP_DISP* SCIPsetFindDisp(
   SCIP_SET*             set,                /**< global SCIP settings */
   const char*           name                /**< name of display */
   )
{
   int i;

   assert(set != NULL);
   assert(name != NULL);

   for( i = 0; i < set->ndisps; ++i )
   {
      if( strcmp(SCIPdispGetName(set->disps[i]), name) == 0 )
         return set->disps[i];
   }

   return NULL;
}

/** inserts statistics table in statistics table list */
SCIP_RETCODE SCIPsetIncludeTable(
   SCIP_SET*             set,                /**< global SCIP settings */
   SCIP_TABLE*           table               /**< statistics table */
   )
{
   assert(set != NULL);
   assert(table != NULL);
   assert(!SCIPtableIsInitialized(table));

   if( set->ntables >= set->tablessize )
   {
      set->tablessize = SCIPsetCalcMemGrowSize(set, set->ntables+1);
      SCIP_ALLOC( BMSreallocMemoryArray(&set->tables, set->tablessize) );
   }
   assert(set->ntables < set->tablessize);

   /* we insert in arbitrary order and sort once before printing statistics */
   set->tables[set->ntables] = table;
   set->ntables++;
   set->tablessorted = FALSE;

   return SCIP_OKAY;
}

/** returns the statistics table of the given name, or NULL if not existing */
SCIP_TABLE* SCIPsetFindTable(
   SCIP_SET*             set,                /**< global SCIP settings */
   const char*           name                /**< name of statistics table */
   )
{
   int i;

   assert(set != NULL);
   assert(name != NULL);

   for( i = 0; i < set->ntables; ++i )
   {
      if( strcmp(SCIPtableGetName(set->tables[i]), name) == 0 )
         return set->tables[i];
   }

   return NULL;
}

/** inserts dialog in dialog list */
SCIP_RETCODE SCIPsetIncludeDialog(
   SCIP_SET*             set,                /**< global SCIP settings */
   SCIP_DIALOG*          dialog              /**< dialog */
   )
{
   assert(set != NULL);
   assert(dialog != NULL);

   if( set->ndialogs >= set->dialogssize )
   {
      set->dialogssize = SCIPsetCalcMemGrowSize(set, set->ndialogs+1);
      SCIP_ALLOC( BMSreallocMemoryArray(&set->dialogs, set->dialogssize) );
   }
   assert(set->ndialogs < set->dialogssize);

   set->dialogs[set->ndialogs] = dialog;
   set->ndialogs++;

   return SCIP_OKAY;
}

/** returns if the dialog already exists */
SCIP_Bool SCIPsetExistsDialog(
   SCIP_SET*             set,                /**< global SCIP settings */
   SCIP_DIALOG*          dialog              /**< dialog */
   )
{
   int i;

   assert(set != NULL);

   if( dialog == NULL )
      return FALSE;

   for( i = 0; i < set->ndialogs; ++i )
   {
      if( set->dialogs[i] == dialog )
         return TRUE;
   }

   return FALSE;
}

/** inserts expression handler in expression handler list */
SCIP_RETCODE SCIPsetIncludeExprhdlr(
   SCIP_SET*             set,                /**< global SCIP settings */
   SCIP_EXPRHDLR*        exprhdlr            /**< expression handler */
   )
{
   assert(set != NULL);
   assert(exprhdlr != NULL);

   if( set->nexprhdlrs >= set->exprhdlrssize )
   {
      set->exprhdlrssize = SCIPsetCalcMemGrowSize(set, set->nexprhdlrs+1);
      SCIP_ALLOC( BMSreallocMemoryArray(&set->exprhdlrs, set->exprhdlrssize) );
   }
   assert(set->nexprhdlrs < set->exprhdlrssize);

   set->exprhdlrs[set->nexprhdlrs] = exprhdlr;
   set->nexprhdlrs++;
   set->exprhdlrssorted = FALSE;

   if( set->exprhdlrvar == NULL && strcmp(SCIPexprhdlrGetName(exprhdlr), "var") == 0 )
      set->exprhdlrvar = exprhdlr;
   else if( set->exprhdlrval == NULL && strcmp(SCIPexprhdlrGetName(exprhdlr), "val") == 0 )
      set->exprhdlrval = exprhdlr;
   else if( set->exprhdlrsum == NULL && strcmp(SCIPexprhdlrGetName(exprhdlr), "sum") == 0 )
      set->exprhdlrsum = exprhdlr;
   else if( set->exprhdlrproduct == NULL && strcmp(SCIPexprhdlrGetName(exprhdlr), "prod") == 0 )
      set->exprhdlrproduct = exprhdlr;
   else if( set->exprhdlrpow == NULL && strcmp(SCIPexprhdlrGetName(exprhdlr), "pow") == 0 )
      set->exprhdlrpow = exprhdlr;

   return SCIP_OKAY;
}

/** returns the expression handler of the given name, or NULL if not existing */
SCIP_EXPRHDLR* SCIPsetFindExprhdlr(
   SCIP_SET*             set,                /**< global SCIP settings */
   const char*           name                /**< name of expression handler */
   )
{
   int i;

   assert(set != NULL);
   assert(name != NULL);

   for( i = 0; i < set->nexprhdlrs; ++i )
      if( strcmp(SCIPexprhdlrGetName(set->exprhdlrs[i]), name) == 0 )
         return set->exprhdlrs[i];

   return NULL;
}

/** sorts expression handlers by name */
void SCIPsetSortExprhdlrs(
   SCIP_SET*             set                 /**< global SCIP settings */
   )
{
   assert(set != NULL);

   if( !set->exprhdlrssorted )
   {
      SCIPsortPtr((void**)set->exprhdlrs, SCIPexprhdlrComp, set->nexprhdlrs);
      set->exprhdlrssorted = TRUE;
   }
}

/** inserts NLPI in NLPI list */
SCIP_RETCODE SCIPsetIncludeNlpi(
   SCIP_SET*             set,                /**< global SCIP settings */
   SCIP_NLPI*            nlpi                /**< NLPI */
   )
{
   assert(set != NULL);
   assert(nlpi != NULL);

   if( set->nnlpis >= set->nlpissize )
   {
      set->nlpissize = SCIPsetCalcMemGrowSize(set, set->nnlpis+1);
      SCIP_ALLOC( BMSreallocMemoryArray(&set->nlpis, set->nlpissize) );
   }
   assert(set->nnlpis < set->nlpissize);

   set->nlpis[set->nnlpis] = nlpi;
   set->nnlpis++;
   set->nlpissorted = FALSE;

   return SCIP_OKAY;
}

/** returns the NLPI of the given name, or NULL if not existing */
SCIP_NLPI* SCIPsetFindNlpi(
   SCIP_SET*             set,                /**< global SCIP settings */
   const char*           name                /**< name of NLPI */
   )
{
   int i;

   assert(set != NULL);
   assert(name != NULL);

   for( i = 0; i < set->nnlpis; ++i )
   {
      if( strcmp(SCIPnlpiGetName(set->nlpis[i]), name) == 0 )
         return set->nlpis[i];
   }

   return NULL;
}

/** sorts NLPIs by priorities */
void SCIPsetSortNlpis(
   SCIP_SET*             set                 /**< global SCIP settings */
   )
{
   assert(set != NULL);

   if( !set->nlpissorted )
   {
      SCIPsortPtr((void**)set->nlpis, SCIPnlpiComp, set->nnlpis);
      set->nlpissorted = TRUE;
   }
}

/** set priority of an NLPI */
void SCIPsetSetPriorityNlpi(
   SCIP_SET*             set,                /**< global SCIP settings */
   SCIP_NLPI*            nlpi,               /**< NLPI */
   int                   priority            /**< new priority of NLPI */
   )
{
   assert(set != NULL);
   assert(nlpi != NULL);

   SCIPnlpiSetPriority(nlpi, priority);
   set->nlpissorted = FALSE;
}

/** inserts information about an external code in external codes list */
SCIP_RETCODE SCIPsetIncludeExternalCode(
   SCIP_SET*             set,                /**< global SCIP settings */
   const char*           name,               /**< name of external code */
   const char*           description         /**< description of external code, can be NULL */
   )
{
   assert(set  != NULL);
   assert(name != NULL);

   if( set->nextcodes >= set->extcodessize )
   {
      set->extcodessize = SCIPsetCalcMemGrowSize(set, set->nextcodes+1);
      SCIP_ALLOC( BMSreallocMemoryArray(&set->extcodenames, set->extcodessize) );
      SCIP_ALLOC( BMSreallocMemoryArray(&set->extcodedescs, set->extcodessize) );
   }
   assert(set->nextcodes < set->extcodessize);

   BMSduplicateMemoryArray(&(set->extcodenames[set->nextcodes]), name, (int) (strlen(name)+1));  /*lint !e866*/
   if( description != NULL )
   {
      BMSduplicateMemoryArray(&(set->extcodedescs[set->nextcodes]), description, (int) (strlen(description)+1));  /*lint !e866*/
   }
   else
   {
      set->extcodedescs[set->nextcodes] = NULL;
   }
   set->nextcodes++;

   return SCIP_OKAY;
}

/** calls init methods of all plugins */
SCIP_RETCODE SCIPsetInitPlugins(
   SCIP_SET*             set,                /**< global SCIP settings */
   BMS_BLKMEM*           blkmem,             /**< block memory */
   SCIP_STAT*            stat                /**< dynamic problem statistics */
   )
{
   int i;

   assert(set != NULL);

   /* active variable pricers */
   SCIPsetSortPricers(set);
   for( i = 0; i < set->nactivepricers; ++i )
   {
      SCIP_CALL( SCIPpricerInit(set->pricers[i], set) );
   }

   /* Benders' decomposition algorithm */
   SCIPsetSortBenders(set);
   for( i = 0; i < set->nactivebenders; ++i )
   {
      SCIP_CALL( SCIPbendersInit(set->benders[i], set) );
   }

   /* constraint handlers */
   for( i = 0; i < set->nconshdlrs; ++i )
   {
      SCIP_CALL( SCIPconshdlrInit(set->conshdlrs[i], blkmem, set, stat) );
   }

   /* conflict handlers */
   for( i = 0; i < set->nconflicthdlrs; ++i )
   {
      SCIP_CALL( SCIPconflicthdlrInit(set->conflicthdlrs[i], set) );
   }

   /* presolvers */
   for( i = 0; i < set->npresols; ++i )
   {
      SCIP_CALL( SCIPpresolInit(set->presols[i], set) );
   }

   /* relaxators */
   for( i = 0; i < set->nrelaxs; ++i )
   {
      SCIP_CALL( SCIPrelaxInit(set->relaxs[i], set) );
   }

   /* separators */
   for( i = 0; i < set->nsepas; ++i )
   {
      SCIP_CALL( SCIPsepaInit(set->sepas[i], set) );
   }

   /* cut selectors */
   for( i = 0; i < set->ncutsels; ++i )
   {
      SCIP_CALL( SCIPcutselInit(set->cutsels[i], set) );
   }

   /* propagators */
   for( i = 0; i < set->nprops; ++i )
   {
      SCIP_CALL( SCIPpropInit(set->props[i], set) );
   }

   /* primal heuristics */
   for( i = 0; i < set->nheurs; ++i )
   {
      SCIP_CALL( SCIPheurInit(set->heurs[i], set) );
   }

   /* tree compression */
   for( i = 0; i < set->ncomprs; ++i )
   {
      SCIP_CALL( SCIPcomprInit(set->comprs[i], set) );
   }

   /* event handlers */
   for( i = 0; i < set->neventhdlrs; ++i )
   {
      SCIP_CALL( SCIPeventhdlrInit(set->eventhdlrs[i], set) );
   }

   /* node selectors */
   for( i = 0; i < set->nnodesels; ++i )
   {
      SCIP_CALL( SCIPnodeselInit(set->nodesels[i], set) );
   }

   /* branching rules */
   for( i = 0; i < set->nbranchrules; ++i )
   {
      SCIP_CALL( SCIPbranchruleInit(set->branchrules[i], set) );
   }

   /* display columns */
   for( i = 0; i < set->ndisps; ++i )
   {
      SCIP_CALL( SCIPdispInit(set->disps[i], set) );
   }
   SCIP_CALL( SCIPdispAutoActivate(set) );

   /* statistics tables */
   for( i = 0; i < set->ntables; ++i )
   {
      SCIP_CALL( SCIPtableInit(set->tables[i], set) );
   }

   /* expression handlers */
   for( i = 0; i < set->nexprhdlrs; ++i )
      SCIPexprhdlrInit(set->exprhdlrs[i], set);

   /* NLP solver interfaces */
   for( i = 0; i < set->nnlpis; ++i )
      SCIPnlpiInit(set->nlpis[i]);

   return SCIP_OKAY;
}

/** calls exit methods of all plugins */
SCIP_RETCODE SCIPsetExitPlugins(
   SCIP_SET*             set,                /**< global SCIP settings */
   BMS_BLKMEM*           blkmem,             /**< block memory */
   SCIP_STAT*            stat                /**< dynamic problem statistics */
   )
{
   int i;

   assert(set != NULL);

   /* active variable pricers */
   SCIPsetSortPricers(set);
   for( i = 0; i < set->nactivepricers; ++i )
   {
      SCIP_CALL( SCIPpricerExit(set->pricers[i], set) );
   }

   /* Benders' decomposition */
   SCIPsetSortBenders(set);
   for( i = 0; i < set->nactivebenders; ++i )
   {
      SCIP_CALL( SCIPbendersExit(set->benders[i], set) );
   }

   /* constraint handlers */
   for( i = 0; i < set->nconshdlrs; ++i )
   {
      SCIP_CALL( SCIPconshdlrExit(set->conshdlrs[i], blkmem, set, stat) );
   }

   /* conflict handlers */
   for( i = 0; i < set->nconflicthdlrs; ++i )
   {
      SCIP_CALL( SCIPconflicthdlrExit(set->conflicthdlrs[i], set) );
   }

   /* presolvers */
   for( i = 0; i < set->npresols; ++i )
   {
      SCIP_CALL( SCIPpresolExit(set->presols[i], set) );
   }

   /* relaxators */
   for( i = 0; i < set->nrelaxs; ++i )
   {
      SCIP_CALL( SCIPrelaxExit(set->relaxs[i], set) );
   }

   /* separators */
   for( i = 0; i < set->nsepas; ++i )
   {
      SCIP_CALL( SCIPsepaExit(set->sepas[i], set) );
   }

   /* cut selectors */
   for( i = 0; i < set->ncutsels; ++i )
   {
      SCIP_CALL( SCIPcutselExit(set->cutsels[i], set) );
   }

   /* propagators */
   for( i = 0; i < set->nprops; ++i )
   {
      SCIP_CALL( SCIPpropExit(set->props[i], set) );
   }

   /* primal heuristics */
   for( i = 0; i < set->nheurs; ++i )
   {
      SCIP_CALL( SCIPheurExit(set->heurs[i], set) );
   }

   /* tree compression */
   for( i = 0; i < set->ncomprs; ++i )
   {
      SCIP_CALL( SCIPcomprExit(set->comprs[i], set) );
   }

   /* event handlers */
   for( i = 0; i < set->neventhdlrs; ++i )
   {
      SCIP_CALL( SCIPeventhdlrExit(set->eventhdlrs[i], set) );
   }

   /* node selectors */
   for( i = 0; i < set->nnodesels; ++i )
   {
      SCIP_CALL( SCIPnodeselExit(set->nodesels[i], set) );
   }

   /* branching rules */
   for( i = 0; i < set->nbranchrules; ++i )
   {
      SCIP_CALL( SCIPbranchruleExit(set->branchrules[i], set) );
   }

   /* display columns */
   for( i = 0; i < set->ndisps; ++i )
   {
      SCIP_CALL( SCIPdispExit(set->disps[i], set) );
   }

   /* statistics tables */
   for( i = 0; i < set->ntables; ++i )
   {
      SCIP_CALL( SCIPtableExit(set->tables[i], set) );
   }

   return SCIP_OKAY;
}

/** calls initpre methods of all plugins */
SCIP_RETCODE SCIPsetInitprePlugins(
   SCIP_SET*             set,                /**< global SCIP settings */
   BMS_BLKMEM*           blkmem,             /**< block memory */
   SCIP_STAT*            stat                /**< dynamic problem statistics */
   )
{
   int i;

   assert(set != NULL);

   /* inform presolvers that the presolving is about to begin */
   for( i = 0; i < set->npresols; ++i )
   {
      SCIP_CALL( SCIPpresolInitpre(set->presols[i], set) );
   }

   /* inform propagators that the presolving is about to begin */
   for( i = 0; i < set->nprops; ++i )
   {
      SCIP_CALL( SCIPpropInitpre(set->props[i], set) );
   }

   /* inform constraint handlers that the presolving is about to begin */
   for( i = 0; i < set->nconshdlrs; ++i )
   {
      SCIP_CALL( SCIPconshdlrInitpre(set->conshdlrs[i], blkmem, set, stat) );
   }

   /* inform Benders' decomposition that the presolving is about to begin */
   for( i = 0; i < set->nactivebenders; ++i )
   {
      SCIP_CALL( SCIPbendersInitpre(set->benders[i], set, stat) );
   }

   return SCIP_OKAY;
}

/** calls exitpre methods of all plugins */
SCIP_RETCODE SCIPsetExitprePlugins(
   SCIP_SET*             set,                /**< global SCIP settings */
   BMS_BLKMEM*           blkmem,             /**< block memory */
   SCIP_STAT*            stat                /**< dynamic problem statistics */
   )
{
   int i;

   assert(set != NULL);

   /* inform presolvers that the presolving is about to end */
   for( i = 0; i < set->npresols; ++i )
   {
      SCIP_CALL( SCIPpresolExitpre(set->presols[i], set) );
   }

   /* inform propagators that the presolving is about to end */
   for( i = 0; i < set->nprops; ++i )
   {
      SCIP_CALL( SCIPpropExitpre(set->props[i], set) );
   }

   /* inform constraint handlers that the presolving is about to end */
   for( i = 0; i < set->nconshdlrs; ++i )
   {
      SCIP_CALL( SCIPconshdlrExitpre(set->conshdlrs[i], blkmem, set, stat) );
   }

   /* inform Benders' decomposition that the presolving is about to end */
   for( i = 0; i < set->nactivebenders; ++i )
   {
      SCIP_CALL( SCIPbendersExitpre(set->benders[i], set, stat) );
   }

   return SCIP_OKAY;
}

/** calls initsol methods of all plugins */
SCIP_RETCODE SCIPsetInitsolPlugins(
   SCIP_SET*             set,                /**< global SCIP settings */
   BMS_BLKMEM*           blkmem,             /**< block memory */
   SCIP_STAT*            stat                /**< dynamic problem statistics */
   )
{
   int i;

   assert(set != NULL);

   /* reset SCIP-defined feasibility tolerance for relaxations
    * if this is invalid, then only the relaxation specific feasibility tolerance,
    * e.g., numerics/lpfeastol is applied
    * SCIP plugins or core may set num_relaxfeastol to request a
    * tighter feasibility tolerance, though
    * see also documentation of SCIPchgRelaxfeastol
    */
   set->num_relaxfeastol = SCIP_INVALID;

   /* active variable pricers */
   SCIPsetSortPricers(set);
   for( i = 0; i < set->nactivepricers; ++i )
   {
      SCIP_CALL( SCIPpricerInitsol(set->pricers[i], set) );
   }

   /* Benders' decomposition */
   SCIPsetSortBenders(set);
   for( i = 0; i < set->nactivebenders; ++i )
   {
      SCIP_CALL( SCIPbendersInitsol(set->benders[i], set) );
   }

   /* constraint handlers */
   for( i = 0; i < set->nconshdlrs; ++i )
   {
      SCIP_CALL( SCIPconshdlrInitsol(set->conshdlrs[i], blkmem, set, stat) );
   }

   /* conflict handlers */
   for( i = 0; i < set->nconflicthdlrs; ++i )
   {
      SCIP_CALL( SCIPconflicthdlrInitsol(set->conflicthdlrs[i], set) );
   }

   /* relaxators */
   for( i = 0; i < set->nrelaxs; ++i )
   {
      SCIP_CALL( SCIPrelaxInitsol(set->relaxs[i], set) );
   }

   /* separators */
   for( i = 0; i < set->nsepas; ++i )
   {
      SCIP_CALL( SCIPsepaInitsol(set->sepas[i], set) );
   }

   /* cut selectors */
   for( i =0; i < set->ncutsels; ++i )
   {
      SCIP_CALL( SCIPcutselInitsol(set->cutsels[i], set) );
   }

   /* propagators */
   for( i = 0; i < set->nprops; ++i )
   {
      SCIP_CALL( SCIPpropInitsol(set->props[i], set) );
   }

   /* primal heuristics */
   for( i = 0; i < set->nheurs; ++i )
   {
      SCIP_CALL( SCIPheurInitsol(set->heurs[i], set) );
   }

   /* event handlers */
   for( i = 0; i < set->neventhdlrs; ++i )
   {
      SCIP_CALL( SCIPeventhdlrInitsol(set->eventhdlrs[i], set) );
   }

   /* node selectors */
   for( i = 0; i < set->nnodesels; ++i )
   {
      SCIP_CALL( SCIPnodeselInitsol(set->nodesels[i], set) );
   }

   /* branching rules */
   for( i = 0; i < set->nbranchrules; ++i )
   {
      SCIP_CALL( SCIPbranchruleInitsol(set->branchrules[i], set) );
   }

   /* display columns */
   for( i = 0; i < set->ndisps; ++i )
   {
      SCIP_CALL( SCIPdispInitsol(set->disps[i], set) );
   }

   /* statistics tables */
   for( i = 0; i < set->ntables; ++i )
   {
      SCIP_CALL( SCIPtableInitsol(set->tables[i], set) );
   }

   return SCIP_OKAY;
}

/** calls exitsol methods of all plugins */
SCIP_RETCODE SCIPsetExitsolPlugins(
   SCIP_SET*             set,                /**< global SCIP settings */
   BMS_BLKMEM*           blkmem,             /**< block memory */
   SCIP_STAT*            stat,               /**< dynamic problem statistics */
   SCIP_Bool             restart             /**< was this exit solve call triggered by a restart? */
   )
{
   int i;

   assert(set != NULL);

   /* active variable pricers */
   SCIPsetSortPricers(set);
   for( i = 0; i < set->nactivepricers; ++i )
   {
      SCIP_CALL( SCIPpricerExitsol(set->pricers[i], set) );
   }

   /* Benders' decomposition */
   SCIPsetSortBenders(set);
   for( i = 0; i < set->nactivebenders; ++i )
   {
      SCIP_CALL( SCIPbendersExitsol(set->benders[i], set) );
   }

   /* constraint handlers */
   for( i = 0; i < set->nconshdlrs; ++i )
   {
      SCIP_CALL( SCIPconshdlrExitsol(set->conshdlrs[i], blkmem, set, stat, restart) );
   }

   /* conflict handlers */
   for( i = 0; i < set->nconflicthdlrs; ++i )
   {
      SCIP_CALL( SCIPconflicthdlrExitsol(set->conflicthdlrs[i], set) );
   }

   /* relaxators */
   for( i = 0; i < set->nrelaxs; ++i )
   {
      SCIP_CALL( SCIPrelaxExitsol(set->relaxs[i], set) );
   }

   /* separators */
   for( i = 0; i < set->nsepas; ++i )
   {
      SCIP_CALL( SCIPsepaExitsol(set->sepas[i], set) );
   }

   /* cut selectors */
   for( i = 0; i < set->ncutsels; ++i )
   {
      SCIP_CALL( SCIPcutselExitsol(set->cutsels[i], set) );
   }

   /* propagators */
   for( i = 0; i < set->nprops; ++i )
   {
      SCIP_CALL( SCIPpropExitsol(set->props[i], set, restart) );
   }

   /* primal heuristics */
   for( i = 0; i < set->nheurs; ++i )
   {
      SCIP_CALL( SCIPheurExitsol(set->heurs[i], set) );
   }

   /* event handlers */
   for( i = 0; i < set->neventhdlrs; ++i )
   {
      SCIP_CALL( SCIPeventhdlrExitsol(set->eventhdlrs[i], set) );
   }

   /* node selectors */
   for( i = 0; i < set->nnodesels; ++i )
   {
      SCIP_CALL( SCIPnodeselExitsol(set->nodesels[i], set) );
   }

   /* branching rules */
   for( i = 0; i < set->nbranchrules; ++i )
   {
      SCIP_CALL( SCIPbranchruleExitsol(set->branchrules[i], set) );
   }

   /* display columns */
   for( i = 0; i < set->ndisps; ++i )
   {
      SCIP_CALL( SCIPdispExitsol(set->disps[i], set) );
   }

   /* statistics tables */
   for( i = 0; i < set->ntables; ++i )
   {
      SCIP_CALL( SCIPtableExitsol(set->tables[i], set) );
   }

   return SCIP_OKAY;
}

/** calculate memory size for dynamically allocated arrays */
int SCIPsetCalcMemGrowSize(
   SCIP_SET*             set,                /**< global SCIP settings */
   int                   num                 /**< minimum number of entries to store */
   )
{
   return calcGrowSize(set->mem_arraygrowinit, set->mem_arraygrowfac, num);
}

/** calculate memory size for tree array */
int SCIPsetCalcTreeGrowSize(
   SCIP_SET*             set,                /**< global SCIP settings */
   int                   num                 /**< minimum number of entries to store */
   )
{
   return calcGrowSize(set->mem_treegrowinit, set->mem_treegrowfac, num);
}

/** calculate memory size for path array */
int SCIPsetCalcPathGrowSize(
   SCIP_SET*             set,                /**< global SCIP settings */
   int                   num                 /**< minimum number of entries to store */
   )
{
   return calcGrowSize(set->mem_pathgrowinit, set->mem_pathgrowfac, num);
}

/** sets verbosity level for message output */
SCIP_RETCODE SCIPsetSetVerbLevel(
   SCIP_SET*             set,                /**< global SCIP settings */
   SCIP_VERBLEVEL        verblevel           /**< verbosity level for message output */
   )
{
   assert(set != NULL);

   if( verblevel > SCIP_VERBLEVEL_FULL )
   {
      SCIPerrorMessage("invalid verbosity level <%d>, maximum is <%d>\n", verblevel, SCIP_VERBLEVEL_FULL);
      return SCIP_INVALIDCALL;
   }

   set->disp_verblevel = verblevel;

   return SCIP_OKAY;
}

/** sets feasibility tolerance */
SCIP_RETCODE SCIPsetSetFeastol(
   SCIP_SET*             set,                /**< global SCIP settings */
   SCIP_LP*              lp,                 /**< LP data, or NULL */
   SCIP_Real             feastol             /**< new feasibility tolerance */
   )
{
   assert(set != NULL);

   set->num_feastol = feastol;

   /* the feasibility tolerance of the LP solver should never be larger than
    * numerics/lpfeastolfactor times SCIP's feasibility tolerance
    * if necessary, reset LP feastol
    */
   if( lp != NULL && SCIPlpGetFeastol(lp) > set->num_lpfeastolfactor * SCIPsetFeastol(set) )
      SCIPlpResetFeastol(lp, set);

   return SCIP_OKAY;
}

/** sets feasibility tolerance for reduced costs in LP solution */
SCIP_RETCODE SCIPsetSetDualfeastol(
   SCIP_SET*             set,                /**< global SCIP settings */
   SCIP_Real             dualfeastol         /**< new reduced costs feasibility tolerance */
   )
{
   assert(set != NULL);

   set->num_dualfeastol = dualfeastol;

   return SCIP_OKAY;
}

/** sets LP convergence tolerance used in barrier algorithm */
SCIP_RETCODE SCIPsetSetBarrierconvtol(
   SCIP_SET*             set,                /**< global SCIP settings */
   SCIP_Real             barrierconvtol      /**< new convergence tolerance used in barrier algorithm */
   )
{
   assert(set != NULL);

   set->num_barrierconvtol = barrierconvtol;

   return SCIP_OKAY;
}

/** sets primal feasibility tolerance for relaxations (relaxfeastol)
 *
 * @note Set to SCIP_INVALID to apply relaxation-specific feasibility tolerance only.
 *
 * @return Previous value of relaxfeastol.
 */
SCIP_Real SCIPsetSetRelaxfeastol(
   SCIP_SET*             set,                /**< global SCIP settings */
   SCIP_Real             relaxfeastol        /**< new primal feasibility tolerance for relaxations, or SCIP_INVALID */
   )
{
   SCIP_Real oldval;

   assert(set != NULL);
   assert(relaxfeastol >= 0.0);

   oldval = set->num_relaxfeastol;
   set->num_relaxfeastol = relaxfeastol;

   return oldval;
}

/** marks that some limit parameter was changed */
void SCIPsetSetLimitChanged(
   SCIP_SET*             set                 /**< global SCIP settings */
   )
{
   set->limitchanged = TRUE;

   set->istimelimitfinite = (set->limit_time < SCIP_DEFAULT_LIMIT_TIME);
}

/** returns the maximal number of variables priced into the LP per round */
int SCIPsetGetPriceMaxvars(
   SCIP_SET*             set,                /**< global SCIP settings */
   SCIP_Bool             root                /**< are we at the root node? */
   )
{
   assert(set != NULL);

   if( root )
      return set->price_maxvarsroot;
   else
      return set->price_maxvars;
}

<<<<<<< HEAD
/** returns the maximal number of cuts that can be generated per round */
int SCIPsetGetSepaMaxcutsGen(
=======
/** returns factor for the maximal number of cuts that can be generated per round */
SCIP_Real SCIPsetGetSepaMaxcutsGenFactor(
>>>>>>> c1df9ead
   SCIP_SET*             set,                /**< global SCIP settings */
   SCIP_Bool             root                /**< are we at the root node? */
   )
{
   assert(set != NULL);

   if( root )
<<<<<<< HEAD
      return set->sepa_maxcutsrootgen;
   else
      return set->sepa_maxcutsgen;
=======
      return set->sepa_maxcutsrootgenfactor;
   else
      return set->sepa_maxcutsgenfactor;
>>>>>>> c1df9ead
}

/** returns the maximal number of cuts separated per round */
int SCIPsetGetSepaMaxcuts(
   SCIP_SET*             set,                /**< global SCIP settings */
   SCIP_Bool             root                /**< are we at the root node? */
   )
{
   assert(set != NULL);

   if( root )
      return set->sepa_maxcutsroot;
   else
      return set->sepa_maxcuts;
}

/** returns the maximal ratio between coefficients to ensure in rowprep cleanup */
SCIP_Real SCIPsetGetSepaMaxCoefRatioRowprep(
   SCIP_SET*             set                 /**< global SCIP settings */
   )
{
   SCIP_Real maxcoefrange;

   maxcoefrange = set->sepa_maxcoefratiofacrowprep / set->num_feastol;
   if( maxcoefrange < 1.0 )
      maxcoefrange = 1.0;

   return maxcoefrange;
}

/** returns user defined objective value (in original space) for reference purposes */
SCIP_Real SCIPsetGetReferencevalue(
   SCIP_SET*             set                 /**< global SCIP settings */
   )
{
   assert(NULL != set);

   return set->misc_referencevalue;
}


/** returns debug solution data */
SCIP_DEBUGSOLDATA* SCIPsetGetDebugSolData(
   SCIP_SET*             set                 /**< global SCIP settings */
   )
{
   assert(set != NULL);

   return set->debugsoldata;
}


/*
 * simple functions implemented as defines
 */

/* In debug mode, the following methods are implemented as function calls to ensure
 * type validity.
 * In optimized mode, the methods are implemented as defines to improve performance.
 * However, we want to have them in the library anyways, so we have to undef the defines.
 */

#undef SCIPsetInfinity
#undef SCIPsetEpsilon
#undef SCIPsetSumepsilon
#undef SCIPsetFeastol
#undef SCIPsetDualfeastol
#undef SCIPsetBarrierconvtol
#undef SCIPsetPseudocosteps
#undef SCIPsetPseudocostdelta
#undef SCIPsetCutoffbounddelta
#undef SCIPsetLPFeastolFactor
#undef SCIPsetRelaxfeastol
#undef SCIPsetRecompfac
#undef SCIPsetIsEQ
#undef SCIPsetIsLT
#undef SCIPsetIsLE
#undef SCIPsetIsGT
#undef SCIPsetIsGE
#undef SCIPsetIsInfinity
#undef SCIPsetIsZero
#undef SCIPsetIsPositive
#undef SCIPsetIsNegative
#undef SCIPsetIsIntegral
#undef SCIPsetIsScalingIntegral
#undef SCIPsetIsFracIntegral
#undef SCIPsetFloor
#undef SCIPsetCeil
#undef SCIPsetRound
#undef SCIPsetFrac
#undef SCIPsetIsSumEQ
#undef SCIPsetIsSumLT
#undef SCIPsetIsSumLE
#undef SCIPsetIsSumGT
#undef SCIPsetIsSumGE
#undef SCIPsetIsSumZero
#undef SCIPsetIsSumPositive
#undef SCIPsetIsSumNegative
#undef SCIPsetSumFloor
#undef SCIPsetSumCeil
#undef SCIPsetSumRound
#undef SCIPsetSumFrac
#undef SCIPsetIsFeasEQ
#undef SCIPsetIsFeasLT
#undef SCIPsetIsFeasLE
#undef SCIPsetIsFeasGT
#undef SCIPsetIsFeasGE
#undef SCIPsetIsFeasZero
#undef SCIPsetIsFeasPositive
#undef SCIPsetIsFeasNegative
#undef SCIPsetIsFeasIntegral
#undef SCIPsetIsFeasFracIntegral
#undef SCIPsetFeasFloor
#undef SCIPsetFeasCeil
#undef SCIPsetFeasRound
#undef SCIPsetFeasFrac
#undef SCIPsetIsDualfeasEQ
#undef SCIPsetIsDualfeasLT
#undef SCIPsetIsDualfeasLE
#undef SCIPsetIsDualfeasGT
#undef SCIPsetIsDualfeasGE
#undef SCIPsetIsDualfeasZero
#undef SCIPsetIsDualfeasPositive
#undef SCIPsetIsDualfeasNegative
#undef SCIPsetIsDualfeasIntegral
#undef SCIPsetIsDualfeasFracIntegral
#undef SCIPsetDualfeasFloor
#undef SCIPsetDualfeasCeil
#undef SCIPsetDualfeasRound
#undef SCIPsetDualfeasFrac
#undef SCIPsetIsLbBetter
#undef SCIPsetIsUbBetter
#undef SCIPsetIsEfficacious
#undef SCIPsetIsRelEQ
#undef SCIPsetIsRelLT
#undef SCIPsetIsRelLE
#undef SCIPsetIsRelGT
#undef SCIPsetIsRelGE
#undef SCIPsetIsSumRelEQ
#undef SCIPsetIsSumRelLT
#undef SCIPsetIsSumRelLE
#undef SCIPsetIsSumRelGT
#undef SCIPsetIsSumRelGE
#undef SCIPsetIsUpdateUnreliable
#undef SCIPsetInitializeRandomSeed
#undef SCIPsetIsHugeValue
#undef SCIPsetGetHugeValue
#undef SCIPsetGetSubscipsOff

/** returns value treated as infinity */
SCIP_Real SCIPsetInfinity(
   SCIP_SET*             set                 /**< global SCIP settings */
   )
{
   assert(set != NULL);

   return set->num_infinity;
}

/** returns the minimum value that is regarded as huge and should be handled separately (e.g., in activity
 *  computation)
 */
SCIP_Real SCIPsetGetHugeValue(
   SCIP_SET*             set                 /**< global SCIP settings */
   )
{
   assert(set != NULL);

   return set->num_hugeval;
}

/** returns value treated as zero */
SCIP_Real SCIPsetEpsilon(
   SCIP_SET*             set                 /**< global SCIP settings */
   )
{
   assert(set != NULL);

   return set->num_epsilon;
}

/** returns value treated as zero for sums of floating point values */
SCIP_Real SCIPsetSumepsilon(
   SCIP_SET*             set                 /**< global SCIP settings */
   )
{
   assert(set != NULL);

   return set->num_sumepsilon;
}

/** returns feasibility tolerance for constraints */
SCIP_Real SCIPsetFeastol(
   SCIP_SET*             set                 /**< global SCIP settings */
   )
{
   assert(set != NULL);

   return set->num_feastol;
}

/** returns feasibility tolerance for reduced costs */
SCIP_Real SCIPsetDualfeastol(
   SCIP_SET*             set                 /**< global SCIP settings */
   )
{
   assert(set != NULL);

   return set->num_dualfeastol;
}

/** returns factor w.r.t. primal feasibility tolerance that determines default (and maximal) feasibility tolerance */
SCIP_Real SCIPsetLPFeastolFactor(
   SCIP_SET*             set                 /**< global SCIP settings */
   )
{
   return set->num_lpfeastolfactor;
}

/** returns convergence tolerance used in barrier algorithm */
SCIP_Real SCIPsetBarrierconvtol(
   SCIP_SET*             set                 /**< global SCIP settings */
   )
{
   assert(set != NULL);

   return set->num_barrierconvtol;
}

/** returns minimal variable distance value to use for pseudo cost updates */
SCIP_Real SCIPsetPseudocosteps(
   SCIP_SET*             set                 /**< global SCIP settings */
   )
{
   assert(set != NULL);

   return set->num_pseudocosteps;
}

/** returns minimal minimal objective distance value to use for pseudo cost updates */
SCIP_Real SCIPsetPseudocostdelta(
   SCIP_SET*             set                 /**< global SCIP settings */
   )
{
   assert(set != NULL);

   return set->num_pseudocostdelta;
}

/** return the delta to use for computing the cutoff bound for integral objectives */
SCIP_Real SCIPsetCutoffbounddelta(
   SCIP_SET*             set                 /**< global SCIP settings */
   )
{
   SCIP_Real feastol;

   assert(set != NULL);

   feastol = SCIPsetFeastol(set);

   return MIN(100.0 * feastol, 0.0001);
}

/** return the primal feasibility tolerance for relaxations */
SCIP_Real SCIPsetRelaxfeastol(
   SCIP_SET*             set                 /**< global SCIP settings */
   )
{
   assert(set != NULL);

   return set->num_relaxfeastol;
}

/** returns minimal decrease factor that causes the recomputation of a value
 *  (e.g., pseudo objective) instead of an update */
SCIP_Real SCIPsetRecompfac(
   SCIP_SET*             set                 /**< global SCIP settings */
   )
{
   assert(set != NULL);

   return set->num_recompfac;
}

/** checks, if value is (positive) infinite */
SCIP_Bool SCIPsetIsInfinity(
   SCIP_SET*             set,                /**< global SCIP settings */
   SCIP_Real             val                 /**< value to be compared against infinity */
   )
{
   assert(set != NULL);

   return (val >= set->num_infinity);
}

/** checks, if value is huge and should be handled separately (e.g., in activity computation) */
SCIP_Bool SCIPsetIsHugeValue(
   SCIP_SET*             set,                /**< global SCIP settings */
   SCIP_Real             val                 /**< value to be checked whether it is huge */
   )
{
   assert(set != NULL);

   return (val >= set->num_hugeval);
}

/** checks, if values are in range of epsilon */
SCIP_Bool SCIPsetIsEQ(
   SCIP_SET*             set,                /**< global SCIP settings */
   SCIP_Real             val1,               /**< first value to be compared */
   SCIP_Real             val2                /**< second value to be compared */
   )
{
   assert(set != NULL);

   /* avoid to compare two different infinities; the reason for that is
    * that such a comparison can lead to unexpected results */
   assert( ((!SCIPsetIsInfinity(set, val1) || !SCIPsetIsInfinity(set, val2))
         && (!SCIPsetIsInfinity(set, -val1) || !SCIPsetIsInfinity(set, -val2)))
      || val1 == val2 );    /*lint !e777*/

   return EPSEQ(val1, val2, set->num_epsilon);
}

/** checks, if val1 is (more than epsilon) lower than val2 */
SCIP_Bool SCIPsetIsLT(
   SCIP_SET*             set,                /**< global SCIP settings */
   SCIP_Real             val1,               /**< first value to be compared */
   SCIP_Real             val2                /**< second value to be compared */
   )
{
   assert(set != NULL);

   /* avoid to compare two different infinities; the reason for that is
    * that such a comparison can lead to unexpected results */
   assert( ((!SCIPsetIsInfinity(set, val1) || !SCIPsetIsInfinity(set, val2))
         && (!SCIPsetIsInfinity(set, -val1) || !SCIPsetIsInfinity(set, -val2)))
      || val1 == val2 );    /*lint !e777*/

   return EPSLT(val1, val2, set->num_epsilon);
}

/** checks, if val1 is not (more than epsilon) greater than val2 */
SCIP_Bool SCIPsetIsLE(
   SCIP_SET*             set,                /**< global SCIP settings */
   SCIP_Real             val1,               /**< first value to be compared */
   SCIP_Real             val2                /**< second value to be compared */
   )
{
   assert(set != NULL);

   /* avoid to compare two different infinities; the reason for that is
    * that such a comparison can lead to unexpected results */
   assert( ((!SCIPsetIsInfinity(set, val1) || !SCIPsetIsInfinity(set, val2))
         && (!SCIPsetIsInfinity(set, -val1) || !SCIPsetIsInfinity(set, -val2)))
      || val1 == val2 );    /*lint !e777*/

   return EPSLE(val1, val2, set->num_epsilon);
}

/** checks, if val1 is (more than epsilon) greater than val2 */
SCIP_Bool SCIPsetIsGT(
   SCIP_SET*             set,                /**< global SCIP settings */
   SCIP_Real             val1,               /**< first value to be compared */
   SCIP_Real             val2                /**< second value to be compared */
   )
{
   assert(set != NULL);

   /* avoid to compare two different infinities; the reason for that is
    * that such a comparison can lead to unexpected results */
   assert( ((!SCIPsetIsInfinity(set, val1) || !SCIPsetIsInfinity(set, val2))
         && (!SCIPsetIsInfinity(set, -val1) || !SCIPsetIsInfinity(set, -val2)))
      || val1 == val2 );    /*lint !e777*/

   return EPSGT(val1, val2, set->num_epsilon);
}

/** checks, if val1 is not (more than epsilon) lower than val2 */
SCIP_Bool SCIPsetIsGE(
   SCIP_SET*             set,                /**< global SCIP settings */
   SCIP_Real             val1,               /**< first value to be compared */
   SCIP_Real             val2                /**< second value to be compared */
   )
{
   assert(set != NULL);

   /* avoid to compare two different infinities; the reason for that is
    * that such a comparison can lead to unexpected results */
   assert( ((!SCIPsetIsInfinity(set, val1) || !SCIPsetIsInfinity(set, val2))
         && (!SCIPsetIsInfinity(set, -val1) || !SCIPsetIsInfinity(set, -val2)))
      || val1 == val2 );    /*lint !e777*/

   return EPSGE(val1, val2, set->num_epsilon);
}

/** checks, if value is in range epsilon of 0.0 */
SCIP_Bool SCIPsetIsZero(
   SCIP_SET*             set,                /**< global SCIP settings */
   SCIP_Real             val                 /**< value to process */
   )
{
   assert(set != NULL);

   return EPSZ(val, set->num_epsilon);
}

/** checks, if value is greater than epsilon */
SCIP_Bool SCIPsetIsPositive(
   SCIP_SET*             set,                /**< global SCIP settings */
   SCIP_Real             val                 /**< value to process */
   )
{
   assert(set != NULL);

   return EPSP(val, set->num_epsilon);
}

/** checks, if value is lower than -epsilon */
SCIP_Bool SCIPsetIsNegative(
   SCIP_SET*             set,                /**< global SCIP settings */
   SCIP_Real             val                 /**< value to process */
   )
{
   assert(set != NULL);

   return EPSN(val, set->num_epsilon);
}

/** checks, if value is integral within epsilon */
SCIP_Bool SCIPsetIsIntegral(
   SCIP_SET*             set,                /**< global SCIP settings */
   SCIP_Real             val                 /**< value to process */
   )
{
   assert(set != NULL);

   return EPSISINT(val, set->num_epsilon);
}

/** checks whether the product val * scalar is integral in epsilon scaled by scalar */
SCIP_Bool SCIPsetIsScalingIntegral(
   SCIP_SET*             set,                /**< global SCIP settings */
   SCIP_Real             val,                /**< unscaled value to check for scaled integrality */
   SCIP_Real             scalar              /**< value to scale val with for checking for integrality */
   )
{
   SCIP_Real scaledeps;

   assert(set != NULL);

   scaledeps = REALABS(scalar);
   scaledeps = MAX(scaledeps, 1.0);
   scaledeps *= set->num_epsilon;

   return EPSISINT(scalar*val, scaledeps);
}

/** checks, if given fractional part is smaller than epsilon */
SCIP_Bool SCIPsetIsFracIntegral(
   SCIP_SET*             set,                /**< global SCIP settings */
   SCIP_Real             val                 /**< value to process */
   )
{
   assert(set != NULL);
   assert(SCIPsetIsGE(set, val, -set->num_epsilon));
   assert(SCIPsetIsLE(set, val, 1.0+set->num_epsilon));

   return (val <= set->num_epsilon);
}

/** rounds value + feasibility tolerance down to the next integer in epsilon tolerance */
SCIP_Real SCIPsetFloor(
   SCIP_SET*             set,                /**< global SCIP settings */
   SCIP_Real             val                 /**< value to process */
   )
{
   assert(set != NULL);

   return EPSFLOOR(val, set->num_epsilon);
}

/** rounds value - feasibility tolerance up to the next integer in epsilon tolerance */
SCIP_Real SCIPsetCeil(
   SCIP_SET*             set,                /**< global SCIP settings */
   SCIP_Real             val                 /**< value to process */
   )
{
   assert(set != NULL);

   return EPSCEIL(val, set->num_epsilon);
}

/** rounds value to the nearest integer in epsilon tolerance */
SCIP_Real SCIPsetRound(
   SCIP_SET*             set,                /**< global SCIP settings */
   SCIP_Real             val                 /**< value to process */
   )
{
   assert(set != NULL);

   return EPSROUND(val, set->num_epsilon);
}

/** returns fractional part of value, i.e. x - floor(x) in epsilon tolerance */
SCIP_Real SCIPsetFrac(
   SCIP_SET*             set,                /**< global SCIP settings */
   SCIP_Real             val                 /**< value to return fractional part for */
   )
{
   assert(set != NULL);

   return EPSFRAC(val, set->num_epsilon);
}

/** checks, if values are in range of sumepsilon */
SCIP_Bool SCIPsetIsSumEQ(
   SCIP_SET*             set,                /**< global SCIP settings */
   SCIP_Real             val1,               /**< first value to be compared */
   SCIP_Real             val2                /**< second value to be compared */
   )
{
   assert(set != NULL);

   /* avoid to compare two different infinities; the reason for that is
    * that such a comparison can lead to unexpected results */
   assert( ((!SCIPsetIsInfinity(set, val1) || !SCIPsetIsInfinity(set, val2))
         && (!SCIPsetIsInfinity(set, -val1) || !SCIPsetIsInfinity(set, -val2)))
      || val1 == val2 );    /*lint !e777*/

   return EPSEQ(val1, val2, set->num_sumepsilon);
}

/** checks, if val1 is (more than sumepsilon) lower than val2 */
SCIP_Bool SCIPsetIsSumLT(
   SCIP_SET*             set,                /**< global SCIP settings */
   SCIP_Real             val1,               /**< first value to be compared */
   SCIP_Real             val2                /**< second value to be compared */
   )
{
   assert(set != NULL);

   /* avoid to compare two different infinities; the reason for that is
    * that such a comparison can lead to unexpected results */
   assert( ((!SCIPsetIsInfinity(set, val1) || !SCIPsetIsInfinity(set, val2))
         && (!SCIPsetIsInfinity(set, -val1) || !SCIPsetIsInfinity(set, -val2)))
      || val1 == val2 );    /*lint !e777*/

   return EPSLT(val1, val2, set->num_sumepsilon);
}

/** checks, if val1 is not (more than sumepsilon) greater than val2 */
SCIP_Bool SCIPsetIsSumLE(
   SCIP_SET*             set,                /**< global SCIP settings */
   SCIP_Real             val1,               /**< first value to be compared */
   SCIP_Real             val2                /**< second value to be compared */
   )
{
   assert(set != NULL);

   /* avoid to compare two different infinities; the reason for that is
    * that such a comparison can lead to unexpected results */
   assert( ((!SCIPsetIsInfinity(set, val1) || !SCIPsetIsInfinity(set, val2))
         && (!SCIPsetIsInfinity(set, -val1) || !SCIPsetIsInfinity(set, -val2)))
      || val1 == val2 );    /*lint !e777*/

   return EPSLE(val1, val2, set->num_sumepsilon);
}

/** checks, if val1 is (more than sumepsilon) greater than val2 */
SCIP_Bool SCIPsetIsSumGT(
   SCIP_SET*             set,                /**< global SCIP settings */
   SCIP_Real             val1,               /**< first value to be compared */
   SCIP_Real             val2                /**< second value to be compared */
   )
{
   assert(set != NULL);

   /* avoid to compare two different infinities; the reason for that is
    * that such a comparison can lead to unexpected results */
   assert( ((!SCIPsetIsInfinity(set, val1) || !SCIPsetIsInfinity(set, val2))
         && (!SCIPsetIsInfinity(set, -val1) || !SCIPsetIsInfinity(set, -val2)))
      || val1 == val2 );    /*lint !e777*/

   return EPSGT(val1, val2, set->num_sumepsilon);
}

/** checks, if val1 is not (more than sumepsilon) lower than val2 */
SCIP_Bool SCIPsetIsSumGE(
   SCIP_SET*             set,                /**< global SCIP settings */
   SCIP_Real             val1,               /**< first value to be compared */
   SCIP_Real             val2                /**< second value to be compared */
   )
{
   assert(set != NULL);

   /* avoid to compare two different infinities; the reason for that is
    * that such a comparison can lead to unexpected results */
   assert( ((!SCIPsetIsInfinity(set, val1) || !SCIPsetIsInfinity(set, val2))
         && (!SCIPsetIsInfinity(set, -val1) || !SCIPsetIsInfinity(set, -val2)))
      || val1 == val2 );    /*lint !e777*/

   return EPSGE(val1, val2, set->num_sumepsilon);
}

/** checks, if value is in range sumepsilon of 0.0 */
SCIP_Bool SCIPsetIsSumZero(
   SCIP_SET*             set,                /**< global SCIP settings */
   SCIP_Real             val                 /**< value to process */
   )
{
   assert(set != NULL);

   return EPSZ(val, set->num_sumepsilon);
}

/** checks, if value is greater than sumepsilon */
SCIP_Bool SCIPsetIsSumPositive(
   SCIP_SET*             set,                /**< global SCIP settings */
   SCIP_Real             val                 /**< value to process */
   )
{
   assert(set != NULL);

   return EPSP(val, set->num_sumepsilon);
}

/** checks, if value is lower than -sumepsilon */
SCIP_Bool SCIPsetIsSumNegative(
   SCIP_SET*             set,                /**< global SCIP settings */
   SCIP_Real             val                 /**< value to process */
   )
{
   assert(set != NULL);

   return EPSN(val, set->num_sumepsilon);
}

/** rounds value + sumepsilon tolerance down to the next integer */
SCIP_Real SCIPsetSumFloor(
   SCIP_SET*             set,                /**< global SCIP settings */
   SCIP_Real             val                 /**< value to process */
   )
{
   assert(set != NULL);

   return EPSFLOOR(val, set->num_sumepsilon);
}

/** rounds value - sumepsilon tolerance up to the next integer */
SCIP_Real SCIPsetSumCeil(
   SCIP_SET*             set,                /**< global SCIP settings */
   SCIP_Real             val                 /**< value to process */
   )
{
   assert(set != NULL);

   return EPSCEIL(val, set->num_sumepsilon);
}

/** rounds value to the nearest integer in sumepsilon tolerance */
SCIP_Real SCIPsetSumRound(
   SCIP_SET*             set,                /**< global SCIP settings */
   SCIP_Real             val                 /**< value to process */
   )
{
   assert(set != NULL);

   return EPSROUND(val, set->num_sumepsilon);
}

/** returns fractional part of value, i.e. x - floor(x) in sumepsilon tolerance */
SCIP_Real SCIPsetSumFrac(
   SCIP_SET*             set,                /**< global SCIP settings */
   SCIP_Real             val                 /**< value to process */
   )
{
   assert(set != NULL);

   return EPSFRAC(val, set->num_sumepsilon);
}

/** checks, if relative difference of values is in range of feastol */
SCIP_Bool SCIPsetIsFeasEQ(
   SCIP_SET*             set,                /**< global SCIP settings */
   SCIP_Real             val1,               /**< first value to be compared */
   SCIP_Real             val2                /**< second value to be compared */
   )
{
   SCIP_Real diff;

   assert(set != NULL);

   /* avoid to compare two different infinities; the reason for that is
    * that such a comparison can lead to unexpected results */
   assert( ((!SCIPsetIsInfinity(set, val1) || !SCIPsetIsInfinity(set, val2))
         && (!SCIPsetIsInfinity(set, -val1) || !SCIPsetIsInfinity(set, -val2)))
      || val1 == val2 );    /*lint !e777*/

   diff = SCIPrelDiff(val1, val2);

   return EPSZ(diff, set->num_feastol);
}

/** checks, if relative difference of val1 and val2 is lower than feastol */
SCIP_Bool SCIPsetIsFeasLT(
   SCIP_SET*             set,                /**< global SCIP settings */
   SCIP_Real             val1,               /**< first value to be compared */
   SCIP_Real             val2                /**< second value to be compared */
   )
{
   SCIP_Real diff;

   assert(set != NULL);

   /* avoid to compare two different infinities; the reason for that is
    * that such a comparison can lead to unexpected results */
   assert( ((!SCIPsetIsInfinity(set, val1) || !SCIPsetIsInfinity(set, val2))
         && (!SCIPsetIsInfinity(set, -val1) || !SCIPsetIsInfinity(set, -val2)))
      || val1 == val2 );    /*lint !e777*/

   diff = SCIPrelDiff(val1, val2);

   return EPSN(diff, set->num_feastol);
}

/** checks, if relative difference of val1 and val2 is not greater than feastol */
SCIP_Bool SCIPsetIsFeasLE(
   SCIP_SET*             set,                /**< global SCIP settings */
   SCIP_Real             val1,               /**< first value to be compared */
   SCIP_Real             val2                /**< second value to be compared */
   )
{
   SCIP_Real diff;

   assert(set != NULL);

   /* avoid to compare two different infinities; the reason for that is
    * that such a comparison can lead to unexpected results */
   assert( ((!SCIPsetIsInfinity(set, val1) || !SCIPsetIsInfinity(set, val2))
         && (!SCIPsetIsInfinity(set, -val1) || !SCIPsetIsInfinity(set, -val2)))
      || val1 == val2 );    /*lint !e777*/

   diff = SCIPrelDiff(val1, val2);

   return !EPSP(diff, set->num_feastol);
}

/** checks, if relative difference of val1 and val2 is greater than feastol */
SCIP_Bool SCIPsetIsFeasGT(
   SCIP_SET*             set,                /**< global SCIP settings */
   SCIP_Real             val1,               /**< first value to be compared */
   SCIP_Real             val2                /**< second value to be compared */
   )
{
   SCIP_Real diff;

   assert(set != NULL);

   /* avoid to compare two different infinities; the reason for that is
    * that such a comparison can lead to unexpected results */
   assert( ((!SCIPsetIsInfinity(set, val1) || !SCIPsetIsInfinity(set, val2))
         && (!SCIPsetIsInfinity(set, -val1) || !SCIPsetIsInfinity(set, -val2)))
      || val1 == val2 );    /*lint !e777*/

   diff = SCIPrelDiff(val1, val2);

   return EPSP(diff, set->num_feastol);
}

/** checks, if relative difference of val1 and val2 is not lower than -feastol */
SCIP_Bool SCIPsetIsFeasGE(
   SCIP_SET*             set,                /**< global SCIP settings */
   SCIP_Real             val1,               /**< first value to be compared */
   SCIP_Real             val2                /**< second value to be compared */
   )
{
   SCIP_Real diff;

   assert(set != NULL);

   /* avoid to compare two different infinities; the reason for that is
    * that such a comparison can lead to unexpected results */
   assert( ((!SCIPsetIsInfinity(set, val1) || !SCIPsetIsInfinity(set, val2))
         && (!SCIPsetIsInfinity(set, -val1) || !SCIPsetIsInfinity(set, -val2)))
      || val1 == val2 );    /*lint !e777*/

   diff = SCIPrelDiff(val1, val2);

   return !EPSN(diff, set->num_feastol);
}

/** checks, if value is in range feasibility tolerance of 0.0 */
SCIP_Bool SCIPsetIsFeasZero(
   SCIP_SET*             set,                /**< global SCIP settings */
   SCIP_Real             val                 /**< value to process */
   )
{
   assert(set != NULL);

   return EPSZ(val, set->num_feastol);
}

/** checks, if value is greater than feasibility tolerance */
SCIP_Bool SCIPsetIsFeasPositive(
   SCIP_SET*             set,                /**< global SCIP settings */
   SCIP_Real             val                 /**< value to process */
   )
{
   assert(set != NULL);

   return EPSP(val, set->num_feastol);
}

/** checks, if value is lower than -feasibility tolerance */
SCIP_Bool SCIPsetIsFeasNegative(
   SCIP_SET*             set,                /**< global SCIP settings */
   SCIP_Real             val                 /**< value to process */
   )
{
   assert(set != NULL);

   return EPSN(val, set->num_feastol);
}

/** checks, if value is integral within the feasibility bounds */
SCIP_Bool SCIPsetIsFeasIntegral(
   SCIP_SET*             set,                /**< global SCIP settings */
   SCIP_Real             val                 /**< value to process */
   )
{
   assert(set != NULL);

   return EPSISINT(val, set->num_feastol);
}

/** checks, if given fractional part is smaller than feastol */
SCIP_Bool SCIPsetIsFeasFracIntegral(
   SCIP_SET*             set,                /**< global SCIP settings */
   SCIP_Real             val                 /**< value to process */
   )
{
   assert(set != NULL);
   assert(SCIPsetIsGE(set, val, -2*set->num_feastol));
   assert(SCIPsetIsLE(set, val, 1.0+set->num_feastol));

   return (val <= set->num_feastol);
}

/** rounds value + feasibility tolerance down to the next integer in feasibility tolerance */
SCIP_Real SCIPsetFeasFloor(
   SCIP_SET*             set,                /**< global SCIP settings */
   SCIP_Real             val                 /**< value to process */
   )
{
   assert(set != NULL);

   return EPSFLOOR(val, set->num_feastol);
}

/** rounds value - feasibility tolerance up to the next integer in feasibility tolerance */
SCIP_Real SCIPsetFeasCeil(
   SCIP_SET*             set,                /**< global SCIP settings */
   SCIP_Real             val                 /**< value to process */
   )
{
   assert(set != NULL);

   return EPSCEIL(val, set->num_feastol);
}

/** rounds value to the nearest integer in feasibility tolerance */
SCIP_Real SCIPsetFeasRound(
   SCIP_SET*             set,                /**< global SCIP settings */
   SCIP_Real             val                 /**< value to process */
   )
{
   assert(set != NULL);

   return EPSROUND(val, set->num_feastol);
}

/** returns fractional part of value, i.e. x - floor(x) in feasibility tolerance */
SCIP_Real SCIPsetFeasFrac(
   SCIP_SET*             set,                /**< global SCIP settings */
   SCIP_Real             val                 /**< value to process */
   )
{
   assert(set != NULL);

   return EPSFRAC(val, set->num_feastol);
}

/** checks, if relative difference of values is in range of dual feasibility tolerance */
SCIP_Bool SCIPsetIsDualfeasEQ(
   SCIP_SET*             set,                /**< global SCIP settings */
   SCIP_Real             val1,               /**< first value to be compared */
   SCIP_Real             val2                /**< second value to be compared */
   )
{
   SCIP_Real diff;

   assert(set != NULL);

   /* avoid to compare two different infinities; the reason for that is
    * that such a comparison can lead to unexpected results */
   assert( ((!SCIPsetIsInfinity(set, val1) || !SCIPsetIsInfinity(set, val2))
         && (!SCIPsetIsInfinity(set, -val1) || !SCIPsetIsInfinity(set, -val2)))
      || val1 == val2 );    /*lint !e777*/

   diff = SCIPrelDiff(val1, val2);

   return EPSZ(diff, set->num_dualfeastol);
}

/** checks, if relative difference of val1 and val2 is lower than dual feasibility tolerance */
SCIP_Bool SCIPsetIsDualfeasLT(
   SCIP_SET*             set,                /**< global SCIP settings */
   SCIP_Real             val1,               /**< first value to be compared */
   SCIP_Real             val2                /**< second value to be compared */
   )
{
   SCIP_Real diff;

   assert(set != NULL);

   /* avoid to compare two different infinities; the reason for that is
    * that such a comparison can lead to unexpected results */
   assert( ((!SCIPsetIsInfinity(set, val1) || !SCIPsetIsInfinity(set, val2))
         && (!SCIPsetIsInfinity(set, -val1) || !SCIPsetIsInfinity(set, -val2)))
      || val1 == val2 );    /*lint !e777*/

   diff = SCIPrelDiff(val1, val2);

   return EPSN(diff, set->num_dualfeastol);
}

/** checks, if relative difference of val1 and val2 is not greater than dual feasibility tolerance */
SCIP_Bool SCIPsetIsDualfeasLE(
   SCIP_SET*             set,                /**< global SCIP settings */
   SCIP_Real             val1,               /**< first value to be compared */
   SCIP_Real             val2                /**< second value to be compared */
   )
{
   SCIP_Real diff;

   assert(set != NULL);

   /* avoid to compare two different infinities; the reason for that is
    * that such a comparison can lead to unexpected results */
   assert( ((!SCIPsetIsInfinity(set, val1) || !SCIPsetIsInfinity(set, val2))
         && (!SCIPsetIsInfinity(set, -val1) || !SCIPsetIsInfinity(set, -val2)))
      || val1 == val2 );    /*lint !e777*/

   diff = SCIPrelDiff(val1, val2);

   return !EPSP(diff, set->num_dualfeastol);
}

/** checks, if relative difference of val1 and val2 is greater than dual feasibility tolerance */
SCIP_Bool SCIPsetIsDualfeasGT(
   SCIP_SET*             set,                /**< global SCIP settings */
   SCIP_Real             val1,               /**< first value to be compared */
   SCIP_Real             val2                /**< second value to be compared */
   )
{
   SCIP_Real diff;

   assert(set != NULL);

   /* avoid to compare two different infinities; the reason for that is
    * that such a comparison can lead to unexpected results */
   assert( ((!SCIPsetIsInfinity(set, val1) || !SCIPsetIsInfinity(set, val2))
         && (!SCIPsetIsInfinity(set, -val1) || !SCIPsetIsInfinity(set, -val2)))
      || val1 == val2 );    /*lint !e777*/

   diff = SCIPrelDiff(val1, val2);

   return EPSP(diff, set->num_dualfeastol);
}

/** checks, if relative difference of val1 and val2 is not lower than -dual feasibility tolerance */
SCIP_Bool SCIPsetIsDualfeasGE(
   SCIP_SET*             set,                /**< global SCIP settings */
   SCIP_Real             val1,               /**< first value to be compared */
   SCIP_Real             val2                /**< second value to be compared */
   )
{
   SCIP_Real diff;

   assert(set != NULL);

   /* avoid to compare two different infinities; the reason for that is
    * that such a comparison can lead to unexpected results */
   assert( ((!SCIPsetIsInfinity(set, val1) || !SCIPsetIsInfinity(set, val2))
         && (!SCIPsetIsInfinity(set, -val1) || !SCIPsetIsInfinity(set, -val2)))
      || val1 == val2 );    /*lint !e777*/

   diff = SCIPrelDiff(val1, val2);

   return !EPSN(diff, set->num_dualfeastol);
}

/** checks, if value is in range feasibility tolerance of 0.0 */
SCIP_Bool SCIPsetIsDualfeasZero(
   SCIP_SET*             set,                /**< global SCIP settings */
   SCIP_Real             val                 /**< value to process */
   )
{
   assert(set != NULL);

   return EPSZ(val, set->num_dualfeastol);
}

/** checks, if value is greater than dual feasibility tolerance */
SCIP_Bool SCIPsetIsDualfeasPositive(
   SCIP_SET*             set,                /**< global SCIP settings */
   SCIP_Real             val                 /**< value to process */
   )
{
   assert(set != NULL);

   return EPSP(val, set->num_dualfeastol);
}

/** checks, if value is lower than -dual feasibility tolerance */
SCIP_Bool SCIPsetIsDualfeasNegative(
   SCIP_SET*             set,                /**< global SCIP settings */
   SCIP_Real             val                 /**< value to process */
   )
{
   assert(set != NULL);

   return EPSN(val, set->num_dualfeastol);
}

/** checks, if value is integral within the dual feasibility bounds */
SCIP_Bool SCIPsetIsDualfeasIntegral(
   SCIP_SET*             set,                /**< global SCIP settings */
   SCIP_Real             val                 /**< value to process */
   )
{
   assert(set != NULL);

   return EPSISINT(val, set->num_dualfeastol);
}

/** checks, if given fractional part is smaller than dual feasibility tolerance */
SCIP_Bool SCIPsetIsDualfeasFracIntegral(
   SCIP_SET*             set,                /**< global SCIP settings */
   SCIP_Real             val                 /**< value to process */
   )
{
   assert(set != NULL);
   assert(SCIPsetIsGE(set, val, -set->num_dualfeastol));
   assert(SCIPsetIsLE(set, val, 1.0+set->num_dualfeastol));

   return (val <= set->num_dualfeastol);
}

/** rounds value + dual feasibility tolerance down to the next integer */
SCIP_Real SCIPsetDualfeasFloor(
   SCIP_SET*             set,                /**< global SCIP settings */
   SCIP_Real             val                 /**< value to process */
   )
{
   assert(set != NULL);

   return EPSFLOOR(val, set->num_dualfeastol);
}

/** rounds value - dual feasibility tolerance up to the next integer */
SCIP_Real SCIPsetDualfeasCeil(
   SCIP_SET*             set,                /**< global SCIP settings */
   SCIP_Real             val                 /**< value to process */
   )
{
   assert(set != NULL);

   return EPSCEIL(val, set->num_dualfeastol);
}

/** rounds value to the nearest integer in dual feasibility tolerance */
SCIP_Real SCIPsetDualfeasRound(
   SCIP_SET*             set,                /**< global SCIP settings */
   SCIP_Real             val                 /**< value to process */
   )
{
   assert(set != NULL);

   return EPSROUND(val, set->num_dualfeastol);
}

/** returns fractional part of value, i.e. x - floor(x) in dual feasibility tolerance */
SCIP_Real SCIPsetDualfeasFrac(
   SCIP_SET*             set,                /**< global SCIP settings */
   SCIP_Real             val                 /**< value to process */
   )
{
   assert(set != NULL);

   return EPSFRAC(val, set->num_dualfeastol);
}

/** checks, if the given new lower bound is at least min(oldub - oldlb, |oldlb|) times the bound
 *  strengthening epsilon better than the old one or the change in the lower bound would fix the
 *  sign of the variable
 */
SCIP_Bool SCIPsetIsLbBetter(
   SCIP_SET*             set,                /**< global SCIP settings */
   SCIP_Real             newlb,              /**< new lower bound */
   SCIP_Real             oldlb,              /**< old lower bound */
   SCIP_Real             oldub               /**< old upper bound */
   )
{
   assert(set != NULL);
   assert(SCIPsetIsLE(set, oldlb, oldub));

   /* if lower bound is moved to 0 or higher, always accept bound change */
   if( oldlb < 0.0 && newlb >= 0.0 )
      return TRUE;

   return EPSGT(newlb, oldlb, set->num_boundstreps * MAX(MIN(oldub - oldlb, REALABS(oldlb)), 1e-3));  /*lint !e666*/
}

/** checks, if the given new upper bound is at least min(oldub - oldlb, |oldub|) times the bound
 *  strengthening epsilon better than the old one or the change in the upper bound would fix the
 *  sign of the variable
 */
SCIP_Bool SCIPsetIsUbBetter(
   SCIP_SET*             set,                /**< global SCIP settings */
   SCIP_Real             newub,              /**< new upper bound */
   SCIP_Real             oldlb,              /**< old lower bound */
   SCIP_Real             oldub               /**< old upper bound */
   )
{
   assert(set != NULL);
   assert(SCIPsetIsLE(set, oldlb, oldub));

   /* if upper bound is moved to 0 or lower, always accept bound change */
   if( oldub > 0.0 && newub <= 0.0 )
      return TRUE;

   return EPSLT(newub, oldub, set->num_boundstreps * MAX(MIN(oldub - oldlb, REALABS(oldub)), 1e-3));  /*lint !e666*/
}

/** checks, if the given cut's efficacy is larger than the minimal cut efficacy */
SCIP_Bool SCIPsetIsEfficacious(
   SCIP_SET*             set,                /**< global SCIP settings */
   SCIP_Bool             root,               /**< should the root's minimal cut efficacy be used? */
   SCIP_Real             efficacy            /**< efficacy of the cut */
   )
{
   assert(set != NULL);

   if( root )
      return EPSP(efficacy, set->sepa_minefficacyroot);
   else
      return EPSP(efficacy, set->sepa_minefficacy);
}

/** checks, if relative difference of values is in range of epsilon */
SCIP_Bool SCIPsetIsRelEQ(
   SCIP_SET*             set,                /**< global SCIP settings */
   SCIP_Real             val1,               /**< first value to be compared */
   SCIP_Real             val2                /**< second value to be compared */
   )
{
   SCIP_Real diff;

   assert(set != NULL);

   /* avoid to compare two different infinities; the reason for that is
    * that such a comparison can lead to unexpected results */
   assert( ((!SCIPsetIsInfinity(set, val1) || !SCIPsetIsInfinity(set, val2))
         && (!SCIPsetIsInfinity(set, -val1) || !SCIPsetIsInfinity(set, -val2)))
      || val1 == val2 );    /*lint !e777*/

   diff = SCIPrelDiff(val1, val2);

   return EPSZ(diff, set->num_epsilon);
}

/** checks, if relative difference of val1 and val2 is lower than epsilon */
SCIP_Bool SCIPsetIsRelLT(
   SCIP_SET*             set,                /**< global SCIP settings */
   SCIP_Real             val1,               /**< first value to be compared */
   SCIP_Real             val2                /**< second value to be compared */
   )
{
   SCIP_Real diff;

   assert(set != NULL);

   /* avoid to compare two different infinities; the reason for that is
    * that such a comparison can lead to unexpected results */
   assert( ((!SCIPsetIsInfinity(set, val1) || !SCIPsetIsInfinity(set, val2))
         && (!SCIPsetIsInfinity(set, -val1) || !SCIPsetIsInfinity(set, -val2)))
      || val1 == val2 );    /*lint !e777*/

   diff = SCIPrelDiff(val1, val2);

   return EPSN(diff, set->num_epsilon);
}

/** checks, if relative difference of val1 and val2 is not greater than epsilon */
SCIP_Bool SCIPsetIsRelLE(
   SCIP_SET*             set,                /**< global SCIP settings */
   SCIP_Real             val1,               /**< first value to be compared */
   SCIP_Real             val2                /**< second value to be compared */
   )
{
   SCIP_Real diff;

   assert(set != NULL);

   /* avoid to compare two different infinities; the reason for that is
    * that such a comparison can lead to unexpected results */
   assert( ((!SCIPsetIsInfinity(set, val1) || !SCIPsetIsInfinity(set, val2))
         && (!SCIPsetIsInfinity(set, -val1) || !SCIPsetIsInfinity(set, -val2)))
      || val1 == val2 );    /*lint !e777*/

   diff = SCIPrelDiff(val1, val2);

   return !EPSP(diff, set->num_epsilon);
}

/** checks, if relative difference of val1 and val2 is greater than epsilon */
SCIP_Bool SCIPsetIsRelGT(
   SCIP_SET*             set,                /**< global SCIP settings */
   SCIP_Real             val1,               /**< first value to be compared */
   SCIP_Real             val2                /**< second value to be compared */
   )
{
   SCIP_Real diff;

   assert(set != NULL);

   /* avoid to compare two different infinities; the reason for that is
    * that such a comparison can lead to unexpected results */
   assert( ((!SCIPsetIsInfinity(set, val1) || !SCIPsetIsInfinity(set, val2))
         && (!SCIPsetIsInfinity(set, -val1) || !SCIPsetIsInfinity(set, -val2)))
      || val1 == val2 );    /*lint !e777*/

   diff = SCIPrelDiff(val1, val2);

   return EPSP(diff, set->num_epsilon);
}

/** checks, if relative difference of val1 and val2 is not lower than -epsilon */
SCIP_Bool SCIPsetIsRelGE(
   SCIP_SET*             set,                /**< global SCIP settings */
   SCIP_Real             val1,               /**< first value to be compared */
   SCIP_Real             val2                /**< second value to be compared */
   )
{
   SCIP_Real diff;

   assert(set != NULL);

   /* avoid to compare two different infinities; the reason for that is
    * that such a comparison can lead to unexpected results */
   assert( ((!SCIPsetIsInfinity(set, val1) || !SCIPsetIsInfinity(set, val2))
         && (!SCIPsetIsInfinity(set, -val1) || !SCIPsetIsInfinity(set, -val2)))
      || val1 == val2 );    /*lint !e777*/

   diff = SCIPrelDiff(val1, val2);

   return !EPSN(diff, set->num_epsilon);
}

/** checks, if relative difference of values is in range of sumepsilon */
SCIP_Bool SCIPsetIsSumRelEQ(
   SCIP_SET*             set,                /**< global SCIP settings */
   SCIP_Real             val1,               /**< first value to be compared */
   SCIP_Real             val2                /**< second value to be compared */
   )
{
   SCIP_Real diff;

   assert(set != NULL);

   /* avoid to compare two different infinities; the reason for that is
    * that such a comparison can lead to unexpected results */
   assert( ((!SCIPsetIsInfinity(set, val1) || !SCIPsetIsInfinity(set, val2))
         && (!SCIPsetIsInfinity(set, -val1) || !SCIPsetIsInfinity(set, -val2)))
      || val1 == val2 );    /*lint !e777*/

   diff = SCIPrelDiff(val1, val2);

   return EPSZ(diff, set->num_sumepsilon);
}

/** checks, if relative difference of val1 and val2 is lower than sumepsilon */
SCIP_Bool SCIPsetIsSumRelLT(
   SCIP_SET*             set,                /**< global SCIP settings */
   SCIP_Real             val1,               /**< first value to be compared */
   SCIP_Real             val2                /**< second value to be compared */
   )
{
   SCIP_Real diff;

   assert(set != NULL);

   /* avoid to compare two different infinities; the reason for that is
    * that such a comparison can lead to unexpected results */
   assert( ((!SCIPsetIsInfinity(set, val1) || !SCIPsetIsInfinity(set, val2))
         && (!SCIPsetIsInfinity(set, -val1) || !SCIPsetIsInfinity(set, -val2)))
      || val1 == val2 );    /*lint !e777*/

   diff = SCIPrelDiff(val1, val2);

   return EPSN(diff, set->num_sumepsilon);
}

/** checks, if relative difference of val1 and val2 is not greater than sumepsilon */
SCIP_Bool SCIPsetIsSumRelLE(
   SCIP_SET*             set,                /**< global SCIP settings */
   SCIP_Real             val1,               /**< first value to be compared */
   SCIP_Real             val2                /**< second value to be compared */
   )
{
   SCIP_Real diff;

   assert(set != NULL);

   /* avoid to compare two different infinities; the reason for that is
    * that such a comparison can lead to unexpected results */
   assert( ((!SCIPsetIsInfinity(set, val1) || !SCIPsetIsInfinity(set, val2))
         && (!SCIPsetIsInfinity(set, -val1) || !SCIPsetIsInfinity(set, -val2)))
      || val1 == val2 );    /*lint !e777*/

   diff = SCIPrelDiff(val1, val2);

   return !EPSP(diff, set->num_sumepsilon);
}

/** checks, if relative difference of val1 and val2 is greater than sumepsilon */
SCIP_Bool SCIPsetIsSumRelGT(
   SCIP_SET*             set,                /**< global SCIP settings */
   SCIP_Real             val1,               /**< first value to be compared */
   SCIP_Real             val2                /**< second value to be compared */
   )
{
   SCIP_Real diff;

   assert(set != NULL);

   /* avoid to compare two different infinities; the reason for that is
    * that such a comparison can lead to unexpected results */
   assert( ((!SCIPsetIsInfinity(set, val1) || !SCIPsetIsInfinity(set, val2))
         && (!SCIPsetIsInfinity(set, -val1) || !SCIPsetIsInfinity(set, -val2)))
      || val1 == val2 );    /*lint !e777*/

   diff = SCIPrelDiff(val1, val2);

   return EPSP(diff, set->num_sumepsilon);
}

/** checks, if relative difference of val1 and val2 is not lower than -sumepsilon */
SCIP_Bool SCIPsetIsSumRelGE(
   SCIP_SET*             set,                /**< global SCIP settings */
   SCIP_Real             val1,               /**< first value to be compared */
   SCIP_Real             val2                /**< second value to be compared */
   )
{
   SCIP_Real diff;

   assert(set != NULL);

   /* avoid to compare two different infinities; the reason for that is
    * that such a comparison can lead to unexpected results */
   assert( ((!SCIPsetIsInfinity(set, val1) || !SCIPsetIsInfinity(set, val2))
         && (!SCIPsetIsInfinity(set, -val1) || !SCIPsetIsInfinity(set, -val2)))
      || val1 == val2 );    /*lint !e777*/

   diff = SCIPrelDiff(val1, val2);

   return !EPSN(diff, set->num_sumepsilon);
}

/** returns the flag indicating whether sub-SCIPs that could cause recursion have been deactivated */
SCIP_Bool SCIPsetGetSubscipsOff(
   SCIP_SET*             set                 /**< global SCIP settings */
   )
{
   assert(set != NULL);

   return set->subscipsoff;
}

/** Checks, if an iteratively updated value is reliable or should be recomputed from scratch.
 *  This is useful, if the value, e.g., the activity of a linear constraint or the pseudo objective value, gets a high
 *  absolute value during the optimization process which is later reduced significantly. In this case, the last digits
 *  were canceled out when increasing the value and are random after decreasing it.
 *  We dot not consider the cancellations which can occur during increasing the absolute value because they just cannot
 *  be expressed using fixed precision floating point arithmetic, anymore.
 *  The idea to get more reliable values is to always store the last reliable value, where increasing the absolute of
 *  the value is viewed as preserving reliability. Then, after each update, the new absolute value can be compared
 *  against the last reliable one with this method, checking whether it was decreased by a factor of at least
 *  "lp/recompfac" and should be recomputed.
 */
SCIP_Bool SCIPsetIsUpdateUnreliable(
   SCIP_SET*             set,                /**< global SCIP settings */
   SCIP_Real             newvalue,           /**< new value after update */
   SCIP_Real             oldvalue            /**< old value, i.e., last reliable value */
   )
{
   SCIP_Real quotient;

   assert(set != NULL);

   quotient = ABS(oldvalue) / MAX(ABS(newvalue), set->num_epsilon);

   return quotient >= set->num_recompfac;
}

/** prints a debug message */
void SCIPsetPrintDebugMessage(
   SCIP_SET*             set,                /**< global SCIP settings */
   const char*           sourcefile,         /**< name of the source file that called the function */
   int                   sourceline,         /**< line in the source file where the function was called */
   const char*           formatstr,          /**< format string like in printf() function */
   ...                                       /**< format arguments line in printf() function */
   )
{
   const char* filename;
   int subscipdepth = 0;
   SCIP* scip;
   va_list ap;

   assert( sourcefile != NULL );
   assert( set != NULL );

   scip = set->scip;
   assert( scip != NULL );

   /* strip directory from filename */
#if defined(_WIN32) || defined(_WIN64)
   filename = strrchr(sourcefile, '\\');
#else
   filename = strrchr(sourcefile, '/');
#endif
   if ( filename == NULL )
      filename = sourcefile;
   else
      ++filename;

   if ( scip->stat != NULL )
      subscipdepth = scip->stat->subscipdepth;

   if ( subscipdepth > 0 )
      SCIPmessageFPrintInfo(scip->messagehdlr, NULL, "%d: [%s:%d] debug: ", subscipdepth, filename, sourceline);
   else
      SCIPmessageFPrintInfo(scip->messagehdlr, NULL, "[%s:%d] debug: ", filename, sourceline);

   va_start(ap, formatstr); /*lint !e838*/
   SCIPmessageVFPrintInfo(scip->messagehdlr, NULL, formatstr, ap);
   va_end(ap);
}

/** prints a debug message without precode */
void SCIPsetDebugMessagePrint(
   SCIP_SET*             set,                /**< global SCIP settings */
   const char*           formatstr,          /**< format string like in printf() function */
   ...                                       /**< format arguments line in printf() function */
   )
{
   va_list ap;

   assert( set != NULL );
   assert( set->scip != NULL );

   va_start(ap, formatstr); /*lint !e838*/
   SCIPmessageVFPrintInfo(set->scip->messagehdlr, NULL, formatstr, ap);
   va_end(ap);
}

/** modifies an initial seed value with the global shift of random seeds */
unsigned int SCIPsetInitializeRandomSeed(
   SCIP_SET*             set,                /**< global SCIP settings */
   unsigned int          initialseedvalue    /**< initial seed value to be modified */
   )
{
   assert(set != NULL);

   return (unsigned int)(initialseedvalue + (unsigned) set->random_randomseedshift);
}<|MERGE_RESOLUTION|>--- conflicted
+++ resolved
@@ -486,13 +486,8 @@
                                                  *   or integrality improvement in the root node (-1: no additional restriction) */
 #define SCIP_DEFAULT_SEPA_MAXSTALLROUNDS      1 /**< maximal number of consecutive separation rounds without objective
                                                  *   or integrality improvement in local nodes (-1: no additional restriction) */
-<<<<<<< HEAD
-#define SCIP_DEFAULT_SEPA_MAXCUTSGEN        200 /**< maximal number of cuts generated per separation round */
-#define SCIP_DEFAULT_SEPA_MAXCUTSROOTGEN   4000 /**< maximal generated cuts at the root node */
-=======
 #define SCIP_DEFAULT_SEPA_MAXCUTSGENFACTOR  2.0 /**< factor w.r.t. maxcuts for maximal number of cuts generated per separation round */
 #define SCIP_DEFAULT_SEPA_MAXCUTSROOTGENFACTOR 2.0 /**< factor w.r.t. maxcutsroot for maximal generated cuts at the root node */
->>>>>>> c1df9ead
 #define SCIP_DEFAULT_SEPA_MAXCUTS           100 /**< maximal number of cuts separated per separation round */
 #define SCIP_DEFAULT_SEPA_MAXCUTSROOT      2000 /**< maximal separated cuts per separation round at the root node */
 #define SCIP_DEFAULT_SEPA_CUTAGELIMIT        80 /**< maximum age a cut can reach before it is deleted from global cut pool
@@ -2698,16 +2693,6 @@
          &(*set)->sepa_maxstallroundsroot, FALSE, SCIP_DEFAULT_SEPA_MAXSTALLROUNDSROOT, -1, INT_MAX,
          NULL, NULL) );
    SCIP_CALL( SCIPsetAddIntParam(*set, messagehdlr, blkmem,
-         "separating/maxcutsgen",
-         "maximal number of cuts generated per separation round (0: disable local separation)",
-         &(*set)->sepa_maxcutsgen, FALSE, SCIP_DEFAULT_SEPA_MAXCUTSGEN, 0, INT_MAX,
-         NULL, NULL) );
-   SCIP_CALL( SCIPsetAddIntParam(*set, messagehdlr, blkmem,
-         "separating/maxcutsrootgen",
-         "maximal number of generated cuts at the root node (0: disable root node separation)",
-         &(*set)->sepa_maxcutsrootgen, FALSE, SCIP_DEFAULT_SEPA_MAXCUTSROOTGEN, 0, INT_MAX,
-         NULL, NULL) );
-   SCIP_CALL( SCIPsetAddIntParam(*set, messagehdlr, blkmem,
          "separating/maxcuts",
          "maximal number of cuts separated per separation round (0: disable local separation)",
          &(*set)->sepa_maxcuts, FALSE, SCIP_DEFAULT_SEPA_MAXCUTS, 0, INT_MAX,
@@ -6070,13 +6055,8 @@
       return set->price_maxvars;
 }
 
-<<<<<<< HEAD
-/** returns the maximal number of cuts that can be generated per round */
-int SCIPsetGetSepaMaxcutsGen(
-=======
 /** returns factor for the maximal number of cuts that can be generated per round */
 SCIP_Real SCIPsetGetSepaMaxcutsGenFactor(
->>>>>>> c1df9ead
    SCIP_SET*             set,                /**< global SCIP settings */
    SCIP_Bool             root                /**< are we at the root node? */
    )
@@ -6084,15 +6064,9 @@
    assert(set != NULL);
 
    if( root )
-<<<<<<< HEAD
-      return set->sepa_maxcutsrootgen;
-   else
-      return set->sepa_maxcutsgen;
-=======
       return set->sepa_maxcutsrootgenfactor;
    else
       return set->sepa_maxcutsgenfactor;
->>>>>>> c1df9ead
 }
 
 /** returns the maximal number of cuts separated per round */
