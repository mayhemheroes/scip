/* * * * * * * * * * * * * * * * * * * * * * * * * * * * * * * * * * * * * * */
/*                                                                           */
/*                  This file is part of the program and library             */
/*         SCIP --- Solving Constraint Integer Programs                      */
/*                                                                           */
/*    Copyright (C) 2002-2013 Konrad-Zuse-Zentrum                            */
/*                            fuer Informationstechnik Berlin                */
/*                                                                           */
/*  SCIP is distributed under the terms of the ZIB Academic License.         */
/*                                                                           */
/*  You should have received a copy of the ZIB Academic License              */
/*  along with SCIP; see the file COPYING. If not email to scip@zib.de.      */
/*                                                                           */
/* * * * * * * * * * * * * * * * * * * * * * * * * * * * * * * * * * * * * * */

/**@file   cons_and.c
 * @brief  Constraint handler for "and" constraints,  \f$r = x_1 \wedge x_2 \wedge \dots  \wedge x_n\f$
 * @author Tobias Achterberg
 * @author Stefan Heinz
 * @author Michael Winkler
 *
 * This constraint handler deals with "and" constraint. These are constraint of the form:
 *
 * \f[
 *    r = x_1 \wedge x_2 \wedge \dots  \wedge x_n
 * \f]
 *
 * where \f$x_i\f$ is a binary variable for all \f$i\f$. Hence, \f$r\f$ is also of binary type. The variable \f$r\f$ is
 * called resultant and the \f$x\f$'s operators.
 */

/*---+----1----+----2----+----3----+----4----+----5----+----6----+----7----+----8----+----9----+----0----+----1----+----2*/

#include <assert.h>
#include <string.h>

#include "scip/cons_and.h"
#include "scip/cons_linear.h"
#include "scip/cons_logicor.h"
#include "scip/cons_setppc.h"
#include "scip/cons_nonlinear.h"
#include "scip/cons_setppc.h"
#include "scip/cons_pseudoboolean.h"
#include "scip/pub_misc.h"
#include "scip/debug.h"


/* constraint handler properties */
#define CONSHDLR_NAME          "and"
#define CONSHDLR_DESC          "constraint handler for and constraints: r = and(x1, ..., xn)"
#define CONSHDLR_SEPAPRIORITY   +850100 /**< priority of the constraint handler for separation */
#define CONSHDLR_ENFOPRIORITY   -850100 /**< priority of the constraint handler for constraint enforcing */
#define CONSHDLR_CHECKPRIORITY  -850100 /**< priority of the constraint handler for checking feasibility */
#define CONSHDLR_SEPAFREQ             1 /**< frequency for separating cuts; zero means to separate only in the root node */
#define CONSHDLR_PROPFREQ             1 /**< frequency for propagating domains; zero means only preprocessing propagation */
#define CONSHDLR_EAGERFREQ          100 /**< frequency for using all instead of only the useful constraints in separation,
                                         *   propagation and enforcement, -1 for no eager evaluations, 0 for first only */
#define CONSHDLR_MAXPREROUNDS        -1 /**< maximal number of presolving rounds the constraint handler participates in (-1: no limit) */
#define CONSHDLR_DELAYSEPA        FALSE /**< should separation method be delayed, if other separators found cuts? */
#define CONSHDLR_DELAYPROP        FALSE /**< should propagation method be delayed, if other propagators found reductions? */
#define CONSHDLR_DELAYPRESOL      FALSE /**< should presolving method be delayed, if other presolvers found reductions? */
#define CONSHDLR_NEEDSCONS         TRUE /**< should the constraint handler be skipped, if no constraints are available? */

#define CONSHDLR_PROP_TIMING             SCIP_PROPTIMING_BEFORELP

#define EVENTHDLR_NAME         "and"
#define EVENTHDLR_DESC         "bound change event handler for and constraints"

#define DEFAULT_PRESOLPAIRWISE     TRUE /**< should pairwise constraint comparison be performed in presolving? */
#define DEFAULT_LINEARIZE         FALSE /**< should constraint get linearize and removed? */
#define DEFAULT_ENFORCECUTS        TRUE /**< should cuts be separated during LP enforcing? */
#define DEFAULT_AGGRLINEARIZATION FALSE /**< should an aggregated linearization be used? */
#define DEFAULT_UPGRRESULTANT      TRUE /**< should all binary resultant variables be upgraded to implicit binary variables */
#define DEFAULT_DUALPRESOLVING     TRUE /**< should dual presolving be performed? */

#define HASHSIZE_ANDCONS         131101 /**< minimal size of hash table in and constraint tables */
#define DEFAULT_PRESOLUSEHASHING   TRUE /**< should hash table be used for detecting redundant constraints in advance */
#define NMINCOMPARISONS          200000 /**< number for minimal pairwise presolving comparisons */
#define MINGAINPERNMINCOMPARISONS 1e-06 /**< minimal gain per minimal pairwise presolving comparisons to repeat pairwise comparison round */
#define EXPRGRAPHREFORM_PRIORITY 100000 /**< priority of expression graph node reformulation method */

/* @todo maybe use event SCIP_EVENTTYPE_VARUNLOCKED to decide for another dual-presolving run on a constraint */

/*
 * Data structures
 */

/** constraint data for and constraints */
struct SCIP_ConsData
{
   SCIP_VAR**            vars;               /**< variables in the and operation */
   SCIP_VAR*             resvar;             /**< resultant variable */
   SCIP_ROW**            rows;               /**< rows for linear relaxation of and constraint */
   int                   nvars;              /**< number of variables in and operation */
   int                   varssize;           /**< size of vars array */
   int                   nrows;              /**< number of rows for linear relaxation of and constraint */
   int                   watchedvar1;        /**< position of first watched operator variable */
   int                   watchedvar2;        /**< position of second watched operator variable */
   int                   filterpos1;         /**< event filter position of first watched operator variable */
   int                   filterpos2;         /**< event filter position of second watched operator variable */
   unsigned int          propagated:1;       /**< is constraint already preprocessed/propagated? */
   unsigned int          nofixedzero:1;      /**< is none of the operator variables fixed to FALSE? */
   unsigned int          impladded:1;        /**< were the implications of the constraint already added? */
   unsigned int          opimpladded:1;      /**< was the implication for 2 operands with fixed resultant added? */
   unsigned int          sorted:1;           /**< are the constraint's variables sorted? */
   unsigned int          changed:1;          /**< was constraint changed since last pair preprocessing round? */
   unsigned int          merged:1;           /**< are the constraint's equal variables already merged? */
   unsigned int          checkwhenupgr:1;    /**< if and constraint is upgraded to an logicor constraint or the and-
                                              *   constraint is linearized, should the check flag set to true, even if
                                              *   the and-constraint ha a check flag false
                                              */
};

/** constraint handler data */
struct SCIP_ConshdlrData
{
   SCIP_EVENTHDLR*       eventhdlr;          /**< event handler for bound change events on watched variables */
   SCIP_Bool             presolpairwise;     /**< should pairwise constraint comparison be performed in presolving? */
   SCIP_Bool             presolusehashing;   /**< should hash table be used for detecting redundant constraints in advance */
   SCIP_Bool             linearize;          /**< should constraint get linearize and removed? */
   SCIP_Bool             enforcecuts;        /**< should cuts be separated during LP enforcing? */
   SCIP_Bool             aggrlinearization;  /**< should an aggregated linearization be used?  */
   SCIP_Bool             upgrresultant;      /**< upgrade binary resultant variable to an implicit binary variable */
   SCIP_Bool             dualpresolving;     /**< should dual presolving be performed?  */
};


/*
 * Propagation rules
 */

enum Proprule
{
   PROPRULE_INVALID = 0,                     /**< propagation was applied without a specific propagation rule */
   PROPRULE_1 = 1,                           /**< v_i = FALSE                                  =>  r   = FALSE          */
   PROPRULE_2 = 2,                           /**< r   = TRUE                                   =>  v_i = TRUE for all i */
   PROPRULE_3 = 3,                           /**< v_i = TRUE for all i                         =>  r   = TRUE           */
   PROPRULE_4 = 4                            /**< r   = FALSE, v_i = TRUE for all i except j   =>  v_j = FALSE          */
};
typedef enum Proprule PROPRULE;


/*
 * Local methods
 */

/** installs rounding locks for the given variable in the given and constraint */
static
SCIP_RETCODE lockRounding(
   SCIP*                 scip,               /**< SCIP data structure */
   SCIP_CONS*            cons,               /**< and constraint */
   SCIP_VAR*             var                 /**< variable of constraint entry */
   )
{
   /* rounding in both directions may violate the constraint */
   SCIP_CALL( SCIPlockVarCons(scip, var, cons, TRUE, TRUE) );

   return SCIP_OKAY;
}

/** removes rounding locks for the given variable in the given and constraint */
static
SCIP_RETCODE unlockRounding(
   SCIP*                 scip,               /**< SCIP data structure */
   SCIP_CONS*            cons,               /**< and constraint */
   SCIP_VAR*             var                 /**< variable of constraint entry */
   )
{
   /* rounding in both directions may violate the constraint */
   SCIP_CALL( SCIPunlockVarCons(scip, var, cons, TRUE, TRUE) );

   return SCIP_OKAY;
}

/** creates constraint handler data */
static
SCIP_RETCODE conshdlrdataCreate(
   SCIP*                 scip,               /**< SCIP data structure */
   SCIP_CONSHDLRDATA**   conshdlrdata,       /**< pointer to store the constraint handler data */
   SCIP_EVENTHDLR*       eventhdlr           /**< event handler */
   )
{
   assert(scip != NULL);
   assert(conshdlrdata != NULL);
   assert(eventhdlr != NULL);

   SCIP_CALL( SCIPallocMemory(scip, conshdlrdata) );

   /* set event handler for catching bound change events on variables */
   (*conshdlrdata)->eventhdlr = eventhdlr;

   return SCIP_OKAY;
}

/** frees constraint handler data */
static
SCIP_RETCODE conshdlrdataFree(
   SCIP*                 scip,               /**< SCIP data structure */
   SCIP_CONSHDLRDATA**   conshdlrdata        /**< pointer to the constraint handler data */
   )
{
   assert(conshdlrdata != NULL);
   assert(*conshdlrdata != NULL);

   SCIPfreeMemory(scip, conshdlrdata);

   return SCIP_OKAY;
}

/** gets number of LP rows needed for the LP relaxation of the constraint */
static
int consdataGetNRows(
   SCIP_CONSDATA*        consdata            /**< constraint data */
   )
{
   assert(consdata != NULL);

   return consdata->nvars + 1;
}

/** catches events for the watched variable at given position */
static
SCIP_RETCODE consdataCatchWatchedEvents(
   SCIP*                 scip,               /**< SCIP data structure */
   SCIP_CONSDATA*        consdata,           /**< and constraint data */
   SCIP_EVENTHDLR*       eventhdlr,          /**< event handler to call for the event processing */
   int                   pos,                /**< array position of variable to catch bound change events for */
   int*                  filterpos           /**< pointer to store position of event filter entry */
   )
{
   assert(consdata != NULL);
   assert(consdata->vars != NULL);
   assert(eventhdlr != NULL);
   assert(0 <= pos && pos < consdata->nvars);
   assert(filterpos != NULL);

   /* catch tightening events for lower bound and relaxed events for upper bounds on watched variable */
   SCIP_CALL( SCIPcatchVarEvent(scip, consdata->vars[pos], SCIP_EVENTTYPE_LBTIGHTENED | SCIP_EVENTTYPE_UBRELAXED,
         eventhdlr, (SCIP_EVENTDATA*)consdata, filterpos) );

   return SCIP_OKAY;
}


/** drops events for the watched variable at given position */
static
SCIP_RETCODE consdataDropWatchedEvents(
   SCIP*                 scip,               /**< SCIP data structure */
   SCIP_CONSDATA*        consdata,           /**< and constraint data */
   SCIP_EVENTHDLR*       eventhdlr,          /**< event handler to call for the event processing */
   int                   pos,                /**< array position of watched variable to drop bound change events for */
   int                   filterpos           /**< position of event filter entry */
   )
{
   assert(consdata != NULL);
   assert(consdata->vars != NULL);
   assert(eventhdlr != NULL);
   assert(0 <= pos && pos < consdata->nvars);
   assert(filterpos >= 0);

   /* drop tightening events for lower bound and relaxed events for upper bounds on watched variable */
   SCIP_CALL( SCIPdropVarEvent(scip, consdata->vars[pos], SCIP_EVENTTYPE_LBTIGHTENED | SCIP_EVENTTYPE_UBRELAXED,
         eventhdlr, (SCIP_EVENTDATA*)consdata, filterpos) );

   return SCIP_OKAY;
}

/** catches needed events on all variables of constraint, except the special ones for watched variables */
static
SCIP_RETCODE consdataCatchEvents(
   SCIP*                 scip,               /**< SCIP data structure */
   SCIP_CONSDATA*        consdata,           /**< and constraint data */
   SCIP_EVENTHDLR*       eventhdlr           /**< event handler to call for the event processing */
   )
{
   int i;

   assert(consdata != NULL);

   /* catch bound change events for both bounds on resultant variable */
   SCIP_CALL( SCIPcatchVarEvent(scip, consdata->resvar, SCIP_EVENTTYPE_BOUNDCHANGED, 
         eventhdlr, (SCIP_EVENTDATA*)consdata, NULL) );

   /* catch tightening events for upper bound and relaxed events for lower bounds on operator variables */
   for( i = 0; i < consdata->nvars; ++i )
   {
      SCIP_CALL( SCIPcatchVarEvent(scip, consdata->vars[i], SCIP_EVENTTYPE_UBTIGHTENED | SCIP_EVENTTYPE_LBRELAXED,
            eventhdlr, (SCIP_EVENTDATA*)consdata, NULL) );
   }

   return SCIP_OKAY;
}

/** drops events on all variables of constraint, except the special ones for watched variables */
static
SCIP_RETCODE consdataDropEvents(
   SCIP*                 scip,               /**< SCIP data structure */
   SCIP_CONSDATA*        consdata,           /**< and constraint data */
   SCIP_EVENTHDLR*       eventhdlr           /**< event handler to call for the event processing */
   )
{
   int i;

   assert(consdata != NULL);

   /* drop bound change events for both bounds on resultant variable */
   SCIP_CALL( SCIPdropVarEvent(scip, consdata->resvar, SCIP_EVENTTYPE_BOUNDCHANGED,
         eventhdlr, (SCIP_EVENTDATA*)consdata, -1) );

   /* drop tightening events for upper bound and relaxed events for lower bounds on operator variables */
   for( i = 0; i < consdata->nvars; ++i )
   {
      SCIP_CALL( SCIPdropVarEvent(scip, consdata->vars[i], SCIP_EVENTTYPE_UBTIGHTENED | SCIP_EVENTTYPE_LBRELAXED,
            eventhdlr, (SCIP_EVENTDATA*)consdata, -1) );
   }

   return SCIP_OKAY;
}

/** stores the given variable numbers as watched variables, and updates the event processing */
static
SCIP_RETCODE consdataSwitchWatchedvars(
   SCIP*                 scip,               /**< SCIP data structure */
   SCIP_CONSDATA*        consdata,           /**< and constraint data */
   SCIP_EVENTHDLR*       eventhdlr,          /**< event handler to call for the event processing */
   int                   watchedvar1,        /**< new first watched variable */
   int                   watchedvar2         /**< new second watched variable */
   )
{
   assert(consdata != NULL);
   assert(watchedvar1 == -1 || watchedvar1 != watchedvar2);
   assert(watchedvar1 != -1 || watchedvar2 == -1);
   assert(watchedvar1 == -1 || (0 <= watchedvar1 && watchedvar1 < consdata->nvars));
   assert(watchedvar2 == -1 || (0 <= watchedvar2 && watchedvar2 < consdata->nvars));

   /* if one watched variable is equal to the old other watched variable, just switch positions */
   if( watchedvar1 == consdata->watchedvar2 || watchedvar2 == consdata->watchedvar1 )
   {
      int tmp;

      tmp = consdata->watchedvar1;
      consdata->watchedvar1 = consdata->watchedvar2;
      consdata->watchedvar2 = tmp;
      tmp = consdata->filterpos1;
      consdata->filterpos1 = consdata->filterpos2;
      consdata->filterpos2 = tmp;
   }
   assert(watchedvar1 == -1 || watchedvar1 != consdata->watchedvar2);
   assert(watchedvar2 == -1 || watchedvar2 != consdata->watchedvar1);

   /* drop events on old watched variables */
   if( consdata->watchedvar1 != -1 && consdata->watchedvar1 != watchedvar1 )
   {
      assert(consdata->filterpos1 != -1);
      SCIP_CALL( consdataDropWatchedEvents(scip, consdata, eventhdlr, consdata->watchedvar1, consdata->filterpos1) );
   }
   if( consdata->watchedvar2 != -1 && consdata->watchedvar2 != watchedvar2 )
   {
      assert(consdata->filterpos2 != -1);
      SCIP_CALL( consdataDropWatchedEvents(scip, consdata, eventhdlr, consdata->watchedvar2, consdata->filterpos2) );
   }

   /* catch events on new watched variables */
   if( watchedvar1 != -1 && watchedvar1 != consdata->watchedvar1 )
   {
      SCIP_CALL( consdataCatchWatchedEvents(scip, consdata, eventhdlr, watchedvar1, &consdata->filterpos1) );
   }
   if( watchedvar2 != -1 && watchedvar2 != consdata->watchedvar2 )
   {
      SCIP_CALL( consdataCatchWatchedEvents(scip, consdata, eventhdlr, watchedvar2, &consdata->filterpos2) );
   }

   /* set the new watched variables */
   consdata->watchedvar1 = watchedvar1;
   consdata->watchedvar2 = watchedvar2;

   return SCIP_OKAY;
}

/** ensures, that the vars array can store at least num entries */
static
SCIP_RETCODE consdataEnsureVarsSize(
   SCIP*                 scip,               /**< SCIP data structure */
   SCIP_CONSDATA*        consdata,           /**< linear constraint data */
   int                   num                 /**< minimum number of entries to store */
   )
{
   assert(consdata != NULL);
   assert(consdata->nvars <= consdata->varssize);
   
   if( num > consdata->varssize )
   {
      int newsize;

      newsize = SCIPcalcMemGrowSize(scip, num);
      SCIP_CALL( SCIPreallocBlockMemoryArray(scip, &consdata->vars, consdata->varssize, newsize) );
      consdata->varssize = newsize;
   }
   assert(num <= consdata->varssize);

   return SCIP_OKAY;
}

/** creates constraint data for and constraint */
static
SCIP_RETCODE consdataCreate(
   SCIP*                 scip,               /**< SCIP data structure */
   SCIP_CONSDATA**       consdata,           /**< pointer to store the constraint data */
   SCIP_EVENTHDLR*       eventhdlr,          /**< event handler to call for the event processing */
   int                   nvars,              /**< number of variables in the and operation */
   SCIP_VAR**            vars,               /**< variables in and operation */
   SCIP_VAR*             resvar,             /**< resultant variable */
   SCIP_Bool             checkwhenupgr       /**< should an upgraded constraint be checked despite the fact that this
                                              *   and-constraint will not be checked
                                              */
   )
{
   int v;

   assert(consdata != NULL);
   assert(nvars == 0 || vars != NULL);
   assert(resvar != NULL);

   SCIP_CALL( SCIPallocBlockMemory(scip, consdata) );
   SCIP_CALL( SCIPduplicateBlockMemoryArray(scip, &(*consdata)->vars, vars, nvars) );
   (*consdata)->resvar = resvar;
   (*consdata)->rows = NULL;
   (*consdata)->nvars = nvars;
   (*consdata)->varssize = nvars;
   (*consdata)->nrows = 0;
   (*consdata)->watchedvar1 = -1;
   (*consdata)->watchedvar2 = -1;
   (*consdata)->filterpos1 = -1;
   (*consdata)->filterpos2 = -1;
   (*consdata)->propagated = FALSE;
   (*consdata)->nofixedzero = FALSE;
   (*consdata)->impladded = FALSE;
   (*consdata)->opimpladded = FALSE;
   (*consdata)->sorted = FALSE;
   (*consdata)->changed = TRUE;
   (*consdata)->merged = FALSE;
   (*consdata)->checkwhenupgr = checkwhenupgr;

   /* get transformed variables, if we are in the transformed problem */
   if( SCIPisTransformed(scip) )
   {
      SCIP_CALL( SCIPgetTransformedVars(scip, (*consdata)->nvars, (*consdata)->vars, (*consdata)->vars) );
      SCIP_CALL( SCIPgetTransformedVar(scip, (*consdata)->resvar, &(*consdata)->resvar) );

      /* catch needed events on variables */
      SCIP_CALL( consdataCatchEvents(scip, *consdata, eventhdlr) );
   }

   assert(SCIPvarIsBinary((*consdata)->resvar));

   /* capture vars */
   SCIP_CALL( SCIPcaptureVar(scip, (*consdata)->resvar) );
   for( v = 0; v < (*consdata)->nvars; v++ )
   {
      assert((*consdata)->vars[v] != NULL);
      assert(SCIPvarIsBinary((*consdata)->vars[v]));
      SCIP_CALL( SCIPcaptureVar(scip, (*consdata)->vars[v]) );
   }


   return SCIP_OKAY;
}

/** releases LP rows of constraint data and frees rows array */
static
SCIP_RETCODE consdataFreeRows(
   SCIP*                 scip,               /**< SCIP data structure */
   SCIP_CONSDATA*        consdata            /**< constraint data */
   )
{
   int r;

   assert(consdata != NULL);

   if( consdata->rows != NULL )
   {
      for( r = 0; r < consdata->nrows; ++r )
      {
         SCIP_CALL( SCIPreleaseRow(scip, &consdata->rows[r]) );
      }
      SCIPfreeBlockMemoryArray(scip, &consdata->rows, consdata->nrows);
      
      consdata->nrows = 0;
   }

   return SCIP_OKAY;
}

/** frees constraint data for and constraint */
static
SCIP_RETCODE consdataFree(
   SCIP*                 scip,               /**< SCIP data structure */
   SCIP_CONSDATA**       consdata,           /**< pointer to the constraint data */
   SCIP_EVENTHDLR*       eventhdlr           /**< event handler to call for the event processing */
   )
{
   int v;

   assert(consdata != NULL);
   assert(*consdata != NULL);

   if( SCIPisTransformed(scip) )
   {
      /* drop events for watched variables */
      SCIP_CALL( consdataSwitchWatchedvars(scip, *consdata, eventhdlr, -1, -1) );

      /* drop all other events on variables */
      SCIP_CALL( consdataDropEvents(scip, *consdata, eventhdlr) );
   }
   else
   {
      assert((*consdata)->watchedvar1 == -1);
      assert((*consdata)->watchedvar2 == -1);
   }

   /* release and free the rows */
   SCIP_CALL( consdataFreeRows(scip, *consdata) );

   /* release vars */
   for( v = 0; v < (*consdata)->nvars; v++ )
   {
      assert((*consdata)->vars[v] != NULL);
      SCIP_CALL( SCIPreleaseVar(scip, &((*consdata)->vars[v])) );
   }
   SCIP_CALL( SCIPreleaseVar(scip, &((*consdata)->resvar)) );


   SCIPfreeBlockMemoryArray(scip, &(*consdata)->vars, (*consdata)->varssize);
   SCIPfreeBlockMemory(scip, consdata);
 
   return SCIP_OKAY;
}

/** prints and constraint to file stream */
static
SCIP_RETCODE consdataPrint(
   SCIP*                 scip,               /**< SCIP data structure */
   SCIP_CONSDATA*        consdata,           /**< and constraint data */
   FILE*                 file                /**< output file (or NULL for standard output) */
   )
{
   assert(consdata != NULL);

   /* print resultant */
   SCIP_CALL( SCIPwriteVarName(scip, file, consdata->resvar, TRUE) );

   /* start the variable list */
   SCIPinfoMessage(scip, file, " == and(");

   /* print variable list */
   SCIP_CALL( SCIPwriteVarsList(scip, file, consdata->vars, consdata->nvars, TRUE, ',') );

   /* close the variable list */
   SCIPinfoMessage(scip, file, ")");

   return SCIP_OKAY;
}

/** adds coefficient to and constraint */
static
SCIP_RETCODE addCoef(
   SCIP*                 scip,               /**< SCIP data structure */
   SCIP_CONS*            cons,               /**< linear constraint */
   SCIP_EVENTHDLR*       eventhdlr,          /**< event handler to call for the event processing */
   SCIP_VAR*             var                 /**< variable to add to the constraint */
   )
{
   SCIP_CONSDATA* consdata;
   SCIP_Bool transformed;

   assert(var != NULL);

   consdata = SCIPconsGetData(cons);
   assert(consdata != NULL);
   assert(consdata->rows == NULL);

   /* are we in the transformed problem? */
   transformed = SCIPconsIsTransformed(cons);

   /* always use transformed variables in transformed constraints */
   if( transformed )
   {
      SCIP_CALL( SCIPgetTransformedVar(scip, var, &var) );
   }
   assert(var != NULL);
   assert(transformed == SCIPvarIsTransformed(var));

   SCIP_CALL( consdataEnsureVarsSize(scip, consdata, consdata->nvars+1) );
   consdata->vars[consdata->nvars] = var;
   consdata->nvars++;
   consdata->sorted = (consdata->nvars == 1);
   consdata->changed = TRUE;
   consdata->merged = FALSE;

   /* capture variable */
   SCIP_CALL( SCIPcaptureVar(scip, var) );

   /* if we are in transformed problem, catch the variable's events */
   if( transformed )
   {
      /* catch bound change events of variable */
      SCIP_CALL( SCIPcatchVarEvent(scip, var, SCIP_EVENTTYPE_UBTIGHTENED | SCIP_EVENTTYPE_LBRELAXED,
            eventhdlr, (SCIP_EVENTDATA*)consdata, NULL) );
   }

   /* install the rounding locks for the new variable */
   SCIP_CALL( lockRounding(scip, cons, var) );

   /**@todo update LP rows */
   if( consdata->rows != NULL )
   {
      SCIPerrorMessage("cannot add coefficients to and constraint after LP relaxation was created\n");
      return SCIP_INVALIDCALL;
   }

   return SCIP_OKAY;
}

/** deletes coefficient at given position from and constraint data */
static
SCIP_RETCODE delCoefPos(
   SCIP*                 scip,               /**< SCIP data structure */
   SCIP_CONS*            cons,               /**< and constraint */
   SCIP_EVENTHDLR*       eventhdlr,          /**< event handler to call for the event processing */
   int                   pos                 /**< position of coefficient to delete */
   )
{
   SCIP_CONSDATA* consdata;

   assert(eventhdlr != NULL);

   consdata = SCIPconsGetData(cons);
   assert(consdata != NULL);
   assert(0 <= pos && pos < consdata->nvars);
   assert(SCIPconsIsTransformed(cons) == SCIPvarIsTransformed(consdata->vars[pos]));

   /* remove the rounding locks of the variable */
   SCIP_CALL( unlockRounding(scip, cons, consdata->vars[pos]) );

   if( SCIPconsIsTransformed(cons) )
   {
      /* drop bound change events of variable */
      SCIP_CALL( SCIPdropVarEvent(scip, consdata->vars[pos], SCIP_EVENTTYPE_UBTIGHTENED | SCIP_EVENTTYPE_LBRELAXED,
            eventhdlr, (SCIP_EVENTDATA*)consdata, -1) );
   }

   if( SCIPconsIsTransformed(cons) )
   {
      /* if the position is watched, stop watching the position */
      if( consdata->watchedvar1 == pos )
      {
         SCIP_CALL( consdataSwitchWatchedvars(scip, consdata, eventhdlr, consdata->watchedvar2, -1) );
      }
      if( consdata->watchedvar2 == pos )
      {
         SCIP_CALL( consdataSwitchWatchedvars(scip, consdata, eventhdlr, consdata->watchedvar1, -1) );
      }
   }
   assert(pos != consdata->watchedvar1);
   assert(pos != consdata->watchedvar2);

   /* release variable */
   SCIP_CALL( SCIPreleaseVar(scip, &(consdata->vars[pos])) );

   /* move the last variable to the free slot */
   consdata->vars[pos] = consdata->vars[consdata->nvars-1];
   consdata->nvars--;

   /* if the last variable (that moved) was watched, update the watched position */
   if( consdata->watchedvar1 == consdata->nvars )
      consdata->watchedvar1 = pos;
   if( consdata->watchedvar2 == consdata->nvars )
      consdata->watchedvar2 = pos;

   consdata->propagated = FALSE;
   consdata->sorted = FALSE;
   consdata->changed = TRUE;

   return SCIP_OKAY;
}

/** sorts and constraint's variables by non-decreasing variable index */
static
void consdataSort(
   SCIP_CONSDATA*        consdata            /**< constraint data */
   )
{
   assert(consdata != NULL);

   if( !consdata->sorted )
   {
      if( consdata->nvars <= 1 )
	 consdata->sorted = TRUE;
      else
      {
	 SCIP_VAR* var1 = NULL;
	 SCIP_VAR* var2 = NULL;

	 /* remember watch variables */
	 if( consdata->watchedvar1 != -1 )
	 {
	    var1 = consdata->vars[consdata->watchedvar1];
	    assert(var1 != NULL);
	    consdata->watchedvar1 = -1;
	    if( consdata->watchedvar2 != -1 )
	    {
	       var2 = consdata->vars[consdata->watchedvar2];
	       assert(var2 != NULL);
	       consdata->watchedvar2 = -1;
	    }
	 }
	 assert(consdata->watchedvar1 == -1);
	 assert(consdata->watchedvar2 == -1);
	 assert(var1 != NULL || var2 == NULL);

	 /* sort variables after index */
	 SCIPsortPtr((void**)consdata->vars, SCIPvarComp, consdata->nvars);
	 consdata->sorted = TRUE;

	 /* correct watched variables */
	 if( var1 != NULL )
	 {
	    int pos;
#ifndef NDEBUG
	    SCIP_Bool found;

	    found = SCIPsortedvecFindPtr((void**)consdata->vars, SCIPvarComp, (void*)var1, consdata->nvars, &pos);
	    assert(found);
#else
	    SCIPsortedvecFindPtr((void**)consdata->vars, SCIPvarComp, (void*)var1, consdata->nvars, &pos);
#endif
	    assert(pos >= 0 && pos < consdata->nvars);
	    consdata->watchedvar1 = pos;

	    if( var2 != NULL )
	    {
#ifndef NDEBUG
	       found = SCIPsortedvecFindPtr((void**)consdata->vars, SCIPvarComp, (void*)var2, consdata->nvars, &pos);
	       assert(found);
#else
	       SCIPsortedvecFindPtr((void**)consdata->vars, SCIPvarComp, (void*)var2, consdata->nvars, &pos);
#endif
	       assert(pos >= 0 && pos < consdata->nvars);
	       consdata->watchedvar2 = pos;
	    }
	 }
      }
   }

#ifdef SCIP_DEBUG
   /* check sorting */
   {
      int v;

      for( v = 0; v < consdata->nvars; ++v )
      {
         assert(v == consdata->nvars-1 || SCIPvarCompare(consdata->vars[v], consdata->vars[v+1]) <= 0);
      }
   }
#endif
}

/** deletes all one-fixed variables */
static
SCIP_RETCODE applyFixings(
   SCIP*                 scip,               /**< SCIP data structure */
   SCIP_CONS*            cons,               /**< and constraint */
   SCIP_EVENTHDLR*       eventhdlr,          /**< event handler to call for the event processing */
   int*                  nchgcoefs           /**< pointer to add up the number of changed coefficients */
   )
{
   SCIP_CONSDATA* consdata;
   SCIP_VAR* var;
   int v;

   assert(scip != NULL);
   assert(cons != NULL);
   assert(eventhdlr != NULL);
   assert(nchgcoefs != NULL);

   consdata = SCIPconsGetData(cons);
   assert(consdata != NULL);
   assert(consdata->nvars == 0 || consdata->vars != NULL);

   v = 0;
   while( v < consdata->nvars )
   {
      var = consdata->vars[v];
      assert(SCIPvarIsBinary(var));

      if( SCIPvarGetLbGlobal(var) > 0.5 )
      {
         assert(SCIPisFeasEQ(scip, SCIPvarGetUbGlobal(var), 1.0));
         SCIP_CALL( delCoefPos(scip, cons, eventhdlr, v) );
         (*nchgcoefs)++;
      }
      else
      {
         SCIP_VAR* repvar;
         SCIP_Bool negated;

         /* get binary representative of variable */
         SCIP_CALL( SCIPgetBinvarRepresentative(scip, var, &repvar, &negated) );

         /* check, if the variable should be replaced with the representative */
         if( repvar != var )
         {
            /* delete old (aggregated) variable */
            SCIP_CALL( delCoefPos(scip, cons, eventhdlr, v) );

            /* add representative instead */
            SCIP_CALL( addCoef(scip, cons, eventhdlr, repvar) );
         }
         else
            ++v;
      }
   }

#if 0 /* does not work with pseudoboolean constraint handler, need to be fixed */
   /* check, if the resultant should be replaced with the active representative */
   if( !SCIPvarIsActive(consdata->resvar) )
   {
      SCIP_VAR* repvar;
      SCIP_Bool negated;

      /* get binary representative of variable */
      SCIP_CALL( SCIPgetBinvarRepresentative(scip, consdata->resvar, &repvar, &negated) );
      assert(SCIPvarIsBinary(repvar));

      /* check, if the variable should be replaced with the representative */
      if( repvar != consdata->resvar )
      {
	 if( SCIPconsIsTransformed(cons) )
	 {
	    /* drop bound change events of old resultant */
	    SCIP_CALL( SCIPdropVarEvent(scip, consdata->resvar, SCIP_EVENTTYPE_BOUNDCHANGED,
		  eventhdlr, (SCIP_EVENTDATA*)consdata, -1) );

	    /* catch bound change events of new resultant */
	    SCIP_CALL( SCIPcatchVarEvent(scip, repvar, SCIP_EVENTTYPE_BOUNDCHANGED,
		  eventhdlr, (SCIP_EVENTDATA*)consdata, NULL) );
	 }

	 /* release old resultant */
	 SCIP_CALL( SCIPreleaseVar(scip, &(consdata->resvar)) );

	 /* capture new resultant */
	 SCIP_CALL( SCIPcaptureVar(scip, repvar) );

	 consdata->resvar = repvar;
	 consdata->changed = TRUE;
      }
   }
#endif

   SCIPdebugMessage("after fixings: ");
   SCIPdebug( SCIP_CALL(consdataPrint(scip, consdata, NULL)) );
   SCIPdebugPrintf("\n");

   return SCIP_OKAY;
}

/** creates a linearization of the and constraint */
static
SCIP_RETCODE createRelaxation(
   SCIP*                 scip,               /**< SCIP data structure */
   SCIP_CONS*            cons                /**< constraint to check */
   )
{
   SCIP_CONSDATA* consdata;
   char rowname[SCIP_MAXSTRLEN];
   int nvars;
   int i;

   consdata = SCIPconsGetData(cons);
   assert(consdata != NULL);
   assert(consdata->rows == NULL);

   nvars = consdata->nvars;

   /* get memory for rows */
   consdata->nrows = consdataGetNRows(consdata);
   SCIP_CALL( SCIPallocBlockMemoryArray(scip, &consdata->rows, consdata->nrows) );

   /* creates LP rows corresponding to and constraint:
    *   - one additional row:             resvar - v1 - ... - vn >= 1-n
    *   - for each operator variable vi:  resvar - vi            <= 0
    */

   /* create additional row */
   (void) SCIPsnprintf(rowname, SCIP_MAXSTRLEN, "%s_add", SCIPconsGetName(cons));
   SCIP_CALL( SCIPcreateEmptyRowCons(scip, &consdata->rows[0], SCIPconsGetHdlr(cons), rowname, -consdata->nvars + 1.0, SCIPinfinity(scip),
         SCIPconsIsLocal(cons), SCIPconsIsModifiable(cons), SCIPconsIsRemovable(cons)) );
   SCIP_CALL( SCIPaddVarToRow(scip, consdata->rows[0], consdata->resvar, 1.0) );
   SCIP_CALL( SCIPaddVarsToRowSameCoef(scip, consdata->rows[0], nvars, consdata->vars, -1.0) );

   /* create operator rows */
   for( i = 0; i < nvars; ++i )
   {
      (void) SCIPsnprintf(rowname, SCIP_MAXSTRLEN, "%s_%d", SCIPconsGetName(cons), i);
      SCIP_CALL( SCIPcreateEmptyRowCons(scip, &consdata->rows[i+1], SCIPconsGetHdlr(cons), rowname, -SCIPinfinity(scip), 0.0,
            SCIPconsIsLocal(cons), SCIPconsIsModifiable(cons), SCIPconsIsRemovable(cons)) );
      SCIP_CALL( SCIPaddVarToRow(scip, consdata->rows[i+1], consdata->resvar, 1.0) );
      SCIP_CALL( SCIPaddVarToRow(scip, consdata->rows[i+1], consdata->vars[i], -1.0) );
   }

   return SCIP_OKAY;
}

/** adds linear relaxation of and constraint to the LP */
static
SCIP_RETCODE addRelaxation(
   SCIP*                 scip,               /**< SCIP data structure */
   SCIP_CONS*            cons                /**< constraint to check */
   )
{
   SCIP_Bool infeasible;
   SCIP_ROW* aggrrow;
   SCIP_CONSDATA* consdata;

   char rowname[SCIP_MAXSTRLEN];

   /* in the root LP we only add the weaker relaxation which consists of two rows:
    *   - one additional row:             resvar - v1 - ... - vn >= 1-n
    *   - aggregated row:               n*resvar - v1 - ... - vn <= 0.0
    *
    * during separation we separate the stronger relaxation which consists of n+1 row:
    *   - one additional row:             resvar - v1 - ... - vn >= 1-n
    *   - for each operator variable vi:  resvar - vi            <= 0
    */

   consdata = SCIPconsGetData(cons);
   assert(consdata != NULL);

   if( consdata->rows == NULL )
   {
      /* create the n+1 row relaxation */
      SCIP_CALL( createRelaxation(scip, cons) );
   }

   /* create/add/releas the row aggregated row */
   (void) SCIPsnprintf(rowname, SCIP_MAXSTRLEN, "%s_operators", SCIPconsGetName(cons));
   SCIP_CALL( SCIPcreateEmptyRowCons(scip, &aggrrow, SCIPconsGetHdlr(cons), rowname, -SCIPinfinity(scip), 0.0,
         SCIPconsIsLocal(cons), SCIPconsIsModifiable(cons), SCIPconsIsRemovable(cons)) );
   SCIP_CALL( SCIPaddVarToRow(scip, aggrrow, consdata->resvar, (SCIP_Real) consdata->nvars) );
   SCIP_CALL( SCIPaddVarsToRowSameCoef(scip, aggrrow, consdata->nvars, consdata->vars, -1.0) );
   SCIP_CALL( SCIPaddCut(scip, NULL, aggrrow, FALSE, &infeasible) );
   assert( ! infeasible );  /* this function is only called by initlp() -> the cuts should be feasible */
   SCIP_CALL( SCIPreleaseRow(scip, &aggrrow) );

   /* add additional row */
   if( !SCIProwIsInLP(consdata->rows[0]) )
   {
      SCIP_CALL( SCIPaddCut(scip, NULL, consdata->rows[0], FALSE, &infeasible) );
      assert( ! infeasible );  /* this function is only called by initlp() -> the cuts should be feasible */
   }

   return SCIP_OKAY;
}

/** checks and constraint for feasibility of given solution: returns TRUE iff constraint is feasible */
static
SCIP_RETCODE checkCons(
   SCIP*                 scip,               /**< SCIP data structure */
   SCIP_CONS*            cons,               /**< constraint to check */
   SCIP_SOL*             sol,                /**< solution to check, NULL for current solution */
   SCIP_Bool             checklprows,        /**< should LP rows be checked? */
   SCIP_Bool             printreason,        /**< should the reason for the violation be printed? */
   SCIP_Bool*            violated            /**< pointer to store whether the constraint is violated */
   )
{
   SCIP_CONSDATA* consdata;
   SCIP_Bool mustcheck;
   int r;

   assert(violated != NULL);

   consdata = SCIPconsGetData(cons);
   assert(consdata != NULL);

   *violated = FALSE;

   /* check, if we can skip this feasibility check, because all rows are in the LP and doesn't have to be checked */
   mustcheck = checklprows;
   mustcheck = mustcheck || (consdata->rows == NULL);
   if( !mustcheck )
   {
      assert(consdata->rows != NULL);

      for( r = 0; r < consdata->nrows; ++r )
      {
         mustcheck = !SCIProwIsInLP(consdata->rows[r]);
         if( mustcheck )
            break;
      }
   }

   /* check feasibility of constraint if necessary */
   if( mustcheck )
   {
      SCIP_Real solval;
      int i;

      /* increase age of constraint; age is reset to zero, if a violation was found only in case we are in
       * enforcement
       */
      if( sol == NULL )
      {
         SCIP_CALL( SCIPincConsAge(scip, cons) );
      }

      /* check, if all operator variables are TRUE */
      for( i = 0; i < consdata->nvars; ++i )
      {
         solval = SCIPgetSolVal(scip, sol, consdata->vars[i]);

	 /* @todo if upgraded resultants to varstatus implicit is fully allowed, than the following assert does not hold
	  *       anymore, therefor we need to stop the check and return with the status not violated, because the
	  *       integrality condition of this violated operand needs to be enforced by another constraint
	  *
	  *       this above should be asserted by marking the constraint handler, that the result needs to be
	  *       SCIP_SEPARATED if the origin was the CONSENFOPS or the CONSENFOLP callback or SCIP_INFEASIBLE if the
	  *       origin was CONSCHECK callback
	  *
	  */
         assert(SCIPisFeasIntegral(scip, solval));
         if( solval < 0.5 )
            break;
      }

      /* if all operator variables are TRUE, the resultant has to be TRUE, otherwise, the resultant has to be FALSE;
       * in case of an implicit integer resultant variable, we need to ensure the integrality of the solution value
       */
      solval = SCIPgetSolVal(scip, sol, consdata->resvar);
<<<<<<< HEAD
      /* assert(SCIPisFeasIntegral(scip, solval)); not true when the resultant is of type implicit integer */

      if( !SCIPisFeasIntegral(scip, solval) || ((i == consdata->nvars) != (solval > 0.5)) )
=======
      assert(SCIPvarGetType(consdata->resvar) == SCIP_VARTYPE_IMPLINT || SCIPisFeasIntegral(scip, solval));

      if( !SCIPisFeasIntegral(scip, solval) || (i == consdata->nvars) != (solval > 0.5) )
>>>>>>> 2eb9f7e4
      {
         *violated = TRUE;

         /* only reset constraint age if we are in enforcement */
         if( sol == NULL )
         {
            SCIP_CALL( SCIPresetConsAge(scip, cons) );
         }

         if( printreason )
         {
            SCIP_CALL( SCIPprintCons(scip, cons, NULL) );
            SCIPinfoMessage(scip, NULL, ";\nviolation:");
<<<<<<< HEAD

	    if( !SCIPisFeasIntegral(scip, solval) )
	    {
               SCIPinfoMessage(scip, NULL, " resultant <%s> not of integral value\n",
                  SCIPvarGetName(consdata->resvar));
	    }

            if( i == consdata->nvars )
=======
            if( !SCIPisFeasIntegral(scip, solval) )
            {
               SCIPinfoMessage(scip, NULL, " Resultant variable <%s> has fractional solution value %"SCIP_REAL_FORMAT"\n",
                     SCIPvarGetName(consdata->resvar), solval);
            }
            else if( i == consdata->nvars )
>>>>>>> 2eb9f7e4
            {
               SCIPinfoMessage(scip, NULL, " all operands are TRUE and resultant <%s> = FALSE\n",
                  SCIPvarGetName(consdata->resvar));
            }
            else
            {
               SCIPinfoMessage(scip, NULL, " operand <%s> = FALSE and resultant <%s> = TRUE\n",
                  SCIPvarGetName(consdata->vars[i]), SCIPvarGetName(consdata->resvar));
            }
         }
      }
   }

   return SCIP_OKAY;
}

/** separates given primal solution */
static
SCIP_RETCODE separateCons(
   SCIP*                 scip,               /**< SCIP data structure */
   SCIP_CONS*            cons,               /**< constraint to check */
   SCIP_SOL*             sol,                /**< primal CIP solution, NULL for current LP solution */
   SCIP_Bool*            separated,          /**< pointer to store whether a cut was found */
   SCIP_Bool*            cutoff              /**< whether a cutoff has been detected */
   )
{
   SCIP_CONSDATA* consdata;
   SCIP_Real feasibility;
   int r;

   assert(separated != NULL);
   assert(cutoff != NULL);

   *separated = FALSE;
   *cutoff = FALSE;

   consdata = SCIPconsGetData(cons);
   assert(consdata != NULL);

   /* create all necessary rows for the linear relaxation */
   if( consdata->rows == NULL )
   {
      SCIP_CALL( createRelaxation(scip, cons) );
   }
   assert(consdata->rows != NULL);

   /* test all rows for feasibility and add infeasible rows */
   for( r = 0; r < consdata->nrows; ++r )
   {
      if( !SCIProwIsInLP(consdata->rows[r]) )
      {
         feasibility = SCIPgetRowSolFeasibility(scip, consdata->rows[r], sol);
         if( SCIPisFeasNegative(scip, feasibility) )
         {
            SCIP_CALL( SCIPaddCut(scip, sol, consdata->rows[r], FALSE, cutoff) );
            if ( *cutoff )
               return SCIP_OKAY;
            *separated = TRUE;
         }
      }
   }

   return SCIP_OKAY;
}

/** analyzes conflicting TRUE assignment to resultant of given constraint, and adds conflict constraint to problem */
static
SCIP_RETCODE analyzeConflictOne(
   SCIP*                 scip,               /**< SCIP data structure */
   SCIP_CONS*            cons,               /**< and constraint that detected the conflict */
   int                   falsepos            /**< position of operand that is fixed to FALSE */
   )
{
   SCIP_CONSDATA* consdata;

   /* conflict analysis can only be applied in solving stage and if it turned on */
   if( (SCIPgetStage(scip) != SCIP_STAGE_SOLVING && !SCIPinProbing(scip)) || !SCIPisConflictAnalysisApplicable(scip) )
      return SCIP_OKAY;

   consdata = SCIPconsGetData(cons);
   assert(consdata != NULL);
   assert(SCIPvarGetLbLocal(consdata->resvar) > 0.5);
   assert(0 <= falsepos && falsepos < consdata->nvars);
   assert(SCIPvarGetUbLocal(consdata->vars[falsepos]) < 0.5);

   /* initialize conflict analysis, and add resultant and single operand variable to conflict candidate queue */
   SCIP_CALL( SCIPinitConflictAnalysis(scip) );
   SCIP_CALL( SCIPaddConflictBinvar(scip, consdata->resvar) );
   SCIP_CALL( SCIPaddConflictBinvar(scip, consdata->vars[falsepos]) );

   /* analyze the conflict */
   SCIP_CALL( SCIPanalyzeConflictCons(scip, cons, NULL) );

   return SCIP_OKAY;
}

/** analyzes conflicting FALSE assignment to resultant of given constraint, and adds conflict constraint to problem */
static
SCIP_RETCODE analyzeConflictZero(
   SCIP*                 scip,               /**< SCIP data structure */
   SCIP_CONS*            cons                /**< or constraint that detected the conflict */
   )
{
   SCIP_CONSDATA* consdata;
   int v;

   assert(!SCIPconsIsModifiable(cons));

   /* conflict analysis can only be applied in solving stage and if it is applicable */
   if( (SCIPgetStage(scip) != SCIP_STAGE_SOLVING && !SCIPinProbing(scip)) || !SCIPisConflictAnalysisApplicable(scip) )
      return SCIP_OKAY;

   consdata = SCIPconsGetData(cons);
   assert(consdata != NULL);
   assert(SCIPvarGetUbLocal(consdata->resvar) < 0.5);

   /* initialize conflict analysis, and add all variables of infeasible constraint to conflict candidate queue */
   SCIP_CALL( SCIPinitConflictAnalysis(scip) );
   SCIP_CALL( SCIPaddConflictBinvar(scip, consdata->resvar) );
   for( v = 0; v < consdata->nvars; ++v )
   {
      assert(SCIPvarGetLbLocal(consdata->vars[v]) > 0.5);
      SCIP_CALL( SCIPaddConflictBinvar(scip, consdata->vars[v]) );
   }

   /* analyze the conflict */
   SCIP_CALL( SCIPanalyzeConflictCons(scip, cons, NULL) );

   return SCIP_OKAY;
}

/** tries to fix the given resultant to zero */
static
SCIP_RETCODE consdataFixResultantZero(
   SCIP*                 scip,               /**< SCIP data structure */
   SCIP_CONS*            cons,               /**< and constraint to be processed */
   SCIP_VAR*             resvar,             /**< resultant variable to fix to zero */
   int                   pos,                /**< position of operand that is fixed to FALSE */
   SCIP_Bool*            cutoff,             /**< pointer to store TRUE, if the node can be cut off */
   int*                  nfixedvars          /**< pointer to add up the number of found domain reductions */
   )
{
   SCIP_Bool infeasible;
   SCIP_Bool tightened;

   SCIPdebugMessage("constraint <%s>: operator %d fixed to 0.0 -> fix resultant <%s> to 0.0\n",
      SCIPconsGetName(cons), pos, SCIPvarGetName(resvar));

   SCIP_CALL( SCIPinferBinvarCons(scip, resvar, FALSE, cons, (int)PROPRULE_1, &infeasible, &tightened) );

   if( infeasible )
   {
      /* use conflict analysis to get a conflict constraint out of the conflicting assignment */
      SCIP_CALL( analyzeConflictOne(scip, cons, pos) );
      SCIP_CALL( SCIPresetConsAge(scip, cons) );
      (*cutoff) = TRUE;
   }
   else
   {
      SCIP_CALL( SCIPdelConsLocal(scip, cons) );
      if( tightened )
      {
         SCIP_CALL( SCIPresetConsAge(scip, cons) );
         (*nfixedvars)++;
      }
   }

   return SCIP_OKAY;
}

/** fix all operands to one */
static
SCIP_RETCODE consdataFixOperandsOne(
   SCIP*                 scip,               /**< SCIP data structure */
   SCIP_CONS*            cons,               /**< and constraint to be processed */
   SCIP_VAR**            vars,               /**< array of operands */
   int                   nvars,              /**< number of operands */
   SCIP_Bool*            cutoff,             /**< pointer to store TRUE, if the node can be cut off */
   int*                  nfixedvars          /**< pointer to add up the number of found domain reductions */
   )
{
   SCIP_Bool infeasible;
   SCIP_Bool tightened;
   int v;

   for( v = 0; v < nvars && !(*cutoff); ++v )
   {
      SCIPdebugMessage("constraint <%s>: resultant fixed to 1.0 -> fix operator var <%s> to 1.0\n",
         SCIPconsGetName(cons), SCIPvarGetName(vars[v]));

      SCIP_CALL( SCIPinferBinvarCons(scip, vars[v], TRUE, cons, (int)PROPRULE_2, &infeasible, &tightened) );

      if( infeasible )
      {
         /* use conflict analysis to get a conflict constraint out of the conflicting assignment */
         SCIP_CALL( analyzeConflictOne(scip, cons, v) );
         SCIP_CALL( SCIPresetConsAge(scip, cons) );
         (*cutoff) = TRUE;
      }
      else if( tightened )
      {
         SCIP_CALL( SCIPresetConsAge(scip, cons) );
         (*nfixedvars)++;
      }
   }

   if( !(*cutoff) )
   {
      SCIP_CALL( SCIPdelConsLocal(scip, cons) );
   }

   return SCIP_OKAY;
}

/** linearize AND constraint due to a globally to zero fixed resultant; that is, creates, adds, and releases a logicor
 *  constraint and remove the AND constraint globally.
 *
 *  Since the resultant is fixed to zero the AND constraint collapses to linear constraint of the form:
 *
 *  - \sum_{i=0}^{n-1} v_i <= n-1
 *
 *  This can be transformed into a logicor constraint of the form
 *
 *  - \sum_{i=0}^{n-1} ~v_i >= 1
 */
static
SCIP_RETCODE consdataLinearize(
   SCIP*                 scip,               /**< SCIP data structure */
   SCIP_CONS*            cons,               /**< AND constraint to linearize */
   SCIP_Bool*            cutoff,             /**< pointer to store TRUE, if the node can be cut off */
   int*                  nfixedvars,         /**< pointer to add up the number of found domain reductions */
   int*                  nupgdconss          /**< pointer to add up the number of upgraded constraints */
   )
{
   SCIP_CONSDATA* consdata;
   SCIP_VAR** vars;
   SCIP_CONS* lincons;
   SCIP_Bool conscreated;
   int nvars;

   consdata = SCIPconsGetData(cons);
   assert(consdata != NULL);

   assert(!(*cutoff));
   assert(SCIPvarGetUbGlobal(consdata->resvar) < 0.5);

   nvars = consdata->nvars;
   conscreated = FALSE;

   /* allocate memory for variables for updated constraint */
   SCIP_CALL( SCIPallocBufferArray(scip, &vars, nvars) );

   /* if we only have two variables, we prefer a set packing constraint instead of a logicor constraint */
   if( nvars == 2 )
   {
      SCIP_Bool* negated;
      SCIP_Bool infeasible;
      SCIP_Bool tightened;

      /* get active representation */
      SCIP_CALL( SCIPallocBufferArray(scip, &negated, nvars) );
      SCIP_CALL( SCIPgetBinvarRepresentatives(scip, nvars, consdata->vars, vars, negated) );
      SCIPfreeBufferArray(scip, &negated);

      /* if one of the two operators is globally fixed to one it follows that the other has to be zero */
      if( SCIPvarGetLbGlobal(vars[0]) > 0.5 )
      {
         SCIP_CALL( SCIPfixVar(scip, vars[1], 0.0, &infeasible, &tightened) );

         if( infeasible )
            *cutoff = TRUE;
         else if( tightened )
            ++(*nfixedvars);
      }
      else if( SCIPvarGetLbGlobal(vars[1]) > 0.5 )
      {
         SCIP_CALL( SCIPfixVar(scip, vars[0], 0.0, &infeasible, &tightened) );

         if( infeasible )
            *cutoff = TRUE;
         else if( tightened )
            ++(*nfixedvars);
      }
      else if( SCIPvarGetUbGlobal(vars[0]) > 0.5 && SCIPvarGetUbGlobal(vars[1]) > 0.5 )
      {
         /* create, add, and release the setppc constraint */
         SCIP_CALL( SCIPcreateConsSetpack(scip, &lincons, SCIPconsGetName(cons), nvars, vars,
               SCIPconsIsInitial(cons), SCIPconsIsSeparated(cons), SCIPconsIsEnforced(cons), consdata->checkwhenupgr | SCIPconsIsChecked(cons),
               SCIPconsIsPropagated(cons), SCIPconsIsLocal(cons), SCIPconsIsModifiable(cons), SCIPconsIsDynamic(cons),
               SCIPconsIsRemovable(cons), SCIPconsIsStickingAtNode(cons)) );

         conscreated = TRUE;
      }
   }
   else
   {
      int v;

      /* collect negated variables */
      for( v = 0; v < nvars; ++v )
      {
         SCIP_CALL( SCIPgetNegatedVar(scip, consdata->vars[v], &vars[v]) );
      }

      /* create, add, and release the logicor constraint */
      SCIP_CALL( SCIPcreateConsLogicor(scip, &lincons, SCIPconsGetName(cons), nvars, vars,
            SCIPconsIsInitial(cons), SCIPconsIsSeparated(cons), SCIPconsIsEnforced(cons), consdata->checkwhenupgr | SCIPconsIsChecked(cons),
            SCIPconsIsPropagated(cons), SCIPconsIsLocal(cons), SCIPconsIsModifiable(cons), SCIPconsIsDynamic(cons),
            SCIPconsIsRemovable(cons), SCIPconsIsStickingAtNode(cons)) );

      conscreated = TRUE;
   }

   if( conscreated )
   {
      /* add and release new constraint */
      SCIPdebugPrintCons(scip, lincons, NULL); /*lint !e644*/
      SCIP_CALL( SCIPaddCons(scip, lincons) ); /*lint !e644*/
      SCIP_CALL( SCIPreleaseCons(scip, &lincons) ); /*lint !e644*/

      ++(*nupgdconss);
   }

   /* remove the "and" constraint globally */
   SCIP_CALL( SCIPdelCons(scip, cons) );

   /* delete temporary memory */
   SCIPfreeBufferArray(scip, &vars);

   return SCIP_OKAY;
}

/** the resultant is fixed to zero; in case all except one operator are fixed to TRUE the last operator has to fixed to FALSE */
/** @note consdata->watchedvars might not be the same to the watchedvar parameters, because the update was not yet done */
static
SCIP_RETCODE analyzeZeroResultant(
   SCIP*                 scip,               /**< SCIP data structure */
   SCIP_CONS*            cons,               /**< and constraint to be processed */
   int                   watchedvar1,        /**< maybe last unfixed variable position */
   int                   watchedvar2,        /**< second watched position */
   SCIP_Bool*            cutoff,             /**< pointer to store TRUE, if the node can be cut off */
   int*                  nfixedvars          /**< pointer to add up the number of found domain reductions */
   )
{
   SCIP_CONSDATA* consdata;

   consdata = SCIPconsGetData(cons);
   assert(consdata != NULL);
   assert(SCIPvarGetUbLocal(consdata->resvar) < 0.5);

   if( watchedvar2 == -1 )
   {
      SCIP_Bool infeasible;
      SCIP_Bool tightened;

      assert(watchedvar1 != -1);

#ifndef NDEBUG
      /* check that all variables regardless of wathcedvar1 are fixed to 1 */
      {
	 int v;

	 for( v = consdata->nvars - 1; v >= 0; --v )
	    if( v != watchedvar1 )
	       assert(SCIPvarGetLbLocal(consdata->vars[v]) > 0.5);
      }
#endif

      SCIPdebugMessage("constraint <%s>: resultant <%s> fixed to 0.0, only one unfixed operand -> fix operand <%s> to 0.0\n",
         SCIPconsGetName(cons), SCIPvarGetName(consdata->resvar), SCIPvarGetName(consdata->vars[watchedvar1]));

      SCIP_CALL( SCIPinferBinvarCons(scip, consdata->vars[watchedvar1], FALSE, cons, (int)PROPRULE_4, &infeasible, &tightened) );

      if( infeasible )
      {
         /* use conflict analysis to get a conflict constraint out of the conflicting assignment */
         SCIP_CALL( analyzeConflictZero(scip, cons) );
         SCIP_CALL( SCIPresetConsAge(scip, cons) );
         *cutoff = TRUE;
      }
      else
      {
         SCIP_CALL( SCIPdelConsLocal(scip, cons) );
         if( tightened )
         {
            SCIP_CALL( SCIPresetConsAge(scip, cons) );
            (*nfixedvars)++;
         }
      }
   }

   return SCIP_OKAY;
}

/** replaces multiple occurrences of variables */
static
SCIP_RETCODE mergeMultiples(
   SCIP*                 scip,               /**< SCIP data structure */
   SCIP_CONS*            cons,               /**< and-constraint */
   SCIP_EVENTHDLR*       eventhdlr,          /**< event handler to call for the event processing */
   int*                  nfixedvars,         /**< pointer to store number of fixed variables */
   int*                  nchgcoefs,          /**< pointer to store number of changed coefficients */
   int*                  ndelconss           /**< pointer to store number of deleted constraints */
   )
{
   SCIP_CONSDATA* consdata;
   SCIP_VAR** vars;
   int nvars;
   int v;
   SCIP_VAR* var;
   int* contained;
   int nprobvars;

   assert(scip != NULL);
   assert(cons != NULL);
   assert(eventhdlr != NULL);
   assert(nfixedvars != NULL);
   assert(nchgcoefs != NULL);
   assert(ndelconss != NULL);

   consdata = SCIPconsGetData(cons);
   assert(consdata != NULL);

   /* nothing to merge */
   if( consdata->nvars <= 1 )
   {
      consdata->merged = TRUE;
      return SCIP_OKAY;
   }

   vars = consdata->vars;
   nvars = consdata->nvars;

   assert(vars != NULL);
   assert(nvars >= 2);

   nprobvars = SCIPgetNVars(scip);
   SCIP_CALL( SCIPallocBufferArray(scip, &contained, nprobvars) );
   BMSclearMemoryArray(contained, nprobvars);

   /* search for multiple variables; scan from back to front because deletion doesn't affect the order of the front
    * variables
    * @note don't reorder variables because we would loose the watched variables and filter position inforamtion
    */
   for( v = nvars - 1; v >= 0; --v )
   {
      SCIP_VAR* probvar;
      int probidx;

      var = vars[v];
      assert(var != NULL);
      assert(SCIPvarIsActive(var) || (SCIPvarIsNegated(var) && SCIPvarIsActive(SCIPvarGetNegatedVar(var))));

      probvar = (SCIPvarIsActive(var) ? var : SCIPvarGetNegatedVar(var));
      assert(probvar != NULL);

      probidx = SCIPvarGetProbindex(probvar);
      assert(0 <= probidx && probidx < nprobvars);

      if( contained[probidx] == 0 )
      {
	 contained[probidx] = (SCIPvarIsActive(var) ? 1 : -1);
      }
      else if( (contained[probidx] == 1 && SCIPvarIsActive(var)) || (contained[probidx] == -1 && !SCIPvarIsActive(var)) )
      {
         /* delete the multiple variable */
         SCIP_CALL( delCoefPos(scip, cons, eventhdlr, v) );
         (*nchgcoefs)++;
      }
      else
      {
	 SCIP_Bool infeasible;
	 SCIP_Bool fixed;

	 assert((contained[probidx] == 1 && !SCIPvarIsActive(var)) || (contained[probidx] == -1 && SCIPvarIsActive(var)));

	 SCIPdebugMessage("and constraint <%s>: variable <%s> and its negation are present -> fix resultant <%s> = 0\n",
	    SCIPconsGetName(cons), SCIPvarGetName(var), SCIPvarGetName(consdata->resvar));

	 /* negation of the variable is already present in the constraint: fix resultant to zero */
#ifndef NDEBUG
	 {
	    int i;
	    for( i = consdata->nvars - 1; i > v && var != SCIPvarGetNegatedVar(vars[i]); --i )
	    {}
	    assert(i > v);
	 }
#endif

	 SCIP_CALL( SCIPfixVar(scip, consdata->resvar, 0.0, &infeasible, &fixed) );
	 assert(!infeasible);
	 if( fixed )
	    ++(*nfixedvars);

	 SCIP_CALL( SCIPdelCons(scip, cons) );
	 break;
      }
   }
   SCIPfreeBufferArray(scip, &contained);

   return SCIP_OKAY;
}

/** propagates constraint with the following rules:
 *   (1) v_i = FALSE                                  =>  r   = FALSE
 *   (2) r   = TRUE                                   =>  v_i = TRUE for all i
 *   (3) v_i = TRUE for all i                         =>  r   = TRUE
 *   (4) r   = FALSE, v_i = TRUE for all i except j   =>  v_j = FALSE
 *
 *  additional if the resultant is fixed to zero during presolving or in the root node (globally), then the "and"
 *  constraint is collapsed to a linear (logicor) constraint of the form
 *  -> sum_{i=0}^{n-1} ~v_i >= 1
 */
static
SCIP_RETCODE propagateCons(
   SCIP*                 scip,               /**< SCIP data structure */
   SCIP_CONS*            cons,               /**< and constraint to be processed */
   SCIP_EVENTHDLR*       eventhdlr,          /**< event handler to call for the event processing */
   SCIP_Bool*            cutoff,             /**< pointer to store TRUE, if the node can be cut off */
   int*                  nfixedvars,         /**< pointer to add up the number of found domain reductions */
   int*                  nupgdconss          /**< pointer to add up the number of upgraded constraints */
   )
{
   SCIP_CONSDATA* consdata;
   SCIP_VAR* resvar;
   SCIP_VAR** vars;
   int nvars;
   int watchedvar1;
   int watchedvar2;
   int i;
   SCIP_Bool infeasible;
   SCIP_Bool tightened;

   assert(cutoff != NULL);
   assert(nfixedvars != NULL);

   consdata = SCIPconsGetData(cons);
   assert(consdata != NULL);

   resvar = consdata->resvar;
   vars = consdata->vars;
   nvars = consdata->nvars;

   /* don't process the constraint, if none of the operator variables was fixed to FALSE, and if the watched variables
    * and the resultant weren't fixed to any value since last propagation call
    */
   if( consdata->propagated )
   {
      assert(consdata->nofixedzero);
      assert(SCIPisFeasEQ(scip, SCIPvarGetLbLocal(resvar), 0.0));
      return SCIP_OKAY;
   }

   /* increase age of constraint; age is reset to zero, if a conflict or a propagation was found */
   if( !SCIPinRepropagation(scip) )
   {
      SCIP_CALL( SCIPincConsAge(scip, cons) );
   }

   /* check if resultant variables is globally fixed to zero */
   if( !SCIPinProbing(scip) && !SCIPconsIsModifiable(cons) && SCIPvarGetUbGlobal(resvar) < 0.5 )
   {
      SCIP_CALL( consdataLinearize(scip, cons, cutoff, nfixedvars, nupgdconss) );

      if( *cutoff && SCIPgetDepth(scip) > 0 )
      {
         /* we are done with solving since a global bound change was infeasible */
         SCIP_CALL( SCIPcutoffNode(scip, SCIPgetRootNode(scip)) );
      }

      return SCIP_OKAY;
   }

   /* if one of the operator variables was fixed to FALSE, the resultant can be fixed to FALSE (rule (1)) */
   if( !consdata->nofixedzero )
   {
      for( i = 0; i < nvars && SCIPvarGetUbLocal(vars[i]) > 0.5; ++i ) /* search for operator fixed to zero */
      {}
      if( i < nvars )
      {
         /* fix resultant to zero */
         SCIP_CALL( consdataFixResultantZero(scip, cons, resvar, i, cutoff, nfixedvars) );

         return SCIP_OKAY;
      }
      else
         consdata->nofixedzero = TRUE;
   }
   assert(consdata->nofixedzero);

   /* if resultant is fixed to TRUE, all operator variables can be fixed to TRUE (rule (2)) */
   if( SCIPvarGetLbLocal(resvar) > 0.5 )
   {
      /* fix resultant to zero */
      SCIP_CALL( consdataFixOperandsOne(scip, cons, vars, nvars, cutoff, nfixedvars) );

      return SCIP_OKAY;
   }

   /* rules (3) and (4) can only be applied, if we know all operator variables */
   if( !SCIPconsIsModifiable(cons) )
   {
<<<<<<< HEAD
      /* rules (3) and (4) cannot be applied, if we have at least two unfixed variables left;
       * that means, we only have to watch (i.e. capture events) of two variables, and switch to other variables
       * if these ones get fixed
       */
      watchedvar1 = consdata->watchedvar1;
      watchedvar2 = consdata->watchedvar2;
=======
      assert(SCIPvarGetUbLocal(vars[watchedvar1]) > 0.5); /* otherwise, rule (1) could be applied */
      if( SCIPvarGetLbLocal(vars[watchedvar1]) > 0.5 )
         watchedvar1 = -1;
   }
   if( watchedvar2 != -1 )
   {
      assert(SCIPvarGetUbLocal(vars[watchedvar2]) > 0.5); /* otherwise, rule (1) could be applied */
      if( SCIPvarGetLbLocal(vars[watchedvar2]) > 0.5 )
         watchedvar2 = -1;
   }

   /* if only one watched variable is still unfixed, make it the first one */
   if( watchedvar1 == -1 )
   {
      watchedvar1 = watchedvar2;
      watchedvar2 = -1;
   }
   assert(watchedvar1 != -1 || watchedvar2 == -1);
>>>>>>> 2eb9f7e4

      /* check, if watched variables are still unfixed */
      if( watchedvar1 != -1 )
      {
         assert(SCIPvarGetUbLocal(vars[watchedvar1]) > 0.5); /* otherwise, rule (1) could be applied */
         if( SCIPvarGetLbLocal(vars[watchedvar1]) > 0.5 )
            watchedvar1 = -1;
      }
      if( watchedvar2 != -1 )
      {
         assert(SCIPvarGetUbLocal(vars[watchedvar2]) > 0.5); /* otherwise, rule (1) could be applied */
         if( SCIPvarGetLbLocal(vars[watchedvar2]) > 0.5 )
            watchedvar2 = -1;
      }

<<<<<<< HEAD
      /* if only one watched variable is still unfixed, make it the first one */
      if( watchedvar1 == -1 )
=======
   /* if all variables are fixed to TRUE, the resultant can also be fixed to TRUE (rule (3)) */
   if( watchedvar1 == -1 )
   {
      assert(watchedvar2 == -1);

      SCIPdebugMessage("constraint <%s>: all operator vars fixed to 1.0 -> fix resultant <%s> to 1.0\n",
         SCIPconsGetName(cons), SCIPvarGetName(resvar));
      SCIP_CALL( SCIPinferBinvarCons(scip, resvar, TRUE, cons, (int)PROPRULE_3, &infeasible, &tightened) );
      if( infeasible )
>>>>>>> 2eb9f7e4
      {
         watchedvar1 = watchedvar2;
         watchedvar2 = -1;
      }
      assert(watchedvar1 != -1 || watchedvar2 == -1);

      /* if the watched variables are invalid (fixed), find new ones if existing */
      if( watchedvar2 == -1 )
      {
         for( i = 0; i < nvars; ++i )
         {
            assert(SCIPvarGetUbLocal(vars[i]) > 0.5); /* otherwise, rule (1) could be applied */
            if( SCIPvarGetLbLocal(vars[i]) < 0.5 )
            {
               if( watchedvar1 == -1 )
               {
                  assert(watchedvar2 == -1);
                  watchedvar1 = i;
               }
               else if( watchedvar1 != i )
               {
                  watchedvar2 = i;
                  break;
               }
            }
         }
      }
      assert(watchedvar1 != -1 || watchedvar2 == -1);

      /* if all variables are fixed to TRUE, the resultant can also be fixed to TRUE (rule (3)) */
      if( watchedvar1 == -1 )
      {
<<<<<<< HEAD
         assert(watchedvar2 == -1);

         SCIPdebugMessage("constraint <%s>: all operator vars fixed to 1.0 -> fix resultant <%s> to 1.0\n",
            SCIPconsGetName(cons), SCIPvarGetName(resvar));
         SCIP_CALL( SCIPinferBinvarCons(scip, resvar, TRUE, cons, (int)PROPRULE_3, &infeasible, &tightened) );
=======
         assert(watchedvar1 != -1);

         SCIPdebugMessage("constraint <%s>: resultant <%s> fixed to 0.0, only one unfixed operand -> fix operand <%s> to 0.0\n",
            SCIPconsGetName(cons), SCIPvarGetName(resvar), SCIPvarGetName(vars[watchedvar1]));
         SCIP_CALL( SCIPinferBinvarCons(scip, vars[watchedvar1], FALSE, cons, (int)PROPRULE_4, &infeasible, &tightened) );
>>>>>>> 2eb9f7e4
         if( infeasible )
         {
            /* use conflict analysis to get a conflict constraint out of the conflicting assignment */
            SCIP_CALL( analyzeConflictZero(scip, cons) );
            SCIP_CALL( SCIPresetConsAge(scip, cons) );
            *cutoff = TRUE;
         }
         else
         {
            SCIP_CALL( SCIPdelConsLocal(scip, cons) );
            if( tightened )
            {
               SCIP_CALL( SCIPresetConsAge(scip, cons) );
               (*nfixedvars)++;
            }
         }

         return SCIP_OKAY;
      }
<<<<<<< HEAD
=======
      else if( SCIPgetDepth(scip) <= 0 )
      {
         /* since the resultant variable is globally fixed to zero the and constraint collapses to linear constraint of
          * the form 
          * -> \sum_{i=0}^{n-1} v_i <= n-1
          *
          * this can be transformed into a logicor constraint of the form
          * -> \sum_{i=0}^{n-1} ~v_i >= 1
          *
          * create, add, and release the logicor constraint and remove the and constraint globally 
          */

         SCIP_VAR** consvars;
         SCIP_CONS* lincons;

         assert(SCIPvarGetUbGlobal(resvar) < 0.5);

         SCIP_CALL( SCIPallocBufferArray(scip, &consvars, nvars) );

         /* collect negated variables */
         for( i = 0; i < nvars; ++i )
         {
            SCIP_CALL( SCIPgetNegatedVar(scip, vars[i], &consvars[i]) );
         }

         /* create, add, and release the logicor constraint */
         SCIP_CALL( SCIPcreateConsLogicor(scip, &lincons, SCIPconsGetName(cons), nvars, consvars,
               SCIPconsIsInitial(cons), SCIPconsIsSeparated(cons), SCIPconsIsEnforced(cons), SCIPconsIsChecked(cons),
               SCIPconsIsPropagated(cons), SCIPconsIsLocal(cons), SCIPconsIsModifiable(cons), SCIPconsIsDynamic(cons), 
               SCIPconsIsRemovable(cons), SCIPconsIsStickingAtNode(cons)) );
         SCIP_CALL( SCIPaddCons(scip, lincons) );
         SCIP_CALL( SCIPreleaseCons(scip, &lincons) );
>>>>>>> 2eb9f7e4

      /* if resultant is fixed to FALSE, and only one operator variable is not fixed to TRUE, this operator variable
       * can be fixed to FALSE (rule (4))
       */
      if( watchedvar2 == -1 && SCIPvarGetUbLocal(resvar) < 0.5 )
      {
         assert(watchedvar1 != -1);

	 SCIP_CALL( analyzeZeroResultant(scip, cons, watchedvar1, watchedvar2, cutoff, nfixedvars) );

	 return SCIP_OKAY;
      }

      /* switch to the new watched variables */
      SCIP_CALL( consdataSwitchWatchedvars(scip, consdata, eventhdlr, watchedvar1, watchedvar2) );
   }

<<<<<<< HEAD
   /* mark the constraint propagated */
   consdata->propagated = TRUE;
   consdata->nofixedzero = TRUE;
=======
   /* mark the constraint propagated if we have an unfixed resultant or are not in probing, it is necessary that a fixed
    * resulting in probing mode does not lead to a propagated constraint, because the constraint upgrade needs to be performed
    */
   consdata->propagated = (!SCIPinProbing(scip) || (SCIPvarGetLbLocal(consdata->resvar) < 0.5 && SCIPvarGetUbLocal(consdata->resvar) > 0.5)) ;
>>>>>>> 2eb9f7e4

   return SCIP_OKAY;
}

/** resolves a conflict on the given variable by supplying the variables needed for applying the corresponding
 *  propagation rule (see propagateCons()):
 *   (1) v_i = FALSE                                  =>  r   = FALSE
 *   (2) r   = TRUE                                   =>  v_i = TRUE for all i
 *   (3) v_i = TRUE for all i                         =>  r   = TRUE
 *   (4) r   = FALSE, v_i = TRUE for all i except j   =>  v_j = FALSE
 */
static
SCIP_RETCODE resolvePropagation(
   SCIP*                 scip,               /**< SCIP data structure */
   SCIP_CONS*            cons,               /**< constraint that inferred the bound change */
   SCIP_VAR*             infervar,           /**< variable that was deduced */
   PROPRULE              proprule,           /**< propagation rule that deduced the value */
   SCIP_BDCHGIDX*        bdchgidx,           /**< bound change index (time stamp of bound change), or NULL for current time */
   SCIP_RESULT*          result              /**< pointer to store the result of the propagation conflict resolving call */
   )
{
   SCIP_CONSDATA* consdata;
   SCIP_VAR** vars;
   int nvars;
   int i;

   assert(result != NULL);

   consdata = SCIPconsGetData(cons);
   assert(consdata != NULL);
   vars = consdata->vars;
   nvars = consdata->nvars;

   switch( proprule )
   {
   case PROPRULE_1:
      /* the resultant was infered to FALSE, because one operand variable was FALSE */
      assert(SCIPvarGetUbAtIndex(infervar, bdchgidx, TRUE) < 0.5);
      assert(infervar == consdata->resvar);
      for( i = 0; i < nvars; ++i )
      {
         if( SCIPvarGetUbAtIndex(vars[i], bdchgidx, FALSE) < 0.5 )
         {
            SCIP_CALL( SCIPaddConflictBinvar(scip, vars[i]) );
            break;
         }
      }
      assert(i < nvars);
      *result = SCIP_SUCCESS;
      break;

   case PROPRULE_2:
      /* the operand variable was infered to TRUE, because the resultant was TRUE */
      assert(SCIPvarGetLbAtIndex(infervar, bdchgidx, TRUE) > 0.5);
      assert(SCIPvarGetLbAtIndex(consdata->resvar, bdchgidx, FALSE) > 0.5);
      SCIP_CALL( SCIPaddConflictBinvar(scip, consdata->resvar) );
      *result = SCIP_SUCCESS;
      break;

   case PROPRULE_3:
      /* the resultant was infered to TRUE, because all operand variables were TRUE */
      assert(SCIPvarGetLbAtIndex(infervar, bdchgidx, TRUE) > 0.5);
      assert(infervar == consdata->resvar);
      for( i = 0; i < nvars; ++i )
      {
         assert(SCIPvarGetLbAtIndex(vars[i], bdchgidx, FALSE) > 0.5);
         SCIP_CALL( SCIPaddConflictBinvar(scip, vars[i]) );
      }
      *result = SCIP_SUCCESS;
      break;

   case PROPRULE_4:
      /* the operand variable was infered to FALSE, because the resultant was FALSE and all other operands were TRUE */
      assert(SCIPvarGetUbAtIndex(infervar, bdchgidx, TRUE) < 0.5);
      assert(SCIPvarGetUbAtIndex(consdata->resvar, bdchgidx, FALSE) < 0.5);
      SCIP_CALL( SCIPaddConflictBinvar(scip, consdata->resvar) );
      for( i = 0; i < nvars; ++i )
      {
         if( vars[i] != infervar )
         {
            assert(SCIPvarGetLbAtIndex(vars[i], bdchgidx, FALSE) > 0.5);
            SCIP_CALL( SCIPaddConflictBinvar(scip, vars[i]) );
         }
      }
      *result = SCIP_SUCCESS;
      break;

   case PROPRULE_INVALID:
   default:
      SCIPerrorMessage("invalid inference information %d in and constraint <%s>\n", proprule, SCIPconsGetName(cons));
      return SCIP_INVALIDDATA;
   }

   return SCIP_OKAY;
}

/** perform dual presolving on and-constraints */
static
SCIP_RETCODE dualPresolve(
   SCIP*                 scip,               /**< SCIP data structure */
   SCIP_CONS**           conss,              /**< and-constraints to perform dual presolving on */
   int                   nconss,             /**< number of and-constraints */
   SCIP_EVENTHDLR*       eventhdlr,          /**< event handler to call for the event processing */
   SCIP_Bool*            cutoff,             /**< pointer to store TRUE, if the node can be cut off */
   int*                  nfixedvars,         /**< pointer to add up the number of found domain reductions */
   int*                  naggrvars,          /**< pointer to add up the number of aggregated variables */
   int*                  nchgcoefs,          /**< pointer to add up the number of changed coefficients */
   int*                  ndelconss,          /**< pointer to add up the number of deleted constraints */
   int*                  nupgdconss,         /**< pointer to add up the number of upgraded constraints */
   int*                  naddconss           /**< pointer to add up the number of added constraints */
   )
{
   SCIP_CONS* cons;
   SCIP_CONSDATA* consdata;
   SCIP_VAR** impoperands;
   SCIP_VAR** vars;
   SCIP_VAR* resvar;
   SCIP_VAR* var;
   int nimpoperands;
   int nvars;
   int size;
   int v;
   int c;
   SCIP_Bool infeasible;
   SCIP_Bool fixed;

   assert(scip != NULL);
   assert(conss != NULL || nconss == 0);
   assert(eventhdlr != NULL);
   assert(cutoff != NULL);
   assert(nfixedvars != NULL);
   assert(naggrvars != NULL);
   assert(nchgcoefs != NULL);
   assert(ndelconss != NULL);
   assert(nupgdconss != NULL);
   assert(naddconss != NULL);

   if( nconss == 0 )
      return SCIP_OKAY;

   assert(conss != NULL);

   size = 2 * (SCIPgetNBinVars(scip) + SCIPgetNImplVars(scip));

   SCIP_CALL( SCIPallocMemoryArray(scip, &impoperands, size) );

   for( c = nconss - 1; c >= 0 && !(*cutoff); --c )
   {
      cons = conss[c];
      assert(cons != NULL);

      if( !SCIPconsIsActive(cons) || !SCIPconsIsChecked(cons) || SCIPconsIsModifiable(cons) )
	 continue;

      /* propagate constraint */
      SCIP_CALL( propagateCons(scip, cons, eventhdlr, cutoff, nfixedvars, nupgdconss) );

      if( !SCIPconsIsActive(cons) )
	 continue;

      if( *cutoff )
	 break;

      SCIP_CALL( applyFixings(scip, cons, eventhdlr, nchgcoefs) );

      /* merge multiple occurances of variables or variables with their negated variables */
      SCIP_CALL( mergeMultiples(scip, cons, eventhdlr, nfixedvars, nchgcoefs, ndelconss) );

      if( !SCIPconsIsActive(cons) )
	 continue;

      consdata = SCIPconsGetData(cons);
      assert(consdata != NULL);

      vars = consdata->vars;
      nvars = consdata->nvars;
      assert(vars != NULL || nvars == 0);

      if( nvars == 0 )
	 continue;

      assert(vars != NULL);

      resvar = consdata->resvar;
      assert(resvar != NULL);
      /* a fixed resultant needs to be removed, otherwise we might fix operands to a wrong value later on */
      assert(SCIPvarGetLbGlobal(resvar) < 0.5 && SCIPvarGetUbGlobal(resvar) > 0.5);
      assert(SCIPvarGetNLocksUp(resvar) >= 1 && SCIPvarGetNLocksDown(resvar) >= 1);

      if( SCIPvarGetNLocksUp(resvar) == 1 && SCIPvarGetNLocksDown(resvar) == 1 )
      {
	 SCIP_Real resobj;
	 SCIP_Real obj;
	 SCIP_Real posobjsum = 0;
	 SCIP_Real maxobj = -SCIPinfinity(scip);
	 int maxpos = -1;
	 int oldnfixedvars = *nfixedvars;

	 nimpoperands = 0;

	 /* collect important operands */
	 for( v = nvars - 1; v >= 0; --v )
	 {
	    var = vars[v];
	    assert(var != NULL);
	    assert(SCIPvarGetNLocksUp(var) >= 1 && SCIPvarGetNLocksDown(var) >= 1);

	    if( SCIPvarGetNLocksUp(var) == 1 && SCIPvarGetNLocksDown(var) == 1 )
	    {
	       impoperands[nimpoperands] = var;
	       ++nimpoperands;

	       /* get aggregated objective value of active variable */
	       SCIP_CALL( SCIPvarGetAggregatedObj(var, &obj) );

	       /* add up all positive objective values of operands which have exactly one lock in both directions */
	       if( obj > 0 )
		  posobjsum += obj;

	       /* memorize maximal objective value of operands and its position */
	       if( obj > maxobj )
	       {
		  maxpos = nimpoperands - 1;
		  maxobj = obj;
	       }
	    }
	 }
	 assert(nimpoperands >= 0 && nimpoperands <= nvars);

	 /* no dual fixable variables found */
	 if( nimpoperands == 0 )
	    continue;

	 /* get aggregated objective value of active variable */
	 SCIP_CALL( SCIPvarGetAggregatedObj(resvar, &resobj) );

	 /* resultant contributes to the objective with a negative value */
	 if( SCIPisLE(scip, resobj, 0.0) )
	 {
	    SCIP_Bool poscontissmall = SCIPisLE(scip, posobjsum, REALABS(resobj));

	    /* if all variables are only locked by this constraint and the resultants contribution more then compensates
	     * the positive contribution, we can fix all variables to 1
	     */
	    if( nimpoperands == nvars && poscontissmall )
	    {
	       SCIPdebugMessage("dual-fixing all variables in constraint <%s> to 1\n", SCIPconsGetName(cons));

	       SCIP_CALL( SCIPfixVar(scip, resvar, 1.0, &infeasible, &fixed) );

	       *cutoff = *cutoff || infeasible;
	       if( fixed )
		  ++(*nfixedvars);


	       for( v = nvars - 1; v >= 0 && !(*cutoff); --v )
	       {
		  SCIP_CALL( SCIPfixVar(scip, vars[v], 1.0, &infeasible, &fixed) );

		  *cutoff = *cutoff || infeasible;
		  if( fixed )
		     ++(*nfixedvars);
	       }

	       SCIPdebugMessage("deleting constraint <%s> because all variables are fixed to one\n", SCIPconsGetName(cons));

	       SCIP_CALL( SCIPdelCons(scip, cons) );
	       ++(*ndelconss);
	    }
	    else
	    {
	       assert(nimpoperands > 0);

	       SCIPdebugMessage("dual-fixing all variables in constraint <%s> with positive contribution (when together exceeding the negative contribution of the resultant) to 0 and with negative contribution to 1\n", SCIPconsGetName(cons));

	       for( v = nimpoperands - 1; v >= 0 && !(*cutoff); --v )
	       {
		  /* get aggregated objective value of active variable */
		  SCIP_CALL( SCIPvarGetAggregatedObj(impoperands[v], &obj) );

		  if( SCIPisLE(scip, obj, 0.0) )
		  {
		     SCIP_CALL( SCIPfixVar(scip, impoperands[v], 1.0, &infeasible, &fixed) );

		     *cutoff = *cutoff || infeasible;
		     if( fixed )
			++(*nfixedvars);
		  }
		  else if( !poscontissmall )
		  {
		     SCIP_CALL( SCIPfixVar(scip, impoperands[v], 0.0, &infeasible, &fixed) );

		     *cutoff = *cutoff || infeasible;
		     if( fixed )
			++(*nfixedvars);
		  }
	       }
	       assert(*nfixedvars - oldnfixedvars <= nimpoperands);

	       if( *nfixedvars - oldnfixedvars == nvars )
	       {
		  SCIPdebugMessage("all operands in constraint <%s> are fixed (and some of them to 0), fix resultant <%s> to 0\n", SCIPconsGetName(cons), SCIPvarGetName(resvar));

		  SCIP_CALL( SCIPfixVar(scip, resvar, 0.0, &infeasible, &fixed) );

		  *cutoff = *cutoff || infeasible;
		  if( fixed )
		     ++(*nfixedvars);

		  SCIPdebugMessage("deleting constraint <%s> because all variables are fixed to one\n", SCIPconsGetName(cons));

		  SCIP_CALL( SCIPdelCons(scip, cons) );
		  ++(*ndelconss);
	       }
	    }
	 }
	 /* resultant contributes to the objective with a positive value */
	 else
	 {
	    SCIP_Bool zerofix = FALSE;
#ifndef NDEBUG
	    SCIP_Real tmpobj;

	    assert(nimpoperands > 0);
	    assert(maxpos >= 0 && maxpos <= consdata->nvars);
	    assert(!SCIPisInfinity(scip, -maxobj));
	    SCIP_CALL( SCIPvarGetAggregatedObj(impoperands[maxpos], &tmpobj) );
	    assert(SCIPisEQ(scip, tmpobj, maxobj));
#endif

	    /* if the smallest possible contribution is negative, but does not compensate the positive contribution of
	     * the resultant we need to fix this variable to 0
	     */
	    if( nimpoperands == nvars && SCIPisLE(scip, maxobj, 0.0) )
	    {
	       SCIP_Real fixval = (SCIPisLE(scip, REALABS(maxobj), resobj) ? 0.0 : 1.0);

	       SCIPdebugMessage("dual-fixing variable <%s> in constraint <%s> to %g, because the contribution is%s enough to nullify/exceed the contribution of the resultant \n", SCIPvarGetName(impoperands[maxpos]), SCIPconsGetName(cons), fixval, (fixval < 0.5) ? " not" : "");

	       SCIP_CALL( SCIPfixVar(scip, impoperands[maxpos], fixval, &infeasible, &fixed) );
	       zerofix = (fixval < 0.5);

	       *cutoff = *cutoff || infeasible;
	       if( fixed )
		  ++(*nfixedvars);
	    }

	    SCIPdebugMessage("dual-fixing all variables, except the variable with the highest contribution to the objective, in constraint <%s> with positive contribution to 0 and with negative contribution to 1\n", SCIPconsGetName(cons));

	    for( v = nimpoperands - 1; v >= 0 && !(*cutoff); --v )
	    {
	       /* get aggregated objective value of active variable */
	       SCIP_CALL( SCIPvarGetAggregatedObj(impoperands[v], &obj) );

	       if( SCIPisLE(scip, obj, 0.0) )
	       {
		  if( v == maxpos )
		     continue;

		  SCIP_CALL( SCIPfixVar(scip, impoperands[v], 1.0, &infeasible, &fixed) );
	       }
	       else
	       {
		  SCIP_CALL( SCIPfixVar(scip, impoperands[v], 0.0, &infeasible, &fixed) );
		  zerofix = TRUE;
	       }

	       *cutoff = *cutoff || infeasible;
	       if( fixed )
		  ++(*nfixedvars);
	    }
	    assert(*nfixedvars - oldnfixedvars <= nimpoperands);
	    /* iff we have fixed all variables, all variables needed to be stored in the impoperands array */
	    assert((*nfixedvars - oldnfixedvars == nvars) == (nimpoperands == nvars));

	    if( *nfixedvars - oldnfixedvars == nvars )
	    {
	       SCIPdebugMessage("all operands are fixed in constraint <%s> => fix resultant <%s> to %g\n", SCIPconsGetName(cons), SCIPvarGetName(resvar), (zerofix ? 0.0 : 1.0));

	       SCIP_CALL( SCIPfixVar(scip, resvar, zerofix ? 0.0 : 1.0, &infeasible, &fixed) );

	       *cutoff = *cutoff || infeasible;
	       if( fixed )
		  ++(*nfixedvars);

	       SCIPdebugMessage("deleting constraint <%s> because all variables are fixed\n", SCIPconsGetName(cons));

	       SCIP_CALL( SCIPdelCons(scip, cons) );
	       ++(*ndelconss);
	    }
	 }
      }
      /* resultant is lock by another constraint (handler), check for operands with only one down- and uplock */
      else
      {
	 SCIP_Real maxobj = -SCIPinfinity(scip);
	 SCIP_Real resobj;
	 SCIP_Real obj;
	 SCIP_Bool redundant;
	 SCIP_Bool aggregated;
	 SCIP_Bool resobjispos;
	 SCIP_Bool linearize = FALSE;
	 SCIP_Bool zerofix = FALSE;
#ifndef NDEBUG
	 SCIP_Real tmpobj;
	 int oldnchgcoefs = *nchgcoefs;
#endif

	 /* get aggregated objective value of active variable */
	 SCIP_CALL( SCIPvarGetAggregatedObj(resvar, &resobj) );

	 resobjispos = SCIPisGT(scip, resobj, 0.0);

	 /* we can only aggregate when the objective contribution of the resultant is less or equal to 0 */
	 if( !resobjispos )
	 {
	    for( v = nvars - 1; v >= 0; --v )
	    {
	       var = vars[v];
	       assert(var != NULL);
	       assert(SCIPvarGetNLocksUp(var) >= 1 && SCIPvarGetNLocksDown(var) >= 1);

	       /* get aggregated objective value of active variable */
	       SCIP_CALL( SCIPvarGetAggregatedObj(var, &obj) );

	       /* all operands which are only locked by this constraint, the objective contribution is greater or equal
		* to 0, and the absolute value of the contribution of the resultant exceeds can be eliminated and
		* aggregated to the resultant
		*/
	       if( SCIPvarGetNLocksUp(var) == 1 && SCIPvarGetNLocksDown(var) == 1 && SCIPisGE(scip, obj, 0.0) && SCIPisGE(scip, REALABS(resobj), obj) )
	       {
		  linearize = TRUE;

		  /* delete redundant entry from constraint */
		  SCIP_CALL( delCoefPos(scip, cons, eventhdlr, v) );
		  ++(*nchgcoefs);

		  SCIPdebugMessage("aggregating operand <%s> with 1 up- and downlock to the resultant <%s> in constraint <%s>\n", SCIPvarGetName(var), SCIPvarGetName(resvar), SCIPconsGetName(cons));

		  /* aggregate resultant to operand */
		  SCIP_CALL( SCIPaggregateVars(scip, resvar, var, 1.0, -1.0, 0.0,
			&infeasible, &redundant, &aggregated) );

		  if( aggregated )
		     ++(*naggrvars);

		  *cutoff = *cutoff || infeasible;

#ifndef NDEBUG
		  /* caused by aggregation the objective value of the resultant may change, but is cannot change from
		   * negative to positive
		   */
		  SCIP_CALL( SCIPvarGetAggregatedObj(resvar, &tmpobj) );
		  assert(resobjispos == SCIPisGT(scip, tmpobj, 0.0));
#endif
	       }
	    }
	    assert(*nchgcoefs - oldnchgcoefs <= nvars);

#ifndef NDEBUG
	    /* caused by aggregation the objective value of the resultant may change, but is cannot change from negative
	     * to positive
	     */
	    SCIP_CALL( SCIPvarGetAggregatedObj(resvar, &tmpobj) );
	    assert(resobjispos == SCIPisGT(scip, tmpobj, 0.0));
#endif
	 }
	 /* if the downlocks of the resultant are only from this constraint and the objective contribution is positive,
	  * we can try to fix operands
	  */
	 else if( SCIPvarGetNLocksDown(resvar) == 1 )
	 {
	    SCIP_Bool locksareone = TRUE;
	    int maxpos = -1;

	    for( v = nvars - 1; v >= 0; --v )
	    {
	       var = vars[v];
	       assert(var != NULL);
	       assert(SCIPvarGetNLocksUp(var) >= 1 && SCIPvarGetNLocksDown(var) >= 1);

	       /* check if all resultants are only locked by this constraint */
	       locksareone = locksareone && (SCIPvarGetNLocksUp(var) == 1 && SCIPvarGetNLocksDown(var) == 1);

	       /* get aggregated objective value of active variable */
	       SCIP_CALL( SCIPvarGetAggregatedObj(var, &obj) );

	       /* memorize maximal objective value of operands and its position */
	       if( obj > maxobj )
	       {
		  maxpos = v;
		  maxobj = obj;
	       }

	       /* all operands which are only locked by this constraint, the objective contribution is greater or equal
		* to 0, and the absolute value of the contribution of the resultant exceeds can be eliminated and
		* aggregated to the resultant
	        */
	       if( SCIPvarGetNLocksUp(var) == 1 && SCIPvarGetNLocksDown(var) == 1 && SCIPisGE(scip, obj, 0.0) )
	       {
		  SCIPdebugMessage("dualfix operand <%s> in constraint <%s> to 0\n", SCIPvarGetName(var), SCIPconsGetName(cons));

		  SCIP_CALL( SCIPfixVar(scip, var, 0.0, &infeasible, &fixed) );

		  *cutoff = *cutoff || infeasible;
		  if( fixed )
		     ++(*nfixedvars);

		  zerofix = TRUE;
	       }
	    }
	    assert(*nchgcoefs - oldnchgcoefs <= nvars);

	    /* if constraint is still active and all operands are only lock by this constraint, we check if we can fix
	     * the worst (in objective contribution) operand to zero
	     */
	    if( !zerofix && locksareone && SCIPisGE(scip, resobj, REALABS(maxobj)) )
	    {
	       assert(!zerofix);
	       /* objective contribution needs to be negative, otherwise, the variable should already be fixed to 0 */
	       assert(SCIPisLT(scip, maxobj, 0.0));

	       SCIPdebugMessage("dualfix operand <%s> with worst contribution in constraint <%s> to 0\n", SCIPvarGetName(vars[maxpos]), SCIPconsGetName(cons));

	       SCIP_CALL( SCIPfixVar(scip, vars[maxpos], 0.0, &infeasible, &fixed) );

	       *cutoff = *cutoff || infeasible;
	       if( fixed )
		  ++(*nfixedvars);

	       zerofix = TRUE;
	    }

	    /* fix the resultant if one operand was fixed to zero and delete the constraint */
	    if( zerofix )
	    {
	       SCIPdebugMessage("fix resultant <%s> in constraint <%s> to 0\n", SCIPvarGetName(resvar), SCIPconsGetName(cons));

	       SCIP_CALL( SCIPfixVar(scip, resvar, 0.0, &infeasible, &fixed) );

	       *cutoff = *cutoff || infeasible;
	       if( fixed )
		  ++(*nfixedvars);

	       SCIPdebugMessage("deleting constraint <%s> because at least one operand and the resultant is fixed to zero\n", SCIPconsGetName(cons));

	       SCIP_CALL( SCIPdelCons(scip, cons) );
	       ++(*ndelconss);
	    }
	 }

	 if( linearize )
	 {
	    SCIP_CONS* newcons;
	    char consname[SCIP_MAXSTRLEN];
	    SCIP_VAR* consvars[2];
	    SCIP_Real vals[2];

	    assert(SCIPconsIsActive(cons));

	    consvars[0] = consdata->resvar;
            vals[0] = 1.0;
            vals[1] = -1.0;

            /* create operator linear constraints */
            for( v = consdata->nvars - 1; v >= 0; --v )
            {
               (void) SCIPsnprintf(consname, SCIP_MAXSTRLEN, "%s_%d", SCIPconsGetName(cons), v);
               consvars[1] = consdata->vars[v];

               SCIP_CALL( SCIPcreateConsLinear(scip, &newcons, consname, 2, consvars, vals, -SCIPinfinity(scip), 0.0,
                     SCIPconsIsInitial(cons), SCIPconsIsSeparated(cons), SCIPconsIsEnforced(cons),
                     SCIPconsIsChecked(cons), SCIPconsIsPropagated(cons), SCIPconsIsLocal(cons),
                     SCIPconsIsModifiable(cons), SCIPconsIsDynamic(cons), SCIPconsIsRemovable(cons),
                     SCIPconsIsStickingAtNode(cons)) );

               /* add constraint */
               SCIP_CALL( SCIPaddCons(scip, newcons) );
               SCIP_CALL( SCIPreleaseCons(scip, &newcons) );
            }
	    (*naddconss) += consdata->nvars;

	    SCIPdebugMessage("deleting constraint <%s> because it was linearized\n", SCIPconsGetName(cons));

	    SCIP_CALL( SCIPdelCons(scip, cons) );
	    ++(*ndelconss);
	 }
	 /* if only one operand is leftover, aggregate it to the resultant */
	 else if( consdata->nvars == 1 )
	 {
	    SCIPdebugMessage("aggregating last operand <%s> to the resultant <%s> in constraint <%s>\n", SCIPvarGetName(consdata->vars[0]), SCIPvarGetName(resvar), SCIPconsGetName(cons));

	    /* aggregate resultant to operand */
	    SCIP_CALL( SCIPaggregateVars(scip, resvar, consdata->vars[0], 1.0, -1.0, 0.0,
		  &infeasible, &redundant, &aggregated) );

	    if( aggregated )
	       ++(*naggrvars);

	    *cutoff = *cutoff || infeasible;

	    SCIPdebugMessage("deleting constraint <%s> because all variables are removed\n", SCIPconsGetName(cons));

	    SCIP_CALL( SCIPdelCons(scip, cons) );
	    ++(*ndelconss);
	 }

	 /* if no operand is leftover delete the constraint */
	 if( SCIPconsIsActive(cons) && consdata->nvars == 0 )
	 {
	    SCIPdebugMessage("deleting constraint <%s> because all variables are removed\n", SCIPconsGetName(cons));

	    SCIP_CALL( SCIPdelCons(scip, cons) );
	    ++(*ndelconss);
	 }
      }
   }

   SCIPfreeMemoryArray(scip, &impoperands);

   return SCIP_OKAY;
}

/** 1. check if at least two operands or one operand and the resultant are in one clique, if so, we can fix the
 *     resultant to zero and in the former case we can also delete this constraint but we need to extract the clique
 *     information as constraint
 *
 *     x == AND(y, z) and clique(y,z) => x = 0, delete constraint and create y + z <= 1
 *     x == AND(y, z) and clique(x,y) => x = 0
 *
 *     special handled cases are:
 *     - if the resultant is a negation of an operand, in that case we fix the resultant to 0
 *     - if the resultant is equal to an operand, we will linearize this constraint by adding all necessary
 *       set-packing constraints like resultant + ~operand <= 1 and delete the old constraint
 *
 *     x == AND(~x, y) => x = 0
 *     x == AND(x, y)  => add x + ~y <= 1 and delete the constraint
 *
 *  2. check if one operand is in a clique with the negation of all other operands, this means we can aggregate this
 *     operand to the resultant
 *
 *     r == AND(x,y,z) and clique(x,~y) and clique(x,~z) => r == x
 *
 *  3. check if the resultant and the negations of all operands are in a clique
 *
 *     r == AND(x,y) and clique(r, ~x,~y) => upgrade the constraint to a set-partitioning constraint r + ~x + ~y = 1
 *
 *  @note We removed also fixed variables and propagate them, and if only one operand is remaining due to removal, we
 *        will aggregate the resultant with this operand
 */
static
SCIP_RETCODE cliquePresolve(
   SCIP*                 scip,               /**< SCIP data structure */
   SCIP_CONS*            cons,               /**< constraint to process */
   SCIP_EVENTHDLR*       eventhdlr,          /**< event handler to call for the event processing */
   SCIP_Bool*            cutoff,             /**< pointer to store TRUE, if the node can be cut off */
   int*                  nfixedvars,         /**< pointer to add up the number of found domain reductions */
   int*                  naggrvars,          /**< pointer to add up the number of aggregated variables */
   int*                  nchgcoefs,          /**< pointer to add up the number of changed coefficients */
   int*                  ndelconss,          /**< pointer to add up the number of deleted constraints */
   int*                  naddconss           /**< pointer to add up the number of added constraints */
   )
{
   SCIP_CONSDATA* consdata;
   SCIP_VAR** vars;
   SCIP_VAR* var1;
   SCIP_VAR* var2;
   int nvars;
   int vstart;
   int vend;
   int v;
   int v2;
   SCIP_Bool negated;
   SCIP_Bool value1;
   SCIP_Bool value2;
   SCIP_Bool infeasible;
   SCIP_Bool fixed;
   SCIP_Bool allnegoperandsexist;

   assert(scip != NULL);
   assert(cons != NULL);
   assert(eventhdlr != NULL);
   assert(cutoff != NULL);
   assert(nfixedvars != NULL);
   assert(naggrvars != NULL);
   assert(nchgcoefs != NULL);
   assert(ndelconss != NULL);
   assert(naddconss != NULL);

   consdata = SCIPconsGetData(cons);
   assert(consdata != NULL);

   if( !SCIPconsIsActive(cons) || SCIPconsIsModifiable(cons) )
      return SCIP_OKAY;

   vars = consdata->vars;
   nvars = consdata->nvars;
   assert(vars != NULL || nvars == 0);

   /* remove fixed variables to be able to ask for cliques
    *
    * if an operand is fixed to 0 fix the resultant to 0 and delete the constraint
    * if an operand is fixed to 1 remove it from the constraint
    */
   for( v = nvars - 1; v >= 0; --v )
   {
      assert(vars != NULL);

      if( SCIPvarGetLbGlobal(vars[v]) > 0.5 )
      {
	 SCIPdebugMessage("In constraint <%s> the operand <%s> is fixed to 1 so remove it from the constraint\n",
	    SCIPconsGetName(cons), SCIPvarGetName(vars[v]));

	 /* because we loop from back to front we can delete the entry in the consdata structure */
	 SCIP_CALL( delCoefPos(scip, cons, eventhdlr, v) );
	 ++(*nchgcoefs);

	 assert(consdata->vars == vars);

	 continue;
      }
      else if( SCIPvarGetUbGlobal(vars[v]) < 0.5 )
      {
	 SCIPdebugMessage("constraint <%s> redundant: because operand <%s> is fixed to zero so we can fix the resultant <%s> to 0\n",
	    SCIPconsGetName(cons), SCIPvarGetName(vars[v]), SCIPvarGetName(consdata->resvar));

	 SCIP_CALL( SCIPfixVar(scip, consdata->resvar, 0.0, &infeasible, &fixed) );
	 *cutoff = *cutoff || infeasible;
	 if( fixed )
	    ++(*nfixedvars);

	 SCIP_CALL( SCIPdelCons(scip, cons) );
	 ++(*ndelconss);

	 return SCIP_OKAY;
      }
   }

   /* if we deleted some operands constraint might be redundant */
   if( consdata->nvars < nvars )
   {
      assert(vars == consdata->vars);

      /* all operands fixed to one were removed, so if no operand is left this means we can fix the resultant to 1
       * too
       */
      if( consdata->nvars == 0 )
      {
	 SCIPdebugMessage("All operand in constraint <%s> were deleted, so the resultant needs to be fixed to 1\n",
	    SCIPconsGetName(cons));

	 SCIP_CALL( SCIPfixVar(scip, consdata->resvar, 1.0, &infeasible, &fixed) );
	 *cutoff = *cutoff || infeasible;
	 if( fixed )
	    ++(*nfixedvars);

	 SCIP_CALL( SCIPdelCons(scip, cons) );
	 ++(*ndelconss);

	 return SCIP_OKAY;
      }
      /* if only one not fixed operand is left, we can aggregate it to the resultant */
      else if( consdata->nvars == 1 )
      {
	 SCIP_Bool redundant;
	 SCIP_Bool aggregated;

	 /* aggregate resultant to last operand */
	 SCIP_CALL( SCIPaggregateVars(scip, consdata->resvar, consdata->vars[0], 1.0, -1.0, 0.0,
	       &infeasible, &redundant, &aggregated) );

	 if( aggregated )
	    ++(*naggrvars);

	 SCIP_CALL( SCIPdelCons(scip, cons) );
	 ++(*ndelconss);

	 *cutoff = *cutoff || infeasible;

	 return SCIP_OKAY;
      }

      nvars = consdata->nvars;
   }

   /* case 1 first part */
   /* check if two operands are in a clique */
   for( v = nvars - 1; v > 0; --v )
   {
      assert(vars != NULL);

      var1 = vars[v];
      assert(var1 != NULL);
      negated = FALSE;

      SCIP_CALL( SCIPvarGetProbvarBinary(&var1, &negated) );
      assert(var1 != NULL);

      if( negated )
	 value1 = FALSE;
      else
	 value1 = TRUE;

      assert(SCIPvarGetStatus(var1) != SCIP_VARSTATUS_FIXED);

      for( v2 = v - 1; v2 >= 0; --v2 )
      {
	 var2 = vars[v2];
	 assert(var2 != NULL);

	 negated = FALSE;
	 SCIP_CALL( SCIPvarGetProbvarBinary(&var2, &negated) );
	 assert(var2 != NULL);

	 if( negated )
	    value2 = FALSE;
	 else
	    value2 = TRUE;

	 assert(SCIPvarGetStatus(var2) != SCIP_VARSTATUS_FIXED);

	 /* if both variables are negated of each other or the same, this will be handled in applyFixings();
	  * @note if both variables are the same, then SCIPvarsHaveCommonClique() will return TRUE, so we better
	  *       continue
	  */
	 if( var1 == var2 )
	    continue;

	 if( SCIPvarsHaveCommonClique(var1, value1, var2, value2, TRUE) )
	 {
	    SCIP_CONS* cliquecons;
	    SCIP_VAR* consvars[2];
	    char name[SCIP_MAXSTRLEN];

	    SCIPdebugMessage("constraint <%s> redundant: because variable <%s> and variable <%s> are in a clique, the resultant <%s> can be fixed to 0\n",
	       SCIPconsGetName(cons), SCIPvarGetName(var1), SCIPvarGetName(var2), SCIPvarGetName(consdata->resvar));

	    SCIP_CALL( SCIPfixVar(scip, consdata->resvar, 0.0, &infeasible, &fixed) );
	    *cutoff = *cutoff || infeasible;
	    if( fixed )
	       ++(*nfixedvars);


	    /* create clique constraint which lead to the last fixing */
	    (void) SCIPsnprintf(name, SCIP_MAXSTRLEN, "%s_clq", SCIPconsGetName(cons), v2);

	    if( value1 )
	       consvars[0] = var1;
	    else
	    {
	       SCIP_CALL( SCIPgetNegatedVar(scip, var1, &(consvars[0])) );
	    }

	    if( value2 )
	       consvars[1] = var2;
	    else
	    {
	       SCIP_CALL( SCIPgetNegatedVar(scip, var2, &(consvars[1])) );
	    }

	    SCIP_CALL( SCIPcreateConsSetpack(scip, &cliquecons, name, 2, consvars,
		  SCIPconsIsInitial(cons), SCIPconsIsSeparated(cons), SCIPconsIsEnforced(cons),
		  consdata->checkwhenupgr | SCIPconsIsChecked(cons), SCIPconsIsPropagated(cons), SCIPconsIsLocal(cons),
		  SCIPconsIsModifiable(cons), SCIPconsIsDynamic(cons), SCIPconsIsRemovable(cons),
		  SCIPconsIsStickingAtNode(cons)) );
	    SCIPdebugMessage(" -> adding clique constraint: ");
	    SCIPdebugPrintCons(scip, cliquecons, NULL);
	    SCIP_CALL( SCIPaddCons(scip, cliquecons) );
	    SCIP_CALL( SCIPreleaseCons(scip, &cliquecons) );
	    ++(*naddconss);

	    SCIP_CALL( SCIPdelCons(scip, cons) );
	    ++(*ndelconss);

	    return SCIP_OKAY;
	 }
      }
   }

   var1 = consdata->resvar;
   assert(var1 != NULL);

   negated = FALSE;
   SCIP_CALL( SCIPvarGetProbvarBinary(&var1, &negated) );
   assert(var1 != NULL);

   /* it may appear that we have a fixed resultant */
   if( SCIPvarGetStatus(var1) == SCIP_VARSTATUS_FIXED )
   {
      /* resultant is fixed to 1, so fix all operands to 1 */
      if( SCIPvarGetLbGlobal(consdata->resvar) > 0.5 )
      {
	 SCIPdebugMessage("In constraint <%s> the resultant <%s> is fixed to 1 so fix all operands to 1\n",
	    SCIPconsGetName(cons), SCIPvarGetName(consdata->resvar));

	 /* fix all operands to 1 */
	 for( v = nvars - 1; v >= 0 && !(*cutoff); --v )
	 {
            assert(vars != NULL);

	    SCIPdebugMessage("Fixing operand <%s> to 1.\n", SCIPvarGetName(vars[v]));

	    SCIP_CALL( SCIPfixVar(scip, vars[v], 1.0, &infeasible, &fixed) );
	    *cutoff = *cutoff || infeasible;

	    if( fixed )
	       ++(*nfixedvars);
	 }

	 SCIP_CALL( SCIPdelCons(scip, cons) );
	 ++(*ndelconss);
      }
      /* the upgrade to a linear constraint because of the to 0 fixed resultant we do in propagateCons() */
      else
	 assert(SCIPvarGetUbGlobal(consdata->resvar) < 0.5);

      return SCIP_OKAY;
   }

   if( negated )
      value1 = FALSE;
   else
      value1 = TRUE;

   /* case 1 second part */
   /* check if one operands is in a clique with the resultant */
   for( v = nvars - 1; v >= 0; --v )
   {
      assert(vars != NULL);

      var2 = vars[v];
      assert(var2 != NULL);

      negated = FALSE;
      SCIP_CALL( SCIPvarGetProbvarBinary(&var2, &negated) );
      assert(var2 != NULL);

      if( negated )
	 value2 = FALSE;
      else
	 value2 = TRUE;

      /* if both variables are negated of each other or the same, this will be handled in applyFixings();
       * @note if both variables are the same, then SCIPvarsHaveCommonClique() will return TRUE, so we better continue
       */
      if( var1 == var2 )
      {
	 /* x1 == AND(~x1, x2 ...) => x1 = 0 */
	 if( value1 != value2 )
	 {
	    SCIPdebugMessage("In constraint <%s> the resultant <%s> can be fixed to 0 because the negation of it is an operand.\n",
	       SCIPconsGetName(cons), SCIPvarGetName(consdata->resvar));

	    SCIP_CALL( SCIPfixVar(scip, consdata->resvar, 0.0, &infeasible, &fixed) );
	    *cutoff = *cutoff || infeasible;

	    if( fixed )
	       ++(*nfixedvars);

	    return SCIP_OKAY;
	 }
	 /* x1 == AND(x1, x2 ...) => delete constraint and create all set-packing constraints x1 + ~x2 <= 1, x1 + ~... <= 1 */
	 else
	 {
	    SCIP_CONS* cliquecons;
	    SCIP_VAR* consvars[2];
	    char name[SCIP_MAXSTRLEN];

	    assert(value1 == value2);

	    consvars[0] = consdata->resvar;

	    for( v2 = nvars - 1; v2 >= 0; --v2 )
	    {
	       var2 = vars[v2];
	       negated = FALSE;
	       SCIP_CALL( SCIPvarGetProbvarBinary(&var2, &negated) );

	       /* if the active representations of the resultant and an operand are different then we need to extract
		* this as a clique constraint
		*
		* if the active representations of the resultant and an operand are equal then the clique constraint
		* would look like x1 + ~x1 <= 1, which is redundant
		*
		* if the active representations of the resultant and an operand are negated of each other then the
		* clique constraint would look like x1 + x1 <= 1, which will lead to a fixation of the resultant later
		* on
		*/
	       if( var1 == var2 )
	       {
		  if( value1 == negated )
		  {
		     SCIPdebugMessage("In constraint <%s> the resultant <%s> can be fixed to 0 because the negation of it is an operand.\n",
			SCIPconsGetName(cons), SCIPvarGetName(consdata->resvar));

		     SCIP_CALL( SCIPfixVar(scip, consdata->resvar, 0.0, &infeasible, &fixed) );
		     *cutoff = *cutoff || infeasible;

		     if( fixed )
			++(*nfixedvars);

		     break;
		  }
	       }
	       else
	       {
		  SCIP_CALL( SCIPgetNegatedVar(scip, vars[v2], &consvars[1]) );
		  assert(consvars[1] != NULL);

                  (void) SCIPsnprintf(name, SCIP_MAXSTRLEN, "%s_clq_%d", SCIPconsGetName(cons), v2);

                  SCIP_CALL( SCIPcreateConsSetpack(scip, &cliquecons, name, 2, consvars,
                        SCIPconsIsInitial(cons), SCIPconsIsSeparated(cons), SCIPconsIsEnforced(cons),
                        consdata->checkwhenupgr | SCIPconsIsChecked(cons), SCIPconsIsPropagated(cons), SCIPconsIsLocal(cons),
                        SCIPconsIsModifiable(cons), SCIPconsIsDynamic(cons), SCIPconsIsRemovable(cons),
                        SCIPconsIsStickingAtNode(cons)) );
                  SCIPdebugMessage(" -> adding clique constraint: ");
                  SCIPdebugPrintCons(scip, cliquecons, NULL);
                  SCIP_CALL( SCIPaddCons(scip, cliquecons) );
                  SCIP_CALL( SCIPreleaseCons(scip, &cliquecons) );
                  ++(*naddconss);
	       }
	    }

	    /* delete old constraint */
	    SCIP_CALL( SCIPdelCons(scip, cons) );
	    ++(*ndelconss);

	    return SCIP_OKAY;
	 }
      }

      /* due to SCIPvarsHaveCommonClique() returns on two same variables that they are in a clique, we need to handle
       * it explicitly
       */
      if( var1 == var2 && value1 == value2 )
	 continue;

      /* due to SCIPvarsHaveCommonClique() returns on two negated variables that they are not in a clique, we need to
       * handle it explicitly
       */
      if( (var1 == var2 && value1 != value2) || SCIPvarsHaveCommonClique(var1, value1, var2, value2, TRUE) )
      {
	 SCIPdebugMessage("in constraint <%s> the resultant <%s> can be fixed to 0 because it is in a clique with operand <%s>\n",
	    SCIPconsGetName(cons), SCIPvarGetName(var1), SCIPvarGetName(var2));

	 SCIP_CALL( SCIPfixVar(scip, consdata->resvar, 0.0, &infeasible, &fixed) );
	 *cutoff = *cutoff || infeasible;
	 if( fixed )
	    ++(*nfixedvars);

	 return SCIP_OKAY;
      }
   }

   if( !SCIPconsIsActive(cons) )
      return SCIP_OKAY;

   v2 = -1;
   /* check which operands have a negated variable */
   for( v = nvars - 1; v >= 0; --v )
   {
      assert(vars != NULL);

      var1 = vars[v];
      assert(var1 != NULL);

      negated = FALSE;
      SCIP_CALL( SCIPvarGetProbvarBinary(&var1, &negated) );
      assert(var1 != NULL);

      if( SCIPvarGetNegatedVar(var1) == NULL )
      {
	 if( v2 >= 0 )
	    break;
	 v2 = v;
      }
   }

   allnegoperandsexist = FALSE;

   /* all operands have a negated variable, so we will check for all possible negated ciques */
   if( v2 == -1 )
   {
      allnegoperandsexist = TRUE;
      vstart = nvars - 1;
      vend = 0;
   }
   /* exactly one operands has no negated variable, so only this variable can be in a clique with all other negations */
   else if( v2 >= 0 && v == -1 )
   {
      vstart = v2;
      vend = v2;
   }
   /* at least two operands have no negated variable, so there is no possible clique with negated variables */
   else
   {
      vstart = -1;
      vend = 0;
   }

   /* case 2 */
   /* check for negated cliques in the operands */
   for( v = vstart; v >= vend; --v )
   {
      assert(vars != NULL);

      var1 = vars[v];
      assert(var1 != NULL);

      negated = FALSE;
      SCIP_CALL( SCIPvarGetProbvarBinary(&var1, &negated) );
      assert(var1 != NULL);

      if( negated )
	 value1 = FALSE;
      else
	 value1 = TRUE;

      for( v2 = nvars - 1; v2 >= 0; --v2 )
      {
	 if( v2 == v )
	    continue;

	 var2 = vars[v2];
	 assert(var2 != NULL);

	 negated = FALSE;
	 SCIP_CALL( SCIPvarGetProbvarBinary(&var2, &negated) );
	 assert(var2 != NULL);

	 if( negated )
	    value2 = FALSE;
	 else
	    value2 = TRUE;

	 assert(SCIPvarGetNegatedVar(var2) != NULL);

	 /* invert flag, because we want to check var 1 against all negations of the other variables */
	 value2 = !value2;

	 /* due to SCIPvarsHaveCommonClique() returns on two same variables that they are in a clique, we need to handle
	  * it explicitly
	  */
	 if( var1 == var2 && value1 == value2 )
	 {
	    SCIPdebugMessage("in constraint <%s> the resultant <%s> can be fixed to 0 because two operands are negated of each other\n",
	       SCIPconsGetName(cons), SCIPvarGetName(consdata->resvar));

	    SCIP_CALL( SCIPfixVar(scip, consdata->resvar, 0.0, &infeasible, &fixed) );
	    *cutoff = *cutoff || infeasible;
	    if( fixed )
	       ++(*nfixedvars);

	    return SCIP_OKAY;
	 }

	 /* due to SCIPvarsHaveCommonClique() returns on two negated variables that they are not in a clique, we need to
	  * handle it explicitly
	  */
	 if( var1 == var2 && value1 != value2 )
	    continue;

	 if( !SCIPvarsHaveCommonClique(var1, value1, var2, value2, TRUE) )
	    break;
      }

      if( v2 == -1 )
      {
	 SCIP_Bool redundant;
	 SCIP_Bool aggregated;

	 SCIPdebugMessage("In constraint <%s> the operand <%s> is in a negated clique with all other operands, so we can aggregated this operand to the resultant <%s>.\n",
	    SCIPconsGetName(cons), SCIPvarGetName(vars[v]), SCIPvarGetName(consdata->resvar));

	 SCIP_CALL( SCIPaggregateVars(scip, consdata->resvar, vars[v], 1.0, -1.0, 0.0,
	       &infeasible, &redundant, &aggregated) );
	 *cutoff = *cutoff || infeasible;

	 if( aggregated )
	    ++(*naggrvars);

	 return SCIP_OKAY;
      }
   }

   /* case 3 */
   /* check if the resultant and the negations of the operands are in a clique, then we can upgrade this constraint to a
    * set-partitioning constraint
    */
   if( allnegoperandsexist && SCIPconsIsActive(cons) )
   {
      SCIP_VAR** newvars;
      SCIP_Bool* negations;
      SCIP_Bool upgrade;

      SCIP_CALL( SCIPallocBufferArray(scip, &newvars, nvars + 1) );
      SCIP_CALL( SCIPallocBufferArray(scip, &negations, nvars + 1) );
      BMSclearMemoryArray(negations, nvars + 1);

      var1 = consdata->resvar;
      SCIP_CALL( SCIPvarGetProbvarBinary(&var1, &negations[nvars]) );
      assert(var1 != NULL);
      assert(SCIPvarGetStatus(var1) != SCIP_VARSTATUS_FIXED);

      newvars[nvars] = var1;

      /* get active variables */
      for( v = nvars - 1; v >= 0; --v )
      {
	 assert(vars != NULL);

	 var1 = vars[v];
	 SCIP_CALL( SCIPvarGetProbvarBinary(&var1, &negations[v]) );
	 assert(var1 != NULL);
	 assert(SCIPvarGetStatus(var1) != SCIP_VARSTATUS_FIXED);

	 newvars[v] = var1;

	 /* there should be no variable left that is equal or negated to the resultant */
	 assert(newvars[v] != newvars[nvars]);
      }

      upgrade = TRUE;

      /* the resultant is in a clique with the negations of all operands, due to this and-constraint */
      /* only check if the negations of all operands are in a clique */
      for( v = nvars - 1; v >= 0 && upgrade; --v )
      {
	 for( v2 = v - 1; v2 >= 0; --v2 )
	 {
	    /* the resultant need to be in a clique with the negations of all operands */
	    if( !SCIPvarsHaveCommonClique(newvars[v], negations[v], newvars[v2], negations[v2], TRUE) )
	    {
	       upgrade = FALSE;
	       break;
	    }
	 }
      }

      /* all variables are in a clique, so upgrade thi and-constraint */
      if( upgrade )
      {
	 SCIP_CONS* cliquecons;
	 char name[SCIP_MAXSTRLEN];

	 /* get new constraint variables */
	 if( negations[nvars] )
	 {
	    /* negation does not need to be existing, so SCIPvarGetNegatedVar() cannot be called
	     * (e.g. resultant = ~x = 1 - x and x = y = newvars[nvars] and negations[nvars] = TRUE,
	     *  then y does not need to have a negated variable, yet)
	     */
	    SCIP_CALL( SCIPgetNegatedVar(scip, newvars[nvars], &(newvars[nvars])) );
	 }
	 assert(newvars[nvars] != NULL);

	 for( v = nvars - 1; v >= 0; --v )
	 {
	    if( !negations[v] )
	    {
	       /* negation does not need to be existing, so SCIPvarGetNegatedVar() cannot be called
		* (e.g. vars[v] = ~x = 1 - x and x = y = newvars[v] and negations[v] = TRUE,
		*  then y does not need to have a negated variable, yet)
		*/
	       SCIP_CALL( SCIPgetNegatedVar(scip, newvars[v], &(newvars[v])) );
	    }
	    assert(newvars[v] != NULL);
	 }

	 (void) SCIPsnprintf(name, SCIP_MAXSTRLEN, "%s_clqeq", SCIPconsGetName(cons));

	 SCIP_CALL( SCIPcreateConsSetpart(scip, &cliquecons, name, nvars + 1, newvars,
	       SCIPconsIsInitial(cons), SCIPconsIsSeparated(cons), SCIPconsIsEnforced(cons),
	       consdata->checkwhenupgr | SCIPconsIsChecked(cons), SCIPconsIsPropagated(cons), SCIPconsIsLocal(cons),
	       SCIPconsIsModifiable(cons), SCIPconsIsDynamic(cons), SCIPconsIsRemovable(cons),
	       SCIPconsIsStickingAtNode(cons)) );
	 SCIPdebugMessage(" -> upgrading and-constraint <%s> with use of clique information to a set-partitioning constraint: \n", SCIPconsGetName(cons));
	 SCIPdebugPrintCons(scip, cliquecons, NULL);
	 SCIP_CALL( SCIPaddCons(scip, cliquecons) );
	 SCIP_CALL( SCIPreleaseCons(scip, &cliquecons) );
	 ++(*naddconss);

	 /* delete old constraint */
	 SCIP_CALL( SCIPdelCons(scip, cons) );
	 ++(*ndelconss);
      }

      SCIPfreeBufferArray(scip, &negations);
      SCIPfreeBufferArray(scip, &newvars);
   }

   return SCIP_OKAY;
}

/** gets the key of the given element */
static
SCIP_DECL_HASHGETKEY(hashGetKeyAndcons)
{  /*lint --e{715}*/
   /* the key is the element itself */ 
   return elem;
}

/** returns TRUE iff both keys are equal; two constraints are equal if they have the same variables */
static
SCIP_DECL_HASHKEYEQ(hashKeyEqAndcons)
{
   SCIP_CONSDATA* consdata1;
   SCIP_CONSDATA* consdata2;
   SCIP_Bool coefsequal;
   int i;
#ifndef NDEBUG
   SCIP* scip;

   scip = (SCIP*)userptr;
   assert(scip != NULL);
#endif

   consdata1 = SCIPconsGetData((SCIP_CONS*)key1);
   consdata2 = SCIPconsGetData((SCIP_CONS*)key2);

   /* checks trivial case */
   if( consdata1->nvars != consdata2->nvars )
      return FALSE;

   /* sorts the constraints */
   consdataSort(consdata1);
   consdataSort(consdata2);
   assert(consdata1->sorted);
   assert(consdata2->sorted);

   coefsequal = TRUE;

   for( i = 0; i < consdata1->nvars ; ++i )
   {
      /* tests if variables are equal */
      if( consdata1->vars[i] != consdata2->vars[i] )
      {
         assert(SCIPvarCompare(consdata1->vars[i], consdata2->vars[i]) == 1 ||
            SCIPvarCompare(consdata1->vars[i], consdata2->vars[i]) == -1);
         coefsequal = FALSE;
         break;
      }
      assert(SCIPvarCompare(consdata1->vars[i], consdata2->vars[i]) == 0);
   }

   return coefsequal;
}

/** returns the hash value of the key */
static
SCIP_DECL_HASHKEYVAL(hashKeyValAndcons)
{  /*lint --e{715}*/
   SCIP_CONSDATA* consdata;
   unsigned int hashval;
   int minidx;
   int mididx;
   int maxidx;
   
   consdata = SCIPconsGetData((SCIP_CONS*)key);
   assert(consdata != NULL);
   assert(consdata->sorted);
   assert(consdata->nvars > 0);

   minidx = SCIPvarGetIndex(consdata->vars[0]);
   mididx = SCIPvarGetIndex(consdata->vars[consdata->nvars / 2]);
   maxidx = SCIPvarGetIndex(consdata->vars[consdata->nvars - 1]);
   assert(minidx >= 0 && minidx <= maxidx);

   hashval = (consdata->nvars << 29) + (minidx << 22) + (mididx << 11) + maxidx; /*lint !e701*/

   return hashval;
}

/** compares each constraint with all other constraints for possible redundancy and removes or changes constraint 
 *  accordingly; in contrast to removeRedundantConstraints(), it uses a hash table 
 */
static
SCIP_RETCODE detectRedundantConstraints(
   SCIP*                 scip,               /**< SCIP data structure */
   BMS_BLKMEM*           blkmem,             /**< block memory */
   SCIP_CONS**           conss,              /**< constraint set */
   int                   nconss,             /**< number of constraints in constraint set */
   int*                  firstchange,        /**< pointer to store first changed constraint */
   SCIP_Bool*            cutoff,             /**< pointer to store TRUE, if a cutoff was found */
   int*                  naggrvars,          /**< pointer to count number of aggregated variables */
   int*                  ndelconss           /**< pointer to count number of deleted constraints */
)
{
   SCIP_HASHTABLE* hashtable;
   int hashtablesize;
   int c;

   assert(conss != NULL);
   assert(ndelconss != NULL);

   /* create a hash table for the constraint set */
   hashtablesize = SCIPcalcHashtableSize(10*nconss);
   hashtablesize = MAX(hashtablesize, HASHSIZE_ANDCONS);
   SCIP_CALL( SCIPhashtableCreate(&hashtable, blkmem, hashtablesize,
         hashGetKeyAndcons, hashKeyEqAndcons, hashKeyValAndcons, (void*) scip) );

   *cutoff = FALSE;

   /* check all constraints in the given set for redundancy */
   for( c = 0; c < nconss; ++c )
   {
      SCIP_CONS* cons0;
      SCIP_CONS* cons1;
      SCIP_CONSDATA* consdata0;

      cons0 = conss[c];

      if( !SCIPconsIsActive(cons0) || SCIPconsIsModifiable(cons0) )
         continue;

      consdata0 = SCIPconsGetData(cons0);
      /* sort the constraint */
      consdataSort(consdata0);
      assert(consdata0->sorted);

      /* get constraint from current hash table with same variables as cons0 */
      cons1 = (SCIP_CONS*)(SCIPhashtableRetrieve(hashtable, (void*)cons0));

      if( cons1 != NULL )
      {
         SCIP_CONSDATA* consdata1;
         SCIP_Bool redundant;


         assert(SCIPconsIsActive(cons1));
         assert(!SCIPconsIsModifiable(cons1));

         consdata1 = SCIPconsGetData(cons1);

         assert(consdata0 != NULL && consdata1 != NULL);
         assert(consdata0->nvars >= 1 && consdata0->nvars == consdata1->nvars);

         assert(consdata0->sorted && consdata1->sorted);
         assert(consdata0->vars[0] == consdata1->vars[0]);

         /* update flags of constraint which caused the redundancy s.t. nonredundant information doesn't get lost */
         SCIP_CALL( SCIPupdateConsFlags(scip, cons1, cons0) );
         redundant = FALSE;

         if( consdata0->resvar != consdata1->resvar )
         {
            SCIP_Bool aggregated;

            assert(SCIPvarCompare(consdata0->resvar, consdata1->resvar) != 0);

            /* aggregate resultants */
            SCIP_CALL( SCIPaggregateVars(scip, consdata0->resvar, consdata1->resvar, 1.0, -1.0, 0.0,
                  cutoff, &redundant, &aggregated) );
            assert(redundant || SCIPdoNotAggr(scip));

            if( aggregated )
               ++(*naggrvars);
            if( *cutoff )
               goto TERMINATE;
         }
         else
            redundant = TRUE;

         /* delete consdel */
         if( redundant )
         {
	    /* also take the check when upgrade flag over if necessary */
	    consdata1->checkwhenupgr |= consdata0->checkwhenupgr;

            SCIP_CALL( SCIPdelCons(scip, cons0) );
            (*ndelconss)++;
         }

         /* update the first changed constraint to begin the next aggregation round with */
         if( consdata0->changed && SCIPconsGetPos(cons1) < *firstchange )
            *firstchange = SCIPconsGetPos(cons1);

         assert(SCIPconsIsActive(cons1));
      }
      else
      {
         /* no such constraint in current hash table: insert cons0 into hash table */
         SCIP_CALL( SCIPhashtableInsert(hashtable, (void*) cons0) );
      }
   }
 TERMINATE:
   /* free hash table */
   SCIPhashtableFree(&hashtable);

   return SCIP_OKAY;
}


/** compares constraint with all prior constraints for possible redundancy or aggregation,
 *  and removes or changes constraint accordingly
 */
static
SCIP_RETCODE preprocessConstraintPairs(
   SCIP*                 scip,               /**< SCIP data structure */
   SCIP_CONS**           conss,              /**< constraint set */
   int                   firstchange,        /**< first constraint that changed since last pair preprocessing round */
   int                   chkind,             /**< index of constraint to check against all prior indices upto startind */
   SCIP_Bool*            cutoff,             /**< pointer to store TRUE, if a cutoff was found */
   int*                  naggrvars,          /**< pointer to count number of aggregated variables */
   int*                  nbdchgs,            /**< pointer to count the number of performed bound changes, or NULL */
   int*                  ndelconss           /**< pointer to count number of deleted constraints */
   )
{
   SCIP_CONS* cons0;
   SCIP_CONSDATA* consdata0;
   SCIP_Bool cons0changed;
   int c;

   assert(conss != NULL);
   assert(firstchange <= chkind);
   assert(cutoff != NULL);
   assert(naggrvars != NULL);
   assert(nbdchgs != NULL);
   assert(ndelconss != NULL);

   /* get the constraint to be checked against all prior constraints */
   cons0 = conss[chkind];
   assert(SCIPconsIsActive(cons0));
   assert(!SCIPconsIsModifiable(cons0));

   consdata0 = SCIPconsGetData(cons0);
   assert(consdata0 != NULL);
   assert(consdata0->nvars >= 1);

   /* sort the constraint */
   consdataSort(consdata0);
   assert(consdata0->sorted);

   /* check constraint against all prior constraints */
   cons0changed = consdata0->changed;

   if( SCIPconsIsActive(cons0) )
   {
      for( c = (cons0changed ? 0 : firstchange); c < chkind && !(*cutoff) && !SCIPisStopped(scip); ++c )
      {
         SCIP_CONS* cons1;
         SCIP_CONSDATA* consdata1;
         SCIP_Bool cons0superset;
         SCIP_Bool cons1superset;
         int v0;
         int v1;

         cons1 = conss[c];

         /* ignore inactive and modifiable constraints */
         if( !SCIPconsIsActive(cons1) || SCIPconsIsModifiable(cons1) )
            continue;

         consdata1 = SCIPconsGetData(cons1);
         assert(consdata1 != NULL);

#if 0
         SCIPdebugMessage("preprocess and constraint pair <%s>[chg:%d] and <%s>[chg:%d]\n",
            SCIPconsGetName(cons0), cons0changed, SCIPconsGetName(cons1), consdata1->changed);
#endif

         /* if both constraints were not changed since last round, we can ignore the pair */
         if( !cons0changed && !consdata1->changed )
            continue;

         assert(consdata1->nvars >= 1);

         /* sort the constraint */
         consdataSort(consdata1);
	 assert(consdata1->sorted);

         /* check consdata0 against consdata1:
          * - if they consist of the same operands, the resultants can be aggregated
          * - if one operand list is a subset of the other, add implication r0 = 1 -> r1 = 1, or r1 = 1 -> r0 = 1
          */
         v0 = 0;
         v1 = 0;
         cons0superset = TRUE;
         cons1superset = TRUE;
         while( (v0 < consdata0->nvars || v1 < consdata1->nvars) && (cons0superset || cons1superset) )
         {
            int varcmp;

            /* test, if variable appears in only one or in both constraints */
            if( v0 < consdata0->nvars && v1 < consdata1->nvars )
               varcmp = SCIPvarCompare(consdata0->vars[v0], consdata1->vars[v1]);
            else if( v0 < consdata0->nvars )
               varcmp = -1;
            else
               varcmp = +1;

            switch( varcmp )
            {
            case -1:
               /* variable doesn't appear in consdata1 */
               cons1superset = FALSE;
               v0++;
               break;

            case +1:
               /* variable doesn't appear in consdata0 */
               cons0superset = FALSE;
               v1++;
               break;

            case 0:
               /* variable appears in both constraints */
               v0++;
               v1++;
               break;

            default:
               SCIPerrorMessage("invalid comparison result\n");
               SCIPABORT();
               return SCIP_INVALIDDATA; /*lint !e527*/
            }
         }

         /* check for equivalence and domination */
         if( cons0superset && cons1superset )
         {
            SCIP_Bool infeasible;
            SCIP_Bool redundant;
            SCIP_Bool aggregated;

            /* constraints are equivalent */
            SCIPdebugMessage("equivalent and constraints <%s> and <%s>: aggregate resultants <%s> == <%s>\n",
               SCIPconsGetName(cons0), SCIPconsGetName(cons1), SCIPvarGetName(consdata0->resvar),
               SCIPvarGetName(consdata1->resvar));

            /* aggregate resultants */
            SCIP_CALL( SCIPaggregateVars(scip, consdata0->resvar, consdata1->resvar, 1.0, -1.0, 0.0,
                  &infeasible, &redundant, &aggregated) );
            assert(redundant || SCIPdoNotAggr(scip));

            if( aggregated )
            {
               assert(redundant);
               (*naggrvars)++;
            }

            if( redundant )
            {
	       /* update flags of constraint which caused the redundancy s.t. nonredundant information doesn't get lost */
	       SCIP_CALL( updateFlags(scip, cons0, cons1) );

	       /* also take the check when upgrade flag over if necessary */
	       consdata0->checkwhenupgr |= consdata1->checkwhenupgr;

               /* delete constraint */
               SCIP_CALL( SCIPdelCons(scip, cons1) );
               (*ndelconss)++;
            }

            *cutoff = *cutoff || infeasible;
         }
         else if( cons0superset )
         {
            SCIP_Bool infeasible;
            int nboundchgs;

            /* the conjunction of cons0 is a superset of the conjunction of cons1 */
            SCIPdebugMessage("and constraint <%s> is superset of <%s>: add implication <%s> = 1 -> <%s> = 1\n",
               SCIPconsGetName(cons0), SCIPconsGetName(cons1), SCIPvarGetName(consdata0->resvar),
               SCIPvarGetName(consdata1->resvar));

            /* add implication */
            SCIP_CALL( SCIPaddVarImplication(scip, consdata0->resvar, TRUE, consdata1->resvar, SCIP_BOUNDTYPE_LOWER, 1.0,
                  &infeasible, &nboundchgs) );
            *cutoff = *cutoff || infeasible;
            (*nbdchgs) += nboundchgs;
         }
         else if( cons1superset )
         {
            SCIP_Bool infeasible;
            int nboundchgs;

            /* the conjunction of cons1 is a superset of the conjunction of cons0 */
            SCIPdebugMessage("and constraint <%s> is superset of <%s>: add implication <%s> = 1 -> <%s> = 1\n",
               SCIPconsGetName(cons1), SCIPconsGetName(cons0), SCIPvarGetName(consdata1->resvar),
               SCIPvarGetName(consdata0->resvar));

            /* add implication */
            SCIP_CALL( SCIPaddVarImplication(scip, consdata1->resvar, TRUE, consdata0->resvar, SCIP_BOUNDTYPE_LOWER, 1.0,
                  &infeasible, &nboundchgs) );
            *cutoff = *cutoff || infeasible;
            (*nbdchgs) += nboundchgs;
         }
      }
   }
   consdata0->changed = FALSE;

   return SCIP_OKAY;
}

/** tries to reformulate an expression graph node that is a product of binary variables via introducing an and constraint */
static
SCIP_DECL_EXPRGRAPHNODEREFORM(exprgraphnodeReformAnd)
{
   SCIP_EXPRGRAPHNODE* child;
   char name[SCIP_MAXSTRLEN];
   int nchildren;
   SCIP_CONS* cons;
   SCIP_VAR** vars;
   SCIP_VAR* var;
   int c;

   assert(scip != NULL);
   assert(exprgraph != NULL);
   assert(node != NULL);
   assert(naddcons != NULL);
   assert(reformnode != NULL);

   *reformnode = NULL;

   /* allow only products given as EXPR_PRODUCT or EXPR_POLYNOMIAL with only 1 monomial */
   if( SCIPexprgraphGetNodeOperator(node) != SCIP_EXPR_PRODUCT &&
       (SCIPexprgraphGetNodeOperator(node) != SCIP_EXPR_POLYNOMIAL || SCIPexprgraphGetNodePolynomialNMonomials(node) > 1)
     )
      return SCIP_OKAY;

   nchildren = SCIPexprgraphGetNodeNChildren(node);

   /* for a polynomial with only one monomial, all children should appear as factors in the monomial
    * since we assume that the factors have been merged, this means that the number of factors in the monomial should equal the number of children of the node
    */
   assert(SCIPexprgraphGetNodeOperator(node) != SCIP_EXPR_POLYNOMIAL || SCIPexprGetMonomialNFactors(SCIPexprgraphGetNodePolynomialMonomials(node)[0]) == nchildren);

   /* check only products with at least 3 variables (2 variables are taken of by cons_quadratic) */
   if( nchildren <= 2 )
      return SCIP_OKAY;

   /* check if all factors correspond to binary variables, and if so, setup vars array */
   for( c = 0; c < nchildren; ++c )
   {
      child = SCIPexprgraphGetNodeChildren(node)[c];

      if( SCIPexprgraphGetNodeOperator(child) != SCIP_EXPR_VARIDX )
         return SCIP_OKAY;

      var = (SCIP_VAR*)SCIPexprgraphGetNodeVar(exprgraph, child);
      if( !SCIPvarIsBinary(var) )
         return SCIP_OKAY;
   }

   /* node corresponds to product of binary variables (maybe with coefficient and constant, if polynomial) */
   SCIPdebugMessage("reformulate node %p via and constraint\n", (void*)node);

   /* collect variables in product */
   SCIP_CALL( SCIPallocBufferArray(scip, &vars, nchildren) );
   for( c = 0; c < nchildren; ++c )
   {
      child = SCIPexprgraphGetNodeChildren(node)[c];
      vars[c] = (SCIP_VAR*)SCIPexprgraphGetNodeVar(exprgraph, child);
   }

   /* create variable for resultant
    * cons_and wants to add implications for resultant, which is only possible for binary variables currently
    * so choose binary as vartype, even though implicit integer had been sufficient
    */
   (void) SCIPsnprintf(name, SCIP_MAXSTRLEN, "nlreform%dand", *naddcons);
   SCIP_CALL( SCIPcreateVar(scip, &var, name, 0.0, 1.0, 0.0, SCIP_VARTYPE_BINARY,
      TRUE, TRUE, NULL, NULL, NULL, NULL, NULL) );
   SCIP_CALL( SCIPaddVar(scip, var) );

#ifdef SCIP_DEBUG_SOLUTION
   {
      SCIP_Bool debugval;
      SCIP_Real varval;

      debugval = TRUE;
      for( c = 0; c < nchildren; ++c )
      {
         SCIP_CALL( SCIPdebugGetSolVal(scip, vars[c], &varval) );
         debugval = debugval && (varval > 0.5);
      }
      SCIP_CALL( SCIPdebugAddSolVal(scip, var, debugval ? 1.0 : 0.0) );
   }
#endif

   /* create and constraint */
   SCIP_CALL( SCIPcreateConsAnd(scip, &cons, name, var, nchildren, vars,
      TRUE, TRUE, TRUE, TRUE, TRUE, FALSE, FALSE, FALSE, FALSE, FALSE) );
   SCIP_CALL( SCIPaddCons(scip, cons) );
   SCIPdebugPrintCons(scip, cons, NULL);
   SCIP_CALL( SCIPreleaseCons(scip, &cons) );
   ++*naddcons;

   SCIPfreeBufferArray(scip, &vars);

   /* add var to exprgraph */
   SCIP_CALL( SCIPexprgraphAddVars(exprgraph, 1, (void**)&var, reformnode) );
   SCIP_CALL( SCIPreleaseVar(scip, &var) );

   /* if we have coefficient and constant, then replace reformnode by linear expression in reformnode */
   if( SCIPexprgraphGetNodeOperator(node) == SCIP_EXPR_POLYNOMIAL )
   {
      SCIP_Real coef;
      SCIP_Real constant;

      coef = SCIPexprGetMonomialCoef(SCIPexprgraphGetNodePolynomialMonomials(node)[0]);
      constant = SCIPexprgraphGetNodePolynomialConstant(node);

      if( coef != 1.0 || constant != 0.0 )
      {
         SCIP_EXPRGRAPHNODE* linnode;
         SCIP_CALL( SCIPexprgraphCreateNodeLinear(SCIPblkmem(scip), &linnode, 1, &coef, constant) );
         SCIP_CALL( SCIPexprgraphAddNode(exprgraph, linnode, -1, 1, reformnode) );
         *reformnode = linnode;
      }
   }

   return SCIP_OKAY;
}

/*
 * Callback methods of constraint handler
 */

/** copy method for constraint handler plugins (called when SCIP copies plugins) */
static
SCIP_DECL_CONSHDLRCOPY(conshdlrCopyAnd)
{  /*lint --e{715}*/
   assert(scip != NULL);
   assert(conshdlr != NULL);
   assert(strcmp(SCIPconshdlrGetName(conshdlr), CONSHDLR_NAME) == 0);

   /* call inclusion method of constraint handler */
   SCIP_CALL( SCIPincludeConshdlrAnd(scip) );

   *valid = TRUE;

   return SCIP_OKAY;
}

/** destructor of constraint handler to free constraint handler data (called when SCIP is exiting) */
static
SCIP_DECL_CONSFREE(consFreeAnd)
{  /*lint --e{715}*/
   SCIP_CONSHDLRDATA* conshdlrdata;

   /* free constraint handler data */
   conshdlrdata = SCIPconshdlrGetData(conshdlr);
   assert(conshdlrdata != NULL);

   SCIP_CALL( conshdlrdataFree(scip, &conshdlrdata) );

   SCIPconshdlrSetData(conshdlr, NULL);

   return SCIP_OKAY;
}


/** presolving initialization method of constraint handler (called when presolving is about to begin) */
static
SCIP_DECL_CONSINITPRE(consInitpreAnd)
{  /*lint --e{715}*/
   SCIP_CONSHDLRDATA* conshdlrdata;

   assert( scip != NULL );
   assert( conshdlr != NULL );
   assert( nconss == 0 || conss != NULL );

   conshdlrdata = SCIPconshdlrGetData(conshdlr);
   assert(conshdlrdata != NULL);

   if( conshdlrdata->linearize )
   {
      /* linearize all "and" constraints and remove the "and" constraints */
      SCIP_CONS* newcons;
      SCIP_CONS* cons;
      SCIP_CONSDATA* consdata;
      char consname[SCIP_MAXSTRLEN];

      SCIP_VAR** vars;
      SCIP_Real* vals;

      int nvars;
      int c, v;

      /* allocate buffer array */
      SCIP_CALL( SCIPallocBufferArray(scip, &vars, 2) );
      SCIP_CALL( SCIPallocBufferArray(scip, &vals, 2) );

      for( c = 0; c < nconss; ++c )
      {
         cons = conss[c];
         assert( cons != NULL );

	 /* only added constraints can be upgraded */
	 if( !SCIPconsIsAdded(cons) )
	    continue;

         consdata = SCIPconsGetData(cons);
         assert( consdata != NULL );
         assert( consdata->resvar != NULL );

         nvars = consdata->nvars;

         if( !conshdlrdata->aggrlinearization )
         {
            vars[0] = consdata->resvar;
            vals[0] = 1.0;
            vals[1] = -1.0;

            /* create operator linear constraints */
            for( v = 0; v < nvars; ++v )
            {
               (void) SCIPsnprintf(consname, SCIP_MAXSTRLEN, "%s_%d", SCIPconsGetName(cons), v);
               vars[1] = consdata->vars[v];

               SCIP_CALL( SCIPcreateConsLinear(scip, &newcons, consname, 2, vars, vals, -SCIPinfinity(scip), 0.0,
                     SCIPconsIsInitial(cons), SCIPconsIsSeparated(cons), SCIPconsIsEnforced(cons),
                     consdata->checkwhenupgr | SCIPconsIsChecked(cons), SCIPconsIsPropagated(cons), SCIPconsIsLocal(cons), 
                     SCIPconsIsModifiable(cons), SCIPconsIsDynamic(cons), SCIPconsIsRemovable(cons),
                     SCIPconsIsStickingAtNode(cons)) );


               /* add constraint */
               SCIP_CALL( SCIPaddCons(scip, newcons) );
               SCIP_CALL( SCIPreleaseCons(scip, &newcons) );
            }
         }

         /* reallocate buffer array */
         SCIP_CALL( SCIPreallocBufferArray(scip, &vars, nvars + 1) );
         SCIP_CALL( SCIPreallocBufferArray(scip, &vals, nvars + 1) );

         for( v = 0; v < nvars; ++v )
         {
            vars[v] = consdata->vars[v];
            vals[v] = -1.0;
         }

         vars[nvars] = consdata->resvar;

         if( conshdlrdata->aggrlinearization )
         {
            /* create additional linear constraint */
            (void) SCIPsnprintf(consname, SCIP_MAXSTRLEN, "%s_operators", SCIPconsGetName(cons));

            vals[nvars] = (SCIP_Real) nvars;

            SCIP_CALL( SCIPcreateConsLinear(scip, &newcons, consname, nvars + 1, vars, vals, -SCIPinfinity(scip), 0.0,
                  SCIPconsIsInitial(cons), SCIPconsIsSeparated(cons), SCIPconsIsEnforced(cons),
                  consdata->checkwhenupgr | SCIPconsIsChecked(cons), SCIPconsIsPropagated(cons), SCIPconsIsLocal(cons), 
                  SCIPconsIsModifiable(cons), SCIPconsIsDynamic(cons), SCIPconsIsRemovable(cons),
                  SCIPconsIsStickingAtNode(cons)) );

            /* add constraint */
            SCIP_CALL( SCIPaddCons(scip, newcons) );
            SCIP_CALL( SCIPreleaseCons(scip, &newcons) );
         }

         /* create additional linear constraint */
         (void) SCIPsnprintf(consname, SCIP_MAXSTRLEN, "%s_add", SCIPconsGetName(cons));

         vals[nvars] = 1.0;

         SCIP_CALL( SCIPcreateConsLinear(scip, &newcons, consname, nvars + 1, vars, vals, -nvars + 1.0, SCIPinfinity(scip),
               SCIPconsIsInitial(cons), SCIPconsIsSeparated(cons), SCIPconsIsEnforced(cons),
               consdata->checkwhenupgr | SCIPconsIsChecked(cons), SCIPconsIsPropagated(cons), SCIPconsIsLocal(cons), 
               SCIPconsIsModifiable(cons), SCIPconsIsDynamic(cons), SCIPconsIsRemovable(cons),
               SCIPconsIsStickingAtNode(cons)) );

         /* add constraint */
         SCIP_CALL( SCIPaddCons(scip, newcons) );
         SCIP_CALL( SCIPreleaseCons(scip, &newcons) );

         /* delete constraint */
         SCIP_CALL( SCIPdelCons(scip, cons) );
      }

      /* free buffer array */
      SCIPfreeBufferArray(scip, &vars);
      SCIPfreeBufferArray(scip, &vals);
   }

   return SCIP_OKAY;
}


#ifdef GMLGATEPRINTING

#define HASHTABLESIZE_FACTOR 5

/** presolving deinitialization method of constraint handler (called after presolving has been finished) */
static
SCIP_DECL_CONSEXITPRE(consExitpreAnd)
{  /*lint --e{715}*/
   SCIP_HASHMAP* hashmap;
   FILE* gmlfile;
   char fname[SCIP_MAXSTRLEN];
   SCIP_CONS* cons;
   SCIP_CONSDATA* consdata;
   SCIP_VAR** activeconsvars;
   SCIP_VAR* activevar;
   int* varnodeids;
   SCIP_VAR** vars;
   int nvars;
   int nbinvars;
   int nintvars;
   int nimplvars;
   int ncontvars;
   int v;
   int c;
   unsigned int resid;
   unsigned int varid;
   unsigned int id = 1;

   /* no and-constraints available */
   if( nconss == 0 )
      return SCIP_OKAY;

   nvars = SCIPgetNVars(scip);

   /* no variables left anymore */
   if( nvars == 0 )
      return SCIP_OKAY;

   SCIP_CALL( SCIPallocBufferArray(scip, &vars, nvars) );
   SCIP_CALL( SCIPallocBufferArray(scip, &varnodeids, nvars) );
   SCIP_CALL( SCIPgetVarsData(scip, &vars, &nvars, &nbinvars, &nintvars, &nimplvars, &ncontvars) );

   /* open gml file */
   (void) SCIPsnprintf(fname, SCIP_MAXSTRLEN, "and-gates%p.gml", scip);
   gmlfile = fopen(fname, "w");

   if( gmlfile == NULL )
   {
      SCIPerrorMessage("cannot open graph file <%s>\n", fname);
      SCIPABORT();
   }

   /* create the variable mapping hash map */
   SCIP_CALL( SCIPhashmapCreate(&hashmap, SCIPblkmem(scip), SCIPcalcHashtableSize(HASHTABLESIZE_FACTOR * nvars)) );

   /* write starting of gml file */
   SCIPgmlWriteOpening(gmlfile, TRUE);

   /* walk over all and-constraints */
   for( c = nconss - 1; c >= 0; --c )
   {
      cons = conss[c];

      /* only handle active constraints */
      if( !SCIPconsIsActive(cons) )
	 continue;

      consdata = SCIPconsGetData(cons);
      assert(consdata != NULL);

      /* only handle constraints which have operands */
      if( consdata->nvars == 0 )
	 continue;

      assert(consdata->vars != NULL);
      assert(consdata->resvar != NULL);

      /* get active variable of resultant */
      activevar = SCIPvarGetProbvar(consdata->resvar);

      /* check if we already found this variables */
      resid = (unsigned int)(size_t) SCIPhashmapGetImage(hashmap, activevar);
      if( resid == 0 )
      {
	 resid = id;
	 ++id;
	 SCIP_CALL( SCIPhashmapInsert(hashmap, (void*)activevar, (void*)(size_t)resid) );

	 /* write new gml node for new resultant */
	 SCIPgmlWriteNode(gmlfile, resid, SCIPvarGetName(activevar), NULL, NULL, NULL);
      }

      /* copy operands to get problem variables for */
      SCIP_CALL( SCIPduplicateBufferArray(scip, &activeconsvars, consdata->vars, consdata->nvars) );

      /* get problem variables of operands */
      SCIPvarsGetProbvar(activeconsvars, consdata->nvars);

      for( v = consdata->nvars - 1; v >= 0; --v )
      {
	 /* check if we already found this variables */
	 varid = (unsigned int)(size_t) SCIPhashmapGetImage(hashmap, activeconsvars[v]);
	 if( varid == 0 )
	 {
	    varid = id;
	    ++id;
	    SCIP_CALL( SCIPhashmapInsert(hashmap, (void*)activeconsvars[v], (void*)(size_t)varid) );

	    /* write new gml node for new operand */
	    SCIPgmlWriteNode(gmlfile, varid, SCIPvarGetName(activeconsvars[v]), NULL, NULL, NULL);
	 }
	 /* write gml arc between resultant and operand */
	 SCIPgmlWriteArc(gmlfile, resid, varid, NULL, NULL);
      }

      /* free temporary memory for active constraint variables */
      SCIPfreeBufferArray(scip, &activeconsvars);
   }

   /* write all remaining variables as nodes */
#if 0
   for( v = nvars - 1; v >= 0; --v )
   {
      activevar = SCIPvarGetProbvar(vars[v]);

      varid = (unsigned int)(size_t) SCIPhashmapGetImage(hashmap, activevar);
      if( varid == 0 )
      {
	 varid = id;
	 ++id;
	 SCIP_CALL( SCIPhashmapInsert(hashmap, (void*)activeconsvars[v], (void*)(size_t)varid) );

	 /* write new gml node for new operand */
	 SCIPgmlWriteNode(gmlfile, varid, SCIPvarGetName(activevar), NULL, NULL, NULL);
      }
   }
#endif

   /* free the variable mapping hash map */
   SCIPhashmapFree(&hashmap);

   SCIPgmlWriteClosing(gmlfile);

   fclose(gmlfile);

   SCIPfreeBufferArray(scip, &varnodeids);
   SCIPfreeBufferArray(scip, &vars);

   return SCIP_OKAY;
}
#endif

/** solving process deinitialization method of constraint handler (called before branch and bound process data is freed) */
static
SCIP_DECL_CONSEXITSOL(consExitsolAnd)
{  /*lint --e{715}*/
   SCIP_CONSDATA* consdata;
   int c;

   /* release and free the rows of all constraints */
   for( c = 0; c < nconss; ++c )
   {
      consdata = SCIPconsGetData(conss[c]);
      assert(consdata != NULL);

      SCIP_CALL( consdataFreeRows(scip, consdata) );
   }

   return SCIP_OKAY;
}


/** frees specific constraint data */
static
SCIP_DECL_CONSDELETE(consDeleteAnd)
{  /*lint --e{715}*/
   SCIP_CONSHDLRDATA* conshdlrdata;

   conshdlrdata = SCIPconshdlrGetData(conshdlr);
   assert(conshdlrdata != NULL);

   SCIP_CALL( consdataFree(scip, consdata, conshdlrdata->eventhdlr) );

   return SCIP_OKAY;
}


/** transforms constraint data into data belonging to the transformed problem */
static
SCIP_DECL_CONSTRANS(consTransAnd)
{  /*lint --e{715}*/
   SCIP_CONSHDLRDATA* conshdlrdata;
   SCIP_CONSDATA* sourcedata;
   SCIP_CONSDATA* targetdata;

   conshdlrdata = SCIPconshdlrGetData(conshdlr);
   assert(conshdlrdata != NULL);

   sourcedata = SCIPconsGetData(sourcecons);
   assert(sourcedata != NULL);

   /* create target constraint data */
   SCIP_CALL( consdataCreate(scip, &targetdata, conshdlrdata->eventhdlr,
         sourcedata->nvars, sourcedata->vars, sourcedata->resvar, sourcedata->checkwhenupgr) );

   /* create target constraint */
   SCIP_CALL( SCIPcreateCons(scip, targetcons, SCIPconsGetName(sourcecons), conshdlr, targetdata,
         SCIPconsIsInitial(sourcecons), SCIPconsIsSeparated(sourcecons), SCIPconsIsEnforced(sourcecons),
         SCIPconsIsChecked(sourcecons), SCIPconsIsPropagated(sourcecons),
         SCIPconsIsLocal(sourcecons), SCIPconsIsModifiable(sourcecons), 
         SCIPconsIsDynamic(sourcecons), SCIPconsIsRemovable(sourcecons), SCIPconsIsStickingAtNode(sourcecons)) );

   return SCIP_OKAY;
}


/** LP initialization method of constraint handler (called before the initial LP relaxation at a node is solved) */
static
SCIP_DECL_CONSINITLP(consInitlpAnd)
{  /*lint --e{715}*/
   int i;

   for( i = 0; i < nconss; i++ )
   {
      assert(SCIPconsIsInitial(conss[i]));
      SCIP_CALL( addRelaxation(scip, conss[i]) );
   }

   return SCIP_OKAY;
}


/** separation method of constraint handler for LP solutions */
static
SCIP_DECL_CONSSEPALP(consSepalpAnd)
{  /*lint --e{715}*/
   SCIP_Bool separated;
   SCIP_Bool cutoff;
   int c;

   *result = SCIP_DIDNOTFIND;

   /* separate all useful constraints */
   for( c = 0; c < nusefulconss; ++c )
   {
      SCIP_CALL( separateCons(scip, conss[c], NULL, &separated, &cutoff) );
      if ( cutoff )
         *result = SCIP_CUTOFF;
      else if ( separated )
         *result = SCIP_SEPARATED;
   }

   /* combine constraints to get more cuts */
   /**@todo combine constraints to get further cuts */

   return SCIP_OKAY;
}


/** separation method of constraint handler for arbitrary primal solutions */
static
SCIP_DECL_CONSSEPASOL(consSepasolAnd)
{  /*lint --e{715}*/
   SCIP_Bool separated;
   SCIP_Bool cutoff;
   int c;

   *result = SCIP_DIDNOTFIND;

   /* separate all useful constraints */
   for( c = 0; c < nusefulconss; ++c )
   {
      SCIP_CALL( separateCons(scip, conss[c], sol, &separated, &cutoff) );
      if ( cutoff )
         *result = SCIP_CUTOFF;
      else if ( separated )
         *result = SCIP_SEPARATED;
   }

   /* combine constraints to get more cuts */
   /**@todo combine constraints to get further cuts */

   return SCIP_OKAY;
}


/** constraint enforcing method of constraint handler for LP solutions */
static
SCIP_DECL_CONSENFOLP(consEnfolpAnd)
{  /*lint --e{715}*/
   SCIP_CONSHDLRDATA* conshdlrdata;
   SCIP_Bool separated;
   SCIP_Bool violated;
   SCIP_Bool cutoff;
   int i;

   separated = FALSE;

   conshdlrdata = SCIPconshdlrGetData(conshdlr);
   assert(conshdlrdata != NULL);

   /* method is called only for integral solutions, because the enforcing priority is negative */
   for( i = 0; i < nconss; i++ )
   {
      SCIP_CALL( checkCons(scip, conss[i], NULL, FALSE, FALSE, &violated) );
      if( violated )
      {
         if( conshdlrdata->enforcecuts )
         {
	    SCIP_Bool consseparated;

            SCIP_CALL( separateCons(scip, conss[i], NULL, &consseparated, &cutoff) );
            if ( cutoff )
            {
               *result = SCIP_CUTOFF;
               return SCIP_OKAY;
            }
	    separated = separated || consseparated;

	    /* following assert is wrong in the case some variables were not in LP (dynamic columns),
	     *
	     * e.g. the resultant, which has a negative objective value, is in the lp solution on its upper bound
	     * (variables with status loose are in an lp solution on it's best bound), but already creating a row, and
	     * thereby creating the column, changes the solution value (variable than has status column, and the
	     * initialization sets the lp solution value) to 0.0, and this already could lead to no violation of the
	     * rows, which then are not seperated into the lp
	     */
#if 0
	    assert(consseparated); /* because the solution is integral, the separation always finds a cut */
#endif
         }
         else
         {
            *result = SCIP_INFEASIBLE;
            return SCIP_OKAY;
         }
      }
   }

   if( separated )
      *result = SCIP_SEPARATED;
   else
      *result = SCIP_FEASIBLE;

   return SCIP_OKAY;
}


/** constraint enforcing method of constraint handler for pseudo solutions */
static
SCIP_DECL_CONSENFOPS(consEnfopsAnd)
{  /*lint --e{715}*/
   SCIP_Bool violated;
   int i;

   /* method is called only for integral solutions, because the enforcing priority is negative */
   for( i = 0; i < nconss; i++ )
   {
      SCIP_CALL( checkCons(scip, conss[i], NULL, TRUE, FALSE, &violated) );
      if( violated )
      {
         *result = SCIP_INFEASIBLE;
         return SCIP_OKAY;
      }
   }
   *result = SCIP_FEASIBLE;

   return SCIP_OKAY;
}


/** feasibility check method of constraint handler for integral solutions */
static
SCIP_DECL_CONSCHECK(consCheckAnd)
{  /*lint --e{715}*/
   SCIP_Bool violated;
   int i;

   /* method is called only for integral solutions, because the enforcing priority is negative */
   for( i = 0; i < nconss; i++ )
   {
      SCIP_CALL( checkCons(scip, conss[i], sol, checklprows, printreason, &violated) );
      if( violated )
      {
         *result = SCIP_INFEASIBLE;
         return SCIP_OKAY;
      }
   } 
   *result = SCIP_FEASIBLE;

   return SCIP_OKAY;
}


/** domain propagation method of constraint handler */
static
SCIP_DECL_CONSPROP(consPropAnd)
{  /*lint --e{715}*/
   SCIP_CONSHDLRDATA* conshdlrdata;
   SCIP_Bool cutoff;
   int nfixedvars;
   int nupgdconss;
   int c;

   conshdlrdata = SCIPconshdlrGetData(conshdlr);
   assert(conshdlrdata != NULL);

   cutoff = FALSE;
   nfixedvars = 0;
   nupgdconss = 0;

   /* propagate all useful constraints */
   for( c = 0; c < nusefulconss && !cutoff; ++c )
   {
      SCIP_CALL( propagateCons(scip, conss[c], conshdlrdata->eventhdlr, &cutoff, &nfixedvars, &nupgdconss) );
   }

   /* return the correct result */
   if( cutoff )
      *result = SCIP_CUTOFF;
   else if( nfixedvars > 0 || nupgdconss > 0 )
      *result = SCIP_REDUCEDDOM;
   else
      *result = SCIP_DIDNOTFIND;

   return SCIP_OKAY;
}


/** presolving method of constraint handler */
static
SCIP_DECL_CONSPRESOL(consPresolAnd)
{  /*lint --e{715}*/
   SCIP_CONSHDLRDATA* conshdlrdata;
   SCIP_CONS* cons;
   SCIP_CONSDATA* consdata;
   SCIP_Bool cutoff;
   SCIP_Bool delay;
   int oldnfixedvars;
   int oldnaggrvars;
   int oldnchgbds;
   int oldndelconss;
   int oldnupgdconss;
   int firstchange;
   int c;

   assert(result != NULL);

   oldnfixedvars = *nfixedvars;
   oldnaggrvars = *naggrvars;
   oldnchgbds = *nchgbds;
   oldndelconss = *ndelconss;
   oldnupgdconss = *nupgdconss;

   conshdlrdata = SCIPconshdlrGetData(conshdlr);
   assert(conshdlrdata != NULL);

   /* process constraints */
   cutoff = FALSE;
   delay = FALSE;
   firstchange = INT_MAX;
   for( c = 0; c < nconss && !cutoff && !SCIPisStopped(scip); ++c )
   {
      cons = conss[c];
      assert(cons != NULL);
      consdata = SCIPconsGetData(cons);
      assert(consdata != NULL);

      /* force presolving the constraint in the initial round */
      if( nrounds == 0 )
         consdata->propagated = FALSE;

      /* remember the first changed constraint to begin the next aggregation round with */
      if( firstchange == INT_MAX && consdata->changed )
         firstchange = c;

      /* propagate constraint */
      SCIP_CALL( propagateCons(scip, cons, conshdlrdata->eventhdlr, &cutoff, nfixedvars, nupgdconss) );

      /* remove all variables that are fixed to one; merge multiple entries of the same variable;
       * fix resultant to zero if a pair of negated variables is contained in the operand variables
       */
      if( !cutoff && !SCIPconsIsDeleted(cons) )
      {
         SCIP_CALL( applyFixings(scip, cons, conshdlrdata->eventhdlr, nchgcoefs) );

         /* merge multiple occurances of variables or variables with their negated variables */
         SCIP_CALL( mergeMultiples(scip, cons, conshdlrdata->eventhdlr, nfixedvars, nchgcoefs, ndelconss) );
      }

      if( !cutoff && !SCIPconsIsDeleted(cons) && !SCIPconsIsModifiable(cons) )
      {
         assert(consdata->nvars >= 1); /* otherwise, propagateCons() has deleted the constraint */

         /* if only one variable is left, the resultant has to be equal to this single variable */
         if( consdata->nvars == 1 )
         {
            SCIP_Bool redundant;
            SCIP_Bool aggregated;

            SCIPdebugMessage("and constraint <%s> has only one variable not fixed to 1.0\n", SCIPconsGetName(cons));

            assert(consdata->vars != NULL);
            assert(SCIPisFeasEQ(scip, SCIPvarGetLbGlobal(consdata->vars[0]), 0.0));
            assert(SCIPisFeasEQ(scip, SCIPvarGetUbGlobal(consdata->vars[0]), 1.0));

            /* aggregate variables: resultant - operand == 0 */
            SCIP_CALL( SCIPaggregateVars(scip, consdata->resvar, consdata->vars[0], 1.0, -1.0, 0.0,
                  &cutoff, &redundant, &aggregated) );
            assert(redundant || SCIPdoNotAggr(scip));

            if( aggregated )
            {
               assert(redundant);
               (*naggrvars)++;
            }

            if( redundant )
            {
               /* delete constraint */
               SCIP_CALL( SCIPdelCons(scip, cons) );
               (*ndelconss)++;
            }
         }
         else if( !consdata->impladded )
         {
            int i;

            /* add implications: resultant == 1 -> all operands == 1 */
            for( i = 0; i < consdata->nvars && !cutoff; ++i )
            {
               int nimplbdchgs;

               SCIP_CALL( SCIPaddVarImplication(scip, consdata->resvar, TRUE, consdata->vars[i],
                     SCIP_BOUNDTYPE_LOWER, 1.0, &cutoff, &nimplbdchgs) );
               (*nchgbds) += nimplbdchgs;
            }
            consdata->impladded = TRUE;
         }

         /* if in r = x and y, the resultant is fixed to zero, add implication x = 1 -> y = 0 */
         if( !cutoff && SCIPconsIsActive(cons) && consdata->nvars == 2 && !consdata->opimpladded
            && SCIPvarGetUbGlobal(consdata->resvar) < 0.5 )
         {
            int nimplbdchgs;

            SCIP_CALL( SCIPaddVarImplication(scip, consdata->vars[0], TRUE, consdata->vars[1],
                  SCIP_BOUNDTYPE_UPPER, 0.0, &cutoff, &nimplbdchgs) );
            (*nchgbds) += nimplbdchgs;
            consdata->opimpladded = TRUE;
         }
      }
   }

   /* perform dual presolving on and-constraints */
   if( conshdlrdata->dualpresolving && !cutoff && !SCIPisStopped(scip))
   {
      SCIP_CALL( dualPresolve(scip, conss, nconss, conshdlrdata->eventhdlr, &cutoff, nfixedvars, naggrvars, nchgcoefs, ndelconss, nupgdconss, naddconss) );
   }

   /* check for cliques inside the and constraint */
   if( *nfixedvars == oldnfixedvars && *naggrvars == oldnaggrvars )
   {
      for( c = 0; c < nconss && !cutoff && !SCIPisStopped(scip); ++c )
      {
	 if( SCIPconsIsActive(conss[c]) )
	 {
	    /* check if at least two operands are in one clique */
	    SCIP_CALL( cliquePresolve(scip, conss[c], conshdlrdata->eventhdlr, &cutoff, nfixedvars, naggrvars, nchgcoefs, ndelconss, naddconss) );
	 }
      }
   }
   else
      delay = TRUE;

   /* process pairs of constraints: check them for equal operands in order to aggregate resultants;
    * only apply this expensive procedure, if the single constraint preprocessing did not find any reductions
    * (otherwise, we delay the presolving to be called again next time)
    */
   if( !cutoff && conshdlrdata->presolusehashing )
   {
      if( *nfixedvars == oldnfixedvars && *naggrvars == oldnaggrvars )
      {
         if( firstchange < nconss ) 
         {
            /* detect redundant constraints; fast version with hash table instead of pairwise comparison */
            SCIP_CALL( detectRedundantConstraints(scip, SCIPblkmem(scip), conss, nconss, &firstchange, &cutoff, naggrvars, ndelconss) );
            oldnaggrvars = *naggrvars;
         }
      }
      else
         delay = TRUE;
   }

   if( !cutoff && conshdlrdata->presolpairwise )
   {
      if( *nfixedvars == oldnfixedvars && *naggrvars == oldnaggrvars )
      {
         SCIP_Longint npaircomparisons;
         npaircomparisons = 0;
         oldndelconss = *ndelconss;
         
         for( c = firstchange; c < nconss && !cutoff && !SCIPisStopped(scip); ++c )
         {
            if( SCIPconsIsActive(conss[c]) && !SCIPconsIsModifiable(conss[c]) )
            {
               npaircomparisons += ((SCIPconsGetData(conss[c])->changed) ? (SCIP_Longint) c : ((SCIP_Longint) c - (SCIP_Longint) firstchange));
               
               SCIP_CALL( preprocessConstraintPairs(scip, conss, firstchange, c,
                                                    &cutoff, naggrvars, nchgbds, ndelconss) );
               
               if( npaircomparisons > NMINCOMPARISONS )
               {
                  if( ((*ndelconss - oldndelconss) + (*naggrvars - oldnaggrvars) + (*nchgbds - oldnchgbds)/2.0) / ((SCIP_Real) npaircomparisons) < MINGAINPERNMINCOMPARISONS )
                     break;
                  oldndelconss = *ndelconss;
                  oldnaggrvars = *naggrvars;
                  oldnchgbds = *nchgbds;

                  npaircomparisons = 0;
               }
            }
         }
      }
      else
         delay = TRUE;
   }

   /* return the correct result code */
   if( cutoff )
      *result = SCIP_CUTOFF;
   else if( delay )
      *result = SCIP_DELAYED;
   else if( *nfixedvars > oldnfixedvars || *naggrvars > oldnaggrvars || *nchgbds > oldnchgbds
            || *ndelconss > oldndelconss || *nupgdconss > oldnupgdconss )
      *result = SCIP_SUCCESS;
   else
      *result = SCIP_DIDNOTFIND;

   return SCIP_OKAY;
}


/** propagation conflict resolving method of constraint handler */
static
SCIP_DECL_CONSRESPROP(consRespropAnd)
{  /*lint --e{715}*/
   SCIP_CALL( resolvePropagation(scip, cons, infervar, (PROPRULE)inferinfo, bdchgidx, result) );

   return SCIP_OKAY;
}


/** variable rounding lock method of constraint handler */
static
SCIP_DECL_CONSLOCK(consLockAnd)
{  /*lint --e{715}*/
   SCIP_CONSDATA* consdata;
   int i;

   consdata = SCIPconsGetData(cons);
   assert(consdata != NULL);

   /* resultant variable */
   SCIP_CALL( SCIPaddVarLocks(scip, consdata->resvar, nlockspos + nlocksneg, nlockspos + nlocksneg) );

   /* operand variables */
   for( i = 0; i < consdata->nvars; ++i )
   {
      SCIP_CALL( SCIPaddVarLocks(scip, consdata->vars[i], nlockspos + nlocksneg, nlockspos + nlocksneg) );
   }

   return SCIP_OKAY;
}


/** constraint display method of constraint handler */
static
SCIP_DECL_CONSPRINT(consPrintAnd)
{  /*lint --e{715}*/
   
   assert( scip != NULL );
   assert( conshdlr != NULL );
   assert( cons != NULL );

   SCIP_CALL( consdataPrint(scip, SCIPconsGetData(cons), file) );
      
   return SCIP_OKAY;
}

/** constraint copying method of constraint handler */
static
SCIP_DECL_CONSCOPY(consCopyAnd)
{  /*lint --e{715}*/
   SCIP_VAR** sourcevars;
   SCIP_VAR** vars;
   SCIP_VAR* sourceresvar;
   SCIP_VAR* resvar;
   const char* consname;
   int nvars;
   int v;

   assert(valid != NULL);
   (*valid) = TRUE;
   
   sourceresvar = SCIPgetResultantAnd(sourcescip, sourcecons);

   /* map resultant to active variable of the target SCIP  */
   SCIP_CALL( SCIPgetVarCopy(sourcescip, scip, sourceresvar, &resvar, varmap, consmap, global, valid) );
   assert(!(*valid) || resvar != NULL);

   /* we do not copy, if a variable is missing */
   if( !(*valid) )
      return SCIP_OKAY;

   /* map operand variables to active variables of the target SCIP  */
   sourcevars = SCIPgetVarsAnd(sourcescip, sourcecons);
   nvars = SCIPgetNVarsAnd(sourcescip, sourcecons);

   /* allocate buffer array */
   SCIP_CALL( SCIPallocBufferArray(scip, &vars, nvars) );
   
   for( v = 0; v < nvars; ++v )
   {
      SCIP_CALL( SCIPgetVarCopy(sourcescip, scip, sourcevars[v], &vars[v], varmap, consmap, global, valid) );
      assert(!(*valid) || vars[v] != NULL);

      /* we do not copy, if a variable is missing */
      if( !(*valid) )
         goto TERMINATE;
   }
   
   if( name != NULL )
      consname = name;
   else
      consname = SCIPconsGetName(sourcecons);
 
   /* creates and captures a and constraint */
   SCIP_CALL( SCIPcreateConsAnd(scip, cons, consname, resvar, nvars, vars, 
         initial, separate, enforce, check, propagate, local, modifiable, dynamic, removable, stickingatnode) );

 TERMINATE:   
   /* free buffer array */
   SCIPfreeBufferArray(scip, &vars);
   
   return SCIP_OKAY;
}

/** constraint parsing method of constraint handler */
static
SCIP_DECL_CONSPARSE(consParseAnd)
{  /*lint --e{715}*/
   SCIP_VAR** vars;
   SCIP_VAR* resvar;
   char* endptr;
   int requiredsize;
   int varssize;
   int nvars;
   
   SCIPdebugMessage("parse <%s> as and constraint\n", str);

   /* parse variable name */ 
   SCIP_CALL( SCIPparseVarName(scip, str, &resvar, &endptr) );
   str = endptr;

   if( resvar == NULL )
   {
      SCIPdebugMessage("resultant variable does not exist \n");
      *success = FALSE;
   }
   else
   {
      char* strcopy;
      char* token;
      char* saveptr;

      /* copy string for truncating it */
      SCIP_CALL( SCIPduplicateBufferArray(scip, &strcopy, str, (int)(strlen(str)+1)));

      /* cutoff "== and(" form the constraint string */
      (void) SCIPstrtok(strcopy, "(", &saveptr );

      /* cutoff ")" form the constraint string */
      token = SCIPstrtok(NULL, ")", &saveptr );

      varssize = 100;
      nvars = 0;

      /* allocate buffer array for variables */
      SCIP_CALL( SCIPallocBufferArray(scip, &vars, varssize) );

      /* parse string */
      SCIP_CALL( SCIPparseVarsList(scip, token, vars, &nvars, varssize, &requiredsize, &endptr, ',', success) );
      token = endptr;

      if( *success )
      {
         /* check if the size of the variable array was great enough */
         if( varssize < requiredsize )
         {
            /* reallocate memory */
            varssize = requiredsize;
            SCIP_CALL( SCIPreallocBufferArray(scip, &vars, varssize) );
            
            /* parse string again with the correct size of the variable array */
            SCIP_CALL( SCIPparseVarsList(scip, token, vars, &nvars, varssize, &requiredsize, &endptr, ',', success) );
         }
         
         assert(*success);
         assert(varssize >= requiredsize);
         
         /* create and constraint */
         SCIP_CALL( SCIPcreateConsAnd(scip, cons, name, resvar, nvars, vars, 
               initial, separate, enforce, check, propagate, local, modifiable, dynamic, removable, stickingatnode) );
      }

      /* free variable buffer */
      SCIPfreeBufferArray(scip, &vars);
      SCIPfreeBufferArray(scip, &strcopy);
   }
   
   return SCIP_OKAY;
}

/** constraint method of constraint handler which returns the variables (if possible) */
static
SCIP_DECL_CONSGETVARS(consGetVarsAnd)
{  /*lint --e{715}*/
   SCIP_CONSDATA* consdata;

   consdata = SCIPconsGetData(cons);
   assert(consdata != NULL);

   if( varssize < consdata->nvars + 1 )
      (*success) = FALSE;
   else
   {
      BMScopyMemoryArray(vars, consdata->vars, consdata->nvars);
      vars[consdata->nvars] = consdata->resvar;
      (*success) = TRUE;
   }

   return SCIP_OKAY;
}

/** constraint method of constraint handler which returns the number of variable (if possible) */
static
SCIP_DECL_CONSGETNVARS(consGetNVarsAnd)
{  /*lint --e{715}*/
   SCIP_CONSDATA* consdata;

   assert(cons != NULL);

   consdata = SCIPconsGetData(cons);
   assert(consdata != NULL);

   (*nvars) = consdata->nvars + 1;
   (*success) = TRUE;

   return SCIP_OKAY;
}


/*
 * Callback methods of event handler
 */

static
SCIP_DECL_EVENTEXEC(eventExecAnd)
{  /*lint --e{715}*/
   SCIP_CONSDATA* consdata;

   assert(eventhdlr != NULL);
   assert(eventdata != NULL);
   assert(event != NULL);

   consdata = (SCIP_CONSDATA*)eventdata;
   assert(consdata != NULL);

   /* check, if the variable was fixed to zero */
   if( SCIPeventGetType(event) == SCIP_EVENTTYPE_UBTIGHTENED )
      consdata->nofixedzero = FALSE;

   consdata->propagated = FALSE;

   return SCIP_OKAY;
}


/*
 * constraint specific interface methods
 */

/** creates the handler for and constraints and includes it in SCIP */
SCIP_RETCODE SCIPincludeConshdlrAnd(
   SCIP*                 scip                /**< SCIP data structure */
   )
{
   SCIP_CONSHDLRDATA* conshdlrdata;
   SCIP_CONSHDLR* conshdlr;
   SCIP_EVENTHDLR* eventhdlr;

   /* create event handler for events on variables */
   SCIP_CALL( SCIPincludeEventhdlrBasic(scip, &eventhdlr, EVENTHDLR_NAME, EVENTHDLR_DESC,
         eventExecAnd, NULL) );

   /* create constraint handler data */
   SCIP_CALL( conshdlrdataCreate(scip, &conshdlrdata, eventhdlr) );

   /* include constraint handler */
   SCIP_CALL( SCIPincludeConshdlrBasic(scip, &conshdlr, CONSHDLR_NAME, CONSHDLR_DESC,
         CONSHDLR_ENFOPRIORITY, CONSHDLR_CHECKPRIORITY, CONSHDLR_EAGERFREQ, CONSHDLR_NEEDSCONS,
         consEnfolpAnd, consEnfopsAnd, consCheckAnd, consLockAnd,
         conshdlrdata) );

   assert(conshdlr != NULL);

   /* set non-fundamental callbacks via specific setter functions */
   SCIP_CALL( SCIPsetConshdlrCopy(scip, conshdlr, conshdlrCopyAnd, consCopyAnd) );
   SCIP_CALL( SCIPsetConshdlrDelete(scip, conshdlr, consDeleteAnd) );
#ifdef GMLGATEPRINTING
   SCIP_CALL( SCIPsetConshdlrExitpre(scip, conshdlr, consExitpreAnd) );
#endif
   SCIP_CALL( SCIPsetConshdlrExitsol(scip, conshdlr, consExitsolAnd) );
   SCIP_CALL( SCIPsetConshdlrFree(scip, conshdlr, consFreeAnd) );
   SCIP_CALL( SCIPsetConshdlrGetVars(scip, conshdlr, consGetVarsAnd) );
   SCIP_CALL( SCIPsetConshdlrGetNVars(scip, conshdlr, consGetNVarsAnd) );
   SCIP_CALL( SCIPsetConshdlrInitpre(scip, conshdlr, consInitpreAnd) );
   SCIP_CALL( SCIPsetConshdlrInitlp(scip, conshdlr, consInitlpAnd) );
   SCIP_CALL( SCIPsetConshdlrParse(scip, conshdlr, consParseAnd) );
   SCIP_CALL( SCIPsetConshdlrPresol(scip, conshdlr, consPresolAnd, CONSHDLR_MAXPREROUNDS, CONSHDLR_DELAYPRESOL) );
   SCIP_CALL( SCIPsetConshdlrPrint(scip, conshdlr, consPrintAnd) );
   SCIP_CALL( SCIPsetConshdlrProp(scip, conshdlr, consPropAnd, CONSHDLR_PROPFREQ, CONSHDLR_DELAYPROP,
         CONSHDLR_PROP_TIMING) );
   SCIP_CALL( SCIPsetConshdlrResprop(scip, conshdlr, consRespropAnd) );
   SCIP_CALL( SCIPsetConshdlrSepa(scip, conshdlr, consSepalpAnd, consSepasolAnd, CONSHDLR_SEPAFREQ,
         CONSHDLR_SEPAPRIORITY, CONSHDLR_DELAYSEPA) );
   SCIP_CALL( SCIPsetConshdlrTrans(scip, conshdlr, consTransAnd) );

   /* add and constraint handler parameters */
   SCIP_CALL( SCIPaddBoolParam(scip,
         "constraints/"CONSHDLR_NAME"/presolpairwise",
         "should pairwise constraint comparison be performed in presolving?",
         &conshdlrdata->presolpairwise, TRUE, DEFAULT_PRESOLPAIRWISE, NULL, NULL) );
   SCIP_CALL( SCIPaddBoolParam(scip,
         "constraints/and/presolusehashing",
         "should hash table be used for detecting redundant constraints in advance",
         &conshdlrdata->presolusehashing, TRUE, DEFAULT_PRESOLUSEHASHING, NULL, NULL) );
   SCIP_CALL( SCIPaddBoolParam(scip,
         "constraints/"CONSHDLR_NAME"/linearize",
         "should the \"and\" constraint get linearized and removed (in presolving)?",
         &conshdlrdata->linearize, TRUE, DEFAULT_LINEARIZE, NULL, NULL) );
   SCIP_CALL( SCIPaddBoolParam(scip,
         "constraints/"CONSHDLR_NAME"/enforcecuts",
         "should cuts be separated during LP enforcing?",
         &conshdlrdata->enforcecuts, TRUE, DEFAULT_ENFORCECUTS, NULL, NULL) );
   SCIP_CALL( SCIPaddBoolParam(scip,
         "constraints/"CONSHDLR_NAME"/aggrlinearization",
         "should an aggregated linearization be used?",
         &conshdlrdata->aggrlinearization, TRUE, DEFAULT_AGGRLINEARIZATION, NULL, NULL) );
   SCIP_CALL( SCIPaddBoolParam(scip,
         "constraints/"CONSHDLR_NAME"/upgraderesultant",
         "should all binary resultant variables be upgraded to implicit binary variables?",
         &conshdlrdata->upgrresultant, TRUE, DEFAULT_UPGRRESULTANT, NULL, NULL) );
   SCIP_CALL( SCIPaddBoolParam(scip,
         "constraints/"CONSHDLR_NAME"/dualpresolving",
         "should dual presolving be performed?",
         &conshdlrdata->dualpresolving, TRUE, DEFAULT_DUALPRESOLVING, NULL, NULL) );

   if( SCIPfindConshdlr(scip, "nonlinear") != NULL )
   {
      /* include the and-constraint upgrade in the nonlinear constraint handler */
      SCIP_CALL( SCIPincludeNonlinconsUpgrade(scip, NULL, exprgraphnodeReformAnd, EXPRGRAPHREFORM_PRIORITY, TRUE, CONSHDLR_NAME) );
   }

   return SCIP_OKAY;
}

/** creates and captures a and constraint
 *
 *  @note the constraint gets captured, hence at one point you have to release it using the method SCIPreleaseCons()
 */
SCIP_RETCODE SCIPcreateConsAnd(
   SCIP*                 scip,               /**< SCIP data structure */
   SCIP_CONS**           cons,               /**< pointer to hold the created constraint */
   const char*           name,               /**< name of constraint */
   SCIP_VAR*             resvar,             /**< resultant variable of the operation */
   int                   nvars,              /**< number of operator variables in the constraint */
   SCIP_VAR**            vars,               /**< array with operator variables of constraint */
   SCIP_Bool             initial,            /**< should the LP relaxation of constraint be in the initial LP?
                                              *   Usually set to TRUE. Set to FALSE for 'lazy constraints'. */
   SCIP_Bool             separate,           /**< should the constraint be separated during LP processing?
                                              *   Usually set to TRUE. */
   SCIP_Bool             enforce,            /**< should the constraint be enforced during node processing?
                                              *   TRUE for model constraints, FALSE for additional, redundant constraints. */
   SCIP_Bool             check,              /**< should the constraint be checked for feasibility?
                                              *   TRUE for model constraints, FALSE for additional, redundant constraints. */
   SCIP_Bool             propagate,          /**< should the constraint be propagated during node processing?
                                              *   Usually set to TRUE. */
   SCIP_Bool             local,              /**< is constraint only valid locally?
                                              *   Usually set to FALSE. Has to be set to TRUE, e.g., for branching constraints. */
   SCIP_Bool             modifiable,         /**< is constraint modifiable (subject to column generation)?
                                              *   Usually set to FALSE. In column generation applications, set to TRUE if pricing
                                              *   adds coefficients to this constraint. */
   SCIP_Bool             dynamic,            /**< is constraint subject to aging?
                                              *   Usually set to FALSE. Set to TRUE for own cuts which 
                                              *   are separated as constraints. */
   SCIP_Bool             removable,          /**< should the relaxation be removed from the LP due to aging or cleanup?
                                              *   Usually set to FALSE. Set to TRUE for 'lazy constraints' and 'user cuts'. */
   SCIP_Bool             stickingatnode      /**< should the constraint always be kept at the node where it was added, even
                                              *   if it may be moved to a more global node?
                                              *   Usually set to FALSE. Set to TRUE to for constraints that represent node data. */
   )
{
   SCIP_CONSHDLR* conshdlr;
   SCIP_CONSHDLRDATA* conshdlrdata;
   SCIP_CONSDATA* consdata;
   SCIP_Bool infeasible;

   /* find the and constraint handler */
   conshdlr = SCIPfindConshdlr(scip, CONSHDLR_NAME);
   if( conshdlr == NULL )
   {
      SCIPerrorMessage("and constraint handler not found\n");
      return SCIP_PLUGINNOTFOUND;
   }

   conshdlrdata = SCIPconshdlrGetData(conshdlr);
   assert(conshdlrdata != NULL);

   /* upgrade binary resultant variable to an implicit binary variable */
   if( conshdlrdata->upgrresultant && SCIPvarGetType(resvar) == SCIP_VARTYPE_BINARY
#if 1 /* todo delete following hack, because upgraded variables might have implications, which still only work with
       *      SCIP_VARTYPE_BINARY variables and removing branching candidates also asserts to have only such variables
       *      the following avoids upgrading not artificial variables, for example and-resultants which are genarated
       *      from the gate presolver
       */
      && strlen(SCIPvarGetName(resvar)) > strlen(ARTIFICIALVARNAMEPREFIX) && strncmp(SCIPvarGetName(resvar), ARTIFICIALVARNAMEPREFIX, strlen(ARTIFICIALVARNAMEPREFIX)) == 0 )
#else
      )
#endif
   {
      SCIP_CALL( SCIPchgVarType(scip, resvar, SCIP_VARTYPE_IMPLINT, &infeasible) );
      assert(!infeasible);
   }

   /* create constraint data */
   SCIP_CALL( consdataCreate(scip, &consdata, conshdlrdata->eventhdlr, nvars, vars, resvar, FALSE) );

   /* create constraint */
   SCIP_CALL( SCIPcreateCons(scip, cons, name, conshdlr, consdata, initial, separate, enforce, check, propagate,
         local, modifiable, dynamic, removable, stickingatnode) );

   return SCIP_OKAY;
}

/** creates and captures an and constraint
 *  in its most basic version, i. e., all constraint flags are set to their basic value as explained for the
 *  method SCIPcreateConsAnd(); all flags can be set via SCIPsetConsFLAGNAME-methods in scip.h
 *
 *  @see SCIPcreateConsAnd() for information about the basic constraint flag configuration
 *
 *  @note the constraint gets captured, hence at one point you have to release it using the method SCIPreleaseCons()
 */
SCIP_RETCODE SCIPcreateConsBasicAnd(
   SCIP*                 scip,               /**< SCIP data structure */
   SCIP_CONS**           cons,               /**< pointer to hold the created constraint */
   const char*           name,               /**< name of constraint */
   SCIP_VAR*             resvar,             /**< resultant variable of the operation */
   int                   nvars,              /**< number of operator variables in the constraint */
   SCIP_VAR**            vars                /**< array with operator variables of constraint */
   )
{
   assert(scip != NULL);

   SCIP_CALL( SCIPcreateConsAnd(scip, cons, name, resvar, nvars, vars,
         TRUE, TRUE, TRUE, TRUE, TRUE, FALSE, FALSE, FALSE, FALSE, FALSE) );

   return SCIP_OKAY;
}


/** gets number of variables in and constraint */
int SCIPgetNVarsAnd(
   SCIP*                 scip,               /**< SCIP data structure */
   SCIP_CONS*            cons                /**< constraint data */
   )
{
   SCIP_CONSDATA* consdata;

   assert(scip != NULL);
   assert(cons != NULL);

   if( strcmp(SCIPconshdlrGetName(SCIPconsGetHdlr(cons)), CONSHDLR_NAME) != 0 )
   {
      SCIPerrorMessage("constraint is not an and constraint\n");
      SCIPABORT();
   }
   
   consdata = SCIPconsGetData(cons);
   assert(consdata != NULL);

   return consdata->nvars;
}

/** gets array of variables in and constraint */
SCIP_VAR** SCIPgetVarsAnd(
   SCIP*                 scip,               /**< SCIP data structure */
   SCIP_CONS*            cons                /**< constraint data */
   )
{
   SCIP_CONSDATA* consdata;

   assert(scip != NULL);
   assert(cons != NULL);

   if( strcmp(SCIPconshdlrGetName(SCIPconsGetHdlr(cons)), CONSHDLR_NAME) != 0 )
   {
      SCIPerrorMessage("constraint is not an and constraint\n");
      SCIPABORT();
   }
   
   consdata = SCIPconsGetData(cons);
   assert(consdata != NULL);

   return consdata->vars;
}


/** gets the resultant variable in and constraint */
SCIP_VAR* SCIPgetResultantAnd(
   SCIP*                 scip,               /**< SCIP data structure */
   SCIP_CONS*            cons                /**< constraint data */
   )
{
   SCIP_CONSDATA* consdata;
   
   assert(cons != NULL);

   if( strcmp(SCIPconshdlrGetName(SCIPconsGetHdlr(cons)), CONSHDLR_NAME) != 0 )
   {
      SCIPerrorMessage("constraint is not an and constraint\n");
      SCIPABORT();
   }
   
   consdata = SCIPconsGetData(cons);
   assert(consdata != NULL);
   
   return consdata->resvar;
}

/* return if the variables of the and-constraint are sorted due to their indices */
SCIP_Bool SCIPisAndConsSorted(
   SCIP*                 scip,               /**< SCIP data structure */
   SCIP_CONS*            cons                /**< constraint data */
   )
{
   SCIP_CONSDATA* consdata;

   assert(scip != NULL);
   assert(cons != NULL);
   
   if( strcmp(SCIPconshdlrGetName(SCIPconsGetHdlr(cons)), CONSHDLR_NAME) != 0 )
   {
      SCIPerrorMessage("constraint is not an and constraint\n");
      SCIPABORT();
   }

   consdata = SCIPconsGetData(cons);
   assert(consdata != NULL);

   return consdata->sorted;
}

/* sort the variables of the and-constraint due to their indices */
SCIP_RETCODE SCIPsortAndCons(
   SCIP*                 scip,               /**< SCIP data structure */
   SCIP_CONS*            cons                /**< constraint data */
   )
{
   SCIP_CONSDATA* consdata;

   assert(scip != NULL);
   assert(cons != NULL);

   if( strcmp(SCIPconshdlrGetName(SCIPconsGetHdlr(cons)), CONSHDLR_NAME) != 0 )
   {
      SCIPerrorMessage("constraint is not an and constraint\n");
      SCIPABORT();
   }

   consdata = SCIPconsGetData(cons);
   assert(consdata != NULL);

   consdataSort(consdata);
   assert(consdata->sorted);

   return SCIP_OKAY;
}

/* changes the check flag for all constraints created out of the given and-constraint, even if the check flag of this
 * and-constraint is set to FALSE
 */
SCIP_RETCODE SCIPchgAndConsCheckFlagWhenUpgr(
   SCIP*                 scip,               /**< SCIP data structure */
   SCIP_CONS*            cons,               /**< constraint data */
   SCIP_Bool             flag                /**< should an arising constraint from the given and-constraint be checked,
                                              *   even if the check flag of the and-constraint is set to FALSE
                                              */
   )
{
   SCIP_CONSDATA* consdata;

   assert(scip != NULL);
   assert(cons != NULL);

   if( strcmp(SCIPconshdlrGetName(SCIPconsGetHdlr(cons)), CONSHDLR_NAME) != 0 )
   {
      SCIPerrorMessage("constraint is not an and constraint\n");
      SCIPABORT();
   }

   consdata = SCIPconsGetData(cons);
   assert(consdata != NULL);

   consdata->checkwhenupgr = flag;

   return SCIP_OKAY;
}<|MERGE_RESOLUTION|>--- conflicted
+++ resolved
@@ -1037,15 +1037,9 @@
        * in case of an implicit integer resultant variable, we need to ensure the integrality of the solution value
        */
       solval = SCIPgetSolVal(scip, sol, consdata->resvar);
-<<<<<<< HEAD
-      /* assert(SCIPisFeasIntegral(scip, solval)); not true when the resultant is of type implicit integer */
-
-      if( !SCIPisFeasIntegral(scip, solval) || ((i == consdata->nvars) != (solval > 0.5)) )
-=======
       assert(SCIPvarGetType(consdata->resvar) == SCIP_VARTYPE_IMPLINT || SCIPisFeasIntegral(scip, solval));
 
       if( !SCIPisFeasIntegral(scip, solval) || (i == consdata->nvars) != (solval > 0.5) )
->>>>>>> 2eb9f7e4
       {
          *violated = TRUE;
 
@@ -1058,24 +1052,14 @@
          if( printreason )
          {
             SCIP_CALL( SCIPprintCons(scip, cons, NULL) );
-            SCIPinfoMessage(scip, NULL, ";\nviolation:");
-<<<<<<< HEAD
-
-	    if( !SCIPisFeasIntegral(scip, solval) )
-	    {
-               SCIPinfoMessage(scip, NULL, " resultant <%s> not of integral value\n",
-                  SCIPvarGetName(consdata->resvar));
-	    }
-
-            if( i == consdata->nvars )
-=======
+            SCIPinfoMessage(scip, NULL, ";\n");
+            SCIPinfoMessage(scip, NULL, "violation:");
             if( !SCIPisFeasIntegral(scip, solval) )
             {
-               SCIPinfoMessage(scip, NULL, " Resultant variable <%s> has fractional solution value %"SCIP_REAL_FORMAT"\n",
+               SCIPinfoMessage(scip, NULL, " resultant variable <%s> has fractional solution value %"SCIP_REAL_FORMAT"\n",
                      SCIPvarGetName(consdata->resvar), solval);
             }
             else if( i == consdata->nvars )
->>>>>>> 2eb9f7e4
             {
                SCIPinfoMessage(scip, NULL, " all operands are TRUE and resultant <%s> = FALSE\n",
                   SCIPvarGetName(consdata->resvar));
@@ -1676,16 +1660,19 @@
    }
 
    /* rules (3) and (4) can only be applied, if we know all operator variables */
-   if( !SCIPconsIsModifiable(cons) )
-   {
-<<<<<<< HEAD
-      /* rules (3) and (4) cannot be applied, if we have at least two unfixed variables left;
-       * that means, we only have to watch (i.e. capture events) of two variables, and switch to other variables
-       * if these ones get fixed
-       */
-      watchedvar1 = consdata->watchedvar1;
-      watchedvar2 = consdata->watchedvar2;
-=======
+   if( SCIPconsIsModifiable(cons) )
+      return SCIP_OKAY;
+
+   /* rules (3) and (4) cannot be applied, if we have at least two unfixed variables left;
+    * that means, we only have to watch (i.e. capture events) of two variables, and switch to other variables
+    * if these ones get fixed
+    */
+   watchedvar1 = consdata->watchedvar1;
+   watchedvar2 = consdata->watchedvar2;
+
+   /* check, if watched variables are still unfixed */
+   if( watchedvar1 != -1 )
+   {
       assert(SCIPvarGetUbLocal(vars[watchedvar1]) > 0.5); /* otherwise, rule (1) could be applied */
       if( SCIPvarGetLbLocal(vars[watchedvar1]) > 0.5 )
          watchedvar1 = -1;
@@ -1704,26 +1691,30 @@
       watchedvar2 = -1;
    }
    assert(watchedvar1 != -1 || watchedvar2 == -1);
->>>>>>> 2eb9f7e4
-
-      /* check, if watched variables are still unfixed */
-      if( watchedvar1 != -1 )
-      {
-         assert(SCIPvarGetUbLocal(vars[watchedvar1]) > 0.5); /* otherwise, rule (1) could be applied */
-         if( SCIPvarGetLbLocal(vars[watchedvar1]) > 0.5 )
-            watchedvar1 = -1;
-      }
-      if( watchedvar2 != -1 )
-      {
-         assert(SCIPvarGetUbLocal(vars[watchedvar2]) > 0.5); /* otherwise, rule (1) could be applied */
-         if( SCIPvarGetLbLocal(vars[watchedvar2]) > 0.5 )
-            watchedvar2 = -1;
-      }
-
-<<<<<<< HEAD
-      /* if only one watched variable is still unfixed, make it the first one */
-      if( watchedvar1 == -1 )
-=======
+
+   /* if the watched variables are invalid (fixed), find new ones if existing */
+   if( watchedvar2 == -1 )
+   {
+      for( i = 0; i < nvars; ++i )
+      {
+         assert(SCIPvarGetUbLocal(vars[i]) > 0.5); /* otherwise, rule (1) could be applied */
+         if( SCIPvarGetLbLocal(vars[i]) < 0.5 )
+         {
+            if( watchedvar1 == -1 )
+            {
+               assert(watchedvar2 == -1);
+               watchedvar1 = i;
+            }
+            else if( watchedvar1 != i )
+            {
+               watchedvar2 = i;
+               break;
+            }
+         }
+      }
+   }
+   assert(watchedvar1 != -1 || watchedvar2 == -1);
+
    /* if all variables are fixed to TRUE, the resultant can also be fixed to TRUE (rule (3)) */
    if( watchedvar1 == -1 )
    {
@@ -1732,134 +1723,46 @@
       SCIPdebugMessage("constraint <%s>: all operator vars fixed to 1.0 -> fix resultant <%s> to 1.0\n",
          SCIPconsGetName(cons), SCIPvarGetName(resvar));
       SCIP_CALL( SCIPinferBinvarCons(scip, resvar, TRUE, cons, (int)PROPRULE_3, &infeasible, &tightened) );
+
       if( infeasible )
->>>>>>> 2eb9f7e4
-      {
-         watchedvar1 = watchedvar2;
-         watchedvar2 = -1;
-      }
-      assert(watchedvar1 != -1 || watchedvar2 == -1);
-
-      /* if the watched variables are invalid (fixed), find new ones if existing */
-      if( watchedvar2 == -1 )
-      {
-         for( i = 0; i < nvars; ++i )
+      {
+         /* use conflict analysis to get a conflict constraint out of the conflicting assignment */
+         SCIP_CALL( analyzeConflictZero(scip, cons) );
+         SCIP_CALL( SCIPresetConsAge(scip, cons) );
+         *cutoff = TRUE;
+      }
+      else
+      {
+         SCIP_CALL( SCIPdelConsLocal(scip, cons) );
+         if( tightened )
          {
-            assert(SCIPvarGetUbLocal(vars[i]) > 0.5); /* otherwise, rule (1) could be applied */
-            if( SCIPvarGetLbLocal(vars[i]) < 0.5 )
-            {
-               if( watchedvar1 == -1 )
-               {
-                  assert(watchedvar2 == -1);
-                  watchedvar1 = i;
-               }
-               else if( watchedvar1 != i )
-               {
-                  watchedvar2 = i;
-                  break;
-               }
-            }
+            SCIP_CALL( SCIPresetConsAge(scip, cons) );
+            (*nfixedvars)++;
          }
       }
-      assert(watchedvar1 != -1 || watchedvar2 == -1);
-
-      /* if all variables are fixed to TRUE, the resultant can also be fixed to TRUE (rule (3)) */
-      if( watchedvar1 == -1 )
-      {
-<<<<<<< HEAD
-         assert(watchedvar2 == -1);
-
-         SCIPdebugMessage("constraint <%s>: all operator vars fixed to 1.0 -> fix resultant <%s> to 1.0\n",
-            SCIPconsGetName(cons), SCIPvarGetName(resvar));
-         SCIP_CALL( SCIPinferBinvarCons(scip, resvar, TRUE, cons, (int)PROPRULE_3, &infeasible, &tightened) );
-=======
-         assert(watchedvar1 != -1);
-
-         SCIPdebugMessage("constraint <%s>: resultant <%s> fixed to 0.0, only one unfixed operand -> fix operand <%s> to 0.0\n",
-            SCIPconsGetName(cons), SCIPvarGetName(resvar), SCIPvarGetName(vars[watchedvar1]));
-         SCIP_CALL( SCIPinferBinvarCons(scip, vars[watchedvar1], FALSE, cons, (int)PROPRULE_4, &infeasible, &tightened) );
->>>>>>> 2eb9f7e4
-         if( infeasible )
-         {
-            /* use conflict analysis to get a conflict constraint out of the conflicting assignment */
-            SCIP_CALL( analyzeConflictZero(scip, cons) );
-            SCIP_CALL( SCIPresetConsAge(scip, cons) );
-            *cutoff = TRUE;
-         }
-         else
-         {
-            SCIP_CALL( SCIPdelConsLocal(scip, cons) );
-            if( tightened )
-            {
-               SCIP_CALL( SCIPresetConsAge(scip, cons) );
-               (*nfixedvars)++;
-            }
-         }
-
-         return SCIP_OKAY;
-      }
-<<<<<<< HEAD
-=======
-      else if( SCIPgetDepth(scip) <= 0 )
-      {
-         /* since the resultant variable is globally fixed to zero the and constraint collapses to linear constraint of
-          * the form 
-          * -> \sum_{i=0}^{n-1} v_i <= n-1
-          *
-          * this can be transformed into a logicor constraint of the form
-          * -> \sum_{i=0}^{n-1} ~v_i >= 1
-          *
-          * create, add, and release the logicor constraint and remove the and constraint globally 
-          */
-
-         SCIP_VAR** consvars;
-         SCIP_CONS* lincons;
-
-         assert(SCIPvarGetUbGlobal(resvar) < 0.5);
-
-         SCIP_CALL( SCIPallocBufferArray(scip, &consvars, nvars) );
-
-         /* collect negated variables */
-         for( i = 0; i < nvars; ++i )
-         {
-            SCIP_CALL( SCIPgetNegatedVar(scip, vars[i], &consvars[i]) );
-         }
-
-         /* create, add, and release the logicor constraint */
-         SCIP_CALL( SCIPcreateConsLogicor(scip, &lincons, SCIPconsGetName(cons), nvars, consvars,
-               SCIPconsIsInitial(cons), SCIPconsIsSeparated(cons), SCIPconsIsEnforced(cons), SCIPconsIsChecked(cons),
-               SCIPconsIsPropagated(cons), SCIPconsIsLocal(cons), SCIPconsIsModifiable(cons), SCIPconsIsDynamic(cons), 
-               SCIPconsIsRemovable(cons), SCIPconsIsStickingAtNode(cons)) );
-         SCIP_CALL( SCIPaddCons(scip, lincons) );
-         SCIP_CALL( SCIPreleaseCons(scip, &lincons) );
->>>>>>> 2eb9f7e4
-
-      /* if resultant is fixed to FALSE, and only one operator variable is not fixed to TRUE, this operator variable
-       * can be fixed to FALSE (rule (4))
-       */
-      if( watchedvar2 == -1 && SCIPvarGetUbLocal(resvar) < 0.5 )
-      {
-         assert(watchedvar1 != -1);
-
-	 SCIP_CALL( analyzeZeroResultant(scip, cons, watchedvar1, watchedvar2, cutoff, nfixedvars) );
-
-	 return SCIP_OKAY;
-      }
-
-      /* switch to the new watched variables */
-      SCIP_CALL( consdataSwitchWatchedvars(scip, consdata, eventhdlr, watchedvar1, watchedvar2) );
-   }
-
-<<<<<<< HEAD
-   /* mark the constraint propagated */
-   consdata->propagated = TRUE;
-   consdata->nofixedzero = TRUE;
-=======
+
+      return SCIP_OKAY;
+   }
+
+   /* if resultant is fixed to FALSE, and only one operator variable is not fixed to TRUE, this operator variable
+    * can be fixed to FALSE (rule (4))
+    */
+   if( watchedvar2 == -1 && SCIPvarGetUbLocal(resvar) < 0.5 )
+   {
+      assert(watchedvar1 != -1);
+
+      SCIP_CALL( analyzeZeroResultant(scip, cons, watchedvar1, watchedvar2, cutoff, nfixedvars) );
+
+      return SCIP_OKAY;
+   }
+
+   /* switch to the new watched variables */
+   SCIP_CALL( consdataSwitchWatchedvars(scip, consdata, eventhdlr, watchedvar1, watchedvar2) );
+
    /* mark the constraint propagated if we have an unfixed resultant or are not in probing, it is necessary that a fixed
     * resulting in probing mode does not lead to a propagated constraint, because the constraint upgrade needs to be performed
     */
-   consdata->propagated = (!SCIPinProbing(scip) || (SCIPvarGetLbLocal(consdata->resvar) < 0.5 && SCIPvarGetUbLocal(consdata->resvar) > 0.5)) ;
->>>>>>> 2eb9f7e4
+   consdata->propagated = (!SCIPinProbing(scip) || (SCIPvarGetLbLocal(consdata->resvar) < 0.5 && SCIPvarGetUbLocal(consdata->resvar) > 0.5));
 
    return SCIP_OKAY;
 }
@@ -3505,7 +3408,7 @@
             if( redundant )
             {
 	       /* update flags of constraint which caused the redundancy s.t. nonredundant information doesn't get lost */
-	       SCIP_CALL( updateFlags(scip, cons0, cons1) );
+	       SCIP_CALL( SCIPupdateConsFlags(scip, cons0, cons1) );
 
 	       /* also take the check when upgrade flag over if necessary */
 	       consdata0->checkwhenupgr |= consdata1->checkwhenupgr;
@@ -3774,7 +3677,7 @@
 
                SCIP_CALL( SCIPcreateConsLinear(scip, &newcons, consname, 2, vars, vals, -SCIPinfinity(scip), 0.0,
                      SCIPconsIsInitial(cons), SCIPconsIsSeparated(cons), SCIPconsIsEnforced(cons),
-                     consdata->checkwhenupgr | SCIPconsIsChecked(cons), SCIPconsIsPropagated(cons), SCIPconsIsLocal(cons), 
+                     consdata->checkwhenupgr | SCIPconsIsChecked(cons), SCIPconsIsPropagated(cons), SCIPconsIsLocal(cons),
                      SCIPconsIsModifiable(cons), SCIPconsIsDynamic(cons), SCIPconsIsRemovable(cons),
                      SCIPconsIsStickingAtNode(cons)) );
 
@@ -3806,7 +3709,7 @@
 
             SCIP_CALL( SCIPcreateConsLinear(scip, &newcons, consname, nvars + 1, vars, vals, -SCIPinfinity(scip), 0.0,
                   SCIPconsIsInitial(cons), SCIPconsIsSeparated(cons), SCIPconsIsEnforced(cons),
-                  consdata->checkwhenupgr | SCIPconsIsChecked(cons), SCIPconsIsPropagated(cons), SCIPconsIsLocal(cons), 
+                  consdata->checkwhenupgr | SCIPconsIsChecked(cons), SCIPconsIsPropagated(cons), SCIPconsIsLocal(cons),
                   SCIPconsIsModifiable(cons), SCIPconsIsDynamic(cons), SCIPconsIsRemovable(cons),
                   SCIPconsIsStickingAtNode(cons)) );
 
@@ -3822,7 +3725,7 @@
 
          SCIP_CALL( SCIPcreateConsLinear(scip, &newcons, consname, nvars + 1, vars, vals, -nvars + 1.0, SCIPinfinity(scip),
                SCIPconsIsInitial(cons), SCIPconsIsSeparated(cons), SCIPconsIsEnforced(cons),
-               consdata->checkwhenupgr | SCIPconsIsChecked(cons), SCIPconsIsPropagated(cons), SCIPconsIsLocal(cons), 
+               consdata->checkwhenupgr | SCIPconsIsChecked(cons), SCIPconsIsPropagated(cons), SCIPconsIsLocal(cons),
                SCIPconsIsModifiable(cons), SCIPconsIsDynamic(cons), SCIPconsIsRemovable(cons),
                SCIPconsIsStickingAtNode(cons)) );
 
@@ -4979,7 +4882,7 @@
    )
 {
    SCIP_CONSDATA* consdata;
-   
+
    assert(cons != NULL);
 
    if( strcmp(SCIPconshdlrGetName(SCIPconsGetHdlr(cons)), CONSHDLR_NAME) != 0 )
@@ -4987,14 +4890,14 @@
       SCIPerrorMessage("constraint is not an and constraint\n");
       SCIPABORT();
    }
-   
+
    consdata = SCIPconsGetData(cons);
    assert(consdata != NULL);
-   
+
    return consdata->resvar;
 }
 
-/* return if the variables of the and-constraint are sorted due to their indices */
+/** return if the variables of the and-constraint are sorted due to their indices */
 SCIP_Bool SCIPisAndConsSorted(
    SCIP*                 scip,               /**< SCIP data structure */
    SCIP_CONS*            cons                /**< constraint data */
@@ -5004,7 +4907,7 @@
 
    assert(scip != NULL);
    assert(cons != NULL);
-   
+
    if( strcmp(SCIPconshdlrGetName(SCIPconsGetHdlr(cons)), CONSHDLR_NAME) != 0 )
    {
       SCIPerrorMessage("constraint is not an and constraint\n");
@@ -5017,7 +4920,7 @@
    return consdata->sorted;
 }
 
-/* sort the variables of the and-constraint due to their indices */
+/** sort the variables of the and-constraint due to their indices */
 SCIP_RETCODE SCIPsortAndCons(
    SCIP*                 scip,               /**< SCIP data structure */
    SCIP_CONS*            cons                /**< constraint data */
@@ -5043,8 +4946,8 @@
    return SCIP_OKAY;
 }
 
-/* changes the check flag for all constraints created out of the given and-constraint, even if the check flag of this
- * and-constraint is set to FALSE
+/** changes the check flag for all constraints created out of the given and-constraint, even if the check flag of this
+ *  and-constraint is set to FALSE
  */
 SCIP_RETCODE SCIPchgAndConsCheckFlagWhenUpgr(
    SCIP*                 scip,               /**< SCIP data structure */
