--- conflicted
+++ resolved
@@ -900,67 +900,6 @@
       }
    }
 
-<<<<<<< HEAD
-=======
-   /* sort the variables in the constraint */
-   SCIP_CALL( consdataSort(scip, consdata) );
-
-   /* search for multiple variables; scan from back to front because deletion doesn't affect the order of the front
-    * variables
-    */
-   nprobvars = SCIPgetNVars(scip);
-   SCIP_CALL( SCIPallocBufferArray(scip, &contained, nprobvars) );
-   BMSclearMemoryArray(contained, nprobvars);
-   var = NULL;
-   for( v = consdata->nvars-1; v >= 0; --v )
-   {
-      if( consdata->vars[v] == var )
-      {
-         /* delete the multiple variable */
-         SCIP_CALL( delCoefPos(scip, cons, eventhdlr, v) );
-         (*nchgcoefs)++;
-      }
-      else
-      {
-         SCIP_VAR* probvar;
-         int probidx;
-
-         /* we found a new variable */
-         var = consdata->vars[v];
-         probvar = SCIPvarGetProbvar(var);
-         probidx = SCIPvarGetProbindex(probvar);
-         assert(0 <= probidx && probidx < nprobvars);
-         if( contained[probidx] )
-         {
-            SCIP_Bool infeasible;
-            SCIP_Bool fixed;
-
-            SCIPdebugMessage("and constraint <%s>: variable <%s> and its negation are present -> fix <%s> = 0\n",
-               SCIPconsGetName(cons), SCIPvarGetName(var), SCIPvarGetName(consdata->resvar));
-
-            /* negation of the variable is already present in the constraint: fix resultant to zero */
-#ifndef NDEBUG
-            {
-               int i;
-               for( i = consdata->nvars - 1; i > v && var != SCIPvarGetNegatedVar(consdata->vars[i]); --i )
-               {}
-               assert(i > v);
-            }
-#endif
-            SCIP_CALL( SCIPfixVar(scip, consdata->resvar, 0.0, &infeasible, &fixed) );
-            *cutoff = *cutoff || infeasible;
-            if( fixed )
-               (*nfixedvars)++;
-
-            SCIP_CALL( SCIPdelCons(scip, cons) );
-            break;
-         }
-         contained[probidx] = TRUE;
-      }
-   }
-   SCIPfreeBufferArray(scip, &contained);
-
->>>>>>> 759595fc
    SCIPdebugMessage("after fixings: ");
    SCIPdebug( SCIP_CALL(consdataPrint(scip, consdata, NULL)) );
    SCIPdebugPrintf("\n");
