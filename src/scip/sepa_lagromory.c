--- conflicted
+++ resolved
@@ -2160,15 +2160,9 @@
        */
 
       /* try to create GMI cut out of the aggregation row */
-<<<<<<< HEAD
       SCIP_CALL( SCIPcalcMIR(scip, sol, POSTPROCESS, BOUNDSWITCH, USEVBDS, allowlocal, FIXINTEGRALRHS, FALSE, NULL,
                NULL, minfrac, maxfrac, 1.0, aggrrow, cutcoefs, &cutrhs, cutinds, &cutnnz, &cutefficacy, &cutrank,
                &cutislocal, &success) );
-=======
-      SCIP_CALL( SCIPcalcMIR(scip, sol, POSTPROCESS, BOUNDSWITCH, USEVBDS, allowlocal, FIXINTEGRALRHS, NULL,
-            NULL, minfrac, maxfrac, 1.0, aggrrow, cutcoefs, &cutrhs, cutinds, &cutnnz, &cutefficacy, &cutrank,
-            &cutislocal, &success) );
->>>>>>> ab7b414e
 
       if( success )
       {
