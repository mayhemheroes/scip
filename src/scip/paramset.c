--- conflicted
+++ resolved
@@ -4039,12 +4039,9 @@
 
       /* Reduce the max coefratio to prevent the creation of potentially numerical unstable cuts */
       SCIP_CALL( paramSetReal(paramset, set, messagehdlr, "separating/maxcoefratio", 100.0, quiet) );
-<<<<<<< HEAD
       SCIP_CALL( paramSetReal(paramset, set, messagehdlr, "separating/maxcoefratiofacrowprep", 1.0, quiet) );
-#ifdef SCIP_WITH_PRESOLVELIB
-=======
+
 #ifdef SCIP_WITH_PAPILO
->>>>>>> 233d6db3
       SCIP_CALL( paramSetReal(paramset, set, messagehdlr, "presolving/milp/hugebound", 1e6, quiet) );
       SCIP_CALL( paramSetReal(paramset, set, messagehdlr, "presolving/milp/markowitztolerance", 0.1, quiet) );
 #endif
