/* * * * * * * * * * * * * * * * * * * * * * * * * * * * * * * * * * * * * * */
/*                                                                           */
/*                  This file is part of the program and library             */
/*         SCIP --- Solving Constraint Integer Programs                      */
/*                                                                           */
/*    Copyright (C) 2002-2018 Konrad-Zuse-Zentrum                            */
/*                            fuer Informationstechnik Berlin                */
/*                                                                           */
/*  SCIP is distributed under the terms of the ZIB Academic License.         */
/*                                                                           */
/*  You should have received a copy of the ZIB Academic License              */
/*  along with SCIP; see the file COPYING. If not email to scip@zib.de.      */
/*                                                                           */
/* * * * * * * * * * * * * * * * * * * * * * * * * * * * * * * * * * * * * * */

/**@file   cons_benders.c
 * @brief  constraint handler for benders decomposition
 * @author Stephen J. Maher
 *
 * Two constraint handlers are implemented for the generation of Benders' decomposition cuts. When included in a
 * problem, the Benders' decomposition constraint handlers generate cuts during the enforcement of LP and relaxation
 * solutions. Additionally, Benders' decomposition cuts can be generated when checking the feasibility of solutions with
 * respect to the subproblem constraints.
 *
 * This constraint handler has an enforcement priority that is less than the integer constraint handler. This means that
 * only integer feasible solutions from the LP solver are enforced by this constraint handler. This is the traditional
 * behaviour of the branch-and-check approach to Benders' decomposition. Additionally, the check priority is set low,
 * such that this expensive constraint handler is only called as a final check on primal feasible solutions.
 *
 * This constraint handler in the standard constraint handler that should be added when using Benders' decomposition.
 * Additionally, there is a flag in SCIPincludeConshdlrBenders that permits the addition of the LP constraint handler,
 * cons_benderslp. The use of both cons_benders and cons_benderslp allows the user to perform a multiphase Benders'
 * decomposition algorithm.
 */

/*---+----1----+----2----+----3----+----4----+----5----+----6----+----7----+----8----+----9----+----0----+----1----+----2*/

#include <assert.h>
#include <string.h>

#include "scip/scip.h"
#include "scip/cons_benders.h"
#include "scip/cons_benderslp.h"
#include "scip/heur_trysol.h"
#include "scip/heuristics.h"


/* fundamental constraint handler properties */
#define CONSHDLR_NAME          "benders"
#define CONSHDLR_DESC          "constraint handler to execute Benders' Decomposition"
#define CONSHDLR_ENFOPRIORITY        -1 /**< priority of the constraint handler for constraint enforcing */
#define CONSHDLR_CHECKPRIORITY -5000000 /**< priority of the constraint handler for checking feasibility */
#define CONSHDLR_EAGERFREQ          100 /**< frequency for using all instead of only the useful constraints in separation,
                                         *   propagation and enforcement, -1 for no eager evaluations, 0 for first only */
#define CONSHDLR_MAXPREROUNDS         0 /**< maximal number of presolving rounds the constraint handler participates in (-1: no limit) */
#define CONSHDLR_PRESOLTIMING    SCIP_PRESOLTIMING_FAST /**< presolving timing of the constraint handler (fast, medium, or exhaustive) */
#define CONSHDLR_NEEDSCONS        FALSE /**< should the constraint handler be skipped, if no constraints are available? */


#define DEFAULT_CHECKEDSOLSSIZE      20 /**< initial size of the checked sols array */
#define DEFAULT_ACTIVE            FALSE /**< is the constraint handler active? */

/*
 * Data structures
 */

/** constraint handler data */
struct SCIP_ConshdlrData
{
   int*                  checkedsols;        /**< an array of solutions that this constraint has already checked */
   int                   ncheckedsols;       /**< the number of checked solutions */
   int                   checkedsolssize;    /**< the size of the checked solutions array */
   SCIP_Bool             active;             /**< is the constraint handler active? */
};

/*
 * Local methods
 */

/** constructs a new solution based upon the solutions to the Benders' decomposition subproblems */
static
SCIP_RETCODE constructValidSolution(
   SCIP*                 scip,               /**< the SCIP instance */
   SCIP_CONSHDLR*        conshdlr,           /**< constraint handler */
   SCIP_SOL*             sol                 /**< primal CIP solution */
   )
{
   SCIP_CONSHDLRDATA* conshdlrdata;
   SCIP_SOL* newsol;
   SCIP_HEUR* heurtrysol;
   SCIP_BENDERS** benders;
   SCIP_VAR** auxiliaryvars;
   int nactivebenders;
   int nsubproblems;
   int i;
   int j;
   SCIP_Bool success;

   success = TRUE;

   /* don't propose new solutions if not in presolve or solving */
   if( SCIPgetStage(scip) < SCIP_STAGE_INITPRESOLVE || SCIPgetStage(scip) >= SCIP_STAGE_SOLVED )
      return SCIP_OKAY;

   conshdlrdata = SCIPconshdlrGetData(conshdlr);
   assert(conshdlrdata != NULL);

   benders = SCIPgetBenders(scip);
   nactivebenders = SCIPgetNActiveBenders(scip);

   /* if the solution is NULL, then we create the solution from the LP sol */
   if( sol != NULL )
   {
      SCIP_CALL( SCIPcreateSolCopy(scip, &newsol, sol) );
   }
   else
   {
      SCIP_CALL( SCIPcreateLPSol(scip, &newsol, NULL) );
   }
   SCIP_CALL( SCIPunlinkSol(scip, newsol) );

   /* looping through all Benders' decompositions to construct the new solution */
   for( i = 0; i < nactivebenders; i++ )
   {
      /* getting the auxiliary variables and the number of subproblems from the Benders' decomposition structure */
      auxiliaryvars = SCIPbendersGetAuxiliaryVars(benders[i]);
      nsubproblems = SCIPbendersGetNSubproblems(benders[i]);

      /* setting the auxiliary variable in the new solution */
      for( j = 0; j < nsubproblems; j++ )
      {
<<<<<<< HEAD
         if( SCIPvarGetStatus(auxiliaryvars[j]) == SCIP_VARSTATUS_FIXED
            && !SCIPisEQ(scip, SCIPgetSolVal(scip, newsol, auxiliaryvars[j]),
               SCIPbendersGetSubprobObjval(benders[i], j)) )
         {
            success = FALSE;
            break;
         }
         else if( SCIPisLT(scip, SCIPgetSolVal(scip, newsol, auxiliaryvars[j]),
               SCIPbendersGetSubprobObjval(benders[i], j)) )
         {
            SCIP_CALL( SCIPsetSolVal(scip, newsol, auxiliaryvars[j], SCIPbendersGetSubprobObjval(benders[i], j)) );
         }
      }

      if( !success )
         break;
   }

=======
         SCIP_Real objval;

         objval = SCIPbendersGetSubprobObjval(benders[i], j);

         if( SCIPvarGetStatus(auxiliaryvars[j]) == SCIP_VARSTATUS_FIXED
            && !SCIPisEQ(scip, SCIPgetSolVal(scip, newsol, auxiliaryvars[j]), objval) )
         {
            success = FALSE;
            break;
         }
         else if( SCIPisLT(scip, SCIPgetSolVal(scip, newsol, auxiliaryvars[j]), objval) )
         {
            SCIP_CALL( SCIPsetSolVal(scip, newsol, auxiliaryvars[j], objval) );
         }
      }

      if( !success )
         break;
   }

>>>>>>> 9aaac2bf
   /* if setting the variable values was successful, then we try to add the solution */
   if( success )
   {
      /* checking the size of the checkedsols array and extending it is there is not enough memory */
      assert(conshdlrdata->ncheckedsols <= conshdlrdata->checkedsolssize);
      if( conshdlrdata->ncheckedsols + 1 > conshdlrdata->checkedsolssize )
      {
         int newsize;

         newsize = SCIPcalcMemGrowSize(scip, conshdlrdata->ncheckedsols + 1);
         SCIP_CALL( SCIPreallocBlockMemoryArray(scip, &conshdlrdata->checkedsols, conshdlrdata->checkedsolssize, newsize) );
         conshdlrdata->checkedsolssize = newsize;
      }
      assert(conshdlrdata->ncheckedsols + 1 <= conshdlrdata->checkedsolssize);

      /* recording the solution number to avoid checking the solution again */
      conshdlrdata->checkedsols[conshdlrdata->ncheckedsols] = SCIPsolGetIndex(newsol);
      conshdlrdata->ncheckedsols++;

      /* getting the try solution heuristic */
      heurtrysol = SCIPfindHeur(scip, "trysol");

      /* passing the new solution to the trysol heuristic  */
      SCIP_CALL( SCIPcheckSol(scip, newsol, FALSE, FALSE, TRUE, TRUE, TRUE, &success) );
      if ( success )
      {
         SCIP_CALL( SCIPheurPassSolAddSol(scip, heurtrysol, newsol) );
         SCIPdebugMsg(scip, "Creating solution was successful.\n");
      }
<<<<<<< HEAD
#ifdef SCIP_DEBUG
=======
>>>>>>> 9aaac2bf
      else
      {
         /* the solution might not be feasible, because of additional constraints */
         SCIPdebugMsg(scip, "Creating solution was not successful.\n");
      }
<<<<<<< HEAD
#endif
=======
>>>>>>> 9aaac2bf
   }

   SCIP_CALL( SCIPfreeSol(scip, &newsol) );

   return SCIP_OKAY;
}

/** enforces Benders' constraints for given solution
 *
 *  This method is called from cons_benderslp and cons_benders. If the method is called from cons_benderslp, then the
 *  solutions are not guaranteed to be integer feasible. This is because the default priority is set greater than the
 *  integer constraint handler. If this method is called from cons_benders, then, because the default enforcement
 *  priority is set less than that of the integer constraint handler, then it can be assumed that the solutions are
 *  integer feasible.
 *
 *  The checkint flag indicates whether integer feasibility can be assumed. If it is not assumed, i.e. checkint ==
 *  FALSE, then only the convex relaxations of the subproblems are solved. If integer feasibility is assumed, i.e.
 *  checkint == TRUE, then the convex relaxations and the full CIP are solved to generate Benders' cuts and check
 *  solution feasibility.
 */
SCIP_RETCODE SCIPconsBendersEnforceSolution(
   SCIP*                 scip,               /**< the SCIP instance */
   SCIP_SOL*             sol,                /**< the primal solution to enforce, or NULL for the current LP/pseudo sol */
   SCIP_CONSHDLR*        conshdlr,           /**< the constraint handler */
   SCIP_RESULT*          result,             /**< the result of the enforcement */
   SCIP_BENDERSENFOTYPE  type,               /**< the type of solution being enforced */
   SCIP_Bool             checkint            /**< should integrality be considered when checking the subproblems */
   )
{
   SCIP_BENDERS** benders;
   SCIP_Bool infeasible;
   SCIP_Bool auxviol;
   int nactivebenders;
   int i;

   assert(scip != NULL);
   assert(conshdlr != NULL);
   assert(result != NULL);

   (*result) = SCIP_FEASIBLE;
   infeasible = FALSE;
   auxviol = FALSE;

   benders = SCIPgetBenders(scip);
   nactivebenders = SCIPgetNActiveBenders(scip);

   for( i = 0; i < nactivebenders; i++ )
   {
      switch( type )
      {
         case SCIP_BENDERSENFOTYPE_LP:
            if( SCIPbendersCutLP(benders[i]) )
            {
               SCIP_CALL( SCIPsolveBendersSubproblems(scip, benders[i], NULL, result, &infeasible, &auxviol, type, checkint) );
            }
            break;
         case SCIP_BENDERSENFOTYPE_RELAX:
            if( SCIPbendersCutRelaxation(benders[i]) )
            {
               SCIP_CALL( SCIPsolveBendersSubproblems(scip, benders[i], sol, result, &infeasible, &auxviol, type, checkint) );
            }
            break;
         case SCIP_BENDERSENFOTYPE_PSEUDO:
            if( SCIPbendersCutPseudo(benders[i]) )
            {
               SCIP_CALL( SCIPsolveBendersSubproblems(scip, benders[i], NULL, result, &infeasible, &auxviol, type, checkint) );
            }
            break;
         case SCIP_BENDERSENFOTYPE_CHECK:
            SCIPwarningMessage(scip, "The conscheck callback is not supported\n");
            break;
         default:
            break;
      }

      /* The decompositions are checked until one is found that is not feasible. Not being feasible could mean that
       * infeasibility of the original problem has been proven or a constraint has been added. If the result
       * SCIP_DIDNOTRUN is returned, then the next decomposition is checked */
      if( (*result) != SCIP_FEASIBLE && (*result) != SCIP_DIDNOTRUN )
         break;
   }

   /* if the constraint handler was called with an integer feasible solution, then a feasible solution can be proposed */
   if( checkint )
   {
      /* in the case that the problem is feasible, this means that all subproblems are feasible. The auxiliary variables
       * still need to be updated. This is done by constructing a valid solution. */
      if( (*result) == SCIP_FEASIBLE && auxviol )
      {
         if( type == SCIP_BENDERSENFOTYPE_PSEUDO )
         {
            if( !SCIPsolIsOriginal(sol) )
            {
               SCIP_CALL( constructValidSolution(scip, conshdlr, sol) );
            }
         }

         (*result) = SCIP_INFEASIBLE;
      }
   }

   /* if no Benders' decomposition were run, then the result is returned as SCIP_FEASIBLE. The SCIP_DIDNOTRUN result
    * indicates that no subproblems were checked or that cuts were disabled, so that it is not guaranteed that this
    * solution is feasible.
    */
   if( (*result) == SCIP_DIDNOTRUN )
      (*result) = SCIP_FEASIBLE;

   return SCIP_OKAY;
}

/*
 * Callback methods of constraint handler
 */

/** copy method for constraint handler plugins (called when SCIP copies plugins) */
static
SCIP_DECL_CONSHDLRCOPY(conshdlrCopyBenders)
{  /*lint --e{715}*/
   assert(scip != NULL);

   SCIP_CALL( SCIPincludeConshdlrBenders(scip) );

   return SCIP_OKAY;
}

/** destructor of constraint handler to free constraint handler data (called when SCIP is exiting) */
static
SCIP_DECL_CONSFREE(consFreeBenders)
{  /*lint --e{715}*/
   SCIP_CONSHDLRDATA* conshdlrdata;

   assert(scip != NULL);
   assert(conshdlr != NULL);

   conshdlrdata = SCIPconshdlrGetData(conshdlr);
   assert(conshdlrdata != NULL);

   /* freeing the constraint handler data */
   SCIPfreeMemory(scip, &conshdlrdata);

   return SCIP_OKAY;
}


/** initialization method of constraint handler (called after problem was transformed) */
static
SCIP_DECL_CONSINIT(consInitBenders)
{  /*lint --e{715}*/
   SCIP_CONSHDLRDATA* conshdlrdata;

   assert(scip != NULL);
   assert(conshdlr != NULL);

   conshdlrdata = SCIPconshdlrGetData(conshdlr);

   conshdlrdata->checkedsolssize = DEFAULT_CHECKEDSOLSSIZE;
   conshdlrdata->ncheckedsols = 0;

   SCIP_CALL( SCIPallocBlockMemoryArray(scip, &conshdlrdata->checkedsols, conshdlrdata->checkedsolssize) );

   return SCIP_OKAY;
}


/** deinitialization method of constraint handler (called before transformed problem is freed) */
static
SCIP_DECL_CONSEXIT(consExitBenders)
{  /*lint --e{715}*/
   SCIP_CONSHDLRDATA* conshdlrdata;

   assert(scip != NULL);
   assert(conshdlr != NULL);

   conshdlrdata = SCIPconshdlrGetData(conshdlr);
   assert(conshdlrdata != NULL);

   /* freeing the checked sols array */
   SCIPfreeBlockMemoryArray(scip, &conshdlrdata->checkedsols, conshdlrdata->checkedsolssize);

   return SCIP_OKAY;
}



/** constraint enforcing method of constraint handler for LP solutions */
static
SCIP_DECL_CONSENFOLP(consEnfolpBenders)
{  /*lint --e{715}*/
   SCIP_CONSHDLRDATA* conshdlrdata;

   assert(scip != NULL);
   assert(conshdlr != NULL);

   conshdlrdata = SCIPconshdlrGetData(conshdlr);
   assert(conshdlrdata != NULL);

   if( conshdlrdata->active )
   {
      SCIP_CALL( SCIPconsBendersEnforceSolution(scip, NULL, conshdlr, result, SCIP_BENDERSENFOTYPE_LP, TRUE) );
   }
   else
      (*result) = SCIP_FEASIBLE;

   return SCIP_OKAY;
}


/** constraint enforcing method of constraint handler for relaxation solutions */
static
SCIP_DECL_CONSENFORELAX(consEnforelaxBenders)
{  /*lint --e{715}*/
   SCIP_CONSHDLRDATA* conshdlrdata;

   assert(scip != NULL);
   assert(conshdlr != NULL);

   conshdlrdata = SCIPconshdlrGetData(conshdlr);
   assert(conshdlrdata != NULL);

   if( conshdlrdata->active )
   {
      SCIP_CALL( SCIPconsBendersEnforceSolution(scip, sol, conshdlr, result, SCIP_BENDERSENFOTYPE_RELAX, TRUE) );
   }
   else
      (*result) = SCIP_FEASIBLE;

   return SCIP_OKAY;
}


/** constraint enforcing method of constraint handler for pseudo solutions */
static
SCIP_DECL_CONSENFOPS(consEnfopsBenders)
{  /*lint --e{715}*/
   SCIP_CONSHDLRDATA* conshdlrdata;

   assert(scip != NULL);
   assert(conshdlr != NULL);

   conshdlrdata = SCIPconshdlrGetData(conshdlr);
   assert(conshdlrdata != NULL);

   if( conshdlrdata->active )
   {
      SCIP_CALL( SCIPconsBendersEnforceSolution(scip, NULL, conshdlr, result, SCIP_BENDERSENFOTYPE_PSEUDO, TRUE) );
   }
   else
      (*result) = SCIP_FEASIBLE;

   return SCIP_OKAY;
}


/** feasibility check method of constraint handler for integral solutions
 *
 *  This function checks the feasibility of the Benders' decomposition master problem. In the case that the problem is
 *  feasible, then the auxiliary variables must be updated with the subproblem objective function values. It is not
 *  possible to simply update the auxiliary variable values, so a new solution is created.
 */
static
SCIP_DECL_CONSCHECK(consCheckBenders)
{  /*lint --e{715}*/
   SCIP_CONSHDLRDATA* conshdlrdata;
   SCIP_BENDERS** benders;
   int nactivebenders;
   int solindex;
   int i;
   SCIP_Bool performcheck;
   SCIP_Bool infeasible;
   SCIP_Bool auxviol;

   assert(scip != NULL);
   assert(conshdlr != NULL);
   assert(result != NULL);

   (*result) = SCIP_FEASIBLE;
   performcheck = TRUE;
   infeasible = FALSE;
   auxviol = FALSE;


   conshdlrdata = SCIPconshdlrGetData(conshdlr);

   /* if the constraint handler is active, then the check must be performed.  */
   if( conshdlrdata->active )
   {
      benders = SCIPgetBenders(scip);
      nactivebenders = SCIPgetNActiveBenders(scip);

      /* checking if the solution was constructed by this constraint handler */
      solindex = SCIPsolGetIndex(sol);
      for( i = 0; i < conshdlrdata->ncheckedsols; i++ )
      {
         if( conshdlrdata->checkedsols[i] == solindex )
         {
            conshdlrdata->checkedsols[0] = conshdlrdata->checkedsols[conshdlrdata->ncheckedsols - 1];
            conshdlrdata->ncheckedsols--;

            performcheck = FALSE;
            break;
         }
      }

      /* if the solution has not been checked before, then we must perform the check */
      if( performcheck && nactivebenders > 0 )
      {
         for( i = 0; i < nactivebenders; i++ )
         {
            SCIP_CALL( SCIPsolveBendersSubproblems(scip, benders[i], sol, result, &infeasible, &auxviol,
                  SCIP_BENDERSENFOTYPE_CHECK, TRUE) );

            /* in the case of multiple Benders' decompositions, the subproblems are solved until a constriant is added or
             * infeasibility is proven. So if the result is not SCIP_FEASIBLE, then the loop is exited */
            if( (*result) != SCIP_FEASIBLE )
               break;
         }

         /* in the case that the problem is feasible, this means that all subproblems are feasible. The auxiliary variables
          * still need to be updated. This is done by constructing a valid solution. */
         if( (*result) == SCIP_FEASIBLE )
         {
            if( auxviol )
            {
               if( !SCIPsolIsOriginal(sol) )
               {
                  SCIP_CALL( constructValidSolution(scip, conshdlr, sol) );
               }

               if( printreason )
                  SCIPmessagePrintInfo(SCIPgetMessagehdlr(scip), "all subproblems are feasible but there is a violation in the auxiliary variables\n");

               (*result) = SCIP_INFEASIBLE;
            }
         }

         /* if no Benders' decomposition were run, then the result is returned as SCIP_FEASIBLE. The SCIP_DIDNOTRUN result
          * indicates that no subproblems were checked or that cuts were disabled, so that it is not guaranteed that this
          * solution is feasible.
          */
         if( (*result) == SCIP_DIDNOTRUN )
            (*result) = SCIP_FEASIBLE;
      }
   }

   return SCIP_OKAY;
}


<<<<<<< HEAD
/** The presolving method for the Benders' decomposition constraint handler. This method is used to update the lower
 *  bounds of the auxiliary problem and to identify infeasibility before the subproblems are solved.
=======
/** the presolving method for the Benders' decomposition constraint handler
 *
 *  This method is used to update the lower bounds of the auxiliary problem and to identify infeasibility before the
 *  subproblems are solved. When SCIP is copied, the Benders' decomposition subproblems from the source SCIP are
 *  transferred to the target SCIP. So there is no need to perform this presolving step in the copied SCIP, since the
 *  computed bounds would be identical.
>>>>>>> 9aaac2bf
 */
static
SCIP_DECL_CONSPRESOL(consPresolBenders)
{  /*lint --e{715}*/
   SCIP_CONSHDLRDATA* conshdlrdata;
   SCIP_BENDERS** benders;
   int nactivebenders;
   int nsubproblems;
   int i;
   int j;

   assert(scip != NULL);
   assert(conshdlr != NULL);

   (*result) = SCIP_DIDNOTFIND;

   /* this presolving step is only valid for the main SCIP instance. If the SCIP instance is copied, then the presolving
    * step is not performed.
    */
   if( SCIPgetSubscipDepth(scip) > 0 )
   {
      (*result) = SCIP_DIDNOTRUN;
      return SCIP_OKAY;
   }

   conshdlrdata = SCIPconshdlrGetData(conshdlr);
   assert(conshdlrdata != NULL);

   /* it is only possible to compute the lower bound of the subproblems if the constraint handler is active */
   if( conshdlrdata->active )
   {
      benders = SCIPgetBenders(scip);
      nactivebenders = SCIPgetNActiveBenders(scip);

      /* need to compute the lower bound for all active Benders' decompositions */
      for( i = 0; i < nactivebenders; i++ )
      {
         nsubproblems = SCIPbendersGetNSubproblems(benders[i]);

         for( j = 0; j < nsubproblems; j++ )
         {
            SCIP_VAR* auxiliaryvar;
            SCIP_Real lowerbound;
            SCIP_Bool infeasible;

            infeasible = FALSE;

            /* computing the lower bound of the subproblem by solving it without any variable fixings */
            SCIP_CALL( SCIPcomputeBendersSubproblemLowerbound(scip, benders[i], j, &lowerbound, &infeasible) );

            if( infeasible )
            {
               (*result) = SCIP_CUTOFF;
               break;
            }

            /* retrieving the auxiliary variable */
            auxiliaryvar = SCIPbendersGetAuxiliaryVar(benders[i], j);

            /* only update the lower bound if it is greater than the current lower bound */
            if( SCIPisGT(scip, lowerbound, SCIPvarGetLbLocal(auxiliaryvar)) )
            {
               SCIPdebugMsg(scip, "Tightened lower bound of <%s> to %g\n", SCIPvarGetName(auxiliaryvar), lowerbound);
               /* updating the lower bound of the auxiliary variable */
               SCIP_CALL( SCIPchgVarLb(scip, auxiliaryvar, lowerbound) );

               (*nchgbds)++;
               (*result) = SCIP_SUCCESS;
            }

            /* stores the lower bound for the subproblem */
            SCIPbendersUpdateSubprobLowerbound(benders[i], j, lowerbound);
         }

         if( (*result) == SCIP_CUTOFF )
            break;
      }
   }

   return SCIP_OKAY;
}

/** variable rounding lock method of constraint handler */
static
SCIP_DECL_CONSLOCK(consLockBenders)
{  /*lint --e{715}*/

   return SCIP_OKAY;
}


/*
 * constraint specific interface methods
 */

/** creates the handler for benders constraints and includes it in SCIP */
SCIP_RETCODE SCIPincludeConshdlrBenders(
   SCIP*                 scip                /**< SCIP data structure */
   )
{
   SCIP_CONSHDLRDATA* conshdlrdata;
   SCIP_CONSHDLR* conshdlr;

   /* create benders constraint handler data */
   conshdlrdata = NULL;

   SCIP_CALL( SCIPallocMemory(scip, &conshdlrdata) );

   conshdlr = NULL;

   /* include constraint handler */
   SCIP_CALL( SCIPincludeConshdlrBasic(scip, &conshdlr, CONSHDLR_NAME, CONSHDLR_DESC,
         CONSHDLR_ENFOPRIORITY, CONSHDLR_CHECKPRIORITY, CONSHDLR_EAGERFREQ, CONSHDLR_NEEDSCONS,
         consEnfolpBenders, consEnfopsBenders, consCheckBenders, consLockBenders,
         conshdlrdata) );
   assert(conshdlr != NULL);

   /* set non-fundamental callbacks via specific setter functions */
   SCIP_CALL( SCIPsetConshdlrInit(scip, conshdlr, consInitBenders) );
   SCIP_CALL( SCIPsetConshdlrExit(scip, conshdlr, consExitBenders) );
   SCIP_CALL( SCIPsetConshdlrCopy(scip, conshdlr, conshdlrCopyBenders, NULL) );
   SCIP_CALL( SCIPsetConshdlrFree(scip, conshdlr, consFreeBenders) );
   SCIP_CALL( SCIPsetConshdlrEnforelax(scip, conshdlr, consEnforelaxBenders) );
   SCIP_CALL( SCIPsetConshdlrPresol(scip, conshdlr, consPresolBenders, CONSHDLR_MAXPREROUNDS, CONSHDLR_PRESOLTIMING) );

   /* add Benders' decomposition constraint handler parameters */
   SCIP_CALL( SCIPaddBoolParam(scip,
         "constraints/" CONSHDLR_NAME "/active", "is the Benders' decomposition constraint handler active?",
         &conshdlrdata->active, FALSE, DEFAULT_ACTIVE, NULL, NULL));

   return SCIP_OKAY;
}<|MERGE_RESOLUTION|>--- conflicted
+++ resolved
@@ -129,26 +129,6 @@
       /* setting the auxiliary variable in the new solution */
       for( j = 0; j < nsubproblems; j++ )
       {
-<<<<<<< HEAD
-         if( SCIPvarGetStatus(auxiliaryvars[j]) == SCIP_VARSTATUS_FIXED
-            && !SCIPisEQ(scip, SCIPgetSolVal(scip, newsol, auxiliaryvars[j]),
-               SCIPbendersGetSubprobObjval(benders[i], j)) )
-         {
-            success = FALSE;
-            break;
-         }
-         else if( SCIPisLT(scip, SCIPgetSolVal(scip, newsol, auxiliaryvars[j]),
-               SCIPbendersGetSubprobObjval(benders[i], j)) )
-         {
-            SCIP_CALL( SCIPsetSolVal(scip, newsol, auxiliaryvars[j], SCIPbendersGetSubprobObjval(benders[i], j)) );
-         }
-      }
-
-      if( !success )
-         break;
-   }
-
-=======
          SCIP_Real objval;
 
          objval = SCIPbendersGetSubprobObjval(benders[i], j);
@@ -169,7 +149,6 @@
          break;
    }
 
->>>>>>> 9aaac2bf
    /* if setting the variable values was successful, then we try to add the solution */
    if( success )
    {
@@ -199,19 +178,11 @@
          SCIP_CALL( SCIPheurPassSolAddSol(scip, heurtrysol, newsol) );
          SCIPdebugMsg(scip, "Creating solution was successful.\n");
       }
-<<<<<<< HEAD
-#ifdef SCIP_DEBUG
-=======
->>>>>>> 9aaac2bf
       else
       {
          /* the solution might not be feasible, because of additional constraints */
          SCIPdebugMsg(scip, "Creating solution was not successful.\n");
       }
-<<<<<<< HEAD
-#endif
-=======
->>>>>>> 9aaac2bf
    }
 
    SCIP_CALL( SCIPfreeSol(scip, &newsol) );
@@ -561,17 +532,12 @@
 }
 
 
-<<<<<<< HEAD
-/** The presolving method for the Benders' decomposition constraint handler. This method is used to update the lower
- *  bounds of the auxiliary problem and to identify infeasibility before the subproblems are solved.
-=======
 /** the presolving method for the Benders' decomposition constraint handler
  *
  *  This method is used to update the lower bounds of the auxiliary problem and to identify infeasibility before the
  *  subproblems are solved. When SCIP is copied, the Benders' decomposition subproblems from the source SCIP are
  *  transferred to the target SCIP. So there is no need to perform this presolving step in the copied SCIP, since the
  *  computed bounds would be identical.
->>>>>>> 9aaac2bf
  */
 static
 SCIP_DECL_CONSPRESOL(consPresolBenders)
