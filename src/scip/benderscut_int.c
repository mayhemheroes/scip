--- conflicted
+++ resolved
@@ -43,11 +43,7 @@
 #define SCIP_DEFAULT_SOLTOL               1e-2  /** The tolerance used to determine optimality of the solution */
 #define SCIP_DEFAULT_ADDCUTS             FALSE  /** Should cuts be generated, instead of constraints */
 
-<<<<<<< HEAD
-#define SCIP_DEFAULT_CUTCONSTANT             0
-=======
 #define SCIP_DEFAULT_CUTCONSTANT          -10000
->>>>>>> 156ad564
 
 /* event handler properties */
 #define EVENTHDLR_NAME         "bendersintcutnodesolved"
