--- conflicted
+++ resolved
@@ -1100,12 +1100,7 @@
 
       if( *rowprep != NULL )
       {
-<<<<<<< HEAD
-         efficacy = SCIPgetRowprepViolation(scip, *rowprep, sol, conshdlrdata->scaling);
-
-=======
          efficacy = SCIPgetRowprepViolation(scip, *rowprep, sol);
->>>>>>> 74ca42f9
          if( SCIPisGT(scip, efficacy, goodefficacy) ||
             (maxnz >= consdata->nvars && SCIPisGT(scip, efficacy, minefficacy)) )
          {
@@ -1213,11 +1208,6 @@
          /* cleanup rowprep (there is no limit on coefrange for cons_soc) TODO add a coefrange limit? */
          SCIP_CALL( SCIPcleanupRowprep(scip, rowprep, sol, SCIPinfinity(scip), minefficacy, NULL, &efficacy) );
 
-<<<<<<< HEAD
-         if( conshdlrdata->scaling != 'o' )
-            efficacy = SCIPgetRowprepViolation(scip, rowprep, sol, conshdlrdata->scaling);
-=======
->>>>>>> 74ca42f9
          if( SCIPisLE(scip, efficacy, minefficacy) )
          {
             SCIPfreeRowprep(scip, &rowprep);
@@ -1228,11 +1218,7 @@
          SCIP_CALL( SCIPgetRowprepRowCons(scip, &row, rowprep, conshdlr) );
          if( SCIPisCutApplicable(scip, row) )
          {
-<<<<<<< HEAD
-            SCIP_CALL( SCIPaddCut(scip, sol, row, FALSE, cutoff) );
-=======
             SCIP_CALL( SCIPaddRow(scip, row, FALSE, cutoff) );
->>>>>>> 74ca42f9
             SCIP_CALL( SCIPresetConsAge(scip, conss[c]) );  /*lint !e613*/
 
             *success = TRUE;
@@ -1320,21 +1306,6 @@
       /* if caller wants, then check if cut separates LP solution and add to sepastore if so */
       if( separatedlpsol != NULL )
       {
-<<<<<<< HEAD
-         SCIP_CONSHDLRDATA* conshdlrdata;
-
-         conshdlrdata = SCIPconshdlrGetData(conshdlr);
-         assert(conshdlrdata != NULL);
-
-         if( SCIPgetRowprepViolation(scip, rowprep, NULL, conshdlrdata->scaling) >= minefficacy )
-         {
-            SCIP_ROW* row;
-
-            SCIP_CALL( SCIPgetRowprepRowCons(scip, &row, rowprep, conshdlr) );
-            SCIP_CALL( SCIPaddCut(scip, NULL, row, TRUE, cutoff) );
-            SCIP_CALL( SCIPreleaseRow(scip, &row) );
-
-=======
          if( SCIPgetRowprepViolation(scip, rowprep, NULL) >= minefficacy )
          {
             SCIP_ROW* row;
@@ -1343,7 +1314,6 @@
             SCIP_CALL( SCIPaddRow(scip, row, TRUE, cutoff) );
             SCIP_CALL( SCIPreleaseRow(scip, &row) );
 
->>>>>>> 74ca42f9
             *separatedlpsol = TRUE;
             addedtolp = TRUE;
          }
