/* * * * * * * * * * * * * * * * * * * * * * * * * * * * * * * * * * * * * * */
/*                                                                           */
/*                  This file is part of the program and library             */
/*         SCIP --- Solving Constraint Integer Programs                      */
/*                                                                           */
/*    Copyright (C) 2002-2012 Konrad-Zuse-Zentrum                            */
/*                            fuer Informationstechnik Berlin                */
/*                                                                           */
/*  SCIP is distributed under the terms of the ZIB Academic License.         */
/*                                                                           */
/*  You should have received a copy of the ZIB Academic License              */
/*  along with SCIP; see the file COPYING. If not email to scip@zib.de.      */
/*                                                                           */
/* * * * * * * * * * * * * * * * * * * * * * * * * * * * * * * * * * * * * * */

/**@file   primal.c
 * @brief  methods for collecting primal CIP solutions and primal informations
 * @author Tobias Achterberg
 */

/*---+----1----+----2----+----3----+----4----+----5----+----6----+----7----+----8----+----9----+----0----+----1----+----2*/

#include <assert.h>

#include "scip/def.h"
#include "scip/set.h"
#include "scip/stat.h"
#include "scip/vbc.h"
#include "scip/event.h"
#include "scip/lp.h"
#include "scip/var.h"
#include "scip/prob.h"
#include "scip/sol.h"
#include "scip/primal.h"
#include "scip/tree.h"
#include "scip/disp.h"
#include "scip/pub_message.h"



/*
 * memory growing methods for dynamically allocated arrays
 */

/** ensures, that sols array can store at least num entries */
static
SCIP_RETCODE ensureSolsSize(
   SCIP_PRIMAL*          primal,             /**< primal data */
   SCIP_SET*             set,                /**< global SCIP settings */
   int                   num                 /**< minimum number of entries to store */
   )
{
   assert(primal->nsols <= primal->solssize);
   
   if( num > primal->solssize )
   {
      int newsize;

      newsize = SCIPsetCalcMemGrowSize(set, num);
      SCIP_ALLOC( BMSreallocMemoryArray(&primal->sols, newsize) );
      primal->solssize = newsize;
   }
   assert(num <= primal->solssize);

   return SCIP_OKAY;
}

/** ensures, that existingsols array can store at least num entries */
static
SCIP_RETCODE ensureExistingsolsSize(
   SCIP_PRIMAL*          primal,             /**< primal data */
   SCIP_SET*             set,                /**< global SCIP settings */
   int                   num                 /**< minimum number of entries to store */
   )
{
   assert(primal->nexistingsols <= primal->existingsolssize);
   
   if( num > primal->existingsolssize )
   {
      int newsize;

      newsize = SCIPsetCalcMemGrowSize(set, num);
      SCIP_ALLOC( BMSreallocMemoryArray(&primal->existingsols, newsize) );
      primal->existingsolssize = newsize;
   }
   assert(num <= primal->existingsolssize);

   return SCIP_OKAY;
}

/** creates primal data */
SCIP_RETCODE SCIPprimalCreate(
   SCIP_PRIMAL**         primal              /**< pointer to primal data */
   )
{
   assert(primal != NULL);

   SCIP_ALLOC( BMSallocMemory(primal) );
   (*primal)->sols = NULL;
   (*primal)->existingsols = NULL;
   (*primal)->currentsol = NULL;
   (*primal)->primalray = NULL;
   (*primal)->solssize = 0;
   (*primal)->nsols = 0;
   (*primal)->existingsolssize = 0;
   (*primal)->nexistingsols = 0;
   (*primal)->nsolsfound = 0;
   (*primal)->nbestsolsfound = 0;
   (*primal)->upperbound = SCIP_INVALID;
   (*primal)->cutoffbound = SCIP_INVALID;

   return SCIP_OKAY;
}

/** frees primal data */
SCIP_RETCODE SCIPprimalFree(
   SCIP_PRIMAL**         primal,             /**< pointer to primal data */
   BMS_BLKMEM*           blkmem              /**< block memory */
   )
{
   int s;

   assert(primal != NULL);
   assert(*primal != NULL);

   /* free temporary solution for storing current solution */
   if( (*primal)->currentsol != NULL )
   {
      SCIP_CALL( SCIPsolFree(&(*primal)->currentsol, blkmem, *primal) );
   }

   /* free solution for storing primal ray */
   if( (*primal)->primalray != NULL )
   {
      SCIP_CALL( SCIPsolFree(&(*primal)->primalray, blkmem, *primal) );
   }

   /* free feasible primal CIP solutions */
   for( s = 0; s < (*primal)->nsols; ++s )
   {
      SCIP_CALL( SCIPsolFree(&(*primal)->sols[s], blkmem, *primal) );
   }
   assert((*primal)->nexistingsols == 0);

   BMSfreeMemoryArrayNull(&(*primal)->sols);
   BMSfreeMemoryArrayNull(&(*primal)->existingsols);
   BMSfreeMemory(primal);

   return SCIP_OKAY;
}

/** sets the cutoff bound in primal data and in LP solver */
static
SCIP_RETCODE primalSetCutoffbound(
   SCIP_PRIMAL*          primal,             /**< primal data */
   BMS_BLKMEM*           blkmem,             /**< block memory */
   SCIP_SET*             set,                /**< global SCIP settings */
   SCIP_STAT*            stat,               /**< problem statistics data */
   SCIP_PROB*            prob,               /**< problem data */
   SCIP_EVENTQUEUE*      eventqueue,         /**< event queue */
   SCIP_TREE*            tree,               /**< branch and bound tree */
   SCIP_LP*              lp,                 /**< current LP data */
   SCIP_Real             cutoffbound         /**< new cutoff bound */
   )
{
   assert(primal != NULL);
   assert(cutoffbound <= SCIPsetInfinity(set));
   assert(SCIPsetIsLE(set, cutoffbound, primal->upperbound));

   SCIPdebugMessage("changing cutoff bound from %g to %g\n", primal->cutoffbound, cutoffbound);

   primal->cutoffbound = MIN(cutoffbound, primal->upperbound); /* get rid of numerical issues */

   /* set cut off value in LP solver */
   SCIP_CALL( SCIPlpSetCutoffbound(lp, set, prob, primal->cutoffbound) );

   /* cut off leaves of the tree */
   SCIP_CALL( SCIPtreeCutoff(tree, blkmem, set, stat, eventqueue, lp, primal->cutoffbound) );

   return SCIP_OKAY;
}

/** sets the cutoff bound in primal data and in LP solver */
SCIP_RETCODE SCIPprimalSetCutoffbound(
   SCIP_PRIMAL*          primal,             /**< primal data */
   BMS_BLKMEM*           blkmem,             /**< block memory */
   SCIP_SET*             set,                /**< global SCIP settings */
   SCIP_STAT*            stat,               /**< problem statistics data */
   SCIP_EVENTQUEUE*      eventqueue,         /**< event queue */
   SCIP_PROB*            prob,               /**< problem data */
   SCIP_TREE*            tree,               /**< branch and bound tree */
   SCIP_LP*              lp,                 /**< current LP data */
   SCIP_Real             cutoffbound         /**< new cutoff bound */
   )
{
   assert(primal != NULL);
   assert(cutoffbound <= SCIPsetInfinity(set));
   assert(cutoffbound <= primal->upperbound);

   if( cutoffbound < primal->cutoffbound )
   {
      /* update cutoff bound */
      SCIP_CALL( primalSetCutoffbound(primal, blkmem, set, stat, prob, eventqueue, tree, lp, cutoffbound) );
   }
   else if( cutoffbound > primal->cutoffbound )
   {
      SCIPerrorMessage("invalid increase in cutoff bound\n");
      return SCIP_INVALIDDATA;
   }

   return SCIP_OKAY;
}

/** sets upper bound in primal data and in LP solver */
static
SCIP_RETCODE primalSetUpperbound(
   SCIP_PRIMAL*          primal,             /**< primal data */
   BMS_BLKMEM*           blkmem,             /**< block memory */
   SCIP_SET*             set,                /**< global SCIP settings */
   SCIP_STAT*            stat,               /**< problem statistics data */
   SCIP_EVENTQUEUE*      eventqueue,         /**< event queue */
   SCIP_PROB*            prob,               /**< transformed problem after presolve */
   SCIP_TREE*            tree,               /**< branch and bound tree */
   SCIP_LP*              lp,                 /**< current LP data */
   SCIP_Real             upperbound          /**< new upper bound */
   )
{
   SCIP_Real cutoffbound;

   assert(primal != NULL);
   assert(stat != NULL);
   assert(upperbound <= SCIPsetInfinity(set));
   assert(upperbound <= primal->upperbound || stat->nnodes == 0);

   SCIPdebugMessage("changing upper bound from %g to %g\n", primal->upperbound, upperbound);

   primal->upperbound = upperbound;

   /* if objective value is always integral, the cutoff bound can be reduced to nearly the previous integer number */
   if( SCIPprobIsObjIntegral(prob) && !SCIPsetIsInfinity(set, upperbound) )
   {
      SCIP_Real delta;

      delta = SCIPsetCutoffbounddelta(set);

      cutoffbound = SCIPsetFeasCeil(set, upperbound) - (1.0 - delta);
      cutoffbound = MIN(cutoffbound, upperbound); /* SCIPsetFeasCeil() can increase bound by almost 1.0 due to numerics
                                                   * and very large upperbound value */
   }
   else
      cutoffbound = upperbound;

   /* update cutoff bound */
   if( cutoffbound < primal->cutoffbound )
   {
      SCIP_CALL( primalSetCutoffbound(primal, blkmem, set, stat, prob, eventqueue, tree, lp, cutoffbound) );
   }

   /* update upper bound in VBC output */
   if( SCIPtreeGetCurrentDepth(tree) >= 0 )
   {
      SCIPvbcUpperbound(stat->vbc, stat, primal->upperbound);
   }

   return SCIP_OKAY;
}

/** sets upper bound in primal data and in LP solver */
SCIP_RETCODE SCIPprimalSetUpperbound(
   SCIP_PRIMAL*          primal,             /**< primal data */
   BMS_BLKMEM*           blkmem,             /**< block memory */
   SCIP_SET*             set,                /**< global SCIP settings */
   SCIP_STAT*            stat,               /**< problem statistics data */
   SCIP_EVENTQUEUE*      eventqueue,         /**< event queue */
   SCIP_PROB*            prob,               /**< transformed problem after presolve */
   SCIP_TREE*            tree,               /**< branch and bound tree */
   SCIP_LP*              lp,                 /**< current LP data */
   SCIP_Real             upperbound          /**< new upper bound */
   )
{
   assert(primal != NULL);
   assert(upperbound <= SCIPsetInfinity(set));

   if( upperbound < primal->upperbound )
   {
      /* update primal bound */
      SCIP_CALL( primalSetUpperbound(primal, blkmem, set, stat, eventqueue, prob, tree, lp, upperbound) );
   }
   else if( upperbound > primal->upperbound )
   {
      SCIPerrorMessage("invalid increase in upper bound\n");
      return SCIP_INVALIDDATA;
   }

   return SCIP_OKAY;
}

/** updates upper bound and cutoff bound in primal data after a tightening of the problem's objective limit */
SCIP_RETCODE SCIPprimalUpdateObjlimit(
   SCIP_PRIMAL*          primal,             /**< primal data */
   BMS_BLKMEM*           blkmem,             /**< block memory */
   SCIP_SET*             set,                /**< global SCIP settings */
   SCIP_STAT*            stat,               /**< problem statistics data */
   SCIP_EVENTQUEUE*      eventqueue,         /**< event queue */
   SCIP_PROB*            transprob,          /**< tranformed problem data */
   SCIP_PROB*            origprob,           /**< orginal problem data */
   SCIP_TREE*            tree,               /**< branch and bound tree */
   SCIP_LP*              lp                  /**< current LP data */
   )
{
   SCIP_Real objlimit;
   SCIP_Real inf;

   assert(primal != NULL);

   /* get internal objective limit */
   objlimit = SCIPprobInternObjval(transprob, origprob, set, SCIPprobGetObjlim(transprob, set));
   inf = SCIPsetInfinity(set);
   objlimit = MIN(objlimit, inf);

   /* update the cutoff bound */
   if( objlimit < primal->cutoffbound )
   {
      SCIP_CALL( primalSetCutoffbound(primal, blkmem, set, stat, transprob, eventqueue, tree, lp, objlimit) );
   }

   /* set new upper bound (and decrease cutoff bound, if objective value is always integral) */
   if( objlimit < primal->upperbound )
   {
      SCIP_CALL( primalSetUpperbound(primal, blkmem, set, stat, eventqueue, transprob, tree, lp, objlimit) );
   }

   return SCIP_OKAY;
}

/** recalculates upper bound and cutoff bound in primal data after a change of the problem's objective offset */
SCIP_RETCODE SCIPprimalUpdateObjoffset(
   SCIP_PRIMAL*          primal,             /**< primal data */
   BMS_BLKMEM*           blkmem,             /**< block memory */
   SCIP_SET*             set,                /**< global SCIP settings */
   SCIP_STAT*            stat,               /**< problem statistics data */
   SCIP_EVENTQUEUE*      eventqueue,         /**< event queue */
   SCIP_PROB*            transprob,          /**< tranformed problem data */
   SCIP_PROB*            origprob,           /**< orginal problem data */
   SCIP_TREE*            tree,               /**< branch and bound tree */
   SCIP_LP*              lp                  /**< current LP data */
   )
{
   SCIP_Real upperbound;
   SCIP_Real inf;
   int i;
#if 1
   SCIP_SOL* sol;
   SCIP_Real objval;
   int j;
#endif

   assert(primal != NULL);
   assert(SCIPsetGetStage(set) <= SCIP_STAGE_EXITPRESOLVE);

   /* recalculate internal objective limit */
   upperbound = SCIPprobInternObjval(transprob, origprob, set, SCIPprobGetObjlim(transprob, set));
   inf = SCIPsetInfinity(set);
   upperbound = MIN(upperbound, inf);

#if 1 /* check if the resorting is necessary */
   /* resort current primal solutions */
   for( i = 1; i < primal->nsols; ++i )
   {
      sol = primal->sols[i];
      objval = SCIPsolGetObj(sol, set, transprob, origprob);
      for( j = i; j > 0 && objval < SCIPsolGetObj(primal->sols[j-1], set, transprob, origprob); --j )
         primal->sols[j] = primal->sols[j-1];
      primal->sols[j] = sol;
   }
#endif
#ifndef NDEBUG
   assert(primal->nsols == 0 || SCIPsolGetOrigin(primal->sols[0]) == SCIP_SOLORIGIN_ORIGINAL);

   /* check current order of primal solutions */
   for( i = 1; i < primal->nsols; ++i )
   {
      assert(SCIPsolGetOrigin(primal->sols[i]) == SCIP_SOLORIGIN_ORIGINAL);
      assert(SCIPsetIsLE(set, SCIPsolGetObj(primal->sols[i-1], set, transprob, origprob), SCIPsolGetObj(primal->sols[i], set, transprob, origprob)));
   }
#endif

   /* compare objective limit to currently best solution */
   if( primal->nsols > 0 )
   {
      SCIP_Real obj;

<<<<<<< HEAD
      assert(SCIPsolGetOrigin(primal->sols[0]) == SCIP_SOLORIGIN_ORIGINAL);
      obj = SCIPsolGetObj(primal->sols[0], set, transprob, origprob);
=======
      assert(SCIPsolIsOriginal(primal->sols[0]));
      obj = SCIPsolGetObj(primal->sols[0], set, prob);
>>>>>>> 3a618ad0
      upperbound = MIN(upperbound, obj);
   }

   /* invalidate old upper bound */
   SCIP_CALL( primalSetUpperbound(primal, blkmem, set, stat, eventqueue, transprob, tree, lp, SCIPsetInfinity(set)) );

   /* reset the cutoff bound */
   SCIP_CALL( primalSetCutoffbound(primal, blkmem, set, stat, transprob, eventqueue, tree, lp, upperbound) );

   /* set new upper bound (and decrease cutoff bound, if objective value is always integral) */
   SCIP_CALL( primalSetUpperbound(primal, blkmem, set, stat, eventqueue, transprob, tree, lp, upperbound) );

   return SCIP_OKAY;
}

/** adds additional objective offset in origanal space to all existing solution (in original space) */
void SCIPprimalAddOrigObjoffset(
   SCIP_PRIMAL*          primal,             /**< primal data */
   SCIP_SET*             set,                /**< global SCIP settings */
   SCIP_Real             addval              /**< additional objective offset in original space */
   )
{
   int i;

   assert(primal != NULL);
   assert(set != NULL);
   assert(SCIPsetGetStage(set) == SCIP_STAGE_PROBLEM);

#ifndef NDEBUG
   assert(primal->nsols == 0 || SCIPsolGetOrigin(primal->sols[0]) == SCIP_SOLORIGIN_ORIGINAL);

   /* check current order of primal solutions */
   for( i = 1; i < primal->nsols; ++i )
   {
      assert(SCIPsolGetOrigin(primal->sols[i]) == SCIP_SOLORIGIN_ORIGINAL);
      assert(SCIPsetIsLE(set, SCIPsolGetOrigObj(primal->sols[i-1]), SCIPsolGetOrigObj(primal->sols[i])));
   }
#endif

   /* check current order of primal solutions */
   for( i = 0; i < primal->nexistingsols; ++i )
   {
      assert(primal->existingsols[i] != NULL);
      SCIPsolOrigAddObjval(primal->existingsols[i], addval);
   }
}

/** returns whether the current primal bound is justified with a feasible primal solution; if not, the primal bound
 *  was set from the user as objective limit
 */
SCIP_Bool SCIPprimalUpperboundIsSol(
   SCIP_PRIMAL*          primal,             /**< primal data */
   SCIP_SET*             set,                /**< global SCIP settings */
   SCIP_PROB*            transprob,          /**< tranformed problem data */
   SCIP_PROB*            origprob            /**< orginal problem data */
   )
{
   assert(primal != NULL);

   return (primal->nsols > 0 && SCIPsetIsEQ(set, primal->upperbound, SCIPsolGetObj(primal->sols[0], set, transprob, origprob)));
}

/** adds primal solution to solution storage at given position */
static
SCIP_RETCODE primalAddSol(
   SCIP_PRIMAL*          primal,             /**< primal data */
   BMS_BLKMEM*           blkmem,             /**< block memory */
   SCIP_SET*             set,                /**< global SCIP settings */
   SCIP_MESSAGEHDLR*     messagehdlr,        /**< message handler */
   SCIP_STAT*            stat,               /**< problem statistics data */
<<<<<<< HEAD
   SCIP_PROB*            transprob,          /**< transformed problem after presolve */
   SCIP_PROB*            origprob,           /**< original problem */
=======
   SCIP_PROB*            origprob,           /**< original problem */
   SCIP_PROB*            transprob,          /**< transformed problem after presolve */
>>>>>>> 3a618ad0
   SCIP_TREE*            tree,               /**< branch and bound tree */
   SCIP_LP*              lp,                 /**< current LP data */
   SCIP_EVENTQUEUE*      eventqueue,         /**< event queue */
   SCIP_EVENTFILTER*     eventfilter,        /**< event filter for global (not variable dependent) events */
   SCIP_SOL**            solptr,             /**< pointer to primal CIP solution */
   int                   insertpos,          /**< position in solution storage to add solution to */
   SCIP_Bool             replace             /**< should the solution at insertpos be replaced by the new solution? */
   )
{
   SCIP_SOL* sol;
   SCIP_EVENT event;
   SCIP_Real obj;
   int pos;

   assert(primal != NULL);
   assert(set != NULL);
   assert(solptr != NULL);
   assert(stat != NULL);
<<<<<<< HEAD
   assert(transprob != NULL);
   assert(origprob != NULL);
   assert(sol != NULL);
   assert(0 <= insertpos && insertpos < set->limit_maxsol);

   SCIPdebugMessage("insert primal solution %p with obj %g at position %d:\n", (void*)sol, SCIPsolGetObj(sol, set, transprob, origprob), insertpos);
=======
   assert(0 <= insertpos && insertpos < set->limit_maxsol);

   sol = *solptr;
   assert(sol != NULL);

   SCIPdebugMessage("insert primal solution %p with obj %g at position %d (replace=%u):\n",
      (void*)sol, SCIPsolGetObj(sol, set, transprob), insertpos, replace);
>>>>>>> 3a618ad0
   SCIPdebug( SCIP_CALL( SCIPsolPrint(sol, set, messagehdlr, stat, transprob, NULL, NULL, FALSE) ) );

#if 0
#ifndef NDEBUG
   /* check solution again completely
    * (this may fail, because in the LP solver, the feasibility tolerance is a relative measure against the row's norm
    */
   if( !SCIPsolIsOriginal(sol) )
   {
      SCIP_Bool feasible;
<<<<<<< HEAD

      SCIP_CALL( SCIPsolCheck(sol, set, messagehdlr, blkmem, stat, prob, TRUE, TRUE, TRUE, &feasible) );
=======
      SCIP_CALL( SCIPsolCheck(sol, set, messagehdlr, blkmem, stat, transprob, TRUE, TRUE, TRUE, &feasible) );
>>>>>>> 3a618ad0
      if( !feasible )
      {
         SCIPerrorMessage("infeasible solution accepted:\n");
         SCIP_CALL( SCIPsolPrint(sol, set, stat, transprob, NULL, NULL, FALSE) );
      }
      assert(feasible);
   }
#endif
#endif

   /* completely fill the solution's own value array to unlink it from the LP or pseudo solution */
   SCIP_CALL( SCIPsolUnlink(sol, set, transprob) );

   /* allocate memory for solution storage */
   SCIP_CALL( ensureSolsSize(primal, set, set->limit_maxsol) );

   /* if set->limit_maxsol was decreased in the meantime, free all solutions exceeding the limit */
   for( pos = set->limit_maxsol; pos < primal->nsols; ++pos )
   {
      SCIP_CALL( SCIPsolFree(&primal->sols[pos], blkmem, primal) );
   }
   primal->nsols = MIN(primal->nsols, set->limit_maxsol);

   /* if the solution should replace an exisiting one, free this solution, otherwise,
    * free the last solution if the solution storage is full;
    */
   if( replace )
   {
      SCIP_CALL( SCIPsolTransform(primal->sols[insertpos], solptr, blkmem, set, primal) );
      sol = primal->sols[insertpos];
   }
   else
   {
      if( primal->nsols == set->limit_maxsol )
      {
         SCIP_CALL( SCIPsolFree(&primal->sols[set->limit_maxsol - 1], blkmem, primal) );
      }
      else
      {
         primal->nsols = primal->nsols + 1;
         assert(primal->nsols <= set->limit_maxsol);
      }

      /* move all solutions with worse objective value than the new solution */
      for( pos = primal->nsols-1; pos > insertpos; --pos )
         primal->sols[pos] = primal->sols[pos-1];

      /* insert solution at correct position */
      assert(0 <= insertpos && insertpos < primal->nsols);
      primal->sols[insertpos] = sol;
      primal->nsolsfound++;
   }

   /* if its the first primal solution, store the relevant statistics */
   if(primal->nsolsfound == 1 )
   {
      SCIP_Real primalsolval;

      stat->nnodesbeforefirst = SCIPsolGetNodenum(sol);
      stat->nrunsbeforefirst = SCIPsolGetRunnum(sol);
      stat->firstprimalheur = SCIPsolGetHeur(sol);
      stat->firstprimaltime = SCIPsolGetTime(sol);
      stat->firstprimaldepth = SCIPsolGetDepth(sol);
<<<<<<< HEAD
      primalsolval = SCIPsolGetObj(sol, set, transprob, origprob);
      stat->firstprimalbound = SCIPprobExternObjval(transprob, origprob, set, primalsolval);
=======
      primalsolval = SCIPsolGetObj(sol, set, transprob);
      stat->firstprimalbound = SCIPprobExternObjval(transprob, set, primalsolval);
>>>>>>> 3a618ad0
      SCIPdebugMessage("First Solution stored in problem specific statistics.\n");
      SCIPdebugMessage("-> %"SCIP_LONGINT_FORMAT" nodes, %d runs, %.2g time, %d depth, %.15g objective\n", stat->nnodesbeforefirst, stat->nrunsbeforefirst,
         stat->firstprimaltime, stat->firstprimaldepth, stat->firstprimalbound);
   }

   SCIPdebugMessage(" -> stored at position %d of %d solutions, found %"SCIP_LONGINT_FORMAT" solutions\n", 
      insertpos, primal->nsols, primal->nsolsfound);

   /* update the solution value sums in variables */
   if( !SCIPsolIsOriginal(sol) )
   {
      SCIPsolUpdateVarsum(sol, set, stat, transprob,
         (SCIP_Real)(primal->nsols - insertpos)/(SCIP_Real)(2.0*primal->nsols - 1.0));
   }

   /* change color of node in VBC output */
   SCIPvbcFoundSolution(stat->vbc, set, stat, SCIPtreeGetCurrentNode(tree));

   /* check, if the global upper bound has to be updated */
<<<<<<< HEAD
   obj = SCIPsolGetObj(sol, set, transprob, origprob);
=======
   obj = SCIPsolGetObj(sol, set, transprob);
>>>>>>> 3a618ad0
   if( obj < primal->upperbound )
   {
      /* update the upper bound */
      SCIP_CALL( SCIPprimalSetUpperbound(primal, blkmem, set, stat, eventqueue, transprob, tree, lp, obj) );

      /* issue BESTSOLFOUND event */
      SCIP_CALL( SCIPeventChgType(&event, SCIP_EVENTTYPE_BESTSOLFOUND) );
      primal->nbestsolsfound++;
      stat->bestsolnode = stat->nnodes;
   }
   else
   {
      /* issue POORSOLFOUND event */
      SCIP_CALL( SCIPeventChgType(&event, SCIP_EVENTTYPE_POORSOLFOUND) );
   }
   SCIP_CALL( SCIPeventChgSol(&event, sol) );
   SCIP_CALL( SCIPeventProcess(&event, set, NULL, NULL, NULL, eventfilter) );

   /* display node information line */
   if( insertpos == 0 && !replace && set->stage >= SCIP_STAGE_SOLVING )
   {
      SCIP_CALL( SCIPdispPrintLine(set, messagehdlr, stat, NULL, TRUE) );
   }

   /* if an original solution was added during solving, try to transfer it to the transformed space */
   if( SCIPsolIsOriginal(sol) && SCIPsetGetStage(set) == SCIP_STAGE_SOLVING && set->misc_transorigsols )
   {
      SCIP_Bool added;

      SCIP_CALL( SCIPprimalTransformSol(primal, sol, blkmem, set, messagehdlr, stat, origprob, transprob, tree, lp,
            eventqueue, eventfilter, NULL, NULL, 0, &added) );

      SCIPdebugMessage("original solution %p was successfully transferred to the transformed problem space\n",
         (void*)sol);

   }

   return SCIP_OKAY;
}

/** adds primal solution to solution storage at given position */
static
SCIP_RETCODE primalAddOrigSol(
   SCIP_PRIMAL*          primal,             /**< primal data */
   BMS_BLKMEM*           blkmem,             /**< block memory */
   SCIP_SET*             set,                /**< global SCIP settings */
<<<<<<< HEAD
   SCIP_PROB*            transprob,          /**< tranformed problem data */
   SCIP_PROB*            origprob,           /**< orginal problem data */
=======
>>>>>>> 3a618ad0
   SCIP_SOL*             sol,                /**< primal CIP solution */
   int                   insertpos           /**< position in solution storage to add solution to */
   )
{
   int pos;

   assert(primal != NULL);
   assert(set != NULL);
   assert(sol != NULL);
   assert(0 <= insertpos && insertpos < set->limit_maxorigsol);

<<<<<<< HEAD
   SCIPdebugMessage("insert primal solution candidate %p with obj %g at position %d:\n", (void*)sol, SCIPsolGetObj(sol, set, transprob, origprob), insertpos);
=======
   SCIPdebugMessage("insert primal solution candidate %p with original obj %g at position %d:\n", (void*)sol, SCIPsolGetOrigObj(sol), insertpos);
>>>>>>> 3a618ad0

   /* allocate memory for solution storage */
   SCIP_CALL( ensureSolsSize(primal, set, set->limit_maxorigsol) );

   /* if the solution storage is full, free the last solution(s)
    * more than one solution may be freed, if set->limit_maxorigsol was decreased in the meantime
    */
   for( pos = set->limit_maxorigsol-1; pos < primal->nsols; ++pos )
   {
      SCIP_CALL( SCIPsolFree(&primal->sols[pos], blkmem, primal) );
   }

   /* insert solution at correct position */
   primal->nsols = MIN(primal->nsols+1, set->limit_maxsol);
   for( pos = primal->nsols-1; pos > insertpos; --pos )
      primal->sols[pos] = primal->sols[pos-1];

   assert(0 <= insertpos && insertpos < primal->nsols);
   primal->sols[insertpos] = sol;
   primal->nsolsfound++;

   SCIPdebugMessage(" -> stored at position %d of %d solutions, found %"SCIP_LONGINT_FORMAT" solutions\n",
      insertpos, primal->nsols, primal->nsolsfound);

   return SCIP_OKAY;
}

/** uses binary search to find position in solution storage */
static
int primalSearchSolPos(
   SCIP_PRIMAL*          primal,             /**< primal data */
   SCIP_SET*             set,                /**< global SCIP settings */
   SCIP_PROB*            transprob,          /**< tranformed problem data */
   SCIP_PROB*            origprob,           /**< orginal problem data */
   SCIP_SOL*             sol                 /**< primal solution to search position for */
   )
{
   SCIP_SOL** sols;
   SCIP_Real obj;
   SCIP_Real middleobj;
   int left;
   int right;
   int middle;

   assert(primal != NULL);

<<<<<<< HEAD
   obj = SCIPsolGetObj(sol, set, transprob, origprob);
   
=======
   obj = SCIPsolGetObj(sol, set, prob);
   sols = primal->sols;

>>>>>>> 3a618ad0
   left = -1;
   right = primal->nsols;
   while( left < right-1 )
   {
      middle = (left+right)/2;
      assert(left < middle && middle < right);
      assert(0 <= middle && middle < primal->nsols);
<<<<<<< HEAD
      middleobj = SCIPsolGetObj(primal->sols[middle], set, transprob, origprob);
=======
      middleobj = SCIPsolGetObj(sols[middle], set, prob);
>>>>>>> 3a618ad0
      if( obj < middleobj )
         right = middle;
      else
         left = middle;
   }
   assert(left == right-1);

   /* prefer solutions that live in the transformed space */
   if( !SCIPsolIsOriginal(sol) )
   {
      while( right > 0 && SCIPsolIsOriginal(sols[right-1])
         && SCIPsetIsEQ(set, SCIPsolGetObj(sols[right-1], set, prob), obj) )
         --right;
   }

   return right;
}

/** uses binary search to find position in solution storage */
static
int primalSearchOrigSolPos(
   SCIP_PRIMAL*          primal,             /**< primal data */
   SCIP_SOL*             sol                 /**< primal solution to search position for */
   )
{
   SCIP_Real obj;
   SCIP_Real middleobj;
   int left;
   int right;
   int middle;

   assert(primal != NULL);

   obj = SCIPsolGetOrigObj(sol);
   
   left = -1;
   right = primal->nsols;
   while( left < right-1 )
   {
      middle = (left+right)/2;
      assert(left < middle && middle < right);
      assert(0 <= middle && middle < primal->nsols);
      middleobj = SCIPsolGetOrigObj(primal->sols[middle]);
      if( obj < middleobj )
         right = middle;
      else
         left = middle;
   }
   assert(left == right-1);

   return right;
}

/** returns whether the given primal solution is already existent in the solution storage */
static
SCIP_Bool primalExistsSol(
   SCIP_PRIMAL*          primal,             /**< primal data */
   SCIP_SET*             set,                /**< global SCIP settings */
   SCIP_STAT*            stat,               /**< problem statistics data */
   SCIP_PROB*            origprob,           /**< original problem */
   SCIP_PROB*            transprob,          /**< transformed problem after presolve */
   SCIP_SOL*             sol,                /**< primal solution to search position for */
   int*                  insertpos,          /**< pointer to insertion position returned by primalSearchSolPos(); the
                                              *   position might be changed if an existing solution should be replaced */
   SCIP_Bool*            replace             /**< pointer to store whether the solution at insertpos should be replaced */
   )
{
   SCIP_Real obj;
   int i;

   assert(primal != NULL);
   assert(insertpos != NULL);
   assert(replace != NULL);
   assert(0 <= (*insertpos) && (*insertpos) <= primal->nsols);

   obj = SCIPsolGetObj(sol, set, transprob, origprob);

   assert(primal->sols != NULL || primal->nsols == 0);
   assert(primal->sols != NULL || (*insertpos) == 0);

   /* search in the better solutions */
   for( i = (*insertpos)-1; i >= 0; --i )
   {
      SCIP_Real solobj;

      solobj = SCIPsolGetObj(primal->sols[i], set, transprob, origprob);
      assert( SCIPsetIsLE(set, solobj, obj) );
     
      if( SCIPsetIsLT(set, solobj, obj) )
         break;
   
      if( SCIPsolsAreEqual(sol, primal->sols[i], set, stat, origprob, transprob) )
      {
         if( SCIPsolIsOriginal(primal->sols[i]) && !SCIPsolIsOriginal(sol) )
         {
            (*insertpos) = i;
            (*replace) = TRUE;
         }
         return TRUE;
      }
   }

   /* search in the worse solutions */
   for( i = (*insertpos); i < primal->nsols; ++i )
   {
      SCIP_Real solobj;

      solobj = SCIPsolGetObj(primal->sols[i], set, transprob, origprob);
      assert( SCIPsetIsGE(set, solobj, obj) );

      if( SCIPsetIsGT(set, solobj, obj) )
         break;

      if( SCIPsolsAreEqual(sol, primal->sols[i], set, stat, origprob, transprob) )
      {
         if( SCIPsolIsOriginal(primal->sols[i]) && !SCIPsolIsOriginal(sol) )
         {
            (*insertpos) = i;
            (*replace) = TRUE;
         }
         return TRUE;
      }
   }

   return FALSE;
}

/** returns whether the given primal solution is already existent in the original solution candidate storage */
static
SCIP_Bool primalExistsOrigSol(
   SCIP_PRIMAL*          primal,             /**< primal data */
   SCIP_SET*             set,                /**< global SCIP settings */
   SCIP_STAT*            stat,               /**< problem statistics data */
   SCIP_PROB*            prob,               /**< original problem */
   SCIP_SOL*             sol,                /**< primal solution to search position for */
   int                   insertpos           /**< insertion position returned by primalSearchOrigSolPos() */
   )
{
   SCIP_Real obj;
   int i;

   assert(primal != NULL);
   assert(0 <= insertpos && insertpos <= primal->nsols);

   obj = SCIPsolGetOrigObj(sol);

   /* search in the better solutions */
   for( i = insertpos-1; i >= 0; --i )
   {
      SCIP_Real solobj;

      solobj = SCIPsolGetOrigObj(primal->sols[i]);
      assert( SCIPsetIsLE(set, solobj, obj) );

      if( SCIPsetIsLT(set, solobj, obj) )
         break;

      if( SCIPsolsAreEqual(sol, primal->sols[i], set, stat, prob, NULL) )
         return TRUE;
   }

   /* search in the worse solutions */
   for( i = insertpos; i < primal->nsols; ++i )
   {
      SCIP_Real solobj;

      solobj = SCIPsolGetOrigObj(primal->sols[i]);
      assert( SCIPsetIsGE(set, solobj, obj) );

      if( SCIPsetIsGT(set, solobj, obj) )
         break;

      if( SCIPsolsAreEqual(sol, primal->sols[i], set, stat, prob, NULL) )
         return TRUE;
   }

   return FALSE;
}

/** check if we are willing to check the solution for feasibility */
static
SCIP_Bool solOfInterest(
   SCIP_PRIMAL*          primal,             /**< primal data */
   SCIP_SET*             set,                /**< global SCIP settings */
   SCIP_STAT*            stat,               /**< problem statistics data */
   SCIP_PROB*            origprob,           /**< original problem */
   SCIP_PROB*            transprob,          /**< transformed problem after presolve */
   SCIP_SOL*             sol,                /**< primal CIP solution */
   int*                  insertpos,          /**< pointer to store the insert position of that solution */
   SCIP_Bool*            replace             /**< pointer to store whether the solution at insertpos should be replaced
                                              *   (e.g., because it lives in the original space) */
   )
{
   SCIP_Real obj;

<<<<<<< HEAD
   obj = SCIPsolGetObj(sol, set, transprob, origprob);
   
   /* check if we are willing to check worse solution; a solution is better if the objective is small then the current
    * cutoff bound 
=======
   obj = SCIPsolGetObj(sol, set, transprob);

   /* check if we are willing to check worse solutions; a solution is better if the objective is smaller than the
    * current cutoff bound; solutions with infinite objective value are never accepted
>>>>>>> 3a618ad0
    */
   if( (!set->misc_improvingsols || obj < primal->cutoffbound) && !SCIPsetIsInfinity(set, obj) )
   {
      /* find insert position for the solution */
<<<<<<< HEAD
      (*insertpos) = primalSearchSolPos(primal, set, transprob, origprob, sol);
      
      if( (*insertpos) < set->limit_maxsol && !primalExistsSol(primal, set, stat, origprob, transprob, sol, *insertpos) )
=======
      (*insertpos) = primalSearchSolPos(primal, set, transprob, sol);
      (*replace) = FALSE;

      /* the solution should be added, if the insertpos is smaller than the maximum number of solutions to be stored
       * and it does not already exist or it does exist, but the existing solution should be replaced by the new one
       */
      if( (*insertpos) < set->limit_maxsol &&
         (!primalExistsSol(primal, set, stat, origprob, transprob, sol, insertpos, replace) || (*replace)) )
>>>>>>> 3a618ad0
         return TRUE;
   }

   return FALSE;
}

/** check if we are willing to store the solution candidate for later checking */
static
SCIP_Bool origsolOfInterest(
   SCIP_PRIMAL*          primal,             /**< primal data */
   SCIP_SET*             set,                /**< global SCIP settings */
   SCIP_STAT*            stat,               /**< problem statistics data */
   SCIP_PROB*            origprob,           /**< original problem */
   SCIP_SOL*             sol,                /**< primal CIP solution */
   int*                  insertpos           /**< pointer to store the insert position of that solution */
   )
{
   assert(SCIPsolIsOriginal(sol));
   
   /* find insert position for the solution */
   (*insertpos) = primalSearchOrigSolPos(primal, sol);
      
   if( (*insertpos) < set->limit_maxorigsol && !primalExistsOrigSol(primal, set, stat, origprob, sol, *insertpos) )
      return TRUE;
   
   return FALSE;
}

/** adds primal solution to solution storage by copying it */
SCIP_RETCODE SCIPprimalAddSol(
   SCIP_PRIMAL*          primal,             /**< primal data */
   BMS_BLKMEM*           blkmem,             /**< block memory */
   SCIP_SET*             set,                /**< global SCIP settings */
   SCIP_MESSAGEHDLR*     messagehdlr,        /**< message handler */
   SCIP_STAT*            stat,               /**< problem statistics data */
   SCIP_PROB*            origprob,           /**< original problem */
   SCIP_PROB*            transprob,          /**< transformed problem after presolve */
   SCIP_TREE*            tree,               /**< branch and bound tree */
   SCIP_LP*              lp,                 /**< current LP data */
   SCIP_EVENTQUEUE*      eventqueue,         /**< event queue */
   SCIP_EVENTFILTER*     eventfilter,        /**< event filter for global (not variable dependent) events */
   SCIP_SOL*             sol,                /**< primal CIP solution */
   SCIP_Bool*            stored              /**< stores whether given solution was good enough to keep */
   )
{
   SCIP_Bool replace;
   int insertpos;

   assert(primal != NULL);
   assert(transprob != NULL);
   assert(origprob != NULL);
   assert(sol != NULL);
   assert(stored != NULL);

   insertpos = -1;

   if( solOfInterest(primal, set, stat, origprob, transprob, sol, &insertpos, &replace) )
   {
      SCIP_SOL* solcopy;

      assert(insertpos >= 0 && insertpos < set->limit_maxsol);
      
      /* create a copy of the solution */
      SCIP_CALL( SCIPsolCopy(&solcopy, blkmem, set, stat, primal, sol) );
      
      /* insert copied solution into solution storage */
<<<<<<< HEAD
      SCIP_CALL( primalAddSol(primal, blkmem, set, messagehdlr, stat, transprob, origprob,
            tree, lp, eventqueue, eventfilter, solcopy, insertpos) );
=======
      SCIP_CALL( primalAddSol(primal, blkmem, set, messagehdlr, stat, origprob, transprob,
            tree, lp, eventqueue, eventfilter, &solcopy, insertpos, replace) );
>>>>>>> 3a618ad0

      *stored = TRUE;
   }
   else
      *stored = FALSE;

   return SCIP_OKAY;
}

/** adds primal solution to solution storage, frees the solution afterwards */
SCIP_RETCODE SCIPprimalAddSolFree(
   SCIP_PRIMAL*          primal,             /**< primal data */
   BMS_BLKMEM*           blkmem,             /**< block memory */
   SCIP_SET*             set,                /**< global SCIP settings */
   SCIP_MESSAGEHDLR*     messagehdlr,        /**< message handler */
   SCIP_STAT*            stat,               /**< problem statistics data */
   SCIP_PROB*            origprob,           /**< original problem */
   SCIP_PROB*            transprob,          /**< transformed problem after presolve */
   SCIP_TREE*            tree,               /**< branch and bound tree */
   SCIP_LP*              lp,                 /**< current LP data */
   SCIP_EVENTQUEUE*      eventqueue,         /**< event queue */
   SCIP_EVENTFILTER*     eventfilter,        /**< event filter for global (not variable dependent) events */
   SCIP_SOL**            sol,                /**< pointer to primal CIP solution; is cleared in function call */
   SCIP_Bool*            stored              /**< stores whether given solution was good enough to keep */
   )
{
   SCIP_Bool replace;
   int insertpos;

   assert(primal != NULL);
   assert(transprob != NULL);
   assert(origprob != NULL);
   assert(sol != NULL);
   assert(*sol != NULL);
   assert(stored != NULL);

   insertpos = -1;
   
   if( solOfInterest(primal, set, stat, origprob, transprob, *sol, &insertpos, &replace) )
   {
      assert(insertpos >= 0 && insertpos < set->limit_maxsol);

      /* insert solution into solution storage */
<<<<<<< HEAD
      SCIP_CALL( primalAddSol(primal, blkmem, set, messagehdlr, stat, transprob, origprob,
            tree, lp, eventqueue, eventfilter, *sol, insertpos) );
=======
      SCIP_CALL( primalAddSol(primal, blkmem, set, messagehdlr, stat, origprob, transprob,
            tree, lp, eventqueue, eventfilter, sol, insertpos, replace) );
>>>>>>> 3a618ad0

      /* clear the pointer, such that the user cannot access the solution anymore */
      *sol = NULL;

      *stored = TRUE;
   }
   else
   {
      /* the solution is too bad -> free it immediately */
      SCIP_CALL( SCIPsolFree(sol, blkmem, primal) );

      *stored = FALSE;
   }
   assert(*sol == NULL);

   return SCIP_OKAY;
}

/** adds primal solution to solution candidate storage of original problem space */
SCIP_RETCODE SCIPprimalAddOrigSol(
   SCIP_PRIMAL*          primal,             /**< primal data */
   BMS_BLKMEM*           blkmem,             /**< block memory */
   SCIP_SET*             set,                /**< global SCIP settings */
   SCIP_STAT*            stat,               /**< problem statistics data */
   SCIP_PROB*            transprob,          /**< tranformed problem data */
   SCIP_PROB*            origprob,           /**< orginal problem data */
   SCIP_SOL*             sol,                /**< primal CIP solution; is cleared in function call */
   SCIP_Bool*            stored              /**< stores whether given solution was good enough to keep */
   )
{
   int insertpos;

   assert(primal != NULL);
   assert(sol != NULL);
   assert(SCIPsolIsOriginal(sol));
   assert(stored != NULL);

   insertpos = -1;

   if( origsolOfInterest(primal, set, stat, origprob, sol, &insertpos) )
   {
      SCIP_SOL* solcopy;

      assert(insertpos >= 0 && insertpos < set->limit_maxorigsol);

      /* create a copy of the solution */
      SCIP_CALL( SCIPsolCopy(&solcopy, blkmem, set, stat, primal, sol) );

      /* insert solution into solution storage */
<<<<<<< HEAD
      SCIP_CALL( primalAddOrigSol(primal, blkmem, set, transprob, origprob, solcopy, insertpos) );
=======
      SCIP_CALL( primalAddOrigSol(primal, blkmem, set, solcopy, insertpos) );
>>>>>>> 3a618ad0

      *stored = TRUE;
   }
   else
      *stored = FALSE;
   
   return SCIP_OKAY;
}

/** adds primal solution to solution candidate storage of original problem space, frees the solution afterwards */
SCIP_RETCODE SCIPprimalAddOrigSolFree(
   SCIP_PRIMAL*          primal,             /**< primal data */
   BMS_BLKMEM*           blkmem,             /**< block memory */
   SCIP_SET*             set,                /**< global SCIP settings */
   SCIP_STAT*            stat,               /**< problem statistics data */
   SCIP_PROB*            transprob,          /**< tranformed problem data */
   SCIP_PROB*            origprob,           /**< orginal problem data */
   SCIP_SOL**            sol,                /**< pointer to primal CIP solution; is cleared in function call */
   SCIP_Bool*            stored              /**< stores whether given solution was good enough to keep */
   )
{
   int insertpos;

   assert(primal != NULL);
   assert(sol != NULL);
   assert(*sol != NULL);
   assert(SCIPsolIsOriginal(*sol));
   assert(stored != NULL);

   insertpos = -1;

   if( origsolOfInterest(primal, set, stat, origprob, *sol, &insertpos) )
   {
      assert(insertpos >= 0 && insertpos < set->limit_maxorigsol);

      /* insert solution into solution storage */
<<<<<<< HEAD
      SCIP_CALL( primalAddOrigSol(primal, blkmem, set, transprob, origprob, *sol, insertpos) );
=======
      SCIP_CALL( primalAddOrigSol(primal, blkmem, set, *sol, insertpos) );
>>>>>>> 3a618ad0

      /* clear the pointer, such that the user cannot access the solution anymore */
      *sol = NULL;
      
      *stored = TRUE;
   }
   else
   {
      /* the solution is too bad -> free it immediately */
      SCIP_CALL( SCIPsolFree(sol, blkmem, primal) );

      *stored = FALSE;
   }
   assert(*sol == NULL);

   return SCIP_OKAY;
}

/** links temporary solution of primal data to current solution */
static
SCIP_RETCODE primalLinkCurrentSol(
   SCIP_PRIMAL*          primal,             /**< primal data */
   BMS_BLKMEM*           blkmem,             /**< block memory */
   SCIP_SET*             set,                /**< global SCIP settings */
   SCIP_STAT*            stat,               /**< problem statistics data */
   SCIP_PROB*            prob,               /**< transformed problem data */
   SCIP_TREE*            tree,               /**< branch and bound tree */
   SCIP_LP*              lp,                 /**< current LP data */
   SCIP_HEUR*            heur                /**< heuristic that found the solution (or NULL if it's from the tree) */
   )
{
   assert(primal != NULL);

   if( primal->currentsol == NULL )
   {
      SCIP_CALL( SCIPsolCreateCurrentSol(&primal->currentsol, blkmem, set, stat, prob, primal, tree, lp, heur) );
   }
   else
   {
      SCIP_CALL( SCIPsolLinkCurrentSol(primal->currentsol, set, stat, prob, tree, lp) );
      SCIPsolSetHeur(primal->currentsol, heur);
   }

   return SCIP_OKAY;
}

/** adds current LP/pseudo solution to solution storage */
SCIP_RETCODE SCIPprimalAddCurrentSol(
   SCIP_PRIMAL*          primal,             /**< primal data */
   BMS_BLKMEM*           blkmem,             /**< block memory */
   SCIP_SET*             set,                /**< global SCIP settings */
   SCIP_MESSAGEHDLR*     messagehdlr,        /**< message handler */
   SCIP_STAT*            stat,               /**< problem statistics data */
   SCIP_PROB*            origprob,           /**< original problem */
   SCIP_PROB*            transprob,          /**< transformed problem after presolve */
   SCIP_TREE*            tree,               /**< branch and bound tree */
   SCIP_LP*              lp,                 /**< current LP data */
   SCIP_EVENTQUEUE*      eventqueue,         /**< event queue */
   SCIP_EVENTFILTER*     eventfilter,        /**< event filter for global (not variable dependent) events */
   SCIP_HEUR*            heur,               /**< heuristic that found the solution (or NULL if it's from the tree) */
   SCIP_Bool*            stored              /**< stores whether given solution was good enough to keep */
   )
{
   assert(primal != NULL);

   /* link temporary solution to current solution */
   SCIP_CALL( primalLinkCurrentSol(primal, blkmem, set, stat, transprob, tree, lp, heur) );

   /* add solution to solution storage */
   SCIP_CALL( SCIPprimalAddSol(primal, blkmem, set, messagehdlr, stat, origprob, transprob,
         tree, lp, eventqueue, eventfilter, primal->currentsol, stored) );

   return SCIP_OKAY;
}

/** checks primal solution; if feasible, adds it to storage by copying it */
SCIP_RETCODE SCIPprimalTrySol(
   SCIP_PRIMAL*          primal,             /**< primal data */
   BMS_BLKMEM*           blkmem,             /**< block memory */
   SCIP_SET*             set,                /**< global SCIP settings */
   SCIP_MESSAGEHDLR*     messagehdlr,        /**< message handler */
   SCIP_STAT*            stat,               /**< problem statistics data */
   SCIP_PROB*            origprob,           /**< original problem */
   SCIP_PROB*            transprob,          /**< transformed problem after presolve */
   SCIP_TREE*            tree,               /**< branch and bound tree */
   SCIP_LP*              lp,                 /**< current LP data */
   SCIP_EVENTQUEUE*      eventqueue,         /**< event queue */
   SCIP_EVENTFILTER*     eventfilter,        /**< event filter for global (not variable dependent) events */
   SCIP_SOL*             sol,                /**< primal CIP solution */
   SCIP_Bool             printreason,        /**< should all reasons of violations be printed? */
   SCIP_Bool             checkbounds,        /**< should the bounds of the variables be checked? */
   SCIP_Bool             checkintegrality,   /**< has integrality to be checked? */
   SCIP_Bool             checklprows,        /**< have current LP rows to be checked? */
   SCIP_Bool*            stored              /**< stores whether given solution was feasible and good enough to keep */
   )
{
   SCIP_Bool feasible;
   SCIP_Bool replace;
   int insertpos;

   assert(primal != NULL);
   assert(set != NULL);
   assert(transprob != NULL);
   assert(origprob != NULL);
   assert(tree != NULL);
   assert(sol != NULL);
   assert(stored != NULL);

   /* if we want to solve exactly, the constraint handlers cannot rely on the LP's feasibility */
   checklprows = checklprows || set->misc_exactsolve;

   insertpos = -1;

   if( solOfInterest(primal, set, stat, origprob, transprob, sol, &insertpos, &replace) )
   {
      /* check solution for feasibility */
      SCIP_CALL( SCIPsolCheck(sol, set, messagehdlr, blkmem, stat, transprob, printreason, checkbounds, checkintegrality, checklprows, &feasible) );
   }
   else
      feasible = FALSE;

   if( feasible )
   {
      SCIP_SOL* solcopy;

      assert(insertpos >= 0 && insertpos < set->limit_maxsol);

      /* create a copy of the solution */
      SCIP_CALL( SCIPsolCopy(&solcopy, blkmem, set, stat, primal, sol) );

      /* insert copied solution into solution storage */
<<<<<<< HEAD
      SCIP_CALL( primalAddSol(primal, blkmem, set, messagehdlr, stat, transprob, origprob,
            tree, lp, eventqueue, eventfilter, solcopy, insertpos) );
=======
      SCIP_CALL( primalAddSol(primal, blkmem, set, messagehdlr, stat, origprob, transprob,
            tree, lp, eventqueue, eventfilter, &solcopy, insertpos, replace) );
>>>>>>> 3a618ad0

      *stored = TRUE;
   }
   else
      *stored = FALSE;

   return SCIP_OKAY;
}

/** checks primal solution; if feasible, adds it to storage; solution is freed afterwards */
SCIP_RETCODE SCIPprimalTrySolFree(
   SCIP_PRIMAL*          primal,             /**< primal data */
   BMS_BLKMEM*           blkmem,             /**< block memory */
   SCIP_SET*             set,                /**< global SCIP settings */
   SCIP_MESSAGEHDLR*     messagehdlr,        /**< message handler */
   SCIP_STAT*            stat,               /**< problem statistics data */
   SCIP_PROB*            origprob,           /**< original problem */
   SCIP_PROB*            transprob,          /**< transformed problem after presolve */
   SCIP_TREE*            tree,               /**< branch and bound tree */
   SCIP_LP*              lp,                 /**< current LP data */
   SCIP_EVENTQUEUE*      eventqueue,         /**< event queue */
   SCIP_EVENTFILTER*     eventfilter,        /**< event filter for global (not variable dependent) events */
   SCIP_SOL**            sol,                /**< pointer to primal CIP solution; is cleared in function call */
   SCIP_Bool             printreason,        /**< should all the reasons of violations be printed? */
   SCIP_Bool             checkbounds,        /**< should the bounds of the variables be checked? */
   SCIP_Bool             checkintegrality,   /**< has integrality to be checked? */
   SCIP_Bool             checklprows,        /**< have current LP rows to be checked? */
   SCIP_Bool*            stored              /**< stores whether solution was feasible and good enough to keep */
   )
{
   SCIP_Bool feasible;
   SCIP_Bool replace;
   int insertpos;

   assert(primal != NULL);
   assert(transprob != NULL);
   assert(origprob != NULL);
   assert(tree != NULL);
   assert(sol != NULL);
   assert(*sol != NULL);
   assert(stored != NULL);

   *stored = FALSE;

   /* if we want to solve exactly, the constraint handlers cannot rely on the LP's feasibility */
   checklprows = checklprows || set->misc_exactsolve;

   insertpos = -1;

   if( solOfInterest(primal, set, stat, origprob, transprob, *sol, &insertpos, &replace) )
   {
      /* check solution for feasibility */
      SCIP_CALL( SCIPsolCheck(*sol, set, messagehdlr, blkmem, stat, transprob, printreason, checkbounds, checkintegrality, checklprows, &feasible) );
   }
   else
      feasible = FALSE;

   if( feasible )
   {
      assert(insertpos >= 0 && insertpos < set->limit_maxsol);

      /* insert solution into solution storage */
<<<<<<< HEAD
      SCIP_CALL( primalAddSol(primal, blkmem, set, messagehdlr, stat, transprob, origprob,
            tree, lp, eventqueue, eventfilter, *sol, insertpos) );
=======
      SCIP_CALL( primalAddSol(primal, blkmem, set, messagehdlr, stat, origprob, transprob,
            tree, lp, eventqueue, eventfilter, sol, insertpos, replace) );
>>>>>>> 3a618ad0

      /* clear the pointer, such that the user cannot access the solution anymore */
      *sol = NULL;
      *stored = TRUE;
   }
   else
   {
      /* the solution is too bad or infeasible -> free it immediately */
      SCIP_CALL( SCIPsolFree(sol, blkmem, primal) );
      *stored = FALSE;
   }
   assert(*sol == NULL);

   return SCIP_OKAY;
}

/** checks current LP/pseudo solution; if feasible, adds it to storage */
SCIP_RETCODE SCIPprimalTryCurrentSol(
   SCIP_PRIMAL*          primal,             /**< primal data */
   BMS_BLKMEM*           blkmem,             /**< block memory */
   SCIP_SET*             set,                /**< global SCIP settings */
   SCIP_MESSAGEHDLR*     messagehdlr,        /**< message handler */
   SCIP_STAT*            stat,               /**< problem statistics data */
   SCIP_PROB*            origprob,           /**< original problem */
   SCIP_PROB*            transprob,          /**< transformed problem after presolve */
   SCIP_TREE*            tree,               /**< branch and bound tree */
   SCIP_LP*              lp,                 /**< current LP data */
   SCIP_EVENTQUEUE*      eventqueue,         /**< event queue */
   SCIP_EVENTFILTER*     eventfilter,        /**< event filter for global (not variable dependent) events */
   SCIP_HEUR*            heur,               /**< heuristic that found the solution (or NULL if it's from the tree) */
   SCIP_Bool             printreason,        /**< should all reasons of violations be printed? */
   SCIP_Bool             checkintegrality,   /**< has integrality to be checked? */
   SCIP_Bool             checklprows,        /**< have current LP rows to be checked? */
   SCIP_Bool*            stored              /**< stores whether given solution was good enough to keep */
   )
{
   assert(primal != NULL);

   /* link temporary solution to current solution */
   SCIP_CALL( primalLinkCurrentSol(primal, blkmem, set, stat, transprob, tree, lp, heur) );

   /* add solution to solution storage */
   SCIP_CALL( SCIPprimalTrySol(primal, blkmem, set, messagehdlr, stat, origprob, transprob,
         tree, lp, eventqueue, eventfilter, primal->currentsol,
         printreason, FALSE, checkintegrality, checklprows, stored) );

   return SCIP_OKAY;
}

/** inserts solution into the global array of all existing primal solutions */
SCIP_RETCODE SCIPprimalSolCreated(
   SCIP_PRIMAL*          primal,             /**< primal data */
   SCIP_SET*             set,                /**< global SCIP settings */
   SCIP_SOL*             sol                 /**< primal CIP solution */
   )
{
   assert(primal != NULL);
   assert(sol != NULL);
   assert(SCIPsolGetPrimalIndex(sol) == -1);

   /* allocate memory for solution storage */
   SCIP_CALL( ensureExistingsolsSize(primal, set, primal->nexistingsols+1) );

   /* append solution */
   SCIPsolSetPrimalIndex(sol, primal->nexistingsols);
   primal->existingsols[primal->nexistingsols] = sol;
   primal->nexistingsols++;

   return SCIP_OKAY;
}

/** removes solution from the global array of all existing primal solutions */
void SCIPprimalSolFreed(
   SCIP_PRIMAL*          primal,             /**< primal data */
   SCIP_SOL*             sol                 /**< primal CIP solution */
   )
{
   int idx;

   assert(primal != NULL);
   assert(sol != NULL);

   /* remove solution */
   idx = SCIPsolGetPrimalIndex(sol);
   assert(0 <= idx && idx < primal->nexistingsols);
   if( idx < primal->nexistingsols-1 )
   {
      primal->existingsols[idx] = primal->existingsols[primal->nexistingsols-1];
      SCIPsolSetPrimalIndex(primal->existingsols[idx], idx);
   }
   primal->nexistingsols--;
}

/** updates all existing primal solutions after a change in a variable's objective value */
void SCIPprimalUpdateVarObj(
   SCIP_PRIMAL*          primal,             /**< primal data */
   SCIP_VAR*             var,                /**< problem variable */
   SCIP_Real             oldobj,             /**< old objective value */
   SCIP_Real             newobj              /**< new objective value */
   )
{
   int i;

   assert(primal != NULL);

   for( i = 0; i < primal->nexistingsols; ++i )
   {
      if( !SCIPsolIsOriginal(primal->existingsols[i]) )
         SCIPsolUpdateVarObj(primal->existingsols[i], var, oldobj, newobj);
   }
}

/** retransforms all existing solutions to original problem space */
SCIP_RETCODE SCIPprimalRetransformSolutions(
   SCIP_PRIMAL*          primal,             /**< primal data */
   SCIP_SET*             set,                /**< global SCIP settings */
   SCIP_STAT*            stat,               /**< problem statistics data */
   SCIP_PROB*            origprob            /**< original problem */
   )
{
   int i;

   assert(primal != NULL);

   for( i = 0; i < primal->nexistingsols; ++i )
   {
      if( SCIPsolGetOrigin(primal->existingsols[i]) == SCIP_SOLORIGIN_ZERO )
      {
         SCIP_CALL( SCIPsolRetransform(primal->existingsols[i], set, stat, origprob) );
      }
   }

   return SCIP_OKAY;
}

/** tries to transform original solution to the transformed problem space */
SCIP_RETCODE SCIPprimalTransformSol(
   SCIP_PRIMAL*          primal,             /**< primal data */
   SCIP_SOL*             sol,                /**< primal solution */
   BMS_BLKMEM*           blkmem,             /**< block memory */
   SCIP_SET*             set,                /**< global SCIP settings */
   SCIP_MESSAGEHDLR*     messagehdlr,        /**< message handler */
   SCIP_STAT*            stat,               /**< problem statistics data */
   SCIP_PROB*            origprob,           /**< original problem */
   SCIP_PROB*            transprob,          /**< transformed problem after presolve */
   SCIP_TREE*            tree,               /**< branch and bound tree */
   SCIP_LP*              lp,                 /**< current LP data */
   SCIP_EVENTQUEUE*      eventqueue,         /**< event queue */
   SCIP_EVENTFILTER*     eventfilter,        /**< event filter for global (not variable dependent) events */
   SCIP_Real*            solvals,            /**< array for internal use to store solution values, or NULL;
                                              *   if the method is called multiple times in a row, an array with size >=
                                              *   number of active variables should be given for performance reasons */
   SCIP_Bool*            solvalset,          /**< array for internal use to store which solution values were set, or NULL;
                                              *   if the method is called multiple times in a row, an array with size >=
                                              *   number of active variables should be given for performance reasons */
   int                   solvalssize,        /**< size of solvals and solvalset arrays, should be >= number of active
                                              *   variables */
   SCIP_Bool*            added               /**< pointer to store whether the solution was added */
   )
{
   SCIP_VAR** origvars;
   SCIP_VAR** transvars;
   SCIP_VAR* var;
   SCIP_Real* localsolvals;
   SCIP_Bool* localsolvalset;
   SCIP_Real solval;
   SCIP_Real scalar;
   SCIP_Real constant;
   SCIP_Bool localarrays;
   SCIP_Bool feasible;
   int norigvars;
   int ntransvars;
   int nvarsset;
   int v;

   assert(origprob != NULL);
   assert(transprob != NULL);
   assert(SCIPsolIsOriginal(sol));
   assert(solvalssize == 0 || solvals != NULL);
   assert(solvalssize == 0 || solvalset != NULL);

   origvars = origprob->vars;
   norigvars = origprob->nvars;
   transvars = transprob->vars;
   ntransvars = transprob->nvars;
   assert(solvalssize == 0 || solvalssize >= ntransvars);

   SCIPdebugMessage("try to transfer original solution %p with objective %g into the transformed problem space\n",
      (void*)sol, SCIPsolGetOrigObj(sol));

   /* if no solvals and solvalset arrays are given, allocate local ones, otherwise use the given ones */
   localarrays = (solvalssize == 0);
   if( localarrays )
   {
      SCIP_CALL( SCIPsetAllocBufferArray(set, &localsolvals, ntransvars) );
      SCIP_CALL( SCIPsetAllocBufferArray(set, &localsolvalset, ntransvars) );
   }
   else
   {
      localsolvals = solvals;
      localsolvalset = solvalset;
   }

   BMSclearMemoryArray(localsolvalset, ntransvars);
   feasible = TRUE;
   (*added) = FALSE;
   nvarsset = 0;

   /* for each original variable, get the corresponding active, fixed or multi-aggregated variable;
    * if it resolves to an active variable, we set its solution value or check whether an already stored solution value
    * is consistent; if it resolves to a fixed variable, we check that the fixing matches the original solution value;
    * multi-aggregated variables are skipped, because their value is defined by setting solution values for the active
    * variables, anyway
    */
   for( v = 0; v < norigvars && feasible; ++v )
   {
      var = origvars[v];

      solval = SCIPsolGetVal(sol, set, stat, var);

      /* get corresponding active, fixed, or multi-aggregated variable */
      scalar = 1.0;
      constant = 0.0;
      SCIP_CALL( SCIPvarGetProbvarSum(&var, set, &scalar, &constant) );
      assert(SCIPvarIsActive(var) || SCIPvarGetStatus(var) == SCIP_VARSTATUS_FIXED
         || SCIPvarGetStatus(var) == SCIP_VARSTATUS_MULTAGGR);

      /* check whether the fixing corresponds to the solution value of the original variable */
      if( SCIPvarGetStatus(var) == SCIP_VARSTATUS_FIXED )
      {
         if( !SCIPsetIsEQ(set, solval, constant) )
         {
            SCIPdebugMessage("original variable <%s> (solval=%g) resolves to fixed variable <%s> (original solval=%g)\n",
               SCIPvarGetName(origvars[v]), solval, SCIPvarGetName(var), constant);
            feasible = FALSE;
         }
      }
      else if( SCIPvarIsActive(var) )
      {
         /* if we already assigned a solution value to the transformed variable, check that it corresponds to the
          * value obtained from the currently regarded original variable
          */
         if( localsolvalset[SCIPvarGetProbindex(var)] )
         {
            if( !SCIPsetIsEQ(set, solval, scalar * localsolvals[SCIPvarGetProbindex(var)] + constant) )
            {
               SCIPdebugMessage("original variable <%s> (solval=%g) resolves to active variable <%s> with assigned solval %g (original solval=%g)\n",
                  SCIPvarGetName(origvars[v]), solval, SCIPvarGetName(var), localsolvals[SCIPvarGetProbindex(var)],
                  scalar * localsolvals[SCIPvarGetProbindex(var)] + constant);
               feasible = FALSE;
            }
         }
         /* assign solution value to the transformed variable */
         else
         {
            assert(scalar != 0.0);

            localsolvals[SCIPvarGetProbindex(var)] = (solval - constant) / scalar;
            localsolvalset[SCIPvarGetProbindex(var)] = TRUE;
            ++nvarsset;
         }
      }
#ifndef NDEBUG
      /* we do not have to handle multi-aggregated variables here, since by assigning values to all active variabes,
       * we implicitly assign values to the multi-aggregated variables, too
       */
      else
         assert(SCIPvarGetStatus(var) == SCIP_VARSTATUS_MULTAGGR);
#endif
   }

   /* if the solution values of fixed and active variables lead to no contradiction, construct solution and try it */
   if( feasible )
   {
      SCIP_SOL* transsol;

      SCIP_CALL( SCIPsolCreate(&transsol, blkmem, set, stat, primal, tree, SCIPsolGetHeur(sol)) );

      /* set solution values for variables to which we assigned a value */
      for( v = 0; v < ntransvars; ++v )
      {
         if( localsolvalset[v] )
         {
            SCIP_CALL( SCIPsolSetVal(transsol, set, stat, tree, transvars[v], localsolvals[v]) );
         }
      }

      SCIP_CALL( SCIPprimalTrySolFree(primal, blkmem, set, messagehdlr, stat, origprob, transprob,
            tree, lp, eventqueue, eventfilter, &transsol, FALSE, TRUE, TRUE, TRUE, added) );

      SCIPdebugMessage("solution transferred, %d/%d active variables set (stored=%u)\n", nvarsset, ntransvars, *added);
   }
   else
      (*added) = FALSE;

   /* free local arrays, if needed */
   if( localarrays )
   {
      SCIPsetFreeBufferArray(set, &localsolvalset);
      SCIPsetFreeBufferArray(set, &localsolvals);
   }

   return SCIP_OKAY;
}<|MERGE_RESOLUTION|>--- conflicted
+++ resolved
@@ -390,13 +390,9 @@
    {
       SCIP_Real obj;
 
-<<<<<<< HEAD
-      assert(SCIPsolGetOrigin(primal->sols[0]) == SCIP_SOLORIGIN_ORIGINAL);
+      assert(SCIPsolIsOriginal(primal->sols[0]));
       obj = SCIPsolGetObj(primal->sols[0], set, transprob, origprob);
-=======
-      assert(SCIPsolIsOriginal(primal->sols[0]));
-      obj = SCIPsolGetObj(primal->sols[0], set, prob);
->>>>>>> 3a618ad0
+
       upperbound = MIN(upperbound, obj);
    }
 
@@ -467,13 +463,8 @@
    SCIP_SET*             set,                /**< global SCIP settings */
    SCIP_MESSAGEHDLR*     messagehdlr,        /**< message handler */
    SCIP_STAT*            stat,               /**< problem statistics data */
-<<<<<<< HEAD
-   SCIP_PROB*            transprob,          /**< transformed problem after presolve */
-   SCIP_PROB*            origprob,           /**< original problem */
-=======
    SCIP_PROB*            origprob,           /**< original problem */
    SCIP_PROB*            transprob,          /**< transformed problem after presolve */
->>>>>>> 3a618ad0
    SCIP_TREE*            tree,               /**< branch and bound tree */
    SCIP_LP*              lp,                 /**< current LP data */
    SCIP_EVENTQUEUE*      eventqueue,         /**< event queue */
@@ -492,22 +483,16 @@
    assert(set != NULL);
    assert(solptr != NULL);
    assert(stat != NULL);
-<<<<<<< HEAD
    assert(transprob != NULL);
    assert(origprob != NULL);
-   assert(sol != NULL);
-   assert(0 <= insertpos && insertpos < set->limit_maxsol);
-
-   SCIPdebugMessage("insert primal solution %p with obj %g at position %d:\n", (void*)sol, SCIPsolGetObj(sol, set, transprob, origprob), insertpos);
-=======
    assert(0 <= insertpos && insertpos < set->limit_maxsol);
 
    sol = *solptr;
    assert(sol != NULL);
 
    SCIPdebugMessage("insert primal solution %p with obj %g at position %d (replace=%u):\n",
-      (void*)sol, SCIPsolGetObj(sol, set, transprob), insertpos, replace);
->>>>>>> 3a618ad0
+      (void*)sol, SCIPsolGetObj(sol, set, transprob, origprob), insertpos, replace);
+
    SCIPdebug( SCIP_CALL( SCIPsolPrint(sol, set, messagehdlr, stat, transprob, NULL, NULL, FALSE) ) );
 
 #if 0
@@ -518,12 +503,9 @@
    if( !SCIPsolIsOriginal(sol) )
    {
       SCIP_Bool feasible;
-<<<<<<< HEAD
-
-      SCIP_CALL( SCIPsolCheck(sol, set, messagehdlr, blkmem, stat, prob, TRUE, TRUE, TRUE, &feasible) );
-=======
+
       SCIP_CALL( SCIPsolCheck(sol, set, messagehdlr, blkmem, stat, transprob, TRUE, TRUE, TRUE, &feasible) );
->>>>>>> 3a618ad0
+
       if( !feasible )
       {
          SCIPerrorMessage("infeasible solution accepted:\n");
@@ -587,13 +569,10 @@
       stat->firstprimalheur = SCIPsolGetHeur(sol);
       stat->firstprimaltime = SCIPsolGetTime(sol);
       stat->firstprimaldepth = SCIPsolGetDepth(sol);
-<<<<<<< HEAD
+
       primalsolval = SCIPsolGetObj(sol, set, transprob, origprob);
       stat->firstprimalbound = SCIPprobExternObjval(transprob, origprob, set, primalsolval);
-=======
-      primalsolval = SCIPsolGetObj(sol, set, transprob);
-      stat->firstprimalbound = SCIPprobExternObjval(transprob, set, primalsolval);
->>>>>>> 3a618ad0
+
       SCIPdebugMessage("First Solution stored in problem specific statistics.\n");
       SCIPdebugMessage("-> %"SCIP_LONGINT_FORMAT" nodes, %d runs, %.2g time, %d depth, %.15g objective\n", stat->nnodesbeforefirst, stat->nrunsbeforefirst,
          stat->firstprimaltime, stat->firstprimaldepth, stat->firstprimalbound);
@@ -613,11 +592,8 @@
    SCIPvbcFoundSolution(stat->vbc, set, stat, SCIPtreeGetCurrentNode(tree));
 
    /* check, if the global upper bound has to be updated */
-<<<<<<< HEAD
    obj = SCIPsolGetObj(sol, set, transprob, origprob);
-=======
-   obj = SCIPsolGetObj(sol, set, transprob);
->>>>>>> 3a618ad0
+
    if( obj < primal->upperbound )
    {
       /* update the upper bound */
@@ -664,11 +640,8 @@
    SCIP_PRIMAL*          primal,             /**< primal data */
    BMS_BLKMEM*           blkmem,             /**< block memory */
    SCIP_SET*             set,                /**< global SCIP settings */
-<<<<<<< HEAD
    SCIP_PROB*            transprob,          /**< tranformed problem data */
    SCIP_PROB*            origprob,           /**< orginal problem data */
-=======
->>>>>>> 3a618ad0
    SCIP_SOL*             sol,                /**< primal CIP solution */
    int                   insertpos           /**< position in solution storage to add solution to */
    )
@@ -680,11 +653,7 @@
    assert(sol != NULL);
    assert(0 <= insertpos && insertpos < set->limit_maxorigsol);
 
-<<<<<<< HEAD
    SCIPdebugMessage("insert primal solution candidate %p with obj %g at position %d:\n", (void*)sol, SCIPsolGetObj(sol, set, transprob, origprob), insertpos);
-=======
-   SCIPdebugMessage("insert primal solution candidate %p with original obj %g at position %d:\n", (void*)sol, SCIPsolGetOrigObj(sol), insertpos);
->>>>>>> 3a618ad0
 
    /* allocate memory for solution storage */
    SCIP_CALL( ensureSolsSize(primal, set, set->limit_maxorigsol) );
@@ -731,14 +700,9 @@
 
    assert(primal != NULL);
 
-<<<<<<< HEAD
    obj = SCIPsolGetObj(sol, set, transprob, origprob);
-   
-=======
-   obj = SCIPsolGetObj(sol, set, prob);
    sols = primal->sols;
 
->>>>>>> 3a618ad0
    left = -1;
    right = primal->nsols;
    while( left < right-1 )
@@ -746,11 +710,9 @@
       middle = (left+right)/2;
       assert(left < middle && middle < right);
       assert(0 <= middle && middle < primal->nsols);
-<<<<<<< HEAD
-      middleobj = SCIPsolGetObj(primal->sols[middle], set, transprob, origprob);
-=======
-      middleobj = SCIPsolGetObj(sols[middle], set, prob);
->>>>>>> 3a618ad0
+
+      middleobj = SCIPsolGetObj(sols[middle], set, transprob, origprob);
+
       if( obj < middleobj )
          right = middle;
       else
@@ -762,7 +724,7 @@
    if( !SCIPsolIsOriginal(sol) )
    {
       while( right > 0 && SCIPsolIsOriginal(sols[right-1])
-         && SCIPsetIsEQ(set, SCIPsolGetObj(sols[right-1], set, prob), obj) )
+         && SCIPsetIsEQ(set, SCIPsolGetObj(sols[right-1], set, transprob, origprob), obj) )
          --right;
    }
 
@@ -946,27 +908,15 @@
 {
    SCIP_Real obj;
 
-<<<<<<< HEAD
    obj = SCIPsolGetObj(sol, set, transprob, origprob);
-   
-   /* check if we are willing to check worse solution; a solution is better if the objective is small then the current
-    * cutoff bound 
-=======
-   obj = SCIPsolGetObj(sol, set, transprob);
 
    /* check if we are willing to check worse solutions; a solution is better if the objective is smaller than the
     * current cutoff bound; solutions with infinite objective value are never accepted
->>>>>>> 3a618ad0
     */
    if( (!set->misc_improvingsols || obj < primal->cutoffbound) && !SCIPsetIsInfinity(set, obj) )
    {
       /* find insert position for the solution */
-<<<<<<< HEAD
       (*insertpos) = primalSearchSolPos(primal, set, transprob, origprob, sol);
-      
-      if( (*insertpos) < set->limit_maxsol && !primalExistsSol(primal, set, stat, origprob, transprob, sol, *insertpos) )
-=======
-      (*insertpos) = primalSearchSolPos(primal, set, transprob, sol);
       (*replace) = FALSE;
 
       /* the solution should be added, if the insertpos is smaller than the maximum number of solutions to be stored
@@ -974,7 +924,6 @@
        */
       if( (*insertpos) < set->limit_maxsol &&
          (!primalExistsSol(primal, set, stat, origprob, transprob, sol, insertpos, replace) || (*replace)) )
->>>>>>> 3a618ad0
          return TRUE;
    }
 
@@ -1036,18 +985,13 @@
       SCIP_SOL* solcopy;
 
       assert(insertpos >= 0 && insertpos < set->limit_maxsol);
-      
+
       /* create a copy of the solution */
       SCIP_CALL( SCIPsolCopy(&solcopy, blkmem, set, stat, primal, sol) );
-      
+
       /* insert copied solution into solution storage */
-<<<<<<< HEAD
-      SCIP_CALL( primalAddSol(primal, blkmem, set, messagehdlr, stat, transprob, origprob,
-            tree, lp, eventqueue, eventfilter, solcopy, insertpos) );
-=======
       SCIP_CALL( primalAddSol(primal, blkmem, set, messagehdlr, stat, origprob, transprob,
             tree, lp, eventqueue, eventfilter, &solcopy, insertpos, replace) );
->>>>>>> 3a618ad0
 
       *stored = TRUE;
    }
@@ -1085,19 +1029,14 @@
    assert(stored != NULL);
 
    insertpos = -1;
-   
+
    if( solOfInterest(primal, set, stat, origprob, transprob, *sol, &insertpos, &replace) )
    {
       assert(insertpos >= 0 && insertpos < set->limit_maxsol);
 
       /* insert solution into solution storage */
-<<<<<<< HEAD
-      SCIP_CALL( primalAddSol(primal, blkmem, set, messagehdlr, stat, transprob, origprob,
-            tree, lp, eventqueue, eventfilter, *sol, insertpos) );
-=======
       SCIP_CALL( primalAddSol(primal, blkmem, set, messagehdlr, stat, origprob, transprob,
             tree, lp, eventqueue, eventfilter, sol, insertpos, replace) );
->>>>>>> 3a618ad0
 
       /* clear the pointer, such that the user cannot access the solution anymore */
       *sol = NULL;
@@ -1147,17 +1086,13 @@
       SCIP_CALL( SCIPsolCopy(&solcopy, blkmem, set, stat, primal, sol) );
 
       /* insert solution into solution storage */
-<<<<<<< HEAD
       SCIP_CALL( primalAddOrigSol(primal, blkmem, set, transprob, origprob, solcopy, insertpos) );
-=======
-      SCIP_CALL( primalAddOrigSol(primal, blkmem, set, solcopy, insertpos) );
->>>>>>> 3a618ad0
 
       *stored = TRUE;
    }
    else
       *stored = FALSE;
-   
+
    return SCIP_OKAY;
 }
 
@@ -1188,15 +1123,11 @@
       assert(insertpos >= 0 && insertpos < set->limit_maxorigsol);
 
       /* insert solution into solution storage */
-<<<<<<< HEAD
       SCIP_CALL( primalAddOrigSol(primal, blkmem, set, transprob, origprob, *sol, insertpos) );
-=======
-      SCIP_CALL( primalAddOrigSol(primal, blkmem, set, *sol, insertpos) );
->>>>>>> 3a618ad0
 
       /* clear the pointer, such that the user cannot access the solution anymore */
       *sol = NULL;
-      
+
       *stored = TRUE;
    }
    else
@@ -1324,13 +1255,8 @@
       SCIP_CALL( SCIPsolCopy(&solcopy, blkmem, set, stat, primal, sol) );
 
       /* insert copied solution into solution storage */
-<<<<<<< HEAD
-      SCIP_CALL( primalAddSol(primal, blkmem, set, messagehdlr, stat, transprob, origprob,
-            tree, lp, eventqueue, eventfilter, solcopy, insertpos) );
-=======
       SCIP_CALL( primalAddSol(primal, blkmem, set, messagehdlr, stat, origprob, transprob,
             tree, lp, eventqueue, eventfilter, &solcopy, insertpos, replace) );
->>>>>>> 3a618ad0
 
       *stored = TRUE;
    }
@@ -1393,13 +1319,8 @@
       assert(insertpos >= 0 && insertpos < set->limit_maxsol);
 
       /* insert solution into solution storage */
-<<<<<<< HEAD
-      SCIP_CALL( primalAddSol(primal, blkmem, set, messagehdlr, stat, transprob, origprob,
-            tree, lp, eventqueue, eventfilter, *sol, insertpos) );
-=======
       SCIP_CALL( primalAddSol(primal, blkmem, set, messagehdlr, stat, origprob, transprob,
             tree, lp, eventqueue, eventfilter, sol, insertpos, replace) );
->>>>>>> 3a618ad0
 
       /* clear the pointer, such that the user cannot access the solution anymore */
       *sol = NULL;
