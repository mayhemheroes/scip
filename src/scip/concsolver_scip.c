/* * * * * * * * * * * * * * * * * * * * * * * * * * * * * * * * * * * * * * */
/*                                                                           */
/*                  This file is part of the program and library             */
/*         SCIP --- Solving Constraint Integer Programs                      */
/*                                                                           */
/*  Copyright (c) 2002-2025 Zuse Institute Berlin (ZIB)                      */
/*                                                                           */
/*  Licensed under the Apache License, Version 2.0 (the "License");          */
/*  you may not use this file except in compliance with the License.         */
/*  You may obtain a copy of the License at                                  */
/*                                                                           */
/*      http://www.apache.org/licenses/LICENSE-2.0                           */
/*                                                                           */
/*  Unless required by applicable law or agreed to in writing, software      */
/*  distributed under the License is distributed on an "AS IS" BASIS,        */
/*  WITHOUT WARRANTIES OR CONDITIONS OF ANY KIND, either express or implied. */
/*  See the License for the specific language governing permissions and      */
/*  limitations under the License.                                           */
/*                                                                           */
/*  You should have received a copy of the Apache-2.0 license                */
/*  along with SCIP; see the file LICENSE. If not visit scipopt.org.         */
/*                                                                           */
/* * * * * * * * * * * * * * * * * * * * * * * * * * * * * * * * * * * * * * */

/**@file   concsolver_scip.c
 * @ingroup PARALLEL
 * @brief  implementation of concurrent solver interface for SCIP
 * @author Leona Gottwald
 */

/*---+----1----+----2----+----3----+----4----+----5----+----6----+----7----+----8----+----9----+----0----+----1----+----2*/

#include "blockmemshell/memory.h"
#include "scip/boundstore.h"
#include "scip/concsolver.h"
#include "scip/concsolver_scip.h"
#include "scip/concurrent.h"
#include "scip/pub_event.h"
#include "scip/pub_heur.h"
#include "scip/pub_message.h"
#include "scip/pub_misc.h"
#include "scip/pub_paramset.h"
#include "scip/pub_sol.h"
#include "scip/pub_var.h"
#include "scip/scip_concurrent.h"
#include "scip/scip_copy.h"
#include "scip/scip_event.h"
#include "scip/scip_general.h"
#include "scip/scip_heur.h"
#include "scip/scip_mem.h"
#include "scip/scip_message.h"
#include "scip/scip_numerics.h"
#include "scip/scip_param.h"
#include "scip/scip_prob.h"
#include "scip/scip_sol.h"
#include "scip/scip_solve.h"
#include "scip/scip_solvingstats.h"
#include "scip/scip_timing.h"
#include "scip/syncstore.h"
#include <string.h>

/* event handler for synchronization */
#define EVENTHDLR_NAME         "sync"
#define EVENTHDLR_DESC         "event handler for synchronization of concurrent scip sovlers"

/*
 * Data structures
 */

/** event handler data */
struct SCIP_EventhdlrData
{
   int             filterpos;
};

/*
 * Callback methods of event handler
 */

/** destructor of event handler to free user data (called when SCIP is exiting) */
static
SCIP_DECL_EVENTFREE(eventFreeSync)
{  /*lint --e{715}*/
   SCIP_EVENTHDLRDATA* eventhdlrdata;

   assert(scip != NULL);
   assert(eventhdlr != NULL);
   assert(strcmp(SCIPeventhdlrGetName(eventhdlr), EVENTHDLR_NAME) == 0);

   eventhdlrdata = SCIPeventhdlrGetData(eventhdlr);
   assert(eventhdlrdata != NULL);

   SCIPfreeBlockMemory(scip, &eventhdlrdata);

   SCIPeventhdlrSetData(eventhdlr, NULL);

   return SCIP_OKAY;
}

/** initialization method of event handler (called after problem was transformed) */
static
SCIP_DECL_EVENTINIT(eventInitSync)
{  /*lint --e{715}*/
   SCIP_EVENTHDLRDATA* eventhdlrdata;
   SCIP_SYNCSTORE*  syncstore;

   assert(scip != NULL);
   assert(eventhdlr != NULL);
   assert(strcmp(SCIPeventhdlrGetName(eventhdlr), EVENTHDLR_NAME) == 0);

   eventhdlrdata = SCIPeventhdlrGetData(eventhdlr);
   assert(eventhdlrdata != NULL);

   syncstore = SCIPgetSyncstore(scip);
   assert(syncstore != NULL);

   if( eventhdlrdata->filterpos < 0 && SCIPsyncstoreIsInitialized(syncstore) )
   {
      /* notify SCIP that your event handler wants to react on synchronization events */
      SCIP_CALL( SCIPcatchEvent(scip, SCIP_EVENTTYPE_SYNC, eventhdlr, NULL, &eventhdlrdata->filterpos) );
   }

   return SCIP_OKAY;
}

/** deinitialization method of event handler (called before transformed problem is freed) */
static
SCIP_DECL_EVENTEXIT(eventExitSync)
{  /*lint --e{715}*/
   SCIP_EVENTHDLRDATA* eventhdlrdata;

   assert(scip != NULL);
   assert(eventhdlr != NULL);
   assert(strcmp(SCIPeventhdlrGetName(eventhdlr), EVENTHDLR_NAME) == 0);

   eventhdlrdata = SCIPeventhdlrGetData(eventhdlr);
   assert(eventhdlrdata != NULL);

   /* notify SCIP that your event handler wants to drop the event type synchronization found */
   if( eventhdlrdata->filterpos >= 0 )
   {
      SCIP_CALL( SCIPdropEvent(scip, SCIP_EVENTTYPE_SYNC, eventhdlr, NULL, eventhdlrdata->filterpos) );
      eventhdlrdata->filterpos = -1;
   }

   return SCIP_OKAY;
}

/** execution method of event handler */
static
SCIP_DECL_EVENTEXEC(eventExecSync)
{  /*lint --e{715}*/
   assert(eventhdlr != NULL);
   assert(strcmp(SCIPeventhdlrGetName(eventhdlr), EVENTHDLR_NAME) == 0);
   assert(event != NULL);
   assert(scip != NULL);

   SCIP_CALL( SCIPsynchronize(scip) );

   return SCIP_OKAY;
}


/** includes event handler for synchronization found */
static
SCIP_RETCODE includeEventHdlrSync(
   SCIP*                 scip                /**< SCIP data structure */
   )
{
   SCIP_EVENTHDLR*     eventhdlr;
   SCIP_EVENTHDLRDATA* eventhdlrdata;

   SCIP_CALL( SCIPallocBlockMemory(scip, &eventhdlrdata) );
   eventhdlrdata->filterpos = -1;

   /* create event handler for events on watched variables */
   SCIP_CALL( SCIPincludeEventhdlrBasic(scip, &eventhdlr, EVENTHDLR_NAME, EVENTHDLR_DESC, eventExecSync, eventhdlrdata) );
   assert(eventhdlr != NULL);

   SCIP_CALL( SCIPsetEventhdlrFree(scip, eventhdlr, eventFreeSync) );
   SCIP_CALL( SCIPsetEventhdlrInit(scip, eventhdlr, eventInitSync) );
   SCIP_CALL( SCIPsetEventhdlrExit(scip, eventhdlr, eventExitSync) );

   return SCIP_OKAY;
}

/** data for a concurrent solver type */
struct SCIP_ConcSolverTypeData
{
   SCIP_Bool             loademphasis;       /**< should emphasis settings be loaded when creating an instance of this concurrent solver */
   SCIP_PARAMEMPHASIS    emphasis;           /**< parameter emphasis that will be loaded if loademphasis is true */
};

/** data for a concurrent solver */
struct SCIP_ConcSolverData
{
   SCIP*                 solverscip;         /**< the concurrent solvers private SCIP datastructure */
   SCIP_VAR**            vars;               /**< array of variables in the order of the main SCIP's variable array */
   int                   nvars;              /**< number of variables in the above arrays */
};

/** Disable dual reductions that might cut off optimal solutions. Although they keep at least
 *  one optimal solution intact, communicating these bounds may cut off all optimal solutions,
 *  if different optimal solutions were kept in different concurrent solvers. */
static
SCIP_RETCODE disableConflictingDualReductions(
   SCIP*                 scip                /**< SCIP datastructure */
   )
{
   SCIP_Bool commvarbnds;

   SCIP_CALL( SCIPgetBoolParam(scip, "concurrent/commvarbnds", &commvarbnds) );

   if( !commvarbnds )
      return SCIP_OKAY;

   SCIP_CALL( SCIPsetBoolParam(scip, "misc/allowstrongdualreds", FALSE) );
   return SCIP_OKAY;
}

/** sets the child selection rule based on the index of the concurrent solver */
static
SCIP_RETCODE setChildSelRule(
   SCIP_CONCSOLVER*      concsolver          /**< the concurrent solver */
   )
{
   SCIP_CONCSOLVERDATA*  data;
   static char childsel[] = { 'h', 'i', 'p', 'r', 'l', 'd', 'u' };

   assert(concsolver != NULL);

   data = SCIPconcsolverGetData(concsolver);
   assert(data != NULL);

   SCIP_CALL( SCIPsetCharParam(data->solverscip, "nodeselection/childsel", childsel[SCIPconcsolverGetIdx(concsolver) % 7]) );

   return SCIP_OKAY;
}

/** initialize the concurrent SCIP solver, i.e. setup the copy of the problem and the
 *  mapping of the variables */
static
SCIP_RETCODE initConcsolver(
   SCIP*                 scip,               /**< the main SCIP instance */
   SCIP_CONCSOLVER*      concsolver          /**< the concurrent solver to set up */
   )
{
   int                 i;
   SCIP_VAR**          vars;
   SCIP_Bool           valid;
   SCIP_HASHMAP*       varmapfw;
   SCIP_CONCSOLVERDATA* data;
   int* varperm;

   assert(scip != NULL);
   assert(concsolver != NULL);

   data = SCIPconcsolverGetData(concsolver);
   assert(data != NULL);

   data->nvars = SCIPgetNVars(scip);
   vars = SCIPgetVars(scip);

   /* we force the copying of symmetry constraints that may have been detected during a central presolving step;
    * otherwise, the copy may become invalid */
   if( SCIPsetBoolParam(scip, "constraints/orbitope_full/forceconscopy", TRUE) != SCIP_OKAY
      || SCIPsetBoolParam(scip, "constraints/orbitope_pp/forceconscopy", TRUE) != SCIP_OKAY
      || SCIPsetBoolParam(scip, "constraints/orbisack/forceconscopy", TRUE) != SCIP_OKAY
      || SCIPsetBoolParam(scip, "constraints/symresack/forceconscopy", TRUE) != SCIP_OKAY )
   {
      SCIPdebugMessage("Could not force copying of symmetry constraints\n");
   }

   /* create the concurrent solver's SCIP instance and set up the problem */
   SCIP_CALL( SCIPcreate(&data->solverscip) );
   SCIPsetMessagehdlrQuiet(data->solverscip, SCIPmessagehdlrIsQuiet(SCIPgetMessagehdlr(scip)));
   SCIP_CALL( SCIPhashmapCreate(&varmapfw, SCIPblkmem(data->solverscip), data->nvars) );
   SCIP_CALL( SCIPcopy(scip, data->solverscip, varmapfw, NULL, SCIPconcsolverGetName(concsolver), TRUE, FALSE, FALSE,
         FALSE, &valid) );
   assert(valid);

   /* allocate memory for the arrays to store the variable mapping */
   SCIP_CALL( SCIPallocBlockMemoryArray(data->solverscip, &data->vars, data->nvars) );
   SCIP_CALL( SCIPallocBufferArray(data->solverscip, &varperm, data->nvars) );

   /* set up the arrays for the variable mapping */
   for( i = 0; i < data->nvars; i++ )
   {
      SCIP_VAR* var;
      var = (SCIP_VAR*) SCIPhashmapGetImage(varmapfw, vars[i]);
      assert(var != NULL);
      varperm[SCIPvarGetIndex(var)] = i;
      data->vars[i] = var;
   }

   if( SCIPgetNSols(scip) != 0 )
   {
      SCIP_Bool stored;
      SCIP_Real* solvals;
      SCIP_SOL* sol = SCIPgetBestSol(scip);
      SCIP_SOL* solversol;

      SCIP_CALL( SCIPallocBufferArray(data->solverscip, &solvals, data->nvars) );

      SCIP_CALL( SCIPgetSolVals(scip, sol, data->nvars, vars, solvals) );
      SCIP_CALL( SCIPcreateSol(data->solverscip, &solversol, NULL) );
      SCIP_CALL( SCIPsetSolVals(data->solverscip, solversol, data->nvars, data->vars, solvals) );

      SCIPfreeBufferArray(data->solverscip, &solvals);

      SCIP_CALL( SCIPaddSolFree(data->solverscip, &solversol, &stored) );

      assert(stored);
   }

   /* create the concurrent data structure for the concurrent solver's SCIP */
   /* this assert fails on check/instances/Symmetry/packorb_1-FullIns_3.cip
    * assert(SCIPgetNOrigVars(data->solverscip) == data->nvars);
    * also fails on check/instances/Symmetry/partorb_1-FullIns_3.cip
    * TODO: test if this leads to any problems
    */
   SCIP_CALL( SCIPcreateConcurrent(data->solverscip, concsolver, varperm) );
   SCIPfreeBufferArray(data->solverscip, &varperm);

   /* free the hashmap */
   SCIPhashmapFree(&varmapfw);

   return SCIP_OKAY;
}

/** creates an instance of a concurrent SCIP solver */
static
SCIP_DECL_CONCSOLVERCREATEINST(concsolverScipCreateInstance)
{
   SCIP_CONCSOLVERDATA*     data;
   SCIP_CONCSOLVERTYPEDATA* typedata;
   char*                    prefix;
   char                     filename[SCIP_MAXSTRLEN];
   SCIP_Bool                changechildsel;

   assert(scip != NULL);
   assert(concsolvertype != NULL);
   assert(concsolver != NULL);

   typedata = SCIPconcsolverTypeGetData(concsolvertype);

   SCIP_ALLOC( BMSallocMemory(&data) );
   SCIPconcsolverSetData(concsolver, data);

   SCIP_CALL( initConcsolver(scip, concsolver) );

   /* check if emphasis setting should be loaded */
   if( typedata->loademphasis )
   {
      SCIP_PARAM** params;
      SCIP_PARAM** fixedparams;
      int          nparams;
      int          nfixedparams;
      int          i;

      params = SCIPgetParams(data->solverscip);
      nparams = SCIPgetNParams(data->solverscip);
      SCIP_CALL( SCIPallocBufferArray(data->solverscip, &fixedparams, nparams) );
      nfixedparams = 0;

      /* fix certain parameters before loading emphasis to avoid setting them to default values */
      for( i = 0; i < nparams; ++i )
      {
         const char* paramname;

         paramname = SCIPparamGetName(params[i]);

         if( strncmp(paramname, "limits/", 7) == 0 ||
             strncmp(paramname, "numerics/", 9) == 0 ||
             strncmp(paramname, "memory/", 7) == 0 ||
             strncmp(paramname, "concurrent/sync/", 16) == 0 ||
             strncmp(paramname, "heuristics/sync/", 16) == 0 ||
             strncmp(paramname, "propagating/sync/", 17) == 0 )
         {
            fixedparams[nfixedparams++] = params[i];
            SCIP_CALL( SCIPfixParam(data->solverscip, paramname) );
         }
      }

      SCIP_CALL( SCIPsetEmphasis(data->solverscip, typedata->emphasis, TRUE) );

      for( i = 0; i < nfixedparams; ++i )
         SCIP_CALL( SCIPunfixParam(data->solverscip, SCIPparamGetName(fixedparams[i])) );

      SCIPfreeBufferArray(data->solverscip, &fixedparams);
   }

   /* load settings file if it exists */
   SCIP_CALL( SCIPgetStringParam(scip, "concurrent/paramsetprefix", &prefix) );
   (void) SCIPsnprintf(filename, SCIP_MAXSTRLEN, "%s%s.set", prefix, SCIPconcsolverGetName(concsolver));

   if( SCIPfileExists(filename) )
   {
      /* load settings file and print info message */
      SCIPinfoMessage(scip, NULL, "reading parameter file <%s> for concurrent solver <%s>\n", filename, SCIPconcsolverGetName(concsolver));
      SCIP_CALL( SCIPreadParams(data->solverscip, filename) );
   }
   else
   {
      /* print message about missing setting files only in verblevel full */
      SCIPverbMessage(scip, SCIP_VERBLEVEL_FULL, NULL, "skipping non existent parameter file <%s> for concurrent solver <%s>\n",
                      filename, SCIPconcsolverGetName(concsolver));
   }

   /* include eventhandler for synchronization */
   SCIP_CALL( includeEventHdlrSync(data->solverscip) );

   /* disable output for subscip */
   SCIP_CALL( SCIPsetIntParam(data->solverscip, "display/verblevel", 0) );

   /* use wall clock time in subscips */
   SCIP_CALL( SCIPsetIntParam(data->solverscip, "timing/clocktype", (int)SCIP_CLOCKTYPE_WALL) );

   /* don't catch ctrlc since already caught in main SCIP */
   SCIP_CALL( SCIPsetBoolParam(data->solverscip, "misc/catchctrlc", FALSE) );

   /* one solver can do all dual reductions and share them with the other solvers */
   if( SCIPconcsolverGetIdx(concsolver) != 0 )
   {
      SCIP_CALL( disableConflictingDualReductions(data->solverscip) );
   }

   /* set different child selection rules if corresponding parameter is TRUE */
   SCIP_CALL( SCIPgetBoolParam(scip, "concurrent/changechildsel", &changechildsel) );
   if( changechildsel )
   {
      SCIP_CALL( setChildSelRule(concsolver) );
   }

   return SCIP_OKAY;
}

/** destroys an instance of a concurrent SCIP solver */
static
SCIP_DECL_CONCSOLVERDESTROYINST(concsolverScipDestroyInstance)
{
   SCIP_CONCSOLVERDATA* data;

   assert(concsolver != NULL);

   data = SCIPconcsolverGetData(concsolver);
   assert(data != NULL);
   assert(data->solverscip != NULL);

   /* free the array with the variable mapping */
   SCIPfreeBlockMemoryArray(data->solverscip, &data->vars, data->nvars);

   /* free subscip */
   SCIP_CALL( SCIPfree(&data->solverscip) );
   BMSfreeMemory(&data);
   SCIPconcsolverSetData(concsolver, NULL);

   return SCIP_OKAY;
}

/** frees the data of a concurrent solver type */
static
SCIP_DECL_CONCSOLVERTYPEFREEDATA(concsolverTypeScipFreeData)
{
   BMSfreeMemory(data);
}

/** initializes the random and permutation seeds with the given one
 *  and enables permutation of constraints and variables
 */
static
SCIP_DECL_CONCSOLVERINITSEEDS(concsolverScipInitSeeds)
{
   SCIP_CONCSOLVERDATA* data;

   assert(concsolver != NULL);

   data = SCIPconcsolverGetData(concsolver);
   assert(data != NULL);

   SCIPinfoMessage(data->solverscip, NULL, "initializing seeds to %d in concurrent solver '%s'\n", (int) seed, SCIPconcsolverGetName(concsolver));

   SCIP_CALL( SCIPsetIntParam(data->solverscip, "randomization/randomseedshift", (int) seed) );
   SCIP_CALL( SCIPsetIntParam(data->solverscip, "randomization/permutationseed", (int) seed) );
   SCIP_CALL( SCIPsetBoolParam(data->solverscip, "randomization/permutevars", TRUE) );
   SCIP_CALL( SCIPsetBoolParam(data->solverscip, "randomization/permuteconss", TRUE) );

   return SCIP_OKAY;
}

/** installs the solving status of this concurrent solver and the solving statistics
 *  into the given SCIP instance
 */
static
SCIP_DECL_CONCSOLVERCOPYSOLVINGDATA(concsolverGetSolvingData)
{
   SCIP_CONCSOLVERDATA* data;
   SCIP_VAR** vars;
   int nvars;
   int nsols;
   SCIP_SOL** sols;
   SCIP_Real* solvals;
   SCIP_HEUR* heur;
   int i;

   assert(concsolver != NULL);

   data = SCIPconcsolverGetData(concsolver);
   assert(data != NULL);
   assert(data->solverscip != NULL);

   assert(scip != NULL);
   vars = SCIPgetVars(scip);
   nvars = SCIPgetNVars(scip);

   nsols = SCIPgetNSols(data->solverscip);
   sols = SCIPgetSols(data->solverscip);

   assert(nvars == data->nvars);

   /* allocate buffer array used for translating the solution to the given SCIP */
   SCIP_CALL( SCIPallocBufferArray(scip, &solvals, nvars) );

   /* add the solutions to the given SCIP */
   for( i = 0; i < nsols; ++i )
   {
      SCIP_SOL* sol;
      SCIP_Bool stored;
      SCIP_CALL( SCIPgetSolVals(data->solverscip, sols[i], nvars, data->vars, solvals) );

      heur = SCIPsolGetHeur(sols[i]);

      if( heur != NULL )
         heur = SCIPfindHeur(scip, SCIPheurGetName(heur));

      SCIP_CALL( SCIPcreateSol(scip, &sol, heur) );
      SCIP_CALL( SCIPsetSolVals(scip, sol, nvars, vars, solvals) );

      SCIP_CALL( SCIPcopySolStats(sols[i], sol) );

      SCIP_CALL( SCIPaddSolFree(scip, &sol, &stored) );
   }

   /* free the buffer array */
   SCIPfreeBufferArray(scip, &solvals);

   /* copy solving statistics and status from the solver SCIP to the given SCIP */
   SCIP_CALL( SCIPcopyConcurrentSolvingStats(data->solverscip, scip) );

   return SCIP_OKAY;
}

/** start solving the problem until the solving reaches a limit, gets interrupted, or
 *  just finished successfully
 */
static
SCIP_DECL_CONCSOLVEREXEC(concsolverScipExec)
{
   SCIP_CONCSOLVERDATA* data;

   assert(concsolver != NULL);

   data = SCIPconcsolverGetData(concsolver);
   assert(data != NULL);

   /* print info message that solving has started */
   SCIPinfoMessage(data->solverscip, NULL, "starting solve in concurrent solver '%s'\n", SCIPconcsolverGetName(concsolver));

   /* solve */
   SCIP_CALL( SCIPsolve(data->solverscip) );

   /* print info message with status */
   SCIPinfoMessage(data->solverscip, NULL, "concurrent solver '%s' stopped with status ", SCIPconcsolverGetName(concsolver));
   SCIP_CALL( SCIPprintStatus(data->solverscip, NULL) );
   SCIPinfoMessage(data->solverscip, NULL, "\n");

   /* set solving statistics */
   *solvingtime = SCIPgetSolvingTime(data->solverscip);
   *nlpiterations = SCIPgetNLPIterations(data->solverscip);
   *nnodes = SCIPgetNNodes(data->solverscip);

   return SCIP_OKAY;
}

/** stops the concurrent solver as soon as possible */
static
SCIP_DECL_CONCSOLVERSTOP(concsolverScipStop)
{
   SCIP_CONCSOLVERDATA* data;
   assert(concsolver != NULL);

   data = SCIPconcsolverGetData(concsolver);
   assert(data != NULL);

   SCIP_CALL( SCIPinterruptSolve(data->solverscip) );

   return SCIP_OKAY;
}

/** writes new solutions and global boundchanges to the given synchronization data */
static
SCIP_DECL_CONCSOLVERSYNCWRITE(concsolverScipSyncWrite)
{
   int                    i;
   int                    nsols;
   SCIP_SOL**             sols;
   SCIP_CONCSOLVERDATA*   data;
   SCIP_BOUNDSTORE*       boundstore;
   int                    concsolverid;
   SCIP_STATUS            solverstatus;

   data = SCIPconcsolverGetData(concsolver);
   assert(data != NULL);
   concsolverid = SCIPconcsolverGetIdx(concsolver);
   solverstatus = SCIPgetStatus(data->solverscip);

   SCIPsyncdataSetStatus(syncdata, solverstatus, concsolverid);
   SCIPsyncdataSetLowerbound(syncdata, SCIPgetDualbound(data->solverscip));
   SCIPsyncdataSetUpperbound(syncdata, SCIPgetPrimalbound(data->solverscip));

   *nsolsshared = 0;

   if( SCIPsyncdataGetStatus(syncdata) != SCIP_STATUS_UNKNOWN )
      return SCIP_OKAY;

   SCIPdebugMessage("syncing in concurrent solver %s\n", SCIPconcsolverGetName(concsolver));

   /* consider at most maxcandsols many solutions, and since the solution array is sorted, we will cosider the best
    * solutions
    */
   nsols = SCIPgetNSols(data->solverscip);
   nsols = MIN(nsols, maxcandsols);
   sols = SCIPgetSols(data->solverscip);

   for( i = 0; i < nsols; ++i )
   {
      if( SCIPIsConcurrentSolNew(data->solverscip, sols[i]) )
      {
         SCIP_Real solobj;
         SCIP_Real* solvals;

         solobj = SCIPgetSolOrigObj(data->solverscip, sols[i]);

         SCIPdebugMessage("adding sol in concurrent solver %s\n", SCIPconcsolverGetName(concsolver));
         SCIPsyncdataGetSolutionBuffer(syncstore, syncdata, solobj, concsolverid, &solvals);

         /* if syncstore has no place for this solution we can stop since the next solution will have
          * a worse objective value and thus won't be accepted either
          */
         if( solvals == NULL )
            break;

         ++(*nsolsshared);
         SCIP_CALL( SCIPgetSolVals(data->solverscip, sols[i], data->nvars, data->vars, solvals) );

         /* if we have added the maximum number of solutions we can also stop */
         if( *nsolsshared == maxsharedsols )
            break;
      }
   }

   boundstore = SCIPgetConcurrentGlobalBoundChanges(data->solverscip);

   if( boundstore != NULL )
      SCIP_CALL( SCIPsyncdataAddBoundChanges(syncstore, syncdata, boundstore) );

   SCIPsyncdataAddMemTotal(syncdata, SCIPgetMemTotal(data->solverscip));

   return SCIP_OKAY;
}

/** reads the solutions and bounds from the given synchronization data */
static
SCIP_DECL_CONCSOLVERSYNCREAD(concsolverScipSyncRead)
{  /*lint --e{715}*/
   int                    i;
   int                    nsols;
   SCIP_Real**            solvals;
   SCIP_CONCSOLVERDATA*   data;
   SCIP_BOUNDSTORE*       boundstore;
   int*                   concsolverids;
   int                    concsolverid;
   int                    nbndchgs;

   data = SCIPconcsolverGetData(concsolver);
   assert(data != NULL);

   concsolverid = SCIPconcsolverGetIdx(concsolver);

   /* get solutions from synchronization data */
   SCIPsyncdataGetSolutions(syncdata, &solvals, &concsolverids, &nsols);
   *nsolsrecvd = 0;

   for( i = 0; i < nsols; ++i )
   {
      SCIP_SOL* newsol;

      /* do not add own solutions */
      if( concsolverids[i] == concsolverid )
         continue;

      /* solution is from other solver so translate to this solvers variable space and add it to SCIP */
      ++(*nsolsrecvd);
      SCIP_CALL( SCIPcreateOrigSol(data->solverscip, &newsol, NULL) );

      SCIP_CALL( SCIPsetSolVals(data->solverscip, newsol, data->nvars, data->vars, solvals[i]) );
      SCIPdebugMessage("adding solution in concurrent solver %s\n", SCIPconcsolverGetName(concsolver));
      SCIP_CALL( SCIPaddConcurrentSol(data->solverscip, newsol) );
   }

   /* get bound changes from the synchronization data and add it to this concurrent solvers SCIP */
   *ntighterbnds = 0;
   *ntighterintbnds = 0;
   boundstore = SCIPsyncdataGetBoundChgs(syncdata);
   nbndchgs = SCIPboundstoreGetNChgs(boundstore);

   for( i = 0; i < nbndchgs; ++i )
   {
      SCIP_VAR*   var;
      SCIP_BOUNDTYPE boundtype;
      SCIP_Real newbound;

      var = data->vars[SCIPboundstoreGetChgVaridx(boundstore, i)];
      boundtype = SCIPboundstoreGetChgType(boundstore, i);
      newbound = SCIPboundstoreGetChgVal(boundstore, i);

      SCIP_CALL( SCIPvarGetProbvarBound(&var, &newbound, &boundtype) );

      /* cannot change bounds of multi-aggregated variables so dont pass this bound-change to the propagator */
      if( SCIPvarGetStatus(var) == SCIP_VARSTATUS_MULTAGGR )
         return SCIP_OKAY;

      /* if bound is not better than also don't pass this bound to the propagator and
       * don't waste memory for storing this boundchange
       */
      if( boundtype == SCIP_BOUNDTYPE_LOWER && SCIPisGE(data->solverscip, SCIPvarGetLbGlobal(var), newbound) )
         return SCIP_OKAY;

      if( boundtype == SCIP_BOUNDTYPE_UPPER && SCIPisLE(data->solverscip, SCIPvarGetUbGlobal(var), newbound) )
         return SCIP_OKAY;

      /* bound is better so incremented counters for statistics and pass it to the sync propagator */
      ++(*ntighterbnds);

<<<<<<< HEAD
      if( SCIPvarIsIntegral(var) && !SCIPvarIsImpliedIntegral(var) )
=======
      if( SCIPvarIsNonimpliedIntegral(var) )
>>>>>>> 493e2712
         ++(*ntighterintbnds);

      SCIP_CALL( SCIPaddConcurrentBndchg(data->solverscip, var, newbound, boundtype) );
   }

   return SCIP_OKAY;
}


/** creates the concurrent SCIP solver plugins and includes them in SCIP */
SCIP_RETCODE SCIPincludeConcurrentScipSolvers(
   SCIP*                 scip                /**< SCIP datastructure */
   )
{
   SCIP_CONCSOLVERTYPEDATA* data;

   assert(scip != NULL);

   /* Include concurrent solvers for SCIP for all emphasis settings and without an emphasis setting.
    * For the SCIP without an emphasis setting we set the default preferred priority to 1 and for the other types to 0
    * so that the default concurent solve will use multiple SCIP's using settings as specified by the user in the main SCIP.
    */
   SCIP_CALL( SCIPallocMemory(scip, &data) );
   data->loademphasis = FALSE;
   SCIP_CALL( SCIPincludeConcsolverType(scip, "scip", 1.0, concsolverScipCreateInstance, concsolverScipDestroyInstance, concsolverScipInitSeeds,
                                        concsolverScipExec, concsolverGetSolvingData, concsolverScipStop, concsolverScipSyncWrite,
                                        concsolverScipSyncRead, concsolverTypeScipFreeData, data) );

   SCIP_CALL( SCIPallocMemory(scip, &data) );
   data->loademphasis = TRUE;
   data->emphasis = SCIP_PARAMEMPHASIS_DEFAULT;
   SCIP_CALL( SCIPincludeConcsolverType(scip, "scip-default", 0.0, concsolverScipCreateInstance, concsolverScipDestroyInstance, concsolverScipInitSeeds,
                                        concsolverScipExec, concsolverGetSolvingData, concsolverScipStop, concsolverScipSyncWrite,
                                        concsolverScipSyncRead, concsolverTypeScipFreeData, data) );

   SCIP_CALL( SCIPallocMemory(scip, &data) );
   data->loademphasis = TRUE;
   data->emphasis = SCIP_PARAMEMPHASIS_CPSOLVER;
   SCIP_CALL( SCIPincludeConcsolverType(scip, "scip-cpsolver", 0.0, concsolverScipCreateInstance, concsolverScipDestroyInstance, concsolverScipInitSeeds,
                                        concsolverScipExec, concsolverGetSolvingData, concsolverScipStop, concsolverScipSyncWrite,
                                        concsolverScipSyncRead, concsolverTypeScipFreeData, data) );

   SCIP_CALL( SCIPallocMemory(scip, &data) );
   data->loademphasis = TRUE;
   data->emphasis = SCIP_PARAMEMPHASIS_EASYCIP;
   SCIP_CALL( SCIPincludeConcsolverType(scip, "scip-easycip", 0.0, concsolverScipCreateInstance, concsolverScipDestroyInstance, concsolverScipInitSeeds,
                                        concsolverScipExec, concsolverGetSolvingData, concsolverScipStop, concsolverScipSyncWrite,
                                        concsolverScipSyncRead, concsolverTypeScipFreeData, data) );

   SCIP_CALL( SCIPallocMemory(scip, &data) );
   data->loademphasis = TRUE;
   data->emphasis = SCIP_PARAMEMPHASIS_FEASIBILITY;
   SCIP_CALL( SCIPincludeConcsolverType(scip, "scip-feas", 0.0, concsolverScipCreateInstance, concsolverScipDestroyInstance, concsolverScipInitSeeds,
                                        concsolverScipExec, concsolverGetSolvingData, concsolverScipStop, concsolverScipSyncWrite,
                                        concsolverScipSyncRead, concsolverTypeScipFreeData, data) );

   SCIP_CALL( SCIPallocMemory(scip, &data) );
   data->loademphasis = TRUE;
   data->emphasis = SCIP_PARAMEMPHASIS_HARDLP;
   SCIP_CALL( SCIPincludeConcsolverType(scip, "scip-hardlp", 0.0, concsolverScipCreateInstance, concsolverScipDestroyInstance, concsolverScipInitSeeds,
                                        concsolverScipExec, concsolverGetSolvingData, concsolverScipStop, concsolverScipSyncWrite,
                                        concsolverScipSyncRead, concsolverTypeScipFreeData, data) );

   SCIP_CALL( SCIPallocMemory(scip, &data) );
   data->loademphasis = TRUE;
   data->emphasis = SCIP_PARAMEMPHASIS_OPTIMALITY;
   SCIP_CALL( SCIPincludeConcsolverType(scip, "scip-opti", 0.0, concsolverScipCreateInstance, concsolverScipDestroyInstance, concsolverScipInitSeeds,
                                        concsolverScipExec, concsolverGetSolvingData, concsolverScipStop, concsolverScipSyncWrite,
                                        concsolverScipSyncRead, concsolverTypeScipFreeData, data) );

   SCIP_CALL( SCIPallocMemory(scip, &data) );
   data->loademphasis = TRUE;
   data->emphasis = SCIP_PARAMEMPHASIS_COUNTER;
   SCIP_CALL( SCIPincludeConcsolverType(scip, "scip-counter", 0.0,  concsolverScipCreateInstance, concsolverScipDestroyInstance, concsolverScipInitSeeds,
                                        concsolverScipExec, concsolverGetSolvingData, concsolverScipStop, concsolverScipSyncWrite,
                                        concsolverScipSyncRead, concsolverTypeScipFreeData, data) );

   return SCIP_OKAY;
}<|MERGE_RESOLUTION|>--- conflicted
+++ resolved
@@ -742,11 +742,7 @@
       /* bound is better so incremented counters for statistics and pass it to the sync propagator */
       ++(*ntighterbnds);
 
-<<<<<<< HEAD
-      if( SCIPvarIsIntegral(var) && !SCIPvarIsImpliedIntegral(var) )
-=======
       if( SCIPvarIsNonimpliedIntegral(var) )
->>>>>>> 493e2712
          ++(*ntighterintbnds);
 
       SCIP_CALL( SCIPaddConcurrentBndchg(data->solverscip, var, newbound, boundtype) );
