--- conflicted
+++ resolved
@@ -644,7 +644,6 @@
       *nvars = SCIPgetNVarsLogicor(scip, cons);
       linvars = SCIPgetVarsLogicor(scip, cons);
 
-<<<<<<< HEAD
       for( v = 0; v < *nvars; ++v )
       {
          vars[v] = linvars[v];
@@ -689,34 +688,6 @@
       {
          vars[v] = linvars[v];
          coefs[v] = (SCIP_Real) weights[v];
-=======
-         SCIP_CALL( SCIPallocBlockMemory(scip, &term) );
-         
-         SCIP_CALL( SCIPduplicateBlockMemoryArray(scip, &(term->vars), terms[t], ntermvars[t]) );
-         term->nvars = ntermvars[t];
-         term->svars = ntermvars[t];
-         term->resultant = NULL;
-
-         /* compute some termdata booleans */
-         varsareactive = SCIPvarIsActive(terms[t][ntermvars[t] - 1]);
-         sorted = TRUE;
-         merged = TRUE;
-         
-         for( v = ntermvars[t] - 2; v >= 0; --v )
-         {
-            varsareactive = varsareactive && SCIPvarIsActive(terms[t][v]);
-            sorted = sorted && (SCIPvarCompare(terms[t][v + 1], terms[t][v]) >= 0);
-            merged = merged && (SCIPvarCompare(terms[t][v + 1], terms[t][v]) > 0);
-         }
-         term->sorted = sorted;
-         term->removedfixings = varsareactive;
-         term->merged = merged && varsareactive;
-        
-         /* save term */
-         (*pbterms)[*npbterms] = term;
-         (*pbcoefs)[*npbterms] = coefs[t];
-         ++(*npbterms);
->>>>>>> 89a7d0b9
       }
       break;
    }
@@ -982,15 +953,7 @@
    /* release linear constraint */
    if( (*consdata)->lincons != NULL )
    {
-<<<<<<< HEAD
       SCIP_CALL( SCIPreleaseCons(scip, &((*consdata)->lincons)) );
-=======
-      assert((*consdata)->nonlinterms[t] != NULL);
-      assert(((*consdata)->nonlinterms[t]->vars) != NULL);
-
-      SCIPfreeBlockMemoryArray(scip, &((*consdata)->nonlinterms[t]->vars), (*consdata)->nonlinterms[t]->nvars);
-      SCIPfreeBlockMemory(scip, &((*consdata)->nonlinterms[t])); /*lint !e866 */
->>>>>>> 89a7d0b9
    }
 
    /* free array of and-constraints */
@@ -1558,7 +1521,6 @@
    /* add auxiliary variables to linear constraint */
    switch( consdata->linconstype )
    {
-<<<<<<< HEAD
    case SCIP_LINEAR:
       SCIP_CALL( SCIPaddCoefLinear(scip, consdata->lincons, res, val) );
       break;
@@ -1591,10 +1553,6 @@
    default:
       SCIPerrorMessage("unknown linear constraint type\n");
       return SCIP_INVALIDDATA;
-=======
-      varsareactive = varsareactive && SCIPvarIsActive(vars[v]);
-      sorted = sorted && (SCIPvarCompare(vars[v + 1], vars[v]) >= 0);
->>>>>>> 89a7d0b9
    }
 
    /* install rounding locks for all new variable */
@@ -4487,17 +4445,11 @@
 #endif
       nlinvars = consdata->nlinvars;
 
-<<<<<<< HEAD
       /* allocate temporary memory */
       SCIP_CALL( SCIPallocBufferArray(scip, &allvars, nallvars) );
       SCIP_CALL( SCIPallocBufferArray(scip, &allcoefs, nallvars) );
       SCIP_CALL( SCIPallocBufferArray(scip, &linvars, nlinvars) );
       SCIP_CALL( SCIPallocBufferArray(scip, &lincoefs, nlinvars) );
-=======
-      /* allocate nonlinear array of variable array */
-      SCIP_CALL( SCIPallocBufferArray(targetscip, &termvars, nterms) );
-      BMSclearMemoryArray(termvars, nterms);
->>>>>>> 89a7d0b9
 
       /* get variables and coefficients */ 
       SCIP_CALL( getLinearConsVarsData(scip, consdata->lincons, consdata->linconstype, allvars, allcoefs, &nallvars) );
@@ -4507,16 +4459,11 @@
       SCIP_CALL( getLinVarsAndAndRess(scip, cons, allvars, allcoefs, nallvars, linvars, lincoefs, &nlinvars, NULL, NULL, NULL) );
       assert(nlinvars == consdata->nlinvars);
 
-<<<<<<< HEAD
       /* add linear part to new constraint */
       for( v = 0; v < nlinvars; ++v )
       {
          SCIP_CALL( SCIPaddCoefLinear(scip, newcons, linvars[v], (SCIP_Real) nvars) );
       }
-=======
-         /* allocate nonlinear array of variable array */
-         SCIP_CALL( SCIPallocBufferArray(targetscip, &(termvars[t]), ntermvars[t]) ); /*lint !e866 */
->>>>>>> 89a7d0b9
 
       /* add non-linear part to new constraint */
       for( v = 0; v < nvars; ++v )
@@ -5317,47 +5264,9 @@
             SCIP_CALL( SCIPfixVar(scip, eqvars[v], 1.0, &infeasible, &fixed) );
             if( infeasible )
             {
-<<<<<<< HEAD
                SCIPdebugMessage(" -> infeasible fixing\n");
                *cutoff = TRUE;
                goto TERMINATE;
-=======
-               SCIPdebugMessage("fixing and-resultant <%s> to 1, all and-variables are fixed to 1\n", SCIPvarGetName(resultant));
-               SCIP_CALL( SCIPfixVar(scip, resultant, 1.0, infeasible, &fixed) );
-               assert(fixed);
-               assert(!(*infeasible));
-               ++(*nfixedvars);
-            }
-            delterm = TRUE;
-
-            if( !SCIPisInfinity(scip, -consdata->lhs) )
-               lhssubtrahend += val;
-         
-            if( !SCIPisInfinity(scip, consdata->rhs) )
-               rhssubtrahend += val;
-         }
-         
-         /* if only one variable is left, convert the non-linear term into a linear part */
-         if( !delterm && consdata->nonlinterms[t]->nvars == 1 )
-         {
-            SCIP_Bool redundant;
-            SCIP_Bool aggregated;
-
-            assert(consdata->nonlinterms[t]->vars == vars);
-            assert(vars[0] != NULL);
-            SCIP_CALL( addCoefLinear(scip, cons, vars[0], val) );
-
-            if( resultant != NULL )
-            { 
-               /* @todo: check for the correct aggregation order to throw the resultant away */
-               SCIPdebugMessage("aggregating last unfixed variable <%s> in a non-linear part with the and-resultant <%s>\n", SCIPvarGetName(vars[0]), SCIPvarGetName(resultant));
-               SCIP_CALL( SCIPaggregateVars(scip, vars[0], resultant, 1.0, -1.0, 0.0, infeasible, &redundant, &aggregated) );
-               assert(aggregated || SCIPdoNotAggr(scip));
-               assert(!redundant);
-               assert(!(*infeasible));
-               if( aggregated )
-                  ++(*naggrvars);
->>>>>>> 89a7d0b9
             }
             if( fixed )
                ++(*nfixedvars);
@@ -5512,7 +5421,6 @@
    )
 {
    SCIP_CONSDATA* consdata;
-<<<<<<< HEAD
    SCIP_VAR** vars;
    SCIP_Real* coefs;
    int nvars;
@@ -5529,9 +5437,6 @@
    SCIP_Real newlhs;
    SCIP_Real newrhs;
    
-=======
-
->>>>>>> 89a7d0b9
    assert(scip != NULL);
    assert(cons != NULL);
    assert(SCIPconsIsActive(cons));
@@ -5866,7 +5771,6 @@
          consdata = SCIPconsGetData(cons);
          assert(consdata != NULL);
 
-<<<<<<< HEAD
          /* gets number of variables in linear constraint */
          SCIP_CALL( getLinearConsNVars(scip, consdata->lincons, consdata->linconstype, &nvars) );
          
@@ -5877,10 +5781,6 @@
          /* get variables and coefficient of linear constraint */
          SCIP_CALL( getLinearConsVarsData(scip, consdata->lincons, consdata->linconstype, vars, coefs, &nvars) );
          assert(nvars == 0 || (vars != NULL && coefs != NULL));
-=======
-         andvars = NULL;
-	 nandvars = 0;
->>>>>>> 89a7d0b9
 
          if( consdata->issoftcons && conshdlrdata->decomposeindicatorpbcons )
          {
@@ -6035,13 +5935,8 @@
             }
 #else /* with indicator */
             /* @todo check whether it's better to set the initial flag to false */         
-<<<<<<< HEAD
-            initial = SCIPconsIsInitial(cons); //FALSE;
-            
-=======
             initial = SCIPconsIsInitial(cons); /* FALSE; */
 
->>>>>>> 89a7d0b9
             if( !SCIPisInfinity(scip, rhs) )
             {
                /* first we are modelling the implication that if the negation of the indicator variable is on, the constraint
@@ -6082,13 +5977,8 @@
 
                if( !updateandconss )
                {
-<<<<<<< HEAD
                   /* update and constraint flags */
                   SCIP_CALL( updateAndConss(scip, cons) );
-=======
-                  /* add auxiliary variables to linear constraint */
-                  SCIP_CALL( SCIPaddCoefLinear(scip, lincons, andvars[t], consdata->nonlincoefs[t]) ); /*lint !e613 */
->>>>>>> 89a7d0b9
                }
 
                SCIP_CALL( SCIPaddCons(scip, indcons) );
@@ -6096,16 +5986,11 @@
                SCIP_CALL( SCIPreleaseCons(scip, &indcons) );
             }
 #endif
-<<<<<<< HEAD
             /* remove pseudo boolean and corresponding linear constraint, new linear constraints were created,
              * and-constraints still active
              */
             SCIP_CALL( SCIPdelCons(scip, consdata->lincons) );
             SCIP_CALL( SCIPdelCons(scip, cons) );
-=======
-            /* free temporary memory */
-            SCIPfreeBufferArrayNull(scip, &andvars);
->>>>>>> 89a7d0b9
          }
          /* no soft constraint */
          else if( !consdata->issoftcons && conshdlrdata->decomposenormalpbcons )
@@ -6127,19 +6012,9 @@
                /* add auxiliary integer variables to linear constraint */
                SCIP_CALL( SCIPaddCoefLinear(scip, lincons, consdata->intvar, -1.0) );
             }
-<<<<<<< HEAD
 #endif
             /* remove pseudo boolean constraint, old linear constraint is still active, and-constraints too */
             SCIP_CALL( SCIPdelCons(scip, cons) );
-=======
-
-            SCIP_CALL( SCIPaddCons(scip, lincons) );
-            SCIPdebug( SCIP_CALL( SCIPprintCons(scip, lincons, NULL) ) );
-            SCIP_CALL( SCIPreleaseCons(scip, &lincons) );
-
-            /* free temporary memory */
-            SCIPfreeBufferArrayNull(scip, &andvars);
->>>>>>> 89a7d0b9
          }
 
          /* free temporary memory */
@@ -6920,6 +6795,8 @@
 #define consParsePseudoboolean NULL
 #endif
 
+/** variable deletion method of constraint handler */
+#define consDelvarsPseudoboolean NULL
 
 /*
  * constraint specific interface methods
@@ -6948,7 +6825,7 @@
          consSepalpPseudoboolean, consSepasolPseudoboolean, consEnfolpPseudoboolean, consEnfopsPseudoboolean, consCheckPseudoboolean, 
          consPropPseudoboolean, consPresolPseudoboolean, consRespropPseudoboolean, consLockPseudoboolean,
          consActivePseudoboolean, consDeactivePseudoboolean, 
-         consEnablePseudoboolean, consDisablePseudoboolean,
+         consEnablePseudoboolean, consDisablePseudoboolean, consDelvarsPseudoboolean,
          consPrintPseudoboolean, consCopyPseudoboolean, consParsePseudoboolean,
          conshdlrdata) );
 
@@ -7100,17 +6977,11 @@
       newdata->nvars = nvars;
       assert(newdata->vars != NULL && newdata->nvars > 0);
 
-<<<<<<< HEAD
       newdata->cons = andconss[c];
       
       /* get constraint from current hash table with same variables as andconss[c] */
       tmpdata = (CONSANDDATA*)(SCIPhashtableRetrieve(conshdlrdata->hashtable, (void*)newdata));
       assert(tmpdata == NULL || tmpdata->cons != NULL);
-=======
-/** variable deletion method of constraint handler */
-#define consDelvarsPseudoboolean NULL
-
->>>>>>> 89a7d0b9
 
       if( tmpdata == NULL || tmpdata->cons != andconss[c] )
       {
@@ -7154,7 +7025,6 @@
       }
    }
 
-<<<<<<< HEAD
    if( !memisinvalid )
    {
       /* free temporary memory */
@@ -7167,24 +7037,6 @@
       rhs = SCIPinfinity(scip);
    else if( SCIPisInfinity(scip, -rhs) )
       rhs = -SCIPinfinity(scip);
-=======
-   /* include constraint handler */
-   SCIP_CALL( SCIPincludeConshdlr(scip, CONSHDLR_NAME, CONSHDLR_DESC,
-         CONSHDLR_SEPAPRIORITY, CONSHDLR_ENFOPRIORITY, CONSHDLR_CHECKPRIORITY,
-         CONSHDLR_SEPAFREQ, CONSHDLR_PROPFREQ, CONSHDLR_EAGERFREQ, CONSHDLR_MAXPREROUNDS, 
-         CONSHDLR_DELAYSEPA, CONSHDLR_DELAYPROP, CONSHDLR_DELAYPRESOL, CONSHDLR_NEEDSCONS,
-         CONSHDLR_PROP_TIMING,
-         conshdlrCopyPseudoboolean,
-         consFreePseudoboolean, consInitPseudoboolean, consExitPseudoboolean, 
-         consInitprePseudoboolean, consExitprePseudoboolean, consInitsolPseudoboolean, consExitsolPseudoboolean,
-         consDeletePseudoboolean, consTransPseudoboolean, consInitlpPseudoboolean,
-         consSepalpPseudoboolean, consSepasolPseudoboolean, consEnfolpPseudoboolean, consEnfopsPseudoboolean, consCheckPseudoboolean, 
-         consPropPseudoboolean, consPresolPseudoboolean, consRespropPseudoboolean, consLockPseudoboolean,
-         consActivePseudoboolean, consDeactivePseudoboolean, 
-         consEnablePseudoboolean, consDisablePseudoboolean, consDelvarsPseudoboolean,
-         consPrintPseudoboolean, consCopyPseudoboolean, consParsePseudoboolean,
-         conshdlrdata) );
->>>>>>> 89a7d0b9
 
    /* capture linear constraint */
    SCIP_CALL( SCIPcaptureCons(scip, lincons) );
@@ -7295,7 +7147,6 @@
    SCIP_CALL( SCIPallocBufferArray(scip, &andress, nterms) );
    SCIP_CALL( SCIPallocBufferArray(scip, &andcoefs, nterms) );
 
-<<<<<<< HEAD
    nandconss = 0;
    /* create and-constraints */
    SCIP_CALL( createAndAddAnds(scip, conshdlr, terms, termvals, nterms, ntermvars,  
@@ -7308,10 +7159,6 @@
    {
       assert(andconss[c] != NULL);
       andress[c] = SCIPgetResultantAnd(scip, andconss[c]);
-=======
-      SCIPfreeBlockMemoryArray(scip, &(pbterms[t]->vars), pbterms[t]->nvars);
-      SCIPfreeBlockMemory(scip, &(pbterms[t]) ); /*lint !e866 */
->>>>>>> 89a7d0b9
    }
 
    linconstype = -1;
