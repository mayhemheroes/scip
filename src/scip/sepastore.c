--- conflicted
+++ resolved
@@ -238,14 +238,8 @@
       /*SCIPdebug(SCIProwPrint(cut, set->scip->messagehdlr, NULL));*/
       return TRUE;
    }
-<<<<<<< HEAD
    if( (!SCIPsetIsInfinity(set, rhs) && SCIPsetIsFeasPositive(set, minactivity - rhs))
       || (!SCIPsetIsInfinity(set, -lhs) && SCIPsetIsFeasNegative(set, maxactivity - lhs) ))
-=======
-
-   if( (!SCIPsetIsInfinity(set, rhs) && SCIPsetIsFeasGT(set, minactivity, rhs)) ||
-       (!SCIPsetIsInfinity(set, -lhs) &&  SCIPsetIsFeasLT(set, maxactivity, lhs) ))
->>>>>>> 5d37654b
    {
       SCIPsetDebugMsg(set, "cut <%s> is infeasible (sides=[%g,%g], act=[%g,%g])\n",
          SCIProwGetName(cut), lhs, rhs, minactivity, maxactivity);
