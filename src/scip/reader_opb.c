--- conflicted
+++ resolved
@@ -1347,7 +1347,6 @@
          assert(linvars != NULL); /* for lint */
          assert(coefs != NULL);
 
-<<<<<<< HEAD
          if( SCIPisExactSolve(scip) )
          {
             SCIP_CALL( RatCreateBuffer(SCIPbuffer(scip), &obj) );
@@ -1387,20 +1386,6 @@
                SCIP_CALL( SCIPaddVarObj(scip, linvars[v], scale * coefs[v]) );
             }
          }
-
-=======
-         if( SCIPvarIsNegated(linvars[v]) )
-         {
-            SCIP_VAR* negvar = SCIPvarGetNegationVar(linvars[v]);
-
-            SCIP_CALL( SCIPaddOrigObjoffset(scip, coefs[v]) );
-            SCIP_CALL( SCIPaddVarObj(scip, negvar, -scale * coefs[v]) );
-         }
-         else
-         {
-            SCIP_CALL( SCIPaddVarObj(scip, linvars[v], scale * coefs[v]) );
-         }
->>>>>>> d78e72ea
       }
    }
 
