--- conflicted
+++ resolved
@@ -760,7 +760,6 @@
    SCIP_CONSEXPR_EXPR*   expr                /**< expression */
    );
 
-<<<<<<< HEAD
 /** returns the monotonicity of an expression w.r.t. to a given child
  *
  *  @note Call SCIPevalConsExprExprInterval before using this function.
@@ -782,7 +781,7 @@
 EXTERN
 int SCIPgetNLocksNegExprExpr(
    SCIP_CONSEXPR_EXPR*   expr                /**< expression */
-=======
+   );
 
 /** appends child to the children list of expr */
 EXTERN
@@ -831,7 +830,6 @@
    SCIP_CONSEXPR_EXPR*     expr,             /**< expression which is going to replace a child */
    int                     childidx,         /**< index of child being replaced */
    SCIP_CONSEXPR_EXPR*     newchild          /**< the new child */
->>>>>>> dfe07513
    );
 
 /** @} */
