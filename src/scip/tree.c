--- conflicted
+++ resolved
@@ -3060,14 +3060,7 @@
    /* count the new LP sizes of the path */
    SCIP_CALL( treeUpdatePathLPSize(tree, forkdepth+1) );
 
-<<<<<<< HEAD
-   SCIPdebugMessage("switch path: new pathlen=%d\n", tree->pathlen);
-=======
-   /* process the delayed events */
-   SCIP_CALL( SCIPeventqueueProcess(eventqueue, blkmem, set, primal, lp, branchcand, eventfilter) );
-
    SCIPsetDebugMsg(set, "switch path: new pathlen=%d\n", tree->pathlen);
->>>>>>> f93219d8
 
    return SCIP_OKAY;
 }
