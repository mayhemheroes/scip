/* * * * * * * * * * * * * * * * * * * * * * * * * * * * * * * * * * * * * * */
/*                                                                           */
/*                  This file is part of the program and library             */
/*         SCIP --- Solving Constraint Integer Programs                      */
/*                                                                           */
/*    Copyright (C) 2002-2017 Konrad-Zuse-Zentrum                            */
/*                            fuer Informationstechnik Berlin                */
/*                                                                           */
/*  SCIP is distributed under the terms of the ZIB Academic License.         */
/*                                                                           */
/*  You should have received a copy of the ZIB Academic License              */
/*  along with SCIP; see the file COPYING. If not email to scip@zib.de.      */
/*                                                                           */
/* * * * * * * * * * * * * * * * * * * * * * * * * * * * * * * * * * * * * * */

/**@file   tree.c
 * @brief  methods for branch and bound tree
 * @author Tobias Achterberg
 * @author Timo Berthold
 * @author Gerald Gamrath
 */

/*---+----1----+----2----+----3----+----4----+----5----+----6----+----7----+----8----+----9----+----0----+----1----+----2*/

#include <assert.h>

#include "scip/def.h"
#include "scip/set.h"
#include "scip/stat.h"
#include "scip/clock.h"
#include "scip/visual.h"
#include "scip/event.h"
#include "scip/lp.h"
#include "scip/relax.h"
#include "scip/var.h"
#include "scip/implics.h"
#include "scip/primal.h"
#include "scip/tree.h"
#include "scip/reopt.h"
#include "scip/conflictstore.h"
#include "scip/solve.h"
#include "scip/cons.h"
#include "scip/nodesel.h"
#include "scip/prop.h"
#include "scip/debug.h"
#include "scip/prob.h"
#include "scip/scip.h"
#include "scip/pub_message.h"
#include "lpi/lpi.h"


#define MAXREPROPMARK       511  /**< maximal subtree repropagation marker; must correspond to node data structure */


/*
 * dynamic memory arrays
 */

/** resizes children arrays to be able to store at least num nodes */
static
SCIP_RETCODE treeEnsureChildrenMem(
   SCIP_TREE*            tree,               /**< branch and bound tree */
   SCIP_SET*             set,                /**< global SCIP settings */
   int                   num                 /**< minimal number of node slots in array */
   )
{
   assert(tree != NULL);
   assert(set != NULL);

   if( num > tree->childrensize )
   {
      int newsize;

      newsize = SCIPsetCalcMemGrowSize(set, num);
      SCIP_ALLOC( BMSreallocMemoryArray(&tree->children, newsize) );
      SCIP_ALLOC( BMSreallocMemoryArray(&tree->childrenprio, newsize) );
      tree->childrensize = newsize;
   }
   assert(num <= tree->childrensize);

   return SCIP_OKAY;
}

/** resizes path array to be able to store at least num nodes */
static
SCIP_RETCODE treeEnsurePathMem(
   SCIP_TREE*            tree,               /**< branch and bound tree */
   SCIP_SET*             set,                /**< global SCIP settings */
   int                   num                 /**< minimal number of node slots in path */
   )
{
   assert(tree != NULL);
   assert(set != NULL);

   if( num > tree->pathsize )
   {
      int newsize;

      newsize = SCIPsetCalcPathGrowSize(set, num);
      SCIP_ALLOC( BMSreallocMemoryArray(&tree->path, newsize) );
      SCIP_ALLOC( BMSreallocMemoryArray(&tree->pathnlpcols, newsize) );
      SCIP_ALLOC( BMSreallocMemoryArray(&tree->pathnlprows, newsize) );
      tree->pathsize = newsize;
   }
   assert(num <= tree->pathsize);

   return SCIP_OKAY;
}

/** resizes pendingbdchgs array to be able to store at least num nodes */
static
SCIP_RETCODE treeEnsurePendingbdchgsMem(
   SCIP_TREE*            tree,               /**< branch and bound tree */
   SCIP_SET*             set,                /**< global SCIP settings */
   int                   num                 /**< minimal number of node slots in path */
   )
{
   assert(tree != NULL);
   assert(set != NULL);

   if( num > tree->pendingbdchgssize )
   {
      int newsize;

      newsize = SCIPsetCalcMemGrowSize(set, num);
      SCIP_ALLOC( BMSreallocMemoryArray(&tree->pendingbdchgs, newsize) );
      tree->pendingbdchgssize = newsize;
   }
   assert(num <= tree->pendingbdchgssize);

   return SCIP_OKAY;
}




/*
 * Node methods
 */

/** node comparator for best lower bound */
SCIP_DECL_SORTPTRCOMP(SCIPnodeCompLowerbound)
{  /*lint --e{715}*/
   assert(elem1 != NULL);
   assert(elem2 != NULL);

   if( ((SCIP_NODE*)elem1)->lowerbound < ((SCIP_NODE*)elem2)->lowerbound )
      return -1;
   else if( ((SCIP_NODE*)elem1)->lowerbound > ((SCIP_NODE*)elem2)->lowerbound )
      return +1;
   else
      return 0;
}

/** increases the reference counter of the LP state in the fork */
static
void forkCaptureLPIState(
   SCIP_FORK*            fork,               /**< fork data */
   int                   nuses               /**< number to add to the usage counter */
   )
{
   assert(fork != NULL);
   assert(fork->nlpistateref >= 0);
   assert(nuses > 0);

   fork->nlpistateref += nuses;
   SCIPdebugMessage("captured LPI state of fork %p %d times -> new nlpistateref=%d\n", (void*)fork, nuses, fork->nlpistateref);
}

/** decreases the reference counter of the LP state in the fork */
static
SCIP_RETCODE forkReleaseLPIState(
   SCIP_FORK*            fork,               /**< fork data */
   BMS_BLKMEM*           blkmem,             /**< block memory buffers */
   SCIP_LP*              lp                  /**< current LP data */
   )
{
   assert(fork != NULL);
   assert(fork->nlpistateref > 0);
   assert(blkmem != NULL);
   assert(lp != NULL);

   fork->nlpistateref--;
   if( fork->nlpistateref == 0 )
   {
      SCIP_CALL( SCIPlpFreeState(lp, blkmem, &(fork->lpistate)) );
   }

   SCIPdebugMessage("released LPI state of fork %p -> new nlpistateref=%d\n", (void*)fork, fork->nlpistateref);

   return SCIP_OKAY;
}

/** increases the reference counter of the LP state in the subroot */
static
void subrootCaptureLPIState(
   SCIP_SUBROOT*         subroot,            /**< subroot data */
   int                   nuses               /**< number to add to the usage counter */
   )
{
   assert(subroot != NULL);
   assert(subroot->nlpistateref >= 0);
   assert(nuses > 0);

   subroot->nlpistateref += nuses;
   SCIPdebugMessage("captured LPI state of subroot %p %d times -> new nlpistateref=%d\n", 
      (void*)subroot, nuses, subroot->nlpistateref);
}

/** decreases the reference counter of the LP state in the subroot */
static
SCIP_RETCODE subrootReleaseLPIState(
   SCIP_SUBROOT*         subroot,            /**< subroot data */
   BMS_BLKMEM*           blkmem,             /**< block memory buffers */
   SCIP_LP*              lp                  /**< current LP data */
   )
{
   assert(subroot != NULL);
   assert(subroot->nlpistateref > 0);
   assert(blkmem != NULL);
   assert(lp != NULL);

   subroot->nlpistateref--;
   if( subroot->nlpistateref == 0 )
   {
      SCIP_CALL( SCIPlpFreeState(lp, blkmem, &(subroot->lpistate)) );
   }

   SCIPdebugMessage("released LPI state of subroot %p -> new nlpistateref=%d\n", (void*)subroot, subroot->nlpistateref);

   return SCIP_OKAY;
}

/** increases the reference counter of the LP state in the fork or subroot node */
SCIP_RETCODE SCIPnodeCaptureLPIState(
   SCIP_NODE*            node,               /**< fork/subroot node */
   int                   nuses               /**< number to add to the usage counter */
   )
{
   assert(node != NULL);

   SCIPdebugMessage("capture %d times LPI state of node #%" SCIP_LONGINT_FORMAT " at depth %d (current: %d)\n",
      nuses, SCIPnodeGetNumber(node), SCIPnodeGetDepth(node),
      SCIPnodeGetType(node) == SCIP_NODETYPE_FORK ? node->data.fork->nlpistateref : node->data.subroot->nlpistateref);

   switch( SCIPnodeGetType(node) )
   {  
   case SCIP_NODETYPE_FORK:
      forkCaptureLPIState(node->data.fork, nuses);
      break;
   case SCIP_NODETYPE_SUBROOT:
      subrootCaptureLPIState(node->data.subroot, nuses);
      break;
   default:
      SCIPerrorMessage("node for capturing the LPI state is neither fork nor subroot\n");
      SCIPABORT();
      return SCIP_INVALIDDATA;  /*lint !e527*/
   }  /*lint !e788*/
   return SCIP_OKAY;
}

/** decreases the reference counter of the LP state in the fork or subroot node */
SCIP_RETCODE SCIPnodeReleaseLPIState(
   SCIP_NODE*            node,               /**< fork/subroot node */
   BMS_BLKMEM*           blkmem,             /**< block memory buffers */
   SCIP_LP*              lp                  /**< current LP data */
   )
{
   assert(node != NULL);

   SCIPdebugMessage("release LPI state of node #%" SCIP_LONGINT_FORMAT " at depth %d (current: %d)\n",
      SCIPnodeGetNumber(node), SCIPnodeGetDepth(node),
      SCIPnodeGetType(node) == SCIP_NODETYPE_FORK ? node->data.fork->nlpistateref : node->data.subroot->nlpistateref);
   switch( SCIPnodeGetType(node) )
   {  
   case SCIP_NODETYPE_FORK:
      return forkReleaseLPIState(node->data.fork, blkmem, lp);
   case SCIP_NODETYPE_SUBROOT:
      return subrootReleaseLPIState(node->data.subroot, blkmem, lp);
   default:
      SCIPerrorMessage("node for releasing the LPI state is neither fork nor subroot\n");
      return SCIP_INVALIDDATA;
   }  /*lint !e788*/
}

/** creates probingnode data without LP information */
static
SCIP_RETCODE probingnodeCreate(
   SCIP_PROBINGNODE**    probingnode,        /**< pointer to probingnode data */
   BMS_BLKMEM*           blkmem,             /**< block memory */
   SCIP_LP*              lp                  /**< current LP data */
   )
{
   assert(probingnode != NULL);

   SCIP_ALLOC( BMSallocBlockMemory(blkmem, probingnode) );

   (*probingnode)->lpistate = NULL;
   (*probingnode)->lpinorms = NULL;
   (*probingnode)->ninitialcols = SCIPlpGetNCols(lp);
   (*probingnode)->ninitialrows = SCIPlpGetNRows(lp);
   (*probingnode)->ncols = (*probingnode)->ninitialcols;
   (*probingnode)->nrows = (*probingnode)->ninitialrows;
   (*probingnode)->origobjvars = NULL;
   (*probingnode)->origobjvals = NULL;
   (*probingnode)->nchgdobjs = 0;

   SCIPdebugMessage("created probingnode information (%d cols, %d rows)\n", (*probingnode)->ncols, (*probingnode)->nrows);

   return SCIP_OKAY;
}

/** updates LP information in probingnode data */
static
SCIP_RETCODE probingnodeUpdate(
   SCIP_PROBINGNODE*     probingnode,        /**< probingnode data */
   BMS_BLKMEM*           blkmem,             /**< block memory */
   SCIP_TREE*            tree,               /**< branch and bound tree */
   SCIP_LP*              lp                  /**< current LP data */
   )
{
   SCIP_Bool storenorms = FALSE;

   assert(probingnode != NULL);
   assert(SCIPtreeIsPathComplete(tree));
   assert(lp != NULL);

   /* free old LP state */
   if( probingnode->lpistate != NULL )
   {
      SCIP_CALL( SCIPlpFreeState(lp, blkmem, &probingnode->lpistate) );
   }

   /* free old LP norms */
   if( probingnode->lpinorms != NULL )
   {
      SCIP_CALL( SCIPlpFreeNorms(lp, blkmem, &probingnode->lpinorms) );
      probingnode->lpinorms = NULL;
      storenorms = TRUE;
   }

   /* get current LP state */
   if( lp->flushed && lp->solved )
   {
      SCIP_CALL( SCIPlpGetState(lp, blkmem, &probingnode->lpistate) );

      /* if LP norms were stored at this node before, store the new ones */
      if( storenorms )
      {
         SCIP_CALL( SCIPlpGetNorms(lp, blkmem, &probingnode->lpinorms) );
      }
      probingnode->lpwasprimfeas = lp->primalfeasible;
      probingnode->lpwasprimchecked = lp->primalchecked;
      probingnode->lpwasdualfeas = lp->dualfeasible;
      probingnode->lpwasdualchecked = lp->dualchecked;
   }
   else
      probingnode->lpistate = NULL;

   probingnode->ncols = SCIPlpGetNCols(lp);
   probingnode->nrows = SCIPlpGetNRows(lp);

   SCIPdebugMessage("updated probingnode information (%d cols, %d rows)\n", probingnode->ncols, probingnode->nrows);

   return SCIP_OKAY;
}

/** frees probingnode data */
static
SCIP_RETCODE probingnodeFree(
   SCIP_PROBINGNODE**    probingnode,        /**< probingnode data */
   BMS_BLKMEM*           blkmem,             /**< block memory */
   SCIP_LP*              lp                  /**< current LP data */
   )
{
   assert(probingnode != NULL);
   assert(*probingnode != NULL);

   /* free the associated LP state */
   if( (*probingnode)->lpistate != NULL )
   {
      SCIP_CALL( SCIPlpFreeState(lp, blkmem, &(*probingnode)->lpistate) );
   }
   /* free the associated LP norms */
   if( (*probingnode)->lpinorms != NULL )
   {
      SCIP_CALL( SCIPlpFreeNorms(lp, blkmem, &(*probingnode)->lpinorms) );
   }

   /* free objective information */
   if( (*probingnode)->nchgdobjs > 0 )
   {
      assert((*probingnode)->origobjvars != NULL);
      assert((*probingnode)->origobjvals != NULL);

      BMSfreeMemoryArray(&(*probingnode)->origobjvars);
      BMSfreeMemoryArray(&(*probingnode)->origobjvals);
   }

   BMSfreeBlockMemory(blkmem, probingnode);

   return SCIP_OKAY;
}

/** initializes junction data */
static
SCIP_RETCODE junctionInit(
   SCIP_JUNCTION*        junction,           /**< pointer to junction data */
   SCIP_TREE*            tree                /**< branch and bound tree */
   )
{
   assert(junction != NULL);
   assert(tree != NULL);
   assert(tree->nchildren > 0);
   assert(SCIPtreeIsPathComplete(tree));
   assert(tree->focusnode != NULL);

   junction->nchildren = tree->nchildren;

   /* increase the LPI state usage counter of the current LP fork */
   if( tree->focuslpstatefork != NULL )
   {
      SCIP_CALL( SCIPnodeCaptureLPIState(tree->focuslpstatefork, tree->nchildren) );
   }

   return SCIP_OKAY;
}

/** creates pseudofork data */
static
SCIP_RETCODE pseudoforkCreate(
   SCIP_PSEUDOFORK**     pseudofork,         /**< pointer to pseudofork data */
   BMS_BLKMEM*           blkmem,             /**< block memory */
   SCIP_TREE*            tree,               /**< branch and bound tree */
   SCIP_LP*              lp                  /**< current LP data */
   )
{
   assert(pseudofork != NULL);
   assert(blkmem != NULL);
   assert(tree != NULL);
   assert(tree->nchildren > 0);
   assert(SCIPtreeIsPathComplete(tree));
   assert(tree->focusnode != NULL);

   SCIP_ALLOC( BMSallocBlockMemory(blkmem, pseudofork) );

   (*pseudofork)->addedcols = NULL;
   (*pseudofork)->addedrows = NULL;
   (*pseudofork)->naddedcols = SCIPlpGetNNewcols(lp);
   (*pseudofork)->naddedrows = SCIPlpGetNNewrows(lp);
   (*pseudofork)->nchildren = tree->nchildren;

   SCIPdebugMessage("creating pseudofork information with %d children (%d new cols, %d new rows)\n",
      (*pseudofork)->nchildren, (*pseudofork)->naddedcols, (*pseudofork)->naddedrows);

   if( (*pseudofork)->naddedcols > 0 )
   {
      /* copy the newly created columns to the pseudofork's col array */
      SCIP_ALLOC( BMSduplicateBlockMemoryArray(blkmem, &(*pseudofork)->addedcols, SCIPlpGetNewcols(lp), (*pseudofork)->naddedcols) ); /*lint !e666*/
   }
   if( (*pseudofork)->naddedrows > 0 )
   {
      int i;

      /* copy the newly created rows to the pseudofork's row array */
      SCIP_ALLOC( BMSduplicateBlockMemoryArray(blkmem, &(*pseudofork)->addedrows, SCIPlpGetNewrows(lp), (*pseudofork)->naddedrows) ); /*lint !e666*/

      /* capture the added rows */
      for( i = 0; i < (*pseudofork)->naddedrows; ++i )
         SCIProwCapture((*pseudofork)->addedrows[i]);
   }

   /* increase the LPI state usage counter of the current LP fork */
   if( tree->focuslpstatefork != NULL )
   {
      SCIP_CALL( SCIPnodeCaptureLPIState(tree->focuslpstatefork, tree->nchildren) );
   }

   return SCIP_OKAY;
}

/** frees pseudofork data */
static
SCIP_RETCODE pseudoforkFree(
   SCIP_PSEUDOFORK**     pseudofork,         /**< pseudofork data */
   BMS_BLKMEM*           blkmem,             /**< block memory */
   SCIP_SET*             set,                /**< global SCIP settings */
   SCIP_LP*              lp                  /**< current LP data */
   )
{
   int i;

   assert(pseudofork != NULL);
   assert(*pseudofork != NULL);
   assert((*pseudofork)->nchildren == 0);
   assert(blkmem != NULL);
   assert(set != NULL);

   /* release the added rows */
   for( i = 0; i < (*pseudofork)->naddedrows; ++i )
   {
      SCIP_CALL( SCIProwRelease(&(*pseudofork)->addedrows[i], blkmem, set, lp) );
   }

   BMSfreeBlockMemoryArrayNull(blkmem, &(*pseudofork)->addedcols, (*pseudofork)->naddedcols);
   BMSfreeBlockMemoryArrayNull(blkmem, &(*pseudofork)->addedrows, (*pseudofork)->naddedrows);
   BMSfreeBlockMemory(blkmem, pseudofork);

   return SCIP_OKAY;
}

/** creates fork data */
static
SCIP_RETCODE forkCreate(
   SCIP_FORK**           fork,               /**< pointer to fork data */
   BMS_BLKMEM*           blkmem,             /**< block memory */
   SCIP_SET*             set,                /**< global SCIP settings */
   SCIP_PROB*            prob,               /**< transformed problem after presolve */
   SCIP_TREE*            tree,               /**< branch and bound tree */
   SCIP_LP*              lp                  /**< current LP data */
   )
{
   assert(fork != NULL);
   assert(blkmem != NULL);
   assert(tree != NULL);
   assert(tree->nchildren > 0);
   assert(tree->nchildren < (1 << 30));
   assert(SCIPtreeIsPathComplete(tree));
   assert(tree->focusnode != NULL);
   assert(lp != NULL);
   assert(lp->flushed);
   assert(lp->solved);
   assert(SCIPlpGetSolstat(lp) == SCIP_LPSOLSTAT_OPTIMAL);

   SCIP_ALLOC( BMSallocBlockMemory(blkmem, fork) );

   SCIP_CALL( SCIPlpGetState(lp, blkmem, &((*fork)->lpistate)) );
   (*fork)->lpwasprimfeas = lp->primalfeasible;
   (*fork)->lpwasprimchecked = lp->primalchecked;
   (*fork)->lpwasdualfeas = lp->dualfeasible;
   (*fork)->lpwasdualchecked = lp->dualchecked;
   (*fork)->lpobjval = SCIPlpGetObjval(lp, set, prob);
   (*fork)->nlpistateref = 0;
   (*fork)->addedcols = NULL;
   (*fork)->addedrows = NULL;
   (*fork)->naddedcols = SCIPlpGetNNewcols(lp);
   (*fork)->naddedrows = SCIPlpGetNNewrows(lp);
   (*fork)->nchildren = (unsigned int) tree->nchildren;

   SCIPsetDebugMsg(set, "creating fork information with %u children (%d new cols, %d new rows)\n", (*fork)->nchildren, (*fork)->naddedcols, (*fork)->naddedrows);

   if( (*fork)->naddedcols > 0 )
   {
      /* copy the newly created columns to the fork's col array */
      SCIP_ALLOC( BMSduplicateBlockMemoryArray(blkmem, &(*fork)->addedcols, SCIPlpGetNewcols(lp), (*fork)->naddedcols) ); /*lint !e666*/
   }
   if( (*fork)->naddedrows > 0 )
   {
      int i;

      /* copy the newly created rows to the fork's row array */
      SCIP_ALLOC( BMSduplicateBlockMemoryArray(blkmem, &(*fork)->addedrows, SCIPlpGetNewrows(lp), (*fork)->naddedrows) ); /*lint !e666*/

      /* capture the added rows */
      for( i = 0; i < (*fork)->naddedrows; ++i )
         SCIProwCapture((*fork)->addedrows[i]);
   }

   /* capture the LPI state for the children */
   forkCaptureLPIState(*fork, tree->nchildren);

   return SCIP_OKAY;
}

/** frees fork data */
static
SCIP_RETCODE forkFree(
   SCIP_FORK**           fork,               /**< fork data */
   BMS_BLKMEM*           blkmem,             /**< block memory */
   SCIP_SET*             set,                /**< global SCIP settings */
   SCIP_LP*              lp                  /**< current LP data */
   )
{
   int i;

   assert(fork != NULL);
   assert(*fork != NULL);
   assert((*fork)->nchildren == 0);
   assert((*fork)->nlpistateref == 0);
   assert((*fork)->lpistate == NULL);
   assert(blkmem != NULL);
   assert(set != NULL);
   assert(lp != NULL);

   /* release the added rows */
   for( i = (*fork)->naddedrows - 1; i >= 0; --i )
   {
      SCIP_CALL( SCIProwRelease(&(*fork)->addedrows[i], blkmem, set, lp) );
   }

   BMSfreeBlockMemoryArrayNull(blkmem, &(*fork)->addedcols, (*fork)->naddedcols);
   BMSfreeBlockMemoryArrayNull(blkmem, &(*fork)->addedrows, (*fork)->naddedrows);
   BMSfreeBlockMemory(blkmem, fork);

   return SCIP_OKAY;
}

#ifdef WITHSUBROOTS /** @todo test whether subroots should be created */
/** creates subroot data */
static
SCIP_RETCODE subrootCreate(
   SCIP_SUBROOT**        subroot,            /**< pointer to subroot data */
   BMS_BLKMEM*           blkmem,             /**< block memory */
   SCIP_SET*             set,                /**< global SCIP settings */
   SCIP_PROB*            prob,               /**< transformed problem after presolve */
   SCIP_TREE*            tree,               /**< branch and bound tree */
   SCIP_LP*              lp                  /**< current LP data */
   )
{
   int i;

   assert(subroot != NULL);
   assert(blkmem != NULL);
   assert(tree != NULL);
   assert(tree->nchildren > 0);
   assert(SCIPtreeIsPathComplete(tree));
   assert(tree->focusnode != NULL);
   assert(lp != NULL);
   assert(lp->flushed);
   assert(lp->solved);
   assert(SCIPlpGetSolstat(lp) == SCIP_LPSOLSTAT_OPTIMAL);

   SCIP_ALLOC( BMSallocBlockMemory(blkmem, subroot) );
   (*subroot)->lpobjval = SCIPlpGetObjval(lp, set, prob);
   (*subroot)->nlpistateref = 0;
   (*subroot)->ncols = SCIPlpGetNCols(lp);
   (*subroot)->nrows = SCIPlpGetNRows(lp);
   (*subroot)->nchildren = (unsigned int) tree->nchildren;
   SCIP_CALL( SCIPlpGetState(lp, blkmem, &((*subroot)->lpistate)) );
   (*subroot)->lpwasprimfeas = lp->primalfeasible;
   (*subroot)->lpwasprimchecked = lp->primalchecked;
   (*subroot)->lpwasdualfeas = lp->dualfeasible;
   (*subroot)->lpwasdualchecked = lp->dualchecked;

   if( (*subroot)->ncols != 0 )
   {
      SCIP_ALLOC( BMSduplicateBlockMemoryArray(blkmem, &(*subroot)->cols, SCIPlpGetCols(lp), (*subroot)->ncols) );
   }
   else
      (*subroot)->cols = NULL;
   if( (*subroot)->nrows != 0 )
   {
      SCIP_ALLOC( BMSduplicateBlockMemoryArray(blkmem, &(*subroot)->rows, SCIPlpGetRows(lp), (*subroot)->nrows) );
   }
   else
      (*subroot)->rows = NULL;

   /* capture the rows of the subroot */
   for( i = 0; i < (*subroot)->nrows; ++i )
      SCIProwCapture((*subroot)->rows[i]);

   /* capture the LPI state for the children */
   subrootCaptureLPIState(*subroot, tree->nchildren);

   return SCIP_OKAY;
}
#endif

/** frees subroot */
static
SCIP_RETCODE subrootFree(
   SCIP_SUBROOT**        subroot,            /**< subroot data */
   BMS_BLKMEM*           blkmem,             /**< block memory */
   SCIP_SET*             set,                /**< global SCIP settings */
   SCIP_LP*              lp                  /**< current LP data */
   )
{
   int i;

   assert(subroot != NULL);
   assert(*subroot != NULL);
   assert((*subroot)->nchildren == 0);
   assert((*subroot)->nlpistateref == 0);
   assert((*subroot)->lpistate == NULL);
   assert(blkmem != NULL);
   assert(set != NULL);
   assert(lp != NULL);

   /* release the rows of the subroot */
   for( i = 0; i < (*subroot)->nrows; ++i )
   {
      SCIP_CALL( SCIProwRelease(&(*subroot)->rows[i], blkmem, set, lp) );
   }

   BMSfreeBlockMemoryArrayNull(blkmem, &(*subroot)->cols, (*subroot)->ncols);
   BMSfreeBlockMemoryArrayNull(blkmem, &(*subroot)->rows, (*subroot)->nrows);
   BMSfreeBlockMemory(blkmem, subroot);

   return SCIP_OKAY;
}

/** removes given sibling node from the siblings array */
static
void treeRemoveSibling(
   SCIP_TREE*            tree,               /**< branch and bound tree */
   SCIP_NODE*            sibling             /**< sibling node to remove */
   )
{
   int delpos;

   assert(tree != NULL);
   assert(sibling != NULL);
   assert(SCIPnodeGetType(sibling) == SCIP_NODETYPE_SIBLING);
   assert(sibling->data.sibling.arraypos >= 0 && sibling->data.sibling.arraypos < tree->nsiblings);
   assert(tree->siblings[sibling->data.sibling.arraypos] == sibling);
   assert(SCIPnodeGetType(tree->siblings[tree->nsiblings-1]) == SCIP_NODETYPE_SIBLING);

   delpos = sibling->data.sibling.arraypos;

   /* move last sibling in array to position of removed sibling */
   tree->siblings[delpos] = tree->siblings[tree->nsiblings-1];
   tree->siblingsprio[delpos] = tree->siblingsprio[tree->nsiblings-1];
   tree->siblings[delpos]->data.sibling.arraypos = delpos;
   sibling->data.sibling.arraypos = -1;
   tree->nsiblings--;
}

/** adds given child node to children array of focus node */
static
SCIP_RETCODE treeAddChild(
   SCIP_TREE*            tree,               /**< branch and bound tree */
   SCIP_SET*             set,                /**< global SCIP settings */
   SCIP_NODE*            child,              /**< child node to add */
   SCIP_Real             nodeselprio         /**< node selection priority of child node */
   )
{
   assert(tree != NULL);
   assert(child != NULL);
   assert(SCIPnodeGetType(child) == SCIP_NODETYPE_CHILD);
   assert(child->data.child.arraypos == -1);

   SCIP_CALL( treeEnsureChildrenMem(tree, set, tree->nchildren+1) );
   tree->children[tree->nchildren] = child;
   tree->childrenprio[tree->nchildren] = nodeselprio;
   child->data.child.arraypos = tree->nchildren;
   tree->nchildren++;

   return SCIP_OKAY;
}

/** removes given child node from the children array */
static
void treeRemoveChild(
   SCIP_TREE*            tree,               /**< branch and bound tree */
   SCIP_NODE*            child               /**< child node to remove */
   )
{
   int delpos;

   assert(tree != NULL);
   assert(child != NULL);
   assert(SCIPnodeGetType(child) == SCIP_NODETYPE_CHILD);
   assert(child->data.child.arraypos >= 0 && child->data.child.arraypos < tree->nchildren);
   assert(tree->children[child->data.child.arraypos] == child);
   assert(SCIPnodeGetType(tree->children[tree->nchildren-1]) == SCIP_NODETYPE_CHILD);

   delpos = child->data.child.arraypos;

   /* move last child in array to position of removed child */
   tree->children[delpos] = tree->children[tree->nchildren-1];
   tree->childrenprio[delpos] = tree->childrenprio[tree->nchildren-1];
   tree->children[delpos]->data.child.arraypos = delpos;
   child->data.child.arraypos = -1;
   tree->nchildren--;
}

/** makes node a child of the given parent node, which must be the focus node; if the child is a probing node,
 *  the parent node can also be a refocused node or a probing node
 */
static
SCIP_RETCODE nodeAssignParent(
   SCIP_NODE*            node,               /**< child node */
   BMS_BLKMEM*           blkmem,             /**< block memory buffers */
   SCIP_SET*             set,                /**< global SCIP settings */
   SCIP_TREE*            tree,               /**< branch and bound tree */
   SCIP_NODE*            parent,             /**< parent (= focus) node (or NULL, if node is root) */
   SCIP_Real             nodeselprio         /**< node selection priority of child node */
   )
{
   assert(node != NULL);
   assert(node->parent == NULL);
   assert(SCIPnodeGetType(node) == SCIP_NODETYPE_CHILD || SCIPnodeGetType(node) == SCIP_NODETYPE_PROBINGNODE);
   assert(node->conssetchg == NULL);
   assert(node->domchg == NULL);
   assert(SCIPsetIsInfinity(set, -node->lowerbound)); /* node was just created */
   assert(blkmem != NULL);
   assert(set != NULL);
   assert(tree != NULL);
   assert(SCIPtreeIsPathComplete(tree));
   assert(tree->pathlen == 0 || tree->path[tree->pathlen-1] == parent);
   assert(parent == tree->focusnode || SCIPnodeGetType(parent) == SCIP_NODETYPE_PROBINGNODE);
   assert(parent == NULL || SCIPnodeGetType(parent) == SCIP_NODETYPE_FOCUSNODE
      || (SCIPnodeGetType(node) == SCIP_NODETYPE_PROBINGNODE
         && (SCIPnodeGetType(parent) == SCIP_NODETYPE_REFOCUSNODE
            || SCIPnodeGetType(parent) == SCIP_NODETYPE_PROBINGNODE)));

   /* link node to parent */
   node->parent = parent;
   if( parent != NULL )
   {
      assert(parent->lowerbound <= parent->estimate);
      node->lowerbound = parent->lowerbound;
      node->estimate = parent->estimate;
      node->depth = parent->depth+1; /*lint !e732*/
      if( parent->depth >= SCIP_MAXTREEDEPTH )
      {
         SCIPerrorMessage("maximal depth level exceeded\n");
         return SCIP_MAXDEPTHLEVEL;
      }
   }
   SCIPsetDebugMsg(set, "assigning parent #%" SCIP_LONGINT_FORMAT " to node #%" SCIP_LONGINT_FORMAT " at depth %d\n",
      parent != NULL ? SCIPnodeGetNumber(parent) : -1, SCIPnodeGetNumber(node), SCIPnodeGetDepth(node));

   /* register node in the childlist of the focus (the parent) node */
   if( SCIPnodeGetType(node) == SCIP_NODETYPE_CHILD )
   {
      assert(parent == NULL || SCIPnodeGetType(parent) == SCIP_NODETYPE_FOCUSNODE);
      SCIP_CALL( treeAddChild(tree, set, node, nodeselprio) );
   }

   return SCIP_OKAY;
}

/** decreases number of children of the parent, frees it if no children are left */
static
SCIP_RETCODE nodeReleaseParent(
   SCIP_NODE*            node,               /**< child node */
   BMS_BLKMEM*           blkmem,             /**< block memory buffer */
   SCIP_SET*             set,                /**< global SCIP settings */
   SCIP_STAT*            stat,               /**< problem statistics */
   SCIP_EVENTQUEUE*      eventqueue,         /**< event queue */
   SCIP_TREE*            tree,               /**< branch and bound tree */
   SCIP_LP*              lp                  /**< current LP data */
   )
{
   SCIP_NODE* parent;

   assert(node != NULL);
   assert(blkmem != NULL);
   assert(tree != NULL);

   SCIPsetDebugMsg(set, "releasing parent-child relationship of node #%" SCIP_LONGINT_FORMAT " at depth %d of type %d with parent #%" SCIP_LONGINT_FORMAT " of type %d\n",
      SCIPnodeGetNumber(node), SCIPnodeGetDepth(node), SCIPnodeGetType(node),
      node->parent != NULL ? SCIPnodeGetNumber(node->parent) : -1,
      node->parent != NULL ? (int)SCIPnodeGetType(node->parent) : -1);
   parent = node->parent;
   if( parent != NULL )
   {
      SCIP_Bool freeParent;
      SCIP_Bool singleChild;

      freeParent = FALSE;
      singleChild = FALSE;
      switch( SCIPnodeGetType(parent) )
      {
      case SCIP_NODETYPE_FOCUSNODE:
         assert(parent->active);
         assert(SCIPnodeGetType(node) == SCIP_NODETYPE_CHILD || SCIPnodeGetType(node) == SCIP_NODETYPE_PROBINGNODE
            || SCIPnodeGetType(node) == SCIP_NODETYPE_LEAF);
         if( SCIPnodeGetType(node) == SCIP_NODETYPE_CHILD )
            treeRemoveChild(tree, node);
         /* don't kill the focus node at this point => freeParent = FALSE */
         break;
      case SCIP_NODETYPE_PROBINGNODE:
         assert(SCIPtreeProbing(tree));
         /* probing nodes have to be freed individually => freeParent = FALSE */
         break;
      case SCIP_NODETYPE_SIBLING:
         SCIPerrorMessage("sibling cannot be a parent node\n");
         return SCIP_INVALIDDATA;
      case SCIP_NODETYPE_CHILD:
         SCIPerrorMessage("child cannot be a parent node\n");
         return SCIP_INVALIDDATA;
      case SCIP_NODETYPE_LEAF:
         SCIPerrorMessage("leaf cannot be a parent node\n");
         return SCIP_INVALIDDATA;
      case SCIP_NODETYPE_DEADEND:
         SCIPerrorMessage("dead-end cannot be a parent node\n");
         return SCIP_INVALIDDATA;
      case SCIP_NODETYPE_JUNCTION:
         assert(parent->data.junction.nchildren > 0);
         parent->data.junction.nchildren--;
         freeParent = (parent->data.junction.nchildren == 0); /* free parent if it has no more children */
         singleChild = (parent->data.junction.nchildren == 1);
         break;
      case SCIP_NODETYPE_PSEUDOFORK:
         assert(parent->data.pseudofork != NULL);
         assert(parent->data.pseudofork->nchildren > 0);
         parent->data.pseudofork->nchildren--;
         freeParent = (parent->data.pseudofork->nchildren == 0); /* free parent if it has no more children */
         singleChild = (parent->data.pseudofork->nchildren == 1);
         break;
      case SCIP_NODETYPE_FORK:
         assert(parent->data.fork != NULL);
         assert(parent->data.fork->nchildren > 0);
         parent->data.fork->nchildren--;
         freeParent = (parent->data.fork->nchildren == 0); /* free parent if it has no more children */
         singleChild = (parent->data.fork->nchildren == 1);
         break;
      case SCIP_NODETYPE_SUBROOT:
         assert(parent->data.subroot != NULL);
         assert(parent->data.subroot->nchildren > 0);
         parent->data.subroot->nchildren--;
         freeParent = (parent->data.subroot->nchildren == 0); /* free parent if it has no more children */
         singleChild = (parent->data.subroot->nchildren == 1);
         break;
      case SCIP_NODETYPE_REFOCUSNODE:
         /* the only possible child a refocused node can have in its refocus state is the probing root node;
          * we don't want to free the refocused node, because we first have to convert it back to its original
          * type (where it possibly has children) => freeParent = FALSE
          */
         assert(SCIPnodeGetType(node) == SCIP_NODETYPE_PROBINGNODE);
         assert(!SCIPtreeProbing(tree));
         break;
      default:
         SCIPerrorMessage("unknown node type %d\n", SCIPnodeGetType(parent));
         return SCIP_INVALIDDATA;
      }

      /* free parent, if it is not on the current active path */
      if( freeParent && !parent->active )
      {
         SCIP_CALL( SCIPnodeFree(&node->parent, blkmem, set, stat, eventqueue, tree, lp) );
      }

      /* update the effective root depth
       * in reoptimization we must not increase the effective root depth
       */
      assert(tree->effectiverootdepth >= 0);
      if( singleChild && SCIPnodeGetDepth(parent) == tree->effectiverootdepth && !set->reopt_enable )
      {
         tree->effectiverootdepth++;
         SCIPsetDebugMsg(set, "unlinked node #%" SCIP_LONGINT_FORMAT " in depth %d -> new effective root depth: %d\n",
            SCIPnodeGetNumber(node), SCIPnodeGetDepth(node), tree->effectiverootdepth);
      }
   }

   return SCIP_OKAY;
}

/** creates a node data structure */
static
SCIP_RETCODE nodeCreate(
   SCIP_NODE**           node,               /**< pointer to node data structure */
   BMS_BLKMEM*           blkmem,             /**< block memory */
   SCIP_SET*             set                 /**< global SCIP settings */
   )
{
   assert(node != NULL);

   SCIP_ALLOC( BMSallocBlockMemory(blkmem, node) );
   (*node)->parent = NULL;
   (*node)->conssetchg = NULL;
   (*node)->domchg = NULL;
   (*node)->number = 0;
   (*node)->lowerbound = -SCIPsetInfinity(set);
   (*node)->estimate = -SCIPsetInfinity(set);
   (*node)->reoptid = 0;
   (*node)->reopttype = (unsigned int) SCIP_REOPTTYPE_NONE;
   (*node)->depth = 0;
   (*node)->active = FALSE;
   (*node)->cutoff = FALSE;
   (*node)->reprop = FALSE;
   (*node)->repropsubtreemark = 0;

   return SCIP_OKAY;
}

/** creates a child node of the focus node */
SCIP_RETCODE SCIPnodeCreateChild(
   SCIP_NODE**           node,               /**< pointer to node data structure */
   BMS_BLKMEM*           blkmem,             /**< block memory */
   SCIP_SET*             set,                /**< global SCIP settings */
   SCIP_STAT*            stat,               /**< problem statistics */
   SCIP_TREE*            tree,               /**< branch and bound tree */
   SCIP_Real             nodeselprio,        /**< node selection priority of new node */
   SCIP_Real             estimate            /**< estimate for (transformed) objective value of best feasible solution in subtree */
   )
{
   assert(node != NULL);
   assert(blkmem != NULL);
   assert(set != NULL);
   assert(stat != NULL);
   assert(tree != NULL);
   assert(SCIPtreeIsPathComplete(tree));
   assert(tree->pathlen == 0 || tree->path != NULL);
   assert((tree->pathlen == 0) == (tree->focusnode == NULL));
   assert(tree->focusnode == NULL || tree->focusnode == tree->path[tree->pathlen-1]);
   assert(tree->focusnode == NULL || SCIPnodeGetType(tree->focusnode) == SCIP_NODETYPE_FOCUSNODE);

   stat->ncreatednodes++;
   stat->ncreatednodesrun++;

   /* create the node data structure */
   SCIP_CALL( nodeCreate(node, blkmem, set) );
   (*node)->number = stat->ncreatednodesrun;

   /* mark node to be a child node */
   (*node)->nodetype = SCIP_NODETYPE_CHILD; /*lint !e641*/
   (*node)->data.child.arraypos = -1;

   /* make focus node the parent of the new child */
   SCIP_CALL( nodeAssignParent(*node, blkmem, set, tree, tree->focusnode, nodeselprio) );

   /* update the estimate of the child */
   SCIPnodeSetEstimate(*node, set, estimate);

   /* output node creation to visualization file */
   SCIP_CALL( SCIPvisualNewChild(stat->visual, set, stat, *node) );

   SCIPsetDebugMsg(set, "created child node #%" SCIP_LONGINT_FORMAT " at depth %u (prio: %g)\n", SCIPnodeGetNumber(*node), (*node)->depth, nodeselprio);

   return SCIP_OKAY;
}

/** frees node */
SCIP_RETCODE SCIPnodeFree(
   SCIP_NODE**           node,               /**< node data */
   BMS_BLKMEM*           blkmem,             /**< block memory buffer */
   SCIP_SET*             set,                /**< global SCIP settings */
   SCIP_STAT*            stat,               /**< problem statistics */
   SCIP_EVENTQUEUE*      eventqueue,         /**< event queue */
   SCIP_TREE*            tree,               /**< branch and bound tree */
   SCIP_LP*              lp                  /**< current LP data */
   )
{
   SCIP_Bool isroot;

   assert(node != NULL);
   assert(*node != NULL);
   assert(!(*node)->active);
   assert(blkmem != NULL);
   assert(tree != NULL);

   SCIPsetDebugMsg(set, "free node #%" SCIP_LONGINT_FORMAT " at depth %d of type %d\n", SCIPnodeGetNumber(*node), SCIPnodeGetDepth(*node), SCIPnodeGetType(*node));

   /* inform solution debugger, that the node has been freed */
   assert( stat->inrestart || SCIPdebugRemoveNode(blkmem, set, *node) ); /*lint !e506 !e774*/

   /* check, if the node to be freed is the root node */
   isroot = (SCIPnodeGetDepth(*node) == 0);

   /* free nodetype specific data, and release no longer needed LPI states */
   switch( SCIPnodeGetType(*node) )
   {
   case SCIP_NODETYPE_FOCUSNODE:
      assert(tree->focusnode == *node);
      assert(!SCIPtreeProbing(tree));
      SCIPerrorMessage("cannot free focus node - has to be converted into a dead end first\n");
      return SCIP_INVALIDDATA;
   case SCIP_NODETYPE_PROBINGNODE:
      assert(SCIPtreeProbing(tree));
      assert(SCIPnodeGetDepth(tree->probingroot) <= SCIPnodeGetDepth(*node));
      assert(SCIPnodeGetDepth(*node) > 0);
      SCIP_CALL( probingnodeFree(&((*node)->data.probingnode), blkmem, lp) );
      break;
   case SCIP_NODETYPE_SIBLING:
      assert((*node)->data.sibling.arraypos >= 0);
      assert((*node)->data.sibling.arraypos < tree->nsiblings);
      assert(tree->siblings[(*node)->data.sibling.arraypos] == *node);
      if( tree->focuslpstatefork != NULL )
      {
         assert(SCIPnodeGetType(tree->focuslpstatefork) == SCIP_NODETYPE_FORK
            || SCIPnodeGetType(tree->focuslpstatefork) == SCIP_NODETYPE_SUBROOT);
         SCIP_CALL( SCIPnodeReleaseLPIState(tree->focuslpstatefork, blkmem, lp) );
      }
      treeRemoveSibling(tree, *node);
      break;
   case SCIP_NODETYPE_CHILD:
      assert((*node)->data.child.arraypos >= 0);
      assert((*node)->data.child.arraypos < tree->nchildren);
      assert(tree->children[(*node)->data.child.arraypos] == *node);
      /* The children capture the LPI state at the moment, where the focus node is
       * converted into a junction, pseudofork, fork, or subroot, and a new node is focused.
       * At the same time, they become siblings or leaves, such that freeing a child
       * of the focus node doesn't require to release the LPI state;
       * we don't need to call treeRemoveChild(), because this is done in nodeReleaseParent()
       */
      break;
   case SCIP_NODETYPE_LEAF:
      if( (*node)->data.leaf.lpstatefork != NULL )
      {
         SCIP_CALL( SCIPnodeReleaseLPIState((*node)->data.leaf.lpstatefork, blkmem, lp) );
      }
      break;
   case SCIP_NODETYPE_DEADEND:
   case SCIP_NODETYPE_JUNCTION:
      break;
   case SCIP_NODETYPE_PSEUDOFORK:
      SCIP_CALL( pseudoforkFree(&((*node)->data.pseudofork), blkmem, set, lp) );
      break;
   case SCIP_NODETYPE_FORK:

      /* release special root LPI state capture which is used to keep the root LPI state over the whole solving
       * process
       */
      if( isroot )
      {
         SCIP_CALL( SCIPnodeReleaseLPIState(*node, blkmem, lp) );
      }
      SCIP_CALL( forkFree(&((*node)->data.fork), blkmem, set, lp) );
      break;
   case SCIP_NODETYPE_SUBROOT:
      SCIP_CALL( subrootFree(&((*node)->data.subroot), blkmem, set, lp) );
      break;
   case SCIP_NODETYPE_REFOCUSNODE:
      SCIPerrorMessage("cannot free node as long it is refocused\n");
      return SCIP_INVALIDDATA;
   default:
      SCIPerrorMessage("unknown node type %d\n", SCIPnodeGetType(*node));
      return SCIP_INVALIDDATA;
   }

   /* free common data */
   SCIP_CALL( SCIPconssetchgFree(&(*node)->conssetchg, blkmem, set) );
   SCIP_CALL( SCIPdomchgFree(&(*node)->domchg, blkmem, set, eventqueue, lp) );
   SCIP_CALL( nodeReleaseParent(*node, blkmem, set, stat, eventqueue, tree, lp) );

   /* check, if the node is the current probing root */
   if( *node == tree->probingroot )
   {
      assert(SCIPnodeGetType(*node) == SCIP_NODETYPE_PROBINGNODE);
      tree->probingroot = NULL;
   }

   BMSfreeBlockMemory(blkmem, node);

   /* delete the tree's root node pointer, if the freed node was the root */
   if( isroot )
      tree->root = NULL;

   return SCIP_OKAY;
}

/** cuts off node and whole sub tree from branch and bound tree */
SCIP_RETCODE SCIPnodeCutoff(
   SCIP_NODE*            node,               /**< node that should be cut off */
   SCIP_SET*             set,                /**< global SCIP settings */
   SCIP_STAT*            stat,               /**< problem statistics */
   SCIP_TREE*            tree,               /**< branch and bound tree */
   SCIP_PROB*            transprob,          /**< transformed problem after presolve */
   SCIP_PROB*            origprob,           /**< original problem */
   SCIP_REOPT*           reopt,              /**< reoptimization data structure */
   SCIP_LP*              lp,                 /**< current LP */
   BMS_BLKMEM*           blkmem              /**< block memory */
   )
{
   SCIP_Real oldbound;

   assert(node != NULL);
   assert(set != NULL);
   assert(stat != NULL);
   assert(tree != NULL);

   if( set->reopt_enable )
   {
      assert(reopt != NULL);
      /* check if the node should be stored for reoptimization */
      SCIP_CALL( SCIPreoptCheckCutoff(reopt, set, blkmem, node, SCIP_EVENTTYPE_NODEINFEASIBLE, lp, SCIPlpGetSolstat(lp),
            tree->root == node, tree->focusnode == node, node->lowerbound, tree->effectiverootdepth) );
   }

   oldbound = node->lowerbound;
   node->cutoff = TRUE;
   node->lowerbound = SCIPsetInfinity(set);
   node->estimate = SCIPsetInfinity(set);
   if( node->active )
      tree->cutoffdepth = MIN(tree->cutoffdepth, (int)node->depth);

   /* update primal integral */
   if( node->depth == 0 )
   {
      stat->rootlowerbound = SCIPsetInfinity(set);
      if( set->misc_calcintegral )
         SCIPstatUpdatePrimalDualIntegral(stat, set, transprob, origprob, SCIPsetInfinity(set), SCIPsetInfinity(set));
   }
   else if( set->misc_calcintegral && SCIPsetIsEQ(set, oldbound, stat->lastlowerbound) )
   {
      SCIP_Real lowerbound;
      lowerbound = SCIPtreeGetLowerbound(tree, set);

      /* updating the primal integral is only necessary if dual bound has increased since last evaluation */
      if( lowerbound > stat->lastlowerbound )
         SCIPstatUpdatePrimalDualIntegral(stat, set, transprob, origprob, SCIPsetInfinity(set), SCIPsetInfinity(set));
   }

   SCIPvisualCutoffNode(stat->visual, set, stat, node, TRUE);

   SCIPsetDebugMsg(set, "cutting off %s node #%" SCIP_LONGINT_FORMAT " at depth %d (cutoffdepth: %d)\n",
      node->active ? "active" : "inactive", SCIPnodeGetNumber(node), SCIPnodeGetDepth(node), tree->cutoffdepth);

   return SCIP_OKAY;
}

/** marks node, that propagation should be applied again the next time, a node of its subtree is focused */
void SCIPnodePropagateAgain(
   SCIP_NODE*            node,               /**< node that should be propagated again */
   SCIP_SET*             set,                /**< global SCIP settings */
   SCIP_STAT*            stat,               /**< problem statistics */
   SCIP_TREE*            tree                /**< branch and bound tree */
   )
{
   assert(node != NULL);
   assert(set != NULL);
   assert(stat != NULL);
   assert(tree != NULL);

   if( !node->reprop )
   {
      node->reprop = TRUE;
      if( node->active )
         tree->repropdepth = MIN(tree->repropdepth, (int)node->depth);

      SCIPvisualMarkedRepropagateNode(stat->visual, stat, node);

      SCIPsetDebugMsg(set, "marked %s node #%" SCIP_LONGINT_FORMAT " at depth %d to be propagated again (repropdepth: %d)\n",
         node->active ? "active" : "inactive", SCIPnodeGetNumber(node), SCIPnodeGetDepth(node), tree->repropdepth);
   }
}

/** marks node, that it is completely propagated in the current repropagation subtree level */
void SCIPnodeMarkPropagated(
   SCIP_NODE*            node,               /**< node that should be marked to be propagated */
   SCIP_TREE*            tree                /**< branch and bound tree */
   )
{
   assert(node != NULL);
   assert(tree != NULL);

   if( node->parent != NULL )
      node->repropsubtreemark = node->parent->repropsubtreemark; /*lint !e732*/
   node->reprop = FALSE;

   /* if the node was the highest repropagation node in the path, update the repropdepth in the tree data */
   if( node->active && node->depth == tree->repropdepth )
   {
      do
      {
         assert(tree->repropdepth < tree->pathlen);
         assert(tree->path[tree->repropdepth]->active);
         assert(!tree->path[tree->repropdepth]->reprop);
         tree->repropdepth++;
      }
      while( tree->repropdepth < tree->pathlen && !tree->path[tree->repropdepth]->reprop );
      if( tree->repropdepth == tree->pathlen )
         tree->repropdepth = INT_MAX;
   }
}

/** moves the subtree repropagation counter to the next value */
static
void treeNextRepropsubtreecount(
   SCIP_TREE*            tree                /**< branch and bound tree */
   )
{
   assert(tree != NULL);

   tree->repropsubtreecount++;
   tree->repropsubtreecount %= (MAXREPROPMARK+1);
}

/** applies propagation on the node, that was marked to be propagated again */
static
SCIP_RETCODE nodeRepropagate(
   SCIP_NODE*            node,               /**< node to apply propagation on */
   BMS_BLKMEM*           blkmem,             /**< block memory buffers */
   SCIP_SET*             set,                /**< global SCIP settings */
   SCIP_STAT*            stat,               /**< dynamic problem statistics */
   SCIP_PROB*            transprob,          /**< transformed problem */
   SCIP_PROB*            origprob,           /**< original problem */
   SCIP_PRIMAL*          primal,             /**< primal data */
   SCIP_TREE*            tree,               /**< branch and bound tree */
   SCIP_REOPT*           reopt,              /**< reoptimization data structure */
   SCIP_LP*              lp,                 /**< current LP data */
   SCIP_BRANCHCAND*      branchcand,         /**< branching candidate storage */
   SCIP_CONFLICT*        conflict,           /**< conflict analysis data */
   SCIP_EVENTFILTER*     eventfilter,        /**< event filter for global (not variable dependent) events */
   SCIP_EVENTQUEUE*      eventqueue,         /**< event queue */
   SCIP_CLIQUETABLE*     cliquetable,        /**< clique table data structure */
   SCIP_Bool*            cutoff              /**< pointer to store whether the node can be cut off */
   )
{
   SCIP_NODETYPE oldtype;
   SCIP_NODE* oldfocusnode;
   SCIP_NODE* oldfocuslpfork;
   SCIP_NODE* oldfocuslpstatefork;
   SCIP_NODE* oldfocussubroot;
   SCIP_Longint oldfocuslpstateforklpcount;
   int oldnchildren;
   int oldnsiblings;
   SCIP_Bool oldfocusnodehaslp;
   SCIP_Longint oldnboundchgs;
   SCIP_Bool initialreprop;
   SCIP_Bool clockisrunning;

   assert(node != NULL);
   assert((SCIP_NODETYPE)node->nodetype == SCIP_NODETYPE_FOCUSNODE
      || (SCIP_NODETYPE)node->nodetype == SCIP_NODETYPE_JUNCTION
      || (SCIP_NODETYPE)node->nodetype == SCIP_NODETYPE_PSEUDOFORK
      || (SCIP_NODETYPE)node->nodetype == SCIP_NODETYPE_FORK
      || (SCIP_NODETYPE)node->nodetype == SCIP_NODETYPE_SUBROOT);
   assert(node->active);
   assert(node->reprop || node->repropsubtreemark != node->parent->repropsubtreemark);
   assert(stat != NULL);
   assert(tree != NULL);
   assert(SCIPeventqueueIsDelayed(eventqueue));
   assert(cutoff != NULL);

   SCIPsetDebugMsg(set, "propagating again node #%" SCIP_LONGINT_FORMAT " at depth %d\n", SCIPnodeGetNumber(node), SCIPnodeGetDepth(node));
   initialreprop = node->reprop;

   SCIPvisualRepropagatedNode(stat->visual, stat, node);

   /* process the delayed events in order to flush the problem changes */
   SCIP_CALL( SCIPeventqueueProcess(eventqueue, blkmem, set, primal, lp, branchcand, eventfilter) );

   /* stop node activation timer */
   clockisrunning = SCIPclockIsRunning(stat->nodeactivationtime);
   if( clockisrunning )
      SCIPclockStop(stat->nodeactivationtime, set);

   /* mark the node refocused and temporarily install it as focus node */
   oldtype = (SCIP_NODETYPE)node->nodetype;
   oldfocusnode = tree->focusnode;
   oldfocuslpfork = tree->focuslpfork;
   oldfocuslpstatefork = tree->focuslpstatefork;
   oldfocussubroot = tree->focussubroot;
   oldfocuslpstateforklpcount = tree->focuslpstateforklpcount;
   oldnchildren = tree->nchildren;
   oldnsiblings = tree->nsiblings;
   oldfocusnodehaslp = tree->focusnodehaslp;
   node->nodetype = SCIP_NODETYPE_REFOCUSNODE; /*lint !e641*/
   tree->focusnode = node;
   tree->focuslpfork = NULL;
   tree->focuslpstatefork = NULL;
   tree->focussubroot = NULL;
   tree->focuslpstateforklpcount = -1;
   tree->nchildren = 0;
   tree->nsiblings = 0;
   tree->focusnodehaslp = FALSE;

   /* propagate the domains again */
   oldnboundchgs = stat->nboundchgs;
   SCIP_CALL( SCIPpropagateDomains(blkmem, set, stat, transprob, origprob, primal, tree, reopt, lp, branchcand,
         eventqueue, conflict, cliquetable, SCIPnodeGetDepth(node), 0, SCIP_PROPTIMING_ALWAYS, cutoff) );
   assert(!node->reprop || *cutoff);
   assert(node->parent == NULL || node->repropsubtreemark == node->parent->repropsubtreemark);
   assert((SCIP_NODETYPE)node->nodetype == SCIP_NODETYPE_REFOCUSNODE);
   assert(tree->focusnode == node);
   assert(tree->focuslpfork == NULL);
   assert(tree->focuslpstatefork == NULL);
   assert(tree->focussubroot == NULL);
   assert(tree->focuslpstateforklpcount == -1);
   assert(tree->nchildren == 0);
   assert(tree->nsiblings == 0);
   assert(tree->focusnodehaslp == FALSE);
   assert(stat->nboundchgs >= oldnboundchgs);
   stat->nreprops++;
   stat->nrepropboundchgs += stat->nboundchgs - oldnboundchgs;
   if( *cutoff )
      stat->nrepropcutoffs++;

   SCIPsetDebugMsg(set, "repropagation %" SCIP_LONGINT_FORMAT " at depth %u changed %" SCIP_LONGINT_FORMAT " bounds (total reprop bound changes: %" SCIP_LONGINT_FORMAT "), cutoff: %u\n",
      stat->nreprops, node->depth, stat->nboundchgs - oldnboundchgs, stat->nrepropboundchgs, *cutoff);

   /* if a propagation marked with the reprop flag was successful, we want to repropagate the whole subtree */
   /**@todo because repropsubtree is only a bit flag, we cannot mark a whole subtree a second time for
    *       repropagation; use a (small) part of the node's bits to be able to store larger numbers,
    *       and update tree->repropsubtreelevel with this number
    */
   if( initialreprop && !(*cutoff) && stat->nboundchgs > oldnboundchgs )
   {
      treeNextRepropsubtreecount(tree);
      node->repropsubtreemark = tree->repropsubtreecount; /*lint !e732*/
      SCIPsetDebugMsg(set, "initial repropagation at depth %u changed %" SCIP_LONGINT_FORMAT " bounds -> repropagating subtree (new mark: %d)\n",
         node->depth, stat->nboundchgs - oldnboundchgs, tree->repropsubtreecount);
      assert((int)(node->repropsubtreemark) == tree->repropsubtreecount); /* bitfield must be large enough */
   }

   /* reset the node's type and reinstall the old focus node */
   node->nodetype = oldtype; /*lint !e641*/
   tree->focusnode = oldfocusnode;
   tree->focuslpfork = oldfocuslpfork;
   tree->focuslpstatefork = oldfocuslpstatefork;
   tree->focussubroot = oldfocussubroot;
   tree->focuslpstateforklpcount = oldfocuslpstateforklpcount;
   tree->nchildren = oldnchildren;
   tree->nsiblings = oldnsiblings;
   tree->focusnodehaslp = oldfocusnodehaslp;

   /* make the domain change data static again to save memory */
   if( (SCIP_NODETYPE)node->nodetype != SCIP_NODETYPE_FOCUSNODE )
   {
      SCIP_CALL( SCIPdomchgMakeStatic(&node->domchg, blkmem, set, eventqueue, lp) );
   }

   /* start node activation timer again */
   if( clockisrunning )
      SCIPclockStart(stat->nodeactivationtime, set);

   /* delay events in path switching */
   SCIP_CALL( SCIPeventqueueDelay(eventqueue) );

   /* mark the node to be cut off if a cutoff was detected */
   if( *cutoff )
   {
      SCIP_CALL( SCIPnodeCutoff(node, set, stat, tree, transprob, origprob, reopt, lp, blkmem) );
   }

   return SCIP_OKAY;
}

/** informs node, that it is now on the active path and applies any domain and constraint set changes */
static
SCIP_RETCODE nodeActivate(
   SCIP_NODE*            node,               /**< node to activate */
   BMS_BLKMEM*           blkmem,             /**< block memory buffers */
   SCIP_SET*             set,                /**< global SCIP settings */
   SCIP_STAT*            stat,               /**< problem statistics */
   SCIP_PROB*            transprob,          /**< transformed problem */
   SCIP_PROB*            origprob,           /**< original problem */
   SCIP_PRIMAL*          primal,             /**< primal data */
   SCIP_TREE*            tree,               /**< branch and bound tree */
   SCIP_REOPT*           reopt,              /**< reotimization data structure */
   SCIP_LP*              lp,                 /**< current LP data */
   SCIP_BRANCHCAND*      branchcand,         /**< branching candidate storage */
   SCIP_CONFLICT*        conflict,           /**< conflict analysis data */
   SCIP_EVENTFILTER*     eventfilter,        /**< event filter for global (not variable dependent) events */
   SCIP_EVENTQUEUE*      eventqueue,         /**< event queue */
   SCIP_CLIQUETABLE*     cliquetable,        /**< clique table data structure */
   SCIP_Bool*            cutoff              /**< pointer to store whether the node can be cut off */
   )
{
   assert(node != NULL);
   assert(!node->active);
   assert(stat != NULL);
   assert(tree != NULL);
   assert(!SCIPtreeProbing(tree));
   assert(cutoff != NULL);

   SCIPsetDebugMsg(set, "activate node #%" SCIP_LONGINT_FORMAT " at depth %d of type %d (reprop subtree mark: %u)\n",
      SCIPnodeGetNumber(node), SCIPnodeGetDepth(node), SCIPnodeGetType(node), node->repropsubtreemark);

   /* apply domain and constraint set changes */
   SCIP_CALL( SCIPconssetchgApply(node->conssetchg, blkmem, set, stat, node->depth,
         (SCIPnodeGetType(node) == SCIP_NODETYPE_FOCUSNODE)) );
   SCIP_CALL( SCIPdomchgApply(node->domchg, blkmem, set, stat, lp, branchcand, eventqueue, node->depth, cutoff) );

   /* mark node active */
   node->active = TRUE;
   stat->nactivatednodes++;

   /* check if the domain change produced a cutoff */
   if( *cutoff )
   {
      /* try to repropagate the node to see, if the propagation also leads to a conflict and a conflict constraint
       * could be generated; if propagation conflict analysis is turned off, repropagating the node makes no
       * sense, since it is already cut off
       */
      node->reprop = set->conf_enable && set->conf_useprop;

      /* mark the node to be cut off */
      SCIP_CALL( SCIPnodeCutoff(node, set, stat, tree, transprob, origprob, reopt, lp, blkmem) );
   }

   /* propagate node again, if the reprop flag is set; in the new focus node, no repropagation is necessary, because
    * the focus node is propagated anyways
    */
   if( SCIPnodeGetType(node) != SCIP_NODETYPE_FOCUSNODE
      && (node->reprop || (node->parent != NULL && node->repropsubtreemark != node->parent->repropsubtreemark)) )
   {
      SCIP_Bool propcutoff;

      SCIP_CALL( nodeRepropagate(node, blkmem, set, stat, transprob, origprob, primal, tree, reopt, lp, branchcand, conflict,
            eventfilter, eventqueue, cliquetable, &propcutoff) );
      *cutoff = *cutoff || propcutoff;
   }

   return SCIP_OKAY;
}

/** informs node, that it is no longer on the active path and undoes any domain and constraint set changes */
static
SCIP_RETCODE nodeDeactivate(
   SCIP_NODE*            node,               /**< node to deactivate */
   BMS_BLKMEM*           blkmem,             /**< block memory buffers */
   SCIP_SET*             set,                /**< global SCIP settings */
   SCIP_STAT*            stat,               /**< problem statistics */
   SCIP_TREE*            tree,               /**< branch and bound tree */
   SCIP_LP*              lp,                 /**< current LP data */
   SCIP_BRANCHCAND*      branchcand,         /**< branching candidate storage */
   SCIP_EVENTQUEUE*      eventqueue          /**< event queue */
   )
{
   SCIP_Bool freeNode;

   assert(node != NULL);
   assert(node->active);
   assert(tree != NULL);
   assert(SCIPnodeGetType(node) != SCIP_NODETYPE_FOCUSNODE);

   SCIPsetDebugMsg(set, "deactivate node #%" SCIP_LONGINT_FORMAT " at depth %d of type %d (reprop subtree mark: %u)\n",
      SCIPnodeGetNumber(node), SCIPnodeGetDepth(node), SCIPnodeGetType(node), node->repropsubtreemark);

   /* undo domain and constraint set changes */
   SCIP_CALL( SCIPdomchgUndo(node->domchg, blkmem, set, stat, lp, branchcand, eventqueue) );
   SCIP_CALL( SCIPconssetchgUndo(node->conssetchg, blkmem, set, stat) );

   /* mark node inactive */
   node->active = FALSE;

   /* count number of deactivated nodes (ignoring probing switches) */
   if( !SCIPtreeProbing(tree) )
      stat->ndeactivatednodes++;

   /* free node if it is a dead-end node, i.e., has no children */
   switch( SCIPnodeGetType(node) )   
   {
   case SCIP_NODETYPE_FOCUSNODE:
   case SCIP_NODETYPE_PROBINGNODE:
   case SCIP_NODETYPE_SIBLING:
   case SCIP_NODETYPE_CHILD:
   case SCIP_NODETYPE_LEAF:
   case SCIP_NODETYPE_DEADEND:
   case SCIP_NODETYPE_REFOCUSNODE:
      freeNode = FALSE;
      break;
   case SCIP_NODETYPE_JUNCTION:
      freeNode = (node->data.junction.nchildren == 0); 
      break;
   case SCIP_NODETYPE_PSEUDOFORK:
      freeNode = (node->data.pseudofork->nchildren == 0); 
      break;
   case SCIP_NODETYPE_FORK:
      freeNode = (node->data.fork->nchildren == 0); 
      break;
   case SCIP_NODETYPE_SUBROOT:
      freeNode = (node->data.subroot->nchildren == 0); 
      break;
   default:
      SCIPerrorMessage("unknown node type %d\n", SCIPnodeGetType(node));
      return SCIP_INVALIDDATA;
   }
   if( freeNode ) 
   {
      SCIP_CALL( SCIPnodeFree(&node, blkmem, set, stat, eventqueue, tree, lp) );
   }

   return SCIP_OKAY;
}

/** adds constraint locally to the node and captures it; activates constraint, if node is active;
 *  if a local constraint is added to the root node, it is automatically upgraded into a global constraint
 */
SCIP_RETCODE SCIPnodeAddCons(
   SCIP_NODE*            node,               /**< node to add constraint to */
   BMS_BLKMEM*           blkmem,             /**< block memory */
   SCIP_SET*             set,                /**< global SCIP settings */
   SCIP_STAT*            stat,               /**< problem statistics */
   SCIP_TREE*            tree,               /**< branch and bound tree */
   SCIP_CONS*            cons                /**< constraint to add */
   )
{
   assert(node != NULL);
   assert(cons != NULL);
   assert(cons->validdepth <= SCIPnodeGetDepth(node));
   assert(tree != NULL);
   assert(tree->effectiverootdepth >= 0);
   assert(tree->root != NULL);
   assert(SCIPconsIsGlobal(cons) || SCIPnodeGetDepth(node) > tree->effectiverootdepth);

#ifndef NDEBUG
   /* check if we add this constraint to the same scip, where we create the constraint */
   if( cons->scip != set->scip )
   {
      SCIPerrorMessage("try to add a constraint of another scip instance\n");
      return SCIP_INVALIDDATA;
   }
#endif

   /* add constraint addition to the node's constraint set change data, and activate constraint if node is active */
   SCIP_CALL( SCIPconssetchgAddAddedCons(&node->conssetchg, blkmem, set, stat, cons, node->depth,
         (SCIPnodeGetType(node) == SCIP_NODETYPE_FOCUSNODE), node->active) );
   assert(node->conssetchg != NULL);
   assert(node->conssetchg->addedconss != NULL);
   assert(!node->active || SCIPconsIsActive(cons));

   /* if the constraint is added to an active node which is not a probing node, increment the corresponding counter */
   if( node->active && SCIPnodeGetType(node) != SCIP_NODETYPE_PROBINGNODE )
      stat->nactiveconssadded++;

   return SCIP_OKAY;
}

/** locally deletes constraint at the given node by disabling its separation, enforcing, and propagation capabilities
 *  at the node; captures constraint; disables constraint, if node is active
 */
SCIP_RETCODE SCIPnodeDelCons(
   SCIP_NODE*            node,               /**< node to add constraint to */
   BMS_BLKMEM*           blkmem,             /**< block memory */
   SCIP_SET*             set,                /**< global SCIP settings */
   SCIP_STAT*            stat,               /**< problem statistics */
   SCIP_TREE*            tree,               /**< branch and bound tree */
   SCIP_CONS*            cons                /**< constraint to locally delete */
   )
{
   assert(node != NULL);
   assert(tree != NULL);
   assert(cons != NULL);

   SCIPsetDebugMsg(set, "disabling constraint <%s> at node at depth %u\n", cons->name, node->depth);

   /* add constraint disabling to the node's constraint set change data */
   SCIP_CALL( SCIPconssetchgAddDisabledCons(&node->conssetchg, blkmem, set, cons) );
   assert(node->conssetchg != NULL);
   assert(node->conssetchg->disabledconss != NULL);

   /* disable constraint, if node is active */
   if( node->active && cons->enabled && !cons->updatedisable )
   {
      SCIP_CALL( SCIPconsDisable(cons, set, stat) );
   }

   return SCIP_OKAY;
}

/** returns all constraints added to a given node */
void SCIPnodeGetAddedConss(
   SCIP_NODE*            node,               /**< node */
   SCIP_CONS**           addedconss,         /**< array to store the constraints */
   int*                  naddedconss,        /**< number of added constraints */
   int                   addedconsssize      /**< size of the constraint array */
   )
{
   int cons;

   assert(node != NULL );
   assert(node->conssetchg != NULL);
   assert(node->conssetchg->addedconss != NULL);
   assert(node->conssetchg->naddedconss >= 1);

   *naddedconss = node->conssetchg->naddedconss;

   /* check the size and return if the array is not large enough */
   if( addedconsssize < *naddedconss )
      return;

   /* fill the array */
   for( cons = 0; cons < *naddedconss; cons++ )
   {
      addedconss[cons] = node->conssetchg->addedconss[cons];
   }

   return;
}

/** returns the number of added constraints to the given node */
int SCIPnodeGetNAddedConss(
   SCIP_NODE*            node                /**< node */
   )
{
   assert(node != NULL);

   if( node->conssetchg == NULL )
      return 0;
   else
      return node->conssetchg->naddedconss;
}

/** adds the given bound change to the list of pending bound changes */
static
SCIP_RETCODE treeAddPendingBdchg(
   SCIP_TREE*            tree,               /**< branch and bound tree */
   SCIP_SET*             set,                /**< global SCIP settings */
   SCIP_NODE*            node,               /**< node to add bound change to */
   SCIP_VAR*             var,                /**< variable to change the bounds for */
   SCIP_Real             newbound,           /**< new value for bound */
   SCIP_BOUNDTYPE        boundtype,          /**< type of bound: lower or upper bound */
   SCIP_CONS*            infercons,          /**< constraint that deduced the bound change, or NULL */
   SCIP_PROP*            inferprop,          /**< propagator that deduced the bound change, or NULL */
   int                   inferinfo,          /**< user information for inference to help resolving the conflict */
   SCIP_Bool             probingchange       /**< is the bound change a temporary setting due to probing? */
   )
{
   assert(tree != NULL);

   /* make sure that enough memory is allocated for the pendingbdchgs array */
   SCIP_CALL( treeEnsurePendingbdchgsMem(tree, set, tree->npendingbdchgs+1) );

   /* capture the variable */
   SCIPvarCapture(var);

   /* add the bound change to the pending list */
   tree->pendingbdchgs[tree->npendingbdchgs].node = node;
   tree->pendingbdchgs[tree->npendingbdchgs].var = var;
   tree->pendingbdchgs[tree->npendingbdchgs].newbound = newbound;
   tree->pendingbdchgs[tree->npendingbdchgs].boundtype = boundtype;
   tree->pendingbdchgs[tree->npendingbdchgs].infercons = infercons;
   tree->pendingbdchgs[tree->npendingbdchgs].inferprop = inferprop;
   tree->pendingbdchgs[tree->npendingbdchgs].inferinfo = inferinfo;
   tree->pendingbdchgs[tree->npendingbdchgs].probingchange = probingchange;
   tree->npendingbdchgs++;

   /* check global pending boundchanges against debug solution */
   if( node->depth == 0 )
   {
#ifndef NDEBUG
      SCIP_Real bound = newbound;

      /* get bound adjusted for integrality(, this should already be done) */
      SCIPvarAdjustBd(var, set, boundtype, &bound);

      if( boundtype == SCIP_BOUNDTYPE_LOWER )
      {
	 /* check that the bound is feasible */
	 if( bound > SCIPvarGetUbGlobal(var) )
	 {
	    /* due to numerics we only want to be feasible in feasibility tolerance */
	    assert(SCIPsetIsFeasLE(set, bound, SCIPvarGetUbGlobal(var)));
	    bound = SCIPvarGetUbGlobal(var);
	 }
      }
      else
      {
	 assert(boundtype == SCIP_BOUNDTYPE_UPPER);

	 /* check that the bound is feasible */
	 if( bound < SCIPvarGetLbGlobal(var) )
	 {
	    /* due to numerics we only want to be feasible in feasibility tolerance */
	    assert(SCIPsetIsFeasGE(set, bound, SCIPvarGetLbGlobal(var)));
	    bound = SCIPvarGetLbGlobal(var);
	 }
      }
      /* check that the given bound was already adjusted for integrality */
      assert(SCIPsetIsEQ(set, newbound, bound));
#endif
      if( boundtype == SCIP_BOUNDTYPE_LOWER )
      {
	 /* check bound on debugging solution */
	 SCIP_CALL( SCIPdebugCheckLbGlobal(set->scip, var, newbound) ); /*lint !e506 !e774*/
      }
      else
      {
	 assert(boundtype == SCIP_BOUNDTYPE_UPPER);

	 /* check bound on debugging solution */
	 SCIP_CALL( SCIPdebugCheckUbGlobal(set->scip, var, newbound) ); /*lint !e506 !e774*/
      }
   }

   return SCIP_OKAY;
}

/** adds bound change with inference information to focus node, child of focus node, or probing node;
 *  if possible, adjusts bound to integral value;
 *  at most one of infercons and inferprop may be non-NULL
 */
SCIP_RETCODE SCIPnodeAddBoundinfer(
   SCIP_NODE*            node,               /**< node to add bound change to */
   BMS_BLKMEM*           blkmem,             /**< block memory */
   SCIP_SET*             set,                /**< global SCIP settings */
   SCIP_STAT*            stat,               /**< problem statistics */
   SCIP_PROB*            transprob,          /**< transformed problem after presolve */
   SCIP_PROB*            origprob,           /**< original problem */
   SCIP_TREE*            tree,               /**< branch and bound tree */
   SCIP_REOPT*           reopt,              /**< reoptimization data structure */
   SCIP_LP*              lp,                 /**< current LP data */
   SCIP_BRANCHCAND*      branchcand,         /**< branching candidate storage */
   SCIP_EVENTQUEUE*      eventqueue,         /**< event queue */
   SCIP_CLIQUETABLE*     cliquetable,        /**< clique table data structure */
   SCIP_VAR*             var,                /**< variable to change the bounds for */
   SCIP_Real             newbound,           /**< new value for bound */
   SCIP_BOUNDTYPE        boundtype,          /**< type of bound: lower or upper bound */
   SCIP_CONS*            infercons,          /**< constraint that deduced the bound change, or NULL */
   SCIP_PROP*            inferprop,          /**< propagator that deduced the bound change, or NULL */
   int                   inferinfo,          /**< user information for inference to help resolving the conflict */
   SCIP_Bool             probingchange       /**< is the bound change a temporary setting due to probing? */
   )
{
   SCIP_VAR* infervar;
   SCIP_BOUNDTYPE inferboundtype;
   SCIP_Real oldlb;
   SCIP_Real oldub;
   SCIP_Real oldbound;

   assert(node != NULL);
   assert((SCIP_NODETYPE)node->nodetype == SCIP_NODETYPE_FOCUSNODE
      || (SCIP_NODETYPE)node->nodetype == SCIP_NODETYPE_PROBINGNODE
      || (SCIP_NODETYPE)node->nodetype == SCIP_NODETYPE_CHILD
      || (SCIP_NODETYPE)node->nodetype == SCIP_NODETYPE_REFOCUSNODE
      || node->depth == 0);
   assert(set != NULL);
   assert(tree != NULL);
   assert(tree->effectiverootdepth >= 0);
   assert(tree->root != NULL);
   assert(var != NULL);
   assert(node->active || (infercons == NULL && inferprop == NULL));
   assert((SCIP_NODETYPE)node->nodetype == SCIP_NODETYPE_PROBINGNODE || !probingchange);

   SCIPsetDebugMsg(set, "adding boundchange at node %llu at depth %u to variable <%s>: old bounds=[%g,%g], new %s bound: %g (infer%s=<%s>, inferinfo=%d)\n",
      node->number, node->depth, SCIPvarGetName(var), SCIPvarGetLbLocal(var), SCIPvarGetUbLocal(var),
      boundtype == SCIP_BOUNDTYPE_LOWER ? "lower" : "upper", newbound, infercons != NULL ? "cons" : "prop",
      infercons != NULL ? SCIPconsGetName(infercons) : (inferprop != NULL ? SCIPpropGetName(inferprop) : "-"), inferinfo);

   /* remember variable as inference variable, and get corresponding active variable, bound and bound type */
   infervar = var;
   inferboundtype = boundtype;

   SCIP_CALL( SCIPvarGetProbvarBound(&var, &newbound, &boundtype) );

   if( SCIPvarGetStatus(var) == SCIP_VARSTATUS_MULTAGGR )
   {
      SCIPerrorMessage("cannot change bounds of multi-aggregated variable <%s>\n", SCIPvarGetName(var));
      SCIPABORT();
      return SCIP_INVALIDDATA; /*lint !e527*/
   }
   assert(SCIPvarGetStatus(var) == SCIP_VARSTATUS_LOOSE || SCIPvarGetStatus(var) == SCIP_VARSTATUS_COLUMN);

   if( (int) node->depth <= tree->effectiverootdepth )
   {
      oldlb = SCIPvarGetLbGlobal(var);
      oldub = SCIPvarGetUbGlobal(var);
   }
   else
   {
      oldlb = SCIPvarGetLbLocal(var);
      oldub = SCIPvarGetUbLocal(var);
   }
   assert(SCIPsetIsLE(set, oldlb, oldub));

   if( boundtype == SCIP_BOUNDTYPE_LOWER )
   {
      /* adjust lower bound w.r.t. to integrality */
      SCIPvarAdjustLb(var, set, &newbound);
      assert(SCIPsetIsGT(set, newbound, oldlb));
      assert(SCIPsetIsFeasLE(set, newbound, oldub));
      oldbound = oldlb;
      newbound = MIN(newbound, oldub);

      if ( set->stage == SCIP_STAGE_SOLVING && SCIPsetIsInfinity(set, newbound) )
      {
         SCIPerrorMessage("cannot change lower bound of variable <%s> to infinity.\n", SCIPvarGetName(var));
         SCIPABORT();
         return SCIP_INVALIDDATA; /*lint !e527*/
      }
   }
   else
   {
      assert(boundtype == SCIP_BOUNDTYPE_UPPER);

      /* adjust the new upper bound */
      SCIPvarAdjustUb(var, set, &newbound);
      assert(SCIPsetIsLT(set, newbound, oldub));
      assert(SCIPsetIsFeasGE(set, newbound, oldlb));
      oldbound = oldub;
      newbound = MAX(newbound, oldlb);

      if ( set->stage == SCIP_STAGE_SOLVING && SCIPsetIsInfinity(set, -newbound) )
      {
         SCIPerrorMessage("cannot change upper bound of variable <%s> to minus infinity.\n", SCIPvarGetName(var));
         SCIPABORT();
         return SCIP_INVALIDDATA; /*lint !e527*/
      }
   }

   SCIPsetDebugMsg(set, " -> transformed to active variable <%s>: old bounds=[%g,%g], new %s bound: %g, obj: %g\n",
      SCIPvarGetName(var), oldlb, oldub, boundtype == SCIP_BOUNDTYPE_LOWER ? "lower" : "upper", newbound,
      SCIPvarGetObj(var));

   /* if the bound change takes place at an active node but is conflicting with the current local bounds,
    * we cannot apply it immediately because this would introduce inconsistencies to the bound change data structures
    * in the tree and to the bound change information data in the variable;
    * instead we have to remember the bound change as a pending bound change and mark the affected nodes on the active
    * path to be infeasible
    */
   if( node->active )
   {
      int conflictingdepth;

      conflictingdepth = SCIPvarGetConflictingBdchgDepth(var, set, boundtype, newbound);

      if( conflictingdepth >= 0 )
      {
         /* 0 would mean the bound change conflicts with a global bound */
         assert(conflictingdepth > 0);
         assert(conflictingdepth < tree->pathlen);

         SCIPsetDebugMsg(set, " -> bound change <%s> %s %g violates current local bounds [%g,%g] since depth %d: remember for later application\n",
            SCIPvarGetName(var), boundtype == SCIP_BOUNDTYPE_LOWER ? ">=" : "<=", newbound,
            SCIPvarGetLbLocal(var), SCIPvarGetUbLocal(var), conflictingdepth);

         /* remember the pending bound change */
         SCIP_CALL( treeAddPendingBdchg(tree, set, node, var, newbound, boundtype, infercons, inferprop, inferinfo, 
               probingchange) );

         /* mark the node with the conflicting bound change to be cut off */
         SCIP_CALL( SCIPnodeCutoff(tree->path[conflictingdepth], set, stat, tree, transprob, origprob, reopt, lp, blkmem) );

         return SCIP_OKAY;
      }
   }

   SCIPstatIncrement(stat, set, nboundchgs);

   /* if we are in probing mode we have to additionally count the bound changes for the probing statistic */
   if( tree->probingroot != NULL )
      SCIPstatIncrement(stat, set, nprobboundchgs);

   /* if the node is the root node: change local and global bound immediately */
   if( SCIPnodeGetDepth(node) <= tree->effectiverootdepth )
   {
      assert(node->active || tree->focusnode == NULL );
      assert(SCIPnodeGetType(node) != SCIP_NODETYPE_PROBINGNODE);
      assert(!probingchange);

      SCIPsetDebugMsg(set, " -> bound change in root node: perform global bound change\n");
      SCIP_CALL( SCIPvarChgBdGlobal(var, blkmem, set, stat, lp, branchcand, eventqueue, cliquetable, newbound, boundtype) );

      if( set->stage == SCIP_STAGE_SOLVING )
      {
         /* the root should be repropagated due to the bound change */
         SCIPnodePropagateAgain(tree->root, set, stat, tree);
         SCIPsetDebugMsg(set, "marked root node to be repropagated due to global bound change <%s>:[%g,%g] -> [%g,%g] found in depth %u\n",
            SCIPvarGetName(var), oldlb, oldub, boundtype == SCIP_BOUNDTYPE_LOWER ? newbound : oldlb,
            boundtype == SCIP_BOUNDTYPE_LOWER ? oldub : newbound, node->depth);
      }

      return SCIP_OKAY;
   }

   /* if the node is a child, or the bound is a temporary probing bound
    *  - the bound change is a branching decision
    *  - the child's lower bound can be updated due to the changed pseudo solution
    * otherwise:
    *  - the bound change is an inference
    */
   if( SCIPnodeGetType(node) == SCIP_NODETYPE_CHILD || probingchange )
   {
      SCIP_Real newpseudoobjval;
      SCIP_Real lpsolval;

      assert(!node->active || SCIPnodeGetType(node) == SCIP_NODETYPE_PROBINGNODE);

      /* get the solution value of variable in last solved LP on the active path:
       *  - if the LP was solved at the current node, the LP values of the columns are valid
       *  - if the last solved LP was the one in the current lpstatefork, the LP value in the columns are still valid
       *  - otherwise, the LP values are invalid
       */
      if( SCIPtreeHasCurrentNodeLP(tree)
         || (tree->focuslpstateforklpcount == stat->lpcount && SCIPvarGetStatus(var) == SCIP_VARSTATUS_COLUMN) )
      {
         lpsolval = SCIPvarGetLPSol(var);
      }
      else
         lpsolval = SCIP_INVALID;

      /* remember the bound change as branching decision (infervar/infercons/inferprop are not important: use NULL) */
      SCIP_CALL( SCIPdomchgAddBoundchg(&node->domchg, blkmem, set, var, newbound, boundtype, SCIP_BOUNDCHGTYPE_BRANCHING, 
            lpsolval, NULL, NULL, NULL, 0, inferboundtype) );

      /* update the child's lower bound */
      if( set->misc_exactsolve )
         newpseudoobjval = SCIPlpGetModifiedProvedPseudoObjval(lp, set, var, oldbound, newbound, boundtype);
      else
         newpseudoobjval = SCIPlpGetModifiedPseudoObjval(lp, set, transprob, var, oldbound, newbound, boundtype);
      SCIPnodeUpdateLowerbound(node, stat, set, tree, transprob, origprob, newpseudoobjval);
   }
   else
   {
      /* check the infered bound change on the debugging solution */
      SCIP_CALL( SCIPdebugCheckInference(blkmem, set, node, var, newbound, boundtype) ); /*lint !e506 !e774*/

      /* remember the bound change as inference (lpsolval is not important: use 0.0) */
      SCIP_CALL( SCIPdomchgAddBoundchg(&node->domchg, blkmem, set, var, newbound, boundtype,
            infercons != NULL ? SCIP_BOUNDCHGTYPE_CONSINFER : SCIP_BOUNDCHGTYPE_PROPINFER, 
            0.0, infervar, infercons, inferprop, inferinfo, inferboundtype) );
   }

   assert(node->domchg != NULL);
   assert(node->domchg->domchgdyn.domchgtype == SCIP_DOMCHGTYPE_DYNAMIC); /*lint !e641*/
   assert(node->domchg->domchgdyn.boundchgs != NULL);
   assert(node->domchg->domchgdyn.nboundchgs > 0);
   assert(node->domchg->domchgdyn.boundchgs[node->domchg->domchgdyn.nboundchgs-1].var == var);
   assert(node->domchg->domchgdyn.boundchgs[node->domchg->domchgdyn.nboundchgs-1].newbound == newbound); /*lint !e777*/

   /* if node is active, apply the bound change immediately */
   if( node->active )
   {
      SCIP_Bool cutoff;

      /**@todo if the node is active, it currently must either be the effective root (see above) or the current node;
       *       if a bound change to an intermediate active node should be added, we must make sure, the bound change
       *       information array of the variable stays sorted (new info must be sorted in instead of putting it to
       *       the end of the array), and we should identify now redundant bound changes that are applied at a
       *       later node on the active path
       */
      assert(SCIPtreeGetCurrentNode(tree) == node); 
      SCIP_CALL( SCIPboundchgApply(&node->domchg->domchgdyn.boundchgs[node->domchg->domchgdyn.nboundchgs-1],
            blkmem, set, stat, lp, branchcand, eventqueue, node->depth, node->domchg->domchgdyn.nboundchgs-1, &cutoff) );
      assert(node->domchg->domchgdyn.boundchgs[node->domchg->domchgdyn.nboundchgs-1].var == var);
      assert(!cutoff);
   }

   return SCIP_OKAY;
}

/** adds bound change to focus node, or child of focus node, or probing node;
 *  if possible, adjusts bound to integral value
 */
SCIP_RETCODE SCIPnodeAddBoundchg(
   SCIP_NODE*            node,               /**< node to add bound change to */
   BMS_BLKMEM*           blkmem,             /**< block memory */
   SCIP_SET*             set,                /**< global SCIP settings */
   SCIP_STAT*            stat,               /**< problem statistics */
   SCIP_PROB*            transprob,          /**< transformed problem after presolve */
   SCIP_PROB*            origprob,           /**< original problem */
   SCIP_TREE*            tree,               /**< branch and bound tree */
   SCIP_REOPT*           reopt,              /**< reoptimization data structure */
   SCIP_LP*              lp,                 /**< current LP data */
   SCIP_BRANCHCAND*      branchcand,         /**< branching candidate storage */
   SCIP_EVENTQUEUE*      eventqueue,         /**< event queue */
   SCIP_CLIQUETABLE*     cliquetable,        /**< clique table data structure */
   SCIP_VAR*             var,                /**< variable to change the bounds for */
   SCIP_Real             newbound,           /**< new value for bound */
   SCIP_BOUNDTYPE        boundtype,          /**< type of bound: lower or upper bound */
   SCIP_Bool             probingchange       /**< is the bound change a temporary setting due to probing? */
   )
{
   SCIP_CALL( SCIPnodeAddBoundinfer(node, blkmem, set, stat, transprob, origprob, tree, reopt, lp, branchcand, eventqueue,
         cliquetable, var, newbound, boundtype, NULL, NULL, 0, probingchange) );

   return SCIP_OKAY;
}

/** adds hole with inference information to focus node, child of focus node, or probing node;
 *  if possible, adjusts bound to integral value;
 *  at most one of infercons and inferprop may be non-NULL
 */
SCIP_RETCODE SCIPnodeAddHoleinfer(
   SCIP_NODE*            node,               /**< node to add bound change to */
   BMS_BLKMEM*           blkmem,             /**< block memory */
   SCIP_SET*             set,                /**< global SCIP settings */
   SCIP_STAT*            stat,               /**< problem statistics */
   SCIP_TREE*            tree,               /**< branch and bound tree */
   SCIP_EVENTQUEUE*      eventqueue,         /**< event queue */
   SCIP_VAR*             var,                /**< variable to change the bounds for */
   SCIP_Real             left,               /**< left bound of open interval defining the hole (left,right) */
   SCIP_Real             right,              /**< right bound of open interval defining the hole (left,right) */
   SCIP_CONS*            infercons,          /**< constraint that deduced the bound change, or NULL */
   SCIP_PROP*            inferprop,          /**< propagator that deduced the bound change, or NULL */
   int                   inferinfo,          /**< user information for inference to help resolving the conflict */
   SCIP_Bool             probingchange,      /**< is the bound change a temporary setting due to probing? */
   SCIP_Bool*            added               /**< pointer to store whether the hole was added, or NULL */
   )
{
#if 0
   SCIP_VAR* infervar;
#endif

   assert(node != NULL);
   assert((SCIP_NODETYPE)node->nodetype == SCIP_NODETYPE_FOCUSNODE
      || (SCIP_NODETYPE)node->nodetype == SCIP_NODETYPE_PROBINGNODE
      || (SCIP_NODETYPE)node->nodetype == SCIP_NODETYPE_CHILD
      || (SCIP_NODETYPE)node->nodetype == SCIP_NODETYPE_REFOCUSNODE
      || node->depth == 0);
   assert(blkmem != NULL);
   assert(set != NULL);
   assert(tree != NULL);
   assert(tree->effectiverootdepth >= 0);
   assert(tree->root != NULL);
   assert(var != NULL);
   assert(node->active || (infercons == NULL && inferprop == NULL));
   assert((SCIP_NODETYPE)node->nodetype == SCIP_NODETYPE_PROBINGNODE || !probingchange);

   /* the interval should not be empty */
   assert(SCIPsetIsLT(set, left, right));

#ifndef NDEBUG
   {
      SCIP_Real adjustedleft;
      SCIP_Real adjustedright;

      adjustedleft = left;
      adjustedright = right;

      SCIPvarAdjustUb(var, set, &adjustedleft);
      SCIPvarAdjustLb(var, set, &adjustedright);

      assert(SCIPsetIsEQ(set, left, adjustedleft));
      assert(SCIPsetIsEQ(set, right, adjustedright));
   }
#endif

   /* the hole should lay within the lower and upper bounds */
   assert(SCIPsetIsGE(set, left, SCIPvarGetLbLocal(var)));
   assert(SCIPsetIsLE(set, right, SCIPvarGetUbLocal(var)));

   SCIPsetDebugMsg(set, "adding hole (%g,%g) at node at depth %u to variable <%s>: bounds=[%g,%g], (infer%s=<%s>, inferinfo=%d)\n",
      left, right, node->depth, SCIPvarGetName(var), SCIPvarGetLbLocal(var), SCIPvarGetUbLocal(var), infercons != NULL ? "cons" : "prop",
      infercons != NULL ? SCIPconsGetName(infercons) : (inferprop != NULL ? SCIPpropGetName(inferprop) : "-"), inferinfo);

#if 0
   /* remember variable as inference variable, and get corresponding active variable, bound and bound type */
   infervar = var;
#endif
   SCIP_CALL( SCIPvarGetProbvarHole(&var, &left, &right) );

   if( SCIPvarGetStatus(var) == SCIP_VARSTATUS_MULTAGGR )
   {
      SCIPerrorMessage("cannot change bounds of multi-aggregated variable <%s>\n", SCIPvarGetName(var));
      SCIPABORT();
      return SCIP_INVALIDDATA; /*lint !e527*/
   }
   assert(SCIPvarGetStatus(var) == SCIP_VARSTATUS_LOOSE || SCIPvarGetStatus(var) == SCIP_VARSTATUS_COLUMN);

   SCIPsetDebugMsg(set, " -> transformed to active variable <%s>: hole (%g,%g), obj: %g\n", SCIPvarGetName(var), left, right, SCIPvarGetObj(var));

   stat->nholechgs++;

   /* if we are in probing mode we have to additionally count the bound changes for the probing statistic */
   if( tree->probingroot != NULL )
      stat->nprobholechgs++;

   /* if the node is the root node: change local and global bound immediately */
   if( SCIPnodeGetDepth(node) <= tree->effectiverootdepth )
   {
      assert(node->active || tree->focusnode == NULL );
      assert(SCIPnodeGetType(node) != SCIP_NODETYPE_PROBINGNODE);
      assert(!probingchange);

      SCIPsetDebugMsg(set, " -> hole added in root node: perform global domain change\n");
      SCIP_CALL( SCIPvarAddHoleGlobal(var, blkmem, set, stat, eventqueue, left, right, added) );

      if( set->stage == SCIP_STAGE_SOLVING && (*added) )
      {
         /* the root should be repropagated due to the bound change */
         SCIPnodePropagateAgain(tree->root, set, stat, tree);
         SCIPsetDebugMsg(set, "marked root node to be repropagated due to global added hole <%s>: (%g,%g) found in depth %u\n",
            SCIPvarGetName(var), left, right, node->depth);
      }

      return SCIP_OKAY;
   }

   /**@todo add adding of local domain holes */

   (*added) = FALSE;
   SCIPerrorMessage("WARNING: currently domain holes can only be handled globally!\n");

   stat->nholechgs--;

   /* if we are in probing mode we have to additionally count the bound changes for the probing statistic */
   if( tree->probingroot != NULL )
      stat->nprobholechgs--;

   return SCIP_OKAY;
}

/** adds hole change to focus node, or child of focus node */
SCIP_RETCODE SCIPnodeAddHolechg(
   SCIP_NODE*            node,               /**< node to add bound change to */
   BMS_BLKMEM*           blkmem,             /**< block memory */
   SCIP_SET*             set,                /**< global SCIP settings */
   SCIP_STAT*            stat,               /**< problem statistics */
   SCIP_TREE*            tree,               /**< branch and bound tree */
   SCIP_EVENTQUEUE*      eventqueue,         /**< event queue */
   SCIP_VAR*             var,                /**< variable to change the bounds for */
   SCIP_Real             left,               /**< left bound of open interval defining the hole (left,right) */
   SCIP_Real             right,              /**< right bound of open interval defining the hole (left,right) */
   SCIP_Bool             probingchange,      /**< is the bound change a temporary setting due to probing? */
   SCIP_Bool*            added               /**< pointer to store whether the hole was added, or NULL */
   )
{
   assert(node != NULL);
   assert((SCIP_NODETYPE)node->nodetype == SCIP_NODETYPE_FOCUSNODE
      || (SCIP_NODETYPE)node->nodetype == SCIP_NODETYPE_PROBINGNODE
      || (SCIP_NODETYPE)node->nodetype == SCIP_NODETYPE_CHILD);
   assert(blkmem != NULL);

   SCIPsetDebugMsg(set, "adding hole (%g,%g) at node at depth %u of variable <%s>\n",
      left, right, node->depth, SCIPvarGetName(var));

   SCIP_CALL( SCIPnodeAddHoleinfer(node, blkmem, set, stat, tree, eventqueue, var, left, right,
         NULL, NULL, 0, probingchange, added) );

   /**@todo apply hole change on active nodes and issue event */

   return SCIP_OKAY;
}

/** applies the pending bound changes */
static
SCIP_RETCODE treeApplyPendingBdchgs(
   SCIP_TREE*            tree,               /**< branch and bound tree */
   SCIP_REOPT*           reopt,              /**< reoptimization data structure */
   BMS_BLKMEM*           blkmem,             /**< block memory */
   SCIP_SET*             set,                /**< global SCIP settings */
   SCIP_STAT*            stat,               /**< problem statistics */
   SCIP_PROB*            transprob,          /**< transformed problem after presolve */
   SCIP_PROB*            origprob,           /**< original problem */
   SCIP_LP*              lp,                 /**< current LP data */
   SCIP_BRANCHCAND*      branchcand,         /**< branching candidate storage */
   SCIP_EVENTQUEUE*      eventqueue,         /**< event queue */
   SCIP_CLIQUETABLE*     cliquetable         /**< clique table data structure */
   )
{
   SCIP_VAR* var;
   int npendingbdchgs;
   int conflictdepth;
   int i;

   assert(tree != NULL);

   npendingbdchgs = tree->npendingbdchgs;
   for( i = 0; i < npendingbdchgs; ++i )
   {
      var = tree->pendingbdchgs[i].var;
      assert(SCIPnodeGetDepth(tree->pendingbdchgs[i].node) < tree->cutoffdepth);

      conflictdepth = SCIPvarGetConflictingBdchgDepth(var, set, tree->pendingbdchgs[i].boundtype,
         tree->pendingbdchgs[i].newbound);

      /* It can happen, that a pending bound change conflicts with the global bounds, because when it was collected, it
       * just conflicted with the local bounds, but a conflicting global bound change was applied afterwards. In this
       * case, we can cut off the node where the pending bound change should be applied.
       */
      if( conflictdepth == 0 )
      {
         SCIP_CALL( SCIPnodeCutoff(tree->pendingbdchgs[i].node, set, stat, tree, transprob, origprob, reopt, lp, blkmem) );

         if( ((int) tree->pendingbdchgs[i].node->depth) <= tree->effectiverootdepth )
            return SCIP_OKAY;
         else
            continue;
      }

      assert(conflictdepth == -1);

      SCIPsetDebugMsg(set, "applying pending bound change <%s>[%g,%g] %s %g\n", SCIPvarGetName(var),
         SCIPvarGetLbLocal(var), SCIPvarGetUbLocal(var),
         tree->pendingbdchgs[i].boundtype == SCIP_BOUNDTYPE_LOWER ? ">=" : "<=",
         tree->pendingbdchgs[i].newbound);

      /* ignore bounds that are now redundant (for example, multiple entries in the pendingbdchgs for the same
       * variable)
       */
      if( tree->pendingbdchgs[i].boundtype == SCIP_BOUNDTYPE_LOWER )
      {
         SCIP_Real lb;

         lb = SCIPvarGetLbLocal(var);
         if( !SCIPsetIsGT(set, tree->pendingbdchgs[i].newbound, lb) )
         {
            /* release the variable */
            SCIP_CALL( SCIPvarRelease(&var, blkmem, set, eventqueue, lp) );
            continue;
         }
      }
      else
      {
         SCIP_Real ub;

         assert(tree->pendingbdchgs[i].boundtype == SCIP_BOUNDTYPE_UPPER);
         ub = SCIPvarGetUbLocal(var);
         if( !SCIPsetIsLT(set, tree->pendingbdchgs[i].newbound, ub) )
         {
            /* release the variable */
            SCIP_CALL( SCIPvarRelease(&var, blkmem, set, eventqueue, lp) );
            continue;
         }
      }

      SCIP_CALL( SCIPnodeAddBoundinfer(tree->pendingbdchgs[i].node, blkmem, set, stat, transprob, origprob, tree, reopt,
            lp, branchcand, eventqueue, cliquetable, var, tree->pendingbdchgs[i].newbound, tree->pendingbdchgs[i].boundtype,
            tree->pendingbdchgs[i].infercons, tree->pendingbdchgs[i].inferprop, tree->pendingbdchgs[i].inferinfo,
            tree->pendingbdchgs[i].probingchange) );
      assert(tree->npendingbdchgs == npendingbdchgs); /* this time, the bound change can be applied! */

      /* release the variable */
      SCIP_CALL( SCIPvarRelease(&var, blkmem, set, eventqueue, lp) );
   }
   tree->npendingbdchgs = 0;

   return SCIP_OKAY;
}

/** if given value is larger than the node's lower bound, sets the node's lower bound to the new value */
void SCIPnodeUpdateLowerbound(
   SCIP_NODE*            node,               /**< node to update lower bound for */
   SCIP_STAT*            stat,               /**< problem statistics */
   SCIP_SET*             set,                /**< global SCIP settings */
   SCIP_TREE*            tree,               /**< branch and bound tree */
   SCIP_PROB*            transprob,          /**< transformed problem after presolve */
   SCIP_PROB*            origprob,           /**< original problem */
   SCIP_Real             newbound            /**< new lower bound for the node (if it's larger than the old one) */
   )
{
   assert(node != NULL);
   assert(stat != NULL);

   if( newbound > node->lowerbound )
   {
      SCIP_Real oldbound;

      oldbound = node->lowerbound;
      node->lowerbound = newbound;
      node->estimate = MAX(node->estimate, newbound);
      if( node->depth == 0 )
      {
         stat->rootlowerbound = newbound;
         if( set->misc_calcintegral )
            SCIPstatUpdatePrimalDualIntegral(stat, set, transprob, origprob, SCIPsetInfinity(set), newbound);
      }
      else if( set->misc_calcintegral && SCIPsetIsEQ(set, oldbound, stat->lastlowerbound) )
      {
         SCIP_Real lowerbound;
         lowerbound = SCIPtreeGetLowerbound(tree, set);
         assert(newbound >= lowerbound);

         /* updating the primal integral is only necessary if dual bound has increased since last evaluation */
         if( lowerbound > stat->lastlowerbound )
            SCIPstatUpdatePrimalDualIntegral(stat, set, transprob, origprob, SCIPsetInfinity(set), lowerbound);
      }
   }
}

/** updates lower bound of node using lower bound of LP */
SCIP_RETCODE SCIPnodeUpdateLowerboundLP(
   SCIP_NODE*            node,               /**< node to set lower bound for */
   SCIP_SET*             set,                /**< global SCIP settings */
   SCIP_STAT*            stat,               /**< problem statistics */
   SCIP_TREE*            tree,               /**< branch and bound tree */
   SCIP_PROB*            transprob,          /**< transformed problem after presolve */
   SCIP_PROB*            origprob,           /**< original problem */
   SCIP_LP*              lp                  /**< LP data */
   )
{
   SCIP_Real lpobjval;

   assert(set != NULL);
   assert(lp->flushed);

   /* in case of iteration or time limit, the LP value may not be a valid dual bound */
   /* @todo check for dual feasibility of LP solution and use sub-optimal solution if they are dual feasible */
   if( lp->lpsolstat == SCIP_LPSOLSTAT_ITERLIMIT || lp->lpsolstat == SCIP_LPSOLSTAT_TIMELIMIT )
      return SCIP_OKAY;

   if( set->misc_exactsolve )
   {
      SCIP_CALL( SCIPlpGetProvedLowerbound(lp, set, &lpobjval) );
   }
   else
      lpobjval = SCIPlpGetObjval(lp, set, transprob);

   SCIPnodeUpdateLowerbound(node, stat, set, tree, transprob, origprob, lpobjval);

   return SCIP_OKAY;
}


/** change the node selection priority of the given child */
void SCIPchildChgNodeselPrio(
   SCIP_TREE*            tree,               /**< branch and bound tree */
   SCIP_NODE*            child,              /**< child to update the node selection priority */
   SCIP_Real             priority            /**< node selection priority value */
   )
{
   int pos;

   assert( SCIPnodeGetType(child) == SCIP_NODETYPE_CHILD );

   pos = child->data.child.arraypos;
   assert( pos >= 0 );

   tree->childrenprio[pos] = priority;
}


/** sets the node's estimated bound to the new value */
void SCIPnodeSetEstimate(
   SCIP_NODE*            node,               /**< node to update lower bound for */
   SCIP_SET*             set,                /**< global SCIP settings */
   SCIP_Real             newestimate         /**< new estimated bound for the node */
   )
{
   assert(node != NULL);
   assert(set != NULL);
   assert(SCIPsetIsRelGE(set, newestimate, node->lowerbound));

   node->estimate = newestimate;
}

/** propagates implications of binary fixings at the given node triggered by the implication graph and the clique table */
SCIP_RETCODE SCIPnodePropagateImplics(
   SCIP_NODE*            node,               /**< node to propagate implications on */
   BMS_BLKMEM*           blkmem,             /**< block memory */
   SCIP_SET*             set,                /**< global SCIP settings */
   SCIP_STAT*            stat,               /**< problem statistics */
   SCIP_PROB*            transprob,          /**< transformed problem after presolve */
   SCIP_PROB*            origprob,           /**< original problem */
   SCIP_TREE*            tree,               /**< branch and bound tree */
   SCIP_REOPT*           reopt,              /**< reoptimization data structure */
   SCIP_LP*              lp,                 /**< current LP data */
   SCIP_BRANCHCAND*      branchcand,         /**< branching candidate storage */
   SCIP_EVENTQUEUE*      eventqueue,         /**< event queue */
   SCIP_CLIQUETABLE*     cliquetable,        /**< clique table data structure */
   SCIP_Bool*            cutoff              /**< pointer to store whether the node can be cut off */
   )
{
   int nboundchgs;
   int i;

   assert(node != NULL);
   assert(SCIPnodeIsActive(node));
   assert(SCIPnodeGetType(node) == SCIP_NODETYPE_FOCUSNODE
      || SCIPnodeGetType(node) == SCIP_NODETYPE_REFOCUSNODE
      || SCIPnodeGetType(node) == SCIP_NODETYPE_PROBINGNODE);
   assert(cutoff != NULL);

   SCIPsetDebugMsg(set, "implication graph propagation of node #%" SCIP_LONGINT_FORMAT " in depth %d\n",
      SCIPnodeGetNumber(node), SCIPnodeGetDepth(node));

   *cutoff = FALSE;

   /* propagate all fixings of binary variables performed at this node */
   nboundchgs = SCIPdomchgGetNBoundchgs(node->domchg);
   for( i = 0; i < nboundchgs && !(*cutoff); ++i )
   {
      SCIP_BOUNDCHG* boundchg;
      SCIP_VAR* var;

      boundchg = SCIPdomchgGetBoundchg(node->domchg, i);

      /* ignore redundant bound changes */
      if( SCIPboundchgIsRedundant(boundchg) )
         continue;

      var = SCIPboundchgGetVar(boundchg);
      if( SCIPvarIsBinary(var) )
      {
         SCIP_Bool varfixing;
         int nimpls;
         SCIP_VAR** implvars;
         SCIP_BOUNDTYPE* impltypes;
         SCIP_Real* implbounds;
         SCIP_CLIQUE** cliques;
         int ncliques;
         int j;

         varfixing = (SCIPboundchgGetBoundtype(boundchg) == SCIP_BOUNDTYPE_LOWER);
         nimpls = SCIPvarGetNImpls(var, varfixing);
         implvars = SCIPvarGetImplVars(var, varfixing);
         impltypes = SCIPvarGetImplTypes(var, varfixing);
         implbounds = SCIPvarGetImplBounds(var, varfixing);

         /* apply implications */
         for( j = 0; j < nimpls; ++j )
         {
            SCIP_Real lb;
            SCIP_Real ub;

            /* @note should this be checked here (because SCIPnodeAddBoundinfer fails for multi-aggregated variables)
             *       or should SCIPnodeAddBoundinfer() just return for multi-aggregated variables?
             */
            if( SCIPvarGetStatus(SCIPvarGetProbvar(implvars[j])) == SCIP_VARSTATUS_MULTAGGR )
               continue;

            /* check for infeasibility */
            lb = SCIPvarGetLbLocal(implvars[j]);
            ub = SCIPvarGetUbLocal(implvars[j]);
            if( impltypes[j] == SCIP_BOUNDTYPE_LOWER )
            {
               if( SCIPsetIsFeasGT(set, implbounds[j], ub) )
               {
                  *cutoff = TRUE;
                  return SCIP_OKAY;
               }
               if( SCIPsetIsFeasLE(set, implbounds[j], lb) )
                  continue;
            }
            else
            {
               if( SCIPsetIsFeasLT(set, implbounds[j], lb) )
               {
                  *cutoff = TRUE;
                  return SCIP_OKAY;
               }
               if( SCIPsetIsFeasGE(set, implbounds[j], ub) )
                  continue;
            }

            /* @note the implication might affect a fixed variable (after resolving (multi-)aggregations);
             *       normally, the implication should have been deleted in that case, but this is only possible
             *       if the implied variable has the reverse implication stored as a variable bound;
             *       due to numerics, the variable bound may not be present and so the implication is not deleted
             */
            if( SCIPvarGetStatus(SCIPvarGetProbvar(implvars[j])) == SCIP_VARSTATUS_FIXED )
               continue;

            /* apply the implication */
            SCIP_CALL( SCIPnodeAddBoundinfer(node, blkmem, set, stat, transprob, origprob, tree, reopt, lp, branchcand,
                  eventqueue, cliquetable, implvars[j], implbounds[j], impltypes[j], NULL, NULL, 0, FALSE) );
         }

         /* apply cliques */
         ncliques = SCIPvarGetNCliques(var, varfixing);
         cliques = SCIPvarGetCliques(var, varfixing);
         for( j = 0; j < ncliques; ++j )
         {
            SCIP_VAR** vars;
            SCIP_Bool* values;
            int nvars;
            int k;

            nvars = SCIPcliqueGetNVars(cliques[j]);
            vars = SCIPcliqueGetVars(cliques[j]);
            values = SCIPcliqueGetValues(cliques[j]);
            for( k = 0; k < nvars; ++k )
            {
               SCIP_Real lb;
               SCIP_Real ub;

               assert(SCIPvarIsBinary(vars[k]));

               if( SCIPvarGetStatus(vars[k]) == SCIP_VARSTATUS_MULTAGGR )
                  continue;

               if( vars[k] == var && values[k] == varfixing )
                  continue;

               /* check for infeasibility */
               lb = SCIPvarGetLbLocal(vars[k]);
               ub = SCIPvarGetUbLocal(vars[k]);
               if( values[k] == FALSE )
               {
                  if( ub < 0.5 )
                  {
                     *cutoff = TRUE;
                     return SCIP_OKAY;
                  }
                  if( lb > 0.5 )
                     continue;
               }
               else
               {
                  if( lb > 0.5 )
                  {
                     *cutoff = TRUE;
                     return SCIP_OKAY;
                  }
                  if( ub < 0.5 )
                     continue;
               }

               if( SCIPvarGetStatus(SCIPvarGetProbvar(vars[k])) == SCIP_VARSTATUS_FIXED )
                  continue;

               /* apply the clique implication */
               SCIP_CALL( SCIPnodeAddBoundinfer(node, blkmem, set, stat, transprob, origprob, tree, reopt, lp, branchcand,
                     eventqueue, cliquetable, vars[k], (SCIP_Real)(!values[k]), values[k] ? SCIP_BOUNDTYPE_UPPER : SCIP_BOUNDTYPE_LOWER,
                     NULL, NULL, 0, FALSE) );
            }
         }
      }
   }

   return SCIP_OKAY;
}




/*
 * Path Switching
 */

/** updates the LP sizes of the active path starting at the given depth */
static
SCIP_RETCODE treeUpdatePathLPSize(
   SCIP_TREE*            tree,               /**< branch and bound tree */
   int                   startdepth          /**< depth to start counting */
   )
{
   SCIP_NODE* node;
   int ncols;
   int nrows;
   int i;

   assert(tree != NULL);
   assert(startdepth >= 0);
   assert(startdepth <= tree->pathlen);

   if( startdepth == 0 )
   {
      ncols = 0;
      nrows = 0;
   }
   else
   {
      ncols = tree->pathnlpcols[startdepth-1];
      nrows = tree->pathnlprows[startdepth-1];
   }

   for( i = startdepth; i < tree->pathlen; ++i )
   {
      node = tree->path[i];
      assert(node != NULL);
      assert(node->active);
      assert((int)(node->depth) == i);

      switch( SCIPnodeGetType(node) )
      {
      case SCIP_NODETYPE_FOCUSNODE:
         assert(i == tree->pathlen-1 || SCIPtreeProbing(tree));
         break;
      case SCIP_NODETYPE_PROBINGNODE:
         assert(SCIPtreeProbing(tree));
         assert(i >= 1);
         assert(SCIPnodeGetType(tree->path[i-1]) == SCIP_NODETYPE_FOCUSNODE
            || (ncols == node->data.probingnode->ninitialcols && nrows == node->data.probingnode->ninitialrows));
         assert(ncols <= node->data.probingnode->ncols || !tree->focuslpconstructed);
         assert(nrows <= node->data.probingnode->nrows || !tree->focuslpconstructed);
         if( i < tree->pathlen-1 )
         {
            ncols = node->data.probingnode->ncols;
            nrows = node->data.probingnode->nrows;
         }
         else
         {
            /* for the current probing node, the initial LP size is stored in the path */
            ncols = node->data.probingnode->ninitialcols;
            nrows = node->data.probingnode->ninitialrows;
         }
         break;
      case SCIP_NODETYPE_SIBLING:
         SCIPerrorMessage("sibling cannot be in the active path\n");
         SCIPABORT();
         return SCIP_INVALIDDATA;  /*lint !e527*/
      case SCIP_NODETYPE_CHILD:
         SCIPerrorMessage("child cannot be in the active path\n");
         SCIPABORT();
         return SCIP_INVALIDDATA;  /*lint !e527*/
      case SCIP_NODETYPE_LEAF:
         SCIPerrorMessage("leaf cannot be in the active path\n");
         SCIPABORT();
         return SCIP_INVALIDDATA;  /*lint !e527*/
      case SCIP_NODETYPE_DEADEND:
         SCIPerrorMessage("dead-end cannot be in the active path\n");
         SCIPABORT();
         return SCIP_INVALIDDATA;  /*lint !e527*/
      case SCIP_NODETYPE_JUNCTION:
         break;
      case SCIP_NODETYPE_PSEUDOFORK:
         assert(node->data.pseudofork != NULL);
         ncols += node->data.pseudofork->naddedcols;
         nrows += node->data.pseudofork->naddedrows;
         break;
      case SCIP_NODETYPE_FORK:
         assert(node->data.fork != NULL);
         ncols += node->data.fork->naddedcols;
         nrows += node->data.fork->naddedrows;
         break;
      case SCIP_NODETYPE_SUBROOT:
         assert(node->data.subroot != NULL);
         ncols = node->data.subroot->ncols;
         nrows = node->data.subroot->nrows;
         break;
      case SCIP_NODETYPE_REFOCUSNODE:
         SCIPerrorMessage("node cannot be of type REFOCUSNODE at this point\n");
         SCIPABORT();
         return SCIP_INVALIDDATA;  /*lint !e527*/
      default:
         SCIPerrorMessage("unknown node type %d\n", SCIPnodeGetType(node));
         SCIPABORT();
         return SCIP_INVALIDDATA;  /*lint !e527*/
      }
      tree->pathnlpcols[i] = ncols;
      tree->pathnlprows[i] = nrows;
   }
   return SCIP_OKAY;
}

/** finds the common fork node, the new LP state defining fork, and the new focus subroot, if the path is switched to
 *  the given node
 */
static
void treeFindSwitchForks(
   SCIP_TREE*            tree,               /**< branch and bound tree */
   SCIP_NODE*            node,               /**< new focus node, or NULL */
   SCIP_NODE**           commonfork,         /**< pointer to store common fork node of old and new focus node */
   SCIP_NODE**           newlpfork,          /**< pointer to store the new LP defining fork node */
   SCIP_NODE**           newlpstatefork,     /**< pointer to store the new LP state defining fork node */
   SCIP_NODE**           newsubroot,         /**< pointer to store the new subroot node */
   SCIP_Bool*            cutoff              /**< pointer to store whether the given node can be cut off and no path switching
                                              *   should be performed */
   )
{
   SCIP_NODE* fork;
   SCIP_NODE* lpfork;
   SCIP_NODE* lpstatefork;
   SCIP_NODE* subroot;

   assert(tree != NULL);
   assert(tree->root != NULL);
   assert((tree->focusnode == NULL) == !tree->root->active);
   assert(tree->focuslpfork == NULL || tree->focusnode != NULL);
   assert(tree->focuslpfork == NULL || tree->focuslpfork->depth < tree->focusnode->depth);
   assert(tree->focuslpstatefork == NULL || tree->focuslpfork != NULL);
   assert(tree->focuslpstatefork == NULL || tree->focuslpstatefork->depth <= tree->focuslpfork->depth);
   assert(tree->focussubroot == NULL || tree->focuslpstatefork != NULL);
   assert(tree->focussubroot == NULL || tree->focussubroot->depth <= tree->focuslpstatefork->depth);
   assert(tree->cutoffdepth >= 0);
   assert(tree->cutoffdepth == INT_MAX || tree->cutoffdepth < tree->pathlen);
   assert(tree->cutoffdepth == INT_MAX || tree->path[tree->cutoffdepth]->cutoff);
   assert(tree->repropdepth >= 0);
   assert(tree->repropdepth == INT_MAX || tree->repropdepth < tree->pathlen);
   assert(tree->repropdepth == INT_MAX || tree->path[tree->repropdepth]->reprop);
   assert(commonfork != NULL);
   assert(newlpfork != NULL);
   assert(newlpstatefork != NULL);
   assert(newsubroot != NULL);
   assert(cutoff != NULL);

   *commonfork = NULL;
   *newlpfork = NULL;
   *newlpstatefork = NULL;
   *newsubroot = NULL;
   *cutoff = FALSE;

   /* if the new focus node is NULL, there is no common fork node, and the new LP fork, LP state fork, and subroot
    * are NULL
    */
   if( node == NULL )
   {
      tree->cutoffdepth = INT_MAX;
      tree->repropdepth = INT_MAX;
      return;
   }

   /* check if the new node is marked to be cut off */
   if( node->cutoff )
   {
      *cutoff = TRUE;
      return;
   }

   /* if the old focus node is NULL, there is no common fork node, and we have to search the new LP fork, LP state fork
    * and subroot
    */
   if( tree->focusnode == NULL )
   {
      assert(!tree->root->active);
      assert(tree->pathlen == 0);
      assert(tree->cutoffdepth == INT_MAX);
      assert(tree->repropdepth == INT_MAX);

      lpfork = node;
      while( SCIPnodeGetType(lpfork) != SCIP_NODETYPE_PSEUDOFORK
         && SCIPnodeGetType(lpfork) != SCIP_NODETYPE_FORK && SCIPnodeGetType(lpfork) != SCIP_NODETYPE_SUBROOT )
      {
         lpfork = lpfork->parent;
         if( lpfork == NULL )
            return;
         if( lpfork->cutoff )
         {
            *cutoff = TRUE;
            return;
         }
      }
      *newlpfork = lpfork;

      lpstatefork = lpfork;
      while( SCIPnodeGetType(lpstatefork) != SCIP_NODETYPE_FORK && SCIPnodeGetType(lpstatefork) != SCIP_NODETYPE_SUBROOT )
      {
         lpstatefork = lpstatefork->parent;
         if( lpstatefork == NULL )
            return;
         if( lpstatefork->cutoff )
         {
            *cutoff = TRUE;
            return;
         }
      }
      *newlpstatefork = lpstatefork;

      subroot = lpstatefork;
      while( SCIPnodeGetType(subroot) != SCIP_NODETYPE_SUBROOT )
      {
         subroot = subroot->parent;
         if( subroot == NULL )
            return;
         if( subroot->cutoff )
         {
            *cutoff = TRUE;
            return;
         }
      }
      *newsubroot = subroot;

      fork = subroot;
      while( fork->parent != NULL )
      {
         fork = fork->parent;
         if( fork->cutoff )
         {
            *cutoff = TRUE;
            return;
         }
      }
      return;
   }

   /* find the common fork node, the new LP defining fork, the new LP state defining fork, and the new focus subroot */
   fork = node;
   lpfork = NULL;
   lpstatefork = NULL;
   subroot = NULL;
   assert(fork != NULL);

   while( !fork->active )
   {
      fork = fork->parent;
      assert(fork != NULL); /* because the root is active, there must be a common fork node */

      if( fork->cutoff )
      {
         *cutoff = TRUE;
         return;
      }
      if( lpfork == NULL
         && (SCIPnodeGetType(fork) == SCIP_NODETYPE_PSEUDOFORK
            || SCIPnodeGetType(fork) == SCIP_NODETYPE_FORK || SCIPnodeGetType(fork) == SCIP_NODETYPE_SUBROOT) )
         lpfork = fork;
      if( lpstatefork == NULL
         && (SCIPnodeGetType(fork) == SCIP_NODETYPE_FORK || SCIPnodeGetType(fork) == SCIP_NODETYPE_SUBROOT) )
         lpstatefork = fork;
      if( subroot == NULL && SCIPnodeGetType(fork) == SCIP_NODETYPE_SUBROOT )
         subroot = fork;
   }
   assert(lpfork == NULL || !lpfork->active || lpfork == fork);
   assert(lpstatefork == NULL || !lpstatefork->active || lpstatefork == fork);
   assert(subroot == NULL || !subroot->active || subroot == fork);
   SCIPdebugMessage("find switch forks: forkdepth=%u\n", fork->depth);

   /* if the common fork node is below the current cutoff depth, the cutoff node is an ancestor of the common fork
    * and thus an ancestor of the new focus node, s.t. the new node can also be cut off
    */
   assert((int)fork->depth != tree->cutoffdepth);
   if( (int)fork->depth > tree->cutoffdepth )
   {
#ifndef NDEBUG
      while( !fork->cutoff )
      {
         fork = fork->parent;
         assert(fork != NULL);
      }
      assert((int)fork->depth >= tree->cutoffdepth);
#endif
      *cutoff = TRUE;
      return;
   }
   tree->cutoffdepth = INT_MAX;

   /* if not already found, continue searching the LP defining fork; it cannot be deeper than the common fork */
   if( lpfork == NULL )
   {
      if( tree->focuslpfork != NULL && (int)(tree->focuslpfork->depth) > fork->depth )
      {
         /* focuslpfork is not on the same active path as the new node: we have to continue searching */
         lpfork = fork;
         while( lpfork != NULL
            && SCIPnodeGetType(lpfork) != SCIP_NODETYPE_PSEUDOFORK
            && SCIPnodeGetType(lpfork) != SCIP_NODETYPE_FORK
            && SCIPnodeGetType(lpfork) != SCIP_NODETYPE_SUBROOT )
         {
            assert(lpfork->active);
            lpfork = lpfork->parent;
         }
      }
      else
      {
         /* focuslpfork is on the same active path as the new node: old and new node have the same lpfork */
         lpfork = tree->focuslpfork;
      }
      assert(lpfork == NULL || (int)(lpfork->depth) <= fork->depth);
      assert(lpfork == NULL || lpfork->active);
   }
   assert(lpfork == NULL
      || SCIPnodeGetType(lpfork) == SCIP_NODETYPE_PSEUDOFORK
      || SCIPnodeGetType(lpfork) == SCIP_NODETYPE_FORK
      || SCIPnodeGetType(lpfork) == SCIP_NODETYPE_SUBROOT);
   SCIPdebugMessage("find switch forks: lpforkdepth=%d\n", lpfork == NULL ? -1 : (int)(lpfork->depth));

   /* if not already found, continue searching the LP state defining fork; it cannot be deeper than the
    * LP defining fork and the common fork
    */
   if( lpstatefork == NULL )
   {
      if( tree->focuslpstatefork != NULL && (int)(tree->focuslpstatefork->depth) > fork->depth )
      {
         /* focuslpstatefork is not on the same active path as the new node: we have to continue searching */
         if( lpfork != NULL && lpfork->depth < fork->depth )
            lpstatefork = lpfork;
         else
            lpstatefork = fork;
         while( lpstatefork != NULL
            && SCIPnodeGetType(lpstatefork) != SCIP_NODETYPE_FORK
            && SCIPnodeGetType(lpstatefork) != SCIP_NODETYPE_SUBROOT )
         {
            assert(lpstatefork->active);
            lpstatefork = lpstatefork->parent;
         }
      }
      else
      {
         /* focuslpstatefork is on the same active path as the new node: old and new node have the same lpstatefork */
         lpstatefork = tree->focuslpstatefork;
      }
      assert(lpstatefork == NULL || (int)(lpstatefork->depth) <= fork->depth);
      assert(lpstatefork == NULL || lpstatefork->active);
   }
   assert(lpstatefork == NULL
      || SCIPnodeGetType(lpstatefork) == SCIP_NODETYPE_FORK
      || SCIPnodeGetType(lpstatefork) == SCIP_NODETYPE_SUBROOT);
   assert(lpstatefork == NULL || (lpfork != NULL && lpstatefork->depth <= lpfork->depth));
   SCIPdebugMessage("find switch forks: lpstateforkdepth=%d\n", lpstatefork == NULL ? -1 : (int)(lpstatefork->depth));

   /* if not already found, continue searching the subroot; it cannot be deeper than the LP defining fork, the
    * LP state fork and the common fork
    */
   if( subroot == NULL )
   {
      if( tree->focussubroot != NULL && (int)(tree->focussubroot->depth) > fork->depth )
      {
         /* focussubroot is not on the same active path as the new node: we have to continue searching */
         if( lpstatefork != NULL && lpstatefork->depth < fork->depth )
            subroot = lpstatefork;
         else if( lpfork != NULL && lpfork->depth < fork->depth )
            subroot = lpfork;
         else
            subroot = fork;
         while( subroot != NULL && SCIPnodeGetType(subroot) != SCIP_NODETYPE_SUBROOT )
         {
            assert(subroot->active);
            subroot = subroot->parent;
         }
      }
      else
         subroot = tree->focussubroot;
      assert(subroot == NULL || subroot->depth <= fork->depth);
      assert(subroot == NULL || subroot->active);
   }
   assert(subroot == NULL || SCIPnodeGetType(subroot) == SCIP_NODETYPE_SUBROOT);
   assert(subroot == NULL || (lpstatefork != NULL && subroot->depth <= lpstatefork->depth));
   SCIPdebugMessage("find switch forks: subrootdepth=%d\n", subroot == NULL ? -1 : (int)(subroot->depth));

   /* if a node prior to the common fork should be repropagated, we select the node to be repropagated as common
    * fork in order to undo all bound changes up to this node, repropagate the node, and redo the bound changes
    * afterwards
    */
   if( (int)fork->depth > tree->repropdepth )
   {
      fork = tree->path[tree->repropdepth];
      assert(fork->active);
      assert(fork->reprop);
   }

   *commonfork = fork;
   *newlpfork = lpfork;
   *newlpstatefork = lpstatefork;
   *newsubroot = subroot;

#ifndef NDEBUG
   while( fork != NULL )
   {
      assert(fork->active);
      assert(!fork->cutoff);
      assert(fork->parent == NULL || !fork->parent->reprop);
      fork = fork->parent;
   }
#endif
   tree->repropdepth = INT_MAX;
}

/** switches the active path to the new focus node, applies domain and constraint set changes */
static
SCIP_RETCODE treeSwitchPath(
   SCIP_TREE*            tree,               /**< branch and bound tree */
   SCIP_REOPT*           reopt,              /**< reoptimization data structure */
   BMS_BLKMEM*           blkmem,             /**< block memory buffers */
   SCIP_SET*             set,                /**< global SCIP settings */
   SCIP_STAT*            stat,               /**< problem statistics */
   SCIP_PROB*            transprob,          /**< transformed problem after presolve */
   SCIP_PROB*            origprob,           /**< original problem */
   SCIP_PRIMAL*          primal,             /**< primal data */
   SCIP_LP*              lp,                 /**< current LP data */
   SCIP_BRANCHCAND*      branchcand,         /**< branching candidate storage */
   SCIP_CONFLICT*        conflict,           /**< conflict analysis data */
   SCIP_EVENTFILTER*     eventfilter,        /**< event filter for global (not variable dependent) events */
   SCIP_EVENTQUEUE*      eventqueue,         /**< event queue */
   SCIP_CLIQUETABLE*     cliquetable,        /**< clique table data structure */
   SCIP_NODE*            fork,               /**< common fork node of old and new focus node, or NULL */
   SCIP_NODE*            focusnode,          /**< new focus node, or NULL */
   SCIP_Bool*            cutoff              /**< pointer to store whether the new focus node can be cut off */
   )
{
   int focusnodedepth;  /* depth of the new focus node, or -1 if focusnode == NULL */
   int forkdepth;       /* depth of the common subroot/fork/pseudofork/junction node, or -1 if no common fork exists */
   int i;

   assert(tree != NULL);
   assert(fork == NULL || (fork->active && !fork->cutoff));
   assert(fork == NULL || focusnode != NULL);
   assert(focusnode == NULL || (!focusnode->active && !focusnode->cutoff));
   assert(focusnode == NULL || SCIPnodeGetType(focusnode) == SCIP_NODETYPE_FOCUSNODE);
   assert(cutoff != NULL);

   *cutoff = FALSE;

   SCIPsetDebugMsg(set, "switch path: old pathlen=%d\n", tree->pathlen);

   /* get the nodes' depths */
   focusnodedepth = (focusnode != NULL ? (int)focusnode->depth : -1);
   forkdepth = (fork != NULL ? (int)fork->depth : -1);
   assert(forkdepth <= focusnodedepth);
   assert(forkdepth < tree->pathlen);

   /* delay events in path switching */
   SCIP_CALL( SCIPeventqueueDelay(eventqueue) );

   /* undo the domain and constraint set changes of the old active path by deactivating the path's nodes */
   for( i = tree->pathlen-1; i > forkdepth; --i )
   {
      SCIP_CALL( nodeDeactivate(tree->path[i], blkmem, set, stat, tree, lp, branchcand, eventqueue) );
   }
   tree->pathlen = forkdepth+1;

   /* apply the pending bound changes */
   SCIP_CALL( treeApplyPendingBdchgs(tree, reopt, blkmem, set, stat, transprob, origprob, lp, branchcand, eventqueue, cliquetable) );

   /* create the new active path */
   SCIP_CALL( treeEnsurePathMem(tree, set, focusnodedepth+1) );
   while( focusnode != fork )
   {
      assert(focusnode != NULL);
      assert(!focusnode->active);
      assert(!focusnode->cutoff);
      tree->path[focusnode->depth] = focusnode;
      focusnode = focusnode->parent;
   }

   /* fork might be cut off when applying the pending bound changes */
   if( fork != NULL && fork->cutoff )
      *cutoff = TRUE;
   else if( fork != NULL && fork->reprop )
   {
     /* propagate common fork again, if the reprop flag is set */
      assert(tree->path[forkdepth] == fork);
      assert(fork->active);
      assert(!fork->cutoff);

      SCIP_CALL( nodeRepropagate(fork, blkmem, set, stat, transprob, origprob, primal, tree, reopt, lp, branchcand, conflict,
            eventfilter, eventqueue, cliquetable, cutoff) );
   }
   assert(fork != NULL || !(*cutoff));

   /* Apply domain and constraint set changes of the new path by activating the path's nodes;
    * on the way, domain propagation might be applied again to the path's nodes, which can result in the cutoff of
    * the node (and its subtree).
    * We only activate all nodes down to the parent of the new focus node, because the events in this process are
    * delayed, which means that multiple changes of a bound of a variable are merged (and might even be cancelled out,
    * if the bound is first relaxed when deactivating a node on the old path and then tightened to the same value
    * when activating a node on the new path).
    * This is valid for all nodes down to the parent of the new focus node, since they have already been propagated.
    * Bound change events on the new focus node, however, must not be cancelled out, since they need to be propagated
    * and thus, the event must be thrown and catched by the constraint handlers to mark constraints for propagation.
    */
   for( i = forkdepth+1; i < focusnodedepth && !(*cutoff); ++i )
   {
      assert(!tree->path[i]->cutoff);
      assert(tree->pathlen == i);

      /* activate the node, and apply domain propagation if the reprop flag is set */
      tree->pathlen++;
      SCIP_CALL( nodeActivate(tree->path[i], blkmem, set, stat, transprob, origprob, primal, tree, reopt, lp, branchcand,
            conflict, eventfilter, eventqueue, cliquetable, cutoff) );
   }

   /* process the delayed events */
   SCIP_CALL( SCIPeventqueueProcess(eventqueue, blkmem, set, primal, lp, branchcand, eventfilter) );

   /* activate the new focus node; there is no need to delay these events */
   if( !(*cutoff) && (i == focusnodedepth) )
   {
      assert(!tree->path[focusnodedepth]->cutoff);
      assert(tree->pathlen == focusnodedepth);

      /* activate the node, and apply domain propagation if the reprop flag is set */
      tree->pathlen++;
      SCIP_CALL( nodeActivate(tree->path[focusnodedepth], blkmem, set, stat, transprob, origprob, primal, tree, reopt, lp, branchcand,
            conflict, eventfilter, eventqueue, cliquetable, cutoff) );
   }

   /* mark last node of path to be cut off, if a cutoff was found */
   if( *cutoff )
   {
      assert(tree->pathlen > 0);
      assert(tree->path[tree->pathlen-1]->active);
      SCIP_CALL( SCIPnodeCutoff(tree->path[tree->pathlen-1], set, stat, tree, transprob, origprob, reopt, lp, blkmem) );
   }

   /* count the new LP sizes of the path */
   SCIP_CALL( treeUpdatePathLPSize(tree, forkdepth+1) );

   SCIPsetDebugMsg(set, "switch path: new pathlen=%d\n", tree->pathlen);

   return SCIP_OKAY;
}

/** loads the subroot's LP data */
static
SCIP_RETCODE subrootConstructLP(
   SCIP_NODE*            subroot,            /**< subroot node to construct LP for */
   BMS_BLKMEM*           blkmem,             /**< block memory buffers */
   SCIP_SET*             set,                /**< global SCIP settings */
   SCIP_EVENTQUEUE*      eventqueue,         /**< event queue */
   SCIP_EVENTFILTER*     eventfilter,        /**< global event filter */
   SCIP_LP*              lp                  /**< current LP data */
   )
{
   SCIP_COL** cols;
   SCIP_ROW** rows;
   int ncols;
   int nrows;
   int c;
   int r;

   assert(subroot != NULL);
   assert(SCIPnodeGetType(subroot) == SCIP_NODETYPE_SUBROOT);
   assert(subroot->data.subroot != NULL);
   assert(blkmem != NULL);
   assert(set != NULL);
   assert(lp != NULL);

   cols = subroot->data.subroot->cols;
   rows = subroot->data.subroot->rows;
   ncols = subroot->data.subroot->ncols;
   nrows = subroot->data.subroot->nrows;

   assert(ncols == 0 || cols != NULL);
   assert(nrows == 0 || rows != NULL);

   for( c = 0; c < ncols; ++c )
   {
      SCIP_CALL( SCIPlpAddCol(lp, set, cols[c], subroot->depth) );
   }
   for( r = 0; r < nrows; ++r )
   {
      SCIP_CALL( SCIPlpAddRow(lp, blkmem, set, eventqueue, eventfilter, rows[r], subroot->depth) );
   }

   return SCIP_OKAY;
}

/** loads the fork's additional LP data */
static
SCIP_RETCODE forkAddLP(
   SCIP_NODE*            fork,               /**< fork node to construct additional LP for */
   BMS_BLKMEM*           blkmem,             /**< block memory buffers */
   SCIP_SET*             set,                /**< global SCIP settings */
   SCIP_EVENTQUEUE*      eventqueue,         /**< event queue */
   SCIP_EVENTFILTER*     eventfilter,        /**< global event filter */
   SCIP_LP*              lp                  /**< current LP data */
   )
{
   SCIP_COL** cols;
   SCIP_ROW** rows;
   int ncols;
   int nrows;
   int c;
   int r;

   assert(fork != NULL);
   assert(SCIPnodeGetType(fork) == SCIP_NODETYPE_FORK);
   assert(fork->data.fork != NULL);
   assert(blkmem != NULL);
   assert(set != NULL);
   assert(lp != NULL);

   cols = fork->data.fork->addedcols;
   rows = fork->data.fork->addedrows;
   ncols = fork->data.fork->naddedcols;
   nrows = fork->data.fork->naddedrows;

   assert(ncols == 0 || cols != NULL);
   assert(nrows == 0 || rows != NULL);

   for( c = 0; c < ncols; ++c )
   {
      SCIP_CALL( SCIPlpAddCol(lp, set, cols[c], fork->depth) );
   }
   for( r = 0; r < nrows; ++r )
   {
      SCIP_CALL( SCIPlpAddRow(lp, blkmem, set, eventqueue, eventfilter, rows[r], fork->depth) );
   }

   return SCIP_OKAY;
}

/** loads the pseudofork's additional LP data */
static
SCIP_RETCODE pseudoforkAddLP(
   SCIP_NODE*            pseudofork,         /**< pseudofork node to construct additional LP for */
   BMS_BLKMEM*           blkmem,             /**< block memory buffers */
   SCIP_SET*             set,                /**< global SCIP settings */
   SCIP_EVENTQUEUE*      eventqueue,         /**< event queue */
   SCIP_EVENTFILTER*     eventfilter,        /**< global event filter */
   SCIP_LP*              lp                  /**< current LP data */
   )
{
   SCIP_COL** cols;
   SCIP_ROW** rows;
   int ncols;
   int nrows;
   int c;
   int r;

   assert(pseudofork != NULL);
   assert(SCIPnodeGetType(pseudofork) == SCIP_NODETYPE_PSEUDOFORK);
   assert(pseudofork->data.pseudofork != NULL);
   assert(blkmem != NULL);
   assert(set != NULL);
   assert(lp != NULL);

   cols = pseudofork->data.pseudofork->addedcols;
   rows = pseudofork->data.pseudofork->addedrows;
   ncols = pseudofork->data.pseudofork->naddedcols;
   nrows = pseudofork->data.pseudofork->naddedrows;

   assert(ncols == 0 || cols != NULL);
   assert(nrows == 0 || rows != NULL);

   for( c = 0; c < ncols; ++c )
   {
      SCIP_CALL( SCIPlpAddCol(lp, set, cols[c], pseudofork->depth) );
   }
   for( r = 0; r < nrows; ++r )
   {
      SCIP_CALL( SCIPlpAddRow(lp, blkmem, set, eventqueue, eventfilter, rows[r], pseudofork->depth) );
   }

   return SCIP_OKAY;
}

#ifndef NDEBUG
/** checks validity of active path */
static
void treeCheckPath(
   SCIP_TREE*            tree                /**< branch and bound tree */
   )
{
   SCIP_NODE* node;
   int ncols;
   int nrows;
   int d;

   assert(tree != NULL);
   assert(tree->path != NULL);

   ncols = 0;
   nrows = 0;
   for( d = 0; d < tree->pathlen; ++d )
   {
      node = tree->path[d];
      assert(node != NULL);
      assert((int)(node->depth) == d);
      switch( SCIPnodeGetType(node) )
      {  
      case SCIP_NODETYPE_PROBINGNODE:
         assert(SCIPtreeProbing(tree));
         assert(d >= 1);
         assert(SCIPnodeGetType(tree->path[d-1]) == SCIP_NODETYPE_FOCUSNODE
            || (ncols == node->data.probingnode->ninitialcols && nrows == node->data.probingnode->ninitialrows));
         assert(ncols <= node->data.probingnode->ncols || !tree->focuslpconstructed);
         assert(nrows <= node->data.probingnode->nrows || !tree->focuslpconstructed);
         if( d < tree->pathlen-1 )
         {
            ncols = node->data.probingnode->ncols;
            nrows = node->data.probingnode->nrows;
         }
         else
         {
            /* for the current probing node, the initial LP size is stored in the path */
            ncols = node->data.probingnode->ninitialcols;
            nrows = node->data.probingnode->ninitialrows;
         }
         break;
      case SCIP_NODETYPE_JUNCTION:
         break;
      case SCIP_NODETYPE_PSEUDOFORK:
         ncols += node->data.pseudofork->naddedcols;
         nrows += node->data.pseudofork->naddedrows;
         break;
      case SCIP_NODETYPE_FORK:
         ncols += node->data.fork->naddedcols;
         nrows += node->data.fork->naddedrows;
         break;
      case SCIP_NODETYPE_SUBROOT:
         ncols = node->data.subroot->ncols;
         nrows = node->data.subroot->nrows;
         break;
      case SCIP_NODETYPE_FOCUSNODE:
      case SCIP_NODETYPE_REFOCUSNODE:
         assert(d == tree->pathlen-1 || SCIPtreeProbing(tree));
         break;
      default:
         SCIPerrorMessage("node at depth %d on active path has to be of type JUNCTION, PSEUDOFORK, FORK, SUBROOT, FOCUSNODE, REFOCUSNODE, or PROBINGNODE, but is %d\n",
            d, SCIPnodeGetType(node));
         SCIPABORT();
      }  /*lint !e788*/
      assert(tree->pathnlpcols[d] == ncols);
      assert(tree->pathnlprows[d] == nrows);
   }
}
#else
#define treeCheckPath(tree) /**/
#endif

/** constructs the LP relaxation of the focus node */
SCIP_RETCODE SCIPtreeLoadLP(
   SCIP_TREE*            tree,               /**< branch and bound tree */
   BMS_BLKMEM*           blkmem,             /**< block memory buffers */
   SCIP_SET*             set,                /**< global SCIP settings */
   SCIP_EVENTQUEUE*      eventqueue,         /**< event queue */
   SCIP_EVENTFILTER*     eventfilter,        /**< global event filter */
   SCIP_LP*              lp,                 /**< current LP data */
   SCIP_Bool*            initroot            /**< pointer to store whether the root LP relaxation has to be initialized */
   )
{
   SCIP_NODE* lpfork;
   int lpforkdepth;
   int d;

   assert(tree != NULL);
   assert(!tree->focuslpconstructed);
   assert(tree->path != NULL);
   assert(tree->pathlen > 0);
   assert(tree->focusnode != NULL);
   assert(SCIPnodeGetType(tree->focusnode) == SCIP_NODETYPE_FOCUSNODE);
   assert(SCIPnodeGetDepth(tree->focusnode) == tree->pathlen-1);
   assert(!SCIPtreeProbing(tree));
   assert(tree->focusnode == tree->path[tree->pathlen-1]);
   assert(blkmem != NULL);
   assert(set != NULL);
   assert(lp != NULL);
   assert(initroot != NULL);

   SCIPsetDebugMsg(set, "load LP for current fork node #%" SCIP_LONGINT_FORMAT " at depth %d\n",
      tree->focuslpfork == NULL ? -1 : SCIPnodeGetNumber(tree->focuslpfork),
      tree->focuslpfork == NULL ? -1 : SCIPnodeGetDepth(tree->focuslpfork));
   SCIPsetDebugMsg(set, "-> old LP has %d cols and %d rows\n", SCIPlpGetNCols(lp), SCIPlpGetNRows(lp));
   SCIPsetDebugMsg(set, "-> correct LP has %d cols and %d rows\n",
      tree->correctlpdepth >= 0 ? tree->pathnlpcols[tree->correctlpdepth] : 0,
      tree->correctlpdepth >= 0 ? tree->pathnlprows[tree->correctlpdepth] : 0);
   SCIPsetDebugMsg(set, "-> old correctlpdepth: %d\n", tree->correctlpdepth);

   treeCheckPath(tree);

   lpfork = tree->focuslpfork;

   /* find out the lpfork's depth (or -1, if lpfork is NULL) */
   if( lpfork == NULL )
   {
      assert(tree->correctlpdepth == -1 || tree->pathnlpcols[tree->correctlpdepth] == 0);
      assert(tree->correctlpdepth == -1 || tree->pathnlprows[tree->correctlpdepth] == 0);
      assert(tree->focuslpstatefork == NULL);
      assert(tree->focussubroot == NULL);
      lpforkdepth = -1;
   }
   else
   {
      assert(SCIPnodeGetType(lpfork) == SCIP_NODETYPE_PSEUDOFORK
         || SCIPnodeGetType(lpfork) == SCIP_NODETYPE_FORK || SCIPnodeGetType(lpfork) == SCIP_NODETYPE_SUBROOT);
      assert(lpfork->active);
      assert(tree->path[lpfork->depth] == lpfork);
      lpforkdepth = lpfork->depth;
   }
   assert(lpforkdepth < tree->pathlen-1); /* lpfork must not be the last (the focus) node of the active path */

   /* find out, if we are in the same subtree */
   if( tree->correctlpdepth >= 0 )
   {
      /* same subtree: shrink LP to the deepest node with correct LP */
      assert(lpforkdepth == -1 || tree->pathnlpcols[tree->correctlpdepth] <= tree->pathnlpcols[lpforkdepth]);
      assert(lpforkdepth == -1 || tree->pathnlprows[tree->correctlpdepth] <= tree->pathnlprows[lpforkdepth]);
      assert(lpforkdepth >= 0 || tree->pathnlpcols[tree->correctlpdepth] == 0);
      assert(lpforkdepth >= 0 || tree->pathnlprows[tree->correctlpdepth] == 0);
      SCIP_CALL( SCIPlpShrinkCols(lp, set, tree->pathnlpcols[tree->correctlpdepth]) );
      SCIP_CALL( SCIPlpShrinkRows(lp, blkmem, set, eventqueue, eventfilter, tree->pathnlprows[tree->correctlpdepth]) );
   }
   else
   {
      /* other subtree: fill LP with the subroot LP data */
      SCIP_CALL( SCIPlpClear(lp, blkmem, set, eventqueue, eventfilter) );
      if( tree->focussubroot != NULL )
      {
         SCIP_CALL( subrootConstructLP(tree->focussubroot, blkmem, set, eventqueue, eventfilter, lp) );
         tree->correctlpdepth = tree->focussubroot->depth; 
      }
   }

   assert(lpforkdepth < tree->pathlen);

   /* add the missing columns and rows */
   for( d = tree->correctlpdepth+1; d <= lpforkdepth; ++d )
   {
      SCIP_NODE* pathnode;

      pathnode = tree->path[d];
      assert(pathnode != NULL);
      assert((int)(pathnode->depth) == d);
      assert(SCIPnodeGetType(pathnode) == SCIP_NODETYPE_JUNCTION
         || SCIPnodeGetType(pathnode) == SCIP_NODETYPE_PSEUDOFORK
         || SCIPnodeGetType(pathnode) == SCIP_NODETYPE_FORK);
      if( SCIPnodeGetType(pathnode) == SCIP_NODETYPE_FORK )
      {
         SCIP_CALL( forkAddLP(pathnode, blkmem, set, eventqueue, eventfilter, lp) );
      }
      else if( SCIPnodeGetType(pathnode) == SCIP_NODETYPE_PSEUDOFORK )
      {
         SCIP_CALL( pseudoforkAddLP(pathnode, blkmem, set, eventqueue, eventfilter, lp) );
      }
   }
   tree->correctlpdepth = MAX(tree->correctlpdepth, lpforkdepth);
   assert(lpforkdepth == -1 || tree->pathnlpcols[tree->correctlpdepth] == tree->pathnlpcols[lpforkdepth]);
   assert(lpforkdepth == -1 || tree->pathnlprows[tree->correctlpdepth] == tree->pathnlprows[lpforkdepth]);
   assert(lpforkdepth == -1 || SCIPlpGetNCols(lp) == tree->pathnlpcols[lpforkdepth]);
   assert(lpforkdepth == -1 || SCIPlpGetNRows(lp) == tree->pathnlprows[lpforkdepth]);
   assert(lpforkdepth >= 0 || SCIPlpGetNCols(lp) == 0);
   assert(lpforkdepth >= 0 || SCIPlpGetNRows(lp) == 0);

   /* mark the LP's size, such that we know which rows and columns were added in the new node */
   SCIPlpMarkSize(lp);

   SCIPsetDebugMsg(set, "-> new correctlpdepth: %d\n", tree->correctlpdepth);
   SCIPsetDebugMsg(set, "-> new LP has %d cols and %d rows\n", SCIPlpGetNCols(lp), SCIPlpGetNRows(lp));

   /* if the correct LP depth is still -1, the root LP relaxation has to be initialized */
   *initroot = (tree->correctlpdepth == -1);

   /* mark the LP of the focus node constructed */
   tree->focuslpconstructed = TRUE;

   return SCIP_OKAY;
}

/** loads LP state for fork/subroot of the focus node */
SCIP_RETCODE SCIPtreeLoadLPState(
   SCIP_TREE*            tree,               /**< branch and bound tree */
   BMS_BLKMEM*           blkmem,             /**< block memory buffers */
   SCIP_SET*             set,                /**< global SCIP settings */
   SCIP_STAT*            stat,               /**< dynamic problem statistics */
   SCIP_EVENTQUEUE*      eventqueue,         /**< event queue */
   SCIP_LP*              lp                  /**< current LP data */
   )
{
   SCIP_NODE* lpstatefork;
   SCIP_Bool updatefeas;
   SCIP_Bool checkbdchgs;
   int lpstateforkdepth;
   int d;

   assert(tree != NULL);
   assert(tree->focuslpconstructed);
   assert(tree->path != NULL);
   assert(tree->pathlen > 0);
   assert(tree->focusnode != NULL);
   assert(tree->correctlpdepth < tree->pathlen);
   assert(SCIPnodeGetType(tree->focusnode) == SCIP_NODETYPE_FOCUSNODE);
   assert(SCIPnodeGetDepth(tree->focusnode) == tree->pathlen-1);
   assert(!SCIPtreeProbing(tree));
   assert(tree->focusnode == tree->path[tree->pathlen-1]);
   assert(blkmem != NULL);
   assert(set != NULL);
   assert(lp != NULL);

   SCIPsetDebugMsg(set, "load LP state for current fork node #%" SCIP_LONGINT_FORMAT " at depth %d\n",
      tree->focuslpstatefork == NULL ? -1 : SCIPnodeGetNumber(tree->focuslpstatefork),
      tree->focuslpstatefork == NULL ? -1 : SCIPnodeGetDepth(tree->focuslpstatefork));

   lpstatefork = tree->focuslpstatefork;

   /* if there is no LP state defining fork, nothing can be done */
   if( lpstatefork == NULL )
      return SCIP_OKAY;

   /* get the lpstatefork's depth */
   assert(SCIPnodeGetType(lpstatefork) == SCIP_NODETYPE_FORK || SCIPnodeGetType(lpstatefork) == SCIP_NODETYPE_SUBROOT);
   assert(lpstatefork->active);
   assert(tree->path[lpstatefork->depth] == lpstatefork);
   lpstateforkdepth = lpstatefork->depth;
   assert(lpstateforkdepth < tree->pathlen-1); /* lpstatefork must not be the last (the focus) node of the active path */
   assert(lpstateforkdepth <= tree->correctlpdepth); /* LP must have been constructed at least up to the fork depth */
   assert(tree->pathnlpcols[tree->correctlpdepth] >= tree->pathnlpcols[lpstateforkdepth]); /* LP can only grow */
   assert(tree->pathnlprows[tree->correctlpdepth] >= tree->pathnlprows[lpstateforkdepth]); /* LP can only grow */

   /* load LP state */
   if( tree->focuslpstateforklpcount != stat->lpcount )
   {
      if( SCIPnodeGetType(lpstatefork) == SCIP_NODETYPE_FORK )
      {
         assert(lpstatefork->data.fork != NULL);
         SCIP_CALL( SCIPlpSetState(lp, blkmem, set, eventqueue, lpstatefork->data.fork->lpistate,
               lpstatefork->data.fork->lpwasprimfeas, lpstatefork->data.fork->lpwasprimchecked,
               lpstatefork->data.fork->lpwasdualfeas, lpstatefork->data.fork->lpwasdualchecked) );
      }
      else
      {
         assert(SCIPnodeGetType(lpstatefork) == SCIP_NODETYPE_SUBROOT);
         assert(lpstatefork->data.subroot != NULL);
         SCIP_CALL( SCIPlpSetState(lp, blkmem, set, eventqueue, lpstatefork->data.subroot->lpistate,
               lpstatefork->data.subroot->lpwasprimfeas, lpstatefork->data.subroot->lpwasprimchecked,
               lpstatefork->data.subroot->lpwasdualfeas, lpstatefork->data.subroot->lpwasdualchecked) );
      }
      updatefeas = !lp->solved || !lp->solisbasic;
      checkbdchgs = TRUE;
   }
   else
   {
      updatefeas = TRUE;

      /* we do not need to check the bounds, since primalfeasible is updated anyway when flushing the LP */
      checkbdchgs = FALSE;
   }

   if( updatefeas )
   {
      /* check whether the size of the LP increased (destroying primal/dual feasibility) */
      lp->primalfeasible = lp->primalfeasible
         && (tree->pathnlprows[tree->correctlpdepth] == tree->pathnlprows[lpstateforkdepth]);
      lp->primalchecked = lp->primalchecked
         && (tree->pathnlprows[tree->correctlpdepth] == tree->pathnlprows[lpstateforkdepth]);
      lp->dualfeasible = lp->dualfeasible
         && (tree->pathnlpcols[tree->correctlpdepth] == tree->pathnlpcols[lpstateforkdepth]);
      lp->dualchecked = lp->dualchecked
         && (tree->pathnlpcols[tree->correctlpdepth] == tree->pathnlpcols[lpstateforkdepth]);

      /* check the path from LP fork to focus node for domain changes (destroying primal feasibility of LP basis) */
      if( checkbdchgs )
      {
         for( d = lpstateforkdepth; d < (int)(tree->focusnode->depth) && lp->primalfeasible; ++d )
         {
            assert(d < tree->pathlen);
            lp->primalfeasible = (tree->path[d]->domchg == NULL || tree->path[d]->domchg->domchgbound.nboundchgs == 0);
            lp->primalchecked = lp->primalfeasible;
         }
      }
   }

   SCIPsetDebugMsg(set, "-> primalfeasible=%u, dualfeasible=%u\n", lp->primalfeasible, lp->dualfeasible);

   return SCIP_OKAY;
}




/*
 * Node Conversion
 */

/** converts node into LEAF and moves it into the array of the node queue
 *  if node's lower bound is greater or equal than the given upper bound, the node is deleted;
 *  otherwise, it is moved to the node queue; anyways, the given pointer is NULL after the call
 */
static
SCIP_RETCODE nodeToLeaf(
   SCIP_NODE**           node,               /**< pointer to child or sibling node to convert */
   BMS_BLKMEM*           blkmem,             /**< block memory buffers */
   SCIP_SET*             set,                /**< global SCIP settings */
   SCIP_STAT*            stat,               /**< dynamic problem statistics */
   SCIP_EVENTQUEUE*      eventqueue,         /**< event queue */
   SCIP_TREE*            tree,               /**< branch and bound tree */
   SCIP_REOPT*           reopt,              /**< reoptimization data structure */
   SCIP_LP*              lp,                 /**< current LP data */
   SCIP_NODE*            lpstatefork,        /**< LP state defining fork of the node */
   SCIP_Real             cutoffbound         /**< cutoff bound: all nodes with lowerbound >= cutoffbound are cut off */
   )
{
   assert(SCIPnodeGetType(*node) == SCIP_NODETYPE_SIBLING || SCIPnodeGetType(*node) == SCIP_NODETYPE_CHILD
      || SCIPnodeGetType(*node) == SCIP_NODETYPE_FOCUSNODE);
   assert(stat != NULL);
   assert(lpstatefork == NULL || lpstatefork->depth < (*node)->depth);
   assert(lpstatefork == NULL || lpstatefork->active || SCIPsetIsGE(set, (*node)->lowerbound, cutoffbound));
   assert(lpstatefork == NULL
      || SCIPnodeGetType(lpstatefork) == SCIP_NODETYPE_FORK
      || SCIPnodeGetType(lpstatefork) == SCIP_NODETYPE_SUBROOT);

   /* convert node into leaf */
   SCIPsetDebugMsg(set, "convert node #%" SCIP_LONGINT_FORMAT " at depth %d to leaf with lpstatefork #%" SCIP_LONGINT_FORMAT " at depth %d\n",
      SCIPnodeGetNumber(*node), SCIPnodeGetDepth(*node),
      lpstatefork == NULL ? -1 : SCIPnodeGetNumber(lpstatefork),
      lpstatefork == NULL ? -1 : SCIPnodeGetDepth(lpstatefork));
   (*node)->nodetype = SCIP_NODETYPE_LEAF; /*lint !e641*/
   (*node)->data.leaf.lpstatefork = lpstatefork;

#ifndef NDEBUG
   /* check, if the LP state fork is the first node with LP state information on the path back to the root */
   if( !SCIPsetIsInfinity(set, -cutoffbound) ) /* if the node was cut off in SCIPnodeFocus(), the lpstatefork is invalid */
   {
      SCIP_NODE* pathnode;
      pathnode = (*node)->parent;
      while( pathnode != NULL && pathnode != lpstatefork )
      {
         assert(SCIPnodeGetType(pathnode) == SCIP_NODETYPE_JUNCTION
            || SCIPnodeGetType(pathnode) == SCIP_NODETYPE_PSEUDOFORK);
         pathnode = pathnode->parent;
      }
      assert(pathnode == lpstatefork);
   }
#endif

   /* if node is good enough to keep, put it on the node queue */
   if( SCIPsetIsLT(set, (*node)->lowerbound, cutoffbound) )
   {
      /* insert leaf in node queue */
      SCIP_CALL( SCIPnodepqInsert(tree->leaves, set, *node) );

      /* make the domain change data static to save memory */
      SCIP_CALL( SCIPdomchgMakeStatic(&(*node)->domchg, blkmem, set, eventqueue, lp) );

      /* node is now member of the node queue: delete the pointer to forbid further access */
      *node = NULL;
   }
   else
   {
      if( set->reopt_enable )
      {
         assert(reopt != NULL);
         /* check if the node should be stored for reoptimization */
         SCIP_CALL( SCIPreoptCheckCutoff(reopt, set, blkmem, *node, SCIP_EVENTTYPE_NODEINFEASIBLE, lp, SCIPlpGetSolstat(lp),
               tree->root == *node, tree->focusnode == *node, (*node)->lowerbound, tree->effectiverootdepth) );
      }

      /* delete node due to bound cut off */
      SCIPvisualCutoffNode(stat->visual, set, stat, *node, FALSE);
      SCIP_CALL( SCIPnodeFree(node, blkmem, set, stat, eventqueue, tree, lp) );
   }
   assert(*node == NULL);

   return SCIP_OKAY;
}

/** removes variables from the problem, that are marked to be deletable, and were created at the focusnode;
 *  only removes variables that were created at the focusnode, unless inlp is TRUE (e.g., when the node is cut off, anyway)
 */
static
SCIP_RETCODE focusnodeCleanupVars(
   BMS_BLKMEM*           blkmem,             /**< block memory buffers */
   SCIP_SET*             set,                /**< global SCIP settings */
   SCIP_STAT*            stat,               /**< dynamic problem statistics */
   SCIP_EVENTQUEUE*      eventqueue,         /**< event queue */
   SCIP_PROB*            transprob,          /**< transformed problem after presolve */
   SCIP_PROB*            origprob,           /**< original problem */
   SCIP_TREE*            tree,               /**< branch and bound tree */
   SCIP_REOPT*           reopt,              /**< reoptimization data structure */
   SCIP_LP*              lp,                 /**< current LP data */
   SCIP_BRANCHCAND*      branchcand,         /**< branching candidate storage */
   SCIP_CLIQUETABLE*     cliquetable,        /**< clique table data structure */
   SCIP_Bool             inlp                /**< should variables in the LP be deleted, too?*/
   )
{
   SCIP_VAR* var;
   int i;
   int ndelvars;
   SCIP_Bool needdel;
   SCIP_Bool deleted;

   assert(blkmem != NULL);
   assert(set != NULL);
   assert(stat != NULL);
   assert(tree != NULL);
   assert(!SCIPtreeProbing(tree));
   assert(tree->focusnode != NULL);
   assert(SCIPnodeGetType(tree->focusnode) == SCIP_NODETYPE_FOCUSNODE);
   assert(lp != NULL);

   /* check the settings, whether variables should be deleted */
   needdel = (tree->focusnode == tree->root ? set->price_delvarsroot : set->price_delvars);

   if( !needdel )
      return SCIP_OKAY;

   ndelvars = 0;

   /* also delete variables currently in the LP, thus remove all new variables from the LP, first */
   if( inlp )
   {
      /* remove all additions to the LP at this node */
      SCIP_CALL( SCIPlpShrinkCols(lp, set, SCIPlpGetNCols(lp) - SCIPlpGetNNewcols(lp)) );

      SCIP_CALL( SCIPlpFlush(lp, blkmem, set, eventqueue) );
   }

   /* mark variables as deleted */
   for( i = 0; i < transprob->nvars; i++ )
   {
      var = transprob->vars[i];
      assert(var != NULL);

      /* check whether variable is deletable */
      if( SCIPvarIsDeletable(var) )
      {
         if( !SCIPvarIsInLP(var) )
         {
            /* fix the variable to 0, first */
            assert(!SCIPsetIsFeasPositive(set, SCIPvarGetLbGlobal(var)));
            assert(!SCIPsetIsFeasNegative(set, SCIPvarGetUbGlobal(var)));

            if( !SCIPsetIsFeasZero(set, SCIPvarGetLbGlobal(var)) )
            {
               SCIP_CALL( SCIPnodeAddBoundchg(tree->root, blkmem, set, stat, transprob, origprob,
                     tree, reopt, lp, branchcand, eventqueue, cliquetable, var, 0.0, SCIP_BOUNDTYPE_LOWER, FALSE) );
            }
            if( !SCIPsetIsFeasZero(set, SCIPvarGetUbGlobal(var)) )
            {
               SCIP_CALL( SCIPnodeAddBoundchg(tree->root, blkmem, set, stat, transprob, origprob,
                     tree, reopt, lp, branchcand, eventqueue, cliquetable, var, 0.0, SCIP_BOUNDTYPE_UPPER, FALSE) );
            }

            SCIP_CALL( SCIPprobDelVar(transprob, blkmem, set, eventqueue, var, &deleted) );

            if( deleted )
               ndelvars++;
         }
         else
         {
            /* mark variable to be non-deletable, because it will be contained in the basis information
             * at this node and must not be deleted from now on
             */
            SCIPvarMarkNotDeletable(var);
         }
      }
   }

   SCIPsetDebugMsg(set, "delvars at node %" SCIP_LONGINT_FORMAT ", deleted %d vars\n", stat->nnodes, ndelvars);

   if( ndelvars > 0 )
   {
      /* perform the variable deletions from the problem */
      SCIP_CALL( SCIPprobPerformVarDeletions(transprob, blkmem, set, stat, eventqueue, cliquetable, lp, branchcand) );
   }

   return SCIP_OKAY;
}

/** converts the focus node into a dead-end node */
static
SCIP_RETCODE focusnodeToDeadend(
   BMS_BLKMEM*           blkmem,             /**< block memory buffers */
   SCIP_SET*             set,                /**< global SCIP settings */
   SCIP_STAT*            stat,               /**< dynamic problem statistics */
   SCIP_EVENTQUEUE*      eventqueue,         /**< event queue */
   SCIP_PROB*            transprob,          /**< transformed problem after presolve */
   SCIP_PROB*            origprob,           /**< original problem */
   SCIP_TREE*            tree,               /**< branch and bound tree */
   SCIP_REOPT*           reopt,              /**< reoptimization data structure */
   SCIP_LP*              lp,                 /**< current LP data */
   SCIP_BRANCHCAND*      branchcand,         /**< branching candidate storage */
   SCIP_CLIQUETABLE*     cliquetable         /**< clique table data structure */
   )
{
   assert(blkmem != NULL);
   assert(tree != NULL);
   assert(!SCIPtreeProbing(tree));
   assert(tree->focusnode != NULL);
   assert(SCIPnodeGetType(tree->focusnode) == SCIP_NODETYPE_FOCUSNODE);
   assert(tree->nchildren == 0);

   SCIPsetDebugMsg(set, "focusnode #%" SCIP_LONGINT_FORMAT " to dead-end at depth %d\n",
      SCIPnodeGetNumber(tree->focusnode), SCIPnodeGetDepth(tree->focusnode));

   /* remove variables from the problem that are marked as deletable and were created at this node */
   SCIP_CALL( focusnodeCleanupVars(blkmem, set, stat, eventqueue, transprob, origprob, tree, reopt, lp, branchcand, cliquetable, TRUE) );

   tree->focusnode->nodetype = SCIP_NODETYPE_DEADEND; /*lint !e641*/

   /* release LPI state */
   if( tree->focuslpstatefork != NULL )
   {
      SCIP_CALL( SCIPnodeReleaseLPIState(tree->focuslpstatefork, blkmem, lp) );
   }

   return SCIP_OKAY;
}

/** converts the focus node into a leaf node (if it was postponed) */
static
SCIP_RETCODE focusnodeToLeaf(
   BMS_BLKMEM*           blkmem,             /**< block memory buffers */
   SCIP_SET*             set,                /**< global SCIP settings */
   SCIP_STAT*            stat,               /**< dynamic problem statistics */
   SCIP_EVENTQUEUE*      eventqueue,         /**< event queue */
   SCIP_TREE*            tree,               /**< branch and bound tree */
   SCIP_REOPT*           reopt,              /**< reoptimization data structure */
   SCIP_LP*              lp,                 /**< current LP data */
   SCIP_NODE*            lpstatefork,        /**< LP state defining fork of the node */
   SCIP_Real             cutoffbound         /**< cutoff bound: all nodes with lowerbound >= cutoffbound are cut off */

   )
{
   assert(tree != NULL);
   assert(!SCIPtreeProbing(tree));
   assert(tree->focusnode != NULL);
   assert(tree->focusnode->active);
   assert(SCIPnodeGetType(tree->focusnode) == SCIP_NODETYPE_FOCUSNODE);

   SCIPsetDebugMsg(set, "focusnode #%" SCIP_LONGINT_FORMAT " to leaf at depth %d\n",
      SCIPnodeGetNumber(tree->focusnode), SCIPnodeGetDepth(tree->focusnode));

   SCIP_CALL( nodeToLeaf(&tree->focusnode, blkmem, set, stat, eventqueue, tree, reopt, lp, lpstatefork, cutoffbound));

   return SCIP_OKAY;
}

/** converts the focus node into a junction node */
static
SCIP_RETCODE focusnodeToJunction(
   BMS_BLKMEM*           blkmem,             /**< block memory buffers */
   SCIP_SET*             set,                /**< global SCIP settings */
   SCIP_EVENTQUEUE*      eventqueue,         /**< event queue */
   SCIP_TREE*            tree,               /**< branch and bound tree */
   SCIP_LP*              lp                  /**< current LP data */
   )
{
   assert(tree != NULL);
   assert(!SCIPtreeProbing(tree));
   assert(tree->focusnode != NULL);
   assert(tree->focusnode->active); /* otherwise, no children could be created at the focus node */
   assert(SCIPnodeGetType(tree->focusnode) == SCIP_NODETYPE_FOCUSNODE);
   assert(SCIPlpGetNNewcols(lp) == 0);

   SCIPsetDebugMsg(set, "focusnode #%" SCIP_LONGINT_FORMAT " to junction at depth %d\n",
      SCIPnodeGetNumber(tree->focusnode), SCIPnodeGetDepth(tree->focusnode));

   /* convert node into junction */
   tree->focusnode->nodetype = SCIP_NODETYPE_JUNCTION; /*lint !e641*/

   SCIP_CALL( junctionInit(&tree->focusnode->data.junction, tree) );

   /* release LPI state */
   if( tree->focuslpstatefork != NULL )
   {
      SCIP_CALL( SCIPnodeReleaseLPIState(tree->focuslpstatefork, blkmem, lp) );
   }

   /* make the domain change data static to save memory */
   SCIP_CALL( SCIPdomchgMakeStatic(&tree->focusnode->domchg, blkmem, set, eventqueue, lp) );

   return SCIP_OKAY;
}

/** converts the focus node into a pseudofork node */
static
SCIP_RETCODE focusnodeToPseudofork(
   BMS_BLKMEM*           blkmem,             /**< block memory buffers */
   SCIP_SET*             set,                /**< global SCIP settings */
   SCIP_STAT*            stat,               /**< dynamic problem statistics */
   SCIP_EVENTQUEUE*      eventqueue,         /**< event queue */
   SCIP_PROB*            transprob,          /**< transformed problem after presolve */
   SCIP_PROB*            origprob,           /**< original problem */
   SCIP_TREE*            tree,               /**< branch and bound tree */
   SCIP_REOPT*           reopt,              /**< reoptimization data structure */
   SCIP_LP*              lp,                 /**< current LP data */
   SCIP_BRANCHCAND*      branchcand,         /**< branching candidate storage */
   SCIP_CLIQUETABLE*     cliquetable         /**< clique table data structure */
   )
{
   SCIP_PSEUDOFORK* pseudofork;

   assert(blkmem != NULL);
   assert(tree != NULL);
   assert(!SCIPtreeProbing(tree));
   assert(tree->focusnode != NULL);
   assert(tree->focusnode->active); /* otherwise, no children could be created at the focus node */
   assert(SCIPnodeGetType(tree->focusnode) == SCIP_NODETYPE_FOCUSNODE);
   assert(tree->nchildren > 0);
   assert(lp != NULL);

   SCIPsetDebugMsg(set, "focusnode #%" SCIP_LONGINT_FORMAT " to pseudofork at depth %d\n",
      SCIPnodeGetNumber(tree->focusnode), SCIPnodeGetDepth(tree->focusnode));

   /* remove variables from the problem that are marked as deletable and were created at this node */
   SCIP_CALL( focusnodeCleanupVars(blkmem, set, stat, eventqueue, transprob, origprob, tree, reopt, lp, branchcand, cliquetable, FALSE) );

   /* create pseudofork data */
   SCIP_CALL( pseudoforkCreate(&pseudofork, blkmem, tree, lp) );

   tree->focusnode->nodetype = SCIP_NODETYPE_PSEUDOFORK; /*lint !e641*/
   tree->focusnode->data.pseudofork = pseudofork;

   /* release LPI state */
   if( tree->focuslpstatefork != NULL )
   {
      SCIP_CALL( SCIPnodeReleaseLPIState(tree->focuslpstatefork, blkmem, lp) );
   }

   /* make the domain change data static to save memory */
   SCIP_CALL( SCIPdomchgMakeStatic(&tree->focusnode->domchg, blkmem, set, eventqueue, lp) );

   return SCIP_OKAY;
}

/** converts the focus node into a fork node */
static
SCIP_RETCODE focusnodeToFork(
   BMS_BLKMEM*           blkmem,             /**< block memory buffers */
   SCIP_SET*             set,                /**< global SCIP settings */
   SCIP_MESSAGEHDLR*     messagehdlr,        /**< message handler */
   SCIP_STAT*            stat,               /**< dynamic problem statistics */
   SCIP_EVENTQUEUE*      eventqueue,         /**< event queue */
   SCIP_EVENTFILTER*     eventfilter,        /**< global event filter */
   SCIP_PROB*            transprob,          /**< transformed problem after presolve */
   SCIP_PROB*            origprob,           /**< original problem */
   SCIP_TREE*            tree,               /**< branch and bound tree */
   SCIP_REOPT*           reopt,              /**< reoptimization data structure */
   SCIP_LP*              lp,                 /**< current LP data */
   SCIP_BRANCHCAND*      branchcand,         /**< branching candidate storage */
   SCIP_CLIQUETABLE*     cliquetable         /**< clique table data structure */
   )
{
   SCIP_FORK* fork;
   SCIP_Bool lperror;

   assert(blkmem != NULL);
   assert(tree != NULL);
   assert(!SCIPtreeProbing(tree));
   assert(tree->focusnode != NULL);
   assert(tree->focusnode->active); /* otherwise, no children could be created at the focus node */
   assert(SCIPnodeGetType(tree->focusnode) == SCIP_NODETYPE_FOCUSNODE);
   assert(tree->nchildren > 0);
   assert(lp != NULL);
   assert(lp->flushed);
   assert(lp->solved || lp->resolvelperror);

   SCIPsetDebugMsg(set, "focusnode #%" SCIP_LONGINT_FORMAT " to fork at depth %d\n",
      SCIPnodeGetNumber(tree->focusnode), SCIPnodeGetDepth(tree->focusnode));

   /* usually, the LP should be solved to optimality; otherwise, numerical troubles occured,
    * and we have to forget about the LP and transform the node into a junction (see below)
    */
   lperror = FALSE;
   if( !lp->resolvelperror && SCIPlpGetSolstat(lp) == SCIP_LPSOLSTAT_OPTIMAL )
   {
      /* clean up newly created part of LP to keep only necessary columns and rows */
      SCIP_CALL( SCIPlpCleanupNew(lp, blkmem, set, stat, eventqueue, eventfilter, (tree->focusnode->depth == 0)) );

      /* resolve LP after cleaning up */
      if( !lp->solved || !lp->flushed )
      {
         SCIPsetDebugMsg(set, "resolving LP after cleanup\n");
         SCIP_CALL( SCIPlpSolveAndEval(lp, set, messagehdlr, blkmem, stat, eventqueue, eventfilter, transprob, -1LL, FALSE, FALSE, TRUE, &lperror) );
      }
   }
   assert(lp->flushed);
   assert(lp->solved || lperror || lp->resolvelperror);

   /* There are two reasons, that the (reduced) LP is not solved to optimality:
    *  - The primal heuristics (called after the current node's LP was solved) found a new 
    *    solution, that is better than the current node's lower bound.
    *    (But in this case, all children should be cut off and the node should be converted
    *    into a dead-end instead of a fork.)
    *  - Something numerically weird happened after cleaning up or after resolving a diving or probing LP.
    * The only thing we can do, is to completely forget about the LP and treat the node as
    * if it was only a pseudo-solution node. Therefore we have to remove all additional
    * columns and rows from the LP and convert the node into a junction.
    * However, the node's lower bound is kept, thus automatically throwing away nodes that
    * were cut off due to a primal solution.
    */
   if( lperror || lp->resolvelperror || SCIPlpGetSolstat(lp) != SCIP_LPSOLSTAT_OPTIMAL )
   {
      SCIPmessagePrintVerbInfo(messagehdlr, set->disp_verblevel, SCIP_VERBLEVEL_FULL,
         "(node %" SCIP_LONGINT_FORMAT ") numerical troubles: LP %" SCIP_LONGINT_FORMAT " not optimal -- convert node into junction instead of fork\n",
         stat->nnodes, stat->nlps);

      /* remove all additions to the LP at this node */
      SCIP_CALL( SCIPlpShrinkCols(lp, set, SCIPlpGetNCols(lp) - SCIPlpGetNNewcols(lp)) );
      SCIP_CALL( SCIPlpShrinkRows(lp, blkmem, set, eventqueue, eventfilter, SCIPlpGetNRows(lp) - SCIPlpGetNNewrows(lp)) );

      /* convert node into a junction */
      SCIP_CALL( focusnodeToJunction(blkmem, set, eventqueue, tree, lp) );

      return SCIP_OKAY;
   }
   assert(lp->flushed);
   assert(lp->solved);
   assert(SCIPlpGetSolstat(lp) == SCIP_LPSOLSTAT_OPTIMAL);

   /* remove variables from the problem that are marked as deletable, were created at this node and are not contained in the LP */
   SCIP_CALL( focusnodeCleanupVars(blkmem, set, stat, eventqueue, transprob, origprob, tree, reopt, lp, branchcand, cliquetable, FALSE) );

   assert(lp->flushed);
   assert(lp->solved);

   /* create fork data */
   SCIP_CALL( forkCreate(&fork, blkmem, set, transprob, tree, lp) );

   tree->focusnode->nodetype = SCIP_NODETYPE_FORK; /*lint !e641*/
   tree->focusnode->data.fork = fork;

   /* capture the LPI state of the root node to ensure that the LPI state of the root stays for the whole solving
    * process
    */
   if( tree->focusnode == tree->root )
      forkCaptureLPIState(fork, 1);

   /* release LPI state */
   if( tree->focuslpstatefork != NULL )
   {
      SCIP_CALL( SCIPnodeReleaseLPIState(tree->focuslpstatefork, blkmem, lp) );
   }

   /* make the domain change data static to save memory */
   SCIP_CALL( SCIPdomchgMakeStatic(&tree->focusnode->domchg, blkmem, set, eventqueue, lp) );

   return SCIP_OKAY;
}

#ifdef WITHSUBROOTS  /** @todo test whether subroots should be created */
/** converts the focus node into a subroot node */
static
SCIP_RETCODE focusnodeToSubroot(
   BMS_BLKMEM*           blkmem,             /**< block memory buffers */
   SCIP_SET*             set,                /**< global SCIP settings */
   SCIP_MESSAGEHDLR*     messagehdlr,        /**< message handler */
   SCIP_STAT*            stat,               /**< dynamic problem statistics */
   SCIP_EVENTQUEUE*      eventqueue,         /**< event queue */
   SCIP_EVENTFILTER*     eventfilter,        /**< global event filter */
   SCIP_PROB*            transprob,          /**< transformed problem after presolve */
   SCIP_PROB*            origprob,           /**< original problem */
   SCIP_TREE*            tree,               /**< branch and bound tree */
   SCIP_LP*              lp,                 /**< current LP data */
   SCIP_BRANCHCAND*      branchcand,         /**< branching candidate storage */
   SCIP_CLIQUETABLE*     cliquetable         /**< clique table data structure */
   )
{
   SCIP_SUBROOT* subroot;
   SCIP_Bool lperror;

   assert(blkmem != NULL);
   assert(tree != NULL);
   assert(!SCIPtreeProbing(tree));
   assert(tree->focusnode != NULL);
   assert(SCIPnodeGetType(tree->focusnode) == SCIP_NODETYPE_FOCUSNODE);
   assert(tree->focusnode->active); /* otherwise, no children could be created at the focus node */
   assert(tree->nchildren > 0);
   assert(lp != NULL);
   assert(lp->flushed);
   assert(lp->solved);

   SCIPsetDebugMsg(set, "focusnode #%" SCIP_LONGINT_FORMAT " to subroot at depth %d\n",
      SCIPnodeGetNumber(tree->focusnode), SCIPnodeGetDepth(tree->focusnode));

   /* usually, the LP should be solved to optimality; otherwise, numerical troubles occured,
    * and we have to forget about the LP and transform the node into a junction (see below)
    */
   lperror = FALSE;
   if( SCIPlpGetSolstat(lp) == SCIP_LPSOLSTAT_OPTIMAL )
   {
      /* clean up whole LP to keep only necessary columns and rows */
#ifdef SCIP_DISABLED_CODE
      if( tree->focusnode->depth == 0 )
      {
         SCIP_CALL( SCIPlpCleanupAll(lp, blkmem, set, stat, eventqueue, eventfilter, (tree->focusnode->depth == 0)) );
      }
      else
#endif
      {
         SCIP_CALL( SCIPlpRemoveAllObsoletes(lp, blkmem, set, stat, eventqueue, eventfilter) );
      }

      /* resolve LP after cleaning up */
      if( !lp->solved || !lp->flushed )
      {
         SCIPsetDebugMsg(set, "resolving LP after cleanup\n");
         SCIP_CALL( SCIPlpSolveAndEval(lp, set, messagehdlr, blkmem, stat, eventqueue, eventfilter, transprob, -1LL, FALSE, FALSE, TRUE, &lperror) );
      }
   }
   assert(lp->flushed);
   assert(lp->solved || lperror);

   /* There are two reasons, that the (reduced) LP is not solved to optimality:
    *  - The primal heuristics (called after the current node's LP was solved) found a new
    *    solution, that is better than the current node's lower bound.
    *    (But in this case, all children should be cut off and the node should be converted
    *    into a dead-end instead of a subroot.)
    *  - Something numerically weird happened after cleaning up.
    * The only thing we can do, is to completely forget about the LP and treat the node as
    * if it was only a pseudo-solution node. Therefore we have to remove all additional
    * columns and rows from the LP and convert the node into a junction.
    * However, the node's lower bound is kept, thus automatically throwing away nodes that
    * were cut off due to a primal solution.
    */
   if( lperror || SCIPlpGetSolstat(lp) != SCIP_LPSOLSTAT_OPTIMAL )
   {
      SCIPmessagePrintVerbInfo(messagehdlr, set->disp_verblevel, SCIP_VERBLEVEL_FULL,
         "(node %" SCIP_LONGINT_FORMAT ") numerical troubles: LP %" SCIP_LONGINT_FORMAT " not optimal -- convert node into junction instead of subroot\n",
         stat->nnodes, stat->nlps);

      /* remove all additions to the LP at this node */
      SCIP_CALL( SCIPlpShrinkCols(lp, set, SCIPlpGetNCols(lp) - SCIPlpGetNNewcols(lp)) );
      SCIP_CALL( SCIPlpShrinkRows(lp, blkmem, set, eventqueue, eventfilter, SCIPlpGetNRows(lp) - SCIPlpGetNNewrows(lp)) );

      /* convert node into a junction */
      SCIP_CALL( focusnodeToJunction(blkmem, set, eventqueue, tree, lp) );

      return SCIP_OKAY;
   }
   assert(lp->flushed);
   assert(lp->solved);
   assert(SCIPlpGetSolstat(lp) == SCIP_LPSOLSTAT_OPTIMAL);

   /* remove variables from the problem that are marked as deletable, were created at this node and are not contained in the LP */
   SCIP_CALL( focusnodeCleanupVars(blkmem, set, stat, eventqueue, transprob, origprob, tree, lp, branchcand, cliquetable, FALSE) );

   assert(lp->flushed);
   assert(lp->solved);


   /* create subroot data */
   SCIP_CALL( subrootCreate(&subroot, blkmem, set, transprob, tree, lp) );

   tree->focusnode->nodetype = SCIP_NODETYPE_SUBROOT; /*lint !e641*/
   tree->focusnode->data.subroot = subroot;

   /* update the LP column and row counter for the converted node */
   SCIP_CALL( treeUpdatePathLPSize(tree, tree->focusnode->depth) );

   /* release LPI state */
   if( tree->focuslpstatefork != NULL )
   {
      SCIP_CALL( SCIPnodeReleaseLPIState(tree->focuslpstatefork, blkmem, lp) );
   }

   /* make the domain change data static to save memory */
   SCIP_CALL( SCIPdomchgMakeStatic(&tree->focusnode->domchg, blkmem, set, eventqueue, lp) );

   return SCIP_OKAY;
}
#endif

/** puts all nodes in the array on the node queue and makes them LEAFs */
static
SCIP_RETCODE treeNodesToQueue(
   SCIP_TREE*            tree,               /**< branch and bound tree */
   SCIP_REOPT*           reopt,              /**< reoptimization data structure */
   BMS_BLKMEM*           blkmem,             /**< block memory buffers */
   SCIP_SET*             set,                /**< global SCIP settings */
   SCIP_STAT*            stat,               /**< dynamic problem statistics */
   SCIP_EVENTQUEUE*      eventqueue,         /**< event queue */
   SCIP_LP*              lp,                 /**< current LP data */
   SCIP_NODE**           nodes,              /**< array of nodes to put on the queue */
   int*                  nnodes,             /**< pointer to number of nodes in the array */
   SCIP_NODE*            lpstatefork,        /**< LP state defining fork of the nodes */
   SCIP_Real             cutoffbound         /**< cutoff bound: all nodes with lowerbound >= cutoffbound are cut off */
   )
{
   int i;

   assert(tree != NULL);
   assert(set != NULL);
   assert(nnodes != NULL);
   assert(*nnodes == 0 || nodes != NULL);

   for( i = 0; i < *nnodes; ++i )
   {
      /* convert node to LEAF and put it into leaves queue, or delete it if it's lower bound exceeds the cutoff bound */
      SCIP_CALL( nodeToLeaf(&nodes[i], blkmem, set, stat, eventqueue, tree, reopt, lp, lpstatefork, cutoffbound) );
      assert(nodes[i] == NULL);
   }
   *nnodes = 0;

   return SCIP_OKAY;
}

/** converts children into siblings, clears children array */
static
void treeChildrenToSiblings(
   SCIP_TREE*            tree                /**< branch and bound tree */
   )
{
   SCIP_NODE** tmpnodes;
   SCIP_Real* tmpprios;
   int tmpnodessize;
   int i;

   assert(tree != NULL);
   assert(tree->nsiblings == 0);

   tmpnodes = tree->siblings;
   tmpprios = tree->siblingsprio;
   tmpnodessize = tree->siblingssize;

   tree->siblings = tree->children;
   tree->siblingsprio = tree->childrenprio;
   tree->nsiblings = tree->nchildren;
   tree->siblingssize = tree->childrensize;

   tree->children = tmpnodes;
   tree->childrenprio = tmpprios;
   tree->nchildren = 0;
   tree->childrensize = tmpnodessize;

   for( i = 0; i < tree->nsiblings; ++i )
   {
      assert(SCIPnodeGetType(tree->siblings[i]) == SCIP_NODETYPE_CHILD);
      tree->siblings[i]->nodetype = SCIP_NODETYPE_SIBLING; /*lint !e641*/

      /* because CHILD and SIBLING structs contain the same data in the same order, we do not have to copy it */
      assert(&(tree->siblings[i]->data.sibling.arraypos) == &(tree->siblings[i]->data.child.arraypos));
   }
}

/** installs a child, a sibling, or a leaf node as the new focus node */
SCIP_RETCODE SCIPnodeFocus(
   SCIP_NODE**           node,               /**< pointer to node to focus (or NULL to remove focus); the node
                                              *   is freed, if it was cut off due to a cut off subtree */
   BMS_BLKMEM*           blkmem,             /**< block memory buffers */
   SCIP_SET*             set,                /**< global SCIP settings */
   SCIP_MESSAGEHDLR*     messagehdlr,        /**< message handler */
   SCIP_STAT*            stat,               /**< problem statistics */
   SCIP_PROB*            transprob,          /**< transformed problem */
   SCIP_PROB*            origprob,           /**< original problem */
   SCIP_PRIMAL*          primal,             /**< primal data */
   SCIP_TREE*            tree,               /**< branch and bound tree */
   SCIP_REOPT*           reopt,              /**< reoptimization data structure */
   SCIP_LP*              lp,                 /**< current LP data */
   SCIP_BRANCHCAND*      branchcand,         /**< branching candidate storage */
   SCIP_CONFLICT*        conflict,           /**< conflict analysis data */
   SCIP_CONFLICTSTORE*   conflictstore,      /**< conflict store */
   SCIP_EVENTFILTER*     eventfilter,        /**< event filter for global (not variable dependent) events */
   SCIP_EVENTQUEUE*      eventqueue,         /**< event queue */
   SCIP_CLIQUETABLE*     cliquetable,        /**< clique table data structure */
   SCIP_Bool*            cutoff,             /**< pointer to store whether the given node can be cut off */
   SCIP_Bool             postponed,          /**< was the current focus node postponed? */
   SCIP_Bool             exitsolve           /**< are we in exitsolve stage, so we only need to loose the children */
   )
{  /*lint --e{715}*/
   SCIP_NODE* oldfocusnode;
   SCIP_NODE* fork;
   SCIP_NODE* lpfork;
   SCIP_NODE* lpstatefork;
   SCIP_NODE* subroot;
   SCIP_NODE* childrenlpstatefork;
   int oldcutoffdepth;

   assert(node != NULL);
   assert(*node == NULL
      || SCIPnodeGetType(*node) == SCIP_NODETYPE_SIBLING
      || SCIPnodeGetType(*node) == SCIP_NODETYPE_CHILD
      || SCIPnodeGetType(*node) == SCIP_NODETYPE_LEAF);
   assert(*node == NULL || !(*node)->active);
   assert(stat != NULL);
   assert(tree != NULL);
   assert(!postponed || *node == NULL);
   assert(!postponed || tree->focusnode != NULL);
   assert(!SCIPtreeProbing(tree));
   assert(lp != NULL);
   assert(cutoff != NULL);

   SCIPsetDebugMsg(set, "focusing node #%" SCIP_LONGINT_FORMAT " of type %d in depth %d\n",
      *node != NULL ? SCIPnodeGetNumber(*node) : -1, *node != NULL ? (int)SCIPnodeGetType(*node) : 0,
      *node != NULL ? SCIPnodeGetDepth(*node) : -1);

   /* remember old cutoff depth in order to know, whether the children and siblings can be deleted */
   oldcutoffdepth = tree->cutoffdepth;

   /* find the common fork node, the new LP defining fork, and the new focus subroot,
    * thereby checking, if the new node can be cut off
    */
   treeFindSwitchForks(tree, *node, &fork, &lpfork, &lpstatefork, &subroot, cutoff);
   SCIPsetDebugMsg(set, "focus node: focusnodedepth=%d, forkdepth=%d, lpforkdepth=%d, lpstateforkdepth=%d, subrootdepth=%d, cutoff=%u\n",
      *node != NULL ? (*node)->depth : -1, fork != NULL ? fork->depth : -1, /*lint !e705 */
      lpfork != NULL ? lpfork->depth : -1, lpstatefork != NULL ? lpstatefork->depth : -1, /*lint !e705 */
      subroot != NULL ? subroot->depth : -1, *cutoff); /*lint !e705 */

   /* free the new node, if it is located in a cut off subtree */
   if( *cutoff )
   {
      assert(*node != NULL);
      assert(tree->cutoffdepth == oldcutoffdepth);
      if( SCIPnodeGetType(*node) == SCIP_NODETYPE_LEAF )
      {
         SCIP_CALL( SCIPnodepqRemove(tree->leaves, set, *node) );
      }
      SCIPvisualCutoffNode(stat->visual, set, stat, *node, FALSE);

      if( set->reopt_enable )
      {
         assert(reopt != NULL);
         /* check if the node should be stored for reoptimization */
         SCIP_CALL( SCIPreoptCheckCutoff(reopt, set, blkmem, *node, SCIP_EVENTTYPE_NODEINFEASIBLE, lp, SCIPlpGetSolstat(lp),
               tree->root == (*node), tree->focusnode == (*node), (*node)->lowerbound, tree->effectiverootdepth) );
      }

      SCIP_CALL( SCIPnodeFree(node, blkmem, set, stat, eventqueue, tree, lp) );

      return SCIP_OKAY;
   }

   assert(tree->cutoffdepth == INT_MAX);
   assert(fork == NULL || fork->active);
   assert(lpstatefork == NULL || lpfork != NULL);
   assert(subroot == NULL || lpstatefork != NULL);

   /* remember the depth of the common fork node for LP updates */
   SCIPsetDebugMsg(set, "focus node: old correctlpdepth=%d\n", tree->correctlpdepth);
   if( subroot == tree->focussubroot && fork != NULL && lpfork != NULL )
   {
      /* we are in the same subtree with valid LP fork: the LP is correct at most upto the common fork depth */
      assert(subroot == NULL || subroot->active);
      tree->correctlpdepth = MIN(tree->correctlpdepth, (int)fork->depth);
   }
   else
   {
      /* we are in a different subtree, or no valid LP fork exists: the LP is completely incorrect */
      assert(subroot == NULL || !subroot->active
         || (tree->focussubroot != NULL && (int)(tree->focussubroot->depth) > subroot->depth));
      tree->correctlpdepth = -1;
   }

   /* if the LP state fork changed, the lpcount information for the new LP state fork is unknown */
   if( lpstatefork != tree->focuslpstatefork )
      tree->focuslpstateforklpcount = -1;

   /* in exitsolve we only need to take care of open children
    *
    * @note because we might do a 'newstart' and converted cuts to constraints might have rendered the LP in the current
    *       focusnode unsolved the latter code would have resolved the LP unnecessarily
    */
   if( exitsolve && tree->nchildren > 0 )
   {
      SCIPsetDebugMsg(set, " -> deleting the %d children (in exitsolve) of the old focus node\n", tree->nchildren);
      SCIP_CALL( treeNodesToQueue(tree, reopt, blkmem, set, stat, eventqueue, lp, tree->children, &tree->nchildren, NULL, -SCIPsetInfinity(set)) );
      assert(tree->nchildren == 0);
   }

   /* if the old focus node was cut off, we can delete its children;
    * if the old focus node's parent was cut off, we can also delete the focus node's siblings
    */
   if( tree->focusnode != NULL && oldcutoffdepth <= (int)tree->focusnode->depth )
   {
      SCIPsetDebugMsg(set, "path to old focus node of depth %u was cut off at depth %d\n", tree->focusnode->depth, oldcutoffdepth);

      /* delete the focus node's children by converting them to leaves with a cutoffbound of -SCIPsetInfinity(set);
       * we cannot delete them directly, because in SCIPnodeFree(), the children array is changed, which is the
       * same array we would have to iterate over here;
       * the children don't have an LP fork, because the old focus node is not yet converted into a fork or subroot
       */
      SCIPsetDebugMsg(set, " -> deleting the %d children of the old focus node\n", tree->nchildren);
      SCIP_CALL( treeNodesToQueue(tree, reopt, blkmem, set, stat, eventqueue, lp, tree->children, &tree->nchildren, NULL, -SCIPsetInfinity(set)) );
      assert(tree->nchildren == 0);

      if( oldcutoffdepth < (int)tree->focusnode->depth )
      {
         /* delete the focus node's siblings by converting them to leaves with a cutoffbound of -SCIPsetInfinity(set);
          * we cannot delete them directly, because in SCIPnodeFree(), the siblings array is changed, which is the
          * same array we would have to iterate over here;
          * the siblings have the same LP state fork as the old focus node
          */
         SCIPsetDebugMsg(set, " -> deleting the %d siblings of the old focus node\n", tree->nsiblings);
         SCIP_CALL( treeNodesToQueue(tree, reopt, blkmem, set, stat, eventqueue, lp, tree->siblings, &tree->nsiblings, tree->focuslpstatefork,
               -SCIPsetInfinity(set)) );
         assert(tree->nsiblings == 0);
      }
   }

   /* convert the old focus node into a fork or subroot node, if it has children;
    * otherwise, convert it into a dead-end, which will be freed later in treeSwitchPath();
    * if the node was postponed, make it a leaf.
    */
   childrenlpstatefork = tree->focuslpstatefork;
   if( postponed )
   {
      assert(tree->nchildren == 0);
      assert(*node == NULL);

      /* if the node is infeasible, convert it into a deadend; otherwise, put it into the LEAF queue */
      if( SCIPsetIsGE(set, tree->focusnode->lowerbound, primal->cutoffbound) )
      {
         /* in case the LP was not constructed (due to the parameter settings for example) we have the finally remember the
          * old size of the LP (if it was constructed in an earlier node) before we change the current node into a deadend
          */
         if( !tree->focuslpconstructed )
            SCIPlpMarkSize(lp);

         /* convert old focus node into deadend */
         SCIP_CALL( focusnodeToDeadend(blkmem, set, stat, eventqueue, transprob, origprob, tree, reopt, lp, branchcand,
               cliquetable) );
      }
      else
      {
         SCIP_CALL( focusnodeToLeaf(blkmem, set, stat, eventqueue, tree, reopt, lp, tree->focuslpstatefork,
               SCIPsetInfinity(set)) );
      }
   }
   else if( tree->nchildren > 0 )
   {
      SCIP_Bool selectedchild;

      assert(tree->focusnode != NULL);
      assert(SCIPnodeGetType(tree->focusnode) == SCIP_NODETYPE_FOCUSNODE);
      assert(oldcutoffdepth == INT_MAX);

      /* check whether the next focus node is a child of the old focus node */
      selectedchild = (*node != NULL && SCIPnodeGetType(*node) == SCIP_NODETYPE_CHILD);

      if( tree->focusnodehaslp && lp->isrelax )
      {
         assert(tree->focuslpconstructed);

#ifdef WITHSUBROOTS  /** @todo test whether subroots should be created, decide: old focus node becomes fork or subroot */
         if( tree->focusnode->depth > 0 && tree->focusnode->depth % 25 == 0 )
         {
            /* convert old focus node into a subroot node */
            SCIP_CALL( focusnodeToSubroot(blkmem, set, messagehdlr, stat, eventqueue, eventfilter, transprob, origprob, tree, lp, branchcand) );
            if( *node != NULL && SCIPnodeGetType(*node) == SCIP_NODETYPE_CHILD
               && SCIPnodeGetType(tree->focusnode) == SCIP_NODETYPE_SUBROOT )
               subroot = tree->focusnode;
         }
         else
#endif
         {
            /* convert old focus node into a fork node */
            SCIP_CALL( focusnodeToFork(blkmem, set, messagehdlr, stat, eventqueue, eventfilter, transprob, origprob, tree,
                  reopt, lp, branchcand, cliquetable) );
         }

         /* check, if the conversion into a subroot or fork was successful */
         if( SCIPnodeGetType(tree->focusnode) == SCIP_NODETYPE_FORK
            || SCIPnodeGetType(tree->focusnode) == SCIP_NODETYPE_SUBROOT )
         {
            childrenlpstatefork = tree->focusnode;

            /* if a child of the old focus node was selected as new focus node, the old node becomes the new focus
             * LP fork and LP state fork
             */
            if( selectedchild )
            {
               lpfork = tree->focusnode;
               tree->correctlpdepth = tree->focusnode->depth;
               lpstatefork = tree->focusnode;
               tree->focuslpstateforklpcount = stat->lpcount;
            }
         }

         /* update the path's LP size */
         tree->pathnlpcols[tree->focusnode->depth] = SCIPlpGetNCols(lp);
         tree->pathnlprows[tree->focusnode->depth] = SCIPlpGetNRows(lp);
      }
      else if( tree->focuslpconstructed && (SCIPlpGetNNewcols(lp) > 0 || SCIPlpGetNNewrows(lp) > 0) )
      {
         /* convert old focus node into pseudofork */
         SCIP_CALL( focusnodeToPseudofork(blkmem, set, stat, eventqueue, transprob, origprob, tree, reopt, lp,
               branchcand, cliquetable) );
         assert(SCIPnodeGetType(tree->focusnode) == SCIP_NODETYPE_PSEUDOFORK);

         /* update the path's LP size */
         tree->pathnlpcols[tree->focusnode->depth] = SCIPlpGetNCols(lp);
         tree->pathnlprows[tree->focusnode->depth] = SCIPlpGetNRows(lp);

         /* if a child of the old focus node was selected as new focus node, the old node becomes the new focus LP fork */
         if( selectedchild )
         {
            lpfork = tree->focusnode;
            tree->correctlpdepth = tree->focusnode->depth;
         }
      }
      else
      {
         /* in case the LP was not constructed (due to the parameter settings for example) we have the finally remember the
          * old size of the LP (if it was constructed in an earlier node) before we change the current node into a junction
          */
         SCIPlpMarkSize(lp);

         /* convert old focus node into junction */
         SCIP_CALL( focusnodeToJunction(blkmem, set, eventqueue, tree, lp) );
      }
   }
   else if( tree->focusnode != NULL )
   {
      /* in case the LP was not constructed (due to the parameter settings for example) we have the finally remember the
       * old size of the LP (if it was constructed in an earlier node) before we change the current node into a deadend
       */
      if( !tree->focuslpconstructed )
         SCIPlpMarkSize(lp);

      /* convert old focus node into deadend */
      SCIP_CALL( focusnodeToDeadend(blkmem, set, stat, eventqueue, transprob, origprob, tree, reopt, lp, branchcand, cliquetable) );
   }
   assert(subroot == NULL || SCIPnodeGetType(subroot) == SCIP_NODETYPE_SUBROOT);
   assert(lpstatefork == NULL
      || SCIPnodeGetType(lpstatefork) == SCIP_NODETYPE_SUBROOT
      || SCIPnodeGetType(lpstatefork) == SCIP_NODETYPE_FORK);
   assert(childrenlpstatefork == NULL
      || SCIPnodeGetType(childrenlpstatefork) == SCIP_NODETYPE_SUBROOT
      || SCIPnodeGetType(childrenlpstatefork) == SCIP_NODETYPE_FORK);
   assert(lpfork == NULL
      || SCIPnodeGetType(lpfork) == SCIP_NODETYPE_SUBROOT
      || SCIPnodeGetType(lpfork) == SCIP_NODETYPE_FORK
      || SCIPnodeGetType(lpfork) == SCIP_NODETYPE_PSEUDOFORK);
   SCIPsetDebugMsg(set, "focus node: new correctlpdepth=%d\n", tree->correctlpdepth);

   /* set up the new lists of siblings and children */
   oldfocusnode = tree->focusnode;
   if( *node == NULL )
   {
      /* move siblings to the queue, make them LEAFs */
      SCIP_CALL( treeNodesToQueue(tree, reopt, blkmem, set, stat, eventqueue, lp, tree->siblings, &tree->nsiblings, tree->focuslpstatefork,
            primal->cutoffbound) );

      /* move children to the queue, make them LEAFs */
      SCIP_CALL( treeNodesToQueue(tree, reopt, blkmem, set, stat, eventqueue, lp, tree->children, &tree->nchildren, childrenlpstatefork,
            primal->cutoffbound) );
   }
   else
   {
      SCIP_NODE* bestleaf;

      switch( SCIPnodeGetType(*node) )
      {  
      case SCIP_NODETYPE_SIBLING:
         /* reset plunging depth, if the selected node is better than all leaves */
         bestleaf = SCIPtreeGetBestLeaf(tree);
         if( bestleaf == NULL || SCIPnodepqCompare(tree->leaves, set, *node, bestleaf) <= 0 )
            stat->plungedepth = 0;

         /* move children to the queue, make them LEAFs */
         SCIP_CALL( treeNodesToQueue(tree, reopt, blkmem, set, stat, eventqueue, lp, tree->children, &tree->nchildren, childrenlpstatefork,
               primal->cutoffbound) );

         /* remove selected sibling from the siblings array */
         treeRemoveSibling(tree, *node);

         SCIPsetDebugMsg(set, "selected sibling node, lowerbound=%g, plungedepth=%d\n", (*node)->lowerbound, stat->plungedepth);
         break;

      case SCIP_NODETYPE_CHILD:
         /* reset plunging depth, if the selected node is better than all leaves; otherwise, increase plunging depth */
         bestleaf = SCIPtreeGetBestLeaf(tree);
         if( bestleaf == NULL || SCIPnodepqCompare(tree->leaves, set, *node, bestleaf) <= 0 )
            stat->plungedepth = 0;
         else
            stat->plungedepth++;

         /* move siblings to the queue, make them LEAFs */
         SCIP_CALL( treeNodesToQueue(tree, reopt, blkmem, set, stat, eventqueue, lp, tree->siblings, &tree->nsiblings, tree->focuslpstatefork,
               primal->cutoffbound) );

         /* remove selected child from the children array */      
         treeRemoveChild(tree, *node);

         /* move remaining children to the siblings array, make them SIBLINGs */
         treeChildrenToSiblings(tree);

         SCIPsetDebugMsg(set, "selected child node, lowerbound=%g, plungedepth=%d\n", (*node)->lowerbound, stat->plungedepth);
         break;

      case SCIP_NODETYPE_LEAF:
         /* move siblings to the queue, make them LEAFs */
         SCIP_CALL( treeNodesToQueue(tree, reopt, blkmem, set, stat, eventqueue, lp, tree->siblings, &tree->nsiblings, tree->focuslpstatefork,
               primal->cutoffbound) );

         /* encounter an early backtrack if there is a child which does not exceed given reference bound */
         if( !SCIPsetIsInfinity(set, stat->referencebound) )
         {
            int c;

            /* loop over children and stop if we find a child with a lower bound below given reference bound */
            for( c = 0; c < tree->nchildren; ++c )
            {
               if( SCIPsetIsLT(set, SCIPnodeGetLowerbound(tree->children[c]), stat->referencebound) )
               {
                  ++stat->nearlybacktracks;
                  break;
               }
            }
         }
         /* move children to the queue, make them LEAFs */
         SCIP_CALL( treeNodesToQueue(tree, reopt, blkmem, set, stat, eventqueue, lp, tree->children, &tree->nchildren, childrenlpstatefork,
               primal->cutoffbound) );

         /* remove node from the queue */
         SCIP_CALL( SCIPnodepqRemove(tree->leaves, set, *node) );

         stat->plungedepth = 0;
         if( SCIPnodeGetDepth(*node) > 0 )
            stat->nbacktracks++;
         SCIPsetDebugMsg(set, "selected leaf node, lowerbound=%g, plungedepth=%d\n", (*node)->lowerbound, stat->plungedepth);
         break;

      default:
         SCIPerrorMessage("selected node is neither sibling, child, nor leaf (nodetype=%d)\n", SCIPnodeGetType(*node));
         return SCIP_INVALIDDATA;
      }  /*lint !e788*/

      /* convert node into the focus node */
      (*node)->nodetype = SCIP_NODETYPE_FOCUSNODE; /*lint !e641*/
   }
   assert(tree->nchildren == 0);

   /* set new focus node, LP fork, LP state fork, and subroot */
   assert(subroot == NULL || (lpstatefork != NULL && subroot->depth <= lpstatefork->depth));
   assert(lpstatefork == NULL || (lpfork != NULL && lpstatefork->depth <= lpfork->depth));
   assert(lpfork == NULL || (*node != NULL && lpfork->depth < (*node)->depth));
   tree->focusnode = *node;
   tree->focuslpfork = lpfork;
   tree->focuslpstatefork = lpstatefork;
   tree->focussubroot = subroot;
   tree->focuslpconstructed = FALSE;
   lp->resolvelperror = FALSE;

   /* track the path from the old focus node to the new node, and perform domain and constraint set changes */
   SCIP_CALL( treeSwitchPath(tree, reopt, blkmem, set, stat, transprob, origprob, primal, lp, branchcand, conflict,
         eventfilter, eventqueue, cliquetable, fork, *node, cutoff) );
   assert(tree->pathlen >= 0);
   assert(*node != NULL || tree->pathlen == 0);
   assert(*node == NULL || tree->pathlen-1 <= (int)(*node)->depth);

   /* if the old focus node is a dead end (has no children), delete it */
   if( oldfocusnode != NULL && SCIPnodeGetType(oldfocusnode) == SCIP_NODETYPE_DEADEND )
   {
      int appliedeffectiverootdepth;

      appliedeffectiverootdepth = tree->appliedeffectiverootdepth;
      assert(appliedeffectiverootdepth <= tree->effectiverootdepth);

      SCIP_CALL( SCIPnodeFree(&oldfocusnode, blkmem, set, stat, eventqueue, tree, lp) );
      assert(tree->effectiverootdepth < tree->pathlen || *node == NULL || *cutoff);

      if( tree->effectiverootdepth > appliedeffectiverootdepth && *node != NULL && !(*cutoff) )
      {
         int d;

         /* promote the constraint set and bound changes up to the new effective root to be global changes */
         SCIPsetDebugMsg(set, "effective root is now at depth %d: applying constraint set and bound changes to global problem\n",
            tree->effectiverootdepth);

         for( d = appliedeffectiverootdepth + 1; d <= tree->effectiverootdepth; ++d )
         {
            SCIP_Bool nodecutoff;

            SCIPsetDebugMsg(set, " -> applying constraint set changes of depth %d\n", d);
            SCIP_CALL( SCIPconssetchgMakeGlobal(&tree->path[d]->conssetchg, blkmem, set, stat, transprob, reopt) );
            SCIPsetDebugMsg(set, " -> applying bound changes of depth %d\n", d);
            SCIP_CALL( SCIPdomchgApplyGlobal(tree->path[d]->domchg, blkmem, set, stat, lp, branchcand, eventqueue, cliquetable,
                  &nodecutoff) );

            if( nodecutoff )
            {
               SCIP_CALL( SCIPnodeCutoff(tree->path[d], set, stat, tree, transprob, origprob, reopt, lp, blkmem) );
               *cutoff = TRUE;
            }
         }

         tree->appliedeffectiverootdepth = tree->effectiverootdepth;
      }
   }
   assert(*cutoff || SCIPtreeIsPathComplete(tree));

   return SCIP_OKAY;
}




/*
 * Tree methods
 */

/** creates an initialized tree data structure */
SCIP_RETCODE SCIPtreeCreate(
   SCIP_TREE**           tree,               /**< pointer to tree data structure */
   BMS_BLKMEM*           blkmem,             /**< block memory buffers */
   SCIP_SET*             set,                /**< global SCIP settings */
   SCIP_NODESEL*         nodesel             /**< node selector to use for sorting leaves in the priority queue */
   )
{
   int p;

   assert(tree != NULL);
   assert(blkmem != NULL);

   SCIP_ALLOC( BMSallocMemory(tree) );

   (*tree)->root = NULL;

   SCIP_CALL( SCIPnodepqCreate(&(*tree)->leaves, set, nodesel) );

   /* allocate one slot for the prioritized and the unprioritized bound change */
   for( p = 0; p <= 1; ++p )
   {
      SCIP_ALLOC( BMSallocBlockMemoryArray(blkmem, &(*tree)->divebdchgdirs[p], 1) ); /*lint !e866*/
      SCIP_ALLOC( BMSallocBlockMemoryArray(blkmem, &(*tree)->divebdchgvars[p], 1) ); /*lint !e866*/
      SCIP_ALLOC( BMSallocBlockMemoryArray(blkmem, &(*tree)->divebdchgvals[p], 1) ); /*lint !e866*/
      (*tree)->ndivebdchanges[p] = 0;
      (*tree)->divebdchgsize[p] = 1;
   }

   (*tree)->path = NULL;
   (*tree)->focusnode = NULL;
   (*tree)->focuslpfork = NULL;
   (*tree)->focuslpstatefork = NULL;
   (*tree)->focussubroot = NULL;
   (*tree)->children = NULL;
   (*tree)->siblings = NULL;
   (*tree)->probingroot = NULL;
   (*tree)->childrenprio = NULL;
   (*tree)->siblingsprio = NULL;
   (*tree)->pathnlpcols = NULL;
   (*tree)->pathnlprows = NULL;
   (*tree)->probinglpistate = NULL;
   (*tree)->probinglpinorms = NULL;
   (*tree)->pendingbdchgs = NULL;
   (*tree)->pendingbdchgssize = 0;
   (*tree)->npendingbdchgs = 0;
   (*tree)->focuslpstateforklpcount = -1;
   (*tree)->childrensize = 0;
   (*tree)->nchildren = 0;
   (*tree)->siblingssize = 0;
   (*tree)->nsiblings = 0;
   (*tree)->pathlen = 0;
   (*tree)->pathsize = 0;
   (*tree)->effectiverootdepth = 0;
   (*tree)->appliedeffectiverootdepth = 0;
   (*tree)->correctlpdepth = -1;
   (*tree)->cutoffdepth = INT_MAX;
   (*tree)->repropdepth = INT_MAX;
   (*tree)->repropsubtreecount = 0;
   (*tree)->focusnodehaslp = FALSE;
   (*tree)->probingnodehaslp = FALSE;
   (*tree)->focuslpconstructed = FALSE;
   (*tree)->cutoffdelayed = FALSE;
   (*tree)->probinglpwasflushed = FALSE;
   (*tree)->probinglpwassolved = FALSE;
   (*tree)->probingloadlpistate = FALSE;
   (*tree)->probinglpwasrelax = FALSE;
   (*tree)->probingsolvedlp = FALSE;
   (*tree)->forcinglpmessage = FALSE;
   (*tree)->sbprobing = FALSE;
   (*tree)->probinglpwasprimfeas = TRUE;
   (*tree)->probinglpwasdualfeas = TRUE;

   return SCIP_OKAY;
}

/** frees tree data structure */
SCIP_RETCODE SCIPtreeFree(
   SCIP_TREE**           tree,               /**< pointer to tree data structure */
   BMS_BLKMEM*           blkmem,             /**< block memory buffers */
   SCIP_SET*             set,                /**< global SCIP settings */
   SCIP_STAT*            stat,               /**< problem statistics */
   SCIP_EVENTQUEUE*      eventqueue,         /**< event queue */
   SCIP_LP*              lp                  /**< current LP data */
   )
{
   int p;

   assert(tree != NULL);
   assert(*tree != NULL);
   assert((*tree)->nchildren == 0);
   assert((*tree)->nsiblings == 0);
   assert((*tree)->focusnode == NULL);
   assert(!SCIPtreeProbing(*tree));

   SCIPsetDebugMsg(set, "free tree\n");

   /* free node queue */
   SCIP_CALL( SCIPnodepqFree(&(*tree)->leaves, blkmem, set, stat, eventqueue, *tree, lp) );

   /* free diving bound change storage */
   for( p = 0; p <= 1; ++p )
   {
      BMSfreeBlockMemoryArray(blkmem, &(*tree)->divebdchgdirs[p], (*tree)->divebdchgsize[p]); /*lint !e866*/
      BMSfreeBlockMemoryArray(blkmem, &(*tree)->divebdchgvals[p], (*tree)->divebdchgsize[p]); /*lint !e866*/
      BMSfreeBlockMemoryArray(blkmem, &(*tree)->divebdchgvars[p], (*tree)->divebdchgsize[p]); /*lint !e866*/
   }

   /* free pointer arrays */
   BMSfreeMemoryArrayNull(&(*tree)->path);
   BMSfreeMemoryArrayNull(&(*tree)->children);
   BMSfreeMemoryArrayNull(&(*tree)->siblings);
   BMSfreeMemoryArrayNull(&(*tree)->childrenprio);
   BMSfreeMemoryArrayNull(&(*tree)->siblingsprio);
   BMSfreeMemoryArrayNull(&(*tree)->pathnlpcols);
   BMSfreeMemoryArrayNull(&(*tree)->pathnlprows);
   BMSfreeMemoryArrayNull(&(*tree)->pendingbdchgs);

   BMSfreeMemory(tree);

   return SCIP_OKAY;
}

/** clears and resets tree data structure and deletes all nodes */
SCIP_RETCODE SCIPtreeClear(
   SCIP_TREE*            tree,               /**< tree data structure */
   BMS_BLKMEM*           blkmem,             /**< block memory buffers */
   SCIP_SET*             set,                /**< global SCIP settings */
   SCIP_STAT*            stat,               /**< problem statistics */
   SCIP_EVENTQUEUE*      eventqueue,         /**< event queue */
   SCIP_LP*              lp                  /**< current LP data */
   )
{
   int v;

   assert(tree != NULL);
   assert(tree->nchildren == 0);
   assert(tree->nsiblings == 0);
   assert(tree->focusnode == NULL);
   assert(!SCIPtreeProbing(tree));

   SCIPsetDebugMsg(set, "clearing tree\n");

   /* clear node queue */
   SCIP_CALL( SCIPnodepqClear(tree->leaves, blkmem, set, stat, eventqueue, tree, lp) );
   assert(tree->root == NULL);

   /* we have to remove the captures of the variables within the pending bound change data structure */
   for( v = tree->npendingbdchgs-1; v >= 0; --v )
   {
      SCIP_VAR* var;

      var = tree->pendingbdchgs[v].var;
      assert(var != NULL);

      /* release the variable */
      SCIP_CALL( SCIPvarRelease(&var, blkmem, set, eventqueue, lp) );
   }

   /* mark working arrays to be empty and reset data */
   tree->focuslpstateforklpcount = -1;
   tree->nchildren = 0;
   tree->nsiblings = 0;
   tree->pathlen = 0;
   tree->effectiverootdepth = 0;
   tree->appliedeffectiverootdepth = 0;
   tree->correctlpdepth = -1;
   tree->cutoffdepth = INT_MAX;
   tree->repropdepth = INT_MAX;
   tree->repropsubtreecount = 0;
   tree->npendingbdchgs = 0;
   tree->focusnodehaslp = FALSE;
   tree->probingnodehaslp = FALSE;
   tree->cutoffdelayed = FALSE;
   tree->probinglpwasflushed = FALSE;
   tree->probinglpwassolved = FALSE;
   tree->probingloadlpistate = FALSE;
   tree->probinglpwasrelax = FALSE;
   tree->probingsolvedlp = FALSE;

   return SCIP_OKAY;
}

/** creates the root node of the tree and puts it into the leaves queue */
SCIP_RETCODE SCIPtreeCreateRoot(
   SCIP_TREE*            tree,               /**< tree data structure */
   SCIP_REOPT*           reopt,              /**< reoptimization data structure */
   BMS_BLKMEM*           blkmem,             /**< block memory buffers */
   SCIP_SET*             set,                /**< global SCIP settings */
   SCIP_STAT*            stat,               /**< problem statistics */
   SCIP_EVENTQUEUE*      eventqueue,         /**< event queue */
   SCIP_LP*              lp                  /**< current LP data */
   )
{
   assert(tree != NULL);
   assert(tree->nchildren == 0);
   assert(tree->nsiblings == 0);
   assert(tree->root == NULL);
   assert(tree->focusnode == NULL);
   assert(!SCIPtreeProbing(tree));

   /* create root node */
   SCIP_CALL( SCIPnodeCreateChild(&tree->root, blkmem, set, stat, tree, 0.0, -SCIPsetInfinity(set)) );
   assert(tree->nchildren == 1);

#ifndef NDEBUG
   /* check, if the sizes in the data structures match the maximal numbers defined here */
   tree->root->depth = SCIP_MAXTREEDEPTH + 1;
   tree->root->repropsubtreemark = MAXREPROPMARK;
   assert(tree->root->depth - 1 == SCIP_MAXTREEDEPTH); /*lint !e650*/
   assert(tree->root->repropsubtreemark == MAXREPROPMARK);
   tree->root->depth++;             /* this should produce an overflow and reset the value to 0 */
   tree->root->repropsubtreemark++; /* this should produce an overflow and reset the value to 0 */
   assert(tree->root->depth == 0);
   assert((SCIP_NODETYPE)tree->root->nodetype == SCIP_NODETYPE_CHILD);
   assert(!tree->root->active);
   assert(!tree->root->cutoff);
   assert(!tree->root->reprop);
   assert(tree->root->repropsubtreemark == 0);
#endif

   /* move root to the queue, convert it to LEAF */
   SCIP_CALL( treeNodesToQueue(tree, reopt, blkmem, set, stat, eventqueue, lp, tree->children, &tree->nchildren, NULL,
         SCIPsetInfinity(set)) );

   return SCIP_OKAY;
}

/** creates a temporary presolving root node of the tree and installs it as focus node */
SCIP_RETCODE SCIPtreeCreatePresolvingRoot(
   SCIP_TREE*            tree,               /**< tree data structure */
   SCIP_REOPT*           reopt,              /**< reoptimization data structure */
   BMS_BLKMEM*           blkmem,             /**< block memory buffers */
   SCIP_SET*             set,                /**< global SCIP settings */
   SCIP_MESSAGEHDLR*     messagehdlr,        /**< message handler */
   SCIP_STAT*            stat,               /**< problem statistics */
   SCIP_PROB*            transprob,          /**< transformed problem */
   SCIP_PROB*            origprob,           /**< original problem */
   SCIP_PRIMAL*          primal,             /**< primal data */
   SCIP_LP*              lp,                 /**< current LP data */
   SCIP_BRANCHCAND*      branchcand,         /**< branching candidate storage */
   SCIP_CONFLICT*        conflict,           /**< conflict analysis data */
   SCIP_CONFLICTSTORE*   conflictstore,      /**< conflict store */
   SCIP_EVENTFILTER*     eventfilter,        /**< event filter for global (not variable dependent) events */
   SCIP_EVENTQUEUE*      eventqueue,         /**< event queue */
   SCIP_CLIQUETABLE*     cliquetable         /**< clique table data structure */
   )
{
   SCIP_Bool cutoff;

   assert(tree != NULL);
   assert(tree->nchildren == 0);
   assert(tree->nsiblings == 0);
   assert(tree->root == NULL);
   assert(tree->focusnode == NULL);
   assert(!SCIPtreeProbing(tree));

   /* create temporary presolving root node */
   SCIP_CALL( SCIPtreeCreateRoot(tree, reopt, blkmem, set, stat, eventqueue, lp) );
   assert(tree->root != NULL);

   /* install the temporary root node as focus node */
   SCIP_CALL( SCIPnodeFocus(&tree->root, blkmem, set, messagehdlr, stat, transprob, origprob, primal, tree, reopt, lp, branchcand,
         conflict, conflictstore, eventfilter, eventqueue, cliquetable, &cutoff, FALSE, FALSE) );
   assert(!cutoff);

   return SCIP_OKAY;
}

/** frees the temporary presolving root and resets tree data structure */
SCIP_RETCODE SCIPtreeFreePresolvingRoot(
   SCIP_TREE*            tree,               /**< tree data structure */
   SCIP_REOPT*           reopt,              /**< reoptimization data structure */
   BMS_BLKMEM*           blkmem,             /**< block memory buffers */
   SCIP_SET*             set,                /**< global SCIP settings */
   SCIP_MESSAGEHDLR*     messagehdlr,        /**< message handler */
   SCIP_STAT*            stat,               /**< problem statistics */
   SCIP_PROB*            transprob,          /**< transformed problem */
   SCIP_PROB*            origprob,           /**< original problem */
   SCIP_PRIMAL*          primal,             /**< primal data */
   SCIP_LP*              lp,                 /**< current LP data */
   SCIP_BRANCHCAND*      branchcand,         /**< branching candidate storage */
   SCIP_CONFLICT*        conflict,           /**< conflict analysis data */
   SCIP_CONFLICTSTORE*   conflictstore,      /**< conflict store */
   SCIP_EVENTFILTER*     eventfilter,        /**< event filter for global (not variable dependent) events */
   SCIP_EVENTQUEUE*      eventqueue,         /**< event queue */
   SCIP_CLIQUETABLE*     cliquetable         /**< clique table data structure */
   )
{
   SCIP_NODE* node;
   SCIP_Bool cutoff;

   assert(tree != NULL);
   assert(tree->root != NULL);
   assert(tree->focusnode == tree->root);
   assert(tree->pathlen == 1);

   /* unfocus the temporary root node */
   node = NULL;
   SCIP_CALL( SCIPnodeFocus(&node, blkmem, set, messagehdlr, stat, transprob, origprob, primal, tree, reopt, lp, branchcand,
         conflict, conflictstore, eventfilter, eventqueue, cliquetable, &cutoff, FALSE, FALSE) );
   assert(!cutoff);
   assert(tree->root == NULL);
   assert(tree->focusnode == NULL);
   assert(tree->pathlen == 0);

   /* reset tree data structure */
   SCIP_CALL( SCIPtreeClear(tree, blkmem, set, stat, eventqueue, lp) );

   return SCIP_OKAY;
}

/** returns the node selector associated with the given node priority queue */
SCIP_NODESEL* SCIPtreeGetNodesel(
   SCIP_TREE*            tree                /**< branch and bound tree */
   )
{
   assert(tree != NULL);

   return SCIPnodepqGetNodesel(tree->leaves);
}

/** sets the node selector used for sorting the nodes in the priority queue, and resorts the queue if necessary */
SCIP_RETCODE SCIPtreeSetNodesel(
   SCIP_TREE*            tree,               /**< branch and bound tree */
   SCIP_SET*             set,                /**< global SCIP settings */
   SCIP_MESSAGEHDLR*     messagehdlr,        /**< message handler */
   SCIP_STAT*            stat,               /**< problem statistics */
   SCIP_NODESEL*         nodesel             /**< node selector to use for sorting the nodes in the queue */
   )
{
   assert(tree != NULL);
   assert(stat != NULL);

   if( SCIPnodepqGetNodesel(tree->leaves) != nodesel )
   {
      /* change the node selector used in the priority queue and resort the queue */
      SCIP_CALL( SCIPnodepqSetNodesel(&tree->leaves, set, nodesel) );

      /* issue message */
      if( stat->nnodes > 0 )
      {
         SCIPmessagePrintVerbInfo(messagehdlr, set->disp_verblevel, SCIP_VERBLEVEL_FULL,
            "(node %" SCIP_LONGINT_FORMAT ") switching to node selector <%s>\n", stat->nnodes, SCIPnodeselGetName(nodesel));
      }
   }

   return SCIP_OKAY;
}

/** cuts off nodes with lower bound not better than given cutoff bound */
SCIP_RETCODE SCIPtreeCutoff(
   SCIP_TREE*            tree,               /**< branch and bound tree */
   SCIP_REOPT*           reopt,              /**< reoptimization data structure */
   BMS_BLKMEM*           blkmem,             /**< block memory */
   SCIP_SET*             set,                /**< global SCIP settings */
   SCIP_STAT*            stat,               /**< dynamic problem statistics */
   SCIP_EVENTQUEUE*      eventqueue,         /**< event queue */
   SCIP_LP*              lp,                 /**< current LP data */
   SCIP_Real             cutoffbound         /**< cutoff bound: all nodes with lowerbound >= cutoffbound are cut off */
   )
{
   SCIP_NODE* node;
   int i;

   assert(tree != NULL);
   assert(stat != NULL);
   assert(lp != NULL);

   /* if we are in diving mode, it is not allowed to cut off nodes, because this can lead to deleting LP rows which
    * would modify the currently unavailable (due to diving modifications) SCIP_LP
    *  -> the cutoff must be delayed and executed after the diving ends
    */
   if( SCIPlpDiving(lp) )
   {
      tree->cutoffdelayed = TRUE;
      return SCIP_OKAY;
   }

   tree->cutoffdelayed = FALSE;

   /* cut off leaf nodes in the queue */
   SCIP_CALL( SCIPnodepqBound(tree->leaves, blkmem, set, stat, eventqueue, tree, reopt, lp, cutoffbound) );

   /* cut off siblings: we have to loop backwards, because a removal leads to moving the last node in empty slot */
   for( i = tree->nsiblings-1; i >= 0; --i )
   {
      node = tree->siblings[i];
      if( SCIPsetIsGE(set, node->lowerbound, cutoffbound) )
      {
         SCIPsetDebugMsg(set, "cut off sibling #%" SCIP_LONGINT_FORMAT " at depth %d with lowerbound=%g at position %d\n",
            SCIPnodeGetNumber(node), SCIPnodeGetDepth(node), node->lowerbound, i);

         if( set->reopt_enable )
         {
            assert(reopt != NULL);
            /* check if the node should be stored for reoptimization */
            SCIP_CALL( SCIPreoptCheckCutoff(reopt, set, blkmem, node, SCIP_EVENTTYPE_NODEINFEASIBLE, lp, SCIPlpGetSolstat(lp),
                  tree->root == node, tree->focusnode == node, node->lowerbound, tree->effectiverootdepth) );
         }

         SCIPvisualCutoffNode(stat->visual, set, stat, node, FALSE);

         SCIP_CALL( SCIPnodeFree(&node, blkmem, set, stat, eventqueue, tree, lp) );
      }
   }

   /* cut off children: we have to loop backwards, because a removal leads to moving the last node in empty slot */
   for( i = tree->nchildren-1; i >= 0; --i )
   {
      node = tree->children[i];
      if( SCIPsetIsGE(set, node->lowerbound, cutoffbound) )
      {
         SCIPsetDebugMsg(set, "cut off child #%" SCIP_LONGINT_FORMAT " at depth %d with lowerbound=%g at position %d\n",
            SCIPnodeGetNumber(node), SCIPnodeGetDepth(node), node->lowerbound, i);

         if( set->reopt_enable )
         {
            assert(reopt != NULL);
            /* check if the node should be stored for reoptimization */
            SCIP_CALL( SCIPreoptCheckCutoff(reopt, set, blkmem, node, SCIP_EVENTTYPE_NODEINFEASIBLE, lp, SCIPlpGetSolstat(lp),
                  tree->root == node, tree->focusnode == node, node->lowerbound, tree->effectiverootdepth) );
         }

         SCIPvisualCutoffNode(stat->visual, set, stat, node, FALSE);

         SCIP_CALL( SCIPnodeFree(&node, blkmem, set, stat, eventqueue, tree, lp) );
      }
   }

   return SCIP_OKAY;
}

/** calculates the node selection priority for moving the given variable's LP value to the given target value;
 *  this node selection priority can be given to the SCIPcreateChild() call
 */
SCIP_Real SCIPtreeCalcNodeselPriority(
   SCIP_TREE*            tree,               /**< branch and bound tree */
   SCIP_SET*             set,                /**< global SCIP settings */
   SCIP_STAT*            stat,               /**< dynamic problem statistics */
   SCIP_VAR*             var,                /**< variable, of which the branching factor should be applied, or NULL */
   SCIP_BRANCHDIR        branchdir,          /**< type of branching that was performed: upwards, downwards, or fixed 
                                              * fixed should only be used, when both bounds changed 
                                              */
   SCIP_Real             targetvalue         /**< new value of the variable in the child node */
   )
{
   SCIP_Real prio;
   SCIP_Real varsol;
   SCIP_Real varrootsol;
   SCIP_Real downinfs;
   SCIP_Real upinfs;
   SCIP_Bool isroot;
   SCIP_Bool haslp;

   assert(set != NULL);

   /* extract necessary information */
   isroot = (SCIPtreeGetCurrentDepth(tree) == 0);
   haslp = SCIPtreeHasFocusNodeLP(tree);
   varsol = SCIPvarGetSol(var, haslp);
   varrootsol = SCIPvarGetRootSol(var);
   downinfs = SCIPvarGetAvgInferences(var, stat, SCIP_BRANCHDIR_DOWNWARDS);
   upinfs = SCIPvarGetAvgInferences(var, stat, SCIP_BRANCHDIR_UPWARDS);

   switch( branchdir )
   {
   case SCIP_BRANCHDIR_DOWNWARDS:
      switch( SCIPvarGetBranchDirection(var) )
      {
      case SCIP_BRANCHDIR_DOWNWARDS:
         prio = +1.0;
         break;
      case SCIP_BRANCHDIR_UPWARDS:
         prio = -1.0;
         break;
      case SCIP_BRANCHDIR_AUTO:
         switch( set->nodesel_childsel )
         {
         case 'd':
            prio = +1.0;
            break;
         case 'u':
            prio = -1.0;
            break;
         case 'p':
            prio = -SCIPvarGetPseudocost(var, stat, targetvalue - varsol);
            break;
         case 'i':
            prio = downinfs;
            break;
         case 'l':
            prio = targetvalue - varsol;
            break;
         case 'r':
            prio = varrootsol - varsol;
            break;
         case 'h':
            prio = downinfs + SCIPsetEpsilon(set);
            if( !isroot && haslp )
               prio *= (varrootsol - varsol + 1.0);
            break;
         default:
            SCIPerrorMessage("invalid child selection rule <%c>\n", set->nodesel_childsel);
            prio = 0.0;
            break;
         }
         break;
      default:
         SCIPerrorMessage("invalid preferred branching direction <%d> of variable <%s>\n", 
            SCIPvarGetBranchDirection(var), SCIPvarGetName(var));
         prio = 0.0;
         break;
      }
      break;
   case SCIP_BRANCHDIR_UPWARDS:
      /* the branch is directed upwards */
      switch( SCIPvarGetBranchDirection(var) )
      {
      case SCIP_BRANCHDIR_DOWNWARDS:
         prio = -1.0;
         break;
      case SCIP_BRANCHDIR_UPWARDS:
         prio = +1.0;
         break;
      case SCIP_BRANCHDIR_AUTO:
         switch( set->nodesel_childsel )
         {
         case 'd':
            prio = -1.0;
            break;
         case 'u':
            prio = +1.0;
            break;
         case 'p':
            prio = -SCIPvarGetPseudocost(var, stat, targetvalue - varsol);
            break;
         case 'i':
            prio = upinfs;
            break;
         case 'l':
            prio = varsol - targetvalue;
            break;
         case 'r':
            prio = varsol - varrootsol;
            break;
         case 'h':
            prio = upinfs  + SCIPsetEpsilon(set);
            if( !isroot && haslp )
               prio *= (varsol - varrootsol + 1.0);
            break;
         default:
            SCIPerrorMessage("invalid child selection rule <%c>\n", set->nodesel_childsel);
            prio = 0.0;
            break;
         }
         /* since choosing the upwards direction is usually superior than the downwards direction (see results of
          * Achterberg's thesis (2007)), we break ties towards upwards branching
          */
         prio += SCIPsetEpsilon(set);
         break;

      default:
         SCIPerrorMessage("invalid preferred branching direction <%d> of variable <%s>\n", 
            SCIPvarGetBranchDirection(var), SCIPvarGetName(var));
         prio = 0.0;
         break;
      }
      break;
   case SCIP_BRANCHDIR_FIXED:
      prio = SCIPsetInfinity(set);
      break;
   case SCIP_BRANCHDIR_AUTO:
   default:
      SCIPerrorMessage("invalid branching direction <%d> of variable <%s>\n", 
         SCIPvarGetBranchDirection(var), SCIPvarGetName(var));
      prio = 0.0;
      break;
   }

   return prio;
}

/** calculates an estimate for the objective of the best feasible solution contained in the subtree after applying the given 
 *  branching; this estimate can be given to the SCIPcreateChild() call
 */
SCIP_Real SCIPtreeCalcChildEstimate(
   SCIP_TREE*            tree,               /**< branch and bound tree */
   SCIP_SET*             set,                /**< global SCIP settings */
   SCIP_STAT*            stat,               /**< dynamic problem statistics */
   SCIP_VAR*             var,                /**< variable, of which the branching factor should be applied, or NULL */
   SCIP_Real             targetvalue         /**< new value of the variable in the child node */
   )
{
   SCIP_Real estimateinc;
   SCIP_Real estimate;
   SCIP_Real varsol;

   assert(tree != NULL);
   assert(var != NULL);

   estimate = SCIPnodeGetEstimate(tree->focusnode);
   varsol = SCIPvarGetSol(var, SCIPtreeHasFocusNodeLP(tree));

   /* compute increase above parent node's (i.e., focus node's) estimate value */
   if( SCIPvarGetType(var) == SCIP_VARTYPE_CONTINUOUS )
      estimateinc = SCIPvarGetPseudocost(var, stat, targetvalue - varsol);
   else
   {
      SCIP_Real pscdown;
      SCIP_Real pscup;

      /* calculate estimate based on pseudo costs:
       *   estimate = lowerbound + sum(min{f_j * pscdown_j, (1-f_j) * pscup_j})
       *            = parentestimate - min{f_b * pscdown_b, (1-f_b) * pscup_b} + (targetvalue-oldvalue)*{pscdown_b or pscup_b}
       */
      pscdown = SCIPvarGetPseudocost(var, stat, SCIPsetFeasFloor(set, varsol) - varsol);
      pscup = SCIPvarGetPseudocost(var, stat, SCIPsetFeasCeil(set, varsol) - varsol);
      estimateinc = SCIPvarGetPseudocost(var, stat, targetvalue - varsol) - MIN(pscdown, pscup);
   }

   /* due to rounding errors estimateinc might be slightly negative; in this case return the parent node's estimate */
   if( estimateinc > 0.0 )
      estimate += estimateinc;

   return estimate;
}

/** branches on a variable x
 *  if x is a continuous variable, then two child nodes will be created
 *  (x <= x', x >= x')
 *  but if the bounds of x are such that their relative difference is smaller than epsilon,
 *  the variable is fixed to val (if not SCIP_INVALID) or a well chosen alternative in the current node,
 *  i.e., no children are created
 *  if x is not a continuous variable, then:
 *  if solution value x' is fractional, two child nodes will be created
 *  (x <= floor(x'), x >= ceil(x')),
 *  if solution value is integral, the x' is equal to lower or upper bound of the branching
 *  variable and the bounds of x are finite, then two child nodes will be created
 *  (x <= x", x >= x"+1 with x" = floor((lb + ub)/2)),
 *  otherwise (up to) three child nodes will be created
 *  (x <= x'-1, x == x', x >= x'+1)
 *  if solution value is equal to one of the bounds and the other bound is infinite, only two child nodes
 *  will be created (the third one would be infeasible anyway)
 */
SCIP_RETCODE SCIPtreeBranchVar(
   SCIP_TREE*            tree,               /**< branch and bound tree */
   SCIP_REOPT*           reopt,              /**< reoptimization data structure */
   BMS_BLKMEM*           blkmem,             /**< block memory */
   SCIP_SET*             set,                /**< global SCIP settings */
   SCIP_STAT*            stat,               /**< problem statistics data */
   SCIP_PROB*            transprob,          /**< transformed problem after presolve */
   SCIP_PROB*            origprob,           /**< original problem */
   SCIP_LP*              lp,                 /**< current LP data */
   SCIP_BRANCHCAND*      branchcand,         /**< branching candidate storage */
   SCIP_EVENTQUEUE*      eventqueue,         /**< event queue */
   SCIP_VAR*             var,                /**< variable to branch on */
   SCIP_Real             val,                /**< value to branch on or SCIP_INVALID for branching on current LP/pseudo solution. 
                                              *   A branching value is required for branching on continuous variables */
   SCIP_NODE**           downchild,          /**< pointer to return the left child with variable rounded down, or NULL */
   SCIP_NODE**           eqchild,            /**< pointer to return the middle child with variable fixed, or NULL */
   SCIP_NODE**           upchild             /**< pointer to return the right child with variable rounded up, or NULL */
   )
{
   SCIP_NODE* node;
   SCIP_Real priority;
   SCIP_Real estimate;

   SCIP_Real downub;
   SCIP_Real fixval;
   SCIP_Real uplb;
   SCIP_Real lpval;

   SCIP_Bool validval;

   assert(tree != NULL);
   assert(set != NULL);
   assert(var != NULL);

   /* initialize children pointer */
   if( downchild != NULL )
      *downchild = NULL;
   if( eqchild != NULL )
      *eqchild = NULL;
   if( upchild != NULL )
      *upchild = NULL;

   /* store whether a valid value was given for branching */
   validval = (val != SCIP_INVALID);  /*lint !e777 */

   /* get the corresponding active problem variable
    * if branching value is given, then transform it to the value of the active variable */
   if( validval )
   {
      SCIP_Real scalar;
      SCIP_Real constant;

      scalar   = 1.0;
      constant = 0.0;

      SCIP_CALL( SCIPvarGetProbvarSum(&var, set, &scalar, &constant) );

      if( scalar == 0.0 )
      {
         SCIPerrorMessage("cannot branch on fixed variable <%s>\n", SCIPvarGetName(var));
         return SCIP_INVALIDDATA;
      }

      /* we should have givenvariable = scalar * activevariable + constant */
      val = (val - constant) / scalar;
   }   
   else
      var = SCIPvarGetProbvar(var);

   if( SCIPvarGetStatus(var) == SCIP_VARSTATUS_FIXED || SCIPvarGetStatus(var) == SCIP_VARSTATUS_MULTAGGR )
   {
      SCIPerrorMessage("cannot branch on fixed or multi-aggregated variable <%s>\n", SCIPvarGetName(var));
      SCIPABORT();
      return SCIP_INVALIDDATA; /*lint !e527*/
   }

   /* ensure, that branching on continuous variables will only be performed when a branching point is given. */
   if( SCIPvarGetType(var) == SCIP_VARTYPE_CONTINUOUS && !validval )
   {
      SCIPerrorMessage("Cannot branch on continuous variables without a given branching value.\n", SCIPvarGetName(var));
      SCIPABORT();
      return SCIP_INVALIDDATA; /*lint !e527*/
   }

   assert(SCIPvarIsActive(var));
   assert(SCIPvarGetProbindex(var) >= 0);
   assert(SCIPvarGetStatus(var) == SCIP_VARSTATUS_LOOSE || SCIPvarGetStatus(var) == SCIP_VARSTATUS_COLUMN);
   assert(SCIPvarGetType(var) == SCIP_VARTYPE_CONTINUOUS || SCIPsetIsFeasIntegral(set, SCIPvarGetLbLocal(var)));
   assert(SCIPvarGetType(var) == SCIP_VARTYPE_CONTINUOUS || SCIPsetIsFeasIntegral(set, SCIPvarGetUbLocal(var)));
   assert(SCIPsetIsLT(set, SCIPvarGetLbLocal(var), SCIPvarGetUbLocal(var)));

   /* update the information for the focus node before creating children */
   SCIP_CALL( SCIPvisualUpdateChild(stat->visual, set, stat, tree->focusnode) );

   /* get value of variable in current LP or pseudo solution */
   lpval = SCIPvarGetSol(var, tree->focusnodehaslp);

   /* if there was no explicit value given for branching, branch on current LP or pseudo solution value */
   if( !validval )
   {
      val = lpval;

      /* avoid branching on infinite values in pseudo solution */
      if( SCIPsetIsInfinity(set, -val) || SCIPsetIsInfinity(set, val) )
      {
         val = SCIPvarGetWorstBoundLocal(var);

         /* if both bounds are infinite, choose zero as branching point */
         if( SCIPsetIsInfinity(set, -val) || SCIPsetIsInfinity(set, val) )
         {
            assert(SCIPsetIsInfinity(set, -SCIPvarGetLbLocal(var)));
            assert(SCIPsetIsInfinity(set, SCIPvarGetUbLocal(var)));         
            val = 0.0;
         }
      }
   }

   assert(SCIPsetIsFeasGE(set, val, SCIPvarGetLbLocal(var)));
   assert(SCIPsetIsFeasLE(set, val, SCIPvarGetUbLocal(var)));
   /* see comment in SCIPbranchVarVal */
   assert(SCIPvarGetType(var) != SCIP_VARTYPE_CONTINUOUS ||
      SCIPrelDiff(SCIPvarGetUbLocal(var), SCIPvarGetLbLocal(var)) <= 2.02 * SCIPsetEpsilon(set) ||
      SCIPsetIsInfinity(set, -2.1*SCIPvarGetLbLocal(var)) || SCIPsetIsInfinity(set, 2.1*SCIPvarGetUbLocal(var)) ||
      (SCIPsetIsLT(set, 2.1*SCIPvarGetLbLocal(var), 2.1*val) && SCIPsetIsLT(set, 2.1*val, 2.1*SCIPvarGetUbLocal(var))) );

   downub = SCIP_INVALID;
   fixval = SCIP_INVALID;
   uplb = SCIP_INVALID;

   if( SCIPvarGetType(var) == SCIP_VARTYPE_CONTINUOUS )
   {
      if( SCIPsetIsRelEQ(set, SCIPvarGetLbLocal(var), SCIPvarGetUbLocal(var)) )
      {
         SCIPsetDebugMsg(set, "fixing continuous variable <%s> with value %g and bounds [%.15g, %.15g], priority %d (current lower bound: %g)\n",
            SCIPvarGetName(var), val, SCIPvarGetLbLocal(var), SCIPvarGetUbLocal(var), SCIPvarGetBranchPriority(var), SCIPnodeGetLowerbound(tree->focusnode));

         /* if val is at least epsilon away from both bounds, then we change both bounds to this value
          * otherwise, we fix the variable to its worst bound
          */
         if( SCIPsetIsGT(set, val, SCIPvarGetLbLocal(var)) && SCIPsetIsLT(set, val, SCIPvarGetUbLocal(var)) )
         {
            SCIP_CALL( SCIPnodeAddBoundchg(tree->focusnode, blkmem, set, stat, transprob, origprob, tree, reopt, lp,
                  branchcand, eventqueue, NULL, var, val, SCIP_BOUNDTYPE_LOWER, FALSE) );
            SCIP_CALL( SCIPnodeAddBoundchg(tree->focusnode, blkmem, set, stat, transprob, origprob, tree, reopt, lp,
                  branchcand, eventqueue, NULL, var, val, SCIP_BOUNDTYPE_UPPER, FALSE) );
         }
         else if( SCIPvarGetObj(var) >= 0.0 )
         {
            SCIP_CALL( SCIPnodeAddBoundchg(SCIPtreeGetCurrentNode(tree), blkmem, set, stat, transprob, origprob,
                  tree, reopt, lp, branchcand, eventqueue, NULL, var, SCIPvarGetUbLocal(var), SCIP_BOUNDTYPE_LOWER, FALSE) );
         }
         else
         {
            SCIP_CALL( SCIPnodeAddBoundchg(SCIPtreeGetCurrentNode(tree), blkmem, set, stat, transprob, origprob,
                  tree, reopt, lp, branchcand, eventqueue, NULL, var, SCIPvarGetLbLocal(var), SCIP_BOUNDTYPE_UPPER, FALSE) );
         }
      }
      else if( SCIPrelDiff(SCIPvarGetUbLocal(var), SCIPvarGetLbLocal(var)) <= 2.02 * SCIPsetEpsilon(set) )
      {
         /* if the only way to branch is such that in both sides the relative domain width becomes smaller epsilon,
          * then fix the variable in both branches right away
          *
          * however, if one of the bounds is at infinity (and thus the other bound is at most 2eps away from the same infinity (in relative sense),
          * then fix the variable to the non-infinite value, as we cannot fix a variable to infinity
          */
         SCIPsetDebugMsg(set, "continuous branch on variable <%s> with bounds [%.15g, %.15g], priority %d (current lower bound: %g), node %p\n",
            SCIPvarGetName(var), SCIPvarGetLbLocal(var), SCIPvarGetUbLocal(var), SCIPvarGetBranchPriority(var), SCIPnodeGetLowerbound(tree->focusnode), (void*)tree->focusnode);
         if( SCIPsetIsInfinity(set, -SCIPvarGetLbLocal(var)) )
         {
            assert(!SCIPsetIsInfinity(set, -SCIPvarGetUbLocal(var)));
            SCIP_CALL( SCIPnodeAddBoundchg(SCIPtreeGetCurrentNode(tree), blkmem, set, stat, transprob, origprob,
                  tree, reopt, lp, branchcand, eventqueue, NULL, var, SCIPvarGetUbLocal(var), SCIP_BOUNDTYPE_LOWER, FALSE) );
         }
         else if( SCIPsetIsInfinity(set, SCIPvarGetUbLocal(var)) )
         {
            assert(!SCIPsetIsInfinity(set, SCIPvarGetLbLocal(var)));
            SCIP_CALL( SCIPnodeAddBoundchg(SCIPtreeGetCurrentNode(tree), blkmem, set, stat, transprob, origprob,
                  tree, reopt, lp, branchcand, eventqueue, NULL, var, SCIPvarGetLbLocal(var), SCIP_BOUNDTYPE_UPPER, FALSE) );
         }
         else
         {
            downub = SCIPvarGetLbLocal(var);
            uplb = SCIPvarGetUbLocal(var);
         }
      }
      else
      {
         /* in the general case, there is enough space for two branches
          * a sophisticated user should have also chosen the branching value such that it is not very close to the bounds
          * so here we only ensure that it is at least epsilon away from both bounds
          */
         SCIPsetDebugMsg(set, "continuous branch on variable <%s> with value %g, priority %d (current lower bound: %g)\n",
            SCIPvarGetName(var), val, SCIPvarGetBranchPriority(var), SCIPnodeGetLowerbound(tree->focusnode));
         downub = MIN(val, SCIPvarGetUbLocal(var) - SCIPsetEpsilon(set)); /*lint !e666*/
         uplb   = MAX(val, SCIPvarGetLbLocal(var) + SCIPsetEpsilon(set)); /*lint !e666*/
      }
   }
   else if( SCIPsetIsFeasIntegral(set, val) )
   {
      SCIP_Real lb;
      SCIP_Real ub;

      lb = SCIPvarGetLbLocal(var);
      ub = SCIPvarGetUbLocal(var);

      /* if there was no explicit value given for branching, the variable has a finite domain and the current LP/pseudo
       * solution is one of the bounds, we branch in the center of the domain */
      if( !validval && !SCIPsetIsInfinity(set, -lb) && !SCIPsetIsInfinity(set, ub) 
         && (SCIPsetIsFeasEQ(set, val, lb) || SCIPsetIsFeasEQ(set, val, ub)) )
      {
         SCIP_Real center;

         /* create child nodes with x <= x", and x >= x"+1 with x" = floor((lb + ub)/2);
          * if x" is integral, make the interval smaller in the child in which the current solution x'
          * is still feasible
          */
         center = (ub + lb) / 2.0;
         if( val <= center )
         {
            downub = SCIPsetFeasFloor(set, center);
            uplb = downub + 1.0;
         }
         else
         {
            uplb = SCIPsetFeasCeil(set, center);
            downub = uplb - 1.0;
         }
      }
      else
      {
         /* create child nodes with x <= x'-1, x = x', and x >= x'+1 */
         assert(SCIPsetIsEQ(set, SCIPsetFeasCeil(set, val), SCIPsetFeasFloor(set, val)));

         fixval = SCIPsetFeasCeil(set, val); /* get rid of numerical issues */

         /* create child node with x <= x'-1, if this would be feasible */
         if( SCIPsetIsFeasGE(set, fixval-1.0, lb) )
            downub = fixval - 1.0;

         /* create child node with x >= x'+1, if this would be feasible */
         if( SCIPsetIsFeasLE(set, fixval+1.0, ub) )
            uplb = fixval + 1.0;
      }
      SCIPsetDebugMsg(set, "integral branch on variable <%s> with value %g, priority %d (current lower bound: %g)\n",
         SCIPvarGetName(var), val, SCIPvarGetBranchPriority(var), SCIPnodeGetLowerbound(tree->focusnode));
   }
   else
   {
      /* create child nodes with x <= floor(x'), and x >= ceil(x') */
      downub = SCIPsetFeasFloor(set, val);
      uplb = downub + 1.0;
      assert( SCIPsetIsRelEQ(set, SCIPsetCeil(set, val), uplb) );
      SCIPsetDebugMsg(set, "fractional branch on variable <%s> with value %g, root value %g, priority %d (current lower bound: %g)\n",
         SCIPvarGetName(var), val, SCIPvarGetRootSol(var), SCIPvarGetBranchPriority(var), SCIPnodeGetLowerbound(tree->focusnode));
   }

   /* perform the branching;
    * set the node selection priority in a way, s.t. a node is preferred whose branching goes in the same direction
    * as the deviation from the variable's root solution
    */
   if( downub != SCIP_INVALID )    /*lint !e777*/
   {
      /* create child node x <= downub */
      priority = SCIPtreeCalcNodeselPriority(tree, set, stat, var, SCIP_BRANCHDIR_DOWNWARDS, downub);
      /* if LP solution is cutoff in child, compute a new estimate
       * otherwise we cannot expect a direct change in the best solution, so we keep the estimate of the parent node */
      if( SCIPsetIsGT(set, lpval, downub) )
         estimate = SCIPtreeCalcChildEstimate(tree, set, stat, var, downub);
      else
         estimate = SCIPnodeGetEstimate(tree->focusnode);
      SCIPsetDebugMsg(set, " -> creating child: <%s> <= %g (priority: %g, estimate: %g)\n",
         SCIPvarGetName(var), downub, priority, estimate);
      SCIP_CALL( SCIPnodeCreateChild(&node, blkmem, set, stat, tree, priority, estimate) );
      SCIP_CALL( SCIPnodeAddBoundchg(node, blkmem, set, stat, transprob, origprob, tree, reopt, lp, branchcand, eventqueue,
            NULL, var, downub, SCIP_BOUNDTYPE_UPPER, FALSE) );
      /* output branching bound change to visualization file */
      SCIP_CALL( SCIPvisualUpdateChild(stat->visual, set, stat, node) );

      if( downchild != NULL )
         *downchild = node;
   }

   if( fixval != SCIP_INVALID )    /*lint !e777*/
   {
      /* create child node with x = fixval */
      priority = SCIPtreeCalcNodeselPriority(tree, set, stat, var, SCIP_BRANCHDIR_FIXED, fixval);
      estimate = SCIPtreeCalcChildEstimate(tree, set, stat, var, fixval);
      SCIPsetDebugMsg(set, " -> creating child: <%s> == %g (priority: %g, estimate: %g)\n",
         SCIPvarGetName(var), fixval, priority, estimate);
      SCIP_CALL( SCIPnodeCreateChild(&node, blkmem, set, stat, tree, priority, estimate) );
      if( !SCIPsetIsFeasEQ(set, SCIPvarGetLbLocal(var), fixval) )
      {
         SCIP_CALL( SCIPnodeAddBoundchg(node, blkmem, set, stat, transprob, origprob, tree, reopt, lp, branchcand, eventqueue,
               NULL, var, fixval, SCIP_BOUNDTYPE_LOWER, FALSE) );
      }
      if( !SCIPsetIsFeasEQ(set, SCIPvarGetUbLocal(var), fixval) )
      {
         SCIP_CALL( SCIPnodeAddBoundchg(node, blkmem, set, stat, transprob, origprob, tree, reopt, lp, branchcand, eventqueue,
               NULL, var, fixval, SCIP_BOUNDTYPE_UPPER, FALSE) );
      }
      /* output branching bound change to visualization file */
      SCIP_CALL( SCIPvisualUpdateChild(stat->visual, set, stat, node) );

      if( eqchild != NULL )
         *eqchild = node;
   }

   if( uplb != SCIP_INVALID )    /*lint !e777*/
   {
      /* create child node with x >= uplb */
      priority = SCIPtreeCalcNodeselPriority(tree, set, stat, var, SCIP_BRANCHDIR_UPWARDS, uplb);
      if( SCIPsetIsLT(set, lpval, uplb) )
         estimate = SCIPtreeCalcChildEstimate(tree, set, stat, var, uplb);
      else
         estimate = SCIPnodeGetEstimate(tree->focusnode);
      SCIPsetDebugMsg(set, " -> creating child: <%s> >= %g (priority: %g, estimate: %g)\n",
         SCIPvarGetName(var), uplb, priority, estimate);
      SCIP_CALL( SCIPnodeCreateChild(&node, blkmem, set, stat, tree, priority, estimate) );
      SCIP_CALL( SCIPnodeAddBoundchg(node, blkmem, set, stat, transprob, origprob, tree, reopt, lp, branchcand, eventqueue,
            NULL, var, uplb, SCIP_BOUNDTYPE_LOWER, FALSE) );
      /* output branching bound change to visualization file */
      SCIP_CALL( SCIPvisualUpdateChild(stat->visual, set, stat, node) );

      if( upchild != NULL )
         *upchild = node;
   }


   return SCIP_OKAY;
}

/** branches a variable x using the given domain hole; two child nodes will be created (x <= left, x >= right) */
SCIP_RETCODE SCIPtreeBranchVarHole(
   SCIP_TREE*            tree,               /**< branch and bound tree */
   SCIP_REOPT*           reopt,              /**< reoptimization data structure */
   BMS_BLKMEM*           blkmem,             /**< block memory */
   SCIP_SET*             set,                /**< global SCIP settings */
   SCIP_STAT*            stat,               /**< problem statistics data */
   SCIP_PROB*            transprob,          /**< transformed problem after presolve */
   SCIP_PROB*            origprob,           /**< original problem */
   SCIP_LP*              lp,                 /**< current LP data */
   SCIP_BRANCHCAND*      branchcand,         /**< branching candidate storage */
   SCIP_EVENTQUEUE*      eventqueue,         /**< event queue */
   SCIP_VAR*             var,                /**< variable to branch on */
   SCIP_Real             left,               /**< left side of the domain hole */
   SCIP_Real             right,              /**< right side of the domain hole */
   SCIP_NODE**           downchild,          /**< pointer to return the left child with variable rounded down, or NULL */
   SCIP_NODE**           upchild             /**< pointer to return the right child with variable rounded up, or NULL */
   )
{
   SCIP_NODE* node;
   SCIP_Real priority;
   SCIP_Real estimate;
   SCIP_Real lpval;

   assert(tree != NULL);
   assert(set != NULL);
   assert(var != NULL);
   assert(SCIPsetIsLT(set, left, SCIPvarGetUbLocal(var)));
   assert(SCIPsetIsGE(set, left, SCIPvarGetLbLocal(var)));
   assert(SCIPsetIsGT(set, right, SCIPvarGetLbLocal(var)));
   assert(SCIPsetIsLE(set, right, SCIPvarGetUbLocal(var)));
   assert(SCIPsetIsLE(set, left, right));

   /* initialize children pointer */
   if( downchild != NULL )
      *downchild = NULL;
   if( upchild != NULL )
      *upchild = NULL;

   /* get the corresponding active problem variable */
   SCIP_CALL( SCIPvarGetProbvarHole(&var, &left, &right) );

   if( SCIPvarGetStatus(var) == SCIP_VARSTATUS_FIXED || SCIPvarGetStatus(var) == SCIP_VARSTATUS_MULTAGGR )
   {
      SCIPerrorMessage("cannot branch on fixed or multi-aggregated variable <%s>\n", SCIPvarGetName(var));
      SCIPABORT();
      return SCIP_INVALIDDATA; /*lint !e527*/
   }

   assert(SCIPvarIsActive(var));
   assert(SCIPvarGetProbindex(var) >= 0);
   assert(SCIPvarGetStatus(var) == SCIP_VARSTATUS_LOOSE || SCIPvarGetStatus(var) == SCIP_VARSTATUS_COLUMN);
   assert(SCIPvarGetType(var) == SCIP_VARTYPE_CONTINUOUS || SCIPsetIsFeasIntegral(set, SCIPvarGetLbLocal(var)));
   assert(SCIPvarGetType(var) == SCIP_VARTYPE_CONTINUOUS || SCIPsetIsFeasIntegral(set, SCIPvarGetUbLocal(var)));
   assert(SCIPsetIsLT(set, SCIPvarGetLbLocal(var), SCIPvarGetUbLocal(var)));

   assert(SCIPsetIsFeasGE(set, left, SCIPvarGetLbLocal(var)));
   assert(SCIPsetIsFeasLE(set, right, SCIPvarGetUbLocal(var)));

   /* adjust left and right side of the domain hole if the variable is integral */
   if( SCIPvarIsIntegral(var) )
   {
      left = SCIPsetFeasFloor(set, left);
      right = SCIPsetFeasCeil(set, right);
   }

   assert(SCIPsetIsLT(set, left, SCIPvarGetUbLocal(var)));
   assert(SCIPsetIsGE(set, left, SCIPvarGetLbLocal(var)));
   assert(SCIPsetIsGT(set, right, SCIPvarGetLbLocal(var)));
   assert(SCIPsetIsLE(set, right, SCIPvarGetUbLocal(var)));
   assert(SCIPsetIsLE(set, left, right));

   /* get value of variable in current LP or pseudo solution */
   lpval = SCIPvarGetSol(var, tree->focusnodehaslp);

   /* perform the branching;
    * set the node selection priority in a way, s.t. a node is preferred whose branching goes in the same direction
    * as the deviation from the variable's root solution
    */

   /* create child node x <= left */
   priority = SCIPtreeCalcNodeselPriority(tree, set, stat, var, SCIP_BRANCHDIR_DOWNWARDS, left);

   /* if LP solution is cutoff in child, compute a new estimate
    * otherwise we cannot expect a direct change in the best solution, so we keep the estimate of the parent node
    */
   if( SCIPsetIsGT(set, lpval, left) )
      estimate = SCIPtreeCalcChildEstimate(tree, set, stat, var, left);
   else
      estimate = SCIPnodeGetEstimate(tree->focusnode);

   SCIPsetDebugMsg(set, " -> creating child: <%s> <= %g (priority: %g, estimate: %g)\n",
      SCIPvarGetName(var), left, priority, estimate);

   SCIP_CALL( SCIPnodeCreateChild(&node, blkmem, set, stat, tree, priority, estimate) );
   SCIP_CALL( SCIPnodeAddBoundchg(node, blkmem, set, stat, transprob, origprob, tree, reopt, lp, branchcand, eventqueue, NULL,
         var, left, SCIP_BOUNDTYPE_UPPER, FALSE) );
   /* output branching bound change to visualization file */
   SCIP_CALL( SCIPvisualUpdateChild(stat->visual, set, stat, node) );

   if( downchild != NULL )
      *downchild = node;

   /* create child node with x >= right */
   priority = SCIPtreeCalcNodeselPriority(tree, set, stat, var, SCIP_BRANCHDIR_UPWARDS, right);

   if( SCIPsetIsLT(set, lpval, right) )
      estimate = SCIPtreeCalcChildEstimate(tree, set, stat, var, right);
   else
      estimate = SCIPnodeGetEstimate(tree->focusnode);

   SCIPsetDebugMsg(set, " -> creating child: <%s> >= %g (priority: %g, estimate: %g)\n",
      SCIPvarGetName(var), right, priority, estimate);

   SCIP_CALL( SCIPnodeCreateChild(&node, blkmem, set, stat, tree, priority, estimate) );
   SCIP_CALL( SCIPnodeAddBoundchg(node, blkmem, set, stat, transprob, origprob, tree, reopt, lp, branchcand, eventqueue,
         NULL, var, right, SCIP_BOUNDTYPE_LOWER, FALSE) );
   /* output branching bound change to visualization file */
   SCIP_CALL( SCIPvisualUpdateChild(stat->visual, set, stat, node) );

   if( upchild != NULL )
      *upchild = node;

   return SCIP_OKAY;
}

/** n-ary branching on a variable x
 * Branches on variable x such that up to n/2 children are created on each side of the usual branching value.
 * The branching value is selected as in SCIPtreeBranchVar().
 * If n is 2 or the variables local domain is too small for a branching into n pieces, SCIPtreeBranchVar() is called.
 * The parameters minwidth and widthfactor determine the domain width of the branching variable in the child nodes.
 * If n is odd, one child with domain width 'width' and having the branching value in the middle is created.
 * Otherwise, two children with domain width 'width' and being left and right of the branching value are created.
 * Next further nodes to the left and right are created, where width is multiplied by widthfactor with increasing distance from the first nodes.
 * The initial width is calculated such that n/2 nodes are created to the left and to the right of the branching value.
 * If this value is below minwidth, the initial width is set to minwidth, which may result in creating less than n nodes.
 *
 * Giving a large value for widthfactor results in creating children with small domain when close to the branching value
 * and large domain when closer to the current variable bounds. That is, setting widthfactor to a very large value and n to 3
 * results in a ternary branching where the branching variable is mostly fixed in the middle child.
 * Setting widthfactor to 1.0 results in children where the branching variable always has the same domain width
 * (except for one child if the branching value is not in the middle).
 */
SCIP_RETCODE SCIPtreeBranchVarNary(
   SCIP_TREE*            tree,               /**< branch and bound tree */
   SCIP_REOPT*           reopt,              /**< reoptimization data structure */
   BMS_BLKMEM*           blkmem,             /**< block memory */
   SCIP_SET*             set,                /**< global SCIP settings */
   SCIP_STAT*            stat,               /**< problem statistics data */
   SCIP_PROB*            transprob,          /**< transformed problem after presolve */
   SCIP_PROB*            origprob,           /**< original problem */
   SCIP_LP*              lp,                 /**< current LP data */
   SCIP_BRANCHCAND*      branchcand,         /**< branching candidate storage */
   SCIP_EVENTQUEUE*      eventqueue,         /**< event queue */
   SCIP_VAR*             var,                /**< variable to branch on */
   SCIP_Real             val,                /**< value to branch on or SCIP_INVALID for branching on current LP/pseudo solution.
                                              *   A branching value is required for branching on continuous variables */
   int                   n,                  /**< attempted number of children to be created, must be >= 2 */
   SCIP_Real             minwidth,           /**< minimal domain width in children */
   SCIP_Real             widthfactor,        /**< multiplier for children domain width with increasing distance from val, must be >= 1.0 */
   int*                  nchildren           /**< buffer to store number of created children, or NULL */
   )
{
   SCIP_NODE* node;
   SCIP_Real priority;
   SCIP_Real estimate;
   SCIP_Real lpval;
   SCIP_Real width;
   SCIP_Bool validval;
   SCIP_Real left;
   SCIP_Real right;
   SCIP_Real bnd;
   int i;

   assert(tree != NULL);
   assert(set != NULL);
   assert(var != NULL);
   assert(n >= 2);
   assert(minwidth >= 0.0);

   /* if binary branching is requested or we have not enough space for n children, delegate to SCIPtreeBranchVar */
   if( n == 2 ||
      2.0 * minwidth >= SCIPvarGetUbLocal(var) - SCIPvarGetLbLocal(var) ||
      SCIPrelDiff(SCIPvarGetUbLocal(SCIPvarGetProbvar(var)), SCIPvarGetLbLocal(SCIPvarGetProbvar(var))) <= n * SCIPsetEpsilon(set) )
   {
      SCIP_NODE* downchild;
      SCIP_NODE* fixchild;
      SCIP_NODE* upchild;

      SCIP_CALL( SCIPtreeBranchVar(tree, reopt, blkmem, set, stat, transprob, origprob, lp, branchcand, eventqueue, var, val,
            &downchild, &fixchild, &upchild) );

      if( nchildren != NULL )
         *nchildren = (downchild != NULL ? 1 : 0) + (fixchild != NULL ? 1 : 0) + (upchild != NULL ? 1 : 0);

      return SCIP_OKAY;
   }

   /* store whether a valid value was given for branching */
   validval = (val != SCIP_INVALID);  /*lint !e777 */

   /* get the corresponding active problem variable
    * if branching value is given, then transform it to the value of the active variable */
   if( validval )
   {
      SCIP_Real scalar;
      SCIP_Real constant;

      scalar   = 1.0;
      constant = 0.0;

      SCIP_CALL( SCIPvarGetProbvarSum(&var, set, &scalar, &constant) );

      if( scalar == 0.0 )
      {
         SCIPerrorMessage("cannot branch on fixed variable <%s>\n", SCIPvarGetName(var));
         return SCIP_INVALIDDATA;
      }

      /* we should have givenvariable = scalar * activevariable + constant */
      val = (val - constant) / scalar;
   }
   else
      var = SCIPvarGetProbvar(var);

   if( SCIPvarGetStatus(var) == SCIP_VARSTATUS_FIXED || SCIPvarGetStatus(var) == SCIP_VARSTATUS_MULTAGGR )
   {
      SCIPerrorMessage("cannot branch on fixed or multi-aggregated variable <%s>\n", SCIPvarGetName(var));
      SCIPABORT();
      return SCIP_INVALIDDATA; /*lint !e527*/
   }

   /* ensure, that branching on continuous variables will only be performed when a branching point is given. */
   if( SCIPvarGetType(var) == SCIP_VARTYPE_CONTINUOUS && !validval )
   {
      SCIPerrorMessage("Cannot branch on continuous variables without a given branching value.\n", SCIPvarGetName(var));
      SCIPABORT();
      return SCIP_INVALIDDATA; /*lint !e527*/
   }

   assert(SCIPvarIsActive(var));
   assert(SCIPvarGetProbindex(var) >= 0);
   assert(SCIPvarGetStatus(var) == SCIP_VARSTATUS_LOOSE || SCIPvarGetStatus(var) == SCIP_VARSTATUS_COLUMN);
   assert(SCIPvarGetType(var) == SCIP_VARTYPE_CONTINUOUS || SCIPsetIsFeasIntegral(set, SCIPvarGetLbLocal(var)));
   assert(SCIPvarGetType(var) == SCIP_VARTYPE_CONTINUOUS || SCIPsetIsFeasIntegral(set, SCIPvarGetUbLocal(var)));
   assert(SCIPsetIsLT(set, SCIPvarGetLbLocal(var), SCIPvarGetUbLocal(var)));

   /* get value of variable in current LP or pseudo solution */
   lpval = SCIPvarGetSol(var, tree->focusnodehaslp);

   /* if there was no explicit value given for branching, branch on current LP or pseudo solution value */
   if( !validval )
   {
      val = lpval;

      /* avoid branching on infinite values in pseudo solution */
      if( SCIPsetIsInfinity(set, -val) || SCIPsetIsInfinity(set, val) )
      {
         val = SCIPvarGetWorstBoundLocal(var);

         /* if both bounds are infinite, choose zero as branching point */
         if( SCIPsetIsInfinity(set, -val) || SCIPsetIsInfinity(set, val) )
         {
            assert(SCIPsetIsInfinity(set, -SCIPvarGetLbLocal(var)));
            assert(SCIPsetIsInfinity(set, SCIPvarGetUbLocal(var)));
            val = 0.0;
         }
      }
   }

   assert(SCIPsetIsFeasGE(set, val, SCIPvarGetLbLocal(var)));
   assert(SCIPsetIsFeasLE(set, val, SCIPvarGetUbLocal(var)));
   assert(SCIPvarGetType(var) != SCIP_VARTYPE_CONTINUOUS ||
      SCIPsetIsRelEQ(set, SCIPvarGetLbLocal(var), SCIPvarGetUbLocal(var)) ||
      (SCIPsetIsLT(set, 2.1*SCIPvarGetLbLocal(var), 2.1*val) && SCIPsetIsLT(set, 2.1*val, 2.1*SCIPvarGetUbLocal(var))) );  /* see comment in SCIPbranchVarVal */

   /* calculate minimal distance of val from bounds */
   width = SCIP_REAL_MAX;
   if( !SCIPsetIsInfinity(set, -SCIPvarGetLbLocal(var)) )
   {
      width = val - SCIPvarGetLbLocal(var);
   }
   if( !SCIPsetIsInfinity(set,  SCIPvarGetUbLocal(var)) )
   {
      width = MIN(width, SCIPvarGetUbLocal(var) - val); /*lint !e666*/
   }
   /* calculate initial domain width of child nodes
    * if we have at least one finite bound, choose width such that we have roughly the same number of nodes left and right of val
    */
   if( width == SCIP_REAL_MAX ) /*lint !e777*/
   {
      /* unbounded variable, let's create a child with a small domain */
      width = 1.0;
   }
   else if( widthfactor == 1.0 )
   {
      /* most domains get same size */
      width /= n/2; /*lint !e653*/ /* rounding is ok at this point */
   }
   else
   {
      /* width is increased by widthfactor for each child
       * if n is even, compute width such that we can create n/2 nodes with width
       * width, widthfactor*width, ..., widthfactor^(n/2)*width on each side, i.e.,
       *      sum(width * widthfactor^(i-1), i = 1..n/2) = min(ub-val, val-lb)
       *  <-> width * (widthfactor^(n/2) - 1) / (widthfactor - 1) = min(ub-val, val-lb)
       *
       * if n is odd, compute width such that we can create one middle node with width width
       * and n/2 nodes with width widthfactor*width, ..., widthfactor^(n/2)*width on each side, i.e.,
       *      width/2 + sum(width * widthfactor^i, i = 1..n/2) = min(ub-val, val-lb)
       *  <-> width * (1/2 + widthfactor * (widthfactor^(n/2) - 1) / (widthfactor - 1) = min(ub-val, val-lb)
       */
      assert(widthfactor > 1.0);
      if( n % 2 == 0 )
         width *= (widthfactor - 1.0) / (pow(widthfactor, (SCIP_Real)(n/2)) - 1.0); /*lint !e653*/
      else
         width /= 0.5 + widthfactor * (pow(widthfactor, (SCIP_Real)(n/2)) - 1.0) / (widthfactor - 1.0); /*lint !e653*/
   }
   if( SCIPvarGetType(var) != SCIP_VARTYPE_CONTINUOUS )
      minwidth = MAX(1.0, minwidth);
   if( width < minwidth )
      width = minwidth;
   assert(SCIPsetIsPositive(set, width));

   SCIPsetDebugMsg(set, "%d-ary branching on variable <%s> [%g, %g] around %g, initial width = %g\n",
      n, SCIPvarGetName(var), SCIPvarGetLbLocal(var), SCIPvarGetUbLocal(var), val, width);

   if( nchildren != NULL )
      *nchildren = 0;

   /* initialize upper bound on children left of val and children right of val
    * if we are supposed to create an odd number of children, then create a child that has val in the middle of its domain */
   if( n % 2 == 1 )
   {
      left  = val - width/2.0;
      right = val + width/2.0;
      SCIPvarAdjustLb(var, set, &left);
      SCIPvarAdjustUb(var, set, &right);

      /* create child node left <= x <= right, if left <= right */
      if( left <= right )
      {
         priority = SCIPtreeCalcNodeselPriority(tree, set, stat, var, SCIP_BRANCHDIR_FIXED, val); /* ????????????? how to compute priority for such a child? */
         /* if LP solution is cutoff in child, compute a new estimate
          * otherwise we cannot expect a direct change in the best solution, so we keep the estimate of the parent node */
         if( SCIPsetIsLT(set, lpval, left) )
            estimate = SCIPtreeCalcChildEstimate(tree, set, stat, var, left);
         else if( SCIPsetIsGT(set, lpval, right) )
            estimate = SCIPtreeCalcChildEstimate(tree, set, stat, var, right);
         else
            estimate = SCIPnodeGetEstimate(tree->focusnode);

         SCIPsetDebugMsg(set, " -> creating middle child: %g <= <%s> <= %g (priority: %g, estimate: %g, width: %g)\n",
            left, SCIPvarGetName(var), right, priority, estimate, right - left);

         SCIP_CALL( SCIPnodeCreateChild(&node, blkmem, set, stat, tree, priority, estimate) );
         SCIP_CALL( SCIPnodeAddBoundchg(node, blkmem, set, stat, transprob, origprob, tree, reopt, lp, branchcand,
               eventqueue, NULL, var, left , SCIP_BOUNDTYPE_LOWER, FALSE) );
         SCIP_CALL( SCIPnodeAddBoundchg(node, blkmem, set, stat, transprob, origprob, tree, reopt, lp, branchcand, eventqueue,
               NULL, var, right, SCIP_BOUNDTYPE_UPPER, FALSE) );
         /* output branching bound change to visualization file */
         SCIP_CALL( SCIPvisualUpdateChild(stat->visual, set, stat, node) );

         if( nchildren != NULL )
            ++*nchildren;
      }
      --n;

      if( SCIPvarGetType(var) != SCIP_VARTYPE_CONTINUOUS )
      {
         /* if it's a discrete variable, we can use left-1 and right+1 as upper and lower bounds for following nodes on the left and right, resp. */
         left  -= 1.0;
         right += 1.0;
      }

      width *= widthfactor;
   }
   else
   {
      if( SCIPvarGetType(var) != SCIP_VARTYPE_CONTINUOUS )
      {
         left  = SCIPsetFloor(set, val);
         right = SCIPsetCeil(set, val);
         if( right - left < 0.5 )
            left -= 1.0;
      }
      else if( SCIPsetIsZero(set, val) )
      {
         left  = 0.0;
         right = 0.0;
      }
      else
      {
         left  = val;
         right = val;
      }
   }

   assert(n % 2 == 0);
   n /= 2;
   for( i = 0; i < n; ++i )
   {
      /* create child node left - width <= x <= left, if left > lb(x) or x is discrete */
      if( SCIPsetIsRelLT(set, SCIPvarGetLbLocal(var), left) || SCIPvarGetType(var) != SCIP_VARTYPE_CONTINUOUS )
      {
         /* new lower bound should be variables lower bound, if we are in the last round or left - width is very close to lower bound
          * otherwise we take left - width
          */
         if( i == n-1 || SCIPsetIsRelEQ(set, SCIPvarGetLbLocal(var), left - width))
         {
            bnd = SCIPvarGetLbLocal(var);
         }
         else
         {
            bnd = left - width;
            SCIPvarAdjustLb(var, set, &bnd);
            bnd = MAX(SCIPvarGetLbLocal(var), bnd); /*lint !e666*/
         }
         assert(SCIPsetIsRelLT(set, bnd, left));

         /* the nodeselection priority of nodes is decreased as more as they are away from val */
         priority = SCIPtreeCalcNodeselPriority(tree, set, stat, var, SCIP_BRANCHDIR_DOWNWARDS, bnd) / (i+1);
         /* if LP solution is cutoff in child, compute a new estimate
          * otherwise we cannot expect a direct change in the best solution, so we keep the estimate of the parent node */
         if( SCIPsetIsLT(set, lpval, bnd) )
            estimate = SCIPtreeCalcChildEstimate(tree, set, stat, var, bnd);
         else if( SCIPsetIsGT(set, lpval, left) )
            estimate = SCIPtreeCalcChildEstimate(tree, set, stat, var, left);
         else
            estimate = SCIPnodeGetEstimate(tree->focusnode);

         SCIPsetDebugMsg(set, " -> creating left  child: %g <= <%s> <= %g (priority: %g, estimate: %g, width: %g)\n",
            bnd, SCIPvarGetName(var), left, priority, estimate, left - bnd);

         SCIP_CALL( SCIPnodeCreateChild(&node, blkmem, set, stat, tree, priority, estimate) );
         if( SCIPsetIsGT(set, bnd, SCIPvarGetLbLocal(var)) )
         {
            SCIP_CALL( SCIPnodeAddBoundchg(node, blkmem, set, stat, transprob, origprob, tree, reopt, lp, branchcand, eventqueue,
               NULL, var, bnd, SCIP_BOUNDTYPE_LOWER, FALSE) );
         }
         SCIP_CALL( SCIPnodeAddBoundchg(node, blkmem, set, stat, transprob, origprob, tree, reopt, lp, branchcand, eventqueue,
            NULL, var, left, SCIP_BOUNDTYPE_UPPER, FALSE) );
         /* output branching bound change to visualization file */
         SCIP_CALL( SCIPvisualUpdateChild(stat->visual, set, stat, node) );

         if( nchildren != NULL )
            ++*nchildren;

         left = bnd;
         if( SCIPvarGetType(var) != SCIP_VARTYPE_CONTINUOUS )
            left -= 1.0;
      }

      /* create child node right <= x <= right + width, if right < ub(x) */
      if( SCIPsetIsRelGT(set, SCIPvarGetUbLocal(var), right) || SCIPvarGetType(var) != SCIP_VARTYPE_CONTINUOUS )
      {
         /* new upper bound should be variables upper bound, if we are in the last round or right + width is very close to upper bound
          * otherwise we take right + width
          */
         if( i == n-1 || SCIPsetIsRelEQ(set, SCIPvarGetUbLocal(var), right + width))
         {
            bnd = SCIPvarGetUbLocal(var);
         }
         else
         {
            bnd = right + width;
            SCIPvarAdjustUb(var, set, &bnd);
            bnd = MIN(SCIPvarGetUbLocal(var), bnd); /*lint !e666*/
         }
         assert(SCIPsetIsRelGT(set, bnd, right));

         /* the nodeselection priority of nodes is decreased as more as they are away from val */
         priority = SCIPtreeCalcNodeselPriority(tree, set, stat, var, SCIP_BRANCHDIR_UPWARDS, bnd) / (i+1);
         /* if LP solution is cutoff in child, compute a new estimate
          * otherwise we cannot expect a direct change in the best solution, so we keep the estimate of the parent node */
         if( SCIPsetIsLT(set, lpval, right) )
            estimate = SCIPtreeCalcChildEstimate(tree, set, stat, var, right);
         else if( SCIPsetIsGT(set, lpval, bnd) )
            estimate = SCIPtreeCalcChildEstimate(tree, set, stat, var, bnd);
         else
            estimate = SCIPnodeGetEstimate(tree->focusnode);

         SCIPsetDebugMsg(set, " -> creating right child: %g <= <%s> <= %g (priority: %g, estimate: %g, width: %g)\n",
            right, SCIPvarGetName(var), bnd, priority, estimate, bnd - right);

         SCIP_CALL( SCIPnodeCreateChild(&node, blkmem, set, stat, tree, priority, estimate) );
         SCIP_CALL( SCIPnodeAddBoundchg(node, blkmem, set, stat, transprob, origprob, tree, reopt, lp, branchcand, eventqueue,
            NULL, var, right, SCIP_BOUNDTYPE_LOWER, FALSE) );
         if( SCIPsetIsLT(set, bnd, SCIPvarGetUbLocal(var)) )
         {
            SCIP_CALL( SCIPnodeAddBoundchg(node, blkmem, set, stat, transprob, origprob, tree, reopt, lp, branchcand, eventqueue,
               NULL, var, bnd, SCIP_BOUNDTYPE_UPPER, FALSE) );
         }
         /* output branching bound change to visualization file */
         SCIP_CALL( SCIPvisualUpdateChild(stat->visual, set, stat, node) );

         if( nchildren != NULL )
            ++*nchildren;

         right = bnd;
         if( SCIPvarGetType(var) != SCIP_VARTYPE_CONTINUOUS )
            right += 1.0;
      }

      width *= widthfactor;
   }

   return SCIP_OKAY;
}

/** adds a diving bound change to the tree together with the information if this is a bound change
 *  for the preferred direction or not
 */
#define ARRAYGROWTH 5
SCIP_RETCODE SCIPtreeAddDiveBoundChange(
   SCIP_TREE*            tree,               /**< branch and bound tree */
   BMS_BLKMEM*           blkmem,             /**< block memory buffers */
   SCIP_VAR*             var,                /**< variable to apply the bound change to */
   SCIP_BRANCHDIR        dir,                /**< direction of the bound change */
   SCIP_Real             value,              /**< value to adjust this variable bound to */
   SCIP_Bool             preferred           /**< is this a bound change for the preferred child? */
   )
{
   int idx = preferred ? 0 : 1;
   int pos = tree->ndivebdchanges[idx];

   assert(pos < tree->divebdchgsize[idx]);

   if( pos == tree->divebdchgsize[idx] - 1 )
   {
      SCIP_ALLOC( BMSreallocBlockMemoryArray(blkmem, &tree->divebdchgdirs[idx], tree->divebdchgsize[idx], tree->divebdchgsize[idx] + ARRAYGROWTH) ); /*lint !e866*/
      SCIP_ALLOC( BMSreallocBlockMemoryArray(blkmem, &tree->divebdchgvars[idx], tree->divebdchgsize[idx], tree->divebdchgsize[idx] + ARRAYGROWTH) ); /*lint !e866*/
      SCIP_ALLOC( BMSreallocBlockMemoryArray(blkmem, &tree->divebdchgvals[idx], tree->divebdchgsize[idx], tree->divebdchgsize[idx] + ARRAYGROWTH) ); /*lint !e866*/
      tree->divebdchgsize[idx] += ARRAYGROWTH;
   }

   tree->divebdchgvars[idx][pos] = var;
   tree->divebdchgdirs[idx][pos] = dir;
   tree->divebdchgvals[idx][pos] = value;

   ++tree->ndivebdchanges[idx];

   return SCIP_OKAY;
}

/** get the dive bound change data for the preferred or the alternative direction */
void SCIPtreeGetDiveBoundChangeData(
   SCIP_TREE*            tree,               /**< branch and bound tree */
   SCIP_VAR***           variables,          /**< pointer to store variables for the specified direction */
   SCIP_BRANCHDIR**      directions,         /**< pointer to store the branching directions */
   SCIP_Real**           values,             /**< pointer to store bound change values */
   int*                  ndivebdchgs,        /**< pointer to store the number of dive bound changes */
   SCIP_Bool             preferred           /**< should the dive bound changes for the preferred child be output? */
   )
{
   int idx = preferred ? 0 : 1;

   assert(variables != NULL);
   assert(directions != NULL);
   assert(values != NULL);
   assert(ndivebdchgs != NULL);

   *variables = tree->divebdchgvars[idx];
   *directions = tree->divebdchgdirs[idx];
   *values = tree->divebdchgvals[idx];
   *ndivebdchgs = tree->ndivebdchanges[idx];
}

/** clear the tree bound change data structure */
void SCIPtreeClearDiveBoundChanges(
   SCIP_TREE*            tree                /**< branch and bound tree */
   )
{
   int p;

   for( p = 0; p < 2; ++p )
      tree->ndivebdchanges[p] = 0;
}

/** creates a probing child node of the current node, which must be the focus node, the current refocused node,
 *  or another probing node; if the current node is the focus or a refocused node, the created probing node is
 *  installed as probing root node
 */
static
SCIP_RETCODE treeCreateProbingNode(
   SCIP_TREE*            tree,               /**< branch and bound tree */
   BMS_BLKMEM*           blkmem,             /**< block memory */
   SCIP_SET*             set,                /**< global SCIP settings */
   SCIP_LP*              lp                  /**< current LP data */
   )
{
   SCIP_NODE* currentnode;
   SCIP_NODE* node;
   SCIP_RETCODE retcode;

   assert(tree != NULL);
   assert(SCIPtreeIsPathComplete(tree));
   assert(tree->pathlen > 0);
   assert(blkmem != NULL);
   assert(set != NULL);

   /* get the current node */
   currentnode = SCIPtreeGetCurrentNode(tree);
   assert(SCIPnodeGetType(currentnode) == SCIP_NODETYPE_FOCUSNODE
      || SCIPnodeGetType(currentnode) == SCIP_NODETYPE_REFOCUSNODE
      || SCIPnodeGetType(currentnode) == SCIP_NODETYPE_PROBINGNODE);
   assert((SCIPnodeGetType(currentnode) == SCIP_NODETYPE_PROBINGNODE) == SCIPtreeProbing(tree));

   /* create the node data structure */
   SCIP_CALL( nodeCreate(&node, blkmem, set) );
   assert(node != NULL);

   /* mark node to be a probing node */
   node->nodetype = SCIP_NODETYPE_PROBINGNODE; /*lint !e641*/

   /* create the probingnode data */
   SCIP_CALL( probingnodeCreate(&node->data.probingnode, blkmem, lp) );

   /* make the current node the parent of the new probing node */
   retcode = nodeAssignParent(node, blkmem, set, tree, currentnode, 0.0);

   /* if we reached the maximal depth level we clean up the allocated memory and stop */
   if( retcode == SCIP_MAXDEPTHLEVEL )
   {
      SCIP_CALL( probingnodeFree(&(node->data.probingnode), blkmem, lp) );
      BMSfreeBlockMemory(blkmem, &node);
   }
   SCIP_CALL( retcode );
   assert(SCIPnodeGetDepth(node) == tree->pathlen);

   /* check, if the node is the probing root node */
   if( tree->probingroot == NULL )
   {
      tree->probingroot = node;
      SCIPsetDebugMsg(set, "created probing root node #%" SCIP_LONGINT_FORMAT " at depth %d\n",
         SCIPnodeGetNumber(node), SCIPnodeGetDepth(node));
   }
   else
   {
      assert(SCIPnodeGetType(tree->probingroot) == SCIP_NODETYPE_PROBINGNODE);
      assert(SCIPnodeGetDepth(tree->probingroot) < SCIPnodeGetDepth(node));

      SCIPsetDebugMsg(set, "created probing child node #%" SCIP_LONGINT_FORMAT " at depth %d, probing depth %d\n",
         SCIPnodeGetNumber(node), SCIPnodeGetDepth(node), SCIPnodeGetDepth(node) - SCIPnodeGetDepth(tree->probingroot));
   }

   /* create the new active path */
   SCIP_CALL( treeEnsurePathMem(tree, set, tree->pathlen+1) );
   node->active = TRUE;
   tree->path[tree->pathlen] = node;
   tree->pathlen++;

   /* update the path LP size for the previous node and set the (initial) path LP size for the newly created node */
   SCIP_CALL( treeUpdatePathLPSize(tree, tree->pathlen-2) );

   /* mark the LP's size */
   SCIPlpMarkSize(lp);
   assert(tree->pathlen >= 2);
   assert(lp->firstnewrow == tree->pathnlprows[tree->pathlen-1]); /* marked LP size should be initial size of new node */
   assert(lp->firstnewcol == tree->pathnlpcols[tree->pathlen-1]);

   /* the current probing node does not yet have a solved LP */
   tree->probingnodehaslp = FALSE;

   return SCIP_OKAY;
}

/** switches to probing mode and creates a probing root */
SCIP_RETCODE SCIPtreeStartProbing(
   SCIP_TREE*            tree,               /**< branch and bound tree */
   BMS_BLKMEM*           blkmem,             /**< block memory */
   SCIP_SET*             set,                /**< global SCIP settings */
   SCIP_LP*              lp,                 /**< current LP data */
   SCIP_Bool             strongbranching     /**< is the probing mode used for strongbranching? */
   )
{
   assert(tree != NULL);
   assert(tree->probinglpistate == NULL);
   assert(tree->probinglpinorms == NULL);
   assert(!SCIPtreeProbing(tree));
   assert(lp != NULL);

   SCIPsetDebugMsg(set, "probing started in depth %d (LP flushed: %u, LP solved: %u, solstat: %d), probing root in depth %d\n",
      tree->pathlen-1, lp->flushed, lp->solved, SCIPlpGetSolstat(lp), tree->pathlen);

   /* store all marked constraints for propagation */
   SCIP_CALL( SCIPconshdlrsStorePropagationStatus(set, set->conshdlrs, set->nconshdlrs) );

   /* inform LP about probing mode */
   SCIP_CALL( SCIPlpStartProbing(lp) );

   assert(!lp->divingobjchg);

   /* remember, whether the LP was flushed and solved */
   tree->probinglpwasflushed = lp->flushed;
   tree->probinglpwassolved = lp->solved;
   tree->probingloadlpistate = FALSE;
   tree->probinglpwasrelax = lp->isrelax;
   lp->isrelax = TRUE;
   tree->probingsolvedlp = FALSE;
   tree->probingobjchanged = FALSE;
   lp->divingobjchg = FALSE;
   tree->probingsumchgdobjs = 0;
   tree->sbprobing = strongbranching;

   /* remember the LP state in order to restore the LP solution quickly after probing */
   /**@todo could the lp state be worth storing if the LP is not flushed (and hence not solved)? */
   if( lp->flushed && lp->solved )
   {
      SCIP_CALL( SCIPlpGetState(lp, blkmem, &tree->probinglpistate) );
      SCIP_CALL( SCIPlpGetNorms(lp, blkmem, &tree->probinglpinorms) );
      tree->probinglpwasprimfeas = lp->primalfeasible;
      tree->probinglpwasprimchecked = lp->primalchecked;
      tree->probinglpwasdualfeas = lp->dualfeasible;
      tree->probinglpwasdualchecked = lp->dualchecked;
   }

   /* create temporary probing root node */
   SCIP_CALL( treeCreateProbingNode(tree, blkmem, set, lp) );
   assert(SCIPtreeProbing(tree));

   return SCIP_OKAY;
}

/** creates a new probing child node in the probing path */
SCIP_RETCODE SCIPtreeCreateProbingNode(
   SCIP_TREE*            tree,               /**< branch and bound tree */
   BMS_BLKMEM*           blkmem,             /**< block memory */
   SCIP_SET*             set,                /**< global SCIP settings */
   SCIP_LP*              lp                  /**< current LP data */
   )
{
   assert(SCIPtreeProbing(tree));

   SCIPsetDebugMsg(set, "new probing child in depth %d (probing depth: %d)\n", tree->pathlen, tree->pathlen-1 - SCIPnodeGetDepth(tree->probingroot));

   /* create temporary probing root node */
   SCIP_CALL( treeCreateProbingNode(tree, blkmem, set, lp) );

   return SCIP_OKAY;
}

/** sets the LP state for the current probing node
 *
 *  @note state and norms are stored at the node and later released by SCIP; therefore, the pointers are set
 *        to NULL by the method
 *
 *  @note the pointers to state and norms must not be NULL; however, they may point to a NULL pointer if the
 *        respective information should not be set
 */
SCIP_RETCODE SCIPtreeSetProbingLPState(
   SCIP_TREE*            tree,               /**< branch and bound tree */
   BMS_BLKMEM*           blkmem,             /**< block memory */
   SCIP_LP*              lp,                 /**< current LP data */
   SCIP_LPISTATE**       lpistate,           /**< pointer to LP state information (like basis information) */
   SCIP_LPINORMS**       lpinorms,           /**< pointer to LP pricing norms information */
   SCIP_Bool             primalfeas,         /**< primal feasibility when LP state information was stored */
   SCIP_Bool             dualfeas            /**< dual feasibility when LP state information was stored */
   )
{
   SCIP_NODE* node;

   assert(tree != NULL);
   assert(SCIPtreeProbing(tree));
   assert(lpistate != NULL);
   assert(lpinorms != NULL);

   /* get the current probing node */
   node = SCIPtreeGetCurrentNode(tree);
<<<<<<< HEAD
=======

   /* this check is necessary to avoid cppcheck warnings */
   if( node == NULL )
      return SCIP_INVALIDDATA;

>>>>>>> 92701fb2
   assert(SCIPnodeGetType(node) == SCIP_NODETYPE_PROBINGNODE);
   assert(node->data.probingnode != NULL);

   /* free already present LP state */
   if( node->data.probingnode->lpistate != NULL )
   {
      SCIP_CALL( SCIPlpFreeState(lp, blkmem, &(node->data.probingnode->lpistate)) );
   }

   /* free already present LP pricing norms */
   if( node->data.probingnode->lpinorms != NULL )
   {
      SCIP_CALL( SCIPlpFreeNorms(lp, blkmem, &(node->data.probingnode->lpinorms)) );
   }

   node->data.probingnode->lpistate = *lpistate;
   node->data.probingnode->lpinorms = *lpinorms;
   node->data.probingnode->lpwasprimfeas = primalfeas;
   node->data.probingnode->lpwasdualfeas = dualfeas;

   /* set the pointers to NULL to avoid that they are still used and modified by the caller */
   *lpistate = NULL;
   *lpinorms = NULL;

   tree->probingloadlpistate = TRUE;

   return SCIP_OKAY;
}

/** loads the LP state for the current probing node */
SCIP_RETCODE SCIPtreeLoadProbingLPState(
   SCIP_TREE*            tree,               /**< branch and bound tree */
   BMS_BLKMEM*           blkmem,             /**< block memory buffers */
   SCIP_SET*             set,                /**< global SCIP settings */
   SCIP_EVENTQUEUE*      eventqueue,         /**< event queue */
   SCIP_LP*              lp                  /**< current LP data */
   )
{
   assert(tree != NULL);
   assert(SCIPtreeProbing(tree));

   /* loading the LP state is only necessary if we backtracked */
   if( tree->probingloadlpistate )
   {
      SCIP_NODE* node;
      SCIP_LPISTATE* lpistate;
      SCIP_LPINORMS* lpinorms;
      SCIP_Bool lpwasprimfeas = FALSE;
      SCIP_Bool lpwasprimchecked = FALSE;
      SCIP_Bool lpwasdualfeas = FALSE;
      SCIP_Bool lpwasdualchecked = FALSE;

      /* get the current probing node */
      node = SCIPtreeGetCurrentNode(tree);
      assert(node != NULL);
      assert(SCIPnodeGetType(node) == SCIP_NODETYPE_PROBINGNODE);

      /* search the last node where an LP state information was attached */
      lpistate = NULL;
      lpinorms = NULL;
      do
      {
         assert(SCIPnodeGetType(node) == SCIP_NODETYPE_PROBINGNODE);
         assert(node->data.probingnode != NULL);
         if( node->data.probingnode->lpistate != NULL )
         {
            lpistate = node->data.probingnode->lpistate;
            lpinorms = node->data.probingnode->lpinorms;
            lpwasprimfeas = node->data.probingnode->lpwasprimfeas;
            lpwasprimchecked = node->data.probingnode->lpwasprimchecked;
            lpwasdualfeas = node->data.probingnode->lpwasdualfeas;
            lpwasdualchecked = node->data.probingnode->lpwasdualchecked;
            break;
         }
         node = node->parent;
         assert(node != NULL); /* the root node cannot be a probing node! */
      }
      while( SCIPnodeGetType(node) == SCIP_NODETYPE_PROBINGNODE );

      /* if there was no LP information stored in the probing nodes, use the one stored before probing started */
      if( lpistate == NULL )
      {
         lpistate = tree->probinglpistate;
         lpinorms = tree->probinglpinorms;
         lpwasprimfeas = tree->probinglpwasprimfeas;
         lpwasprimchecked = tree->probinglpwasprimchecked;
         lpwasdualfeas = tree->probinglpwasdualfeas;
         lpwasdualchecked = tree->probinglpwasdualchecked;
      }

      /* set the LP state */
      if( lpistate != NULL )
      {
         SCIP_CALL( SCIPlpSetState(lp, blkmem, set, eventqueue, lpistate,
               lpwasprimfeas, lpwasprimchecked, lpwasdualfeas, lpwasdualchecked) );
      }

      /* set the LP pricing norms */
      if( lpinorms != NULL )
      {
         SCIP_CALL( SCIPlpSetNorms(lp, blkmem, lpinorms) );
      }

      /* now we don't need to load the LP state again until the next backtracking */
      tree->probingloadlpistate = FALSE;
   }

   return SCIP_OKAY;
}

/** marks the probing node to have a solved LP relaxation */
SCIP_RETCODE SCIPtreeMarkProbingNodeHasLP(
   SCIP_TREE*            tree,               /**< branch and bound tree */
   BMS_BLKMEM*           blkmem,             /**< block memory */
   SCIP_LP*              lp                  /**< current LP data */
   )
{
   SCIP_NODE* node;

   assert(tree != NULL);
   assert(SCIPtreeProbing(tree));

   /* mark the probing node to have an LP */
   tree->probingnodehaslp = TRUE;

   /* get current probing node */
   node = SCIPtreeGetCurrentNode(tree);
   assert(SCIPnodeGetType(node) == SCIP_NODETYPE_PROBINGNODE);
   assert(node != NULL && node->data.probingnode != NULL);

   /* update LP information in probingnode data */
   /* cppcheck-suppress nullPointer */
   SCIP_CALL( probingnodeUpdate(node->data.probingnode, blkmem, tree, lp) );

   return SCIP_OKAY;
}

/** undoes all changes to the problem applied in probing up to the given probing depth */
static
SCIP_RETCODE treeBacktrackProbing(
   SCIP_TREE*            tree,               /**< branch and bound tree */
   SCIP_REOPT*           reopt,              /**< reoptimization data structure */
   BMS_BLKMEM*           blkmem,             /**< block memory buffers */
   SCIP_SET*             set,                /**< global SCIP settings */
   SCIP_STAT*            stat,               /**< problem statistics */
   SCIP_PROB*            transprob,          /**< transformed problem after presolve */
   SCIP_PROB*            origprob,           /**< original problem */
   SCIP_LP*              lp,                 /**< current LP data */
   SCIP_RELAXATION*      relaxation,         /**< global relaxation data */
   SCIP_PRIMAL*          primal,             /**< primal data structure */
   SCIP_BRANCHCAND*      branchcand,         /**< branching candidate storage */
   SCIP_EVENTQUEUE*      eventqueue,         /**< event queue */
   SCIP_EVENTFILTER*     eventfilter,        /**< global event filter */
   SCIP_CLIQUETABLE*     cliquetable,        /**< clique table data structure */
   int                   probingdepth        /**< probing depth of the node in the probing path that should be reactivated,
                                              *   -1 to even deactivate the probing root, thus exiting probing mode */
   )
{
   int newpathlen;
   int i;

   assert(tree != NULL);
   assert(SCIPtreeProbing(tree));
   assert(tree->probingroot != NULL);
   assert(tree->focusnode != NULL);
   assert(SCIPnodeGetType(tree->probingroot) == SCIP_NODETYPE_PROBINGNODE);
   assert(SCIPnodeGetType(tree->focusnode) == SCIP_NODETYPE_FOCUSNODE
      || SCIPnodeGetType(tree->focusnode) == SCIP_NODETYPE_REFOCUSNODE);
   assert(tree->probingroot->parent == tree->focusnode);
   assert(SCIPnodeGetDepth(tree->probingroot) == SCIPnodeGetDepth(tree->focusnode)+1);
   assert(tree->pathlen >= 2);
   assert(SCIPnodeGetType(tree->path[tree->pathlen-1]) == SCIP_NODETYPE_PROBINGNODE);
   assert(-1 <= probingdepth && probingdepth <= SCIPtreeGetProbingDepth(tree));

   treeCheckPath(tree);

   newpathlen = SCIPnodeGetDepth(tree->probingroot) + probingdepth + 1;
   assert(newpathlen >= 1); /* at least root node of the tree remains active */

   /* check if we have to do any backtracking */
   if( newpathlen < tree->pathlen )
   {
      int ncols;
      int nrows;

      /* the correct LP size of the node to which we backtracked is stored as initial LP size for its child */
      assert(SCIPnodeGetType(tree->path[newpathlen]) == SCIP_NODETYPE_PROBINGNODE);
      ncols = tree->path[newpathlen]->data.probingnode->ninitialcols;
      nrows = tree->path[newpathlen]->data.probingnode->ninitialrows;
      assert(ncols >= tree->pathnlpcols[newpathlen-1] || !tree->focuslpconstructed);
      assert(nrows >= tree->pathnlprows[newpathlen-1] || !tree->focuslpconstructed);

      while( tree->pathlen > newpathlen )
      {
         SCIP_NODE* node;

         node = tree->path[tree->pathlen-1];

         assert(SCIPnodeGetType(node) == SCIP_NODETYPE_PROBINGNODE);
         assert(tree->pathlen-1 == SCIPnodeGetDepth(node));
         assert(tree->pathlen-1 >= SCIPnodeGetDepth(tree->probingroot));

         if( node->data.probingnode->nchgdobjs > 0 )
         {
            /* @todo only do this if we don't backtrack to the root node - in that case, we can just restore the unchanged
             *       objective values
             */
            for( i = node->data.probingnode->nchgdobjs - 1; i >= 0; --i )
            {
               assert(tree->probingobjchanged);

               /* inform relaxation and update objective value of relaxation solution */
               SCIPrelaxationUpdateVarObj(relaxation, set, node->data.probingnode->origobjvars[i],
                     SCIPvarGetObj(node->data.probingnode->origobjvars[i]), node->data.probingnode->origobjvals[i]);

               SCIP_CALL( SCIPvarChgObj(node->data.probingnode->origobjvars[i], blkmem, set, transprob, primal, lp,
                     eventqueue, node->data.probingnode->origobjvals[i]) );
            }
            tree->probingsumchgdobjs -= node->data.probingnode->nchgdobjs;
            assert(tree->probingsumchgdobjs >= 0);

            /* reset probingobjchanged flag and cutoff bound */
            if( tree->probingsumchgdobjs == 0 )
            {
               SCIPlpUnmarkDivingObjChanged(lp);
               tree->probingobjchanged = FALSE;

               SCIP_CALL( SCIPlpSetCutoffbound(lp, set, transprob, primal->cutoffbound) );
            }

            /* recompute global and local pseudo objective values */
            SCIPlpRecomputeLocalAndGlobalPseudoObjval(lp, set, transprob);
         }

         /* undo bound changes by deactivating the probing node */
         SCIP_CALL( nodeDeactivate(node, blkmem, set, stat, tree, lp, branchcand, eventqueue) );

         /* free the probing node */
         SCIP_CALL( SCIPnodeFree(&tree->path[tree->pathlen-1], blkmem, set, stat, eventqueue, tree, lp) );
         tree->pathlen--;
      }
      assert(tree->pathlen == newpathlen);

      /* reset the path LP size to the initial size of the probing node */
      if( SCIPnodeGetType(tree->path[tree->pathlen-1]) == SCIP_NODETYPE_PROBINGNODE )
      {
         tree->pathnlpcols[tree->pathlen-1] = tree->path[tree->pathlen-1]->data.probingnode->ninitialcols;
         tree->pathnlprows[tree->pathlen-1] = tree->path[tree->pathlen-1]->data.probingnode->ninitialrows;
      }
      else
         assert(SCIPnodeGetType(tree->path[tree->pathlen-1]) == SCIP_NODETYPE_FOCUSNODE);
      treeCheckPath(tree);

      /* undo LP extensions */
      SCIP_CALL( SCIPlpShrinkCols(lp, set, ncols) );
      SCIP_CALL( SCIPlpShrinkRows(lp, blkmem, set, eventqueue, eventfilter, nrows) );
      tree->probingloadlpistate = TRUE; /* LP state must be reloaded if the next LP is solved */

      /* reset the LP's marked size to the initial size of the LP at the node stored in the path */
      assert(lp->nrows >= tree->pathnlprows[tree->pathlen-1] || !tree->focuslpconstructed);
      assert(lp->ncols >= tree->pathnlpcols[tree->pathlen-1] || !tree->focuslpconstructed);
      SCIPlpSetSizeMark(lp, tree->pathnlprows[tree->pathlen-1], tree->pathnlpcols[tree->pathlen-1]);

      /* if the highest cutoff or repropagation depth is inside the deleted part of the probing path,
       * reset them to infinity
       */
      if( tree->cutoffdepth >= tree->pathlen )
      {
         /* apply the pending bound changes */
         SCIP_CALL( treeApplyPendingBdchgs(tree, reopt, blkmem, set, stat, transprob, origprob, lp, branchcand, eventqueue, cliquetable) );

         tree->cutoffdepth = INT_MAX;
      }
      if( tree->repropdepth >= tree->pathlen )
         tree->repropdepth = INT_MAX;
   }

   SCIPsetDebugMsg(set, "probing backtracked to depth %d (%d cols, %d rows)\n", tree->pathlen-1, SCIPlpGetNCols(lp), SCIPlpGetNRows(lp));

   return SCIP_OKAY;
}

/** undoes all changes to the problem applied in probing up to the given probing depth;
 *  the changes of the probing node of the given probing depth are the last ones that remain active;
 *  changes that were applied before calling SCIPtreeCreateProbingNode() cannot be undone
 */
SCIP_RETCODE SCIPtreeBacktrackProbing(
   SCIP_TREE*            tree,               /**< branch and bound tree */
   SCIP_REOPT*           reopt,              /**< reoptimization data structure */
   BMS_BLKMEM*           blkmem,             /**< block memory buffers */
   SCIP_SET*             set,                /**< global SCIP settings */
   SCIP_STAT*            stat,               /**< problem statistics */
   SCIP_PROB*            transprob,          /**< transformed problem */
   SCIP_PROB*            origprob,           /**< original problem */
   SCIP_LP*              lp,                 /**< current LP data */
   SCIP_RELAXATION*      relaxation,         /**< global relaxation data */
   SCIP_PRIMAL*          primal,             /**< primal data structure */
   SCIP_BRANCHCAND*      branchcand,         /**< branching candidate storage */
   SCIP_EVENTQUEUE*      eventqueue,         /**< event queue */
   SCIP_EVENTFILTER*     eventfilter,        /**< global event filter */
   SCIP_CLIQUETABLE*     cliquetable,        /**< clique table data structure */
   int                   probingdepth        /**< probing depth of the node in the probing path that should be reactivated */
   )
{
   assert(tree != NULL);
   assert(SCIPtreeProbing(tree));
   assert(0 <= probingdepth && probingdepth <= SCIPtreeGetProbingDepth(tree));

   /* undo the domain and constraint set changes and free the temporary probing nodes below the given probing depth */
   SCIP_CALL( treeBacktrackProbing(tree, reopt, blkmem, set, stat, transprob, origprob, lp, relaxation, primal, branchcand,
         eventqueue, eventfilter, cliquetable, probingdepth) );

   assert(SCIPtreeProbing(tree));
   assert(SCIPnodeGetType(SCIPtreeGetCurrentNode(tree)) == SCIP_NODETYPE_PROBINGNODE);

   return SCIP_OKAY;
}

/** switches back from probing to normal operation mode, frees all nodes on the probing path, restores bounds of all
 *  variables and restores active constraints arrays of focus node
 */
SCIP_RETCODE SCIPtreeEndProbing(
   SCIP_TREE*            tree,               /**< branch and bound tree */
   SCIP_REOPT*           reopt,              /**< reoptimization data structure */
   BMS_BLKMEM*           blkmem,             /**< block memory buffers */
   SCIP_SET*             set,                /**< global SCIP settings */
   SCIP_MESSAGEHDLR*     messagehdlr,        /**< message handler */
   SCIP_STAT*            stat,               /**< problem statistics */
   SCIP_PROB*            transprob,          /**< transformed problem after presolve */
   SCIP_PROB*            origprob,           /**< original problem */
   SCIP_LP*              lp,                 /**< current LP data */
   SCIP_RELAXATION*      relaxation,         /**< global relaxation data */
   SCIP_PRIMAL*          primal,             /**< Primal LP data */
   SCIP_BRANCHCAND*      branchcand,         /**< branching candidate storage */
   SCIP_EVENTQUEUE*      eventqueue,         /**< event queue */
   SCIP_EVENTFILTER*     eventfilter,        /**< global event filter */
   SCIP_CLIQUETABLE*     cliquetable         /**< clique table data structure */
   )
{
   assert(tree != NULL);
   assert(SCIPtreeProbing(tree));
   assert(tree->probingroot != NULL);
   assert(tree->focusnode != NULL);
   assert(SCIPnodeGetType(tree->probingroot) == SCIP_NODETYPE_PROBINGNODE);
   assert(SCIPnodeGetType(tree->focusnode) == SCIP_NODETYPE_FOCUSNODE
      || SCIPnodeGetType(tree->focusnode) == SCIP_NODETYPE_REFOCUSNODE);
   assert(tree->probingroot->parent == tree->focusnode);
   assert(SCIPnodeGetDepth(tree->probingroot) == SCIPnodeGetDepth(tree->focusnode)+1);
   assert(tree->pathlen >= 2);
   assert(SCIPnodeGetType(tree->path[tree->pathlen-1]) == SCIP_NODETYPE_PROBINGNODE);
   assert(set != NULL);

   /* undo the domain and constraint set changes of the temporary probing nodes and free the probing nodes */
   SCIP_CALL( treeBacktrackProbing(tree, reopt, blkmem, set, stat, transprob, origprob, lp, relaxation, primal, branchcand,
         eventqueue, eventfilter, cliquetable, -1) );
   assert(tree->probingsumchgdobjs == 0);
   assert(!tree->probingobjchanged);
   assert(!lp->divingobjchg);
   assert(lp->cutoffbound == primal->cutoffbound); /*lint !e777*/
   assert(SCIPtreeGetCurrentNode(tree) == tree->focusnode);
   assert(!SCIPtreeProbing(tree));

   /* if the LP was flushed before probing starts, flush it again */
   if( tree->probinglpwasflushed )
   {
      SCIP_CALL( SCIPlpFlush(lp, blkmem, set, eventqueue) );

      /* if the LP was solved before probing starts, solve it again to restore the LP solution */
      if( tree->probinglpwassolved )
      {
         SCIP_Bool lperror;

         /* reset the LP state before probing started */
         if( tree->probinglpistate == NULL )
         {
            assert(tree->probinglpinorms == NULL);
            SCIP_CALL( SCIPlpiClearState(lp->lpi) );
            lp->primalfeasible = (lp->nlpicols == 0 && lp->nlpirows == 0);
            lp->primalchecked = (lp->nlpicols == 0 && lp->nlpirows == 0);
            lp->dualfeasible = (lp->nlpicols == 0 && lp->nlpirows == 0);
            lp->dualchecked = (lp->nlpicols == 0 && lp->nlpirows == 0);
            lp->solisbasic = FALSE;
         }
         else
         {
            SCIP_CALL( SCIPlpSetState(lp, blkmem, set, eventqueue, tree->probinglpistate,
                  tree->probinglpwasprimfeas, tree->probinglpwasprimchecked, tree->probinglpwasdualfeas,
                  tree->probinglpwasdualchecked) );
            SCIP_CALL( SCIPlpFreeState(lp, blkmem, &tree->probinglpistate) );

            if( tree->probinglpinorms != NULL )
            {
               SCIP_CALL( SCIPlpSetNorms(lp, blkmem, tree->probinglpinorms) );
               SCIP_CALL( SCIPlpFreeNorms(lp, blkmem, &tree->probinglpinorms) );
               tree->probinglpinorms = NULL;
            }
         }
         SCIPlpSetIsRelax(lp, tree->probinglpwasrelax);

         /* resolve LP to reset solution */
         SCIP_CALL( SCIPlpSolveAndEval(lp, set, messagehdlr, blkmem, stat, eventqueue, eventfilter, transprob, -1LL, FALSE, FALSE, FALSE, &lperror) );
         if( lperror )
         {
            SCIPmessagePrintVerbInfo(messagehdlr, set->disp_verblevel, SCIP_VERBLEVEL_FULL,
               "(node %" SCIP_LONGINT_FORMAT ") unresolved numerical troubles while resolving LP %" SCIP_LONGINT_FORMAT " after probing\n",
               stat->nnodes, stat->nlps);
            lp->resolvelperror = TRUE;
            tree->focusnodehaslp = FALSE;
         }
         else if( SCIPlpGetSolstat(lp) != SCIP_LPSOLSTAT_OPTIMAL 
            && SCIPlpGetSolstat(lp) != SCIP_LPSOLSTAT_INFEASIBLE
            && SCIPlpGetSolstat(lp) != SCIP_LPSOLSTAT_UNBOUNDEDRAY
            && SCIPlpGetSolstat(lp) != SCIP_LPSOLSTAT_OBJLIMIT )
         {
            SCIPmessagePrintVerbInfo(messagehdlr, set->disp_verblevel, SCIP_VERBLEVEL_FULL,
               "LP was not resolved to a sufficient status after probing\n");
            lp->resolvelperror = TRUE;
            tree->focusnodehaslp = FALSE;
         }
         else if( tree->focuslpconstructed && SCIPlpIsRelax(lp) && SCIPprobAllColsInLP(transprob, set, lp))
         {
            SCIP_CALL( SCIPnodeUpdateLowerboundLP(tree->focusnode, set, stat, tree, transprob, origprob, lp) );
         }
      }
   }
   else
      lp->flushed = FALSE;

   assert(tree->probinglpistate == NULL);

   /* if no LP was solved during probing and the LP before probing was not solved, then it should not be solved now */
   assert(tree->probingsolvedlp || tree->probinglpwassolved || !lp->solved);

   /* if the LP was solved (and hence flushed) before probing, then lp->solved should be TRUE unless we occured an error
    * during resolving right above
    */
   assert(!tree->probinglpwassolved || lp->solved || lp->resolvelperror);

   /* if the LP was not solved before probing it should be marked unsolved now; this can occur if a probing LP was
    * solved in between
    */
   if( !tree->probinglpwassolved )
   {
      lp->solved = FALSE;
      lp->lpsolstat = SCIP_LPSOLSTAT_NOTSOLVED;
   }

   /* if the LP was solved during probing, but had been unsolved before probing started, we discard the LP state */
   if( set->lp_clearinitialprobinglp && tree->probingsolvedlp && !tree->probinglpwassolved )
   {
      SCIPsetDebugMsg(set, "clearing lp state at end of probing mode because LP was initially unsolved\n");
      SCIP_CALL( SCIPlpiClearState(lp->lpi) );
   }

   assert(tree->probingobjchanged == SCIPlpDivingObjChanged(lp));

   /* reset flags */
   tree->probinglpwasflushed = FALSE;
   tree->probinglpwassolved = FALSE;
   tree->probingloadlpistate = FALSE;
   tree->probinglpwasrelax = FALSE;
   tree->probingsolvedlp = FALSE;
   tree->sbprobing = FALSE;

   /* inform LP about end of probing mode */
   SCIP_CALL( SCIPlpEndProbing(lp) );

   /* reset all marked constraints for propagation */
   SCIP_CALL( SCIPconshdlrsResetPropagationStatus(set, blkmem, set->conshdlrs, set->nconshdlrs) );

   SCIPsetDebugMsg(set, "probing ended in depth %d (LP flushed: %u, solstat: %d)\n", tree->pathlen-1, lp->flushed, SCIPlpGetSolstat(lp));

   return SCIP_OKAY;
}

/** gets the best child of the focus node w.r.t. the node selection priority assigned by the branching rule */
SCIP_NODE* SCIPtreeGetPrioChild(
   SCIP_TREE*            tree                /**< branch and bound tree */
   )
{
   SCIP_NODE* bestnode;
   SCIP_Real bestprio;
   int i;

   assert(tree != NULL);

   bestnode = NULL;
   bestprio = SCIP_REAL_MIN;
   for( i = 0; i < tree->nchildren; ++i )
   {
      if( tree->childrenprio[i] > bestprio )
      {
         bestnode = tree->children[i];
         bestprio = tree->childrenprio[i];
      }
   }
   assert((tree->nchildren == 0) == (bestnode == NULL));

   return bestnode;
}

/** gets the best sibling of the focus node w.r.t. the node selection priority assigned by the branching rule */
SCIP_NODE* SCIPtreeGetPrioSibling(
   SCIP_TREE*            tree                /**< branch and bound tree */
   )
{
   SCIP_NODE* bestnode;
   SCIP_Real bestprio;
   int i;

   assert(tree != NULL);

   bestnode = NULL;
   bestprio = SCIP_REAL_MIN;
   for( i = 0; i < tree->nsiblings; ++i )
   {
      if( tree->siblingsprio[i] > bestprio )
      {
         bestnode = tree->siblings[i];
         bestprio = tree->siblingsprio[i];
      }
   }
   assert((tree->nsiblings == 0) == (bestnode == NULL));

   return bestnode;
}

/** gets the best child of the focus node w.r.t. the node selection strategy */
SCIP_NODE* SCIPtreeGetBestChild(
   SCIP_TREE*            tree,               /**< branch and bound tree */
   SCIP_SET*             set                 /**< global SCIP settings */
   )
{
   SCIP_NODESEL* nodesel;
   SCIP_NODE* bestnode;
   int i;

   assert(tree != NULL);

   nodesel = SCIPnodepqGetNodesel(tree->leaves);
   assert(nodesel != NULL);

   bestnode = NULL;
   for( i = 0; i < tree->nchildren; ++i )
   {
      if( bestnode == NULL || SCIPnodeselCompare(nodesel, set, tree->children[i], bestnode) < 0 )
      {
         bestnode = tree->children[i];
      }
   }

   return bestnode;
}

/** gets the best sibling of the focus node w.r.t. the node selection strategy */
SCIP_NODE* SCIPtreeGetBestSibling(
   SCIP_TREE*            tree,               /**< branch and bound tree */
   SCIP_SET*             set                 /**< global SCIP settings */
   )
{
   SCIP_NODESEL* nodesel;
   SCIP_NODE* bestnode;
   int i;

   assert(tree != NULL);

   nodesel = SCIPnodepqGetNodesel(tree->leaves);
   assert(nodesel != NULL);

   bestnode = NULL;
   for( i = 0; i < tree->nsiblings; ++i )
   {
      if( bestnode == NULL || SCIPnodeselCompare(nodesel, set, tree->siblings[i], bestnode) < 0 )
      {
         bestnode = tree->siblings[i];
      }
   }

   return bestnode;
}

/** gets the best leaf from the node queue w.r.t. the node selection strategy */
SCIP_NODE* SCIPtreeGetBestLeaf(
   SCIP_TREE*            tree                /**< branch and bound tree */
   )
{
   assert(tree != NULL);

   return SCIPnodepqFirst(tree->leaves);
}

/** gets the best node from the tree (child, sibling, or leaf) w.r.t. the node selection strategy */
SCIP_NODE* SCIPtreeGetBestNode(
   SCIP_TREE*            tree,               /**< branch and bound tree */
   SCIP_SET*             set                 /**< global SCIP settings */
   )
{
   SCIP_NODESEL* nodesel;
   SCIP_NODE* bestchild;
   SCIP_NODE* bestsibling;
   SCIP_NODE* bestleaf;
   SCIP_NODE* bestnode;

   assert(tree != NULL);

   nodesel = SCIPnodepqGetNodesel(tree->leaves);
   assert(nodesel != NULL);

   /* get the best child, sibling, and leaf */
   bestchild = SCIPtreeGetBestChild(tree, set);
   bestsibling = SCIPtreeGetBestSibling(tree, set);
   bestleaf = SCIPtreeGetBestLeaf(tree);

   /* return the best of the three */
   bestnode = bestchild;
   if( bestsibling != NULL && (bestnode == NULL || SCIPnodeselCompare(nodesel, set, bestsibling, bestnode) < 0) )
      bestnode = bestsibling;
   if( bestleaf != NULL && (bestnode == NULL || SCIPnodeselCompare(nodesel, set, bestleaf, bestnode) < 0) )
      bestnode = bestleaf;

   assert(SCIPtreeGetNLeaves(tree) == 0 || bestnode != NULL);

   return bestnode;
}

/** gets the minimal lower bound of all nodes in the tree */
SCIP_Real SCIPtreeGetLowerbound(
   SCIP_TREE*            tree,               /**< branch and bound tree */
   SCIP_SET*             set                 /**< global SCIP settings */
   )
{
   SCIP_Real lowerbound;
   int i;

   assert(tree != NULL);
   assert(set != NULL);

   /* get the lower bound from the queue */
   lowerbound = SCIPnodepqGetLowerbound(tree->leaves, set);

   /* compare lower bound with children */
   for( i = 0; i < tree->nchildren; ++i )
   {
      assert(tree->children[i] != NULL);
      lowerbound = MIN(lowerbound, tree->children[i]->lowerbound); 
   }

   /* compare lower bound with siblings */
   for( i = 0; i < tree->nsiblings; ++i )
   {
      assert(tree->siblings[i] != NULL);
      lowerbound = MIN(lowerbound, tree->siblings[i]->lowerbound); 
   }

   /* compare lower bound with focus node */
   if( tree->focusnode != NULL )
   {
      lowerbound = MIN(lowerbound, tree->focusnode->lowerbound);
   }

   return lowerbound;
}

/** gets the node with minimal lower bound of all nodes in the tree (child, sibling, or leaf) */
SCIP_NODE* SCIPtreeGetLowerboundNode(
   SCIP_TREE*            tree,               /**< branch and bound tree */
   SCIP_SET*             set                 /**< global SCIP settings */
   )
{
   SCIP_NODE* lowerboundnode;
   SCIP_Real lowerbound;
   SCIP_Real bestprio;
   int i;

   assert(tree != NULL);
   assert(set != NULL);

   /* get the lower bound from the queue */
   lowerboundnode = SCIPnodepqGetLowerboundNode(tree->leaves, set);
   lowerbound = lowerboundnode != NULL ? lowerboundnode->lowerbound : SCIPsetInfinity(set);
   bestprio = -SCIPsetInfinity(set);

   /* compare lower bound with children */
   for( i = 0; i < tree->nchildren; ++i )
   {
      assert(tree->children[i] != NULL);
      if( SCIPsetIsLE(set, tree->children[i]->lowerbound, lowerbound) )
      {
         if( SCIPsetIsLT(set, tree->children[i]->lowerbound, lowerbound) || tree->childrenprio[i] > bestprio )
         {
            lowerboundnode = tree->children[i]; 
            lowerbound = lowerboundnode->lowerbound; 
            bestprio = tree->childrenprio[i];
         }
      }
   }

   /* compare lower bound with siblings */
   for( i = 0; i < tree->nsiblings; ++i )
   {
      assert(tree->siblings[i] != NULL);
      if( SCIPsetIsLE(set, tree->siblings[i]->lowerbound, lowerbound) )
      {
         if( SCIPsetIsLT(set, tree->siblings[i]->lowerbound, lowerbound) || tree->siblingsprio[i] > bestprio )
         {
            lowerboundnode = tree->siblings[i]; 
            lowerbound = lowerboundnode->lowerbound; 
            bestprio = tree->siblingsprio[i];
         }
      }
   }

   return lowerboundnode;
}

/** gets the average lower bound of all nodes in the tree */
SCIP_Real SCIPtreeGetAvgLowerbound(
   SCIP_TREE*            tree,               /**< branch and bound tree */
   SCIP_Real             cutoffbound         /**< global cutoff bound */
   )
{
   SCIP_Real lowerboundsum;
   int nnodes;
   int i;

   assert(tree != NULL);

   /* get sum of lower bounds from nodes in the queue */
   lowerboundsum = SCIPnodepqGetLowerboundSum(tree->leaves);
   nnodes = SCIPtreeGetNLeaves(tree);

   /* add lower bound of focus node */
   if( tree->focusnode != NULL && tree->focusnode->lowerbound < cutoffbound )
   {
      lowerboundsum += tree->focusnode->lowerbound;
      nnodes++;
   }

   /* add lower bounds of siblings */
   for( i = 0; i < tree->nsiblings; ++i )
   {
      assert(tree->siblings[i] != NULL);
      lowerboundsum += tree->siblings[i]->lowerbound;
   }
   nnodes += tree->nsiblings;

   /* add lower bounds of children */
   for( i = 0; i < tree->nchildren; ++i )
   {
      assert(tree->children[i] != NULL);
      lowerboundsum += tree->children[i]->lowerbound;
   }
   nnodes += tree->nchildren;

   return nnodes == 0 ? 0.0 : lowerboundsum/nnodes;
}




/*
 * simple functions implemented as defines
 */

/* In debug mode, the following methods are implemented as function calls to ensure
 * type validity.
 * In optimized mode, the methods are implemented as defines to improve performance.
 * However, we want to have them in the library anyways, so we have to undef the defines.
 */

#undef SCIPnodeGetType
#undef SCIPnodeGetNumber
#undef SCIPnodeGetDepth
#undef SCIPnodeGetLowerbound
#undef SCIPnodeGetEstimate
#undef SCIPnodeGetDomchg
#undef SCIPnodeGetParent
#undef SCIPnodeGetConssetchg
#undef SCIPnodeIsActive
#undef SCIPnodeIsPropagatedAgain
#undef SCIPtreeGetNLeaves
#undef SCIPtreeGetNChildren
#undef SCIPtreeGetNSiblings
#undef SCIPtreeGetNNodes
#undef SCIPtreeIsPathComplete
#undef SCIPtreeProbing
#undef SCIPtreeGetProbingRoot
#undef SCIPtreeGetProbingDepth
#undef SCIPtreeGetFocusNode
#undef SCIPtreeGetFocusDepth
#undef SCIPtreeHasFocusNodeLP
#undef SCIPtreeSetFocusNodeLP 
#undef SCIPtreeIsFocusNodeLPConstructed
#undef SCIPtreeInRepropagation
#undef SCIPtreeGetCurrentNode
#undef SCIPtreeGetCurrentDepth
#undef SCIPtreeHasCurrentNodeLP
#undef SCIPtreeGetEffectiveRootDepth
#undef SCIPtreeGetRootNode
#undef SCIPtreeProbingObjChanged
#undef SCIPtreeMarkProbingObjChanged

/** gets the type of the node */
SCIP_NODETYPE SCIPnodeGetType(
   SCIP_NODE*            node                /**< node */
   )
{
   assert(node != NULL);

   return (SCIP_NODETYPE)(node->nodetype);
}

/** gets successively assigned number of the node */
SCIP_Longint SCIPnodeGetNumber(
   SCIP_NODE*            node                /**< node */
   )
{
   assert(node != NULL);

   return node->number;
}

/** gets the depth of the node */
int SCIPnodeGetDepth(
   SCIP_NODE*            node                /**< node */
   )
{
   assert(node != NULL);

   return (int) node->depth;
}

/** gets the lower bound of the node */
SCIP_Real SCIPnodeGetLowerbound(
   SCIP_NODE*            node                /**< node */
   )
{
   assert(node != NULL);

   return node->lowerbound;
}

/** gets the estimated value of the best feasible solution in subtree of the node */
SCIP_Real SCIPnodeGetEstimate(
   SCIP_NODE*            node                /**< node */
   )
{
   assert(node != NULL);

   return node->estimate;
}

/** gets the reoptimization type of this node */
SCIP_REOPTTYPE SCIPnodeGetReopttype(
   SCIP_NODE*            node                /**< node */
   )
{
   assert(node != NULL);

   return (SCIP_REOPTTYPE)node->reopttype;
}

/** sets the reoptimization type of this node */
void SCIPnodeSetReopttype(
   SCIP_NODE*            node,               /**< node */
   SCIP_REOPTTYPE        reopttype           /**< reoptimization type */
   )
{
   assert(node != NULL);
   assert(reopttype == SCIP_REOPTTYPE_NONE
       || reopttype == SCIP_REOPTTYPE_TRANSIT
       || reopttype == SCIP_REOPTTYPE_INFSUBTREE
       || reopttype == SCIP_REOPTTYPE_STRBRANCHED
       || reopttype == SCIP_REOPTTYPE_LOGICORNODE
       || reopttype == SCIP_REOPTTYPE_LEAF
       || reopttype == SCIP_REOPTTYPE_PRUNED
       || reopttype == SCIP_REOPTTYPE_FEASIBLE);

   node->reopttype = (unsigned int) reopttype;
}

/** gets the unique id to identify the node during reoptimization; the id is 0 if the node is the root or not part of
 * the reoptimization tree
 */
unsigned int SCIPnodeGetReoptID(
   SCIP_NODE*            node                /**< node */
   )
{
   assert(node != NULL);

   return node->reoptid; /*lint !e732*/
}

/** set a unique id to identify the node during reoptimization */
void SCIPnodeSetReoptID(
   SCIP_NODE*            node,               /**< node */
   unsigned int          id                  /**< unique id */
   )
{
   assert(node != NULL);
   assert(id <= 536870911); /* id has only 29 bits and needs to be smaller than 2^29 */

   node->reoptid = id;
}

/** gets the domain change information of the node, i.e., the information about the differences in the
 *  variables domains to the parent node
 */
SCIP_DOMCHG* SCIPnodeGetDomchg(
   SCIP_NODE*            node                /**< node */
   )
{
   assert(node != NULL);

   return node->domchg;
}

/** counts the number of bound changes due to branching, constraint propagation, and propagation */
void SCIPnodeGetNDomchg(
   SCIP_NODE*            node,               /**< node */
   int*                  nbranchings,        /**< pointer to store number of branchings (or NULL if not needed) */
   int*                  nconsprop,          /**< pointer to store number of constraint propagations (or NULL if not needed) */
   int*                  nprop               /**< pointer to store number of propagations (or NULL if not needed) */
   )
{  /*lint --e{641}*/
   SCIP_Bool count_branchings;
   SCIP_Bool count_consprop;
   SCIP_Bool count_prop;
   int i;

   assert(node != NULL);

   count_branchings = (nbranchings != NULL);
   count_consprop = (nconsprop != NULL);
   count_prop = (nprop != NULL);

   /* set counter to zero */
   if( count_branchings )
      *nbranchings = 0;
   if( count_consprop )
      *nconsprop = 0;
   if( count_prop )
      *nprop = 0;

   if( node->domchg != NULL )
   {
      for( i = 0; i < (int) node->domchg->domchgbound.nboundchgs; i++ )
      {
         if( count_branchings && node->domchg->domchgbound.boundchgs[i].boundchgtype == SCIP_BOUNDCHGTYPE_BRANCHING )
            (*nbranchings)++;
         else if( count_consprop && node->domchg->domchgbound.boundchgs[i].boundchgtype == SCIP_BOUNDCHGTYPE_CONSINFER )
            (*nconsprop)++;
         else if( count_prop && node->domchg->domchgbound.boundchgs[i].boundchgtype == SCIP_BOUNDCHGTYPE_PROPINFER )
            (*nprop)++;
      }
   }
}

/* return the number of bound changes based on dual information.
 *
 * currently, this methods works only for bound changes made by strong branching on binary variables. we need this
 * method to ensure optimality within reoptimization.
 *
 * since the bound changes made by strong branching are stored as SCIP_BOUNDCHGTYPE_CONSINFER or SCIP_BOUNDCHGTYPE_PROPINFER
 * with no constraint or propagator, resp., we are are interested in bound changes with these attributes.
 *
 * all bound changes of type SCIP_BOUNDCHGTYPE_BRANCHING are stored in the beginning of the bound change array, afterwards,
 * we can find the other two types. thus, we start the search at the end of the list and stop when reaching the first
 * bound change of type SCIP_BOUNDCHGTYPE_BRANCHING.
 */
int SCIPnodeGetNDualBndchgs(
   SCIP_NODE*            node                /**< node */
   )
{  /*lint --e{641}*/
   SCIP_BOUNDCHG* boundchgs;
   int i;
   int nboundchgs;
   int npseudobranchvars;

   assert(node != NULL);

   if( node->domchg == NULL )
      return 0;

   nboundchgs = (int)node->domchg->domchgbound.nboundchgs;
   boundchgs = node->domchg->domchgbound.boundchgs;

   npseudobranchvars = 0;

   assert(boundchgs != NULL);
   assert(nboundchgs >= 0);

   /* count the number of pseudo-branching decisions; pseudo-branching decisions have to be in the ending of the bound change
    * array
    */
   for( i = nboundchgs-1; i >= 0; i--)
   {
      SCIP_Bool isint;

      isint = boundchgs[i].var->vartype == SCIP_VARTYPE_BINARY || boundchgs[i].var->vartype == SCIP_VARTYPE_INTEGER
           || boundchgs[i].var->vartype == SCIP_VARTYPE_IMPLINT;

      if( isint && ((boundchgs[i].boundchgtype == SCIP_BOUNDCHGTYPE_CONSINFER
            && boundchgs[i].data.inferencedata.reason.cons == NULL)
        || (boundchgs[i].boundchgtype == SCIP_BOUNDCHGTYPE_PROPINFER
            && boundchgs[i].data.inferencedata.reason.prop == NULL)) )
         npseudobranchvars++;
      else if( boundchgs[i].boundchgtype == SCIP_BOUNDCHGTYPE_BRANCHING )
         break;
   }

   return npseudobranchvars;
}

/** returns the set of variable branchings that were performed in the parent node to create this node */
void SCIPnodeGetDualBoundchgs(
   SCIP_NODE*            node,               /**< node data */
   SCIP_VAR**            vars,               /**< array of variables on which the bound change is based on dual information */
   SCIP_Real*            bounds,             /**< array of bounds which are based on dual information */
   SCIP_BOUNDTYPE*       boundtypes,         /**< array of boundtypes which are based on dual information */
   int*                  nvars,              /**< number of variables on which the bound change is based on dual information
                                              *   if this is larger than the array size, arrays should be reallocated and method
                                              *   should be called again */
   int                   varssize            /**< available slots in arrays */
   )
{  /*lint --e{641}*/
   SCIP_BOUNDCHG* boundchgs;
   int nboundchgs;
   int i;

   assert(node != NULL);
   assert(vars != NULL);
   assert(bounds != NULL);
   assert(boundtypes != NULL);
   assert(nvars != NULL);
   assert(varssize >= 0);

   (*nvars) = 0;

   if( SCIPnodeGetDepth(node) == 0 || node->domchg == NULL )
      return;

   nboundchgs = (int)node->domchg->domchgbound.nboundchgs;
   boundchgs = node->domchg->domchgbound.boundchgs;

   assert(boundchgs != NULL);
   assert(nboundchgs >= 0);

   /* count the number of pseudo-branching decisions; pseudo-branching decisions have to be in the ending of the bound change
    * array
    */
   for( i = nboundchgs-1; i >= 0; i--)
   {
      if( boundchgs[i].var->vartype == SCIP_VARTYPE_BINARY || boundchgs[i].var->vartype == SCIP_VARTYPE_INTEGER
       || boundchgs[i].var->vartype == SCIP_VARTYPE_IMPLINT )
      {
         if( (boundchgs[i].boundchgtype == SCIP_BOUNDCHGTYPE_CONSINFER
               && boundchgs[i].data.inferencedata.reason.cons == NULL)
          || (boundchgs[i].boundchgtype == SCIP_BOUNDCHGTYPE_PROPINFER
                && boundchgs[i].data.inferencedata.reason.prop == NULL) )
            (*nvars)++;
         else if( boundchgs[i].boundchgtype == SCIP_BOUNDCHGTYPE_BRANCHING )
            break;
      }
   }

   /* if the arrays have enough space store the branching decisions */
   if( varssize >= *nvars )
   {
      int j;
      j = 0;
      for( i = i+1; i < nboundchgs; i++)
      {
         assert( boundchgs[i].boundchgtype != SCIP_BOUNDCHGTYPE_BRANCHING );
         if( boundchgs[i].var->vartype == SCIP_VARTYPE_BINARY || boundchgs[i].var->vartype == SCIP_VARTYPE_INTEGER
          || boundchgs[i].var->vartype == SCIP_VARTYPE_IMPLINT )
         {
            if( (boundchgs[i].boundchgtype == SCIP_BOUNDCHGTYPE_CONSINFER
                  && boundchgs[i].data.inferencedata.reason.cons == NULL)
             || (boundchgs[i].boundchgtype == SCIP_BOUNDCHGTYPE_PROPINFER
                  && boundchgs[i].data.inferencedata.reason.prop == NULL) )
            {
               vars[j] = boundchgs[i].var;
               bounds[j] = boundchgs[i].newbound;
               boundtypes[j] = (SCIP_BOUNDTYPE) boundchgs[i].boundtype;
               j++;
            }
         }
      }
   }
}

/** gets the parent node of a node in the branch-and-bound tree, if any */
SCIP_NODE* SCIPnodeGetParent(
   SCIP_NODE*            node                /**< node */
   )
{
   assert(node != NULL);

   return node->parent;
}

/** returns the set of variable branchings that were performed in the parent node to create this node */
void SCIPnodeGetParentBranchings(
   SCIP_NODE*            node,               /**< node data */
   SCIP_VAR**            branchvars,         /**< array of variables on which the branching has been performed in the parent node */
   SCIP_Real*            branchbounds,       /**< array of bounds which the branching in the parent node set */
   SCIP_BOUNDTYPE*       boundtypes,         /**< array of boundtypes which the branching in the parent node set */
   int*                  nbranchvars,        /**< number of variables on which branching has been performed in the parent node
                                              *   if this is larger than the array size, arrays should be reallocated and method
                                              *   should be called again */
   int                   branchvarssize      /**< available slots in arrays */
   )
{
   SCIP_BOUNDCHG* boundchgs;
   int nboundchgs;
   int i;

   assert(node != NULL);
   assert(branchvars != NULL);
   assert(branchbounds != NULL);
   assert(boundtypes != NULL);
   assert(nbranchvars != NULL);
   assert(branchvarssize >= 0);

   (*nbranchvars) = 0;

   if( SCIPnodeGetDepth(node) == 0 || node->domchg == NULL )
      return;

   nboundchgs = (int)node->domchg->domchgbound.nboundchgs;
   boundchgs = node->domchg->domchgbound.boundchgs;

   assert(boundchgs != NULL);
   assert(nboundchgs >= 0);

   /* count the number of branching decisions; branching decisions have to be in the beginning of the bound change
    * array
    */
   for( i = 0; i < nboundchgs; i++)
   {
      if( boundchgs[i].boundchgtype != SCIP_BOUNDCHGTYPE_BRANCHING ) /*lint !e641*/
         break;

      (*nbranchvars)++;
   }

#ifndef NDEBUG
   /* check that the remaining bound change are no branching decisions */
   for( ; i < nboundchgs; i++)
      assert(boundchgs[i].boundchgtype != SCIP_BOUNDCHGTYPE_BRANCHING); /*lint !e641*/
#endif

   /* if the arrays have enough space store the branching decisions */
   if( branchvarssize >= *nbranchvars )
   {
      for( i = 0; i < *nbranchvars; i++)
      {
         assert( boundchgs[i].boundchgtype == SCIP_BOUNDCHGTYPE_BRANCHING ); /*lint !e641*/
         branchvars[i] = boundchgs[i].var;
         boundtypes[i] = (SCIP_BOUNDTYPE) boundchgs[i].boundtype;
         branchbounds[i] = boundchgs[i].newbound;
      }
   }
}

/** returns the set of variable branchings that were performed in all ancestor nodes (nodes on the path to the root) to create this node */
void SCIPnodeGetAncestorBranchings(
   SCIP_NODE*            node,               /**< node data */
   SCIP_VAR**            branchvars,         /**< array of variables on which the branchings has been performed in all ancestors */
   SCIP_Real*            branchbounds,       /**< array of bounds which the branchings in all ancestors set */
   SCIP_BOUNDTYPE*       boundtypes,         /**< array of boundtypes which the branchings in all ancestors set */
   int*                  nbranchvars,        /**< number of variables on which branchings have been performed in all ancestors
                                              *   if this is larger than the array size, arrays should be reallocated and method
                                              *   should be called again */
   int                   branchvarssize      /**< available slots in arrays */
   )
{
   assert(node != NULL);
   assert(branchvars != NULL);
   assert(branchbounds != NULL);
   assert(boundtypes != NULL);
   assert(nbranchvars != NULL);
   assert(branchvarssize >= 0);

   (*nbranchvars) = 0;

   while( SCIPnodeGetDepth(node) != 0 )
   {
      int nodenbranchvars;
      int start;
      int size;

      start = *nbranchvars < branchvarssize - 1 ? *nbranchvars : branchvarssize - 1;
      size = *nbranchvars > branchvarssize ? 0 : branchvarssize-(*nbranchvars);

      SCIPnodeGetParentBranchings(node, &branchvars[start], &branchbounds[start], &boundtypes[start], &nodenbranchvars, size);
      *nbranchvars += nodenbranchvars;

      node = node->parent;
   }
}

/** returns the set of variable branchings that were performed between the given @p node and the given @p parent node. */
void SCIPnodeGetAncestorBranchingsPart(
   SCIP_NODE*            node,               /**< node data */
   SCIP_NODE*            parent,             /**< node data of the last ancestor node */
   SCIP_VAR**            branchvars,         /**< array of variables on which the branchings has been performed in all ancestors */
   SCIP_Real*            branchbounds,       /**< array of bounds which the branchings in all ancestors set */
   SCIP_BOUNDTYPE*       boundtypes,         /**< array of boundtypes which the branchings in all ancestors set */
   int*                  nbranchvars,        /**< number of variables on which branchings have been performed in all ancestors
                                              *   if this is larger than the array size, arrays should be reallocated and method
                                              *   should be called again */
   int                   branchvarssize      /**< available slots in arrays */
   )
{
   assert(node != NULL);
   assert(parent != NULL);
   assert(branchvars != NULL);
   assert(branchbounds != NULL);
   assert(boundtypes != NULL);
   assert(nbranchvars != NULL);
   assert(branchvarssize >= 0);

   (*nbranchvars) = 0;

   while( node != parent )
   {
      int nodenbranchvars;
      int start;
      int size;

      start = *nbranchvars < branchvarssize - 1 ? *nbranchvars : branchvarssize - 1;
      size = *nbranchvars > branchvarssize ? 0 : branchvarssize-(*nbranchvars);

      SCIPnodeGetParentBranchings(node, &branchvars[start], &branchbounds[start], &boundtypes[start], &nodenbranchvars, size);
      *nbranchvars += nodenbranchvars;

      node = node->parent;
   }
}

/** return all bound changes based on constraint propagation; stop saving the bound changes if we reach a branching
 *  decision based on a dual information
 */
void SCIPnodeGetConsProps(
   SCIP_NODE*            node,               /**< node */
   SCIP_VAR**            vars,               /**< array of variables on which constraint propagation triggers a bound change */
   SCIP_Real*            varbounds,          /**< array of bounds set by constraint propagation */
   SCIP_BOUNDTYPE*       varboundtypes,      /**< array of boundtypes set by constraint propagation */
   int*                  nconspropvars,      /**< number of variables on which constraint propagation triggers a bound change
                                              *   if this is larger than the array size, arrays should be reallocated and method
                                              *   should be called again */
   int                   conspropvarssize    /**< available slots in arrays */
   )
{  /*lint --e{641}*/
   SCIP_BOUNDCHG* boundchgs;
   int nboundchgs;
   int first_dual;
   int nskip;
   int i;

   assert(node != NULL);
   assert(vars != NULL);
   assert(varbounds != NULL);
   assert(varboundtypes != NULL);
   assert(nconspropvars != NULL);
   assert(conspropvarssize >= 0);

   (*nconspropvars) = 0;

   if( SCIPnodeGetDepth(node) == 0 || node->domchg == NULL )
      return;

   nboundchgs = (int)node->domchg->domchgbound.nboundchgs;
   boundchgs = node->domchg->domchgbound.boundchgs;

   assert(boundchgs != NULL);
   assert(nboundchgs >= 0);

   SCIPnodeGetNDomchg(node, &nskip, NULL, NULL);
   i = nskip;

   while( i < nboundchgs
       && !(boundchgs[i].boundchgtype == SCIP_BOUNDCHGTYPE_CONSINFER && boundchgs[i].data.inferencedata.reason.cons == NULL)
       && !(boundchgs[i].boundchgtype == SCIP_BOUNDCHGTYPE_PROPINFER && boundchgs[i].data.inferencedata.reason.prop == NULL) )
      i++;

   first_dual = i;

   /* count the number of bound changes because of constraint propagation and propagation */
   for(i = nskip; i < first_dual; i++)
   {
      assert(boundchgs[i].boundchgtype != SCIP_BOUNDCHGTYPE_BRANCHING);

      if( (boundchgs[i].boundchgtype == SCIP_BOUNDCHGTYPE_CONSINFER && boundchgs[i].data.inferencedata.reason.cons != NULL)
       || (boundchgs[i].boundchgtype == SCIP_BOUNDCHGTYPE_PROPINFER && boundchgs[i].data.inferencedata.reason.prop != NULL) )
      {
         if( boundchgs[i].var->vartype != SCIP_VARTYPE_CONTINUOUS )
            (*nconspropvars)++;
      }
      else if( (boundchgs[i].boundchgtype == SCIP_BOUNDCHGTYPE_CONSINFER && boundchgs[i].data.inferencedata.reason.cons == NULL)
            || (boundchgs[i].boundchgtype == SCIP_BOUNDCHGTYPE_PROPINFER && boundchgs[i].data.inferencedata.reason.prop == NULL))
         break;
   }

   /* if the arrays have enough space store the branching decisions */
   if( conspropvarssize >= *nconspropvars )
   {
      int pos;

      for(i = nskip, pos = 0; i < first_dual; i++)
      {
         if( boundchgs[i].boundchgtype == SCIP_BOUNDCHGTYPE_CONSINFER && boundchgs[i].data.inferencedata.reason.cons != NULL )
         {
            if( boundchgs[i].var->vartype != SCIP_VARTYPE_CONTINUOUS )
            {
               vars[pos] = boundchgs[i].var;
               varboundtypes[pos] = (SCIP_BOUNDTYPE) boundchgs[i].boundtype;
               varbounds[pos] = boundchgs[i].newbound;
               pos++;
            }
         }
      }
   }

   return;
}

/** gets all bound changes applied after the first bound change based on dual information.
 *
 *  @note: currently, we can only detect bound changes based in dual information if they arise from strong branching.
 */
void SCIPnodeGetBdChgsAfterDual(
   SCIP_NODE*            node,               /**< node */
   SCIP_VAR**            vars,               /**< array of variables on which the branching has been performed in the parent node */
   SCIP_Real*            varbounds,          /**< array of bounds which the branching in the parent node set */
   SCIP_BOUNDTYPE*       varboundtypes,      /**< array of boundtypes which the branching in the parent node set */
   int                   start,              /**< first free slot in the arrays */
   int*                  nbranchvars,        /**< number of variables on which branching has been performed in the parent node
                                              *   if this is larger than the array size, arrays should be reallocated and method
                                              *   should be called again */
   int                   branchvarssize      /**< available slots in arrays */
   )
{  /*lint --e{641}*/
   SCIP_BOUNDCHG* boundchgs;
   int nboundchgs;
   int first_dual;
   int i;

   assert(node != NULL);
   assert(vars != NULL);
   assert(varbounds != NULL);
   assert(varboundtypes != NULL);
   assert(nbranchvars != NULL);
   assert(branchvarssize >= 0);

   (*nbranchvars) = 0;

   if( SCIPnodeGetDepth(node) == 0 || node->domchg == NULL )
      return;

   nboundchgs = (int)node->domchg->domchgbound.nboundchgs;
   boundchgs = node->domchg->domchgbound.boundchgs;

   assert(boundchgs != NULL);
   assert(nboundchgs >= 0);

   /* find the first based on dual information */
   i = 0;
   while( i < nboundchgs
       && !(boundchgs[i].boundchgtype == SCIP_BOUNDCHGTYPE_CONSINFER && boundchgs[i].data.inferencedata.reason.cons == NULL)
       && !(boundchgs[i].boundchgtype == SCIP_BOUNDCHGTYPE_PROPINFER && boundchgs[i].data.inferencedata.reason.prop == NULL) )
      i++;

   first_dual = i;

   /* count the number of branching decisions; branching decisions have to be in the beginning of the bound change array */
   for( ; i < nboundchgs; i++)
   {
      assert(boundchgs[i].boundchgtype != SCIP_BOUNDCHGTYPE_BRANCHING);

      if( (boundchgs[i].boundchgtype == SCIP_BOUNDCHGTYPE_CONSINFER && boundchgs[i].data.inferencedata.reason.cons != NULL)
       || (boundchgs[i].boundchgtype == SCIP_BOUNDCHGTYPE_PROPINFER && boundchgs[i].data.inferencedata.reason.prop != NULL) )
      {
         if( boundchgs[i].var->vartype != SCIP_VARTYPE_CONTINUOUS )
            (*nbranchvars)++;
      }
   }

   /* if the arrays have enough space store the branching decisions */
   if( branchvarssize >= *nbranchvars )
   {
      int p;
      for(i = first_dual, p = start; i < nboundchgs; i++)
      {
         if( (boundchgs[i].boundchgtype == SCIP_BOUNDCHGTYPE_CONSINFER && boundchgs[i].data.inferencedata.reason.cons != NULL)
          || (boundchgs[i].boundchgtype == SCIP_BOUNDCHGTYPE_PROPINFER && boundchgs[i].data.inferencedata.reason.prop != NULL)  )
         {
            if( boundchgs[i].var->vartype != SCIP_VARTYPE_CONTINUOUS )
            {
               vars[p] = boundchgs[i].var;
               varboundtypes[p] = (SCIP_BOUNDTYPE) boundchgs[i].boundtype;
               varbounds[p] = boundchgs[i].newbound;
               p++;
            }
         }
      }
   }
}

/** outputs the path into given file stream in GML format */
SCIP_RETCODE SCIPnodePrintAncestorBranchings(
   SCIP_NODE*            node,               /**< node data */
   FILE*                 file                /**< file to output the path */
   )
{
   int nbranchings;

   nbranchings = 0;

   /* print opening in GML format */
   SCIPgmlWriteOpening(file, TRUE);

   while( SCIPnodeGetDepth(node) != 0 )
   {
      SCIP_BOUNDCHG* boundchgs;
      char label[SCIP_MAXSTRLEN];
      int nboundchgs;
      int i;

      nboundchgs = (int)node->domchg->domchgbound.nboundchgs;
      boundchgs = node->domchg->domchgbound.boundchgs;

      for( i = 0; i < nboundchgs; i++)
      {
         if( boundchgs[i].boundchgtype != SCIP_BOUNDCHGTYPE_BRANCHING ) /*lint !e641*/
            break;

         (void) SCIPsnprintf(label, SCIP_MAXSTRLEN, "%s %s %g", SCIPvarGetName(boundchgs[i].var),
            (SCIP_BOUNDTYPE) boundchgs[i].boundtype == SCIP_BOUNDTYPE_LOWER ? ">=" : "<=", boundchgs[i].newbound);

         SCIPgmlWriteNode(file, (unsigned int)nbranchings, label, "circle", NULL, NULL);

         if( nbranchings > 0 )
         {
            SCIPgmlWriteArc(file, (unsigned int)nbranchings, (unsigned int)(nbranchings-1), NULL, NULL);
         }

         nbranchings++;
      }

      node = node->parent;
   }

   /* print closing in GML format */
   SCIPgmlWriteClosing(file);

   return SCIP_OKAY;
}

/**  returns the set of variable branchings that were performed in all ancestor nodes (nodes on the path to the root) to create this node
 *  sorted by the nodes, starting from the current node going up to the root
 */
void SCIPnodeGetAncestorBranchingPath(
   SCIP_NODE*            node,               /**< node data */
   SCIP_VAR**            branchvars,         /**< array of variables on which the branchings has been performed in all ancestors */
   SCIP_Real*            branchbounds,       /**< array of bounds which the branchings in all ancestors set */
   SCIP_BOUNDTYPE*       boundtypes,         /**< array of boundtypes which the branchings in all ancestors set */
   int*                  nbranchvars,        /**< number of variables on which branchings have been performed in all ancestors
                                              *   if this is larger than the array size, arrays should be reallocated and method
                                              *   should be called again */
   int                   branchvarssize,     /**< available slots in arrays */
   int*                  nodeswitches,       /**< marks, where in the arrays the branching decisions of the next node on the path
                                              *   start branchings performed at the parent of node always start at position 0.
                                              *   For single variable branching, nodeswitches[i] = i holds */
   int*                  nnodes,             /**< number of nodes in the nodeswitch array */
   int                   nodeswitchsize      /**< available slots in node switch array */
   )
{
   assert(node != NULL);
   assert(branchvars != NULL);
   assert(branchbounds != NULL);
   assert(boundtypes != NULL);
   assert(nbranchvars != NULL);
   assert(branchvarssize >= 0);

   (*nbranchvars) = 0;
   (*nnodes) = 0;

   /* go up to the root, in the root no domains were changed due to branching */
   while( SCIPnodeGetDepth(node) != 0 )
   {
      int nodenbranchvars;
      int start;
      int size;

      /* calculate the start position for the current node and the maximum remaining slots in the arrays */
      start = *nbranchvars < branchvarssize - 1 ? *nbranchvars : branchvarssize - 1;
      size = *nbranchvars > branchvarssize ? 0 : branchvarssize-(*nbranchvars);
      if( *nnodes < nodeswitchsize )         
         nodeswitches[*nnodes] = start;

      /* get branchings for a single node */
      SCIPnodeGetParentBranchings(node, &branchvars[start], &branchbounds[start], &boundtypes[start], &nodenbranchvars, size);
      *nbranchvars += nodenbranchvars;
      (*nnodes)++;

      node = node->parent;
   }
}

/** checks for two nodes whether they share the same root path, i.e., whether one is an ancestor of the other */
SCIP_Bool SCIPnodesSharePath(
   SCIP_NODE*            node1,              /**< node data */
   SCIP_NODE*            node2               /**< node data */
   )
{
   assert(node1 != NULL);
   assert(node2 != NULL);
   assert(SCIPnodeGetDepth(node1) >= 0);
   assert(SCIPnodeGetDepth(node2) >= 0);

   /* if node2 is deeper than node1, follow the path until the level of node2 */
   while( SCIPnodeGetDepth(node1) < SCIPnodeGetDepth(node2) )
      node2 = node2->parent;

   /* if node1 is deeper than node2, follow the path until the level of node1 */
   while( SCIPnodeGetDepth(node2) < SCIPnodeGetDepth(node1) )
      node1 = node1->parent;

   assert(SCIPnodeGetDepth(node2) == SCIPnodeGetDepth(node1));

   return (node1 == node2);
}

/** finds the common ancestor node of two given nodes */
SCIP_NODE* SCIPnodesGetCommonAncestor(
   SCIP_NODE*            node1,              /**< node data */
   SCIP_NODE*            node2               /**< node data */
   )
{
   assert(node1 != NULL);
   assert(node2 != NULL);
   assert(SCIPnodeGetDepth(node1) >= 0);
   assert(SCIPnodeGetDepth(node2) >= 0);

   /* if node2 is deeper than node1, follow the path until the level of node2 */
   while( SCIPnodeGetDepth(node1) < SCIPnodeGetDepth(node2) )
      node2 = node2->parent;

   /* if node1 is deeper than node2, follow the path until the level of node1 */
   while( SCIPnodeGetDepth(node2) < SCIPnodeGetDepth(node1) )
      node1 = node1->parent;

   /* move up level by level until you found a common ancestor */
   while( node1 != node2 )
   {
      node1 = node1->parent;
      node2 = node2->parent;
      assert(SCIPnodeGetDepth(node1) == SCIPnodeGetDepth(node2));
   }
   assert(SCIPnodeGetDepth(node1) >= 0);

   return node1;
}

/** returns whether node is in the path to the current node */
SCIP_Bool SCIPnodeIsActive(
   SCIP_NODE*            node                /**< node */
   )
{
   assert(node != NULL);

   return node->active;
}

/** returns whether the node is marked to be propagated again */
SCIP_Bool SCIPnodeIsPropagatedAgain(
   SCIP_NODE*            node                /**< node data */
   )
{
   assert(node != NULL);

   return node->reprop;
}

/* returns the set of changed constraints for a particular node */
SCIP_CONSSETCHG* SCIPnodeGetConssetchg(
   SCIP_NODE*            node                /**< node data */
   )
{
   assert(node != NULL);

   return node->conssetchg;
}

/** gets number of children of the focus node */
int SCIPtreeGetNChildren(
   SCIP_TREE*            tree                /**< branch and bound tree */
   )
{
   assert(tree != NULL);

   return tree->nchildren;
}

/** gets number of siblings of the focus node  */
int SCIPtreeGetNSiblings(
   SCIP_TREE*            tree                /**< branch and bound tree */
   )
{
   assert(tree != NULL);

   return tree->nsiblings;
}

/** gets number of leaves in the tree (excluding children and siblings of focus nodes) */
int SCIPtreeGetNLeaves(
   SCIP_TREE*            tree                /**< branch and bound tree */
   )
{
   assert(tree != NULL);

   return SCIPnodepqLen(tree->leaves);
}

/** gets number of open nodes in the tree (children + siblings + leaves) */
int SCIPtreeGetNNodes(
   SCIP_TREE*            tree                /**< branch and bound tree */
   )
{
   assert(tree != NULL);

   return tree->nchildren + tree->nsiblings + SCIPtreeGetNLeaves(tree);
}

/** returns whether the active path goes completely down to the focus node */
SCIP_Bool SCIPtreeIsPathComplete(
   SCIP_TREE*            tree                /**< branch and bound tree */
   )
{
   assert(tree != NULL);
   assert(tree->focusnode != NULL || !SCIPtreeProbing(tree));
   assert(tree->pathlen == 0 || tree->focusnode != NULL);
   assert(tree->pathlen >= 2 || !SCIPtreeProbing(tree));
   assert(tree->pathlen == 0 || tree->path[tree->pathlen-1] != NULL);
   assert(tree->pathlen == 0 || tree->path[tree->pathlen-1]->depth == tree->pathlen-1);
   assert(tree->focusnode == NULL || (int)tree->focusnode->depth >= tree->pathlen
      || tree->path[tree->focusnode->depth] == tree->focusnode);

   return (tree->focusnode == NULL || (int)tree->focusnode->depth < tree->pathlen);
}

/** returns whether the current node is a temporary probing node */
SCIP_Bool SCIPtreeProbing(
   SCIP_TREE*            tree                /**< branch and bound tree */
   )
{
   assert(tree != NULL);
   assert(tree->probingroot == NULL || (SCIP_NODETYPE)tree->probingroot->nodetype == SCIP_NODETYPE_PROBINGNODE);
   assert(tree->probingroot == NULL || tree->pathlen > SCIPnodeGetDepth(tree->probingroot));
   assert(tree->probingroot == NULL || tree->path[SCIPnodeGetDepth(tree->probingroot)] == tree->probingroot);

   return (tree->probingroot != NULL);
}

/** returns the temporary probing root node, or NULL if the we are not in probing mode */
SCIP_NODE* SCIPtreeGetProbingRoot(
   SCIP_TREE*            tree                /**< branch and bound tree */
   )
{
   assert(tree != NULL);
   assert(tree->probingroot == NULL || (SCIP_NODETYPE)tree->probingroot->nodetype == SCIP_NODETYPE_PROBINGNODE);
   assert(tree->probingroot == NULL || tree->pathlen > SCIPnodeGetDepth(tree->probingroot));
   assert(tree->probingroot == NULL || tree->path[SCIPnodeGetDepth(tree->probingroot)] == tree->probingroot);

   return tree->probingroot;
}

/** gets focus node of the tree */
SCIP_NODE* SCIPtreeGetFocusNode(
   SCIP_TREE*            tree                /**< branch and bound tree */
   )
{
   assert(tree != NULL);
   assert(tree->focusnode != NULL || !SCIPtreeProbing(tree));
   assert(tree->pathlen == 0 || tree->focusnode != NULL);
   assert(tree->pathlen >= 2 || !SCIPtreeProbing(tree));
   assert(tree->pathlen == 0 || tree->path[tree->pathlen-1] != NULL);
   assert(tree->pathlen == 0 || tree->path[tree->pathlen-1]->depth == tree->pathlen-1);
   assert(tree->focusnode == NULL || (int)tree->focusnode->depth >= tree->pathlen
      || tree->path[tree->focusnode->depth] == tree->focusnode);

   return tree->focusnode;
}

/** gets depth of focus node in the tree */
int SCIPtreeGetFocusDepth(
   SCIP_TREE*            tree                /**< branch and bound tree */
   )
{
   assert(tree != NULL);
   assert(tree->focusnode != NULL || !SCIPtreeProbing(tree));
   assert(tree->pathlen == 0 || tree->focusnode != NULL);
   assert(tree->pathlen >= 2 || !SCIPtreeProbing(tree));
   assert(tree->pathlen == 0 || tree->path[tree->pathlen-1] != NULL);
   assert(tree->pathlen == 0 || tree->path[tree->pathlen-1]->depth == tree->pathlen-1);
   assert(tree->focusnode == NULL || (int)tree->focusnode->depth >= tree->pathlen
      || tree->path[tree->focusnode->depth] == tree->focusnode);

   return tree->focusnode != NULL ? (int)tree->focusnode->depth : -1;
}

/** returns, whether the LP was or is to be solved in the focus node */
SCIP_Bool SCIPtreeHasFocusNodeLP(
   SCIP_TREE*            tree                /**< branch and bound tree */
   )
{
   assert(tree != NULL);

   return tree->focusnodehaslp;
}

/** sets mark to solve or to ignore the LP while processing the focus node */
void SCIPtreeSetFocusNodeLP(
   SCIP_TREE*            tree,               /**< branch and bound tree */
   SCIP_Bool             solvelp             /**< should the LP be solved in focus node? */
   )
{
   assert(tree != NULL);

   tree->focusnodehaslp = solvelp;
}

/** returns whether the LP of the focus node is already constructed */
SCIP_Bool SCIPtreeIsFocusNodeLPConstructed(
   SCIP_TREE*            tree                /**< branch and bound tree */
   )
{
   assert(tree != NULL);

   return tree->focuslpconstructed;
}

/** returns whether the focus node is already solved and only propagated again */
SCIP_Bool SCIPtreeInRepropagation(
   SCIP_TREE*            tree                /**< branch and bound tree */
   )
{
   assert(tree != NULL);

   return (tree->focusnode != NULL && SCIPnodeGetType(tree->focusnode) == SCIP_NODETYPE_REFOCUSNODE);
}

/** gets current node of the tree, i.e. the last node in the active path, or NULL if no current node exists */
SCIP_NODE* SCIPtreeGetCurrentNode(
   SCIP_TREE*            tree                /**< branch and bound tree */
   )
{
   assert(tree != NULL);
   assert(tree->focusnode != NULL || !SCIPtreeProbing(tree));
   assert(tree->pathlen == 0 || tree->focusnode != NULL);
   assert(tree->pathlen >= 2 || !SCIPtreeProbing(tree));
   assert(tree->pathlen == 0 || tree->path[tree->pathlen-1] != NULL);
   assert(tree->pathlen == 0 || tree->path[tree->pathlen-1]->depth == tree->pathlen-1);
   assert(tree->focusnode == NULL || (int)tree->focusnode->depth >= tree->pathlen
      || tree->path[tree->focusnode->depth] == tree->focusnode);

   return (tree->pathlen > 0 ? tree->path[tree->pathlen-1] : NULL);
}

/** gets depth of current node in the tree, i.e. the length of the active path minus 1, or -1 if no current node exists */
int SCIPtreeGetCurrentDepth(
   SCIP_TREE*            tree                /**< branch and bound tree */
   )
{
   assert(tree != NULL);
   assert(tree->focusnode != NULL || !SCIPtreeProbing(tree));
   assert(tree->pathlen == 0 || tree->focusnode != NULL);
   assert(tree->pathlen >= 2 || !SCIPtreeProbing(tree));
   assert(tree->pathlen == 0 || tree->path[tree->pathlen-1] != NULL);
   assert(tree->pathlen == 0 || tree->path[tree->pathlen-1]->depth == tree->pathlen-1);
   assert(tree->focusnode == NULL || (int)tree->focusnode->depth >= tree->pathlen
      || tree->path[tree->focusnode->depth] == tree->focusnode);

   return tree->pathlen-1;
}

/** returns, whether the LP was or is to be solved in the current node */
SCIP_Bool SCIPtreeHasCurrentNodeLP(
   SCIP_TREE*            tree                /**< branch and bound tree */
   )
{
   assert(tree != NULL);
   assert(SCIPtreeIsPathComplete(tree));

   return SCIPtreeProbing(tree) ? tree->probingnodehaslp : SCIPtreeHasFocusNodeLP(tree);
}

/** returns the current probing depth, i.e. the number of probing sub nodes existing in the probing path */
int SCIPtreeGetProbingDepth(
   SCIP_TREE*            tree                /**< branch and bound tree */
   )
{
   assert(tree != NULL);
   assert(SCIPtreeProbing(tree));

   return SCIPtreeGetCurrentDepth(tree) - SCIPnodeGetDepth(tree->probingroot);
}

/** returns the depth of the effective root node (i.e. the first depth level of a node with at least two children) */
int SCIPtreeGetEffectiveRootDepth(
   SCIP_TREE*            tree                /**< branch and bound tree */
   )
{
   assert(tree != NULL);
   assert(tree->effectiverootdepth >= 0);

   return tree->effectiverootdepth;
}

/** gets the root node of the tree */
SCIP_NODE* SCIPtreeGetRootNode(
   SCIP_TREE*            tree                /**< branch and bound tree */
   )
{
   assert(tree != NULL);

   return tree->root;
}

/** returns whether we are in probing and the objective value of at least one column was changed */

SCIP_Bool SCIPtreeProbingObjChanged(
   SCIP_TREE*            tree                /**< branch and bound tree */
   )
{
   assert(tree != NULL);
   assert(SCIPtreeProbing(tree) || !tree->probingobjchanged);

   return tree->probingobjchanged;
}

/** marks the current probing node to have a changed objective function */
void SCIPtreeMarkProbingObjChanged(
   SCIP_TREE*            tree                /**< branch and bound tree */
   )
{
   assert(tree != NULL);
   assert(SCIPtreeProbing(tree));

   tree->probingobjchanged = TRUE;
}<|MERGE_RESOLUTION|>--- conflicted
+++ resolved
@@ -6434,14 +6434,11 @@
 
    /* get the current probing node */
    node = SCIPtreeGetCurrentNode(tree);
-<<<<<<< HEAD
-=======
 
    /* this check is necessary to avoid cppcheck warnings */
    if( node == NULL )
       return SCIP_INVALIDDATA;
 
->>>>>>> 92701fb2
    assert(SCIPnodeGetType(node) == SCIP_NODETYPE_PROBINGNODE);
    assert(node->data.probingnode != NULL);
 
