--- conflicted
+++ resolved
@@ -3549,11 +3549,8 @@
       if( tree->focussubroot != NULL )
       {
          SCIP_CALL( subrootConstructLP(tree->focussubroot, blkmem, set, eventqueue, eventfilter, lp) );
-<<<<<<< HEAD
-         tree->correctlpdepth = tree->focussubroot->depth;
-=======
+
          tree->correctlpdepth = (int) tree->focussubroot->depth;
->>>>>>> 5885c2fb
       }
    }
 
