--- conflicted
+++ resolved
@@ -4834,15 +4834,12 @@
       {
          SCIPdebugMessage("cut off sibling #%"SCIP_LONGINT_FORMAT" at depth %d with lowerbound=%g at position %d\n", 
             SCIPnodeGetNumber(node), SCIPnodeGetDepth(node), node->lowerbound, i);
-<<<<<<< HEAD
-         SCIPvbcCutoffNode(stat->vbc, stat, node);
 
          /* check if the node should be stored for reoptimization */
          SCIP_CALL( SCIPcheckNodeCutoff(set->scip, node, SCIP_EVENTTYPE_NODEINFEASIBLE, node->lowerbound) );
 
-=======
          SCIPvisualCutoffNode(stat->visual, set, stat, node, FALSE);
->>>>>>> f672e863
+
          SCIP_CALL( SCIPnodeFree(&node, blkmem, set, stat, eventqueue, tree, lp) );
       }
    }
@@ -4855,15 +4852,12 @@
       {
          SCIPdebugMessage("cut off child #%"SCIP_LONGINT_FORMAT" at depth %d with lowerbound=%g at position %d\n",
             SCIPnodeGetNumber(node), SCIPnodeGetDepth(node), node->lowerbound, i);
-<<<<<<< HEAD
-         SCIPvbcCutoffNode(stat->vbc, stat, node);
 
          /* check if the node should be stored for reoptimization */
          SCIP_CALL( SCIPcheckNodeCutoff(set->scip, node, SCIP_EVENTTYPE_NODEINFEASIBLE, node->lowerbound) );
 
-=======
          SCIPvisualCutoffNode(stat->visual, set, stat, node, FALSE);
->>>>>>> f672e863
+
          SCIP_CALL( SCIPnodeFree(&node, blkmem, set, stat, eventqueue, tree, lp) );
       }
    }
