/* * * * * * * * * * * * * * * * * * * * * * * * * * * * * * * * * * * * * * */
/*                                                                           */
/*                  This file is part of the program and library             */
/*         SCIP --- Solving Constraint Integer Programs                      */
/*                                                                           */
/*  Copyright (c) 2002-2025 Zuse Institute Berlin (ZIB)                      */
/*                                                                           */
/*  Licensed under the Apache License, Version 2.0 (the "License");          */
/*  you may not use this file except in compliance with the License.         */
/*  You may obtain a copy of the License at                                  */
/*                                                                           */
/*      http://www.apache.org/licenses/LICENSE-2.0                           */
/*                                                                           */
/*  Unless required by applicable law or agreed to in writing, software      */
/*  distributed under the License is distributed on an "AS IS" BASIS,        */
/*  WITHOUT WARRANTIES OR CONDITIONS OF ANY KIND, either express or implied. */
/*  See the License for the specific language governing permissions and      */
/*  limitations under the License.                                           */
/*                                                                           */
/*  You should have received a copy of the Apache-2.0 license                */
/*  along with SCIP; see the file LICENSE. If not visit scipopt.org.         */
/*                                                                           */
/* * * * * * * * * * * * * * * * * * * * * * * * * * * * * * * * * * * * * * */

/**@file   tree.c
 * @ingroup OTHER_CFILES
 * @brief  methods for branch and bound tree
 * @author Tobias Achterberg
 * @author Timo Berthold
 * @author Gerald Gamrath
 */

/*---+----1----+----2----+----3----+----4----+----5----+----6----+----7----+----8----+----9----+----0----+----1----+----2*/
#include <assert.h>

#include "scip/def.h"
#include "scip/set.h"
#include "scip/stat.h"
#include "scip/clock.h"
#include "scip/certificate.h"
#include "scip/visual.h"
#include "scip/event.h"
#include "scip/lp.h"
#include "scip/lpexact.h"
#include "scip/relax.h"
#include "scip/var.h"
#include "scip/implics.h"
#include "scip/primal.h"
#include "scip/tree.h"
#include "scip/reopt.h"
#include "scip/conflictstore.h"
#include "scip/solve.h"
#include "scip/cons.h"
#include "scip/nodesel.h"
#include "scip/prop.h"
#include "scip/debug.h"
#include "scip/prob.h"
#include "scip/scip.h"
#include "scip/struct_scip.h"
#include "scip/struct_mem.h"
#include "scip/struct_event.h"
#include "scip/struct_lpexact.h"
#include "scip/pub_message.h"
#include "lpi/lpi.h"


#define MAXREPROPMARK       511  /**< maximal subtree repropagation marker; must correspond to node data structure */


/*
 * dynamic memory arrays
 */

/** resizes children arrays to be able to store at least num nodes */
static
SCIP_RETCODE treeEnsureChildrenMem(
   SCIP_TREE*            tree,               /**< branch and bound tree */
   SCIP_SET*             set,                /**< global SCIP settings */
   int                   num                 /**< minimal number of node slots in array */
   )
{
   assert(tree != NULL);
   assert(set != NULL);

   if( num > tree->childrensize )
   {
      int newsize;

      newsize = SCIPsetCalcMemGrowSize(set, num);
      SCIP_ALLOC( BMSreallocMemoryArray(&tree->children, newsize) );
      SCIP_ALLOC( BMSreallocMemoryArray(&tree->childrenprio, newsize) );
      tree->childrensize = newsize;
   }
   assert(num <= tree->childrensize);

   return SCIP_OKAY;
}

/** resizes path array to be able to store at least num nodes */
static
SCIP_RETCODE treeEnsurePathMem(
   SCIP_TREE*            tree,               /**< branch and bound tree */
   SCIP_SET*             set,                /**< global SCIP settings */
   int                   num                 /**< minimal number of node slots in path */
   )
{
   assert(tree != NULL);
   assert(set != NULL);

   if( num > tree->pathsize )
   {
      int newsize;

      newsize = SCIPsetCalcPathGrowSize(set, num);
      SCIP_ALLOC( BMSreallocMemoryArray(&tree->path, newsize) );
      SCIP_ALLOC( BMSreallocMemoryArray(&tree->pathnlpcols, newsize) );
      SCIP_ALLOC( BMSreallocMemoryArray(&tree->pathnlprows, newsize) );
      tree->pathsize = newsize;
   }
   assert(num <= tree->pathsize);

   return SCIP_OKAY;
}

/** resizes pendingbdchgs array to be able to store at least num nodes */
static
SCIP_RETCODE treeEnsurePendingbdchgsMem(
   SCIP_TREE*            tree,               /**< branch and bound tree */
   SCIP_SET*             set,                /**< global SCIP settings */
   int                   num                 /**< minimal number of node slots in path */
   )
{
   assert(tree != NULL);
   assert(set != NULL);

   if( num > tree->pendingbdchgssize )
   {
      int newsize;

      newsize = SCIPsetCalcMemGrowSize(set, num);
      SCIP_ALLOC( BMSreallocMemoryArray(&tree->pendingbdchgs, newsize) );
      tree->pendingbdchgssize = newsize;
   }
   assert(num <= tree->pendingbdchgssize);

   return SCIP_OKAY;
}




/*
 * Node methods
 */

/** node comparator for best lower bound */
SCIP_DECL_SORTPTRCOMP(SCIPnodeCompLowerbound)
{  /*lint --e{715}*/
   assert(elem1 != NULL);
   assert(elem2 != NULL);

   if( ((SCIP_NODE*)elem1)->lowerbound < ((SCIP_NODE*)elem2)->lowerbound )
      return -1;
   else if( ((SCIP_NODE*)elem1)->lowerbound > ((SCIP_NODE*)elem2)->lowerbound )
      return +1;
   else
      return 0;
}

/** increases the reference counter of the LP state in the fork */
static
void forkCaptureLPIState(
   SCIP_FORK*            fork,               /**< fork data */
   int                   nuses               /**< number to add to the usage counter */
   )
{
   assert(fork != NULL);
   assert(fork->nlpistateref >= 0);
   assert(nuses > 0);

   fork->nlpistateref += nuses;
   SCIPdebugMessage("captured LPI state of fork %p %d times -> new nlpistateref=%d\n", (void*)fork, nuses, fork->nlpistateref);
}

/** decreases the reference counter of the LP state in the fork */
static
SCIP_RETCODE forkReleaseLPIState(
   SCIP_FORK*            fork,               /**< fork data */
   BMS_BLKMEM*           blkmem,             /**< block memory buffers */
   SCIP_LP*              lp                  /**< current LP data */
   )
{
   assert(fork != NULL);
   assert(fork->nlpistateref > 0);
   assert(blkmem != NULL);
   assert(lp != NULL);

   fork->nlpistateref--;
   if( fork->nlpistateref == 0 )
   {
      SCIP_CALL( SCIPlpFreeState(lp, blkmem, &(fork->lpistate)) );
   }

   SCIPdebugMessage("released LPI state of fork %p -> new nlpistateref=%d\n", (void*)fork, fork->nlpistateref);

   return SCIP_OKAY;
}

/** increases the reference counter of the LP state in the subroot */
static
void subrootCaptureLPIState(
   SCIP_SUBROOT*         subroot,            /**< subroot data */
   int                   nuses               /**< number to add to the usage counter */
   )
{
   assert(subroot != NULL);
   assert(subroot->nlpistateref >= 0);
   assert(nuses > 0);

   subroot->nlpistateref += nuses;
   SCIPdebugMessage("captured LPI state of subroot %p %d times -> new nlpistateref=%d\n",
      (void*)subroot, nuses, subroot->nlpistateref);
}

/** decreases the reference counter of the LP state in the subroot */
static
SCIP_RETCODE subrootReleaseLPIState(
   SCIP_SUBROOT*         subroot,            /**< subroot data */
   BMS_BLKMEM*           blkmem,             /**< block memory buffers */
   SCIP_LP*              lp                  /**< current LP data */
   )
{
   assert(subroot != NULL);
   assert(subroot->nlpistateref > 0);
   assert(blkmem != NULL);
   assert(lp != NULL);

   subroot->nlpistateref--;
   if( subroot->nlpistateref == 0 )
   {
      SCIP_CALL( SCIPlpFreeState(lp, blkmem, &(subroot->lpistate)) );
   }

   SCIPdebugMessage("released LPI state of subroot %p -> new nlpistateref=%d\n", (void*)subroot, subroot->nlpistateref);

   return SCIP_OKAY;
}

/** increases the reference counter of the LP state in the fork or subroot node */
SCIP_RETCODE SCIPnodeCaptureLPIState(
   SCIP_NODE*            node,               /**< fork/subroot node */
   int                   nuses               /**< number to add to the usage counter */
   )
{
   assert(node != NULL);

   SCIPdebugMessage("capture %d times LPI state of node #%" SCIP_LONGINT_FORMAT " at depth %d (current: %d)\n",
      nuses, SCIPnodeGetNumber(node), SCIPnodeGetDepth(node),
      SCIPnodeGetType(node) == SCIP_NODETYPE_FORK ? node->data.fork->nlpistateref : node->data.subroot->nlpistateref);

   switch( SCIPnodeGetType(node) )
   {
   case SCIP_NODETYPE_FORK:
      forkCaptureLPIState(node->data.fork, nuses);
      break;
   case SCIP_NODETYPE_SUBROOT:
      subrootCaptureLPIState(node->data.subroot, nuses);
      break;
   default:
      SCIPerrorMessage("node for capturing the LPI state is neither fork nor subroot\n");
      SCIPABORT();
      return SCIP_INVALIDDATA;  /*lint !e527*/
   }  /*lint !e788*/
   return SCIP_OKAY;
}

/** decreases the reference counter of the LP state in the fork or subroot node */
SCIP_RETCODE SCIPnodeReleaseLPIState(
   SCIP_NODE*            node,               /**< fork/subroot node */
   BMS_BLKMEM*           blkmem,             /**< block memory buffers */
   SCIP_LP*              lp                  /**< current LP data */
   )
{
   assert(node != NULL);

   SCIPdebugMessage("release LPI state of node #%" SCIP_LONGINT_FORMAT " at depth %d (current: %d)\n",
      SCIPnodeGetNumber(node), SCIPnodeGetDepth(node),
      SCIPnodeGetType(node) == SCIP_NODETYPE_FORK ? node->data.fork->nlpistateref : node->data.subroot->nlpistateref);
   switch( SCIPnodeGetType(node) )
   {
   case SCIP_NODETYPE_FORK:
      return forkReleaseLPIState(node->data.fork, blkmem, lp);
   case SCIP_NODETYPE_SUBROOT:
      return subrootReleaseLPIState(node->data.subroot, blkmem, lp);
   default:
      SCIPerrorMessage("node for releasing the LPI state is neither fork nor subroot\n");
      return SCIP_INVALIDDATA;
   }  /*lint !e788*/
}

/** creates probingnode data without LP information */
static
SCIP_RETCODE probingnodeCreate(
   SCIP_PROBINGNODE**    probingnode,        /**< pointer to probingnode data */
   BMS_BLKMEM*           blkmem,             /**< block memory */
   SCIP_LP*              lp                  /**< current LP data */
   )
{
   assert(probingnode != NULL);

   SCIP_ALLOC( BMSallocBlockMemory(blkmem, probingnode) );

   (*probingnode)->lpistate = NULL;
   (*probingnode)->lpinorms = NULL;
   (*probingnode)->ninitialcols = SCIPlpGetNCols(lp);
   (*probingnode)->ninitialrows = SCIPlpGetNRows(lp);
   (*probingnode)->ncols = (*probingnode)->ninitialcols;
   (*probingnode)->nrows = (*probingnode)->ninitialrows;
   (*probingnode)->origobjvars = NULL;
   (*probingnode)->origobjvals = NULL;
   (*probingnode)->nchgdobjs = 0;

   SCIPdebugMessage("created probingnode information (%d cols, %d rows)\n", (*probingnode)->ncols, (*probingnode)->nrows);

   return SCIP_OKAY;
}

/** updates LP information in probingnode data */
static
SCIP_RETCODE probingnodeUpdate(
   SCIP_PROBINGNODE*     probingnode,        /**< probingnode data */
   BMS_BLKMEM*           blkmem,             /**< block memory */
   SCIP_TREE*            tree,               /**< branch and bound tree */
   SCIP_LP*              lp                  /**< current LP data */
   )
{
   SCIP_Bool storenorms = FALSE;

   assert(probingnode != NULL);
   assert(SCIPtreeIsPathComplete(tree));
   assert(lp != NULL);

   /* free old LP state */
   if( probingnode->lpistate != NULL )
   {
      SCIP_CALL( SCIPlpFreeState(lp, blkmem, &probingnode->lpistate) );
   }

   /* free old LP norms */
   if( probingnode->lpinorms != NULL )
   {
      SCIP_CALL( SCIPlpFreeNorms(lp, blkmem, &probingnode->lpinorms) );
      probingnode->lpinorms = NULL;
      storenorms = TRUE;
   }

   /* get current LP state */
   if( lp->flushed && lp->solved )
   {
      SCIP_CALL( SCIPlpGetState(lp, blkmem, &probingnode->lpistate) );

      /* if LP norms were stored at this node before, store the new ones */
      if( storenorms )
      {
         SCIP_CALL( SCIPlpGetNorms(lp, blkmem, &probingnode->lpinorms) );
      }
      probingnode->lpwasprimfeas = lp->primalfeasible;
      probingnode->lpwasprimchecked = lp->primalchecked;
      probingnode->lpwasdualfeas = lp->dualfeasible;
      probingnode->lpwasdualchecked = lp->dualchecked;
   }
   else
      probingnode->lpistate = NULL;

   probingnode->ncols = SCIPlpGetNCols(lp);
   probingnode->nrows = SCIPlpGetNRows(lp);

   SCIPdebugMessage("updated probingnode information (%d cols, %d rows)\n", probingnode->ncols, probingnode->nrows);

   return SCIP_OKAY;
}

/** frees probingnode data */
static
SCIP_RETCODE probingnodeFree(
   SCIP_PROBINGNODE**    probingnode,        /**< probingnode data */
   BMS_BLKMEM*           blkmem,             /**< block memory */
   SCIP_LP*              lp                  /**< current LP data */
   )
{
   assert(probingnode != NULL);
   assert(*probingnode != NULL);

   /* free the associated LP state */
   if( (*probingnode)->lpistate != NULL )
   {
      SCIP_CALL( SCIPlpFreeState(lp, blkmem, &(*probingnode)->lpistate) );
   }
   /* free the associated LP norms */
   if( (*probingnode)->lpinorms != NULL )
   {
      SCIP_CALL( SCIPlpFreeNorms(lp, blkmem, &(*probingnode)->lpinorms) );
   }

   /* free objective information */
   if( (*probingnode)->nchgdobjs > 0 )
   {
      assert((*probingnode)->origobjvars != NULL);
      assert((*probingnode)->origobjvals != NULL);

      BMSfreeMemoryArray(&(*probingnode)->origobjvars);
      BMSfreeMemoryArray(&(*probingnode)->origobjvals);
   }

   BMSfreeBlockMemory(blkmem, probingnode);

   return SCIP_OKAY;
}

/** initializes junction data */
static
SCIP_RETCODE junctionInit(
   SCIP_JUNCTION*        junction,           /**< pointer to junction data */
   SCIP_TREE*            tree                /**< branch and bound tree */
   )
{
   assert(junction != NULL);
   assert(tree != NULL);
   assert(tree->nchildren > 0);
   assert(SCIPtreeIsPathComplete(tree));
   assert(tree->focusnode != NULL);

   junction->nchildren = tree->nchildren;

   /* increase the LPI state usage counter of the current LP fork */
   if( tree->focuslpstatefork != NULL )
   {
      SCIP_CALL( SCIPnodeCaptureLPIState(tree->focuslpstatefork, tree->nchildren) );
   }

   return SCIP_OKAY;
}

/** creates pseudofork data */
static
SCIP_RETCODE pseudoforkCreate(
   SCIP_PSEUDOFORK**     pseudofork,         /**< pointer to pseudofork data */
   BMS_BLKMEM*           blkmem,             /**< block memory */
   SCIP_TREE*            tree,               /**< branch and bound tree */
   SCIP_LP*              lp                  /**< current LP data */
   )
{
   assert(pseudofork != NULL);
   assert(blkmem != NULL);
   assert(tree != NULL);
   assert(tree->nchildren > 0);
   assert(SCIPtreeIsPathComplete(tree));
   assert(tree->focusnode != NULL);

   SCIP_ALLOC( BMSallocBlockMemory(blkmem, pseudofork) );

   (*pseudofork)->addedcols = NULL;
   (*pseudofork)->addedrows = NULL;
   (*pseudofork)->naddedcols = SCIPlpGetNNewcols(lp);
   (*pseudofork)->naddedrows = SCIPlpGetNNewrows(lp);
   (*pseudofork)->nchildren = tree->nchildren;

   SCIPdebugMessage("creating pseudofork information with %d children (%d new cols, %d new rows)\n",
      (*pseudofork)->nchildren, (*pseudofork)->naddedcols, (*pseudofork)->naddedrows);

   if( (*pseudofork)->naddedcols > 0 )
   {
      /* copy the newly created columns to the pseudofork's col array */
      SCIP_ALLOC( BMSduplicateBlockMemoryArray(blkmem, &(*pseudofork)->addedcols, SCIPlpGetNewcols(lp), (*pseudofork)->naddedcols) ); /*lint !e666*/
   }
   if( (*pseudofork)->naddedrows > 0 )
   {
      int i;

      /* copy the newly created rows to the pseudofork's row array */
      SCIP_ALLOC( BMSduplicateBlockMemoryArray(blkmem, &(*pseudofork)->addedrows, SCIPlpGetNewrows(lp), (*pseudofork)->naddedrows) ); /*lint !e666*/

      /* capture the added rows */
      for( i = 0; i < (*pseudofork)->naddedrows; ++i )
         SCIProwCapture((*pseudofork)->addedrows[i]);
   }

   /* increase the LPI state usage counter of the current LP fork */
   if( tree->focuslpstatefork != NULL )
   {
      SCIP_CALL( SCIPnodeCaptureLPIState(tree->focuslpstatefork, tree->nchildren) );
   }

   return SCIP_OKAY;
}

/** frees pseudofork data */
static
SCIP_RETCODE pseudoforkFree(
   SCIP_PSEUDOFORK**     pseudofork,         /**< pseudofork data */
   BMS_BLKMEM*           blkmem,             /**< block memory */
   SCIP_SET*             set,                /**< global SCIP settings */
   SCIP_LP*              lp                  /**< current LP data */
   )
{
   int i;

   assert(pseudofork != NULL);
   assert(*pseudofork != NULL);
   assert((*pseudofork)->nchildren == 0);
   assert(blkmem != NULL);
   assert(set != NULL);

   /* release the added rows */
   for( i = 0; i < (*pseudofork)->naddedrows; ++i )
   {
      SCIP_CALL( SCIProwRelease(&(*pseudofork)->addedrows[i], blkmem, set, lp) );
   }

   BMSfreeBlockMemoryArrayNull(blkmem, &(*pseudofork)->addedcols, (*pseudofork)->naddedcols);
   BMSfreeBlockMemoryArrayNull(blkmem, &(*pseudofork)->addedrows, (*pseudofork)->naddedrows);
   BMSfreeBlockMemory(blkmem, pseudofork);

   return SCIP_OKAY;
}

/** creates fork data */
static
SCIP_RETCODE forkCreate(
   SCIP_FORK**           fork,               /**< pointer to fork data */
   BMS_BLKMEM*           blkmem,             /**< block memory */
   SCIP_SET*             set,                /**< global SCIP settings */
   SCIP_PROB*            prob,               /**< transformed problem after presolve */
   SCIP_TREE*            tree,               /**< branch and bound tree */
   SCIP_LP*              lp                  /**< current LP data */
   )
{
   assert(fork != NULL);
   assert(blkmem != NULL);
   assert(tree != NULL);
   assert(tree->nchildren > 0);
   assert(tree->nchildren < (1 << 30));
   assert(SCIPtreeIsPathComplete(tree));
   assert(tree->focusnode != NULL);
   assert(lp != NULL);
   assert(lp->flushed);
   assert(lp->solved);
   assert(SCIPlpGetSolstat(lp) == SCIP_LPSOLSTAT_OPTIMAL);

   SCIP_ALLOC( BMSallocBlockMemory(blkmem, fork) );

   SCIP_CALL( SCIPlpGetState(lp, blkmem, &((*fork)->lpistate)) );
   (*fork)->lpwasprimfeas = lp->primalfeasible;
   (*fork)->lpwasprimchecked = lp->primalchecked;
   (*fork)->lpwasdualfeas = lp->dualfeasible;
   (*fork)->lpwasdualchecked = lp->dualchecked;
   (*fork)->lpobjval = SCIPlpGetObjval(lp, set, prob);
   (*fork)->nlpistateref = 0;
   (*fork)->addedcols = NULL;
   (*fork)->addedrows = NULL;
   (*fork)->naddedcols = SCIPlpGetNNewcols(lp);
   (*fork)->naddedrows = SCIPlpGetNNewrows(lp);
   (*fork)->nchildren = (unsigned int) tree->nchildren;

   SCIPsetDebugMsg(set, "creating fork information with %u children (%d new cols, %d new rows)\n", (*fork)->nchildren, (*fork)->naddedcols, (*fork)->naddedrows);

   if( (*fork)->naddedcols > 0 )
   {
      /* copy the newly created columns to the fork's col array */
      SCIP_ALLOC( BMSduplicateBlockMemoryArray(blkmem, &(*fork)->addedcols, SCIPlpGetNewcols(lp), (*fork)->naddedcols) ); /*lint !e666*/
   }
   if( (*fork)->naddedrows > 0 )
   {
      int i;

      /* copy the newly created rows to the fork's row array */
      SCIP_ALLOC( BMSduplicateBlockMemoryArray(blkmem, &(*fork)->addedrows, SCIPlpGetNewrows(lp), (*fork)->naddedrows) ); /*lint !e666*/

      /* capture the added rows */
      for( i = 0; i < (*fork)->naddedrows; ++i )
         SCIProwCapture((*fork)->addedrows[i]);
   }

   /* capture the LPI state for the children */
   forkCaptureLPIState(*fork, tree->nchildren);

   return SCIP_OKAY;
}

/** frees fork data */
static
SCIP_RETCODE forkFree(
   SCIP_FORK**           fork,               /**< fork data */
   BMS_BLKMEM*           blkmem,             /**< block memory */
   SCIP_SET*             set,                /**< global SCIP settings */
   SCIP_LP*              lp                  /**< current LP data */
   )
{
   int i;

   assert(fork != NULL);
   assert(*fork != NULL);
   assert((*fork)->nchildren == 0);
   assert((*fork)->nlpistateref == 0);
   assert((*fork)->lpistate == NULL);
   assert(blkmem != NULL);
   assert(set != NULL);
   assert(lp != NULL);

   /* release the added rows */
   for( i = (*fork)->naddedrows - 1; i >= 0; --i )
   {
      SCIP_CALL( SCIProwRelease(&(*fork)->addedrows[i], blkmem, set, lp) );
   }

   BMSfreeBlockMemoryArrayNull(blkmem, &(*fork)->addedcols, (*fork)->naddedcols);
   BMSfreeBlockMemoryArrayNull(blkmem, &(*fork)->addedrows, (*fork)->naddedrows);
   BMSfreeBlockMemory(blkmem, fork);

   return SCIP_OKAY;
}

#ifdef WITHSUBROOTS /** @todo test whether subroots should be created */
/** creates subroot data */
static
SCIP_RETCODE subrootCreate(
   SCIP_SUBROOT**        subroot,            /**< pointer to subroot data */
   BMS_BLKMEM*           blkmem,             /**< block memory */
   SCIP_SET*             set,                /**< global SCIP settings */
   SCIP_PROB*            prob,               /**< transformed problem after presolve */
   SCIP_TREE*            tree,               /**< branch and bound tree */
   SCIP_LP*              lp                  /**< current LP data */
   )
{
   int i;

   assert(subroot != NULL);
   assert(blkmem != NULL);
   assert(tree != NULL);
   assert(tree->nchildren > 0);
   assert(SCIPtreeIsPathComplete(tree));
   assert(tree->focusnode != NULL);
   assert(lp != NULL);
   assert(lp->flushed);
   assert(lp->solved);
   assert(SCIPlpGetSolstat(lp) == SCIP_LPSOLSTAT_OPTIMAL);

   SCIP_ALLOC( BMSallocBlockMemory(blkmem, subroot) );
   (*subroot)->lpobjval = SCIPlpGetObjval(lp, set, prob);
   (*subroot)->nlpistateref = 0;
   (*subroot)->ncols = SCIPlpGetNCols(lp);
   (*subroot)->nrows = SCIPlpGetNRows(lp);
   (*subroot)->nchildren = (unsigned int) tree->nchildren;
   SCIP_CALL( SCIPlpGetState(lp, blkmem, &((*subroot)->lpistate)) );
   (*subroot)->lpwasprimfeas = lp->primalfeasible;
   (*subroot)->lpwasprimchecked = lp->primalchecked;
   (*subroot)->lpwasdualfeas = lp->dualfeasible;
   (*subroot)->lpwasdualchecked = lp->dualchecked;

   if( (*subroot)->ncols != 0 )
   {
      SCIP_ALLOC( BMSduplicateBlockMemoryArray(blkmem, &(*subroot)->cols, SCIPlpGetCols(lp), (*subroot)->ncols) );
   }
   else
      (*subroot)->cols = NULL;
   if( (*subroot)->nrows != 0 )
   {
      SCIP_ALLOC( BMSduplicateBlockMemoryArray(blkmem, &(*subroot)->rows, SCIPlpGetRows(lp), (*subroot)->nrows) );
   }
   else
      (*subroot)->rows = NULL;

   /* capture the rows of the subroot */
   for( i = 0; i < (*subroot)->nrows; ++i )
      SCIProwCapture((*subroot)->rows[i]);

   /* capture the LPI state for the children */
   subrootCaptureLPIState(*subroot, tree->nchildren);

   return SCIP_OKAY;
}
#endif

/** frees subroot */
static
SCIP_RETCODE subrootFree(
   SCIP_SUBROOT**        subroot,            /**< subroot data */
   BMS_BLKMEM*           blkmem,             /**< block memory */
   SCIP_SET*             set,                /**< global SCIP settings */
   SCIP_LP*              lp                  /**< current LP data */
   )
{
   int i;

   assert(subroot != NULL);
   assert(*subroot != NULL);
   assert((*subroot)->nchildren == 0);
   assert((*subroot)->nlpistateref == 0);
   assert((*subroot)->lpistate == NULL);
   assert(blkmem != NULL);
   assert(set != NULL);
   assert(lp != NULL);

   /* release the rows of the subroot */
   for( i = 0; i < (*subroot)->nrows; ++i )
   {
      SCIP_CALL( SCIProwRelease(&(*subroot)->rows[i], blkmem, set, lp) );
   }

   BMSfreeBlockMemoryArrayNull(blkmem, &(*subroot)->cols, (*subroot)->ncols);
   BMSfreeBlockMemoryArrayNull(blkmem, &(*subroot)->rows, (*subroot)->nrows);
   BMSfreeBlockMemory(blkmem, subroot);

   return SCIP_OKAY;
}

/** removes given sibling node from the siblings array */
static
void treeRemoveSibling(
   SCIP_TREE*            tree,               /**< branch and bound tree */
   SCIP_NODE*            sibling             /**< sibling node to remove */
   )
{
   int delpos;

   assert(tree != NULL);
   assert(sibling != NULL);
   assert(SCIPnodeGetType(sibling) == SCIP_NODETYPE_SIBLING);
   assert(sibling->data.sibling.arraypos >= 0 && sibling->data.sibling.arraypos < tree->nsiblings);
   assert(tree->siblings[sibling->data.sibling.arraypos] == sibling);
   assert(SCIPnodeGetType(tree->siblings[tree->nsiblings-1]) == SCIP_NODETYPE_SIBLING);

   delpos = sibling->data.sibling.arraypos;

   /* move last sibling in array to position of removed sibling */
   tree->siblings[delpos] = tree->siblings[tree->nsiblings-1];
   tree->siblingsprio[delpos] = tree->siblingsprio[tree->nsiblings-1];
   tree->siblings[delpos]->data.sibling.arraypos = delpos;
   sibling->data.sibling.arraypos = -1;
   tree->nsiblings--;
}

/** adds given child node to children array of focus node */
static
SCIP_RETCODE treeAddChild(
   SCIP_TREE*            tree,               /**< branch and bound tree */
   SCIP_SET*             set,                /**< global SCIP settings */
   SCIP_NODE*            child,              /**< child node to add */
   SCIP_Real             nodeselprio         /**< node selection priority of child node */
   )
{
   assert(tree != NULL);
   assert(child != NULL);
   assert(SCIPnodeGetType(child) == SCIP_NODETYPE_CHILD);
   assert(child->data.child.arraypos == -1);

   SCIP_CALL( treeEnsureChildrenMem(tree, set, tree->nchildren+1) );
   tree->children[tree->nchildren] = child;
   tree->childrenprio[tree->nchildren] = nodeselprio;
   child->data.child.arraypos = tree->nchildren;
   tree->nchildren++;

   return SCIP_OKAY;
}

/** removes given child node from the children array */
static
void treeRemoveChild(
   SCIP_TREE*            tree,               /**< branch and bound tree */
   SCIP_NODE*            child               /**< child node to remove */
   )
{
   int delpos;

   assert(tree != NULL);
   assert(child != NULL);
   assert(SCIPnodeGetType(child) == SCIP_NODETYPE_CHILD);
   assert(child->data.child.arraypos >= 0 && child->data.child.arraypos < tree->nchildren);
   assert(tree->children[child->data.child.arraypos] == child);
   assert(SCIPnodeGetType(tree->children[tree->nchildren-1]) == SCIP_NODETYPE_CHILD);

   delpos = child->data.child.arraypos;

   /* move last child in array to position of removed child */
   tree->children[delpos] = tree->children[tree->nchildren-1];
   tree->childrenprio[delpos] = tree->childrenprio[tree->nchildren-1];
   tree->children[delpos]->data.child.arraypos = delpos;
   child->data.child.arraypos = -1;
   tree->nchildren--;
}

/** makes node a child of the given parent node, which must be the focus node; if the child is a probing node,
 *  the parent node can also be a refocused node or a probing node
 */
static
SCIP_RETCODE nodeAssignParent(
   SCIP_NODE*            node,               /**< child node */
   BMS_BLKMEM*           blkmem,             /**< block memory buffers */
   SCIP_SET*             set,                /**< global SCIP settings */
   SCIP_TREE*            tree,               /**< branch and bound tree */
   SCIP_NODE*            parent,             /**< parent (= focus) node (or NULL, if node is root) */
   SCIP_Real             nodeselprio         /**< node selection priority of child node */
   )
{
   assert(node != NULL);
   assert(node->parent == NULL);
   assert(SCIPnodeGetType(node) == SCIP_NODETYPE_CHILD || SCIPnodeGetType(node) == SCIP_NODETYPE_PROBINGNODE);
   assert(node->conssetchg == NULL);
   assert(node->domchg == NULL);
   assert(SCIPsetIsInfinity(set, -node->lowerbound)); /* node was just created */
   assert(blkmem != NULL);
   assert(set != NULL);
   assert(tree != NULL);
   assert(SCIPtreeIsPathComplete(tree));
   assert(tree->pathlen == 0 || tree->path[tree->pathlen-1] == parent);
   assert(parent == tree->focusnode || SCIPnodeGetType(parent) == SCIP_NODETYPE_PROBINGNODE);
   assert(parent == NULL || SCIPnodeGetType(parent) == SCIP_NODETYPE_FOCUSNODE
      || (SCIPnodeGetType(node) == SCIP_NODETYPE_PROBINGNODE
         && (SCIPnodeGetType(parent) == SCIP_NODETYPE_REFOCUSNODE
            || SCIPnodeGetType(parent) == SCIP_NODETYPE_PROBINGNODE)));

   /* link node to parent */
   node->parent = parent;
   if( parent != NULL )
   {
      assert(parent->lowerbound <= parent->estimate);
      node->lowerbound = parent->lowerbound;
      node->estimate = parent->estimate;
      node->depth = parent->depth+1; /*lint !e732*/
      if( set->exact_enable )
         SCIPrationalSetRational(node->lowerboundexact, parent->lowerboundexact);

      if( parent->depth >= SCIP_MAXTREEDEPTH )
      {
         SCIPerrorMessage("maximal depth level exceeded\n");
         return SCIP_MAXDEPTHLEVEL;
      }
   }
   SCIPsetDebugMsg(set, "assigning parent #%" SCIP_LONGINT_FORMAT " to node #%" SCIP_LONGINT_FORMAT " at depth %d\n",
      parent != NULL ? SCIPnodeGetNumber(parent) : -1, SCIPnodeGetNumber(node), SCIPnodeGetDepth(node));

   /* register node in the childlist of the focus (the parent) node */
   if( SCIPnodeGetType(node) == SCIP_NODETYPE_CHILD )
   {
      assert(parent == NULL || SCIPnodeGetType(parent) == SCIP_NODETYPE_FOCUSNODE);
      SCIP_CALL( treeAddChild(tree, set, node, nodeselprio) );
   }

   return SCIP_OKAY;
}

/** decreases number of children of the parent, frees it if no children are left */
static
SCIP_RETCODE nodeReleaseParent(
   SCIP_NODE*            node,               /**< child node */
   BMS_BLKMEM*           blkmem,             /**< block memory buffer */
   SCIP_SET*             set,                /**< global SCIP settings */
   SCIP_STAT*            stat,               /**< problem statistics */
   SCIP_EVENTQUEUE*      eventqueue,         /**< event queue */
   SCIP_EVENTFILTER*     eventfilter,        /**< global event filter */
   SCIP_TREE*            tree,               /**< branch and bound tree */
   SCIP_LP*              lp                  /**< current LP data */
   )
{
   SCIP_NODE* parent;

   assert(node != NULL);
   assert(blkmem != NULL);
   assert(tree != NULL);

   SCIPsetDebugMsg(set, "releasing parent-child relationship of node #%" SCIP_LONGINT_FORMAT " at depth %d of type %d with parent #%" SCIP_LONGINT_FORMAT " of type %d\n",
      SCIPnodeGetNumber(node), SCIPnodeGetDepth(node), SCIPnodeGetType(node),
      node->parent != NULL ? SCIPnodeGetNumber(node->parent) : -1,
      node->parent != NULL ? (int)SCIPnodeGetType(node->parent) : -1);
   parent = node->parent;
   if( parent != NULL )
   {
      SCIP_Bool freeParent = FALSE;

      switch( SCIPnodeGetType(parent) )
      {
      case SCIP_NODETYPE_FOCUSNODE:
         assert(parent->active);
         assert(SCIPnodeGetType(node) == SCIP_NODETYPE_CHILD || SCIPnodeGetType(node) == SCIP_NODETYPE_PROBINGNODE
            || SCIPnodeGetType(node) == SCIP_NODETYPE_LEAF);
         if( SCIPnodeGetType(node) == SCIP_NODETYPE_CHILD )
            treeRemoveChild(tree, node);
         /* don't kill the focus node at this point => freeParent = FALSE */
         break;
      case SCIP_NODETYPE_PROBINGNODE:
         assert(SCIPtreeProbing(tree));
         /* probing nodes have to be freed individually => freeParent = FALSE */
         break;
      case SCIP_NODETYPE_SIBLING:
         SCIPerrorMessage("sibling cannot be a parent node\n");
         return SCIP_INVALIDDATA;
      case SCIP_NODETYPE_CHILD:
         SCIPerrorMessage("child cannot be a parent node\n");
         return SCIP_INVALIDDATA;
      case SCIP_NODETYPE_LEAF:
         SCIPerrorMessage("leaf cannot be a parent node\n");
         return SCIP_INVALIDDATA;
      case SCIP_NODETYPE_DEADEND:
         SCIPerrorMessage("dead-end cannot be a parent node\n");
         return SCIP_INVALIDDATA;
      case SCIP_NODETYPE_JUNCTION:
         assert(parent->data.junction.nchildren > 0);
         parent->data.junction.nchildren--;
         freeParent = (parent->data.junction.nchildren == 0); /* free parent if it has no more children */
         break;
      case SCIP_NODETYPE_PSEUDOFORK:
         assert(parent->data.pseudofork != NULL);
         assert(parent->data.pseudofork->nchildren > 0);
         parent->data.pseudofork->nchildren--;
         freeParent = (parent->data.pseudofork->nchildren == 0); /* free parent if it has no more children */
         break;
      case SCIP_NODETYPE_FORK:
         assert(parent->data.fork != NULL);
         assert(parent->data.fork->nchildren > 0);
         parent->data.fork->nchildren--;
         freeParent = (parent->data.fork->nchildren == 0); /* free parent if it has no more children */
         break;
      case SCIP_NODETYPE_SUBROOT:
         assert(parent->data.subroot != NULL);
         assert(parent->data.subroot->nchildren > 0);
         parent->data.subroot->nchildren--;
         freeParent = (parent->data.subroot->nchildren == 0); /* free parent if it has no more children */
         break;
      case SCIP_NODETYPE_REFOCUSNODE:
         /* the only possible child a refocused node can have in its refocus state is the probing root node;
          * we don't want to free the refocused node, because we first have to convert it back to its original
          * type (where it possibly has children) => freeParent = FALSE
          */
         assert(SCIPnodeGetType(node) == SCIP_NODETYPE_PROBINGNODE);
         assert(!SCIPtreeProbing(tree));
         break;
      default:
         SCIPerrorMessage("unknown node type %d\n", SCIPnodeGetType(parent));
         return SCIP_INVALIDDATA;
      }

      /* free parent if it is not on the current active path */
      if( freeParent && !parent->active )
      {
         SCIP_CALL( SCIPnodeFree(&node->parent, blkmem, set, stat, eventqueue, eventfilter, tree, lp) );
      }
      /* update the effective root depth if active parent has children and neither reoptimization nor certificate
       * printing is enabled
       */
      else if( freeParent == !parent->active && !set->reopt_enable && !SCIPisCertified(set->scip) )
      {
         SCIP_Bool singleChild = FALSE;
         int focusdepth = SCIPtreeGetFocusDepth(tree);

         assert(tree->updatedeffectiverootdepth >= 0);

         while( tree->updatedeffectiverootdepth < focusdepth )
         {
            SCIP_NODE* effectiveroot = tree->path[tree->updatedeffectiverootdepth];

            switch( SCIPnodeGetType(effectiveroot) )
            {
            case SCIP_NODETYPE_FOCUSNODE:
               SCIPerrorMessage("focus shallower than focus depth\n");
               return SCIP_INVALIDDATA;
            case SCIP_NODETYPE_PROBINGNODE:
               SCIPerrorMessage("probing shallower than focus depth\n");
               return SCIP_INVALIDDATA;
            case SCIP_NODETYPE_SIBLING:
               SCIPerrorMessage("sibling shallower than focus depth\n");
               return SCIP_INVALIDDATA;
            case SCIP_NODETYPE_CHILD:
               SCIPerrorMessage("child shallower than focus depth\n");
               return SCIP_INVALIDDATA;
            case SCIP_NODETYPE_LEAF:
               SCIPerrorMessage("leaf on focus path\n");
               return SCIP_INVALIDDATA;
            case SCIP_NODETYPE_DEADEND:
               SCIPerrorMessage("dead-end on focus path\n");
               return SCIP_INVALIDDATA;
            case SCIP_NODETYPE_JUNCTION:
               singleChild = (effectiveroot->data.junction.nchildren == 1);
               break;
            case SCIP_NODETYPE_PSEUDOFORK:
               singleChild = (effectiveroot->data.pseudofork->nchildren == 1);
               break;
            case SCIP_NODETYPE_FORK:
               singleChild = (effectiveroot->data.fork->nchildren == 1);
               break;
            case SCIP_NODETYPE_SUBROOT:
               singleChild = (effectiveroot->data.subroot->nchildren == 1);
               break;
            case SCIP_NODETYPE_REFOCUSNODE:
               singleChild = FALSE;
               break;
            default:
               SCIPerrorMessage("unknown node type %d\n", SCIPnodeGetType(effectiveroot));
               return SCIP_INVALIDDATA;
            }

            if( !singleChild )
               break;

            ++tree->updatedeffectiverootdepth;

            SCIPsetDebugMsg(set,
               "unlinked node #%" SCIP_LONGINT_FORMAT " in depth %d -> new effective root depth: %d\n",
               SCIPnodeGetNumber(node), SCIPnodeGetDepth(node), tree->updatedeffectiverootdepth);
         }

         assert(!singleChild || tree->updatedeffectiverootdepth == SCIPtreeGetFocusDepth(tree));
      }
   }

   return SCIP_OKAY;
}

/** creates a node data structure */
static
SCIP_RETCODE nodeCreate(
   SCIP_NODE**           node,               /**< pointer to node data structure */
   BMS_BLKMEM*           blkmem,             /**< block memory */
   SCIP_SET*             set                 /**< global SCIP settings */
   )
{
   assert(node != NULL);

   SCIP_ALLOC( BMSallocBlockMemory(blkmem, node) );
   (*node)->parent = NULL;
   (*node)->conssetchg = NULL;
   (*node)->domchg = NULL;
   (*node)->number = 0;
   (*node)->lowerbound = -SCIPsetInfinity(set);
   (*node)->estimate = -SCIPsetInfinity(set);
   (*node)->reoptid = 0;
   (*node)->reopttype = (unsigned int) SCIP_REOPTTYPE_NONE;
   (*node)->depth = 0;
   (*node)->active = FALSE;
   (*node)->cutoff = FALSE;
   (*node)->reprop = FALSE;
   (*node)->repropsubtreemark = 0;
   if( set->exact_enable )
   {
      SCIP_CALL( SCIPrationalCreateBlock(blkmem, &(*node)->lowerboundexact) );
      SCIPrationalSetNegInfinity((*node)->lowerboundexact);
   }
   else
      (*node)->lowerboundexact = NULL;

   return SCIP_OKAY;
}

/** creates a child node of the focus node */
SCIP_RETCODE SCIPnodeCreateChild(
   SCIP_NODE**           node,               /**< pointer to node data structure */
   BMS_BLKMEM*           blkmem,             /**< block memory */
   SCIP_SET*             set,                /**< global SCIP settings */
   SCIP_STAT*            stat,               /**< problem statistics */
   SCIP_TREE*            tree,               /**< branch and bound tree */
   SCIP_Real             nodeselprio,        /**< node selection priority of new node */
   SCIP_Real             estimate            /**< estimate for (transformed) objective value of best feasible solution in subtree */
   )
{
   assert(node != NULL);
   assert(blkmem != NULL);
   assert(set != NULL);
   assert(stat != NULL);
   assert(tree != NULL);
   assert(SCIPtreeIsPathComplete(tree));
   assert(tree->pathlen == 0 || tree->path != NULL);
   assert((tree->pathlen == 0) == (tree->focusnode == NULL));
   assert(tree->focusnode == NULL || tree->focusnode == tree->path[tree->pathlen-1]);
   assert(tree->focusnode == NULL || SCIPnodeGetType(tree->focusnode) == SCIP_NODETYPE_FOCUSNODE);

   stat->ncreatednodes++;
   stat->ncreatednodesrun++;

   /* create the node data structure */
   SCIP_CALL( nodeCreate(node, blkmem, set) );
   (*node)->number = stat->ncreatednodesrun;

   /* mark node to be a child node */
   (*node)->nodetype = SCIP_NODETYPE_CHILD; /*lint !e641*/
   (*node)->data.child.arraypos = -1;

   /* make focus node the parent of the new child */
   SCIP_CALL( nodeAssignParent(*node, blkmem, set, tree, tree->focusnode, nodeselprio) );

   /* update the estimate of the child */
   SCIPnodeSetEstimate(*node, set, estimate);

   tree->lastbranchparentid = tree->focusnode == NULL ? -1L : SCIPnodeGetNumber(tree->focusnode);

   /* output node creation to visualization file */
   SCIP_CALL( SCIPvisualNewChild(stat->visual, set, stat, *node) );

   /* create certificate data for this node */
   SCIP_CALL( SCIPcertificateNewNodeData(stat->certificate, stat, *node) );

   SCIPsetDebugMsg(set, "created child node #%" SCIP_LONGINT_FORMAT " at depth %u (prio: %g)\n", SCIPnodeGetNumber(*node), (*node)->depth, nodeselprio);

   return SCIP_OKAY;
}

/** query if focus node was already branched on */
SCIP_Bool SCIPtreeWasNodeLastBranchParent(
   SCIP_TREE*            tree,               /**< branch and bound tree */
   SCIP_NODE*            node                /**< tree node, or NULL to check focus node */
   )
{
   node = node == NULL ? tree->focusnode : node;
   if( node != NULL && node->number == tree->lastbranchparentid )
      return TRUE;

   return FALSE;
}

/** frees node */
SCIP_RETCODE SCIPnodeFree(
   SCIP_NODE**           node,               /**< node data */
   BMS_BLKMEM*           blkmem,             /**< block memory buffer */
   SCIP_SET*             set,                /**< global SCIP settings */
   SCIP_STAT*            stat,               /**< problem statistics */
   SCIP_EVENTQUEUE*      eventqueue,         /**< event queue */
   SCIP_EVENTFILTER*     eventfilter,        /**< global event filter */
   SCIP_TREE*            tree,               /**< branch and bound tree */
   SCIP_LP*              lp                  /**< current LP data */
   )
{
   SCIP_Bool isroot;

   assert(node != NULL);
   assert(*node != NULL);
   assert(!(*node)->active);
   assert(blkmem != NULL);
   assert(tree != NULL);

   SCIPsetDebugMsg(set, "free node #%" SCIP_LONGINT_FORMAT " at depth %d of type %d\n", SCIPnodeGetNumber(*node), SCIPnodeGetDepth(*node), SCIPnodeGetType(*node));

   /* if certificate is active, unsplit current node and free the memory in hashmap of certificate */
   SCIP_CALL( SCIPcertificatePrintUnsplitting(set, stat->certificate, *node) );

   /* check lower bound w.r.t. debugging solution */
   SCIP_CALL( SCIPdebugCheckGlobalLowerbound(blkmem, set) );

   if( SCIPnodeGetType(*node) != SCIP_NODETYPE_PROBINGNODE )
   {
      SCIP_EVENT event;

      /* trigger a node deletion event */
      SCIP_CALL( SCIPeventChgType(&event, SCIP_EVENTTYPE_NODEDELETE) );
      SCIP_CALL( SCIPeventChgNode(&event, *node) );
      SCIP_CALL( SCIPeventProcess(&event, set, NULL, NULL, NULL, eventfilter) );
   }

   /* inform solution debugger, that the node has been freed */
   SCIP_CALL( SCIPdebugRemoveNode(blkmem, set, *node) );

   /* check, if the node to be freed is the root node */
   isroot = (SCIPnodeGetDepth(*node) == 0);

   /* free nodetype specific data, and release no longer needed LPI states */
   switch( SCIPnodeGetType(*node) )
   {
   case SCIP_NODETYPE_FOCUSNODE:
      assert(tree->focusnode == *node);
      assert(!SCIPtreeProbing(tree));
      SCIPerrorMessage("cannot free focus node - has to be converted into a dead end first\n");
      return SCIP_INVALIDDATA;
   case SCIP_NODETYPE_PROBINGNODE:
      assert(SCIPtreeProbing(tree));
      assert(SCIPnodeGetDepth(tree->probingroot) <= SCIPnodeGetDepth(*node));
      assert(SCIPnodeGetDepth(*node) > 0);
      SCIP_CALL( probingnodeFree(&((*node)->data.probingnode), blkmem, lp) );
      break;
   case SCIP_NODETYPE_SIBLING:
      assert((*node)->data.sibling.arraypos >= 0);
      assert((*node)->data.sibling.arraypos < tree->nsiblings);
      assert(tree->siblings[(*node)->data.sibling.arraypos] == *node);
      if( tree->focuslpstatefork != NULL )
      {
         assert(SCIPnodeGetType(tree->focuslpstatefork) == SCIP_NODETYPE_FORK
            || SCIPnodeGetType(tree->focuslpstatefork) == SCIP_NODETYPE_SUBROOT);
         SCIP_CALL( SCIPnodeReleaseLPIState(tree->focuslpstatefork, blkmem, lp) );
      }
      treeRemoveSibling(tree, *node);
      break;
   case SCIP_NODETYPE_CHILD:
      assert((*node)->data.child.arraypos >= 0);
      assert((*node)->data.child.arraypos < tree->nchildren);
      assert(tree->children[(*node)->data.child.arraypos] == *node);
      /* The children capture the LPI state at the moment, where the focus node is
       * converted into a junction, pseudofork, fork, or subroot, and a new node is focused.
       * At the same time, they become siblings or leaves, such that freeing a child
       * of the focus node doesn't require to release the LPI state;
       * we don't need to call treeRemoveChild(), because this is done in nodeReleaseParent()
       */
      break;
   case SCIP_NODETYPE_LEAF:
      if( (*node)->data.leaf.lpstatefork != NULL )
      {
         SCIP_CALL( SCIPnodeReleaseLPIState((*node)->data.leaf.lpstatefork, blkmem, lp) );
      }
      break;
   case SCIP_NODETYPE_DEADEND:
   case SCIP_NODETYPE_JUNCTION:
      break;
   case SCIP_NODETYPE_PSEUDOFORK:
      SCIP_CALL( pseudoforkFree(&((*node)->data.pseudofork), blkmem, set, lp) );
      break;
   case SCIP_NODETYPE_FORK:

      /* release special root LPI state capture which is used to keep the root LPI state over the whole solving
       * process
       */
      if( isroot )
      {
         SCIP_CALL( SCIPnodeReleaseLPIState(*node, blkmem, lp) );
      }
      SCIP_CALL( forkFree(&((*node)->data.fork), blkmem, set, lp) );
      break;
   case SCIP_NODETYPE_SUBROOT:
      SCIP_CALL( subrootFree(&((*node)->data.subroot), blkmem, set, lp) );
      break;
   case SCIP_NODETYPE_REFOCUSNODE:
      SCIPerrorMessage("cannot free node as long it is refocused\n");
      return SCIP_INVALIDDATA;
   default:
      SCIPerrorMessage("unknown node type %d\n", SCIPnodeGetType(*node));
      return SCIP_INVALIDDATA;
   }

   /* free common data */
   SCIP_CALL( SCIPconssetchgFree(&(*node)->conssetchg, blkmem, set) );
   SCIP_CALL( SCIPdomchgFree(&(*node)->domchg, blkmem, set, eventqueue, lp) );
   SCIP_CALL( nodeReleaseParent(*node, blkmem, set, stat, eventqueue, eventfilter, tree, lp) );

   /* check, if the node is the current probing root */
   if( *node == tree->probingroot )
   {
      assert(SCIPnodeGetType(*node) == SCIP_NODETYPE_PROBINGNODE);
      tree->probingroot = NULL;
   }

   if( set->exact_enable )
      SCIPrationalFreeBlock(blkmem, &(*node)->lowerboundexact);

   BMSfreeBlockMemory(blkmem, node);

   /* delete the tree's root node pointer, if the freed node was the root */
   if( isroot )
      tree->root = NULL;

   return SCIP_OKAY;
}

/** cuts off node and whole sub tree from branch and bound tree
 *
 *  @note must not be used on a leaf because the node priority queue remains untouched
 */
SCIP_RETCODE SCIPnodeCutoff(
   SCIP_NODE*            node,               /**< node that should be cut off */
   SCIP_SET*             set,                /**< global SCIP settings */
   SCIP_STAT*            stat,               /**< problem statistics */
   SCIP_EVENTFILTER*     eventfilter,        /**< global event filter */
   SCIP_TREE*            tree,               /**< branch and bound tree */
   SCIP_PROB*            transprob,          /**< transformed problem after presolve */
   SCIP_PROB*            origprob,           /**< original problem */
   SCIP_REOPT*           reopt,              /**< reoptimization data structure */
   SCIP_LP*              lp,                 /**< current LP */
   BMS_BLKMEM*           blkmem              /**< block memory */
   )
{
   SCIP_NODETYPE nodetype;

   assert(set != NULL);
   assert(stat != NULL);
   assert(tree != NULL);
   assert(set->stage < SCIP_STAGE_INITSOLVE
      || (tree->focusnode != NULL && SCIPnodeGetType(tree->focusnode) == SCIP_NODETYPE_REFOCUSNODE)
      || (SCIPsetIsRelEQ(set, SCIPtreeGetLowerbound(tree, set), stat->lastlowerbound)
      && (!set->exact_enable || SCIPrationalIsEQ(SCIPtreeGetLowerboundExact(tree, set), stat->lastlowerboundexact))));

   SCIPsetDebugMsg(set, "cutting off %s node #%" SCIP_LONGINT_FORMAT " at depth %d (cutoffdepth: %d)\n",
      node->active ? "active" : "inactive", SCIPnodeGetNumber(node), SCIPnodeGetDepth(node), tree->cutoffdepth);

   /* check if the node should be stored for reoptimization */
   if( set->reopt_enable )
   {
      SCIP_CALL( SCIPreoptCheckCutoff(reopt, set, blkmem, node, SCIP_EVENTTYPE_NODEINFEASIBLE, lp,
         SCIPlpGetSolstat(lp), tree->root == node, tree->focusnode == node, node->lowerbound,
         tree->effectiverootdepth) );
   }

   nodetype = SCIPnodeGetType(node);
   assert(nodetype != SCIP_NODETYPE_LEAF);

   node->cutoff = TRUE;
   if( set->exact_enable )
      SCIPrationalSetInfinity(node->lowerboundexact);
   node->lowerbound = SCIPsetInfinity(set);
   node->estimate = SCIPsetInfinity(set);

   if( node->active && tree->cutoffdepth > node->depth )
      tree->cutoffdepth = (int) node->depth;

   if( node->depth == 0 )
      stat->rootlowerbound = SCIPsetInfinity(set);

   /* update lower bound statistics during solving */
   if( !stat->inrestart && set->stage >= SCIP_STAGE_INITSOLVE
      && ( nodetype == SCIP_NODETYPE_FOCUSNODE || nodetype == SCIP_NODETYPE_CHILD || nodetype == SCIP_NODETYPE_SIBLING ) )
   {
      SCIP_Real lowerbound;

      if( set->exact_enable )
      {
         SCIP_RATIONAL* lowerboundexact = SCIPtreeGetLowerboundExact(tree, set);
         assert(SCIPrationalIsGEReal(lowerboundexact, SCIPtreeGetLowerbound(tree, set)));

         /* exact lower bound improved */
         if( SCIPrationalIsLT(stat->lastlowerboundexact, lowerboundexact) )
         {
            /* throw improvement event if upper bound not already exceeded */
            if( SCIPrationalIsLT(stat->lastlowerboundexact, set->scip->primal->upperboundexact) )
            {
               SCIP_EVENT event;

               SCIP_CALL( SCIPeventChgType(&event, SCIP_EVENTTYPE_DUALBOUNDIMPROVED) );
               SCIP_CALL( SCIPeventProcess(&event, set, NULL, NULL, NULL, eventfilter) );
            }

            /* update exact last lower bound */
            SCIPrationalSetRational(stat->lastlowerboundexact, lowerboundexact);
         }
      }

      lowerbound = SCIPtreeGetLowerbound(tree, set);
      assert(lowerbound <= SCIPsetInfinity(set));

      /* lower bound improved */
      if( stat->lastlowerbound < lowerbound )
      {
         /* throw improvement event if not already done exactly */
         if( !set->exact_enable && stat->lastlowerbound < set->scip->primal->upperbound )
         {
            SCIP_EVENT event;

            SCIP_CALL( SCIPeventChgType(&event, SCIP_EVENTTYPE_DUALBOUNDIMPROVED) );
            SCIP_CALL( SCIPeventProcess(&event, set, NULL, NULL, NULL, eventfilter) );
         }

         /* update primal-dual integrals */
         if( set->misc_calcintegral )
         {
            SCIPstatUpdatePrimalDualIntegrals(stat, set, transprob, origprob, SCIPsetInfinity(set), lowerbound);
            assert(stat->lastlowerbound == lowerbound); /*lint !e777*/
         }
         else
            stat->lastlowerbound = lowerbound;
      }

      SCIPvisualCutoffNode(stat->visual, set, stat, node, TRUE);
   }

   return SCIP_OKAY;
}

/** marks node, that propagation should be applied again the next time, a node of its subtree is focused */
void SCIPnodePropagateAgain(
   SCIP_NODE*            node,               /**< node that should be propagated again */
   SCIP_SET*             set,                /**< global SCIP settings */
   SCIP_STAT*            stat,               /**< problem statistics */
   SCIP_TREE*            tree                /**< branch and bound tree */
   )
{
   assert(node != NULL);
   assert(set != NULL);
   assert(stat != NULL);
   assert(tree != NULL);

   if( !node->reprop )
   {
      node->reprop = TRUE;
      if( node->active )
         tree->repropdepth = MIN(tree->repropdepth, (int)node->depth);

      SCIPvisualMarkedRepropagateNode(stat->visual, stat, node);

      SCIPsetDebugMsg(set, "marked %s node #%" SCIP_LONGINT_FORMAT " at depth %d to be propagated again (repropdepth: %d)\n",
         node->active ? "active" : "inactive", SCIPnodeGetNumber(node), SCIPnodeGetDepth(node), tree->repropdepth);
   }
}

/** marks node, that it is completely propagated in the current repropagation subtree level */
void SCIPnodeMarkPropagated(
   SCIP_NODE*            node,               /**< node that should be marked to be propagated */
   SCIP_TREE*            tree                /**< branch and bound tree */
   )
{
   assert(node != NULL);
   assert(tree != NULL);

   if( node->parent != NULL )
      node->repropsubtreemark = node->parent->repropsubtreemark; /*lint !e732*/
   node->reprop = FALSE;

   /* if the node was the highest repropagation node in the path, update the repropdepth in the tree data */
   if( node->active && node->depth == tree->repropdepth )
   {
      do
      {
         assert(tree->repropdepth < tree->pathlen);
         assert(tree->path[tree->repropdepth]->active);
         assert(!tree->path[tree->repropdepth]->reprop);
         tree->repropdepth++;
      }
      while( tree->repropdepth < tree->pathlen && !tree->path[tree->repropdepth]->reprop );
      if( tree->repropdepth == tree->pathlen )
         tree->repropdepth = INT_MAX;
   }
}

/** moves the subtree repropagation counter to the next value */
static
void treeNextRepropsubtreecount(
   SCIP_TREE*            tree                /**< branch and bound tree */
   )
{
   assert(tree != NULL);

   tree->repropsubtreecount++;
   tree->repropsubtreecount %= (MAXREPROPMARK+1);
}

/** applies propagation on the node, that was marked to be propagated again */
static
SCIP_RETCODE nodeRepropagate(
   SCIP_NODE*            node,               /**< node to apply propagation on */
   BMS_BLKMEM*           blkmem,             /**< block memory buffers */
   SCIP_SET*             set,                /**< global SCIP settings */
   SCIP_STAT*            stat,               /**< dynamic problem statistics */
   SCIP_PROB*            transprob,          /**< transformed problem */
   SCIP_PROB*            origprob,           /**< original problem */
   SCIP_PRIMAL*          primal,             /**< primal data */
   SCIP_TREE*            tree,               /**< branch and bound tree */
   SCIP_REOPT*           reopt,              /**< reoptimization data structure */
   SCIP_LP*              lp,                 /**< current LP data */
   SCIP_BRANCHCAND*      branchcand,         /**< branching candidate storage */
   SCIP_CONFLICT*        conflict,           /**< conflict analysis data */
   SCIP_EVENTQUEUE*      eventqueue,         /**< event queue */
   SCIP_EVENTFILTER*     eventfilter,        /**< global event filter */
   SCIP_CLIQUETABLE*     cliquetable,        /**< clique table data structure */
   SCIP_Bool*            cutoff              /**< pointer to store whether the node can be cut off */
   )
{
   SCIP_NODETYPE oldtype;
   SCIP_NODE* oldfocusnode;
   SCIP_NODE* oldfocuslpfork;
   SCIP_NODE* oldfocuslpstatefork;
   SCIP_NODE* oldfocussubroot;
   SCIP_Longint oldfocuslpstateforklpcount;
   int oldnchildren;
   int oldnsiblings;
   SCIP_Bool oldfocusnodehaslp;
   SCIP_Longint oldnboundchgs;
   SCIP_Bool initialreprop;
   SCIP_Bool clockisrunning;

   assert(node != NULL);
   assert((SCIP_NODETYPE)node->nodetype == SCIP_NODETYPE_FOCUSNODE
      || (SCIP_NODETYPE)node->nodetype == SCIP_NODETYPE_JUNCTION
      || (SCIP_NODETYPE)node->nodetype == SCIP_NODETYPE_PSEUDOFORK
      || (SCIP_NODETYPE)node->nodetype == SCIP_NODETYPE_FORK
      || (SCIP_NODETYPE)node->nodetype == SCIP_NODETYPE_SUBROOT);
   assert(node->active);
   assert(node->reprop || node->repropsubtreemark != node->parent->repropsubtreemark);
   assert(stat != NULL);
   assert(tree != NULL);
   assert(SCIPeventqueueIsDelayed(eventqueue));
   assert(cutoff != NULL);

   SCIPsetDebugMsg(set, "propagating again node #%" SCIP_LONGINT_FORMAT " at depth %d\n", SCIPnodeGetNumber(node), SCIPnodeGetDepth(node));
   initialreprop = node->reprop;

   SCIPvisualRepropagatedNode(stat->visual, stat, node);

   /* process the delayed events in order to flush the problem changes */
   SCIP_CALL( SCIPeventqueueProcess(eventqueue, blkmem, set, primal, lp, branchcand, eventfilter) );

   /* stop node activation timer */
   clockisrunning = SCIPclockIsRunning(stat->nodeactivationtime);
   if( clockisrunning )
      SCIPclockStop(stat->nodeactivationtime, set);

   /* mark the node refocused and temporarily install it as focus node */
   oldtype = (SCIP_NODETYPE)node->nodetype;
   oldfocusnode = tree->focusnode;
   oldfocuslpfork = tree->focuslpfork;
   oldfocuslpstatefork = tree->focuslpstatefork;
   oldfocussubroot = tree->focussubroot;
   oldfocuslpstateforklpcount = tree->focuslpstateforklpcount;
   oldnchildren = tree->nchildren;
   oldnsiblings = tree->nsiblings;
   oldfocusnodehaslp = tree->focusnodehaslp;
   node->nodetype = SCIP_NODETYPE_REFOCUSNODE; /*lint !e641*/
   tree->focusnode = node;
   tree->focuslpfork = NULL;
   tree->focuslpstatefork = NULL;
   tree->focussubroot = NULL;
   tree->focuslpstateforklpcount = -1;
   tree->nchildren = 0;
   tree->nsiblings = 0;
   tree->focusnodehaslp = FALSE;

   /* propagate the domains again */
   oldnboundchgs = stat->nboundchgs;
   SCIP_CALL( SCIPpropagateDomains(blkmem, set, stat, transprob, origprob, tree, reopt, lp, branchcand,
         eventqueue, eventfilter, conflict, cliquetable, SCIPnodeGetDepth(node), 0, SCIP_PROPTIMING_ALWAYS, cutoff) );
   assert(!node->reprop || *cutoff);
   assert(node->parent == NULL || node->repropsubtreemark == node->parent->repropsubtreemark);
   assert((SCIP_NODETYPE)node->nodetype == SCIP_NODETYPE_REFOCUSNODE);
   assert(tree->focusnode == node);
   assert(tree->focuslpfork == NULL);
   assert(tree->focuslpstatefork == NULL);
   assert(tree->focussubroot == NULL);
   assert(tree->focuslpstateforklpcount == -1);
   assert(tree->nchildren == 0);
   assert(tree->nsiblings == 0);
   assert(tree->focusnodehaslp == FALSE);
   assert(stat->nboundchgs >= oldnboundchgs);
   stat->nreprops++;
   stat->nrepropboundchgs += stat->nboundchgs - oldnboundchgs;
   if( *cutoff )
      stat->nrepropcutoffs++;

   SCIPsetDebugMsg(set, "repropagation %" SCIP_LONGINT_FORMAT " at depth %u changed %" SCIP_LONGINT_FORMAT " bounds (total reprop bound changes: %" SCIP_LONGINT_FORMAT "), cutoff: %u\n",
      stat->nreprops, node->depth, stat->nboundchgs - oldnboundchgs, stat->nrepropboundchgs, *cutoff);

   /* if a propagation marked with the reprop flag was successful, we want to repropagate the whole subtree */
   /**@todo because repropsubtree is only a bit flag, we cannot mark a whole subtree a second time for
    *       repropagation; use a (small) part of the node's bits to be able to store larger numbers,
    *       and update tree->repropsubtreelevel with this number
    */
   if( initialreprop && !(*cutoff) && stat->nboundchgs > oldnboundchgs )
   {
      treeNextRepropsubtreecount(tree);
      node->repropsubtreemark = tree->repropsubtreecount; /*lint !e732*/
      SCIPsetDebugMsg(set, "initial repropagation at depth %u changed %" SCIP_LONGINT_FORMAT " bounds -> repropagating subtree (new mark: %d)\n",
         node->depth, stat->nboundchgs - oldnboundchgs, tree->repropsubtreecount);
      assert((int)(node->repropsubtreemark) == tree->repropsubtreecount); /* bitfield must be large enough */
   }

   /* reset the node's type and reinstall the old focus node */
   node->nodetype = oldtype; /*lint !e641*/
   tree->focusnode = oldfocusnode;
   tree->focuslpfork = oldfocuslpfork;
   tree->focuslpstatefork = oldfocuslpstatefork;
   tree->focussubroot = oldfocussubroot;
   tree->focuslpstateforklpcount = oldfocuslpstateforklpcount;
   tree->nchildren = oldnchildren;
   tree->nsiblings = oldnsiblings;
   tree->focusnodehaslp = oldfocusnodehaslp;

   /* make the domain change data static again to save memory */
   if( (SCIP_NODETYPE)node->nodetype != SCIP_NODETYPE_FOCUSNODE )
   {
      SCIP_CALL( SCIPdomchgMakeStatic(&node->domchg, blkmem, set, eventqueue, lp) );
   }

   /* start node activation timer again */
   if( clockisrunning )
      SCIPclockStart(stat->nodeactivationtime, set);

   /* delay events in path switching */
   SCIP_CALL( SCIPeventqueueDelay(eventqueue) );

   /* mark the node to be cut off if a cutoff was detected */
   if( *cutoff )
   {
      SCIP_CALL( SCIPnodeCutoff(node, set, stat, eventfilter, tree, transprob, origprob, reopt, lp, blkmem) );
   }

   return SCIP_OKAY;
}

/** informs node, that it is now on the active path and applies any domain and constraint set changes */
static
SCIP_RETCODE nodeActivate(
   SCIP_NODE*            node,               /**< node to activate */
   BMS_BLKMEM*           blkmem,             /**< block memory buffers */
   SCIP_SET*             set,                /**< global SCIP settings */
   SCIP_STAT*            stat,               /**< problem statistics */
   SCIP_PROB*            transprob,          /**< transformed problem */
   SCIP_PROB*            origprob,           /**< original problem */
   SCIP_PRIMAL*          primal,             /**< primal data */
   SCIP_TREE*            tree,               /**< branch and bound tree */
   SCIP_REOPT*           reopt,              /**< reotimization data structure */
   SCIP_LP*              lp,                 /**< current LP data */
   SCIP_BRANCHCAND*      branchcand,         /**< branching candidate storage */
   SCIP_CONFLICT*        conflict,           /**< conflict analysis data */
   SCIP_EVENTQUEUE*      eventqueue,         /**< event queue */
   SCIP_EVENTFILTER*     eventfilter,        /**< global event filter */
   SCIP_CLIQUETABLE*     cliquetable,        /**< clique table data structure */
   SCIP_Bool*            cutoff              /**< pointer to store whether the node can be cut off */
   )
{
   assert(node != NULL);
   assert(!node->active);
   assert(stat != NULL);
   assert(tree != NULL);
   assert(!SCIPtreeProbing(tree));
   assert(cutoff != NULL);

   SCIPsetDebugMsg(set, "activate node #%" SCIP_LONGINT_FORMAT " at depth %d of type %d (reprop subtree mark: %u)\n",
      SCIPnodeGetNumber(node), SCIPnodeGetDepth(node), SCIPnodeGetType(node), node->repropsubtreemark);

   /* apply lower bound, variable domain, and constraint set changes */
   if( node->parent != NULL )
   {
      SCIP_CALL( SCIPnodeUpdateLowerbound(node, stat, set, eventfilter, tree, transprob, origprob, node->parent->lowerbound, node->parent->lowerboundexact) );
   }
   SCIP_CALL( SCIPconssetchgApply(node->conssetchg, blkmem, set, stat, (int) node->depth,
         (SCIPnodeGetType(node) == SCIP_NODETYPE_FOCUSNODE)) );
   SCIP_CALL( SCIPdomchgApply(node->domchg, blkmem, set, stat, lp, branchcand, eventqueue, (int) node->depth, cutoff) );

   /* mark node active */
   node->active = TRUE;
   stat->nactivatednodes++;

   /* check if the domain change produced a cutoff */
   if( *cutoff )
   {
      /* try to repropagate the node to see, if the propagation also leads to a conflict and a conflict constraint
       * could be generated; if propagation conflict analysis is turned off, repropagating the node makes no
       * sense, since it is already cut off
       */
      node->reprop = set->conf_enable && set->conf_useprop;

      /* mark the node to be cut off */
      SCIP_CALL( SCIPnodeCutoff(node, set, stat, eventfilter, tree, transprob, origprob, reopt, lp, blkmem) );
   }

   /* propagate node again, if the reprop flag is set; in the new focus node, no repropagation is necessary, because
    * the focus node is propagated anyways
    */
   if( SCIPnodeGetType(node) != SCIP_NODETYPE_FOCUSNODE
      && (node->reprop || (node->parent != NULL && node->repropsubtreemark != node->parent->repropsubtreemark)) )
   {
      SCIP_Bool propcutoff;

      SCIP_CALL( nodeRepropagate(node, blkmem, set, stat, transprob, origprob, primal, tree, reopt, lp, branchcand, conflict,
            eventqueue, eventfilter, cliquetable, &propcutoff) );
      *cutoff = *cutoff || propcutoff;
   }

   return SCIP_OKAY;
}

/** informs node, that it is no longer on the active path and undoes any domain and constraint set changes */
static
SCIP_RETCODE nodeDeactivate(
   SCIP_NODE*            node,               /**< node to deactivate */
   BMS_BLKMEM*           blkmem,             /**< block memory buffers */
   SCIP_SET*             set,                /**< global SCIP settings */
   SCIP_STAT*            stat,               /**< problem statistics */
   SCIP_TREE*            tree,               /**< branch and bound tree */
   SCIP_LP*              lp,                 /**< current LP data */
   SCIP_BRANCHCAND*      branchcand,         /**< branching candidate storage */
   SCIP_EVENTQUEUE*      eventqueue          /**< event queue */
   )
{
   assert(node != NULL);
   assert(node->active);
   assert(tree != NULL);
   assert(SCIPnodeGetType(node) != SCIP_NODETYPE_FOCUSNODE);

   SCIPsetDebugMsg(set, "deactivate node #%" SCIP_LONGINT_FORMAT " at depth %d of type %d (reprop subtree mark: %u)\n",
      SCIPnodeGetNumber(node), SCIPnodeGetDepth(node), SCIPnodeGetType(node), node->repropsubtreemark);

   /* undo domain and constraint set changes */
   SCIP_CALL( SCIPdomchgUndo(node->domchg, blkmem, set, stat, lp, branchcand, eventqueue) );
   SCIP_CALL( SCIPconssetchgUndo(node->conssetchg, blkmem, set, stat) );

   /* mark node inactive */
   node->active = FALSE;

   /* count number of deactivated nodes (ignoring probing switches) */
   if( !SCIPtreeProbing(tree) )
      stat->ndeactivatednodes++;

   return SCIP_OKAY;
}

/** adds constraint locally to the node and captures it; activates constraint, if node is active;
 *  if a local constraint is added to the root node, it is automatically upgraded into a global constraint
 */
SCIP_RETCODE SCIPnodeAddCons(
   SCIP_NODE*            node,               /**< node to add constraint to */
   BMS_BLKMEM*           blkmem,             /**< block memory */
   SCIP_SET*             set,                /**< global SCIP settings */
   SCIP_STAT*            stat,               /**< problem statistics */
   SCIP_TREE*            tree,               /**< branch and bound tree */
   SCIP_CONS*            cons                /**< constraint to add */
   )
{
   assert(node != NULL);
   assert(cons != NULL);
   assert(cons->validdepth <= SCIPnodeGetDepth(node));
   assert(tree != NULL);
   assert(tree->effectiverootdepth >= 0);
   assert(tree->root != NULL);
   assert(SCIPconsIsGlobal(cons) || SCIPnodeGetDepth(node) > tree->effectiverootdepth);

#ifndef NDEBUG
   /* check if we add this constraint to the same scip, where we create the constraint */
   if( cons->scip != set->scip )
   {
      SCIPerrorMessage("try to add a constraint of another scip instance\n");
      return SCIP_INVALIDDATA;
   }
#endif

   /* add constraint addition to the node's constraint set change data, and activate constraint if node is active */
   SCIP_CALL( SCIPconssetchgAddAddedCons(&node->conssetchg, blkmem, set, stat, cons, (int) node->depth,
         (SCIPnodeGetType(node) == SCIP_NODETYPE_FOCUSNODE), node->active) );
   assert(node->conssetchg != NULL);
   assert(node->conssetchg->addedconss != NULL);
   assert(!node->active || SCIPconsIsActive(cons));

   /* if the constraint is added to an active node which is not a probing node, increment the corresponding counter */
   if( node->active && SCIPnodeGetType(node) != SCIP_NODETYPE_PROBINGNODE )
      stat->nactiveconssadded++;

   return SCIP_OKAY;
}

/** locally deletes constraint at the given node by disabling its separation, enforcing, and propagation capabilities
 *  at the node; captures constraint; disables constraint, if node is active
 */
SCIP_RETCODE SCIPnodeDelCons(
   SCIP_NODE*            node,               /**< node to add constraint to */
   BMS_BLKMEM*           blkmem,             /**< block memory */
   SCIP_SET*             set,                /**< global SCIP settings */
   SCIP_STAT*            stat,               /**< problem statistics */
   SCIP_TREE*            tree,               /**< branch and bound tree */
   SCIP_CONS*            cons                /**< constraint to locally delete */
   )
{
   assert(node != NULL);
   assert(tree != NULL);
   assert(cons != NULL);

   SCIPsetDebugMsg(set, "disabling constraint <%s> at node at depth %u\n", cons->name, node->depth);

   /* add constraint disabling to the node's constraint set change data */
   SCIP_CALL( SCIPconssetchgAddDisabledCons(&node->conssetchg, blkmem, set, cons) );
   assert(node->conssetchg != NULL);
   assert(node->conssetchg->disabledconss != NULL);

   /* disable constraint, if node is active */
   if( node->active && cons->enabled && !cons->updatedisable )
   {
      SCIP_CALL( SCIPconsDisable(cons, set, stat) );
   }

   return SCIP_OKAY;
}

/** returns all constraints added to a given node */
void SCIPnodeGetAddedConss(
   SCIP_NODE*            node,               /**< node */
   SCIP_CONS**           addedconss,         /**< array to store the constraints */
   int*                  naddedconss,        /**< number of added constraints */
   int                   addedconsssize      /**< size of the constraint array */
   )
{
   int cons;

   assert(node != NULL );
   assert(node->conssetchg != NULL);
   assert(node->conssetchg->addedconss != NULL);
   assert(node->conssetchg->naddedconss >= 1);

   *naddedconss = node->conssetchg->naddedconss;

   /* check the size and return if the array is not large enough */
   if( addedconsssize < *naddedconss )
      return;

   /* fill the array */
   for( cons = 0; cons < *naddedconss; cons++ )
   {
      addedconss[cons] = node->conssetchg->addedconss[cons];
   }

   return;
}

/** returns the number of added constraints to the given node */
int SCIPnodeGetNAddedConss(
   SCIP_NODE*            node                /**< node */
   )
{
   assert(node != NULL);

   if( node->conssetchg == NULL )
      return 0;
   else
      return node->conssetchg->naddedconss;
}

/** adds the given bound change to the list of pending bound changes */
static
SCIP_RETCODE treeAddPendingBdchg(
   SCIP_TREE*            tree,               /**< branch and bound tree */
   SCIP_SET*             set,                /**< global SCIP settings */
   SCIP_NODE*            node,               /**< node to add bound change to */
   SCIP_VAR*             var,                /**< variable to change the bounds for */
   SCIP_Real             newbound,           /**< new value for bound */
   SCIP_RATIONAL*        newboundexact,      /**< new exact bound, or NULL if not needed */
   SCIP_BOUNDTYPE        boundtype,          /**< type of bound: lower or upper bound */
   SCIP_CONS*            infercons,          /**< constraint that deduced the bound change, or NULL */
   SCIP_PROP*            inferprop,          /**< propagator that deduced the bound change, or NULL */
   int                   inferinfo,          /**< user information for inference to help resolving the conflict */
   SCIP_Bool             probingchange       /**< is the bound change a temporary setting due to probing? */
   )
{
   assert(tree != NULL);

   /* make sure that enough memory is allocated for the pendingbdchgs array */
   SCIP_CALL( treeEnsurePendingbdchgsMem(tree, set, tree->npendingbdchgs+1) );

   /* capture the variable */
   SCIPvarCapture(var);

   /* add the bound change to the pending list */
   tree->pendingbdchgs[tree->npendingbdchgs].node = node;
   tree->pendingbdchgs[tree->npendingbdchgs].var = var;
   tree->pendingbdchgs[tree->npendingbdchgs].newbound = newbound;
   tree->pendingbdchgs[tree->npendingbdchgs].boundtype = boundtype;
   tree->pendingbdchgs[tree->npendingbdchgs].infercons = infercons;
   tree->pendingbdchgs[tree->npendingbdchgs].inferprop = inferprop;
   tree->pendingbdchgs[tree->npendingbdchgs].inferinfo = inferinfo;
   tree->pendingbdchgs[tree->npendingbdchgs].probingchange = probingchange;
   if( newboundexact != NULL )
   {
      if( tree->pendingbdchgs[tree->npendingbdchgs].newboundexact == NULL )
      {
         SCIP_CALL( SCIPrationalCreate(&tree->pendingbdchgs[tree->npendingbdchgs].newboundexact) );
      }
      SCIPrationalSetRational(tree->pendingbdchgs[tree->npendingbdchgs].newboundexact, newboundexact);
   }
   tree->npendingbdchgs++;

   /* check global pending boundchanges against debug solution */
   if( node->depth == 0 )
   {
#ifndef NDEBUG
      SCIP_Real bound = newbound;

      /* get bound adjusted for integrality(, this should already be done) */
      SCIPvarAdjustBd(var, set, boundtype, &bound);

      if( boundtype == SCIP_BOUNDTYPE_LOWER )
      {
	 /* check that the bound is feasible */
	 if( bound > SCIPvarGetUbGlobal(var) )
	 {
	    /* due to numerics we only want to be feasible in feasibility tolerance */
	    assert(SCIPsetIsFeasLE(set, bound, SCIPvarGetUbGlobal(var)));
	    bound = SCIPvarGetUbGlobal(var);
	 }
      }
      else
      {
	 assert(boundtype == SCIP_BOUNDTYPE_UPPER);

	 /* check that the bound is feasible */
	 if( bound < SCIPvarGetLbGlobal(var) )
	 {
	    /* due to numerics we only want to be feasible in feasibility tolerance */
	    assert(SCIPsetIsFeasGE(set, bound, SCIPvarGetLbGlobal(var)));
	    bound = SCIPvarGetLbGlobal(var);
	 }
      }
      /* check that the given bound was already adjusted for integrality */
      assert(SCIPsetIsEQ(set, newbound, bound));
#endif
      if( boundtype == SCIP_BOUNDTYPE_LOWER )
      {
	 /* check bound on debugging solution */
	 SCIP_CALL( SCIPdebugCheckLbGlobal(set->scip, var, newbound) ); /*lint !e506 !e774*/
      }
      else
      {
	 assert(boundtype == SCIP_BOUNDTYPE_UPPER);

	 /* check bound on debugging solution */
	 SCIP_CALL( SCIPdebugCheckUbGlobal(set->scip, var, newbound) ); /*lint !e506 !e774*/
      }
   }

   return SCIP_OKAY;
}

/** adds bound change with inference information to focus node, child of focus node, or probing node;
 *  if possible, adjusts bound to integral value;
 *  at most one of infercons and inferprop may be non-NULL
 */
SCIP_RETCODE SCIPnodeAddBoundinfer(
   SCIP_NODE*            node,               /**< node to add bound change to */
   BMS_BLKMEM*           blkmem,             /**< block memory */
   SCIP_SET*             set,                /**< global SCIP settings */
   SCIP_STAT*            stat,               /**< problem statistics */
   SCIP_PROB*            transprob,          /**< transformed problem after presolve */
   SCIP_PROB*            origprob,           /**< original problem */
   SCIP_TREE*            tree,               /**< branch and bound tree */
   SCIP_REOPT*           reopt,              /**< reoptimization data structure */
   SCIP_LP*              lp,                 /**< current LP data */
   SCIP_BRANCHCAND*      branchcand,         /**< branching candidate storage */
   SCIP_EVENTQUEUE*      eventqueue,         /**< event queue */
   SCIP_EVENTFILTER*     eventfilter,        /**< global event filter */
   SCIP_CLIQUETABLE*     cliquetable,        /**< clique table data structure */
   SCIP_VAR*             var,                /**< variable to change the bounds for */
   SCIP_Real             newbound,           /**< new value for bound */
   SCIP_BOUNDTYPE        boundtype,          /**< type of bound: lower or upper bound */
   SCIP_CONS*            infercons,          /**< constraint that deduced the bound change, or NULL */
   SCIP_PROP*            inferprop,          /**< propagator that deduced the bound change, or NULL */
   int                   inferinfo,          /**< user information for inference to help resolving the conflict */
   SCIP_Bool             probingchange       /**< is the bound change a temporary setting due to probing? */
   )
{
   SCIP_VAR* infervar;
   SCIP_BOUNDTYPE inferboundtype;
   SCIP_Real oldlb;
   SCIP_Real oldub;
   SCIP_Real oldbound;
   SCIP_Bool useglobal;

   useglobal = (int) node->depth <= tree->effectiverootdepth;
   if( useglobal )
   {
      oldlb = SCIPvarGetLbGlobal(var);
      oldub = SCIPvarGetUbGlobal(var);
   }
   else
   {
      oldlb = SCIPvarGetLbLocal(var);
      oldub = SCIPvarGetUbLocal(var);
   }
   if( set->exact_enable && useglobal )
   {
      SCIP_RATIONAL* newboundex;

      SCIP_CALL( SCIPrationalCreateBuffer(SCIPbuffer(set->scip), &newboundex) );

      SCIPrationalSetReal(newboundex, newbound);
      SCIP_CALL( SCIPcertificatePrintGlobalBound(set->scip, stat->certificate, var, boundtype,
         newboundex, SCIPcertificateGetCurrentIndex(stat->certificate) - 1) );
      SCIP_CALL( SCIPvarChgBdGlobalExact(var, blkmem, set, stat, lp->lpexact, branchcand,
         eventqueue, cliquetable, newboundex, boundtype) );

      SCIPrationalFreeBuffer(SCIPbuffer(set->scip), &newboundex);
   }

   assert(node != NULL);
   assert((SCIP_NODETYPE)node->nodetype == SCIP_NODETYPE_FOCUSNODE
      || (SCIP_NODETYPE)node->nodetype == SCIP_NODETYPE_PROBINGNODE
      || (SCIP_NODETYPE)node->nodetype == SCIP_NODETYPE_CHILD
      || (SCIP_NODETYPE)node->nodetype == SCIP_NODETYPE_REFOCUSNODE
      || node->depth == 0);
   assert(set != NULL);
   assert(tree != NULL);
   assert(tree->effectiverootdepth >= 0);
   assert(tree->root != NULL);
   assert(var != NULL);
   assert(node->active || (infercons == NULL && inferprop == NULL));
   assert((SCIP_NODETYPE)node->nodetype == SCIP_NODETYPE_PROBINGNODE || !probingchange);
   assert((boundtype == SCIP_BOUNDTYPE_LOWER && SCIPsetIsGT(set, newbound, oldlb))
         || (boundtype == SCIP_BOUNDTYPE_LOWER && newbound > oldlb && newbound * oldlb <= 0.0)
         || (boundtype == SCIP_BOUNDTYPE_UPPER && SCIPsetIsLT(set, newbound, oldub))
         || (boundtype == SCIP_BOUNDTYPE_UPPER && newbound < oldub && newbound * oldub <= 0.0));

   SCIPsetDebugMsg(set, "adding boundchange at node %" SCIP_LONGINT_FORMAT " at depth %u to variable <%s>: old bounds=[%g,%g], new %s bound: %g (infer%s=<%s>, inferinfo=%d)\n",
      node->number, node->depth, SCIPvarGetName(var), SCIPvarGetLbLocal(var), SCIPvarGetUbLocal(var),
      boundtype == SCIP_BOUNDTYPE_LOWER ? "lower" : "upper", newbound, infercons != NULL ? "cons" : "prop",
      infercons != NULL ? SCIPconsGetName(infercons) : (inferprop != NULL ? SCIPpropGetName(inferprop) : "-"), inferinfo);

   /* remember variable as inference variable, and get corresponding active variable, bound and bound type */
   infervar = var;
   inferboundtype = boundtype;

   SCIP_CALL( SCIPvarGetProbvarBound(&var, &newbound, &boundtype) );

   if( SCIPvarGetStatus(var) == SCIP_VARSTATUS_MULTAGGR )
   {
      SCIPerrorMessage("cannot change bounds of multi-aggregated variable <%s>\n", SCIPvarGetName(var));
      SCIPABORT();
      return SCIP_INVALIDDATA; /*lint !e527*/
   }
   assert(SCIPvarGetStatus(var) == SCIP_VARSTATUS_LOOSE || SCIPvarGetStatus(var) == SCIP_VARSTATUS_COLUMN);

   /* the variable may have changed, make sure we have the correct bounds */
   if( useglobal )
   {
      oldlb = SCIPvarGetLbGlobal(var);
      oldub = SCIPvarGetUbGlobal(var);
   }
   else
   {
      oldlb = SCIPvarGetLbLocal(var);
      oldub = SCIPvarGetUbLocal(var);
   }
   assert(SCIPsetIsLE(set, oldlb, oldub));

   if( boundtype == SCIP_BOUNDTYPE_LOWER )
   {
      /* adjust lower bound w.r.t. to integrality */
      SCIPvarAdjustLb(var, set, &newbound);
      assert(SCIPsetIsFeasLE(set, newbound, oldub));
      oldbound = oldlb;
      newbound = MIN(newbound, oldub);

      if ( set->stage == SCIP_STAGE_SOLVING && SCIPsetIsInfinity(set, newbound) )
      {
         SCIPerrorMessage("cannot change lower bound of variable <%s> to infinity.\n", SCIPvarGetName(var));
         SCIPABORT();
         return SCIP_INVALIDDATA; /*lint !e527*/
      }
   }
   else
   {
      assert(boundtype == SCIP_BOUNDTYPE_UPPER);

      /* adjust the new upper bound */
      SCIPvarAdjustUb(var, set, &newbound);
      assert(SCIPsetIsFeasGE(set, newbound, oldlb));
      oldbound = oldub;
      newbound = MAX(newbound, oldlb);

      if ( set->stage == SCIP_STAGE_SOLVING && SCIPsetIsInfinity(set, -newbound) )
      {
         SCIPerrorMessage("cannot change upper bound of variable <%s> to minus infinity.\n", SCIPvarGetName(var));
         SCIPABORT();
         return SCIP_INVALIDDATA; /*lint !e527*/
      }
   }

   /* after switching to the active variable, the bounds might become redundant
    * if this happens, ignore the bound change
    */
   if( (boundtype == SCIP_BOUNDTYPE_LOWER && !SCIPsetIsGT(set, newbound, oldlb))
       || (boundtype == SCIP_BOUNDTYPE_UPPER && !SCIPsetIsLT(set, newbound, oldub)) )
      return SCIP_OKAY;

   SCIPsetDebugMsg(set, " -> transformed to active variable <%s>: old bounds=[%g,%g], new %s bound: %g, obj: %g\n",
      SCIPvarGetName(var), oldlb, oldub, boundtype == SCIP_BOUNDTYPE_LOWER ? "lower" : "upper", newbound,
      SCIPvarGetObj(var));

   /* if the bound change takes place at an active node but is conflicting with the current local bounds,
    * we cannot apply it immediately because this would introduce inconsistencies to the bound change data structures
    * in the tree and to the bound change information data in the variable;
    * instead we have to remember the bound change as a pending bound change and mark the affected nodes on the active
    * path to be infeasible
    */
   if( node->active )
   {
      int conflictingdepth;

      conflictingdepth = SCIPvarGetConflictingBdchgDepth(var, set, boundtype, newbound);

      if( conflictingdepth >= 0 )
      {
         /* 0 would mean the bound change conflicts with a global bound */
         assert(conflictingdepth > 0);
         assert(conflictingdepth < tree->pathlen);

         SCIPsetDebugMsg(set, " -> bound change <%s> %s %g violates current local bounds [%g,%g] since depth %d: remember for later application\n",
            SCIPvarGetName(var), boundtype == SCIP_BOUNDTYPE_LOWER ? ">=" : "<=", newbound,
            SCIPvarGetLbLocal(var), SCIPvarGetUbLocal(var), conflictingdepth);

         /* remember the pending bound change */
         SCIP_CALL( treeAddPendingBdchg(tree, set, node, var, newbound, NULL, boundtype, infercons, inferprop, inferinfo,
               probingchange) );

         /* mark the node with the conflicting bound change to be cut off */
         SCIP_CALL( SCIPnodeCutoff(tree->path[conflictingdepth], set, stat, eventfilter, tree, transprob, origprob, reopt, lp, blkmem) );

         return SCIP_OKAY;
      }
   }

   SCIPstatIncrement(stat, set, nboundchgs);

   /* if we are in probing mode we have to additionally count the bound changes for the probing statistic */
   if( tree->probingroot != NULL )
      SCIPstatIncrement(stat, set, nprobboundchgs);

   /* if the node is the root node: change local and global bound immediately */
   if( SCIPnodeGetDepth(node) <= tree->effectiverootdepth )
   {
      assert(node->active || tree->focusnode == NULL );
      assert(SCIPnodeGetType(node) != SCIP_NODETYPE_PROBINGNODE);
      assert(!probingchange);

      SCIPsetDebugMsg(set, " -> bound change in root node: perform global bound change\n");
      SCIP_CALL( SCIPvarChgBdGlobal(var, blkmem, set, stat, lp, branchcand, eventqueue, cliquetable, newbound, boundtype) );

      if( set->stage == SCIP_STAGE_SOLVING )
      {
         /* the root should be repropagated due to the bound change */
         SCIPnodePropagateAgain(tree->root, set, stat, tree);
         SCIPsetDebugMsg(set, "marked root node to be repropagated due to global bound change <%s>:[%g,%g] -> [%g,%g] found in depth %u\n",
            SCIPvarGetName(var), oldlb, oldub, boundtype == SCIP_BOUNDTYPE_LOWER ? newbound : oldlb,
            boundtype == SCIP_BOUNDTYPE_LOWER ? oldub : newbound, node->depth);
      }

      return SCIP_OKAY;
   }

   /* if the node is a child, or the bound is a temporary probing bound
    *  - the bound change is a branching decision
    *  - the child's lower bound can be updated due to the changed pseudo solution
    * otherwise:
    *  - the bound change is an inference
    */
   if( SCIPnodeGetType(node) == SCIP_NODETYPE_CHILD || probingchange )
   {
      SCIP_Real newpseudoobjval;
      SCIP_Real lpsolval;

      assert(!node->active || SCIPnodeGetType(node) == SCIP_NODETYPE_PROBINGNODE);

      /* get the solution value of variable in last solved LP on the active path:
       *  - if the LP was solved at the current node, the LP values of the columns are valid
       *  - if the last solved LP was the one in the current lpstatefork, the LP value in the columns are still valid
       *  - otherwise, the LP values are invalid
       */
      if( SCIPtreeHasCurrentNodeLP(tree)
         || (tree->focuslpstateforklpcount == stat->lpcount && SCIPvarGetStatus(var) == SCIP_VARSTATUS_COLUMN) )
      {
         lpsolval = SCIPvarGetLPSol(var);
      }
      else
         lpsolval = SCIP_INVALID;

      /* remember the bound change as branching decision (infervar/infercons/inferprop are not important: use NULL) */
      SCIP_CALL( SCIPdomchgAddBoundchg(&node->domchg, blkmem, set, var, newbound, NULL, boundtype, SCIP_BOUNDCHGTYPE_BRANCHING,
            lpsolval, NULL, NULL, NULL, 0, inferboundtype) );

      if( SCIPnodeGetType(node) != SCIP_NODETYPE_PROBINGNODE )
         SCIPdomchgAddCurrentCertificateIndex(node->domchg, stat->certificate);

      /* update the child's lower bound */
      newpseudoobjval = SCIPlpGetModifiedPseudoObjval(lp, set, transprob, var, oldbound, newbound, boundtype);

      /* print bound to certificate */
      if( set->exact_enable && SCIPisCertified(set->scip)
         && !SCIPtreeProbing(tree) && newpseudoobjval > SCIPnodeGetLowerbound(node) )
      {
         /* we change the exact local bound here temporarily such that the correct pseudo solution gets printed to the
            certificate */
         SCIP_RATIONAL* bound;
         bound = inferboundtype == SCIP_BOUNDTYPE_LOWER ? SCIPvarGetLbLocalExact(var) : SCIPvarGetUbLocalExact(var);
         SCIPrationalSetReal(bound, newbound);
         SCIP_CALL( SCIPcertificatePrintDualboundPseudo(stat->certificate, lp->lpexact,
               node, set, transprob, inferboundtype == SCIP_BOUNDTYPE_LOWER,
               SCIPvarGetCertificateIndex(var), SCIPcertificateGetCurrentIndex(stat->certificate) - 1,
               newpseudoobjval) );
         SCIPrationalSetReal(bound, oldbound);
      }

      SCIP_CALL( SCIPnodeUpdateLowerbound(node, stat, set, eventfilter, tree, transprob, origprob, newpseudoobjval, NULL) );
   }
   else
   {
      /* check the inferred bound change on the debugging solution */
      SCIP_CALL( SCIPdebugCheckInference(blkmem, set, node, var, newbound, boundtype) ); /*lint !e506 !e774*/

      /* remember the bound change as inference (lpsolval is not important: use 0.0) */
      SCIP_CALL( SCIPdomchgAddBoundchg(&node->domchg, blkmem, set, var, newbound, NULL, boundtype,
            infercons != NULL ? SCIP_BOUNDCHGTYPE_CONSINFER : SCIP_BOUNDCHGTYPE_PROPINFER,
            0.0, infervar, infercons, inferprop, inferinfo, inferboundtype) );

      if( SCIPnodeGetType(node) != SCIP_NODETYPE_PROBINGNODE )
         SCIPdomchgAddCurrentCertificateIndex(node->domchg, stat->certificate);
   }

   assert(node->domchg != NULL);
   assert(node->domchg->domchgdyn.domchgtype == SCIP_DOMCHGTYPE_DYNAMIC); /*lint !e641*/
   assert(node->domchg->domchgdyn.boundchgs != NULL);
   assert(node->domchg->domchgdyn.nboundchgs > 0);
   assert(node->domchg->domchgdyn.boundchgs[node->domchg->domchgdyn.nboundchgs-1].var == var);
   assert(node->domchg->domchgdyn.boundchgs[node->domchg->domchgdyn.nboundchgs-1].newbound == newbound); /*lint !e777*/

   /* if node is active, apply the bound change immediately */
   if( node->active )
   {
      SCIP_Bool cutoff;

      /**@todo if the node is active, it currently must either be the effective root (see above) or the current node;
       *       if a bound change to an intermediate active node should be added, we must make sure, the bound change
       *       information array of the variable stays sorted (new info must be sorted in instead of putting it to
       *       the end of the array), and we should identify now redundant bound changes that are applied at a
       *       later node on the active path
       */
      assert(SCIPtreeGetCurrentNode(tree) == node);
      SCIP_CALL( SCIPboundchgApply(&node->domchg->domchgdyn.boundchgs[node->domchg->domchgdyn.nboundchgs-1],
            blkmem, set, stat, lp, branchcand, eventqueue, (int) node->depth, node->domchg->domchgdyn.nboundchgs-1, &cutoff) );
      assert(node->domchg->domchgdyn.boundchgs[node->domchg->domchgdyn.nboundchgs-1].var == var);
      assert(!cutoff);
   }

   return SCIP_OKAY;
}

/** adds exact bound change with inference information to focus node, child of focus node, or probing node;
 *  if possible, adjusts bound to integral value;
 *  at most one of infercons and inferprop may be non-NULL
 */
SCIP_RETCODE SCIPnodeAddBoundinferExact(
   SCIP_NODE*            node,               /**< node to add bound change to */
   BMS_BLKMEM*           blkmem,             /**< block memory */
   SCIP_SET*             set,                /**< global SCIP settings */
   SCIP_STAT*            stat,               /**< problem statistics */
   SCIP_PROB*            transprob,          /**< transformed problem after presolve */
   SCIP_PROB*            origprob,           /**< original problem */
   SCIP_TREE*            tree,               /**< branch and bound tree */
   SCIP_REOPT*           reopt,              /**< reoptimization data structure */
   SCIP_LPEXACT*         lpexact,            /**< current LP data */
   SCIP_BRANCHCAND*      branchcand,         /**< branching candidate storage */
   SCIP_EVENTQUEUE*      eventqueue,         /**< event queue */
   SCIP_EVENTFILTER*     eventfilter,        /**< global event filter */
   SCIP_CLIQUETABLE*     cliquetable,        /**< clique table data structure */
   SCIP_VAR*             var,                /**< variable to change the bounds for */
   SCIP_RATIONAL*        newbound,           /**< new value for bound */
   SCIP_BOUNDTYPE        boundtype,          /**< type of bound: lower or upper bound */
   SCIP_CONS*            infercons,          /**< constraint that deduced the bound change, or NULL */
   SCIP_PROP*            inferprop,          /**< propagator that deduced the bound change, or NULL */
   int                   inferinfo,          /**< user information for inference to help resolving the conflict */
   SCIP_Bool             probingchange       /**< is the bound change a temporary setting due to probing? */
   )
{
   SCIP_VAR* infervar;
   SCIP_BOUNDTYPE inferboundtype;
   SCIP_RATIONAL* oldlb;
   SCIP_RATIONAL* oldub;
   SCIP_RATIONAL* oldbound;
   SCIP_Real newboundreal;
   SCIP_Real oldboundreal;
   SCIP_Bool useglobal;

   useglobal = (int) node->depth <= tree->effectiverootdepth;

   if( useglobal )
   {
      oldlb = SCIPvarGetLbGlobalExact(var);
      oldub = SCIPvarGetUbGlobalExact(var);
   }
   else
   {
      oldlb = SCIPvarGetLbLocalExact(var);
      oldub = SCIPvarGetUbLocalExact(var);
   }
   if( set->stage > SCIP_STAGE_PRESOLVING && useglobal )
   {
      SCIP_CALL( SCIPcertificatePrintGlobalBound(set->scip, stat->certificate, var,
            boundtype, newbound, SCIPcertificateGetCurrentIndex(stat->certificate) - 1) );
   }

   assert(node != NULL);
   assert((SCIP_NODETYPE)node->nodetype == SCIP_NODETYPE_FOCUSNODE
      || (SCIP_NODETYPE)node->nodetype == SCIP_NODETYPE_PROBINGNODE
      || (SCIP_NODETYPE)node->nodetype == SCIP_NODETYPE_CHILD
      || (SCIP_NODETYPE)node->nodetype == SCIP_NODETYPE_REFOCUSNODE
      || node->depth == 0);
   assert(set != NULL);
   assert(tree != NULL);
   assert(tree->effectiverootdepth >= 0);
   assert(tree->root != NULL);
   assert(var != NULL);
   assert(node->active || (infercons == NULL && inferprop == NULL));
   assert((SCIP_NODETYPE)node->nodetype == SCIP_NODETYPE_PROBINGNODE || !probingchange);
   assert((boundtype == SCIP_BOUNDTYPE_LOWER && SCIPrationalIsGT(newbound, oldlb))
         || (boundtype == SCIP_BOUNDTYPE_UPPER && SCIPrationalIsLT(newbound, oldub)));

   SCIPrationalDebugMessage("adding boundchange at node %llu at depth %u to variable <%s>: old bounds=[%q,%q], new %s bound: %q (infer%s=<%s>, inferinfo=%d)\n",
      node->number, node->depth, SCIPvarGetName(var), SCIPvarGetLbLocalExact(var), SCIPvarGetUbLocalExact(var),
      boundtype == SCIP_BOUNDTYPE_LOWER ? "lower" : "upper", newbound, infercons != NULL ? "cons" : "prop",
      infercons != NULL ? SCIPconsGetName(infercons) : (inferprop != NULL ? SCIPpropGetName(inferprop) : "-"), inferinfo);

   /* remember variable as inference variable, and get corresponding active variable, bound and bound type */
   infervar = var;
   inferboundtype = boundtype;

   SCIP_CALL( SCIPrationalCreateBuffer(set->buffer, &oldbound) );

   SCIP_CALL( SCIPvarGetProbvarBoundExact(&var, newbound, &boundtype) );
   newboundreal = boundtype == SCIP_BOUNDTYPE_UPPER ? SCIPrationalRoundReal(newbound, SCIP_R_ROUND_UPWARDS) : SCIPrationalRoundReal(newbound, SCIP_R_ROUND_DOWNWARDS);

   if( SCIPvarGetStatus(var) == SCIP_VARSTATUS_MULTAGGR )
   {
      SCIPerrorMessage("cannot change bounds of multi-aggregated variable <%s>\n", SCIPvarGetName(var));
      SCIPABORT();
      return SCIP_INVALIDDATA; /*lint !e527*/
   }
   assert(SCIPvarGetStatus(var) == SCIP_VARSTATUS_LOOSE || SCIPvarGetStatus(var) == SCIP_VARSTATUS_COLUMN);

   /* the variable may have changed, make sure we have the correct bounds */
   if( useglobal )
   {
      oldlb = SCIPvarGetLbGlobalExact(var);
      oldub = SCIPvarGetUbGlobalExact(var);
   }
   else
   {
      oldlb = SCIPvarGetLbLocalExact(var);
      oldub = SCIPvarGetUbLocalExact(var);
   }
   assert(SCIPrationalIsLE(oldlb, oldub));

   if( boundtype == SCIP_BOUNDTYPE_LOWER )
   {
      /* adjust lower bound w.r.t. to integrality */
      SCIPvarAdjustLbExact(var, set, newbound);
      assert(SCIPrationalIsLE(newbound, oldub));
      SCIPrationalSetRational(oldbound, oldlb);
      SCIPrationalMin(newbound, newbound, oldub);
      oldboundreal = SCIPrationalRoundReal(oldbound, SCIP_R_ROUND_UPWARDS);

      if ( set->stage == SCIP_STAGE_SOLVING && SCIPrationalIsInfinity(newbound) )
      {
         SCIPerrorMessage("cannot change lower bound of variable <%s> to infinity.\n", SCIPvarGetName(var));
         SCIPABORT();
         return SCIP_INVALIDDATA; /*lint !e527*/
      }
   }
   else
   {
      assert(boundtype == SCIP_BOUNDTYPE_UPPER);

      /* adjust the new upper bound */
      SCIPvarAdjustUbExact(var, set, newbound);
      assert(SCIPrationalIsGE(newbound, oldlb));
      SCIPrationalSetRational(oldbound, oldub);
      SCIPrationalMax(newbound, newbound, oldlb);
      oldboundreal = SCIPrationalRoundReal(oldbound, SCIP_R_ROUND_DOWNWARDS);

      if ( set->stage == SCIP_STAGE_SOLVING && SCIPrationalIsNegInfinity(newbound) )
      {
         SCIPerrorMessage("cannot change upper bound of variable <%s> to minus infinity.\n", SCIPvarGetName(var));
         SCIPABORT();
         return SCIP_INVALIDDATA; /*lint !e527*/
      }
   }

   /* after switching to the active variable, the bounds might become redundant
    * if this happens, ignore the bound change
    */
   if( (boundtype == SCIP_BOUNDTYPE_LOWER && !SCIPrationalIsGT(newbound, oldlb))
       || (boundtype == SCIP_BOUNDTYPE_UPPER && !SCIPrationalIsLT(newbound, oldub)) )
   {
      SCIPrationalFreeBuffer(set->buffer, &oldbound);
      return SCIP_OKAY;
   }

   SCIPrationalDebugMessage(" -> transformed to active variable <%s>: old bounds=[%q,%q], new %s bound: %q, obj: %q\n",
      SCIPvarGetName(var), oldlb, oldub, boundtype == SCIP_BOUNDTYPE_LOWER ? "lower" : "upper", newbound,
      SCIPvarGetObjExact(var));

   /* if the bound change takes place at an active node but is conflicting with the current local bounds,
    * we cannot apply it immediately because this would introduce inconsistencies to the bound change data structures
    * in the tree and to the bound change information data in the variable;
    * instead we have to remember the bound change as a pending bound change and mark the affected nodes on the active
    * path to be infeasible
    */
   if( node->active )
   {
      int conflictingdepth;

      conflictingdepth = SCIPvarGetConflictingBdchgDepth(var, set, boundtype, newboundreal);

      if( conflictingdepth >= 0 )
      {
         /* 0 would mean the bound change conflicts with a global bound */
         assert(conflictingdepth > 0);
         assert(conflictingdepth < tree->pathlen);

         SCIPrationalDebugMessage(" -> bound change <%s> %s %g violates current local bounds [%q,%q] since depth %d: remember for later application\n",
            SCIPvarGetName(var), boundtype == SCIP_BOUNDTYPE_LOWER ? ">=" : "<=", newbound,
            SCIPvarGetLbLocalExact(var), SCIPvarGetUbLocalExact(var), conflictingdepth);

         /* remember the pending bound change */
         SCIP_CALL( treeAddPendingBdchg(tree, set, node, var, newboundreal, newbound, boundtype, infercons, inferprop, inferinfo,
               probingchange) );

         /* mark the node with the conflicting bound change to be cut off */
         SCIP_CALL( SCIPnodeCutoff(tree->path[conflictingdepth], set, stat, eventfilter, tree, transprob, origprob, reopt, lpexact->fplp, blkmem) );

         SCIPrationalFreeBuffer(set->buffer, &oldbound);
         return SCIP_OKAY;
      }
   }

   SCIPstatIncrement(stat, set, nboundchgs);

   /* if we are in probing mode we have to additionally count the bound changes for the probing statistic */
   if( tree->probingroot != NULL )
      SCIPstatIncrement(stat, set, nprobboundchgs);

   /* if the node is the root node: change local and global bound immediately */
   if( SCIPnodeGetDepth(node) <= tree->effectiverootdepth )
   {
      assert(node->active || tree->focusnode == NULL );
      assert(SCIPnodeGetType(node) != SCIP_NODETYPE_PROBINGNODE);
      assert(!probingchange);

      SCIPsetDebugMsg(set, " -> bound change in root node: perform global bound change\n");
      SCIP_CALL( SCIPvarChgBdGlobalExact(var, blkmem, set, stat, lpexact, branchcand, eventqueue, cliquetable, newbound, boundtype) );

      if( set->stage == SCIP_STAGE_SOLVING )
      {
         /* the root should be repropagated due to the bound change */
         SCIPnodePropagateAgain(tree->root, set, stat, tree);
         SCIPrationalDebugMessage("marked root node to be repropagated due to global bound change <%s>:[%q,%q] -> [%q,%q] found in depth %u\n",
            SCIPvarGetName(var), oldlb, oldub, boundtype == SCIP_BOUNDTYPE_LOWER ? newbound : oldlb,
            boundtype == SCIP_BOUNDTYPE_LOWER ? oldub : newbound, node->depth);
      }

      SCIPrationalFreeBuffer(set->buffer, &oldbound);
      return SCIP_OKAY;
   }

   /* if the node is a child, or the bound is a temporary probing bound
    *  - the bound change is a branching decision
    *  - the child's lower bound can be updated due to the changed pseudo solution
    * otherwise:
    *  - the bound change is an inference
    */
   if( SCIPnodeGetType(node) == SCIP_NODETYPE_CHILD || probingchange )
   {
      SCIP_Real newpseudoobjval;
      SCIP_Real lpsolval;

      assert(!node->active || SCIPnodeGetType(node) == SCIP_NODETYPE_PROBINGNODE);

      /* get the solution value of variable in last solved LP on the active path:
       *  - if the LP was solved at the current node, the LP values of the columns are valid
       *  - if the last solved LP was the one in the current lpstatefork, the LP value in the columns are still valid
       *  - otherwise, the LP values are invalid
       */
      if( lpexact->fplp->hasprovedbound && (SCIPtreeHasCurrentNodeLP(tree)
         || (tree->focuslpstateforklpcount == stat->lpcount && SCIPvarGetStatus(var) == SCIP_VARSTATUS_COLUMN)) )
      {
         lpsolval = SCIPvarGetLPSol(var);
      }
      else
         lpsolval = SCIP_INVALID;

      /* remember the bound change as branching decision (infervar/infercons/inferprop are not important: use NULL) */
      SCIP_CALL( SCIPdomchgAddBoundchg(&node->domchg, blkmem, set, var, newboundreal, SCIPrationalIsIntegral(newbound) ? NULL : newbound, boundtype, SCIP_BOUNDCHGTYPE_BRANCHING,
            lpsolval, NULL, NULL, NULL, 0, inferboundtype) );

      if( SCIPnodeGetType(node) != SCIP_NODETYPE_PROBINGNODE )
         SCIPdomchgAddCurrentCertificateIndex(node->domchg, stat->certificate);

      /* update the child's lower bound (pseudoobjval is safe, so can use the fp version) */
      newpseudoobjval = SCIPlpGetModifiedPseudoObjval(lpexact->fplp, set, transprob, var, oldboundreal, newboundreal, boundtype);

      /* print bound to the certificate */
      if( SCIPisCertified(set->scip) && newpseudoobjval > SCIPnodeGetLowerbound(node) )
      {
         /* we change the exact local bound here temporarily such that the correct pseudo solution gets printed to the
            certificate */
         SCIP_RATIONAL* bound;
         bound = inferboundtype == SCIP_BOUNDTYPE_LOWER ? SCIPvarGetLbLocalExact(var) : SCIPvarGetUbLocalExact(var);
         SCIPrationalSetRational(bound, newbound);
         SCIP_CALL( SCIPcertificatePrintDualboundPseudo(stat->certificate, lpexact, node, set, transprob,
               inferboundtype == SCIP_BOUNDTYPE_LOWER, SCIPvarGetCertificateIndex(var),
               SCIPcertificateGetCurrentIndex(stat->certificate) -1, newpseudoobjval) );
         SCIPrationalSetRational(bound, oldbound);
      }

      SCIP_CALL( SCIPnodeUpdateLowerbound(node, stat, set, eventfilter, tree, transprob, origprob, newpseudoobjval, NULL) );
   }
   else
   {
      /* check the infered bound change on the debugging solution */

      /* remember the bound change as inference (lpsolval is not important: use 0.0) */
      SCIP_CALL( SCIPdomchgAddBoundchg(&node->domchg, blkmem, set, var, newboundreal, SCIPrationalIsIntegral(newbound) ? NULL : newbound, boundtype,
            infercons != NULL ? SCIP_BOUNDCHGTYPE_CONSINFER : SCIP_BOUNDCHGTYPE_PROPINFER,
            0.0, infervar, infercons, inferprop, inferinfo, inferboundtype) );

      if( SCIPnodeGetType(node) != SCIP_NODETYPE_PROBINGNODE )
         SCIPdomchgAddCurrentCertificateIndex(node->domchg, stat->certificate);
   }

   assert(node->domchg != NULL);
   assert(node->domchg->domchgdyn.domchgtype == SCIP_DOMCHGTYPE_DYNAMIC); /*lint !e641*/
   assert(node->domchg->domchgdyn.boundchgs != NULL);
   assert(node->domchg->domchgdyn.nboundchgs > 0);
   assert(node->domchg->domchgdyn.boundchgs[node->domchg->domchgdyn.nboundchgs-1].var == var);
   assert(node->domchg->domchgdyn.boundchgs[node->domchg->domchgdyn.nboundchgs-1].newbound == newboundreal); /*lint !e777*/

   /* if node is active, apply the bound change immediately */
   if( node->active )
   {
      SCIP_Bool cutoff;

      /**@todo if the node is active, it currently must either be the effective root (see above) or the current node;
       *       if a bound change to an intermediate active node should be added, we must make sure, the bound change
       *       information array of the variable stays sorted (new info must be sorted in instead of putting it to
       *       the end of the array), and we should identify now redundant bound changes that are applied at a
       *       later node on the active path
       */
      assert(SCIPtreeGetCurrentNode(tree) == node);
      SCIP_CALL( SCIPboundchgApply(&node->domchg->domchgdyn.boundchgs[node->domchg->domchgdyn.nboundchgs-1],
            blkmem, set, stat, lpexact->fplp, branchcand, eventqueue, (int) node->depth, node->domchg->domchgdyn.nboundchgs-1, &cutoff) );
      assert(node->domchg->domchgdyn.boundchgs[node->domchg->domchgdyn.nboundchgs-1].var == var);
      assert(!cutoff);
   }

   SCIPrationalFreeBuffer(set->buffer, &oldbound);
   return SCIP_OKAY;
}

/** adds bound change to focus node, or child of focus node, or probing node;
 *  if possible, adjusts bound to integral value
 */
SCIP_RETCODE SCIPnodeAddBoundchg(
   SCIP_NODE*            node,               /**< node to add bound change to */
   BMS_BLKMEM*           blkmem,             /**< block memory */
   SCIP_SET*             set,                /**< global SCIP settings */
   SCIP_STAT*            stat,               /**< problem statistics */
   SCIP_PROB*            transprob,          /**< transformed problem after presolve */
   SCIP_PROB*            origprob,           /**< original problem */
   SCIP_TREE*            tree,               /**< branch and bound tree */
   SCIP_REOPT*           reopt,              /**< reoptimization data structure */
   SCIP_LP*              lp,                 /**< current LP data */
   SCIP_BRANCHCAND*      branchcand,         /**< branching candidate storage */
   SCIP_EVENTQUEUE*      eventqueue,         /**< event queue */
   SCIP_EVENTFILTER*     eventfilter,        /**< global event filter */
   SCIP_CLIQUETABLE*     cliquetable,        /**< clique table data structure */
   SCIP_VAR*             var,                /**< variable to change the bounds for */
   SCIP_Real             newbound,           /**< new value for bound */
   SCIP_BOUNDTYPE        boundtype,          /**< type of bound: lower or upper bound */
   SCIP_Bool             probingchange       /**< is the bound change a temporary setting due to probing? */
   )
{
   SCIP_CALL( SCIPnodeAddBoundinfer(node, blkmem, set, stat, transprob, origprob, tree, reopt, lp, branchcand, eventqueue,
         eventfilter, cliquetable, var, newbound, boundtype, NULL, NULL, 0, probingchange) );

   return SCIP_OKAY;
}

/** adds exact bound change to focus node, or child of focus node, or probing node;
 *  if possible, adjusts bound to integral value
 */
SCIP_RETCODE SCIPnodeAddBoundchgExact(
   SCIP_NODE*            node,               /**< node to add bound change to */
   BMS_BLKMEM*           blkmem,             /**< block memory */
   SCIP_SET*             set,                /**< global SCIP settings */
   SCIP_STAT*            stat,               /**< problem statistics */
   SCIP_PROB*            transprob,          /**< transformed problem after presolve */
   SCIP_PROB*            origprob,           /**< original problem */
   SCIP_TREE*            tree,               /**< branch and bound tree */
   SCIP_REOPT*           reopt,              /**< reoptimization data structure */
   SCIP_LPEXACT*         lpexact,            /**< current LP data */
   SCIP_BRANCHCAND*      branchcand,         /**< branching candidate storage */
   SCIP_EVENTQUEUE*      eventqueue,         /**< event queue */
   SCIP_EVENTFILTER*     eventfilter,        /**< global event filter */
   SCIP_CLIQUETABLE*     cliquetable,        /**< clique table data structure */
   SCIP_VAR*             var,                /**< variable to change the bounds for */
   SCIP_RATIONAL*        newbound,           /**< new value for bound */
   SCIP_BOUNDTYPE        boundtype,          /**< type of bound: lower or upper bound */
   SCIP_Bool             probingchange       /**< is the bound change a temporary setting due to probing? */
   )
{
   SCIP_CALL( SCIPnodeAddBoundinferExact(node, blkmem, set, stat, transprob, origprob, tree, reopt, lpexact, branchcand,
         eventqueue, eventfilter, cliquetable, var, newbound, boundtype, NULL, NULL, 0, probingchange) );

   return SCIP_OKAY;
}

/** adds hole with inference information to focus node, child of focus node, or probing node;
 *  if possible, adjusts bound to integral value;
 *  at most one of infercons and inferprop may be non-NULL
 */
SCIP_RETCODE SCIPnodeAddHoleinfer(
   SCIP_NODE*            node,               /**< node to add bound change to */
   BMS_BLKMEM*           blkmem,             /**< block memory */
   SCIP_SET*             set,                /**< global SCIP settings */
   SCIP_STAT*            stat,               /**< problem statistics */
   SCIP_TREE*            tree,               /**< branch and bound tree */
   SCIP_EVENTQUEUE*      eventqueue,         /**< event queue */
   SCIP_VAR*             var,                /**< variable to change the bounds for */
   SCIP_Real             left,               /**< left bound of open interval defining the hole (left,right) */
   SCIP_Real             right,              /**< right bound of open interval defining the hole (left,right) */
   SCIP_CONS*            infercons,          /**< constraint that deduced the bound change, or NULL */
   SCIP_PROP*            inferprop,          /**< propagator that deduced the bound change, or NULL */
   int                   inferinfo,          /**< user information for inference to help resolving the conflict */
   SCIP_Bool             probingchange,      /**< is the bound change a temporary setting due to probing? */
   SCIP_Bool*            added               /**< pointer to store whether the hole was added, or NULL */
   )
{
   assert(node != NULL);
   assert((SCIP_NODETYPE)node->nodetype == SCIP_NODETYPE_FOCUSNODE
      || (SCIP_NODETYPE)node->nodetype == SCIP_NODETYPE_PROBINGNODE
      || (SCIP_NODETYPE)node->nodetype == SCIP_NODETYPE_CHILD
      || (SCIP_NODETYPE)node->nodetype == SCIP_NODETYPE_REFOCUSNODE
      || node->depth == 0);
   assert(blkmem != NULL);
   assert(set != NULL);
   assert(tree != NULL);
   assert(tree->effectiverootdepth >= 0);
   assert(tree->root != NULL);
   assert(var != NULL);
   assert(node->active || (infercons == NULL && inferprop == NULL));
   assert((SCIP_NODETYPE)node->nodetype == SCIP_NODETYPE_PROBINGNODE || !probingchange);

   /* the interval should not be empty */
   assert(SCIPsetIsLT(set, left, right));

#ifndef NDEBUG
   {
      SCIP_Real adjustedleft;
      SCIP_Real adjustedright;

      adjustedleft = left;
      adjustedright = right;

      SCIPvarAdjustUb(var, set, &adjustedleft);
      SCIPvarAdjustLb(var, set, &adjustedright);

      assert(SCIPsetIsEQ(set, left, adjustedleft));
      assert(SCIPsetIsEQ(set, right, adjustedright));
   }
#endif

   /* the hole should lay within the lower and upper bounds */
   assert(SCIPsetIsGE(set, left, SCIPvarGetLbLocal(var)));
   assert(SCIPsetIsLE(set, right, SCIPvarGetUbLocal(var)));

   SCIPsetDebugMsg(set, "adding hole (%g,%g) at node at depth %u to variable <%s>: bounds=[%g,%g], (infer%s=<%s>, inferinfo=%d)\n",
      left, right, node->depth, SCIPvarGetName(var), SCIPvarGetLbLocal(var), SCIPvarGetUbLocal(var), infercons != NULL ? "cons" : "prop",
      infercons != NULL ? SCIPconsGetName(infercons) : (inferprop != NULL ? SCIPpropGetName(inferprop) : "-"), inferinfo);

   SCIP_CALL( SCIPvarGetProbvarHole(&var, &left, &right) );

   if( SCIPvarGetStatus(var) == SCIP_VARSTATUS_MULTAGGR )
   {
      SCIPerrorMessage("cannot change bounds of multi-aggregated variable <%s>\n", SCIPvarGetName(var));
      SCIPABORT();
      return SCIP_INVALIDDATA; /*lint !e527*/
   }
   assert(SCIPvarGetStatus(var) == SCIP_VARSTATUS_LOOSE || SCIPvarGetStatus(var) == SCIP_VARSTATUS_COLUMN);

   SCIPsetDebugMsg(set, " -> transformed to active variable <%s>: hole (%g,%g), obj: %g\n", SCIPvarGetName(var), left, right, SCIPvarGetObj(var));

   stat->nholechgs++;

   /* if we are in probing mode we have to additionally count the bound changes for the probing statistic */
   if( tree->probingroot != NULL )
      stat->nprobholechgs++;

   /* if the node is the root node: change local and global bound immediately */
   if( SCIPnodeGetDepth(node) <= tree->effectiverootdepth )
   {
      assert(node->active || tree->focusnode == NULL );
      assert(SCIPnodeGetType(node) != SCIP_NODETYPE_PROBINGNODE);
      assert(!probingchange);

      SCIPsetDebugMsg(set, " -> hole added in root node: perform global domain change\n");
      SCIP_CALL( SCIPvarAddHoleGlobal(var, blkmem, set, stat, eventqueue, left, right, added) );

      if( set->stage == SCIP_STAGE_SOLVING && (*added) )
      {
         /* the root should be repropagated due to the bound change */
         SCIPnodePropagateAgain(tree->root, set, stat, tree);
         SCIPsetDebugMsg(set, "marked root node to be repropagated due to global added hole <%s>: (%g,%g) found in depth %u\n",
            SCIPvarGetName(var), left, right, node->depth);
      }

      return SCIP_OKAY;
   }

   /**@todo add adding of local domain holes */

   (*added) = FALSE;
   SCIPerrorMessage("WARNING: currently domain holes can only be handled globally!\n");

   stat->nholechgs--;

   /* if we are in probing mode we have to additionally count the bound changes for the probing statistic */
   if( tree->probingroot != NULL )
      stat->nprobholechgs--;

   return SCIP_OKAY;
}

/** adds hole change to focus node, or child of focus node */
SCIP_RETCODE SCIPnodeAddHolechg(
   SCIP_NODE*            node,               /**< node to add bound change to */
   BMS_BLKMEM*           blkmem,             /**< block memory */
   SCIP_SET*             set,                /**< global SCIP settings */
   SCIP_STAT*            stat,               /**< problem statistics */
   SCIP_TREE*            tree,               /**< branch and bound tree */
   SCIP_EVENTQUEUE*      eventqueue,         /**< event queue */
   SCIP_VAR*             var,                /**< variable to change the bounds for */
   SCIP_Real             left,               /**< left bound of open interval defining the hole (left,right) */
   SCIP_Real             right,              /**< right bound of open interval defining the hole (left,right) */
   SCIP_Bool             probingchange,      /**< is the bound change a temporary setting due to probing? */
   SCIP_Bool*            added               /**< pointer to store whether the hole was added, or NULL */
   )
{
   assert(node != NULL);
   assert((SCIP_NODETYPE)node->nodetype == SCIP_NODETYPE_FOCUSNODE
      || (SCIP_NODETYPE)node->nodetype == SCIP_NODETYPE_PROBINGNODE
      || (SCIP_NODETYPE)node->nodetype == SCIP_NODETYPE_CHILD);
   assert(blkmem != NULL);

   SCIPsetDebugMsg(set, "adding hole (%g,%g) at node at depth %u of variable <%s>\n",
      left, right, node->depth, SCIPvarGetName(var));

   SCIP_CALL( SCIPnodeAddHoleinfer(node, blkmem, set, stat, tree, eventqueue, var, left, right,
         NULL, NULL, 0, probingchange, added) );

   /**@todo apply hole change on active nodes and issue event */

   return SCIP_OKAY;
}

/** applies the pending bound changes */
static
SCIP_RETCODE treeApplyPendingBdchgs(
   SCIP_TREE*            tree,               /**< branch and bound tree */
   SCIP_REOPT*           reopt,              /**< reoptimization data structure */
   BMS_BLKMEM*           blkmem,             /**< block memory */
   SCIP_SET*             set,                /**< global SCIP settings */
   SCIP_STAT*            stat,               /**< problem statistics */
   SCIP_PROB*            transprob,          /**< transformed problem after presolve */
   SCIP_PROB*            origprob,           /**< original problem */
   SCIP_LP*              lp,                 /**< current LP data */
   SCIP_BRANCHCAND*      branchcand,         /**< branching candidate storage */
   SCIP_EVENTQUEUE*      eventqueue,         /**< event queue */
   SCIP_EVENTFILTER*     eventfilter,        /**< global event filter */
   SCIP_CLIQUETABLE*     cliquetable         /**< clique table data structure */
   )
{
   SCIP_VAR* var;
   int npendingbdchgs;
   int conflictdepth;
   int i;

   assert(tree != NULL);

   if( tree->cutoffdepth > tree->effectiverootdepth )
   {
      npendingbdchgs = tree->npendingbdchgs;
      for( i = 0; i < npendingbdchgs; ++i )
      {
         assert(tree->pendingbdchgs[i].node != NULL);
         if( tree->pendingbdchgs[i].node->cutoff )
            continue;
         assert(tree->pendingbdchgs[i].node->depth < tree->cutoffdepth);
         assert(tree->effectiverootdepth < tree->cutoffdepth);

         var = tree->pendingbdchgs[i].var;
         conflictdepth = SCIPvarGetConflictingBdchgDepth(var, set, tree->pendingbdchgs[i].boundtype,
            tree->pendingbdchgs[i].newbound);

         /* It can happen, that a pending bound change conflicts with the global bounds, because when it was collected, it
          * just conflicted with the local bounds, but a conflicting global bound change was applied afterwards. In this
          * case, we can cut off the node where the pending bound change should be applied.
          */
         if( conflictdepth == 0 )
         {
            SCIP_CALL( SCIPnodeCutoff(tree->pendingbdchgs[i].node, set, stat, eventfilter, tree, transprob, origprob, reopt, lp, blkmem) );

            /* break here to clear all pending bound changes below */
            if( tree->effectiverootdepth >= tree->cutoffdepth )
               break;
            else
               continue;
         }

         assert(conflictdepth == -1);

         SCIPsetDebugMsg(set, "applying pending bound change <%s>[%g,%g] %s %g\n", SCIPvarGetName(var),
            SCIPvarGetLbLocal(var), SCIPvarGetUbLocal(var),
            tree->pendingbdchgs[i].boundtype == SCIP_BOUNDTYPE_LOWER ? ">=" : "<=",
            tree->pendingbdchgs[i].newbound);

         /* ignore bounds that are now redundant (for example, multiple entries in the pendingbdchgs for the same
          * variable)
          */
         if( tree->pendingbdchgs[i].boundtype == SCIP_BOUNDTYPE_LOWER )
         {
            SCIP_Real lb;

            lb = SCIPvarGetLbLocal(var);
            if( !SCIPsetIsGT(set, tree->pendingbdchgs[i].newbound, lb) )
               continue;
         }
         else
         {
            SCIP_Real ub;

            assert(tree->pendingbdchgs[i].boundtype == SCIP_BOUNDTYPE_UPPER);
            ub = SCIPvarGetUbLocal(var);
            if( !SCIPsetIsLT(set, tree->pendingbdchgs[i].newbound, ub) )
               continue;
         }

         SCIP_CALL( SCIPnodeAddBoundinfer(tree->pendingbdchgs[i].node, blkmem, set, stat, transprob, origprob, tree, reopt,
               lp, branchcand, eventqueue, eventfilter, cliquetable, var, tree->pendingbdchgs[i].newbound, tree->pendingbdchgs[i].boundtype,
               tree->pendingbdchgs[i].infercons, tree->pendingbdchgs[i].inferprop, tree->pendingbdchgs[i].inferinfo,
               tree->pendingbdchgs[i].probingchange) );
         assert(tree->npendingbdchgs == npendingbdchgs); /* this time, the bound change can be applied! */
      }
   }

   /* clear pending bound changes */
   for( i = 0; i < tree->npendingbdchgs; ++i )
   {
      var = tree->pendingbdchgs[i].var;
      assert(var != NULL);

      /* release the variable */
      SCIP_CALL( SCIPvarRelease(&var, blkmem, set, eventqueue, lp) );
   }

   tree->npendingbdchgs = 0;

   return SCIP_OKAY;
}

/** if given value is larger than the node's lower bound, sets the node's lower bound to the new value
 *
 *  @note must not be used on a leaf because the node priority queue remains untouched
 */
SCIP_RETCODE SCIPnodeUpdateLowerbound(
   SCIP_NODE*            node,               /**< node to update lower bound for */
   SCIP_STAT*            stat,               /**< problem statistics */
   SCIP_SET*             set,                /**< global SCIP settings */
   SCIP_EVENTFILTER*     eventfilter,        /**< global event filter */
   SCIP_TREE*            tree,               /**< branch and bound tree */
   SCIP_PROB*            transprob,          /**< transformed problem after presolve */
   SCIP_PROB*            origprob,           /**< original problem */
   SCIP_Real             newbound,           /**< new lower bound (or SCIP_INVALID to use newboundexact in exact) */
   SCIP_RATIONAL*        newboundexact       /**< new exact lower bound (or NULL to use newbound) */
   )
{
   assert(stat != NULL);
   assert(set != NULL);
   assert(set->stage < SCIP_STAGE_INITSOLVE
      || (tree->focusnode != NULL && SCIPnodeGetType(tree->focusnode) == SCIP_NODETYPE_REFOCUSNODE)
      || (SCIPsetIsRelEQ(set, SCIPtreeGetLowerbound(tree, set), stat->lastlowerbound)
      && (!set->exact_enable || SCIPrationalIsEQ(SCIPtreeGetLowerboundExact(tree, set), stat->lastlowerboundexact))));

   /* node with infinite lower bound should rather be cut off */
   if( newboundexact != NULL )
   {
      if( SCIPrationalIsInfinity(newboundexact) )
      {
         SCIPwarningMessage(set->scip, "Reached exact lower bound that exceeds infinity.\n");
         SCIPABORT();
      }
   }
   else if( newbound != SCIP_INVALID ) /*lint !e777*/
   {
      if( SCIPsetIsInfinity(set, newbound) )
      {
         SCIPwarningMessage(set->scip, "Reached real lower bound that exceeds infinity.\n");
         SCIPABORT();
      }
   }

   if( set->exact_enable )
   {
      SCIP_NODETYPE nodetype;

      if( newboundexact != NULL )
      {
         assert(newbound == SCIP_INVALID || SCIPrationalIsGEReal(newboundexact, newbound)); /*lint !e777*/

         if( SCIPrationalIsGE(node->lowerboundexact, newboundexact) )
            return SCIP_OKAY;

         SCIPrationalSetRational(node->lowerboundexact, newboundexact);
         newbound = SCIPrationalRoundReal(newboundexact, SCIP_R_ROUND_DOWNWARDS);
      }
      else
      {
         assert(newbound != SCIP_INVALID); /*lint !e777*/

         if( SCIPrationalIsGEReal(node->lowerboundexact, newbound) )
            return SCIP_OKAY;

         SCIPrationalSetReal(node->lowerboundexact, newbound);
      }

      nodetype = SCIPnodeGetType(node);
      assert(nodetype != SCIP_NODETYPE_LEAF);

      /* update exact lower bound statistics during solving */
      if( !stat->inrestart && set->stage >= SCIP_STAGE_INITSOLVE
         && ( nodetype == SCIP_NODETYPE_FOCUSNODE || nodetype == SCIP_NODETYPE_CHILD || nodetype == SCIP_NODETYPE_SIBLING ) )
      {
         SCIP_RATIONAL* lowerboundexact = SCIPtreeGetLowerboundExact(tree, set);
         assert(SCIPrationalIsGEReal(lowerboundexact, SCIPtreeGetLowerbound(tree, set)));

         /* exact lower bound improved */
         if( SCIPrationalIsLT(stat->lastlowerboundexact, lowerboundexact) )
         {
            SCIP_EVENT event;

            /* throw improvement event */
            SCIP_CALL( SCIPeventChgType(&event, SCIP_EVENTTYPE_DUALBOUNDIMPROVED) );
            SCIP_CALL( SCIPeventProcess(&event, set, NULL, NULL, NULL, eventfilter) );

            /* update exact last lower bound */
            SCIPrationalSetRational(stat->lastlowerboundexact, lowerboundexact);
         }
      }
   }

   assert(newbound != SCIP_INVALID); /*lint !e777*/

   if( SCIPnodeGetLowerbound(node) < newbound )
   {
      SCIP_NODETYPE nodetype = SCIPnodeGetType(node);
      assert(nodetype != SCIP_NODETYPE_LEAF);

      node->lowerbound = newbound;

      if( node->estimate < newbound )
         node->estimate = newbound;

      if( node->depth == 0 )
         stat->rootlowerbound = newbound;

      /* update real lower bound statistics during solving */
      if( !stat->inrestart && set->stage >= SCIP_STAGE_INITSOLVE
         && ( nodetype == SCIP_NODETYPE_FOCUSNODE || nodetype == SCIP_NODETYPE_CHILD || nodetype == SCIP_NODETYPE_SIBLING ) )
      {
         SCIP_Real lowerbound = SCIPtreeGetLowerbound(tree, set);
         assert(lowerbound <= newbound);

         /* lower bound improved */
         if( stat->lastlowerbound < lowerbound )
         {
            /* throw improvement event if not already done exactly */
            if( !set->exact_enable )
            {
               SCIP_EVENT event;

               SCIP_CALL( SCIPeventChgType(&event, SCIP_EVENTTYPE_DUALBOUNDIMPROVED) );
               SCIP_CALL( SCIPeventProcess(&event, set, NULL, NULL, NULL, eventfilter) );
            }

            /* update primal-dual integrals */
            if( set->misc_calcintegral )
            {
               SCIPstatUpdatePrimalDualIntegrals(stat, set, transprob, origprob, SCIPsetInfinity(set), lowerbound);
               assert(stat->lastlowerbound == lowerbound); /*lint !e777*/
            }
            else
               stat->lastlowerbound = lowerbound;
         }

         SCIPvisualLowerbound(stat->visual, set, stat, lowerbound);
      }
   }

   return SCIP_OKAY;
}

/** updates lower bound of node using lower bound of LP */
SCIP_RETCODE SCIPnodeUpdateLowerboundLP(
   SCIP_NODE*            node,               /**< node to set lower bound for */
   SCIP_SET*             set,                /**< global SCIP settings */
   SCIP_STAT*            stat,               /**< problem statistics */
<<<<<<< HEAD
   SCIP_EVENTFILTER*     eventfilter,        /**< global event filter */
=======
   SCIP_MESSAGEHDLR*     messagehdlr,        /**< message handler */
>>>>>>> 4f4f731b
   SCIP_TREE*            tree,               /**< branch and bound tree */
   SCIP_PROB*            transprob,          /**< transformed problem after presolve */
   SCIP_PROB*            origprob,           /**< original problem */
   SCIP_LP*              lp                  /**< LP data */
   )
{
   SCIP_Real lpobjval;
   SCIP_RATIONAL* lpobjvalexact;

   assert(set != NULL);
   assert(lp != NULL);
   assert(lp->flushed);

   /* in case of iteration or time limit, the LP value may not be a valid dual bound */
   /* @todo check for dual feasibility of LP solution and use sub-optimal solution if they are dual feasible */
   if( lp->lpsolstat == SCIP_LPSOLSTAT_ITERLIMIT || lp->lpsolstat == SCIP_LPSOLSTAT_TIMELIMIT )
      return SCIP_OKAY;

   if( set->exact_enable && !lp->hasprovedbound )
   {
      SCIPerrorMessage("Trying to update lower bound with non-proven value in exact solving mode \n.");
      SCIPABORT();
   }

   lpobjval = SCIPlpGetObjval(lp, set, transprob);
   lpobjvalexact = NULL;

   /* possibly set the exact lpobjval */
   if( set->exact_enable && !SCIPtreeProbing(tree) )
   {
      SCIP_LPSOLSTAT lpexactsolstat;

      assert(lp->lpexact != NULL);

      lpexactsolstat = SCIPlpExactGetSolstat(lp->lpexact);

      /* if the exact LP has status objective limit, we still query the objective value and call
       * SCIPnodeUpdateLowerbound() below; this seems necessary for correct certification
       */
      if( lpexactsolstat == SCIP_LPSOLSTAT_OPTIMAL || lpexactsolstat == SCIP_LPSOLSTAT_OBJLIMIT )
      {
         SCIP_CALL( SCIPrationalCreateBuffer(set->buffer, &lpobjvalexact) );
         SCIPlpExactGetObjval(lp->lpexact, set, lpobjvalexact);
      }

<<<<<<< HEAD
      if( SCIPisCertified(set->scip) )
      {
         if( lp->lpsolstat == SCIP_LPSOLSTAT_INFEASIBLE || lpexactsolstat == SCIP_LPSOLSTAT_INFEASIBLE )
         {
            SCIP_CALL( SCIPcertificatePrintDualboundExactLP(stat->certificate, lp->lpexact, set, node, transprob, TRUE) );
         }
         else if( lpobjval > SCIPnodeGetLowerbound(node)
            || (lpobjvalexact != NULL && SCIPrationalIsGT(lpobjvalexact, SCIPnodeGetLowerboundExact(node))) )
         {
            SCIP_CALL( SCIPcertificatePrintDualboundExactLP(stat->certificate, lp->lpexact, set, node, transprob, FALSE) );
         }
      }
   }

   /* check for cutoff */
   if( lp->lpsolstat == SCIP_LPSOLSTAT_INFEASIBLE || lp->lpsolstat == SCIP_LPSOLSTAT_OBJLIMIT
      || (set->exact_enable && (SCIPlpExactGetSolstat(lp->lpexact) == SCIP_LPSOLSTAT_INFEASIBLE)) )
   {
      SCIP_CALL( SCIPnodeCutoff(node, set, stat, eventfilter, tree, transprob, origprob, set->scip->reopt, lp, set->scip->mem->probmem) );
   }
   else
   {
      SCIP_CALL( SCIPnodeUpdateLowerbound(node, stat, set, eventfilter, tree, transprob, origprob, lpobjval, lpobjvalexact) );
=======
      if( SCIPsetIsInfinity(set, lpobjval) )
      {
         SCIPmessageFPrintWarning(messagehdlr, "Cutting off node with feasible LP relaxation but LP bound %g larger than numerics/infinity (%g)\n", lpobjval, SCIPsetInfinity(set));
         SCIP_CALL( SCIPnodeCutoff(node, set, stat, tree, transprob, origprob, set->scip->reopt, lp, set->scip->mem->probmem) );
      }
      else
      {
         SCIPnodeUpdateLowerbound(node, stat, set, tree, transprob, origprob, lpobjval);
      }
>>>>>>> 4f4f731b
   }

   if( lpobjvalexact != NULL )
      SCIPrationalFreeBuffer(set->buffer, &lpobjvalexact);

   return SCIP_OKAY;
}

/** change the node selection priority of the given child */
void SCIPchildChgNodeselPrio(
   SCIP_TREE*            tree,               /**< branch and bound tree */
   SCIP_NODE*            child,              /**< child to update the node selection priority */
   SCIP_Real             priority            /**< node selection priority value */
   )
{
   int pos;

   assert( SCIPnodeGetType(child) == SCIP_NODETYPE_CHILD );

   pos = child->data.child.arraypos;
   assert( pos >= 0 );

   tree->childrenprio[pos] = priority;
}


/** sets the node's estimated bound to the new value */
void SCIPnodeSetEstimate(
   SCIP_NODE*            node,               /**< node to update lower bound for */
   SCIP_SET*             set,                /**< global SCIP settings */
   SCIP_Real             newestimate         /**< new estimated bound for the node */
   )
{
   assert(node != NULL);
   assert(set != NULL);
   assert(SCIPsetIsRelGE(set, newestimate, node->lowerbound));

   /* due to numerical reasons we need this check, see https://git.zib.de/integer/scip/issues/2866 */
   if( node->lowerbound <= newestimate )
      node->estimate = newestimate;
}

/** propagates implications of binary fixings at the given node triggered by the implication graph and the clique table */
SCIP_RETCODE SCIPnodePropagateImplics(
   SCIP_NODE*            node,               /**< node to propagate implications on */
   BMS_BLKMEM*           blkmem,             /**< block memory */
   SCIP_SET*             set,                /**< global SCIP settings */
   SCIP_STAT*            stat,               /**< problem statistics */
   SCIP_PROB*            transprob,          /**< transformed problem after presolve */
   SCIP_PROB*            origprob,           /**< original problem */
   SCIP_TREE*            tree,               /**< branch and bound tree */
   SCIP_REOPT*           reopt,              /**< reoptimization data structure */
   SCIP_LP*              lp,                 /**< current LP data */
   SCIP_BRANCHCAND*      branchcand,         /**< branching candidate storage */
   SCIP_EVENTQUEUE*      eventqueue,         /**< event queue */
   SCIP_EVENTFILTER*     eventfilter,        /**< global event filter */
   SCIP_CLIQUETABLE*     cliquetable,        /**< clique table data structure */
   SCIP_Bool*            cutoff              /**< pointer to store whether the node can be cut off */
   )
{
   int nboundchgs;
   int i;

   assert(node != NULL);
   assert(SCIPnodeIsActive(node));
   assert(SCIPnodeGetType(node) == SCIP_NODETYPE_FOCUSNODE
      || SCIPnodeGetType(node) == SCIP_NODETYPE_REFOCUSNODE
      || SCIPnodeGetType(node) == SCIP_NODETYPE_PROBINGNODE);
   assert(cutoff != NULL);

   SCIPsetDebugMsg(set, "implication graph propagation of node #%" SCIP_LONGINT_FORMAT " in depth %d\n",
      SCIPnodeGetNumber(node), SCIPnodeGetDepth(node));

   *cutoff = FALSE;

   /* propagate all fixings of binary variables performed at this node */
   nboundchgs = SCIPdomchgGetNBoundchgs(node->domchg);
   for( i = 0; i < nboundchgs && !(*cutoff); ++i )
   {
      SCIP_BOUNDCHG* boundchg;
      SCIP_VAR* var;

      boundchg = SCIPdomchgGetBoundchg(node->domchg, i);

      /* ignore redundant bound changes */
      if( SCIPboundchgIsRedundant(boundchg) )
         continue;

      var = SCIPboundchgGetVar(boundchg);
      if( SCIPvarIsBinary(var) )
      {
         SCIP_Bool varfixing;
         int nimpls;
         SCIP_VAR** implvars;
         SCIP_BOUNDTYPE* impltypes;
         SCIP_Real* implbounds;
         SCIP_CLIQUE** cliques;
         int ncliques;
         int j;

         varfixing = (SCIPboundchgGetBoundtype(boundchg) == SCIP_BOUNDTYPE_LOWER);
         nimpls = SCIPvarGetNImpls(var, varfixing);
         implvars = SCIPvarGetImplVars(var, varfixing);
         impltypes = SCIPvarGetImplTypes(var, varfixing);
         implbounds = SCIPvarGetImplBounds(var, varfixing);

         /* apply implications */
         for( j = 0; j < nimpls; ++j )
         {
            SCIP_Real lb;
            SCIP_Real ub;

            /* @note should this be checked here (because SCIPnodeAddBoundinfer fails for multi-aggregated variables)
             *       or should SCIPnodeAddBoundinfer() just return for multi-aggregated variables?
             */
            if( SCIPvarGetStatus(implvars[j]) == SCIP_VARSTATUS_MULTAGGR ||
                  SCIPvarGetStatus(SCIPvarGetProbvar(implvars[j])) == SCIP_VARSTATUS_MULTAGGR )
               continue;

            /* check for infeasibility */
            lb = SCIPvarGetLbLocal(implvars[j]);
            ub = SCIPvarGetUbLocal(implvars[j]);
            if( impltypes[j] == SCIP_BOUNDTYPE_LOWER )
            {
               if( SCIPsetIsFeasGT(set, implbounds[j], ub) )
               {
                  *cutoff = TRUE;
                  return SCIP_OKAY;
               }
               if( SCIPsetIsFeasLE(set, implbounds[j], lb) )
                  continue;
            }
            else
            {
               if( SCIPsetIsFeasLT(set, implbounds[j], lb) )
               {
                  *cutoff = TRUE;
                  return SCIP_OKAY;
               }
               if( SCIPsetIsFeasGE(set, implbounds[j], ub) )
                  continue;
            }

            /* @note the implication might affect a fixed variable (after resolving (multi-)aggregations);
             *       normally, the implication should have been deleted in that case, but this is only possible
             *       if the implied variable has the reverse implication stored as a variable bound;
             *       due to numerics, the variable bound may not be present and so the implication is not deleted
             */
            if( SCIPvarGetStatus(SCIPvarGetProbvar(implvars[j])) == SCIP_VARSTATUS_FIXED )
               continue;

            /* apply the implication */
            SCIP_CALL( SCIPnodeAddBoundinfer(node, blkmem, set, stat, transprob, origprob, tree, reopt, lp, branchcand,
                  eventqueue, eventfilter, cliquetable, implvars[j], implbounds[j], impltypes[j], NULL, NULL, 0, FALSE) );
         }

         /* apply cliques */
         ncliques = SCIPvarGetNCliques(var, varfixing);
         cliques = SCIPvarGetCliques(var, varfixing);
         for( j = 0; j < ncliques; ++j )
         {
            SCIP_VAR** vars;
            SCIP_Bool* values;
            int nvars;
            int k;

            nvars = SCIPcliqueGetNVars(cliques[j]);
            vars = SCIPcliqueGetVars(cliques[j]);
            values = SCIPcliqueGetValues(cliques[j]);
            for( k = 0; k < nvars; ++k )
            {
               SCIP_Real lb;
               SCIP_Real ub;

               assert(SCIPvarIsBinary(vars[k]));

               if( SCIPvarGetStatus(vars[k]) == SCIP_VARSTATUS_MULTAGGR ||
                     SCIPvarGetStatus(SCIPvarGetProbvar(vars[k])) == SCIP_VARSTATUS_MULTAGGR )
                  continue;

               if( vars[k] == var && values[k] == varfixing )
                  continue;

               /* check for infeasibility */
               lb = SCIPvarGetLbLocal(vars[k]);
               ub = SCIPvarGetUbLocal(vars[k]);
               if( values[k] == FALSE )
               {
                  if( ub < 0.5 )
                  {
                     *cutoff = TRUE;
                     return SCIP_OKAY;
                  }
                  if( lb > 0.5 )
                     continue;
               }
               else
               {
                  if( lb > 0.5 )
                  {
                     *cutoff = TRUE;
                     return SCIP_OKAY;
                  }
                  if( ub < 0.5 )
                     continue;
               }

               if( SCIPvarGetStatus(SCIPvarGetProbvar(vars[k])) == SCIP_VARSTATUS_FIXED )
                  continue;

               /* apply the clique implication */
               SCIP_CALL( SCIPnodeAddBoundinfer(node, blkmem, set, stat, transprob, origprob, tree, reopt, lp, branchcand,
                     eventqueue, eventfilter, cliquetable, vars[k], (SCIP_Real)(!values[k]), values[k] ? SCIP_BOUNDTYPE_UPPER : SCIP_BOUNDTYPE_LOWER,
                     NULL, NULL, 0, FALSE) );
            }
         }
      }
   }

   return SCIP_OKAY;
}




/*
 * Path Switching
 */

/** updates the LP sizes of the active path starting at the given depth */
static
SCIP_RETCODE treeUpdatePathLPSize(
   SCIP_TREE*            tree,               /**< branch and bound tree */
   int                   startdepth          /**< depth to start counting */
   )
{
   SCIP_NODE* node;
   int ncols;
   int nrows;
   int i;

   assert(tree != NULL);
   assert(startdepth >= 0);
   assert(startdepth <= tree->pathlen);

   if( startdepth == 0 )
   {
      ncols = 0;
      nrows = 0;
   }
   else
   {
      ncols = tree->pathnlpcols[startdepth-1];
      nrows = tree->pathnlprows[startdepth-1];
   }

   for( i = startdepth; i < tree->pathlen; ++i )
   {
      node = tree->path[i];
      assert(node != NULL);
      assert(node->active);
      assert((int)(node->depth) == i);

      switch( SCIPnodeGetType(node) )
      {
      case SCIP_NODETYPE_FOCUSNODE:
         assert(i == tree->pathlen-1 || SCIPtreeProbing(tree));
         break;
      case SCIP_NODETYPE_PROBINGNODE:
         assert(SCIPtreeProbing(tree));
         assert(i >= 1);
         assert(SCIPnodeGetType(tree->path[i-1]) == SCIP_NODETYPE_FOCUSNODE
            || (ncols == node->data.probingnode->ninitialcols && nrows == node->data.probingnode->ninitialrows));
         assert(ncols <= node->data.probingnode->ncols || !tree->focuslpconstructed);
         assert(nrows <= node->data.probingnode->nrows || !tree->focuslpconstructed);
         if( i < tree->pathlen-1 )
         {
            ncols = node->data.probingnode->ncols;
            nrows = node->data.probingnode->nrows;
         }
         else
         {
            /* for the current probing node, the initial LP size is stored in the path */
            ncols = node->data.probingnode->ninitialcols;
            nrows = node->data.probingnode->ninitialrows;
         }
         break;
      case SCIP_NODETYPE_SIBLING:
         SCIPerrorMessage("sibling cannot be in the active path\n");
         SCIPABORT();
         return SCIP_INVALIDDATA;  /*lint !e527*/
      case SCIP_NODETYPE_CHILD:
         SCIPerrorMessage("child cannot be in the active path\n");
         SCIPABORT();
         return SCIP_INVALIDDATA;  /*lint !e527*/
      case SCIP_NODETYPE_LEAF:
         SCIPerrorMessage("leaf cannot be in the active path\n");
         SCIPABORT();
         return SCIP_INVALIDDATA;  /*lint !e527*/
      case SCIP_NODETYPE_DEADEND:
         SCIPerrorMessage("dead-end cannot be in the active path\n");
         SCIPABORT();
         return SCIP_INVALIDDATA;  /*lint !e527*/
      case SCIP_NODETYPE_JUNCTION:
         break;
      case SCIP_NODETYPE_PSEUDOFORK:
         assert(node->data.pseudofork != NULL);
         ncols += node->data.pseudofork->naddedcols;
         nrows += node->data.pseudofork->naddedrows;
         break;
      case SCIP_NODETYPE_FORK:
         assert(node->data.fork != NULL);
         ncols += node->data.fork->naddedcols;
         nrows += node->data.fork->naddedrows;
         break;
      case SCIP_NODETYPE_SUBROOT:
         assert(node->data.subroot != NULL);
         ncols = node->data.subroot->ncols;
         nrows = node->data.subroot->nrows;
         break;
      case SCIP_NODETYPE_REFOCUSNODE:
         SCIPerrorMessage("node cannot be of type REFOCUSNODE at this point\n");
         SCIPABORT();
         return SCIP_INVALIDDATA;  /*lint !e527*/
      default:
         SCIPerrorMessage("unknown node type %d\n", SCIPnodeGetType(node));
         SCIPABORT();
         return SCIP_INVALIDDATA;  /*lint !e527*/
      }
      tree->pathnlpcols[i] = ncols;
      tree->pathnlprows[i] = nrows;
   }
   return SCIP_OKAY;
}

/** finds the common fork node, the new LP state defining fork, and the new focus subroot, if the path is switched to
 *  the given node
 */
static
void treeFindSwitchForks(
   SCIP_TREE*            tree,               /**< branch and bound tree */
   SCIP_NODE*            node,               /**< new focus node, or NULL */
   SCIP_NODE**           commonfork,         /**< pointer to store common fork node of old and new focus node */
   SCIP_NODE**           newlpfork,          /**< pointer to store the new LP defining fork node */
   SCIP_NODE**           newlpstatefork,     /**< pointer to store the new LP state defining fork node */
   SCIP_NODE**           newsubroot,         /**< pointer to store the new subroot node */
   SCIP_Bool*            cutoff              /**< pointer to store whether the given node can be cut off and no path switching
                                              *   should be performed */
   )
{
   SCIP_NODE* fork;
   SCIP_NODE* lpfork;
   SCIP_NODE* lpstatefork;
   SCIP_NODE* subroot;

   assert(tree != NULL);
   assert(tree->root != NULL);
   assert((tree->focusnode == NULL) == !tree->root->active);
   assert(tree->focuslpfork == NULL || tree->focusnode != NULL);
   assert(tree->focuslpfork == NULL || tree->focuslpfork->depth < tree->focusnode->depth);
   assert(tree->focuslpstatefork == NULL || tree->focuslpfork != NULL);
   assert(tree->focuslpstatefork == NULL || tree->focuslpstatefork->depth <= tree->focuslpfork->depth);
   assert(tree->focussubroot == NULL || tree->focuslpstatefork != NULL);
   assert(tree->focussubroot == NULL || tree->focussubroot->depth <= tree->focuslpstatefork->depth);
   assert(tree->cutoffdepth >= 0);
   assert(tree->cutoffdepth == INT_MAX || tree->cutoffdepth < tree->pathlen);
   assert(tree->cutoffdepth == INT_MAX || tree->path[tree->cutoffdepth]->cutoff);
   assert(tree->repropdepth >= 0);
   assert(tree->repropdepth == INT_MAX || tree->repropdepth < tree->pathlen);
   assert(tree->repropdepth == INT_MAX || tree->path[tree->repropdepth]->reprop);
   assert(commonfork != NULL);
   assert(newlpfork != NULL);
   assert(newlpstatefork != NULL);
   assert(newsubroot != NULL);
   assert(cutoff != NULL);

   *commonfork = NULL;
   *newlpfork = NULL;
   *newlpstatefork = NULL;
   *newsubroot = NULL;
   *cutoff = FALSE;

   /* if the new focus node is NULL, there is no common fork node, and the new LP fork, LP state fork, and subroot
    * are NULL
    */
   if( node == NULL )
   {
      tree->repropdepth = INT_MAX;
      return;
   }

   /* check if the new node is marked to be cut off */
   if( node->cutoff )
   {
      *cutoff = TRUE;
      return;
   }

   /* if the old focus node is NULL, there is no common fork node, and we have to search the new LP fork, LP state fork
    * and subroot
    */
   if( tree->focusnode == NULL )
   {
      assert(!tree->root->active);
      assert(tree->pathlen == 0);
      assert(tree->cutoffdepth == INT_MAX);
      assert(tree->repropdepth == INT_MAX);

      lpfork = node;
      while( SCIPnodeGetType(lpfork) != SCIP_NODETYPE_PSEUDOFORK
         && SCIPnodeGetType(lpfork) != SCIP_NODETYPE_FORK && SCIPnodeGetType(lpfork) != SCIP_NODETYPE_SUBROOT )
      {
         lpfork = lpfork->parent;
         if( lpfork == NULL )
            return;
         if( lpfork->cutoff )
         {
            *cutoff = TRUE;
            return;
         }
      }
      *newlpfork = lpfork;

      lpstatefork = lpfork;
      while( SCIPnodeGetType(lpstatefork) != SCIP_NODETYPE_FORK && SCIPnodeGetType(lpstatefork) != SCIP_NODETYPE_SUBROOT )
      {
         lpstatefork = lpstatefork->parent;
         if( lpstatefork == NULL )
            return;
         if( lpstatefork->cutoff )
         {
            *cutoff = TRUE;
            return;
         }
      }
      *newlpstatefork = lpstatefork;

      subroot = lpstatefork;
      while( SCIPnodeGetType(subroot) != SCIP_NODETYPE_SUBROOT )
      {
         subroot = subroot->parent;
         if( subroot == NULL )
            return;
         if( subroot->cutoff )
         {
            *cutoff = TRUE;
            return;
         }
      }
      *newsubroot = subroot;

      fork = subroot;
      while( fork->parent != NULL )
      {
         fork = fork->parent;
         if( fork->cutoff )
         {
            *cutoff = TRUE;
            return;
         }
      }
      return;
   }

   /* find the common fork node, the new LP defining fork, the new LP state defining fork, and the new focus subroot */
   fork = node;
   lpfork = NULL;
   lpstatefork = NULL;
   subroot = NULL;
   assert(fork != NULL);

   while( !fork->active )
   {
      fork = fork->parent;
      assert(fork != NULL); /* because the root is active, there must be a common fork node */

      if( fork->cutoff )
      {
         *cutoff = TRUE;
         return;
      }
      if( lpfork == NULL
         && (SCIPnodeGetType(fork) == SCIP_NODETYPE_PSEUDOFORK
            || SCIPnodeGetType(fork) == SCIP_NODETYPE_FORK || SCIPnodeGetType(fork) == SCIP_NODETYPE_SUBROOT) )
         lpfork = fork;
      if( lpstatefork == NULL
         && (SCIPnodeGetType(fork) == SCIP_NODETYPE_FORK || SCIPnodeGetType(fork) == SCIP_NODETYPE_SUBROOT) )
         lpstatefork = fork;
      if( subroot == NULL && SCIPnodeGetType(fork) == SCIP_NODETYPE_SUBROOT )
         subroot = fork;
   }
   assert(lpfork == NULL || !lpfork->active || lpfork == fork);
   assert(lpstatefork == NULL || !lpstatefork->active || lpstatefork == fork);
   assert(subroot == NULL || !subroot->active || subroot == fork);
   SCIPdebugMessage("find switch forks: forkdepth=%u\n", fork->depth);

   /* if the common fork node is below the current cutoff depth, the cutoff node is an ancestor of the common fork
    * and thus an ancestor of the new focus node, s.t. the new node can also be cut off
    */
   assert((int)fork->depth != tree->cutoffdepth);
   if( (int)fork->depth > tree->cutoffdepth )
   {
#ifndef NDEBUG
      while( !fork->cutoff )
      {
         fork = fork->parent;
         assert(fork != NULL);
      }
      assert((int)fork->depth >= tree->cutoffdepth);
#endif
      *cutoff = TRUE;
      return;
   }

   /* if not already found, continue searching the LP defining fork; it cannot be deeper than the common fork */
   if( lpfork == NULL )
   {
      if( tree->focuslpfork != NULL && tree->focuslpfork->depth > fork->depth )
      {
         /* focuslpfork is not on the same active path as the new node: we have to continue searching */
         lpfork = fork;
         while( lpfork != NULL
            && SCIPnodeGetType(lpfork) != SCIP_NODETYPE_PSEUDOFORK
            && SCIPnodeGetType(lpfork) != SCIP_NODETYPE_FORK
            && SCIPnodeGetType(lpfork) != SCIP_NODETYPE_SUBROOT )
         {
            assert(lpfork->active);
            lpfork = lpfork->parent;
         }
      }
      else
      {
         /* focuslpfork is on the same active path as the new node: old and new node have the same lpfork */
         lpfork = tree->focuslpfork;
      }
      assert(lpfork == NULL || lpfork->depth <= fork->depth);
      assert(lpfork == NULL || lpfork->active);
   }
   assert(lpfork == NULL
      || SCIPnodeGetType(lpfork) == SCIP_NODETYPE_PSEUDOFORK
      || SCIPnodeGetType(lpfork) == SCIP_NODETYPE_FORK
      || SCIPnodeGetType(lpfork) == SCIP_NODETYPE_SUBROOT);
   SCIPdebugMessage("find switch forks: lpforkdepth=%d\n", lpfork == NULL ? -1 : (int)(lpfork->depth));

   /* if not already found, continue searching the LP state defining fork; it cannot be deeper than the
    * LP defining fork and the common fork
    */
   if( lpstatefork == NULL )
   {
      if( tree->focuslpstatefork != NULL && tree->focuslpstatefork->depth > fork->depth )
      {
         /* focuslpstatefork is not on the same active path as the new node: we have to continue searching */
         if( lpfork != NULL && lpfork->depth < fork->depth )
            lpstatefork = lpfork;
         else
            lpstatefork = fork;
         while( lpstatefork != NULL
            && SCIPnodeGetType(lpstatefork) != SCIP_NODETYPE_FORK
            && SCIPnodeGetType(lpstatefork) != SCIP_NODETYPE_SUBROOT )
         {
            assert(lpstatefork->active);
            lpstatefork = lpstatefork->parent;
         }
      }
      else
      {
         /* focuslpstatefork is on the same active path as the new node: old and new node have the same lpstatefork */
         lpstatefork = tree->focuslpstatefork;
      }
      assert(lpstatefork == NULL || lpstatefork->depth <= fork->depth);
      assert(lpstatefork == NULL || lpstatefork->active);
   }
   assert(lpstatefork == NULL
      || SCIPnodeGetType(lpstatefork) == SCIP_NODETYPE_FORK
      || SCIPnodeGetType(lpstatefork) == SCIP_NODETYPE_SUBROOT);
   assert(lpstatefork == NULL || (lpfork != NULL && lpstatefork->depth <= lpfork->depth));
   SCIPdebugMessage("find switch forks: lpstateforkdepth=%d\n", lpstatefork == NULL ? -1 : (int)(lpstatefork->depth));

   /* if not already found, continue searching the subroot; it cannot be deeper than the LP defining fork, the
    * LP state fork and the common fork
    */
   if( subroot == NULL )
   {
      if( tree->focussubroot != NULL && tree->focussubroot->depth > fork->depth )
      {
         /* focussubroot is not on the same active path as the new node: we have to continue searching */
         if( lpstatefork != NULL && lpstatefork->depth < fork->depth )
            subroot = lpstatefork;
         else if( lpfork != NULL && lpfork->depth < fork->depth )
            subroot = lpfork;
         else
            subroot = fork;
         while( subroot != NULL && SCIPnodeGetType(subroot) != SCIP_NODETYPE_SUBROOT )
         {
            assert(subroot->active);
            subroot = subroot->parent;
         }
      }
      else
         subroot = tree->focussubroot;
      assert(subroot == NULL || subroot->depth <= fork->depth);
      assert(subroot == NULL || subroot->active);
   }
   assert(subroot == NULL || SCIPnodeGetType(subroot) == SCIP_NODETYPE_SUBROOT);
   assert(subroot == NULL || (lpstatefork != NULL && subroot->depth <= lpstatefork->depth));
   SCIPdebugMessage("find switch forks: subrootdepth=%d\n", subroot == NULL ? -1 : (int)(subroot->depth));

   /* if a node prior to the common fork should be repropagated, we select the node to be repropagated as common
    * fork in order to undo all bound changes up to this node, repropagate the node, and redo the bound changes
    * afterwards
    */
   if( (int)fork->depth > tree->repropdepth )
   {
      fork = tree->path[tree->repropdepth];
      assert(fork->active);
      assert(fork->reprop);
   }

   *commonfork = fork;
   *newlpfork = lpfork;
   *newlpstatefork = lpstatefork;
   *newsubroot = subroot;

#ifndef NDEBUG
   while( fork != NULL )
   {
      assert(fork->active);
      assert(!fork->cutoff);
      assert(fork->parent == NULL || !fork->parent->reprop);
      fork = fork->parent;
   }
#endif
   tree->repropdepth = INT_MAX;
}

/** switches the active path to the new focus node, frees dead end, applies domain and constraint set changes */
static
SCIP_RETCODE treeSwitchPath(
   SCIP_TREE*            tree,               /**< branch and bound tree */
   SCIP_REOPT*           reopt,              /**< reoptimization data structure */
   BMS_BLKMEM*           blkmem,             /**< block memory buffers */
   SCIP_SET*             set,                /**< global SCIP settings */
   SCIP_STAT*            stat,               /**< problem statistics */
   SCIP_PROB*            transprob,          /**< transformed problem after presolve */
   SCIP_PROB*            origprob,           /**< original problem */
   SCIP_PRIMAL*          primal,             /**< primal data */
   SCIP_LP*              lp,                 /**< current LP data */
   SCIP_BRANCHCAND*      branchcand,         /**< branching candidate storage */
   SCIP_CONFLICT*        conflict,           /**< conflict analysis data */
   SCIP_EVENTQUEUE*      eventqueue,         /**< event queue */
   SCIP_EVENTFILTER*     eventfilter,        /**< global event filter */
   SCIP_CLIQUETABLE*     cliquetable,        /**< clique table data structure */
   SCIP_NODE*            fork,               /**< common fork node of old and new focus node, or NULL */
   SCIP_NODE*            focusnode,          /**< new focus node, or NULL */
   SCIP_Bool*            cutoff              /**< pointer to store whether the new focus node can be cut off */
   )
{
   int neweffectiverootdepth;
   int forklen;        /* length of the path to subroot/fork/pseudofork/junction node, or 0 if no fork */
   int focusnodedepth; /* depth of the new focus node, or -1 if focusnode == NULL */
   int i;
   SCIP_NODE* oldfocusnode;

   assert(tree != NULL);
   assert(fork == NULL || (fork->active && !fork->cutoff));
   assert(fork == NULL || fork->depth < tree->cutoffdepth);
   assert(fork == NULL || focusnode != NULL);
   assert(focusnode == NULL || (!focusnode->active && !focusnode->cutoff));
   assert(focusnode == NULL || SCIPnodeGetType(focusnode) == SCIP_NODETYPE_FOCUSNODE);
   assert(cutoff != NULL);

   /* set new focus node */
   oldfocusnode = tree->focusnode;
   tree->focusnode = focusnode;

   SCIPsetDebugMsg(set, "switch path: old pathlen=%d\n", tree->pathlen);

   /* get the nodes' depths */
   focusnodedepth = (focusnode != NULL ? (int)focusnode->depth : -1);
   forklen = (fork != NULL ? (int)fork->depth + 1 : 0);
   assert(forklen <= focusnodedepth + 1);

   /* delay events in node deactivations to fork and node activations to parent of new focus node */
   SCIP_CALL( SCIPeventqueueDelay(eventqueue) );

   /* undo the domain and constraint set changes of the old active path by deactivating the path's nodes */
   while( tree->pathlen > forklen )
   {
      SCIP_CALL( nodeDeactivate(tree->path[tree->pathlen - 1], blkmem, set, stat, tree, lp, branchcand, eventqueue) );
      --tree->pathlen;
   }
   assert(tree->pathlen == forklen);

   /* apply the pending bound changes */
   SCIP_CALL( treeApplyPendingBdchgs(tree, reopt, blkmem, set, stat, transprob, origprob, lp, branchcand, eventqueue, eventfilter, cliquetable) );

   /* create the new active path */
   SCIP_CALL( treeEnsurePathMem(tree, set, focusnodedepth+1) );

   while( focusnode != fork )
   {
      assert(focusnode != NULL);
      assert(!focusnode->active);
      assert(!focusnode->cutoff);
      /* coverity[var_deref_op] */
      tree->path[focusnode->depth] = focusnode;
      focusnode = focusnode->parent;
   }

   /* if the old focus node is a dead end (has no children), delete it */
   if( oldfocusnode != NULL )
   {
      SCIP_Bool freeNode;

      switch( SCIPnodeGetType(oldfocusnode) )
      {
      case SCIP_NODETYPE_FOCUSNODE:
      case SCIP_NODETYPE_SIBLING:
      case SCIP_NODETYPE_CHILD:
      case SCIP_NODETYPE_LEAF:
      case SCIP_NODETYPE_REFOCUSNODE:
         freeNode = FALSE;
         break;
      case SCIP_NODETYPE_DEADEND:
         freeNode = TRUE;
         break;
      case SCIP_NODETYPE_JUNCTION:
         freeNode = (oldfocusnode->data.junction.nchildren == 0);
         break;
      case SCIP_NODETYPE_PSEUDOFORK:
         freeNode = (oldfocusnode->data.pseudofork->nchildren == 0);
         break;
      case SCIP_NODETYPE_FORK:
         freeNode = (oldfocusnode->data.fork->nchildren == 0);
         break;
      case SCIP_NODETYPE_SUBROOT:
         freeNode = (oldfocusnode->data.subroot->nchildren == 0);
         break;
      case SCIP_NODETYPE_PROBINGNODE:
         SCIPerrorMessage("probing node could not be the focus node\n");
         return SCIP_INVALIDDATA;
      default:
         SCIPerrorMessage("unknown node type %d\n", SCIPnodeGetType(oldfocusnode));
         return SCIP_INVALIDDATA;
      }

      if( freeNode )
      {
         assert(tree->effectiverootdepth <= tree->updatedeffectiverootdepth);
         SCIP_CALL( SCIPnodeFree(&oldfocusnode, blkmem, set, stat, eventqueue, eventfilter, tree, lp) );
         assert(tree->updatedeffectiverootdepth <= focusnodedepth || tree->focusnode == NULL);
      }
   }

   /* apply effective root shift up to the new focus node */
   *cutoff = FALSE;
   tree->cutoffdepth = INT_MAX;
   neweffectiverootdepth = MIN(tree->updatedeffectiverootdepth, focusnodedepth);

   /* promote the constraint set and bound changes up to the new effective root to be global changes */
   if( tree->effectiverootdepth < neweffectiverootdepth )
   {
      SCIPsetDebugMsg(set,
                      "shift effective root from depth %d to %d: applying constraint set and bound changes to global problem\n",
                      tree->effectiverootdepth, neweffectiverootdepth);

      /* at first globalize constraint changes to update constraint handlers before changing bounds */
      for( i = tree->effectiverootdepth + 1; i <= neweffectiverootdepth; ++i )
      {
         SCIPsetDebugMsg(set, " -> applying constraint set changes of depth %d\n", i);

         SCIP_CALL( SCIPconssetchgMakeGlobal(&tree->path[i]->conssetchg, blkmem, set, stat, transprob, reopt) );
      }

      /* at last globalize bound changes triggering delayed events processed after the path switch */
      for( i = tree->effectiverootdepth + 1; i <= neweffectiverootdepth && !(*cutoff); ++i )
      {
         SCIPsetDebugMsg(set, " -> applying bound changes of depth %d\n", i);

         SCIP_CALL( SCIPdomchgApplyGlobal(tree->path[i]->domchg, blkmem, set, stat, lp, branchcand, eventqueue, cliquetable, cutoff) );
      }

      /* update applied effective root depth */
      tree->effectiverootdepth = neweffectiverootdepth;
   }

   /* fork might be cut off when applying the pending bound changes */
   if( fork != NULL && fork->cutoff )
      *cutoff = TRUE;
   else if( fork != NULL && fork->reprop && !(*cutoff) )
   {
     /* propagate common fork again, if the reprop flag is set */
      assert(fork == tree->path[tree->pathlen - 1]);
      assert(fork->active);
      assert(!fork->cutoff);

      SCIP_CALL( nodeRepropagate(fork, blkmem, set, stat, transprob, origprob, primal, tree, reopt, lp, branchcand,
            conflict, eventqueue, eventfilter, cliquetable, cutoff) );
   }
   assert(fork != NULL || !(*cutoff));

   /* Apply domain and constraint set changes of the new path by activating the path's nodes;
    * on the way, domain propagation might be applied again to the path's nodes, which can result in the cutoff of
    * the node (and its subtree).
    * We only activate all nodes down to the parent of the new focus node, because the events in this process are
    * delayed, which means that multiple changes of a bound of a variable are merged (and might even be cancelled out,
    * if the bound is first relaxed when deactivating a node on the old path and then tightened to the same value
    * when activating a node on the new path).
    * This is valid for all nodes down to the parent of the new focus node, since they have already been propagated.
    * Bound change events on the new focus node, however, must not be cancelled out, since they need to be propagated
    * and thus, the event must be thrown and catched by the constraint handlers to mark constraints for propagation.
    */
   while( tree->pathlen < focusnodedepth && !(*cutoff) )
   {
      /* activate the node, and apply domain propagation if the reprop flag is set */
      ++tree->pathlen;
      assert(!tree->path[tree->pathlen - 1]->cutoff);
      SCIP_CALL( nodeActivate(tree->path[tree->pathlen - 1], blkmem, set, stat, transprob, origprob, primal, tree, reopt,
            lp, branchcand, conflict, eventqueue, eventfilter, cliquetable, cutoff) );
   }

   /* process the delayed events */
   SCIP_CALL( SCIPeventqueueProcess(eventqueue, blkmem, set, primal, lp, branchcand, eventfilter) );

   /* activate the new focus node; there is no need to delay these events */
   if( tree->pathlen == focusnodedepth && !(*cutoff) )
   {
      /* activate the node, and apply domain propagation if the reprop flag is set */
      ++tree->pathlen;
      assert(!tree->path[tree->pathlen - 1]->cutoff);
      SCIP_CALL( nodeActivate(tree->path[tree->pathlen - 1], blkmem, set, stat, transprob, origprob, primal, tree, reopt,
            lp, branchcand, conflict, eventqueue, eventfilter, cliquetable, cutoff) );
   }

   /* count the new LP sizes of the path */
   SCIP_CALL( treeUpdatePathLPSize(tree, forklen) );

   SCIPsetDebugMsg(set, "switch path: new pathlen=%d\n", tree->pathlen);

   return SCIP_OKAY;
}

/** loads the subroot's LP data */
static
SCIP_RETCODE subrootConstructLP(
   SCIP_NODE*            subroot,            /**< subroot node to construct LP for */
   BMS_BLKMEM*           blkmem,             /**< block memory buffers */
   SCIP_SET*             set,                /**< global SCIP settings */
   SCIP_EVENTQUEUE*      eventqueue,         /**< event queue */
   SCIP_EVENTFILTER*     eventfilter,        /**< global event filter */
   SCIP_LP*              lp                  /**< current LP data */
   )
{
   SCIP_COL** cols;
   SCIP_ROW** rows;
   int ncols;
   int nrows;
   int c;
   int r;

   assert(subroot != NULL);
   assert(SCIPnodeGetType(subroot) == SCIP_NODETYPE_SUBROOT);
   assert(subroot->data.subroot != NULL);
   assert(blkmem != NULL);
   assert(set != NULL);
   assert(lp != NULL);

   cols = subroot->data.subroot->cols;
   rows = subroot->data.subroot->rows;
   ncols = subroot->data.subroot->ncols;
   nrows = subroot->data.subroot->nrows;

   assert(ncols == 0 || cols != NULL);
   assert(nrows == 0 || rows != NULL);

   for( c = 0; c < ncols; ++c )
   {
      SCIP_CALL( SCIPlpAddCol(lp, set, cols[c], (int) subroot->depth) );
   }
   for( r = 0; r < nrows; ++r )
   {
      SCIP_CALL( SCIPlpAddRow(lp, blkmem, set, eventqueue, eventfilter, rows[r], (int) subroot->depth) );
   }

   return SCIP_OKAY;
}

/** loads the fork's additional LP data */
static
SCIP_RETCODE forkAddLP(
   SCIP_NODE*            fork,               /**< fork node to construct additional LP for */
   BMS_BLKMEM*           blkmem,             /**< block memory buffers */
   SCIP_SET*             set,                /**< global SCIP settings */
   SCIP_EVENTQUEUE*      eventqueue,         /**< event queue */
   SCIP_EVENTFILTER*     eventfilter,        /**< global event filter */
   SCIP_LP*              lp                  /**< current LP data */
   )
{
   SCIP_COL** cols;
   SCIP_ROW** rows;
   int ncols;
   int nrows;
   int c;
   int r;

   assert(fork != NULL);
   assert(SCIPnodeGetType(fork) == SCIP_NODETYPE_FORK);
   assert(fork->data.fork != NULL);
   assert(blkmem != NULL);
   assert(set != NULL);
   assert(lp != NULL);

   cols = fork->data.fork->addedcols;
   rows = fork->data.fork->addedrows;
   ncols = fork->data.fork->naddedcols;
   nrows = fork->data.fork->naddedrows;

   assert(ncols == 0 || cols != NULL);
   assert(nrows == 0 || rows != NULL);

   for( c = 0; c < ncols; ++c )
   {
      SCIP_CALL( SCIPlpAddCol(lp, set, cols[c], (int) fork->depth) );
   }
   for( r = 0; r < nrows; ++r )
   {
      SCIP_CALL( SCIPlpAddRow(lp, blkmem, set, eventqueue, eventfilter, rows[r], (int) fork->depth) );
   }

   return SCIP_OKAY;
}

/** loads the pseudofork's additional LP data */
static
SCIP_RETCODE pseudoforkAddLP(
   SCIP_NODE*            pseudofork,         /**< pseudofork node to construct additional LP for */
   BMS_BLKMEM*           blkmem,             /**< block memory buffers */
   SCIP_SET*             set,                /**< global SCIP settings */
   SCIP_EVENTQUEUE*      eventqueue,         /**< event queue */
   SCIP_EVENTFILTER*     eventfilter,        /**< global event filter */
   SCIP_LP*              lp                  /**< current LP data */
   )
{
   SCIP_COL** cols;
   SCIP_ROW** rows;
   int ncols;
   int nrows;
   int c;
   int r;

   assert(pseudofork != NULL);
   assert(SCIPnodeGetType(pseudofork) == SCIP_NODETYPE_PSEUDOFORK);
   assert(pseudofork->data.pseudofork != NULL);
   assert(blkmem != NULL);
   assert(set != NULL);
   assert(lp != NULL);

   cols = pseudofork->data.pseudofork->addedcols;
   rows = pseudofork->data.pseudofork->addedrows;
   ncols = pseudofork->data.pseudofork->naddedcols;
   nrows = pseudofork->data.pseudofork->naddedrows;

   assert(ncols == 0 || cols != NULL);
   assert(nrows == 0 || rows != NULL);

   for( c = 0; c < ncols; ++c )
   {
      SCIP_CALL( SCIPlpAddCol(lp, set, cols[c], (int) pseudofork->depth) );
   }
   for( r = 0; r < nrows; ++r )
   {
      SCIP_CALL( SCIPlpAddRow(lp, blkmem, set, eventqueue, eventfilter, rows[r], (int) pseudofork->depth) );
   }

   return SCIP_OKAY;
}

#ifndef NDEBUG
/** checks validity of active path */
static
void treeCheckPath(
   SCIP_TREE*            tree                /**< branch and bound tree */
   )
{
   SCIP_NODE* node;
   int ncols;
   int nrows;
   int d;

   assert(tree != NULL);
   assert(tree->path != NULL);

   ncols = 0;
   nrows = 0;
   for( d = 0; d < tree->pathlen; ++d )
   {
      node = tree->path[d];
      assert(node != NULL);
      assert((int)(node->depth) == d);
      switch( SCIPnodeGetType(node) )
      {
      case SCIP_NODETYPE_PROBINGNODE:
         assert(SCIPtreeProbing(tree));
         assert(d >= 1);
         assert(SCIPnodeGetType(tree->path[d-1]) == SCIP_NODETYPE_FOCUSNODE
            || (ncols == node->data.probingnode->ninitialcols && nrows == node->data.probingnode->ninitialrows));
         assert(ncols <= node->data.probingnode->ncols || !tree->focuslpconstructed);
         assert(nrows <= node->data.probingnode->nrows || !tree->focuslpconstructed);
         if( d < tree->pathlen-1 )
         {
            ncols = node->data.probingnode->ncols;
            nrows = node->data.probingnode->nrows;
         }
         else
         {
            /* for the current probing node, the initial LP size is stored in the path */
            ncols = node->data.probingnode->ninitialcols;
            nrows = node->data.probingnode->ninitialrows;
         }
         break;
      case SCIP_NODETYPE_JUNCTION:
         break;
      case SCIP_NODETYPE_PSEUDOFORK:
         ncols += node->data.pseudofork->naddedcols;
         nrows += node->data.pseudofork->naddedrows;
         break;
      case SCIP_NODETYPE_FORK:
         ncols += node->data.fork->naddedcols;
         nrows += node->data.fork->naddedrows;
         break;
      case SCIP_NODETYPE_SUBROOT:
         ncols = node->data.subroot->ncols;
         nrows = node->data.subroot->nrows;
         break;
      case SCIP_NODETYPE_FOCUSNODE:
      case SCIP_NODETYPE_REFOCUSNODE:
         assert(d == tree->pathlen-1 || SCIPtreeProbing(tree));
         break;
      default:
         SCIPerrorMessage("node at depth %d on active path has to be of type JUNCTION, PSEUDOFORK, FORK, SUBROOT, FOCUSNODE, REFOCUSNODE, or PROBINGNODE, but is %d\n",
            d, SCIPnodeGetType(node));
         SCIPABORT();
      }  /*lint !e788*/
      assert(tree->pathnlpcols[d] == ncols);
      assert(tree->pathnlprows[d] == nrows);
   }
}
#else
#define treeCheckPath(tree) /**/
#endif

/** constructs the LP relaxation of the focus node */
SCIP_RETCODE SCIPtreeLoadLP(
   SCIP_TREE*            tree,               /**< branch and bound tree */
   BMS_BLKMEM*           blkmem,             /**< block memory buffers */
   SCIP_SET*             set,                /**< global SCIP settings */
   SCIP_EVENTQUEUE*      eventqueue,         /**< event queue */
   SCIP_EVENTFILTER*     eventfilter,        /**< global event filter */
   SCIP_LP*              lp,                 /**< current LP data */
   SCIP_Bool*            initroot            /**< pointer to store whether the root LP relaxation has to be initialized */
   )
{
   SCIP_NODE* lpfork;
   int lpforkdepth;
   int d;

   assert(tree != NULL);
   assert(!tree->focuslpconstructed);
   assert(tree->path != NULL);
   assert(tree->pathlen > 0);
   assert(tree->focusnode != NULL);
   assert(SCIPnodeGetType(tree->focusnode) == SCIP_NODETYPE_FOCUSNODE);
   assert(SCIPnodeGetDepth(tree->focusnode) == tree->pathlen-1);
   assert(!SCIPtreeProbing(tree));
   assert(tree->focusnode == tree->path[tree->pathlen-1]);
   assert(blkmem != NULL);
   assert(set != NULL);
   assert(lp != NULL);
   assert(initroot != NULL);

   SCIPsetDebugMsg(set, "load LP for current fork node #%" SCIP_LONGINT_FORMAT " at depth %d\n",
      tree->focuslpfork == NULL ? -1 : SCIPnodeGetNumber(tree->focuslpfork),
      tree->focuslpfork == NULL ? -1 : SCIPnodeGetDepth(tree->focuslpfork));
   SCIPsetDebugMsg(set, "-> old LP has %d cols and %d rows\n", SCIPlpGetNCols(lp), SCIPlpGetNRows(lp));
   SCIPsetDebugMsg(set, "-> correct LP has %d cols and %d rows\n",
      tree->correctlpdepth >= 0 ? tree->pathnlpcols[tree->correctlpdepth] : 0,
      tree->correctlpdepth >= 0 ? tree->pathnlprows[tree->correctlpdepth] : 0);
   SCIPsetDebugMsg(set, "-> old correctlpdepth: %d\n", tree->correctlpdepth);

   treeCheckPath(tree);

   lpfork = tree->focuslpfork;

   /* find out the lpfork's depth (or -1, if lpfork is NULL) */
   if( lpfork == NULL )
   {
      assert(tree->correctlpdepth == -1 || tree->pathnlpcols[tree->correctlpdepth] == 0);
      assert(tree->correctlpdepth == -1 || tree->pathnlprows[tree->correctlpdepth] == 0);
      assert(tree->focuslpstatefork == NULL);
      assert(tree->focussubroot == NULL);
      lpforkdepth = -1;
   }
   else
   {
      assert(SCIPnodeGetType(lpfork) == SCIP_NODETYPE_PSEUDOFORK
         || SCIPnodeGetType(lpfork) == SCIP_NODETYPE_FORK || SCIPnodeGetType(lpfork) == SCIP_NODETYPE_SUBROOT);
      assert(lpfork->active);
      assert(tree->path[lpfork->depth] == lpfork);
      lpforkdepth = (int) lpfork->depth;
   }
   assert(lpforkdepth < tree->pathlen-1); /* lpfork must not be the last (the focus) node of the active path */

   /* find out, if we are in the same subtree */
   if( tree->correctlpdepth >= 0 )
   {
      /* same subtree: shrink LP to the deepest node with correct LP */
      assert(lpforkdepth == -1 || tree->pathnlpcols[tree->correctlpdepth] <= tree->pathnlpcols[lpforkdepth]);
      assert(lpforkdepth == -1 || tree->pathnlprows[tree->correctlpdepth] <= tree->pathnlprows[lpforkdepth]);
      assert(lpforkdepth >= 0 || tree->pathnlpcols[tree->correctlpdepth] == 0);
      assert(lpforkdepth >= 0 || tree->pathnlprows[tree->correctlpdepth] == 0);
      SCIP_CALL( SCIPlpShrinkCols(lp, set, tree->pathnlpcols[tree->correctlpdepth]) );
      SCIP_CALL( SCIPlpShrinkRows(lp, blkmem, set, eventqueue, eventfilter, tree->pathnlprows[tree->correctlpdepth]) );
   }
   else
   {
      /* other subtree: fill LP with the subroot LP data */
      SCIP_CALL( SCIPlpClear(lp, blkmem, set, eventqueue, eventfilter) );
      if( tree->focussubroot != NULL )
      {
         SCIP_CALL( subrootConstructLP(tree->focussubroot, blkmem, set, eventqueue, eventfilter, lp) );

         tree->correctlpdepth = (int) tree->focussubroot->depth;
      }
   }

   assert(lpforkdepth < tree->pathlen);

   /* add the missing columns and rows */
   for( d = tree->correctlpdepth+1; d <= lpforkdepth; ++d )
   {
      SCIP_NODE* pathnode;

      pathnode = tree->path[d];
      assert(pathnode != NULL);
      assert((int)(pathnode->depth) == d);
      assert(SCIPnodeGetType(pathnode) == SCIP_NODETYPE_JUNCTION
         || SCIPnodeGetType(pathnode) == SCIP_NODETYPE_PSEUDOFORK
         || SCIPnodeGetType(pathnode) == SCIP_NODETYPE_FORK);
      if( SCIPnodeGetType(pathnode) == SCIP_NODETYPE_FORK )
      {
         SCIP_CALL( forkAddLP(pathnode, blkmem, set, eventqueue, eventfilter, lp) );
      }
      else if( SCIPnodeGetType(pathnode) == SCIP_NODETYPE_PSEUDOFORK )
      {
         SCIP_CALL( pseudoforkAddLP(pathnode, blkmem, set, eventqueue, eventfilter, lp) );
      }
   }
   tree->correctlpdepth = MAX(tree->correctlpdepth, lpforkdepth);
   assert(lpforkdepth == -1 || tree->pathnlpcols[tree->correctlpdepth] == tree->pathnlpcols[lpforkdepth]);
   assert(lpforkdepth == -1 || tree->pathnlprows[tree->correctlpdepth] == tree->pathnlprows[lpforkdepth]);
   assert(lpforkdepth == -1 || SCIPlpGetNCols(lp) == tree->pathnlpcols[lpforkdepth]);
   assert(lpforkdepth == -1 || SCIPlpGetNRows(lp) == tree->pathnlprows[lpforkdepth]);
   assert(lpforkdepth >= 0 || SCIPlpGetNCols(lp) == 0);
   assert(lpforkdepth >= 0 || SCIPlpGetNRows(lp) == 0);

   /* mark the LP's size, such that we know which rows and columns were added in the new node */
   SCIPlpMarkSize(lp);

   SCIPsetDebugMsg(set, "-> new correctlpdepth: %d\n", tree->correctlpdepth);
   SCIPsetDebugMsg(set, "-> new LP has %d cols and %d rows\n", SCIPlpGetNCols(lp), SCIPlpGetNRows(lp));

   /* if the correct LP depth is still -1, the root LP relaxation has to be initialized */
   *initroot = (tree->correctlpdepth == -1);

   /* mark the LP of the focus node constructed */
   tree->focuslpconstructed = TRUE;

   return SCIP_OKAY;
}

/** loads LP state for fork/subroot of the focus node */
SCIP_RETCODE SCIPtreeLoadLPState(
   SCIP_TREE*            tree,               /**< branch and bound tree */
   BMS_BLKMEM*           blkmem,             /**< block memory buffers */
   SCIP_SET*             set,                /**< global SCIP settings */
   SCIP_PROB*            prob,               /**< problem data */
   SCIP_STAT*            stat,               /**< dynamic problem statistics */
   SCIP_EVENTQUEUE*      eventqueue,         /**< event queue */
   SCIP_LP*              lp                  /**< current LP data */
   )
{
   SCIP_NODE* lpstatefork;
   SCIP_Bool updatefeas;
   SCIP_Bool checkbdchgs;
   int lpstateforkdepth;
   int d;

   assert(tree != NULL);
   assert(tree->focuslpconstructed);
   assert(tree->path != NULL);
   assert(tree->pathlen > 0);
   assert(tree->focusnode != NULL);
   assert(tree->correctlpdepth < tree->pathlen);
   assert(SCIPnodeGetType(tree->focusnode) == SCIP_NODETYPE_FOCUSNODE);
   assert(SCIPnodeGetDepth(tree->focusnode) == tree->pathlen-1);
   assert(!SCIPtreeProbing(tree));
   assert(tree->focusnode == tree->path[tree->pathlen-1]);
   assert(blkmem != NULL);
   assert(set != NULL);
   assert(lp != NULL);

   SCIPsetDebugMsg(set, "load LP state for current fork node #%" SCIP_LONGINT_FORMAT " at depth %d\n",
      tree->focuslpstatefork == NULL ? -1 : SCIPnodeGetNumber(tree->focuslpstatefork),
      tree->focuslpstatefork == NULL ? -1 : SCIPnodeGetDepth(tree->focuslpstatefork));

   lpstatefork = tree->focuslpstatefork;

   /* if there is no LP state defining fork, nothing can be done */
   if( lpstatefork == NULL )
      return SCIP_OKAY;

   /* get the lpstatefork's depth */
   assert(SCIPnodeGetType(lpstatefork) == SCIP_NODETYPE_FORK || SCIPnodeGetType(lpstatefork) == SCIP_NODETYPE_SUBROOT);
   assert(lpstatefork->active);
   assert(tree->path[lpstatefork->depth] == lpstatefork);
   lpstateforkdepth = (int) lpstatefork->depth;
   assert(lpstateforkdepth < tree->pathlen-1); /* lpstatefork must not be the last (the focus) node of the active path */
   assert(lpstateforkdepth <= tree->correctlpdepth); /* LP must have been constructed at least up to the fork depth */
   assert(tree->pathnlpcols[tree->correctlpdepth] >= tree->pathnlpcols[lpstateforkdepth]); /* LP can only grow */
   assert(tree->pathnlprows[tree->correctlpdepth] >= tree->pathnlprows[lpstateforkdepth]); /* LP can only grow */

   /* load LP state */
   if( tree->focuslpstateforklpcount != stat->lpcount )
   {
      if( SCIPnodeGetType(lpstatefork) == SCIP_NODETYPE_FORK )
      {
         assert(lpstatefork->data.fork != NULL);
         SCIP_CALL( SCIPlpSetState(lp, blkmem, set, prob, eventqueue, lpstatefork->data.fork->lpistate,
               lpstatefork->data.fork->lpwasprimfeas, lpstatefork->data.fork->lpwasprimchecked,
               lpstatefork->data.fork->lpwasdualfeas, lpstatefork->data.fork->lpwasdualchecked) );
      }
      else
      {
         assert(SCIPnodeGetType(lpstatefork) == SCIP_NODETYPE_SUBROOT);
         assert(lpstatefork->data.subroot != NULL);
         SCIP_CALL( SCIPlpSetState(lp, blkmem, set, prob, eventqueue, lpstatefork->data.subroot->lpistate,
               lpstatefork->data.subroot->lpwasprimfeas, lpstatefork->data.subroot->lpwasprimchecked,
               lpstatefork->data.subroot->lpwasdualfeas, lpstatefork->data.subroot->lpwasdualchecked) );
      }
      updatefeas = !lp->solved || !lp->solisbasic;
      checkbdchgs = TRUE;
   }
   else
   {
      updatefeas = TRUE;

      /* we do not need to check the bounds, since primalfeasible is updated anyway when flushing the LP */
      checkbdchgs = FALSE;
   }

   if( updatefeas )
   {
      /* check whether the size of the LP increased (destroying primal/dual feasibility) */
      lp->primalfeasible = lp->primalfeasible
         && (tree->pathnlprows[tree->correctlpdepth] == tree->pathnlprows[lpstateforkdepth]);
      lp->primalchecked = lp->primalchecked
         && (tree->pathnlprows[tree->correctlpdepth] == tree->pathnlprows[lpstateforkdepth]);
      lp->dualfeasible = lp->dualfeasible
         && (tree->pathnlpcols[tree->correctlpdepth] == tree->pathnlpcols[lpstateforkdepth]);
      lp->dualchecked = lp->dualchecked
         && (tree->pathnlpcols[tree->correctlpdepth] == tree->pathnlpcols[lpstateforkdepth]);

      /* check the path from LP fork to focus node for domain changes (destroying primal feasibility of LP basis) */
      if( checkbdchgs )
      {
         for( d = lpstateforkdepth; d < (int)(tree->focusnode->depth) && lp->primalfeasible; ++d )
         {
            assert(d < tree->pathlen);
            lp->primalfeasible = (tree->path[d]->domchg == NULL || tree->path[d]->domchg->domchgbound.nboundchgs == 0);
            lp->primalchecked = lp->primalfeasible;
         }
      }
   }

   SCIPsetDebugMsg(set, "-> primalfeasible=%u, dualfeasible=%u\n", lp->primalfeasible, lp->dualfeasible);

   return SCIP_OKAY;
}




/*
 * Node Conversion
 */

/** converts node into LEAF and moves it into the array of the node queue
 *  if node's lower bound is greater or equal than the given upper bound, the node is deleted;
 *  otherwise, it is moved to the node queue; anyways, the given pointer is NULL after the call
 */
static
SCIP_RETCODE nodeToLeaf(
   SCIP_NODE**           node,               /**< pointer to child or sibling node to convert */
   BMS_BLKMEM*           blkmem,             /**< block memory buffers */
   SCIP_SET*             set,                /**< global SCIP settings */
   SCIP_STAT*            stat,               /**< dynamic problem statistics */
   SCIP_EVENTQUEUE*      eventqueue,         /**< event queue */
   SCIP_EVENTFILTER*     eventfilter,        /**< global event filter */
   SCIP_TREE*            tree,               /**< branch and bound tree */
   SCIP_REOPT*           reopt,              /**< reoptimization data structure */
   SCIP_LP*              lp,                 /**< current LP data */
   SCIP_NODE*            lpstatefork,        /**< LP state defining fork of the node */
   SCIP_Real             cutoffbound         /**< cutoff bound: all nodes with lowerbound >= cutoffbound are cut off */
   )
{
   assert(SCIPnodeGetType(*node) == SCIP_NODETYPE_SIBLING || SCIPnodeGetType(*node) == SCIP_NODETYPE_CHILD
      || SCIPnodeGetType(*node) == SCIP_NODETYPE_FOCUSNODE);
   assert(stat != NULL);
   assert(lpstatefork == NULL || lpstatefork->depth < (*node)->depth);
   assert(lpstatefork == NULL || lpstatefork->active || SCIPsetIsGE(set, (*node)->lowerbound, cutoffbound));
   assert(lpstatefork == NULL
      || SCIPnodeGetType(lpstatefork) == SCIP_NODETYPE_FORK
      || SCIPnodeGetType(lpstatefork) == SCIP_NODETYPE_SUBROOT);

#ifndef NDEBUG
   /* check, if the LP state fork is the first node with LP state information on the path back to the root */
   if( !SCIPsetIsInfinity(set, -cutoffbound) ) /* if the node was cut off in SCIPnodeFocus(), the lpstatefork is invalid */
   {
      SCIP_NODE* pathnode;
      pathnode = (*node)->parent;
      while( pathnode != NULL && pathnode != lpstatefork )
      {
         assert(SCIPnodeGetType(pathnode) == SCIP_NODETYPE_JUNCTION
            || SCIPnodeGetType(pathnode) == SCIP_NODETYPE_PSEUDOFORK);
         pathnode = pathnode->parent;
      }
      assert(pathnode == lpstatefork);
   }
#endif

   /* if node is good enough to keep, put it on the node queue */
   if( (!SCIPsetIsInfinity(set, (*node)->lowerbound) && SCIPsetIsLT(set, (*node)->lowerbound, cutoffbound))
         || (set->exact_enable && (*node)->lowerbound < cutoffbound) )
   {
      /* convert node into leaf */
      SCIPsetDebugMsg(set, "convert node #%" SCIP_LONGINT_FORMAT " at depth %d to leaf with lpstatefork #%" SCIP_LONGINT_FORMAT " at depth %d\n",
         SCIPnodeGetNumber(*node), SCIPnodeGetDepth(*node),
         lpstatefork == NULL ? -1 : SCIPnodeGetNumber(lpstatefork),
         lpstatefork == NULL ? -1 : SCIPnodeGetDepth(lpstatefork));
      (*node)->nodetype = SCIP_NODETYPE_LEAF; /*lint !e641*/
      (*node)->data.leaf.lpstatefork = lpstatefork;

      /* insert leaf in node queue */
      SCIP_CALL( SCIPnodepqInsert(tree->leaves, set, *node) );

      /* make the domain change data static to save memory */
      SCIP_CALL( SCIPdomchgMakeStatic(&(*node)->domchg, blkmem, set, eventqueue, lp) );

      /* node is now member of the node queue: delete the pointer to forbid further access */
      *node = NULL;
   }
   else
   {
      /* delete node due to bound cut off */
      SCIP_CALL( SCIPnodeCutoff(*node, set, stat, eventfilter, tree, set->scip->transprob, set->scip->origprob, reopt, lp, blkmem) );
      if( SCIPnodeGetType(*node) == SCIP_NODETYPE_CHILD && lpstatefork != NULL )
      {
         SCIP_CALL( SCIPnodeReleaseLPIState(lpstatefork, blkmem, lp) );
      }
      SCIP_CALL( SCIPnodeFree(node, blkmem, set, stat, eventqueue, eventfilter, tree, lp) );
   }
   assert(*node == NULL);

   return SCIP_OKAY;
}

/** removes variables from the problem, that are marked to be deletable, and were created at the focusnode;
 *  only removes variables that were created at the focusnode, unless inlp is TRUE (e.g., when the node is cut off, anyway)
 */
static
SCIP_RETCODE focusnodeCleanupVars(
   BMS_BLKMEM*           blkmem,             /**< block memory buffers */
   SCIP_SET*             set,                /**< global SCIP settings */
   SCIP_STAT*            stat,               /**< dynamic problem statistics */
   SCIP_EVENTQUEUE*      eventqueue,         /**< event queue */
   SCIP_EVENTFILTER*     eventfilter,        /**< global event filter */
   SCIP_PROB*            transprob,          /**< transformed problem after presolve */
   SCIP_PROB*            origprob,           /**< original problem */
   SCIP_TREE*            tree,               /**< branch and bound tree */
   SCIP_REOPT*           reopt,              /**< reoptimization data structure */
   SCIP_LP*              lp,                 /**< current LP data */
   SCIP_BRANCHCAND*      branchcand,         /**< branching candidate storage */
   SCIP_CLIQUETABLE*     cliquetable,        /**< clique table data structure */
   SCIP_Bool             inlp                /**< should variables in the LP be deleted, too?*/
   )
{
   SCIP_VAR* var;
   int i;
   int ndelvars;
   SCIP_Bool needdel;
   SCIP_Bool deleted;

   assert(blkmem != NULL);
   assert(set != NULL);
   assert(stat != NULL);
   assert(tree != NULL);
   assert(!SCIPtreeProbing(tree));
   assert(tree->focusnode != NULL);
   assert(SCIPnodeGetType(tree->focusnode) == SCIP_NODETYPE_FOCUSNODE);
   assert(lp != NULL);

   /* check the settings, whether variables should be deleted */
   needdel = (tree->focusnode == tree->root ? set->price_delvarsroot : set->price_delvars);

   if( !needdel )
      return SCIP_OKAY;

   ndelvars = 0;

   /* also delete variables currently in the LP, thus remove all new variables from the LP, first */
   if( inlp )
   {
      /* remove all additions to the LP at this node */
      SCIP_CALL( SCIPlpShrinkCols(lp, set, SCIPlpGetNCols(lp) - SCIPlpGetNNewcols(lp)) );

      SCIP_CALL( SCIPlpFlush(lp, blkmem, set, transprob, eventqueue) );
   }

   /* mark variables as deleted */
   for( i = 0; i < SCIPprobGetNVars(transprob); i++ )
   {
      var = SCIPprobGetVars(transprob)[i];
      assert(var != NULL);

      /* check whether variable is deletable */
      if( SCIPvarIsDeletable(var) )
      {
         if( !SCIPvarIsInLP(var) )
         {
            /* fix the variable to 0, first */
            assert(!SCIPsetIsFeasPositive(set, SCIPvarGetLbGlobal(var)));
            assert(!SCIPsetIsFeasNegative(set, SCIPvarGetUbGlobal(var)));

            if( !SCIPsetIsFeasZero(set, SCIPvarGetLbGlobal(var)) )
            {
               SCIP_CALL( SCIPnodeAddBoundchg(tree->root, blkmem, set, stat, transprob, origprob,
                     tree, reopt, lp, branchcand, eventqueue, eventfilter, cliquetable, var, 0.0, SCIP_BOUNDTYPE_LOWER, FALSE) );
            }
            if( !SCIPsetIsFeasZero(set, SCIPvarGetUbGlobal(var)) )
            {
               SCIP_CALL( SCIPnodeAddBoundchg(tree->root, blkmem, set, stat, transprob, origprob,
                     tree, reopt, lp, branchcand, eventqueue, eventfilter, cliquetable, var, 0.0, SCIP_BOUNDTYPE_UPPER, FALSE) );
            }

            SCIP_CALL( SCIPprobDelVar(transprob, blkmem, set, eventqueue, var, &deleted) );

            if( deleted )
               ndelvars++;
         }
         else
         {
            /* mark variable to be non-deletable, because it will be contained in the basis information
             * at this node and must not be deleted from now on
             */
            SCIPvarMarkNotDeletable(var);
         }
      }
   }

   SCIPsetDebugMsg(set, "delvars at node %" SCIP_LONGINT_FORMAT ", deleted %d vars\n", stat->nnodes, ndelvars);

   if( ndelvars > 0 )
   {
      /* perform the variable deletions from the problem */
      SCIP_CALL( SCIPprobPerformVarDeletions(transprob, blkmem, set, stat, eventqueue, cliquetable, lp, branchcand) );
   }

   return SCIP_OKAY;
}

/** converts the focus node into a dead-end node */
static
SCIP_RETCODE focusnodeToDeadend(
   BMS_BLKMEM*           blkmem,             /**< block memory buffers */
   SCIP_SET*             set,                /**< global SCIP settings */
   SCIP_STAT*            stat,               /**< dynamic problem statistics */
   SCIP_EVENTQUEUE*      eventqueue,         /**< event queue */
   SCIP_EVENTFILTER*     eventfilter,        /**< global event filter */
   SCIP_PROB*            transprob,          /**< transformed problem after presolve */
   SCIP_PROB*            origprob,           /**< original problem */
   SCIP_TREE*            tree,               /**< branch and bound tree */
   SCIP_REOPT*           reopt,              /**< reoptimization data structure */
   SCIP_LP*              lp,                 /**< current LP data */
   SCIP_BRANCHCAND*      branchcand,         /**< branching candidate storage */
   SCIP_CLIQUETABLE*     cliquetable         /**< clique table data structure */
   )
{
   assert(blkmem != NULL);
   assert(tree != NULL);
   assert(!SCIPtreeProbing(tree));
   assert(tree->focusnode != NULL);
   assert(SCIPnodeGetType(tree->focusnode) == SCIP_NODETYPE_FOCUSNODE);
   assert(tree->nchildren == 0);

   SCIPsetDebugMsg(set, "focusnode #%" SCIP_LONGINT_FORMAT " to dead-end at depth %d\n",
      SCIPnodeGetNumber(tree->focusnode), SCIPnodeGetDepth(tree->focusnode));

   /* delete focus node due to cut off */
   SCIP_CALL( SCIPnodeCutoff(tree->focusnode, set, stat, eventfilter, tree, transprob, origprob, reopt, lp, blkmem) );

   /* remove variables from the problem that are marked as deletable and were created at this node */
   SCIP_CALL( focusnodeCleanupVars(blkmem, set, stat, eventqueue, eventfilter, transprob, origprob, tree, reopt, lp, branchcand, cliquetable, TRUE) );

   tree->focusnode->nodetype = SCIP_NODETYPE_DEADEND; /*lint !e641*/

   /* release LPI state */
   if( tree->focuslpstatefork != NULL )
   {
      SCIP_CALL( SCIPnodeReleaseLPIState(tree->focuslpstatefork, blkmem, lp) );
   }

   return SCIP_OKAY;
}

/** converts the focus node into a leaf node (if it was postponed) */
static
SCIP_RETCODE focusnodeToLeaf(
   BMS_BLKMEM*           blkmem,             /**< block memory buffers */
   SCIP_SET*             set,                /**< global SCIP settings */
   SCIP_STAT*            stat,               /**< dynamic problem statistics */
   SCIP_EVENTQUEUE*      eventqueue,         /**< event queue */
   SCIP_EVENTFILTER*     eventfilter,        /**< global event filter */
   SCIP_TREE*            tree,               /**< branch and bound tree */
   SCIP_REOPT*           reopt,              /**< reoptimization data structure */
   SCIP_LP*              lp,                 /**< current LP data */
   SCIP_NODE*            lpstatefork,        /**< LP state defining fork of the node */
   SCIP_Real             cutoffbound         /**< cutoff bound: all nodes with lowerbound >= cutoffbound are cut off */

   )
{
   assert(tree != NULL);
   assert(!SCIPtreeProbing(tree));
   assert(tree->focusnode != NULL);
   assert(tree->focusnode->active);
   assert(SCIPnodeGetType(tree->focusnode) == SCIP_NODETYPE_FOCUSNODE);

   SCIPsetDebugMsg(set, "focusnode #%" SCIP_LONGINT_FORMAT " to leaf at depth %d\n",
      SCIPnodeGetNumber(tree->focusnode), SCIPnodeGetDepth(tree->focusnode));

   SCIP_CALL( nodeToLeaf(&tree->focusnode, blkmem, set, stat, eventqueue, eventfilter, tree, reopt, lp, lpstatefork, cutoffbound) );

   return SCIP_OKAY;
}

/** converts the focus node into a junction node */
static
SCIP_RETCODE focusnodeToJunction(
   BMS_BLKMEM*           blkmem,             /**< block memory buffers */
   SCIP_SET*             set,                /**< global SCIP settings */
   SCIP_EVENTQUEUE*      eventqueue,         /**< event queue */
   SCIP_TREE*            tree,               /**< branch and bound tree */
   SCIP_LP*              lp                  /**< current LP data */
   )
{
   assert(tree != NULL);
   assert(!SCIPtreeProbing(tree));
   assert(tree->focusnode != NULL);
   assert(tree->focusnode->active); /* otherwise, no children could be created at the focus node */
   assert(SCIPnodeGetType(tree->focusnode) == SCIP_NODETYPE_FOCUSNODE);
   assert(SCIPlpGetNNewcols(lp) == 0);

   SCIPsetDebugMsg(set, "focusnode #%" SCIP_LONGINT_FORMAT " to junction at depth %d\n",
      SCIPnodeGetNumber(tree->focusnode), SCIPnodeGetDepth(tree->focusnode));

   /* convert node into junction */
   tree->focusnode->nodetype = SCIP_NODETYPE_JUNCTION; /*lint !e641*/

   SCIP_CALL( junctionInit(&tree->focusnode->data.junction, tree) );

   /* release LPI state */
   if( tree->focuslpstatefork != NULL )
   {
      SCIP_CALL( SCIPnodeReleaseLPIState(tree->focuslpstatefork, blkmem, lp) );
   }

   /* make the domain change data static to save memory */
   SCIP_CALL( SCIPdomchgMakeStatic(&tree->focusnode->domchg, blkmem, set, eventqueue, lp) );

   return SCIP_OKAY;
}

/** converts the focus node into a pseudofork node */
static
SCIP_RETCODE focusnodeToPseudofork(
   BMS_BLKMEM*           blkmem,             /**< block memory buffers */
   SCIP_SET*             set,                /**< global SCIP settings */
   SCIP_STAT*            stat,               /**< dynamic problem statistics */
   SCIP_EVENTQUEUE*      eventqueue,         /**< event queue */
   SCIP_EVENTFILTER*     eventfilter,        /**< global event filter */
   SCIP_PROB*            transprob,          /**< transformed problem after presolve */
   SCIP_PROB*            origprob,           /**< original problem */
   SCIP_TREE*            tree,               /**< branch and bound tree */
   SCIP_REOPT*           reopt,              /**< reoptimization data structure */
   SCIP_LP*              lp,                 /**< current LP data */
   SCIP_BRANCHCAND*      branchcand,         /**< branching candidate storage */
   SCIP_CLIQUETABLE*     cliquetable         /**< clique table data structure */
   )
{
   SCIP_PSEUDOFORK* pseudofork;

   assert(blkmem != NULL);
   assert(tree != NULL);
   assert(!SCIPtreeProbing(tree));
   assert(tree->focusnode != NULL);
   assert(tree->focusnode->active); /* otherwise, no children could be created at the focus node */
   assert(SCIPnodeGetType(tree->focusnode) == SCIP_NODETYPE_FOCUSNODE);
   assert(tree->nchildren > 0);
   assert(lp != NULL);

   SCIPsetDebugMsg(set, "focusnode #%" SCIP_LONGINT_FORMAT " to pseudofork at depth %d\n",
      SCIPnodeGetNumber(tree->focusnode), SCIPnodeGetDepth(tree->focusnode));

   /* remove variables from the problem that are marked as deletable and were created at this node */
   SCIP_CALL( focusnodeCleanupVars(blkmem, set, stat, eventqueue, eventfilter, transprob, origprob, tree, reopt, lp, branchcand, cliquetable, FALSE) );

   /* create pseudofork data */
   SCIP_CALL( pseudoforkCreate(&pseudofork, blkmem, tree, lp) );

   tree->focusnode->nodetype = SCIP_NODETYPE_PSEUDOFORK; /*lint !e641*/
   tree->focusnode->data.pseudofork = pseudofork;

   /* release LPI state */
   if( tree->focuslpstatefork != NULL )
   {
      SCIP_CALL( SCIPnodeReleaseLPIState(tree->focuslpstatefork, blkmem, lp) );
   }

   /* make the domain change data static to save memory */
   SCIP_CALL( SCIPdomchgMakeStatic(&tree->focusnode->domchg, blkmem, set, eventqueue, lp) );

   return SCIP_OKAY;
}

/** converts the focus node into a fork node */
static
SCIP_RETCODE focusnodeToFork(
   BMS_BLKMEM*           blkmem,             /**< block memory buffers */
   SCIP_SET*             set,                /**< global SCIP settings */
   SCIP_MESSAGEHDLR*     messagehdlr,        /**< message handler */
   SCIP_STAT*            stat,               /**< dynamic problem statistics */
   SCIP_EVENTQUEUE*      eventqueue,         /**< event queue */
   SCIP_EVENTFILTER*     eventfilter,        /**< global event filter */
   SCIP_PROB*            transprob,          /**< transformed problem after presolve */
   SCIP_PROB*            origprob,           /**< original problem */
   SCIP_TREE*            tree,               /**< branch and bound tree */
   SCIP_REOPT*           reopt,              /**< reoptimization data structure */
   SCIP_LP*              lp,                 /**< current LP data */
   SCIP_BRANCHCAND*      branchcand,         /**< branching candidate storage */
   SCIP_CLIQUETABLE*     cliquetable         /**< clique table data structure */
   )
{
   SCIP_FORK* fork;
   SCIP_Bool lperror;

   assert(blkmem != NULL);
   assert(tree != NULL);
   assert(!SCIPtreeProbing(tree));
   assert(tree->focusnode != NULL);
   assert(tree->focusnode->active); /* otherwise, no children could be created at the focus node */
   assert(SCIPnodeGetType(tree->focusnode) == SCIP_NODETYPE_FOCUSNODE);
   assert(tree->nchildren > 0);
   assert(lp != NULL);
   assert(lp->flushed);
   assert(lp->solved || lp->resolvelperror);

   SCIPsetDebugMsg(set, "focusnode #%" SCIP_LONGINT_FORMAT " to fork at depth %d\n",
      SCIPnodeGetNumber(tree->focusnode), SCIPnodeGetDepth(tree->focusnode));

   /* usually, the LP should be solved to optimality; otherwise, numerical troubles occured,
    * and we have to forget about the LP and transform the node into a junction (see below)
    */
   lperror = FALSE;
   if( !lp->resolvelperror && SCIPlpGetSolstat(lp) == SCIP_LPSOLSTAT_OPTIMAL )
   {
      /* clean up newly created part of LP to keep only necessary columns and rows */
      SCIP_CALL( SCIPlpCleanupNew(lp, blkmem, set, stat, eventqueue, eventfilter, (tree->focusnode->depth == 0)) );

      /* resolve LP after cleaning up */
      SCIPsetDebugMsg(set, "resolving LP after cleanup\n");
      SCIP_CALL( SCIPlpSolveAndEval(lp, set, messagehdlr, blkmem, stat, eventqueue, eventfilter, transprob, -1LL, FALSE, FALSE, TRUE, FALSE, &lperror) );
   }
   assert(lp->flushed);
   assert(lp->solved || lperror || lp->resolvelperror);

   /* There are two reasons, that the (reduced) LP is not solved to optimality:
    *  - The primal heuristics (called after the current node's LP was solved) found a new
    *    solution, that is better than the current node's lower bound.
    *    (But in this case, all children should be cut off and the node should be converted
    *    into a dead-end instead of a fork.)
    *  - Something numerically weird happened after cleaning up or after resolving a diving or probing LP.
    * The only thing we can do, is to completely forget about the LP and treat the node as
    * if it was only a pseudo-solution node. Therefore we have to remove all additional
    * columns and rows from the LP and convert the node into a junction.
    * However, the node's lower bound is kept, thus automatically throwing away nodes that
    * were cut off due to a primal solution.
    */
   if( lperror || lp->resolvelperror || SCIPlpGetSolstat(lp) != SCIP_LPSOLSTAT_OPTIMAL )
   {
      SCIPmessagePrintVerbInfo(messagehdlr, set->disp_verblevel, SCIP_VERBLEVEL_FULL,
         "(node %" SCIP_LONGINT_FORMAT ") numerical troubles: LP %" SCIP_LONGINT_FORMAT " not optimal -- convert node into junction instead of fork\n",
         stat->nnodes, stat->nlps);

      /* remove all additions to the LP at this node */
      SCIP_CALL( SCIPlpShrinkCols(lp, set, SCIPlpGetNCols(lp) - SCIPlpGetNNewcols(lp)) );
      SCIP_CALL( SCIPlpShrinkRows(lp, blkmem, set, eventqueue, eventfilter, SCIPlpGetNRows(lp) - SCIPlpGetNNewrows(lp)) );

      /* convert node into a junction */
      SCIP_CALL( focusnodeToJunction(blkmem, set, eventqueue, tree, lp) );

      return SCIP_OKAY;
   }
   assert(lp->flushed);
   assert(lp->solved);
   assert(SCIPlpGetSolstat(lp) == SCIP_LPSOLSTAT_OPTIMAL);

   /* remove variables from the problem that are marked as deletable, were created at this node and are not contained in the LP */
   SCIP_CALL( focusnodeCleanupVars(blkmem, set, stat, eventqueue, eventfilter, transprob, origprob, tree, reopt, lp, branchcand, cliquetable, FALSE) );

   assert(lp->flushed);
   assert(lp->solved);

   /* create fork data */
   SCIP_CALL( forkCreate(&fork, blkmem, set, transprob, tree, lp) );

   tree->focusnode->nodetype = SCIP_NODETYPE_FORK; /*lint !e641*/
   tree->focusnode->data.fork = fork;

   /* capture the LPI state of the root node to ensure that the LPI state of the root stays for the whole solving
    * process
    */
   if( tree->focusnode == tree->root )
      forkCaptureLPIState(fork, 1);

   /* release LPI state */
   if( tree->focuslpstatefork != NULL )
   {
      SCIP_CALL( SCIPnodeReleaseLPIState(tree->focuslpstatefork, blkmem, lp) );
   }

   /* make the domain change data static to save memory */
   SCIP_CALL( SCIPdomchgMakeStatic(&tree->focusnode->domchg, blkmem, set, eventqueue, lp) );

   return SCIP_OKAY;
}

#ifdef WITHSUBROOTS  /** @todo test whether subroots should be created */
/** converts the focus node into a subroot node */
static
SCIP_RETCODE focusnodeToSubroot(
   BMS_BLKMEM*           blkmem,             /**< block memory buffers */
   SCIP_SET*             set,                /**< global SCIP settings */
   SCIP_MESSAGEHDLR*     messagehdlr,        /**< message handler */
   SCIP_STAT*            stat,               /**< dynamic problem statistics */
   SCIP_EVENTQUEUE*      eventqueue,         /**< event queue */
   SCIP_EVENTFILTER*     eventfilter,        /**< global event filter */
   SCIP_PROB*            transprob,          /**< transformed problem after presolve */
   SCIP_PROB*            origprob,           /**< original problem */
   SCIP_TREE*            tree,               /**< branch and bound tree */
   SCIP_LP*              lp,                 /**< current LP data */
   SCIP_BRANCHCAND*      branchcand,         /**< branching candidate storage */
   SCIP_CLIQUETABLE*     cliquetable         /**< clique table data structure */
   )
{
   SCIP_SUBROOT* subroot;
   SCIP_Bool lperror;

   assert(blkmem != NULL);
   assert(tree != NULL);
   assert(!SCIPtreeProbing(tree));
   assert(tree->focusnode != NULL);
   assert(SCIPnodeGetType(tree->focusnode) == SCIP_NODETYPE_FOCUSNODE);
   assert(tree->focusnode->active); /* otherwise, no children could be created at the focus node */
   assert(tree->nchildren > 0);
   assert(lp != NULL);
   assert(lp->flushed);
   assert(lp->solved);

   SCIPsetDebugMsg(set, "focusnode #%" SCIP_LONGINT_FORMAT " to subroot at depth %d\n",
      SCIPnodeGetNumber(tree->focusnode), SCIPnodeGetDepth(tree->focusnode));

   /* usually, the LP should be solved to optimality; otherwise, numerical troubles occured,
    * and we have to forget about the LP and transform the node into a junction (see below)
    */
   lperror = FALSE;
   if( SCIPlpGetSolstat(lp) == SCIP_LPSOLSTAT_OPTIMAL )
   {
      /* clean up whole LP to keep only necessary columns and rows */
#ifdef SCIP_DISABLED_CODE
      if( tree->focusnode->depth == 0 )
      {
         SCIP_CALL( SCIPlpCleanupAll(lp, blkmem, set, stat, eventqueue, eventfilter, (tree->focusnode->depth == 0)) );
      }
      else
#endif
      {
         SCIP_CALL( SCIPlpRemoveAllObsoletes(lp, blkmem, set, stat, eventqueue, eventfilter) );
      }

      /* resolve LP after cleaning up */
      SCIPsetDebugMsg(set, "resolving LP after cleanup\n");
      SCIP_CALL( SCIPlpSolveAndEval(lp, set, messagehdlr, blkmem, stat, eventqueue, eventfilter, transprob, -1LL, FALSE, FALSE, TRUE, FALSE, &lperror) );
   }
   assert(lp->flushed);
   assert(lp->solved || lperror);

   /* There are two reasons, that the (reduced) LP is not solved to optimality:
    *  - The primal heuristics (called after the current node's LP was solved) found a new
    *    solution, that is better than the current node's lower bound.
    *    (But in this case, all children should be cut off and the node should be converted
    *    into a dead-end instead of a subroot.)
    *  - Something numerically weird happened after cleaning up.
    * The only thing we can do, is to completely forget about the LP and treat the node as
    * if it was only a pseudo-solution node. Therefore we have to remove all additional
    * columns and rows from the LP and convert the node into a junction.
    * However, the node's lower bound is kept, thus automatically throwing away nodes that
    * were cut off due to a primal solution.
    */
   if( lperror || SCIPlpGetSolstat(lp) != SCIP_LPSOLSTAT_OPTIMAL )
   {
      SCIPmessagePrintVerbInfo(messagehdlr, set->disp_verblevel, SCIP_VERBLEVEL_FULL,
         "(node %" SCIP_LONGINT_FORMAT ") numerical troubles: LP %" SCIP_LONGINT_FORMAT " not optimal -- convert node into junction instead of subroot\n",
         stat->nnodes, stat->nlps);

      /* remove all additions to the LP at this node */
      SCIP_CALL( SCIPlpShrinkCols(lp, set, SCIPlpGetNCols(lp) - SCIPlpGetNNewcols(lp)) );
      SCIP_CALL( SCIPlpShrinkRows(lp, blkmem, set, eventqueue, eventfilter, SCIPlpGetNRows(lp) - SCIPlpGetNNewrows(lp)) );

      /* convert node into a junction */
      SCIP_CALL( focusnodeToJunction(blkmem, set, eventqueue, tree, lp) );

      return SCIP_OKAY;
   }
   assert(lp->flushed);
   assert(lp->solved);
   assert(SCIPlpGetSolstat(lp) == SCIP_LPSOLSTAT_OPTIMAL);

   /* remove variables from the problem that are marked as deletable, were created at this node and are not contained in the LP */
   SCIP_CALL( focusnodeCleanupVars(blkmem, set, stat, eventqueue, eventfilter, transprob, origprob, tree, lp, branchcand, cliquetable, FALSE) );

   assert(lp->flushed);
   assert(lp->solved);

   /* create subroot data */
   SCIP_CALL( subrootCreate(&subroot, blkmem, set, transprob, tree, lp) );

   tree->focusnode->nodetype = SCIP_NODETYPE_SUBROOT; /*lint !e641*/
   tree->focusnode->data.subroot = subroot;

   /* update the LP column and row counter for the converted node */
   SCIP_CALL( treeUpdatePathLPSize(tree, tree->focusnode->depth) );

   /* release LPI state */
   if( tree->focuslpstatefork != NULL )
   {
      SCIP_CALL( SCIPnodeReleaseLPIState(tree->focuslpstatefork, blkmem, lp) );
   }

   /* make the domain change data static to save memory */
   SCIP_CALL( SCIPdomchgMakeStatic(&tree->focusnode->domchg, blkmem, set, eventqueue, lp) );

   return SCIP_OKAY;
}
#endif

/** puts all nodes in the array on the node queue and makes them LEAFs */
static
SCIP_RETCODE treeNodesToQueue(
   SCIP_TREE*            tree,               /**< branch and bound tree */
   SCIP_REOPT*           reopt,              /**< reoptimization data structure */
   BMS_BLKMEM*           blkmem,             /**< block memory buffers */
   SCIP_SET*             set,                /**< global SCIP settings */
   SCIP_STAT*            stat,               /**< dynamic problem statistics */
   SCIP_EVENTQUEUE*      eventqueue,         /**< event queue */
   SCIP_EVENTFILTER*     eventfilter,        /**< global event filter */
   SCIP_LP*              lp,                 /**< current LP data */
   SCIP_NODE**           nodes,              /**< array of nodes to put on the queue */
   int*                  nnodes,             /**< pointer to number of nodes in the array */
   SCIP_NODE*            lpstatefork,        /**< LP state defining fork of the nodes */
   SCIP_Real             cutoffbound         /**< cutoff bound: all nodes with lowerbound >= cutoffbound are cut off */
   )
{
   assert(tree != NULL);
   assert(set != NULL);
   assert(nnodes != NULL);
   assert(*nnodes == 0 || nodes != NULL);

   /* as long as the node array has slots */
   while( *nnodes >= 1 )
   {
      /* convert last node to LEAF and put it into leaves queue, or delete it if its lower bound exceeds the cutoff bound */
      if( nodes[*nnodes-1] != NULL )
      {
         SCIP_CALL( nodeToLeaf(&nodes[*nnodes-1], blkmem, set, stat, eventqueue, eventfilter, tree, reopt, lp, lpstatefork, cutoffbound) );
      }
      else
         --(*nnodes);
   }

   return SCIP_OKAY;
}

/** converts children into siblings, clears children array */
static
void treeChildrenToSiblings(
   SCIP_TREE*            tree                /**< branch and bound tree */
   )
{
   SCIP_NODE** tmpnodes;
   SCIP_Real* tmpprios;
   int tmpnodessize;
   int i;

   assert(tree != NULL);
   assert(tree->nsiblings == 0);

   tmpnodes = tree->siblings;
   tmpprios = tree->siblingsprio;
   tmpnodessize = tree->siblingssize;

   tree->siblings = tree->children;
   tree->siblingsprio = tree->childrenprio;
   tree->nsiblings = tree->nchildren;
   tree->siblingssize = tree->childrensize;

   tree->children = tmpnodes;
   tree->childrenprio = tmpprios;
   tree->nchildren = 0;
   tree->childrensize = tmpnodessize;

   for( i = 0; i < tree->nsiblings; ++i )
   {
      assert(SCIPnodeGetType(tree->siblings[i]) == SCIP_NODETYPE_CHILD);
      tree->siblings[i]->nodetype = SCIP_NODETYPE_SIBLING; /*lint !e641*/

      /* because CHILD and SIBLING structs contain the same data in the same order, we do not have to copy it */
      assert(&(tree->siblings[i]->data.sibling.arraypos) == &(tree->siblings[i]->data.child.arraypos));
   }
}

/** installs a child, a sibling, or a leaf node as the new focus node */
SCIP_RETCODE SCIPnodeFocus(
   SCIP_NODE**           node,               /**< pointer to node to focus (or NULL to remove focus); the node
                                              *   is freed, if it was cut off due to a cut off subtree */
   BMS_BLKMEM*           blkmem,             /**< block memory buffers */
   SCIP_SET*             set,                /**< global SCIP settings */
   SCIP_MESSAGEHDLR*     messagehdlr,        /**< message handler */
   SCIP_STAT*            stat,               /**< problem statistics */
   SCIP_PROB*            transprob,          /**< transformed problem */
   SCIP_PROB*            origprob,           /**< original problem */
   SCIP_PRIMAL*          primal,             /**< primal data */
   SCIP_TREE*            tree,               /**< branch and bound tree */
   SCIP_REOPT*           reopt,              /**< reoptimization data structure */
   SCIP_LP*              lp,                 /**< current LP data */
   SCIP_BRANCHCAND*      branchcand,         /**< branching candidate storage */
   SCIP_CONFLICT*        conflict,           /**< conflict analysis data */
   SCIP_CONFLICTSTORE*   conflictstore,      /**< conflict store */
   SCIP_EVENTQUEUE*      eventqueue,         /**< event queue */
   SCIP_EVENTFILTER*     eventfilter,        /**< global event filter */
   SCIP_CLIQUETABLE*     cliquetable,        /**< clique table data structure */
   SCIP_Bool*            cutoff,             /**< pointer to store whether the given node can be cut off */
   SCIP_Bool             postponed,          /**< was the current focus node postponed? */
   SCIP_Bool             exitsolve           /**< are we in exitsolve stage, so we only need to loose the children */
   )
{  /*lint --e{715}*/
   SCIP_NODE* fork;
   SCIP_NODE* lpfork;
   SCIP_NODE* lpstatefork;
   SCIP_NODE* subroot;
   SCIP_NODE* childrenlpstatefork;

   assert(node != NULL);
   assert(*node == NULL
      || SCIPnodeGetType(*node) == SCIP_NODETYPE_SIBLING
      || SCIPnodeGetType(*node) == SCIP_NODETYPE_CHILD
      || SCIPnodeGetType(*node) == SCIP_NODETYPE_LEAF);
   assert(*node == NULL || !(*node)->active);
   assert(stat != NULL);
   assert(primal != NULL);
   assert(tree != NULL);
   assert(!SCIPtreeProbing(tree));
   assert(lp != NULL);
   assert(conflictstore != NULL);
   assert(cutoff != NULL);

   /* check global lower bound w.r.t. debugging solution */
   SCIP_CALL( SCIPdebugCheckGlobalLowerbound(blkmem, set) );

   /* check local lower bound w.r.t. debugging solution */
   SCIP_CALL( SCIPdebugCheckLocalLowerbound(blkmem, set, *node) );

   SCIPsetDebugMsg(set, "focusing node #%" SCIP_LONGINT_FORMAT " of type %d in depth %d\n",
      *node != NULL ? SCIPnodeGetNumber(*node) : -1, *node != NULL ? (int)SCIPnodeGetType(*node) : 0,
      *node != NULL ? SCIPnodeGetDepth(*node) : -1);

   /* find the common fork node, the new LP defining fork, and the new focus subroot,
    * thereby checking, if the new node can be cut off
    */
   treeFindSwitchForks(tree, *node, &fork, &lpfork, &lpstatefork, &subroot, cutoff);
   SCIPsetDebugMsg(set, "focus node: focusnodedepth=%ld, forkdepth=%ld, lpforkdepth=%ld, lpstateforkdepth=%ld, subrootdepth=%ld, cutoff=%u\n",
      *node != NULL ? (long)((*node)->depth) : -1, fork != NULL ? (long)(fork->depth) : -1, /*lint !e705 */
      lpfork != NULL ? (long)(lpfork->depth) : -1, lpstatefork != NULL ? (long)(lpstatefork->depth) : -1, /*lint !e705 */
      subroot != NULL ? (long)(subroot->depth) : -1, *cutoff); /*lint !e705 */

   /* free the new node, if it is located in a cut off subtree */
   if( *cutoff )
   {
      SCIP_Real lowerbound;

      assert(*node != NULL);

      /* cut off node */
      if( SCIPnodeGetType(*node) == SCIP_NODETYPE_LEAF )
      {
         assert(!(*node)->active);
         assert((*node)->depth != 0 || tree->focusnode == NULL);

         SCIPsetDebugMsg(set, "cutting off leaf node #%lld (queuelen=%d) at depth %d with lowerbound=%g\n",
            SCIPnodeGetNumber(*node), SCIPnodepqLen(tree->leaves), SCIPnodeGetDepth(*node), SCIPnodeGetLowerbound(*node));

         /* check if the node should be stored for reoptimization */
         if( set->reopt_enable )
         {
            SCIP_CALL( SCIPreoptCheckCutoff(reopt, set, blkmem, *node, SCIP_EVENTTYPE_NODEINFEASIBLE, lp,
               SCIPlpGetSolstat(lp), tree->root == *node, FALSE, (*node)->lowerbound, tree->effectiverootdepth) );
         }

         /* remove node from the queue */
         SCIP_CALL( SCIPnodepqRemove(tree->leaves, set, *node) );

         (*node)->cutoff = TRUE;
         if( set->exact_enable )
            SCIPrationalSetInfinity((*node)->lowerboundexact);
         (*node)->lowerbound = SCIPsetInfinity(set);
         (*node)->estimate = SCIPsetInfinity(set);

         if( (*node)->depth == 0 )
            stat->rootlowerbound = SCIPsetInfinity(set);

         if( set->exact_enable )
         {
            SCIP_RATIONAL* lowerboundexact = SCIPtreeGetLowerboundExact(tree, set);

            assert(SCIPrationalIsGEReal(lowerboundexact, SCIPtreeGetLowerbound(tree, set)));

            /* exact lower bound improved */
            if( SCIPrationalIsLT(stat->lastlowerboundexact, lowerboundexact) )
            {
               /* throw improvement event if upper bound not already exceeded */
               if( SCIPrationalIsLT(stat->lastlowerboundexact, primal->upperboundexact) )
               {
                  SCIP_EVENT event;

                  SCIP_CALL( SCIPeventChgType(&event, SCIP_EVENTTYPE_DUALBOUNDIMPROVED) );
                  SCIP_CALL( SCIPeventProcess(&event, set, NULL, NULL, NULL, eventfilter) );
               }

               /* update exact last lower bound */
               SCIPrationalSetRational(stat->lastlowerboundexact, lowerboundexact);
            }
         }

         lowerbound = SCIPtreeGetLowerbound(tree, set);
         assert(lowerbound <= SCIPsetInfinity(set));

         /* lower bound improved */
         if( stat->lastlowerbound < lowerbound )
         {
            /* throw improvement event if not already done exactly */
            if( !set->exact_enable && stat->lastlowerbound < primal->upperbound )
            {
               SCIP_EVENT event;

               SCIP_CALL( SCIPeventChgType(&event, SCIP_EVENTTYPE_DUALBOUNDIMPROVED) );
               SCIP_CALL( SCIPeventProcess(&event, set, NULL, NULL, NULL, eventfilter) );
            }

            /* update primal-dual integrals */
            if( set->misc_calcintegral )
            {
               SCIPstatUpdatePrimalDualIntegrals(stat, set, transprob, origprob, SCIPsetInfinity(set), lowerbound);
               assert(stat->lastlowerbound == lowerbound); /*lint !e777*/
            }
            else
               stat->lastlowerbound = lowerbound;
         }

         SCIPvisualCutoffNode(stat->visual, set, stat, *node, TRUE);
      }
      else
      {
         SCIP_CALL( SCIPnodeCutoff(*node, set, stat, eventfilter, tree, transprob, origprob, reopt, lp, blkmem) );
      }

      /* free node memory */
      SCIP_CALL( SCIPnodeFree(node, blkmem, set, stat, eventqueue, eventfilter, tree, lp) );

      return SCIP_OKAY;
   }

   assert(fork == NULL || fork->active);
   assert(lpstatefork == NULL || lpfork != NULL);
   assert(subroot == NULL || lpstatefork != NULL);

   /* remember the depth of the common fork node for LP updates */
   SCIPsetDebugMsg(set, "focus node: old correctlpdepth=%d\n", tree->correctlpdepth);
   if( subroot == tree->focussubroot && fork != NULL && lpfork != NULL )
   {
      /* we are in the same subtree with valid LP fork: the LP is correct at most upto the common fork depth */
      assert(subroot == NULL || subroot->active);
      tree->correctlpdepth = MIN(tree->correctlpdepth, (int)fork->depth);
   }
   else
   {
      /* we are in a different subtree, or no valid LP fork exists: the LP is completely incorrect */
      assert(subroot == NULL || !subroot->active
         || (tree->focussubroot != NULL && tree->focussubroot->depth > subroot->depth));
      tree->correctlpdepth = -1;
   }

   /* if the LP state fork changed, the lpcount information for the new LP state fork is unknown */
   if( lpstatefork != tree->focuslpstatefork )
      tree->focuslpstateforklpcount = -1;

   /* in exitsolve we only need to take care of open children
    *
    * @note because we might do a 'newstart' and converted cuts to constraints might have rendered the LP in the current
    *       focusnode unsolved the latter code would have resolved the LP unnecessarily
    */
   if( exitsolve && tree->nchildren > 0 )
   {
      SCIPsetDebugMsg(set, " -> deleting the %d children (in exitsolve) of the old focus node\n", tree->nchildren);
      SCIP_CALL( treeNodesToQueue(tree, reopt, blkmem, set, stat, eventqueue, eventfilter, lp, tree->children, &tree->nchildren, NULL, -SCIPsetInfinity(set)) );
      assert(tree->nchildren == 0);
   }

   /* if the old focus node was cut off, we can delete its children;
    * if the old focus node's parent was cut off, we can also delete the focus node's siblings
    */
   /* coverity[var_compare_op] */
   if( tree->focusnode != NULL && tree->cutoffdepth <= tree->focusnode->depth )
   {
      SCIPsetDebugMsg(set, "path to old focus node of depth %u was cut off at depth %d\n", tree->focusnode->depth, tree->cutoffdepth);

      /* delete the focus node's children by converting them to leaves with a cutoffbound of -SCIPsetInfinity(set);
       * we cannot delete them directly, because in SCIPnodeFree(), the children array is changed, which is the
       * same array we would have to iterate over here;
       * the children don't have an LP fork, because the old focus node is not yet converted into a fork or subroot
       */
      SCIPsetDebugMsg(set, " -> deleting the %d children of the old focus node\n", tree->nchildren);
      SCIP_CALL( treeNodesToQueue(tree, reopt, blkmem, set, stat, eventqueue, eventfilter, lp, tree->children, &tree->nchildren, NULL, -SCIPsetInfinity(set)) );
      assert(tree->nchildren == 0);

      if( tree->cutoffdepth < tree->focusnode->depth )
      {
         /* delete the focus node's siblings by converting them to leaves with a cutoffbound of -SCIPsetInfinity(set);
          * we cannot delete them directly, because in SCIPnodeFree(), the siblings array is changed, which is the
          * same array we would have to iterate over here;
          * the siblings have the same LP state fork as the old focus node
          */
         SCIPsetDebugMsg(set, " -> deleting the %d siblings of the old focus node\n", tree->nsiblings);
         SCIP_CALL( treeNodesToQueue(tree, reopt, blkmem, set, stat, eventqueue, eventfilter, lp, tree->siblings, &tree->nsiblings, tree->focuslpstatefork,
               -SCIPsetInfinity(set)) );
         assert(tree->nsiblings == 0);
      }
   }

   /* convert the old focus node into a fork or subroot node, if it has children;
    * otherwise, convert it into a dead-end, which will be freed later in treeSwitchPath();
    * if the node was postponed, make it a leaf.
    */
   childrenlpstatefork = tree->focuslpstatefork;

   assert(!postponed || *node == NULL);
   assert(!postponed || tree->focusnode != NULL);

   if( postponed )
   {
      assert(tree->nchildren == 0);
      assert(*node == NULL);

      /* if the node is infeasible, convert it into a dead-end; otherwise, put it into the LEAF queue */
      if( SCIPsetIsGE(set, tree->focusnode->lowerbound, primal->cutoffbound) )
      {
         /* in case the LP was not constructed (due to the parameter settings for example) we have the finally remember the
          * old size of the LP (if it was constructed in an earlier node) before we change the current node into a dead-end
          */
         if( !tree->focuslpconstructed )
            SCIPlpMarkSize(lp);

         /* convert old focus node into dead-end */
         SCIP_CALL( focusnodeToDeadend(blkmem, set, stat, eventqueue, eventfilter, transprob, origprob, tree, reopt, lp,
               branchcand, cliquetable) );
      }
      else
      {
         SCIP_CALL( focusnodeToLeaf(blkmem, set, stat, eventqueue, eventfilter, tree, reopt, lp, tree->focuslpstatefork,
               SCIPsetInfinity(set)) );
      }
   }
   else if( tree->nchildren > 0 )
   {
      SCIP_Bool selectedchild;

      assert(tree->focusnode != NULL);
      assert(SCIPnodeGetType(tree->focusnode) == SCIP_NODETYPE_FOCUSNODE);

      /* check whether the next focus node is a child of the old focus node */
      selectedchild = (*node != NULL && SCIPnodeGetType(*node) == SCIP_NODETYPE_CHILD);

      if( tree->focusnodehaslp && lp->isrelax )
      {
         assert(tree->focuslpconstructed);

#ifdef WITHSUBROOTS  /** @todo test whether subroots should be created, decide: old focus node becomes fork or subroot */
         if( tree->focusnode->depth > 0 && tree->focusnode->depth % 25 == 0 )
         {
            /* convert old focus node into a subroot node */
            SCIP_CALL( focusnodeToSubroot(blkmem, set, messagehdlr, stat, eventqueue, eventfilter, transprob, origprob, tree, lp, branchcand) );
            if( *node != NULL && SCIPnodeGetType(*node) == SCIP_NODETYPE_CHILD
               && SCIPnodeGetType(tree->focusnode) == SCIP_NODETYPE_SUBROOT )
               subroot = tree->focusnode;
         }
         else
#endif
         {
            /* convert old focus node into a fork node */
            SCIP_CALL( focusnodeToFork(blkmem, set, messagehdlr, stat, eventqueue, eventfilter, transprob, origprob, tree,
                  reopt, lp, branchcand, cliquetable) );
         }

         /* check, if the conversion into a subroot or fork was successful */
         if( SCIPnodeGetType(tree->focusnode) == SCIP_NODETYPE_FORK
            || SCIPnodeGetType(tree->focusnode) == SCIP_NODETYPE_SUBROOT )
         {
            childrenlpstatefork = tree->focusnode;

            /* if a child of the old focus node was selected as new focus node, the old node becomes the new focus
             * LP fork and LP state fork
             */
            if( selectedchild )
            {
               lpfork = tree->focusnode;
               tree->correctlpdepth = (int) tree->focusnode->depth;
               lpstatefork = tree->focusnode;
               tree->focuslpstateforklpcount = stat->lpcount;
            }
         }

         /* update the path's LP size */
         tree->pathnlpcols[tree->focusnode->depth] = SCIPlpGetNCols(lp);
         tree->pathnlprows[tree->focusnode->depth] = SCIPlpGetNRows(lp);
      }
      else if( tree->focuslpconstructed && (SCIPlpGetNNewcols(lp) > 0 || SCIPlpGetNNewrows(lp) > 0) )
      {
         /* convert old focus node into pseudofork */
         SCIP_CALL( focusnodeToPseudofork(blkmem, set, stat, eventqueue, eventfilter, transprob, origprob, tree,
               reopt, lp, branchcand, cliquetable) );
         assert(SCIPnodeGetType(tree->focusnode) == SCIP_NODETYPE_PSEUDOFORK);

         /* update the path's LP size */
         tree->pathnlpcols[tree->focusnode->depth] = SCIPlpGetNCols(lp);
         tree->pathnlprows[tree->focusnode->depth] = SCIPlpGetNRows(lp);

         /* if a child of the old focus node was selected as new focus node, the old node becomes the new focus LP fork */
         if( selectedchild )
         {
            lpfork = tree->focusnode;
            tree->correctlpdepth = (int) tree->focusnode->depth;
         }
      }
      else
      {
         /* in case the LP was not constructed (due to the parameter settings for example) we have the finally remember the
          * old size of the LP (if it was constructed in an earlier node) before we change the current node into a junction
          */
         SCIPlpMarkSize(lp);

         /* convert old focus node into junction */
         SCIP_CALL( focusnodeToJunction(blkmem, set, eventqueue, tree, lp) );
      }
   }
   else if( tree->focusnode != NULL )
   {
      /* in case the LP was not constructed (due to the parameter settings for example) we have the finally remember the
       * old size of the LP (if it was constructed in an earlier node) before we change the current node into a dead-end
       */
      if( !tree->focuslpconstructed )
         SCIPlpMarkSize(lp);

      /* convert old focus node into dead-end */
      SCIP_CALL( focusnodeToDeadend(blkmem, set, stat, eventqueue, eventfilter, transprob, origprob, tree, reopt, lp, branchcand, cliquetable) );
   }
   assert(subroot == NULL || SCIPnodeGetType(subroot) == SCIP_NODETYPE_SUBROOT);
   assert(lpstatefork == NULL
      || SCIPnodeGetType(lpstatefork) == SCIP_NODETYPE_SUBROOT
      || SCIPnodeGetType(lpstatefork) == SCIP_NODETYPE_FORK);
   assert(childrenlpstatefork == NULL
      || SCIPnodeGetType(childrenlpstatefork) == SCIP_NODETYPE_SUBROOT
      || SCIPnodeGetType(childrenlpstatefork) == SCIP_NODETYPE_FORK);
   assert(lpfork == NULL
      || SCIPnodeGetType(lpfork) == SCIP_NODETYPE_SUBROOT
      || SCIPnodeGetType(lpfork) == SCIP_NODETYPE_FORK
      || SCIPnodeGetType(lpfork) == SCIP_NODETYPE_PSEUDOFORK);
   SCIPsetDebugMsg(set, "focus node: new correctlpdepth=%d\n", tree->correctlpdepth);

   /* set up the new lists of siblings and children */
   if( *node == NULL )
   {
      /* move siblings to the queue, make them LEAFs */
      SCIP_CALL( treeNodesToQueue(tree, reopt, blkmem, set, stat, eventqueue, eventfilter, lp, tree->siblings, &tree->nsiblings, tree->focuslpstatefork,
            primal->cutoffbound) );

      /* move children to the queue, make them LEAFs */
      SCIP_CALL( treeNodesToQueue(tree, reopt, blkmem, set, stat, eventqueue, eventfilter, lp, tree->children, &tree->nchildren, childrenlpstatefork,
            primal->cutoffbound) );
   }
   else
   {
      SCIP_NODE* bestleaf;

      switch( SCIPnodeGetType(*node) )
      {
      case SCIP_NODETYPE_SIBLING:
         /* reset plunging depth, if the selected node is better than all leaves */
         bestleaf = SCIPtreeGetBestLeaf(tree);
         if( bestleaf == NULL || SCIPnodepqCompare(tree->leaves, set, *node, bestleaf) <= 0 )
            stat->plungedepth = 0;

         /* move children to the queue, make them LEAFs */
         SCIP_CALL( treeNodesToQueue(tree, reopt, blkmem, set, stat, eventqueue, eventfilter, lp, tree->children, &tree->nchildren, childrenlpstatefork,
               primal->cutoffbound) );

         /* remove selected sibling from the siblings array */
         treeRemoveSibling(tree, *node);

         SCIPsetDebugMsg(set, "selected sibling node, lowerbound=%g, plungedepth=%d\n", (*node)->lowerbound, stat->plungedepth);
         break;

      case SCIP_NODETYPE_CHILD:
         /* reset plunging depth, if the selected node is better than all leaves; otherwise, increase plunging depth */
         bestleaf = SCIPtreeGetBestLeaf(tree);
         if( bestleaf == NULL || SCIPnodepqCompare(tree->leaves, set, *node, bestleaf) <= 0 )
            stat->plungedepth = 0;
         else
            stat->plungedepth++;

         /* move siblings to the queue, make them LEAFs */
         SCIP_CALL( treeNodesToQueue(tree, reopt, blkmem, set, stat, eventqueue, eventfilter, lp, tree->siblings, &tree->nsiblings, tree->focuslpstatefork,
               primal->cutoffbound) );

         /* remove selected child from the children array */
         treeRemoveChild(tree, *node);

         /* move remaining children to the siblings array, make them SIBLINGs */
         treeChildrenToSiblings(tree);

         SCIPsetDebugMsg(set, "selected child node, lowerbound=%g, plungedepth=%d\n", (*node)->lowerbound, stat->plungedepth);
         break;

      case SCIP_NODETYPE_LEAF:
         /* move siblings to the queue, make them LEAFs */
         SCIP_CALL( treeNodesToQueue(tree, reopt, blkmem, set, stat, eventqueue, eventfilter, lp, tree->siblings, &tree->nsiblings, tree->focuslpstatefork,
               primal->cutoffbound) );

         /* encounter an early backtrack if there is a child which does not exceed given reference bound */
         if( !SCIPsetIsInfinity(set, stat->referencebound) )
         {
            int c;

            /* loop over children and stop if we find a child with a lower bound below given reference bound */
            for( c = 0; c < tree->nchildren; ++c )
            {
               if( SCIPsetIsLT(set, SCIPnodeGetLowerbound(tree->children[c]), stat->referencebound) )
               {
                  ++stat->nearlybacktracks;
                  break;
               }
            }
         }
         /* move children to the queue, make them LEAFs */
         SCIP_CALL( treeNodesToQueue(tree, reopt, blkmem, set, stat, eventqueue, eventfilter, lp, tree->children, &tree->nchildren, childrenlpstatefork,
               primal->cutoffbound) );

         /* remove node from the queue */
         SCIP_CALL( SCIPnodepqRemove(tree->leaves, set, *node) );

         stat->plungedepth = 0;
         if( SCIPnodeGetDepth(*node) > 0 )
            stat->nbacktracks++;
         SCIPsetDebugMsg(set, "selected leaf node, lowerbound=%g, plungedepth=%d\n", (*node)->lowerbound, stat->plungedepth);
         break;

      default:
         SCIPerrorMessage("selected node is neither sibling, child, nor leaf (nodetype=%d)\n", SCIPnodeGetType(*node));
         return SCIP_INVALIDDATA;
      }  /*lint !e788*/

      /* convert node into the focus node */
      (*node)->nodetype = SCIP_NODETYPE_FOCUSNODE; /*lint !e641*/
   }
   assert(tree->nchildren == 0);

   /* set LP fork, LP state fork, and subroot */
   assert(subroot == NULL || (lpstatefork != NULL && subroot->depth <= lpstatefork->depth));
   assert(lpstatefork == NULL || (lpfork != NULL && lpstatefork->depth <= lpfork->depth));
   assert(lpfork == NULL || (*node != NULL && lpfork->depth < (*node)->depth));
   tree->focuslpfork = lpfork;
   tree->focuslpstatefork = lpstatefork;
   tree->focussubroot = subroot;
   tree->focuslpconstructed = FALSE;
   lp->resolvelperror = FALSE;

   /* track the path from the old focus node to the new node, free dead end, set new focus node, and perform domain and constraint set changes */
   SCIP_CALL( treeSwitchPath(tree, reopt, blkmem, set, stat, transprob, origprob, primal, lp, branchcand, conflict,
         eventqueue, eventfilter, cliquetable, fork, *node, cutoff) );
   assert(tree->focusnode == *node);
   assert(tree->pathlen >= 0);
   assert(*node != NULL || tree->pathlen == 0);
   assert(*node == NULL || tree->pathlen-1 <= (int)(*node)->depth);
   assert(*cutoff || SCIPtreeIsPathComplete(tree));

   return SCIP_OKAY;
}




/*
 * Tree methods
 */

/** creates an initialized tree data structure */
SCIP_RETCODE SCIPtreeCreate(
   SCIP_TREE**           tree,               /**< pointer to tree data structure */
   BMS_BLKMEM*           blkmem,             /**< block memory buffers */
   SCIP_SET*             set,                /**< global SCIP settings */
   SCIP_NODESEL*         nodesel             /**< node selector to use for sorting leaves in the priority queue */
   )
{
   int p;

   assert(tree != NULL);
   assert(blkmem != NULL);

   SCIP_ALLOC( BMSallocMemory(tree) );

   (*tree)->root = NULL;

   SCIP_CALL( SCIPnodepqCreate(&(*tree)->leaves, set, nodesel) );

   /* allocate one slot for the prioritized and the unprioritized bound change */
   for( p = 0; p <= 1; ++p )
   {
      SCIP_ALLOC( BMSallocBlockMemoryArray(blkmem, &(*tree)->divebdchgdirs[p], 1) ); /*lint !e866*/
      SCIP_ALLOC( BMSallocBlockMemoryArray(blkmem, &(*tree)->divebdchgvars[p], 1) ); /*lint !e866*/
      SCIP_ALLOC( BMSallocBlockMemoryArray(blkmem, &(*tree)->divebdchgvals[p], 1) ); /*lint !e866*/
      (*tree)->ndivebdchanges[p] = 0;
      (*tree)->divebdchgsize[p] = 1;
   }

   (*tree)->path = NULL;
   (*tree)->focusnode = NULL;
   (*tree)->focuslpfork = NULL;
   (*tree)->focuslpstatefork = NULL;
   (*tree)->focussubroot = NULL;
   (*tree)->children = NULL;
   (*tree)->siblings = NULL;
   (*tree)->probingroot = NULL;
   (*tree)->childrenprio = NULL;
   (*tree)->siblingsprio = NULL;
   (*tree)->pathnlpcols = NULL;
   (*tree)->pathnlprows = NULL;
   (*tree)->probinglpistate = NULL;
   (*tree)->probinglpinorms = NULL;
   (*tree)->pendingbdchgs = NULL;
   (*tree)->probdiverelaxsol = NULL;
   (*tree)->nprobdiverelaxsol = 0;
   (*tree)->pendingbdchgssize = 0;
   (*tree)->npendingbdchgs = 0;
   (*tree)->focuslpstateforklpcount = -1;
   (*tree)->childrensize = 0;
   (*tree)->nchildren = 0;
   (*tree)->siblingssize = 0;
   (*tree)->nsiblings = 0;
   (*tree)->pathlen = 0;
   (*tree)->pathsize = 0;
   (*tree)->effectiverootdepth = 0;
   (*tree)->updatedeffectiverootdepth = 0;
   (*tree)->lastbranchparentid = -1L;
   (*tree)->correctlpdepth = -1;
   (*tree)->cutoffdepth = INT_MAX;
   (*tree)->repropdepth = INT_MAX;
   (*tree)->repropsubtreecount = 0;
   (*tree)->focusnodehaslp = FALSE;
   (*tree)->probingnodehaslp = FALSE;
   (*tree)->focuslpconstructed = FALSE;
   (*tree)->cutoffdelayed = FALSE;
   (*tree)->probinglpwasflushed = FALSE;
   (*tree)->probinglpwassolved = FALSE;
   (*tree)->probingloadlpistate = FALSE;
   (*tree)->probinglpwasrelax = FALSE;
   (*tree)->probingsolvedlp = FALSE;
   (*tree)->forcinglpmessage = FALSE;
   (*tree)->sbprobing = FALSE;
   (*tree)->probinglpwasprimfeas = TRUE;
   (*tree)->probinglpwasdualfeas = TRUE;
   (*tree)->probdiverelaxstored = FALSE;
   (*tree)->probdiverelaxincludeslp = FALSE;

   return SCIP_OKAY;
}

/** frees tree data structure */
SCIP_RETCODE SCIPtreeFree(
   SCIP_TREE**           tree,               /**< pointer to tree data structure */
   BMS_BLKMEM*           blkmem,             /**< block memory buffers */
   SCIP_SET*             set,                /**< global SCIP settings */
   SCIP_STAT*            stat,               /**< problem statistics */
   SCIP_EVENTQUEUE*      eventqueue,         /**< event queue */
   SCIP_EVENTFILTER*     eventfilter,        /**< global event filter */
   SCIP_LP*              lp                  /**< current LP data */
   )
{
   int p;

   assert(tree != NULL);
   assert(*tree != NULL);
   assert((*tree)->nchildren == 0);
   assert((*tree)->nsiblings == 0);
   assert((*tree)->focusnode == NULL);
   assert(!SCIPtreeProbing(*tree));

   SCIPsetDebugMsg(set, "free tree\n");

   /* free node queue */
   SCIP_CALL( SCIPnodepqFree(&(*tree)->leaves, blkmem, set, stat, eventqueue, eventfilter, *tree, lp) );

   /* free diving bound change storage */
   for( p = 0; p <= 1; ++p )
   {
      BMSfreeBlockMemoryArray(blkmem, &(*tree)->divebdchgdirs[p], (*tree)->divebdchgsize[p]); /*lint !e866*/
      BMSfreeBlockMemoryArray(blkmem, &(*tree)->divebdchgvals[p], (*tree)->divebdchgsize[p]); /*lint !e866*/
      BMSfreeBlockMemoryArray(blkmem, &(*tree)->divebdchgvars[p], (*tree)->divebdchgsize[p]); /*lint !e866*/
   }

   /* free pointer arrays */
   BMSfreeMemoryArrayNull(&(*tree)->path);
   BMSfreeMemoryArrayNull(&(*tree)->children);
   BMSfreeMemoryArrayNull(&(*tree)->siblings);
   BMSfreeMemoryArrayNull(&(*tree)->childrenprio);
   BMSfreeMemoryArrayNull(&(*tree)->siblingsprio);
   BMSfreeMemoryArrayNull(&(*tree)->pathnlpcols);
   BMSfreeMemoryArrayNull(&(*tree)->pathnlprows);
   BMSfreeMemoryArrayNull(&(*tree)->probdiverelaxsol);
   BMSfreeMemoryArrayNull(&(*tree)->pendingbdchgs);

   BMSfreeMemory(tree);

   return SCIP_OKAY;
}

/** clears and resets tree data structure and deletes all nodes */
SCIP_RETCODE SCIPtreeClear(
   SCIP_TREE*            tree,               /**< tree data structure */
   BMS_BLKMEM*           blkmem,             /**< block memory buffers */
   SCIP_SET*             set,                /**< global SCIP settings */
   SCIP_STAT*            stat,               /**< problem statistics */
   SCIP_EVENTQUEUE*      eventqueue,         /**< event queue */
   SCIP_EVENTFILTER*     eventfilter,        /**< global event filter */
   SCIP_LP*              lp                  /**< current LP data */
   )
{
   int v;

   assert(tree != NULL);
   assert(tree->nchildren == 0);
   assert(tree->nsiblings == 0);
   assert(tree->focusnode == NULL);
   assert(!SCIPtreeProbing(tree));

   SCIPsetDebugMsg(set, "clearing tree\n");

   /* clear node queue */
   SCIP_CALL( SCIPnodepqClear(tree->leaves, blkmem, set, stat, eventqueue, eventfilter, tree, lp) );
   assert(tree->root == NULL);

   /* we have to remove the captures of the variables within the pending bound change data structure */
   for( v = tree->npendingbdchgs-1; v >= 0; --v )
   {
      SCIP_VAR* var;

      var = tree->pendingbdchgs[v].var;
      assert(var != NULL);

      /* release the variable */
      SCIP_CALL( SCIPvarRelease(&var, blkmem, set, eventqueue, lp) );
   }

   /* mark working arrays to be empty and reset data */
   tree->focuslpstateforklpcount = -1;
   tree->nchildren = 0;
   tree->nsiblings = 0;
   tree->pathlen = 0;
   tree->effectiverootdepth = 0;
   tree->updatedeffectiverootdepth = 0;
   tree->correctlpdepth = -1;
   tree->cutoffdepth = INT_MAX;
   tree->repropdepth = INT_MAX;
   tree->repropsubtreecount = 0;
   tree->npendingbdchgs = 0;
   tree->focusnodehaslp = FALSE;
   tree->probingnodehaslp = FALSE;
   tree->cutoffdelayed = FALSE;
   tree->probinglpwasflushed = FALSE;
   tree->probinglpwassolved = FALSE;
   tree->probingloadlpistate = FALSE;
   tree->probinglpwasrelax = FALSE;
   tree->probingsolvedlp = FALSE;

   return SCIP_OKAY;
}

/** creates the root node of the tree and puts it into the leaves queue */
SCIP_RETCODE SCIPtreeCreateRoot(
   SCIP_TREE*            tree,               /**< tree data structure */
   SCIP_REOPT*           reopt,              /**< reoptimization data structure */
   BMS_BLKMEM*           blkmem,             /**< block memory buffers */
   SCIP_SET*             set,                /**< global SCIP settings */
   SCIP_STAT*            stat,               /**< problem statistics */
   SCIP_EVENTQUEUE*      eventqueue,         /**< event queue */
   SCIP_EVENTFILTER*     eventfilter,        /**< global event filter */
   SCIP_LP*              lp                  /**< current LP data */
   )
{
   assert(tree != NULL);
   assert(tree->nchildren == 0);
   assert(tree->nsiblings == 0);
   assert(tree->root == NULL);
   assert(tree->focusnode == NULL);
   assert(!SCIPtreeProbing(tree));

   /* create root node */
   SCIP_CALL( SCIPnodeCreateChild(&tree->root, blkmem, set, stat, tree, 0.0, -SCIPsetInfinity(set)) );
   assert(tree->nchildren == 1);

#ifndef NDEBUG
   /* check, if the sizes in the data structures match the maximal numbers defined here */
   tree->root->depth = SCIP_MAXTREEDEPTH + 1;
   tree->root->repropsubtreemark = MAXREPROPMARK;
   assert(tree->root->depth - 1 == SCIP_MAXTREEDEPTH); /*lint !e650*/
   assert(tree->root->repropsubtreemark == MAXREPROPMARK);
   tree->root->depth++;             /* this should produce an overflow and reset the value to 0 */
   tree->root->repropsubtreemark++; /* this should produce an overflow and reset the value to 0 */
   assert(tree->root->depth == 0);
   assert((SCIP_NODETYPE)tree->root->nodetype == SCIP_NODETYPE_CHILD);
   assert(!tree->root->active);
   assert(!tree->root->cutoff);
   assert(!tree->root->reprop);
   assert(tree->root->repropsubtreemark == 0);
#endif

   /* move root to the queue, convert it to LEAF */
   SCIP_CALL( treeNodesToQueue(tree, reopt, blkmem, set, stat, eventqueue, eventfilter, lp, tree->children, &tree->nchildren, NULL,
         SCIPsetInfinity(set)) );

   return SCIP_OKAY;
}

/** creates a temporary presolving root node of the tree and installs it as focus node */
SCIP_RETCODE SCIPtreeCreatePresolvingRoot(
   SCIP_TREE*            tree,               /**< tree data structure */
   SCIP_REOPT*           reopt,              /**< reoptimization data structure */
   BMS_BLKMEM*           blkmem,             /**< block memory buffers */
   SCIP_SET*             set,                /**< global SCIP settings */
   SCIP_MESSAGEHDLR*     messagehdlr,        /**< message handler */
   SCIP_STAT*            stat,               /**< problem statistics */
   SCIP_PROB*            transprob,          /**< transformed problem */
   SCIP_PROB*            origprob,           /**< original problem */
   SCIP_PRIMAL*          primal,             /**< primal data */
   SCIP_LP*              lp,                 /**< current LP data */
   SCIP_BRANCHCAND*      branchcand,         /**< branching candidate storage */
   SCIP_CONFLICT*        conflict,           /**< conflict analysis data */
   SCIP_CONFLICTSTORE*   conflictstore,      /**< conflict store */
   SCIP_EVENTQUEUE*      eventqueue,         /**< event queue */
   SCIP_EVENTFILTER*     eventfilter,        /**< global event filter */
   SCIP_CLIQUETABLE*     cliquetable         /**< clique table data structure */
   )
{
   SCIP_Bool cutoff;

   assert(tree != NULL);
   assert(tree->nchildren == 0);
   assert(tree->nsiblings == 0);
   assert(tree->root == NULL);
   assert(tree->focusnode == NULL);
   assert(!SCIPtreeProbing(tree));

   /* create temporary presolving root node */
   SCIP_CALL( SCIPtreeCreateRoot(tree, reopt, blkmem, set, stat, eventqueue, eventfilter, lp) );
   assert(tree->root != NULL);

   /* install the temporary root node as focus node */
   SCIP_CALL( SCIPnodeFocus(&tree->root, blkmem, set, messagehdlr, stat, transprob, origprob, primal, tree, reopt, lp, branchcand,
         conflict, conflictstore, eventqueue, eventfilter, cliquetable, &cutoff, FALSE, FALSE) );
   assert(!cutoff);

   return SCIP_OKAY;
}

/** frees the temporary presolving root and resets tree data structure */
SCIP_RETCODE SCIPtreeFreePresolvingRoot(
   SCIP_TREE*            tree,               /**< tree data structure */
   SCIP_REOPT*           reopt,              /**< reoptimization data structure */
   BMS_BLKMEM*           blkmem,             /**< block memory buffers */
   SCIP_SET*             set,                /**< global SCIP settings */
   SCIP_MESSAGEHDLR*     messagehdlr,        /**< message handler */
   SCIP_STAT*            stat,               /**< problem statistics */
   SCIP_PROB*            transprob,          /**< transformed problem */
   SCIP_PROB*            origprob,           /**< original problem */
   SCIP_PRIMAL*          primal,             /**< primal data */
   SCIP_LP*              lp,                 /**< current LP data */
   SCIP_BRANCHCAND*      branchcand,         /**< branching candidate storage */
   SCIP_CONFLICT*        conflict,           /**< conflict analysis data */
   SCIP_CONFLICTSTORE*   conflictstore,      /**< conflict store */
   SCIP_EVENTQUEUE*      eventqueue,         /**< event queue */
   SCIP_EVENTFILTER*     eventfilter,        /**< global event filter */
   SCIP_CLIQUETABLE*     cliquetable         /**< clique table data structure */
   )
{
   SCIP_NODE* node;
   SCIP_Bool cutoff;

   assert(tree != NULL);
   assert(tree->root != NULL);
   assert(tree->focusnode == tree->root);
   assert(tree->pathlen == 1);

   /* unfocus the temporary root node */
   node = NULL;
   SCIP_CALL( SCIPnodeFocus(&node, blkmem, set, messagehdlr, stat, transprob, origprob, primal, tree, reopt, lp, branchcand,
         conflict, conflictstore, eventqueue, eventfilter, cliquetable, &cutoff, FALSE, FALSE) );
   assert(!cutoff);
   assert(tree->root == NULL);
   assert(tree->focusnode == NULL);
   assert(tree->pathlen == 0);

   /* reset tree data structure */
   SCIP_CALL( SCIPtreeClear(tree, blkmem, set, stat, eventqueue, eventfilter, lp) );

   return SCIP_OKAY;
}

/** returns the node selector associated with the given node priority queue */
SCIP_NODESEL* SCIPtreeGetNodesel(
   SCIP_TREE*            tree                /**< branch and bound tree */
   )
{
   assert(tree != NULL);

   return SCIPnodepqGetNodesel(tree->leaves);
}

/** sets the node selector used for sorting the nodes in the priority queue, and resorts the queue if necessary */
SCIP_RETCODE SCIPtreeSetNodesel(
   SCIP_TREE*            tree,               /**< branch and bound tree */
   SCIP_SET*             set,                /**< global SCIP settings */
   SCIP_MESSAGEHDLR*     messagehdlr,        /**< message handler */
   SCIP_STAT*            stat,               /**< problem statistics */
   SCIP_NODESEL*         nodesel             /**< node selector to use for sorting the nodes in the queue */
   )
{
   assert(tree != NULL);
   assert(stat != NULL);

   if( SCIPnodepqGetNodesel(tree->leaves) != nodesel )
   {
      /* change the node selector used in the priority queue and resort the queue */
      SCIP_CALL( SCIPnodepqSetNodesel(&tree->leaves, set, nodesel) );

      /* issue message */
      if( stat->nnodes > 0 )
      {
         SCIPmessagePrintVerbInfo(messagehdlr, set->disp_verblevel, SCIP_VERBLEVEL_FULL,
            "(node %" SCIP_LONGINT_FORMAT ") switching to node selector <%s>\n", stat->nnodes, SCIPnodeselGetName(nodesel));
      }
   }

   return SCIP_OKAY;
}

/** cuts off nodes with lower bound not better than given cutoff bound */
SCIP_RETCODE SCIPtreeCutoff(
   SCIP_TREE*            tree,               /**< branch and bound tree */
   SCIP_REOPT*           reopt,              /**< reoptimization data structure */
   BMS_BLKMEM*           blkmem,             /**< block memory */
   SCIP_SET*             set,                /**< global SCIP settings */
   SCIP_STAT*            stat,               /**< dynamic problem statistics */
   SCIP_EVENTQUEUE*      eventqueue,         /**< event queue */
   SCIP_EVENTFILTER*     eventfilter,        /**< global event filter */
   SCIP_LP*              lp,                 /**< current LP data */
   SCIP_Real             cutoffbound         /**< cutoff bound: all nodes with lowerbound >= cutoffbound are cut off */
   )
{
   SCIP_NODE* node;
   int i;

   assert(tree != NULL);
   assert(stat != NULL);
   assert(lp != NULL);

   /* if we are in diving mode, it is not allowed to cut off nodes, because this can lead to deleting LP rows which
    * would modify the currently unavailable (due to diving modifications) SCIP_LP
    *  -> the cutoff must be delayed and executed after the diving ends
    */
   if( SCIPlpDiving(lp) )
   {
      tree->cutoffdelayed = TRUE;
      return SCIP_OKAY;
   }

   tree->cutoffdelayed = FALSE;

   /* cut off leaf nodes in the queue */
   SCIP_CALL( SCIPnodepqBound(tree->leaves, blkmem, set, stat, eventqueue, eventfilter, tree, reopt, lp, cutoffbound) );

   /* cut off siblings: we have to loop backwards, because a removal leads to moving the last node in empty slot */
   for( i = tree->nsiblings-1; i >= 0; --i )
   {
      node = tree->siblings[i];

      if( node->lowerbound >= cutoffbound
         || ( !set->exact_enable && SCIPsetIsGE(set, node->lowerbound, cutoffbound) ) )
      {
         /* delete sibling due to bound cut off */
         SCIP_CALL( SCIPnodeCutoff(node, set, stat, eventfilter, tree, set->scip->transprob, set->scip->origprob, reopt, lp, blkmem) );
         SCIP_CALL( SCIPnodeFree(&node, blkmem, set, stat, eventqueue, eventfilter, tree, lp) );
      }
   }

   /* cut off children: we have to loop backwards, because a removal leads to moving the last node in empty slot */
   for( i = tree->nchildren-1; i >= 0; --i )
   {
      node = tree->children[i];

      if( node->lowerbound >= cutoffbound
         || ( !set->exact_enable && SCIPsetIsGE(set, node->lowerbound, cutoffbound) ) )
      {
         /* delete child due to bound cut off */
         SCIP_CALL( SCIPnodeCutoff(node, set, stat, eventfilter, tree, set->scip->transprob, set->scip->origprob, reopt, lp, blkmem) );
         SCIP_CALL( SCIPnodeFree(&node, blkmem, set, stat, eventqueue, eventfilter, tree, lp) );
      }
   }

   return SCIP_OKAY;
}

/** calculates the node selection priority for moving the given variable's LP value to the given target value;
 *  this node selection priority can be given to the SCIPcreateChild() call
 */
SCIP_Real SCIPtreeCalcNodeselPriority(
   SCIP_TREE*            tree,               /**< branch and bound tree */
   SCIP_SET*             set,                /**< global SCIP settings */
   SCIP_STAT*            stat,               /**< dynamic problem statistics */
   SCIP_VAR*             var,                /**< variable, of which the branching factor should be applied, or NULL */
   SCIP_BRANCHDIR        branchdir,          /**< type of branching that was performed: upwards, downwards, or fixed
                                              * fixed should only be used, when both bounds changed
                                              */
   SCIP_Real             targetvalue         /**< new value of the variable in the child node */
   )
{
   SCIP_Real prio;
   SCIP_Real varsol;
   SCIP_Real varrootsol;
   SCIP_Real downinfs;
   SCIP_Real upinfs;
   SCIP_Bool isroot;
   SCIP_Bool haslp;

   assert(set != NULL);

   /* extract necessary information */
   isroot = (SCIPtreeGetCurrentDepth(tree) == 0);
   haslp = SCIPtreeHasFocusNodeLP(tree);
   varsol = SCIPvarGetSol(var, haslp);
   varrootsol = SCIPvarGetRootSol(var);
   downinfs = SCIPvarGetAvgInferences(var, stat, SCIP_BRANCHDIR_DOWNWARDS);
   upinfs = SCIPvarGetAvgInferences(var, stat, SCIP_BRANCHDIR_UPWARDS);

   switch( branchdir )
   {
   case SCIP_BRANCHDIR_DOWNWARDS:
      switch( SCIPvarGetBranchDirection(var) )
      {
      case SCIP_BRANCHDIR_DOWNWARDS:
         prio = +1.0;
         break;
      case SCIP_BRANCHDIR_UPWARDS:
         prio = -1.0;
         break;
      case SCIP_BRANCHDIR_AUTO:
         switch( set->nodesel_childsel )
         {
         case 'd':
            prio = +1.0;
            break;
         case 'u':
            prio = -1.0;
            break;
         case 'p':
            prio = -SCIPvarGetPseudocost(var, stat, targetvalue - varsol);
            break;
         case 'i':
            prio = downinfs;
            break;
         case 'l':
            prio = targetvalue - varsol;
            break;
         case 'r':
            prio = varrootsol - varsol;
            break;
         case 'h':
            prio = downinfs + SCIPsetEpsilon(set);
            if( !isroot && haslp )
               prio *= (varrootsol - varsol + 1.0);
            break;
         default:
            SCIPerrorMessage("invalid child selection rule <%c>\n", set->nodesel_childsel);
            prio = 0.0;
            break;
         }
         break;
      default:
         SCIPerrorMessage("invalid preferred branching direction <%d> of variable <%s>\n",
            SCIPvarGetBranchDirection(var), SCIPvarGetName(var));
         prio = 0.0;
         break;
      }
      break;
   case SCIP_BRANCHDIR_UPWARDS:
      /* the branch is directed upwards */
      switch( SCIPvarGetBranchDirection(var) )
      {
      case SCIP_BRANCHDIR_DOWNWARDS:
         prio = -1.0;
         break;
      case SCIP_BRANCHDIR_UPWARDS:
         prio = +1.0;
         break;
      case SCIP_BRANCHDIR_AUTO:
         switch( set->nodesel_childsel )
         {
         case 'd':
            prio = -1.0;
            break;
         case 'u':
            prio = +1.0;
            break;
         case 'p':
            prio = -SCIPvarGetPseudocost(var, stat, targetvalue - varsol);
            break;
         case 'i':
            prio = upinfs;
            break;
         case 'l':
            prio = varsol - targetvalue;
            break;
         case 'r':
            prio = varsol - varrootsol;
            break;
         case 'h':
            prio = upinfs  + SCIPsetEpsilon(set);
            if( !isroot && haslp )
               prio *= (varsol - varrootsol + 1.0);
            break;
         default:
            SCIPerrorMessage("invalid child selection rule <%c>\n", set->nodesel_childsel);
            prio = 0.0;
            break;
         }
         /* since choosing the upwards direction is usually superior than the downwards direction (see results of
          * Achterberg's thesis (2007)), we break ties towards upwards branching
          */
         prio += SCIPsetEpsilon(set);
         break;

      default:
         SCIPerrorMessage("invalid preferred branching direction <%d> of variable <%s>\n",
            SCIPvarGetBranchDirection(var), SCIPvarGetName(var));
         prio = 0.0;
         break;
      }
      break;
   case SCIP_BRANCHDIR_FIXED:
      prio = SCIPsetInfinity(set);
      break;
   case SCIP_BRANCHDIR_AUTO:
   default:
      SCIPerrorMessage("invalid branching direction <%d> of variable <%s>\n",
         SCIPvarGetBranchDirection(var), SCIPvarGetName(var));
      prio = 0.0;
      break;
   }

   return prio;
}

/** calculates an estimate for the objective of the best feasible solution contained in the subtree after applying the given
 *  branching; this estimate can be given to the SCIPcreateChild() call
 */
SCIP_Real SCIPtreeCalcChildEstimate(
   SCIP_TREE*            tree,               /**< branch and bound tree */
   SCIP_SET*             set,                /**< global SCIP settings */
   SCIP_STAT*            stat,               /**< dynamic problem statistics */
   SCIP_VAR*             var,                /**< variable, of which the branching factor should be applied, or NULL */
   SCIP_Real             targetvalue         /**< new value of the variable in the child node */
   )
{
   SCIP_Real estimateinc;
   SCIP_Real estimate;
   SCIP_Real varsol;

   assert(tree != NULL);
   assert(var != NULL);

   estimate = SCIPnodeGetEstimate(tree->focusnode);
   varsol = SCIPvarGetSol(var, SCIPtreeHasFocusNodeLP(tree));

   /* compute increase above parent node's (i.e., focus node's) estimate value */
   if( !SCIPvarIsIntegral(var) )
      estimateinc = SCIPvarGetPseudocost(var, stat, targetvalue - varsol);
   else
   {
      SCIP_Real pscdown;
      SCIP_Real pscup;

      /* calculate estimate based on pseudo costs:
       *   estimate = lowerbound + sum(min{f_j * pscdown_j, (1-f_j) * pscup_j})
       *            = parentestimate - min{f_b * pscdown_b, (1-f_b) * pscup_b} + (targetvalue-oldvalue)*{pscdown_b or pscup_b}
       */
      pscdown = SCIPvarGetPseudocost(var, stat, SCIPsetFeasFloor(set, varsol) - varsol);
      pscup = SCIPvarGetPseudocost(var, stat, SCIPsetFeasCeil(set, varsol) - varsol);
      estimateinc = SCIPvarGetPseudocost(var, stat, targetvalue - varsol) - MIN(pscdown, pscup);
   }

   /* due to rounding errors estimateinc might be slightly negative; in this case return the parent node's estimate */
   if( estimateinc > 0.0 )
      estimate += estimateinc;

   return estimate;
}

/** branches on a variable x
 *  if x is a continuous variable, then two child nodes will be created
 *  (x <= x', x >= x')
 *  but if the bounds of x are such that their relative difference is smaller than epsilon,
 *  the variable is fixed to val (if not SCIP_INVALID) or a well chosen alternative in the current node,
 *  i.e., no children are created
 *  if x is not a continuous variable, then:
 *  if solution value x' is fractional, two child nodes will be created
 *  (x <= floor(x'), x >= ceil(x')),
 *  if solution value is integral, the x' is equal to lower or upper bound of the branching
 *  variable and the bounds of x are finite, then two child nodes will be created
 *  (x <= x", x >= x"+1 with x" = floor((lb + ub)/2)),
 *  otherwise (up to) three child nodes will be created
 *  (x <= x'-1, x == x', x >= x'+1)
 *  if solution value is equal to one of the bounds and the other bound is infinite, only two child nodes
 *  will be created (the third one would be infeasible anyway)
 */
SCIP_RETCODE SCIPtreeBranchVar(
   SCIP_TREE*            tree,               /**< branch and bound tree */
   SCIP_REOPT*           reopt,              /**< reoptimization data structure */
   BMS_BLKMEM*           blkmem,             /**< block memory */
   SCIP_SET*             set,                /**< global SCIP settings */
   SCIP_STAT*            stat,               /**< problem statistics data */
   SCIP_PROB*            transprob,          /**< transformed problem after presolve */
   SCIP_PROB*            origprob,           /**< original problem */
   SCIP_LP*              lp,                 /**< current LP data */
   SCIP_BRANCHCAND*      branchcand,         /**< branching candidate storage */
   SCIP_EVENTQUEUE*      eventqueue,         /**< event queue */
   SCIP_EVENTFILTER*     eventfilter,        /**< global event filter */
   SCIP_VAR*             var,                /**< variable to branch on */
   SCIP_Real             val,                /**< value to branch on or SCIP_INVALID for branching on current LP/pseudo solution.
                                              *   A branching value is required for branching on continuous variables */
   SCIP_NODE**           downchild,          /**< pointer to return the left child with variable rounded down, or NULL */
   SCIP_NODE**           eqchild,            /**< pointer to return the middle child with variable fixed, or NULL */
   SCIP_NODE**           upchild             /**< pointer to return the right child with variable rounded up, or NULL */
   )
{
   SCIP_NODE* node;
   SCIP_Real priority;
   SCIP_Real estimate;

   SCIP_Real downub;
   SCIP_Real fixval;
   SCIP_Real uplb;
   SCIP_Real lpval;

   SCIP_Bool validval;

   assert(tree != NULL);
   assert(set != NULL);
   assert(var != NULL);

   /* initialize children pointer */
   if( downchild != NULL )
      *downchild = NULL;
   if( eqchild != NULL )
      *eqchild = NULL;
   if( upchild != NULL )
      *upchild = NULL;

   /* store whether a valid value was given for branching */
   validval = (val != SCIP_INVALID);  /*lint !e777 */

   /* get the corresponding active problem variable
    * if branching value is given, then transform it to the value of the active variable */
   if( validval )
   {
      SCIP_Real scalar;
      SCIP_Real constant;

      scalar   = 1.0;
      constant = 0.0;

      SCIP_CALL( SCIPvarGetProbvarSum(&var, set, &scalar, &constant) );

      if( scalar == 0.0 )
      {
         SCIPerrorMessage("cannot branch on fixed variable <%s>\n", SCIPvarGetName(var));
         return SCIP_INVALIDDATA;
      }

      /* we should have givenvariable = scalar * activevariable + constant */
      val = (val - constant) / scalar;
   }
   else
      var = SCIPvarGetProbvar(var);

   if( SCIPvarGetStatus(var) == SCIP_VARSTATUS_FIXED || SCIPvarGetStatus(var) == SCIP_VARSTATUS_MULTAGGR )
   {
      SCIPerrorMessage("cannot branch on fixed or multi-aggregated variable <%s>\n", SCIPvarGetName(var));
      SCIPABORT();
      return SCIP_INVALIDDATA; /*lint !e527*/
   }

   /* ensure that branching on continuous variables will only be performed when a branching point is given */
   if( !SCIPvarIsIntegral(var) && !validval )
   {
      SCIPerrorMessage("Cannot branch on continuous variable <%s> without a given branching value.", SCIPvarGetName(var));
      SCIPABORT();
      return SCIP_INVALIDDATA; /*lint !e527*/
   }

   assert(SCIPvarIsActive(var));
   assert(SCIPvarGetProbindex(var) >= 0);
   assert(SCIPvarGetStatus(var) == SCIP_VARSTATUS_LOOSE || SCIPvarGetStatus(var) == SCIP_VARSTATUS_COLUMN);
   assert(!SCIPvarIsIntegral(var) || SCIPsetIsFeasIntegral(set, SCIPvarGetLbLocal(var)));
   assert(!SCIPvarIsIntegral(var) || SCIPsetIsFeasIntegral(set, SCIPvarGetUbLocal(var)));
   assert(SCIPsetIsLT(set, SCIPvarGetLbLocal(var), SCIPvarGetUbLocal(var)));

   /* update the information for the focus node before creating children */
   SCIP_CALL( SCIPvisualUpdateChild(stat->visual, set, stat, tree->focusnode) );

   /* get value of variable in current LP or pseudo solution */
   lpval = SCIPvarGetSol(var, tree->focusnodehaslp);

   /* if there was no explicit value given for branching, branch on current LP or pseudo solution value */
   if( !validval )
   {
      val = lpval;

      /* avoid branching on infinite values in pseudo solution */
      if( SCIPsetIsInfinity(set, -val) || SCIPsetIsInfinity(set, val) )
      {
         val = SCIPvarGetWorstBoundLocal(var);

         /* if both bounds are infinite, choose zero as branching point */
         if( SCIPsetIsInfinity(set, -val) || SCIPsetIsInfinity(set, val) )
         {
            assert(SCIPsetIsInfinity(set, -SCIPvarGetLbLocal(var)));
            assert(SCIPsetIsInfinity(set, SCIPvarGetUbLocal(var)));
            val = 0.0;
         }
      }
   }

   assert(SCIPsetIsFeasGE(set, val, SCIPvarGetLbLocal(var)));
   assert(SCIPsetIsFeasLE(set, val, SCIPvarGetUbLocal(var)));
   /* see comment in SCIPbranchVarVal */
   assert(SCIPvarIsIntegral(var)
         || SCIPrelDiff(SCIPvarGetUbLocal(var), SCIPvarGetLbLocal(var)) <= 2.02 * SCIPsetEpsilon(set)
         || SCIPsetIsInfinity(set, -2.1*SCIPvarGetLbLocal(var)) || SCIPsetIsInfinity(set, 2.1*SCIPvarGetUbLocal(var))
         || (SCIPsetIsLT(set, 2.1*SCIPvarGetLbLocal(var), 2.1*val) && SCIPsetIsLT(set, 2.1*val, 2.1*SCIPvarGetUbLocal(var))));

   downub = SCIP_INVALID;
   fixval = SCIP_INVALID;
   uplb = SCIP_INVALID;

   if( !SCIPvarIsIntegral(var) )
   {
      if( SCIPsetIsRelEQ(set, SCIPvarGetLbLocal(var), SCIPvarGetUbLocal(var)) )
      {
         SCIPsetDebugMsg(set, "fixing continuous variable <%s> with value %g and bounds [%.15g, %.15g], priority %d (current lower bound: %g)\n",
            SCIPvarGetName(var), val, SCIPvarGetLbLocal(var), SCIPvarGetUbLocal(var), SCIPvarGetBranchPriority(var), SCIPnodeGetLowerbound(tree->focusnode));

         /* if val is at least epsilon away from both bounds, then we change both bounds to this value
          * otherwise, we fix the variable to its worst bound
          */
         if( SCIPsetIsGT(set, val, SCIPvarGetLbLocal(var)) && SCIPsetIsLT(set, val, SCIPvarGetUbLocal(var)) )
         {
            SCIP_CALL( SCIPnodeAddBoundchg(tree->focusnode, blkmem, set, stat, transprob, origprob, tree, reopt, lp,
                  branchcand, eventqueue, eventfilter, NULL, var, val, SCIP_BOUNDTYPE_LOWER, FALSE) );
            SCIP_CALL( SCIPnodeAddBoundchg(tree->focusnode, blkmem, set, stat, transprob, origprob, tree, reopt, lp,
                  branchcand, eventqueue, eventfilter, NULL, var, val, SCIP_BOUNDTYPE_UPPER, FALSE) );
         }
         else if( SCIPvarGetObj(var) >= 0.0 )
         {
            SCIP_CALL( SCIPnodeAddBoundchg(SCIPtreeGetCurrentNode(tree), blkmem, set, stat, transprob, origprob,
                  tree, reopt, lp, branchcand, eventqueue, eventfilter, NULL, var, SCIPvarGetUbLocal(var), SCIP_BOUNDTYPE_LOWER, FALSE) );
         }
         else
         {
            SCIP_CALL( SCIPnodeAddBoundchg(SCIPtreeGetCurrentNode(tree), blkmem, set, stat, transprob, origprob,
                  tree, reopt, lp, branchcand, eventqueue, eventfilter, NULL, var, SCIPvarGetLbLocal(var), SCIP_BOUNDTYPE_UPPER, FALSE) );
         }
      }
      else if( SCIPrelDiff(SCIPvarGetUbLocal(var), SCIPvarGetLbLocal(var)) <= 2.02 * SCIPsetEpsilon(set) )
      {
         /* if the only way to branch is such that in both sides the relative domain width becomes smaller epsilon,
          * then fix the variable in both branches right away
          *
          * however, if one of the bounds is at infinity (and thus the other bound is at most 2eps away from the same infinity (in relative sense),
          * then fix the variable to the non-infinite value, as we cannot fix a variable to infinity
          */
         SCIPsetDebugMsg(set, "continuous branch on variable <%s> with bounds [%.15g, %.15g], priority %d (current lower bound: %g), node %p\n",
            SCIPvarGetName(var), SCIPvarGetLbLocal(var), SCIPvarGetUbLocal(var), SCIPvarGetBranchPriority(var), SCIPnodeGetLowerbound(tree->focusnode), (void*)tree->focusnode);
         if( SCIPsetIsInfinity(set, -SCIPvarGetLbLocal(var)) )
         {
            assert(!SCIPsetIsInfinity(set, -SCIPvarGetUbLocal(var)));
            SCIP_CALL( SCIPnodeAddBoundchg(SCIPtreeGetCurrentNode(tree), blkmem, set, stat, transprob, origprob,
                  tree, reopt, lp, branchcand, eventqueue, eventfilter, NULL, var, SCIPvarGetUbLocal(var), SCIP_BOUNDTYPE_LOWER, FALSE) );
         }
         else if( SCIPsetIsInfinity(set, SCIPvarGetUbLocal(var)) )
         {
            assert(!SCIPsetIsInfinity(set, SCIPvarGetLbLocal(var)));
            SCIP_CALL( SCIPnodeAddBoundchg(SCIPtreeGetCurrentNode(tree), blkmem, set, stat, transprob, origprob,
                  tree, reopt, lp, branchcand, eventqueue, eventfilter, NULL, var, SCIPvarGetLbLocal(var), SCIP_BOUNDTYPE_UPPER, FALSE) );
         }
         else
         {
            downub = SCIPvarGetLbLocal(var);
            uplb = SCIPvarGetUbLocal(var);
         }
      }
      else
      {
         /* in the general case, there is enough space for two branches
          * a sophisticated user should have also chosen the branching value such that it is not very close to the bounds
          * so here we only ensure that it is at least epsilon away from both bounds
          */
         SCIPsetDebugMsg(set, "continuous branch on variable <%s> with value %g, priority %d (current lower bound: %g)\n",
            SCIPvarGetName(var), val, SCIPvarGetBranchPriority(var), SCIPnodeGetLowerbound(tree->focusnode));
         downub = MIN(val, SCIPvarGetUbLocal(var) - SCIPsetEpsilon(set)); /*lint !e666*/
         uplb   = MAX(val, SCIPvarGetLbLocal(var) + SCIPsetEpsilon(set)); /*lint !e666*/
      }
   }
   else if( SCIPsetIsFeasIntegral(set, val) && !set->exact_enable )
   {
      SCIP_Real lb;
      SCIP_Real ub;

      lb = SCIPvarGetLbLocal(var);
      ub = SCIPvarGetUbLocal(var);

      /* if there was no explicit value given for branching, the variable has a finite domain and the current LP/pseudo
       * solution is one of the bounds, we branch in the center of the domain */
      if( !validval && !SCIPsetIsInfinity(set, -lb) && !SCIPsetIsInfinity(set, ub)
         && (SCIPsetIsFeasEQ(set, val, lb) || SCIPsetIsFeasEQ(set, val, ub)) )
      {
         SCIP_Real center;

         /* create child nodes with x <= x", and x >= x"+1 with x" = floor((lb + ub)/2);
          * if x" is integral, make the interval smaller in the child in which the current solution x'
          * is still feasible
          */
         center = (ub + lb) / 2.0;
         if( val <= center )
         {
            downub = SCIPsetFeasFloor(set, center);
            uplb = downub + 1.0;
         }
         else
         {
            uplb = SCIPsetFeasCeil(set, center);
            downub = uplb - 1.0;
         }
      }
      else
      {
         /* create child nodes with x <= x'-1, x = x', and x >= x'+1 */
         assert(SCIPsetIsEQ(set, SCIPsetFeasCeil(set, val), SCIPsetFeasFloor(set, val)));

         fixval = SCIPsetFeasCeil(set, val); /* get rid of numerical issues */

         /* create child node with x <= x'-1, if this would be feasible */
         if( SCIPsetIsFeasGE(set, fixval-1.0, lb) )
            downub = fixval - 1.0;

         /* create child node with x >= x'+1, if this would be feasible */
         if( SCIPsetIsFeasLE(set, fixval+1.0, ub) )
            uplb = fixval + 1.0;
      }
      SCIPsetDebugMsg(set, "integral branch on variable <%s> with value %g, priority %d (current lower bound: %g)\n",
         SCIPvarGetName(var), val, SCIPvarGetBranchPriority(var), SCIPnodeGetLowerbound(tree->focusnode));
   }
   else
   {
      /* create child nodes with x <= floor(x'), and x >= ceil(x') */
      if( set->exact_enable )
      {
         downub = floor(val);
         uplb = downub + 1.0;
      }
      else
      {
         downub = SCIPsetFeasFloor(set, val);
         uplb = downub + 1.0;
         assert( SCIPsetIsRelEQ(set, SCIPsetCeil(set, val), uplb) );
      }
      SCIPsetDebugMsg(set, "fractional branch on variable <%s> with value %g, root value %g, priority %d (current lower bound: %g)\n",
         SCIPvarGetName(var), val, SCIPvarGetRootSol(var), SCIPvarGetBranchPriority(var), SCIPnodeGetLowerbound(tree->focusnode));
   }

   /* perform the branching;
    * set the node selection priority in a way, s.t. a node is preferred whose branching goes in the same direction
    * as the deviation from the variable's root solution
    */
   if( downub != SCIP_INVALID )    /*lint !e777*/
   {
      /* create child node x <= downub */
      priority = SCIPtreeCalcNodeselPriority(tree, set, stat, var, SCIP_BRANCHDIR_DOWNWARDS, downub);
      /* if LP solution is cutoff in child, compute a new estimate
       * otherwise we cannot expect a direct change in the best solution, so we keep the estimate of the parent node */
      if( SCIPsetIsGT(set, lpval, downub) )
         estimate = SCIPtreeCalcChildEstimate(tree, set, stat, var, downub);
      else
         estimate = SCIPnodeGetEstimate(tree->focusnode);
      SCIPsetDebugMsg(set, " -> creating child: <%s> <= %g (priority: %g, estimate: %g)\n",
         SCIPvarGetName(var), downub, priority, estimate);
      SCIP_CALL( SCIPnodeCreateChild(&node, blkmem, set, stat, tree, priority, estimate) );

      /* update branching information in certificate, if certificate is active */
      SCIP_CALL( SCIPcertificateUpdateBranchingData(set, stat->certificate, stat, lp, node, var, SCIP_BOUNDTYPE_UPPER, downub) );

      SCIP_CALL( SCIPnodeAddBoundchg(node, blkmem, set, stat, transprob, origprob, tree, reopt, lp, branchcand, eventqueue,
            eventfilter, NULL, var, downub, SCIP_BOUNDTYPE_UPPER, FALSE) );
      /* output branching bound change to visualization file */
      SCIP_CALL( SCIPvisualUpdateChild(stat->visual, set, stat, node) );

      if( downchild != NULL )
         *downchild = node;
   }

   if( fixval != SCIP_INVALID )    /*lint !e777*/
   {
      /* create child node with x = fixval */
      priority = SCIPtreeCalcNodeselPriority(tree, set, stat, var, SCIP_BRANCHDIR_FIXED, fixval);
      estimate = SCIPtreeCalcChildEstimate(tree, set, stat, var, fixval);
      SCIPsetDebugMsg(set, " -> creating child: <%s> == %g (priority: %g, estimate: %g)\n",
         SCIPvarGetName(var), fixval, priority, estimate);
      SCIP_CALL( SCIPnodeCreateChild(&node, blkmem, set, stat, tree, priority, estimate) );

      /* update branching information in certificate, if certificate is active */
      if( downub == SCIP_INVALID ) /*lint !e777*/
      {
         SCIP_CALL( SCIPcertificateUpdateBranchingData(set, stat->certificate, stat, lp, node, var, SCIP_BOUNDTYPE_UPPER, fixval) );
      }
      else if( uplb == SCIP_INVALID ) /*lint !e777*/
      {
         SCIP_CALL( SCIPcertificateUpdateBranchingData(set, stat->certificate, stat, lp, node, var, SCIP_BOUNDTYPE_LOWER, fixval) );
      }
      else if( SCIPisCertified(set->scip) )
      {
         SCIPerrorMessage("Cannot resolve 3-way branching in certificate currently \n");
         SCIPABORT();
      }

      if( !SCIPsetIsFeasEQ(set, SCIPvarGetLbLocal(var), fixval) )
      {
         SCIP_CALL( SCIPnodeAddBoundchg(node, blkmem, set, stat, transprob, origprob, tree, reopt, lp, branchcand, eventqueue,
               eventfilter, NULL, var, fixval, SCIP_BOUNDTYPE_LOWER, FALSE) );
      }
      if( !SCIPsetIsFeasEQ(set, SCIPvarGetUbLocal(var), fixval) )
      {
         SCIP_CALL( SCIPnodeAddBoundchg(node, blkmem, set, stat, transprob, origprob, tree, reopt, lp, branchcand, eventqueue,
               eventfilter, NULL, var, fixval, SCIP_BOUNDTYPE_UPPER, FALSE) );
      }
      /* output branching bound change to visualization file */
      SCIP_CALL( SCIPvisualUpdateChild(stat->visual, set, stat, node) );

      if( eqchild != NULL )
         *eqchild = node;
   }

   if( uplb != SCIP_INVALID )    /*lint !e777*/
   {
      /* create child node with x >= uplb */
      priority = SCIPtreeCalcNodeselPriority(tree, set, stat, var, SCIP_BRANCHDIR_UPWARDS, uplb);
      if( SCIPsetIsLT(set, lpval, uplb) )
         estimate = SCIPtreeCalcChildEstimate(tree, set, stat, var, uplb);
      else
         estimate = SCIPnodeGetEstimate(tree->focusnode);
      SCIPsetDebugMsg(set, " -> creating child: <%s> >= %g (priority: %g, estimate: %g)\n",
         SCIPvarGetName(var), uplb, priority, estimate);
      SCIP_CALL( SCIPnodeCreateChild(&node, blkmem, set, stat, tree, priority, estimate) );

      /* update branching information in certificate, if certificate is active */
      SCIP_CALL( SCIPcertificateUpdateBranchingData(set, stat->certificate, stat, lp, node, var, SCIP_BOUNDTYPE_LOWER, uplb) );

      SCIP_CALL( SCIPnodeAddBoundchg(node, blkmem, set, stat, transprob, origprob, tree, reopt, lp, branchcand, eventqueue,
            eventfilter, NULL, var, uplb, SCIP_BOUNDTYPE_LOWER, FALSE) );
      /* output branching bound change to visualization file */
      SCIP_CALL( SCIPvisualUpdateChild(stat->visual, set, stat, node) );

      if( upchild != NULL )
         *upchild = node;
   }

   return SCIP_OKAY;
}

/** branches on a variable x; unlike the fp-version this will also branch x <= floor(x'), x >= ceil(x')
 * if x' is very close to being integral at one of its bounds;
 * in the fp version this case would be branched in the middle of the domain;
 * if x' is almost integral but not at a bound, this will branch (x <= x'-1, x == x', x >= x'+1);
 * not meant for branching on a continuous variables
 */
SCIP_RETCODE SCIPtreeBranchVarExact(
   SCIP_TREE*            tree,               /**< branch and bound tree */
   SCIP_REOPT*           reopt,              /**< reoptimization data structure */
   BMS_BLKMEM*           blkmem,             /**< block memory */
   SCIP_SET*             set,                /**< global SCIP settings */
   SCIP_STAT*            stat,               /**< problem statistics data */
   SCIP_PROB*            transprob,          /**< transformed problem after presolve */
   SCIP_PROB*            origprob,           /**< original problem */
   SCIP_LP*              lp,                 /**< current LP data */
   SCIP_BRANCHCAND*      branchcand,         /**< branching candidate storage */
   SCIP_EVENTQUEUE*      eventqueue,         /**< event queue */
   SCIP_EVENTFILTER*     eventfilter,        /**< global event filter */
   SCIP_VAR*             var,                /**< variable to branch on */
   SCIP_NODE**           downchild,          /**< pointer to return the left child with variable rounded down, or NULL */
   SCIP_NODE**           eqchild,            /**< pointer to return the middle child with variable fixed, or NULL */
   SCIP_NODE**           upchild             /**< pointer to return the right child with variable rounded up, or NULL */
   )
{
   SCIP_NODE* node;
   SCIP_Real priority;
   SCIP_Real estimate;

   SCIP_Real downub;
   SCIP_Real uplb;
   SCIP_Real val;

   assert(tree != NULL);
   assert(set != NULL);
   assert(var != NULL);

   /* initialize children pointer */
   if( downchild != NULL )
      *downchild = NULL;
   if( eqchild != NULL )
      *eqchild = NULL;
   if( upchild != NULL )
      *upchild = NULL;

   var = SCIPvarGetProbvar(var);

   if( SCIPvarGetStatus(var) == SCIP_VARSTATUS_FIXED || SCIPvarGetStatus(var) == SCIP_VARSTATUS_MULTAGGR )
   {
      SCIPerrorMessage("cannot branch on fixed or multi-aggregated variable <%s>\n", SCIPvarGetName(var));
      SCIPABORT();
      return SCIP_INVALIDDATA; /*lint !e527*/
   }

   /* ensure, that branching on continuous variables will only be performed when a branching point is given. */
   if( !SCIPvarIsIntegral(var) )
   {
      SCIPerrorMessage("Cannot branch exactly on continuous variable %s.\n", SCIPvarGetName(var));
      SCIPABORT();
      return SCIP_INVALIDDATA; /*lint !e527*/
   }

   assert(SCIPvarIsActive(var));
   assert(SCIPvarGetProbindex(var) >= 0);
   assert(SCIPvarGetStatus(var) == SCIP_VARSTATUS_LOOSE || SCIPvarGetStatus(var) == SCIP_VARSTATUS_COLUMN);
   assert(SCIPsetIsFeasIntegral(set, SCIPvarGetLbLocal(var)));
   assert(SCIPsetIsFeasIntegral(set, SCIPvarGetUbLocal(var)));
   assert(SCIPsetIsLT(set, SCIPvarGetLbLocal(var), SCIPvarGetUbLocal(var)));

   /* update the information for the focus node before creating children */
   SCIP_CALL( SCIPvisualUpdateChild(stat->visual, set, stat, tree->focusnode) );

   /* get value of variable in current LP or pseudo solution */
   val = SCIPvarGetSol(var, tree->focusnodehaslp);

   /* avoid branching on infinite values in pseudo solution */
   if( SCIPsetIsInfinity(set, -val) || SCIPsetIsInfinity(set, val) )
   {
      val = SCIPvarGetWorstBoundLocal(var);

      /* if both bounds are infinite, choose zero as branching point */
      if( SCIPsetIsInfinity(set, -val) || SCIPsetIsInfinity(set, val) )
      {
         assert(SCIPsetIsInfinity(set, -SCIPvarGetLbLocal(var)));
         assert(SCIPsetIsInfinity(set, SCIPvarGetUbLocal(var)));
         val = 0.0;
      }
   }

   assert(SCIPsetIsFeasGE(set, val, SCIPvarGetLbLocal(var)));
   assert(SCIPsetIsFeasLE(set, val, SCIPvarGetUbLocal(var)));
   /* see comment in SCIPbranchVarVal */
   assert(SCIPvarIsIntegral(var));

   /* create child nodes with x <= floor(x'), and x >= ceil(x') */
   downub = floor(val);
   uplb = downub + 1.0;
   SCIPsetDebugMsg(set, "fractional branch on variable <%s> with value %g, root value %g, priority %d (current lower bound: %g)\n",
      SCIPvarGetName(var), val, SCIPvarGetRootSol(var), SCIPvarGetBranchPriority(var), SCIPnodeGetLowerbound(tree->focusnode));

   /* perform the branching;
    * set the node selection priority in a way, s.t. a node is preferred whose branching goes in the same direction
    * as the deviation from the variable's root solution
    */
   if( downub != SCIP_INVALID )    /*lint !e777*/
   {
      /* create child node x <= downub */
      priority = SCIPtreeCalcNodeselPriority(tree, set, stat, var, SCIP_BRANCHDIR_DOWNWARDS, downub);
      /* if LP solution is cutoff in child, compute a new estimate
       * otherwise we cannot expect a direct change in the best solution, so we keep the estimate of the parent node */
      if( SCIPsetIsGT(set, val, downub) )
         estimate = SCIPtreeCalcChildEstimate(tree, set, stat, var, downub);
      else
         estimate = SCIPnodeGetEstimate(tree->focusnode);
      SCIPsetDebugMsg(set, " -> creating child: <%s> <= %g (priority: %g, estimate: %g)\n",
         SCIPvarGetName(var), downub, priority, estimate);
      SCIP_CALL( SCIPnodeCreateChild(&node, blkmem, set, stat, tree, priority, estimate) );

      /* update branching information in certificate, if certificate is active */
      SCIP_CALL( SCIPcertificateUpdateBranchingData(set, stat->certificate, stat, lp, node, var, SCIP_BOUNDTYPE_UPPER, downub) );

      SCIP_CALL( SCIPnodeAddBoundchg(node, blkmem, set, stat, transprob, origprob, tree, reopt, lp, branchcand,
            eventqueue, eventfilter, NULL, var, downub, SCIP_BOUNDTYPE_UPPER, FALSE) );
      /* output branching bound change to visualization file */
      SCIP_CALL( SCIPvisualUpdateChild(stat->visual, set, stat, node) );

      if( downchild != NULL )
         *downchild = node;
   }

   if( uplb != SCIP_INVALID )    /*lint !e777*/
   {
      /* create child node with x >= uplb */
      priority = SCIPtreeCalcNodeselPriority(tree, set, stat, var, SCIP_BRANCHDIR_UPWARDS, uplb);
      if( SCIPsetIsLT(set, val, uplb) )
         estimate = SCIPtreeCalcChildEstimate(tree, set, stat, var, uplb);
      else
         estimate = SCIPnodeGetEstimate(tree->focusnode);
      SCIPsetDebugMsg(set, " -> creating child: <%s> >= %g (priority: %g, estimate: %g)\n",
         SCIPvarGetName(var), uplb, priority, estimate);
      SCIP_CALL( SCIPnodeCreateChild(&node, blkmem, set, stat, tree, priority, estimate) );

      /* update branching information in certificate, if certificate is active */
      SCIP_CALL( SCIPcertificateUpdateBranchingData(set, stat->certificate, stat, lp, node, var, SCIP_BOUNDTYPE_LOWER, uplb) );

      SCIP_CALL( SCIPnodeAddBoundchg(node, blkmem, set, stat, transprob, origprob, tree, reopt, lp, branchcand,
            eventqueue, eventfilter, NULL, var, uplb, SCIP_BOUNDTYPE_LOWER, FALSE) );
      /* output branching bound change to visualization file */
      SCIP_CALL( SCIPvisualUpdateChild(stat->visual, set, stat, node) );

      if( upchild != NULL )
         *upchild = node;
   }

   return SCIP_OKAY;
}

/** branches a variable x using the given domain hole; two child nodes will be created (x <= left, x >= right) */
SCIP_RETCODE SCIPtreeBranchVarHole(
   SCIP_TREE*            tree,               /**< branch and bound tree */
   SCIP_REOPT*           reopt,              /**< reoptimization data structure */
   BMS_BLKMEM*           blkmem,             /**< block memory */
   SCIP_SET*             set,                /**< global SCIP settings */
   SCIP_STAT*            stat,               /**< problem statistics data */
   SCIP_PROB*            transprob,          /**< transformed problem after presolve */
   SCIP_PROB*            origprob,           /**< original problem */
   SCIP_LP*              lp,                 /**< current LP data */
   SCIP_BRANCHCAND*      branchcand,         /**< branching candidate storage */
   SCIP_EVENTQUEUE*      eventqueue,         /**< event queue */
   SCIP_EVENTFILTER*     eventfilter,        /**< global event filter */
   SCIP_VAR*             var,                /**< variable to branch on */
   SCIP_Real             left,               /**< left side of the domain hole */
   SCIP_Real             right,              /**< right side of the domain hole */
   SCIP_NODE**           downchild,          /**< pointer to return the left child with variable rounded down, or NULL */
   SCIP_NODE**           upchild             /**< pointer to return the right child with variable rounded up, or NULL */
   )
{
   SCIP_NODE* node;
   SCIP_Real priority;
   SCIP_Real estimate;
   SCIP_Real lpval;

   assert(tree != NULL);
   assert(set != NULL);
   assert(var != NULL);
   assert(SCIPsetIsLT(set, left, SCIPvarGetUbLocal(var)));
   assert(SCIPsetIsGE(set, left, SCIPvarGetLbLocal(var)));
   assert(SCIPsetIsGT(set, right, SCIPvarGetLbLocal(var)));
   assert(SCIPsetIsLE(set, right, SCIPvarGetUbLocal(var)));
   assert(SCIPsetIsLE(set, left, right));

   /* initialize children pointer */
   if( downchild != NULL )
      *downchild = NULL;
   if( upchild != NULL )
      *upchild = NULL;

   /* get the corresponding active problem variable */
   SCIP_CALL( SCIPvarGetProbvarHole(&var, &left, &right) );

   if( SCIPvarGetStatus(var) == SCIP_VARSTATUS_FIXED || SCIPvarGetStatus(var) == SCIP_VARSTATUS_MULTAGGR )
   {
      SCIPerrorMessage("cannot branch on fixed or multi-aggregated variable <%s>\n", SCIPvarGetName(var));
      SCIPABORT();
      return SCIP_INVALIDDATA; /*lint !e527*/
   }

   assert(SCIPvarIsActive(var));
   assert(SCIPvarGetProbindex(var) >= 0);
   assert(SCIPvarGetStatus(var) == SCIP_VARSTATUS_LOOSE || SCIPvarGetStatus(var) == SCIP_VARSTATUS_COLUMN);
   assert(!SCIPvarIsIntegral(var) || SCIPsetIsFeasIntegral(set, SCIPvarGetLbLocal(var)));
   assert(!SCIPvarIsIntegral(var) || SCIPsetIsFeasIntegral(set, SCIPvarGetUbLocal(var)));
   assert(SCIPsetIsLT(set, SCIPvarGetLbLocal(var), SCIPvarGetUbLocal(var)));

   assert(SCIPsetIsFeasGE(set, left, SCIPvarGetLbLocal(var)));
   assert(SCIPsetIsFeasLE(set, right, SCIPvarGetUbLocal(var)));

   /* adjust left and right side of the domain hole if the variable is integral */
   if( SCIPvarIsIntegral(var) )
   {
      left = SCIPsetFeasFloor(set, left);
      right = SCIPsetFeasCeil(set, right);
   }

   assert(SCIPsetIsLT(set, left, SCIPvarGetUbLocal(var)));
   assert(SCIPsetIsGE(set, left, SCIPvarGetLbLocal(var)));
   assert(SCIPsetIsGT(set, right, SCIPvarGetLbLocal(var)));
   assert(SCIPsetIsLE(set, right, SCIPvarGetUbLocal(var)));
   assert(SCIPsetIsLE(set, left, right));

   /* get value of variable in current LP or pseudo solution */
   lpval = SCIPvarGetSol(var, tree->focusnodehaslp);

   /* perform the branching;
    * set the node selection priority in a way, s.t. a node is preferred whose branching goes in the same direction
    * as the deviation from the variable's root solution
    */

   /* create child node x <= left */
   priority = SCIPtreeCalcNodeselPriority(tree, set, stat, var, SCIP_BRANCHDIR_DOWNWARDS, left);

   /* if LP solution is cutoff in child, compute a new estimate
    * otherwise we cannot expect a direct change in the best solution, so we keep the estimate of the parent node
    */
   if( SCIPsetIsGT(set, lpval, left) )
      estimate = SCIPtreeCalcChildEstimate(tree, set, stat, var, left);
   else
      estimate = SCIPnodeGetEstimate(tree->focusnode);

   SCIPsetDebugMsg(set, " -> creating child: <%s> <= %g (priority: %g, estimate: %g)\n",
      SCIPvarGetName(var), left, priority, estimate);

   SCIP_CALL( SCIPnodeCreateChild(&node, blkmem, set, stat, tree, priority, estimate) );
   SCIP_CALL( SCIPnodeAddBoundchg(node, blkmem, set, stat, transprob, origprob, tree, reopt, lp, branchcand, eventqueue,
         eventfilter, NULL, var, left, SCIP_BOUNDTYPE_UPPER, FALSE) );
   /* output branching bound change to visualization file */
   SCIP_CALL( SCIPvisualUpdateChild(stat->visual, set, stat, node) );

   if( downchild != NULL )
      *downchild = node;

   /* create child node with x >= right */
   priority = SCIPtreeCalcNodeselPriority(tree, set, stat, var, SCIP_BRANCHDIR_UPWARDS, right);

   if( SCIPsetIsLT(set, lpval, right) )
      estimate = SCIPtreeCalcChildEstimate(tree, set, stat, var, right);
   else
      estimate = SCIPnodeGetEstimate(tree->focusnode);

   SCIPsetDebugMsg(set, " -> creating child: <%s> >= %g (priority: %g, estimate: %g)\n",
      SCIPvarGetName(var), right, priority, estimate);

   SCIP_CALL( SCIPnodeCreateChild(&node, blkmem, set, stat, tree, priority, estimate) );
   SCIP_CALL( SCIPnodeAddBoundchg(node, blkmem, set, stat, transprob, origprob, tree, reopt, lp, branchcand, eventqueue,
         eventfilter, NULL, var, right, SCIP_BOUNDTYPE_LOWER, FALSE) );
   /* output branching bound change to visualization file */
   SCIP_CALL( SCIPvisualUpdateChild(stat->visual, set, stat, node) );

   if( upchild != NULL )
      *upchild = node;

   return SCIP_OKAY;
}

/** n-ary branching on a variable x
 * Branches on variable x such that up to n/2 children are created on each side of the usual branching value.
 * The branching value is selected as in SCIPtreeBranchVar().
 * If n is 2 or the variables local domain is too small for a branching into n pieces, SCIPtreeBranchVar() is called.
 * The parameters minwidth and widthfactor determine the domain width of the branching variable in the child nodes.
 * If n is odd, one child with domain width 'width' and having the branching value in the middle is created.
 * Otherwise, two children with domain width 'width' and being left and right of the branching value are created.
 * Next further nodes to the left and right are created, where width is multiplied by widthfactor with increasing distance from the first nodes.
 * The initial width is calculated such that n/2 nodes are created to the left and to the right of the branching value.
 * If this value is below minwidth, the initial width is set to minwidth, which may result in creating less than n nodes.
 *
 * Giving a large value for widthfactor results in creating children with small domain when close to the branching value
 * and large domain when closer to the current variable bounds. That is, setting widthfactor to a very large value and n to 3
 * results in a ternary branching where the branching variable is mostly fixed in the middle child.
 * Setting widthfactor to 1.0 results in children where the branching variable always has the same domain width
 * (except for one child if the branching value is not in the middle).
 */
SCIP_RETCODE SCIPtreeBranchVarNary(
   SCIP_TREE*            tree,               /**< branch and bound tree */
   SCIP_REOPT*           reopt,              /**< reoptimization data structure */
   BMS_BLKMEM*           blkmem,             /**< block memory */
   SCIP_SET*             set,                /**< global SCIP settings */
   SCIP_STAT*            stat,               /**< problem statistics data */
   SCIP_PROB*            transprob,          /**< transformed problem after presolve */
   SCIP_PROB*            origprob,           /**< original problem */
   SCIP_LP*              lp,                 /**< current LP data */
   SCIP_BRANCHCAND*      branchcand,         /**< branching candidate storage */
   SCIP_EVENTQUEUE*      eventqueue,         /**< event queue */
   SCIP_EVENTFILTER*     eventfilter,        /**< global event filter */
   SCIP_VAR*             var,                /**< variable to branch on */
   SCIP_Real             val,                /**< value to branch on or SCIP_INVALID for branching on current LP/pseudo solution.
                                              *   A branching value is required for branching on continuous variables */
   int                   n,                  /**< attempted number of children to be created, must be >= 2 */
   SCIP_Real             minwidth,           /**< minimal domain width in children */
   SCIP_Real             widthfactor,        /**< multiplier for children domain width with increasing distance from val, must be >= 1.0 */
   int*                  nchildren           /**< buffer to store number of created children, or NULL */
   )
{
   SCIP_NODE* node;
   SCIP_Real priority;
   SCIP_Real estimate;
   SCIP_Real lpval;
   SCIP_Real width;
   SCIP_Bool validval;
   SCIP_Real left;
   SCIP_Real right;
   SCIP_Real bnd;
   int i;

   assert(tree != NULL);
   assert(set != NULL);
   assert(var != NULL);
   assert(n >= 2);
   assert(minwidth >= 0.0);

   /* if binary branching is requested or we have not enough space for n children, delegate to SCIPtreeBranchVar */
   if( n == 2 ||
      2.0 * minwidth >= SCIPvarGetUbLocal(var) - SCIPvarGetLbLocal(var) ||
      SCIPrelDiff(SCIPvarGetUbLocal(SCIPvarGetProbvar(var)), SCIPvarGetLbLocal(SCIPvarGetProbvar(var))) <= n * SCIPsetEpsilon(set) )
   {
      SCIP_NODE* downchild;
      SCIP_NODE* fixchild;
      SCIP_NODE* upchild;

      SCIP_CALL( SCIPtreeBranchVar(tree, reopt, blkmem, set, stat, transprob, origprob, lp, branchcand, eventqueue, eventfilter,
            var, val, &downchild, &fixchild, &upchild) );

      if( nchildren != NULL )
         *nchildren = (downchild != NULL ? 1 : 0) + (fixchild != NULL ? 1 : 0) + (upchild != NULL ? 1 : 0);

      return SCIP_OKAY;
   }

   /* store whether a valid value was given for branching */
   validval = (val != SCIP_INVALID);  /*lint !e777 */

   /* get the corresponding active problem variable
    * if branching value is given, then transform it to the value of the active variable */
   if( validval )
   {
      SCIP_Real scalar;
      SCIP_Real constant;

      scalar   = 1.0;
      constant = 0.0;

      SCIP_CALL( SCIPvarGetProbvarSum(&var, set, &scalar, &constant) );

      if( scalar == 0.0 )
      {
         SCIPerrorMessage("cannot branch on fixed variable <%s>\n", SCIPvarGetName(var));
         return SCIP_INVALIDDATA;
      }

      /* we should have givenvariable = scalar * activevariable + constant */
      val = (val - constant) / scalar;
   }
   else
      var = SCIPvarGetProbvar(var);

   if( SCIPvarGetStatus(var) == SCIP_VARSTATUS_FIXED || SCIPvarGetStatus(var) == SCIP_VARSTATUS_MULTAGGR )
   {
      SCIPerrorMessage("cannot branch on fixed or multi-aggregated variable <%s>\n", SCIPvarGetName(var));
      SCIPABORT();
      return SCIP_INVALIDDATA; /*lint !e527*/
   }

   /* ensure that branching on continuous variables will only be performed when a branching point is given */
   if( !SCIPvarIsIntegral(var) && !validval )
   {
      SCIPerrorMessage("Cannot branch on continuous variable <%s> without a given branching value.", SCIPvarGetName(var));
      SCIPABORT();
      return SCIP_INVALIDDATA; /*lint !e527*/
   }

   assert(SCIPvarIsActive(var));
   assert(SCIPvarGetProbindex(var) >= 0);
   assert(SCIPvarGetStatus(var) == SCIP_VARSTATUS_LOOSE || SCIPvarGetStatus(var) == SCIP_VARSTATUS_COLUMN);
   assert(!SCIPvarIsIntegral(var) || SCIPsetIsFeasIntegral(set, SCIPvarGetLbLocal(var)));
   assert(!SCIPvarIsIntegral(var) || SCIPsetIsFeasIntegral(set, SCIPvarGetUbLocal(var)));
   assert(SCIPsetIsLT(set, SCIPvarGetLbLocal(var), SCIPvarGetUbLocal(var)));

   /* get value of variable in current LP or pseudo solution */
   lpval = SCIPvarGetSol(var, tree->focusnodehaslp);

   /* if there was no explicit value given for branching, branch on current LP or pseudo solution value */
   if( !validval )
   {
      val = lpval;

      /* avoid branching on infinite values in pseudo solution */
      if( SCIPsetIsInfinity(set, -val) || SCIPsetIsInfinity(set, val) )
      {
         val = SCIPvarGetWorstBoundLocal(var);

         /* if both bounds are infinite, choose zero as branching point */
         if( SCIPsetIsInfinity(set, -val) || SCIPsetIsInfinity(set, val) )
         {
            assert(SCIPsetIsInfinity(set, -SCIPvarGetLbLocal(var)));
            assert(SCIPsetIsInfinity(set, SCIPvarGetUbLocal(var)));
            val = 0.0;
         }
      }
   }

   assert(SCIPsetIsFeasGE(set, val, SCIPvarGetLbLocal(var)));
   assert(SCIPsetIsFeasLE(set, val, SCIPvarGetUbLocal(var)));
   /* see comment in SCIPbranchVarVal */
   assert(SCIPvarIsIntegral(var)
         || SCIPsetIsRelEQ(set, SCIPvarGetLbLocal(var), SCIPvarGetUbLocal(var))
         || (SCIPsetIsLT(set, 2.1*SCIPvarGetLbLocal(var), 2.1*val) && SCIPsetIsLT(set, 2.1*val, 2.1*SCIPvarGetUbLocal(var))));

   /* calculate minimal distance of val from bounds */
   width = SCIP_REAL_MAX;
   if( !SCIPsetIsInfinity(set, -SCIPvarGetLbLocal(var)) )
   {
      width = val - SCIPvarGetLbLocal(var);
   }
   if( !SCIPsetIsInfinity(set,  SCIPvarGetUbLocal(var)) )
   {
      width = MIN(width, SCIPvarGetUbLocal(var) - val); /*lint !e666*/
   }
   /* calculate initial domain width of child nodes
    * if we have at least one finite bound, choose width such that we have roughly the same number of nodes left and right of val
    */
   if( width == SCIP_REAL_MAX ) /*lint !e777*/
   {
      /* unbounded variable, let's create a child with a small domain */
      width = 1.0;
   }
   else if( widthfactor == 1.0 )
   {
      /* most domains get same size */
      width /= n/2; /*lint !e653*/ /* rounding is ok at this point */
   }
   else
   {
      /* width is increased by widthfactor for each child
       * if n is even, compute width such that we can create n/2 nodes with width
       * width, widthfactor*width, ..., widthfactor^(n/2)*width on each side, i.e.,
       *      sum(width * widthfactor^(i-1), i = 1..n/2) = min(ub-val, val-lb)
       *  <-> width * (widthfactor^(n/2) - 1) / (widthfactor - 1) = min(ub-val, val-lb)
       *
       * if n is odd, compute width such that we can create one middle node with width width
       * and n/2 nodes with width widthfactor*width, ..., widthfactor^(n/2)*width on each side, i.e.,
       *      width/2 + sum(width * widthfactor^i, i = 1..n/2) = min(ub-val, val-lb)
       *  <-> width * (1/2 + widthfactor * (widthfactor^(n/2) - 1) / (widthfactor - 1) = min(ub-val, val-lb)
       */
      assert(widthfactor > 1.0);
      if( n % 2 == 0 )
         width *= (widthfactor - 1.0) / (pow(widthfactor, (SCIP_Real)(n/2)) - 1.0); /*lint !e653*/
      else
         width /= 0.5 + widthfactor * (pow(widthfactor, (SCIP_Real)(n/2)) - 1.0) / (widthfactor - 1.0); /*lint !e653*/
   }
   if( SCIPvarIsIntegral(var) )
      minwidth = MAX(1.0, minwidth);
   if( width < minwidth )
      width = minwidth;
   assert(SCIPsetIsPositive(set, width));

   SCIPsetDebugMsg(set, "%d-ary branching on variable <%s> [%g, %g] around %g, initial width = %g\n",
      n, SCIPvarGetName(var), SCIPvarGetLbLocal(var), SCIPvarGetUbLocal(var), val, width);

   if( nchildren != NULL )
      *nchildren = 0;

   /* initialize upper bound on children left of val and children right of val
    * if we are supposed to create an odd number of children, then create a child that has val in the middle of its domain */
   if( n % 2 == 1 )
   {
      left  = val - width/2.0;
      right = val + width/2.0;
      SCIPvarAdjustLb(var, set, &left);
      SCIPvarAdjustUb(var, set, &right);

      /* create child node left <= x <= right, if left <= right */
      if( left <= right )
      {
         priority = SCIPtreeCalcNodeselPriority(tree, set, stat, var, SCIP_BRANCHDIR_FIXED, val); /* ????????????? how to compute priority for such a child? */
         /* if LP solution is cutoff in child, compute a new estimate
          * otherwise we cannot expect a direct change in the best solution, so we keep the estimate of the parent node */
         if( SCIPsetIsLT(set, lpval, left) )
            estimate = SCIPtreeCalcChildEstimate(tree, set, stat, var, left);
         else if( SCIPsetIsGT(set, lpval, right) )
            estimate = SCIPtreeCalcChildEstimate(tree, set, stat, var, right);
         else
            estimate = SCIPnodeGetEstimate(tree->focusnode);

         SCIPsetDebugMsg(set, " -> creating middle child: %g <= <%s> <= %g (priority: %g, estimate: %g, width: %g)\n",
            left, SCIPvarGetName(var), right, priority, estimate, right - left);

         SCIP_CALL( SCIPnodeCreateChild(&node, blkmem, set, stat, tree, priority, estimate) );
         SCIP_CALL( SCIPnodeAddBoundchg(node, blkmem, set, stat, transprob, origprob, tree, reopt, lp, branchcand,
               eventqueue, eventfilter, NULL, var, left , SCIP_BOUNDTYPE_LOWER, FALSE) );
         SCIP_CALL( SCIPnodeAddBoundchg(node, blkmem, set, stat, transprob, origprob, tree, reopt, lp, branchcand, eventqueue,
               eventfilter, NULL, var, right, SCIP_BOUNDTYPE_UPPER, FALSE) );
         /* output branching bound change to visualization file */
         SCIP_CALL( SCIPvisualUpdateChild(stat->visual, set, stat, node) );

         if( nchildren != NULL )
            ++*nchildren;
      }
      --n;

      if( SCIPvarIsIntegral(var) )
      {
         /* if it's a discrete variable, we can use left-1 and right+1 as upper and lower bounds for following nodes on the left and right, resp. */
         left  -= 1.0;
         right += 1.0;
      }

      width *= widthfactor;
   }
   else
   {
      if( SCIPvarIsIntegral(var) )
      {
         left  = SCIPsetFloor(set, val);
         right = SCIPsetCeil(set, val);
         if( right - left < 0.5 )
            left -= 1.0;
      }
      else if( SCIPsetIsZero(set, val) )
      {
         left  = 0.0;
         right = 0.0;
      }
      else
      {
         left  = val;
         right = val;
      }
   }

   assert(n % 2 == 0);
   n /= 2;
   for( i = 0; i < n; ++i )
   {
      /* create child node left - width <= x <= left, if x is discrete or left > lb(x) */
      if( SCIPvarIsIntegral(var) || SCIPsetIsRelLT(set, SCIPvarGetLbLocal(var), left) )
      {
         /* new lower bound should be variables lower bound, if we are in the last round or left - width is very close to lower bound
          * otherwise we take left - width
          */
         if( i == n-1 || SCIPsetIsRelEQ(set, SCIPvarGetLbLocal(var), left - width))
         {
            bnd = SCIPvarGetLbLocal(var);
         }
         else
         {
            bnd = left - width;
            SCIPvarAdjustLb(var, set, &bnd);
            bnd = MAX(SCIPvarGetLbLocal(var), bnd); /*lint !e666*/
         }
         assert(SCIPsetIsRelLT(set, bnd, left));

         /* the nodeselection priority of nodes is decreased as more as they are away from val */
         priority = SCIPtreeCalcNodeselPriority(tree, set, stat, var, SCIP_BRANCHDIR_DOWNWARDS, bnd) / (i+1);
         /* if LP solution is cutoff in child, compute a new estimate
          * otherwise we cannot expect a direct change in the best solution, so we keep the estimate of the parent node */
         if( SCIPsetIsLT(set, lpval, bnd) )
            estimate = SCIPtreeCalcChildEstimate(tree, set, stat, var, bnd);
         else if( SCIPsetIsGT(set, lpval, left) )
            estimate = SCIPtreeCalcChildEstimate(tree, set, stat, var, left);
         else
            estimate = SCIPnodeGetEstimate(tree->focusnode);

         SCIPsetDebugMsg(set, " -> creating left  child: %g <= <%s> <= %g (priority: %g, estimate: %g, width: %g)\n",
            bnd, SCIPvarGetName(var), left, priority, estimate, left - bnd);

         SCIP_CALL( SCIPnodeCreateChild(&node, blkmem, set, stat, tree, priority, estimate) );
         if( SCIPsetIsGT(set, bnd, SCIPvarGetLbLocal(var)) )
         {
            SCIP_CALL( SCIPnodeAddBoundchg(node, blkmem, set, stat, transprob, origprob, tree, reopt, lp, branchcand, eventqueue,
               eventfilter, NULL, var, bnd, SCIP_BOUNDTYPE_LOWER, FALSE) );
         }
         SCIP_CALL( SCIPnodeAddBoundchg(node, blkmem, set, stat, transprob, origprob, tree, reopt, lp, branchcand, eventqueue,
            eventfilter, NULL, var, left, SCIP_BOUNDTYPE_UPPER, FALSE) );
         /* output branching bound change to visualization file */
         SCIP_CALL( SCIPvisualUpdateChild(stat->visual, set, stat, node) );

         if( nchildren != NULL )
            ++*nchildren;

         left = bnd;
         if( SCIPvarIsIntegral(var) )
            left -= 1.0;
      }

      /* create child node right <= x <= right + width, if x is discrete or right < ub(x) */
      if( SCIPvarIsIntegral(var) || SCIPsetIsRelGT(set, SCIPvarGetUbLocal(var), right) )
      {
         /* new upper bound should be variables upper bound, if we are in the last round or right + width is very close to upper bound
          * otherwise we take right + width
          */
         if( i == n-1 || SCIPsetIsRelEQ(set, SCIPvarGetUbLocal(var), right + width))
         {
            bnd = SCIPvarGetUbLocal(var);
         }
         else
         {
            bnd = right + width;
            SCIPvarAdjustUb(var, set, &bnd);
            bnd = MIN(SCIPvarGetUbLocal(var), bnd); /*lint !e666*/
         }
         assert(SCIPsetIsRelGT(set, bnd, right));

         /* the nodeselection priority of nodes is decreased as more as they are away from val */
         priority = SCIPtreeCalcNodeselPriority(tree, set, stat, var, SCIP_BRANCHDIR_UPWARDS, bnd) / (i+1);
         /* if LP solution is cutoff in child, compute a new estimate
          * otherwise we cannot expect a direct change in the best solution, so we keep the estimate of the parent node */
         if( SCIPsetIsLT(set, lpval, right) )
            estimate = SCIPtreeCalcChildEstimate(tree, set, stat, var, right);
         else if( SCIPsetIsGT(set, lpval, bnd) )
            estimate = SCIPtreeCalcChildEstimate(tree, set, stat, var, bnd);
         else
            estimate = SCIPnodeGetEstimate(tree->focusnode);

         SCIPsetDebugMsg(set, " -> creating right child: %g <= <%s> <= %g (priority: %g, estimate: %g, width: %g)\n",
            right, SCIPvarGetName(var), bnd, priority, estimate, bnd - right);

         SCIP_CALL( SCIPnodeCreateChild(&node, blkmem, set, stat, tree, priority, estimate) );
         SCIP_CALL( SCIPnodeAddBoundchg(node, blkmem, set, stat, transprob, origprob, tree, reopt, lp, branchcand, eventqueue,
            eventfilter, NULL, var, right, SCIP_BOUNDTYPE_LOWER, FALSE) );
         if( SCIPsetIsLT(set, bnd, SCIPvarGetUbLocal(var)) )
         {
            SCIP_CALL( SCIPnodeAddBoundchg(node, blkmem, set, stat, transprob, origprob, tree, reopt, lp, branchcand, eventqueue,
               eventfilter, NULL, var, bnd, SCIP_BOUNDTYPE_UPPER, FALSE) );
         }
         /* output branching bound change to visualization file */
         SCIP_CALL( SCIPvisualUpdateChild(stat->visual, set, stat, node) );

         if( nchildren != NULL )
            ++*nchildren;

         right = bnd;
         if( SCIPvarIsIntegral(var) )
            right += 1.0;
      }

      width *= widthfactor;
   }

   return SCIP_OKAY;
}

/** adds a diving bound change to the tree together with the information if this is a bound change
 *  for the preferred direction or not
 */
#define ARRAYGROWTH 5
SCIP_RETCODE SCIPtreeAddDiveBoundChange(
   SCIP_TREE*            tree,               /**< branch and bound tree */
   BMS_BLKMEM*           blkmem,             /**< block memory buffers */
   SCIP_VAR*             var,                /**< variable to apply the bound change to */
   SCIP_BRANCHDIR        dir,                /**< direction of the bound change */
   SCIP_Real             value,              /**< value to adjust this variable bound to */
   SCIP_Bool             preferred           /**< is this a bound change for the preferred child? */
   )
{
   int idx = preferred ? 0 : 1;
   int pos = tree->ndivebdchanges[idx];

   assert(pos < tree->divebdchgsize[idx]);

   if( pos == tree->divebdchgsize[idx] - 1 )
   {
      SCIP_ALLOC( BMSreallocBlockMemoryArray(blkmem, &tree->divebdchgdirs[idx], tree->divebdchgsize[idx], tree->divebdchgsize[idx] + ARRAYGROWTH) ); /*lint !e866*/
      SCIP_ALLOC( BMSreallocBlockMemoryArray(blkmem, &tree->divebdchgvars[idx], tree->divebdchgsize[idx], tree->divebdchgsize[idx] + ARRAYGROWTH) ); /*lint !e866*/
      SCIP_ALLOC( BMSreallocBlockMemoryArray(blkmem, &tree->divebdchgvals[idx], tree->divebdchgsize[idx], tree->divebdchgsize[idx] + ARRAYGROWTH) ); /*lint !e866*/
      tree->divebdchgsize[idx] += ARRAYGROWTH;
   }

   tree->divebdchgvars[idx][pos] = var;
   tree->divebdchgdirs[idx][pos] = dir;
   tree->divebdchgvals[idx][pos] = value;

   ++tree->ndivebdchanges[idx];

   return SCIP_OKAY;
}

/** get the dive bound change data for the preferred or the alternative direction */
void SCIPtreeGetDiveBoundChangeData(
   SCIP_TREE*            tree,               /**< branch and bound tree */
   SCIP_VAR***           variables,          /**< pointer to store variables for the specified direction */
   SCIP_BRANCHDIR**      directions,         /**< pointer to store the branching directions */
   SCIP_Real**           values,             /**< pointer to store bound change values */
   int*                  ndivebdchgs,        /**< pointer to store the number of dive bound changes */
   SCIP_Bool             preferred           /**< should the dive bound changes for the preferred child be output? */
   )
{
   int idx = preferred ? 0 : 1;

   assert(variables != NULL);
   assert(directions != NULL);
   assert(values != NULL);
   assert(ndivebdchgs != NULL);

   *variables = tree->divebdchgvars[idx];
   *directions = tree->divebdchgdirs[idx];
   *values = tree->divebdchgvals[idx];
   *ndivebdchgs = tree->ndivebdchanges[idx];
}

/** clear the tree bound change data structure */
void SCIPtreeClearDiveBoundChanges(
   SCIP_TREE*            tree                /**< branch and bound tree */
   )
{
   int p;

   for( p = 0; p < 2; ++p )
      tree->ndivebdchanges[p] = 0;
}

/** creates a probing child node of the current node, which must be the focus node, the current refocused node,
 *  or another probing node; if the current node is the focus or a refocused node, the created probing node is
 *  installed as probing root node
 */
static
SCIP_RETCODE treeCreateProbingNode(
   SCIP_TREE*            tree,               /**< branch and bound tree */
   BMS_BLKMEM*           blkmem,             /**< block memory */
   SCIP_SET*             set,                /**< global SCIP settings */
   SCIP_LP*              lp                  /**< current LP data */
   )
{
   SCIP_NODE* currentnode;
   SCIP_NODE* node;
   SCIP_RETCODE retcode;

   assert(tree != NULL);
   assert(SCIPtreeIsPathComplete(tree));
   assert(tree->pathlen > 0);
   assert(blkmem != NULL);
   assert(set != NULL);

   /* get the current node */
   currentnode = SCIPtreeGetCurrentNode(tree);
   assert(currentnode != NULL);
   assert(SCIPnodeGetType(currentnode) == SCIP_NODETYPE_FOCUSNODE
      || SCIPnodeGetType(currentnode) == SCIP_NODETYPE_REFOCUSNODE
      || SCIPnodeGetType(currentnode) == SCIP_NODETYPE_PROBINGNODE);
   assert((SCIPnodeGetType(currentnode) == SCIP_NODETYPE_PROBINGNODE) == SCIPtreeProbing(tree));

   /* create the node data structure */
   SCIP_CALL( nodeCreate(&node, blkmem, set) );
   assert(node != NULL);

   /* mark node to be a probing node */
   node->nodetype = SCIP_NODETYPE_PROBINGNODE; /*lint !e641*/

   /* create the probingnode data */
   SCIP_CALL( probingnodeCreate(&node->data.probingnode, blkmem, lp) );

   /* make the current node the parent of the new probing node */
   retcode = nodeAssignParent(node, blkmem, set, tree, currentnode, 0.0);

   /* if we reached the maximal depth level we clean up the allocated memory and stop */
   if( retcode == SCIP_MAXDEPTHLEVEL )
   {
      SCIP_CALL( probingnodeFree(&(node->data.probingnode), blkmem, lp) );
      BMSfreeBlockMemory(blkmem, &node);
   }
   SCIP_CALL( retcode );
   assert(SCIPnodeGetDepth(node) == tree->pathlen);

   /* check, if the node is the probing root node */
   if( tree->probingroot == NULL )
   {
      tree->probingroot = node;
      SCIPsetDebugMsg(set, "created probing root node #%" SCIP_LONGINT_FORMAT " at depth %d\n",
         SCIPnodeGetNumber(node), SCIPnodeGetDepth(node));
   }
   else
   {
      assert(SCIPnodeGetType(tree->probingroot) == SCIP_NODETYPE_PROBINGNODE);
      assert(SCIPnodeGetDepth(tree->probingroot) < SCIPnodeGetDepth(node));

      SCIPsetDebugMsg(set, "created probing child node #%" SCIP_LONGINT_FORMAT " at depth %d, probing depth %d\n",
         SCIPnodeGetNumber(node), SCIPnodeGetDepth(node), SCIPnodeGetDepth(node) - SCIPnodeGetDepth(tree->probingroot));

      currentnode->data.probingnode->ncols = SCIPlpGetNCols(lp);
      currentnode->data.probingnode->nrows = SCIPlpGetNRows(lp);

      SCIPsetDebugMsg(set, "updated probingnode information of parent (%d cols, %d rows)\n",
         currentnode->data.probingnode->ncols, currentnode->data.probingnode->nrows);
   }

   /* create the new active path */
   SCIP_CALL( treeEnsurePathMem(tree, set, tree->pathlen+1) );
   node->active = TRUE;
   tree->path[tree->pathlen] = node;
   tree->pathlen++;

   /* update the path LP size for the previous node and set the (initial) path LP size for the newly created node */
   SCIP_CALL( treeUpdatePathLPSize(tree, tree->pathlen-2) );

   /* mark the LP's size */
   SCIPlpMarkSize(lp);
   assert(tree->pathlen >= 2);
   assert(lp->firstnewrow == tree->pathnlprows[tree->pathlen-1]); /* marked LP size should be initial size of new node */
   assert(lp->firstnewcol == tree->pathnlpcols[tree->pathlen-1]);

   /* the current probing node does not yet have a solved LP */
   tree->probingnodehaslp = FALSE;

   return SCIP_OKAY;
}

/** switches to probing mode and creates a probing root */
SCIP_RETCODE SCIPtreeStartProbing(
   SCIP_TREE*            tree,               /**< branch and bound tree */
   BMS_BLKMEM*           blkmem,             /**< block memory */
   SCIP_SET*             set,                /**< global SCIP settings */
   SCIP_LP*              lp,                 /**< current LP data */
   SCIP_RELAXATION*      relaxation,         /**< global relaxation data */
   SCIP_PROB*            transprob,          /**< transformed problem after presolve */
   SCIP_Bool             strongbranching     /**< is the probing mode used for strongbranching? */
   )
{
   assert(tree != NULL);
   assert(tree->probinglpistate == NULL);
   assert(tree->probinglpinorms == NULL);
   assert(!SCIPtreeProbing(tree));
   assert(lp != NULL);

   SCIPsetDebugMsg(set, "probing started in depth %d (LP flushed: %u, LP solved: %u, solstat: %d), probing root in depth %d\n",
      tree->pathlen-1, lp->flushed, lp->solved, SCIPlpGetSolstat(lp), tree->pathlen);

   /* store all marked constraints for propagation */
   SCIP_CALL( SCIPconshdlrsStorePropagationStatus(set, set->conshdlrs, set->nconshdlrs) );

   /* inform LP about probing mode */
   SCIP_CALL( SCIPlpStartProbing(lp) );

   assert(!lp->divingobjchg);

   /* remember, whether the LP was flushed and solved */
   tree->probinglpwasflushed = lp->flushed;
   tree->probinglpwassolved = lp->solved;
   tree->probingloadlpistate = FALSE;
   tree->probinglpwasrelax = lp->isrelax;
   lp->isrelax = TRUE;
   tree->probingsolvedlp = FALSE;
   tree->probingobjchanged = FALSE;
   lp->divingobjchg = FALSE;
   tree->probingsumchgdobjs = 0;
   tree->sbprobing = strongbranching;
   tree->probinglphadsafebound = lp->hasprovedbound;
   if( set->exact_enable && lp->solved )
      tree->probinglpobjval = SCIPlpGetObjval(lp, set, transprob);

   /* remember the LP state in order to restore the LP solution quickly after probing */
   /**@todo could the lp state be worth storing if the LP is not flushed (and hence not solved)? */
   if( lp->flushed && lp->solved )
   {
      SCIP_CALL( SCIPlpGetState(lp, blkmem, &tree->probinglpistate) );
      SCIP_CALL( SCIPlpGetNorms(lp, blkmem, &tree->probinglpinorms) );
      tree->probinglpwasprimfeas = lp->primalfeasible;
      tree->probinglpwasprimchecked = lp->primalchecked;
      tree->probinglpwasdualfeas = lp->dualfeasible;
      tree->probinglpwasdualchecked = lp->dualchecked;
   }

   /* remember the relaxation solution to reset it later */
   if( SCIPrelaxationIsSolValid(relaxation) )
   {
      SCIP_CALL( SCIPtreeStoreRelaxSol(tree, set, relaxation, transprob) );
   }

   /* create temporary probing root node */
   SCIP_CALL( treeCreateProbingNode(tree, blkmem, set, lp) );
   assert(SCIPtreeProbing(tree));

   return SCIP_OKAY;
}

/** creates a new probing child node in the probing path */
SCIP_RETCODE SCIPtreeCreateProbingNode(
   SCIP_TREE*            tree,               /**< branch and bound tree */
   BMS_BLKMEM*           blkmem,             /**< block memory */
   SCIP_SET*             set,                /**< global SCIP settings */
   SCIP_LP*              lp                  /**< current LP data */
   )
{
   assert(SCIPtreeProbing(tree));

   SCIPsetDebugMsg(set, "new probing child in depth %d (probing depth: %d)\n", tree->pathlen, tree->pathlen-1 - SCIPnodeGetDepth(tree->probingroot));

   /* create temporary probing root node */
   SCIP_CALL( treeCreateProbingNode(tree, blkmem, set, lp) );

   return SCIP_OKAY;
}

/** sets the LP state for the current probing node
 *
 *  @note state and norms are stored at the node and later released by SCIP; therefore, the pointers are set
 *        to NULL by the method
 *
 *  @note the pointers to state and norms must not be NULL; however, they may point to a NULL pointer if the
 *        respective information should not be set
 */
SCIP_RETCODE SCIPtreeSetProbingLPState(
   SCIP_TREE*            tree,               /**< branch and bound tree */
   BMS_BLKMEM*           blkmem,             /**< block memory */
   SCIP_LP*              lp,                 /**< current LP data */
   SCIP_LPISTATE**       lpistate,           /**< pointer to LP state information (like basis information) */
   SCIP_LPINORMS**       lpinorms,           /**< pointer to LP pricing norms information */
   SCIP_Bool             primalfeas,         /**< primal feasibility when LP state information was stored */
   SCIP_Bool             dualfeas            /**< dual feasibility when LP state information was stored */
   )
{
   SCIP_NODE* node;

   assert(tree != NULL);
   assert(SCIPtreeProbing(tree));
   assert(lpistate != NULL);
   assert(lpinorms != NULL);

   /* get the current probing node */
   node = SCIPtreeGetCurrentNode(tree);

   /* this check is necessary to avoid cppcheck warnings */
   if( node == NULL )
      return SCIP_INVALIDDATA;

   assert(SCIPnodeGetType(node) == SCIP_NODETYPE_PROBINGNODE);
   assert(node->data.probingnode != NULL);

   /* free already present LP state */
   if( node->data.probingnode->lpistate != NULL )
   {
      SCIP_CALL( SCIPlpFreeState(lp, blkmem, &(node->data.probingnode->lpistate)) );
   }

   /* free already present LP pricing norms */
   if( node->data.probingnode->lpinorms != NULL )
   {
      SCIP_CALL( SCIPlpFreeNorms(lp, blkmem, &(node->data.probingnode->lpinorms)) );
   }

   node->data.probingnode->lpistate = *lpistate;
   node->data.probingnode->lpinorms = *lpinorms;
   node->data.probingnode->lpwasprimfeas = primalfeas;
   node->data.probingnode->lpwasdualfeas = dualfeas;

   /* set the pointers to NULL to avoid that they are still used and modified by the caller */
   *lpistate = NULL;
   *lpinorms = NULL;

   tree->probingloadlpistate = TRUE;

   return SCIP_OKAY;
}

/** loads the LP state for the current probing node */
SCIP_RETCODE SCIPtreeLoadProbingLPState(
   SCIP_TREE*            tree,               /**< branch and bound tree */
   BMS_BLKMEM*           blkmem,             /**< block memory buffers */
   SCIP_SET*             set,                /**< global SCIP settings */
   SCIP_PROB*            prob,               /**< problem data */
   SCIP_EVENTQUEUE*      eventqueue,         /**< event queue */
   SCIP_LP*              lp                  /**< current LP data */
   )
{
   assert(tree != NULL);
   assert(SCIPtreeProbing(tree));

   /* loading the LP state is only necessary if we backtracked */
   if( tree->probingloadlpistate )
   {
      SCIP_NODE* node;
      SCIP_LPISTATE* lpistate;
      SCIP_LPINORMS* lpinorms;
      SCIP_Bool lpwasprimfeas = FALSE;
      SCIP_Bool lpwasprimchecked = FALSE;
      SCIP_Bool lpwasdualfeas = FALSE;
      SCIP_Bool lpwasdualchecked = FALSE;

      /* get the current probing node */
      node = SCIPtreeGetCurrentNode(tree);
      assert(node != NULL);
      assert(SCIPnodeGetType(node) == SCIP_NODETYPE_PROBINGNODE);

      /* search the last node where an LP state information was attached */
      lpistate = NULL;
      lpinorms = NULL;
      do
      {
         assert(SCIPnodeGetType(node) == SCIP_NODETYPE_PROBINGNODE);
         assert(node->data.probingnode != NULL);
         if( node->data.probingnode->lpistate != NULL )
         {
            lpistate = node->data.probingnode->lpistate;
            lpinorms = node->data.probingnode->lpinorms;
            lpwasprimfeas = node->data.probingnode->lpwasprimfeas;
            lpwasprimchecked = node->data.probingnode->lpwasprimchecked;
            lpwasdualfeas = node->data.probingnode->lpwasdualfeas;
            lpwasdualchecked = node->data.probingnode->lpwasdualchecked;
            break;
         }
         node = node->parent;
         assert(node != NULL); /* the root node cannot be a probing node! */
      }
      while( SCIPnodeGetType(node) == SCIP_NODETYPE_PROBINGNODE );

      /* if there was no LP information stored in the probing nodes, use the one stored before probing started */
      if( lpistate == NULL )
      {
         lpistate = tree->probinglpistate;
         lpinorms = tree->probinglpinorms;
         lpwasprimfeas = tree->probinglpwasprimfeas;
         lpwasprimchecked = tree->probinglpwasprimchecked;
         lpwasdualfeas = tree->probinglpwasdualfeas;
         lpwasdualchecked = tree->probinglpwasdualchecked;
      }

      /* set the LP state */
      if( lpistate != NULL )
      {
         SCIP_CALL( SCIPlpSetState(lp, blkmem, set, prob, eventqueue, lpistate,
               lpwasprimfeas, lpwasprimchecked, lpwasdualfeas, lpwasdualchecked) );
      }

      /* set the LP pricing norms */
      if( lpinorms != NULL )
      {
         SCIP_CALL( SCIPlpSetNorms(lp, blkmem, lpinorms) );
      }

      /* now we don't need to load the LP state again until the next backtracking */
      tree->probingloadlpistate = FALSE;
   }

   return SCIP_OKAY;
}

/** marks the probing node to have a solved LP relaxation */
SCIP_RETCODE SCIPtreeMarkProbingNodeHasLP(
   SCIP_TREE*            tree,               /**< branch and bound tree */
   BMS_BLKMEM*           blkmem,             /**< block memory */
   SCIP_LP*              lp                  /**< current LP data */
   )
{
   SCIP_NODE* node;

   assert(tree != NULL);
   assert(SCIPtreeProbing(tree));

   /* mark the probing node to have an LP */
   tree->probingnodehaslp = TRUE;

   /* get current probing node */
   node = SCIPtreeGetCurrentNode(tree);
   assert(node != NULL);
   assert(SCIPnodeGetType(node) == SCIP_NODETYPE_PROBINGNODE);
   assert(node->data.probingnode != NULL);

   /* update LP information in probingnode data */
   SCIP_CALL( probingnodeUpdate(node->data.probingnode, blkmem, tree, lp) );

   return SCIP_OKAY;
}

/** undoes all changes to the problem applied in probing up to the given probing depth */
static
SCIP_RETCODE treeBacktrackProbing(
   SCIP_TREE*            tree,               /**< branch and bound tree */
   SCIP_REOPT*           reopt,              /**< reoptimization data structure */
   BMS_BLKMEM*           blkmem,             /**< block memory buffers */
   SCIP_SET*             set,                /**< global SCIP settings */
   SCIP_STAT*            stat,               /**< problem statistics */
   SCIP_PROB*            transprob,          /**< transformed problem after presolve */
   SCIP_PROB*            origprob,           /**< original problem */
   SCIP_LP*              lp,                 /**< current LP data */
   SCIP_PRIMAL*          primal,             /**< primal data structure */
   SCIP_BRANCHCAND*      branchcand,         /**< branching candidate storage */
   SCIP_EVENTQUEUE*      eventqueue,         /**< event queue */
   SCIP_EVENTFILTER*     eventfilter,        /**< global event filter */
   SCIP_CLIQUETABLE*     cliquetable,        /**< clique table data structure */
   int                   probingdepth        /**< probing depth of the node in the probing path that should be reactivated,
                                              *   -1 to even deactivate the probing root, thus exiting probing mode */
   )
{
   int newpathlen;
   int i;

   assert(tree != NULL);
   assert(SCIPtreeProbing(tree));
   assert(tree->probingroot != NULL);
   assert(tree->focusnode != NULL);
   assert(SCIPnodeGetType(tree->probingroot) == SCIP_NODETYPE_PROBINGNODE);
   assert(SCIPnodeGetType(tree->focusnode) == SCIP_NODETYPE_FOCUSNODE
      || SCIPnodeGetType(tree->focusnode) == SCIP_NODETYPE_REFOCUSNODE);
   assert(tree->probingroot->parent == tree->focusnode);
   assert(SCIPnodeGetDepth(tree->probingroot) == SCIPnodeGetDepth(tree->focusnode)+1);
   assert(tree->pathlen >= 2);
   assert(SCIPnodeGetType(tree->path[tree->pathlen-1]) == SCIP_NODETYPE_PROBINGNODE);
   assert(-1 <= probingdepth && probingdepth <= SCIPtreeGetProbingDepth(tree));

   treeCheckPath(tree);

   newpathlen = SCIPnodeGetDepth(tree->probingroot) + probingdepth + 1;
   assert(newpathlen >= 1); /* at least root node of the tree remains active */

   /* check if we have to do any backtracking */
   if( newpathlen < tree->pathlen )
   {
      int ncols;
      int nrows;

      /* the correct LP size of the node to which we backtracked is stored as initial LP size for its child */
      assert(SCIPnodeGetType(tree->path[newpathlen]) == SCIP_NODETYPE_PROBINGNODE);
      ncols = tree->path[newpathlen]->data.probingnode->ninitialcols;
      nrows = tree->path[newpathlen]->data.probingnode->ninitialrows;
      assert(ncols >= tree->pathnlpcols[newpathlen-1] || !tree->focuslpconstructed);
      assert(nrows >= tree->pathnlprows[newpathlen-1] || !tree->focuslpconstructed);

      while( tree->pathlen > newpathlen )
      {
         SCIP_NODE* node;

         node = tree->path[tree->pathlen-1];

         assert(SCIPnodeGetType(node) == SCIP_NODETYPE_PROBINGNODE);
         assert(tree->pathlen-1 == SCIPnodeGetDepth(node));
         assert(tree->pathlen-1 >= SCIPnodeGetDepth(tree->probingroot));

         if( node->data.probingnode->nchgdobjs > 0 )
         {
            /* @todo only do this if we don't backtrack to the root node - in that case, we can just restore the unchanged
             *       objective values
             */
            for( i = node->data.probingnode->nchgdobjs - 1; i >= 0; --i )
            {
               assert(tree->probingobjchanged);

               SCIP_CALL( SCIPvarChgObj(node->data.probingnode->origobjvars[i], blkmem, set, transprob, primal, lp,
                     eventqueue, node->data.probingnode->origobjvals[i]) );
            }
            tree->probingsumchgdobjs -= node->data.probingnode->nchgdobjs;
            assert(tree->probingsumchgdobjs >= 0);

            /* reset probingobjchanged flag and cutoff bound */
            if( tree->probingsumchgdobjs == 0 )
            {
               SCIPlpUnmarkDivingObjChanged(lp);
               tree->probingobjchanged = FALSE;

               SCIP_CALL( SCIPlpSetCutoffbound(lp, set, transprob, primal->cutoffbound) );
            }

            /* recompute global and local pseudo objective values */
            SCIPlpRecomputeLocalAndGlobalPseudoObjval(lp, set, transprob);
         }

         /* undo bound changes by deactivating the probing node */
         SCIP_CALL( nodeDeactivate(node, blkmem, set, stat, tree, lp, branchcand, eventqueue) );

         /* free the probing node */
         SCIP_CALL( SCIPnodeFree(&tree->path[tree->pathlen-1], blkmem, set, stat, eventqueue, eventfilter, tree, lp) );
         tree->pathlen--;
      }
      assert(tree->pathlen == newpathlen);

      /* reset the path LP size to the initial size of the probing node */
      if( SCIPnodeGetType(tree->path[tree->pathlen-1]) == SCIP_NODETYPE_PROBINGNODE )
      {
         tree->pathnlpcols[tree->pathlen-1] = tree->path[tree->pathlen-1]->data.probingnode->ninitialcols;
         tree->pathnlprows[tree->pathlen-1] = tree->path[tree->pathlen-1]->data.probingnode->ninitialrows;
      }
      else
         assert(SCIPnodeGetType(tree->path[tree->pathlen-1]) == SCIP_NODETYPE_FOCUSNODE);
      treeCheckPath(tree);

      /* undo LP extensions */
      SCIP_CALL( SCIPlpShrinkCols(lp, set, ncols) );
      SCIP_CALL( SCIPlpShrinkRows(lp, blkmem, set, eventqueue, eventfilter, nrows) );
      tree->probingloadlpistate = TRUE; /* LP state must be reloaded if the next LP is solved */

      /* reset the LP's marked size to the initial size of the LP at the node stored in the path */
      assert(lp->nrows >= tree->pathnlprows[tree->pathlen-1] || !tree->focuslpconstructed);
      assert(lp->ncols >= tree->pathnlpcols[tree->pathlen-1] || !tree->focuslpconstructed);
      SCIPlpSetSizeMark(lp, tree->pathnlprows[tree->pathlen-1], tree->pathnlpcols[tree->pathlen-1]);

      /* if the highest cutoff or repropagation depth is inside the deleted part of the probing path,
       * reset them to infinity
       */
      if( tree->cutoffdepth >= tree->pathlen )
      {
         /* apply the pending bound changes */
         SCIP_CALL( treeApplyPendingBdchgs(tree, reopt, blkmem, set, stat, transprob, origprob, lp, branchcand, eventqueue, eventfilter, cliquetable) );

         /* applying the pending bound changes might have changed the cutoff depth; so the highest cutoff depth might
          * be outside of the deleted part of the probing path now
          */
         if( tree->cutoffdepth >= tree->pathlen )
            tree->cutoffdepth = INT_MAX;
      }
      if( tree->repropdepth >= tree->pathlen )
         tree->repropdepth = INT_MAX;
   }

   SCIPsetDebugMsg(set, "probing backtracked to depth %d (%d cols, %d rows)\n", tree->pathlen-1, SCIPlpGetNCols(lp), SCIPlpGetNRows(lp));

   return SCIP_OKAY;
}

/** undoes all changes to the problem applied in probing up to the given probing depth;
 *  the changes of the probing node of the given probing depth are the last ones that remain active;
 *  changes that were applied before calling SCIPtreeCreateProbingNode() cannot be undone
 */
SCIP_RETCODE SCIPtreeBacktrackProbing(
   SCIP_TREE*            tree,               /**< branch and bound tree */
   SCIP_REOPT*           reopt,              /**< reoptimization data structure */
   BMS_BLKMEM*           blkmem,             /**< block memory buffers */
   SCIP_SET*             set,                /**< global SCIP settings */
   SCIP_STAT*            stat,               /**< problem statistics */
   SCIP_PROB*            transprob,          /**< transformed problem */
   SCIP_PROB*            origprob,           /**< original problem */
   SCIP_LP*              lp,                 /**< current LP data */
   SCIP_PRIMAL*          primal,             /**< primal data structure */
   SCIP_BRANCHCAND*      branchcand,         /**< branching candidate storage */
   SCIP_EVENTQUEUE*      eventqueue,         /**< event queue */
   SCIP_EVENTFILTER*     eventfilter,        /**< global event filter */
   SCIP_CLIQUETABLE*     cliquetable,        /**< clique table data structure */
   int                   probingdepth        /**< probing depth of the node in the probing path that should be reactivated */
   )
{
   assert(tree != NULL);
   assert(SCIPtreeProbing(tree));
   assert(0 <= probingdepth && probingdepth <= SCIPtreeGetProbingDepth(tree));

   /* undo the domain and constraint set changes and free the temporary probing nodes below the given probing depth */
   SCIP_CALL( treeBacktrackProbing(tree, reopt, blkmem, set, stat, transprob, origprob, lp, primal, branchcand,
         eventqueue, eventfilter, cliquetable, probingdepth) );

   assert(SCIPtreeProbing(tree));
   assert(SCIPnodeGetType(SCIPtreeGetCurrentNode(tree)) == SCIP_NODETYPE_PROBINGNODE);

   return SCIP_OKAY;
}

/** switches back from probing to normal operation mode, frees all nodes on the probing path, restores bounds of all
 *  variables and restores active constraints arrays of focus node
 */
SCIP_RETCODE SCIPtreeEndProbing(
   SCIP_TREE*            tree,               /**< branch and bound tree */
   SCIP_REOPT*           reopt,              /**< reoptimization data structure */
   BMS_BLKMEM*           blkmem,             /**< block memory buffers */
   SCIP_SET*             set,                /**< global SCIP settings */
   SCIP_MESSAGEHDLR*     messagehdlr,        /**< message handler */
   SCIP_STAT*            stat,               /**< problem statistics */
   SCIP_PROB*            transprob,          /**< transformed problem after presolve */
   SCIP_PROB*            origprob,           /**< original problem */
   SCIP_LP*              lp,                 /**< current LP data */
   SCIP_RELAXATION*      relaxation,         /**< global relaxation data */
   SCIP_PRIMAL*          primal,             /**< Primal LP data */
   SCIP_BRANCHCAND*      branchcand,         /**< branching candidate storage */
   SCIP_EVENTQUEUE*      eventqueue,         /**< event queue */
   SCIP_EVENTFILTER*     eventfilter,        /**< global event filter */
   SCIP_CLIQUETABLE*     cliquetable         /**< clique table data structure */
   )
{
   assert(tree != NULL);
   assert(SCIPtreeProbing(tree));
   assert(tree->probingroot != NULL);
   assert(tree->focusnode != NULL);
   assert(SCIPnodeGetType(tree->probingroot) == SCIP_NODETYPE_PROBINGNODE);
   assert(SCIPnodeGetType(tree->focusnode) == SCIP_NODETYPE_FOCUSNODE
      || SCIPnodeGetType(tree->focusnode) == SCIP_NODETYPE_REFOCUSNODE);
   assert(tree->probingroot->parent == tree->focusnode);
   assert(SCIPnodeGetDepth(tree->probingroot) == SCIPnodeGetDepth(tree->focusnode)+1);
   assert(tree->pathlen >= 2);
   assert(SCIPnodeGetType(tree->path[tree->pathlen-1]) == SCIP_NODETYPE_PROBINGNODE);
   assert(set != NULL);

   /* undo the domain and constraint set changes of the temporary probing nodes and free the probing nodes */
   SCIP_CALL( treeBacktrackProbing(tree, reopt, blkmem, set, stat, transprob, origprob, lp, primal, branchcand,
         eventqueue, eventfilter, cliquetable, -1) );
   assert(tree->probingsumchgdobjs == 0);
   assert(!tree->probingobjchanged);
   assert(!lp->divingobjchg);
   assert(lp->cutoffbound == primal->cutoffbound); /*lint !e777*/
   assert(SCIPtreeGetCurrentNode(tree) == tree->focusnode);
   assert(!SCIPtreeProbing(tree));

   /* if the LP was flushed before probing starts, flush it again */
   if( tree->probinglpwasflushed )
   {
      SCIP_CALL( SCIPlpFlush(lp, blkmem, set, transprob, eventqueue) );

      /* if the LP was solved before probing starts, solve it again to restore the LP solution */
      if( tree->probinglpwassolved )
      {
         SCIP_Bool lperror;

         /* reset the LP state before probing started */
         if( tree->probinglpistate == NULL )
         {
            assert(tree->probinglpinorms == NULL);
            SCIP_CALL( SCIPlpiClearState(lp->lpi) );
            lp->primalfeasible = (lp->nlpicols == 0 && lp->nlpirows == 0);
            lp->primalchecked = (lp->nlpicols == 0 && lp->nlpirows == 0);
            lp->dualfeasible = (lp->nlpicols == 0 && lp->nlpirows == 0);
            lp->dualchecked = (lp->nlpicols == 0 && lp->nlpirows == 0);
            lp->solisbasic = FALSE;
         }
         else
         {
            SCIP_CALL( SCIPlpSetState(lp, blkmem, set, transprob, eventqueue, tree->probinglpistate,
                  tree->probinglpwasprimfeas, tree->probinglpwasprimchecked, tree->probinglpwasdualfeas,
                  tree->probinglpwasdualchecked) );
            SCIP_CALL( SCIPlpFreeState(lp, blkmem, &tree->probinglpistate) );

            if( tree->probinglpinorms != NULL )
            {
               SCIP_CALL( SCIPlpSetNorms(lp, blkmem, tree->probinglpinorms) );
               SCIP_CALL( SCIPlpFreeNorms(lp, blkmem, &tree->probinglpinorms) );
               tree->probinglpinorms = NULL;
            }
         }
         SCIPlpSetIsRelax(lp, tree->probinglpwasrelax);

         /* resolve LP to reset solution */
         SCIP_CALL( SCIPlpSolveAndEval(lp, set, messagehdlr, blkmem, stat, eventqueue, eventfilter, transprob, -1LL, FALSE, FALSE, FALSE, FALSE, &lperror) );

         if( set->exact_enable )
         {
            if( SCIPlpGetSolstat(lp) == SCIP_LPSOLSTAT_INFEASIBLE )
            {
               lp->solved = FALSE;
               SCIPlpExactForceSafeBound(lp->lpexact, set);
               SCIP_CALL( SCIPlpSolveAndEval(lp, set, messagehdlr, blkmem, stat, eventqueue, eventfilter, transprob, -1LL, FALSE, FALSE, FALSE, FALSE, &lperror) );
            }
            /* here we always set this, or the lpobjval would not longer be safe */
            lp->lpobjval = tree->probinglpobjval;
            lp->hasprovedbound = tree->probinglphadsafebound;
         }

         if( lperror )
         {
            SCIPmessagePrintVerbInfo(messagehdlr, set->disp_verblevel, SCIP_VERBLEVEL_FULL,
               "(node %" SCIP_LONGINT_FORMAT ") unresolved numerical troubles while resolving LP %" SCIP_LONGINT_FORMAT " after probing\n",
               stat->nnodes, stat->nlps);
            lp->resolvelperror = TRUE;
            tree->focusnodehaslp = FALSE;
         }
         else if( SCIPlpGetSolstat(lp) != SCIP_LPSOLSTAT_OPTIMAL
            && SCIPlpGetSolstat(lp) != SCIP_LPSOLSTAT_INFEASIBLE
            && SCIPlpGetSolstat(lp) != SCIP_LPSOLSTAT_UNBOUNDEDRAY
            && SCIPlpGetSolstat(lp) != SCIP_LPSOLSTAT_OBJLIMIT )
         {
            SCIPmessagePrintVerbInfo(messagehdlr, set->disp_verblevel, SCIP_VERBLEVEL_FULL,
               "LP was not resolved to a sufficient status after probing\n");
            lp->resolvelperror = TRUE;
            tree->focusnodehaslp = FALSE;
         }
         else if( tree->focuslpconstructed && SCIPlpIsRelax(lp) && SCIPprobAllColsInLP(transprob, set, lp)
            && (!set->exact_enable || lp->hasprovedbound) )
         {
<<<<<<< HEAD
            SCIP_CALL( SCIPnodeUpdateLowerboundLP(tree->focusnode, set, stat, eventfilter, tree, transprob, origprob, lp) );
=======
            SCIP_CALL( SCIPnodeUpdateLowerboundLP(tree->focusnode, set, stat, messagehdlr, tree, transprob, origprob, lp) );
>>>>>>> 4f4f731b
         }
      }
   }
   else
      lp->flushed = FALSE;

   assert(tree->probinglpistate == NULL);

   /* if no LP was solved during probing and the LP before probing was not solved, then it should not be solved now */
   assert(tree->probingsolvedlp || tree->probinglpwassolved || !lp->solved);

   /* if the LP was solved (and hence flushed) before probing, then lp->solved should be TRUE unless we occured an error
    * during resolving right above
    */
   assert(!tree->probinglpwassolved || !tree->probinglpwasflushed || lp->solved || lp->resolvelperror);

   /* if the LP was not solved before probing it should be marked unsolved now; this can occur if a probing LP was
    * solved in between
    */
   if( !tree->probinglpwassolved )
   {
      lp->solved = FALSE;
      lp->lpsolstat = SCIP_LPSOLSTAT_NOTSOLVED;
   }

   /* if the LP was solved during probing, but had been unsolved before probing started, we discard the LP state */
   if( set->lp_clearinitialprobinglp && tree->probingsolvedlp && !tree->probinglpwassolved )
   {
      SCIPsetDebugMsg(set, "clearing lp state at end of probing mode because LP was initially unsolved\n");
      SCIP_CALL( SCIPlpiClearState(lp->lpi) );
   }

   /* if a relaxation was stored before probing, restore it now */
   if( tree->probdiverelaxstored )
   {
      SCIP_CALL( SCIPtreeRestoreRelaxSol(tree, set, relaxation, transprob) );
   }

   assert(tree->probingobjchanged == SCIPlpDivingObjChanged(lp));

   /* reset flags */
   tree->probinglpwasflushed = FALSE;
   tree->probinglpwassolved = FALSE;
   tree->probingloadlpistate = FALSE;
   tree->probinglpwasrelax = FALSE;
   tree->probingsolvedlp = FALSE;
   tree->sbprobing = FALSE;

   /* inform LP about end of probing mode */
   SCIP_CALL( SCIPlpEndProbing(lp) );

   if( set->exact_enable )
   {
      lp->pseudoobjvalid = FALSE;
      if( SCIPnodeGetDepth(tree->focusnode) == 0 )
         lp->glbpseudoobjvalid = FALSE;
   }

   /* reset all marked constraints for propagation */
   SCIP_CALL( SCIPconshdlrsResetPropagationStatus(set, blkmem, set->conshdlrs, set->nconshdlrs) );

   SCIPsetDebugMsg(set, "probing ended in depth %d (LP flushed: %u, solstat: %d)\n", tree->pathlen-1, lp->flushed, SCIPlpGetSolstat(lp));

   return SCIP_OKAY;
}

/** stores relaxation solution before diving or probing */
SCIP_RETCODE SCIPtreeStoreRelaxSol(
   SCIP_TREE*            tree,               /**< branch and bound tree */
   SCIP_SET*             set,                /**< global SCIP settings */
   SCIP_RELAXATION*      relaxation,         /**< global relaxation data */
   SCIP_PROB*            transprob           /**< transformed problem after presolve */
   )
{
   SCIP_VAR** vars;
   int nvars;
   int v;

   assert(tree != NULL);
   assert(set != NULL);
   assert(relaxation != NULL);
   assert(transprob != NULL);
   assert(SCIPrelaxationIsSolValid(relaxation));

   nvars = SCIPprobGetNVars(transprob);
   vars = SCIPprobGetVars(transprob);

   /* check if memory still needs to be allocated or resized */
   if( tree->probdiverelaxsol == NULL )
   {
      SCIP_ALLOC( BMSallocMemoryArray(&(tree->probdiverelaxsol), nvars) );
      tree->nprobdiverelaxsol = nvars;
   }
   else if( nvars > tree->nprobdiverelaxsol )
   {
      SCIP_ALLOC( BMSreallocMemoryArray(&tree->probdiverelaxsol, nvars) );
      tree->nprobdiverelaxsol = nvars;
   }
   assert(tree->nprobdiverelaxsol >= nvars);

   /* iterate over all variables to save the relaxation solution */
   for( v = 0; v < nvars; ++v )
      tree->probdiverelaxsol[v] = SCIPvarGetRelaxSol(vars[v], set);

   tree->probdiverelaxstored = TRUE;
   tree->probdiverelaxincludeslp = SCIPrelaxationIsLpIncludedForSol(relaxation);

   return SCIP_OKAY;
}

/** restores relaxation solution after diving or probing */
SCIP_RETCODE SCIPtreeRestoreRelaxSol(
   SCIP_TREE*            tree,               /**< branch and bound tree */
   SCIP_SET*             set,                /**< global SCIP settings */
   SCIP_RELAXATION*      relaxation,         /**< global relaxation data */
   SCIP_PROB*            transprob           /**< transformed problem after presolve */
   )
{
   SCIP_VAR** vars;
   int nvars;
   int v;

   assert(tree != NULL);
   assert(set != NULL);
   assert(tree->probdiverelaxstored);
   assert(tree->probdiverelaxsol != NULL);

   nvars = SCIPprobGetNVars(transprob);
   vars = SCIPprobGetVars(transprob);
   assert( nvars <= tree->nprobdiverelaxsol );

   /* iterate over all variables to restore the relaxation solution */
   for( v = 0; v < nvars; ++v )
   {
      SCIP_CALL( SCIPvarSetRelaxSol(vars[v], set, relaxation, tree->probdiverelaxsol[v], TRUE) );
   }

   tree->probdiverelaxstored = FALSE;
   SCIPrelaxationSetSolValid(relaxation, TRUE, tree->probdiverelaxincludeslp);

   return SCIP_OKAY;
}

/** gets the best child of the focus node w.r.t. the node selection priority assigned by the branching rule */
SCIP_NODE* SCIPtreeGetPrioChild(
   SCIP_TREE*            tree                /**< branch and bound tree */
   )
{
   SCIP_NODE* bestnode;
   SCIP_Real bestprio;
   int i;

   assert(tree != NULL);

   bestnode = NULL;
   bestprio = SCIP_REAL_MIN;
   for( i = 0; i < tree->nchildren; ++i )
   {
      if( tree->childrenprio[i] > bestprio )
      {
         bestnode = tree->children[i];
         bestprio = tree->childrenprio[i];
      }
   }
   assert((tree->nchildren == 0) == (bestnode == NULL));

   return bestnode;
}

/** gets the best sibling of the focus node w.r.t. the node selection priority assigned by the branching rule */
SCIP_NODE* SCIPtreeGetPrioSibling(
   SCIP_TREE*            tree                /**< branch and bound tree */
   )
{
   SCIP_NODE* bestnode;
   SCIP_Real bestprio;
   int i;

   assert(tree != NULL);

   bestnode = NULL;
   bestprio = SCIP_REAL_MIN;
   for( i = 0; i < tree->nsiblings; ++i )
   {
      if( tree->siblingsprio[i] > bestprio )
      {
         bestnode = tree->siblings[i];
         bestprio = tree->siblingsprio[i];
      }
   }
   assert((tree->nsiblings == 0) == (bestnode == NULL));

   return bestnode;
}

/** gets the best child of the focus node w.r.t. the node selection strategy */
SCIP_NODE* SCIPtreeGetBestChild(
   SCIP_TREE*            tree,               /**< branch and bound tree */
   SCIP_SET*             set                 /**< global SCIP settings */
   )
{
   SCIP_NODESEL* nodesel;
   SCIP_NODE* bestnode;
   int i;

   assert(tree != NULL);

   nodesel = SCIPnodepqGetNodesel(tree->leaves);
   assert(nodesel != NULL);

   bestnode = NULL;
   for( i = 0; i < tree->nchildren; ++i )
   {
      if( bestnode == NULL || SCIPnodeselCompare(nodesel, set, tree->children[i], bestnode) < 0 )
      {
         bestnode = tree->children[i];
      }
   }

   return bestnode;
}

/** gets the best sibling of the focus node w.r.t. the node selection strategy */
SCIP_NODE* SCIPtreeGetBestSibling(
   SCIP_TREE*            tree,               /**< branch and bound tree */
   SCIP_SET*             set                 /**< global SCIP settings */
   )
{
   SCIP_NODESEL* nodesel;
   SCIP_NODE* bestnode;
   int i;

   assert(tree != NULL);

   nodesel = SCIPnodepqGetNodesel(tree->leaves);
   assert(nodesel != NULL);

   bestnode = NULL;
   for( i = 0; i < tree->nsiblings; ++i )
   {
      if( bestnode == NULL || SCIPnodeselCompare(nodesel, set, tree->siblings[i], bestnode) < 0 )
      {
         bestnode = tree->siblings[i];
      }
   }

   return bestnode;
}

/** gets the best leaf from the node queue w.r.t. the node selection strategy */
SCIP_NODE* SCIPtreeGetBestLeaf(
   SCIP_TREE*            tree                /**< branch and bound tree */
   )
{
   assert(tree != NULL);

   return SCIPnodepqFirst(tree->leaves);
}

/** gets the best node from the tree (child, sibling, or leaf) w.r.t. the node selection strategy */
SCIP_NODE* SCIPtreeGetBestNode(
   SCIP_TREE*            tree,               /**< branch and bound tree */
   SCIP_SET*             set                 /**< global SCIP settings */
   )
{
   SCIP_NODESEL* nodesel;
   SCIP_NODE* bestchild;
   SCIP_NODE* bestsibling;
   SCIP_NODE* bestleaf;
   SCIP_NODE* bestnode;

   assert(tree != NULL);

   nodesel = SCIPnodepqGetNodesel(tree->leaves);
   assert(nodesel != NULL);

   /* get the best child, sibling, and leaf */
   bestchild = SCIPtreeGetBestChild(tree, set);
   bestsibling = SCIPtreeGetBestSibling(tree, set);
   bestleaf = SCIPtreeGetBestLeaf(tree);

   /* return the best of the three */
   bestnode = bestchild;
   if( bestsibling != NULL && (bestnode == NULL || SCIPnodeselCompare(nodesel, set, bestsibling, bestnode) < 0) )
      bestnode = bestsibling;
   if( bestleaf != NULL && (bestnode == NULL || SCIPnodeselCompare(nodesel, set, bestleaf, bestnode) < 0) )
      bestnode = bestleaf;

   assert(SCIPtreeGetNLeaves(tree) == 0 || bestnode != NULL);

   return bestnode;
}

/** gets the minimal lower bound of all nodes in the tree */
SCIP_Real SCIPtreeGetLowerbound(
   SCIP_TREE*            tree,               /**< branch and bound tree */
   SCIP_SET*             set                 /**< global SCIP settings */
   )
{
   SCIP_Real lowerbound;
   int i;

   assert(tree != NULL);
   assert(set != NULL);

   /* get the lower bound from the queue */
   lowerbound = SCIPnodepqGetLowerbound(tree->leaves, set);

   /* compare lower bound with children */
   for( i = 0; i < tree->nchildren; ++i )
   {
      assert(tree->children[i] != NULL);
      lowerbound = MIN(lowerbound, tree->children[i]->lowerbound);
   }

   /* compare lower bound with siblings */
   for( i = 0; i < tree->nsiblings; ++i )
   {
      assert(tree->siblings[i] != NULL);
      lowerbound = MIN(lowerbound, tree->siblings[i]->lowerbound);
   }

   /* compare lower bound with focus node */
   if( tree->focusnode != NULL )
   {
      lowerbound = MIN(lowerbound, tree->focusnode->lowerbound);
   }

   return lowerbound;
}

/** gets the minimal exact lower bound of all nodes in the tree or NULL if empty
 *
 *  @note The user must not modify the return value.
 */
SCIP_RATIONAL* SCIPtreeGetLowerboundExact(
   SCIP_TREE*            tree,               /**< branch and bound tree */
   SCIP_SET*             set                 /**< global SCIP settings */
   )
{
   SCIP_RATIONAL* lowerbound;
   int i;

   assert(tree != NULL);
   assert(set != NULL);

   /* get the lower bound from the queue */
   lowerbound = SCIPnodepqGetLowerboundExact(tree->leaves, set);

   /* compare lower bound with children */
   for( i = 0; i < tree->nchildren; ++i )
   {
      assert(tree->children[i] != NULL);
      if( lowerbound == NULL || SCIPrationalIsGT(lowerbound, tree->children[i]->lowerboundexact) )
         lowerbound = tree->children[i]->lowerboundexact;
   }

   /* compare lower bound with siblings */
   for( i = 0; i < tree->nsiblings; ++i )
   {
      assert(tree->siblings[i] != NULL);
      if( lowerbound == NULL || SCIPrationalIsGT(lowerbound, tree->siblings[i]->lowerboundexact) )
         lowerbound = tree->siblings[i]->lowerboundexact;
   }

   /* compare lower bound with focus node */
   if( tree->focusnode != NULL && ( lowerbound == NULL || SCIPrationalIsGT(lowerbound, tree->focusnode->lowerboundexact) ) )
   {
      lowerbound = tree->focusnode->lowerboundexact;
   }

   return lowerbound;
}

/** gets the node with minimal lower bound of all nodes in the tree (child, sibling, or leaf) */
SCIP_NODE* SCIPtreeGetLowerboundNode(
   SCIP_TREE*            tree,               /**< branch and bound tree */
   SCIP_SET*             set                 /**< global SCIP settings */
   )
{
   SCIP_NODE* lowerboundnode;
   SCIP_Real bestprio;
   int i;

   assert(tree != NULL);
   assert(set != NULL);

   /* get the lower bound from the queue */
   lowerboundnode = SCIPnodepqGetLowerboundNode(tree->leaves, set);
   bestprio = -SCIPsetInfinity(set);

   if( set->exact_enable )
   {
      SCIP_RATIONAL* lowerbound = lowerboundnode != NULL ? lowerboundnode->lowerboundexact : NULL;

      /* compare lower bound with children */
      for( i = 0; i < tree->nchildren; ++i )
      {
         assert(tree->children[i] != NULL);
         if( lowerbound == NULL || ( SCIPrationalIsLE(tree->children[i]->lowerboundexact, lowerbound)
            && ( !SCIPrationalIsEQ(tree->children[i]->lowerboundexact, lowerbound) || tree->childrenprio[i] > bestprio ) ) )
         {
            lowerboundnode = tree->children[i];
            bestprio = tree->childrenprio[i];
            lowerbound = lowerboundnode->lowerboundexact;
         }
      }

      /* compare lower bound with siblings */
      for( i = 0; i < tree->nsiblings; ++i )
      {
         assert(tree->siblings[i] != NULL);
         if( lowerbound == NULL || ( SCIPrationalIsLE(tree->siblings[i]->lowerboundexact, lowerbound)
            && ( !SCIPrationalIsEQ(tree->siblings[i]->lowerboundexact, lowerbound) || tree->siblingsprio[i] > bestprio ) ) )
         {
            lowerboundnode = tree->siblings[i];
            bestprio = tree->siblingsprio[i];
            lowerbound = lowerboundnode->lowerboundexact;
         }
      }
   }
   else
   {
      SCIP_Real lowerbound = lowerboundnode != NULL ? lowerboundnode->lowerbound : SCIPsetInfinity(set);

      /* compare lower bound with children */
      for( i = 0; i < tree->nchildren; ++i )
      {
         assert(tree->children[i] != NULL);
         if( SCIPsetIsLE(set, tree->children[i]->lowerbound, lowerbound)
            && ( SCIPsetIsLT(set, tree->children[i]->lowerbound, lowerbound) || tree->childrenprio[i] > bestprio ) )
         {
            lowerboundnode = tree->children[i];
            bestprio = tree->childrenprio[i];
            lowerbound = lowerboundnode->lowerbound;
         }
      }

      /* compare lower bound with siblings */
      for( i = 0; i < tree->nsiblings; ++i )
      {
         assert(tree->siblings[i] != NULL);
         if( SCIPsetIsLE(set, tree->siblings[i]->lowerbound, lowerbound)
            && ( SCIPsetIsLT(set, tree->siblings[i]->lowerbound, lowerbound) || tree->siblingsprio[i] > bestprio ) )
         {
            lowerboundnode = tree->siblings[i];
            bestprio = tree->siblingsprio[i];
            lowerbound = lowerboundnode->lowerbound;
         }
      }
   }

   return lowerboundnode;
}

/** gets the average lower bound of all nodes in the tree */
SCIP_Real SCIPtreeGetAvgLowerbound(
   SCIP_TREE*            tree,               /**< branch and bound tree */
   SCIP_Real             cutoffbound         /**< global cutoff bound */
   )
{
   SCIP_Real lowerboundsum;
   int nnodes;
   int i;

   assert(tree != NULL);

   /* get sum of lower bounds from nodes in the queue */
   lowerboundsum = SCIPnodepqGetLowerboundSum(tree->leaves);
   nnodes = SCIPtreeGetNLeaves(tree);

   /* add lower bound of focus node */
   if( tree->focusnode != NULL && tree->focusnode->lowerbound < cutoffbound )
   {
      lowerboundsum += tree->focusnode->lowerbound;
      nnodes++;
   }

   /* add lower bounds of siblings */
   for( i = 0; i < tree->nsiblings; ++i )
   {
      assert(tree->siblings[i] != NULL);
      lowerboundsum += tree->siblings[i]->lowerbound;
   }
   nnodes += tree->nsiblings;

   /* add lower bounds of children */
   for( i = 0; i < tree->nchildren; ++i )
   {
      assert(tree->children[i] != NULL);
      lowerboundsum += tree->children[i]->lowerbound;
   }
   nnodes += tree->nchildren;

   return nnodes == 0 ? 0.0 : lowerboundsum/nnodes;
}




/*
 * simple functions implemented as defines
 */

/* In debug mode, the following methods are implemented as function calls to ensure
 * type validity.
 * In optimized mode, the methods are implemented as defines to improve performance.
 * However, we want to have them in the library anyways, so we have to undef the defines.
 */

#undef SCIPnodeGetType
#undef SCIPnodeGetNumber
#undef SCIPnodeGetDepth
#undef SCIPnodeGetLowerbound
#undef SCIPnodeGetEstimate
#undef SCIPnodeGetDomchg
#undef SCIPnodeGetParent
#undef SCIPnodeGetConssetchg
#undef SCIPnodeIsActive
#undef SCIPnodeIsPropagatedAgain
#undef SCIPtreeGetNLeaves
#undef SCIPtreeGetNChildren
#undef SCIPtreeGetNSiblings
#undef SCIPtreeGetNNodes
#undef SCIPtreeIsPathComplete
#undef SCIPtreeProbing
#undef SCIPtreeGetProbingRoot
#undef SCIPtreeGetProbingDepth
#undef SCIPtreeGetFocusNode
#undef SCIPtreeGetFocusDepth
#undef SCIPtreeHasFocusNodeLP
#undef SCIPtreeSetFocusNodeLP
#undef SCIPtreeIsFocusNodeLPConstructed
#undef SCIPtreeInRepropagation
#undef SCIPtreeGetCurrentNode
#undef SCIPtreeGetCurrentDepth
#undef SCIPtreeHasCurrentNodeLP
#undef SCIPtreeGetEffectiveRootDepth
#undef SCIPtreeGetRootNode
#undef SCIPtreeProbingObjChanged
#undef SCIPtreeMarkProbingObjChanged

/** gets the type of the node */
SCIP_NODETYPE SCIPnodeGetType(
   SCIP_NODE*            node                /**< node */
   )
{
   assert(node != NULL);

   return (SCIP_NODETYPE)(node->nodetype);
}

/** gets successively assigned number of the node */
SCIP_Longint SCIPnodeGetNumber(
   SCIP_NODE*            node                /**< node */
   )
{
   assert(node != NULL);

   return node->number;
}

/** gets the depth of the node */
int SCIPnodeGetDepth(
   SCIP_NODE*            node                /**< node */
   )
{
   assert(node != NULL);

   return (int) node->depth;
}

/** gets the lower bound of the node */
SCIP_Real SCIPnodeGetLowerbound(
   SCIP_NODE*            node                /**< node */
   )
{
   assert(node != NULL);

   return node->lowerbound;
}

/** gets the lower bound of the node */
SCIP_RATIONAL* SCIPnodeGetLowerboundExact(
   SCIP_NODE*            node                /**< node */
   )
{
   assert(node != NULL);

   return node->lowerboundexact;
}

/** gets the estimated value of the best feasible solution in subtree of the node */
SCIP_Real SCIPnodeGetEstimate(
   SCIP_NODE*            node                /**< node */
   )
{
   assert(node != NULL);

   return node->estimate;
}

/** gets the reoptimization type of this node */
SCIP_REOPTTYPE SCIPnodeGetReopttype(
   SCIP_NODE*            node                /**< node */
   )
{
   assert(node != NULL);

   return (SCIP_REOPTTYPE)node->reopttype;
}

/** sets the reoptimization type of this node */
void SCIPnodeSetReopttype(
   SCIP_NODE*            node,               /**< node */
   SCIP_REOPTTYPE        reopttype           /**< reoptimization type */
   )
{
   assert(node != NULL);
   assert(reopttype == SCIP_REOPTTYPE_NONE
       || reopttype == SCIP_REOPTTYPE_TRANSIT
       || reopttype == SCIP_REOPTTYPE_INFSUBTREE
       || reopttype == SCIP_REOPTTYPE_STRBRANCHED
       || reopttype == SCIP_REOPTTYPE_LOGICORNODE
       || reopttype == SCIP_REOPTTYPE_LEAF
       || reopttype == SCIP_REOPTTYPE_PRUNED
       || reopttype == SCIP_REOPTTYPE_FEASIBLE);

   node->reopttype = (unsigned int) reopttype;
}

/** gets the unique id to identify the node during reoptimization; the id is 0 if the node is the root or not part of
 * the reoptimization tree
 */
unsigned int SCIPnodeGetReoptID(
   SCIP_NODE*            node                /**< node */
   )
{
   assert(node != NULL);

   return node->reoptid; /*lint !e732*/
}

/** set a unique id to identify the node during reoptimization */
void SCIPnodeSetReoptID(
   SCIP_NODE*            node,               /**< node */
   unsigned int          id                  /**< unique id */
   )
{
   assert(node != NULL);
   assert(id <= 536870911); /* id has only 29 bits and needs to be smaller than 2^29 */

   node->reoptid = id;
}

/** gets the domain change information of the node, i.e., the information about the differences in the
 *  variables domains to the parent node
 */
SCIP_DOMCHG* SCIPnodeGetDomchg(
   SCIP_NODE*            node                /**< node */
   )
{
   assert(node != NULL);

   return node->domchg;
}

/** counts the number of bound changes due to branching, constraint propagation, and propagation */
void SCIPnodeGetNDomchg(
   SCIP_NODE*            node,               /**< node */
   int*                  nbranchings,        /**< pointer to store number of branchings (or NULL if not needed) */
   int*                  nconsprop,          /**< pointer to store number of constraint propagations (or NULL if not needed) */
   int*                  nprop               /**< pointer to store number of propagations (or NULL if not needed) */
   )
{  /*lint --e{641}*/
   SCIP_Bool count_branchings;
   SCIP_Bool count_consprop;
   SCIP_Bool count_prop;
   int i;

   assert(node != NULL);

   count_branchings = (nbranchings != NULL);
   count_consprop = (nconsprop != NULL);
   count_prop = (nprop != NULL);

   /* set counter to zero */
   if( count_branchings )
      *nbranchings = 0;
   if( count_consprop )
      *nconsprop = 0;  /* cppcheck-suppress nullPointer */
   if( count_prop )
      *nprop = 0;  /* cppcheck-suppress nullPointer */

   if( node->domchg == NULL )
      return;

   /* branching bound changes are always at beginning, count them in i */
   for( i = 0; i < (int) node->domchg->domchgbound.nboundchgs; ++i )
      if( node->domchg->domchgbound.boundchgs[i].boundchgtype != SCIP_BOUNDCHGTYPE_BRANCHING )
         break;
   if( count_branchings )
      *nbranchings = i;

   if( !count_consprop && !count_prop )
      return;

   for( ; i < (int) node->domchg->domchgbound.nboundchgs; ++i )
   {
      assert(node->domchg->domchgbound.boundchgs[i].boundchgtype == SCIP_BOUNDCHGTYPE_CONSINFER || node->domchg->domchgbound.boundchgs[i].boundchgtype == SCIP_BOUNDCHGTYPE_PROPINFER);
      if( node->domchg->domchgbound.boundchgs[i].boundchgtype == SCIP_BOUNDCHGTYPE_CONSINFER )
      {
         if( count_consprop )
            ++(*nconsprop);
      }
      else
      {
         if( count_prop )
            ++(*nprop);
      }
   }
}

/* return the number of bound changes based on dual information.
 *
 * currently, this methods works only for bound changes made by strong branching on binary variables. we need this
 * method to ensure optimality within reoptimization.
 *
 * since the bound changes made by strong branching are stored as SCIP_BOUNDCHGTYPE_CONSINFER or SCIP_BOUNDCHGTYPE_PROPINFER
 * with no constraint or propagator, resp., we are are interested in bound changes with these attributes.
 *
 * all bound changes of type SCIP_BOUNDCHGTYPE_BRANCHING are stored in the beginning of the bound change array, afterwards,
 * we can find the other two types. thus, we start the search at the end of the list and stop when reaching the first
 * bound change of type SCIP_BOUNDCHGTYPE_BRANCHING.
 */
int SCIPnodeGetNDualBndchgs(
   SCIP_NODE*            node                /**< node */
   )
{  /*lint --e{641}*/
   SCIP_BOUNDCHG* boundchgs;
   int i;
   int nboundchgs;
   int npseudobranchvars;

   assert(node != NULL);

   if( node->domchg == NULL )
      return 0;

   nboundchgs = (int)node->domchg->domchgbound.nboundchgs;
   boundchgs = node->domchg->domchgbound.boundchgs;

   npseudobranchvars = 0;

   assert(boundchgs != NULL);
   assert(nboundchgs >= 0);

   /* count the number of pseudo-branching decisions; pseudo-branching decisions have to be in the ending of the bound change
    * array
    */
   for( i = nboundchgs-1; i >= 0; i--)
   {
      if( SCIPvarIsIntegral(boundchgs[i].var)
         && ( ( boundchgs[i].boundchgtype == SCIP_BOUNDCHGTYPE_CONSINFER
         && boundchgs[i].data.inferencedata.reason.cons == NULL )
         || ( boundchgs[i].boundchgtype == SCIP_BOUNDCHGTYPE_PROPINFER
         && boundchgs[i].data.inferencedata.reason.prop == NULL ) ) )
         npseudobranchvars++;
      else if( boundchgs[i].boundchgtype == SCIP_BOUNDCHGTYPE_BRANCHING )
         break;
   }

   return npseudobranchvars;
}

/** returns the set of variable branchings that were performed in the parent node to create this node */
void SCIPnodeGetDualBoundchgs(
   SCIP_NODE*            node,               /**< node data */
   SCIP_VAR**            vars,               /**< array of variables on which the bound change is based on dual information */
   SCIP_Real*            bounds,             /**< array of bounds which are based on dual information */
   SCIP_BOUNDTYPE*       boundtypes,         /**< array of boundtypes which are based on dual information */
   int*                  nvars,              /**< number of variables on which the bound change is based on dual information
                                              *   if this is larger than the array size, arrays should be reallocated and method
                                              *   should be called again */
   int                   varssize            /**< available slots in arrays */
   )
{  /*lint --e{641}*/
   SCIP_BOUNDCHG* boundchgs;
   int nboundchgs;
   int i;

   assert(node != NULL);
   assert(vars != NULL);
   assert(bounds != NULL);
   assert(boundtypes != NULL);
   assert(nvars != NULL);
   assert(varssize >= 0);

   (*nvars) = 0;

   if( SCIPnodeGetDepth(node) == 0 || node->domchg == NULL )
      return;

   nboundchgs = (int)node->domchg->domchgbound.nboundchgs;
   boundchgs = node->domchg->domchgbound.boundchgs;

   assert(boundchgs != NULL);
   assert(nboundchgs >= 0);

   /* count the number of pseudo-branching decisions; pseudo-branching decisions have to be in the ending of the bound change
    * array
    */
   for( i = nboundchgs-1; i >= 0; i--)
   {
      if( SCIPvarIsIntegral(boundchgs[i].var) )
      {
         if( (boundchgs[i].boundchgtype == SCIP_BOUNDCHGTYPE_CONSINFER
               && boundchgs[i].data.inferencedata.reason.cons == NULL)
          || (boundchgs[i].boundchgtype == SCIP_BOUNDCHGTYPE_PROPINFER
                && boundchgs[i].data.inferencedata.reason.prop == NULL) )
            (*nvars)++;
         else if( boundchgs[i].boundchgtype == SCIP_BOUNDCHGTYPE_BRANCHING )
            break;
      }
   }

   /* if the arrays have enough space store the branching decisions */
   if( varssize >= *nvars )
   {
      int j;
      j = 0;
      for( i = i+1; i < nboundchgs; i++)
      {
         if( SCIPvarIsIntegral(boundchgs[i].var) )
         {
            assert( boundchgs[i].boundchgtype != SCIP_BOUNDCHGTYPE_BRANCHING );
            if( (boundchgs[i].boundchgtype == SCIP_BOUNDCHGTYPE_CONSINFER
                  && boundchgs[i].data.inferencedata.reason.cons == NULL)
             || (boundchgs[i].boundchgtype == SCIP_BOUNDCHGTYPE_PROPINFER
                  && boundchgs[i].data.inferencedata.reason.prop == NULL) )
            {
               vars[j] = boundchgs[i].var;
               bounds[j] = boundchgs[i].newbound;
               boundtypes[j] = (SCIP_BOUNDTYPE) boundchgs[i].boundtype;
               j++;
            }
         }
      }
   }
}

/** gets the parent node of a node in the branch-and-bound tree, if any */
SCIP_NODE* SCIPnodeGetParent(
   SCIP_NODE*            node                /**< node */
   )
{
   assert(node != NULL);

   return node->parent;
}

/** returns the set of variable branchings that were performed in the parent node to create this node */
void SCIPnodeGetParentBranchings(
   SCIP_NODE*            node,               /**< node data */
   SCIP_VAR**            branchvars,         /**< array of variables on which the branching has been performed in the parent node */
   SCIP_Real*            branchbounds,       /**< array of bounds which the branching in the parent node set */
   SCIP_BOUNDTYPE*       boundtypes,         /**< array of boundtypes which the branching in the parent node set */
   int*                  nbranchvars,        /**< number of variables on which branching has been performed in the parent node
                                              *   if this is larger than the array size, arrays should be reallocated and method
                                              *   should be called again */
   int                   branchvarssize      /**< available slots in arrays */
   )
{
   SCIP_BOUNDCHG* boundchgs;
   int nboundchgs;
   int i;

   assert(node != NULL);
   assert(branchvars != NULL);
   assert(branchbounds != NULL);
   assert(boundtypes != NULL);
   assert(nbranchvars != NULL);
   assert(branchvarssize >= 0);

   (*nbranchvars) = 0;

   if( SCIPnodeGetDepth(node) == 0 || node->domchg == NULL )
      return;

   nboundchgs = (int)node->domchg->domchgbound.nboundchgs;
   boundchgs = node->domchg->domchgbound.boundchgs;

   assert(boundchgs != NULL);
   assert(nboundchgs >= 0);

   /* count the number of branching decisions; branching decisions have to be in the beginning of the bound change
    * array
    */
   for( i = 0; i < nboundchgs; i++)
   {
      if( boundchgs[i].boundchgtype != SCIP_BOUNDCHGTYPE_BRANCHING ) /*lint !e641*/
         break;

      (*nbranchvars)++;
   }

#ifndef NDEBUG
   /* check that the remaining bound change are no branching decisions */
   for( ; i < nboundchgs; i++)
      assert(boundchgs[i].boundchgtype != SCIP_BOUNDCHGTYPE_BRANCHING); /*lint !e641*/
#endif

   /* if the arrays have enough space store the branching decisions */
   if( branchvarssize >= *nbranchvars )
   {
      for( i = 0; i < *nbranchvars; i++)
      {
         assert( boundchgs[i].boundchgtype == SCIP_BOUNDCHGTYPE_BRANCHING ); /*lint !e641*/
         branchvars[i] = boundchgs[i].var;
         boundtypes[i] = (SCIP_BOUNDTYPE) boundchgs[i].boundtype;
         branchbounds[i] = boundchgs[i].newbound;
      }
   }
}

/** returns the set of variable branchings that were performed in all ancestor nodes (nodes on the path to the root) to create this node */
void SCIPnodeGetAncestorBranchings(
   SCIP_NODE*            node,               /**< node data */
   SCIP_VAR**            branchvars,         /**< array of variables on which the branchings has been performed in all ancestors */
   SCIP_Real*            branchbounds,       /**< array of bounds which the branchings in all ancestors set */
   SCIP_BOUNDTYPE*       boundtypes,         /**< array of boundtypes which the branchings in all ancestors set */
   int*                  nbranchvars,        /**< number of variables on which branchings have been performed in all ancestors
                                              *   if this is larger than the array size, arrays should be reallocated and method
                                              *   should be called again */
   int                   branchvarssize      /**< available slots in arrays */
   )
{
   assert(node != NULL);
   assert(branchvars != NULL);
   assert(branchbounds != NULL);
   assert(boundtypes != NULL);
   assert(nbranchvars != NULL);
   assert(branchvarssize >= 0);

   (*nbranchvars) = 0;

   while( SCIPnodeGetDepth(node) != 0 )
   {
      int nodenbranchvars;
      int start;
      int size;

      start = *nbranchvars < branchvarssize - 1 ? *nbranchvars : branchvarssize - 1;
      size = *nbranchvars > branchvarssize ? 0 : branchvarssize-(*nbranchvars);

      SCIPnodeGetParentBranchings(node, &branchvars[start], &branchbounds[start], &boundtypes[start], &nodenbranchvars, size);
      *nbranchvars += nodenbranchvars;

      node = node->parent;
   }
}

/** returns the set of variable branchings that were performed between the given @p node and the given @p parent node. */
void SCIPnodeGetAncestorBranchingsPart(
   SCIP_NODE*            node,               /**< node data */
   SCIP_NODE*            parent,             /**< node data of the last ancestor node */
   SCIP_VAR**            branchvars,         /**< array of variables on which the branchings has been performed in all ancestors */
   SCIP_Real*            branchbounds,       /**< array of bounds which the branchings in all ancestors set */
   SCIP_BOUNDTYPE*       boundtypes,         /**< array of boundtypes which the branchings in all ancestors set */
   int*                  nbranchvars,        /**< number of variables on which branchings have been performed in all ancestors
                                              *   if this is larger than the array size, arrays should be reallocated and method
                                              *   should be called again */
   int                   branchvarssize      /**< available slots in arrays */
   )
{
   assert(node != NULL);
   assert(parent != NULL);
   assert(branchvars != NULL);
   assert(branchbounds != NULL);
   assert(boundtypes != NULL);
   assert(nbranchvars != NULL);
   assert(branchvarssize >= 0);

   (*nbranchvars) = 0;

   while( node != parent )
   {
      int nodenbranchvars;
      int start;
      int size;

      start = *nbranchvars < branchvarssize - 1 ? *nbranchvars : branchvarssize - 1;
      size = *nbranchvars > branchvarssize ? 0 : branchvarssize-(*nbranchvars);

      SCIPnodeGetParentBranchings(node, &branchvars[start], &branchbounds[start], &boundtypes[start], &nodenbranchvars, size);
      *nbranchvars += nodenbranchvars;

      node = node->parent;
   }
}

/** return all bound changes on non-continuous variables based on constraint and propagator propagation
 *
 * Stop saving the bound changes when a propagation based on a dual information is reached.
 */
void SCIPnodeGetPropsBeforeDual(
   SCIP_NODE*            node,               /**< node */
   SCIP_VAR**            vars,               /**< array of variables on which propagation triggers a bound change */
   SCIP_Real*            varbounds,          /**< array of bounds set by propagation */
   SCIP_BOUNDTYPE*       varboundtypes,      /**< array of boundtypes set by propagation */
   int*                  npropvars,          /**< number of variables on which propagation triggers a bound change
                                              *   if this is larger than the array size, arrays should be reallocated and method
                                              *   should be called again */
   int                   propvarssize        /**< available slots in arrays */
   )
{  /*lint --e{641}*/
   SCIP_BOUNDCHG* boundchgs;
   int nboundchgs;
   int nbranchings;
   int i;
   int pos;

   assert(node != NULL);
   assert(vars != NULL);
   assert(varbounds != NULL);
   assert(varboundtypes != NULL);
   assert(npropvars != NULL);
   assert(propvarssize >= 0);

   *npropvars = 0;

   if( SCIPnodeGetDepth(node) == 0 || node->domchg == NULL )
      return;

   nboundchgs = (int)node->domchg->domchgbound.nboundchgs;
   boundchgs = node->domchg->domchgbound.boundchgs;

   assert(boundchgs != NULL);
   assert(nboundchgs >= 0);

   /* get index of first bound change, after the branching decisions, that is not from a known constraint or propagator (CONSINFER or PROPINFER without reason)
    * count the number of bound changes because of constraint propagation
    */
   SCIPnodeGetNDomchg(node, &nbranchings, NULL, NULL);
   for( i = nbranchings; i < nboundchgs; ++i )
   {
      /* as we start at nbranchings, there should be no BRANCHING boundchanges anymore */
      assert(boundchgs[i].boundchgtype != SCIP_BOUNDCHGTYPE_BRANCHING);

      if( boundchgs[i].boundchgtype == SCIP_BOUNDCHGTYPE_CONSINFER )
      {
         if( boundchgs[i].data.inferencedata.reason.cons == NULL )
            break;
      }
      else
      {
         assert(boundchgs[i].boundchgtype == SCIP_BOUNDCHGTYPE_PROPINFER);
         if( boundchgs[i].data.inferencedata.reason.prop == NULL )
            break;
      }
      if( SCIPvarIsIntegral(boundchgs[i].var) )
         (*npropvars)++;
   }

   /* return if the arrays do not have enough space to store the propagations */
   if( propvarssize < *npropvars )
      return;

   for( i = nbranchings, pos = 0; pos < *npropvars; ++i ) /*lint !e440*/
   {
      assert(i < nboundchgs);
      if( SCIPvarIsIntegral(boundchgs[i].var) )
      {
         vars[pos] = boundchgs[i].var;
         varboundtypes[pos] = (SCIP_BOUNDTYPE) boundchgs[i].boundtype;
         varbounds[pos] = boundchgs[i].newbound;
         pos++;
      }
   }
}

/** return bound changes on non-continuous variables based on constraint and propagator propagation
 *
 * Start saving the bound changes when a propagation based on a dual information is reached.
 *
 * @note Currently, we can only detect bound changes based in dual information if they arise from strong branching.
 */
void SCIPnodeGetPropsAfterDual(
   SCIP_NODE*            node,               /**< node */
   SCIP_VAR**            vars,               /**< array where to store variables with bound changes */
   SCIP_Real*            varbounds,          /**< array where to store changed bounds */
   SCIP_BOUNDTYPE*       varboundtypes,      /**< array where to store type of changed bound*/
   int*                  nvars,              /**< buffer to store number of bound changes;
                                              *   if this is larger than varssize, arrays should be reallocated and method
                                              *   should be called again */
   int                   varssize            /**< available slots in provided arrays */
   )
{  /*lint --e{641}*/
   SCIP_BOUNDCHG* boundchgs;
   int nboundchgs;
   int i;
   int first_dual;
   int pos;

   assert(node != NULL);
   assert(vars != NULL);
   assert(varbounds != NULL);
   assert(varboundtypes != NULL);
   assert(nvars != NULL);
   assert(varssize >= 0);

   *nvars = 0;

   if( SCIPnodeGetDepth(node) == 0 || node->domchg == NULL )
      return;

   nboundchgs = (int)node->domchg->domchgbound.nboundchgs;
   boundchgs = node->domchg->domchgbound.boundchgs;

   assert(boundchgs != NULL);
   assert(nboundchgs >= 0);

   /* get index of first bound change, after the branching decisions, that is not from a known constraint or propagator (CONSINFER or PROPINFER without reason) */
   for( i = 0; i < nboundchgs; ++i )
   {
      if( boundchgs[i].boundchgtype == SCIP_BOUNDCHGTYPE_BRANCHING )
         continue;
      if( boundchgs[i].boundchgtype == SCIP_BOUNDCHGTYPE_CONSINFER )
      {
         if( boundchgs[i].data.inferencedata.reason.cons == NULL )
            break;
      }
      else
      {
         assert(boundchgs[i].boundchgtype == SCIP_BOUNDCHGTYPE_PROPINFER);
         if( boundchgs[i].data.inferencedata.reason.prop == NULL )
            break;
      }
   }
   first_dual = i;
   /* count following bound changes on non-continuous variables from known constraint or propagator */
   for( ; i < nboundchgs; ++i )
   {
      if( boundchgs[i].boundchgtype == SCIP_BOUNDCHGTYPE_CONSINFER )
      {
         if( boundchgs[i].data.inferencedata.reason.cons == NULL )
            continue;
      }
      else
      {
         assert(boundchgs[i].boundchgtype == SCIP_BOUNDCHGTYPE_PROPINFER);
         if( boundchgs[i].data.inferencedata.reason.prop == NULL )
            continue;
      }
      if( SCIPvarIsIntegral(boundchgs[i].var) )
         ++(*nvars);
   }

   /* return if the arrays do not have enough space to store the propagations */
   if( varssize < *nvars )
      return;

   /* store bound changes in given arrays */
   for( i = first_dual, pos = 0; pos < *nvars; ++i ) /*lint !e440*/
   {
      assert(i < nboundchgs);
      if( boundchgs[i].boundchgtype == SCIP_BOUNDCHGTYPE_CONSINFER )
      {
         if( boundchgs[i].data.inferencedata.reason.cons == NULL )
            continue;
      }
      else
      {
         assert(boundchgs[i].boundchgtype == SCIP_BOUNDCHGTYPE_PROPINFER);
         if( boundchgs[i].data.inferencedata.reason.prop == NULL )
            continue;
      }
      if( SCIPvarIsIntegral(boundchgs[i].var) )
      {
         vars[pos] = boundchgs[i].var;
         varboundtypes[pos] = (SCIP_BOUNDTYPE) boundchgs[i].boundtype;
         varbounds[pos] = boundchgs[i].newbound;
         pos++;
      }
   }
}

/** outputs the path into given file stream in GML format */
SCIP_RETCODE SCIPnodePrintAncestorBranchings(
   SCIP_NODE*            node,               /**< node data */
   FILE*                 file                /**< file to output the path */
   )
{
   int nbranchings;

   nbranchings = 0;

   /* print opening in GML format */
   SCIPgmlWriteOpening(file, TRUE);

   while( SCIPnodeGetDepth(node) != 0 )
   {
      SCIP_BOUNDCHG* boundchgs;
      char label[SCIP_MAXSTRLEN];
      int nboundchgs;
      int i;

      nboundchgs = (int)node->domchg->domchgbound.nboundchgs;
      boundchgs = node->domchg->domchgbound.boundchgs;

      for( i = 0; i < nboundchgs; i++)
      {
         if( boundchgs[i].boundchgtype != SCIP_BOUNDCHGTYPE_BRANCHING ) /*lint !e641*/
            break;

         (void) SCIPsnprintf(label, SCIP_MAXSTRLEN, "%s %s %g", SCIPvarGetName(boundchgs[i].var),
            (SCIP_BOUNDTYPE) boundchgs[i].boundtype == SCIP_BOUNDTYPE_LOWER ? ">=" : "<=", boundchgs[i].newbound);

         SCIPgmlWriteNode(file, (unsigned int)nbranchings, label, "circle", NULL, NULL);

         if( nbranchings > 0 )
         {
            SCIPgmlWriteArc(file, (unsigned int)nbranchings, (unsigned int)(nbranchings-1), NULL, NULL);
         }

         nbranchings++;
      }

      node = node->parent;
   }

   /* print closing in GML format */
   SCIPgmlWriteClosing(file);

   return SCIP_OKAY;
}

/**  returns the set of variable branchings that were performed in all ancestor nodes (nodes on the path to the root) to create this node
 *  sorted by the nodes, starting from the current node going up to the root
 */
void SCIPnodeGetAncestorBranchingPath(
   SCIP_NODE*            node,               /**< node data */
   SCIP_VAR**            branchvars,         /**< array of variables on which the branchings has been performed in all ancestors */
   SCIP_Real*            branchbounds,       /**< array of bounds which the branchings in all ancestors set */
   SCIP_BOUNDTYPE*       boundtypes,         /**< array of boundtypes which the branchings in all ancestors set */
   int*                  nbranchvars,        /**< number of variables on which branchings have been performed in all ancestors
                                              *   if this is larger than the array size, arrays should be reallocated and method
                                              *   should be called again */
   int                   branchvarssize,     /**< available slots in arrays */
   int*                  nodeswitches,       /**< marks, where in the arrays the branching decisions of the next node on the path
                                              *   start branchings performed at the parent of node always start at position 0.
                                              *   For single variable branching, nodeswitches[i] = i holds */
   int*                  nnodes,             /**< number of nodes in the nodeswitch array */
   int                   nodeswitchsize      /**< available slots in node switch array */
   )
{
   assert(node != NULL);
   assert(branchvars != NULL);
   assert(branchbounds != NULL);
   assert(boundtypes != NULL);
   assert(nbranchvars != NULL);
   assert(branchvarssize >= 0);

   (*nbranchvars) = 0;
   (*nnodes) = 0;

   /* go up to the root, in the root no domains were changed due to branching */
   while( SCIPnodeGetDepth(node) != 0 )
   {
      int nodenbranchvars;
      int start;
      int size;

      /* calculate the start position for the current node and the maximum remaining slots in the arrays */
      start = *nbranchvars < branchvarssize - 1 ? *nbranchvars : branchvarssize - 1;
      size = *nbranchvars > branchvarssize ? 0 : branchvarssize-(*nbranchvars);
      if( *nnodes < nodeswitchsize )
         nodeswitches[*nnodes] = start;

      /* get branchings for a single node */
      SCIPnodeGetParentBranchings(node, &branchvars[start], &branchbounds[start], &boundtypes[start], &nodenbranchvars, size);
      *nbranchvars += nodenbranchvars;
      (*nnodes)++;

      node = node->parent;
   }
}

/** checks for two nodes whether they share the same root path, i.e., whether one is an ancestor of the other */
SCIP_Bool SCIPnodesSharePath(
   SCIP_NODE*            node1,              /**< node data */
   SCIP_NODE*            node2               /**< node data */
   )
{
   assert(node1 != NULL);
   assert(node2 != NULL);
   assert(SCIPnodeGetDepth(node1) >= 0);
   assert(SCIPnodeGetDepth(node2) >= 0);

   /* if node2 is deeper than node1, follow the path until the level of node2 */
   while( SCIPnodeGetDepth(node1) < SCIPnodeGetDepth(node2) )
      node2 = node2->parent;

   /* if node1 is deeper than node2, follow the path until the level of node1 */
   while( SCIPnodeGetDepth(node2) < SCIPnodeGetDepth(node1) )
      node1 = node1->parent;

   assert(SCIPnodeGetDepth(node2) == SCIPnodeGetDepth(node1));

   return (node1 == node2);
}

/** finds the common ancestor node of two given nodes */
SCIP_NODE* SCIPnodesGetCommonAncestor(
   SCIP_NODE*            node1,              /**< node data */
   SCIP_NODE*            node2               /**< node data */
   )
{
   assert(node1 != NULL);
   assert(node2 != NULL);
   assert(SCIPnodeGetDepth(node1) >= 0);
   assert(SCIPnodeGetDepth(node2) >= 0);

   /* if node2 is deeper than node1, follow the path until the level of node2 */
   while( SCIPnodeGetDepth(node1) < SCIPnodeGetDepth(node2) )
      node2 = node2->parent;

   /* if node1 is deeper than node2, follow the path until the level of node1 */
   while( SCIPnodeGetDepth(node2) < SCIPnodeGetDepth(node1) )
      node1 = node1->parent;

   /* move up level by level until you found a common ancestor */
   while( node1 != node2 )
   {
      node1 = node1->parent;
      node2 = node2->parent;
      assert(SCIPnodeGetDepth(node1) == SCIPnodeGetDepth(node2));
   }
   assert(SCIPnodeGetDepth(node1) >= 0);

   return node1;
}

/** returns whether node is in the path to the current node */
SCIP_Bool SCIPnodeIsActive(
   SCIP_NODE*            node                /**< node */
   )
{
   assert(node != NULL);

   return node->active;
}

/** returns whether the node is marked to be propagated again */
SCIP_Bool SCIPnodeIsPropagatedAgain(
   SCIP_NODE*            node                /**< node data */
   )
{
   assert(node != NULL);

   return node->reprop;
}

/* returns the set of changed constraints for a particular node */
SCIP_CONSSETCHG* SCIPnodeGetConssetchg(
   SCIP_NODE*            node                /**< node data */
   )
{
   assert(node != NULL);

   return node->conssetchg;
}

/** gets number of children of the focus node */
int SCIPtreeGetNChildren(
   SCIP_TREE*            tree                /**< branch and bound tree */
   )
{
   assert(tree != NULL);

   return tree->nchildren;
}

/** gets number of siblings of the focus node  */
int SCIPtreeGetNSiblings(
   SCIP_TREE*            tree                /**< branch and bound tree */
   )
{
   assert(tree != NULL);

   return tree->nsiblings;
}

/** gets number of leaves in the tree (excluding children and siblings of focus nodes) */
int SCIPtreeGetNLeaves(
   SCIP_TREE*            tree                /**< branch and bound tree */
   )
{
   assert(tree != NULL);

   return SCIPnodepqLen(tree->leaves);
}

/** gets number of open nodes in the tree (children + siblings + leaves) */
int SCIPtreeGetNNodes(
   SCIP_TREE*            tree                /**< branch and bound tree */
   )
{
   assert(tree != NULL);

   return tree->nchildren + tree->nsiblings + SCIPtreeGetNLeaves(tree);
}

/** returns whether the active path goes completely down to the focus node */
SCIP_Bool SCIPtreeIsPathComplete(
   SCIP_TREE*            tree                /**< branch and bound tree */
   )
{
   assert(tree != NULL);
   assert(tree->focusnode != NULL || !SCIPtreeProbing(tree));
   assert(tree->pathlen == 0 || tree->focusnode != NULL);
   assert(tree->pathlen >= 2 || !SCIPtreeProbing(tree));
   assert(tree->pathlen == 0 || tree->path[tree->pathlen-1] != NULL);
   assert(tree->pathlen == 0 || tree->path[tree->pathlen-1]->depth == tree->pathlen-1);
   assert(tree->focusnode == NULL || (int)tree->focusnode->depth >= tree->pathlen
      || tree->path[tree->focusnode->depth] == tree->focusnode);

   return (tree->focusnode == NULL || (int)tree->focusnode->depth < tree->pathlen);
}

/** returns whether the current node is a temporary probing node */
SCIP_Bool SCIPtreeProbing(
   SCIP_TREE*            tree                /**< branch and bound tree */
   )
{
   assert(tree != NULL);
   assert(tree->probingroot == NULL || (SCIP_NODETYPE)tree->probingroot->nodetype == SCIP_NODETYPE_PROBINGNODE);
   assert(tree->probingroot == NULL || tree->pathlen > SCIPnodeGetDepth(tree->probingroot));
   assert(tree->probingroot == NULL || tree->path[SCIPnodeGetDepth(tree->probingroot)] == tree->probingroot);

   return (tree->probingroot != NULL);
}

/** returns the temporary probing root node, or NULL if the we are not in probing mode */
SCIP_NODE* SCIPtreeGetProbingRoot(
   SCIP_TREE*            tree                /**< branch and bound tree */
   )
{
   assert(tree != NULL);
   assert(tree->probingroot == NULL || (SCIP_NODETYPE)tree->probingroot->nodetype == SCIP_NODETYPE_PROBINGNODE);
   assert(tree->probingroot == NULL || tree->pathlen > SCIPnodeGetDepth(tree->probingroot));
   assert(tree->probingroot == NULL || tree->path[SCIPnodeGetDepth(tree->probingroot)] == tree->probingroot);

   return tree->probingroot;
}

/** gets focus node of the tree */
SCIP_NODE* SCIPtreeGetFocusNode(
   SCIP_TREE*            tree                /**< branch and bound tree */
   )
{
   assert(tree != NULL);
   assert(tree->focusnode != NULL || !SCIPtreeProbing(tree));
   assert(tree->pathlen == 0 || tree->focusnode != NULL);
   assert(tree->pathlen >= 2 || !SCIPtreeProbing(tree));
   assert(tree->pathlen == 0 || tree->path[tree->pathlen-1] != NULL);
   assert(tree->pathlen == 0 || tree->path[tree->pathlen-1]->depth == tree->pathlen-1);
   assert(tree->focusnode == NULL || (int)tree->focusnode->depth >= tree->pathlen
      || tree->path[tree->focusnode->depth] == tree->focusnode);

   return tree->focusnode;
}

/** gets depth of focus node in the tree */
int SCIPtreeGetFocusDepth(
   SCIP_TREE*            tree                /**< branch and bound tree */
   )
{
   assert(tree != NULL);
   assert(tree->focusnode != NULL || !SCIPtreeProbing(tree));
   assert(tree->pathlen == 0 || tree->focusnode != NULL);
   assert(tree->pathlen >= 2 || !SCIPtreeProbing(tree));
   assert(tree->pathlen == 0 || tree->path[tree->pathlen-1] != NULL);
   assert(tree->pathlen == 0 || tree->path[tree->pathlen-1]->depth == tree->pathlen-1);
   assert(tree->focusnode == NULL || (int)tree->focusnode->depth >= tree->pathlen
      || tree->path[tree->focusnode->depth] == tree->focusnode);

   return tree->focusnode != NULL ? (int)tree->focusnode->depth : -1;
}

/** returns whether the LP was or is to be solved in the focus node */
SCIP_Bool SCIPtreeHasFocusNodeLP(
   SCIP_TREE*            tree                /**< branch and bound tree */
   )
{
   assert(tree != NULL);

   return tree->focusnodehaslp;
}

/** sets mark to solve or to ignore the LP while processing the focus node */
void SCIPtreeSetFocusNodeLP(
   SCIP_TREE*            tree,               /**< branch and bound tree */
   SCIP_Bool             solvelp             /**< should the LP be solved in focus node? */
   )
{
   assert(tree != NULL);

   tree->focusnodehaslp = solvelp;
}

/** returns whether the LP of the focus node is already constructed */
SCIP_Bool SCIPtreeIsFocusNodeLPConstructed(
   SCIP_TREE*            tree                /**< branch and bound tree */
   )
{
   assert(tree != NULL);

   return tree->focuslpconstructed;
}

/** returns whether the focus node is already solved and only propagated again */
SCIP_Bool SCIPtreeInRepropagation(
   SCIP_TREE*            tree                /**< branch and bound tree */
   )
{
   assert(tree != NULL);

   return (tree->focusnode != NULL && SCIPnodeGetType(tree->focusnode) == SCIP_NODETYPE_REFOCUSNODE);
}

/** gets current node of the tree, i.e. the last node in the active path, or NULL if no current node exists */
SCIP_NODE* SCIPtreeGetCurrentNode(
   SCIP_TREE*            tree                /**< branch and bound tree */
   )
{
   assert(tree != NULL);
   assert(tree->focusnode != NULL || !SCIPtreeProbing(tree));
   assert(tree->pathlen == 0 || tree->focusnode != NULL);
   assert(tree->pathlen >= 2 || !SCIPtreeProbing(tree));
   assert(tree->pathlen == 0 || tree->path[tree->pathlen-1] != NULL);
   assert(tree->pathlen == 0 || tree->path[tree->pathlen-1]->depth == tree->pathlen-1);
   assert(tree->focusnode == NULL || (int)tree->focusnode->depth >= tree->pathlen
      || tree->path[tree->focusnode->depth] == tree->focusnode);

   return (tree->pathlen > 0 ? tree->path[tree->pathlen-1] : NULL);
}

/** gets depth of current node in the tree, i.e. the length of the active path minus 1, or -1 if no current node exists */
int SCIPtreeGetCurrentDepth(
   SCIP_TREE*            tree                /**< branch and bound tree */
   )
{
   assert(tree != NULL);
   assert(tree->focusnode != NULL || !SCIPtreeProbing(tree));
   assert(tree->pathlen == 0 || tree->focusnode != NULL);
   assert(tree->pathlen >= 2 || !SCIPtreeProbing(tree));
   assert(tree->pathlen == 0 || tree->path[tree->pathlen-1] != NULL);
   assert(tree->pathlen == 0 || tree->path[tree->pathlen-1]->depth == tree->pathlen-1);
   assert(tree->focusnode == NULL || (int)tree->focusnode->depth >= tree->pathlen
      || tree->path[tree->focusnode->depth] == tree->focusnode);

   return tree->pathlen-1;
}

/** returns whether the LP was or is to be solved in the current node */
SCIP_Bool SCIPtreeHasCurrentNodeLP(
   SCIP_TREE*            tree                /**< branch and bound tree */
   )
{
   assert(tree != NULL);
   assert(SCIPtreeIsPathComplete(tree));

   return SCIPtreeProbing(tree) ? tree->probingnodehaslp : SCIPtreeHasFocusNodeLP(tree);
}

/** returns the current probing depth, i.e. the number of probing sub nodes existing in the probing path */
int SCIPtreeGetProbingDepth(
   SCIP_TREE*            tree                /**< branch and bound tree */
   )
{
   assert(tree != NULL);
   assert(SCIPtreeProbing(tree));

   return SCIPtreeGetCurrentDepth(tree) - SCIPnodeGetDepth(tree->probingroot);
}

/** returns the depth of the effective root node (i.e. the first depth level of a node with at least two children) */
int SCIPtreeGetEffectiveRootDepth(
   SCIP_TREE*            tree                /**< branch and bound tree */
   )
{
   assert(tree != NULL);
   assert(tree->effectiverootdepth >= 0);

   return tree->effectiverootdepth;
}

/** gets the root node of the tree */
SCIP_NODE* SCIPtreeGetRootNode(
   SCIP_TREE*            tree                /**< branch and bound tree */
   )
{
   assert(tree != NULL);

   return tree->root;
}

/** returns whether we are in probing and the objective value of at least one column was changed */

SCIP_Bool SCIPtreeProbingObjChanged(
   SCIP_TREE*            tree                /**< branch and bound tree */
   )
{
   assert(tree != NULL);
   assert(SCIPtreeProbing(tree) || !tree->probingobjchanged);

   return tree->probingobjchanged;
}

/** marks the current probing node to have a changed objective function */
void SCIPtreeMarkProbingObjChanged(
   SCIP_TREE*            tree                /**< branch and bound tree */
   )
{
   assert(tree != NULL);
   assert(SCIPtreeProbing(tree));

   tree->probingobjchanged = TRUE;
}<|MERGE_RESOLUTION|>--- conflicted
+++ resolved
@@ -2983,11 +2983,8 @@
    SCIP_NODE*            node,               /**< node to set lower bound for */
    SCIP_SET*             set,                /**< global SCIP settings */
    SCIP_STAT*            stat,               /**< problem statistics */
-<<<<<<< HEAD
+   SCIP_MESSAGEHDLR*     messagehdlr,        /**< message handler */
    SCIP_EVENTFILTER*     eventfilter,        /**< global event filter */
-=======
-   SCIP_MESSAGEHDLR*     messagehdlr,        /**< message handler */
->>>>>>> 4f4f731b
    SCIP_TREE*            tree,               /**< branch and bound tree */
    SCIP_PROB*            transprob,          /**< transformed problem after presolve */
    SCIP_PROB*            origprob,           /**< original problem */
@@ -3033,7 +3030,6 @@
          SCIPlpExactGetObjval(lp->lpexact, set, lpobjvalexact);
       }
 
-<<<<<<< HEAD
       if( SCIPisCertified(set->scip) )
       {
          if( lp->lpsolstat == SCIP_LPSOLSTAT_INFEASIBLE || lpexactsolstat == SCIP_LPSOLSTAT_INFEASIBLE )
@@ -3054,20 +3050,14 @@
    {
       SCIP_CALL( SCIPnodeCutoff(node, set, stat, eventfilter, tree, transprob, origprob, set->scip->reopt, lp, set->scip->mem->probmem) );
    }
+   else if( SCIPsetIsInfinity(set, lpobjval) )
+   {
+      SCIPmessageFPrintWarning(messagehdlr, "Cutting off node with feasible LP relaxation but LP bound %g larger than numerics/infinity (%g)\n", lpobjval, SCIPsetInfinity(set));
+      SCIP_CALL( SCIPnodeCutoff(node, set, stat, eventfilter, tree, transprob, origprob, set->scip->reopt, lp, set->scip->mem->probmem) );
+   }
    else
    {
       SCIP_CALL( SCIPnodeUpdateLowerbound(node, stat, set, eventfilter, tree, transprob, origprob, lpobjval, lpobjvalexact) );
-=======
-      if( SCIPsetIsInfinity(set, lpobjval) )
-      {
-         SCIPmessageFPrintWarning(messagehdlr, "Cutting off node with feasible LP relaxation but LP bound %g larger than numerics/infinity (%g)\n", lpobjval, SCIPsetInfinity(set));
-         SCIP_CALL( SCIPnodeCutoff(node, set, stat, tree, transprob, origprob, set->scip->reopt, lp, set->scip->mem->probmem) );
-      }
-      else
-      {
-         SCIPnodeUpdateLowerbound(node, stat, set, tree, transprob, origprob, lpobjval);
-      }
->>>>>>> 4f4f731b
    }
 
    if( lpobjvalexact != NULL )
@@ -7895,11 +7885,7 @@
          else if( tree->focuslpconstructed && SCIPlpIsRelax(lp) && SCIPprobAllColsInLP(transprob, set, lp)
             && (!set->exact_enable || lp->hasprovedbound) )
          {
-<<<<<<< HEAD
-            SCIP_CALL( SCIPnodeUpdateLowerboundLP(tree->focusnode, set, stat, eventfilter, tree, transprob, origprob, lp) );
-=======
-            SCIP_CALL( SCIPnodeUpdateLowerboundLP(tree->focusnode, set, stat, messagehdlr, tree, transprob, origprob, lp) );
->>>>>>> 4f4f731b
+            SCIP_CALL( SCIPnodeUpdateLowerboundLP(tree->focusnode, set, stat, messagehdlr, eventfilter, tree, transprob, origprob, lp) );
          }
       }
    }
