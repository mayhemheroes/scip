--- conflicted
+++ resolved
@@ -1076,13 +1076,11 @@
 
    SCIPsetDebugMsg(set, "free node #%" SCIP_LONGINT_FORMAT " at depth %d of type %d\n", SCIPnodeGetNumber(*node), SCIPnodeGetDepth(*node), SCIPnodeGetType(*node));
 
-<<<<<<< HEAD
    /* if certificate is active, unsplit current node and free the memory in hashmap of certificate */
    SCIPcertificatePrintUnsplitting(set, SCIPgetCertificate(set->scip), *node);
-=======
+
    /* check lower bound w.r.t. debugging solution */
    SCIP_CALL( SCIPdebugCheckGlobalLowerbound(blkmem, set) );
->>>>>>> c7dc69e0
 
    if( SCIPnodeGetType(*node) != SCIP_NODETYPE_PROBINGNODE )
    {
