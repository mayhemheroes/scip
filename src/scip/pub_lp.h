--- conflicted
+++ resolved
@@ -421,7 +421,6 @@
    );
 
 /** returns origin constraint handler that created the row (NULL if not available) */
-<<<<<<< HEAD
 EXTERN
 SCIP_CONSHDLR* SCIProwGetOriginConshdlr(
    SCIP_ROW*             row                 /**< LP row */
@@ -430,10 +429,6 @@
 /** returns origin constraint that created the row (NULL if not available) */
 EXTERN
 SCIP_CONS* SCIProwGetOriginCons(
-=======
-SCIP_EXPORT
-SCIP_CONSHDLR* SCIProwGetOriginCons(
->>>>>>> 0e3c21c7
    SCIP_ROW*             row                 /**< LP row */
    );
 
