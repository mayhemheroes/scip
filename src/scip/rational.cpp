--- conflicted
+++ resolved
@@ -1611,10 +1611,6 @@
    )
 {
    long result;
-<<<<<<< HEAD
-
-   result = (boost::multiprecision::numerator(rational->val)).convert_to<long>();
-=======
    Integer numerator;
 
    numerator = boost::multiprecision::numerator(rational->val);
@@ -1622,7 +1618,6 @@
 
    if( result != numerator )
       result = numerator > 0 ? SCIP_LONGINT_MAX : SCIP_LONGINT_MIN;
->>>>>>> a60c506e
 
    return result;
 }
@@ -1633,13 +1628,6 @@
    )
 {
    long result;
-<<<<<<< HEAD
-
-   result = (boost::multiprecision::denominator(rational->val)).convert_to<long>();
-
-   return result;
-}
-=======
    Integer denominator;
 
    denominator = boost::multiprecision::denominator(rational->val);
@@ -1651,7 +1639,6 @@
    return result;
 }
 
->>>>>>> a60c506e
 #else
 /** returns the numerator of a rational as a long */
 SCIP_Longint Rnumerator(
