/* * * * * * * * * * * * * * * * * * * * * * * * * * * * * * * * * * * * * * */
/*                                                                           */
/*                  This file is part of the program and library             */
/*         SCIP --- Solving Constraint Integer Programs                      */
/*                                                                           */
/*  Copyright (c) 2002-2024 Zuse Institute Berlin (ZIB)                      */
/*                                                                           */
/*  Licensed under the Apache License, Version 2.0 (the "License");          */
/*  you may not use this file except in compliance with the License.         */
/*  You may obtain a copy of the License at                                  */
/*                                                                           */
/*      http://www.apache.org/licenses/LICENSE-2.0                           */
/*                                                                           */
/*  Unless required by applicable law or agreed to in writing, software      */
/*  distributed under the License is distributed on an "AS IS" BASIS,        */
/*  WITHOUT WARRANTIES OR CONDITIONS OF ANY KIND, either express or implied. */
/*  See the License for the specific language governing permissions and      */
/*  limitations under the License.                                           */
/*                                                                           */
/*  You should have received a copy of the Apache-2.0 license                */
/*  along with SCIP; see the file LICENSE. If not visit scipopt.org.         */
/*                                                                           */
/* * * * * * * * * * * * * * * * * * * * * * * * * * * * * * * * * * * * * * */

/**@file rational.cpp
 * @brief rational wrapper file to use the multiprecision rationals class in SCIP
 * @ingroup INTERNALAPI
 * @author  Leon Eifler
 */

/*---+----1----+----2----+----3----+----4----+----5----+----6----+----7----+----8----+----9----+----0----+----1----+----2*/

#include "blockmemshell/memory.h"
#include "scip/rational.h"
#include "scip/struct_rational.h"
#include "scip/multiprecision.hpp"
#include "scip/type_message.h"
#include "scip/type_retcode.h"
#include "scip/type_rational.h"
#include "scip/pub_message.h"
#include "scip/pub_misc.h"
#include "scip/intervalarith.h"
#include "scip/set.h"
#include <iostream>
#include <time.h>
#include <stdlib.h>
#include <numeric>
#include <string.h>
#include <algorithm>

#ifdef SCIP_WITH_BOOST
#include <boost/format.hpp>
#ifdef SCIP_WITH_GMP
#include <gmp.h>
#include <boost/multiprecision/gmp.hpp>
#endif
#include <boost/multiprecision/number.hpp>
#else
using namespace scip_rational;
#endif


extern "C" {

static SCIP_Real infinity = SCIP_DEFAULT_INFINITY; /* values above this are considered to be infinite */

/*
 * Creation methods
 */

/** allocate and create a rational from nominator and denominator */
SCIP_RETCODE RatCreate(
   SCIP_Rational**       rational            /**< pointer to the rational to create */
   )
{
   SCIP_ALLOC( BMSallocMemory(rational) );

   (*rational)->isinf = FALSE;
   (*rational)->isfprepresentable = SCIP_ISFPREPRESENTABLE_TRUE;
   new (&(*rational)->val) scip_rational::Rational(0.0);

   return SCIP_OKAY;
}

/** allocate and create a rational from nominator and denominator */
SCIP_RETCODE RatCreateBlock(
   BMS_BLKMEM*           mem,                /**< block memory */
   SCIP_Rational**       rational            /**< pointer to the rational to create */
   )
{
   SCIP_ALLOC( BMSallocBlockMemory(mem, rational) );

   (*rational)->isinf = FALSE;
   (*rational)->isfprepresentable = SCIP_ISFPREPRESENTABLE_TRUE;
   new (&(*rational)->val) scip_rational::Rational(0.0);

   return SCIP_OKAY;
}

/** allocate and create a rational from nominator and denominator */
SCIP_RETCODE RatCreateBuffer(
   BMS_BUFMEM*           mem,                /**< block memory */
   SCIP_Rational**       rational            /**< pointer to the rational to create */
   )
{
   BMSallocBufferMemory(mem, rational);

   (*rational)->isinf = FALSE;
   (*rational)->isfprepresentable = SCIP_ISFPREPRESENTABLE_TRUE;
   new (&(*rational)->val) scip_rational::Rational(0.0);

   return SCIP_OKAY;
}

/** allocate and create a rational from a string in the format, e.g. "12/35" */
SCIP_RETCODE RatCreateString(
   BMS_BLKMEM*           mem,                /**< block memory */
   SCIP_Rational**       rational,           /**< pointer to the rational to create */
<<<<<<< HEAD
   const char*           desc                /**< the String describing the rational */
=======
   const char*           desc                /**< the string describing the rational */
>>>>>>> a9571985
   )
{
   bool negative;

   assert(desc != NULL);

   if( SCIPstrncasecmp(desc, "unk", 3) == 0 )
   {
      *rational = NULL;
      return SCIP_OKAY;
   }

   SCIP_CALL( RatCreateBlock(mem, rational) );

   switch( *desc )
   {
   case '-':
      ++desc;
      negative = true;
      break;
   case '+':
      ++desc;
      /*lint -fallthrough*/
   default:
      negative = false;
      break;
   }

   if( SCIPstrncasecmp(desc, "inf", 3) == 0 )
   {
      (*rational)->val = negative ? -1 : 1;
      (*rational)->isinf = TRUE;
      (*rational)->isfprepresentable = SCIP_ISFPREPRESENTABLE_TRUE;
   }
   else
   {
      (*rational)->val = negative ? -scip_rational::Rational(desc) : scip_rational::Rational(desc);
      (*rational)->isinf = FALSE;
      (*rational)->isfprepresentable = SCIP_ISFPREPRESENTABLE_UNKNOWN;
   }
<<<<<<< HEAD
   (*rational)->isfprepresentable = SCIP_ISFPREPRESENTABLE_UNKNOWN;
=======
>>>>>>> a9571985

   return SCIP_OKAY;
}

/** create an array of rationals */
SCIP_RETCODE RatCreateArray(
   SCIP_Rational***      rational,           /**< pointer to the array to create */
   int                   size                /** the size of the array */
   )
{
   BMSallocMemoryArray(rational, size);

   for( int i = 0; i < size; ++i )
   {
      SCIP_CALL( RatCreate(&(*rational)[i]) );
      (*rational)[i]->isfprepresentable = SCIP_ISFPREPRESENTABLE_TRUE;
   }

   return SCIP_OKAY;
}

/** create an array of rationals */
SCIP_RETCODE RatCreateBlockArray(
   BMS_BLKMEM*           mem,                /**< block memory */
   SCIP_Rational***      rational,           /**< pointer to the array to create */
   int                   size                /** the size of the array */
   )
{
   BMSallocBlockMemoryArray(mem, rational, size);

   for( int i = 0; i < size; ++i )
   {
      SCIP_CALL( RatCreateBlock(mem, &(*rational)[i]) );
      (*rational)[i]->isfprepresentable = SCIP_ISFPREPRESENTABLE_TRUE;
   }

   return SCIP_OKAY;
}

/** create an array of rationals */
SCIP_RETCODE RatCreateBufferArray(
   BMS_BUFMEM*           mem,                /**< block memory */
   SCIP_Rational***      rational,           /**< pointer to the arrat to create */
   int                   size                /** the size of the array */
   )
{
   BMSallocBufferMemoryArray(mem, rational, size);

   for( int i = 0; i < size; ++i )
   {
      SCIP_CALL( RatCreateBuffer(mem, &(*rational)[i]) );
      (*rational)[i]->isfprepresentable = SCIP_ISFPREPRESENTABLE_TRUE;
   }

   return SCIP_OKAY;
}

/** copy an array of rationals */
SCIP_RETCODE RatCopyBlockArray(
   BMS_BLKMEM*           mem,                /**< block memory */
   SCIP_Rational***      result,             /**< address to copy to */
   SCIP_Rational**       src,                /**< src array */
   int                   len                 /**< size of src array */
   )
{
   BMSduplicateBlockMemoryArray(mem, result, src, len);

   for( int i = 0; i < len; ++i )
   {
      SCIP_CALL( RatCopy(mem, &(*result)[i], src[i]) );
   }

   return SCIP_OKAY;
}

/** copy an array of rationals */
SCIP_RETCODE RatCopyBufferArray(
   BMS_BUFMEM*           mem,                /**< buffer memory */
   SCIP_Rational***      result,             /**< address to copy to */
   SCIP_Rational**       src,                /**< src array */
   int                   len                 /**< size of src array */
   )
{
   BMSduplicateBufferMemoryArray(mem, result, src, len);

   for( int i = 0; i < len; ++i )
   {
      SCIP_CALL( RatCopyBuffer(mem, &(*result)[i], src[i]) );
   }

   return SCIP_OKAY;
}

/** realloc a rational buffer arrray */
SCIP_RETCODE RatReallocBufferArray(
   BMS_BUFMEM*           mem,                /**< buffer memory */
   SCIP_Rational***      result,             /**< address to copy to */
   int                   oldlen,             /**< size of src array */
   int                   newlen              /**< size of src array */
   )
{
   assert(newlen >= oldlen);

   BMSreallocBufferMemoryArray(mem, result, newlen);

   for( int i = oldlen; i < newlen; ++i )
   {
      SCIP_CALL( RatCreateBuffer(mem, &(*result)[i]) );
   }

   return SCIP_OKAY;
}

/** realloc a rational block arrray */
SCIP_RETCODE RatReallocBlockArray(
   BMS_BLKMEM*           mem,                /**< block memory */
   SCIP_Rational***      result,             /**< address to copy to */
   int                   oldlen,             /**< size of src array */
   int                   newlen              /**< size of src array */
   )
{
   if( newlen < oldlen )
   {
      for( int i = newlen; i < oldlen; ++i )
      {
         RatFreeBlock(mem, &((*result)[i]));
      }
   }
   else
   {
      BMSreallocBlockMemoryArray(mem, result, oldlen, newlen);

      for( int i = oldlen; i < newlen; ++i )
      {
         SCIP_CALL( RatCreateBlock(mem, &((*result)[i])) );
      }
   }

   return SCIP_OKAY;
}

/** creates a copy of a rational */
SCIP_RETCODE RatCopy(
   BMS_BLKMEM*           mem,                /**< block memory */
   SCIP_Rational**       result,             /**< pointer to the rational to create */
   SCIP_Rational*        src                 /**< rational to copy */
   )
{
   SCIP_CALL( RatCreateBlock(mem, result) );

   RatSet(*result, src);

   return SCIP_OKAY;
}

/** creates a copy of a rational */
SCIP_RETCODE RatCopyBuffer(
   BMS_BUFMEM*           mem,                /**< block memory */
   SCIP_Rational**       result,             /**< pointer to the rational to create */
   SCIP_Rational*        src                 /**< rational to copy */
   )
{
   SCIP_CALL( RatCreateBuffer(mem, result) );

   RatSet(*result, src);

   return SCIP_OKAY;
}

#ifdef SCIP_WITH_BOOST
/** creates a rational from an mpq_t */
#ifdef SCIP_WITH_GMP
SCIP_RETCODE RatCreateGMP(
   BMS_BLKMEM*           mem,                /**< block memory */
   SCIP_Rational**       rational,           /**< pointer to the rational to create */
   mpq_t                 numb                /**< the gmp rational */
   )
{
   BMSallocBlockMemory(mem, rational);
   new (&(*rational)->val) scip_rational::Rational(numb);
   (*rational)->isinf = FALSE;
   (*rational)->isfprepresentable = SCIP_ISFPREPRESENTABLE_UNKNOWN;

   return SCIP_OKAY;
}

/** gets the underlying mpq_t* */
mpq_t* RatGetGMP(
   SCIP_Rational*        rational            /**< the rational */
   )
{
   assert(rational != nullptr);

   if( rational->isinf )
   {
      /** @todo exip: get proper inf value in here */
      rational->val = 1e150 * rational->val.sign();
      rational->isinf = TRUE;
   }

   return &(rational->val.backend().data());
}

/** set value of a rational from gmp data */
void RatSetGMP(
   SCIP_Rational*        rational,           /**< the rational */
   const mpq_t           numb                /**< mpq_rational */
   )
{
   rational->val = numb;
   rational->isinf = FALSE;
   rational->isfprepresentable = SCIP_ISFPREPRESENTABLE_UNKNOWN;
}

/** init and set value of mpq array from rational array */
void RatSetGMPArray(
   mpq_t*                mpqaaray,           /** mpq array */
   SCIP_Rational**       ratarrray,          /** array of rationals */
   int                   len                 /** array length */
   )
{
   for( int i = 0; i < len; i++ )
   {
      mpq_init(mpqaaray[i]);
      mpq_set(mpqaaray[i], *RatGetGMP(ratarrray[i]));
   }
}

/** set value of rational array from mpq array */
void RatSetArrayGMP(
   SCIP_Rational**       ratarray,           /** array of rationals */
   mpq_t*                mpqarray,           /** mpq array */
   int                   len                 /** array length */
   )
{
   for( int i = 0; i < len; i++ )
   {
      RatSetGMP(ratarray[i], mpqarray[i]);
   }
}

/** clear array of mpqs */
void RatClearGMPArray(
   mpq_t*                mpqarray,           /** mpq array */
   int                   len                 /** array length */
   )
{
   for( int i = 0; i < len; i++ )
   {
      mpq_clear(mpqarray[i]);
   }
}
#endif
#endif

/** transforms rational into canonical form
 * @todo exip: this does not work with cpp_rational currently
*/
void RatCanonicalize(
   SCIP_Rational*        rational            /**< rational to put in canonical form */
   )
{
#if defined(SCIP_WITH_GMP) && defined(SCIP_WITH_BOOST)
   mpq_canonicalize(rational->val.backend().data());
#endif
}

/** checks if the underlying rational has a value >= infinity;
 *
 * needed after underlying value was directly set, e.g. by exact lp solver
 */
void RatCheckInfByValue(
   SCIP_Rational*        rational            /**< rational number */
   )
{
   if( rational->val * rational->val.sign() >= infinity )
   {
      rational->isinf = TRUE;
      rational->val = rational->val.sign();
   }
   else
   {
      rational->isinf = FALSE;
   }
}

/** free an array of rationals */
void RatFreeArray(
   SCIP_Rational***      ratarray,           /**< pointer to the array */
   int                   size                /**< size of the array */
   )
{
   assert(ratarray != nullptr);

   for( int i = 0; i < size; ++i )
   {
      RatFree(&((*ratarray)[i]));
   }

   BMSfreeMemoryArrayNull(ratarray);
}

/** free an array of rationals */
void RatFreeBlockArray(
   BMS_BLKMEM*           mem,                /**< block memory */
   SCIP_Rational***      ratblockarray,      /**< pointer to the array */
   int                   size                /**< size of the array */
   )
{
   assert(ratblockarray != nullptr);

   for( int i = 0; i < size; ++i )
   {
      RatFreeBlock(mem, &((*ratblockarray)[i]));
   }

   BMSfreeBlockMemoryArrayNull(mem, ratblockarray, size);
}

/** free an array of rationals */
void RatFreeBufferArray(
   BMS_BUFMEM*           mem,                /**< block memory */
   SCIP_Rational***      ratbufarray,        /**< pointer to the array */
   int                   size                /**< size of the array */
   )
{
   assert(ratbufarray != nullptr);

   for( int i = size - 1; i >= 0; --i )
   {
      RatFreeBuffer(mem, &((*ratbufarray)[i]));
   }

   BMSfreeBufferMemoryArrayNull(mem, ratbufarray);
}

/** delete a rational and free the allocated memory */
void RatFree(
   SCIP_Rational**       rational            /**< adress of the rational */
   )
{
   assert(*rational != nullptr);

   (*rational)->val.scip_rational::Rational::~Rational();
   BMSfreeMemory(rational);
}

/** delete a rational and free the allocated memory */
void RatFreeBlock(
   BMS_BLKMEM*           mem,                /**< block memory */
   SCIP_Rational**       rational            /**< adress of the rational */
   )
{
   assert(*rational != nullptr);

   (*rational)->val.scip_rational::Rational::~Rational();
   BMSfreeBlockMemory(mem, rational);
}

/** delete a rational and free the allocated memory */
void RatFreeBuffer(
   BMS_BUFMEM*           mem,                /**< block memory */
   SCIP_Rational**       rational            /**< adress of the rational */
   )
{
   assert(*rational != nullptr);

   (*rational)->val.scip_rational::Rational::~Rational();
   BMSfreeBufferMemory(mem, rational);
}

/** set a rational to the value of another rational */
void RatSet(
   SCIP_Rational*        res,                /**< the result */
   SCIP_Rational*        src                 /**< the src */
   )
{
   assert(res != nullptr);

   res->val = src->val;
   res->isinf = src->isinf;
   res->isfprepresentable = src->isfprepresentable;
}

/** set a rational to a nom/denom value */
void RatSetInt(
   SCIP_Rational*        res,                /**< the result */
   SCIP_Longint          nom,                /**< the nominator */
   SCIP_Longint          denom               /**< the denominator */
   )
{
   assert(res != nullptr);
   assert(denom != 0);

   if( denom < 0 )
   {
      nom *= -1;
      denom *= -1;
   }

   res->val = scip_rational::Rational(nom, denom);

   res->isinf = FALSE;
   res->isfprepresentable = SCIP_ISFPREPRESENTABLE_UNKNOWN;
}

/** checks if a string describes a rational number */
SCIP_Bool SCIPisRationalString(
   const char*           desc                /**< string to check */
   )
{
<<<<<<< HEAD
   if( 0 == strcmp(desc, "inf") )
      return true;
   else if ( 0 == strcmp(desc, "-inf") )
      return true;
   else
   {
      std::string s(desc);
      return s.find_first_not_of("0123456789/") == std::string::npos;
   }
=======
   assert(desc != NULL);

   if( *desc == '-' || *desc == '+' )
      ++desc;

   if( *desc == '\0' || *desc == '/' )
      return FALSE;

   if( SCIPstrncasecmp(desc, "inf", 3) == 0 )
      return TRUE;

   desc += strspn(desc, "0123456789");

   if( *desc == '\0' )
      return TRUE;

   if( *desc != '/' )
      return FALSE;

   ++desc;

   if( *desc == '\0' )
      return FALSE;

   desc += strspn(desc, "0123456789");

   return *desc == '\0';
>>>>>>> a9571985
}

/** extract the next token as a rational value if it is one; in case no value is parsed the endptr is set to @p str
 *
 *  @return Returns TRUE if a value could be extracted, otherwise FALSE
 */
SCIP_Bool SCIPstrToRationalValue(
   char*                 str,                /**< string to search */
   SCIP_Rational*        value,              /**< pointer to store the parsed value */
   char**                endptr              /**< pointer to store the final string position if successfully parsed, otherwise @p str */
   )
{
<<<<<<< HEAD
   SCIP_Bool hassign = FALSE;
   std::string s;
=======
>>>>>>> a9571985
   size_t endpos;

   assert(str != nullptr);
   assert(value != nullptr);
   assert(endptr != nullptr);

   *endptr = str;

   if( *str == '-' || *str == '+' )
      ++str;

   endpos = strspn(str, "0123456789");

   if( endpos == 0 )
      return FALSE;

   str += endpos;

   if( *str == '/' )
   {
      ++str;
      endpos = strspn(str, "0123456789");

      if( endpos == 0 )
         return FALSE;

      str += endpos;
   }

   std::string s(*endptr, str);

   *endptr = str;
   RatSetString(value, s.c_str());

   return TRUE;
}

/** set a rational to the value described by a string */
void RatSetString(
   SCIP_Rational*        res,                /**< the result */
   const char*           desc                /**< the string describing the rational */
   )
{
<<<<<<< HEAD
   assert(res != nullptr);

   /* MP@LE I recommend to add specific functions for setting a rational to +/- infinity. */
=======
   bool negative;

   assert(res != NULL);
   assert(desc != NULL);
>>>>>>> a9571985

   switch( *desc )
   {
   case '-':
      ++desc;
      negative = true;
      break;
   case '+':
      ++desc;
      /*lint -fallthrough*/
   default:
      negative = false;
      break;
   }

   if( SCIPstrncasecmp(desc, "inf", 3) == 0 )
   {
      res->val = negative ? -1 : 1;
      res->isinf = TRUE;
      res->isfprepresentable = SCIP_ISFPREPRESENTABLE_TRUE;
   }
   else
   {
      std::string s(desc);
      size_t exponentidx = s.find_first_of("eE");
      int exponent = 0;

      /* split into decimal and power */
      if( exponentidx != std::string::npos )
      {
         exponent = std::stoi(s.substr(exponentidx + 1, s.length()));
         s = s.substr(0, exponentidx);
      }

      /* convert decimal into fraction */
      if( s.find('.') != std::string::npos )
      {
         SCIPdebug(std::cout << s << std::endl);

         if( s[0] == '.' )
            (void) s.insert(0, "0");

         /* transform decimal into fraction */
         size_t decimalpos = s.find('.');
         size_t exponentpos = s.length() - 1 - decimalpos;
         std::string denominator("1");

         if( decimalpos != std::string::npos )
         {
            for( size_t i = 0; i < exponentpos; ++i )
               (void) denominator.append("0");

            (void) s.erase(decimalpos, 1);
         }
         assert(std::all_of(s.begin()+1, s.end(), ::isdigit));

         if( s[0] == '+' )
            s = s.substr(1);

<<<<<<< HEAD
         (void) s.append("/");
         (void) s.append(denominator);

         res->val = scip_rational::Rational(s);
         res->val *= pow(10, exponent);

         res->isinf = FALSE;
=======
         s.append("/");
         s.append(denominator);
>>>>>>> a9571985
      }

      res->val = negative ? -scip_rational::Rational(s) : scip_rational::Rational(s);
      res->val *= pow(10, exponent);
      res->isinf = FALSE;
      res->isfprepresentable = SCIP_ISFPREPRESENTABLE_UNKNOWN;
   }
}

/** set a rational to the value of another a real */
void RatSetReal(
   SCIP_Rational*        res,                /**< the result */
   SCIP_Real             real                /**< real to set from */
   )
{
   assert(res != nullptr);

   if( REALABS(real) >= infinity )
   {
      res->isinf = TRUE;
      res->val = real > 0 ? 1 : -1;
      res->isfprepresentable = TRUE;
   }
   else
   {
      res->isinf = FALSE;
      res->val = real;
      res->isfprepresentable = SCIP_ISFPREPRESENTABLE_TRUE;
   }
   assert(RatIsEqualReal(res, real));
}

/** resets the flag isfprepresentable to SCIP_ISFPREPRESENTABLE_UNKNOWN */
void RatResetFloatingPointRepresentable(
   SCIP_Rational*        rat                 /**< the number to set flag for */
   )
{
   assert(rat != nullptr);

   rat->isfprepresentable = SCIP_ISFPREPRESENTABLE_UNKNOWN;
}

/*
 * Computing methods
 */

/** add two rationals and save the result in res */
void RatAdd(
   SCIP_Rational*        res,                /**< the result */
   SCIP_Rational*        op1,                /**< first operand */
   SCIP_Rational*        op2                 /**< second operand */
   )
{
   assert(res != nullptr && op1 != nullptr && op2 != nullptr);

   if( op1->isinf || op2->isinf )
   {
      RatSet(res, op1->isinf ? op1 : op2 );
      if( op1->val.sign() != op2->val.sign() && op1->isinf && op2->isinf )
      {
         SCIPerrorMessage("addition of pos and neg infinity not supported \n");
         SCIPABORT();
      }
   }
   else
   {
      res->isinf = FALSE;
      res->val = op1->val + op2->val;
   }
   res->isfprepresentable = SCIP_ISFPREPRESENTABLE_UNKNOWN;
}

/** add a rational and a real and save the result in res */
void RatAddReal(
   SCIP_Rational*        res,                /**< The result */
   SCIP_Rational*        rat,                /**< rational number */
   SCIP_Real             real                /**< real number */
   )
{
   assert(res != nullptr && rat != nullptr);
   if( rat->isinf )
      RatSet(res, rat);
   else if( REALABS(real) >= infinity )
   {
      RatSetReal(res, real);
   }
   else
   {
      res->isinf = FALSE;
      res->val = rat->val + real;
   }
   res->isfprepresentable = SCIP_ISFPREPRESENTABLE_UNKNOWN;
}

/*** subtract two rationals and save the result in res */
void RatDiff(
   SCIP_Rational*        res,                /**< the result */
   SCIP_Rational*        op1,                /**< first operand */
   SCIP_Rational*        op2                 /**< second operand */
   )
{
   assert(res != nullptr && op1 != nullptr && op2 != nullptr);

   if( op1->isinf || op2->isinf )
   {
      op1->isinf ? RatSet(res, op1) : RatNegate(res, op2);
      if( op1->val.sign() == op2->val.sign() && op1->isinf && op2->isinf )
      {
         SCIPerrorMessage("subtraction of two infinities with same sign not supported \n");
         SCIPABORT();
      }
   }
   else
   {
      res->isinf = FALSE;
      res->val = (op1->val) - (op2->val);
   }
   res->isfprepresentable = SCIP_ISFPREPRESENTABLE_UNKNOWN;
}

/** subtract a rational and a real and save the result in res */
void RatDiffReal(
   SCIP_Rational*        res,                /**< The result */
   SCIP_Rational*        rat,                /**< rational number */
   SCIP_Real             real                /**< real number */
   )
{
   assert(res != nullptr && rat != nullptr);

   RatAddReal(res, rat, -real);
}

/** returns the relative difference: (val1-val2)/max(|val1|,|val2|,1.0) */
void RatRelDiff(
   SCIP_Rational*        res,
   SCIP_Rational*        val1,               /**< first value to be compared */
   SCIP_Rational*        val2                /**< second value to be compared */
   )
{
   scip_rational::Rational absval1;
   scip_rational::Rational absval2;
   scip_rational::Rational quot;

   assert(res != nullptr && val1 != nullptr && val2 != nullptr);
   assert(!val1->isinf && !val2->isinf);

   absval1 = abs(val1->val);
   absval2 = abs(val2->val);
   quot = absval1 >= absval2 ? absval1 : absval2;
   if( quot < 1.0 )
      quot = 1.0;

   res->val = ((val1->val)-(val2->val))/quot;
   res->isfprepresentable = SCIP_ISFPREPRESENTABLE_UNKNOWN;
}

/** multiply two rationals and save the result in res */
void RatMult(
   SCIP_Rational*        res,                /**< the result */
   SCIP_Rational*        op1,                /**< first operand */
   SCIP_Rational*        op2                 /**< second operand */
   )
{
   assert(res != nullptr && op1 != nullptr && op2 != nullptr);

   if( op1->isinf || op2->isinf )
   {
      if( op1->val.is_zero() || op2->val.is_zero() )
      {
         res->val = 0;
         res->isinf = FALSE;
         res->isfprepresentable = TRUE;
      }
      else
      {
         // SCIPerrorMessage("multiplying with infinity might produce undesired behavior \n");
         res->val = op1->val.sign() * op2->val.sign();
         res->isinf = TRUE;
      }
   }
   else
   {
      res->val = op1->val * op2->val;
      res->isinf = FALSE;
   }
   res->isfprepresentable = SCIP_ISFPREPRESENTABLE_UNKNOWN;
}

/** multiplies a rational and a real and saves the result in res */
void RatMultReal(
   SCIP_Rational*        res,                /**< the result */
   SCIP_Rational*        op1,                /**< first operand */
   SCIP_Real             op2                 /**< second operand */
   )
{
   assert(res != nullptr && op1 != nullptr);

   if( op1->isinf )
   {
      SCIPdebugMessage("multiplying with infinity might produce undesired behavior \n");
      if( op2 == 0.0 )
      {
         res->isinf = FALSE;
         res->val = 0;
      }
      else
      {
         op2 > 0 ? RatSet(res, op1) : RatNegate(res, op1);
      }
   }
   else if( REALABS(op2) >= infinity )
   {
      RatSetReal(res, op2 * op1->val.sign());
   }
   else
   {
      res->val = op1->val * op2;
      res->isinf = FALSE;
   }
   res->isfprepresentable = SCIP_ISFPREPRESENTABLE_UNKNOWN;
}


/** divides two rationals and saves the result in res
 *
 * @todo exip: should we allow infinity here?
 */
void RatDiv(
   SCIP_Rational*        res,                /**< the result */
   SCIP_Rational*        op1,                /**< first operand */
   SCIP_Rational*        op2                 /**< second operand */
   )
{
   assert(res != nullptr && op1 != nullptr && op2 != nullptr);
   assert(!RatIsZero(op2));
   assert(!op1->isinf && !op2->isinf);

   res->val = op1->val / op2->val;
   res->isfprepresentable = SCIP_ISFPREPRESENTABLE_UNKNOWN;
}

/** divides a rational by a real and saves the result in res */
void RatDivReal(
   SCIP_Rational*        res,                /**< the result */
   SCIP_Rational*        op1,                /**< first operand */
   SCIP_Real             op2                 /**< second operand */
   )
{
   assert(res != nullptr && op1 != nullptr);
   assert(op2 != 0.0);

   if( op1->isinf )
   {
      op2 > 0 ? RatSet(res, op1) : RatNegate(res, op1);
   }
   else if( REALABS(op2) >= infinity && !RatIsZero(op1) )
   {
      RatSetReal(res, op2 * op1->val.sign());
   }
   else
   {
      res->val = op1->val / scip_rational::Rational(op2);
      res->isinf = FALSE;
   }
   res->isfprepresentable = SCIP_ISFPREPRESENTABLE_UNKNOWN;
}

/* Computes res += op1 * op2 and saves the result in res */
void RatAddProd(
   SCIP_Rational*        res,                /**< the result */
   SCIP_Rational*        op1,                /**< first operand */
   SCIP_Rational*        op2                 /**< second operand */
   )
{
   assert(res != nullptr && op1 != nullptr && op2 != nullptr);

   if( res->isinf && !op1->isinf && !op2->isinf )
      return;

   if( op1->isinf || op2->isinf )
   {
      if( op1->val.is_zero() || op2->val.is_zero() )
         return;
      else
      {
         if( res->isinf && res->val.sign() != (op1->val.sign() * op2->val.sign()) )
         {
            SCIPerrorMessage("inf - inf leads to undefined behavior \n");
            SCIPABORT();
         }

         SCIPerrorMessage("multiplying with infinity might produce undesired behavior \n");
         res->val = op1->val.sign() * op2->val.sign();
         res->isinf = TRUE;
         res->isfprepresentable = SCIP_ISFPREPRESENTABLE_FALSE;
      }
   }
   else
   {
      res->isinf = FALSE;
      res->val += op1->val * op2->val;
   }
   res->isfprepresentable = SCIP_ISFPREPRESENTABLE_UNKNOWN;
}

/* Computes res += op1 * op2 and saves the result in res */
void RatAddProdReal(
   SCIP_Rational*        res,                /**< the result */
   SCIP_Rational*        op1,                /**< first operand */
   SCIP_Real             op2                 /**< second operand */
   )
{
   assert(res != nullptr && op1 != nullptr);
   assert(!res->isinf);

   if( op1->isinf )
   {
      if( op2 == 0 )
         return;
      else
      {
         SCIPerrorMessage("multiplying with infinity might produce undesired behavior \n");
         res->val = op1->val.sign() * (op2 > 0);
         res->isinf = TRUE;
         res->isfprepresentable = SCIP_ISFPREPRESENTABLE_FALSE;
      }
   }
   else
   {
      res->isinf = FALSE;
      res->val += op1->val * op2;
   }
   res->isfprepresentable = SCIP_ISFPREPRESENTABLE_UNKNOWN;
}

/* Computes res -= op1 * op2 and saves the result in res */
void RatDiffProd(
   SCIP_Rational*        res,                /**< the result */
   SCIP_Rational*        op1,                /**< first operand */
   SCIP_Rational*        op2                 /**< second operand */
   )
{
   assert(res != nullptr && op1 != nullptr && op2 != nullptr);
   assert(!res->isinf);

   if( op1->isinf || op2->isinf )
   {
      if( op1->val.is_zero() || op2->val.is_zero() )
         return;
      else
      {
         SCIPerrorMessage("multiplying with infinity might produce undesired behavior \n");
         res->val = op1->val.sign() * op2->val.sign();
         res->isinf = TRUE;
         res->isfprepresentable = SCIP_ISFPREPRESENTABLE_FALSE;
      }
   }
   else
   {
      res->isinf = FALSE;
      res->val -= op1->val * op2->val;
   }
   res->isfprepresentable = SCIP_ISFPREPRESENTABLE_UNKNOWN;
}

/* Computes res += op1 * op2 and saves the result in res */
void RatDiffProdReal(
   SCIP_Rational*        res,                /**< the result */
   SCIP_Rational*        op1,                /**< first operand */
   SCIP_Real             op2                 /**< second operand */
   )
{
   assert(res != nullptr && op1 != nullptr);
   assert(!res->isinf);

   if( op1->isinf )
   {
      if( op2 == 0 )
         return;
      else
      {
         SCIPerrorMessage("multiplying with infinity might produce undesired behavior \n");
         res->val = op1->val.sign() * (op2 > 0);
         res->isinf = TRUE;
         res->isfprepresentable = SCIP_ISFPREPRESENTABLE_FALSE;
      }
   }
   else
   {
      res->isinf = FALSE;
      res->val -= op1->val * op2;
   }
   res->isfprepresentable = SCIP_ISFPREPRESENTABLE_UNKNOWN;
}

/** set res to -op */
void RatNegate(
   SCIP_Rational*        res,                /**< the result */
   SCIP_Rational*        op                  /**< operand */
   )
{
   assert(res != nullptr && op != nullptr);

   res->val = -op->val;
   res->isinf = op->isinf;
   res->isfprepresentable = op->isfprepresentable;
}

/** set res to Abs(op) */
void RatAbs(
   SCIP_Rational*        res,                /**< the result */
   SCIP_Rational*        op                  /**< operand */
   )
{
   assert(res != nullptr && op != nullptr);

   res->val = abs(op->val);
   res->isinf = op->isinf;
   res->isfprepresentable = op->isfprepresentable;
}

/** set res to 1/op */
void RatInvert(
   SCIP_Rational*        res,                /**< the result */
   SCIP_Rational*        op                  /**< operand */
   )
{
   assert(res != nullptr && op != nullptr);
   assert(!op->isinf);
   assert(!op->val.is_zero());

   res->val = 1 / op->val;
   res->isinf = FALSE;
   res->isfprepresentable = SCIP_ISFPREPRESENTABLE_UNKNOWN;
}

/*
 * Comparisoon methods
 */

/** compute the minimum of two rationals */
void RatMIN(
   SCIP_Rational*        res,                /**< the result */
   SCIP_Rational*        op1,                /**< the first rational */
   SCIP_Rational*        op2                 /**< the second rational */
   )
{
   assert(op1 != nullptr && op2 != nullptr);

   if( op1->isinf )
   {
      if( op1->val > 0 )
         RatSet(res, op2);
      else
         RatSet(res, op1);
   }
   else if( op2->isinf )
   {
      if( op2->val > 0 )
         RatSet(res, op1);
      else
         RatSet(res, op2);
   }
   else
   {
      res->val = op1->val < op2->val ? op1->val : op2->val;
      res->isinf = FALSE;
      res->isfprepresentable = SCIP_ISFPREPRESENTABLE_UNKNOWN;
   }
}

/** compute the minimum of two rationals */
void RatMAX(
   SCIP_Rational*        res,                /**< the result */
   SCIP_Rational*        op1,                /**< the first rational */
   SCIP_Rational*        op2                 /**< the second rational */
   )
{
   assert(op1 != nullptr && op2 != nullptr);

   if( op1->isinf )
   {
      if( op1->val > 0 )
         RatSet(res, op1);
      else
         RatSet(res, op2);
   }
   else if( op2->isinf )
   {
      if( op2->val > 0 )
         RatSet(res, op2);
      else
         RatSet(res, op1);
   }
   else
   {
      res->val = op1->val >= op2->val ? op1->val : op2->val;
      res->isinf = FALSE;
      res->isfprepresentable = SCIP_ISFPREPRESENTABLE_UNKNOWN;
   }
}

/** check if two rationals are equal */
SCIP_Bool RatIsEqual(
   SCIP_Rational*        rat1,               /**< the first rational */
   SCIP_Rational*        rat2                /**< the second rational */
   )
{
   assert(rat1 != nullptr && rat2 != nullptr);

   if( rat1->val == rat2->val )
      return (rat1->isinf == rat2->isinf);

   if( rat1->isinf && rat2->isinf )
      return (rat1->val.sign() == rat2->val.sign());

   return FALSE;
}

/** check if two rationals are equal */
SCIP_Bool RatIsAbsEqual(
   SCIP_Rational*        rat1,               /**< the first rational */
   SCIP_Rational*        rat2                /**< the second rational */
   )
{
   assert(rat1 != nullptr && rat2 != nullptr);

   if( abs(rat1->val) == abs(rat2->val) )
      return rat1->isinf == rat2->isinf;
   if( rat1->isinf && rat2->isinf )
      return TRUE;

   return FALSE;
}

/** check if a rational and a real are equal */
SCIP_Bool RatIsEqualReal(
   SCIP_Rational*        rat,                /**< the rational */
   SCIP_Real             real                /**< the real */
   )
{
   assert(rat != nullptr);

   if( REALABS(real) >= infinity && rat->isinf )
      return (real > 0 && RatIsPositive(rat)) || (real < 0 && RatIsNegative(rat));

   return !rat->isinf && rat->val == scip_rational::Rational(real);
}

/** check if real approx of rational and a real are equal */
SCIP_Bool RatIsApproxEqualReal(
   SCIP_SET*             set,                /**< SCIP set pointer */
   SCIP_Rational*        rat,                /**< the rational */
   SCIP_Real             real,               /**< the real */
   SCIP_ROUNDMODE_RAT    roundmode           /**< the rounding mode to use */
   )
{
   assert(rat != nullptr);

   if( rat->isinf )
   {
      return RatIsPositive(rat) ? SCIPsetIsInfinity(set, real) : SCIPsetIsInfinity(set, -real);
   }
   else
   {
      if( roundmode == SCIP_R_ROUND_NEAREST )
         return SCIPsetIsEQ(set, real, RatApproxReal(rat));
      else
         return SCIPsetIsEQ(set, real, RatRoundReal(rat, roundmode));
   }
}

/** check if the first rational is greater than the second*/
SCIP_Bool RatIsGT(
   SCIP_Rational*        rat1,               /**< The first rational */
   SCIP_Rational*        rat2                /**< The second rational */
   )
{
   assert(rat1 != nullptr && rat2 != nullptr);

   if( rat1->isinf )
   {
      if( rat1->val < 0 )
         return FALSE;
      else if( rat2->isinf && rat2->val > 0 )
         return FALSE;
      else
         return TRUE;
   }
   else if( rat2->isinf )
   {
      if( rat2->val > 0 )
         return FALSE;
      else
         return TRUE;
   }
   else
   {
      return rat1->val > rat2->val;
   }
}

/** check if the first rational is greater than the second*/
SCIP_Bool RatIsAbsGT(
   SCIP_Rational*        rat1,               /**< The first rational */
   SCIP_Rational*        rat2                /**< The second rational */
   )
{
   assert(rat1 != nullptr && rat2 != nullptr);

   if( rat1->isinf && !rat2->isinf )
      return TRUE;
   else if( rat2->isinf )
      return FALSE;
   else
      return abs(rat1->val) > abs(rat2->val);
}

/** check if the first rational is smaller than the second*/
SCIP_Bool RatIsLT(
   SCIP_Rational*        rat1,               /**< The first rational */
   SCIP_Rational*        rat2                /**< The second rational */
   )
{
   assert(rat1 != nullptr && rat2 != nullptr);

   return RatIsGT(rat2, rat1);
}

/** check if the first rational is greater or equal than the second*/
SCIP_Bool RatIsGE(
   SCIP_Rational*        rat1,               /**< The first rational */
   SCIP_Rational*        rat2                /**< The second rational */
   )
{
   assert(rat1 != nullptr && rat2 != nullptr);

   if( RatIsEqual(rat1, rat2) )
      return TRUE;
   else
      return RatIsGT(rat1, rat2);
}

/** check if the first rational is less or equal than the second*/
SCIP_Bool RatIsLE(
   SCIP_Rational*        rat1,               /**< The first rational */
   SCIP_Rational*        rat2                /**< The second rational */
   )
{
   assert(rat1 != nullptr && rat2 != nullptr);

   return RatIsGE(rat2, rat1);
}

/** check if the rational is greater than than the double */
SCIP_Bool RatIsGTReal(
   SCIP_Rational*        rat,                /**< The rational */
   SCIP_Real             real                /**< The real */
   )
{
   assert(rat != nullptr);

   if( rat->isinf )
   {
      return (rat->val > 0) && (real < infinity);
   }
   else
   {
      return rat->val > real;
   }
}

/** check if the rational is greater or equal than than the double */
SCIP_Bool RatIsGEReal(
   SCIP_Rational*        rat,                /**< The rational */
   SCIP_Real             real                /**< The real */
   )
{
   assert(rat != nullptr);

   if( rat->isinf )
   {
      return RatApproxReal(rat) >= real;
   }
   else
   {
      return rat->val >= real;
   }
}

/** check if the rational is less than than the double */
SCIP_Bool RatIsLTReal(
   SCIP_Rational*        rat,                /**< The rational */
   SCIP_Real             real                /**< The real */
   )
{
   assert(rat != nullptr);

   if( rat->isinf )
   {
      return (rat->val < 0) && (real > -infinity);
   }
   else
   {
      return rat->val < real;
   }
}

/** check if the rational is less or equal than than the double */
SCIP_Bool RatIsLEReal(
   SCIP_Rational*        rat,                /**< The rational */
   SCIP_Real             real                /**< The real */
   )
{
   assert(rat != nullptr);

   if( rat->isinf )
   {
      return RatApproxReal(rat) <= real;
   }
   else
   {
      return rat->val <= real;
   }
}

/** check if the rational is zero */
SCIP_Bool RatIsZero(
   SCIP_Rational*        rational            /**< the rational to check */
   )
{
   assert(rational != nullptr);

   if( rational->val.is_zero() )
   {
      assert(!rational->isinf);
      return TRUE;
   }
   else
      return FALSE;
}

/** check if the rational is positive */
SCIP_Bool RatIsPositive(
   SCIP_Rational*        rational            /**< the rational to check */
   )
{
   assert(rational != nullptr);

   return rational->val.sign() > 0;
}

/** check if the rational is negative */
SCIP_Bool RatIsNegative(
   SCIP_Rational*        rational            /**< the rational to check */
   )
{
   assert(rational != nullptr);

   return rational->val.sign() < 0;
}

/** check if the rational is positive infinity */
SCIP_Bool RatIsInfinity(
   SCIP_Rational*        rational            /**< the rational to check */
   )
{
   assert(rational != nullptr);

   return rational->isinf && rational->val.sign() > 0;
}

/** check if the rational is negative infinity */
SCIP_Bool RatIsNegInfinity(
   SCIP_Rational*        rational            /**< the rational to check */
   )
{
   assert(rational != nullptr);

   return rational->isinf && rational->val.sign() < 0;
}

/** check if the rational is negative infinity */
SCIP_Bool RatIsAbsInfinity(
   SCIP_Rational*        rational            /**< the rational to check */
   )
{
   assert(rational != nullptr);
   assert(!rational->val.is_zero() || !rational->isinf);

   return rational->isinf;
}

/** check if the rational is integral*/
SCIP_Bool RatIsIntegral(
   SCIP_Rational*        rational            /**< the rational to check */
   )
{
   assert(rational != nullptr);
   if( rational->isinf )
      return TRUE;
   else if( denominator(rational->val) == 1 )
      return TRUE;
   else if( numerator(rational->val) < denominator(rational->val) )
      return FALSE;
   else
   {
      RatCanonicalize(rational);
      return (denominator(rational->val) == 1);
   }
}

/** check if rational is exactly representable as double */
SCIP_Bool RatIsFpRepresentable(
   SCIP_Rational*        rational            /**< the rational to check */
   )
{
   assert(rational != nullptr);
   if( rational->isfprepresentable == SCIP_ISFPREPRESENTABLE_TRUE )
   {
      assert(RatRoundReal(rational, SCIP_R_ROUND_DOWNWARDS) == RatRoundReal(rational, SCIP_R_ROUND_UPWARDS));
      return TRUE;
   }
   else if( rational->isfprepresentable == SCIP_ISFPREPRESENTABLE_FALSE )
   {
      return FALSE;
   }
   else
   {
      rational->isfprepresentable = (RatRoundReal(rational, SCIP_R_ROUND_DOWNWARDS)
         == RatRoundReal(rational, SCIP_R_ROUND_UPWARDS)) ? SCIP_ISFPREPRESENTABLE_TRUE : SCIP_ISFPREPRESENTABLE_FALSE;
   }

   return rational->isfprepresentable == SCIP_ISFPREPRESENTABLE_TRUE ? TRUE : FALSE;
}

/*
 * Printing/Conversion methods
 */

/** converts a rational to a string for printing, returns the number of copied characters.
 *
 *  @note If return value is equal to strlen, it means the string was truncated.
 */
int RatToString(
   SCIP_Rational*        rational,           /**< the rational to print */
   char*                 str,                /**< the string to save the rational in */
   int                   strlen              /**< maximal length that can be copied to str */
   )
{
   int ret = 0;
<<<<<<< HEAD
   assert(rational != nullptr);
=======
>>>>>>> a9571985

   if( rational == NULL )
      ret = SCIPstrncpy(str, "unknown", strlen);
   else if( rational->isinf )
   {
      if( rational->val.sign() > 0 )
         ret = SCIPstrncpy(str, "+infinity", strlen);
      else
         ret = SCIPstrncpy(str, "-infinity", strlen);
   }
   else
   {
      std::string s = rational->val.str();
      ret = SCIPstrncpy(str, s.c_str(), strlen);
   }
   if( ret == strlen )
   {
      RatDebugMessage("Rational string to long to fit in buffer. Rational : %q \n", rational);
   }

   return ret;
}

/** returns the strlen of a rational number */
int RatStrlen(
   SCIP_Rational*        rational            /** rational to consider */
   )
{
<<<<<<< HEAD
   assert(rational != nullptr);
   if( rational->isinf )
   {
      if( rational->val > 0 )
         return 3;
      else
         return 4;
   }
=======
   /* unknown */
   if( rational == NULL )
      return 7;
   /* +-infinity */
   else if( rational->isinf )
      return 9;
   /* quotient */
>>>>>>> a9571985
   else
      return rational->val.str().length();
}

/** prints rational to file using message handler */
void RatMessage(
   SCIP_MESSAGEHDLR*     msg,                /**< message handler */
   FILE*                 file,               /**< file pointer */
   SCIP_Rational*        rational            /**< the rational to print */
   )
{
<<<<<<< HEAD
   assert(rational != nullptr);

   if( rational->isinf )
=======
   if( rational == NULL )
      SCIPmessageFPrintInfo(msg, file, "unknown");
   else if( rational->isinf )
>>>>>>> a9571985
   {
      if( rational->val.sign() > 0 )
         SCIPmessageFPrintInfo(msg, file, "+infinity");
      else
         SCIPmessageFPrintInfo(msg, file, "-infinity");
   }
   else
   {
      std::string s = rational->val.str();
      SCIPmessageFPrintInfo(msg, file, "%s", s.c_str());
   }
}

/** print a rational to command line (for debugging) */
void RatPrint(
   SCIP_Rational*        rational            /**< the rational to print */
   )
{
<<<<<<< HEAD
   if( rational == nullptr)
      std::cout << "nullptr" << std::flush;
=======
   if( rational == NULL )
      std::cout << "unknown" << std::flush;
>>>>>>> a9571985
   else if( rational->isinf )
      std::cout << (rational->val.sign() > 0 ? "+" : "-") << "infinity" << std::flush;
   else
      std::cout << rational->val << std::flush;
}

/** print SCIP_Rational to output stream */
<<<<<<< HEAD
std::ostream& operator<<(std::ostream& os, SCIP_Rational const & r) {
=======
std::ostream& operator<<(std::ostream& os, SCIP_Rational const & r)
{
>>>>>>> a9571985
   if( r.isinf )
      os << (r.val.sign() > 0 ? "+" : "-") << "infinity";
   else
      os << r.val;

   return os;
}

#ifdef SCIP_DISABLED_CODE
/** convert va_arg format string into std:string */
static
std::string RatString(const char *format, va_list arguments)
{
   std::ostringstream stream;
   SCIP_Rational* rat;
   char* sval;
   SCIP_Real dval;
   int ival;
   char cval;

   while( *format != '\0' )
   {
      if(*format == '%' && *(format+1) != '%')
      {
         switch (*++format)
         {
         case 'q':
            rat = va_arg(arguments, SCIP_Rational*);
            stream << *rat;
            break;
         case 's':
            for (sval = va_arg(arguments, char *); *sval; sval++)
               stream << (*sval);
            break;
         case 'f':
            dval = va_arg(arguments, SCIP_Real);
            stream << boost::format("%f") % dval;
            break;
         case 'g':
            dval = va_arg(arguments, SCIP_Real);
            stream << boost::format("%g") % dval;
            break;
         case 'e':
            dval = va_arg(arguments, SCIP_Real);
            stream << boost::format("%e") % dval;
            break;
         case 'd':
         case 'i':
         case 'u':
            ival = va_arg(arguments, int);
            stream << ival;
            break;
         case 'c':
            cval = (char) va_arg(arguments, int);
            stream << cval;
            break;
         default:
            stream << (*format);
            break;
         }
      }
      else
      {
         stream << (*format);
      }
      ++format;
   }

   std::string ret = stream.str();
   return ret;
}
#endif

/** printf extension for rationals (not supporting all format options) */
void RatPrintf(const char *format, ...)
{
   SCIP_Rational* rat;
   char* sval;
   SCIP_Real dval;
   int ival;
   SCIP_Longint lval;
   char cval;

   va_list arguments;
   va_start(arguments, format);
   while( *format != '\0' )
   {
      if(*format == '%' && *(format+1) != '%')
      {
         switch (*++format)
         {
         case 'q':
            rat = va_arg(arguments, SCIP_Rational*);
            RatPrint(rat);
            break;
         case 's':
            for (sval = va_arg(arguments, char *); *sval; sval++)
               (void) putchar(*sval);
            break;
         case 'f':
            dval = va_arg(arguments, SCIP_Real);
            printf("%f", dval);
            break;
         case 'g':
            dval = va_arg(arguments, SCIP_Real);
            printf("%g", dval);
            break;
         case 'e':
            dval = va_arg(arguments, SCIP_Real);
            printf("%e", dval);
            break;
         case 'd':
         case 'i':
            ival = va_arg(arguments, int);
            printf("%d", ival);
            break;
         case 'l':
            lval = va_arg(arguments, SCIP_Longint);
            printf("%lld", lval);
            break;
         case 'u':
            ival = va_arg(arguments, int);
            printf("%d", ival);
            break;
         case 'c':
            cval = (char) va_arg(arguments, int);
            printf("%c", cval);
            break;
         default:
            (void) putchar(*format);
            break;
         }
      }
      else
      {
         (void) putchar(*format);
      }
      ++format;
   }

   va_end(arguments);
}

/** @todo exip take care of long overflow */
#ifdef SCIP_WITH_BOOST

/** returns the numerator of a rational as a long */
SCIP_Longint RatNumerator(
   SCIP_Rational*        rational            /**< the rational */
   )
{
   long result;
   scip_rational::Integer numerator;

   numerator = boost::multiprecision::numerator(rational->val);
   result = numerator.convert_to<SCIP_Longint>();

   if( result != numerator )
      result = numerator > 0 ? SCIP_LONGINT_MAX : SCIP_LONGINT_MIN;

   return result;
}

/** returns the denominator of a rational as a long */
SCIP_Longint RatDenominator(
   SCIP_Rational*        rational            /**< the rational */
   )
{
   long result;
   scip_rational::Integer denominator;

   denominator = boost::multiprecision::denominator(rational->val);
   result = denominator.convert_to<SCIP_Longint>();

   if( result != denominator )
      result = denominator > 0 ? SCIP_LONGINT_MAX : SCIP_LONGINT_MIN;

   return result;
}

/** returns the denominator of a rational as a long */
SCIP_Bool RatDenominatorIsLE(
   SCIP_Rational*        rational,           /**< the rational */
   SCIP_Longint          val                 /**< long value to compare to */
   )
{
   scip_rational::Integer denominator;

   if( RatIsAbsInfinity(rational) )
   {
      SCIPerrorMessage("cannot compare denominator of infinite value");
      return false;
   }

   denominator = boost::multiprecision::denominator(rational->val);

   return denominator <= val;
}

#else

/** returns the numerator of a rational as a long */
SCIP_Longint RatNumerator(
   SCIP_Rational*        rational            /**< the rational */
   )
{
   return rational->val.val;
}

/** returns the denominator of a rational as a long */
SCIP_Longint RatDenominator(
   SCIP_Rational*        rational            /**< the rational */
   )
{
   return 1.0;
}

/** returns the denominator of a rational as a long */
SCIP_Bool RatDenominatorIsLE(
   SCIP_Rational*        rational,           /**< the rational */
   SCIP_Longint          val                 /**< long value to compare to */
   )
{
   return TRUE;
}
#endif

/** returns the sign of the rational (1 if positive, -1 if negative, 0 if zero) */
int RatGetSign(
   const SCIP_Rational*  rational            /**< the rational */
   )
{
   return rational->val.sign();
}

/** get the relaxation of a rational as a real, unfortunately you can't control the roundmode without using mpfr
 *
 * @todo exip: we might have to worry about incorrect results when huge coefficients occur
 */
SCIP_Real RatRoundReal(
   SCIP_Rational*        rational,           /**< the rational */
   SCIP_ROUNDMODE_RAT    roundmode           /**< the rounding direction */
   )
{
   assert(rational != nullptr);

   if( rational->isinf )
      return (rational->val.sign() * infinity);
   if( rational->isfprepresentable == SCIP_ISFPREPRESENTABLE_TRUE || roundmode == SCIP_R_ROUND_NEAREST )
      return RatApproxReal(rational);

#if defined(SCIP_WITH_MPFR) && defined(SCIP_WITH_BOOST) && defined(SCIP_WITH_GMP)
   {
      SCIP_Real realapprox;
      mpfr_t valmpfr;
      mpq_t* val;

      // RatCanonicalize(rational);

      val = RatGetGMP(rational);
      switch(roundmode)
      {
         case SCIP_R_ROUND_DOWNWARDS:
            mpfr_init_set_q(valmpfr, *val, MPFR_RNDD);
            realapprox = (SCIP_Real) mpfr_get_d(valmpfr, MPFR_RNDD);
            break;
         case SCIP_R_ROUND_UPWARDS:
            mpfr_init_set_q(valmpfr, *val, MPFR_RNDU);
            realapprox = (SCIP_Real) mpfr_get_d(valmpfr, MPFR_RNDU);
            break;
         case SCIP_R_ROUND_NEAREST:
            mpfr_init_set_q(valmpfr, *val, MPFR_RNDN);
            realapprox = (SCIP_Real) mpfr_get_d(valmpfr, MPFR_RNDN);
            break;
         default:
            realapprox = SCIP_INVALID;
            break;
      }
      mpfr_clear(valmpfr);
      return realapprox;
   }
#else
   SCIPerrorMessage("method RatRoundReal not supported when SCIP is compiled without Boost.\n");
   SCIPABORT();
   return SCIP_INVALID;
#endif
}

/** round a rational to the nearest integer and save it as a rational */
void RatRound(
   SCIP_Rational*        res,                /**< the resulting rounded integer */
   SCIP_Rational*        src,                /**< the rational to round */
   SCIP_ROUNDMODE_RAT    roundmode           /**< the rounding direction */
   )
{
#ifdef SCIP_WITH_BOOST
   scip_rational::Integer roundint, rest;

   assert(src != nullptr);
   assert(res != nullptr);

   if( src->isinf )
      RatSet(res, src);
   else
   {
      roundint = 0;
      rest = 0;
      divide_qr(numerator(src->val), denominator(src->val), roundint, rest);
      if( rest != 0 )
      {
         switch (roundmode)
         {
         case SCIP_R_ROUND_DOWNWARDS:
            roundint = src->val.sign() > 0 ? roundint : roundint - 1;
            break;
         case SCIP_R_ROUND_UPWARDS:
            roundint = src->val.sign() > 0 ? roundint + 1 : roundint;
            break;
         case SCIP_R_ROUND_NEAREST:
            roundint = abs(rest) * 2 >= denominator(src->val) ? roundint + src->val.sign() : roundint;
            break;
         default:
            SCIPerrorMessage("roundmode not supported for integer-rounding \n");
            SCIPABORT();
            break;
         }
      }
      res->val = roundint;
   }
#endif
}

/** computes fractional part of a rational */
void RatGetFrac(
   SCIP_Rational*        res,                /**< rational to save the frac */
   SCIP_Rational*        src                 /**< src rational */
   )
{
#ifdef SCIP_WITH_BOOST
   scip_rational::Integer roundint, rest;

   assert(src != nullptr);
   assert(res != nullptr);

   if( src->isinf )
      RatSetReal(res, 0.0);
   else
   {
      roundint = 0;
      rest = 0;
      divide_qr(numerator(src->val), denominator(src->val), roundint, rest);
      if( rest != 0 )
      {
         roundint = src->val.sign() > 0 ? roundint : roundint - 1;
      }
      res->val = src->val - roundint;
   }
#endif
}

/** round rational to next integer in direction of roundmode
 *
 * return FALSE if rational outside of long-range
 */
SCIP_Bool RatRoundInteger(
   SCIP_Longint*         res,                /**< the resulting rounded long int */
   SCIP_Rational*        src,                /**< the rational to round */
   SCIP_ROUNDMODE_RAT    roundmode           /**< the rounding direction */
   )
{
   SCIP_Bool success = FALSE;
#ifdef SCIP_WITH_BOOST
   scip_rational::Integer roundint, rest;

   assert(src != nullptr);
   assert(res != nullptr);
   assert(!src->isinf);

   divide_qr(numerator(src->val), denominator(src->val), roundint, rest);

   if( rest != 0 )
   {
      switch (roundmode)
      {
      case SCIP_R_ROUND_DOWNWARDS:
         roundint = src->val.sign() > 0 ? roundint : roundint - 1;
         break;
      case SCIP_R_ROUND_UPWARDS:
         roundint = src->val.sign() > 0 ? roundint + 1 : roundint;
         break;
      case SCIP_R_ROUND_NEAREST:
         roundint = abs(rest) * 2 >= denominator(src->val) ? roundint + src->val.sign() : roundint;
         break;
      default:
         SCIPerrorMessage("roundmode not supported for integer-rounding \n");
         SCIPABORT();
         break;
      }
   }
   *res = roundint.convert_to<SCIP_Longint>();
   if( *res == roundint )
      success = TRUE;
#endif
   return success;
}

/** returns approximation of rational as SCIP_Real
 *
 *  Unfortunately you cannot control the roundmode without using mpfr.
 */
SCIP_Real RatApproxReal(
   SCIP_Rational*        rational            /**< the rational */
   )
{
   SCIP_Real retval = 0.0;
#ifdef SCIP_WITH_BOOST
   assert(rational != nullptr);

   if( rational->isinf )
      return (rational->val.sign() * infinity);

#ifdef SCIP_WITH_GMP
   retval = mpq_get_d(rational->val.backend().data()); // mpq_get_d is faster than the boost internal implementation
#else
   retval = rational->val.convert_to<SCIP_Real>();
#endif
#endif
   return retval;
}

#ifdef SCIP_WITH_BOOST
/** choose the best semiconvergent with demnominator <= maxdenom between p1/q1 and p2/q2 */
static
void chooseSemiconv(
   scip_rational::Integer& resnum,           /**< the resulting numerator */
   scip_rational::Integer& resden,           /**< the resulting denominator */
   scip_rational::Integer* p,                /**< the last 3 numerators of convergents */
   scip_rational::Integer* q,                /**< the last 3 denominators of convergents */
   scip_rational::Integer ai,                /**< the coefficient in the continuous fraction */
   long                  maxdenom            /**< the maximal denominator */
   )
{
   scip_rational::Integer resnumerator, resdenominator;

   scip_rational::Integer j = (scip_rational::Integer(maxdenom) - q[0]) / q[1];

   if( j >= ai / 2 )
   {
      resnum = j * p[1] + p[0];
      resden = j * q[1] + q[0];
   }
   else
   {
      resnum = p[1];
      resden = q[1];
   }
}
#endif

/** choose the best semiconvergent with demnominator <= maxdenom between p1/q1 and p2/q2 */
static
void chooseSemiconvLong(
   SCIP_Longint&         resnum,             /**< the resulting numerator */
   SCIP_Longint&         resden,             /**< the resulting denominator */
   SCIP_Longint*         p,                  /**< the last 3 numerators of convergents */
   SCIP_Longint*         q,                  /**< the last 3 denominators of convergents */
   long                  ai,                 /**< the coefficient in the continuous fraction */
   long                  maxdenom            /**< the maximal denominator */
   )
{
   SCIP_Longint j;

   j = (maxdenom - q[0]) / q[1];

   if( j >= ai / 2 )
   {
      resnum = j * p[1] + p[0];
      resden = j * q[1] + q[0];
   }
   else
   {
      resnum = p[1];
      resden = q[1];
   }
}

/** compute an approximate number with denominator <= maxdenom, closest to src and save it in res using continued fractions;
 *  this version only uses long and is faster
 */
static
void RatComputeApproximationLong(
   SCIP_Rational*        res,                /**< the resulting rational */
   SCIP_Rational*        src,                /**< the source rational */
   SCIP_Longint          maxdenom,           /**< the maximal denominator */
   int                   forcegreater        /**< 1 if res >= src should be enforced, -1 if res <= src should be enforced, 0 else */
   )
{
   SCIP_Longint tn, td, temp, a0, ai, resnum, resden;
   /* here we use p[2]=pk, p[1]=pk-1,p[0]=pk-2 and same for q */
   SCIP_Longint p[3] = {0};
   SCIP_Longint q[3] = {0};
   int sign;
   int done = 0;

   assert(numerator(src->val) <= SCIP_LONGINT_MAX);
   assert(denominator(src->val) <= SCIP_LONGINT_MAX);

   /* setup n and d for computing a_i the cont. frac. rep */
   tn = RatNumerator(src);
   td = RatDenominator(src);

   /* scale to positive to avoid unnecessary complications */
   sign = tn >= 0 ? 1 : -1;
   tn *= sign;

   assert(td >= 0);
   assert(tn >= 0);

   if( td <= maxdenom )
   {
      res->val = scip_rational::Rational(tn, td) * sign;
   }
   else
   {
      a0 = tn / td;
      temp = tn % td;

      /* if value is almost integer, we use the next best integer (while still adhering to <=/>= requirements) */
      if( temp  < td / (maxdenom * 1.0) )
      {
         // do not immediately set res to a0 * sign since res and src might be the same pointer
         if( forcegreater == 1 && a0 * sign < src->val )
         {
            res->val = a0 * sign;
            res->val += scip_rational::Rational(1,maxdenom);
         }
         else if( forcegreater == -1 && a0 * sign > src->val )
         {
            res->val = a0 * sign;
            res->val -= scip_rational::Rational(1,maxdenom);
         }
         else
            res->val = a0 * sign;

         res->isinf = FALSE;
         res->isfprepresentable = SCIP_ISFPREPRESENTABLE_UNKNOWN;

         SCIPdebug(std::cout << "approximating " << src->val << " by " << res->val << std::endl);

         return;
      }

      tn = td;
      td = temp;

      assert(td != 0L);

      ai = tn / td;
      temp = tn % td;

      tn = td;
      td = temp;

      p[1] = a0;
      p[2] = 1 + a0 * ai;

      q[1] = 1;
      q[2] = ai;

      done = 0;

      SCIPdebug(std::cout << "approximating " << src->val << " by continued fractions with maxdenom " << maxdenom << std::endl);
      SCIPdebug(std::cout << "confrac initial values: p0 " << p[1] << " q0 " << q[1] << " p1 " << p[2] << " q1 " << q[2] << std::endl);

      /* if q is already big, skip loop */
      if( q[2] > maxdenom )
         done = 1;

      while(!done && td != 0)
      {
         /* update everything: compute next ai, then update convergents */

         /* update ai */
         ai = tn / td;
         temp = tn % td;

         tn = td;
         td = temp;

         /* shift p,q */
         q[0] = q[1];
         q[1] = q[2];
         p[0] = p[1];
         p[1] = p[2];

         /* compute next p,q */
         p[2] = p[0] + p[1] * ai;
         q[2] = q[0] + q[1] * ai;

         SCIPdebug(std::cout << "ai " << ai << " pi " << p[2] << " qi " << q[2] << std::endl);

         if( q[2] > maxdenom )
            done = 1;
      }

      if( (forcegreater == 1 && scip_rational::Rational(p[2],q[2]) * sign < src->val) ||
          (forcegreater == -1 && scip_rational::Rational(p[2],q[2]) * sign > src->val) )
         res->val = scip_rational::Rational(p[1],q[1]) * sign;
      else
      {
         /* the corner case where p[2]/q[2] == res has to be considered separately, depending on the side that p[1]/q[1] lies on */
         if( forcegreater != 0 && scip_rational::Rational(p[2],q[2]) * sign == src->val )
         {
            /* if p[1]/q[1] is on the correct side we take it, otherwise we take the correct semiconvergent */
            if( (forcegreater == 1 && scip_rational::Rational(p[1],q[1]) * sign > src->val)
                || (forcegreater == -1 && scip_rational::Rational(p[1],q[1]) * sign < src->val) )
            {
               res->val = scip_rational::Rational(p[1],q[1]) * sign;
            }
            else
            {
               SCIPdebug(std::cout << " picking semiconvergent " << std::endl);
               chooseSemiconvLong(resnum, resden, p, q, 1, maxdenom);
               SCIPdebug(std::cout << " use " << resnum << "/" << resden << std::endl);
               res->val = scip_rational::Rational(resnum,resden) * sign;
            }
         }
         /* normal case -> pick semiconvergent for best approximation */
         else
         {
            if( forcegreater != 0 )
               chooseSemiconvLong(resnum, resden, p, q, 1, maxdenom);
            else
               chooseSemiconvLong(resnum, resden, p, q, ai, maxdenom);
            SCIPdebug(std::cout << " picking semiconvergent " << std::endl);
            SCIPdebug(std::cout << " use " << resnum << "/" << resden << std::endl);
            res->val = scip_rational::Rational(resnum,resden) * sign;
         }
      }
   }

   assert(forcegreater != 1 || res->val >= src->val);
   assert(forcegreater != -1 || res->val <= src->val);

   res->isinf = FALSE;
   res->isfprepresentable = SCIP_ISFPREPRESENTABLE_UNKNOWN;
}

/** compute an approximate number with denominator <= maxdenom, closest to src and save it in res using continued fractions */
void RatComputeApproximation(
   SCIP_Rational*        res,                /**< the resulting rational */
   SCIP_Rational*        src,                /**< the rational to approximate */
   SCIP_Longint          maxdenom,           /**< maximal denominator */
   int                   forcegreater        /**< 1 if res >= src should be enforced, -1 if res <= src should be enforced, 0 else */
   )
{
#ifdef SCIP_WITH_BOOST
   int done = 0;

   scip_rational::Integer temp;
   scip_rational::Integer td;
   scip_rational::Integer tn;

   /* The following represent the continued fraction values a_i, the cont frac representation and p_i/q_i, the convergents */
   scip_rational::Integer a0;
   scip_rational::Integer ai;

   /* here we use p[2]=pk, p[1]=pk-1,p[0]=pk-2 and same for q */
   scip_rational::Integer p[3];
   scip_rational::Integer q[3];

   scip_rational::Integer resnum;
   scip_rational::Integer resden;

   int sign;

   RatCanonicalize(src);

   if(src->val == 0)
   {
      RatSetReal(res, 0.0);
      return;
   }
   /* close to 0, we can just set to 1/maxdenom or 0, depending on sign */
   else if( src->val.sign() == 1 && RatApproxReal(src) < (1.0 / maxdenom) )
   {
      if( forcegreater == 1 )
         RatSetInt(res, 1, maxdenom);
      else
         RatSetReal(res, 0.0);

      return;
   }
   else if( src->val.sign() == -1 && RatApproxReal(src) > (-1.0 / maxdenom) )
   {
      if( forcegreater == -1 )
         RatSetInt(res, -1, maxdenom);
      else
         RatSetReal(res, 0.0);

      return;
   }

   /* setup n and d for computing a_i the cont. frac. rep */
   tn = numerator(src->val);
   td = denominator(src->val);

   /* as long as the rational is small enough, we can do everythin we need in long long */
   if( (tn * tn.sign() <= SCIP_LONGINT_MAX) && (td * td.sign() <= SCIP_LONGINT_MAX) )
   {
      RatComputeApproximationLong(res, src, maxdenom, forcegreater);
      return;
   }

   /* scale to positive to avoid unnecessary complications */
   sign = tn.sign();
   tn *= sign;

   assert(td >= 0);
   assert(tn >= 0);

   if( td <= maxdenom )
   {
      res->val = scip_rational::Rational(tn, td) * sign;
   }
   else
   {
      temp = 1;
      divide_qr(tn, td, a0, temp);

      /* if value is almost integer, we use the next best integer (while still adhering to <=/>= requirements) */
      if( temp * maxdenom < td )
      {
         if( forcegreater == 1 && a0 * sign < src->val )
         {
            res->val = a0 * sign;
            res->val += scip_rational::Rational(1,maxdenom);
         }
         else if( forcegreater == -1 && a0 * sign > src->val )
         {
            res->val = a0 * sign;
            res->val -= scip_rational::Rational(1,maxdenom);
         }
         else
            res->val = a0 * sign;

         res->isinf = FALSE;
         res->isfprepresentable = SCIP_ISFPREPRESENTABLE_UNKNOWN;

         SCIPdebug(std::cout << "approximating " << src->val << " by " << res->val << std::endl);

         return;
      }

      tn = td;
      td = temp;

      divide_qr(tn, td, ai, temp);

      tn = td;
      td = temp;

      p[1] = a0;
      p[2] = 1 + a0 * ai;

      q[1] = 1;
      q[2] = ai;

      done = 0;

      SCIPdebug(std::cout << "approximating " << src->val << " by continued fractions with maxdenom " << maxdenom << std::endl);
      SCIPdebug(std::cout << "confrac initial values: p0 " << p[1] << " q0 " << q[1] << " p1 " << p[2] << " q1 " << q[2] << std::endl);

      /* if q is already big, skip loop */
      if( q[2] > maxdenom )
         done = 1;

      while(!done && td != 0)
      {
         /* update everything: compute next ai, then update convergents */

         /* update ai */
         divide_qr(tn, td, ai, temp);
         tn = td;
         td = temp;

         /* shift p,q */
         q[0] = q[1];
         q[1] = q[2];
         p[0] = p[1];
         p[1] = p[2];

         /* compute next p,q */
         p[2] = p[0] + p[1] * ai;
         q[2] = q[0] + q[1] * ai;

         SCIPdebug(std::cout << "ai " << ai << " pi " << p[2] << " qi " << q[2] << std::endl);

         if( q[2] > maxdenom )
            done = 1;
      }

      if( (forcegreater == 1 && scip_rational::Rational(p[2],q[2]) * sign < src->val) ||
          (forcegreater == -1 && scip_rational::Rational(p[2],q[2]) * sign > src->val) )
         res->val = scip_rational::Rational(p[1],q[1]) * sign;
      else
      {
         /* the corner case where p[2]/q[2] == res has to be considered separately, depending on the side that p[1]/q[1] lies on */
         if( forcegreater != 0 && scip_rational::Rational(p[2],q[2]) * sign == src->val )
         {
            /* if p[1]/q[1] is on the correct side we take it, otherwise we take the correct semiconvergent */
            if( (forcegreater == 1 && scip_rational::Rational(p[1],q[1]) * sign > src->val)
                || (forcegreater == -1 && scip_rational::Rational(p[1],q[1]) * sign < src->val) )
            {
               res->val = scip_rational::Rational(p[1],q[1]) * sign;
            }
            else
            {
               SCIPdebug(std::cout << " picking semiconvergent " << std::endl);
               chooseSemiconv(resnum, resden, p, q, 1, maxdenom);
               SCIPdebug(std::cout << " use " << resnum << "/" << resden << std::endl);
               res->val = scip_rational::Rational(resnum,resden) * sign;
            }
         }
         /* normal case -> pick semiconvergent for best approximation */
         else
         {
            if( forcegreater != 0 )
               chooseSemiconv(resnum, resden, p, q, 1, maxdenom);
            else
               chooseSemiconv(resnum, resden, p, q, ai, maxdenom);
            SCIPdebug(std::cout << " picking semiconvergent " << std::endl);
            SCIPdebug(std::cout << " use " << resnum << "/" << resden << std::endl);
            res->val = scip_rational::Rational(resnum,resden) * sign;
         }
      }
   }

   assert(forcegreater != 1 || res->val >= src->val);
   assert(forcegreater != -1 || res->val <= src->val);
#endif

   res->isinf = FALSE;
   res->isfprepresentable = SCIP_ISFPREPRESENTABLE_UNKNOWN;
}

/*
 * Dynamic Arrays
 */

/** creates a dynamic array of real values */
SCIP_RETCODE SCIPrationalarrayCreate(
   SCIP_RATIONALARRAY**  rationalarray,      /**< pointer to store the real array */
   BMS_BLKMEM*           blkmem              /**< block memory */
   )
{
   assert(rationalarray != nullptr);
   assert(blkmem != nullptr);

   SCIP_ALLOC( BMSallocBlockMemory(blkmem, rationalarray) );
   new (&(*rationalarray)->vals) scip_rational::sparsevec();
   (*rationalarray)->firstidx = -1;

   return SCIP_OKAY;
}

/** creates a dynamic array of real values */
SCIP_RETCODE SCIPrationalarrayResize(
   SCIP_RATIONALARRAY*   rationalarray,      /**< pointer to store the real array */
   int                   newsize             /**< new size */
   )
{
   assert(rationalarray != nullptr);

   rationalarray->vals.resize(newsize);

   return SCIP_OKAY;
}

/** creates a copy of a dynamic array of real values */
SCIP_RETCODE SCIPrationalarrayCopy(
   SCIP_RATIONALARRAY**  rationalarray,      /**< pointer to store the copied real array */
   BMS_BLKMEM*           blkmem,             /**< block memory */
   SCIP_RATIONALARRAY*   sourcerationalarray /**< dynamic rational array to copy */
   )
{
   assert(rationalarray != nullptr);
   assert(sourcerationalarray != nullptr);

   SCIP_CALL( SCIPrationalarrayCreate(rationalarray, blkmem) );
   (*rationalarray)->vals = sourcerationalarray->vals;
   (*rationalarray)->firstidx = sourcerationalarray->firstidx;

   return SCIP_OKAY;
}

/** frees a dynamic array of real values */
SCIP_RETCODE SCIPrationalarrayFree(
   SCIP_RATIONALARRAY**  rationalarray,      /**< pointer to the real array */
   BMS_BLKMEM*           blkmem              /**< block memory */
   )
{
   assert(rationalarray != nullptr);
   assert(*rationalarray != nullptr);

   (*rationalarray)->vals.scip_rational::sparsevec::~sparsevec();
   BMSfreeBlockMemory(blkmem, rationalarray);

   return SCIP_OKAY;
}

/** gets value of entry in dynamic array */
void SCIPrationalarrayGetVal(
   SCIP_RATIONALARRAY*   rationalarray,      /**< dynamic rational array */
   int                   idx,                /**< array index to get value for */
   SCIP_Rational*        result              /**< store the result */
   )
{
   assert(rationalarray != nullptr);
   assert(idx >= 0);
   if( rationalarray->firstidx == -1 || idx < rationalarray->firstidx
      || (size_t) idx >= rationalarray->vals.size() + rationalarray->firstidx )
      RatSetInt(result, 0, 1);
   else
      RatSet(result, &rationalarray->vals[idx - rationalarray->firstidx]);
}

/** sets value of entry in dynamic array */
SCIP_RETCODE SCIPrationalarraySetVal(
   SCIP_RATIONALARRAY*   rationalarray,      /**< dynamic rational array */
   int                   idx,                /**< array index to set value for */
   SCIP_Rational*        val                 /**< value to set array index to */
   )
{
   assert(rationalarray != nullptr);
   assert(idx >= 0);

   if( rationalarray-> firstidx == -1 )
   {
      rationalarray->vals.push_back(*val);
      rationalarray->firstidx = idx;
   }
   if( idx < rationalarray->firstidx )
   {
      int ninserts = rationalarray->firstidx - idx;
      SCIP_Rational r = {};
      rationalarray->vals.insert(rationalarray->vals.begin(), ninserts, r);
      rationalarray->firstidx = idx;
      rationalarray->vals[0] = *val;
   }
   else if( (size_t) idx >= rationalarray->vals.size() + rationalarray->firstidx )
   {
      int ninserts = idx - rationalarray->vals.size() - rationalarray->firstidx + 1;
      SCIP_Rational r = {};
      (void) rationalarray->vals.insert(rationalarray->vals.end(), ninserts, r);
      rationalarray->vals[rationalarray->vals.size() - 1] = *val;
   }
   else
   {
      rationalarray->vals[idx - rationalarray->firstidx] = *val;
   }

   return SCIP_OKAY;
}

/** increases value of entry in dynamic array */
SCIP_RETCODE SCIPrationalarrayIncVal(
   SCIP_RATIONALARRAY*   rationalarray,      /**< dynamic rational array */
   int                   idx,                /**< array index to increase value for */
   SCIP_Rational*        incval              /**< value to increase array index */
   )
{
   assert(incval != nullptr);
   assert(!incval->isinf);

   if( RatIsZero(incval) )
      return SCIP_OKAY;
   else if( idx < rationalarray->firstidx || (size_t) idx >= rationalarray->vals.size() + rationalarray->firstidx )
      SCIP_CALL( SCIPrationalarraySetVal(rationalarray, idx, incval) );
   else
   {
      rationalarray->vals[idx - rationalarray->firstidx].val += incval->val;
      rationalarray->vals[idx - rationalarray->firstidx].isfprepresentable = FALSE;
   }

   return SCIP_OKAY;
}

/** prints a rationalarray to std out */
SCIP_RETCODE SCIPrationalArrayPrint(
   SCIP_RATIONALARRAY*   rationalarray       /**< dynamic rational array */
   )
{
   printf("Array with firstidx %d, length %d \n", rationalarray->firstidx, (int) rationalarray->vals.size());
   for( auto val : rationalarray->vals )
   {
      RatPrint(&val);
   }
   printf("\n");

   return SCIP_OKAY;
}

/** returns the minimal index of all stored non-zero elements */
int SCIPrationalarrayGetMinIdx(
   SCIP_RATIONALARRAY*   rationalarray       /**< dynamic rational array */
   )
{
   assert(rationalarray != nullptr);

   return rationalarray->firstidx;
}

/** returns the maximal index of all stored non-zero elements */
int SCIPrationalarrayGetMaxIdx(
   SCIP_RATIONALARRAY*   rationalarray       /**< dynamic rational array */
   )
{
   assert(rationalarray != nullptr);

   return rationalarray->firstidx + rationalarray->vals.size() - 1;
}

/** set the infinity threshold to new value */
void RatSetInfinity(
   SCIP_Real             inf                 /**< new infinity value */
   )
{
   assert(inf > 0);
   infinity = inf;
}

/** return the infinity threshold for rationals */
SCIP_Real RatGetInfinity(
   void
   )
{
   return infinity;
}

}<|MERGE_RESOLUTION|>--- conflicted
+++ resolved
@@ -116,11 +116,7 @@
 SCIP_RETCODE RatCreateString(
    BMS_BLKMEM*           mem,                /**< block memory */
    SCIP_Rational**       rational,           /**< pointer to the rational to create */
-<<<<<<< HEAD
-   const char*           desc                /**< the String describing the rational */
-=======
    const char*           desc                /**< the string describing the rational */
->>>>>>> a9571985
    )
 {
    bool negative;
@@ -161,10 +157,6 @@
       (*rational)->isinf = FALSE;
       (*rational)->isfprepresentable = SCIP_ISFPREPRESENTABLE_UNKNOWN;
    }
-<<<<<<< HEAD
-   (*rational)->isfprepresentable = SCIP_ISFPREPRESENTABLE_UNKNOWN;
-=======
->>>>>>> a9571985
 
    return SCIP_OKAY;
 }
@@ -576,17 +568,6 @@
    const char*           desc                /**< string to check */
    )
 {
-<<<<<<< HEAD
-   if( 0 == strcmp(desc, "inf") )
-      return true;
-   else if ( 0 == strcmp(desc, "-inf") )
-      return true;
-   else
-   {
-      std::string s(desc);
-      return s.find_first_not_of("0123456789/") == std::string::npos;
-   }
-=======
    assert(desc != NULL);
 
    if( *desc == '-' || *desc == '+' )
@@ -614,7 +595,6 @@
    desc += strspn(desc, "0123456789");
 
    return *desc == '\0';
->>>>>>> a9571985
 }
 
 /** extract the next token as a rational value if it is one; in case no value is parsed the endptr is set to @p str
@@ -627,11 +607,6 @@
    char**                endptr              /**< pointer to store the final string position if successfully parsed, otherwise @p str */
    )
 {
-<<<<<<< HEAD
-   SCIP_Bool hassign = FALSE;
-   std::string s;
-=======
->>>>>>> a9571985
    size_t endpos;
 
    assert(str != nullptr);
@@ -675,16 +650,10 @@
    const char*           desc                /**< the string describing the rational */
    )
 {
-<<<<<<< HEAD
-   assert(res != nullptr);
-
-   /* MP@LE I recommend to add specific functions for setting a rational to +/- infinity. */
-=======
    bool negative;
 
    assert(res != NULL);
    assert(desc != NULL);
->>>>>>> a9571985
 
    switch( *desc )
    {
@@ -702,6 +671,7 @@
 
    if( SCIPstrncasecmp(desc, "inf", 3) == 0 )
    {
+      /* MP@LE I recommend to add specific functions for setting a rational to +/- infinity. */
       res->val = negative ? -1 : 1;
       res->isinf = TRUE;
       res->isfprepresentable = SCIP_ISFPREPRESENTABLE_TRUE;
@@ -744,18 +714,8 @@
          if( s[0] == '+' )
             s = s.substr(1);
 
-<<<<<<< HEAD
          (void) s.append("/");
          (void) s.append(denominator);
-
-         res->val = scip_rational::Rational(s);
-         res->val *= pow(10, exponent);
-
-         res->isinf = FALSE;
-=======
-         s.append("/");
-         s.append(denominator);
->>>>>>> a9571985
       }
 
       res->val = negative ? -scip_rational::Rational(s) : scip_rational::Rational(s);
@@ -1607,10 +1567,6 @@
    )
 {
    int ret = 0;
-<<<<<<< HEAD
-   assert(rational != nullptr);
-=======
->>>>>>> a9571985
 
    if( rational == NULL )
       ret = SCIPstrncpy(str, "unknown", strlen);
@@ -1639,16 +1595,6 @@
    SCIP_Rational*        rational            /** rational to consider */
    )
 {
-<<<<<<< HEAD
-   assert(rational != nullptr);
-   if( rational->isinf )
-   {
-      if( rational->val > 0 )
-         return 3;
-      else
-         return 4;
-   }
-=======
    /* unknown */
    if( rational == NULL )
       return 7;
@@ -1656,7 +1602,6 @@
    else if( rational->isinf )
       return 9;
    /* quotient */
->>>>>>> a9571985
    else
       return rational->val.str().length();
 }
@@ -1668,15 +1613,9 @@
    SCIP_Rational*        rational            /**< the rational to print */
    )
 {
-<<<<<<< HEAD
-   assert(rational != nullptr);
-
-   if( rational->isinf )
-=======
    if( rational == NULL )
       SCIPmessageFPrintInfo(msg, file, "unknown");
    else if( rational->isinf )
->>>>>>> a9571985
    {
       if( rational->val.sign() > 0 )
          SCIPmessageFPrintInfo(msg, file, "+infinity");
@@ -1695,13 +1634,8 @@
    SCIP_Rational*        rational            /**< the rational to print */
    )
 {
-<<<<<<< HEAD
-   if( rational == nullptr)
-      std::cout << "nullptr" << std::flush;
-=======
    if( rational == NULL )
       std::cout << "unknown" << std::flush;
->>>>>>> a9571985
    else if( rational->isinf )
       std::cout << (rational->val.sign() > 0 ? "+" : "-") << "infinity" << std::flush;
    else
@@ -1709,12 +1643,8 @@
 }
 
 /** print SCIP_Rational to output stream */
-<<<<<<< HEAD
-std::ostream& operator<<(std::ostream& os, SCIP_Rational const & r) {
-=======
 std::ostream& operator<<(std::ostream& os, SCIP_Rational const & r)
 {
->>>>>>> a9571985
    if( r.isinf )
       os << (r.val.sign() > 0 ? "+" : "-") << "infinity";
    else
