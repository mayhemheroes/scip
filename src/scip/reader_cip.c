--- conflicted
+++ resolved
@@ -871,22 +871,7 @@
 
    if( !SCIPisZero(scip, objoffset) && !cipinput.haserror )
    {
-<<<<<<< HEAD
-      SCIP_VAR* objoffsetvar;
-
-      objoffset *= objscale;
-      SCIP_CALL( SCIPcreateVar(scip, &objoffsetvar, "objoffset", objoffset, objoffset, 1.0, SCIP_VARTYPE_CONTINUOUS,
-         TRUE, TRUE, NULL, NULL, NULL, NULL, NULL) );
-      if( SCIPisExactSolve(scip) )
-      {
-         SCIP_CALL( SCIPaddVarExactData(scip, objoffsetvar, NULL, NULL, NULL) );
-      }
-      SCIP_CALL( SCIPaddVar(scip, objoffsetvar) );
-      SCIP_CALL( SCIPreleaseVar(scip, &objoffsetvar) );
-      SCIPdebugMsg(scip, "added variables <objoffset> for objective offset of <%g>\n", objoffset);
-=======
       SCIP_CALL( SCIPaddOrigObjoffset(scip, objscale * objoffset) );
->>>>>>> e899d0bc
    }
 
    if( cipinput.section != CIP_END && !cipinput.haserror )
