--- conflicted
+++ resolved
@@ -579,11 +579,7 @@
          SCIP_CALL( getFixedVariable(scip, &cipinput) );
          break;
       case CIP_CONSTRAINTS:
-<<<<<<< HEAD
-         SCIP_CALL( getConstraints(scip, &cipinput, initalconss, dynamicconss, dynamicrows) );
-=======
          SCIP_CALL( getConstraint(scip, &cipinput, initialcons, dynamicconss, removablecons) );
->>>>>>> 35092405
          break;
       default:
          SCIPerrorMessage("invalid CIP state\n");
