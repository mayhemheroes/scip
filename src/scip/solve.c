/* * * * * * * * * * * * * * * * * * * * * * * * * * * * * * * * * * * * * * */
/*                                                                           */
/*                  This file is part of the program and library             */
/*         SCIP --- Solving Constraint Integer Programs                      */
/*                                                                           */
/*    Copyright (C) 2002-2011 Konrad-Zuse-Zentrum                            */
/*                            fuer Informationstechnik Berlin                */
/*                                                                           */
/*  SCIP is distributed under the terms of the ZIB Academic License.         */
/*                                                                           */
/*  You should have received a copy of the ZIB Academic License              */
/*  along with SCIP; see the file COPYING. If not email to scip@zib.de.      */
/*                                                                           */
/* * * * * * * * * * * * * * * * * * * * * * * * * * * * * * * * * * * * * * */

/**@file   solve.c
 * @brief  main solving loop and node processing
 * @author Tobias Achterberg
 * @author Timo Berthold
 * @author Marc Pfetsch
 * @author Gerald Gamrath
 */

/*---+----1----+----2----+----3----+----4----+----5----+----6----+----7----+----8----+----9----+----0----+----1----+----2*/

#include <assert.h>

#include "scip/def.h"
#include "scip/set.h"
#include "scip/stat.h"
#include "scip/buffer.h"
#include "scip/clock.h"
#include "scip/vbc.h"
#include "scip/interrupt.h"
#include "scip/misc.h"
#include "scip/event.h"
#include "scip/lp.h"
#include "scip/var.h"
#include "scip/prob.h"
#include "scip/sol.h"
#include "scip/primal.h"
#include "scip/tree.h"
#include "scip/pricestore.h"
#include "scip/sepastore.h"
#include "scip/cutpool.h"
#include "scip/solve.h"
#include "scip/scip.h"
#include "scip/branch.h"
#include "scip/conflict.h"
#include "scip/cons.h"
#include "scip/disp.h"
#include "scip/heur.h"
#include "scip/nodesel.h"
#include "scip/pricer.h"
#include "scip/relax.h"
#include "scip/sepa.h"
#include "scip/prop.h"


#define MAXNLPERRORS  10                /**< maximal number of LP error loops in a single node */


/** returns whether the solving process will be / was stopped before proving optimality;
 *  if the solving process was stopped, stores the reason as status in stat
 */
SCIP_Bool SCIPsolveIsStopped(
   SCIP_SET*             set,                /**< global SCIP settings */
   SCIP_STAT*            stat,               /**< dynamic problem statistics */
   SCIP_Bool             checknodelimits     /**< should the node limits be involved in the check? */
   )
{
   assert(set != NULL);
   assert(stat != NULL);

   /* in case lowerbound >= upperbound, we do not want to terminate with SCIP_STATUS_GAPLIMIT but with the ordinary 
    * SCIP_STATUS_OPTIMAL/INFEASIBLE/...
    */
   if( set->stage >= SCIP_STAGE_SOLVING && SCIPsetIsLE(set, SCIPgetUpperbound(set->scip), SCIPgetLowerbound(set->scip)) )
      return FALSE;

   /* if some limit has been changed since the last call, we reset the status */
   if( set->limitchanged )
   {
      stat->status = SCIP_STATUS_UNKNOWN;
      set->limitchanged = FALSE;
   }

   if( SCIPinterrupted() || stat->userinterrupt )
   {
      stat->status = SCIP_STATUS_USERINTERRUPT;
      stat->userinterrupt = FALSE;
   }
   else if( SCIPclockGetTime(stat->solvingtime) >= set->limit_time )
      stat->status = SCIP_STATUS_TIMELIMIT;
   else if( SCIPgetMemUsed(set->scip) >= set->limit_memory*1048576.0 )
      stat->status = SCIP_STATUS_MEMLIMIT;
   else if( set->stage >= SCIP_STAGE_SOLVING && SCIPsetIsLT(set, SCIPgetGap(set->scip), set->limit_gap) )
      stat->status = SCIP_STATUS_GAPLIMIT;
   else if( set->stage >= SCIP_STAGE_SOLVING
      && SCIPsetIsLT(set, SCIPgetUpperbound(set->scip) - SCIPgetLowerbound(set->scip), set->limit_absgap) )
      stat->status = SCIP_STATUS_GAPLIMIT;
   else if( set->limit_solutions >= 0 && set->stage >= SCIP_STAGE_PRESOLVED
      && SCIPgetNSolsFound(set->scip) >= set->limit_solutions )
      stat->status = SCIP_STATUS_SOLLIMIT;
   else if( set->limit_bestsol >= 0 && set->stage >= SCIP_STAGE_PRESOLVED
      && SCIPgetNBestSolsFound(set->scip) >= set->limit_bestsol )
      stat->status = SCIP_STATUS_BESTSOLLIMIT;
   else if( checknodelimits && set->limit_nodes >= 0 && stat->nnodes >= set->limit_nodes )
      stat->status = SCIP_STATUS_NODELIMIT;
   else if( checknodelimits && set->limit_stallnodes >= 0 && stat->nnodes >= stat->bestsolnode + set->limit_stallnodes )
      stat->status = SCIP_STATUS_STALLNODELIMIT;

   /* If stat->status was initialized to SCIP_STATUS_NODELIMIT or SCIP_STATUS_STALLNODELIMIT due to a previous call to SCIPsolveIsStopped(,,TRUE),
    * in the case of checknodelimits == FALSE, we do not want to report here that the solve will be stopped due to a nodelimit.
    */
   if( !checknodelimits )
      return (stat->status != SCIP_STATUS_UNKNOWN && stat->status != SCIP_STATUS_NODELIMIT && stat->status != SCIP_STATUS_STALLNODELIMIT);
   else
      return (stat->status != SCIP_STATUS_UNKNOWN);
}

/** calls primal heuristics */
SCIP_RETCODE SCIPprimalHeuristics(
   SCIP_SET*             set,                /**< global SCIP settings */
   SCIP_STAT*            stat,               /**< dynamic problem statistics */
   SCIP_PRIMAL*          primal,             /**< primal data */
   SCIP_TREE*            tree,               /**< branch and bound tree, or NULL if called during presolving */
   SCIP_LP*              lp,                 /**< LP data, or NULL if called during presolving or propagation */
   SCIP_NODE*            nextnode,           /**< next node that will be processed, or NULL if no more nodes left or called during presolving */
   SCIP_HEURTIMING       heurtiming,         /**< current point in the node solving process */
   SCIP_Bool*            foundsol            /**< pointer to store whether a solution has been found */
   )
{  /*lint --e{715}*/

   SCIP_RESULT result;
   SCIP_Longint oldnbestsolsfound;
   int ndelayedheurs;
   int depth;
   int lpstateforkdepth;
   int h;
#ifndef NDEBUG
   SCIP_Bool inprobing;
   SCIP_Bool indiving;
#endif

   assert(set != NULL);
   assert(primal != NULL);
   assert(tree != NULL || heurtiming == SCIP_HEURTIMING_BEFOREPRESOL || heurtiming == SCIP_HEURTIMING_DURINGPRESOLLOOP);
   assert(lp != NULL || heurtiming == SCIP_HEURTIMING_BEFOREPRESOL || heurtiming == SCIP_HEURTIMING_DURINGPRESOLLOOP 
      || heurtiming == SCIP_HEURTIMING_AFTERPROPLOOP);
   assert(heurtiming == SCIP_HEURTIMING_BEFORENODE || heurtiming == SCIP_HEURTIMING_DURINGLPLOOP
      || heurtiming == SCIP_HEURTIMING_AFTERLPLOOP || heurtiming == SCIP_HEURTIMING_AFTERNODE
      || heurtiming == SCIP_HEURTIMING_DURINGPRICINGLOOP || heurtiming == SCIP_HEURTIMING_BEFOREPRESOL
      || heurtiming == SCIP_HEURTIMING_DURINGPRESOLLOOP || heurtiming == SCIP_HEURTIMING_AFTERPROPLOOP
      || heurtiming == (SCIP_HEURTIMING_AFTERLPLOOP | SCIP_HEURTIMING_AFTERNODE));
   assert(heurtiming != SCIP_HEURTIMING_AFTERNODE || (nextnode == NULL) == (SCIPtreeGetNNodes(tree) == 0));
   assert(foundsol != NULL);

   *foundsol = FALSE;

   /* nothing to do, if no heuristics are available, or if the branch-and-bound process is finished */
   if( set->nheurs == 0 || (heurtiming == SCIP_HEURTIMING_AFTERNODE && nextnode == NULL) )
      return SCIP_OKAY;

   /* sort heuristics by priority, but move the delayed heuristics to the front */
   SCIPsetSortHeurs(set);

   /* specialize the AFTERNODE timing flag */
   if( (heurtiming & SCIP_HEURTIMING_AFTERNODE) == SCIP_HEURTIMING_AFTERNODE )
   {
      SCIP_Bool plunging;
      SCIP_Bool pseudonode;

      /* clear the AFTERNODE flags and replace them by the right ones */
      heurtiming &= ~SCIP_HEURTIMING_AFTERNODE;

      /* we are in plunging mode iff the next node is a sibling or a child, and no leaf */
      assert(nextnode == NULL
         || SCIPnodeGetType(nextnode) == SCIP_NODETYPE_SIBLING
         || SCIPnodeGetType(nextnode) == SCIP_NODETYPE_CHILD
         || SCIPnodeGetType(nextnode) == SCIP_NODETYPE_LEAF);
      plunging = (nextnode != NULL && SCIPnodeGetType(nextnode) != SCIP_NODETYPE_LEAF);
      pseudonode = !SCIPtreeHasFocusNodeLP(tree);
      if( plunging && SCIPtreeGetCurrentDepth(tree) > 0 ) /* call plunging heuristics also at root node */
      {
         if( !pseudonode )
            heurtiming |= SCIP_HEURTIMING_AFTERLPNODE;
         else
            heurtiming |= SCIP_HEURTIMING_AFTERPSEUDONODE;
      }
      else
      {
         if( !pseudonode )
            heurtiming |= SCIP_HEURTIMING_AFTERLPPLUNGE | SCIP_HEURTIMING_AFTERLPNODE;
         else
            heurtiming |= SCIP_HEURTIMING_AFTERPSEUDOPLUNGE | SCIP_HEURTIMING_AFTERPSEUDONODE;
      }
   }

   /* initialize the tree related data, if we are not in presolving */
   if( heurtiming == SCIP_HEURTIMING_BEFOREPRESOL || heurtiming == SCIP_HEURTIMING_DURINGPRESOLLOOP )
   {
      depth = -1;
      lpstateforkdepth = -1;

      SCIPdebugMessage("calling primal heuristics %s presolving\n", 
         heurtiming == SCIP_HEURTIMING_BEFOREPRESOL ? "before" : "during");
   }
   else
   {
      assert(tree != NULL); /* for lint */
      depth = SCIPtreeGetFocusDepth(tree);
      lpstateforkdepth = (tree->focuslpstatefork != NULL ? SCIPnodeGetDepth(tree->focuslpstatefork) : -1);
      
      SCIPdebugMessage("calling primal heuristics in depth %d (timing: %u)\n", depth, heurtiming);
   }

   /* call heuristics */
   ndelayedheurs = 0;
   oldnbestsolsfound = primal->nbestsolsfound;

#ifndef NDEBUG
   /* remember old probing and diving status */
   inprobing = tree != NULL && SCIPtreeProbing(tree);
   indiving = lp != NULL && SCIPlpDiving(lp);

   /* heuristics should currently not be called in diving mode */
   assert(!indiving);
#endif

   for( h = 0; h < set->nheurs; ++h )
   {
      /* it might happen that a diving heuristic renders the previously solved node LP invalid
       * such that additional calls to LP heuristics will fail; better abort the loop in this case
       */      
      if( lp != NULL && lp->resolvelperror) 
         break;

      SCIPdebugMessage(" -> executing heuristic <%s> with priority %d\n",
         SCIPheurGetName(set->heurs[h]), SCIPheurGetPriority(set->heurs[h]));
      SCIP_CALL( SCIPheurExec(set->heurs[h], set, primal, depth, lpstateforkdepth, heurtiming, &ndelayedheurs, &result) );

      /* make sure that heuristic did not change probing or diving status */
      assert(tree == NULL || inprobing == SCIPtreeProbing(tree));
      assert(lp == NULL || indiving == SCIPlpDiving(lp));
   }
   assert(0 <= ndelayedheurs && ndelayedheurs <= set->nheurs);

   *foundsol = (primal->nbestsolsfound > oldnbestsolsfound);

   return SCIP_OKAY;
}

/** applies one round of propagation */
static
SCIP_RETCODE propagationRound(
   BMS_BLKMEM*           blkmem,             /**< block memory buffers */
   SCIP_SET*             set,                /**< global SCIP settings */
   SCIP_STAT*            stat,               /**< dynamic problem statistics */
   SCIP_PRIMAL*          primal,             /**< primal data */
   SCIP_TREE*            tree,               /**< branch and bound tree */
   int                   depth,              /**< depth level to use for propagator frequency checks */
   SCIP_Bool             fullpropagation,    /**< should all constraints be propagated (or only new ones)? */
   SCIP_Bool             onlydelayed,        /**< should only delayed propagators be called? */
   SCIP_Bool*            delayed,            /**< pointer to store whether a propagator was delayed */
   SCIP_Bool*            propagain,          /**< pointer to store whether propagation should be applied again */
   unsigned int          timingmask,         /**< timing mask to decide which propagators are executed */
   SCIP_Bool*            cutoff              /**< pointer to store whether the node can be cut off */
   )
{  /*lint --e{715}*/
   SCIP_RESULT result;
   SCIP_Bool abortoncutoff;
   int i;

   assert(set != NULL);
   assert(delayed != NULL);
   assert(propagain != NULL);
   assert(cutoff != NULL);

   *delayed = FALSE;
   *propagain = FALSE;

   /* sort propagators */
   SCIPsetSortProps(set);

   /* check if we want to abort on a cutoff; if we are not in the solving stage (e.g., in presolving), we want to abort
    * anyway
    */
   abortoncutoff = set->prop_abortoncutoff || (set->stage != SCIP_STAGE_SOLVING);
 
   /* call additional propagators with nonnegative priority */
   for( i = 0; i < set->nprops && (!(*cutoff) || !abortoncutoff); ++i )
   {
      /* timing needs to fit */
      if( (SCIPpropGetTimingmask(set->props[i]) & timingmask) == 0 )
         continue;

      if( SCIPpropGetPriority(set->props[i]) < 0 )
         continue;

      if( onlydelayed && !SCIPpropWasDelayed(set->props[i]) )
         continue;

      SCIP_CALL( SCIPpropExec(set->props[i], set, stat, depth, onlydelayed, &result) );
      *delayed = *delayed || (result == SCIP_DELAYED);
      *propagain = *propagain || (result == SCIP_REDUCEDDOM);
      *cutoff = *cutoff || (result == SCIP_CUTOFF);
      if( result == SCIP_CUTOFF )
      {
         SCIPdebugMessage(" -> propagator <%s> detected cutoff\n", SCIPpropGetName(set->props[i]));
      }

      /* if we work off the delayed propagators, we stop immediately if a reduction was found */
      if( onlydelayed && result == SCIP_REDUCEDDOM )
      {
         *delayed = TRUE;
         return SCIP_OKAY;
      }
   }

   /* propagate constraints */
   for( i = 0; i < set->nconshdlrs && (!(*cutoff) || !abortoncutoff); ++i )
   {
      /* timing needs to fit */
      if( (SCIPconshdlrGetPropTimingmask(set->conshdlrs[i]) & timingmask) == 0 )
         continue;

      if( onlydelayed && !SCIPconshdlrWasPropagationDelayed(set->conshdlrs[i]) )
         continue;

      SCIP_CALL( SCIPconshdlrPropagate(set->conshdlrs[i], blkmem, set, stat, depth, fullpropagation, onlydelayed,
            &result) );
      *delayed = *delayed || (result == SCIP_DELAYED);
      *propagain = *propagain || (result == SCIP_REDUCEDDOM);
      *cutoff = *cutoff || (result == SCIP_CUTOFF);
      if( result == SCIP_CUTOFF )
      {
         SCIPdebugMessage(" -> constraint handler <%s> detected cutoff in propagation\n",
            SCIPconshdlrGetName(set->conshdlrs[i]));
      }

      /* if we work off the delayed propagators, we stop immediately if a reduction was found */
      if( onlydelayed && result == SCIP_REDUCEDDOM )
      {
         *delayed = TRUE;
         return SCIP_OKAY;
      }
   }

   /* call additional propagators with negative priority */
   for( i = 0; i < set->nprops && (!(*cutoff) || !abortoncutoff); ++i )
   {
      /* timing needs to fit */
      if( (SCIPpropGetTimingmask(set->props[i]) & timingmask) == 0 )
         continue;

      if( SCIPpropGetPriority(set->props[i]) >= 0 )
         continue;

      if( onlydelayed && !SCIPpropWasDelayed(set->props[i]) )
         continue;

      SCIP_CALL( SCIPpropExec(set->props[i], set, stat, depth, onlydelayed, &result) );
      *delayed = *delayed || (result == SCIP_DELAYED);
      *propagain = *propagain || (result == SCIP_REDUCEDDOM);
      *cutoff = *cutoff || (result == SCIP_CUTOFF);
      if( result == SCIP_CUTOFF )
      {
         SCIPdebugMessage(" -> propagator <%s> detected cutoff\n", SCIPpropGetName(set->props[i]));
      }

      /* if we work off the delayed propagators, we stop immediately if a reduction was found */
      if( onlydelayed && result == SCIP_REDUCEDDOM )
      {
         *delayed = TRUE;
         return SCIP_OKAY;
      }
   }

   return SCIP_OKAY;
}

/** applies domain propagation on current node */
static
SCIP_RETCODE propagateDomains(
   BMS_BLKMEM*           blkmem,             /**< block memory buffers */
   SCIP_SET*             set,                /**< global SCIP settings */
   SCIP_STAT*            stat,               /**< dynamic problem statistics */
   SCIP_PRIMAL*          primal,             /**< primal data */
   SCIP_TREE*            tree,               /**< branch and bound tree */
   int                   depth,              /**< depth level to use for propagator frequency checks */
   int                   maxproprounds,      /**< maximal number of propagation rounds (-1: no limit, 0: parameter settings) */
   SCIP_Bool             fullpropagation,    /**< should all constraints be propagated (or only new ones)? */
   unsigned int          timingmask,         /**< timing mask to decide which propagators are executed */
   SCIP_Bool*            cutoff              /**< pointer to store whether the node can be cut off */
   )
{
   SCIP_NODE* node;
   SCIP_Bool delayed;
   SCIP_Bool propagain;
   int propround;

   assert(set != NULL);
   assert(tree != NULL);
   assert(depth >= 0);
   assert(cutoff != NULL);

   node = SCIPtreeGetCurrentNode(tree);
   assert(node != NULL);
   assert(SCIPnodeIsActive(node));
   assert(SCIPnodeGetType(node) == SCIP_NODETYPE_FOCUSNODE
      || SCIPnodeGetType(node) == SCIP_NODETYPE_REFOCUSNODE
      || SCIPnodeGetType(node) == SCIP_NODETYPE_PROBINGNODE);

   /* adjust maximal number of propagation rounds */
   if( maxproprounds == 0 )
      maxproprounds = (depth == 0 ? set->prop_maxroundsroot : set->prop_maxrounds);
   if( maxproprounds == -1 )
      maxproprounds = INT_MAX;

   SCIPdebugMessage("domain propagation of node %p in depth %d (using depth %d, maxrounds %d)\n",
      (void*)node, SCIPnodeGetDepth(node), depth, maxproprounds);

   /* propagate as long new bound changes were found and the maximal number of propagation rounds is not exceeded */
   *cutoff = FALSE;
   propround = 0;
   propagain = TRUE;
   while( propagain && !(*cutoff) && propround < maxproprounds && !SCIPsolveIsStopped(set, stat, FALSE) )
   {
      propround++;

      /* perform the propagation round by calling the propagators and constraint handlers */
      SCIP_CALL( propagationRound(blkmem, set, stat, primal, tree, depth, fullpropagation, FALSE, &delayed, &propagain, timingmask, cutoff) );

      /* if the propagation will be terminated, call the delayed propagators */
      while( delayed && (!propagain || propround >= maxproprounds) && !(*cutoff) )
      {
         /* call the delayed propagators and constraint handlers */
         SCIP_CALL( propagationRound(blkmem, set, stat, primal, tree, depth, fullpropagation, TRUE, &delayed, &propagain, timingmask, cutoff) );
      }

      /* if a reduction was found, we want to do another full propagation round (even if the propagator only claimed
       * to have done a domain reduction without applying a domain change)
       */
      fullpropagation = TRUE;
   }

   /* mark the node to be completely propagated in the current repropagation subtree level */
   SCIPnodeMarkPropagated(node, tree);

   return SCIP_OKAY;
}

/** applies domain propagation on current node and flushes the conflict storage afterwards */
SCIP_RETCODE SCIPpropagateDomains(
   BMS_BLKMEM*           blkmem,             /**< block memory buffers */
   SCIP_SET*             set,                /**< global SCIP settings */
   SCIP_STAT*            stat,               /**< dynamic problem statistics */
   SCIP_PROB*            prob,               /**< transformed problem after presolve */
   SCIP_PRIMAL*          primal,             /**< primal data */
   SCIP_TREE*            tree,               /**< branch and bound tree */
   SCIP_CONFLICT*        conflict,           /**< conflict analysis data */
   int                   depth,              /**< depth level to use for propagator frequency checks */
   int                   maxproprounds,      /**< maximal number of propagation rounds (-1: no limit, 0: parameter settings) */
   unsigned int          timingmask,         /**< timing mask to decide which propagators are executed */
   SCIP_Bool*            cutoff              /**< pointer to store whether the node can be cut off */
   )
{
   /* apply domain propagation */
   SCIP_CALL( propagateDomains(blkmem, set, stat, primal, tree, depth, maxproprounds, TRUE, timingmask, cutoff) );

   /* flush the conflict set storage */
   SCIP_CALL( SCIPconflictFlushConss(conflict, blkmem, set, stat, prob, tree) );

   return SCIP_OKAY;
}

/** returns whether the given variable with the old LP solution value should lead to an update of the pseudo cost entry */
static
SCIP_Bool isPseudocostUpdateValid(
   SCIP_VAR*             var,                /**< problem variable */
   SCIP_SET*             set,                /**< global SCIP settings */
   SCIP_Real             oldlpsolval,        /**< solution value of variable in old LP */
   SCIP_Bool             updateintegers,     /**< whether to update pseudo costs for integer variables */
   SCIP_Bool             updatecontinuous    /**< whether to update pseudo costs for continuous variables */
   )
{
   SCIP_Real newlpsolval;

   assert(var != NULL);

   if( !updatecontinuous && SCIPvarGetType(var) == SCIP_VARTYPE_CONTINUOUS )
      return FALSE;

   if( !updateintegers && SCIPvarGetType(var) != SCIP_VARTYPE_CONTINUOUS )
      return FALSE;

   if( SCIPvarGetType(var) == SCIP_VARTYPE_CONTINUOUS && set->branch_lpgainnorm != 'l' )
   {
      /* if the variable is fixed at +/- infinity or it has an unbounded domain, then the domain-based update strategies will not work */
      if( SCIPsetIsInfinity(set, REALABS(SCIPvarGetLbLocal(var))) || SCIPsetIsInfinity(set, REALABS(SCIPvarGetUbLocal(var))) )
         return FALSE;

      /* @todo if set->branch_lpgainnorm == 's', then we would need to know then domain before branching
       * since this is difficult to get, we don't check for unboundedness here and let the pscost update fail later
       * however, this makes the weights used to spread a pseudo cost update over all domain changes inaccurate
       */

      return TRUE;
   }

   /* if the old LP solution value is unknown, the pseudo cost update cannot be performed */
   if( oldlpsolval >= SCIP_INVALID )
      return FALSE;

   /* the bound change on the given variable was responsible for the gain in the dual bound, if the variable's
    * old solution value is outside the current bounds, and the new solution value is equal to the bound
    * closest to the old solution value
    */

   /* find out, which of the current bounds is violated by the old LP solution value */
   if( SCIPsetIsLT(set, oldlpsolval, SCIPvarGetLbLocal(var)) )
   {
      newlpsolval = SCIPvarGetLPSol(var);
      return SCIPsetIsEQ(set, newlpsolval, SCIPvarGetLbLocal(var));
   }
   else if( SCIPsetIsGT(set, oldlpsolval, SCIPvarGetUbLocal(var)) )
   {
      newlpsolval = SCIPvarGetLPSol(var);
      return SCIPsetIsEQ(set, newlpsolval, SCIPvarGetUbLocal(var));
   }
   else
      return FALSE;
}

/** pseudo cost flag stored in the variables to mark them for the pseudo cost update */
enum PseudocostFlag
{
   PSEUDOCOST_NONE     = 0,             /**< variable's bounds were not changed */
   PSEUDOCOST_IGNORE   = 1,             /**< bound changes on variable should be ignored for pseudo cost updates */
   PSEUDOCOST_UPDATE   = 2              /**< pseudo cost value of variable should be updated */
};
typedef enum PseudocostFlag PSEUDOCOSTFLAG;

/** updates the variable's pseudo cost values after the node's initial LP was solved */
static
SCIP_RETCODE updatePseudocost(
   SCIP_SET*             set,                /**< global SCIP settings */
   SCIP_STAT*            stat,               /**< dynamic problem statistics */
   SCIP_TREE*            tree,               /**< branch and bound tree */
   SCIP_LP*              lp,                 /**< LP data */
   SCIP_Bool             updateintegers,     /**< whether to update pseudo costs for integer variables */
   SCIP_Bool             updatecontinuous    /**< whether to update pseudo costs for continuous variables */
   )
{
   SCIP_NODE* focusnode;
   int actdepth;

   assert(lp != NULL);
   assert(tree != NULL);
   assert(tree->path != NULL);

   focusnode = SCIPtreeGetFocusNode(tree);
   assert(SCIPnodeIsActive(focusnode));
   assert(SCIPnodeGetType(focusnode) == SCIP_NODETYPE_FOCUSNODE);
   actdepth = SCIPnodeGetDepth(focusnode);
   assert(tree->path[actdepth] == focusnode);

   if( (updateintegers || updatecontinuous) && lp->solved && SCIPlpGetSolstat(lp) == SCIP_LPSOLSTAT_OPTIMAL && tree->focuslpstatefork != NULL )
   {
      SCIP_BOUNDCHG** updates;
      SCIP_NODE* node;
      SCIP_VAR* var;
      SCIP_Real weight;
      SCIP_Real lpgain;
      int nupdates;
      int nvalidupdates;
      int d;
      int i;

      assert(SCIPnodeIsActive(tree->focuslpstatefork));
      assert(tree->path[tree->focuslpstatefork->depth] == tree->focuslpstatefork);

      /* get a buffer for the collected bound changes; start with a size twice as large as the number of nodes between
       * current node and LP fork
       */
      SCIP_CALL( SCIPsetAllocBufferArray(set, &updates, (int)(2*(actdepth - tree->focuslpstatefork->depth))) );
      nupdates = 0;
      nvalidupdates = 0;

      /* search the nodes from LP fork down to current node for bound changes in between; move in this direction,
       * because the bound changes closer to the LP fork are more likely to have a valid LP solution information
       * attached; collect the bound changes for pseudo cost value updates and mark the corresponding variables such
       * that they are not updated twice in case of more than one bound change on the same variable
       */
      for( d = tree->focuslpstatefork->depth+1; d <= actdepth; ++d )
      {
         node = tree->path[d];

         if( node->domchg != NULL )
         {
            SCIP_BOUNDCHG* boundchgs;
            int nboundchgs;

            boundchgs = node->domchg->domchgbound.boundchgs;
            nboundchgs = node->domchg->domchgbound.nboundchgs;
            for( i = 0; i < nboundchgs; ++i )
            {
               var = boundchgs[i].var;
               assert(var != NULL);

               /* we even collect redundant bound changes, since they were not redundant in the LP branching decision
                * and therefore should be regarded in the pseudocost updates
                *
                * however, if the variable is continuous and we normalize the pseudo costs by the domain reduction,
                * then getting the variable bound before the branching is not possible by looking at the variables branching information (since redundant branchings are not applied)
                * thus, in this case we ignore the boundchange
                */
               if( (SCIP_BOUNDCHGTYPE)boundchgs[i].boundchgtype == SCIP_BOUNDCHGTYPE_BRANCHING &&
                   (PSEUDOCOSTFLAG)var->pseudocostflag == PSEUDOCOST_NONE
                 )
               {
                  /* remember the bound change and mark the variable */
                  SCIP_CALL( SCIPsetReallocBufferArray(set, &updates, nupdates+1) );
                  updates[nupdates] = &boundchgs[i];
                  nupdates++;

                  /* check, if the bound change would lead to a valid pseudo cost update
                   * and see comment above (however, ...) */
                  if( isPseudocostUpdateValid(var, set, boundchgs[i].data.branchingdata.lpsolval, updateintegers, updatecontinuous) &&
                      (SCIPvarGetType(var) != SCIP_VARTYPE_CONTINUOUS || !boundchgs[i].redundant || set->branch_lpgainnorm != 'd')
                    )
                  {
                     var->pseudocostflag = PSEUDOCOST_UPDATE; /*lint !e641*/
                     nvalidupdates++;
                  }
                  else
                     var->pseudocostflag = PSEUDOCOST_IGNORE; /*lint !e641*/
               }
            }
         }
      }

      /* update the pseudo cost values and reset the variables' flags; assume, that the responsibility for the dual gain
       * is equally spread on all bound changes that lead to valid pseudo cost updates
       */
      weight = (nvalidupdates > 0 ? 1.0 / (SCIP_Real)nvalidupdates : 1.0);
      lpgain = (SCIPlpGetObjval(lp, set) - tree->focuslpstatefork->lowerbound) * weight;
      lpgain = MAX(lpgain, 0.0);

      for( i = 0; i < nupdates; ++i )
      {
         assert((SCIP_BOUNDCHGTYPE)updates[i]->boundchgtype == SCIP_BOUNDCHGTYPE_BRANCHING);

         var = updates[i]->var;
         assert(var != NULL);
         assert((PSEUDOCOSTFLAG)var->pseudocostflag != PSEUDOCOST_NONE);

         if( (PSEUDOCOSTFLAG)var->pseudocostflag == PSEUDOCOST_UPDATE )
         {
            if( SCIPvarGetType(var) != SCIP_VARTYPE_CONTINUOUS || set->branch_lpgainnorm == 'l' )
            {
               SCIPdebugMessage("updating pseudocosts of <%s>: sol: %g -> %g, LP: %e -> %e => solvaldelta = %g, gain=%g, weight: %g\n",
                  SCIPvarGetName(var), updates[i]->data.branchingdata.lpsolval, SCIPvarGetLPSol(var),
                  tree->focuslpstatefork->lowerbound, SCIPlpGetObjval(lp, set),
                  SCIPvarGetLPSol(var) - updates[i]->data.branchingdata.lpsolval, lpgain, weight);
               SCIP_CALL( SCIPvarUpdatePseudocost(var, set, stat,
                  SCIPvarGetLPSol(var) - updates[i]->data.branchingdata.lpsolval, lpgain, weight) );
            }
            else
            {
               /* set->branch_lpgainnorm == 'd':
                * For continuous variables, we want to pseudocosts to be the average of the gain in the LP value
                * if the domain is reduced from x% of its original width to y% of its original (e.g., global) width, i.e.,
                * to be the average of LPgain / (oldwidth/origwidth - newwidth/origwidth) = LPgain * origwidth / (oldwidth - newwidth).
                * Then an expected improvement in the LP value by a reduction of the domain width
                * from x% to y% of its original width can be computed by pseudocost * (oldwidth - newwidth) / origwidth.
                * Since the original width cancels out, we can also define the pseudocosts as average of LPgain / (oldwidth - newwidth)
                * and compute the expected improvement as pseudocost * (oldwidth - newwidth).
                *
                * Let var have bounds [a,c] before the branching and assume we branched on some value b.
                * b is given by updates[i]->newbound.
                *
                * If updates[i]->boundtype = upper, then node corresponds to the child [a,b].
                * Thus, we have oldwidth = c-a, newwidth = b-a, and oldwidth - newwidth = c-b.
                * To get c (the previous upper bound), we look into the var->ubchginfos array.
                *
                * If updates[i]->boundtype = lower, then node corresponds to the child [b,c].
                * Thus, we have oldwidth = c-a, newwidth = c-b, and oldwidth - newwidth = b-a.
                * To get c (the previous lower bound), we look into the var->lbchginfos array.
                */
               SCIP_BDCHGINFO* bdchginfo;
               SCIP_Real oldbound;
               SCIP_Real delta;
               int j;
               int nbdchginfos;

               assert(set->branch_lpgainnorm == 'd' || set->branch_lpgainnorm == 's');

               oldbound = SCIP_INVALID;

               if( set->branch_lpgainnorm == 'd' )
               {
                  assert(!updates[i]->redundant);

                  if( (SCIP_BOUNDTYPE)updates[i]->boundtype == SCIP_BOUNDTYPE_UPPER )
                  {
                     nbdchginfos = SCIPvarGetNBdchgInfosUb(var);

                     /* walk backwards through bound change information array to find the bound change corresponding to branching in updates[i]
                      * usually it will be the first one we look at */
                     for( j = nbdchginfos-1; j >= 0; --j )
                     {
                        bdchginfo = SCIPvarGetBdchgInfoUb(var, j);

                        if( bdchginfo->oldbound > updates[i]->newbound )
                        {
                           /* first boundchange which upper bound is above the upper bound set by the branching in updates[i]
                            * if bdchginfo->boundchgtype == SCIP_BOUNDCHGTYPE_BRANCHING, then this should be exactly the bound change that we are looking for
                            * if bdchginfo->boundchgtype != SCIP_BOUNDCHGTYPE_BRANCHING, then this should be because the branching domain change has not been applied to the variable due to redundancy
                            * in this case, i.e., if there was another boundchange coming from somewhere else, I am not sure whether oldbound is an accurate value to compute the old domain size, so we skip the pseudocosts update
                            */
                           if( (SCIP_BOUNDCHGTYPE)bdchginfo->boundchgtype == SCIP_BOUNDCHGTYPE_BRANCHING )
                           {
                              assert(bdchginfo->newbound == updates[i]->newbound); /*lint !e777*/
                              oldbound = bdchginfo->oldbound;
                           }
                           else
                              assert(updates[i]->redundant);

                           break;
                        }
                     }
                     /* if the bound change was redundant (e.g., due to a change in the global bound), then it was not applied, so there exists no corresponding bound change info
                      * if it is not redundant, then we should have found at least one corresponding boundchange */
                     assert(j >= 0 || updates[i]->redundant);
                     if( oldbound != SCIP_INVALID ) /*lint !e777*/
                     {
                        assert(!SCIPsetIsInfinity(set, -oldbound)); /* branching on a variable fixed to -infinity does not make sense */
                        assert(!SCIPsetIsInfinity(set, updates[i]->newbound)); /* branching to infinity does not make sense */

                        /* if the old upper bound is at infinity or the new upper bound is at -infinity, then we say the delta (c-b) is infinity */
                        if( SCIPsetIsInfinity(set, oldbound) || SCIPsetIsInfinity(set, -updates[i]->newbound) )
                           delta = SCIP_INVALID;
                        else
                           delta = updates[i]->newbound - oldbound;
                     }
                     else
                        delta = SCIP_INVALID;

                  }
                  else
                  {
                     assert((SCIP_BOUNDTYPE)updates[i]->boundtype == SCIP_BOUNDTYPE_LOWER);
                     nbdchginfos = SCIPvarGetNBdchgInfosLb(var);

                     /* walk backwards through bound change information array to find the bound change corresponding to branching in updates[i]
                      * usually it will be the first one we look at */
                     for( j = nbdchginfos-1; j >= 0; --j )
                     {
                        bdchginfo = SCIPvarGetBdchgInfoLb(var, j);

                        if( bdchginfo->oldbound < updates[i]->newbound )
                        {
                           /* first boundchange which lower bound is below the lower bound set by the branching in updates[i]
                            * if bdchginfo->boundchgtype == SCIP_BOUNDCHGTYPE_BRANCHING, then this should be exactly the bound change that we are looking for
                            * if bdchginfo->boundchgtype != SCIP_BOUNDCHGTYPE_BRANCHING, then this should be because the branching domain change has not been applied to the variable due to redundancy
                            * in this case, i.e., if there was another boundchange coming from somewhere else, I am not sure whether oldbound is an accurate value to compute the old domain size, so we skip the pseudocosts update
                            */
                           if( (SCIP_BOUNDCHGTYPE)bdchginfo->boundchgtype == SCIP_BOUNDCHGTYPE_BRANCHING )
                           {
                              assert(bdchginfo->newbound == updates[i]->newbound); /*lint !e777*/
                              oldbound = bdchginfo->oldbound;
                           }
                           else
                              assert(updates[i]->redundant);

                           break;
                        }
                     }
                     /* if the bound change was redundant (e.g., due to a change in the global bound), then it was not applied, so there exists no corresponding bound change info
                      * if it is not redundant, then we should have found at least one corresponding boundchange */
                     assert(j >= 0 || updates[i]->redundant);
                     if( oldbound != SCIP_INVALID ) /*lint !e777*/
                     {
                        assert(!SCIPsetIsInfinity(set, oldbound)); /* branching on a variable fixed to +infinity does not make sense */
                        assert(!SCIPsetIsInfinity(set, -updates[i]->newbound)); /* branching to infinity does not make sense */

                        /* if the old lower bound is at -infinity or the new lower bound is at +infinity, then we say the delta (b-a) is infinity */
                        if( SCIPsetIsInfinity(set, -oldbound) || SCIPsetIsInfinity(set, updates[i]->newbound) )
                           delta = SCIP_INVALID;
                        else
                           delta = updates[i]->newbound - oldbound;
                     }
                     else
                        delta = SCIP_INVALID;
                  }
               }
               else
               {
                  /* set->branch_lpgainnorm == 's':
                   * Here, we divide the LPgain by the reduction in the sibling node.
                   *
                   * If updates[i]->boundtype = upper, then node corresponds to the child [a,b].
                   * Thus, we have oldwidth = c-a, newwidth = c-b, and oldwidth - newwidth = b-a.
                   * Conveniently, we just use the current lower bound for a (it may have been tightened, though).
                   *
                   * If updates[i]->boundtype = lower, then node corresponds to the child [b,a].
                   * Thus, we have oldwidth = c-a, newwidth = b-a, and oldwidth - newwidth = c-b.
                   * Conveniently, we just use the current upper bound for c (it may have been tightened, though).
                   */
                  if( (SCIP_BOUNDTYPE)updates[i]->boundtype == SCIP_BOUNDTYPE_UPPER )
                  {
                     assert(!SCIPsetIsInfinity(set, updates[i]->newbound)); /* branching on a variable fixed to +infinity does not make sense */
                     assert(!SCIPsetIsInfinity(set, SCIPvarGetLbLocal(var))); /* branching to infinity does not make sense */
                     if( SCIPsetIsInfinity(set, -updates[i]->newbound) || SCIPsetIsInfinity(set, -SCIPvarGetLbLocal(var)) )
                        delta = SCIP_INVALID;
                     else
                        delta = updates[i]->newbound - SCIPvarGetLbLocal(var);
                  }
                  else
                  {
                     assert((SCIP_BOUNDTYPE)updates[i]->boundtype == SCIP_BOUNDTYPE_LOWER);
                     assert(!SCIPsetIsInfinity(set, -updates[i]->newbound)); /* branching on a variable fixed to -infinity does not make sense */
                     assert(!SCIPsetIsInfinity(set, -SCIPvarGetUbLocal(var))); /* branching to -infinity does not make sense */
                     if( SCIPsetIsInfinity(set, updates[i]->newbound) || SCIPsetIsInfinity(set, SCIPvarGetUbLocal(var)) )
                        delta = SCIP_INVALID;
                     else
                        delta = -(SCIPvarGetUbLocal(var) - updates[i]->newbound);
                  }
               }

               if( delta != SCIP_INVALID ) /*lint !e777*/
               {
                  SCIPdebugMessage("updating pseudocosts of <%s> with strategy %c: domain: [%g,%g] -> [%g,%g], LP: %e -> %e => "
                     "delta = %g, gain=%g, weight: %g\n",
                     SCIPvarGetName(var), set->branch_lpgainnorm,
                     (SCIP_BOUNDTYPE)updates[i]->boundtype == SCIP_BOUNDTYPE_UPPER ? SCIPvarGetLbLocal(var) : oldbound,
                     (SCIP_BOUNDTYPE)updates[i]->boundtype == SCIP_BOUNDTYPE_UPPER ? oldbound : SCIPvarGetUbLocal(var),
                     (SCIP_BOUNDTYPE)updates[i]->boundtype == SCIP_BOUNDTYPE_UPPER ? SCIPvarGetLbLocal(var) : updates[i]->newbound,
                     (SCIP_BOUNDTYPE)updates[i]->boundtype == SCIP_BOUNDTYPE_UPPER ? updates[i]->newbound : SCIPvarGetUbLocal(var),
                     tree->focuslpstatefork->lowerbound, SCIPlpGetObjval(lp, set),
                     delta, lpgain, weight);

                  SCIP_CALL( SCIPvarUpdatePseudocost(var, set, stat, delta, lpgain, weight) );
               }
            }
         }
         var->pseudocostflag = PSEUDOCOST_NONE; /*lint !e641*/
      }

      /* free the buffer for the collected bound changes */
      SCIPsetFreeBufferArray(set, &updates);
   }

   return SCIP_OKAY;
}

/** updates the estimated value of a primal feasible solution for the focus node after the LP was solved */
static
SCIP_RETCODE updateEstimate(
   SCIP_SET*             set,                /**< global SCIP settings */
   SCIP_STAT*            stat,               /**< problem statistics */
   SCIP_TREE*            tree,               /**< branch and bound tree */
   SCIP_LP*              lp,                 /**< current LP data */
   SCIP_BRANCHCAND*      branchcand          /**< branching candidate storage */
   )
{
   SCIP_NODE* focusnode;
   SCIP_VAR** lpcands;
   SCIP_Real* lpcandsfrac;
   SCIP_Real estimate;
   int nlpcands;
   int i;

   assert(SCIPtreeHasFocusNodeLP(tree));

   /* estimate is only available if LP was solved to optimality */
   if( SCIPlpGetSolstat(lp) != SCIP_LPSOLSTAT_OPTIMAL || !SCIPlpIsRelax(lp) )
      return SCIP_OKAY;

   focusnode = SCIPtreeGetFocusNode(tree);
   assert(focusnode != NULL);

   /* get the fractional variables */
   SCIP_CALL( SCIPbranchcandGetLPCands(branchcand, set, stat, lp, &lpcands, NULL, &lpcandsfrac, &nlpcands, NULL) );

   /* calculate the estimate: lowerbound + sum(min{f_j * pscdown_j, (1-f_j) * pscup_j}) */
   estimate = SCIPnodeGetLowerbound(focusnode);
   for( i = 0; i < nlpcands; ++i )
   {
      SCIP_Real pscdown;
      SCIP_Real pscup;

      pscdown = SCIPvarGetPseudocost(lpcands[i], stat, 0.0-lpcandsfrac[i]);
      pscup = SCIPvarGetPseudocost(lpcands[i], stat, 1.0-lpcandsfrac[i]);
      estimate += MIN(pscdown, pscup);
   }
   SCIPnodeSetEstimate(focusnode, set, estimate);

   return SCIP_OKAY;
}

/** puts all constraints with initial flag TRUE into the LP */
static
SCIP_RETCODE initConssLP(
   BMS_BLKMEM*           blkmem,             /**< block memory buffers */
   SCIP_SET*             set,                /**< global SCIP settings */
   SCIP_SEPASTORE*       sepastore,          /**< separation storage */
   SCIP_STAT*            stat,               /**< dynamic problem statistics */
   SCIP_TREE*            tree,               /**< branch and bound tree */
   SCIP_LP*              lp,                 /**< LP data */
   SCIP_BRANCHCAND*      branchcand,         /**< branching candidate storage */
   SCIP_EVENTQUEUE*      eventqueue,         /**< event queue */
   SCIP_EVENTFILTER*     eventfilter,        /**< global event filter */
   SCIP_Bool             root,               /**< is this the initial root LP? */
   SCIP_Bool*            cutoff              /**< pointer to store whether the node can be cut off */
   )
{
   int h;

   assert(set != NULL);
   assert(lp != NULL);
   assert(cutoff != NULL);
   
   /* inform separation storage, that LP is now filled with initial data */
   SCIPsepastoreStartInitialLP(sepastore);

   /* add LP relaxations of all initial constraints to LP */
   SCIPdebugMessage("init LP: initial rows\n");
   for( h = 0; h < set->nconshdlrs; ++h )
   {
      SCIP_CALL( SCIPconshdlrInitLP(set->conshdlrs[h], blkmem, set, stat) );
   }
   SCIP_CALL( SCIPsepastoreApplyCuts(sepastore, blkmem, set, stat, tree, lp, branchcand, eventqueue, eventfilter, root, cutoff) );

   /* inform separation storage, that initial LP setup is now finished */
   SCIPsepastoreEndInitialLP(sepastore);

  return SCIP_OKAY;
}

/** constructs the initial LP of the current node */
static
SCIP_RETCODE initLP(
   BMS_BLKMEM*           blkmem,             /**< block memory buffers */
   SCIP_SET*             set,                /**< global SCIP settings */
   SCIP_STAT*            stat,               /**< dynamic problem statistics */
   SCIP_PROB*            prob,               /**< transformed problem after presolve */
   SCIP_TREE*            tree,               /**< branch and bound tree */
   SCIP_LP*              lp,                 /**< LP data */
   SCIP_PRICESTORE*      pricestore,         /**< pricing storage */
   SCIP_SEPASTORE*       sepastore,          /**< separation storage */
   SCIP_BRANCHCAND*      branchcand,         /**< branching candidate storage */
   SCIP_EVENTQUEUE*      eventqueue,         /**< event queue */
   SCIP_EVENTFILTER*     eventfilter,        /**< global event filter */
   SCIP_Bool             root,               /**< is this the initial root LP? */
   SCIP_Bool*            cutoff              /**< pointer to store whether the node can be cut off */
   )
{
   SCIP_VAR* var;
   int v;

   assert(set != NULL);
   assert(prob != NULL);
   assert(lp != NULL);
   assert(cutoff != NULL);

   *cutoff = FALSE;

   /* at the root node, we have to add the initial variables as columns */
   if( root )
   {
      assert(SCIPlpGetNCols(lp) == 0);
      assert(SCIPlpGetNRows(lp) == 0);
      assert(lp->nremovablecols == 0);
      assert(lp->nremovablerows == 0);

      /* inform pricing storage, that LP is now filled with initial data */
      SCIPpricestoreStartInitialLP(pricestore);

      /* add all initial variables to LP */
      SCIPdebugMessage("init LP: initial columns\n");
      for( v = 0; v < prob->nvars; ++v )
      {
         var = prob->vars[v];
         assert(SCIPvarGetProbindex(var) >= 0);

         if( SCIPvarIsInitial(var) )
         {
            SCIP_CALL( SCIPpricestoreAddVar(pricestore, blkmem, set, eventqueue, lp, var, 0.0, TRUE) );
         }
      }
      assert(lp->nremovablecols == 0);
      SCIP_CALL( SCIPpricestoreApplyVars(pricestore, blkmem, set, stat, eventqueue, prob, tree, lp) );

      /* inform pricing storage, that initial LP setup is now finished */
      SCIPpricestoreEndInitialLP(pricestore);
   }

   /* put all initial constraints into the LP */
   SCIP_CALL( initConssLP(blkmem, set, sepastore, stat, tree, lp, branchcand, eventqueue, eventfilter, root, cutoff) );

   return SCIP_OKAY;
}

/** constructs the LP of the current node, but does not load the LP state and warmstart information  */
SCIP_RETCODE SCIPconstructCurrentLP(
   BMS_BLKMEM*           blkmem,             /**< block memory buffers */
   SCIP_SET*             set,                /**< global SCIP settings */
   SCIP_STAT*            stat,               /**< dynamic problem statistics */
   SCIP_PROB*            prob,               /**< transformed problem after presolve */
   SCIP_TREE*            tree,               /**< branch and bound tree */
   SCIP_LP*              lp,                 /**< LP data */
   SCIP_PRICESTORE*      pricestore,         /**< pricing storage */
   SCIP_SEPASTORE*       sepastore,          /**< separation storage */
   SCIP_BRANCHCAND*      branchcand,         /**< branching candidate storage */
   SCIP_EVENTQUEUE*      eventqueue,         /**< event queue */
   SCIP_EVENTFILTER*     eventfilter,        /**< global event filter */
   SCIP_Bool*            cutoff              /**< pointer to store whether the node can be cut off */
   )
{
   SCIP_Bool initroot;

   assert(tree != NULL);
   assert(cutoff != NULL);

   *cutoff = FALSE;

   if( !SCIPtreeIsFocusNodeLPConstructed(tree) )
   {
      /* load the LP into the solver and load the LP state */
      SCIPdebugMessage("loading LP\n");
      SCIP_CALL( SCIPtreeLoadLP(tree, blkmem, set, eventqueue, eventfilter, lp, &initroot) );
      assert(initroot || SCIPnodeGetDepth(SCIPtreeGetFocusNode(tree)) > 0);
      assert(SCIPtreeIsFocusNodeLPConstructed(tree));

      /* setup initial LP relaxation of node */
      SCIP_CALL( initLP(blkmem, set, stat, prob, tree, lp, pricestore, sepastore, branchcand, eventqueue, eventfilter, initroot,
            cutoff) );
   }

   return SCIP_OKAY;
}

/** updates the primal ray stored in primal data
 * clears previously stored primal ray, if existing and there was no LP error
 * stores current primal ray, if LP is unbounded and there has been no error
 */
static
SCIP_RETCODE updatePrimalRay(
   BMS_BLKMEM*           blkmem,             /**< block memory buffers */
   SCIP_SET*             set,                /**< global SCIP settings */
   SCIP_STAT*            stat,               /**< dynamic problem statistics */
   SCIP_PROB*            prob,               /**< transformed problem after presolve */
   SCIP_PRIMAL*          primal,             /**< primal data */
   SCIP_TREE*            tree,               /**< branch and bound tree */
   SCIP_LP*              lp,                 /**< LP data */
   SCIP_Bool             lperror             /**< has there been an LP error? */
)
{
   assert(blkmem != NULL);
   assert(set != NULL);
   assert(stat != NULL);
   assert(prob != NULL);
   assert(primal != NULL);
   assert(tree != NULL);
   assert(lp != NULL);

   if( lperror )
      return SCIP_OKAY;

   /* clear previously stored primal ray, if any */
   if( primal->primalray != NULL )
   {
      SCIP_CALL( SCIPsolFree(&primal->primalray, blkmem, primal) );
   }

   /* store unbounded ray, if LP is unbounded */
   if( SCIPlpGetSolstat(lp) == SCIP_LPSOLSTAT_UNBOUNDEDRAY )
   {
      SCIP_VAR** vars;
      SCIP_Real* ray;
      int nvars;
      int i;

      SCIPdebugMessage("LP is unbounded, store primal ray\n");

      vars = prob->vars;
      nvars = prob->nvars;

      /* get buffer memory for storing the ray and load the ray values into it */
      SCIP_CALL( SCIPsetAllocBufferArray(set, &ray, nvars) );
      BMSclearMemoryArray(ray, nvars);
      SCIP_CALL( SCIPlpGetPrimalRay(lp, set, ray) );

      /* create solution to store the primal ray in */
      assert(primal->primalray == NULL);
      SCIP_CALL( SCIPsolCreate(&primal->primalray, blkmem, set, stat, primal, tree, NULL) );

      /* set values of all active variable in the solution that represents the primal ray */
      for( i = 0; i < nvars; i++ )
      {
         SCIP_CALL( SCIPsolSetVal(primal->primalray, set, stat, tree, vars[i], ray[i]) );
      }

      /* free memory for buffering the ray values */
      SCIPsetFreeBufferArray(set, &ray);
   }

   return SCIP_OKAY;
}

/** load and solve the initial LP of a node */
static
SCIP_RETCODE solveNodeInitialLP(
   BMS_BLKMEM*           blkmem,             /**< block memory buffers */
   SCIP_SET*             set,                /**< global SCIP settings */
   SCIP_STAT*            stat,               /**< dynamic problem statistics */
   SCIP_PROB*            prob,               /**< transformed problem after presolve */
   SCIP_PRIMAL*          primal,             /**< primal data */
   SCIP_TREE*            tree,               /**< branch and bound tree */
   SCIP_LP*              lp,                 /**< LP data */
   SCIP_PRICESTORE*      pricestore,         /**< pricing storage */
   SCIP_SEPASTORE*       sepastore,          /**< separation storage */
   SCIP_BRANCHCAND*      branchcand,         /**< branching candidate storage */
   SCIP_EVENTFILTER*     eventfilter,        /**< event filter for global (not variable dependent) events */
   SCIP_EVENTQUEUE*      eventqueue,         /**< event queue */
   SCIP_Bool*            cutoff,             /**< pointer to store whether the node can be cut off */
   SCIP_Bool*            lperror             /**< pointer to store whether an unresolved error in LP solving occured */
   )
{
   assert(stat != NULL);
   assert(tree != NULL);
   assert(lp != NULL);
   assert(cutoff != NULL);
   assert(lperror != NULL);
   assert(SCIPtreeGetFocusNode(tree) != NULL);
   assert(SCIPnodeGetType(SCIPtreeGetFocusNode(tree)) == SCIP_NODETYPE_FOCUSNODE);

   *cutoff = FALSE;
   *lperror = FALSE;

   /* load the LP into the solver */
   SCIP_CALL( SCIPconstructCurrentLP(blkmem, set, stat, prob, tree, lp, pricestore, sepastore, branchcand, eventqueue,
         eventfilter, cutoff) );
   if( *cutoff )
      return SCIP_OKAY;

   /* load the LP state */
   SCIP_CALL( SCIPtreeLoadLPState(tree, blkmem, set, stat, eventqueue, lp) );

   /* solve initial LP */
   SCIPdebugMessage("node: solve initial LP\n");
   SCIP_CALL( SCIPlpSolveAndEval(lp, blkmem, set, stat, eventqueue, eventfilter, prob, 
         -1, TRUE, TRUE, FALSE, lperror) );
   assert(lp->flushed);
   assert(lp->solved || *lperror);

   /* remove previous primal ray, store new one if LP is unbounded */
   SCIP_CALL( updatePrimalRay(blkmem, set, stat, prob, primal, tree, lp, *lperror) );

   if( !(*lperror) )
   {
      SCIP_EVENT event;

      if( SCIPlpGetSolstat(lp) != SCIP_LPSOLSTAT_ITERLIMIT && SCIPlpGetSolstat(lp) != SCIP_LPSOLSTAT_TIMELIMIT )
      {         
         /* issue FIRSTLPSOLVED event */
         SCIP_CALL( SCIPeventChgType(&event, SCIP_EVENTTYPE_FIRSTLPSOLVED) );
         SCIP_CALL( SCIPeventChgNode(&event, SCIPtreeGetFocusNode(tree)) );
         SCIP_CALL( SCIPeventProcess(&event, set, NULL, NULL, NULL, eventfilter) );
      }
      
      /* update pseudo cost values for integer variables (always) and for continuous variables (if not delayed) */
      SCIP_CALL( updatePseudocost(set, stat, tree, lp, TRUE, !set->branch_delaypscost) );
   }

   return SCIP_OKAY;
}

/** makes sure the LP is flushed and solved */
static
SCIP_RETCODE separationRoundResolveLP(
   BMS_BLKMEM*           blkmem,             /**< block memory buffers */
   SCIP_SET*             set,                /**< global SCIP settings */
   SCIP_STAT*            stat,               /**< dynamic problem statistics */
   SCIP_EVENTQUEUE*      eventqueue,         /**< event queue */
   SCIP_EVENTFILTER*     eventfilter,        /**< global event filter */
   SCIP_PROB*            prob,               /**< transformed problem after presolve */
   SCIP_PRIMAL*          primal,             /**< primal data */
   SCIP_TREE*            tree,               /**< branch and bound tree */
   SCIP_LP*              lp,                 /**< LP data */
   SCIP_Bool*            cutoff,             /**< pointer to store whether the node can be cut off */
   SCIP_Bool*            lperror,            /**< pointer to store whether an unresolved error in LP solving occured */
   SCIP_Bool*            mustsepa,           /**< pointer to store TRUE if additional separation rounds should be performed */
   SCIP_Bool*            mustprice           /**< pointer to store TRUE if additional pricing rounds should be performed */
   )
{
   assert(lp != NULL);
   assert(cutoff != NULL);
   assert(lperror != NULL);
   assert(mustsepa != NULL);
   assert(mustprice != NULL);

   /* if bound changes were applied in the separation round, we have to resolve the LP */
   if( !(*cutoff) && !lp->flushed )
   {
      /* solve LP (with dual simplex) */
      SCIPdebugMessage("separation: resolve LP\n");
      SCIP_CALL( SCIPlpSolveAndEval(lp, blkmem, set, stat, eventqueue, eventfilter, prob, -1, FALSE, TRUE, FALSE, lperror) );
      assert(lp->flushed);
      assert(lp->solved || *lperror);
      *mustsepa = TRUE;
      *mustprice = TRUE;

      /* remove previous primal ray, store new one if LP is unbounded */
      SCIP_CALL( updatePrimalRay(blkmem, set, stat, prob, primal, tree, lp, *lperror) );
   }

   return SCIP_OKAY;
}

/** applies one round of LP separation */
static
SCIP_RETCODE separationRoundLP(
   BMS_BLKMEM*           blkmem,             /**< block memory buffers */
   SCIP_SET*             set,                /**< global SCIP settings */
   SCIP_STAT*            stat,               /**< dynamic problem statistics */
   SCIP_EVENTQUEUE*      eventqueue,         /**< event queue */
   SCIP_EVENTFILTER*     eventfilter,        /**< global event filter */
   SCIP_PROB*            prob,               /**< transformed problem after presolve */
   SCIP_PRIMAL*          primal,             /**< primal data */
   SCIP_TREE*            tree,               /**< branch and bound tree */
   SCIP_LP*              lp,                 /**< LP data */
   SCIP_SEPASTORE*       sepastore,          /**< separation storage */
   int                   actdepth,           /**< current depth in the tree */
   SCIP_Real             bounddist,          /**< current relative distance of local dual bound to global dual bound */
   SCIP_Bool             onlydelayed,        /**< should only delayed separators be called? */
   SCIP_Bool*            delayed,            /**< pointer to store whether a separator was delayed */
   SCIP_Bool*            enoughcuts,         /**< pointer to store whether enough cuts have been found this round */
   SCIP_Bool*            cutoff,             /**< pointer to store whether the node can be cut off */
   SCIP_Bool*            lperror,            /**< pointer to store whether an unresolved error in LP solving occured */
   SCIP_Bool*            mustsepa,           /**< pointer to store TRUE if additional separation rounds should be performed */
   SCIP_Bool*            mustprice           /**< pointer to store TRUE if additional pricing rounds should be performed */
   )
{
   SCIP_RESULT result;
   int i;
   SCIP_Bool consadded;
   SCIP_Bool root;

   assert(set != NULL);
   assert(lp != NULL);
   assert(set->conshdlrs_sepa != NULL);
   assert(delayed != NULL);
   assert(enoughcuts != NULL);
   assert(cutoff != NULL);
   assert(lperror != NULL);

   root = (actdepth == 0);
   *delayed = FALSE;
   *enoughcuts = (SCIPsepastoreGetNCuts(sepastore) >= 2 * (SCIP_Longint)SCIPsetGetSepaMaxcuts(set, root));
   *lperror = FALSE;
   consadded = FALSE;
   
   SCIPdebugMessage("calling separators on LP solution in depth %d (onlydelayed: %u)\n", actdepth, onlydelayed);

   /* sort separators by priority */
   SCIPsetSortSepas(set);

   /* call LP separators with nonnegative priority */
   for( i = 0; i < set->nsepas && !(*cutoff) && !(*lperror) && !(*enoughcuts) && lp->flushed && lp->solved
           && (SCIPlpGetSolstat(lp) == SCIP_LPSOLSTAT_OPTIMAL || SCIPlpGetSolstat(lp) == SCIP_LPSOLSTAT_UNBOUNDEDRAY);
        ++i )
   {
      if( SCIPsepaGetPriority(set->sepas[i]) < 0 )
         continue;

      if( onlydelayed && !SCIPsepaWasLPDelayed(set->sepas[i]) )
         continue;

      SCIPdebugMessage(" -> executing separator <%s> with priority %d\n",
         SCIPsepaGetName(set->sepas[i]), SCIPsepaGetPriority(set->sepas[i]));
      SCIP_CALL( SCIPsepaExecLP(set->sepas[i], set, stat, sepastore, actdepth, bounddist, onlydelayed, &result) );
      *cutoff = *cutoff || (result == SCIP_CUTOFF);
      consadded = consadded || (result == SCIP_CONSADDED);
      *enoughcuts = *enoughcuts || (SCIPsepastoreGetNCuts(sepastore) >= 2 * (SCIP_Longint)SCIPsetGetSepaMaxcuts(set, root)) || (result == SCIP_NEWROUND);
      *delayed = *delayed || (result == SCIP_DELAYED);
      if( *cutoff )
      {
         SCIPdebugMessage(" -> separator <%s> detected cutoff\n", SCIPsepaGetName(set->sepas[i]));
      }

      /* make sure the LP is solved (after adding bound changes, LP has to be flushed and resolved) */
      SCIP_CALL( separationRoundResolveLP(blkmem, set, stat, eventqueue, eventfilter, prob, primal, tree, lp, cutoff, lperror, mustsepa, mustprice) );

      /* if we work off the delayed separators, we stop immediately if a cut was found */
      if( onlydelayed && (result == SCIP_CONSADDED || result == SCIP_REDUCEDDOM || result == SCIP_SEPARATED || result == SCIP_NEWROUND) )
      {
         SCIPdebugMessage(" -> delayed separator <%s> found a cut\n", SCIPsepaGetName(set->sepas[i]));
         *delayed = TRUE;
         return SCIP_OKAY;
      }
   }

   /* try separating constraints of the constraint handlers */
   for( i = 0; i < set->nconshdlrs && !(*cutoff) && !(*lperror) && !(*enoughcuts) && lp->flushed && lp->solved
           && (SCIPlpGetSolstat(lp) == SCIP_LPSOLSTAT_OPTIMAL || SCIPlpGetSolstat(lp) == SCIP_LPSOLSTAT_UNBOUNDEDRAY);
        ++i )
   {
      if( onlydelayed && !SCIPconshdlrWasLPSeparationDelayed(set->conshdlrs_sepa[i]) )
         continue;

      SCIPdebugMessage(" -> executing separation of constraint handler <%s> with priority %d\n",
         SCIPconshdlrGetName(set->conshdlrs_sepa[i]), SCIPconshdlrGetSepaPriority(set->conshdlrs_sepa[i]));
      SCIP_CALL( SCIPconshdlrSeparateLP(set->conshdlrs_sepa[i], blkmem, set, stat, sepastore, actdepth, onlydelayed,
            &result) );
      *cutoff = *cutoff || (result == SCIP_CUTOFF);
      consadded = consadded || (result == SCIP_CONSADDED);
      *enoughcuts = *enoughcuts || (SCIPsepastoreGetNCuts(sepastore) >= 2 * (SCIP_Longint)SCIPsetGetSepaMaxcuts(set, root)) || (result == SCIP_NEWROUND);
      *delayed = *delayed || (result == SCIP_DELAYED);
      if( *cutoff )
      {
         SCIPdebugMessage(" -> constraint handler <%s> detected cutoff in separation\n",
            SCIPconshdlrGetName(set->conshdlrs_sepa[i]));
      }

      /* make sure the LP is solved (after adding bound changes, LP has to be flushed and resolved) */
      SCIP_CALL( separationRoundResolveLP(blkmem, set, stat, eventqueue, eventfilter, prob, primal, tree, lp, cutoff, lperror, mustsepa, mustprice) );

      /* if we work off the delayed separators, we stop immediately if a cut was found */
      if( onlydelayed && (result == SCIP_CONSADDED || result == SCIP_REDUCEDDOM || result == SCIP_SEPARATED || result == SCIP_NEWROUND) )
      {
         SCIPdebugMessage(" -> delayed constraint handler <%s> found a cut\n",
            SCIPconshdlrGetName(set->conshdlrs_sepa[i]));
         *delayed = TRUE;
         return SCIP_OKAY;
      }
   }

   /* call LP separators with negative priority */
   for( i = 0; i < set->nsepas && !(*cutoff) && !(*lperror) && !(*enoughcuts) && lp->flushed && lp->solved
           && (SCIPlpGetSolstat(lp) == SCIP_LPSOLSTAT_OPTIMAL || SCIPlpGetSolstat(lp) == SCIP_LPSOLSTAT_UNBOUNDEDRAY);
        ++i )
   {
      if( SCIPsepaGetPriority(set->sepas[i]) >= 0 )
         continue;

      if( onlydelayed && !SCIPsepaWasLPDelayed(set->sepas[i]) )
         continue;

      SCIPdebugMessage(" -> executing separator <%s> with priority %d\n",
         SCIPsepaGetName(set->sepas[i]), SCIPsepaGetPriority(set->sepas[i]));
      SCIP_CALL( SCIPsepaExecLP(set->sepas[i], set, stat, sepastore, actdepth, bounddist, onlydelayed, &result) );
      *cutoff = *cutoff || (result == SCIP_CUTOFF);
      consadded = consadded || (result == SCIP_CONSADDED);
      *enoughcuts = *enoughcuts || (SCIPsepastoreGetNCuts(sepastore) >= 2 * (SCIP_Longint)SCIPsetGetSepaMaxcuts(set, root)) || (result == SCIP_NEWROUND);
      *delayed = *delayed || (result == SCIP_DELAYED);
      if( *cutoff )
      {
         SCIPdebugMessage(" -> separator <%s> detected cutoff\n", SCIPsepaGetName(set->sepas[i]));
      }

      /* make sure the LP is solved (after adding bound changes, LP has to be flushed and resolved) */
      SCIP_CALL( separationRoundResolveLP(blkmem, set, stat, eventqueue, eventfilter, prob, primal, tree, lp, cutoff, lperror, mustsepa, mustprice) );

      /* if we work off the delayed separators, we stop immediately if a cut was found */
      if( onlydelayed && (result == SCIP_CONSADDED || result == SCIP_REDUCEDDOM || result == SCIP_SEPARATED || result == SCIP_NEWROUND) )
      {
         SCIPdebugMessage(" -> delayed separator <%s> found a cut\n", SCIPsepaGetName(set->sepas[i]));
         *delayed = TRUE;
         return SCIP_OKAY;
      }
   }

   /* process the constraints that were added during this separation round */
   while( consadded )
   {
      assert(!onlydelayed);
      consadded = FALSE;

      for( i = 0; i < set->nconshdlrs && !(*cutoff) && !(*lperror) && !(*enoughcuts) && lp->flushed && lp->solved
              && (SCIPlpGetSolstat(lp) == SCIP_LPSOLSTAT_OPTIMAL || SCIPlpGetSolstat(lp) == SCIP_LPSOLSTAT_UNBOUNDEDRAY);
           ++i )
      {
         SCIPdebugMessage(" -> executing separation of constraint handler <%s> with priority %d\n",
            SCIPconshdlrGetName(set->conshdlrs_sepa[i]), SCIPconshdlrGetSepaPriority(set->conshdlrs_sepa[i]));
         SCIP_CALL( SCIPconshdlrSeparateLP(set->conshdlrs_sepa[i], blkmem, set, stat, sepastore, actdepth, onlydelayed,
            &result) );
         *cutoff = *cutoff || (result == SCIP_CUTOFF);
         consadded = consadded || (result == SCIP_CONSADDED);
         *enoughcuts = *enoughcuts || (SCIPsepastoreGetNCuts(sepastore) >= 2 * (SCIP_Longint)SCIPsetGetSepaMaxcuts(set, root)) || (result == SCIP_NEWROUND);
         *delayed = *delayed || (result == SCIP_DELAYED);
         if( *cutoff )
         {
            SCIPdebugMessage(" -> constraint handler <%s> detected cutoff in separation\n",
               SCIPconshdlrGetName(set->conshdlrs_sepa[i]));
         }

         /* make sure the LP is solved (after adding bound changes, LP has to be flushed and resolved) */
         SCIP_CALL( separationRoundResolveLP(blkmem, set, stat, eventqueue, eventfilter, prob, primal, tree, lp, cutoff, lperror, mustsepa, mustprice) );
      }
   }

   SCIPdebugMessage(" -> separation round finished: delayed=%u, enoughcuts=%u, lpflushed=%u, cutoff=%u\n",
      *delayed, *enoughcuts, lp->flushed, *cutoff);

   return SCIP_OKAY;
}

/** applies one round of separation on the given primal solution */
static
SCIP_RETCODE separationRoundSol(
   BMS_BLKMEM*           blkmem,             /**< block memory buffers */
   SCIP_SET*             set,                /**< global SCIP settings */
   SCIP_STAT*            stat,               /**< dynamic problem statistics */
   SCIP_SEPASTORE*       sepastore,          /**< separation storage */
   SCIP_SOL*             sol,                /**< primal solution that should be separated, or NULL for LP solution */
   int                   actdepth,           /**< current depth in the tree */
   SCIP_Bool             onlydelayed,        /**< should only delayed separators be called? */
   SCIP_Bool*            delayed,            /**< pointer to store whether a separator was delayed */
   SCIP_Bool*            enoughcuts,         /**< pointer to store whether enough cuts have been found this round */
   SCIP_Bool*            cutoff              /**< pointer to store whether the node can be cut off */
   )
{
   SCIP_RESULT result;
   int i;
   SCIP_Bool consadded;
   SCIP_Bool root;

   assert(set != NULL);
   assert(set->conshdlrs_sepa != NULL);
   assert(delayed != NULL);
   assert(enoughcuts != NULL);
   assert(cutoff != NULL);

   *delayed = FALSE;
   *enoughcuts = FALSE;
   consadded = FALSE;
   root = (actdepth == 0);

   SCIPdebugMessage("calling separators on primal solution in depth %d (onlydelayed: %u)\n", actdepth, onlydelayed);

   /* sort separators by priority */
   SCIPsetSortSepas(set);

   /* call separators with nonnegative priority */
   for( i = 0; i < set->nsepas && !(*cutoff) && !(*enoughcuts) && !SCIPsolveIsStopped(set, stat, FALSE); ++i )
   {
      if( SCIPsepaGetPriority(set->sepas[i]) < 0 )
         continue;

      if( onlydelayed && !SCIPsepaWasSolDelayed(set->sepas[i]) )
         continue;

      SCIP_CALL( SCIPsepaExecSol(set->sepas[i], set, stat, sepastore, sol, actdepth, onlydelayed, &result) );
      *cutoff = *cutoff || (result == SCIP_CUTOFF);
      consadded = consadded || (result == SCIP_CONSADDED);
      *enoughcuts = *enoughcuts || (SCIPsepastoreGetNCuts(sepastore) >= 2 * (SCIP_Longint)SCIPsetGetSepaMaxcuts(set, root)) || (result == SCIP_NEWROUND);
      *delayed = *delayed || (result == SCIP_DELAYED);
      if( *cutoff )
      {
         SCIPdebugMessage(" -> separator <%s> detected cutoff\n", SCIPsepaGetName(set->sepas[i]));
      }

      /* if we work off the delayed separators, we stop immediately if a cut was found */
      if( onlydelayed && (result == SCIP_CONSADDED || result == SCIP_REDUCEDDOM || result == SCIP_SEPARATED || result == SCIP_NEWROUND) )
      {
         *delayed = TRUE;
         return SCIP_OKAY;
      }
   }

   /* try separating constraints of the constraint handlers */
   for( i = 0; i < set->nconshdlrs && !(*cutoff) && !(*enoughcuts) && !SCIPsolveIsStopped(set, stat, FALSE); ++i )
   {
      if( onlydelayed && !SCIPconshdlrWasSolSeparationDelayed(set->conshdlrs_sepa[i]) )
         continue;

      SCIP_CALL( SCIPconshdlrSeparateSol(set->conshdlrs_sepa[i], blkmem, set, stat, sepastore, sol, actdepth, onlydelayed,
            &result) );
      *cutoff = *cutoff || (result == SCIP_CUTOFF);
      consadded = consadded || (result == SCIP_CONSADDED);
      *enoughcuts = *enoughcuts || (SCIPsepastoreGetNCuts(sepastore) >= 2 * (SCIP_Longint)SCIPsetGetSepaMaxcuts(set, root)) || (result == SCIP_NEWROUND);
      *delayed = *delayed || (result == SCIP_DELAYED);
      if( *cutoff )
      {
         SCIPdebugMessage(" -> constraint handler <%s> detected cutoff in separation\n",
            SCIPconshdlrGetName(set->conshdlrs_sepa[i]));
      }

      /* if we work off the delayed separators, we stop immediately if a cut was found */
      if( onlydelayed && (result == SCIP_CONSADDED || result == SCIP_REDUCEDDOM || result == SCIP_SEPARATED || result == SCIP_NEWROUND) )
      {
         *delayed = TRUE;
         return SCIP_OKAY;
      }
   }

   /* call separators with negative priority */
   for( i = 0; i < set->nsepas && !(*cutoff) && !(*enoughcuts) && !SCIPsolveIsStopped(set, stat, FALSE); ++i )
   {
      if( SCIPsepaGetPriority(set->sepas[i]) >= 0 )
         continue;

      if( onlydelayed && !SCIPsepaWasSolDelayed(set->sepas[i]) )
         continue;

      SCIP_CALL( SCIPsepaExecSol(set->sepas[i], set, stat, sepastore, sol, actdepth, onlydelayed, &result) );
      *cutoff = *cutoff || (result == SCIP_CUTOFF);
      consadded = consadded || (result == SCIP_CONSADDED);
      *enoughcuts = *enoughcuts || (SCIPsepastoreGetNCuts(sepastore) >= 2 * (SCIP_Longint)SCIPsetGetSepaMaxcuts(set, root)) || (result == SCIP_NEWROUND);
      *delayed = *delayed || (result == SCIP_DELAYED);
      if( *cutoff )
      {
         SCIPdebugMessage(" -> separator <%s> detected cutoff\n", SCIPsepaGetName(set->sepas[i]));
      }

      /* if we work off the delayed separators, we stop immediately if a cut was found */
      if( onlydelayed && (result == SCIP_CONSADDED || result == SCIP_REDUCEDDOM || result == SCIP_SEPARATED || result == SCIP_NEWROUND) )
      {
         *delayed = TRUE;
         return SCIP_OKAY;
      }
   }

   /* process the constraints that were added during this separation round */
   while( consadded )
   {
      assert(!onlydelayed);
      consadded = FALSE;

      for( i = 0; i < set->nconshdlrs && !(*cutoff) && !(*enoughcuts) && !SCIPsolveIsStopped(set, stat, FALSE); ++i )
      {
         SCIP_CALL( SCIPconshdlrSeparateSol(set->conshdlrs_sepa[i], blkmem, set, stat, sepastore, sol, actdepth, onlydelayed, &result) );
         *cutoff = *cutoff || (result == SCIP_CUTOFF);
         consadded = consadded || (result == SCIP_CONSADDED);
         *enoughcuts = *enoughcuts || (SCIPsepastoreGetNCuts(sepastore) >= 2 * (SCIP_Longint)SCIPsetGetSepaMaxcuts(set, root)) || (result == SCIP_NEWROUND);
         *delayed = *delayed || (result == SCIP_DELAYED);
         if( *cutoff )
         {
            SCIPdebugMessage(" -> constraint handler <%s> detected cutoff in separation\n",
               SCIPconshdlrGetName(set->conshdlrs_sepa[i]));
         }
      }
   }

   SCIPdebugMessage(" -> separation round finished: delayed=%u, enoughcuts=%u, cutoff=%u\n",
      *delayed, *enoughcuts, *cutoff);

   return SCIP_OKAY;
}

/** applies one round of separation on the given primal solution or on the LP solution */
SCIP_RETCODE SCIPseparationRound(
   BMS_BLKMEM*           blkmem,             /**< block memory buffers */
   SCIP_SET*             set,                /**< global SCIP settings */
   SCIP_STAT*            stat,               /**< dynamic problem statistics */
   SCIP_EVENTQUEUE*      eventqueue,         /**< event queue */
   SCIP_EVENTFILTER*     eventfilter,        /**< global event filter */
   SCIP_PROB*            prob,               /**< transformed problem after presolve */
   SCIP_PRIMAL*          primal,             /**< primal data */
   SCIP_TREE*            tree,               /**< branch and bound tree */
   SCIP_LP*              lp,                 /**< LP data */
   SCIP_SEPASTORE*       sepastore,          /**< separation storage */
   SCIP_SOL*             sol,                /**< primal solution that should be separated, or NULL for LP solution */
   int                   actdepth,           /**< current depth in the tree */
   SCIP_Bool             onlydelayed,        /**< should only delayed separators be called? */
   SCIP_Bool*            delayed,            /**< pointer to store whether a separator was delayed */
   SCIP_Bool*            cutoff              /**< pointer to store whether the node can be cut off */
   )
{
   SCIP_Bool enoughcuts;

   assert(delayed != NULL);
   assert(cutoff != NULL);

   *delayed = FALSE;
   *cutoff = FALSE;
   enoughcuts = FALSE;

   if( sol == NULL )
   {
      SCIP_Bool lperror;
      SCIP_Bool mustsepa;
      SCIP_Bool mustprice;

      /* apply a separation round on the LP solution */
      lperror = FALSE;
      mustsepa = FALSE;
      mustprice = FALSE;
      SCIP_CALL( separationRoundLP(blkmem, set, stat, eventqueue, eventfilter, prob, primal, tree, lp, sepastore, actdepth, 0.0, onlydelayed, delayed, &enoughcuts,
            cutoff, &lperror, &mustsepa, &mustprice) );
   }
   else
   {
      /* apply a separation round on the given primal solution */
      SCIP_CALL( separationRoundSol(blkmem, set, stat, sepastore, sol, actdepth, onlydelayed, delayed, &enoughcuts, cutoff) );
   }

   return SCIP_OKAY;
}

/** solves the current LP completely with pricing in new variables */
SCIP_RETCODE SCIPpriceLoop(
   BMS_BLKMEM*           blkmem,             /**< block memory buffers */
   SCIP_SET*             set,                /**< global SCIP settings */
   SCIP_STAT*            stat,               /**< dynamic problem statistics */
   SCIP_PROB*            prob,               /**< transformed problem after presolve */
   SCIP_PRIMAL*          primal,             /**< primal data */
   SCIP_TREE*            tree,               /**< branch and bound tree */
   SCIP_LP*              lp,                 /**< LP data */
   SCIP_PRICESTORE*      pricestore,         /**< pricing storage */
   SCIP_SEPASTORE*       sepastore,          /**< separation storage */
   SCIP_BRANCHCAND*      branchcand,         /**< branching candidate storage */
   SCIP_EVENTQUEUE*      eventqueue,         /**< event queue */
   SCIP_EVENTFILTER*     eventfilter,        /**< global event filter */
   SCIP_Bool             pretendroot,        /**< should the pricers be called as if we are at the root node? */
   SCIP_Bool             displayinfo,        /**< should info lines be displayed after each pricing round? */
   int                   maxpricerounds,     /**< maximal number of pricing rounds (-1: no limit);
                                              *   a finite limit means that the LP might not be solved to optimality! */
   int*                  npricedcolvars,     /**< pointer to store number of column variables after problem vars were priced */
   SCIP_Bool*            mustsepa,           /**< pointer to store TRUE if a separation round should follow */
   SCIP_Real*            lowerbound,         /**< lower bound computed by the pricers */
   SCIP_Bool*            lperror,            /**< pointer to store whether an unresolved error in LP solving occured */
   SCIP_Bool*            aborted             /**< pointer to store whether the pricing was aborted and the lower bound must 
                                              *   not be used */
   )
{
   int npricerounds;
   SCIP_Bool mustprice;
   SCIP_Bool cutoff;

   assert(prob != NULL);
   assert(lp != NULL);
   assert(lp->flushed);
   assert(lp->solved);
   assert(npricedcolvars != NULL);
   assert(mustsepa != NULL);
   assert(lperror != NULL);
   assert(lowerbound != NULL);
   assert(aborted != NULL);

   *npricedcolvars = prob->ncolvars;
   *lperror = FALSE;
   *aborted = FALSE;

   /* if the LP is unbounded, we don't need to price */
   mustprice = (SCIPlpGetSolstat(lp) == SCIP_LPSOLSTAT_OPTIMAL 
      || SCIPlpGetSolstat(lp) == SCIP_LPSOLSTAT_INFEASIBLE 
      || SCIPlpGetSolstat(lp) == SCIP_LPSOLSTAT_OBJLIMIT);

   /* if all the variables are already in the LP, we don't need to price */
   mustprice = mustprice && !SCIPprobAllColsInLP(prob, set, lp);

   /* check if infinite number of pricing rounds should be used */
   if( maxpricerounds == -1 )
      maxpricerounds = INT_MAX;

   /* pricing (has to be done completely to get a valid lower bound) */
   npricerounds = 0;
   while( !(*lperror) && mustprice && npricerounds < maxpricerounds )
   {
      SCIP_Bool enoughvars;
      SCIP_RESULT result;
      SCIP_Real lb;
      SCIP_Bool foundsol;
      int p;

      assert(lp->flushed);
      assert(lp->solved);
      assert(SCIPlpGetSolstat(lp) != SCIP_LPSOLSTAT_UNBOUNDEDRAY);

      /* check if pricing loop should be aborted */
      if( SCIPsolveIsStopped(set, stat, FALSE) )
      {
         SCIPwarningMessage("pricing has been interrupted -- LP of current node is invalid\n");
         *aborted = TRUE;
         break;
      }

      /* call primal heuristics which are callable during pricing */
      SCIP_CALL( SCIPprimalHeuristics(set, stat, primal, tree, lp, NULL, SCIP_HEURTIMING_DURINGPRICINGLOOP, &foundsol) );

      /* price problem variables */
      SCIPdebugMessage("problem variable pricing\n");
      assert(SCIPpricestoreGetNVars(pricestore) == 0);
      assert(SCIPpricestoreGetNBoundResets(pricestore) == 0);
      SCIP_CALL( SCIPpricestoreAddProbVars(pricestore, blkmem, set, stat, prob, tree, lp, branchcand, eventqueue) );
      *npricedcolvars = prob->ncolvars;

      /* call external pricers to create additional problem variables */
      SCIPdebugMessage("external variable pricing\n");

      /* sort pricer algorithms by priority */
      SCIPsetSortPricers(set);

      /* call external pricer algorithms, that are active for the current problem */
      enoughvars = (SCIPpricestoreGetNVars(pricestore) >= SCIPsetGetPriceMaxvars(set, pretendroot)/2 + 1);
      for( p = 0; p < set->nactivepricers && !enoughvars; ++p )
      {
         SCIP_CALL( SCIPpricerExec(set->pricers[p], set, prob, lp, pricestore, &lb, &result) );
         assert(result == SCIP_DIDNOTRUN || result == SCIP_SUCCESS);
         SCIPdebugMessage("pricing: pricer %s returned result = %s, lowerbound = %f\n", 
            SCIPpricerGetName(set->pricers[p]), (result == SCIP_DIDNOTRUN ? "didnotrun" : "success"), lb);
         enoughvars = enoughvars || (SCIPpricestoreGetNVars(pricestore) >= (SCIPsetGetPriceMaxvars(set, pretendroot)+1)/2);
         *aborted = ( (*aborted) || (result == SCIP_DIDNOTRUN) );
         *lowerbound = MAX(*lowerbound, lb);
      }

      /* apply the priced variables to the LP */
      SCIP_CALL( SCIPpricestoreApplyVars(pricestore, blkmem, set, stat, eventqueue, prob, tree, lp) );
      assert(SCIPpricestoreGetNVars(pricestore) == 0);
      assert(!lp->flushed || lp->solved);
      mustprice = !lp->flushed || (prob->ncolvars != *npricedcolvars);
      *mustsepa = *mustsepa || !lp->flushed;

      /* after adding columns, the LP should be primal feasible such that primal simplex is applicable;
       * if LP was infeasible, we have to use dual simplex
       */
      SCIPdebugMessage("pricing: solve LP\n");
      SCIP_CALL( SCIPlpSolveAndEval(lp, blkmem, set, stat, eventqueue, eventfilter, prob, 
            -1, FALSE, TRUE, FALSE, lperror) );
      assert(lp->flushed);
      assert(lp->solved || *lperror);

      /* reset bounds temporarily set by pricer to their original values */
      SCIPdebugMessage("pricing: reset bounds\n");
      SCIP_CALL( SCIPpricestoreResetBounds(pricestore, blkmem, set, stat, lp, branchcand, eventqueue) );
      assert(SCIPpricestoreGetNVars(pricestore) == 0);
      assert(SCIPpricestoreGetNBoundResets(pricestore) == 0);
      assert(!lp->flushed || lp->solved || *lperror);

      /* put all initial constraints into the LP */
      SCIP_CALL( initConssLP(blkmem, set, sepastore, stat, tree, lp, branchcand, eventqueue, eventfilter, pretendroot, &cutoff) );
      assert(cutoff == FALSE);

      mustprice = mustprice || !lp->flushed || (prob->ncolvars != *npricedcolvars);
      *mustsepa = *mustsepa || !lp->flushed;
      
      /* solve LP again after resetting bounds and adding new initial constraints (with dual simplex) */
      SCIPdebugMessage("pricing: solve LP after resetting bounds and adding new initial constraints\n");
      SCIP_CALL( SCIPlpSolveAndEval(lp, blkmem, set, stat, eventqueue, eventfilter, prob, 
            -1, FALSE, FALSE, FALSE, lperror) );
      assert(lp->flushed);
      assert(lp->solved || *lperror);

      /* remove previous primal ray, store new one if LP is unbounded */
      SCIP_CALL( updatePrimalRay(blkmem, set, stat, prob, primal, tree, lp, *lperror) );

      /* increase pricing round counter */
      stat->npricerounds++;
      npricerounds++;

      /* display node information line */
      if( displayinfo && mustprice )
      {
         if( (SCIP_VERBLEVEL)set->disp_verblevel >= SCIP_VERBLEVEL_FULL
             || ((SCIP_VERBLEVEL)set->disp_verblevel >= SCIP_VERBLEVEL_HIGH && npricerounds % 100 == 1) )
         {
            SCIP_CALL( SCIPdispPrintLine(set, stat, NULL, TRUE) );
         }
      }

      /* if the LP is unbounded, we can stop pricing */
      mustprice = mustprice && 
         (SCIPlpGetSolstat(lp) == SCIP_LPSOLSTAT_OPTIMAL 
            || SCIPlpGetSolstat(lp) == SCIP_LPSOLSTAT_INFEASIBLE
          || SCIPlpGetSolstat(lp) == SCIP_LPSOLSTAT_OBJLIMIT );

   }
   assert(lp->flushed);
   assert(lp->solved || *lperror);

   *aborted = ( (*aborted) || (*lperror) || SCIPlpGetSolstat(lp) == SCIP_LPSOLSTAT_NOTSOLVED 
      || SCIPlpGetSolstat(lp) == SCIP_LPSOLSTAT_ERROR || npricerounds == maxpricerounds );

   /* set information, whether the current lp is a valid relaxation of the current problem */
   SCIPlpSetIsRelax(lp, !(*aborted));

   return SCIP_OKAY;
}

/** solve the current LP of a node with a price-and-cut loop */
static
SCIP_RETCODE priceAndCutLoop(
   BMS_BLKMEM*           blkmem,             /**< block memory buffers */
   SCIP_SET*             set,                /**< global SCIP settings */
   SCIP_STAT*            stat,               /**< dynamic problem statistics */
   SCIP_PROB*            prob,               /**< transformed problem after presolve */
   SCIP_PRIMAL*          primal,             /**< primal data */
   SCIP_TREE*            tree,               /**< branch and bound tree */
   SCIP_LP*              lp,                 /**< LP data */
   SCIP_PRICESTORE*      pricestore,         /**< pricing storage */
   SCIP_SEPASTORE*       sepastore,          /**< separation storage */
   SCIP_CUTPOOL*         cutpool,            /**< global cut pool */
   SCIP_BRANCHCAND*      branchcand,         /**< branching candidate storage */
   SCIP_CONFLICT*        conflict,           /**< conflict analysis data */
   SCIP_EVENTFILTER*     eventfilter,        /**< event filter for global (not variable dependent) events */
   SCIP_EVENTQUEUE*      eventqueue,         /**< event queue */
   SCIP_Bool             initiallpsolved,    /**< was the initial LP already solved? */
   SCIP_Bool*            cutoff,             /**< pointer to store whether the node can be cut off */
   SCIP_Bool*            unbounded,          /**< pointer to store whether an unbounded ray was found in the LP */
   SCIP_Bool*            lperror,            /**< pointer to store whether an unresolved error in LP solving occured */
   SCIP_Bool*            pricingaborted      /**< pointer to store whether the pricing was aborted and the lower bound must 
                                              *   not be used */ 
   )
{
   SCIP_NODE* focusnode;
   SCIP_RESULT result;
   SCIP_EVENT event;
   SCIP_LPSOLSTAT stalllpsolstat;
   SCIP_Real loclowerbound;
   SCIP_Real glblowerbound;
   SCIP_Real pricerlowerbound;
   SCIP_Real bounddist;
   SCIP_Real stalllpobjval;
   SCIP_Bool separate;
   SCIP_Bool mustprice;
   SCIP_Bool mustsepa;
   SCIP_Bool delayedsepa;
   SCIP_Bool root;
   int maxseparounds;
   int nsepastallrounds;
   int maxnsepastallrounds;
   int stallnfracs;
   int actdepth;
   int npricedcolvars;

   assert(set != NULL);
   assert(blkmem != NULL);
   assert(stat != NULL);
   assert(prob != NULL);
   assert(tree != NULL);
   assert(lp != NULL);
   assert(pricestore != NULL);
   assert(sepastore != NULL);
   assert(cutpool != NULL);
   assert(primal != NULL);
   assert(cutoff != NULL);
   assert(unbounded != NULL);
   assert(lperror != NULL);

   focusnode = SCIPtreeGetFocusNode(tree);
   assert(focusnode != NULL);
   assert(SCIPnodeGetType(focusnode) == SCIP_NODETYPE_FOCUSNODE);
   actdepth = SCIPnodeGetDepth(focusnode);
   root = (actdepth == 0);

   /* check, if we want to separate at this node */
   loclowerbound = SCIPnodeGetLowerbound(focusnode);
   glblowerbound = SCIPtreeGetLowerbound(tree, set);
   assert(primal->cutoffbound > glblowerbound);
   bounddist = (loclowerbound - glblowerbound)/(primal->cutoffbound - glblowerbound);
   separate = SCIPsetIsLE(set, bounddist, set->sepa_maxbounddist);
   separate = separate && (set->sepa_maxruns == -1 || stat->nruns <= set->sepa_maxruns);

   /* get maximal number of separation rounds */
   maxseparounds = (root ? set->sepa_maxroundsroot : set->sepa_maxrounds);
   if( maxseparounds == -1 )
      maxseparounds = INT_MAX;
   if( stat->nruns > 1 && root && set->sepa_maxroundsrootsubrun >= 0 )
      maxseparounds = MIN(maxseparounds, set->sepa_maxroundsrootsubrun);
   if( initiallpsolved && set->sepa_maxaddrounds >= 0 )
      maxseparounds = MIN(maxseparounds, stat->nseparounds + set->sepa_maxaddrounds);
   maxnsepastallrounds = set->sepa_maxstallrounds;
   if( maxnsepastallrounds == -1 )
      maxnsepastallrounds = INT_MAX;

   /* solve initial LP of price-and-cut loop */
   /* @todo check if LP is always already solved, because of calling solveNodeInitialLP() in solveNodeLP()? */
   SCIPdebugMessage("node: solve LP with price and cut\n");
   SCIP_CALL( SCIPlpSolveAndEval(lp, blkmem, set, stat, eventqueue, eventfilter, prob, 
         -1, FALSE, TRUE, FALSE, lperror) );
   assert(lp->flushed);
   assert(lp->solved || *lperror);

   /* remove previous primal ray, store new one if LP is unbounded */
   SCIP_CALL( updatePrimalRay(blkmem, set, stat, prob, primal, tree, lp, *lperror) );

   /* price-and-cut loop */
   npricedcolvars = prob->ncolvars;
   mustprice = TRUE;
   mustsepa = separate;
   delayedsepa = FALSE;
   *cutoff = FALSE;
   *unbounded = (SCIPlpGetSolstat(lp) == SCIP_LPSOLSTAT_UNBOUNDEDRAY);
   nsepastallrounds = 0;
   stalllpsolstat = SCIP_LPSOLSTAT_NOTSOLVED;
   stalllpobjval = SCIP_REAL_MIN;
   stallnfracs = INT_MAX;
   lp->installing = FALSE;
   while( !(*cutoff) && !(*lperror) && (mustprice || mustsepa || delayedsepa) )
   {
      SCIPdebugMessage("-------- node solving loop --------\n");
      assert(lp->flushed);
      assert(lp->solved);

      /* solve the LP with pricing in new variables */
      while( mustprice && !(*lperror) )
      {
         SCIP_Real oldlowerbound;

         oldlowerbound = SCIPtreeGetLowerbound(tree, set);

         pricerlowerbound = -SCIPsetInfinity(set);

         SCIP_CALL( SCIPpriceLoop(blkmem, set, stat, prob, primal, tree, lp, pricestore, sepastore, branchcand, eventqueue,
               eventfilter, root, root, -1, &npricedcolvars, &mustsepa, &pricerlowerbound, lperror, pricingaborted) );

         mustprice = FALSE;

         /* update lower bound w.r.t. the lower bound given by the pricers */
         SCIPnodeUpdateLowerbound(focusnode, stat, pricerlowerbound);
         SCIPdebugMessage(" -> new lower bound given by pricers: %g\n", pricerlowerbound);

         assert(lp->flushed);
         assert(lp->solved || *lperror);

         /* update lower bound w.r.t. the LP solution */
         if( !(*lperror) && !(*pricingaborted) && SCIPlpIsRelax(lp) )
         {
            SCIP_CALL( SCIPnodeUpdateLowerboundLP(focusnode, set, stat, lp) );
            SCIPdebugMessage(" -> new lower bound: %g (LP status: %d, LP obj: %g)\n",
                             SCIPnodeGetLowerbound(focusnode), SCIPlpGetSolstat(lp), SCIPlpGetObjval(lp, set));

            /* update node estimate */
            SCIP_CALL( updateEstimate(set, stat, tree, lp, branchcand) );
         }
         else
         {
            SCIPdebugMessage(" -> error solving LP or pricing aborted. keeping old bound: %g\n", SCIPnodeGetLowerbound(focusnode));
         }

         /* display node information line for root node */
         if( root && (SCIP_VERBLEVEL)set->disp_verblevel >= SCIP_VERBLEVEL_HIGH )
         {
            SCIP_CALL( SCIPdispPrintLine(set, stat, NULL, TRUE) );
         }

         if( !(*lperror) )
         {
            SCIP_Real newlowerbound;
            unsigned int timingmask;

            /* if the global lower bound changed, propagate domains again since this may trigger reductions 
             * propagation only has to be performed if the node is not cut off by bounding anyway 
             */
            newlowerbound = SCIPtreeGetLowerbound(tree, set);
            if( SCIPsetIsGT(set, newlowerbound, oldlowerbound) && SCIPsetIsLT(set, SCIPnodeGetLowerbound(focusnode), primal->cutoffbound) )
            {
               SCIPdebugMessage(" -> global lower bound changed from %g to %g: propagate domains again\n",
                  oldlowerbound, newlowerbound);

               timingmask = SCIP_PROPTIMING_BEFORELP;
            }
            else
               timingmask = 0x000;

            /* call propagators that are applicable during node LP solving loop */
            if( SCIPlpGetSolstat(lp) == SCIP_LPSOLSTAT_OPTIMAL )
            {
               SCIPdebugMessage(" -> LP solved to optimality: call propagators that are applicable during LP solving loop\n");

               timingmask = timingmask | SCIP_PROPTIMING_DURINGLPLOOP;
            }

            if( timingmask != 0 )
            {
               SCIP_CALL( propagateDomains(blkmem, set, stat, primal, tree, SCIPtreeGetCurrentDepth(tree), 0, FALSE, timingmask, cutoff) );
               assert(SCIPbufferGetNUsed(set->buffer) == 0);

               /* if we found something, solve LP again */
               if( !lp->flushed && !(*cutoff) )
               {
                  SCIPdebugMessage("    -> found reduction: resolve LP\n");

                  /* in the root node, remove redundant rows permanently from the LP */
                  if( root )
                  {
                     SCIP_CALL( SCIPlpFlush(lp, blkmem, set, eventqueue) );
                     SCIP_CALL( SCIPlpRemoveRedundantRows(lp, blkmem, set, stat, eventqueue, eventfilter) );
                  }

                  /* resolve LP */
                  SCIP_CALL( SCIPlpSolveAndEval(lp, blkmem, set, stat, eventqueue, eventfilter, prob, 
                        -1, FALSE, TRUE, FALSE, lperror) );
                  assert(lp->flushed);
                  assert(lp->solved || *lperror);

                  /* remove previous primal ray, store new one if LP is unbounded */
                  SCIP_CALL( updatePrimalRay(blkmem, set, stat, prob, primal, tree, lp, *lperror) );

                  mustprice = TRUE;
               }
            }
         }

<<<<<<< HEAD
         /* call propagators that are applicable during node LP solving loop */
         if( SCIPlpGetSolstat(lp) == SCIP_LPSOLSTAT_OPTIMAL )
         {
            assert(!(*lperror));

            /* call propagators which are during lp loop */
            SCIP_CALL( propagateDomains(blkmem, set, stat, primal, tree, SCIPtreeGetCurrentDepth(tree), 0, FALSE, SCIP_PROPTIMING_DURINGLPLOOP, cutoff) );
            assert(SCIPbufferGetNUsed(set->buffer) == 0);
            
            /* if we found something, solve LP again */
            if( !lp->flushed && !(*cutoff) )
            {
               SCIPdebugMessage("    -> found reduction: resolve LP\n");
               
               /* in the root node, remove redundant rows permanently from the LP */
               if( root )
               {
                  SCIP_CALL( SCIPlpFlush(lp, blkmem, set, eventqueue) );
                  SCIP_CALL( SCIPlpRemoveRedundantRows(lp, blkmem, set, stat, eventqueue, eventfilter) );
               }
                  
               /* resolve LP */
               SCIP_CALL( SCIPlpSolveAndEval(lp, blkmem, set, stat, eventqueue, eventfilter, prob, 
                     -1, FALSE, TRUE, FALSE, lperror) );
               assert(lp->flushed);
               assert(lp->solved || *lperror);
               
               /* remove previous primal ray, store new one if LP is unbounded */
               SCIP_CALL( updatePrimalRay(blkmem, set, stat, prob, primal, tree, lp, *lperror) );
               
               mustprice = TRUE;
            }
            mustprice &= !(*cutoff);
         }

=======
>>>>>>> 13672c6d
         /* call primal heuristics that are applicable during node LP solving loop */
         if( SCIPlpGetSolstat(lp) == SCIP_LPSOLSTAT_OPTIMAL )
         {
            SCIP_Bool foundsol;
            
            SCIP_CALL( SCIPprimalHeuristics(set, stat, primal, tree, lp, NULL, SCIP_HEURTIMING_DURINGLPLOOP, &foundsol) );
            assert(SCIPbufferGetNUsed(set->buffer) == 0);
            
            *lperror = *lperror || lp->resolvelperror;
         }
      }
      assert(lp->flushed || *cutoff);
      assert(lp->solved || *lperror || *cutoff);

      /* check, if we exceeded the separation round limit */
      mustsepa = mustsepa
         && stat->nseparounds < maxseparounds
         && nsepastallrounds < maxnsepastallrounds
         && !(*cutoff);

      /* if separators were delayed, we want to apply a final separation round with the delayed separators */
      delayedsepa = delayedsepa && !mustsepa && !(*cutoff); /* if regular separation applies, we ignore delayed separators */
      mustsepa = mustsepa || delayedsepa;

      /* if the LP is infeasible, exceeded the objective limit or a global performance limit was reached, 
       * we don't need to separate cuts
       * (the global limits are only checked at the root node in order to not query system time too often)
       */
      if( mustsepa )
      {
         if( !separate
             || (SCIPlpGetSolstat(lp) != SCIP_LPSOLSTAT_OPTIMAL && SCIPlpGetSolstat(lp) != SCIP_LPSOLSTAT_UNBOUNDEDRAY)
             || SCIPsetIsGE(set, SCIPnodeGetLowerbound(focusnode), primal->cutoffbound)
             || (root && SCIPsolveIsStopped(set, stat, FALSE)) )
         {
            mustsepa = FALSE;
            delayedsepa = FALSE;
         }
      }

      /* separation and reduced cost strengthening
       * (needs not to be done completely, because we just want to increase the lower bound)
       */
      if( !(*cutoff) && !(*lperror) && mustsepa )
      {
         SCIP_Longint olddomchgcount;
         SCIP_Bool enoughcuts;

         assert(lp->flushed);
         assert(lp->solved);
         assert(SCIPlpGetSolstat(lp) == SCIP_LPSOLSTAT_OPTIMAL || SCIPlpGetSolstat(lp) == SCIP_LPSOLSTAT_UNBOUNDEDRAY);

         olddomchgcount = stat->domchgcount;

         mustsepa = FALSE;
         enoughcuts = (SCIPsetGetSepaMaxcuts(set, root) == 0);

         /* global cut pool separation */
         if( !enoughcuts && !delayedsepa )
         {
            if( (set->sepa_poolfreq == 0 && actdepth == 0)
               || (set->sepa_poolfreq > 0 && actdepth % set->sepa_poolfreq == 0) )
            {
               SCIPdebugMessage("global cut pool separation\n");
               assert(SCIPsepastoreGetNCuts(sepastore) == 0);
               SCIP_CALL( SCIPcutpoolSeparate(cutpool, blkmem, set, stat, eventqueue, eventfilter, lp, sepastore, root, &result) );
               *cutoff = *cutoff || (result == SCIP_CUTOFF);
               enoughcuts = enoughcuts || (SCIPsepastoreGetNCuts(sepastore) >= 2 * (SCIP_Longint)SCIPsetGetSepaMaxcuts(set, root)) || (result == SCIP_NEWROUND);
               if( *cutoff )
               {
                  SCIPdebugMessage(" -> global cut pool detected cutoff\n");
               }
            }
         }
         assert(lp->flushed);
         assert(lp->solved);
         assert(SCIPlpGetSolstat(lp) == SCIP_LPSOLSTAT_OPTIMAL || SCIPlpGetSolstat(lp) == SCIP_LPSOLSTAT_UNBOUNDEDRAY);

         /* constraint separation */
         SCIPdebugMessage("constraint separation\n");

         /* separate constraints and LP */
         if( !(*cutoff) && !(*lperror) && !enoughcuts && lp->solved )
         {
            /* apply a separation round */
            SCIP_CALL( separationRoundLP(blkmem, set, stat, eventqueue, eventfilter, prob, primal, tree, lp, sepastore, actdepth, bounddist, delayedsepa,
                  &delayedsepa, &enoughcuts, cutoff, lperror, &mustsepa, &mustprice) );
            assert(SCIPbufferGetNUsed(set->buffer) == 0);

            /* if we are close to the stall round limit, also call the delayed separators */
            if( !(*cutoff) && !(*lperror) && !enoughcuts && lp->solved
               && (SCIPlpGetSolstat(lp) == SCIP_LPSOLSTAT_OPTIMAL || SCIPlpGetSolstat(lp) == SCIP_LPSOLSTAT_UNBOUNDEDRAY)
               && nsepastallrounds >= maxnsepastallrounds-1 && delayedsepa )
            {
               SCIP_CALL( separationRoundLP(blkmem, set, stat, eventqueue, eventfilter, prob, primal, tree, lp, sepastore, actdepth, bounddist, delayedsepa,
                     &delayedsepa, &enoughcuts, cutoff, lperror, &mustsepa, &mustprice) );
               assert(SCIPbufferGetNUsed(set->buffer) == 0);
            }
         }
         assert(*cutoff || *lperror || SCIPlpIsSolved(lp));
         assert(!SCIPlpIsSolved(lp)
            || SCIPlpGetSolstat(lp) == SCIP_LPSOLSTAT_OPTIMAL
            || SCIPlpGetSolstat(lp) == SCIP_LPSOLSTAT_UNBOUNDEDRAY
            || SCIPlpGetSolstat(lp) == SCIP_LPSOLSTAT_INFEASIBLE
            || SCIPlpGetSolstat(lp) == SCIP_LPSOLSTAT_OBJLIMIT
            || SCIPlpGetSolstat(lp) == SCIP_LPSOLSTAT_ITERLIMIT
            || SCIPlpGetSolstat(lp) == SCIP_LPSOLSTAT_TIMELIMIT);

         if( *cutoff || *lperror
            || SCIPlpGetSolstat(lp) == SCIP_LPSOLSTAT_INFEASIBLE || SCIPlpGetSolstat(lp) == SCIP_LPSOLSTAT_OBJLIMIT 
            || SCIPlpGetSolstat(lp) == SCIP_LPSOLSTAT_ITERLIMIT  || SCIPlpGetSolstat(lp) == SCIP_LPSOLSTAT_TIMELIMIT )
         {
            /* the found cuts are of no use, because the node is infeasible anyway (or we have an error in the LP) */
            SCIP_CALL( SCIPsepastoreClearCuts(sepastore, blkmem, set, eventqueue, eventfilter, lp) );
         }
         else
         {
            /* apply found cuts */
            SCIP_CALL( SCIPsepastoreApplyCuts(sepastore, blkmem, set, stat, tree, lp, branchcand, eventqueue, eventfilter, root,
                  cutoff) );

            if( !(*cutoff) )
            {
               mustprice = mustprice || !lp->flushed || (prob->ncolvars != npricedcolvars);
               mustsepa = mustsepa || !lp->flushed;

               /* if a new bound change (e.g. a cut with only one column) was found, propagate domains again */
               if( stat->domchgcount != olddomchgcount )
               {
                  /* propagate domains */
                  SCIP_CALL( propagateDomains(blkmem, set, stat, primal, tree, SCIPtreeGetCurrentDepth(tree), 0, FALSE, SCIP_PROPTIMING_BEFORELP, cutoff) );
                  assert(SCIPbufferGetNUsed(set->buffer) == 0);

                  /* in the root node, remove redundant rows permanently from the LP */
                  if( root )
                  {
                     SCIP_CALL( SCIPlpFlush(lp, blkmem, set, eventqueue) );
                     SCIP_CALL( SCIPlpRemoveRedundantRows(lp, blkmem, set, stat, eventqueue, eventfilter) );
                  }
               }

               if( !(*cutoff) )
               {
                  SCIP_Real lpobjval;

                  /* solve LP (with dual simplex) */
                  SCIPdebugMessage("separation: solve LP\n");
                  SCIP_CALL( SCIPlpSolveAndEval(lp, blkmem, set, stat, eventqueue, eventfilter, prob, 
                        -1, FALSE, TRUE, FALSE, lperror) );
                  assert(lp->flushed);
                  assert(lp->solved || *lperror);

                  /* remove previous primal ray, store new one if LP is unbounded */
                  SCIP_CALL( updatePrimalRay(blkmem, set, stat, prob, primal, tree, lp, *lperror) );

                  if( !(*lperror) )
                  {
                     SCIP_Bool stalling;

                     /* check if we are stalling
                      * If we have an LP solution, then we are stalling if
                      *   we had an LP solution before and
                      *   the LP value did not improve and
                      *   the number of fractional variables did not decrease.
                      * If we do not have an LP solution, then we are stalling if the solution status of the LP did not change.
                      */
                     if( SCIPlpGetSolstat(lp) == SCIP_LPSOLSTAT_OPTIMAL )
                     {
                        SCIP_Real objreldiff;
                        int nfracs;

                        SCIP_CALL( SCIPbranchcandGetLPCands(branchcand, set, stat, lp, NULL, NULL, NULL, &nfracs, NULL) );
                        lpobjval = SCIPlpGetObjval(lp, set);
                        objreldiff = SCIPrelDiff(lpobjval, stalllpobjval);
                        SCIPdebugMessage(" -> LP bound moved from %g to %g (reldiff: %g)\n",
                           stalllpobjval, lpobjval, objreldiff);

                        stalling = (stalllpsolstat == SCIP_LPSOLSTAT_OPTIMAL &&
                            objreldiff <= 1e-04 &&
                            nfracs >= (0.9 - 0.1 * nsepastallrounds) * stallnfracs);

                        stalllpobjval = lpobjval;
                        stallnfracs = nfracs;
                     }
                     else
                     {
                        stalling = (stalllpsolstat == SCIPlpGetSolstat(lp));
                     }

                     if( !stalling )
                     {
                        nsepastallrounds = 0;
                        lp->installing = FALSE;
                     }
                     else
                     {
                        nsepastallrounds++;
                     }
                     stalllpsolstat = SCIPlpGetSolstat(lp);

                     /* tell LP that we are (close to) stalling */
                     if( nsepastallrounds >= maxnsepastallrounds-2 )
                        lp->installing = TRUE;
                     SCIPdebugMessage(" -> nsepastallrounds=%d/%d\n", nsepastallrounds, maxnsepastallrounds);
                  }
               }
            }
         }
         assert(*cutoff || *lperror || (lp->flushed && lp->solved)); /* cutoff: LP may be unsolved due to bound changes */

         SCIPdebugMessage("separation round %d/%d finished (%d/%d stall rounds): mustprice=%u, mustsepa=%u, delayedsepa=%u\n",
            stat->nseparounds, maxseparounds, nsepastallrounds, maxnsepastallrounds, mustprice, mustsepa, delayedsepa);

         /* increase separation round counter */
         stat->nseparounds++;
      }
   }
   
   if( !*lperror )
   {
      /* update pseudo cost values for continuous variables, if it should be delayed */
      SCIP_CALL( updatePseudocost(set, stat, tree, lp, FALSE, set->branch_delaypscost) );
   }

   /* update lower bound w.r.t. the LP solution */
   if( *cutoff )
   {
      SCIPnodeUpdateLowerbound(focusnode, stat, SCIPsetInfinity(set));
   }
   else if( !(*lperror) )
   {
      assert(lp->flushed);
      assert(lp->solved);

      if( SCIPlpIsRelax(lp) )
      {
         SCIP_CALL( SCIPnodeUpdateLowerboundLP(focusnode, set, stat, lp) );
      }

      /* update node estimate */
      SCIP_CALL( updateEstimate(set, stat, tree, lp, branchcand) );

      /* issue LPSOLVED event */
      if( SCIPlpGetSolstat(lp) != SCIP_LPSOLSTAT_ITERLIMIT && SCIPlpGetSolstat(lp) != SCIP_LPSOLSTAT_TIMELIMIT )
      {
         SCIP_CALL( SCIPeventChgType(&event, SCIP_EVENTTYPE_LPSOLVED) );
         SCIP_CALL( SCIPeventChgNode(&event, focusnode) );
         SCIP_CALL( SCIPeventProcess(&event, set, NULL, NULL, NULL, eventfilter) );
      }

      /* analyze an infeasible LP (not necessary in the root node) */
      if( !set->misc_exactsolve && !root && SCIPlpIsRelax(lp)
         && (SCIPlpGetSolstat(lp) == SCIP_LPSOLSTAT_INFEASIBLE || SCIPlpGetSolstat(lp) == SCIP_LPSOLSTAT_OBJLIMIT) )
      {
         SCIP_CALL( SCIPconflictAnalyzeLP(conflict, blkmem, set, stat, prob, tree, lp, NULL) );
      }
   }
   /* check for unboundedness */
   if( !(*lperror) )
   {
      *unbounded = (SCIPlpGetSolstat(lp) == SCIP_LPSOLSTAT_UNBOUNDEDRAY);
      /* assert(!(*unbounded) || root); */ /* unboundedness can only happen in the root node; no, of course it can also happens in the tree if a branching did not help to resolve unboundedness */
   }

   lp->installing = FALSE;

   SCIPdebugMessage(" -> final lower bound: %g (LP status: %d, LP obj: %g)\n",
      SCIPnodeGetLowerbound(focusnode), SCIPlpGetSolstat(lp),
      *cutoff ? SCIPsetInfinity(set) : *lperror ? -SCIPsetInfinity(set) : SCIPlpGetObjval(lp, set));

   return SCIP_OKAY;
}

/** updates the current lower bound with the pseudo objective value, cuts off node by bounding, and applies conflict
 *  analysis if the pseudo objective lead to the cutoff
 */
static
SCIP_RETCODE applyBounding(
   BMS_BLKMEM*           blkmem,             /**< block memory buffers */
   SCIP_SET*             set,                /**< global SCIP settings */
   SCIP_STAT*            stat,               /**< dynamic problem statistics */
   SCIP_PROB*            prob,               /**< transformed problem after presolve */
   SCIP_PRIMAL*          primal,             /**< primal data */
   SCIP_TREE*            tree,               /**< branch and bound tree */
   SCIP_LP*              lp,                 /**< LP data */
   SCIP_CONFLICT*        conflict,           /**< conflict analysis data */
   SCIP_Bool*            cutoff              /**< pointer to store TRUE, if the node can be cut off */
   )
{
   assert(primal != NULL);
   assert(cutoff != NULL);

   if( !(*cutoff) )
   {
      SCIP_NODE* focusnode;
      SCIP_Real pseudoobjval;

      /* get current focus node */
      focusnode = SCIPtreeGetFocusNode(tree);

      /* update lower bound w.r.t. the pseudo solution */
      pseudoobjval = SCIPlpGetPseudoObjval(lp, set);
      SCIPnodeUpdateLowerbound(focusnode, stat, pseudoobjval);
      SCIPdebugMessage(" -> lower bound: %g [%g] (pseudoobj: %g [%g]), cutoff bound: %g [%g]\n",
         SCIPnodeGetLowerbound(focusnode), SCIPprobExternObjval(prob, set, SCIPnodeGetLowerbound(focusnode)),
         pseudoobjval, SCIPprobExternObjval(prob, set, pseudoobjval),
         primal->cutoffbound, SCIPprobExternObjval(prob, set, primal->cutoffbound));

      /* check for infeasible node by bounding */
      if( (set->misc_exactsolve && SCIPnodeGetLowerbound(focusnode) >= primal->cutoffbound)
         || (!set->misc_exactsolve && SCIPsetIsGE(set, SCIPnodeGetLowerbound(focusnode), primal->cutoffbound)) )
      {
         SCIPdebugMessage("node is cut off by bounding (lower=%g, upper=%g)\n",
            SCIPnodeGetLowerbound(focusnode), primal->cutoffbound);
         SCIPnodeUpdateLowerbound(focusnode, stat, SCIPsetInfinity(set));
         *cutoff = TRUE;

         /* call pseudo conflict analysis, if the node is cut off due to the pseudo objective value */
         if( pseudoobjval >= primal->cutoffbound && !SCIPsetIsInfinity(set, -pseudoobjval) )
         {
            SCIP_CALL( SCIPconflictAnalyzePseudo(conflict, blkmem, set, stat, prob, tree, lp, NULL) );
         }
      }
   }

   return SCIP_OKAY;
}

/** solves the current node's LP in a price-and-cut loop */
static
SCIP_RETCODE solveNodeLP(
   BMS_BLKMEM*           blkmem,             /**< block memory buffers */
   SCIP_SET*             set,                /**< global SCIP settings */
   SCIP_STAT*            stat,               /**< dynamic problem statistics */
   SCIP_PROB*            origprob,           /**< original problem */
   SCIP_PROB*            transprob,          /**< transformed problem after presolve */
   SCIP_PRIMAL*          primal,             /**< primal data */
   SCIP_TREE*            tree,               /**< branch and bound tree */
   SCIP_LP*              lp,                 /**< LP data */
   SCIP_PRICESTORE*      pricestore,         /**< pricing storage */
   SCIP_SEPASTORE*       sepastore,          /**< separation storage */
   SCIP_CUTPOOL*         cutpool,            /**< global cut pool */
   SCIP_BRANCHCAND*      branchcand,         /**< branching candidate storage */
   SCIP_CONFLICT*        conflict,           /**< conflict analysis data */
   SCIP_EVENTFILTER*     eventfilter,        /**< event filter for global (not variable dependent) events */
   SCIP_EVENTQUEUE*      eventqueue,         /**< event queue */
   SCIP_Bool             initiallpsolved,    /**< was the initial LP already solved? */
   SCIP_Bool*            cutoff,             /**< pointer to store TRUE, if the node can be cut off */
   SCIP_Bool*            unbounded,          /**< pointer to store TRUE, if an unbounded ray was found in the LP */
   SCIP_Bool*            lperror,            /**< pointer to store TRUE, if an unresolved error in LP solving occured */
   SCIP_Bool*            pricingaborted      /**< pointer to store TRUE, if the pricing was aborted and the lower bound must not be used */ 
   )
{
   SCIP_Longint nlpiterations;
   int nlps;

   assert(stat != NULL);
   assert(tree != NULL);
   assert(SCIPtreeHasFocusNodeLP(tree));
   assert(cutoff != NULL);
   assert(unbounded != NULL);
   assert(lperror != NULL);
   assert(*cutoff == FALSE);
   assert(*unbounded == FALSE);
   assert(*lperror == FALSE);

   nlps = stat->nlps;
   nlpiterations = stat->nlpiterations;

   if( !initiallpsolved )
   {
      /* load and solve the initial LP of the node */
      SCIP_CALL( solveNodeInitialLP(blkmem, set, stat, transprob, primal, tree, lp, pricestore, sepastore,
            branchcand, eventfilter, eventqueue, cutoff, lperror) );
      assert(*cutoff || *lperror || (lp->flushed && lp->solved));
      SCIPdebugMessage("price-and-cut-loop: initial LP status: %d, LP obj: %g\n",
         SCIPlpGetSolstat(lp),
         *cutoff ? SCIPsetInfinity(set) : *lperror ? -SCIPsetInfinity(set) : SCIPlpGetObjval(lp, set));

      /* update initial LP iteration counter */
      stat->ninitlps += stat->nlps - nlps;
      stat->ninitlpiterations += stat->nlpiterations - nlpiterations;

      /* in the root node, we try if initial LP solution is feasible to avoid expensive setup of data structures in
       * separators; in case the root LP is aborted, e.g, by hitting the time limit, we do not check the LP solution
       * since the corresponding data structures have not been updated 
       */
      if( SCIPtreeGetCurrentDepth(tree) == 0 && !(*cutoff) && !(*lperror)
         && (SCIPlpGetSolstat(lp) == SCIP_LPSOLSTAT_OPTIMAL || SCIPlpGetSolstat(lp) == SCIP_LPSOLSTAT_UNBOUNDEDRAY)
         && !SCIPsolveIsStopped(set, stat, FALSE) )
      {
         SCIP_Bool checklprows;
         SCIP_Bool stored;
         SCIP_SOL* sol;
         
         SCIP_CALL( SCIPsolCreateLPSol(&sol, blkmem, set, stat, primal, tree, lp, NULL) );

         if( SCIPlpGetSolstat(lp) == SCIP_LPSOLSTAT_UNBOUNDEDRAY )
            checklprows = FALSE;
         else
            checklprows = TRUE;

#ifndef NDEBUG
         /* in the debug mode we want to explicitly check if the solution is feasible if it was stored */
         SCIP_CALL( SCIPprimalTrySol(primal, blkmem, set, stat, origprob, transprob, tree, lp, eventfilter, sol, FALSE, TRUE, TRUE, 
               checklprows, &stored) );

         if( stored )
         {
            SCIP_Bool feasible;

            SCIP_CALL( SCIPsolCheck(sol, blkmem, set, stat, transprob, FALSE, TRUE, TRUE, checklprows, &feasible) );
            assert(feasible);
         }

         SCIP_CALL( SCIPsolFree(&sol, blkmem, primal) );
#else
         SCIP_CALL( SCIPprimalTrySolFree(primal, blkmem, set, stat, origprob, transprob, tree, lp, eventfilter, &sol, FALSE, TRUE, TRUE, 
               checklprows, &stored) );
#endif    
         /* if the solution was accepted, the root node can be cut off by bounding */
         if( stored && SCIPprobAllColsInLP(transprob, set, lp) && SCIPlpIsRelax(lp) )
         {
            SCIPdebugMessage("root node initial LP feasible --> cut off root node, stop solution process\n");
            SCIP_CALL( SCIPnodeUpdateLowerboundLP(SCIPtreeGetFocusNode(tree), set, stat, lp) );
            SCIP_CALL( applyBounding(blkmem, set, stat, transprob, primal, tree, lp, conflict, cutoff) );
            assert(*cutoff);
         }
         if( SCIPlpGetSolstat(lp) == SCIP_LPSOLSTAT_UNBOUNDEDRAY )
            *unbounded = TRUE;
      }
   }
   assert(SCIPsepastoreGetNCuts(sepastore) == 0);

   if( !(*cutoff) && !(*lperror) )
   {
      /* solve the LP with price-and-cut*/
      SCIP_CALL( priceAndCutLoop(blkmem, set, stat, transprob, primal, tree, lp, pricestore, sepastore, cutpool,
            branchcand, conflict, eventfilter, eventqueue, initiallpsolved, cutoff, unbounded, lperror, pricingaborted) );
   }
   assert(*cutoff || *lperror || (lp->flushed && lp->solved));

   /* if there is no LP error, then *unbounded should be TRUE, iff the LP solution status is unboundedray */
   assert(*lperror || ((SCIPlpGetSolstat(lp) == SCIP_LPSOLSTAT_UNBOUNDEDRAY) == *unbounded));

   /* If pricing was aborted while solving the LP of the node and the node cannot be cut off due to the lower bound computed by the pricer,
   *  the solving of the LP might be stopped due to the objective limit, but the node may not be cut off, since the LP objective
   *  is not a feasible lower bound for the solutions in the current subtree. 
   *  In this case, the LP has to be solved to optimality by temporarily removing the cutoff bound. 
   */
   if( (*pricingaborted) && SCIPlpGetSolstat(lp) == SCIP_LPSOLSTAT_OBJLIMIT && !(*cutoff) )
   {
      SCIP_Real tmpcutoff;
      
      /* temporarily disable cutoffbound, which also disables the objective limit */ 
      tmpcutoff = lp->cutoffbound;
      lp->cutoffbound = SCIPlpiInfinity(SCIPlpGetLPI(lp));

      lp->solved = FALSE;
      SCIP_CALL( SCIPlpSolveAndEval(lp, blkmem, set, stat, eventqueue, eventfilter, transprob, 
            -1, FALSE, FALSE, FALSE, lperror) );
      
      /* reinstall old cutoff bound */
      lp->cutoffbound = tmpcutoff;

      SCIPdebugMessage("re-optimized LP without cutoff bound: LP status: %d, LP obj: %g\n",
         SCIPlpGetSolstat(lp), *lperror ? -SCIPsetInfinity(set) : SCIPlpGetObjval(lp, set));

      /* lp solstat should not be objlimit, since the cutoff bound was removed temporarily */
      assert(SCIPlpGetSolstat(lp) != SCIP_LPSOLSTAT_OBJLIMIT);
      /* lp solstat should not be unboundedray, since the lp was dual feasible */
      assert(SCIPlpGetSolstat(lp) != SCIP_LPSOLSTAT_UNBOUNDEDRAY);
      /* there should be no primal ray, since the lp was dual feasible */
      assert(primal->primalray == NULL);
      if( SCIPlpGetSolstat(lp) == SCIP_LPSOLSTAT_INFEASIBLE )
      {
         *cutoff = TRUE;
      }
   }
   assert(!(*pricingaborted) || SCIPlpGetSolstat(lp) == SCIP_LPSOLSTAT_OPTIMAL 
      || SCIPlpGetSolstat(lp) == SCIP_LPSOLSTAT_NOTSOLVED || SCIPsolveIsStopped(set, stat, FALSE) || (*cutoff));

   assert(*cutoff || *lperror || (lp->flushed && lp->solved));

   /* update node's LP iteration counter */
   stat->nnodelps += stat->nlps - nlps;
   stat->nnodelpiterations += stat->nlpiterations - nlpiterations;

   /* update number of root node LPs and iterations if the root node was processed */
   if( SCIPnodeGetDepth(tree->focusnode) == 0 )
   {
      stat->nrootlps += stat->nlps - nlps;
      stat->nrootlpiterations += stat->nlpiterations - nlpiterations;
   }

   return SCIP_OKAY;
}

/** calls relaxators */
static
SCIP_RETCODE solveNodeRelax(
   SCIP_SET*             set,                /**< global SCIP settings */
   SCIP_STAT*            stat,               /**< dynamic problem statistics */
   SCIP_TREE*            tree,               /**< branch and bound tree */
   int                   depth,              /**< depth of current node */
   SCIP_Bool             beforelp,           /**< should the relaxators with non-negative or negative priority be called? */
   SCIP_Bool*            cutoff,             /**< pointer to store TRUE, if the node can be cut off */
   SCIP_Bool*            propagateagain,     /**< pointer to store TRUE, if domain propagation should be applied again */
   SCIP_Bool*            solvelpagain,       /**< pointer to store TRUE, if the node's LP has to be solved again */
   SCIP_Bool*            solverelaxagain     /**< pointer to store TRUE, if the external relaxators should be called
                                              *   again */
   )
{
   SCIP_RESULT result;
   SCIP_Real lowerbound;
   int r;

   assert(set != NULL);
   assert(cutoff != NULL);
   assert(solvelpagain != NULL);
   assert(propagateagain != NULL);
   assert(solverelaxagain != NULL);
   assert(!(*cutoff));

   /* sort by priority */
   SCIPsetSortRelaxs(set);

   for( r = 0; r < set->nrelaxs && !(*cutoff); ++r )
   {
      if( beforelp != (SCIPrelaxGetPriority(set->relaxs[r]) >= 0) )
         continue;

      lowerbound = -SCIPsetInfinity(set);

      SCIP_CALL( SCIPrelaxExec(set->relaxs[r], set, stat, depth, &lowerbound, &result) );

      switch( result )
      {
      case SCIP_CUTOFF:
         *cutoff = TRUE;
         SCIPdebugMessage(" -> relaxator <%s> detected cutoff\n", SCIPrelaxGetName(set->relaxs[r]));
         break;

      case SCIP_CONSADDED:
         *solvelpagain = TRUE;   /* the separation for new constraints should be called */
         *propagateagain = TRUE; /* the propagation for new constraints should be called */
         break;

      case SCIP_REDUCEDDOM:
         *solvelpagain = TRUE;
         *propagateagain = TRUE;
         break;

      case SCIP_SEPARATED:
         *solvelpagain = TRUE;
         break;

      case SCIP_SUSPENDED:
         *solverelaxagain = TRUE;
         break;

      case SCIP_SUCCESS:
      case SCIP_DIDNOTRUN:
         break;

      default:
         SCIPerrorMessage("invalid result code <%d> of relaxator <%s>\n", result, SCIPrelaxGetName(set->relaxs[r]));
         return SCIP_INVALIDRESULT;
      }  /*lint !e788*/

      if( result != SCIP_CUTOFF && result != SCIP_DIDNOTRUN && result != SCIP_SUSPENDED )
      {
         SCIP_NODE* focusnode;
         
         focusnode = SCIPtreeGetFocusNode(tree);
         assert(focusnode != NULL);
         assert(SCIPnodeGetType(focusnode) == SCIP_NODETYPE_FOCUSNODE);
         
         /* update lower bound w.r.t. the lower bound given by the relaxator */
         SCIPnodeUpdateLowerbound(focusnode, stat, lowerbound);
         SCIPdebugMessage(" -> new lower bound given by relaxator %s: %g\n", 
            SCIPrelaxGetName(set->relaxs[r]), lowerbound);
      }
   }

   return SCIP_OKAY;
}

/** marks all relaxators to be unsolved */
static
void markRelaxsUnsolved(
   SCIP_SET*             set,                /**< global SCIP settings */
   SCIP_RELAXATION*      relaxation          /**< global relaxation data */
   )
{
   int r;

   assert(set != NULL);
   assert(relaxation != NULL);

   SCIPrelaxationSetSolValid(relaxation, FALSE);

   for( r = 0; r < set->nrelaxs; ++r )
      SCIPrelaxMarkUnsolved(set->relaxs[r]);
}

/** enforces constraints by branching, separation, or domain reduction */
static
SCIP_RETCODE enforceConstraints(
   BMS_BLKMEM*           blkmem,             /**< block memory buffers */
   SCIP_SET*             set,                /**< global SCIP settings */
   SCIP_STAT*            stat,               /**< dynamic problem statistics */
   SCIP_TREE*            tree,               /**< branch and bound tree */
   SCIP_LP*              lp,                 /**< LP data */
   SCIP_RELAXATION*      relaxation,         /**< global relaxation data */
   SCIP_SEPASTORE*       sepastore,          /**< separation storage */
   SCIP_BRANCHCAND*      branchcand,         /**< branching candidate storage */
   SCIP_Bool*            branched,           /**< pointer to store whether a branching was created */
   SCIP_Bool*            cutoff,             /**< pointer to store TRUE, if the node can be cut off */
   SCIP_Bool*            infeasible,         /**< pointer to store TRUE, if the LP/pseudo solution is infeasible */
   SCIP_Bool*            propagateagain,     /**< pointer to store TRUE, if domain propagation should be applied again */
   SCIP_Bool*            solvelpagain,       /**< pointer to store TRUE, if the node's LP has to be solved again */
   SCIP_Bool*            solverelaxagain,    /**< pointer to store TRUE, if the external relaxators should be called again */
   SCIP_Bool             forced              /**< should enforcement of pseudo solution be forced? */
   )
{
   SCIP_RESULT result;
   SCIP_Real pseudoobjval;
   SCIP_Bool resolved;
   SCIP_Bool objinfeasible;
   int h;

   assert(set != NULL);
   assert(stat != NULL);
   assert(tree != NULL);
   assert(SCIPtreeGetFocusNode(tree) != NULL);
   assert(branched != NULL);
   assert(cutoff != NULL);
   assert(infeasible != NULL);
   assert(propagateagain != NULL);
   assert(solvelpagain != NULL);
   assert(solverelaxagain != NULL);
   assert(!(*cutoff));
   assert(!(*propagateagain));
   assert(!(*solvelpagain));
   assert(!(*solverelaxagain));

   *branched = FALSE;
   /**@todo avoid checking the same pseudosolution twice */

   /* enforce constraints by branching, applying additional cutting planes (if LP is being processed),
    * introducing new constraints, or tighten the domains
    */
   SCIPdebugMessage("enforcing constraints on %s solution\n", SCIPtreeHasFocusNodeLP(tree) ? "LP" : "pseudo");

   /* check, if the solution is infeasible anyway due to it's objective value */
   if( SCIPtreeHasFocusNodeLP(tree) )
      objinfeasible = FALSE;
   else
   {
      pseudoobjval = SCIPlpGetPseudoObjval(lp, set);
      objinfeasible = SCIPsetIsLT(set, pseudoobjval, SCIPnodeGetLowerbound(SCIPtreeGetFocusNode(tree)));
   }

   /* during constraint enforcement, generated cuts should enter the LP in any case; otherwise, a constraint handler
    * would fail to enforce its constraints if it relies on the modification of the LP relaxation
    */
   SCIPsepastoreStartForceCuts(sepastore);

   /* enforce constraints until a handler resolved an infeasibility with cutting off the node, branching,
    * reducing a domain, or separating a cut
    * if a constraint handler introduced new constraints to enforce his constraints, the newly added constraints
    * have to be enforced themselves
    */
   resolved = FALSE;
   for( h = 0; h < set->nconshdlrs && !resolved; ++h )
   {
      assert(SCIPsepastoreGetNCuts(sepastore) == 0); /* otherwise, the LP should have been resolved first */

      if( SCIPtreeHasFocusNodeLP(tree) )
      { 
         assert(lp->flushed);
         assert(lp->solved);
         assert(SCIPlpGetSolstat(lp) == SCIP_LPSOLSTAT_OPTIMAL || SCIPlpGetSolstat(lp) == SCIP_LPSOLSTAT_UNBOUNDEDRAY);
         SCIP_CALL( SCIPconshdlrEnforceLPSol(set->conshdlrs_enfo[h], blkmem, set, stat, tree, sepastore, *infeasible,
               &result) );
      }
      else
      {
         SCIP_CALL( SCIPconshdlrEnforcePseudoSol(set->conshdlrs_enfo[h], blkmem, set, stat, tree, branchcand, *infeasible,
               objinfeasible,forced, &result) );
         if( SCIPsepastoreGetNCuts(sepastore) != 0 )
         {
            SCIPerrorMessage("pseudo enforcing method of constraint handler <%s> separated cuts\n",
               SCIPconshdlrGetName(set->conshdlrs_enfo[h]));
            return SCIP_INVALIDRESULT;
         }
      }
      SCIPdebugMessage("enforcing of <%s> returned result %d\n", SCIPconshdlrGetName(set->conshdlrs_enfo[h]), result);

      switch( result )
      {
      case SCIP_CUTOFF:
         assert(tree->nchildren == 0);
         *cutoff = TRUE;
         *infeasible = TRUE;
         resolved = TRUE;
         SCIPdebugMessage(" -> constraint handler <%s> detected cutoff in enforcement\n",
            SCIPconshdlrGetName(set->conshdlrs_enfo[h]));
         break;

      case SCIP_CONSADDED:
         assert(tree->nchildren == 0);
         *infeasible = TRUE;
         *propagateagain = TRUE; /* the propagation for new constraints should be called */
         *solvelpagain = TRUE;   /* the separation for new constraints should be called */
         *solverelaxagain = TRUE; 
         markRelaxsUnsolved(set, relaxation);
         resolved = TRUE;
         break;

      case SCIP_REDUCEDDOM:
         assert(tree->nchildren == 0);
         *infeasible = TRUE;
         *propagateagain = TRUE;
         *solvelpagain = TRUE;
         *solverelaxagain = TRUE;
         markRelaxsUnsolved(set, relaxation);
         resolved = TRUE;
         break;

      case SCIP_SEPARATED:
         assert(tree->nchildren == 0);
         assert(SCIPsepastoreGetNCuts(sepastore) > 0);
         *infeasible = TRUE;
         *solvelpagain = TRUE;
         *solverelaxagain = TRUE;
         markRelaxsUnsolved(set, relaxation);
         resolved = TRUE;
         break;

      case SCIP_BRANCHED:
         assert(tree->nchildren >= 1);
         assert(!SCIPtreeHasFocusNodeLP(tree) || (lp->flushed && lp->solved));
         assert(SCIPsepastoreGetNCuts(sepastore) == 0);
         *infeasible = TRUE;
         *branched = TRUE;
         resolved = TRUE;
         break;

      case SCIP_SOLVELP:
         assert(!SCIPtreeHasFocusNodeLP(tree));
         assert(tree->nchildren == 0);
         assert(SCIPsepastoreGetNCuts(sepastore) == 0);
         *infeasible = TRUE;
         *solvelpagain = TRUE;
         resolved = TRUE;
         SCIPtreeSetFocusNodeLP(tree, TRUE); /* the node's LP must be solved */
         break;

      case SCIP_INFEASIBLE:
         assert(tree->nchildren == 0);
         assert(!SCIPtreeHasFocusNodeLP(tree) || (lp->flushed && lp->solved));
         assert(SCIPsepastoreGetNCuts(sepastore) == 0);
         *infeasible = TRUE;
         break;

      case SCIP_FEASIBLE:
         assert(tree->nchildren == 0);
         assert(!SCIPtreeHasFocusNodeLP(tree) || (lp->flushed && lp->solved));
         assert(SCIPsepastoreGetNCuts(sepastore) == 0);
         break;

      case SCIP_DIDNOTRUN:
         assert(tree->nchildren == 0);
         assert(!SCIPtreeHasFocusNodeLP(tree) || (lp->flushed && lp->solved));
         assert(SCIPsepastoreGetNCuts(sepastore) == 0);
         assert(objinfeasible);
         *infeasible = TRUE;
         break;

      default:
         SCIPerrorMessage("invalid result code <%d> from enforcing method of constraint handler <%s>\n",
            result, SCIPconshdlrGetName(set->conshdlrs_enfo[h]));
         return SCIP_INVALIDRESULT;
      }  /*lint !e788*/

      /* the enforcement method may add a primal solution, after which the LP status could be set to
       * objective limit reached
       */
      if( SCIPtreeHasFocusNodeLP(tree) && SCIPlpGetSolstat(lp) == SCIP_LPSOLSTAT_OBJLIMIT )
      {
         *cutoff = TRUE;
         *infeasible = TRUE;
         resolved = TRUE;
         SCIPdebugMessage(" -> LP exceeded objective limit\n");
      }

      assert(!(*branched) || (resolved && !(*cutoff) && *infeasible && !(*propagateagain) && !(*solvelpagain)));
      assert(!(*cutoff) || (resolved && !(*branched) && *infeasible && !(*propagateagain) && !(*solvelpagain)));
      assert(*infeasible || (!resolved && !(*branched) && !(*cutoff) && !(*propagateagain) && !(*solvelpagain)));
      assert(!(*propagateagain) || (resolved && !(*branched) && !(*cutoff) && *infeasible));
      assert(!(*solvelpagain) || (resolved && !(*branched) && !(*cutoff) && *infeasible));
   }
   assert(!objinfeasible || *infeasible);
   assert(resolved == (*branched || *cutoff || *propagateagain || *solvelpagain));
   assert(*cutoff || *solvelpagain || SCIPsepastoreGetNCuts(sepastore) == 0);

   /* deactivate the cut forcing of the constraint enforcement */
   SCIPsepastoreEndForceCuts(sepastore);

   SCIPdebugMessage(" -> enforcing result: branched=%u, cutoff=%u, infeasible=%u, propagateagain=%u, solvelpagain=%u, resolved=%u\n",
      *branched, *cutoff, *infeasible, *propagateagain, *solvelpagain, resolved);

   return SCIP_OKAY;
}

/** applies the cuts stored in the separation store, or clears the store if the node can be cut off */
static
SCIP_RETCODE applyCuts(
   BMS_BLKMEM*           blkmem,             /**< block memory buffers */
   SCIP_SET*             set,                /**< global SCIP settings */
   SCIP_STAT*            stat,               /**< dynamic problem statistics */
   SCIP_TREE*            tree,               /**< branch and bound tree */
   SCIP_LP*              lp,                 /**< LP data */
   SCIP_SEPASTORE*       sepastore,          /**< separation storage */
   SCIP_BRANCHCAND*      branchcand,         /**< branching candidate storage */
   SCIP_EVENTQUEUE*      eventqueue,         /**< event queue */
   SCIP_EVENTFILTER*     eventfilter,        /**< global event filter */
   SCIP_Bool             root,               /**< is this the initial root LP? */
   SCIP_Bool*            cutoff,             /**< pointer to whether the node can be cut off */
   SCIP_Bool*            propagateagain,     /**< pointer to store TRUE, if domain propagation should be applied again */
   SCIP_Bool*            solvelpagain        /**< pointer to store TRUE, if the node's LP has to be solved again */
   )
{
   assert(stat != NULL);
   assert(cutoff != NULL);
   assert(propagateagain != NULL);
   assert(solvelpagain != NULL);

   if( *cutoff )
   {
      /* the found cuts are of no use, because the node is infeasible anyway (or we have an error in the LP) */
      SCIP_CALL( SCIPsepastoreClearCuts(sepastore, blkmem, set, eventqueue, eventfilter, lp) );
   }
   else if( SCIPsepastoreGetNCuts(sepastore) > 0 )
   {
      SCIP_Longint olddomchgcount;

      olddomchgcount = stat->domchgcount;
      SCIP_CALL( SCIPsepastoreApplyCuts(sepastore, blkmem, set, stat, tree, lp, branchcand, eventqueue, eventfilter, root, cutoff) );
      *propagateagain = *propagateagain || (stat->domchgcount != olddomchgcount);
      *solvelpagain = TRUE;
   }

   return SCIP_OKAY;
}

/** updates the cutoff, propagateagain, and solverelaxagain status of the current solving loop */
static
void updateLoopStatus(
   SCIP_SET*             set,                /**< global SCIP settings */
   SCIP_STAT*            stat,               /**< dynamic problem statistics */
   SCIP_TREE*            tree,               /**< branch and bound tree */
   int                   depth,              /**< depth of current node */
   SCIP_Bool*            cutoff,             /**< pointer to store TRUE, if the node can be cut off */
   SCIP_Bool*            propagateagain,     /**< pointer to store TRUE, if domain propagation should be applied again */
   SCIP_Bool*            solverelaxagain     /**< pointer to store TRUE, if at least one relaxator should be called again */
   )
{
   SCIP_NODE* focusnode;
   int r;

   assert(set != NULL);
   assert(stat != NULL);
   assert(cutoff != NULL);
   assert(propagateagain != NULL);
   assert(solverelaxagain != NULL);

   /* check, if the path was cutoff */
   *cutoff = *cutoff || (tree->cutoffdepth <= depth);

   /* check if branching was already performed */
   if( tree->nchildren == 0 )
   {
      /* check, if the focus node should be repropagated */
      focusnode = SCIPtreeGetFocusNode(tree);
      *propagateagain = *propagateagain || SCIPnodeIsPropagatedAgain(focusnode);

      /* check, if one of the external relaxations should be solved again */
      for( r = 0; r < set->nrelaxs && !(*solverelaxagain); ++r )
         *solverelaxagain = !SCIPrelaxIsSolved(set->relaxs[r], stat);
   }
   else
   {
      /* if branching was performed, avoid another node loop iteration */
      *propagateagain = FALSE;
      *solverelaxagain = FALSE;
   }
}


/** propagate domains and solve relaxation and lp */
static
SCIP_RETCODE propAndSolve(
   BMS_BLKMEM*           blkmem,             /**< block memory buffers */
   SCIP_SET*             set,                /**< global SCIP settings */
   SCIP_STAT*            stat,               /**< dynamic problem statistics */
   SCIP_PROB*            origprob,           /**< original problem */
   SCIP_PROB*            transprob,          /**< transformed problem after presolve */
   SCIP_PRIMAL*          primal,             /**< primal data */
   SCIP_TREE*            tree,               /**< branch and bound tree */
   SCIP_LP*              lp,                 /**< LP data */
   SCIP_PRICESTORE*      pricestore,         /**< pricing storage */
   SCIP_SEPASTORE*       sepastore,          /**< separation storage */
   SCIP_BRANCHCAND*      branchcand,         /**< branching candidate storage */
   SCIP_CUTPOOL*         cutpool,            /**< global cut pool */
   SCIP_CONFLICT*        conflict,           /**< conflict analysis data */
   SCIP_EVENTFILTER*     eventfilter,        /**< event filter for global (not variable dependent) events */
   SCIP_EVENTQUEUE*      eventqueue,         /**< event queue */
   SCIP_NODE*            focusnode,          /**< focused node */
   int                   actdepth,           /**< depth in the b&b tree */
   SCIP_PROPTIMING       timingmask,         /**< timing mask for propagation round */
   SCIP_Bool             propagate,          /**< should we propagate */
   SCIP_Bool             solvelp,            /**< should we solve the lp */
   SCIP_Bool             solverelax,         /**< should we solve the relaxation */
   SCIP_Bool             forcedlpsolve,      /**< is there a need for a solve lp */
   int*                  nlperrors,          /**< pointer to store the number of lp errors */
   SCIP_Bool*            fullpropagation,    /**< pointer to store whether we want to do a fullpropagation next time */
   SCIP_Bool*            propagateagain,     /**< pointer to store whether we want to propagate again */
   SCIP_Bool*            initiallpsolved,    /**< pointer to store whether the initial lp was solved */
   SCIP_Bool*            solvelpagain,       /**< pointer to store whether we want to solve the lp again */
   SCIP_Bool*            solverelaxagain,    /**< pointer to store whether we want to solve the relaxation again */
   SCIP_Bool*            cutoff,             /**< pointer to store whether the node can be cut off */
   SCIP_Bool*            unbounded,          /**< pointer to store whether the focus node is unbounded */
   SCIP_Bool*            lperror,            /**< pointer to store TRUE, if an unresolved error in LP solving occured */
   SCIP_Bool*            pricingaborted,     /**< pointer to store TRUE, if the pricing was aborted and the lower bound must not be used */ 
   SCIP_Bool*            forcedenforcement   /**< pointer to store whether the enforcement of pseudo solution should be forced */
   )
{
   assert(set != NULL);
   assert(stat != NULL);
   assert(origprob != NULL);
   assert(transprob != NULL);
   assert(tree != NULL);
   assert(lp != NULL);
   assert(primal != NULL);
   assert(pricestore != NULL);
   assert(sepastore != NULL);
   assert(SCIPsepastoreGetNCuts(sepastore) == 0);
   assert(branchcand != NULL);
   assert(cutpool != NULL);
   assert(conflict != NULL);
   assert(SCIPconflictGetNConflicts(conflict) == 0);
   assert(eventfilter != NULL);
   assert(eventqueue != NULL);
   assert(focusnode != NULL);
   assert(nlperrors != NULL);
   assert(fullpropagation != NULL);
   assert(propagateagain != NULL);
   assert(initiallpsolved != NULL);
   assert(solvelpagain != NULL);
   assert(solverelaxagain != NULL);
   assert(cutoff != NULL);
   assert(unbounded != NULL);
   assert(lperror != NULL);
   assert(pricingaborted != NULL);
   assert(forcedenforcement != NULL);

   /* domain propagation */
   if( propagate && !(*cutoff) )
   {
      SCIP_Bool lpwasflushed;
      SCIP_Longint oldnboundchgs;

      lpwasflushed = lp->flushed;
      oldnboundchgs = stat->nboundchgs;

      SCIP_CALL( propagateDomains(blkmem, set, stat, primal, tree, SCIPtreeGetCurrentDepth(tree), 0, *fullpropagation, timingmask, cutoff) );
      assert(SCIPbufferGetNUsed(set->buffer) == 0);

      if( timingmask != SCIP_PROPTIMING_BEFORELP )
         *fullpropagation = FALSE;

      /* check, if the path was cutoff */
      *cutoff = *cutoff || (tree->cutoffdepth <= actdepth);

      /* if the LP was flushed and is now no longer flushed, a bound change occurred, and the LP has to be resolved */
      solvelp = solvelp || (lpwasflushed && !lp->flushed);

      /* the number of bound changes was increased by the propagation call, thus the relaxation should be solved again */
      solverelax = solverelax || (stat->nboundchgs > oldnboundchgs);

      /* update lower bound with the pseudo objective value, and cut off node by bounding */
      SCIP_CALL( applyBounding(blkmem, set, stat, transprob, primal, tree, lp, conflict, cutoff) );
   }
   assert(SCIPsepastoreGetNCuts(sepastore) == 0);

   /* call primal heuristics that are applicable after propagation loop before lp solve */
   if( !(*cutoff) && !SCIPtreeProbing(tree) && timingmask == SCIP_PROPTIMING_BEFORELP )
   {
      /* if the heuristics find a new incumbent solution, propagate again */
      SCIP_CALL( SCIPprimalHeuristics(set, stat, primal, tree, NULL, NULL, SCIP_HEURTIMING_AFTERPROPLOOP, propagateagain) );
      assert(SCIPbufferGetNUsed(set->buffer) == 0);
   }
         
   /* solve external relaxations with non-negative priority */
   if( solverelax && !(*cutoff) )
   {
      /** clear the storage of external branching candidates */
      SCIPbranchcandClearExternCands(branchcand);

      SCIP_CALL( solveNodeRelax(set, stat, tree, actdepth, TRUE, cutoff, propagateagain, solvelpagain, solverelaxagain) );
      assert(SCIPbufferGetNUsed(set->buffer) == 0);

      /* check, if the path was cutoff */
      *cutoff = *cutoff || (tree->cutoffdepth <= actdepth);

      /* apply found cuts */
      SCIP_CALL( applyCuts(blkmem, set, stat, tree, lp, sepastore, branchcand, eventqueue, eventfilter, (actdepth == 0),
            cutoff, propagateagain, solvelpagain) );

      /* update lower bound with the pseudo objective value, and cut off node by bounding */
      SCIP_CALL( applyBounding(blkmem, set, stat, transprob, primal, tree, lp, conflict, cutoff) );
   }
   assert(SCIPsepastoreGetNCuts(sepastore) == 0);

   /* check, if we want to solve the LP at this node */
   if( solvelp && !(*cutoff) && SCIPtreeHasFocusNodeLP(tree) )
   {
      *lperror = FALSE;
      *unbounded = FALSE;

      /* solve the node's LP */
      SCIP_CALL( solveNodeLP(blkmem, set, stat, origprob, transprob, primal, tree, lp, pricestore, sepastore,
            cutpool, branchcand, conflict, eventfilter, eventqueue, *initiallpsolved, cutoff, unbounded, 
            lperror, pricingaborted) );
      *initiallpsolved = TRUE;
      SCIPdebugMessage(" -> LP status: %d, LP obj: %g, iter: %"SCIP_LONGINT_FORMAT", count: %d\n",
         SCIPlpGetSolstat(lp),
         *cutoff ? SCIPsetInfinity(set) : (*lperror ? -SCIPsetInfinity(set) : SCIPlpGetObjval(lp, set)),
         stat->nlpiterations, stat->lpcount);

      /* check, if the path was cutoff */
      *cutoff = *cutoff || (tree->cutoffdepth <= actdepth);

      /* if an error occured during LP solving, switch to pseudo solution */
      if( *lperror )
      {
         if( forcedlpsolve )
         {
            SCIPerrorMessage("(node %"SCIP_LONGINT_FORMAT") unresolved numerical troubles in LP %d cannot be dealt with\n",
               stat->nnodes, stat->nlps);
            return SCIP_LPERROR;
         }
         SCIPtreeSetFocusNodeLP(tree, FALSE);
         ++(*nlperrors);
         SCIPmessagePrintVerbInfo(set->disp_verblevel, SCIP_VERBLEVEL_FULL,
            "(node %"SCIP_LONGINT_FORMAT") unresolved numerical troubles in LP %d -- using pseudo solution instead (loop %d)\n",
            stat->nnodes, stat->nlps, *nlperrors);
      }
         
      if( SCIPlpGetSolstat(lp) == SCIP_LPSOLSTAT_TIMELIMIT || SCIPlpGetSolstat(lp) == SCIP_LPSOLSTAT_ITERLIMIT )
      {
         SCIPtreeSetFocusNodeLP(tree, FALSE);
         *forcedenforcement = TRUE;
      }

      /* if we solve exactly, the LP claims to be infeasible but the infeasibility could not be proved,
       * we have to forget about the LP and use the pseudo solution instead
       */
      if( !(*cutoff) && !(*lperror) && set->misc_exactsolve && SCIPlpGetSolstat(lp) == SCIP_LPSOLSTAT_INFEASIBLE
         && SCIPnodeGetLowerbound(focusnode) < primal->cutoffbound )
      {
         if( SCIPbranchcandGetNPseudoCands(branchcand) == 0 && transprob->ncontvars > 0 )
         {
            SCIPerrorMessage("(node %"SCIP_LONGINT_FORMAT") could not prove infeasibility of LP %d, all variables are fixed, %d continuous vars\n",
               stat->nnodes, stat->nlps, transprob->ncontvars);
            SCIPerrorMessage("(node %"SCIP_LONGINT_FORMAT")  -> have to call PerPlex() (feature not yet implemented)\n", stat->nnodes);
            /**@todo call PerPlex */
            return SCIP_LPERROR;
         }
         else
         {
            SCIPtreeSetFocusNodeLP(tree, FALSE);
            SCIPmessagePrintVerbInfo(set->disp_verblevel, SCIP_VERBLEVEL_FULL,
               "(node %"SCIP_LONGINT_FORMAT") could not prove infeasibility of LP %d -- using pseudo solution (%d unfixed vars) instead\n",
               stat->nnodes, stat->nlps, SCIPbranchcandGetNPseudoCands(branchcand));
         }
      }

      /* update lower bound with the pseudo objective value, and cut off node by bounding */
      SCIP_CALL( applyBounding(blkmem, set, stat, transprob, primal, tree, lp, conflict, cutoff) );
   }
   assert(SCIPsepastoreGetNCuts(sepastore) == 0);
   assert(*cutoff || !SCIPtreeHasFocusNodeLP(tree) || (lp->flushed && lp->solved));

   /* solve external relaxations with negative priority */
   if( solverelax && !(*cutoff) )
   {
      SCIP_CALL( solveNodeRelax(set, stat, tree, actdepth, FALSE, cutoff, propagateagain, solvelpagain, solverelaxagain) );
      assert(SCIPbufferGetNUsed(set->buffer) == 0);

      /* check, if the path was cutoff */
      *cutoff = *cutoff || (tree->cutoffdepth <= actdepth);

      /* apply found cuts */
      SCIP_CALL( applyCuts(blkmem, set, stat, tree, lp, sepastore, branchcand, eventqueue, eventfilter, (actdepth == 0),
            cutoff, propagateagain, solvelpagain) );
         
      /* update lower bound with the pseudo objective value, and cut off node by bounding */
      SCIP_CALL( applyBounding(blkmem, set, stat, transprob, primal, tree, lp, conflict, cutoff) );
   }
   assert(SCIPsepastoreGetNCuts(sepastore) == 0);

   return SCIP_OKAY;
}


/** solves the focus node */
static
SCIP_RETCODE solveNode(
   BMS_BLKMEM*           blkmem,             /**< block memory buffers */
   SCIP_SET*             set,                /**< global SCIP settings */
   SCIP_STAT*            stat,               /**< dynamic problem statistics */
   SCIP_PROB*            origprob,           /**< original problem */
   SCIP_PROB*            transprob,          /**< transformed problem after presolve */
   SCIP_PRIMAL*          primal,             /**< primal data */
   SCIP_TREE*            tree,               /**< branch and bound tree */
   SCIP_LP*              lp,                 /**< LP data */
   SCIP_RELAXATION*      relaxation,         /**< global relaxation data */
   SCIP_PRICESTORE*      pricestore,         /**< pricing storage */
   SCIP_SEPASTORE*       sepastore,          /**< separation storage */
   SCIP_BRANCHCAND*      branchcand,         /**< branching candidate storage */
   SCIP_CUTPOOL*         cutpool,            /**< global cut pool */
   SCIP_CONFLICT*        conflict,           /**< conflict analysis data */
   SCIP_EVENTFILTER*     eventfilter,        /**< event filter for global (not variable dependent) events */
   SCIP_EVENTQUEUE*      eventqueue,         /**< event queue */
   SCIP_Bool*            cutoff,             /**< pointer to store whether the node can be cut off */
   SCIP_Bool*            unbounded,          /**< pointer to store whether the focus node is unbounded */
   SCIP_Bool*            infeasible,         /**< pointer to store whether the focus node's solution is infeasible */
   SCIP_Bool*            restart,            /**< should solving process be started again with presolving? */
   SCIP_Bool*            afternodeheur       /**< pointer to store whether AFTERNODE heuristics were already called */
   )
{
   SCIP_NODE* focusnode;
   SCIP_Longint lastdomchgcount;
   SCIP_Real restartfac;
   int lastlpcount;
   int actdepth;
   int nlperrors;
   int nloops;
   SCIP_Bool foundsol;
   SCIP_Bool focusnodehaslp;
   SCIP_Bool initiallpsolved;
   SCIP_Bool solverelaxagain;
   SCIP_Bool solvelpagain;
   SCIP_Bool propagateagain;
   SCIP_Bool fullpropagation;
   SCIP_Bool branched;
   SCIP_Bool forcedlpsolve;
   SCIP_Bool pricingaborted;

   assert(set != NULL);
   assert(stat != NULL);
   assert(transprob != NULL);
   assert(tree != NULL);
   assert(primal != NULL);
   assert(SCIPsepastoreGetNCuts(sepastore) == 0);
   assert(SCIPconflictGetNConflicts(conflict) == 0);
   assert(cutoff != NULL);
   assert(unbounded != NULL);
   assert(infeasible != NULL);
   assert(restart != NULL);
   assert(afternodeheur != NULL);

   *cutoff = FALSE;
   *unbounded = FALSE;
   *infeasible = FALSE;
   *restart = FALSE;
   *afternodeheur = FALSE;
   pricingaborted = FALSE;

   focusnode = SCIPtreeGetFocusNode(tree);
   assert(focusnode != NULL);
   assert(SCIPnodeGetType(focusnode) == SCIP_NODETYPE_FOCUSNODE);
   actdepth = SCIPnodeGetDepth(focusnode);

   /** invalidate relaxation solution */
   SCIPrelaxationSetSolValid(relaxation, FALSE);

   /** clear the storage of external branching candidates */
   SCIPbranchcandClearExternCands(branchcand);

   SCIPdebugMessage("Processing node %"SCIP_LONGINT_FORMAT" in depth %d, %d siblings\n",
      stat->nnodes, actdepth, tree->nsiblings);
   SCIPdebugMessage("current pseudosolution: obj=%g\n", SCIPlpGetPseudoObjval(lp, set));
   /*debug(SCIPprobPrintPseudoSol(prob, set));*/

   /* check, if we want to solve the LP at the selected node:
    * - solve the LP, if the lp solve depth and frequency demand solving
    * - solve the root LP, if the LP solve frequency is set to 0
    * - solve the root LP, if there are continuous variables present
    * - don't solve the node if its cut off by the pseudo objective value anyway
    */
   focusnodehaslp = (set->lp_solvedepth == -1 || actdepth <= set->lp_solvedepth);
   focusnodehaslp = focusnodehaslp && (set->lp_solvefreq >= 1 && actdepth % set->lp_solvefreq == 0);
   focusnodehaslp = focusnodehaslp || (actdepth == 0 && set->lp_solvefreq == 0);
   focusnodehaslp = focusnodehaslp && SCIPsetIsLT(set, SCIPlpGetPseudoObjval(lp, set), primal->cutoffbound);
   SCIPtreeSetFocusNodeLP(tree, focusnodehaslp);

   /* call primal heuristics that should be applied before the node was solved */
   SCIP_CALL( SCIPprimalHeuristics(set, stat, primal, tree, lp, NULL, SCIP_HEURTIMING_BEFORENODE, &foundsol) );
   assert(SCIPbufferGetNUsed(set->buffer) == 0);

   /* if diving produced an LP error, switch back to non-LP node */
   if( lp->resolvelperror )
      SCIPtreeSetFocusNodeLP(tree, FALSE);

   /* external node solving loop:
    *  - propagate domains
    *  - solve SCIP_LP
    *  - enforce constraints
    * if a constraint handler adds constraints to enforce its own constraints, both, propagation and LP solving
    * is applied again (if applicable on current node); however, if the new constraints don't have the enforce flag set,
    * it is possible, that the current infeasible solution is not cut off; in this case, we have to declare the solution
    * infeasible and perform a branching
    */
   lastdomchgcount = stat->domchgcount;
   lastlpcount = stat->lpcount;
   initiallpsolved = FALSE;
   nlperrors = 0;
   stat->npricerounds = 0;
   stat->nseparounds = 0;
   solverelaxagain = TRUE;
   solvelpagain = TRUE;
   propagateagain = TRUE;
   fullpropagation = TRUE;
   forcedlpsolve = FALSE;
   nloops = 0;
   while( !(*cutoff) && (solverelaxagain || solvelpagain || propagateagain) && nlperrors < MAXNLPERRORS && !(*restart) )
   {
      SCIP_Bool lperror;
      SCIP_Bool solverelax;
      SCIP_Bool solvelp;
      SCIP_Bool propagate;
      SCIP_Bool forcedenforcement;

      assert(SCIPsepastoreGetNCuts(sepastore) == 0);

      nloops++;
      lperror = FALSE;
      *unbounded = FALSE;
      solverelax = solverelaxagain;
      solverelaxagain = FALSE;
      solvelp = solvelpagain;
      solvelpagain = FALSE;
      propagate = propagateagain;
      propagateagain = FALSE;
      forcedenforcement = FALSE;

      /* update lower bound with the pseudo objective value, and cut off node by bounding */
      SCIP_CALL( applyBounding(blkmem, set, stat, transprob, primal, tree, lp, conflict, cutoff) );

      /* propagate domains before lp solving and solve relaxation and lp */
      SCIP_CALL( propAndSolve(blkmem, set, stat, origprob, transprob, primal, tree, lp, pricestore, sepastore, 
            branchcand, cutpool, conflict, eventfilter, eventqueue, focusnode, actdepth, SCIP_PROPTIMING_BEFORELP,
            propagate, solvelp, solverelax, forcedlpsolve, &nlperrors, &fullpropagation, &propagateagain,
            &initiallpsolved, &solvelpagain, &solverelaxagain, cutoff, unbounded, &lperror, &pricingaborted,
            &forcedenforcement) );

      if( !(*cutoff) )
      {
         solverelax = solverelaxagain;
         solverelaxagain = FALSE;
         solvelp = solvelpagain;
         solvelpagain = FALSE;
         forcedenforcement = FALSE;

         /* propagate domains after lp solving and resolve relaxation and lp */
         SCIP_CALL( propAndSolve(blkmem, set, stat, origprob, transprob, primal, tree, lp, pricestore, sepastore, 
               branchcand, cutpool, conflict, eventfilter, eventqueue, focusnode, actdepth, SCIP_PROPTIMING_AFTERLPLOOP,
               propagate, solvelp, solverelax, forcedlpsolve, &nlperrors, &fullpropagation, &propagateagain,
               &initiallpsolved, &solvelpagain, &solverelaxagain, cutoff, unbounded, &lperror, &pricingaborted,
               &forcedenforcement) );
      }

      /* update the cutoff, propagateagain, and solverelaxagain status of current solving loop */
      updateLoopStatus(set, stat, tree, actdepth, cutoff, &propagateagain, &solverelaxagain);

      /* call primal heuristics that should be applied after the LP relaxation of the node was solved;
       * if this is the first loop of the first run's root node, call also AFTERNODE heuristics already here, since
       * they might help to improve the primal bound, thereby producing additional reduced cost strengthenings and
       * strong branching bound fixings
       */
      if( !(*cutoff) || SCIPtreeGetNNodes(tree) > 0 )
      {
         if( actdepth == 0 && stat->nruns == 1 && nloops == 1 )
         {
            SCIP_CALL( SCIPprimalHeuristics(set, stat, primal, tree, lp, NULL,
                  SCIP_HEURTIMING_AFTERLPLOOP | SCIP_HEURTIMING_AFTERNODE, &foundsol) );
            *afternodeheur = TRUE; /* the AFTERNODE heuristics should not be called again after the node */
         }
         else
         {
            SCIP_CALL( SCIPprimalHeuristics(set, stat, primal, tree, lp, NULL, SCIP_HEURTIMING_AFTERLPLOOP, &foundsol) );
         }
         assert(SCIPbufferGetNUsed(set->buffer) == 0);
            
         /* heuristics might have found a solution or set the cutoff bound such that the current node is cut off */
         SCIP_CALL( applyBounding(blkmem, set, stat, transprob, primal, tree, lp, conflict, cutoff) );
      }

      /* check if heuristics leave us with an invalid LP */
      if( lp->resolvelperror )
      {
         if( forcedlpsolve )
         {
            SCIPerrorMessage("(node %"SCIP_LONGINT_FORMAT") unresolved numerical troubles in LP %d cannot be dealt with\n",
               stat->nnodes, stat->nlps);
            return SCIP_LPERROR;
         }
         SCIPtreeSetFocusNodeLP(tree, FALSE);
         nlperrors++;
         SCIPmessagePrintVerbInfo(set->disp_verblevel, SCIP_VERBLEVEL_FULL,
            "(node %"SCIP_LONGINT_FORMAT") unresolved numerical troubles in LP %d -- using pseudo solution instead (loop %d)\n",
            stat->nnodes, stat->nlps, nlperrors);
      }
    
      /* if an improved solution was found, propagate and solve the relaxations again */
      if( foundsol )
      {
         propagateagain = TRUE;
         solvelpagain = TRUE;
         solverelaxagain = TRUE;
         markRelaxsUnsolved(set, relaxation);
      }
    
      /* enforce constraints */
      branched = FALSE;
      if( !(*cutoff) && !solverelaxagain && !solvelpagain && !propagateagain )
      {
         /* if the solution changed since the last enforcement, we have to completely reenforce it; otherwise, we
          * only have to enforce the additional constraints added in the last enforcement, but keep the infeasible
          * flag TRUE in order to not declare the infeasible solution feasible due to disregarding the already
          * enforced constraints
          */
         if( lastdomchgcount != stat->domchgcount || lastlpcount != stat->lpcount )
         {
            lastdomchgcount = stat->domchgcount;
            lastlpcount = stat->lpcount;
            *infeasible = FALSE;
         }
        
         /* call constraint enforcement */
         SCIP_CALL( enforceConstraints(blkmem, set, stat, tree, lp, relaxation, sepastore, branchcand,
               &branched, cutoff, infeasible, &propagateagain, &solvelpagain, &solverelaxagain, forcedenforcement) );
         assert(branched == (tree->nchildren > 0));
         assert(!branched || (!(*cutoff) && *infeasible && !propagateagain && !solvelpagain));
         assert(!(*cutoff) || (!branched && *infeasible && !propagateagain && !solvelpagain));
         assert(*infeasible || (!branched && !(*cutoff) && !propagateagain && !solvelpagain));
         assert(!propagateagain || (!branched && !(*cutoff) && *infeasible));
         assert(!solvelpagain || (!branched && !(*cutoff) && *infeasible));

         assert(SCIPbufferGetNUsed(set->buffer) == 0);

         /* apply found cuts */
         SCIP_CALL( applyCuts(blkmem, set, stat, tree, lp, sepastore, branchcand, eventqueue, eventfilter, (actdepth == 0),
               cutoff, &propagateagain, &solvelpagain) );

         /* update lower bound with the pseudo objective value, and cut off node by bounding */
         SCIP_CALL( applyBounding(blkmem, set, stat, transprob, primal, tree, lp, conflict, cutoff) );

         /* update the cutoff, propagateagain, and solverelaxagain status of current solving loop */
         updateLoopStatus(set, stat, tree, actdepth, cutoff, &propagateagain, &solverelaxagain);
      }
      assert(SCIPsepastoreGetNCuts(sepastore) == 0);

      /* The enforcement detected no infeasibility, so, no branching was performed,
       * but the pricing was aborted and the current feasible solution does not have to be the 
       * best solution in the current subtree --> we have to do a pseudo branching,
       * so we set infeasible TRUE and add the current solution to the solution pool
       */
      if( pricingaborted && !(*infeasible) && !(*cutoff) )
      {
         SCIP_Bool stored;
         SCIP_SOL* sol;

         SCIP_CALL( SCIPsolCreateCurrentSol(&sol, blkmem, set, stat, primal, tree, lp, NULL) );
         SCIP_CALL( SCIPprimalTrySolFree(primal, blkmem, set, stat, origprob, transprob, tree, lp, eventfilter, &sol, FALSE, TRUE, TRUE, TRUE, &stored) );

         *infeasible = TRUE;
      }

      /* if the node is infeasible, but no constraint handler could resolve the infeasibility
       * -> branch on LP, external candidates, or the pseudo solution
       * -> e.g. select non-fixed binary or integer variable x with value x', create three
       *    sons: x <= x'-1, x = x', and x >= x'+1.
       *    In the left and right branch, the current solution is cut off. In the middle
       *    branch, the constraints can hopefully reduce domains of other variables to cut
       *    off the current solution.
       * In LP branching, we cannot allow adding constraints, because this does not necessary change the LP and can
       * therefore lead to an infinite loop.
       */
      forcedlpsolve = FALSE;
      if( (*infeasible) && !(*cutoff) 
         && (!(*unbounded) || SCIPbranchcandGetNExternCands(branchcand) > 0 || SCIPbranchcandGetNPseudoCands(branchcand) > 0)
         && !solverelaxagain && !solvelpagain && !propagateagain && !branched )
      {
         SCIP_RESULT result;
         int nlpcands;

         result = SCIP_DIDNOTRUN;

         if( SCIPtreeHasFocusNodeLP(tree) )
         {
            SCIP_CALL( SCIPbranchcandGetLPCands(branchcand, set, stat, lp, NULL, NULL, NULL, &nlpcands, NULL) );
         }
         else
            nlpcands = 0;

         if( nlpcands > 0 )
         {
            /* branch on LP solution */
            SCIPdebugMessage("infeasibility in depth %d was not resolved: branch on LP solution with %d fractionals\n",
               SCIPnodeGetDepth(focusnode), nlpcands);
            SCIP_CALL( SCIPbranchExecLP(blkmem, set, stat, tree, lp, sepastore, branchcand, eventqueue,
                  primal->cutoffbound, FALSE, &result) );
            assert(SCIPbufferGetNUsed(set->buffer) == 0);
            assert(result != SCIP_DIDNOTRUN);
         }
         else 
         {
            if( SCIPbranchcandGetNExternCands(branchcand) > 0 )
            {
               /* branch on external candidates */
               SCIPdebugMessage("infeasibility in depth %d was not resolved: branch on %d external branching candidates.\n",
                  SCIPnodeGetDepth(focusnode), SCIPbranchcandGetNExternCands(branchcand));
               SCIP_CALL( SCIPbranchExecExtern(blkmem, set, stat, tree, lp, sepastore, branchcand, eventqueue,
                     primal->cutoffbound, TRUE, &result) );
               assert(SCIPbufferGetNUsed(set->buffer) == 0);
            }

            if( result == SCIP_DIDNOTRUN )
            {
               /* branch on pseudo solution */
               SCIPdebugMessage("infeasibility in depth %d was not resolved: branch on pseudo solution with %d unfixed integers\n",
                  SCIPnodeGetDepth(focusnode), SCIPbranchcandGetNPseudoCands(branchcand));
               SCIP_CALL( SCIPbranchExecPseudo(blkmem, set, stat, tree, lp, branchcand, eventqueue,
                     primal->cutoffbound, TRUE, &result) );
               assert(SCIPbufferGetNUsed(set->buffer) == 0);
            }
         }
         
         switch( result )
         {
         case SCIP_CUTOFF:
            assert(tree->nchildren == 0);
            *cutoff = TRUE;
            SCIPdebugMessage(" -> branching rule detected cutoff\n");
            break;
         case SCIP_CONSADDED:
            assert(tree->nchildren == 0);
            if( nlpcands > 0 )
            {
               SCIPerrorMessage("LP branching rule added constraint, which was not allowed this time\n");
               return SCIP_INVALIDRESULT;
            }
            propagateagain = TRUE;
            solvelpagain = TRUE;
            solverelaxagain = TRUE;
            markRelaxsUnsolved(set, relaxation);
            break;
         case SCIP_REDUCEDDOM:
            assert(tree->nchildren == 0);
            propagateagain = TRUE;
            solvelpagain = TRUE;
            solverelaxagain = TRUE;
            markRelaxsUnsolved(set, relaxation);
            break;
         case SCIP_SEPARATED:
            assert(tree->nchildren == 0);
            assert(SCIPsepastoreGetNCuts(sepastore) > 0);
            solvelpagain = TRUE;
            solverelaxagain = TRUE;
            markRelaxsUnsolved(set, relaxation);
            break;
         case SCIP_BRANCHED:
            assert(tree->nchildren >= 1);
            assert(SCIPsepastoreGetNCuts(sepastore) == 0);
            branched = TRUE;
            break;
         case SCIP_DIDNOTRUN:
            /* all integer variables in the infeasible solution are fixed,
             * - if no continuous variables exist and all variables are known, the infeasible pseudo solution is completely
             *   fixed, and the node can be cut off
             * - if at least one continuous variable exists or we do not know all variables due to external pricers, we
             *   cannot resolve the infeasibility by branching -> solve LP (and maybe price in additional variables)
             */
            assert(tree->nchildren == 0);
            assert(SCIPsepastoreGetNCuts(sepastore) == 0);
            assert(SCIPbranchcandGetNPseudoCands(branchcand) == 0);

            if( transprob->ncontvars == 0 && set->nactivepricers == 0 )
            {
               *cutoff = TRUE;
               SCIPdebugMessage(" -> cutoff because all variables are fixed in current node\n");
            }
            else
            {
               assert(!SCIPtreeHasFocusNodeLP(tree) || pricingaborted); /* feasible LP solutions with all integers fixed must be feasible */

               if( SCIPlpGetSolstat(lp) == SCIP_LPSOLSTAT_TIMELIMIT || SCIPlpGetSolstat(lp) == SCIP_LPSOLSTAT_ITERLIMIT || SCIPsolveIsStopped(set, stat, FALSE) )
               {
                  SCIP_NODE* node;
               
                  /* as we hit the time or iteration limit or another interrupt (e.g., gap limit), we do not want to solve the LP again.
                   * in order to terminate correctly, we create a "branching" with only one child node 
                   * that is a copy of the focusnode 
                   */
                  SCIP_CALL( SCIPnodeCreateChild(&node, blkmem, set, stat, tree, 1.0, focusnode->estimate) );
                  assert(tree->nchildren >= 1);
                  assert(SCIPsepastoreGetNCuts(sepastore) == 0);
                  branched = TRUE;
               }
               else
               {
                  if( pricingaborted )
                  {
                     SCIPerrorMessage("pricing was aborted, but no branching could be created!\n", result);
                     return SCIP_INVALIDRESULT;
                  }

                  SCIPmessagePrintVerbInfo(set->disp_verblevel, SCIP_VERBLEVEL_HIGH,
                     "(node %"SCIP_LONGINT_FORMAT") forcing the solution of an LP ...\n", stat->nnodes, stat->nlps);

                  /* solve the LP in the next loop */
                  SCIPtreeSetFocusNodeLP(tree, TRUE);
                  solvelpagain = TRUE;
                  forcedlpsolve = TRUE; /* this LP must be solved without error - otherwise we have to abort */
               }            
            }
            break;
         default:
            SCIPerrorMessage("invalid result code <%d> from SCIPbranchLP(), SCIPbranchExt() or SCIPbranchPseudo()\n", result);
            return SCIP_INVALIDRESULT;
         }  /*lint !e788*/
         assert(*cutoff || solvelpagain || propagateagain || branched); /* something must have been done */
         assert(!(*cutoff) || (!solvelpagain && !propagateagain && !branched));
         assert(!solvelpagain || (!(*cutoff) && !branched));
         assert(!propagateagain || (!(*cutoff) && !branched));
         assert(!branched || (!solvelpagain && !propagateagain));
         assert(branched == (tree->nchildren > 0));

         /* apply found cuts */
         SCIP_CALL( applyCuts(blkmem, set, stat, tree, lp, sepastore, branchcand, eventqueue, eventfilter, (actdepth == 0),
               cutoff, &propagateagain, &solvelpagain) );

         /* update lower bound with the pseudo objective value, and cut off node by bounding */
         SCIP_CALL( applyBounding(blkmem, set, stat, transprob, primal, tree, lp, conflict, cutoff) );

         /* update the cutoff, propagateagain, and solverelaxagain status of current solving loop */
         updateLoopStatus(set, stat, tree, actdepth, cutoff, &propagateagain, &solverelaxagain);
      }

      /* check for immediate restart */
      *restart = *restart 
         || (actdepth == 0 && (set->presol_maxrestarts == -1 || stat->nruns <= set->presol_maxrestarts) && set->nactivepricers == 0
            && (stat->userrestart 
               || (stat->nrootintfixingsrun > set->presol_immrestartfac * (transprob->nvars - transprob->ncontvars)
                  && (stat->nruns == 1 || transprob->nvars <= (1.0-set->presol_restartminred) * stat->prevrunnvars))) );

      SCIPdebugMessage("node solving iteration %d finished: cutoff=%u, propagateagain=%u, solverelaxagain=%u, solvelpagain=%u, nlperrors=%d, restart=%u\n",
         nloops, *cutoff, propagateagain, solverelaxagain, solvelpagain, nlperrors, *restart);
   }
   assert(SCIPsepastoreGetNCuts(sepastore) == 0);
   assert(*cutoff || SCIPconflictGetNConflicts(conflict) == 0);

   /* flush the conflict set storage */
   SCIP_CALL( SCIPconflictFlushConss(conflict, blkmem, set, stat, transprob, tree) );

   /* check for too many LP errors */
   if( nlperrors >= MAXNLPERRORS )
   {
      SCIPerrorMessage("(node %"SCIP_LONGINT_FORMAT") unresolved numerical troubles in LP %d -- aborting\n", stat->nnodes, stat->nlps);
      return SCIP_LPERROR;
   }

   /* check for final restart */
   restartfac = set->presol_subrestartfac;
   if( actdepth == 0 )
      restartfac = MIN(restartfac, set->presol_restartfac);
   *restart = *restart
      || ((set->presol_maxrestarts == -1 || stat->nruns <= set->presol_maxrestarts) && set->nactivepricers == 0
         && (stat->userrestart || 
            (stat->nrootintfixingsrun > restartfac * (transprob->nvars - transprob->ncontvars)
               && (stat->nruns == 1 || transprob->nvars <= (1.0-set->presol_restartminred) * stat->prevrunnvars))) );

   /* remember root LP solution */
   if( actdepth == 0 && !(*cutoff) && !(*unbounded) )
      SCIPprobStoreRootSol(transprob, set, stat, lp, SCIPtreeHasFocusNodeLP(tree));

   /* check for cutoff */
   if( *cutoff )
   {
      SCIPdebugMessage("node is cut off\n");
      SCIPnodeUpdateLowerbound(focusnode, stat, SCIPsetInfinity(set));
      *infeasible = TRUE;
      *restart = FALSE;
   }
   
   return SCIP_OKAY;
}

/** if feasible, adds current solution to the solution storage */
static
SCIP_RETCODE addCurrentSolution(
   BMS_BLKMEM*           blkmem,             /**< block memory buffers */
   SCIP_SET*             set,                /**< global SCIP settings */
   SCIP_STAT*            stat,               /**< dynamic problem statistics */
   SCIP_PROB*            origprob,           /**< original problem */
   SCIP_PROB*            transprob,          /**< transformed problem after presolve */
   SCIP_PRIMAL*          primal,             /**< primal data */
   SCIP_TREE*            tree,               /**< branch and bound tree */
   SCIP_LP*              lp,                 /**< LP data */
   SCIP_EVENTFILTER*     eventfilter         /**< event filter for global (not variable dependent) events */
   )
{
   SCIP_SOL* sol;
   SCIP_Bool foundsol;

   /* found a feasible solution */
   if( SCIPtreeHasFocusNodeLP(tree) )
   {
      /* start clock for LP solutions */
      SCIPclockStart(stat->lpsoltime, set);

      /* add solution to storage */
      SCIP_CALL( SCIPsolCreateLPSol(&sol, blkmem, set, stat, primal, tree, lp, NULL) );
      if( set->misc_exactsolve )
      {
         /* if we want to solve exactly, we have to check the solution exactly again */
         SCIP_CALL( SCIPprimalTrySolFree(primal, blkmem, set, stat, origprob, transprob, tree, lp, eventfilter, &sol,
               FALSE, TRUE, TRUE, TRUE, &foundsol) );
      }
      else
      {
         SCIP_CALL( SCIPprimalAddSolFree(primal, blkmem, set, stat, origprob, transprob, tree, lp, eventfilter, &sol, &foundsol) );
      }
      if( foundsol )
         stat->nlpsolsfound++;

      /* stop clock for LP solutions */
      SCIPclockStop(stat->lpsoltime, set);
   }
   else
   {
      /* start clock for pseudo solutions */
      SCIPclockStart(stat->pseudosoltime, set);

      /* add solution to storage */
      SCIP_CALL( SCIPsolCreatePseudoSol(&sol, blkmem, set, stat, primal, tree, lp, NULL) );
      if( set->misc_exactsolve )
      {
         /* if we want to solve exactly, we have to check the solution exactly again */
         SCIP_CALL( SCIPprimalTrySolFree(primal, blkmem, set, stat, origprob, transprob, tree, lp, eventfilter, &sol,
               FALSE, TRUE, TRUE, TRUE, &foundsol) );
      }
      else
      {
         SCIP_CALL( SCIPprimalAddSolFree(primal, blkmem, set, stat, origprob, transprob, tree, lp, eventfilter, &sol, &foundsol) );
      }

      /* stop clock for pseudo solutions */
      SCIPclockStop(stat->pseudosoltime, set);

      if( foundsol )
         stat->npssolsfound++;
   }

   return SCIP_OKAY;
}

/** main solving loop */
SCIP_RETCODE SCIPsolveCIP(
   BMS_BLKMEM*           blkmem,             /**< block memory buffers */
   SCIP_SET*             set,                /**< global SCIP settings */
   SCIP_STAT*            stat,               /**< dynamic problem statistics */
   SCIP_MEM*             mem,                /**< block memory pools */
   SCIP_PROB*            origprob,           /**< original problem */
   SCIP_PROB*            transprob,          /**< transformed problem after presolve */
   SCIP_PRIMAL*          primal,             /**< primal data */
   SCIP_TREE*            tree,               /**< branch and bound tree */
   SCIP_LP*              lp,                 /**< LP data */
   SCIP_RELAXATION*      relaxation,         /**< global relaxation data */
   SCIP_PRICESTORE*      pricestore,         /**< pricing storage */
   SCIP_SEPASTORE*       sepastore,          /**< separation storage */
   SCIP_CUTPOOL*         cutpool,            /**< global cut pool */
   SCIP_BRANCHCAND*      branchcand,         /**< branching candidate storage */
   SCIP_CONFLICT*        conflict,           /**< conflict analysis data */
   SCIP_EVENTFILTER*     eventfilter,        /**< event filter for global (not variable dependent) events */
   SCIP_EVENTQUEUE*      eventqueue,         /**< event queue */
   SCIP_Bool*            restart             /**< should solving process be started again with presolving? */
   )
{
   SCIP_NODESEL* nodesel;
   SCIP_NODE* focusnode;
   SCIP_NODE* nextnode;
   SCIP_EVENT event;
   SCIP_Real restartfac;
   SCIP_Real restartconfnum;
   int nnodes;
   int depth;
   SCIP_Bool cutoff;
   SCIP_Bool unbounded;
   SCIP_Bool infeasible;
   SCIP_Bool foundsol;

   assert(set != NULL);
   assert(blkmem != NULL);
   assert(stat != NULL);
   assert(transprob != NULL);
   assert(tree != NULL);
   assert(lp != NULL);
   assert(pricestore != NULL);
   assert(sepastore != NULL);
   assert(branchcand != NULL);
   assert(cutpool != NULL);
   assert(primal != NULL);
   assert(eventfilter != NULL);
   assert(eventqueue != NULL);
   assert(restart != NULL);

   /* check for immediate restart (if problem solving marked to be restarted was aborted) */
   restartfac = set->presol_subrestartfac;
   if( SCIPtreeGetCurrentDepth(tree) == 0 )
      restartfac = MIN(restartfac, set->presol_restartfac);
   *restart = (set->presol_maxrestarts == -1 || stat->nruns <= set->presol_maxrestarts) && set->nactivepricers == 0
      && (stat->userrestart
         || (stat->nrootintfixingsrun > restartfac * (transprob->nvars - transprob->ncontvars)
            && (stat->nruns == 1 || transprob->nvars <= (1.0-set->presol_restartminred) * stat->prevrunnvars)) );

   /* calculate the number of successful conflict analysis calls that should trigger a restart */
   if( set->conf_restartnum > 0 )
   {
      int i;

      restartconfnum = (SCIP_Real)set->conf_restartnum;
      for( i = 0; i < stat->nconfrestarts; ++i )
         restartconfnum *= set->conf_restartfac;
   }
   else
      restartconfnum = SCIP_REAL_MAX;
   assert(restartconfnum >= 0.0);

   /* switch status to UNKNOWN */
   stat->status = SCIP_STATUS_UNKNOWN;

   nextnode = NULL;
   unbounded = FALSE;

   while( !SCIPsolveIsStopped(set, stat, TRUE) && !(*restart) )
   {
      SCIP_Longint nsuccessconflicts;
      SCIP_Bool afternodeheur;

      assert(SCIPbufferGetNUsed(set->buffer) == 0);

      foundsol = FALSE;
      infeasible = FALSE;

      do
      {
         /* update the memory saving flag, switch algorithms respectively */
         SCIPstatUpdateMemsaveMode(stat, set, mem);

         /* get the current node selector */
         nodesel = SCIPsetGetNodesel(set, stat);

         /* inform tree about the current node selector */
         SCIP_CALL( SCIPtreeSetNodesel(tree, set, stat, nodesel) );

         /* the next node was usually already selected in the previous solving loop before the primal heuristics were
          * called, because they need to know, if the next node will be a child/sibling (plunging) or not;
          * if the heuristics found a new best solution that cut off some of the nodes, the node selector must be called
          * again, because the selected next node may be invalid due to cut off
          */
         if( nextnode == NULL )
         {
            /* select next node to process */
            SCIP_CALL( SCIPnodeselSelect(nodesel, set, &nextnode) );
         }
         focusnode = nextnode;
         nextnode = NULL;
         assert(SCIPbufferGetNUsed(set->buffer) == 0);

         /* start node activation timer */
         SCIPclockStart(stat->nodeactivationtime, set);

         /* focus selected node */
         SCIP_CALL( SCIPnodeFocus(&focusnode, blkmem, set, stat, transprob, primal, tree, lp, branchcand, conflict,
               eventfilter, eventqueue, &cutoff) );
         if( cutoff )
            stat->ndelayedcutoffs++;

         /* stop node activation timer */
         SCIPclockStop(stat->nodeactivationtime, set);

         assert(SCIPbufferGetNUsed(set->buffer) == 0);
      }
      while( cutoff ); /* select new node, if the current one was located in a cut off subtree */

      assert(SCIPtreeGetCurrentNode(tree) == focusnode);
      assert(SCIPtreeGetFocusNode(tree) == focusnode);

      /* if no more node was selected, we finished optimization */
      if( focusnode == NULL )
      {
         assert(SCIPtreeGetNNodes(tree) == 0);
         break;
      }

      /* update maxdepth and node count statistics */
      depth = SCIPnodeGetDepth(focusnode);
      stat->maxdepth = MAX(stat->maxdepth, depth);
      stat->maxtotaldepth = MAX(stat->maxtotaldepth, depth);
      stat->nnodes++;
      stat->ntotalnodes++;

      /* issue NODEFOCUSED event */
      SCIP_CALL( SCIPeventChgType(&event, SCIP_EVENTTYPE_NODEFOCUSED) );
      SCIP_CALL( SCIPeventChgNode(&event, focusnode) );
      SCIP_CALL( SCIPeventProcess(&event, set, NULL, NULL, NULL, eventfilter) );

      /* solve focus node */
      SCIP_CALL( solveNode(blkmem, set, stat, origprob, transprob, primal, tree, lp, relaxation, pricestore, sepastore, branchcand, 
            cutpool, conflict, eventfilter, eventqueue, &cutoff, &unbounded, &infeasible, restart, &afternodeheur) );
      assert(!cutoff || infeasible);
      assert(SCIPbufferGetNUsed(set->buffer) == 0);
      assert(SCIPtreeGetCurrentNode(tree) == focusnode);
      assert(SCIPtreeGetFocusNode(tree) == focusnode);

      /* check for restart */
      if( !(*restart) )
      {
         /* change color of node in VBC output */
         SCIPvbcSolvedNode(stat->vbc, stat, focusnode);

         /* check, if the current solution is feasible */
         if( !infeasible )
         {
            assert(!SCIPtreeHasFocusNodeLP(tree) || (lp->flushed && lp->solved));
            assert(!cutoff);

            /* node solution is feasible: add it to the solution store */
            SCIP_CALL( addCurrentSolution(blkmem, set, stat, origprob, transprob, primal, tree, lp, eventfilter) );

            /* issue NODEFEASIBLE event */
            SCIP_CALL( SCIPeventChgType(&event, SCIP_EVENTTYPE_NODEFEASIBLE) );
            SCIP_CALL( SCIPeventChgNode(&event, focusnode) );
            SCIP_CALL( SCIPeventProcess(&event, set, NULL, NULL, NULL, eventfilter) );
         }
         else if( !unbounded )
         {
            /* node solution is not feasible */
            if( tree->nchildren == 0 )
            {
               /* change color of node in VBC output */
               SCIPvbcCutoffNode(stat->vbc, stat, focusnode);

               /* issue NODEINFEASIBLE event */
               SCIP_CALL( SCIPeventChgType(&event, SCIP_EVENTTYPE_NODEINFEASIBLE) );

               /* increase the cutoff counter of the branching variable */
               if( stat->lastbranchvar != NULL )
               {
                  SCIP_CALL( SCIPvarIncCutoffSum(stat->lastbranchvar, stat, stat->lastbranchdir, 1.0) );
               }
               /**@todo if last branching variable is unknown, retrieve it from the nodes' boundchg arrays */
            }
            else
            {
               /* issue NODEBRANCHED event */
               SCIP_CALL( SCIPeventChgType(&event, SCIP_EVENTTYPE_NODEBRANCHED) );
            }
            SCIP_CALL( SCIPeventChgNode(&event, focusnode) );
            SCIP_CALL( SCIPeventProcess(&event, set, NULL, NULL, NULL, eventfilter) );
         }
         assert(SCIPbufferGetNUsed(set->buffer) == 0);

         /* if no branching was created, the node was not cut off, but it's lower bound is still smaller than
          * the cutoff bound, we have to branch on a non-fixed variable;
          * this can happen, if we want to solve exactly, the current solution was declared feasible by the
          * constraint enforcement, but in exact solution checking it was found out to be infeasible;
          * in this case, no branching would have been generated by the enforcement of constraints, but we
          * have to further investigate the current sub tree
          */
         if( !cutoff && !unbounded && tree->nchildren == 0 && SCIPnodeGetLowerbound(focusnode) < primal->cutoffbound )
         {
            SCIP_RESULT result;

            assert(set->misc_exactsolve);

            do
            {
               result = SCIP_DIDNOTRUN;
               if( SCIPbranchcandGetNPseudoCands(branchcand) == 0 )
               {
                  if( transprob->ncontvars > 0 )
                  {
                     /**@todo call PerPlex */
                     SCIPerrorMessage("cannot branch on all-fixed LP -- have to call PerPlex instead\n");
                  }
               }
               else
               {
                  SCIP_CALL( SCIPbranchExecPseudo(blkmem, set, stat, tree, lp, branchcand, eventqueue,
                        primal->cutoffbound, FALSE, &result) );
                  assert(result != SCIP_DIDNOTRUN);
               }
            }
            while( result == SCIP_REDUCEDDOM );
         }
         assert(SCIPbufferGetNUsed(set->buffer) == 0);

         /* select node to process in next solving loop; the primal heuristics need to know whether a child/sibling
          * (plunging) will be selected as next node or not
          */
         SCIP_CALL( SCIPnodeselSelect(nodesel, set, &nextnode) );
         assert(SCIPbufferGetNUsed(set->buffer) == 0);

         /* call primal heuristics that should be applied after the node was solved */
         nnodes = SCIPtreeGetNNodes(tree);
         if( !afternodeheur && (!cutoff || nnodes > 0) )
         {
            SCIP_CALL( SCIPprimalHeuristics(set, stat, primal, tree, lp, nextnode, SCIP_HEURTIMING_AFTERNODE, &foundsol) );
            assert(SCIPbufferGetNUsed(set->buffer) == 0);
         }

         /* if the heuristics found a new best solution that cut off some of the nodes, the node selector must be called
          * again, because the selected next node may be invalid due to cut off
          */
         assert(!tree->cutoffdelayed);

         if( nnodes != SCIPtreeGetNNodes(tree) || SCIPsolveIsStopped(set, stat, TRUE) )
            nextnode = NULL;
      }
      else if( !infeasible )
      {
         SCIP_SOL* sol;
         SCIP_Bool stored;

         SCIP_CALL( SCIPsolCreateCurrentSol(&sol, blkmem, set, stat, primal, tree, lp, NULL) );
         SCIP_CALL( SCIPprimalTrySolFree(primal, blkmem, set, stat, origprob, transprob, tree, lp, eventfilter, &sol, FALSE, TRUE, TRUE, TRUE, &stored) );
      }
         
      /* trigger restart due to conflicts */
      nsuccessconflicts = SCIPconflictGetNPropSuccess(conflict) + SCIPconflictGetNInfeasibleLPSuccess(conflict)
         + SCIPconflictGetNBoundexceedingLPSuccess(conflict) + SCIPconflictGetNStrongbranchSuccess(conflict)
         + SCIPconflictGetNPseudoSuccess(conflict);
      if( nsuccessconflicts >= restartconfnum && set->nactivepricers == 0 )
      {
         SCIPmessagePrintVerbInfo(set->disp_verblevel, SCIP_VERBLEVEL_HIGH,
            "(run %d, node %"SCIP_LONGINT_FORMAT") restarting after %"SCIP_LONGINT_FORMAT" successful conflict analysis calls\n",
            stat->nruns, stat->nnodes, nsuccessconflicts);
         *restart = TRUE;
         stat->nconfrestarts++;
      }

      /* display node information line */
      SCIP_CALL( SCIPdispPrintLine(set, stat, NULL, (SCIPnodeGetDepth(focusnode) == 0) && infeasible && !foundsol) );

      SCIPdebugMessage("Processing of node %"SCIP_LONGINT_FORMAT" in depth %d finished. %d siblings, %d children, %d leaves left\n",
         stat->nnodes, SCIPnodeGetDepth(focusnode), tree->nsiblings, tree->nchildren, SCIPtreeGetNLeaves(tree));
      SCIPdebugMessage("**********************************************************************\n");
   }
   assert(SCIPbufferGetNUsed(set->buffer) == 0);

   SCIPdebugMessage("Problem solving finished with status %u (restart=%u)\n", stat->status, *restart);

   /* if the current node is the only remaining node, and if its lower bound exceeds the upper bound, we have
    * to delete it manually in order to get to the SOLVED stage instead of thinking, that only the gap limit
    * was reached (this may happen, if the current node is the one defining the global lower bound and a
    * feasible solution with the same value was found at this node)
    */
   if( tree->focusnode != NULL && SCIPtreeGetNNodes(tree) == 0
      && SCIPsetIsGE(set, tree->focusnode->lowerbound, primal->cutoffbound) )
   {
      focusnode = NULL;
      SCIP_CALL( SCIPnodeFocus(&focusnode, blkmem, set, stat, transprob, primal, tree, lp, branchcand, conflict,
            eventfilter, eventqueue, &cutoff) );
   }

   /* check whether we finished solving */
   if( SCIPtreeGetNNodes(tree) == 0 && SCIPtreeGetCurrentNode(tree) == NULL )
   {
      /* no restart necessary */
      *restart = FALSE;

      /* set the solution status */
      if( unbounded )
      {
         if( primal->nsols > 0 )
         {
            /* switch status to UNBOUNDED */
            stat->status = SCIP_STATUS_UNBOUNDED;
         }
         else
         {
            /* switch status to INFORUNB */
            stat->status = SCIP_STATUS_INFORUNBD;
         }
      }
      else if( primal->nsols == 0
         || SCIPsetIsGT(set, SCIPsolGetObj(primal->sols[0], set, transprob),
            SCIPprobInternObjval(transprob, set, SCIPprobGetObjlim(transprob, set))) )
      {
         /* switch status to INFEASIBLE */
         stat->status = SCIP_STATUS_INFEASIBLE;
      }
      else
      {
         /* switch status to OPTIMAL */
         stat->status = SCIP_STATUS_OPTIMAL;
      }
   }

   return SCIP_OKAY;
}<|MERGE_RESOLUTION|>--- conflicted
+++ resolved
@@ -1997,44 +1997,6 @@
             }
          }
 
-<<<<<<< HEAD
-         /* call propagators that are applicable during node LP solving loop */
-         if( SCIPlpGetSolstat(lp) == SCIP_LPSOLSTAT_OPTIMAL )
-         {
-            assert(!(*lperror));
-
-            /* call propagators which are during lp loop */
-            SCIP_CALL( propagateDomains(blkmem, set, stat, primal, tree, SCIPtreeGetCurrentDepth(tree), 0, FALSE, SCIP_PROPTIMING_DURINGLPLOOP, cutoff) );
-            assert(SCIPbufferGetNUsed(set->buffer) == 0);
-            
-            /* if we found something, solve LP again */
-            if( !lp->flushed && !(*cutoff) )
-            {
-               SCIPdebugMessage("    -> found reduction: resolve LP\n");
-               
-               /* in the root node, remove redundant rows permanently from the LP */
-               if( root )
-               {
-                  SCIP_CALL( SCIPlpFlush(lp, blkmem, set, eventqueue) );
-                  SCIP_CALL( SCIPlpRemoveRedundantRows(lp, blkmem, set, stat, eventqueue, eventfilter) );
-               }
-                  
-               /* resolve LP */
-               SCIP_CALL( SCIPlpSolveAndEval(lp, blkmem, set, stat, eventqueue, eventfilter, prob, 
-                     -1, FALSE, TRUE, FALSE, lperror) );
-               assert(lp->flushed);
-               assert(lp->solved || *lperror);
-               
-               /* remove previous primal ray, store new one if LP is unbounded */
-               SCIP_CALL( updatePrimalRay(blkmem, set, stat, prob, primal, tree, lp, *lperror) );
-               
-               mustprice = TRUE;
-            }
-            mustprice &= !(*cutoff);
-         }
-
-=======
->>>>>>> 13672c6d
          /* call primal heuristics that are applicable during node LP solving loop */
          if( SCIPlpGetSolstat(lp) == SCIP_LPSOLSTAT_OPTIMAL )
          {
