--- conflicted
+++ resolved
@@ -1899,6 +1899,8 @@
    SCIP_PRIMAL*          primal,             /**< primal data */
    SCIP_TREE*            tree,               /**< branch and bound tree */
    SCIP_LP*              lp,                 /**< LP data */
+   SCIP_BRANCHCAND*      branchcand,         /**< branching candidate storage */
+   SCIP_EVENTQUEUE*      eventqueue,         /**< event queue */
    SCIP_CONFLICT*        conflict,           /**< conflict analysis data */
    SCIP_Bool*            cutoff              /**< pointer to store TRUE, if the node can be cut off */
    )
@@ -1934,7 +1936,8 @@
          /* call pseudo conflict analysis, if the node is cut off due to the pseudo objective value */
          if( !set->misc_exactsolve && pseudoobjval >= primal->cutoffbound && !SCIPsetIsInfinity(set, -pseudoobjval) )
          {
-            SCIP_CALL( SCIPconflictAnalyzePseudo(conflict, blkmem, set, stat, prob, tree, lp, NULL) );
+            SCIP_CALL( SCIPconflictAnalyzePseudo(conflict, blkmem, set, stat, prob, tree, lp, branchcand, eventqueue,
+                  NULL) );
          }
       }
    }
@@ -2075,7 +2078,7 @@
          SCIP_CALL( SCIPnodeUpdateLowerboundLP(focusnode, 's', set, stat, prob, lp) );
 
          /* check for infeasible node by bounding (see comment in solveNodeInitialLP()) */
-         SCIP_CALL( applyBounding(blkmem, set, stat, prob, primal, tree, lp, conflict, cutoff) );
+         SCIP_CALL( applyBounding(blkmem, set, stat, prob, primal, tree, lp, branchcand, eventqueue, conflict, cutoff) );
       }
 
       /* solve the LP with pricing in new variables */
@@ -2467,66 +2470,6 @@
    return SCIP_OKAY;
 }
 
-<<<<<<< HEAD
-=======
-/** updates the current lower bound with the pseudo objective value, cuts off node by bounding, and applies conflict
- *  analysis if the pseudo objective lead to the cutoff
- */
-static
-SCIP_RETCODE applyBounding(
-   BMS_BLKMEM*           blkmem,             /**< block memory buffers */
-   SCIP_SET*             set,                /**< global SCIP settings */
-   SCIP_STAT*            stat,               /**< dynamic problem statistics */
-   SCIP_PROB*            prob,               /**< transformed problem after presolve */
-   SCIP_PRIMAL*          primal,             /**< primal data */
-   SCIP_TREE*            tree,               /**< branch and bound tree */
-   SCIP_LP*              lp,                 /**< LP data */
-   SCIP_BRANCHCAND*      branchcand,         /**< branching candidate storage */
-   SCIP_EVENTQUEUE*      eventqueue,         /**< event queue */
-   SCIP_CONFLICT*        conflict,           /**< conflict analysis data */
-   SCIP_Bool*            cutoff              /**< pointer to store TRUE, if the node can be cut off */
-   )
-{
-   assert(primal != NULL);
-   assert(cutoff != NULL);
-
-   if( !(*cutoff) )
-   {
-      SCIP_NODE* focusnode;
-      SCIP_Real pseudoobjval;
-
-      /* get current focus node */
-      focusnode = SCIPtreeGetFocusNode(tree);
-
-      /* update lower bound w.r.t. the pseudo solution */
-      pseudoobjval = SCIPlpGetPseudoObjval(lp, set, prob);
-      SCIPnodeUpdateLowerbound(focusnode, stat, pseudoobjval);
-      SCIPdebugMessage(" -> lower bound: %g [%g] (pseudoobj: %g [%g]), cutoff bound: %g [%g]\n",
-         SCIPnodeGetLowerbound(focusnode), SCIPprobExternObjval(prob, set, SCIPnodeGetLowerbound(focusnode)),
-         pseudoobjval, SCIPprobExternObjval(prob, set, pseudoobjval),
-         primal->cutoffbound, SCIPprobExternObjval(prob, set, primal->cutoffbound));
-
-      /* check for infeasible node by bounding */
-      if( (set->misc_exactsolve && SCIPnodeGetLowerbound(focusnode) >= primal->cutoffbound)
-         || (!set->misc_exactsolve && SCIPsetIsGE(set, SCIPnodeGetLowerbound(focusnode), primal->cutoffbound)) )
-      {
-         SCIPdebugMessage("node is cut off by bounding (lower=%g, upper=%g)\n",
-            SCIPnodeGetLowerbound(focusnode), primal->cutoffbound);
-         SCIPnodeUpdateLowerbound(focusnode, stat, SCIPsetInfinity(set));
-         *cutoff = TRUE;
-
-         /* call pseudo conflict analysis, if the node is cut off due to the pseudo objective value */
-         if( pseudoobjval >= primal->cutoffbound && !SCIPsetIsInfinity(set, -pseudoobjval) )
-         {
-            SCIP_CALL( SCIPconflictAnalyzePseudo(conflict, blkmem, set, stat, prob, tree, lp, branchcand, eventqueue, NULL) );
-         }
-      }
-   }
-
-   return SCIP_OKAY;
-}
-
->>>>>>> 7a63a4a2
 /** solves the current node's LP in a price-and-cut loop */
 static
 SCIP_RETCODE solveNodeLP(
