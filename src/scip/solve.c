--- conflicted
+++ resolved
@@ -2853,14 +2853,9 @@
    if( !(*cutoff) && !(*lperror) )
    {
       /* solve the LP with price-and-cut*/
-<<<<<<< HEAD
       SCIP_CALL( priceAndCutLoop(blkmem, set, messagehdlr, stat, mem, transprob, origprob,  primal, tree, reopt, lp,
             pricestore, sepastore, cutpool, delayedcutpool, branchcand, conflict, conflictstore, eventfilter,
-            eventqueue, cliquetable, initiallpsolved, cutoff, unbounded, lperror, pricingaborted) );
-=======
-      SCIP_CALL( priceAndCutLoop(blkmem, set, messagehdlr, stat, mem, transprob, origprob,  primal, tree, reopt, lp, pricestore, sepastore, cutpool, delayedcutpool,
-            branchcand, conflict, eventfilter, eventqueue, cliquetable, fullseparation, propagateagain, cutoff, unbounded, lperror, pricingaborted) );
->>>>>>> 1a0f843d
+            eventqueue, cliquetable, fullseparation, propagateagain, cutoff, unbounded, lperror, pricingaborted) );
    }
    assert(*cutoff || *lperror || (lp->flushed && lp->solved));
 
@@ -3575,15 +3570,9 @@
       *unbounded = FALSE;
 
       /* solve the node's LP */
-<<<<<<< HEAD
-      SCIP_CALL( solveNodeLP(blkmem, set, messagehdlr, stat, mem, origprob, transprob, primal, tree, reopt, lp,
-            pricestore, sepastore, cutpool, delayedcutpool, branchcand, conflict, conflictstore, eventfilter,
-            eventqueue, cliquetable, *initiallpsolved, newinitconss, cutoff, unbounded, lperror, pricingaborted) );
-=======
       SCIP_CALL( solveNodeLP(blkmem, set, messagehdlr, stat, mem, origprob, transprob, primal, tree, reopt, lp, pricestore,
-            sepastore, cutpool, delayedcutpool, branchcand, conflict, eventfilter, eventqueue, cliquetable, initiallpsolved,
-            fullseparation, newinitconss, propagateagain, cutoff, unbounded, lperror, pricingaborted) );
->>>>>>> 1a0f843d
+            sepastore, cutpool, delayedcutpool, branchcand, conflict, conflictstore, eventfilter, eventqueue, cliquetable,
+            initiallpsolved, fullseparation, newinitconss, propagateagain, cutoff, unbounded, lperror, pricingaborted) );
 
       *lpsolved = TRUE;
       *solvelpagain = FALSE;
@@ -3852,23 +3841,8 @@
       forcedenforcement = FALSE;
       afterlpproplps = -1L;
 
-<<<<<<< HEAD
-      /* update lower bound with the pseudo objective value, and cut off node by bounding */
-      SCIP_CALL( applyBounding(blkmem, set, stat, transprob, origprob, primal, tree, reopt, lp, branchcand, eventqueue, conflict, cliquetable, cutoff) );
-
-      /* propagate domains before lp solving and solve relaxation and lp */
-      SCIPsetDebugMsg(set, " -> node solving loop: call propagators that are applicable before LP is solved\n");
-      SCIP_CALL( propAndSolve(blkmem, set, messagehdlr, stat, mem, origprob, transprob, primal, tree, reopt, lp,
-            relaxation, pricestore, sepastore, branchcand, cutpool, delayedcutpool, conflict, conflictstore,
-            eventfilter, eventqueue, cliquetable, focusnode, actdepth, SCIP_PROPTIMING_BEFORELP, propagate, solvelp,
-            solverelax, forcedlpsolve, &nlperrors, &fullpropagation, &propagateagain, &initiallpsolved, &solvelpagain,
-            &solverelaxagain, cutoff, unbounded, &lperror, &pricingaborted, &forcedenforcement) );
-
-      if( !(*cutoff) )
-=======
       while( !lperror && !(*cutoff) && (propagateagain || solvelpagain || solverelaxagain
             || (afterlpproplps < stat->nnodelps && lpsolved)) )
->>>>>>> 1a0f843d
       {
          solverelax = solverelaxagain;
          solverelaxagain = FALSE;
@@ -3882,17 +3856,11 @@
 
          /* propagate domains before lp solving and solve relaxation and lp */
          SCIPsetDebugMsg(set, " -> node solving loop: call propagators that are applicable before%s LP is solved\n", lpsolved ? " and after" : "");
-         SCIP_CALL( propAndSolve(blkmem, set, messagehdlr, stat, mem, origprob, transprob, primal, tree, reopt, lp, relaxation, pricestore, sepastore,
-<<<<<<< HEAD
-               branchcand, cutpool, delayedcutpool, conflict, conflictstore, eventfilter, eventqueue, cliquetable, focusnode, actdepth, SCIP_PROPTIMING_AFTERLPLOOP,
-               propagate, solvelp, solverelax, forcedlpsolve, &nlperrors, &fullpropagation, &propagateagain,
-               &initiallpsolved, &solvelpagain, &solverelaxagain, cutoff, unbounded, &lperror, &pricingaborted,
-=======
-               branchcand, cutpool, delayedcutpool, conflict, eventfilter, eventqueue, cliquetable, focusnode, actdepth, propagate, solvelp, solverelax,
-               forcedlpsolve, initiallpsolved, fullseparation, &afterlpproplps, &heurtiming, &nlperrors, &fullpropagation, &propagateagain,
-               &lpsolved, &solvelpagain, &solverelaxagain, cutoff, unbounded, stopped, &lperror, &pricingaborted,
->>>>>>> 1a0f843d
-               &forcedenforcement) );
+         SCIP_CALL( propAndSolve(blkmem, set, messagehdlr, stat, mem, origprob, transprob, primal, tree, reopt, lp,
+               relaxation, pricestore, sepastore, branchcand, cutpool, delayedcutpool, conflict, conflictstore, eventfilter,
+               eventqueue, cliquetable, focusnode, actdepth, propagate, solvelp, solverelax, forcedlpsolve, initiallpsolved,
+               fullseparation, &afterlpproplps, &heurtiming, &nlperrors, &fullpropagation, &propagateagain, &lpsolved,
+               &solvelpagain, &solverelaxagain, cutoff, unbounded, stopped, &lperror, &pricingaborted, &forcedenforcement) );
          initiallpsolved |= lpsolved;
 
          /* time or solution limit was hit and we already created a dummy child node to terminate fast */
