/* * * * * * * * * * * * * * * * * * * * * * * * * * * * * * * * * * * * * * */
/*                                                                           */
/*                  This file is part of the program and library             */
/*         SCIP --- Solving Constraint Integer Programs                      */
/*                                                                           */
/*    Copyright (C) 2002-2021 Konrad-Zuse-Zentrum                            */
/*                            fuer Informationstechnik Berlin                */
/*                                                                           */
/*  SCIP is distributed under the terms of the ZIB Academic License.         */
/*                                                                           */
/*  You should have received a copy of the ZIB Academic License              */
/*  along with SCIP; see the file COPYING. If not visit scipopt.org.         */
/*                                                                           */
/* * * * * * * * * * * * * * * * * * * * * * * * * * * * * * * * * * * * * * */

/**@file   scipdefplugins.c
 * @ingroup OTHER_CFILES
 * @brief  default SCIP plugins
 * @author Tobias Achterberg
 */

/*--+----1----+----2----+----3----+----4----+----5----+----6----+----7----+----8----+----9----+----0----+----1----+----2*/

#include "scip/scipdefplugins.h"
#include "scip/debug.h"

/** includes default SCIP plugins into SCIP */
SCIP_RETCODE SCIPincludeDefaultPlugins(
   SCIP*                 scip                /**< SCIP data structure */
   )
{
<<<<<<< HEAD
   SCIP_CALL( SCIPincludeConshdlrNonlinear(scip) ); /* nonlinear constraint handler must be before linear due to constraint upgrading */
=======
   SCIP_NLPI* nlpi;

   /* include some default dialogs, since other plugins require that at least the root dialog is available */
   SCIP_CALL( SCIPincludeDialogDefaultBasic(scip) );

   SCIP_CALL( SCIPincludeConshdlrNonlinear(scip) ); /* nonlinear must be before linear, quadratic, abspower, and and due to constraint upgrading */
   SCIP_CALL( SCIPincludeConshdlrQuadratic(scip) ); /* quadratic must be before linear due to constraint upgrading */
>>>>>>> 6283bf4e
   SCIP_CALL( SCIPincludeConshdlrLinear(scip) ); /* linear must be before its specializations due to constraint upgrading */
   SCIP_CALL( SCIPincludeConshdlrAnd(scip) );
   SCIP_CALL( SCIPincludeConshdlrBenders(scip) );
   SCIP_CALL( SCIPincludeConshdlrBenderslp(scip) );
   SCIP_CALL( SCIPincludeConshdlrBounddisjunction(scip) );
   SCIP_CALL( SCIPincludeConshdlrCardinality(scip) );
   SCIP_CALL( SCIPincludeConshdlrConjunction(scip) );
   SCIP_CALL( SCIPincludeConshdlrCountsols(scip) );
   SCIP_CALL( SCIPincludeConshdlrCumulative(scip) );
   SCIP_CALL( SCIPincludeConshdlrDisjunction(scip) );
   SCIP_CALL( SCIPincludeConshdlrIndicator(scip) );
   SCIP_CALL( SCIPincludeConshdlrIntegral(scip) );
   SCIP_CALL( SCIPincludeConshdlrKnapsack(scip) );
   SCIP_CALL( SCIPincludeConshdlrLinking(scip) );
   SCIP_CALL( SCIPincludeConshdlrLogicor(scip) );
   SCIP_CALL( SCIPincludeConshdlrOr(scip) );
   SCIP_CALL( SCIPincludeConshdlrOrbisack(scip) );
   SCIP_CALL( SCIPincludeConshdlrOrbitope(scip) );
   SCIP_CALL( SCIPincludeConshdlrPseudoboolean(scip) );
   SCIP_CALL( SCIPincludeConshdlrSetppc(scip) );
   SCIP_CALL( SCIPincludeConshdlrSOS1(scip) );
   SCIP_CALL( SCIPincludeConshdlrSOS2(scip) );
   SCIP_CALL( SCIPincludeConshdlrSuperindicator(scip) );
   SCIP_CALL( SCIPincludeConshdlrSymresack(scip) );
   SCIP_CALL( SCIPincludeConshdlrVarbound(scip) );
   SCIP_CALL( SCIPincludeConshdlrXor(scip) );
   SCIP_CALL( SCIPincludeConshdlrComponents(scip) );

   /* include readers in order of chances to be necessary */
   SCIP_CALL( SCIPincludeReaderMps(scip) );
   SCIP_CALL( SCIPincludeReaderLp(scip) );
   SCIP_CALL( SCIPincludeReaderSol(scip) );
   SCIP_CALL( SCIPincludeReaderOsil(scip) );
   SCIP_CALL( SCIPincludeReaderZpl(scip) );
#ifdef SCIP_WITH_AMPL
   SCIP_CALL( SCIPincludeReaderNl(scip) );
#endif
   SCIP_CALL( SCIPincludeReaderGms(scip) );
   SCIP_CALL( SCIPincludeReaderOpb(scip) );
   SCIP_CALL( SCIPincludeReaderWbo(scip) );
   SCIP_CALL( SCIPincludeReaderPip(scip) );
   SCIP_CALL( SCIPincludeReaderFzn(scip) );
   SCIP_CALL( SCIPincludeReaderCnf(scip) );
   SCIP_CALL( SCIPincludeReaderCip(scip) );
   SCIP_CALL( SCIPincludeReaderSmps(scip) );
   SCIP_CALL( SCIPincludeReaderSto(scip) );
   SCIP_CALL( SCIPincludeReaderTim(scip) );
   SCIP_CALL( SCIPincludeReaderCor(scip) );
   SCIP_CALL( SCIPincludeReaderRlp(scip) );
   SCIP_CALL( SCIPincludeReaderBnd(scip) );
   SCIP_CALL( SCIPincludeReaderDiff(scip) );
   SCIP_CALL( SCIPincludeReaderDec(scip) );
   SCIP_CALL( SCIPincludeReaderFix(scip) );
   SCIP_CALL( SCIPincludeReaderMst(scip) );
   SCIP_CALL( SCIPincludeReaderPpm(scip) );
   SCIP_CALL( SCIPincludeReaderPbm(scip) );
   SCIP_CALL( SCIPincludeReaderCcg(scip) );

   SCIP_CALL( SCIPincludePresolBoundshift(scip) );
   SCIP_CALL( SCIPincludePresolConvertinttobin(scip) );
   SCIP_CALL( SCIPincludePresolDomcol(scip) );
   SCIP_CALL( SCIPincludePresolDualagg(scip) );
   SCIP_CALL( SCIPincludePresolDualcomp(scip) );
   SCIP_CALL( SCIPincludePresolDualinfer(scip) );
   SCIP_CALL( SCIPincludePresolGateextraction(scip) );
   SCIP_CALL( SCIPincludePresolImplics(scip) );
   SCIP_CALL( SCIPincludePresolInttobinary(scip) );
#ifdef SCIP_WITH_PAPILO
   SCIP_CALL( SCIPincludePresolMILP(scip) );
#endif
   SCIP_CALL( SCIPincludePresolQPKKTref(scip) );
   SCIP_CALL( SCIPincludePresolRedvub(scip) );
   SCIP_CALL( SCIPincludePresolTrivial(scip) );
   SCIP_CALL( SCIPincludePresolTworowbnd(scip) );
   SCIP_CALL( SCIPincludePresolSparsify(scip) );
   SCIP_CALL( SCIPincludePresolDualsparsify(scip) );
   SCIP_CALL( SCIPincludePresolStuffing(scip) );
   SCIP_CALL( SCIPincludeNodeselBfs(scip) );
   SCIP_CALL( SCIPincludeNodeselBreadthfirst(scip) );
   SCIP_CALL( SCIPincludeNodeselDfs(scip) );
   SCIP_CALL( SCIPincludeNodeselEstimate(scip) );
   SCIP_CALL( SCIPincludeNodeselHybridestim(scip) );
   SCIP_CALL( SCIPincludeNodeselRestartdfs(scip) );
   SCIP_CALL( SCIPincludeNodeselUct(scip) );
   SCIP_CALL( SCIPincludeBranchruleAllfullstrong(scip) );
   SCIP_CALL( SCIPincludeBranchruleCloud(scip) );
   SCIP_CALL( SCIPincludeBranchruleDistribution(scip) );
   SCIP_CALL( SCIPincludeBranchruleFullstrong(scip) );
   SCIP_CALL( SCIPincludeBranchruleInference(scip) );
   SCIP_CALL( SCIPincludeBranchruleLeastinf(scip) );
   SCIP_CALL( SCIPincludeBranchruleLookahead(scip) );
   SCIP_CALL( SCIPincludeBranchruleMostinf(scip) );
   SCIP_CALL( SCIPincludeBranchruleMultAggr(scip) );
   SCIP_CALL( SCIPincludeBranchruleNodereopt(scip) );
   SCIP_CALL( SCIPincludeBranchrulePscost(scip) );
   SCIP_CALL( SCIPincludeBranchruleRandom(scip) );
   SCIP_CALL( SCIPincludeBranchruleRelpscost(scip) );
   SCIP_CALL( SCIPincludeBranchruleVanillafullstrong(scip) );
   SCIP_CALL( SCIPincludeEventHdlrEstim(scip) );
   SCIP_CALL( SCIPincludeEventHdlrSolvingphase(scip) );
   SCIP_CALL( SCIPincludeComprLargestrepr(scip) );
   SCIP_CALL( SCIPincludeComprWeakcompr(scip) );
   SCIP_CALL( SCIPincludeHeurActconsdiving(scip) );
   SCIP_CALL( SCIPincludeHeurAdaptivediving(scip) );
   SCIP_CALL( SCIPincludeHeurBound(scip) );
   SCIP_CALL( SCIPincludeHeurClique(scip) );
   SCIP_CALL( SCIPincludeHeurCoefdiving(scip) );
   SCIP_CALL( SCIPincludeHeurCompletesol(scip) );
   SCIP_CALL( SCIPincludeHeurConflictdiving(scip) );
   SCIP_CALL( SCIPincludeHeurCrossover(scip) );
   SCIP_CALL( SCIPincludeHeurDins(scip) );
   SCIP_CALL( SCIPincludeHeurDistributiondiving(scip) );
   SCIP_CALL( SCIPincludeHeurDualval(scip) );
   SCIP_CALL( SCIPincludeHeurFarkasdiving(scip) );
   SCIP_CALL( SCIPincludeHeurFeaspump(scip) );
   SCIP_CALL( SCIPincludeHeurFixandinfer(scip) );
   SCIP_CALL( SCIPincludeHeurFracdiving(scip) );
   SCIP_CALL( SCIPincludeHeurGins(scip) );
   SCIP_CALL( SCIPincludeHeurGuideddiving(scip) );
   SCIP_CALL( SCIPincludeHeurZeroobj(scip) );
   SCIP_CALL( SCIPincludeHeurIndicator(scip) );
   SCIP_CALL( SCIPincludeHeurIntdiving(scip) );
   SCIP_CALL( SCIPincludeHeurIntshifting(scip) );
   SCIP_CALL( SCIPincludeHeurLinesearchdiving(scip) );
   SCIP_CALL( SCIPincludeHeurLocalbranching(scip) );
   SCIP_CALL( SCIPincludeHeurLocks(scip) );
   SCIP_CALL( SCIPincludeHeurLpface(scip) );
   SCIP_CALL( SCIPincludeHeurAlns(scip) );
   SCIP_CALL( SCIPincludeHeurNlpdiving(scip) );
   SCIP_CALL( SCIPincludeHeurMutation(scip) );
   SCIP_CALL( SCIPincludeHeurMultistart(scip) );
   SCIP_CALL( SCIPincludeHeurMpec(scip) );
   SCIP_CALL( SCIPincludeHeurObjpscostdiving(scip) );
   SCIP_CALL( SCIPincludeHeurOctane(scip) );
   SCIP_CALL( SCIPincludeHeurOfins(scip) );
   SCIP_CALL( SCIPincludeHeurOneopt(scip) );
   SCIP_CALL( SCIPincludeHeurPADM(scip) );
   SCIP_CALL( SCIPincludeHeurProximity(scip) );
   SCIP_CALL( SCIPincludeHeurPscostdiving(scip) );
   SCIP_CALL( SCIPincludeHeurRandrounding(scip) );
   SCIP_CALL( SCIPincludeHeurRens(scip) );
   SCIP_CALL( SCIPincludeHeurReoptsols(scip) );
   SCIP_CALL( SCIPincludeHeurRepair(scip) );
   SCIP_CALL( SCIPincludeHeurRins(scip) );
   SCIP_CALL( SCIPincludeHeurRootsoldiving(scip) );
   SCIP_CALL( SCIPincludeHeurRounding(scip) );
   SCIP_CALL( SCIPincludeHeurShiftandpropagate(scip) );
   SCIP_CALL( SCIPincludeHeurShifting(scip) );
   SCIP_CALL( SCIPincludeHeurSimplerounding(scip) );
   SCIP_CALL( SCIPincludeHeurSubNlp(scip) );
   SCIP_CALL( SCIPincludeHeurTrivial(scip) );
   SCIP_CALL( SCIPincludeHeurTrivialnegation(scip) );
   SCIP_CALL( SCIPincludeHeurTrustregion(scip) );
   SCIP_CALL( SCIPincludeHeurTrySol(scip) );
   SCIP_CALL( SCIPincludeHeurTwoopt(scip) );
   SCIP_CALL( SCIPincludeHeurUndercover(scip) );
   SCIP_CALL( SCIPincludeHeurVbounds(scip) );
   SCIP_CALL( SCIPincludeHeurVeclendiving(scip) );
   SCIP_CALL( SCIPincludeHeurZirounding(scip) );
   SCIP_CALL( SCIPincludePropDualfix(scip) );
   SCIP_CALL( SCIPincludePropGenvbounds(scip) );
   SCIP_CALL( SCIPincludePropObbt(scip) );
   SCIP_CALL( SCIPincludePropNlobbt(scip) );
   SCIP_CALL( SCIPincludePropProbing(scip) );
   SCIP_CALL( SCIPincludePropPseudoobj(scip) );
   SCIP_CALL( SCIPincludePropRedcost(scip) );
   SCIP_CALL( SCIPincludePropRootredcost(scip) );
   SCIP_CALL( SCIPincludePropSymmetry(scip) );
   SCIP_CALL( SCIPincludePropVbounds(scip) );
   SCIP_CALL( SCIPincludeSepaCGMIP(scip) );
   SCIP_CALL( SCIPincludeSepaClique(scip) );
   SCIP_CALL( SCIPincludeSepaClosecuts(scip) );
   SCIP_CALL( SCIPincludeSepaAggregation(scip) );
   SCIP_CALL( SCIPincludeSepaConvexproj(scip) );
   SCIP_CALL( SCIPincludeSepaDisjunctive(scip) );
   SCIP_CALL( SCIPincludeSepaEccuts(scip) );
   SCIP_CALL( SCIPincludeSepaGauge(scip) );
   SCIP_CALL( SCIPincludeSepaGomory(scip) );
   SCIP_CALL( SCIPincludeSepaImpliedbounds(scip) );
   SCIP_CALL( SCIPincludeSepaIntobj(scip) );
   SCIP_CALL( SCIPincludeSepaMcf(scip) );
   SCIP_CALL( SCIPincludeSepaMinor(scip) );
   SCIP_CALL( SCIPincludeSepaMixing(scip) );
   SCIP_CALL( SCIPincludeSepaOddcycle(scip) );
   SCIP_CALL( SCIPincludeSepaRapidlearning(scip) );
   SCIP_CALL( SCIPincludeSepaRlt(scip) );
   SCIP_CALL( SCIPincludeSepaStrongcg(scip) );
   SCIP_CALL( SCIPincludeSepaZerohalf(scip) );
   SCIP_CALL( SCIPincludeDispDefault(scip) );
   SCIP_CALL( SCIPincludeTableDefault(scip) );
   SCIP_CALL( SCIPincludeEventHdlrSofttimelimit(scip) );
   SCIP_CALL( SCIPincludeConcurrentScipSolvers(scip) );
   SCIP_CALL( SCIPincludeBendersDefault(scip) );
   SCIP_CALL( SCIPincludeExprhdlrAbs(scip) );
   SCIP_CALL( SCIPincludeExprhdlrCos(scip) );
   SCIP_CALL( SCIPincludeExprhdlrEntropy(scip) );
   SCIP_CALL( SCIPincludeExprhdlrExp(scip) );
   SCIP_CALL( SCIPincludeExprhdlrLog(scip) );
   SCIP_CALL( SCIPincludeExprhdlrPow(scip) );
   SCIP_CALL( SCIPincludeExprhdlrProduct(scip) );
   SCIP_CALL( SCIPincludeExprhdlrSignpower(scip) );
   SCIP_CALL( SCIPincludeExprhdlrSin(scip) );
   SCIP_CALL( SCIPincludeExprhdlrSum(scip) );
   SCIP_CALL( SCIPincludeExprhdlrValue(scip) );
   SCIP_CALL( SCIPincludeExprhdlrVar(scip) );
   SCIP_CALL( SCIPincludeExprhdlrVaridx(scip) );
   SCIP_CALL( SCIPincludeNlhdlrDefault(scip) );
   SCIP_CALL( SCIPincludeNlhdlrConvex(scip) );
   SCIP_CALL( SCIPincludeNlhdlrConcave(scip) );
   SCIP_CALL( SCIPincludeNlhdlrBilinear(scip) );
   SCIP_CALL( SCIPincludeNlhdlrPerspective(scip) );
   SCIP_CALL( SCIPincludeNlhdlrQuadratic(scip) );
   SCIP_CALL( SCIPincludeNlhdlrQuotient(scip) );
   SCIP_CALL( SCIPincludeNlhdlrSoc(scip) );
   SCIP_CALL( SCIPincludeNlpSolverIpopt(scip) );
   SCIP_CALL( SCIPincludeNlpSolverFilterSQP(scip) );
   SCIP_CALL( SCIPincludeNlpSolverWorhp(scip, TRUE) );
   SCIP_CALL( SCIPincludeNlpSolverWorhp(scip, FALSE) );
   SCIP_CALL( SCIPincludeNlpSolverAll(scip) );

#ifdef TPI_TNYC
   SCIP_CALL( SCIPincludeExternalCodeInformation(scip, "TinyCThread", "Small, portable implementation of the C11 threads API (tinycthread.github.io)") );
#endif

   SCIP_CALL( SCIPdebugIncludeProp(scip) ); /*lint !e506 !e774*/

   return SCIP_OKAY;
}<|MERGE_RESOLUTION|>--- conflicted
+++ resolved
@@ -29,17 +29,10 @@
    SCIP*                 scip                /**< SCIP data structure */
    )
 {
-<<<<<<< HEAD
-   SCIP_CALL( SCIPincludeConshdlrNonlinear(scip) ); /* nonlinear constraint handler must be before linear due to constraint upgrading */
-=======
-   SCIP_NLPI* nlpi;
-
    /* include some default dialogs, since other plugins require that at least the root dialog is available */
    SCIP_CALL( SCIPincludeDialogDefaultBasic(scip) );
 
-   SCIP_CALL( SCIPincludeConshdlrNonlinear(scip) ); /* nonlinear must be before linear, quadratic, abspower, and and due to constraint upgrading */
-   SCIP_CALL( SCIPincludeConshdlrQuadratic(scip) ); /* quadratic must be before linear due to constraint upgrading */
->>>>>>> 6283bf4e
+   SCIP_CALL( SCIPincludeConshdlrNonlinear(scip) ); /* nonlinear constraint handler must be before linear due to constraint upgrading */
    SCIP_CALL( SCIPincludeConshdlrLinear(scip) ); /* linear must be before its specializations due to constraint upgrading */
    SCIP_CALL( SCIPincludeConshdlrAnd(scip) );
    SCIP_CALL( SCIPincludeConshdlrBenders(scip) );
