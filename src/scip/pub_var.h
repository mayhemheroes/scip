--- conflicted
+++ resolved
@@ -487,15 +487,12 @@
    SCIP_VAR*             var                 /**< problem variable */
    );
 
-<<<<<<< HEAD
-=======
 /** returns TRUE if the variable is integral, but not implied integral. */
 SCIP_EXPORT
 SCIP_Bool SCIPvarIsNonimpliedIntegral(
    SCIP_VAR*             var                 /**< problem variable */
    );
 
->>>>>>> 493e2712
 /** returns whether variable's column should be present in the initial root LP */
 SCIP_EXPORT
 SCIP_Bool SCIPvarIsInitial(
@@ -992,10 +989,7 @@
       && (var)->glbdom.lb >= 0.0 && (var)->glbdom.ub <= 1.0))
 #define SCIPvarIsIntegral(var)          ((var)->vartype != SCIP_VARTYPE_CONTINUOUS || (var)->varimpltype != SCIP_IMPLINTTYPE_NONE)
 #define SCIPvarIsImpliedIntegral(var)   ((var)->varimpltype != SCIP_IMPLINTTYPE_NONE)
-<<<<<<< HEAD
-=======
 #define SCIPvarIsNonimpliedIntegral(var) ((var)->vartype != SCIP_VARTYPE_CONTINUOUS && (var)->varimpltype == SCIP_IMPLINTTYPE_NONE)
->>>>>>> 493e2712
 #define SCIPvarIsInitial(var)           (var)->initial
 #define SCIPvarIsRemovable(var)         (var)->removable
 #define SCIPvarIsDeleted(var)           (var)->deleted
