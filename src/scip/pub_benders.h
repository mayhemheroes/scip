/* * * * * * * * * * * * * * * * * * * * * * * * * * * * * * * * * * * * * * */
/*                                                                           */
/*                  This file is part of the program and library             */
/*         SCIP --- Solving Constraint Integer Programs                      */
/*                                                                           */
/*    Copyright (C) 2002-2017 Konrad-Zuse-Zentrum                            */
/*                            fuer Informationstechnik Berlin                */
/*                                                                           */
/*  SCIP is distributed under the terms of the ZIB Academic License.         */
/*                                                                           */
/*  You should have received a copy of the ZIB Academic License              */
/*  along with SCIP; see the file COPYING. If not email to scip@zib.de.      */
/*                                                                           */
/* * * * * * * * * * * * * * * * * * * * * * * * * * * * * * * * * * * * * * */

/**@file   pub_benders.h
 * @ingroup PUBLICCOREAPI
 * @brief  public methods for Benders' decomposition
 * @author Stephen J. Maher
 */

/*---+----1----+----2----+----3----+----4----+----5----+----6----+----7----+----8----+----9----+----0----+----1----+----2*/

#ifndef __SCIP_PUB_BENDERS_H__
#define __SCIP_PUB_BENDERS_H__


#include "scip/scip.h"
#include "scip/def.h"
#include "scip/type_misc.h"
#include "scip/type_benders.h"

#ifdef __cplusplus
extern "C" {
#endif

/**@addtogroup PublicBendersMethods
 *
 * @{
 */

/** compares two benderss w. r. to their priority */
EXTERN
SCIP_DECL_SORTPTRCOMP(SCIPbendersComp);

/** comparison method for sorting benderss w.r.t. to their name */
EXTERN
SCIP_DECL_SORTPTRCOMP(SCIPbendersCompName);

/** gets user data of Benders' decomposition */
EXTERN
SCIP_BENDERSDATA* SCIPbendersGetData(
   SCIP_BENDERS*         benders             /**< Benders' decomposition */
   );

/** sets user data of Benders' decomposition; user has to free old data in advance! */
EXTERN
void SCIPbendersSetData(
   SCIP_BENDERS*         benders,            /**< Benders' decomposition */
   SCIP_BENDERSDATA*     bendersdata         /**< new Benders' decomposition user data */
   );

/** gets name of Benders' decomposition */
EXTERN
const char* SCIPbendersGetName(
   SCIP_BENDERS*         benders             /**< Benders' decomposition */
   );

/** gets description of Benders' decomposition */
EXTERN
const char* SCIPbendersGetDesc(
   SCIP_BENDERS*         benders             /**< Benders' decomposition */
   );

/** gets priority of Benders' decomposition */
EXTERN
int SCIPbendersGetPriority(
   SCIP_BENDERS*         benders             /**< Benders' decomposition */
   );

/** gets the number of subproblems for the Benders' decomposition */
EXTERN
int SCIPbendersGetNSubproblems(
   SCIP_BENDERS*         benders             /**< the Benders' decomposition data structure */
   );

/** returns the SCIP instance for a given subproblem */
EXTERN
SCIP* SCIPbendersSubproblem(
   SCIP_BENDERS*         benders,            /**< the Benders' decomposition data structure */
   int                   probnumber          /**< the subproblem number */
   );

/** gets the number of times, the Bender' decomposition was called and tried to find a violated second stage constraint */
EXTERN
int SCIPbendersGetNCalls(
   SCIP_BENDERS*         benders             /**< Benders' decomposition */
   );

/** gets the number of optimality cuts found by the collection of Benders' decomposition subproblems */
EXTERN
int SCIPbendersGetNCutsFound(
   SCIP_BENDERS*         benders             /**< Benders' decomposition */
   );

/** gets time in seconds used in this Benders' decomposition for setting up for next stages */
EXTERN
SCIP_Real SCIPbendersGetSetupTime(
   SCIP_BENDERS*         benders             /**< Benders' decomposition */
   );

/** gets execution time in seconds used in this Benders' decomposition */
EXTERN
SCIP_Real SCIPbendersGetTime(
   SCIP_BENDERS*         benders             /**< Benders' decomposition */
   );

/** is Benders' decomposition initialized? */
EXTERN
SCIP_Bool SCIPbendersIsInitialized(
   SCIP_BENDERS*         benders             /**< Benders' decomposition */
   );

/** returns whether the given Benders decomposition is in use in the current problem */
SCIP_Bool SCIPbendersIsActive(
   SCIP_BENDERS*         benders             /**< the Benders' decomposition structure */
   );

/** are Benders' cuts generated from the LP solutions? */
EXTERN
SCIP_Bool SCIPbendersCutLP(
   SCIP_BENDERS*         benders             /**< Benders' decomposition */
   );

/** are Benders' cuts generated from the pseudo solutions? */
EXTERN
SCIP_Bool SCIPbendersCutPseudo(
   SCIP_BENDERS*         benders             /**< Benders' decomposition */
   );

/** are Benders' cuts generated from the relaxation solutions? */
EXTERN
SCIP_Bool SCIPbendersCutRelaxation(
   SCIP_BENDERS*         benders             /**< Benders' decomposition */
   );

/** returns the auxiliary variable for the given subproblem */
EXTERN
SCIP_VAR* SCIPbendersGetAuxiliaryVar(
   SCIP_BENDERS*         benders,            /**< Benders' decomposition */
   int                   probnumber          /**< the subproblem number */
   );

/** returns all auxiliary variables */
EXTERN
SCIP_VAR** SCIPbendersGetAuxiliaryVars(
   SCIP_BENDERS*         benders             /**< Benders' decomposition */
   );

/** stores the objective function value of the subproblem for use in cut generation */
EXTERN
void SCIPbendersSetSubprobObjval(
   SCIP_BENDERS*         benders,            /**< Benders' decomposition */
   SCIP_Real             objval,             /**< the objective function value for the subproblem */
   int                   probnumber          /**< the subproblem number */
   );

/** returns the objective function value of the subproblem for use in cut generation */
EXTERN
SCIP_Real SCIPbendersGetSubprobObjval(
   SCIP_BENDERS*         benders,            /**< Benders' decomposition */
   int                   probnumber          /**< the subproblem number */
   );

<<<<<<< HEAD
/** Public functions associated with Benders' cuts */

/** returns the Benders' cut of the given name, or NULL if not existing */
EXTERN
SCIP_BENDERSCUT* SCIPfindBenderscut(
   SCIP_BENDERS*         benders,            /**< Benders' decomposition */
   const char*           name                /**< name of Benderscut' decomposition */
   );


/** returns the array of currently available Benders' cuts; active benders are in the first slots of the array */
EXTERN
SCIP_BENDERSCUT** SCIPbendersGetBenderscuts(
   SCIP_BENDERS*         benders             /**< Benders' decomposition */
   );


/** returns the number of currently available Benders' cuts */
EXTERN
int SCIPbendersGetNBenderscuts(
   SCIP_BENDERS*         benders             /**< Benders' decomposition */
   );

/** sets the priority of a Benders' decomposition */
EXTERN
SCIP_RETCODE SCIPbendersSetBenderscutPriority(
   SCIP_BENDERS*         benders,            /**< Benders' decomposition */
   SCIP_BENDERSCUT*      benderscut,         /**< Benders' cut */
   int                   priority            /**< new priority of the Benders' decomposition */
   );

/* returns whether the subproblem is an LP. This means that the dual solution can be trusted. */
=======
/** returns whether the subproblem is an LP. This means that the dual solution can be trusted. */
>>>>>>> 225aea0d
EXTERN
SCIP_Bool SCIPbendersSubprobIsLP(
   SCIP_BENDERS*         benders,            /**< Benders' decomposition */
   int                   probnumber          /**< the subproblem number */
   );

/** returns the number of subproblems that are LPs */
extern
int SCIPbendersGetNLPSubprobs(
   SCIP_BENDERS*         benders             /**< Benders' decomposition */
   );

/** solves the LP of the Benders' decomposition subproblem. This requires that the subproblem is in probing mode */
EXTERN
SCIP_RETCODE SCIPbendersSolveSubproblemLP(
   SCIP_BENDERS*         benders,            /**< the Benders' decomposition data structure */
   int                   probnumber,         /**< the subproblem number */
   SCIP_Bool*            infeasible          /**< a flag to indicate whether all subproblems are feasible */
   );

/** solves the Benders' decomposition subproblem. */
EXTERN
SCIP_RETCODE SCIPbendersSolveSubproblemMIP(
   SCIP_BENDERS*         benders,            /**< the Benders' decomposition data structure */
   int                   probnumber,         /**< the subproblem number */
   SCIP_Bool*            infeasible,         /**< returns whether the current subproblem is infeasible */
   SCIP_BENDERSENFOTYPE  type,               /**< the enforcement type calling this function */
   SCIP_Bool             initialisation,     /**< indicates whether the MIP is solved as part of an initalisation */
   SCIP_Bool             solvemip            /**< directly solve the MIP subproblem */
   );

/** returns the number of cuts that have been transferred from sub SCIPs to the master SCIP */
EXTERN
int SCIPbendersGetNTransferredCuts(
   SCIP_BENDERS*         benders             /**< the Benders' decomposition data structure */
   );

/* @} */

#ifdef __cplusplus
}
#endif

#endif<|MERGE_RESOLUTION|>--- conflicted
+++ resolved
@@ -172,7 +172,6 @@
    int                   probnumber          /**< the subproblem number */
    );
 
-<<<<<<< HEAD
 /** Public functions associated with Benders' cuts */
 
 /** returns the Benders' cut of the given name, or NULL if not existing */
@@ -204,10 +203,7 @@
    int                   priority            /**< new priority of the Benders' decomposition */
    );
 
-/* returns whether the subproblem is an LP. This means that the dual solution can be trusted. */
-=======
 /** returns whether the subproblem is an LP. This means that the dual solution can be trusted. */
->>>>>>> 225aea0d
 EXTERN
 SCIP_Bool SCIPbendersSubprobIsLP(
    SCIP_BENDERS*         benders,            /**< Benders' decomposition */
