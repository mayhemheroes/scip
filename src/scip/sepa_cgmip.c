/* * * * * * * * * * * * * * * * * * * * * * * * * * * * * * * * * * * * * * */
/*                                                                           */
/*                  This file is part of the program and library             */
/*         SCIP --- Solving Constraint Integer Programs                      */
/*                                                                           */
/*    Copyright (C) 2002-2019 Konrad-Zuse-Zentrum                            */
/*                            fuer Informationstechnik Berlin                */
/*                                                                           */
/*  SCIP is distributed under the terms of the ZIB Academic License.         */
/*                                                                           */
/*  You should have received a copy of the ZIB Academic License              */
/*  along with SCIP; see the file COPYING. If not visit scip.zib.de.         */
/*                                                                           */
/* * * * * * * * * * * * * * * * * * * * * * * * * * * * * * * * * * * * * * */
/* #define SCIP_WRITEPROB */
/* #define SCIP_OUTPUT */
/**@file   sepa_cgmip.c
 * @ingroup DEFPLUGINS_SEPA
 * @brief  Chvatal-Gomory cuts computed via a sub-MIP
 * @author Marc Pfetsch
 *
 * Separate Chv&aacute;tal-Gomory cuts using a sub-MIP. The approach is based on the following papers.
 *
 * M. Fischetti and A. Lodi@n
 * Optimizing over the first Chv&aacute;tal closure,@n
 * in: M. J&uuml;nger and V. Kaibel (eds.) Integer Programming and Combinatorial Optimization IPCO 2005,@n
 * LNCS 3509, pp. 12-22. Springer, Berlin Heidelberg New York (2005)
 *
 * M. Fischetti and A. Lodi@n
 * Optimizing over the first Chv&aacute;tal closure,@n
 * Mathematical Programming 110, 3-20 (2007)
 *
 * P. Bonami, G. Cornu&eacute;jols, S. Dash, M. Fischetti, and A. Lodi@n
 * Projected Chv&aacute;tal-Gomory cuts for mixed integer linear programs,@n
 * Mathematical Programming 113, No. 2 (2008)
 *
 *
 * There are several possibilities to generate the final cut:
 *
 * - The CMIR-routines of SCIP can be used (if @p usecmir is true). One can determine which bound is
 *   used in the rounding operation (if @p cmirownbounds is true) or let SCIP choose the best. This
 *   version is generally numerically the most stable.
 * - If @p usestrongcg is true, we try to generate Strong-CG cuts (as done in sepa_strongcg.c).
 * - One can directly generate the CG-cut as computed (if @p usecmir and @p usestrongcg are
 *   false). The cut is not taken from the solution of the MIP, but is recomputed, and some care (but
 *   not as much as in the first version) has been taken to create a valid cut.
 *
 * The computation time of the separation MIP is limited as follows:
 * - There is a node limit (parameters @a minnodelimit and @a maxnodelimit).
 * - There is a time limit (parameter @a timelimit).
 * - If paramter @a earlyterm is true, the separation is run until the first cut that is violated is
 *   found. (Note that these cuts are not necessarily added to the LP, because here also the norm of
 *   the cuts are taken into account - which cannot easily be included into the separation subscip.)
 *   Then the solution process is continued for a certain number of nodes.
 *
 * @todo Check whether one can weaken the conditions on the continuous variables.
 * @todo Use pointers to originating separators to sort out cuts that should not be used.
 *
 * @warning This separator should be used carefully - it may require a long separation time.
 */

/*---+----1----+----2----+----3----+----4----+----5----+----6----+----7----+----8----+----9----+----0----+----1----+----2*/

#include "blockmemshell/memory.h"
#include "scip/cons_linear.h"
#include "scip/cuts.h"
#include "scip/pub_cons.h"
#include "scip/pub_lp.h"
#include "scip/pub_message.h"
#include "scip/pub_misc.h"
#include "scip/pub_sepa.h"
#include "scip/pub_var.h"
#include "scip/scip_branch.h"
#include "scip/scip_cons.h"
#include "scip/scip_copy.h"
#include "scip/scip_cut.h"
#include "scip/scip_general.h"
#include "scip/scip_lp.h"
#include "scip/scip_mem.h"
#include "scip/scip_message.h"
#include "scip/scip_numerics.h"
#include "scip/scip_param.h"
#include "scip/scip_prob.h"
#include "scip/scip_randnumgen.h"
#include "scip/scip_sepa.h"
#include "scip/scip_sol.h"
#include "scip/scip_solve.h"
#include "scip/scip_solvingstats.h"
#include "scip/scip_timing.h"
#include "scip/scip_tree.h"
#include "scip/scip_var.h"
#include "scip/scipdefplugins.h"
#include "scip/sepa_cgmip.h"
#include <string.h>


#define SEPA_NAME              "cgmip"
#define SEPA_DESC              "Chvatal-Gomory cuts via MIPs separator"
#define SEPA_PRIORITY             -1000
#define SEPA_FREQ                    -1
#define SEPA_MAXBOUNDDIST           0.0
#define SEPA_USESSUBSCIP           TRUE /**< does the separator use a secondary SCIP instance? */
#define SEPA_DELAY                FALSE /**< should separation method be delayed, if other separators found cuts? */

#define DEFAULT_MAXROUNDS             5 /**< maximal number of separation rounds per node (-1: unlimited) */
#define DEFAULT_MAXROUNDSROOT        50 /**< maximal number of separation rounds in the root node (-1: unlimited) */
#define DEFAULT_MAXDEPTH             -1 /**< maximal depth at which the separator is applied */
#define DEFAULT_DECISIONTREE      FALSE /**< Use decision tree to turn separation on/off? */
#define DEFAULT_TIMELIMIT          1e20 /**< time limit for sub-MIP (set to infinity in order to be deterministic) */
#define DEFAULT_MEMORYLIMIT        1e20 /**< memory limit for sub-MIP */
#define DEFAULT_CUTCOEFBND       1000.0 /**< bounds on the values of the coefficients in the CG-cut */
#define DEFAULT_MINNODELIMIT      500LL /**< minimum number of nodes considered for sub-MIP (-1: unlimited) */
#define DEFAULT_MAXNODELIMIT     5000LL /**< maximum number of nodes considered for sub-MIP (-1: unlimited) */
#define DEFAULT_ONLYACTIVEROWS    FALSE /**< Use only active rows to generate cuts? */
#define DEFAULT_MAXROWAGE            -1 /**< maximal age of rows to consider if onlyactiverows is false */
#define DEFAULT_ONLYRANKONE       FALSE /**< Separate rank 1 inequalities w.r.t. CG-MIP separator? */
#define DEFAULT_ONLYINTVARS       FALSE /**< Generate cuts for problems with only integer variables? */
#define DEFAULT_CONTCONVERT       FALSE /**< Convert some integral variables to be continuous to reduce the size of the sub-MIP? */
#define DEFAULT_CONTCONVFRAC        0.1 /**< fraction of integral variables converted to be continuous (if contconvert) */
#define DEFAULT_CONTCONVMIN         100 /**< minimum number of integral variables before some are converted to be continuous */
#define DEFAULT_INTCONVERT        FALSE /**< Convert some integral variables attaining fractional values to have integral value? */
#define DEFAULT_INTCONVFRAC         0.1 /**< fraction of fractional integral variables converted to have integral value (if intconvert) */
#define DEFAULT_INTCONVMIN          100 /**< minimum number of integral variables before some are converted to have integral value */
#define DEFAULT_SKIPMULTBOUNDS     TRUE /**< Skip the upper bounds on the multipliers in the sub-MIP? */
#define DEFAULT_OBJLONE           FALSE /**< Should the objective of the sub-MIP only minimize the l1-norm of the multipliers? */
#define DEFAULT_OBJWEIGHT         1e-03 /**< objective weight for artificial variables */
#define DEFAULT_OBJWEIGHTSIZE      TRUE /**< Weight each row by its size? */
#define DEFAULT_DYNAMICCUTS        TRUE /**< Should generated cuts be removed from the LP if they are no longer tight? */
#define DEFAULT_USECMIR            TRUE /**< Use CMIR-generator (otherwise add cut directly)? */
#define DEFAULT_USESTRONGCG       FALSE /**< Use strong CG-function to strengthen cut? */
#define DEFAULT_CMIROWNBOUNDS     FALSE /**< Tell CMIR-generator which bounds to used in rounding? */
#define DEFAULT_USECUTPOOL         TRUE /**< Use cutpool to store CG-cuts even if the are not efficient? */
#define DEFAULT_PRIMALSEPARATION   TRUE /**< Only separate cuts that are tight for the best feasible solution? */
#define DEFAULT_EARLYTERM          TRUE /**< Terminate separation if a violated (but possibly sub-optimal) cut has been found? */
#define DEFAULT_ADDVIOLATIONCONS  FALSE /**< Add constraint to subscip that only allows violated cuts (otherwise add obj. limit)?*/
#define DEFAULT_ADDVIOLCONSHDLR   FALSE /**< Add constraint handler to filter out violated cuts? */
#define DEFAULT_CONSHDLRUSENORM    TRUE /**< Should the violation constraint handler use the norm of a cut to check for feasibility? */
#define DEFAULT_USEOBJUB          FALSE /**< Use upper bound on objective function (via primal solution)? */
#define DEFAULT_USEOBJLB          FALSE /**< Use lower bound on objective function (via lower bound)? */
#define DEFAULT_SUBSCIPFAST        TRUE /**< Should the settings for the sub-MIP be optimized for speed? */
#define DEFAULT_OUTPUT            FALSE /**< Should information about the sub-MIP and cuts be displayed? */
#define DEFAULT_RANDSEED            101 /**< start random seed for random number generation */
#define DEFAULT_GENPRIMALSOLS     FALSE /**< Try to generate primal solutions from Gomory cuts? */


#define NROWSTOOSMALL                 5 /**< only separate if the number of rows is larger than this number */
#define NCOLSTOOSMALL                 5 /**< only separate if the number of columns is larger than this number */

#define EPSILONVALUE              1e-03 /**< epsilon value needed to model strict-inequalities */
#define BETAEPSILONVALUE          1e-02 /**< epsilon value for fracbeta - is larger than EPSILONVALUE for numerical stability */
#define STALLNODELIMIT           1000LL /**< number of stalling nodes if earlyterm is true */
#define CONSHDLRFULLNORM          FALSE /**< compute real cut and compute norm for this (if addviolconshdlr and conshdlrusenorm are true) */
#define MINEFFICACY                0.05 /**< minimum efficacy of a cut - compare set.c */
#define MAXNSOLS                   1000 /**< maximal number of solutions stored in sub-SCIP */
#define OBJWEIGHTRANGE             0.01 /**< maximal range of scaling of objective w.r.t. size of rows */

/* parameters used for CMIR-generation (taken from sepa_gomory) */
#define BOUNDSWITCH              0.9999
#define USEVBDS                    TRUE
#define POSTPROCESS                TRUE
#define MINFRAC                  0.0009 /**< to allow a deviation of the same size as EPSILONVALUE */
#define MAXFRAC                  0.9991 /**< to allow a deviation of the same size as EPSILONVALUE */
#define FIXINTEGRALRHS            FALSE
#define MAKECONTINTEGRAL          FALSE
#define MAXWEIGHTRANGE            1e+05 /**< maximal valid range max(|weights|)/min(|weights|) of row weights */
#define AWAY                      0.005 /**< minimal fractionality of a basic variable in order to try GMI cut */
#define SEPARATEROWS               TRUE /**< Separate rows with integral slack? */

#define MAXAGGRLEN(nvars)         nvars /**< currently very large to allow any generation; an alternative would be (0.1*(nvars)+1000) */

/** separator data */
struct SCIP_SepaData
{
   SCIP_RANDNUMGEN*      randnumgen;         /**< random number generator */
   int                   maxrounds;          /**< maximal number of separation rounds per node (-1: unlimited) */
   int                   maxroundsroot;      /**< maximal number of separation rounds in the root node (-1: unlimited) */
   int                   maxdepth;           /**< maximal depth at which the separator is applied */
   SCIP_Bool             decisiontree;       /**< Use decision tree to turn separation on/off? */
   SCIP_Real             timelimit;          /**< time limit for subscip */
   SCIP_Real             memorylimit;        /**< memory limit for subscip */
   SCIP_Longint          minnodelimit;       /**< minimum number of nodes considered for sub-MIP (-1: unlimited) */
   SCIP_Longint          maxnodelimit;       /**< maximum number of nodes considered for sub-MIP (-1: unlimited) */
   SCIP_Real             cutcoefbnd;         /**< bounds on the values of the coefficients in the CG-cut */
   SCIP_Bool             onlyactiverows;     /**< Use only active rows to generate cuts? */
   int                   maxrowage;          /**< maximal age of rows to consider if onlyactiverows is false */
   SCIP_Bool             onlyrankone;        /**< Separate only rank 1 inequalities w.r.t. CG-MIP separator? */
   SCIP_Bool             onlyintvars;        /**< Generate cuts for problems with only integer variables? */
   SCIP_Bool             allowlocal;         /**< Allow local cuts? */
   SCIP_Bool             contconvert;        /**< Convert some integral variables to be continuous to reduce the size of the sub-MIP? */
   SCIP_Real             contconvfrac;       /**< fraction of integral variables converted to be continuous (if contconvert) */
   int                   contconvmin;        /**< minimum number of integral variables before some are converted to be continuous */
   SCIP_Bool             intconvert;         /**< Convert some integral variables attaining fractional values to have integral value? */
   SCIP_Real             intconvfrac;        /**< fraction of frac. integral variables converted to have integral value (if intconvert) */
   int                   intconvmin;         /**< minimum number of integral variables before some are converted to have integral value */
   SCIP_Bool             skipmultbounds;     /**< Skip the upper bounds on the multipliers in the sub-MIP? */
   SCIP_Bool             objlone;            /**< Should the objective of the sub-MIP only minimize the l1-norm of the multipliers? */
   SCIP_Real             objweight;          /**< objective weight for artificial variables */
   SCIP_Bool             objweightsize;      /**< Weight each row by its size? */
   SCIP_Bool             dynamiccuts;        /**< Should generated cuts be removed from the LP if they are no longer tight? */
   SCIP_Bool             usecmir;            /**< Use CMIR-generator (otherwise add cut directly)? */
   SCIP_Bool             usestrongcg;        /**< Use strong CG-function to strengthen cut? */
   SCIP_Bool             cmirownbounds;      /**< Tell CMIR-generator which bounds to used in rounding? */
   SCIP_Bool             usecutpool;         /**< Use cutpool to store CG-cuts even if the are not efficient? */
   SCIP_Bool             primalseparation;   /**< Only separate cuts that are tight for the best feasible solution? */
   SCIP_Bool             earlyterm;          /**< Terminate separation if a violated (but possibly sub-optimal) cut has been found? */
   SCIP_Bool             addviolationcons;   /**< Add constraint to subscip that only allows violated cuts? */
   SCIP_Bool             addviolconshdlr;    /**< Add constraint handler to filter out violated cuts? */
   SCIP_Bool             conshdlrusenorm;    /**< Should the violation constraint handler use the cut-norm to check for feasibility? */
   SCIP_Bool             useobjub;           /**< Use upper bound on objective function (via primal solution)? */
   SCIP_Bool             useobjlb;           /**< Use lower bound on objective function (via lower bound)? */
   SCIP_Bool             subscipfast;        /**< Should the settings for the sub-MIP be optimized for speed? */
   SCIP_Bool             output;             /**< Should information about the sub-MIP and cuts be displayed? */
   SCIP_Bool             genprimalsols;      /**< Try to generate primal solutions from Gomory cuts? */
};


/** what happens for columns in the LP */
enum CGMIP_ColType
{
   colPresent    = 0,    /**< column is present in the separating MIP */
   colContinuous = 1,    /**< column corresponds to a continuous variable */
   colConverted  = 2,    /**< column is converted to be continuous */
   colAtUb       = 3,    /**< variable corresponding to column was at it's upper bound and was complemented */
   colAtLb       = 4     /**< variable corresponding to column was at it's lower bound (possibly complemented) */
};
typedef enum CGMIP_ColType CGMIP_COLTYPE;


/** data for the sub-MIP */
struct CGMIP_MIPData
{
   SCIP*                 subscip;            /**< pointer to (sub)SCIP data structure containing the auxiliary IP */
   unsigned int          m;                  /**< number of constraints of subscip */
   unsigned int          n;                  /**< number of variables of subscip */
   unsigned int          nrows;              /**< number of rows of original LP */
   unsigned int          ncols;              /**< number of columns of original LP */
   unsigned int          ntotalrows;         /**< number of total rows used (possibly including objective rows) */

   SCIP_VAR**            alpha;              /**< cut coefficient variable (NULL if not in separating MIP) */
   SCIP_VAR*             beta;               /**< rhs of cut */
   SCIP_VAR**            fracalpha;          /**< fractional part of lhs of cut (NULL if not present) */
   SCIP_VAR*             fracbeta;           /**< fractional part of rhs of cut */
   CGMIP_COLTYPE*        coltype;            /**< type for the columns */
   SCIP_Bool*            iscomplemented;     /**< whether the variable was complemented */
   SCIP_Bool*            isshifted;          /**< whether the variable was shifted to have 0 lower bound */

   SCIP_VAR**            ylhs;               /**< auxiliary row variables for lhs (NULL if not present) */
   SCIP_VAR**            yrhs;               /**< auxiliary row variables for rhs (NULL if not present) */

   SCIP_VAR**            z;                  /**< auxiliary variables for upper bounds (NULL if not present) */

   SCIP_Real*            lhs;                /**< transformed left hand sides */
   SCIP_Real*            rhs;                /**< transformed left hand sides */

   char                  normtype;           /**< type of norm to use for efficacy norm calculation */

   /* additional redundant data */
   SCIP_Bool             conshdlrusenorm;    /**< copy from sepadata */
   SCIP_Bool             conshdlrfullnorm;   /**< compute real cut and compute norm for this (if addviolconshdlr and conshdlrusenorm are true) */
   SCIP*                 scip;               /**< original SCIP */
   SCIP_SEPA*            sepa;               /**< CG-cut separator */
   SCIP_SEPADATA*        sepadata;           /**< CG-cut separator data */
};
typedef struct CGMIP_MIPData CGMIP_MIPDATA;


/*
 * constraint handler to filter out violated cuts
 */

/* constraint handler properties */
#define CONSHDLR_NAME          "violatedCuts"
#define CONSHDLR_DESC          "only allow solutions corresponding to violated cuts"

/** constraint handler data */
struct SCIP_ConshdlrData
{
   CGMIP_MIPDATA*        mipdata;            /**< data of separating sub-MIP */
};

/* temporary forward declaration */
static
SCIP_RETCODE computeCut(
   SCIP*                 scip,               /**< original scip */
   SCIP_SEPA*            sepa,               /**< separator */
   CGMIP_MIPDATA*        mipdata,            /**< data for sub-MIP */
   SCIP_SEPADATA*        sepadata,           /**< separator data */
   SCIP_SOL*             sol,                /**< current solution for sub-MIP */
   SCIP_Bool             usefrac,            /**< use fractional value of multipliers */
   SCIP_Real*            cutcoefs,           /**< coefficients of the cut */
   SCIP_Real*            cutrhs,             /**< rhs of the cut */
   SCIP_Bool*            localrowsused,      /**< pointer to store whether local rows were used in summation */
   SCIP_Bool*            localboundsused,    /**< pointer to store whether local bounds were used in summation */
   int *                 cutrank,            /**< pointer to store the cut rank */
   SCIP_Bool*            success             /**< whether we produced a valid cut */
   );

/** check whether cut corresponding to solution is violated */
static
SCIP_RETCODE solCutIsViolated(
   SCIP*                 scip,               /**< SCIP data structure */
   CGMIP_MIPDATA*        mipdata,            /**< data of separating sub-MIP */
   SCIP_SOL*             sol,                /**< solution to be checked */
   SCIP_Bool*            violated            /**< pointer to store if the cut is violated */
   )
{
   SCIP_Real cutsqrnorm = 0.0;
   SCIP* subscip;
   SCIP_Real act;
   SCIP_Real norm;
   SCIP_Real val;
   SCIP_VAR* var;
   SCIP_Real rhs;
   unsigned int j;
   int len = 0;

   assert( mipdata != NULL );
   subscip = mipdata->subscip;
   assert( subscip != NULL );
   assert( violated != NULL );

   /* initialize activity and norm */
   act = 0.0;
   norm = 1.0;
   *violated = FALSE;

   /* compute activity and norm  */
   if ( mipdata->conshdlrusenorm )
   {
      /* check whether we should compute the full cut and then compute the norm */
      if ( mipdata->conshdlrfullnorm )
      {
         SCIP_Real* cutcoefs;
         SCIP_Bool localrowsused;
         SCIP_Bool localboundsused;
         SCIP_Bool success;
         SCIP_VAR** vars;
         int cutrank = 0;
         int nvars;

         /* get data */
         SCIP_CALL( SCIPgetVarsData(mipdata->scip, &vars, &nvars, NULL, NULL, NULL, NULL) );
         assert(nvars >= 0);
         SCIP_CALL( SCIPallocBufferArray(scip, &cutcoefs, nvars) );

         /* compute coefficients */
         SCIP_CALL( computeCut(mipdata->scip, mipdata->sepa, mipdata, mipdata->sepadata, sol, TRUE, cutcoefs, &rhs, &localrowsused, &localboundsused, &cutrank, &success) );

         /* try again if cut was not valid */
         if ( ! success )
         {
            SCIP_CALL( computeCut(mipdata->scip, mipdata->sepa, mipdata, mipdata->sepadata, sol, FALSE,
                  cutcoefs, &rhs, &localrowsused, &localboundsused, &cutrank, &success) );

            if ( ! success )
               return SCIP_OKAY;
         }

#ifdef SCIP_MORE_DEBUG
         for (j = 0; j < (unsigned int) nvars; ++j)
         {
            if ( ! SCIPisZero(scip, cutcoefs[j]) )
               SCIPinfoMessage(scip, NULL, "+ %f x%d", cutcoefs[j], j);
         }
         SCIPinfoMessage(scip, NULL, "\n");
#endif

         /* compute activity and Euclidean norm (todo: use arbitrary norm) */
         cutsqrnorm = 0.0;
         for (j = 0; j < (unsigned int) nvars; ++j)
         {
            if ( ! SCIPisZero(scip, cutcoefs[j]) )
            {
               act += cutcoefs[j] * SCIPvarGetLPSol(vars[j]);
               cutsqrnorm += SQR(cutcoefs[j]);
            }
         }
         norm = SQRT(cutsqrnorm);

         SCIPfreeBufferArray(scip, &cutcoefs);
      }
      else
      {
         switch ( mipdata->normtype )
         {
         case 'e':
            cutsqrnorm = 0.0;
            for (j = 0; j < mipdata->ncols; ++j)
            {
               var = mipdata->alpha[j];
               if ( var == NULL )
                  continue;

               val = SCIPgetSolVal(subscip, sol, var);
               if ( !SCIPisZero(scip, val) )
               {
                  act += val * SCIPvarGetObj(var);
                  cutsqrnorm += SQR(val);
               }
            }
            norm = SQRT(cutsqrnorm);
            break;
         case 'm':
            for (j = 0; j < mipdata->ncols; ++j)
            {
               var = mipdata->alpha[j];
               if ( var == NULL )
                  continue;

               val = SCIPgetSolVal(subscip, sol, var);
               if ( !SCIPisZero(scip, val) )
               {
                  act += val * SCIPvarGetObj(var);
                  if ( REALABS(val) > norm )
                     norm = REALABS(val);
               }
            }
            break;
         case 's':
            for (j = 0; j < mipdata->ncols; ++j)
            {
               var = mipdata->alpha[j];
               if ( var == NULL )
                  continue;

               val = SCIPgetSolVal(subscip, sol, var);
               if ( !SCIPisZero(scip, val) )
               {
                  act += val * SCIPvarGetObj(var);
                  norm += REALABS(val);
               }
            }
            break;
         case 'd':
            for (j = 0; j < mipdata->ncols; ++j)
            {
               var = mipdata->alpha[j];
               if ( var == NULL )
                  continue;

               val = SCIPgetSolVal(subscip, sol, var);
               if ( !SCIPisZero(scip, val) )
               {
                  act += val * SCIPvarGetObj(var);
                  ++len;
               }
            }
            if ( len > 0 )
               norm = 1.0;
            break;
         default:
            SCIPerrorMessage("invalid efficacy norm parameter '%c'\n", mipdata->normtype);
            return SCIP_INVALIDDATA;
         }
         /* get rhs */
         rhs = SCIPgetSolVal(subscip, sol, mipdata->beta);
      }

      /* if norm is 0, the cut is trivial */
      if ( SCIPisZero(subscip, norm) )
         return SCIP_OKAY;
   }
   else
   {
      for (j = 0; j < mipdata->ncols; ++j)
      {
         var = mipdata->alpha[j];
         if ( var == NULL )
            continue;

         val = SCIPgetSolVal(subscip, sol, var);
         if ( !SCIPisZero(subscip, val) )
            act += SCIPvarGetObj(var) * val;
      }

      /* get rhs */
      rhs = SCIPgetSolVal(subscip, sol, mipdata->beta);
   }

#ifdef SCIP_DEBUG
   if ( SCIPisEfficacious(subscip, (act - rhs)/norm) )
   {
      SCIPdebugMsg(scip, "Violated cut from solution - act: %f, rhs: %f, norm: %f, eff.: %f\n", act, rhs, norm, (act-rhs)/norm);
   }
   else
   {
      SCIPdebugMsg(scip, "Rejected cut from solution - act: %f, rhs: %f, norm: %f, eff.: %f\n", act, rhs, norm, (act-rhs)/norm);
   }
#endif

   *violated = SCIPisEfficacious(subscip, (act - rhs)/norm);

   return SCIP_OKAY;
}


/** destructor of constraint handler to free constraint handler data (called when SCIP is exiting) */
static
SCIP_DECL_CONSFREE(consFreeViolatedCuts)
{  /*lint --e{715}*/
   SCIP_CONSHDLRDATA* conshdlrdata;

   assert( scip != NULL );
   assert( conshdlr != NULL );
   conshdlrdata = SCIPconshdlrGetData(conshdlr);
   assert( conshdlrdata != NULL );

   SCIPfreeBlockMemory(scip, &conshdlrdata);

   return SCIP_OKAY;
}


/** constraint enforcing method of constraint handler for LP solutions */
static
SCIP_DECL_CONSENFOLP(consEnfolpViolatedCuts)
{  /*lint --e{715}*/
   SCIP_CONSHDLRDATA* conshdlrdata;
   SCIP_Bool violated;

   assert( scip != NULL );
   assert( conshdlr != NULL );
   assert( result != NULL );

   assert( SCIPgetNLPBranchCands(scip) == 0 );

   conshdlrdata = SCIPconshdlrGetData(conshdlr);
   assert( conshdlrdata != NULL );

   SCIP_CALL( solCutIsViolated(scip, conshdlrdata->mipdata, NULL, &violated) );

   if ( violated )
      *result = SCIP_FEASIBLE;
   else
      *result = SCIP_CUTOFF;  /* cutoff, since all integer variables are integer, but the solution is not feasible */

   return SCIP_OKAY;
}


/** constraint enforcing method of constraint handler for pseudo solutions */
static
SCIP_DECL_CONSENFOPS(consEnfopsViolatedCuts)
{  /*lint --e{715}*/
   assert( result != NULL );

   /* this function should better not be called, since we need an LP solution for the sub-MIP to
    * make sense, because of the multiplier variables. We therefore return SCIP_FEASIBLE. */
   *result = SCIP_FEASIBLE;

   return SCIP_OKAY;
}


/** feasibility check method of constraint handler for integral solutions */
static
SCIP_DECL_CONSCHECK(consCheckViolatedCuts)
{  /*lint --e{715}*/
   SCIP_CONSHDLRDATA* conshdlrdata;
   SCIP_Bool violated;

   assert( scip != NULL );
   assert( conshdlr != NULL );
   assert( sol != NULL );
   assert( result != NULL );

   conshdlrdata = SCIPconshdlrGetData(conshdlr);
   assert( conshdlrdata != NULL );

   SCIP_CALL( solCutIsViolated(scip, conshdlrdata->mipdata, sol, &violated) );

   if ( violated )
      *result = SCIP_FEASIBLE;
   else
      *result = SCIP_INFEASIBLE;

   return SCIP_OKAY;
}


/** variable rounding lock method of constraint handler */
static
SCIP_DECL_CONSLOCK(consLockViolatedCuts)
{  /*lint --e{715}*/
   /* do not lock variables */
   return SCIP_OKAY;
}


/** creates the violated CG-cut constraint handler and includes it in SCIP */
static
SCIP_RETCODE SCIPincludeConshdlrViolatedCut(
   SCIP*                 scip,               /**< SCIP data structure */
   CGMIP_MIPDATA*        mipdata             /**< data of separating sub-MIP */
   )
{
   SCIP_CONSHDLRDATA* conshdlrdata;
   SCIP_CONSHDLR* conshdlr;

   SCIP_CALL( SCIPallocBlockMemory(scip, &conshdlrdata) );
   conshdlrdata->mipdata = mipdata;

   /* include constraint handler */
   SCIP_CALL( SCIPincludeConshdlrBasic(scip, &conshdlr, CONSHDLR_NAME, CONSHDLR_DESC,
         -1000000, -1000000, 100, FALSE,
         consEnfolpViolatedCuts, consEnfopsViolatedCuts, consCheckViolatedCuts, consLockViolatedCuts,
         conshdlrdata) );

   assert(conshdlr != NULL);

   /* set non-fundamental callbacks via specific setter functions */
   SCIP_CALL( SCIPsetConshdlrFree(scip, conshdlr, consFreeViolatedCuts) );

   return SCIP_OKAY;
}


/*
 * local methods
 */


/** stores nonzero elements of dense coefficient vector as sparse vector and calculates activity and norm
 *
 *  copied from sepa_gomory.c
 */
static
SCIP_RETCODE storeCutInArrays(
   SCIP*                 scip,               /**< SCIP data structure */
   int                   nvars,              /**< number of problem variables */
   SCIP_Real*            cutcoefs,           /**< dense coefficient vector */
   SCIP_Real*            varsolvals,         /**< dense variable LP solution vector */
   char                  normtype,           /**< type of norm to use for efficacy norm calculation */
   int*                  cutinds,            /**< array to store variables of sparse cut vector */
   SCIP_Real*            cutvals,            /**< array to store coefficients of sparse cut vector */
   int*                  cutlen,             /**< pointer to store number of nonzero entries in cut */
   SCIP_Real*            cutact,             /**< pointer to store activity of cut */
   SCIP_Real*            cutnorm             /**< pointer to store norm of cut vector */
   )
{
   SCIP_Real val;
   SCIP_Real cutsqrnorm;
   SCIP_Real act;
   SCIP_Real norm;
   int len;
   int v;

   assert( nvars == 0 || cutcoefs != NULL );
   assert( nvars == 0 || varsolvals != NULL );
   assert( cutinds != NULL );
   assert( cutvals != NULL );
   assert( cutlen != NULL );
   assert( cutact != NULL );
   assert( cutnorm != NULL );

   len = 0;
   act = 0.0;
   norm = 0.0;
   switch ( normtype )
   {
   case 'e':
      cutsqrnorm = 0.0;
      for (v = 0; v < nvars; ++v)
      {
         val = cutcoefs[v];
         if ( !SCIPisZero(scip, val) )
         {
            act += val * varsolvals[v];
            cutsqrnorm += SQR(val);
            cutinds[len] = v;
            cutvals[len++] = val;
         }
      }
      norm = SQRT(cutsqrnorm);
      break;
   case 'm':
      for (v = 0; v < nvars; ++v)
      {
         val = cutcoefs[v];
         if ( !SCIPisZero(scip, val) )
         {
            act += val * varsolvals[v];
            if ( REALABS(val) > norm )
               norm = REALABS(val);
            cutinds[len] = v;
            cutvals[len++] = val;
         }
      }
      break;
   case 's':
      for (v = 0; v < nvars; ++v)
      {
         val = cutcoefs[v];
         if ( !SCIPisZero(scip, val) )
         {
            act += val * varsolvals[v];
            norm += REALABS(val);
            cutinds[len] = v;
            cutvals[len++] = val;
         }
      }
      break;
   case 'd':
      for (v = 0; v < nvars; ++v)
      {
         val = cutcoefs[v];
         if ( !SCIPisZero(scip, val) )
         {
            act += val * varsolvals[v];
            cutinds[len] = v;
            cutvals[len++] = val;
         }
      }
      if ( len > 0 )
         norm = 1.0;
      break;
   default:
      SCIPerrorMessage("invalid efficacy norm parameter '%c'\n", normtype);
      return SCIP_INVALIDDATA;
   }

   *cutlen = len;
   *cutact = act;
   *cutnorm = norm;

   return SCIP_OKAY;
}


/** Compute lhs/rhs for transformed column
 *
 *  Consider a variable \f$x_j\f$ and some row of the original system:
 *  \f[
 *       \gamma \leq a^T x \leq \delta, \quad \ell_j \leq x_j \leq u_j.
 *  \f]
 *  We perform the transformation
 *  \f[
 *       x_i' = \left\{
 *       \begin{array}{ll}
 *         s + \frac{1}{\sigma}\, x_j & \mbox{if }i = j\\
 *         x_i              & \mbox{otherwise},
 *       \end{array}
 *       \right.
 *  \f]
 *  where \f$s\f$ is the offset value and \f$\sigma\f$ is a scaling factor. The new system is
 *  \f[
 *     \gamma + \sigma\, a_j\,s \leq \sum_{i \neq j} a_i\, x_i' + \sigma a_j\, x_j' \leq \delta + \sigma\, a_j\, s
 *  \f]
 *  with bounds
 *  \f[
 *     \frac{1}{\sigma} \ell_j + s \leq x_j' \leq \frac{1}{\sigma} u_j + s, \qquad \mbox{ if }\sigma > 0
 *  \f]
 *  and
 *  \f[
 *     \frac{1}{\sigma} u_j + s \leq x_j' \leq \frac{1}{\sigma} \ell_j + s, \qquad \mbox{ if }\sigma < 0.
 *  \f]
 *
 *  This can be used as follows:
 *
 *  - If \f$x_j \geq \ell_j\f$ has a (nonzero) lower bound, one can use \f$s = -\ell_j\f$, \f$\sigma = 1\f$,
 *    and obtain \f$\gamma - a_j\,\ell_j \leq a^T x' \leq \delta - a_j\,\ell_j\f$, \f$0 \leq x_j' \leq u_j - \ell_j\f$.
 *
 *  - If \f$x_j \leq u_j\f$ has a (nonzero) upper bound, one can use \f$s = u_j\f$, \f$\sigma = -1\f$,
 *    and obtain \f$\gamma - a_j\,u_j \leq \sum_{i \neq j} a_i\, x_i' - a_j\, x_j' \leq \delta - a_j\, u_j\f$,
 *    \f$0 \leq x_j' \leq u_j - \ell_j\f$.
 */
static
SCIP_RETCODE transformColumn(
   SCIP*                 scip,               /**< SCIP data structure */
   SCIP_SEPADATA*        sepadata,           /**< separator data */
   CGMIP_MIPDATA*        mipdata,            /**< data for sub-MIP */
   SCIP_COL*             col,                /**< column that should be complemented */
   SCIP_Real             offset,             /**< offset by which column should be shifted */
   SCIP_Real             sigma,              /**< scaling factor */
   SCIP_Real*            lhs,                /**< array of lhs of rows */
   SCIP_Real*            rhs,                /**< array rhs of rows */
   SCIP_Real*            lb,                 /**< pointer to lb of column */
   SCIP_Real*            ub,                 /**< pointer to ub of column */
   SCIP_Real*            primsol             /**< pointer to solution value */
   )
{
   SCIP_ROW** colrows;
   SCIP_Real* colvals;
   int pos, i;

   assert( scip != NULL );
   assert( lhs != NULL );
   assert( rhs != NULL );
   assert( col != NULL );

   colrows = SCIPcolGetRows(col);
   colvals = SCIPcolGetVals(col);
   assert( SCIPcolGetNLPNonz(col) == 0 || colrows != NULL );
   assert( SCIPcolGetNLPNonz(col) == 0 || colvals != NULL );
   assert( ! SCIPisZero(scip, sigma) );

   /* loop through rows that contain column */
   for (i = 0; i < SCIPcolGetNLPNonz(col); ++i)
   {
      SCIP_ROW* row;

      row = colrows[i];
      assert( row != NULL );

      /* skip modifiable rows and local rows, unless allowed */
      if ( SCIProwIsModifiable(row) || (SCIProwIsLocal(row) && !sepadata->allowlocal) )
         continue;

      pos = SCIProwGetLPPos(row);
      assert( 0 <= pos && pos < (int) mipdata->nrows );

      assert( ! SCIPisInfinity(scip, lhs[pos]) );
      if ( ! SCIPisInfinity(scip, -lhs[pos]) )
         lhs[pos] += sigma * colvals[i] * offset;

      assert( ! SCIPisInfinity(scip, -rhs[pos]) );
      if ( ! SCIPisInfinity(scip, rhs[pos]) )
         rhs[pos] += sigma * colvals[i] * offset;
   }

   /* check objective function */
   if ( sepadata->useobjub || sepadata->useobjlb )
   {
      assert( SCIPisEQ(scip, SCIPcolGetObj(col), SCIPvarGetObj(SCIPcolGetVar(col))) );
      assert( mipdata->ntotalrows == mipdata->nrows + 1 );

      if ( ! SCIPisInfinity(scip, -lhs[mipdata->nrows]) )
         lhs[mipdata->nrows] += sigma * SCIPcolGetObj(col) * offset;

      if ( ! SCIPisInfinity(scip, rhs[mipdata->nrows]) )
         rhs[mipdata->nrows] += sigma * SCIPcolGetObj(col) * offset;
   }

   /* correct lower and upper bounds and solution */
   if ( SCIPisNegative(scip, sigma) )
   {
      SCIP_Real l;

      assert( ! SCIPisInfinity(scip, -*ub) );
      if ( ! SCIPisInfinity(scip, *ub) )
         l = *ub/sigma + offset;
      else
         l = -SCIPinfinity(scip);

      assert( ! SCIPisInfinity(scip, *lb) );
      if ( ! SCIPisInfinity(scip, -*lb) )
         *ub = *lb/sigma + offset;
      else
         *ub = SCIPinfinity(scip);
      *lb = l;
   }
   else
   {
      assert( ! SCIPisInfinity(scip, *lb) );
      if ( ! SCIPisInfinity(scip, -*lb) )
         *lb = *lb/sigma + offset;
      assert( ! SCIPisInfinity(scip, -*ub) );
      if ( ! SCIPisInfinity(scip, *ub) )
         *ub = *ub/sigma + offset;
   }
   *primsol = *primsol/sigma + offset;

   return SCIP_OKAY;
}


/** compute objective coefficient for rows that are weighted by size
 *
 *  The objective is computed by multiplying a default value by
 *  \f[
 *  1 - (r_{\mbox{max}} - r) \frac{1 - a}{r_{\mbox{max}} - r_{\mbox{min}}},
 *  \f]
 *  where \f$r\f$ is the size of the current row, \f$a \in [0,1]\f$ is a parameter, and \f$r_{\mbox{max}}\f$ and
 *  \f$r_{\mbox{min}}\f$ are the maximal and minimal size of a row, respectively.
 *
 *  Thus, if \f$r = r_{\mbox{max}}\f$, we get 1 and if \f$r = r_{\mbox{min}}\f$, we get \f$a\f$.
 */
static
SCIP_Real computeObjWeightSize(
   int                   rowsize,            /**< size of current row */
   int                   minrowsize,         /**< maximal size of rows */
   int                   maxrowsize          /**< minimal size of rows */
   )
{
   SCIP_Real a;

   assert( maxrowsize > 0 );
   assert( minrowsize < INT_MAX );
   assert( minrowsize <= maxrowsize );
   assert( minrowsize <= rowsize && rowsize <= maxrowsize );

   if ( minrowsize == maxrowsize )
      return 1.0;

   a = (1.0 - OBJWEIGHTRANGE)/((SCIP_Real) (maxrowsize - minrowsize));

   return 1.0 - a * ((SCIP_Real) (maxrowsize - rowsize));
}


/** Creates a subscip representing the separating MIP.
 *
 *  Let the constraints of the original MIP be of the following form:
 *  \f[
 *    \begin{array}{l@{\;}ll}
 *      a \leq A x + & C r & \leq b\\
 *      \ell \leq x & & \leq u\\
 *      c \leq & r & \leq d\\
 *      x \in Z^n.
 *    \end{array}
 *  \f]
 *  Here, some of the bounds may have value \f$\infty\f$ or \f$-\infty\f$.  Written in
 *  \f$\leq\f$-form this becomes:
 *  \f[
 *    \begin{array}{r@{\;}l}
 *      \tilde{A} x + \tilde{C} r & \leq \tilde{b}\\
 *      -x & \leq -\ell\\
 *      x & \leq u\\
 *      -r & \leq -c\\
 *      r & \leq d\\
 *      x \in Z^n,
 *    \end{array}
 *  \f]
 *  where we use
 *  \f[
 *    \tilde{A} =
 *    \left[
 *    \begin{array}{r}
 *      -A \\
 *      A
 *    \end{array}
 *    \right],
 *    \quad
 *    \tilde{C} =
 *    \left[
 *    \begin{array}{r}
 *      - C\\
 *      C
 *    \end{array}
 *    \right]
 *    \qquad\mbox{ and }\qquad
 *    \tilde{b} =
 *    \left[
 *    \begin{array}{r}
 *      -a\\
 *      b
 *    \end{array}
 *    \right].
 *  \f]
 *  For the moment we assume that \f$c = 0\f$, i.e., the lower bounds on the continuous variables
 *  are 0.  To obtain a Chv&aacute;tal-Gomory cut we have to find nonnegative multipliers \f$y\f$,
 *  \f$\underline{z}\f$, and \f$\overline{z}\f$ such that
 *  \f[
 *      y^T \tilde{A} - \underline{z}^T + \overline{z}^T  \in Z \qquad\mbox{ and }\qquad
 *      y^T \tilde{C} \geq 0.
 *  \f]
 *  Note that we use zero multipliers for the bounds on the continuous variables \f$r\f$. Moreover,
 *  if some bounds are infinity, the corresponding multipliers are assumed to be 0. From these
 *  conditions, we obtain
 *  \f[
 *      (y^T \tilde{A} - \underline{z}^T + \overline{z}^T)\, x +
 *      y^T \tilde{C} \, r \leq
 *      y^T \tilde{b} - \underline{z}^T \ell + \overline{z}^T u.
 *  \f]
 *  Because \f$r \geq 0\f$, we can ignore the term \f$y^T \tilde{C} \, r \geq 0\f$ and obtain the
 *  following cut:
 *  \f[
 *      (y^T \tilde{A} - \underline{z}^T + \overline{z}^T )\, x \leq
 *      \lfloor y^T \tilde{b} - \underline{z}^T \ell + \overline{z}^T u \rfloor.
 *  \f]
 *  Assume that \f$\ell = 0\f$ for the meantime. Then the cut can be written as:
 *  \f[
 *      \lfloor y^T \tilde{A} + \overline{z}^T \rfloor \, x \leq
 *      \lfloor y^T \tilde{b} + \overline{z}^T u \rfloor.
 *  \f]
 *
 *  Following Fischetti and Lodi [2005], let \f$(x^*,r^*)\f$ be a fractional solution of the above
 *  original system.  The separating MIP created below is
 *  \f[
 *    \begin{array}{rlr@{\;}l}
 *       \max & (x^*)^T \alpha - \beta - w^T y \\
 *            & f = \tilde{A}^T y + \overline{z} - \alpha \\
 *            & \tilde{f} = \tilde{b}^T y + u^T \overline{z} - \beta\\
 *            & \tilde{C}^T y \geq 0\\
 *            & 0 \leq f \leq 1 - \epsilon \\
 *            & 0 \leq \tilde{f} \leq 1 - \epsilon\\
 *            & 0 \leq y, \overline{z} \leq 1 - \epsilon.\\
 *            & \alpha \in Z^m, \beta \in Z.
 *    \end{array}
 *  \f]
 *  Here, \f$w\f$ is a weight vector; it's idea is to make the sum over all components of \f$y\f$ as
 *  small as possible, in order to generate sparse cuts.
 *
 *  We perform the following additional computations:
 *
 *  - If the lower bounds on \f$x_i\f$ or \f$r_j\f$ are finite, we shift the variable to have a zero
 *    lower bound, i.e., we replace it by \f$x_i - \ell_i\f$ (or \f$r_j - u_j\f$). This is helpful in
 *    several ways: As seen above, the resulting inequalities/formulations simplify. Moreover, it
 *    allows to drop a variable if \f$x^*_i = 0\f$, see the next comment. If the lower bounds are not
 *    finite, but the upper bounds are finite, we can complement the variable. If the variables are
 *    free, the above formulation changes as follows: For free continuous variables, we require
 *    \f$\tilde{C}^T y = 0\f$. For a free integer variable \f$x_j\f$ (which rarely occurs in
 *    practice), we require \f$f_j = 0\f$, i.e., we force that \f$(\tilde{A}^T y + \overline{z})_j =
 *    \alpha_j\f$.
 *
 *  - If \f$x^*_j = 0 = \ell_j\f$ (after the above preprocessing), we drop variable \f$\alpha_j\f$
 *    from the formulation. Let \f$(\alpha^*, \beta^*, y^*, \overline{z}^*)\f$ be an
 *    optimal solution to the separating MIP. Then we can compute \f$\alpha_j =
 *    \lfloor(\tilde{A}_j^T y^* + \overline{z}^*)\rfloor\f$.
 *
 *  - If \f$x^*_i = u_i\f$, we complement the variable and drop it from the formulation, since the
 *    lower bound is 0 afterwards.
 *
 *  - If a variable has been shifted or complemented, we have to recompute \f$\beta\f$ with the
 *    original lhs/rhs.
 *
 *  - If a continuous variable \f$r_j\f$ is free, we have to force equality for the corresponding components in
 *    \f$y^T \tilde{C} \, r \geq 0\f$.
 *
 *  - If an integer variable \f$x_i\f$ is free, we are not allowed to round the cut down. In this
 *    case, the combintation of rows and bounds has to be integral. We force this by requiring that
 *    \f$f_i = 0\f$.
 *
 *  - If @p contconvert is true, some integral variables are randomly treated as if they were
 *    continuous. This has the effect that in the resulting cut the corresponding coefficient has
 *    value 0. This makes the cuts more sparse. Moreover, the separation problems should become
 *    easier.
 *
 *  - If required, i.e., parameter @p primalseparation is true, we force a primal separation step. For
 *    this we require that the cut is tight at the currently best solution. To get reliable solutions
 *    we relax equality by EPSILONVALUE.
 *
 *  - If required (via parameters @p useobjub or @p useobjlb), we add a row corresponding to the objective function with
 *    respect to the current lower and upper bounds.
 */
static
SCIP_RETCODE createSubscip(
   SCIP*                 origscip,           /**< SCIP data structure */
   SCIP_SEPA*            sepa,               /**< separator */
   SCIP_SEPADATA*        sepadata,           /**< separator data */
   CGMIP_MIPDATA*        mipdata             /**< data for sub-MIP */
   )
{
   SCIP* subscip;
   SCIP_COL** cols;
   SCIP_ROW** rows;
   SCIP_Real* lhs;
   SCIP_Real* rhs;
   SCIP_Real* lb;
   SCIP_Real* ub;
   SCIP_Real* primsol;
   SCIP_Real multvarub;

   unsigned int cnt;
   unsigned int ucnt;
   unsigned int nshifted;
   unsigned int ncomplemented;
   unsigned int ncontconverted;
   unsigned int nintconverted;
   unsigned int nlbounds;
   unsigned int nubounds;

   SCIP_VAR** consvars;
   SCIP_Real* consvals;
   SCIP_CONS* cons;
   int nconsvars;
   char name[SCIP_MAXSTRLEN];

   int ncols;
   int nrows;
   int ntotalrows;
   int maxrowsize = 0;
   int minrowsize = INT_MAX;
   int i, j;

   assert( origscip != NULL );
   assert( sepadata != NULL );

   assert( mipdata->subscip == NULL );

   SCIP_CALL( SCIPgetLPColsData(origscip, &cols, &ncols) );
   SCIP_CALL( SCIPgetLPRowsData(origscip, &rows, &nrows) );
   assert( ncols > 0 && nrows > 0 );

   mipdata->m = 0;
   mipdata->n = 0;
   mipdata->nrows = (unsigned int) nrows;
   mipdata->ncols = (unsigned int) ncols;
   mipdata->ntotalrows = mipdata->nrows;

   if ( sepadata->useobjub || sepadata->useobjlb )
      mipdata->ntotalrows = mipdata->nrows + 1;

   assert(mipdata->ntotalrows <= INT_MAX);
   ntotalrows = (int) mipdata->ntotalrows;

   /* copy value */
   mipdata->conshdlrusenorm = sepadata->conshdlrusenorm;

   /* create subscip */
   SCIP_CALL( SCIPcreate( &(mipdata->subscip) ) );
   subscip = mipdata->subscip;
   SCIP_CALL( SCIPincludeDefaultPlugins(subscip) );

   /* add violation constraint handler if requested */
   if ( sepadata->addviolconshdlr )
   {
      SCIP_CALL( SCIPincludeConshdlrViolatedCut(subscip, mipdata) );
   }

   (void) SCIPsnprintf(name, SCIP_MAXSTRLEN, "sepa_cgmip separating MIP (%s)", SCIPgetProbName(origscip));
   SCIP_CALL( SCIPcreateProb(subscip, name, NULL, NULL , NULL , NULL , NULL , NULL , NULL) );
   SCIP_CALL( SCIPsetObjsense(subscip, SCIP_OBJSENSE_MAXIMIZE) );

   /* alloc memory for subscipdata elements */
   SCIP_CALL( SCIPallocBlockMemoryArray(origscip, &(mipdata->alpha), ncols) );
   SCIP_CALL( SCIPallocBlockMemoryArray(origscip, &(mipdata->fracalpha), ncols) );
   SCIP_CALL( SCIPallocBlockMemoryArray(origscip, &(mipdata->coltype), ncols) );
   SCIP_CALL( SCIPallocBlockMemoryArray(origscip, &(mipdata->iscomplemented), ncols) );
   SCIP_CALL( SCIPallocBlockMemoryArray(origscip, &(mipdata->isshifted), ncols) );
   SCIP_CALL( SCIPallocBlockMemoryArray(origscip, &(mipdata->ylhs), ntotalrows) );
   SCIP_CALL( SCIPallocBlockMemoryArray(origscip, &(mipdata->yrhs), ntotalrows) );
   SCIP_CALL( SCIPallocBlockMemoryArray(origscip, &(mipdata->z), 2*ncols) );
   SCIP_CALL( SCIPallocBlockMemoryArray(origscip, &(mipdata->lhs), ntotalrows) );
   SCIP_CALL( SCIPallocBlockMemoryArray(origscip, &(mipdata->rhs), ntotalrows) );
   lhs = mipdata->lhs;
   rhs = mipdata->rhs;

   /* get temporary storage */
   SCIP_CALL( SCIPallocBufferArray(origscip, &lb, ncols) );
   SCIP_CALL( SCIPallocBufferArray(origscip, &ub, ncols) );
   SCIP_CALL( SCIPallocBufferArray(origscip, &primsol, ncols) );

   /* store lhs/rhs for complementing (see below) and compute maximal nonzeros of candidate rows */
   for (i = 0; i < nrows; ++i)
   {
      SCIP_Real val;
      SCIP_ROW* row;

      row = rows[i];
      assert( row != NULL );

      val = SCIProwGetLhs(row) - SCIProwGetConstant(row);
      if ( SCIProwIsIntegral(row) )
         val = SCIPfeasCeil(origscip, val); /* row is integral: round left hand side up */
      lhs[i] = val;

      val = SCIProwGetRhs(row) - SCIProwGetConstant(row);
      if ( SCIProwIsIntegral(row) )
         val = SCIPfeasFloor(origscip, val); /* row is integral: round right hand side down */
      rhs[i] = val;

      /* skip modifiable rows and local rows, unless allowed */
      if ( SCIProwIsModifiable(row) || (SCIProwIsLocal(row) && !sepadata->allowlocal) )
         continue;

      /* skip rows that not have been active for a longer time */
      if ( ! sepadata->onlyactiverows && sepadata->maxrowage > 0 && SCIProwGetAge(row) > sepadata->maxrowage )
         continue;

      /* check whether we want to skip cuts produced by the CGMIP separator */
      if ( sepadata->onlyrankone )
      {
         if ( SCIProwGetOriginSepa(row) == sepa )
            continue;
      }

      /* determine maximal row size: */
      val = SCIPgetRowLPActivity(origscip, row);
      if ( ! SCIPisInfinity(origscip, REALABS(lhs[i])) )
      {
         if ( ! sepadata->onlyactiverows || SCIPisFeasEQ(origscip, val, SCIProwGetLhs(row)) )
         {
            if ( SCIProwGetNLPNonz(row) > maxrowsize )
               maxrowsize = SCIProwGetNLPNonz(row);
            if ( SCIProwGetNLPNonz(row) < minrowsize )
               minrowsize = SCIProwGetNLPNonz(row);
         }
      }
      else
      {
         if ( ! SCIPisInfinity(origscip, rhs[i]) )
         {
            if ( ! sepadata->onlyactiverows || SCIPisFeasEQ(origscip, val, SCIProwGetRhs(row)) )
            {
               if ( SCIProwGetNLPNonz(row) > maxrowsize )
                  maxrowsize = SCIProwGetNLPNonz(row);
               if ( SCIProwGetNLPNonz(row) < minrowsize )
                  minrowsize = SCIProwGetNLPNonz(row);
            }
         }
      }
   }
   assert( maxrowsize > 0 );
   assert( minrowsize < INT_MAX );

   /* add cuts for objective function if required */
   if ( sepadata->useobjub )
   {
      assert( mipdata->ntotalrows == mipdata->nrows + 1 );
      rhs[mipdata->nrows] = SCIPgetUpperbound(origscip);
      assert( ! SCIPisObjIntegral(origscip) || SCIPisFeasIntegral(origscip, SCIPgetUpperbound(origscip)) );

      if ( ! SCIPisInfinity(origscip, SCIPgetUpperbound(origscip)) && SCIPgetNObjVars(origscip) > maxrowsize )
         maxrowsize = SCIPgetNObjVars(origscip);
      if ( ! SCIPisInfinity(origscip, SCIPgetUpperbound(origscip)) && SCIPgetNObjVars(origscip) < minrowsize )
         minrowsize = SCIPgetNObjVars(origscip);
   }
   if ( sepadata->useobjlb )
   {
      assert( mipdata->ntotalrows == mipdata->nrows + 1 );

      if ( SCIPisObjIntegral(origscip) )
         lhs[mipdata->nrows] = SCIPfeasCeil(origscip, SCIPgetLowerbound(origscip));
      else
         lhs[mipdata->nrows] = SCIPgetLowerbound(origscip);

      if ( ! SCIPisInfinity(origscip, -SCIPgetLowerbound(origscip)) && SCIPgetNObjVars(origscip) > maxrowsize )
         maxrowsize = SCIPgetNObjVars(origscip);
      if ( ! SCIPisInfinity(origscip, -SCIPgetLowerbound(origscip)) && SCIPgetNObjVars(origscip) < minrowsize )
         minrowsize = SCIPgetNObjVars(origscip);
   }

   /* store lb/ub for complementing and perform preprocessing */
   nshifted = 0;
   ncomplemented = 0;
   ncontconverted = 0;
   nintconverted = 0;
   nlbounds = 0;
   nubounds = 0;
   for (j = 0; j < ncols; ++j)
   {
      SCIP_COL* col;
      SCIP_VAR* var;

      col = cols[j];
      assert( col != NULL );
      var = SCIPcolGetVar(col);
      assert( var != NULL );

      primsol[j] = SCIPcolGetPrimsol(col);
      assert( SCIPisEQ(origscip, SCIPgetVarSol(origscip, var), primsol[j]) );

      lb[j] = SCIPvarGetLbGlobal(var);
      assert( SCIPisEQ(origscip, SCIPvarGetLbLocal(var), SCIPcolGetLb(col)) );

      /* if allowed, try to use stronger local bound */
      if ( sepadata->allowlocal && SCIPisGT(origscip, SCIPvarGetLbLocal(var), lb[j]) )
         lb[j] = SCIPvarGetLbLocal(var);

      ub[j] = SCIPvarGetUbGlobal(var);
      assert( SCIPisEQ(origscip, SCIPvarGetUbLocal(var), SCIPcolGetUb(col)) );

      /* if allowed, try to use stronger local bound */
      if ( sepadata->allowlocal && SCIPisLT(origscip, SCIPvarGetUbLocal(var), ub[j]) )
         ub[j] = SCIPvarGetUbLocal(var);

      mipdata->coltype[j] = colPresent;
      mipdata->iscomplemented[j] = FALSE;
      mipdata->isshifted[j] = FALSE;

      /* check status of column/variable */
      if ( SCIPcolIsIntegral(col) )
      {
         /* integral variables taking integral values are not interesting - will be substituted out below */
         if ( ! SCIPisFeasIntegral(origscip, primsol[j]) )
         {
            /* possibly convert fractional integral variables to take integral values */
            if ( sepadata->intconvert && ncols >= sepadata->intconvmin )
            {
               /* randomly convert variables */
               if ( SCIPrandomGetReal(sepadata->randnumgen, 0.0, 1.0) <= sepadata->intconvfrac )
               {
                  assert( ! SCIPisInfinity(origscip, ub[j]) || ! SCIPisInfinity(origscip, -lb[j]) );

                  /* if both bounds are finite, take the closer one */
                  if ( ! SCIPisInfinity(origscip, ub[j]) && ! SCIPisInfinity(origscip, -lb[j]) )
                  {
                     assert( SCIPisFeasIntegral(origscip, ub[j]) );
                     assert( SCIPisFeasIntegral(origscip, lb[j]) );
                     assert( SCIPisFeasLT(origscip, primsol[j], ub[j]) );
                     assert( SCIPisFeasGT(origscip, primsol[j], lb[j]) );
                     if ( ub[j] - primsol[j] < primsol[j] - lb[j] )
                        primsol[j] = ub[j];
                     else
                        primsol[j] = lb[j];
                     ++nintconverted;
                  }
                  else
                  {
                     /* if only lower bound is finite */
                     if ( ! SCIPisInfinity(origscip, -lb[j]) )
                     {
                        assert( SCIPisFeasIntegral(origscip, lb[j]) );
                        primsol[j] = lb[j];
                        ++nintconverted;
                     }
                     else
                     {
                        assert( ! SCIPisInfinity(origscip, ub[j]) );
                        assert( SCIPisFeasIntegral(origscip, ub[j]) );
                        primsol[j] = ub[j];
                        ++nintconverted;
                     }
                  }
               }
            }
         }

         /* integral variables taking integral values are not interesting - will be substituted out below */
         if ( ! SCIPisFeasIntegral(origscip, primsol[j]) )
         {
            /* possibly convert integral variables to be continuous */
            if ( sepadata->contconvert && ncols >= sepadata->contconvmin )
            {
               /* randomly convert variables */
               if ( SCIPrandomGetReal(sepadata->randnumgen, 0.0, 1.0) <= sepadata->contconvfrac )
               {
                  /* preprocessing is also performed for converted columns */
                  mipdata->coltype[j] = colConverted;
                  ++ncontconverted;
               }
            }
         }
      }
      else
      {
         /* detect continuous variables, but perform preprocessing for them */
         mipdata->coltype[j] = colContinuous;
      }

      /* if integer variable is at its upper bound -> complementing (this also generates a 0 lower bound) */
      if ( mipdata->coltype[j] == colPresent && SCIPisFeasEQ(origscip, primsol[j], ub[j]) )
      {
         assert( ! SCIPisInfinity(origscip, ub[j]) );
         SCIP_CALL( transformColumn(origscip, sepadata, mipdata, col, ub[j], -1.0, lhs, rhs, &(lb[j]), &(ub[j]), &(primsol[j])) );
         mipdata->iscomplemented[j] = TRUE;
         mipdata->coltype[j] = colAtUb;
         ++nubounds;
      }
      else
      {
         /* if a variable has a finite nonzero lower bound -> shift */
         if ( ! SCIPisInfinity(origscip, -lb[j]) )
         {
            if ( ! SCIPisZero(origscip, lb[j]) )
            {
               SCIP_CALL( transformColumn(origscip, sepadata, mipdata, col, -lb[j], 1.0, lhs, rhs, &(lb[j]), &(ub[j]), &(primsol[j])) );
               assert( SCIPisZero(origscip, lb[j]) );
               mipdata->isshifted[j] = TRUE;
               ++nshifted;
            }

            /* if integer variable is at its lower bound */
            if ( mipdata->coltype[j] == colPresent && SCIPisZero(origscip, primsol[j]) )
            {
               mipdata->coltype[j] = colAtLb;
               ++nlbounds;
            }
         }
         else
         {
            /* lower bound is minus-infinity -> check whether upper bound is finite */
            if ( ! SCIPisInfinity(origscip, ub[j]) )
            {
               /* complement variable */
               SCIP_CALL( transformColumn(origscip, sepadata, mipdata, col, ub[j], -1.0, lhs, rhs, &(lb[j]), &(ub[j]), &(primsol[j])) );
               assert( SCIPisZero(origscip, lb[j]) );
               mipdata->iscomplemented[j] = TRUE;
               ++ncomplemented;

               /* if integer variable is at its lower bound */
               if ( mipdata->coltype[j] == colPresent && SCIPisZero(origscip, primsol[j]) )
               {
                  mipdata->coltype[j] = colAtLb;
                  ++nlbounds;
               }
            }
         }
      }

      assert( SCIPisFeasLE(origscip, lb[j], primsol[j]) );
      assert( SCIPisFeasLE(origscip, primsol[j], ub[j]) );
   }

#ifndef NDEBUG
   if ( sepadata->intconvert && ncols >= sepadata->intconvmin )
   {
      SCIPdebugMsg(origscip, "Converted %u fractional integral variables to have integral value.\n", nintconverted);
   }
   if ( sepadata->contconvert && ncols >= sepadata->contconvmin )
   {
      SCIPdebugMsg(origscip, "Converted %u integral variables to be continuous.\n", ncontconverted);
   }
#endif
   SCIPdebugMsg(origscip, "Original variables: %d integral, %d continuous, %u shifted, %u complemented, %u at lb, %u at ub\n",
      SCIPgetNBinVars(origscip) + SCIPgetNIntVars(origscip) + SCIPgetNImplVars(origscip), SCIPgetNContVars(origscip),
      nshifted, ncomplemented, nlbounds, nubounds);

   /* prepare upper bound on y-variables */
   if ( sepadata->skipmultbounds )
      multvarub = SCIPinfinity(origscip);
   else
      multvarub = 1.0 - EPSILONVALUE;

   /* create artificial variables for row combinations (y-variables) */
   cnt = 0;
   for (i = 0; i < nrows; ++i)
   {
      SCIP_ROW* row;

      row = rows[i];
      assert( row != NULL );

      mipdata->ylhs[i] = NULL;
      mipdata->yrhs[i] = NULL;

      /* skip modifiable rows and local rows, unless allowed */
      if ( SCIProwIsModifiable(row) || (SCIProwIsLocal(row) && !sepadata->allowlocal) )
         continue;

      /* skip rows that not have been active for a longer time */
      if ( ! sepadata->onlyactiverows && sepadata->maxrowage > 0 && SCIProwGetAge(row) > sepadata->maxrowage )
         continue;

      /* check whether we want to skip cuts produced by the CGMIP separator */
      if ( sepadata->onlyrankone )
      {
         if ( SCIProwGetOriginSepa(row) == sepa )
            continue;
      }

      /* if we have an equation */
      if ( SCIPisEQ(origscip, lhs[i], rhs[i]) )
      {
         SCIP_Real weight = -sepadata->objweight;

         assert( ! SCIPisInfinity(origscip, rhs[i]) );
         assert( SCIPisFeasEQ(origscip, SCIPgetRowLPActivity(origscip, row), SCIProwGetLhs(row)) ); /* equations should always be active */
         assert( SCIPisFeasEQ(origscip, SCIPgetRowLPActivity(origscip, row), SCIProwGetRhs(row)) );

         if ( sepadata->objweightsize )
            weight = - sepadata->objweight * computeObjWeightSize(SCIProwGetNLPNonz(row), minrowsize, maxrowsize);

         /* create two variables for each equation */
         (void) SCIPsnprintf(name, SCIP_MAXSTRLEN, "yeq1_%d", i);
         SCIP_CALL( SCIPcreateVar(subscip, &(mipdata->ylhs[i]), name, 0.0, multvarub,
               weight, SCIP_VARTYPE_CONTINUOUS, TRUE, FALSE, NULL, NULL, NULL, NULL, NULL) );
         SCIP_CALL( SCIPaddVar(subscip, mipdata->ylhs[i]) );
         ++cnt;

#ifdef SCIP_MORE_DEBUG
         SCIPdebugMsg(origscip, "Created variable <%s> for equation <%s>.\n", name, SCIProwGetName(row));
#endif

         (void) SCIPsnprintf(name, SCIP_MAXSTRLEN, "yeq2_%d", i);
         SCIP_CALL( SCIPcreateVar(subscip, &(mipdata->yrhs[i]), name, 0.0, multvarub,
               weight, SCIP_VARTYPE_CONTINUOUS, TRUE, FALSE, NULL, NULL, NULL, NULL, NULL) );
         SCIP_CALL( SCIPaddVar(subscip, mipdata->yrhs[i]) );
         ++cnt;

#ifdef SCIP_MORE_DEBUG
         SCIPdebugMsg(origscip, "Created variable <%s> for equation <%s>.\n", name, SCIProwGetName(row));
#endif
      }
      else
      {
         /* create variable for lhs of row if necessary */
         if ( ! SCIPisInfinity(origscip, -lhs[i]) )
         {
            SCIP_Bool isactive = FALSE;
            SCIP_Real weight = 0.0;

            /* if the row is active, use objective weight equal to -sepadata->objweight */
            if ( SCIPisFeasEQ(origscip, SCIPgetRowLPActivity(origscip, row), SCIProwGetLhs(row)) )
            {
               isactive = TRUE;
               if ( sepadata->objweightsize )
                  weight = -sepadata->objweight * computeObjWeightSize(SCIProwGetNLPNonz(row), minrowsize, maxrowsize);
               else
                  weight = -sepadata->objweight;
            }

            if ( ! sepadata->onlyactiverows || isactive )
            {
               /* add variable */
               (void) SCIPsnprintf(name, SCIP_MAXSTRLEN, "ylhs_%d", i);
               SCIP_CALL( SCIPcreateVar(subscip, &(mipdata->ylhs[i]), name, 0.0, multvarub,
                     weight, SCIP_VARTYPE_CONTINUOUS, TRUE, FALSE, NULL, NULL, NULL, NULL, NULL) );
               SCIP_CALL( SCIPaddVar(subscip, mipdata->ylhs[i]) );
               ++cnt;

#ifdef SCIP_MORE_DEBUG
               SCIPdebugMsg(origscip, "Created variable <%s> for >= inequality <%s> (weight: %f).\n", name, SCIProwGetName(row), weight);
#endif
            }
         }

         /* create variable for rhs of row if necessary */
         if ( ! SCIPisInfinity(origscip, rhs[i]) )
         {
            SCIP_Bool isactive = FALSE;
            SCIP_Real weight = 0.0;

            /* if the row is active, use objective weight equal to -sepadata->objweight */
            if ( SCIPisFeasEQ(origscip, SCIPgetRowLPActivity(origscip, row), SCIProwGetRhs(row)) )
            {
               isactive = TRUE;
               if ( sepadata->objweightsize )
                  weight = -sepadata->objweight * computeObjWeightSize(SCIProwGetNLPNonz(row), minrowsize, maxrowsize);
               else
                  weight = -sepadata->objweight;
            }

            if ( ! sepadata->onlyactiverows || isactive )
            {
               (void) SCIPsnprintf(name, SCIP_MAXSTRLEN, "yrhs_%d", i);
               SCIP_CALL( SCIPcreateVar(subscip, &(mipdata->yrhs[i]), name, 0.0, multvarub,
                     weight, SCIP_VARTYPE_CONTINUOUS, TRUE, FALSE, NULL, NULL, NULL, NULL, NULL) );
               SCIP_CALL( SCIPaddVar(subscip, mipdata->yrhs[i]) );
               ++cnt;

#ifdef SCIP_MORE_DEBUG
               SCIPdebugMsg(origscip, "Created variable <%s> for <= inequality <%s> (weight: %f).\n", name, SCIProwGetName(row), weight);
#endif
            }
         }
      }
   }
   assert( (int) cnt <= 2 * nrows );
   mipdata->n += cnt;

   /* create artificial variables for objective function (if required) (y-variables) */
   if ( sepadata->useobjub || sepadata->useobjlb )
   {
      SCIP_Real weight = 0.0;

      assert( mipdata->ntotalrows == mipdata->nrows + 1 );
      mipdata->ylhs[mipdata->nrows] = NULL;
      mipdata->yrhs[mipdata->nrows] = NULL;
      cnt = 0;

      if ( sepadata->objweightsize )
         weight = -sepadata->objweight * computeObjWeightSize(SCIPgetNObjVars(origscip), minrowsize, maxrowsize);
      else
         weight = -sepadata->objweight;

      /* create variable for upper objective bound if necessary */
      if ( sepadata->useobjub && ! SCIPisInfinity(origscip, rhs[mipdata->nrows]) )
      {
         (void) SCIPsnprintf(name, SCIP_MAXSTRLEN, "yobjub");
         SCIP_CALL( SCIPcreateVar(subscip, &(mipdata->yrhs[mipdata->nrows]), name, 0.0, multvarub,
               weight, SCIP_VARTYPE_CONTINUOUS, TRUE, FALSE, NULL, NULL, NULL, NULL, NULL) );
         SCIP_CALL( SCIPaddVar(subscip, mipdata->yrhs[mipdata->nrows]) );
         ++cnt;

#ifdef SCIP_MORE_DEBUG
         SCIPdebugMsg(origscip, "Created variable <%s> for upper bound on objective (weight: %f).\n", name, weight);
#endif
      }

      /* create variable for lower bound objective if necessary */
      if ( sepadata->useobjlb && ! SCIPisInfinity(origscip, -lhs[mipdata->nrows]) )
      {
         (void) SCIPsnprintf(name, SCIP_MAXSTRLEN, "yobjlb");
         SCIP_CALL( SCIPcreateVar(subscip, &(mipdata->ylhs[mipdata->nrows]), name, 0.0, multvarub,
               weight, SCIP_VARTYPE_CONTINUOUS, TRUE, FALSE, NULL, NULL, NULL, NULL, NULL) );
         SCIP_CALL( SCIPaddVar(subscip, mipdata->ylhs[mipdata->nrows]) );
         ++cnt;

#ifdef SCIP_MORE_DEBUG
         SCIPdebugMsg(origscip, "Created variable <%s> for lower bound on objective (weight: %f).\n", name, weight);
#endif
      }

      assert( (int) cnt <= 2 * ntotalrows );
      mipdata->n += cnt;
   }

   /* create alpha, bound, and fractional variables */
   cnt = 0;
   ucnt = 0;
   for (j = 0; j < ncols; ++j)
   {
      mipdata->z[j] = NULL;
      mipdata->alpha[j] = NULL;
      mipdata->fracalpha[j] = NULL;

      if ( mipdata->coltype[j] == colPresent )
      {
         SCIP_Real obj;

         if ( sepadata->objlone )
            obj = 0.0;
         else
            obj = primsol[j];

         /* create alpha variables */
         (void) SCIPsnprintf(name, SCIP_MAXSTRLEN, "alpha_%d", j);
         SCIP_CALL( SCIPcreateVar(subscip, &(mipdata->alpha[j]), name, -sepadata->cutcoefbnd, sepadata->cutcoefbnd, obj,
               SCIP_VARTYPE_INTEGER, TRUE, FALSE, NULL, NULL, NULL, NULL, NULL) );
         SCIP_CALL( SCIPaddVar(subscip, mipdata->alpha[j]) );
         ++cnt;

         /* create fractional variables */
         (void) SCIPsnprintf(name, SCIP_MAXSTRLEN, "f_%d", j);
         if ( SCIPisInfinity(origscip, -lb[j]) && SCIPisInfinity(origscip, ub[j]) )
         {
            /* fix fractional value to be zero for free original variables */
            SCIP_CALL( SCIPcreateVar(subscip, &(mipdata->fracalpha[j]), name, 0.0, 0.0, 0.0,
                  SCIP_VARTYPE_CONTINUOUS, TRUE, FALSE, NULL, NULL, NULL, NULL, NULL) );
         }
         else
         {
            /* fractional value in [0, 1) for variables with finite bounds */
            SCIP_CALL( SCIPcreateVar(subscip, &(mipdata->fracalpha[j]), name, 0.0, 1.0-EPSILONVALUE, 0.0,
                  SCIP_VARTYPE_CONTINUOUS, TRUE, FALSE, NULL, NULL, NULL, NULL, NULL) );
         }
         SCIP_CALL( SCIPaddVar(subscip, mipdata->fracalpha[j]) );
         ++cnt;

         /* create variables for upper bounds */
         if ( ! SCIPisInfinity(origscip, ub[j]) )
         {
            (void) SCIPsnprintf(name, SCIP_MAXSTRLEN, "zub_%d", j);
            SCIP_CALL( SCIPcreateVar(subscip, &(mipdata->z[j]), name, 0.0, multvarub,
                  0.0, SCIP_VARTYPE_CONTINUOUS, TRUE, FALSE, NULL, NULL, NULL, NULL, NULL) );
            SCIP_CALL( SCIPaddVar(subscip, mipdata->z[j]) );
            ++ucnt;
         }
      }
   }
   assert( (int) cnt <= 2 * ncols );
   assert( (int) ucnt <= ncols );

   /* create variable for the rhs of the cut */
   if ( sepadata->objlone )
   {
      SCIP_CALL( SCIPcreateVar(subscip, &(mipdata->beta), "beta", -sepadata->cutcoefbnd, sepadata->cutcoefbnd, 0.0,
            SCIP_VARTYPE_INTEGER, TRUE, FALSE, NULL, NULL, NULL, NULL, NULL) );
   }
   else
   {
      SCIP_CALL( SCIPcreateVar(subscip, &(mipdata->beta), "beta", -sepadata->cutcoefbnd, sepadata->cutcoefbnd, -1.0,
            SCIP_VARTYPE_INTEGER, TRUE, FALSE, NULL, NULL, NULL, NULL, NULL) );
   }
   SCIP_CALL( SCIPaddVar(subscip, mipdata->beta) );

   /* create fractional variable for the rhs */
   SCIP_CALL( SCIPcreateVar(subscip, &(mipdata->fracbeta), "fracbeta", 0.0, 1.0-BETAEPSILONVALUE, 0.0,
         SCIP_VARTYPE_CONTINUOUS, TRUE, FALSE, NULL, NULL, NULL, NULL, NULL) );
   SCIP_CALL( SCIPaddVar(subscip, mipdata->fracbeta) );
   mipdata->n += cnt + ucnt + 2;

   /* get temporary storage */
   SCIP_CALL( SCIPallocBufferArray(origscip, &consvals, (int) mipdata->n) );
   SCIP_CALL( SCIPallocBufferArray(origscip, &consvars, (int) mipdata->n) );

   /* create constraints for alpha variables of CG-cut */
   cnt = 0;
   for (j = 0; j < ncols; ++j)
   {
      SCIP_ROW** colrows;
      SCIP_Real* colvals;

      /* create ordinary part for all selected variables */
      if ( mipdata->coltype[j] == colPresent )
      {
         SCIP_Real sigma;

         assert( cols[j] != NULL );
         colrows = SCIPcolGetRows(cols[j]);
         colvals = SCIPcolGetVals(cols[j]);
         nconsvars = 0;

         if ( mipdata->iscomplemented[j] )
            sigma = -1.0;
         else
            sigma = 1.0;

         /* add part for columns */
         for (i = 0; i < SCIPcolGetNLPNonz(cols[j]); ++i)
         {
            SCIP_ROW* row;
            int pos;

            row = colrows[i];
            assert( row != NULL );

            /* skip modifiable rows and local rows, unless allowed */
            if ( SCIProwIsModifiable(row) || (SCIProwIsLocal(row) && !sepadata->allowlocal) )
               continue;

            pos = SCIProwGetLPPos(row);
            assert( 0 <= pos && pos < nrows );

            if ( mipdata->ylhs[pos] != NULL )
            {
               consvars[nconsvars] = mipdata->ylhs[pos];
               consvals[nconsvars] = -sigma * colvals[i];
               ++nconsvars;
            }
            if ( mipdata->yrhs[pos] != NULL )
            {
               consvars[nconsvars] = mipdata->yrhs[pos];
               consvals[nconsvars] = sigma * colvals[i];
               ++nconsvars;
            }
            assert( nconsvars <= (int) mipdata->n );
         }
         /* add part for upper bounds */
         if ( mipdata->z[j] != NULL )
         {
            assert( ! SCIPisInfinity(origscip, ub[j]) );
            consvars[nconsvars] = mipdata->z[j];
            consvals[nconsvars] = 1.0;
            ++nconsvars;
         }
         assert( nconsvars <= (int) mipdata->n );

         /* add alpha variable */
         consvars[nconsvars] = mipdata->alpha[j];
         consvals[nconsvars] = -1.0;
         ++nconsvars;
         assert( nconsvars <= (int) mipdata->n );

         /* add fractional-alpha variable */
         consvars[nconsvars] = mipdata->fracalpha[j];
         consvals[nconsvars] = -1.0;
         ++nconsvars;
         assert( nconsvars <= (int) mipdata->n );

         /* check for lower and upper objective bounds */
         if ( (sepadata->useobjub || sepadata->useobjlb) && ! SCIPisZero(origscip, SCIPcolGetObj(cols[j])) )
         {
            /* add lower objective bound */
            if ( mipdata->ylhs[mipdata->nrows] != NULL )
            {
               assert( sepadata->useobjlb );
               consvars[nconsvars] = mipdata->ylhs[mipdata->nrows];
               consvals[nconsvars] = -sigma * SCIPcolGetObj(cols[j]);
               ++nconsvars;
            }

            /* add upper objective bound */
            if ( mipdata->yrhs[mipdata->nrows] != NULL )
            {
               assert( sepadata->useobjub );
               consvars[nconsvars] = mipdata->yrhs[mipdata->nrows];
               consvals[nconsvars] = sigma * SCIPcolGetObj(cols[j]);
               ++nconsvars;
            }
         }

         /* add linear constraint */
         (void) SCIPsnprintf(name, SCIP_MAXSTRLEN, "alpha_%d", j);
         SCIP_CALL( SCIPcreateConsLinear(subscip, &cons, name, nconsvars, consvars, consvals, 0.0, 0.0,
               TRUE, TRUE, TRUE, TRUE, TRUE, FALSE, FALSE, FALSE, FALSE, FALSE) );
         SCIP_CALL( SCIPaddCons(subscip, cons) );
         SCIP_CALL( SCIPreleaseCons(subscip, &cons) );
         ++cnt;
      }
      /* generate part that makes sure that cut is valid for continuous variables */
      else if ( mipdata->coltype[j] == colContinuous || mipdata->coltype[j] == colConverted )
      {
         SCIP_Real sigma;
         SCIP_Real r;

         assert( cols[j] != NULL );
         colrows = SCIPcolGetRows(cols[j]);
         colvals = SCIPcolGetVals(cols[j]);
         nconsvars = 0;

         if ( mipdata->iscomplemented[j] )
            sigma = -1.0;
         else
            sigma = 1.0;

         /* add part for columns */
         for (i = 0; i < SCIPcolGetNLPNonz(cols[j]); ++i)
         {
            SCIP_ROW* row;
            int pos;

            row = colrows[i];
            assert( row != NULL );

            /* skip modifiable rows and local rows, unless allowed */
            if ( SCIProwIsModifiable(row) || (SCIProwIsLocal(row) && !sepadata->allowlocal) )
               continue;

            pos = SCIProwGetLPPos(row);
            assert( 0 <= pos && pos < nrows );

            if ( mipdata->ylhs[pos] != NULL )
            {
               consvars[nconsvars] = mipdata->ylhs[pos];
               consvals[nconsvars] = -sigma * colvals[i];
               ++nconsvars;
            }
            if ( mipdata->yrhs[pos] != NULL )
            {
               consvars[nconsvars] = mipdata->yrhs[pos];
               consvals[nconsvars] = sigma * colvals[i];
               ++nconsvars;
            }
            assert( nconsvars <= (int) mipdata->n );
         }

         /* check for lower and upper objective bounds */
         if ( (sepadata->useobjub || sepadata->useobjlb) && ! SCIPisZero(origscip, SCIPcolGetObj(cols[j])) )
         {
            /* add lower objective bound */
            if ( mipdata->ylhs[mipdata->nrows] )
            {
               assert( sepadata->useobjlb );
               consvars[nconsvars] = mipdata->ylhs[mipdata->nrows];
               consvals[nconsvars] = -sigma * SCIPcolGetObj(cols[j]);
               ++nconsvars;
            }

            /* add upper objective bound */
            if ( mipdata->yrhs[mipdata->nrows] )
            {
               assert( sepadata->useobjub );
               consvars[nconsvars] = mipdata->yrhs[mipdata->nrows];
               consvals[nconsvars] = sigma * SCIPcolGetObj(cols[j]);
               ++nconsvars;
            }
         }

         /* add linear constraint */
         (void) SCIPsnprintf(name, SCIP_MAXSTRLEN, "cont_%d", j);

         /* for free continuous variables require equality */
         r = SCIPinfinity(subscip);
         if ( SCIPisInfinity(origscip, -lb[j]) && SCIPisInfinity(origscip, ub[j]) )
            r = 0.0;
         else
            assert( SCIPisZero(origscip, lb[j]) );

         SCIP_CALL( SCIPcreateConsLinear(subscip, &cons, name, nconsvars, consvars, consvals, 0.0, r,
               TRUE, TRUE, TRUE, TRUE, TRUE, FALSE, FALSE, FALSE, FALSE, FALSE) );
         SCIP_CALL( SCIPaddCons(subscip, cons) );
         SCIP_CALL( SCIPreleaseCons(subscip, &cons) );
         ++cnt;
      }
   }
   assert( (int) cnt <= ncols );
   mipdata->m += cnt;

   /* create constraints for rhs of cut */
   nconsvars = 0;

   /* first for the rows */
   for (i = 0; i < nrows; ++i)
   {
      assert( rows[i] != NULL );

      /* skip modifiable rows and local rows, unless allowed */
      if ( SCIProwIsModifiable(rows[i]) || (SCIProwIsLocal(rows[i]) && !sepadata->allowlocal) )
         continue;

      /* if lhs is there */
      if ( mipdata->ylhs[i] != NULL && ! SCIPisZero(origscip, lhs[i]) )
      {
         assert( ! SCIPisInfinity(origscip, -lhs[i]) );
         consvars[nconsvars] = mipdata->ylhs[i];
         consvals[nconsvars] = -lhs[i];
         ++nconsvars;
      }
      /* if rhs is there */
      if ( mipdata->yrhs[i] != NULL && ! SCIPisZero(origscip, rhs[i]) )
      {
         assert( ! SCIPisInfinity(origscip, rhs[i]) );
         consvars[nconsvars] = mipdata->yrhs[i];
         consvals[nconsvars] = rhs[i];
         ++nconsvars;
      }
      assert( nconsvars <= (int) mipdata->n );
   }

   if ( sepadata->useobjub || sepadata->useobjlb )
   {
      /* add lower objective bound */
      if ( mipdata->ylhs[mipdata->nrows] != NULL && ! SCIPisZero(origscip, lhs[mipdata->nrows]) )
      {
         assert( sepadata->useobjlb );
         assert( ! SCIPisInfinity(origscip, -lhs[mipdata->nrows]) );
         consvars[nconsvars] = mipdata->ylhs[mipdata->nrows];
         consvals[nconsvars] = -lhs[mipdata->nrows];
         ++nconsvars;
      }

      /* add upper objective bound */
      if ( mipdata->yrhs[mipdata->nrows] != NULL && ! SCIPisZero(origscip, rhs[mipdata->nrows]) )
      {
         assert( sepadata->useobjub );
         assert( ! SCIPisInfinity(origscip, rhs[mipdata->nrows]) );
         consvars[nconsvars] = mipdata->yrhs[mipdata->nrows];
         consvals[nconsvars] = rhs[mipdata->nrows];
         ++nconsvars;
      }
      assert( nconsvars <= (int) mipdata->n );
   }

   /* next for the columns */
   for (j = 0; j < ncols; ++j)
   {
      /* if ub is there */
      if ( mipdata->z[j] != NULL && ! SCIPisZero(origscip, ub[j]) )
      {
         assert( mipdata->coltype[j] == colPresent );
         assert( ! SCIPisInfinity(origscip, ub[j]) );
         consvars[nconsvars] = mipdata->z[j];
         consvals[nconsvars] = ub[j];
         ++nconsvars;
         assert( nconsvars <= (int) mipdata->n );
      }
   }
   /* add beta variable */
   consvars[nconsvars] = mipdata->beta;
   consvals[nconsvars] = -1.0;
   ++nconsvars;

   /* add fractional-beta variable */
   consvars[nconsvars] = mipdata->fracbeta;
   consvals[nconsvars] = -1.0;
   ++nconsvars;
   assert( nconsvars <= (int) mipdata->n );

   /* add linear constraint */
   SCIP_CALL( SCIPcreateConsLinear(subscip, &cons, "beta", nconsvars, consvars, consvals, 0.0, 0.0,
         TRUE, TRUE, TRUE, TRUE, TRUE, FALSE, FALSE, FALSE, FALSE, FALSE) );
   SCIP_CALL( SCIPaddCons(subscip, cons) );
   SCIP_CALL( SCIPreleaseCons(subscip, &cons) );
   ++mipdata->m;

   /* add primal separation constraint if required */
   if ( sepadata->primalseparation )
   {
      SCIP_SOL* bestsol;
      bestsol = SCIPgetBestSol(origscip);
      if ( bestsol != NULL )
      {
         nconsvars = 0;
         for (j = 0; j < ncols; ++j)
         {
            if ( mipdata->alpha[j] != NULL )
            {
               SCIP_Real val;
               assert( mipdata->coltype[j] == colPresent );

               val = SCIPgetSolVal(origscip, bestsol, SCIPcolGetVar(cols[j]));
               consvars[nconsvars] = mipdata->alpha[j];
               consvals[nconsvars] = val;
               ++nconsvars;
               assert( nconsvars <= (int) mipdata->n );
            }
         }
         consvars[nconsvars] = mipdata->beta;
         consvals[nconsvars] = -1.0;
         ++nconsvars;

         /* add linear constraint - allow slight deviation from equality */
         SCIP_CALL( SCIPcreateConsLinear(subscip, &cons, "primalseparation", nconsvars, consvars, consvals, -EPSILONVALUE, EPSILONVALUE,
               TRUE, TRUE, TRUE, TRUE, TRUE, FALSE, FALSE, FALSE, FALSE, FALSE) );
         SCIP_CALL( SCIPaddCons(subscip, cons) );
         SCIP_CALL( SCIPreleaseCons(subscip, &cons) );
         ++mipdata->m;
      }
   }

   /* add constraint to force violated cuts if required */
   if ( sepadata->addviolationcons )
   {
      nconsvars = 0;
      for (j = 0; j < ncols; ++j)
      {
         if ( mipdata->alpha[j] != NULL )
         {
            consvars[nconsvars] = mipdata->alpha[j];
            consvals[nconsvars] = primsol[j];
            ++nconsvars;
            assert( nconsvars <= (int) mipdata->n );
         }
      }
      consvars[nconsvars] = mipdata->beta;
      consvals[nconsvars] = -1.0;
      ++nconsvars;

      /* add linear constraint - allow slight deviation from equality */
      SCIP_CALL( SCIPcreateConsLinear(subscip, &cons, "violationConstraint", nconsvars, consvars, consvals, MINEFFICACY, SCIPinfinity(subscip),
            TRUE, TRUE, TRUE, TRUE, TRUE, FALSE, FALSE, FALSE, FALSE, FALSE) );
      SCIP_CALL( SCIPaddCons(subscip, cons) );
      SCIP_CALL( SCIPreleaseCons(subscip, &cons) );
      ++mipdata->m;
   }

   SCIPdebugMsg(origscip, "Subscip has %u vars (%d integral, %d continuous), %u conss.\n",
      mipdata->n, SCIPgetNIntVars(subscip), SCIPgetNContVars(subscip), mipdata->m);

   /* free temporary memory */
   SCIPfreeBufferArray(origscip, &consvars);
   SCIPfreeBufferArray(origscip, &consvals);

   SCIPfreeBufferArray(origscip, &primsol);
   SCIPfreeBufferArray(origscip, &lb);
   SCIPfreeBufferArray(origscip, &ub);

   /* SCIPdebug( SCIP_CALL( SCIPprintOrigProblem(subscip, NULL, NULL, FALSE) ) ); */

#ifdef SCIP_WRITEPROB
   {
      (void) SCIPsnprintf(name, SCIP_MAXSTRLEN, "cgsepa%s%s%s%s_%s.lp",
         sepadata->objlone ? "_l1" : "",
         sepadata->addviolationcons ? "_vc" : "",
         sepadata->skipmultbounds ? "_ub" : "",
         sepadata->primalseparation ? "_ps" : "",
         SCIPgetProbName(scip));
      SCIP_CALL( SCIPwriteOrigProblem(subscip, name, "lp", FALSE) );
      SCIPinfoMessage(origscip, NULL, "Wrote subscip to file <%s>.\n", name);
   }
#endif

   return SCIP_OKAY;
}


/** sets parameters for subscip */
static
SCIP_RETCODE subscipSetParams(
   SCIP_SEPADATA*        sepadata,           /**< separator data */
   CGMIP_MIPDATA*        mipdata             /**< data for sub-MIP */
   )
{
   SCIP* subscip;

   assert( sepadata != NULL );
   assert( mipdata != NULL );

   subscip = mipdata->subscip;
   assert( subscip != NULL );

   /* set objective limit, if no corresponding constraint has been added */
   if ( ! sepadata->addviolationcons && ! sepadata->addviolconshdlr )
   {
      SCIP_CALL( SCIPsetObjlimit(subscip, MINEFFICACY) );
   }

   /* do not abort subscip on CTRL-C */
   SCIP_CALL( SCIPsetBoolParam(subscip, "misc/catchctrlc", FALSE) );

   /* disable memory saving mode: this is likely to result in the maximal depth being reached. This is because DFS
    * results in a repeated branching on the alpha-variables, which often have large bounds resulting in deep levels of
    * the tree. */
   SCIP_CALL( SCIPsetRealParam(subscip, "memory/savefac", 1.0) );

   /* set number of solutions stored */
   SCIP_CALL( SCIPsetIntParam(subscip, "limits/maxsol", MAXNSOLS) );

   /* determine output to console */
#ifdef SCIP_OUTPUT
   SCIP_CALL( SCIPsetIntParam(subscip, "display/verblevel", 5) );
   SCIP_CALL( SCIPsetIntParam(subscip, "display/freq", 1000) );
   SCIP_CALL( SCIPsetIntParam(subscip, "display/nsols/active", 2) );
#else
   if ( sepadata->output )
   {
      SCIP_CALL( SCIPsetIntParam(subscip, "display/verblevel", 5) );
      SCIP_CALL( SCIPsetIntParam(subscip, "display/freq", 1000) );
      SCIP_CALL( SCIPsetIntParam(subscip, "display/nsols/active", 2) );
   }
   else
   {
      SCIP_CALL( SCIPsetIntParam(subscip, "display/verblevel", 0) );
   }
#endif

   if ( sepadata->subscipfast )
   {
      /* forbid recursive call of plugins solving subMIPs (also disables CG-separation) */
#ifdef SCIP_OUTPUT
      SCIP_CALL( SCIPsetSubscipsOff(subscip, FALSE) );
#else
      SCIP_CALL( SCIPsetSubscipsOff(subscip, TRUE) ); /* quiet */
#endif
   }
   else
   {
      /* avoid recursive call */
      if ( ! SCIPisParamFixed(subscip, "separating/cgmip/freq") )
      {
         SCIP_CALL( SCIPsetIntParam(subscip, "separating/cgmip/freq", -1) );
      }
   }

#ifdef SCIP_DISABLED_CODE
   /* the following possibly helps to improve performance (untested) */
   SCIP_CALL( SCIPsetEmphasis(subscip, SCIP_PARAMEMPHASIS_FEASIBILITY, TRUE) );
#else

   /* zirounding is often successful, so allow it some more calls */
   if ( ! SCIPisParamFixed(subscip, "heuristics/zirounding/minstopncalls") )
   {
      SCIP_CALL( SCIPsetIntParam(subscip, "heuristics/zirounding/minstopncalls", 10000) );
   }

   if ( sepadata->subscipfast )
   {
      /* set other heuristics */
      if ( ! SCIPisParamFixed(subscip, "heuristics/shifting/freq") )
      {
         SCIP_CALL( SCIPsetIntParam(subscip, "heuristics/shifting/freq", 3) );
      }
      if ( ! SCIPisParamFixed(subscip, "heuristics/simplerounding/freq") )
      {
         SCIP_CALL( SCIPsetIntParam(subscip, "heuristics/simplerounding/freq", 1) );
      }
      if ( ! SCIPisParamFixed(subscip, "heuristics/rounding/freq") )
      {
         SCIP_CALL( SCIPsetIntParam(subscip, "heuristics/rounding/freq", 1) );
      }
      if ( ! SCIPisParamFixed(subscip, "heuristics/oneopt/freq") )
      {
         SCIP_CALL( SCIPsetIntParam(subscip, "heuristics/oneopt/freq", 1) );
      }

      /*     SCIP_CALL( SCIPsetIntParam(subscip, "heuristics/pscostdiving/freq", 1) ); */
      /*     SCIP_CALL( SCIPsetIntParam(subscip, "heuristics/feaspump/freq", 3) ); */

      /*     SCIP_CALL( SCIPsetIntParam(subscip, "heuristics/coefdiving/freq", -1) ); */
      /*     SCIP_CALL( SCIPsetIntParam(subscip, "heuristics/fracdiving/freq", -1) ); */
      /*     SCIP_CALL( SCIPsetIntParam(subscip, "heuristics/guideddiving/freq", -1) ); */
      /*     SCIP_CALL( SCIPsetIntParam(subscip, "heuristics/linesearchdiving/freq", -1) ); */
      /*     SCIP_CALL( SCIPsetIntParam(subscip, "heuristics/objpscostdiving/freq", -1) ); */
      /*     SCIP_CALL( SCIPsetIntParam(subscip, "heuristics/rootsoldiving/freq", -1) ); */
      /*     SCIP_CALL( SCIPsetIntParam(subscip, "heuristics/veclendiving/freq", -1) ); */

      /* use fast presolving */
      SCIP_CALL( SCIPsetPresolving(subscip, SCIP_PARAMSETTING_FAST, TRUE) );

      /* disable conflict analysis */
      /*     SCIP_CALL( SCIPsetBoolParam(subscip, "conflict/useprop", FALSE) ); */
      /*     SCIP_CALL( SCIPsetCharParam(subscip, "conflict/useinflp", 'o') ); */
      /*     SCIP_CALL( SCIPsetCharParam(subscip, "conflict/useboundlp", 'o') ); */
      /*     SCIP_CALL( SCIPsetBoolParam(subscip, "conflict/usesb", FALSE) ); */
      /*     SCIP_CALL( SCIPsetBoolParam(subscip, "conflict/usepseudo", FALSE) ); */

      /* use fast separation */
      SCIP_CALL( SCIPsetSeparating(subscip, SCIP_PARAMSETTING_FAST, TRUE) );
   }
#endif

   return SCIP_OKAY;
}


/** try to convert fractional gomory cuts to primal solutions of CG-MIP */
static
SCIP_RETCODE createCGMIPprimalsols(
   SCIP*                 scip,               /**< original SCIP data structure */
   SCIP_SEPADATA*        sepadata,           /**< separator data */
   CGMIP_MIPDATA*        mipdata             /**< data for sub-MIP */
   )
{
   SCIP_VAR** vars;
   SCIP_ROW** rows;
   SCIP_COL** cols;
   SCIP_Real* binvrow;
   SCIP_Real* cutcoefs;
   int* basisind;
   int nvars;
   int nrows;
   int ncols;
   int ngen = 0;
   int ntried = 0;
   int i;

   assert( scip != NULL );
   assert( sepadata != NULL );
   assert( mipdata != NULL );

   /* get variables */
   SCIP_CALL( SCIPgetVarsData(scip, &vars, &nvars, NULL, NULL, NULL, NULL) );

   /* get rows and columns */
   SCIP_CALL( SCIPgetLPRowsData(scip, &rows, &nrows) );
   SCIP_CALL( SCIPgetLPColsData(scip, &cols, &ncols) );
   assert( ncols <= nvars );

   /* get storage */
   SCIP_CALL( SCIPallocBufferArray(scip, &basisind, nrows) );
   SCIP_CALL( SCIPallocBufferArray(scip, &binvrow, nrows) );
   SCIP_CALL( SCIPallocBufferArray(scip, &cutcoefs, ncols) );

   /* get basis indices */
   SCIP_CALL( SCIPgetLPBasisInd(scip, basisind) );

   /* loop through rows */
   for (i = 0; i < nrows; ++i)
   {
      SCIP_Bool tryrow = FALSE;
      SCIP_Real primsol = SCIP_INVALID;
      int c;
      int r;

      c = basisind[i];
      assert( c < ncols );

      if ( c >= 0 )
      {
         SCIP_VAR* var;

         var = SCIPcolGetVar(cols[c]);

         if ( SCIPvarGetType(var) != SCIP_VARTYPE_CONTINUOUS )
         {
            primsol = SCIPcolGetPrimsol(cols[c]);
            assert( SCIPgetVarSol(scip, var) == primsol );

            if ( SCIPfeasFrac(scip, primsol) >= AWAY && SCIPfeasFrac(scip, primsol) <= 1 - AWAY )
               tryrow = TRUE;
         }
      }
#if ( SEPARATEROWS == TRUE )
      else
      {
         SCIP_ROW* row;

         assert(0 <= -c-1 && -c-1 < nrows);

         row = rows[-c-1];

         if ( SCIProwIsIntegral(row) && ! SCIProwIsModifiable(row) )
         {
            /* Compute value of the slack variable (we only care about the correct fractionality) */
            if ( SCIPisInfinity(scip, SCIProwGetRhs(row)) )
               primsol = SCIProwGetLhs(row) - SCIPgetRowLPActivity(scip, row);
            else
               primsol = SCIProwGetRhs(row) - SCIPgetRowLPActivity(scip, row);

            if ( SCIPfeasFrac(scip, primsol) >= AWAY && SCIPfeasFrac(scip, primsol) <= 1 - AWAY )
               tryrow = TRUE;
         }
      }
#endif

      if ( tryrow )
      {
         SCIP_Bool success;
         SCIP_SOL* sol;
         SCIP_Real cutrhs = 0.0;
         SCIP_ROW* row;
         SCIP_Real val;
         int j;

         assert( primsol != SCIP_INVALID );

         /* get the row of B^-1 for this basic integer variable with fractional solution value */
         SCIP_CALL( SCIPgetLPBInvRow(scip, i, binvrow, NULL, NULL) );

         /* clear cutcoefs */
         BMSclearMemoryArray(cutcoefs, ncols);

         /* create solution */
         SCIP_CALL( SCIPcreateSol(mipdata->subscip, &sol, NULL) );

         /* add values of multipliers to solution and compute coefficients */
         for (r = 0; r < nrows; ++r)
         {
            SCIP_COL** rowcols;
            SCIP_Real* rowvals;
            SCIP_Real binvval;
            SCIP_Real weight;

            row = rows[r];
            assert( row != NULL );

            binvval = binvrow[r];
            binvval = SCIPfrac(scip, binvval);  /* can always take fractional value */
            if ( ! SCIPisFeasZero(scip, binvval) )
            {
               SCIP_Real lhs;
               SCIP_Real rhs;
               SCIP_Bool uselhs;

               lhs = SCIProwGetLhs(row);
               rhs = SCIProwGetRhs(row);

               if ( ! SCIPisEQ(scip, lhs, rhs) )
               {
                  SCIP_BASESTAT stat;

                  stat = SCIProwGetBasisStatus(row);

                  if ( stat == SCIP_BASESTAT_LOWER )
                  {
                     assert( ! SCIPisInfinity(scip, -lhs) );
                     uselhs = TRUE;
                  }
                  else if ( stat == SCIP_BASESTAT_UPPER )
                  {
                     assert( ! SCIPisInfinity(scip, rhs) );
                     uselhs = FALSE;
                  }
                  else if ( SCIPisInfinity(scip, rhs) )
                     uselhs = TRUE;
                  else
                     uselhs = FALSE;
               }
               else if ( binvval < 0.0 )
                  uselhs = TRUE;
               else
                  uselhs = FALSE;

               if ( uselhs )
               {
                  assert( mipdata->ylhs[r] != NULL );
                  SCIP_CALL( SCIPsetSolVal(mipdata->subscip, sol, mipdata->ylhs[r], fabs(binvval)) );
                  weight = -fabs(binvval);
               }
               else
               {
                  assert( mipdata->yrhs[r] != NULL );
                  SCIP_CALL( SCIPsetSolVal(mipdata->subscip, sol, mipdata->yrhs[r], fabs(binvval)) );
                  weight = fabs(binvval);
               }

               /* update cut coefficients */
               rowcols = SCIProwGetCols(row);
               rowvals = SCIProwGetVals(row);

               /* add the row coefficients to the sum */
               for (j = 0; j < SCIProwGetNLPNonz(row); ++j)
               {
                  int idx;

                  assert( rowcols[j] != NULL );

                  idx = SCIPcolGetLPPos(rowcols[j]);
                  assert( 0 <= idx && idx < ncols );

                  cutcoefs[idx] += weight * rowvals[j];
               }

               /* compute rhs */
               if ( uselhs )
               {
                  assert( ! SCIPisInfinity(scip, -SCIProwGetLhs(row)) );
                  val = mipdata->lhs[r];
               }
               else
               {
                  assert( ! SCIPisInfinity(scip, SCIProwGetRhs(row)) );
                  val = mipdata->rhs[r];
               }
               cutrhs += weight * val;
            }
         }

         /* fill in values of cut */
         for (c = 0; c < ncols; ++c)
         {
            if ( mipdata->coltype[c] != colPresent )
               continue;

            val = SCIPfloor(scip, cutcoefs[c]);
            if ( mipdata->iscomplemented[c] )
               val = -val;
            if ( ! SCIPisFeasZero(scip, val) )
            {
               SCIP_CALL( SCIPsetSolVal(mipdata->subscip, sol, mipdata->alpha[c], val) );
            }
            val = SCIPfeasFrac(scip, cutcoefs[c]);
            if ( ! SCIPisFeasZero(scip, val) )
            {
               SCIP_CALL( SCIPsetSolVal(mipdata->subscip, sol, mipdata->fracalpha[c], val) );
            }
         }

         if ( ! SCIPisFeasZero(scip, SCIPfloor(scip, cutrhs)) )
         {
            SCIP_CALL( SCIPsetSolVal(mipdata->subscip, sol, mipdata->beta, SCIPfloor(scip, cutrhs)) );
         }
         if ( ! SCIPisFeasZero(scip, SCIPfeasFrac(scip, cutrhs)) )
         {
            SCIP_CALL( SCIPsetSolVal(mipdata->subscip, sol, mipdata->fracbeta, SCIPfeasFrac(scip, cutrhs)) );
         }

         SCIP_CALL( SCIPtrySolFree(mipdata->subscip, &sol, FALSE, FALSE, TRUE, TRUE, TRUE, &success) );
         ++ntried;
         if ( success )
            ++ngen;
      }
   }

   SCIPfreeBufferArray(scip, &cutcoefs);
   SCIPfreeBufferArray(scip, &binvrow);
   SCIPfreeBufferArray(scip, &basisind);

   SCIPdebugMsg(scip, "Created %d primal solutions for CG-MIP from tableau cuts (tried: %d).\n", ngen, ntried);

   return SCIP_OKAY;
}


/** solve subscip */
static
SCIP_RETCODE solveSubscip(
   SCIP*                 origscip,           /**< SCIP data structure */
   SCIP_SEPADATA*        sepadata,           /**< separator data */
   CGMIP_MIPDATA*        mipdata,            /**< data for sub-MIP */
   SCIP_Bool*            success             /**< if setting was successful -> stop */
   )
{
   SCIP* subscip;
   SCIP_RETCODE retcode;
   SCIP_STATUS status;
   SCIP_Real timelimit;
   SCIP_Real memorylimit;
   SCIP_Longint nodelimit;

   assert( origscip != NULL );
   assert( sepadata != NULL );
   assert( mipdata != NULL );
   assert( success != NULL );

   *success = TRUE;

   subscip = mipdata->subscip;

   SCIP_CALL( SCIPcheckCopyLimits(origscip, success) );

   if ( ! (*success) )
      return SCIP_OKAY;

   /* @todo Check whether copying the parameters is useful */
   /* SCIP_CALL( SCIPcopyLimits(origscip, subscip) ); */

   /* determine time limit */
   SCIP_CALL( SCIPgetRealParam(origscip, "limits/time", &timelimit) );
   if ( sepadata->timelimit < timelimit )
      timelimit = sepadata->timelimit;

   if ( ! SCIPisInfinity(origscip, timelimit) )
   {
      timelimit -= SCIPgetSolvingTime(origscip);
      if ( timelimit > 0.0 )
      {
         SCIP_CALL( SCIPsetRealParam(subscip, "limits/time", timelimit) );
      }
      else
      {
         SCIPdebugMsg(origscip, "Reached timelimit.\n");
         *success = FALSE;
         return SCIP_OKAY;
      }
   }

   /* determine memory limit */
   SCIP_CALL( SCIPgetRealParam(origscip, "limits/memory", &memorylimit) );
   if ( sepadata->memorylimit < memorylimit )
      memorylimit = sepadata->memorylimit;

   if ( ! SCIPisInfinity(origscip, memorylimit) )
   {
      /* substract the memory already used by the main SCIP and the estimated memory usage of external software */
      memorylimit -= SCIPgetMemUsed(origscip)/1048576.0;
      memorylimit -= SCIPgetMemExternEstim(origscip)/1048576.0;
      if ( memorylimit > 0.0 )
      {
         SCIP_CALL( SCIPsetRealParam(subscip, "limits/memory", memorylimit) );
      }
      else
      {
         SCIPdebugMsg(origscip, "Reached memorylimit.\n");
         *success = TRUE;
         return SCIP_OKAY;
      }
   }

   /* set node limit for subproblem */
   if ( sepadata->minnodelimit < 0 || sepadata->maxnodelimit < 0 )
      nodelimit = SCIP_LONGINT_MAX;
   else
   {
      assert( sepadata->minnodelimit >= 0 && sepadata->maxnodelimit >= 0 );
      nodelimit = SCIPgetNLPIterations(origscip);
      nodelimit = MAX(sepadata->minnodelimit, nodelimit);
      nodelimit = MIN(sepadata->maxnodelimit, nodelimit);
   }
   assert( nodelimit >= 0 );
   SCIP_CALL( SCIPsetLongintParam(subscip, "limits/nodes", nodelimit) );

   /* try to create primal solutions of CG-MIP problem via tableau cuts */
   if ( sepadata->genprimalsols )
   {
      SCIP_CALL( SCIPtransformProb(subscip) );
      SCIP_CALL( createCGMIPprimalsols(origscip, sepadata, mipdata) );
   }

   SCIPdebugMsg(origscip, "Solving sub-SCIP (time limit: %f  mem limit: %f  node limit: %" SCIP_LONGINT_FORMAT ") ...\n", timelimit, memorylimit, nodelimit);

   /* disable statistic timing inside sub SCIP */
   if ( ! sepadata->output )
   {
      SCIP_CALL( SCIPsetBoolParam(subscip, "timing/statistictiming", FALSE) );
   }

   /* check whether we want a complete solve */
   if ( ! sepadata->earlyterm )
   {
      retcode = SCIPsolve(subscip);
      SCIPdebugMsg(origscip, "Finished solving CG-MIP (dualbound: %g, solving time: %.2f, nodes: %" SCIP_LONGINT_FORMAT ", nodelimit: %"SCIP_LONGINT_FORMAT").\n",
         SCIPgetDualbound(subscip), SCIPgetSolvingTime(subscip), SCIPgetNNodes(subscip), nodelimit);

      /* errors in solving the subproblem should not kill the overall solving process;
       * hence, the return code is caught and a warning is printed, only in debug mode, SCIP will stop. */
      if ( retcode != SCIP_OKAY )
      {
#ifndef NDEBUG
         SCIP_CALL( retcode );
#endif
         SCIPwarningMessage(origscip, "Error while solving subproblem in CGMIP separator; sub-SCIP terminated with code <%d>\n", retcode);
         *success = FALSE;
         return SCIP_OKAY;
      }

      status = SCIPgetStatus(subscip);

#ifdef SCIP_OUTPUT
      SCIP_CALL( SCIPprintStatistics(subscip, NULL) );
#else
      if ( sepadata->output )
      {
         SCIP_CALL( SCIPprintStatistics(subscip, NULL) );
      }
#endif

      /* if the problem is infeasible (can happen because of violation constraint) */
      if ( status == SCIP_STATUS_INFEASIBLE || status == SCIP_STATUS_INFORUNBD )
      {
         SCIPdebugMsg(origscip, "CG-MIP separation problem infeasible.\n");
         *success = FALSE;
         return SCIP_OKAY;
      }

      /* if the solution ran into the time limit */
      if ( status == SCIP_STATUS_TIMELIMIT )
      {
         SCIPdebugMsg(origscip, "CG-MIP separation problem ran into time limit.\n");
         *success = FALSE;
         return SCIP_OKAY;
      }

      /* if the solution process was terminated */
      if ( status == SCIP_STATUS_USERINTERRUPT )
      {
         SCIPdebugMsg(origscip, "CG-MIP separation problem stopped by user interrupt.\n");
         *success = FALSE;
         return SCIP_OKAY;
      }

      /* all other statuses except optimal or node limit are invalid */
      if ( status != SCIP_STATUS_OPTIMAL && status != SCIP_STATUS_NODELIMIT )
      {
         SCIPerrorMessage("Solution of subscip for CG-separation returned with invalid status %d.\n", status);
         return SCIP_ERROR;
      }
   }
   else
   {
      /* otherwise we want a heuristic solve */

      /* -> solve until first solution is found */
      SCIP_CALL( SCIPsetIntParam(subscip, "limits/bestsol", 1) );
      retcode = SCIPsolve(subscip);
      SCIP_CALL( SCIPsetIntParam(subscip, "limits/bestsol", -1) );

      /* errors in solving the subproblem should not kill the overall solving process;
       * hence, the return code is caught and a warning is printed, only in debug mode, SCIP will stop. */
      if ( retcode != SCIP_OKAY )
      {
#ifndef NDEBUG
         SCIP_CALL( retcode );
#endif
         SCIPwarningMessage(origscip, "Error while solving subproblem in CGMIP separator; sub-SCIP terminated with code <%d>\n", retcode);
         *success = FALSE;
         return SCIP_OKAY;
      }

      status = SCIPgetStatus(subscip);

      /* if the solution process was terminated or the problem is infeasible (can happen because of violation constraint) */
      if ( status == SCIP_STATUS_TIMELIMIT || status == SCIP_STATUS_USERINTERRUPT || status == SCIP_STATUS_NODELIMIT ||
           status == SCIP_STATUS_INFEASIBLE || status == SCIP_STATUS_INFORUNBD || status == SCIP_STATUS_MEMLIMIT )
      {
         /* output statistics before stopping */
#ifdef SCIP_OUTPUT
         SCIP_CALL( SCIPprintStatistics(subscip, NULL) );
#else
         if ( sepadata->output )
         {
            SCIP_CALL( SCIPprintStatistics(subscip, NULL) );
         }
#endif
         *success = FALSE;
         return SCIP_OKAY;
      }

      /* all other statuses except optimal or bestsollimit are invalid - (problem cannot be infeasible) */
      if ( status != SCIP_STATUS_OPTIMAL && status != SCIP_STATUS_BESTSOLLIMIT )
      {
         SCIPerrorMessage("Solution of subscip for CG-separation returned with invalid status %d.\n", status);
         return SCIP_ERROR;
      }

      /* solve some more, if a feasible solution was found */
      if ( status == SCIP_STATUS_BESTSOLLIMIT )
      {
         SCIPdebugMsg(origscip, "Continue solving separation problem (current time: %.2f, nodes: %" SCIP_LONGINT_FORMAT ") ...\n",
            SCIPgetSolvingTime(subscip), SCIPgetNNodes(subscip));

         SCIP_CALL( SCIPsetLongintParam(subscip, "limits/stallnodes", STALLNODELIMIT) );
         retcode = SCIPsolve(subscip);
         SCIP_CALL( SCIPsetLongintParam(subscip, "limits/stallnodes", -1LL) );

         SCIPdebugMsg(origscip, "Finished solving CG-MIP (dualbound: %g, solving time: %.2f, nodes: %" SCIP_LONGINT_FORMAT ", nodelimit: %"SCIP_LONGINT_FORMAT").\n",
            SCIPgetDualbound(subscip), SCIPgetSolvingTime(subscip), SCIPgetNNodes(subscip), nodelimit);

         /* errors in solving the subproblem should not kill the overall solving process;
          * hence, the return code is caught and a warning is printed, only in debug mode, SCIP will stop. */
         if ( retcode != SCIP_OKAY )
         {
#ifndef NDEBUG
            SCIP_CALL( retcode );
#endif
            SCIPwarningMessage(origscip, "Error while solving subproblem in CGMIP separator; sub-SCIP terminated with code <%d>\n", retcode);
            *success = FALSE;
            return SCIP_OKAY;
         }

         status = SCIPgetStatus(subscip);
         assert( status != SCIP_STATUS_BESTSOLLIMIT );

#ifdef SCIP_OUTPUT
         SCIP_CALL( SCIPprintStatistics(subscip, NULL) );
#else
         if ( sepadata->output )
         {
            SCIP_CALL( SCIPprintStatistics(subscip, NULL) );
         }
#endif

         /* if the solution process was terminated */
         if ( status == SCIP_STATUS_TIMELIMIT || status == SCIP_STATUS_USERINTERRUPT || status == SCIP_STATUS_MEMLIMIT )
         {
            *success = FALSE;
            return SCIP_OKAY;
         }

         /* all other statuses except optimal or bestsollimit are invalid */
         if ( status != SCIP_STATUS_OPTIMAL && status != SCIP_STATUS_STALLNODELIMIT && status != SCIP_STATUS_NODELIMIT )
         {
            SCIPerrorMessage("Solution of subscip for CG-separation returned with invalid status %d.\n", status);
            return SCIP_ERROR;
         }
      }
   }

   return SCIP_OKAY;
}

/** Computes cut from the given multipliers
 *
 *  When computing the cut, we take the fractional part of the multipliers. This is known to produce stronger cuts in
 *  the pure integer case, since the cut is the sum of the one using fractional parts and integer multiples of the
 *  original constraints. However, if there are continuous variables, the resulting cut might not be valid. This is
 *  checked and returned.
 *
 *  Moreover, the cut computed here in general will not be the same as the one computed with the
 *  sub-MIP, because of numerical differences. Here, we only combine rows whose corresponding
 *  multiplier is positive w.r.t. the feasibility tolerance. In the sub-MIP, however, the rows are
 *  combined in any case. This makes a difference, if the coefficients in the matrix are large and
 *  hence yield a value that is larger than the tolerance.
 *
 *  Because of the transformations we have the following:
 *
 *  If variable \f$x_j\f$ was complemented, we have \f$x'_j = u_j - x_j\f$. If in the transformed
 *  system the lower bound is used, its corresponding multiplier is \f$y^T A'_j - \lfloor y^T A'_j
 *  \rfloor\f$, which corresponds to
 *  \f[
 *      y^T A'_j - \lfloor y^T A'_j \rfloor = - y^T A_j - \lfloor - y^T A_j \rfloor = - y^T A_j + \lceil y^T A_j \rceil
 *  \f]
 *  in the original system.
 *
 *  If such a variable was at its upper bound before the transformation, it is at its lower bound
 *  afterwards. Hence, its contribution to the cut is 0.
 *
 *  Note that if the original LP-solution does not satisfy some of the rows with equality, the
 *  violation of the cut might be smaller than what is computed with the reduced sub-MIP.
 *
 *  Furthermore, note that if continuous variables have been shifted, the computed violation may be
 *  different as well, because the necessary changes in the lhs/rhs are not used here anymore.
 *
 *  @todo Check if cut is correct if continuous variables have been shifted.
 */
static
SCIP_RETCODE computeCut(
   SCIP*                 scip,               /**< original scip */
   SCIP_SEPA*            sepa,               /**< separator */
   CGMIP_MIPDATA*        mipdata,            /**< data for sub-MIP */
   SCIP_SEPADATA*        sepadata,           /**< separator data */
   SCIP_SOL*             sol,                /**< current solution for sub-MIP */
   SCIP_Bool             usefrac,            /**< use fractional value of multipliers */
   SCIP_Real*            cutcoefs,           /**< coefficients of the cut */
   SCIP_Real*            cutrhs,             /**< rhs of the cut */
   SCIP_Bool*            localrowsused,      /**< pointer to store whether local rows were used in summation */
   SCIP_Bool*            localboundsused,    /**< pointer to store whether local bounds were used in summation */
   int*                  cutrank,            /**< pointer to store the cut rank */
   SCIP_Bool*            success             /**< whether we produced a valid cut */
   )
{
   SCIP* subscip;
   SCIP_VAR** vars;
   SCIP_ROW** rows;
   SCIP_COL** cols;
   SCIP_Real val;
   SCIP_Real maxabsweight;
   int nvars;
   int ncols;
   int nrows;
   int i;
   int j;

   assert( scip != NULL );
   assert( mipdata != NULL );
   assert( sepadata != NULL );
   assert( cutcoefs != NULL );
   assert( cutrhs != NULL );
   assert( localrowsused != NULL );
   assert( localboundsused != NULL );
   assert( cutrank != NULL );
   assert( success != NULL );

   /* initialize */
   *localrowsused = FALSE;
   *localboundsused = FALSE;
   *cutrank = 0;
   *success = TRUE;

   subscip = mipdata->subscip;
   assert( subscip != NULL );

   /* get data */
   SCIP_CALL( SCIPgetVarsData(scip, &vars, &nvars, NULL, NULL, NULL, NULL) );
   SCIP_CALL( SCIPgetLPRowsData(scip, &rows, &nrows) );
   SCIP_CALL( SCIPgetLPColsData(scip, &cols, &ncols) );
   assert( nrows == (int) mipdata->nrows );
   assert( ncols == (int) mipdata->ncols );

   BMSclearMemoryArray(cutcoefs, nvars);
   *cutrhs = 0.0;

   /* find maximal absolute weight */
   maxabsweight = 0.0;
   for (i = 0; i < nrows; ++i)
   {
      SCIP_ROW* row;
      SCIP_Real absweight = 0.0;

      row = rows[i];
      assert( row != NULL );

      /* skip modifiable rows and local rows, unless allowed */
      if ( SCIProwIsModifiable(row) || (SCIProwIsLocal(row) && !sepadata->allowlocal) )
      {
         assert( mipdata->ylhs[i] == NULL && mipdata->yrhs[i] == NULL );
         continue;
      }

      /* get weight from solution (take larger of the values of lhs/rhs) */
      if ( mipdata->ylhs[i] != NULL )
      {
         val = SCIPgetSolVal(subscip, sol, mipdata->ylhs[i]);

         assert( sepadata->skipmultbounds || SCIPisFeasLT(subscip, val, 1.0) );
<<<<<<< HEAD
         if ( usefrac )
            val = SCIPfrac(scip, val);  /* take fractional value if variable has no upper bounds */
=======
         val = SCIPfrac(scip, val);  /* take fractional value (relevant if upper bounds are skipped) */
>>>>>>> 3a974bbc

         if ( SCIPisFeasPositive(scip, val) )
            absweight = val;

         assert( ! sepadata->onlyrankone || SCIProwGetOriginSepa(row) != sepa );
      }
      if ( mipdata->yrhs[i] != NULL )
      {
         val = SCIPgetSolVal(subscip, sol, mipdata->yrhs[i]);

         assert( sepadata->skipmultbounds || SCIPisFeasLT(subscip, val, 1.0) );
<<<<<<< HEAD
         if ( usefrac )
            val = SCIPfrac(scip, val);  /* take fractional value if variable has no upper bounds */
=======
         val = SCIPfrac(scip, val);  /* take fractional value (relevant if upper bounds are skipped) */
>>>>>>> 3a974bbc

         /* in a suboptimal solution both values may be positive - take the one with larger absolute value */
         if ( SCIPisFeasGT(scip, val, absweight) )
            absweight = val;

         assert( ! sepadata->onlyrankone || SCIProwGetOriginSepa(row) != sepa );
      }
      assert( ! SCIPisNegative(scip, absweight) );

      if ( absweight > maxabsweight )
         maxabsweight = absweight;
   }

   /* get weight from objective cuts */
   if ( sepadata->useobjub || sepadata->useobjlb )
   {
      SCIP_Real absweight = 0.0;

      assert( mipdata->ntotalrows == mipdata->nrows + 1 );

      if ( mipdata->ylhs[mipdata->nrows] != NULL )
      {
         val = SCIPgetSolVal(subscip, sol, mipdata->ylhs[mipdata->nrows]);
<<<<<<< HEAD
         if ( usefrac )
            val = SCIPfrac(scip, val);  /* take fractional value if variable has no upper bounds */
=======
         val = SCIPfrac(scip, val);  /* take fractional value (relevant if upper bounds are skipped) */
>>>>>>> 3a974bbc

         if ( SCIPisFeasPositive(scip, val) )
            absweight = val;
      }
      if ( mipdata->yrhs[mipdata->nrows] != NULL )
      {
         val = SCIPgetSolVal(subscip, sol, mipdata->yrhs[mipdata->nrows]);
<<<<<<< HEAD
         if ( usefrac )
            val = SCIPfrac(scip, val);  /* take fractional value if variable has no upper bounds */
=======
         val = SCIPfrac(scip, val);  /* take fractional value (relevant if upper bounds are skipped) */
>>>>>>> 3a974bbc

         /* in a suboptimal solution both values may be positive - take the one with larger absolute value */
         if ( SCIPisFeasGT(scip, val, absweight) )
            absweight = val;
      }

      if ( absweight > maxabsweight )
         maxabsweight = absweight;
   }

   /* calculate the row summation */
   for (i = 0; i < nrows; ++i)
   {
      SCIP_ROW* row;
      SCIP_Real weight;
      SCIP_Real absweight;
      SCIP_Bool uselhs;

      row = rows[i];
      assert( row != NULL );

      /* skip modifiable rows and local rows, unless allowed */
      if ( SCIProwIsModifiable(row) || (SCIProwIsLocal(row) && ! sepadata->allowlocal) )
      {
         assert( mipdata->ylhs[i] == NULL && mipdata->yrhs[i] == NULL );
         continue;
      }

      /* get weight from solution */
      weight = 0.0;
      uselhs = FALSE;
      if ( mipdata->ylhs[i] != NULL )
      {
         val = SCIPgetSolVal(subscip, sol, mipdata->ylhs[i]);
         assert( ! SCIPisFeasNegative(subscip, val) );

         assert( sepadata->skipmultbounds || SCIPisFeasLT(subscip, val, 1.0) );
<<<<<<< HEAD
         if ( usefrac )
            val = SCIPfrac(scip, val);  /* take fractional value if variable has no upper bounds */
=======
         val = SCIPfrac(scip, val);  /* take fractional value (relevant if upper bounds are skipped) */
>>>>>>> 3a974bbc

         if ( SCIPisFeasPositive(scip, val) )
         {
            uselhs = TRUE;
            weight = -val;
         }
      }
      if ( mipdata->yrhs[i] != NULL )
      {
         val = SCIPgetSolVal(subscip, sol, mipdata->yrhs[i]);
         assert( ! SCIPisFeasNegative(subscip, val) );

         assert( sepadata->skipmultbounds || SCIPisFeasLT(subscip, val, 1.0) );
<<<<<<< HEAD
         if ( usefrac )
            val = SCIPfrac(scip, val);  /* take fractional value if variable has no upper bounds */
=======
         val = SCIPfrac(scip, val);  /* take fractional value (relevant if upper bounds are skipped) */
>>>>>>> 3a974bbc

         /* in a suboptimal solution both values may be positive - take the one with larger absolute value */
         if ( SCIPisFeasGT(scip, val, REALABS(weight)) )
            weight = val;
      }

      /* add row if weight is nonzero and lies within range */
      absweight = REALABS(weight);
      if ( ! SCIPisSumZero(scip, weight) && absweight * MAXWEIGHTRANGE >= maxabsweight )
      {
         SCIP_COL** rowcols;
         SCIP_Real* rowvals;

         rowcols = SCIProwGetCols(row);
         rowvals = SCIProwGetVals(row);

         /* add the row coefficients to the sum */
         for (j = 0; j < SCIProwGetNLPNonz(row); ++j)
         {
            SCIP_VAR* var;
            int idx;

            assert( rowcols[j] != NULL );
            var = SCIPcolGetVar(rowcols[j]);

            assert( var != NULL );
            assert( SCIPvarGetStatus(var) == SCIP_VARSTATUS_COLUMN );
            assert( SCIPvarGetCol(var) == rowcols[j] );

            idx = SCIPvarGetProbindex(var);
            assert( 0 <= idx && idx < nvars );

            cutcoefs[idx] += weight * rowvals[j];
         }

         /* compute rhs */
         if ( uselhs )
         {
            assert( ! SCIPisInfinity(scip, -SCIProwGetLhs(row)) );
            val = SCIProwGetLhs(row) - SCIProwGetConstant(row);
            if ( SCIProwIsIntegral(row) )
               val = SCIPfeasCeil(scip, val); /* row is integral: round left hand side up */
         }
         else
         {
            assert( ! SCIPisInfinity(scip, SCIProwGetRhs(row)) );
            val = SCIProwGetRhs(row) - SCIProwGetConstant(row);
            if ( SCIProwIsIntegral(row) )
               val = SCIPfeasFloor(scip, val); /* row is integral: round right hand side down */
         }
         *cutrhs += weight * val;

         *localrowsused = *localrowsused || SCIProwIsLocal(row);

         if ( SCIProwGetRank(row) > *cutrank )
            *cutrank = SCIProwGetRank(row);
      }
   }
   /* add 1 to cutrank */
   ++(*cutrank);

   /* get weight from objective bounds */
   if ( sepadata->useobjub || sepadata->useobjlb )
   {
      SCIP_Real weight = 0.0;
      SCIP_Bool uselhs = FALSE;
      SCIP_Real absweight;

      assert( mipdata->ntotalrows == mipdata->nrows + 1 );

      if ( mipdata->ylhs[mipdata->nrows] != NULL )
      {
         val = SCIPgetSolVal(subscip, sol, mipdata->ylhs[mipdata->nrows]);
         assert( ! SCIPisFeasNegative(subscip, val) );
         assert( sepadata->skipmultbounds || SCIPisFeasLT(subscip, val, 1.0) );
<<<<<<< HEAD
         if ( usefrac )
            val = SCIPfrac(scip, val);  /* take fractional value if variable has no upper bounds */
=======
         val = SCIPfrac(scip, val);  /* take fractional value (relevant if upper bounds are skipped) */
>>>>>>> 3a974bbc

         if ( SCIPisFeasPositive(scip, val) )
         {
            uselhs = TRUE;
            weight = -val;
         }
      }
      if ( mipdata->yrhs[mipdata->nrows] != NULL )
      {
         val = SCIPgetSolVal(subscip, sol, mipdata->yrhs[mipdata->nrows]);
         assert( ! SCIPisFeasNegative(subscip, val) );
         assert( sepadata->skipmultbounds || SCIPisFeasLT(subscip, val, 1.0) );
<<<<<<< HEAD
         if ( usefrac )
            val = SCIPfrac(scip, val);  /* take fractional value if variable has no upper bounds */
=======
         val = SCIPfrac(scip, val);  /* take fractional value (relevant if upper bounds are skipped) */
>>>>>>> 3a974bbc

         /* in a suboptimal solution both values may be positive - take the one with larger absolute value */
         if ( SCIPisFeasGT(scip, val, REALABS(weight)) )
            weight = val;
      }

      /* add objective row if weight is nonzero and lies within range */
      absweight = REALABS(weight);
      if ( ! SCIPisSumZero(scip, weight) && absweight * MAXWEIGHTRANGE >= maxabsweight )
      {
         SCIP_Real obj = 0.0;
         int idx;

         /* add the objective row coefficients to the sum */
         for (j = 0; j < ncols; ++j)
         {
            assert( cols[j] != NULL );

            obj = SCIPcolGetObj(cols[j]);
            if ( ! SCIPisZero(scip, obj) )
            {
               idx = SCIPvarGetProbindex( SCIPcolGetVar(cols[j]) );
<<<<<<< HEAD
=======
               assert( 0 <= idx && idx < nvars );
>>>>>>> 3a974bbc
               cutcoefs[idx] += weight * obj;
            }
         }

         /* compute rhs */
         if ( uselhs )
         {
            val = SCIPgetLowerbound(scip);
            assert( ! SCIPisInfinity(scip, -val) );
            if ( SCIPisObjIntegral(scip) )
               val = SCIPfeasCeil(scip, val); /* objective is integral: round left hand side up */
         }
         else
         {
            val = SCIPgetUpperbound(scip);
            assert( ! SCIPisInfinity(scip, val) );
            if ( SCIPisObjIntegral(scip) )
               val = SCIPfeasFloor(scip, val); /* objective is integral: round right hand side down */
         }
         *cutrhs += weight * val;
      }
   }

   /* add upper bounds */
   for (j = 0; j < ncols; ++j)
   {
      assert( cols[j] != NULL );
      if ( mipdata->z[j] != NULL )
      {
         assert( mipdata->coltype[j] == colPresent );

         val = SCIPgetSolVal(subscip, sol, mipdata->z[j]);
         assert( ! SCIPisFeasNegative(subscip, val) );

         assert( sepadata->skipmultbounds || SCIPisFeasLT(subscip, val, 1.0) );
<<<<<<< HEAD
         if ( usefrac )
            val = SCIPfrac(scip, val);  /* take fractional value if variable has no upper bounds */
=======
         val = SCIPfrac(scip, val);  /* take fractional value (relevant if upper bounds are skipped) */
>>>>>>> 3a974bbc

         /* if a bound has been used */
         if ( SCIPisSumPositive(subscip, val) )
         {
            SCIP_VAR* var;
            int idx;

            var = SCIPcolGetVar(cols[j]);

            assert( var != NULL );
            assert( SCIPvarGetStatus(var) == SCIP_VARSTATUS_COLUMN );
            assert( SCIPvarIsIntegral(var) );
            assert( SCIPvarGetCol(var) == cols[j] );

            idx = SCIPvarGetProbindex(var);
            assert( 0 <= idx && idx < nvars );

            /* check whether variable is complemented */
            if ( mipdata->iscomplemented[j] )
            {
               SCIP_Real lbnd;
               lbnd = SCIPvarGetLbGlobal(var);
               assert( ! SCIPisInfinity(scip, -lbnd) );
               assert( SCIPisIntegral(scip, lbnd) );
               assert( SCIPisEQ(scip, SCIPvarGetLbLocal(var), SCIPcolGetLb(cols[j])) );

               /* variable should not be free */
               assert( ! SCIPisInfinity(scip, -lbnd) || ! SCIPisInfinity(scip, SCIPvarGetUbGlobal(var)) );

               /* if allowed, try to use stronger local bound */
               if ( sepadata->allowlocal && SCIPvarGetLbLocal(var) - 0.5 > lbnd )
               {
                  lbnd = SCIPvarGetLbLocal(var);
                  assert( SCIPisIntegral(scip, lbnd) );
                  *localboundsused = TRUE;
               }

               cutcoefs[idx] -= val;
               *cutrhs -= lbnd * val;
            }
            else
            {
               SCIP_Real ubnd;
               ubnd = SCIPvarGetUbGlobal(var);
               assert( ! SCIPisInfinity(scip, ubnd) );
               assert( SCIPisIntegral(scip, ubnd) );
               assert( SCIPisEQ(scip, SCIPvarGetUbLocal(var), SCIPcolGetUb(cols[j])) );

               /* if allowed, try to use stronger local bound */
               if ( sepadata->allowlocal && SCIPvarGetUbLocal(var) + 0.5 < ubnd )
               {
                  ubnd = SCIPvarGetUbLocal(var);
                  assert( SCIPisIntegral(scip, ubnd) );
                  *localboundsused = TRUE;
               }

               cutcoefs[idx] += val;
               *cutrhs += ubnd * val;
            }
         }
      }
   }

   /* check lower bounds for integral variables */
   for (j = 0; j < nvars; ++j)
   {
      SCIP_VAR* var;
      int pos;

      var = vars[j];
      assert( var != NULL );
      pos = SCIPcolGetLPPos(SCIPvarGetCol(var));

      /* a variable may have status COLUMN, but the corresponding column may not (yet) be in the LP */
      if ( pos >= 0 && mipdata->coltype[pos] != colContinuous && mipdata->coltype[pos] != colConverted )
      {
         assert( pos < ncols );
         assert( SCIPvarGetStatus(var) == SCIP_VARSTATUS_COLUMN );
         assert( SCIPvarIsIntegral(var) );

         /* check whether variable is complemented */
         if ( mipdata->iscomplemented[pos] )
         {
            assert( ! mipdata->isshifted[pos] );
            /* if the variable is complemented, the multiplier for the upper bound arises from the
               lower bound multiplier for the transformed problem - because of the minus-sign in the
               transformation this yields a round-up operation. */
            val = SCIPfeasCeil(scip, cutcoefs[j]) - cutcoefs[j];
            assert( ! SCIPisFeasNegative(scip, val) );

            /* only if variable needs to be rounded */
            if ( SCIPisSumPositive(scip, val) )
            {
               SCIP_Real ubnd;
               ubnd = SCIPvarGetUbGlobal(var);
               assert( ! SCIPisInfinity(scip, ubnd) );
               assert( SCIPisIntegral(scip, ubnd) );

               /* variable should not be free */
               assert( ! SCIPisInfinity(scip, -SCIPvarGetLbGlobal(var)) || ! SCIPisInfinity(scip, ubnd) );

               /* if allowed, try to use stronger local bound */
               if ( sepadata->allowlocal && SCIPvarGetUbLocal(var) + 0.5 < ubnd )
               {
                  ubnd = SCIPvarGetUbLocal(var);
                  assert( SCIPisIntegral(scip, ubnd) );
                  *localboundsused = TRUE;
               }

               /* round cut coefficients, i.e., add val to cutcoefs[j] */
               cutcoefs[j] = SCIPfeasCeil(scip, cutcoefs[j]);

               /* correct rhs */
               if ( ! SCIPisSumZero(scip, ubnd) )
                  *cutrhs += ubnd * val;
            }
         }
         else
         {
            /* compute multiplier for lower bound: */
            val = cutcoefs[j] - SCIPfeasFloor(scip, cutcoefs[j]);
            assert( ! SCIPisFeasNegative(scip, val) );

            /* only if variable needs to be rounded */
            if ( SCIPisSumPositive(scip, val) )
            {
               SCIP_Real lbnd;
               lbnd = SCIPvarGetLbGlobal(var);
               assert( ! SCIPisInfinity(scip, -lbnd) );
               assert( SCIPisIntegral(scip, lbnd) );

               /* variable should not be free */
               assert( ! SCIPisInfinity(scip, -lbnd) || ! SCIPisInfinity(scip, SCIPvarGetUbGlobal(var)) );

               /* if allowed, try to use stronger local bound */
               if ( sepadata->allowlocal && SCIPvarGetLbLocal(var) - 0.5 > lbnd )
               {
                  lbnd = SCIPvarGetLbLocal(var);
                  assert( SCIPisIntegral(scip, lbnd) );
                  *localboundsused = TRUE;
               }

               /* round cut coefficients, i.e., subtract val from cutcoefs[j] */
               cutcoefs[j] = SCIPfeasFloor(scip, cutcoefs[j]);

               /* correct rhs */
               if ( ! SCIPisSumZero(scip, lbnd) )
                  *cutrhs -= lbnd * val;
            }
         }
      }
      else
      {
         /* force coefficients of all continuous variables or of variables not in the lp to zero */
         assert( pos == -1 || mipdata->coltype[pos] == colContinuous || mipdata->coltype[pos] == colConverted );

         /* check whether all coefficients for continuous or converted variables are nonnegative */
         if ( pos >= 0 )
         {
            if ( SCIPisFeasNegative(scip, cutcoefs[j]) )
            {
               *success = FALSE;
               break;
            }
         }

         cutcoefs[j] = 0.0;
      }
   }

   /* round rhs */
   *cutrhs = SCIPfeasFloor(scip, *cutrhs);

   return SCIP_OKAY;
}

/** Create CG-cut directly from solution of sub-MIP */
static
SCIP_RETCODE createCGCutDirect(
   SCIP*                 scip,               /**< SCIP data structure */
   SCIP_SEPA*            sepa,               /**< separator */
   SCIP_SEPADATA*        sepadata,           /**< separator data */
   CGMIP_MIPDATA*        mipdata,            /**< data for sub-MIP */
   SCIP_SOL*             sol,                /**< solution of sub-MIP */
   SCIP_Real*            cutcoefs,           /**< cut coefficients */
   int*                  cutinds,            /**< problem indices of variables appearing in cut */
   SCIP_Real*            cutvals,            /**< values of variables in cut */
   SCIP_Real*            varsolvals,         /**< solution value of variables */
   SCIP_Real*            weights,            /**< weights to compute cmir cut */
   int*                  nprevrows,          /**< number of previously generated rows */
   SCIP_ROW**            prevrows,           /**< previously generated rows */
   SCIP_Bool*            cutoff,             /**< whether a cutoff has been detected */
   unsigned int*         ngen                /**< number of generated cuts */
   )
{
   char name[SCIP_MAXSTRLEN];
   SCIP_Bool cutislocal;
   SCIP_Bool localrowsused;
   SCIP_Bool localboundsused;
   SCIP_Real cutrhs;
   SCIP_Real cutact;
   SCIP_Bool success;
   SCIP_VAR** vars;
   int cutrank = 0;
   int nvars;
   int k;

   assert( scip != NULL );
   assert( sepadata != NULL );
   assert( mipdata != NULL );
   assert( sol != NULL );
   assert( cutcoefs != NULL );
   assert( cutinds != NULL );
   assert( cutvals != NULL );
   assert( varsolvals != NULL );
   assert( weights != NULL );
   assert( nprevrows != NULL );
   assert( prevrows != NULL );
   assert( cutoff != NULL );
   assert( ngen != NULL );

   /* get variable data */
   SCIP_CALL( SCIPgetVarsData(scip, &vars, &nvars, NULL, NULL, NULL, NULL) );

   cutrhs = 0.0;
   localrowsused = FALSE;
   localboundsused = FALSE;
   *cutoff = FALSE;
   success = TRUE;

   /* compute coefficients */
   SCIP_CALL( computeCut(scip, sepa, mipdata, sepadata, sol, TRUE, cutcoefs, &cutrhs, &localrowsused, &localboundsused, &cutrank, &success) );
   cutislocal = localrowsused || localboundsused;

   /* Take next solution if cut was not valid - this can easily happen for mixed-integer problems, see function computeCut(). */
   if ( ! success )
   {
      /* try again without using fractional value */
      SCIP_CALL( computeCut(scip, sepa, mipdata, sepadata, sol, FALSE, cutcoefs, &cutrhs, &localrowsused, &localboundsused, &cutrank, &success) );
      cutislocal = localrowsused || localboundsused;

      if ( ! success )
      {
         SCIPdebugMsg(scip, "cut not valid - skipping ...\n");
         return SCIP_OKAY;
      }
   }

   /* compute activity */
   cutact = 0.0;
   for (k = 0; k < nvars; ++k)
      cutact += cutcoefs[k] * varsolvals[k];

#ifdef SCIP_DISABLED_CODE
   /* the following test should be treated with care because of numerical differences - see computeCut() */
   {
      /* check for correctness of computed values */
      SCIP* subscip;
      SCIP_Real obj = 0.0;
      SCIP_Real val;
      SCIP_Bool contVarShifted = FALSE;
      unsigned int j;
      SCIP_COL** cols;
      int ncols;

      subscip = mipdata->subscip;
      assert( subscip != NULL );

      SCIP_CALL( SCIPprintSol(subscip, sol, NULL, FALSE) );

      SCIP_CALL( SCIPgetLPColsData(scip, &cols, &ncols) );
      for (j = 0; j < mipdata->ncols; ++j)
      {
         if ( mipdata->coltype[j] == colPresent )
         {
            int idx;
            assert( mipdata->alpha[j] != NULL );
            val = SCIPgetSolVal(subscip, sol, mipdata->alpha[j]);
            assert( SCIPisFeasIntegral(subscip, val) );
            idx = SCIPvarGetProbindex(SCIPcolGetVar(cols[j]));
            assert( SCIPisFeasEQ(scip, val, cutcoefs[idx]) );
            obj += val * SCIPvarGetObj(mipdata->alpha[j]);
         }
         else
         {
            if ( (mipdata->coltype[j] == colContinuous || mipdata->coltype[j] == colConverted) && mipdata->isshifted[j] )
               contVarShifted = TRUE;
         }
      }
      assert( mipdata->beta != NULL );
      val = SCIPgetSolVal(subscip, sol, mipdata->beta);
      assert( SCIPisFeasIntegral(subscip, val) );
      obj += val * SCIPvarGetObj(mipdata->beta);
      assert( contVarShifted || SCIPisFeasEQ(scip, obj, cutact - cutrhs) );
   }
#endif

   /* if successful, convert dense cut into sparse row, and add the row as a cut */
   if ( SCIPisFeasGT(scip, cutact, cutrhs) )
   {
      SCIP_Real cutnorm;
      int cutlen;

      /* store the cut as sparse row, calculate activity and norm of cut */
      SCIP_CALL( storeCutInArrays(scip, nvars, cutcoefs, varsolvals, mipdata->normtype,
            cutinds, cutvals, &cutlen, &cutact, &cutnorm) );

      SCIPdebugMsg(scip, "act=%f, rhs=%f, norm=%f, eff=%f\n", cutact, cutrhs, cutnorm, (cutact - cutrhs)/cutnorm);

      /* if norm is 0, the cut is trivial */
      if ( SCIPisPositive(scip, cutnorm) )
      {
         SCIP_Bool violated = SCIPisEfficacious(scip, (cutact - cutrhs)/cutnorm);

         if ( violated || (sepadata->usecutpool && ! cutislocal ) )
         {
            SCIP_ROW* cut;

            /* create the cut */
            (void) SCIPsnprintf(name, SCIP_MAXSTRLEN, "cgcut%d_%u", SCIPgetNLPs(scip), *ngen);
            SCIP_CALL( SCIPcreateEmptyRowSepa(scip, &cut, sepa, name, -SCIPinfinity(scip), cutrhs, cutislocal, FALSE, sepadata->dynamiccuts) );
            SCIP_CALL( SCIPcacheRowExtensions(scip, cut) );

            for (k = 0; k < cutlen; ++k)
            {
               SCIP_CALL( SCIPaddVarToRow(scip, cut, vars[cutinds[k]], cutvals[k]) );
            }

            /* set cut rank */
            SCIProwChgRank(cut, cutrank);

            SCIP_CALL( SCIPflushRowExtensions(scip, cut) );

            /*SCIPdebug( SCIP_CALL( SCIPprintRow(scip, cut, NULL) ) );*/

            /* add cut to pool */
            if ( ! cutislocal )
            {
               assert( violated || sepadata->usecutpool );
               SCIP_CALL( SCIPaddPoolCut(scip, cut) );
            }

            /* add cut if it is violated */
            if ( violated )
            {
               /* check whether cut has been found before - may happened due to projection */
               for (k = 0; k < *nprevrows; ++k)
               {
                  SCIP_Real parval;

                  assert( prevrows[k] != NULL );
                  parval = SCIProwGetParallelism(cut, prevrows[k], 'e');
                  /* exit if row is parallel to existing cut and rhs is not better */
                  if ( SCIPisEQ(scip, parval, 1.0) && SCIPisGE(scip, cutrhs, SCIProwGetRhs(prevrows[k])) )
                     break;
               }

               /* if cut is new */
               if ( k >= *nprevrows )
               {
                  prevrows[*nprevrows] = cut;
                  ++(*nprevrows);

                  SCIPdebugMsg(scip, " -> CG-cut <%s>: act=%f, rhs=%f, norm=%f, eff=%f, min=%f, max=%f (range=%f)\n",
                     name, SCIPgetRowLPActivity(scip, cut), SCIProwGetRhs(cut), SCIProwGetNorm(cut),
                     SCIPgetCutEfficacy(scip, NULL, cut),
                     SCIPgetRowMinCoef(scip, cut), SCIPgetRowMaxCoef(scip, cut),
                     SCIPgetRowMaxCoef(scip, cut)/SCIPgetRowMinCoef(scip, cut));
#ifdef SCIP_DEBUG
                  SCIP_CALL( SCIPprintRow(scip, cut, NULL) );
#else
                  if ( sepadata->output )
                  {
                     SCIP_CALL( SCIPprintRow(scip, cut, NULL) );
                  }
#endif
                  SCIP_CALL( SCIPaddRow(scip, cut, FALSE, cutoff) );
                  ++(*ngen);
               }
               else
               {
                  SCIPdebugMsg(scip, "Cut already exists.\n");
                  /* release the row */
                  SCIP_CALL( SCIPreleaseRow(scip, &cut) );
               }
            }
            else
            {
               /* release the row */
               SCIP_CALL( SCIPreleaseRow(scip, &cut) );
            }
         }
      }
   }

   return SCIP_OKAY;
}


/** create CG-cut via CMIR-function */
static
SCIP_RETCODE createCGCutCMIR(
   SCIP*                 scip,               /**< SCIP data structure */
   SCIP_SEPA*            sepa,               /**< separator */
   SCIP_SEPADATA*        sepadata,           /**< separator data */
   CGMIP_MIPDATA*        mipdata,            /**< data for sub-MIP */
   SCIP_SOL*             sol,                /**< solution of sub-MIP */
   SCIP_AGGRROW*         aggrrow,            /**< aggregation row to use for creating MIR cut */
   SCIP_Real*            cutcoefs,           /**< cut coefficients */
   int*                  cutinds,            /**< problem indices of variables appearing in cut */
   SCIP_Real*            cutvals,            /**< values of variables in cut */
   SCIP_Real*            varsolvals,         /**< solution value of variables */
   SCIP_Real*            weights,            /**< weights to compute cmir cut */
   int*                  boundsfortrans,     /**< bounds for cmir function of NULL */
   SCIP_BOUNDTYPE*       boundtypesfortrans, /**< type of bounds for cmir function or NULL */
   int*                  nprevrows,          /**< number of previously generated rows */
   SCIP_ROW**            prevrows,           /**< previously generated rows */
   SCIP_Bool*            cutoff,             /**< whether a cutoff has been detected */
   unsigned int*         ngen                /**< number of generated cuts */
   )
{
   char name[SCIP_MAXSTRLEN];
   SCIP_Longint maxdnom;
   SCIP_Bool cutislocal;
   SCIP_Real maxscale;
   SCIP_Real cutrhs;
   SCIP_Real cutefficacy;
   SCIP_Bool success;
   SCIP_ROW** rows;
   SCIP_VAR** vars;
   SCIP* subscip;
   int nrows;
   int nvars;
   int k;
   int cutrank;
   int cutnnz;

   assert( scip != NULL );
   assert( sepadata != NULL );
   assert( mipdata != NULL );
   assert( sol != NULL );
   assert( cutcoefs != NULL );
   assert( cutinds != NULL );
   assert( cutvals != NULL );
   assert( varsolvals != NULL );
   assert( weights != NULL );
   assert( nprevrows != NULL );
   assert( prevrows != NULL );
   assert( cutoff != NULL );
   assert( ngen != NULL );

   *cutoff = FALSE;
   subscip = mipdata->subscip;
   assert( subscip != NULL );

   SCIP_CALL( SCIPgetLPRowsData(scip, &rows, &nrows) );
   assert( nrows > 0 );
   assert( (int) mipdata->nrows == nrows );

   /* @todo more advanced settings - compare sepa_gomory.c */
   maxdnom = (SCIP_Longint) sepadata->cutcoefbnd+1;
   maxscale = 10000.0;

   /* get variable data */
   SCIP_CALL( SCIPgetVarsData(scip, &vars, &nvars, NULL, NULL, NULL, NULL) );

   /* generate weights */
   for (k = 0; k < nrows; ++k)
   {
      SCIP_Real val;

      weights[k] = 0;
      if ( mipdata->ylhs[k] != NULL )
      {
         assert( !SCIProwIsModifiable(rows[k]) && (!SCIProwIsLocal(rows[k]) || sepadata->allowlocal) );

         val = SCIPgetSolVal(subscip, sol, mipdata->ylhs[k]);
         assert( ! SCIPisFeasNegative(subscip, val) );

         assert( sepadata->skipmultbounds || SCIPisFeasLT(subscip, val, 1.0) );
         val = SCIPfrac(scip, val);  /* take fractional value if variable has no upper bounds */

         if ( SCIPisFeasPositive(subscip, val) )
            weights[k] = -val;
      }

      if ( mipdata->yrhs[k] != NULL )
      {
         assert( !SCIProwIsModifiable(rows[k]) && (!SCIProwIsLocal(rows[k]) || sepadata->allowlocal) );

         val = SCIPgetSolVal(subscip, sol, mipdata->yrhs[k]);
         assert( ! SCIPisFeasNegative(subscip, val) );

         assert( sepadata->skipmultbounds || SCIPisFeasLT(subscip, val, 1.0) );
         val = SCIPfrac(scip, val);  /* take fractional value if variable has no upper bounds */

         /* in a suboptimal solution both values may be positive - take the one with larger absolute value */
         if ( SCIPisFeasGT(scip, val, ABS(weights[k])) )
            weights[k] = val;
      }
   }

   /* set up data for bounds to use */
   if ( sepadata->cmirownbounds )
   {
      int typefortrans;

      assert( boundsfortrans != NULL );
      assert( boundtypesfortrans != NULL );

      if ( sepadata->allowlocal )
         typefortrans = -2;
      else
         typefortrans = -1;

      /* check all variables */
      for (k = 0; k < nvars; ++k)
      {
         int pos;
         SCIP_VAR* var;

         var = vars[k];
         assert( var != NULL );
         pos = SCIPcolGetLPPos(SCIPvarGetCol(var));

         if ( pos < 0 )
            continue;

         assert( pos < (int) mipdata->ncols );
         assert( SCIPvarGetStatus(var) == SCIP_VARSTATUS_COLUMN );

         boundsfortrans[k] = typefortrans;
         boundtypesfortrans[k] = SCIP_BOUNDTYPE_LOWER;

         if ( mipdata->coltype[pos] == colContinuous || mipdata->coltype[pos] == colConverted )
         {
            assert( SCIPvarIsIntegral(var) || mipdata->coltype[pos] != colContinuous );
            continue;
         }

         /* check upper bound */
         if ( mipdata->z[pos] != NULL && SCIPisSumPositive(subscip, SCIPgetSolVal(subscip, sol, mipdata->z[pos])) )
         {
            /* check whether variable is complemented */
            if ( ! mipdata->iscomplemented[pos] )
               boundtypesfortrans[k] = SCIP_BOUNDTYPE_UPPER;
            /* otherwise use lower bound */
         }
         else
         {
            /* check whether variable is complemented */
            if ( mipdata->iscomplemented[pos] )
               boundtypesfortrans[k] = SCIP_BOUNDTYPE_UPPER;
            /* otherwise use lower bound */
         }
      }
   }

   /* create a MIR cut using the above calculated weights */
   cutefficacy = -1.0;
   cutrhs = -1.0;
   SCIP_CALL( SCIPaggrRowSumRows(scip, aggrrow, weights, NULL, -1, FALSE,
         sepadata->allowlocal, 2, (int) MAXAGGRLEN(nvars), &success) );

   if ( ! success )
      return SCIP_OKAY;

   SCIP_CALL( SCIPcalcMIR(scip, NULL, POSTPROCESS, BOUNDSWITCH, USEVBDS, sepadata->allowlocal, FIXINTEGRALRHS, boundsfortrans,
         boundtypesfortrans, MINFRAC, MAXFRAC, 1.0, aggrrow, cutcoefs, &cutrhs, cutinds, &cutnnz, &cutefficacy,
         &cutrank, &cutislocal, &success) );

   assert( sepadata->allowlocal || !cutislocal );
   SCIPdebugMsg(scip, "CMIR: success = %u, cut is%sefficacious (cutefficacy: %g, cutrhs: %g)\n", success,
      SCIPisEfficacious(scip, cutefficacy) ? " " : " not ", cutefficacy, cutrhs);

   /* If successful, convert dense cut into sparse row, and add the row as a cut only if the cut if violated - if it is
    * not violated we might store non-local cuts in the pool. */
   if ( success && (SCIPisEfficacious(scip, cutefficacy) || (sepadata->usecutpool && ! cutislocal)) )
   {
      SCIP_ROW* cut;

      /* create the cut */
      (void) SCIPsnprintf(name, SCIP_MAXSTRLEN, "cgcut%d_%u", SCIPgetNLPs(scip), *ngen);
      SCIP_CALL( SCIPcreateEmptyRowSepa(scip, &cut, sepa, name, -SCIPinfinity(scip), cutrhs, cutislocal, FALSE, sepadata->dynamiccuts) );

      SCIP_CALL( SCIPcacheRowExtensions(scip, cut) );

      for (k = 0; k < cutnnz; ++k)
      {
         SCIP_CALL( SCIPaddVarToRow(scip, cut, vars[cutinds[k]], cutcoefs[k]) );
      }

      assert( success );

      /* set cut rank */
      SCIProwChgRank(cut, cutrank);

#ifdef SCIP_DEBUG
      SCIP_CALL( SCIPprintRow(scip, cut, NULL) );
#else
      if ( sepadata->output )
      {
         SCIP_CALL( SCIPprintRow(scip, cut, NULL) );
      }
#endif

      /* try to scale the cut to integral values */
<<<<<<< HEAD
      SCIP_CALL( SCIPmakeRowIntegral(scip, cut, -SCIPepsilon(scip), SCIPsumepsilon(scip), maxdnom,
            maxscale, MAKECONTINTEGRAL, &success) );
=======
      SCIP_CALL( SCIPmakeRowIntegral(scip, cut, -SCIPepsilon(scip), SCIPsumepsilon(scip),
            maxdnom, maxscale, MAKECONTINTEGRAL, &success) );
>>>>>>> 3a974bbc

      /* if the cut could be made integral */
      if ( success )
      {
         SCIP_CALL( SCIPflushRowExtensions(scip, cut) );

         /* add cut to pool */
         if ( ! cutislocal )
         {
            assert( SCIPisEfficacious(scip, cutefficacy) || sepadata->usecutpool );
            SCIP_CALL( SCIPaddPoolCut(scip, cut) );
         }

         if ( ! SCIPisCutEfficacious(scip, NULL, cut) )
         {
            SCIPdebugMsg(scip, " -> CG-cut <%s> no longer efficacious: act=%f, rhs=%f, norm=%f, eff=%f\n",
               name, SCIPgetRowLPActivity(scip, cut), SCIProwGetRhs(cut), SCIProwGetNorm(cut),
               SCIPgetCutEfficacy(scip, NULL, cut));

            /* release the row */
            SCIP_CALL( SCIPreleaseRow(scip, &cut) );
         }
         else
         {
            /* check whether cut has been found before - may happend due to projection */
            for (k = 0; k < *nprevrows; ++k)
            {
               SCIP_Real parval;

               assert( prevrows[k] != NULL );
               parval = SCIProwGetParallelism(cut, prevrows[k], 'e');
               /* exit if row is parallel to existing cut and rhs is not better */
               if ( SCIPisEQ(scip, parval, 1.0) && SCIPisGE(scip, cutrhs, SCIProwGetRhs(prevrows[k])) )
                  break;
            }

            /* if cut is new */
            if ( k >= *nprevrows )
            {
               prevrows[*nprevrows] = cut;
               ++(*nprevrows);

               SCIPdebugMsg(scip, " -> CG-cut <%s>: act=%f, rhs=%f, norm=%f, eff=%f, rank=%d, min=%f, max=%f (range=%f)\n",
                  name, SCIPgetRowLPActivity(scip, cut), SCIProwGetRhs(cut), SCIProwGetNorm(cut),
                  SCIPgetCutEfficacy(scip, NULL, cut), SCIProwGetRank(cut),
                  SCIPgetRowMinCoef(scip, cut), SCIPgetRowMaxCoef(scip, cut),
                  SCIPgetRowMaxCoef(scip, cut)/SCIPgetRowMinCoef(scip, cut));
#ifdef SCIP_OUTPUT
               SCIP_CALL( SCIPprintRow(scip, cut, NULL) );
#else
               if ( sepadata->output )
               {
                  SCIP_CALL( SCIPprintRow(scip, cut, NULL) );
               }
#endif
               SCIP_CALL( SCIPaddRow(scip, cut, FALSE, cutoff) );
               ++(*ngen);
            }
            else
            {
               SCIPdebugMsg(scip, "Cut already exists.\n");
               /* release the row */
               SCIP_CALL( SCIPreleaseRow(scip, &cut) );
            }
         }
      }
      else
      {
         SCIPdebugMsg(scip, " -> CG-cut <%s> could not be scaled to integral coefficients: rhs=%f, eff=%f\n",
            name, cutefficacy, cutrhs);

         /* release the row */
         SCIP_CALL( SCIPreleaseRow(scip, &cut) );
      }
   }

   return SCIP_OKAY;
}


/** create CG-cut via strong-CG-function */
static
SCIP_RETCODE createCGCutStrongCG(
   SCIP*                 scip,               /**< SCIP data structure */
   SCIP_SEPA*            sepa,               /**< separator */
   SCIP_SEPADATA*        sepadata,           /**< separator data */
   CGMIP_MIPDATA*        mipdata,            /**< data for sub-MIP */
   SCIP_SOL*             sol,                /**< solution of sub-MIP */
   SCIP_AGGRROW*         aggrrow,            /**< aggregation row to use for creating MIR cut */
   SCIP_Real*            cutcoefs,           /**< cut coefficients */
   int*                  cutinds,            /**< problem indices of variables appearing in cut */
   SCIP_Real*            cutvals,            /**< values of variables in cut */
   SCIP_Real*            varsolvals,         /**< solution value of variables */
   SCIP_Real*            weights,            /**< weights to compute cmir cut */
   int*                  nprevrows,          /**< number of previously generated rows */
   SCIP_ROW**            prevrows,           /**< previously generated rows */
   SCIP_Bool*            cutoff,             /**< whether a cutoff has been detected */
   unsigned int*         ngen                /**< number of generated cuts */
   )
{
   char name[SCIP_MAXSTRLEN];
   SCIP_Longint maxdnom;
   SCIP_Bool cutislocal;
   SCIP_Real maxscale;
   SCIP_Real cutrhs;
   SCIP_Real cutefficacy;
   SCIP_Bool success;
   SCIP_ROW** rows;
   SCIP_VAR** vars;
   SCIP* subscip;
   int nrows;
   int nvars;
   int k;
   int cutrank;
   int cutnnz;

   assert( scip != NULL );
   assert( sepadata != NULL );
   assert( mipdata != NULL );
   assert( sol != NULL );
   assert( cutcoefs != NULL );
   assert( cutinds != NULL );
   assert( cutvals != NULL );
   assert( varsolvals != NULL );
   assert( weights != NULL );
   assert( nprevrows != NULL );
   assert( prevrows != NULL );
   assert( cutoff != NULL );
   assert( ngen != NULL );

   *cutoff = FALSE;
   subscip = mipdata->subscip;
   assert( subscip != NULL );

   SCIP_CALL( SCIPgetLPRowsData(scip, &rows, &nrows) );
   assert( nrows > 0 );
   assert( (int) mipdata->nrows == nrows );

   /* @todo more advanced settings - compare sepa_gomory.c */
   maxdnom = (SCIP_Longint) sepadata->cutcoefbnd + 1;
   maxscale = 10000.0;

   /* get variable data */
   SCIP_CALL( SCIPgetVarsData(scip, &vars, &nvars, NULL, NULL, NULL, NULL) );

   /* generate weights */
   for (k = 0; k < nrows; ++k)
   {
      SCIP_Real val;

      weights[k] = 0;
      if ( mipdata->ylhs[k] != NULL )
      {
         assert( !SCIProwIsModifiable(rows[k]) && (!SCIProwIsLocal(rows[k]) || sepadata->allowlocal) );

         val = SCIPgetSolVal(subscip, sol, mipdata->ylhs[k]);
         assert( ! SCIPisFeasNegative(subscip, val) );

         assert( sepadata->skipmultbounds || SCIPisFeasLT(subscip, val, 1.0) );
         val = SCIPfrac(scip, val);  /* take fractional value if variable has no upper bounds */

         if ( SCIPisFeasPositive(subscip, val) )
            weights[k] = -val;
      }

      if ( mipdata->yrhs[k] != NULL )
      {
         assert( !SCIProwIsModifiable(rows[k]) && (!SCIProwIsLocal(rows[k]) || sepadata->allowlocal) );

         val = SCIPgetSolVal(subscip, sol, mipdata->yrhs[k]);
         assert( ! SCIPisFeasNegative(subscip, val) );

         assert( sepadata->skipmultbounds || SCIPisFeasLT(subscip, val, 1.0) );
         val = SCIPfrac(scip, val);  /* take fractional value if variable has no upper bounds */

         /* in a suboptimal solution both values may be positive - take the one with larger absolute value */
         if ( SCIPisFeasGT(scip, val, ABS(weights[k])) )
            weights[k] = val;
      }
   }

   /* create a strong CG cut out of the weighted LP rows using the B^-1 row as weights */
   cutefficacy = -1.0;
   cutrhs = -1.0;
   SCIP_CALL( SCIPaggrRowSumRows(scip, aggrrow, weights, NULL, -1, FALSE,
         sepadata->allowlocal, 1, (int) MAXAGGRLEN(nvars), &success) );

   if ( ! success )
      return SCIP_OKAY;

   SCIP_CALL( SCIPcalcStrongCG(scip, NULL, POSTPROCESS, BOUNDSWITCH, USEVBDS, sepadata->allowlocal, MINFRAC, MAXFRAC,
         1.0, aggrrow, cutcoefs, &cutrhs, cutinds, &cutnnz, &cutefficacy, &cutrank, &cutislocal, &success) );

   assert( sepadata->allowlocal || !cutislocal );
   SCIPdebugMsg(scip, "Strong-CG: success = %u, cut is%sefficacious (cutefficacy: %g, cutrhs: %g)\n", success,
      SCIPisEfficacious(scip, cutefficacy) ? " " : " not ", cutefficacy, cutrhs);

   /* If successful, convert dense cut into sparse row, and add the row as a cut only if the cut if violated - if it is
    * not violated we might store non-local cuts in the pool. */
   if ( success && (SCIPisEfficacious(scip, cutefficacy) || (sepadata->usecutpool && ! cutislocal)) )
   {
      SCIP_ROW* cut;

      /* create the cut */
      (void) SCIPsnprintf(name, SCIP_MAXSTRLEN, "cgcut%d_%u", SCIPgetNLPs(scip), *ngen);
      SCIP_CALL( SCIPcreateEmptyRowSepa(scip, &cut, sepa, name, -SCIPinfinity(scip), cutrhs, cutislocal, FALSE, sepadata->dynamiccuts) );

      SCIP_CALL( SCIPcacheRowExtensions(scip, cut) );

      for (k = 0; k < cutnnz; ++k)
      {
         SCIP_CALL( SCIPaddVarToRow(scip, cut, vars[cutinds[k]], cutcoefs[k]) );
      }

      assert( success );

      /* set cut rank */
      SCIProwChgRank(cut, cutrank);

#ifdef SCIP_DEBUG
      SCIP_CALL( SCIPprintRow(scip, cut, NULL) );
#else
      if ( sepadata->output )
      {
         SCIP_CALL( SCIPprintRow(scip, cut, NULL) );
      }
#endif

      /* try to scale the cut to integral values */
      SCIP_CALL( SCIPmakeRowIntegral(scip, cut, -SCIPepsilon(scip), SCIPsumepsilon(scip),
            maxdnom, maxscale, MAKECONTINTEGRAL, &success) );

      /* if the cut could be made integral */
      if ( success )
      {
         SCIP_CALL( SCIPflushRowExtensions(scip, cut) );

         /* add cut to pool */
         if ( ! cutislocal )
         {
            assert( SCIPisEfficacious(scip, cutefficacy) || sepadata->usecutpool );
            SCIP_CALL( SCIPaddPoolCut(scip, cut) );
         }

         if ( ! SCIPisCutEfficacious(scip, NULL, cut) )
         {
            SCIPdebugMsg(scip, " -> CG-cut <%s> no longer efficacious: act=%f, rhs=%f, norm=%f, eff=%f\n",
               name, SCIPgetRowLPActivity(scip, cut), SCIProwGetRhs(cut), SCIProwGetNorm(cut),
               SCIPgetCutEfficacy(scip, NULL, cut));

            /* release the row */
            SCIP_CALL( SCIPreleaseRow(scip, &cut) );
         }
         else
         {
            /* check whether cut has been found before - may happend due to projection */
            for (k = 0; k < *nprevrows; ++k)
            {
               SCIP_Real parval;

               assert( prevrows[k] != NULL );
               parval = SCIProwGetParallelism(cut, prevrows[k], 'e');
               /* exit if row is parallel to existing cut and rhs is not better */
               if ( SCIPisEQ(scip, parval, 1.0) && SCIPisGE(scip, cutrhs, SCIProwGetRhs(prevrows[k])) )
                  break;
            }

            /* if cut is new */
            if ( k >= *nprevrows )
            {
               prevrows[*nprevrows] = cut;
               ++(*nprevrows);

               SCIPdebugMsg(scip, " -> CG-cut <%s>: act=%f, rhs=%f, norm=%f, eff=%f, rank=%d, min=%f, max=%f (range=%f)\n",
                  name, SCIPgetRowLPActivity(scip, cut), SCIProwGetRhs(cut), SCIProwGetNorm(cut),
                  SCIPgetCutEfficacy(scip, NULL, cut), SCIProwGetRank(cut),
                  SCIPgetRowMinCoef(scip, cut), SCIPgetRowMaxCoef(scip, cut),
                  SCIPgetRowMaxCoef(scip, cut)/SCIPgetRowMinCoef(scip, cut));
#ifdef SCIP_OUTPUT
               SCIP_CALL( SCIPprintRow(scip, cut, NULL) );
#else
               if ( sepadata->output )
               {
                  SCIP_CALL( SCIPprintRow(scip, cut, NULL) );
               }
#endif
               SCIP_CALL( SCIPaddRow(scip, cut, FALSE, cutoff) );
               ++(*ngen);
            }
            else
            {
               SCIPdebugMsg(scip, "Cut already exists.\n");
               /* release the row */
               SCIP_CALL( SCIPreleaseRow(scip, &cut) );
            }
         }
      }
      else
      {
         SCIPdebugMsg(scip, " -> CG-cut <%s> could not be scaled to integral coefficients: rhs=%f, eff=%f\n",
            name, cutefficacy, cutrhs);

         /* release the row */
         SCIP_CALL( SCIPreleaseRow(scip, &cut) );
      }
   }

   return SCIP_OKAY;
}


/** Create CG-cuts from solutions of sub-MIP */
static
SCIP_RETCODE createCGCuts(
   SCIP*                 scip,               /**< SCIP data structure */
   SCIP_SEPA*            sepa,               /**< separator */
   SCIP_SEPADATA*        sepadata,           /**< separator data */
   CGMIP_MIPDATA*        mipdata,            /**< data for sub-MIP */
   SCIP_Bool*            cutoff,             /**< whether a cutoff has been detected */
   unsigned int*         ngen                /**< number of generated cuts */
   )
{
   SCIP_BOUNDTYPE* boundtypesfortrans;
   SCIP_STAGE stage;
   SCIP_AGGRROW* aggrrow = NULL;
   SCIP_Real* varsolvals;
   SCIP_Real* weights;
   int* cutinds;
   SCIP_Real* cutvals;
   SCIP_Real* cutcoefs;
   SCIP_ROW** prevrows;
   SCIP_SOL** sols;
   SCIP_VAR** vars;
   SCIP* subscip;
   int* boundsfortrans;
   int nprevrows;
   int ntotalrows;
   int nsols;
   int nvars;
   int k;
   int s;

   assert( scip != NULL );
   assert( sepadata != NULL );
   assert( mipdata != NULL );
   assert( cutoff != NULL );
   assert( ngen != NULL );

   subscip = mipdata->subscip;
   assert( subscip != NULL );

   *cutoff = FALSE;
   *ngen = 0;

   /* check if solving was successful and get solutions */
   stage = SCIPgetStage(subscip);
   if ( stage == SCIP_STAGE_SOLVING || stage == SCIP_STAGE_SOLVED )
      nsols = SCIPgetNSols(subscip);
   else
      nsols = 0;

   /* only if solutions have been found */
   if ( nsols == 0 )
      return SCIP_OKAY;

   SCIPdebugMsg(scip, "Generating CG-cuts from %d sols (cmir: %u, strong-cg: %u) ...\n", nsols, sepadata->usecmir, sepadata->usestrongcg);

   sols = SCIPgetSols(subscip);

   /* get variable data */
   SCIP_CALL( SCIPgetVarsData(scip, &vars, &nvars, NULL, NULL, NULL, NULL) );

   /* allocate temporary memory */
   assert(mipdata->ntotalrows <= INT_MAX);
   ntotalrows = (int)mipdata->ntotalrows;
   assert( ntotalrows >= SCIPgetNLPRows(scip) && ntotalrows <= SCIPgetNLPRows(scip) + 1 );
   SCIP_CALL( SCIPallocBufferArray(scip, &cutcoefs, nvars) );
   SCIP_CALL( SCIPallocBufferArray(scip, &varsolvals, nvars) );
   SCIP_CALL( SCIPallocBufferArray(scip, &cutinds, nvars) );
   SCIP_CALL( SCIPallocBufferArray(scip, &cutvals, nvars) );
   SCIP_CALL( SCIPallocBufferArray(scip, &weights, ntotalrows) );
   SCIP_CALL( SCIPallocBufferArray(scip, &prevrows, 2 * nsols) );

   if ( sepadata->usecmir || sepadata->usestrongcg )
   {
      SCIP_CALL( SCIPaggrRowCreate(scip, &aggrrow) );
   }

   /* prepare arrays for bound information, if requested */
   if ( sepadata->usecmir && sepadata->cmirownbounds )
   {
      SCIP_CALL( SCIPallocBufferArray(scip, &boundsfortrans, nvars) );
      SCIP_CALL( SCIPallocBufferArray(scip, &boundtypesfortrans, nvars) );
   }
   else
   {
      boundsfortrans = NULL;
      boundtypesfortrans = NULL;
   }

   /* get solution values */
   for (k = 0; k < nvars; ++k)
   {
      if ( SCIPvarGetStatus(vars[k]) == SCIP_VARSTATUS_COLUMN )
         varsolvals[k] = SCIPvarGetLPSol(vars[k]);
      else
         varsolvals[k] = 0.0;
   }

   /* loop through solutions found */
   nprevrows = 0;
   for (s = 0; s < nsols; ++s)
   {
      SCIP_SOL* sol;
      sol = sols[s];

      /* generate cuts by the C-MIR and/or Strong-CG functions */
      if ( sepadata->usecmir )
      {
         SCIP_CALL( createCGCutCMIR(scip, sepa, sepadata, mipdata, sol, aggrrow, cutcoefs, cutinds, cutvals, varsolvals, weights,
               boundsfortrans, boundtypesfortrans, &nprevrows, prevrows, cutoff, ngen) );
      }

      if ( sepadata->usestrongcg )
      {
         SCIP_CALL( createCGCutStrongCG(scip, sepa, sepadata, mipdata, sol, aggrrow, cutcoefs, cutinds, cutvals, varsolvals, weights,
               &nprevrows, prevrows, cutoff, ngen) );
      }

      if ( ! sepadata->usecmir && ! sepadata->usestrongcg )
      {
         SCIP_CALL( createCGCutDirect(scip, sepa, sepadata, mipdata, sol, cutcoefs, cutinds, cutvals, varsolvals, weights,
               &nprevrows, prevrows, cutoff, ngen) );

         assert(! sepadata->usecmir && ! sepadata->usestrongcg);
      }
   }
   assert( nprevrows <= 2 * nsols );
   assert( sepadata->usecmir || nprevrows <= nsols );
   assert( sepadata->usestrongcg || nprevrows <= nsols );

   /* release rows */
   for (k = 0; k < nprevrows; ++k)
   {
      SCIP_CALL( SCIPreleaseRow(scip, &(prevrows[k])) );
   }

   if ( sepadata->usecmir || sepadata->usestrongcg )
      SCIPaggrRowFree(scip, &aggrrow);

   /* free temporary memory */
   SCIPfreeBufferArrayNull(scip, &boundsfortrans);
   SCIPfreeBufferArrayNull(scip, &boundtypesfortrans);

   SCIPfreeBufferArray(scip, &prevrows);
   SCIPfreeBufferArray(scip, &weights);
   SCIPfreeBufferArray(scip, &cutvals);
   SCIPfreeBufferArray(scip, &cutinds);
   SCIPfreeBufferArray(scip, &varsolvals);
   SCIPfreeBufferArray(scip, &cutcoefs);

   return SCIP_OKAY;
}


/** frees "subscip" data */
static
SCIP_RETCODE freeSubscip(
   SCIP*                 scip,               /**< SCIP data structure */
   SCIP_SEPA*            sepa,               /**< separator data */
   CGMIP_MIPDATA*        mipdata             /**< data for sub-MIP */
   )
{
   SCIP_SEPADATA* sepadata;
   unsigned int i, j;
   SCIP* subscip;

   assert( scip != NULL );
   assert( sepa != NULL );
   assert( mipdata != NULL );

   /* free separator data */
   sepadata = SCIPsepaGetData(sepa);
   assert( sepadata != NULL );

   SCIPdebugMsg(scip, "Freeing subscip ...\n");

   subscip = mipdata->subscip;
   assert( subscip != NULL );

   for (j = 0; j < mipdata->ncols; ++j)
   {
      if ( mipdata->coltype[j] == colPresent )
      {
         assert( mipdata->alpha[j] != NULL );
         SCIP_CALL( SCIPreleaseVar(subscip, &(mipdata->alpha[j])) );
         SCIP_CALL( SCIPreleaseVar(subscip, &(mipdata->fracalpha[j])) );
      }
   }
   SCIP_CALL( SCIPreleaseVar(subscip, &(mipdata->beta)) );
   SCIP_CALL( SCIPreleaseVar(subscip, &(mipdata->fracbeta)) );

   for (i = 0; i < mipdata->nrows; ++i)
   {
      if ( mipdata->ylhs[i] != NULL )
      {
         SCIP_CALL( SCIPreleaseVar(subscip, &(mipdata->ylhs[i])) );
      }
      if ( mipdata->yrhs[i] != NULL )
      {
         SCIP_CALL( SCIPreleaseVar(subscip, &(mipdata->yrhs[i])) );
      }
   }

   if ( sepadata->useobjub || sepadata->useobjlb )
   {
      if ( mipdata->yrhs[mipdata->nrows] )
      {
         SCIP_CALL( SCIPreleaseVar(subscip, &(mipdata->yrhs[mipdata->nrows])) );
      }
      if ( mipdata->ylhs[mipdata->nrows] )
      {
         SCIP_CALL( SCIPreleaseVar(subscip, &(mipdata->ylhs[mipdata->nrows])) );
      }
   }

   for (j = 0; j < mipdata->ncols; ++j)
   {
      if ( mipdata->z[j] != NULL )
      {
         SCIP_CALL( SCIPreleaseVar(subscip, &(mipdata->z[j])) );
      }
   }

   SCIP_CALL( SCIPfree(&(mipdata->subscip)) );

   SCIPfreeBlockMemoryArray(scip, &(mipdata->rhs), mipdata->ntotalrows);
   SCIPfreeBlockMemoryArray(scip, &(mipdata->lhs), mipdata->ntotalrows);
   SCIPfreeBlockMemoryArray(scip, &(mipdata->z), 2*mipdata->ncols); /*lint !e647*/
   SCIPfreeBlockMemoryArray(scip, &(mipdata->yrhs), mipdata->ntotalrows);
   SCIPfreeBlockMemoryArray(scip, &(mipdata->ylhs), mipdata->ntotalrows);
   SCIPfreeBlockMemoryArray(scip, &(mipdata->isshifted), mipdata->ncols);
   SCIPfreeBlockMemoryArray(scip, &(mipdata->iscomplemented), mipdata->ncols);
   SCIPfreeBlockMemoryArray(scip, &(mipdata->coltype), mipdata->ncols);
   SCIPfreeBlockMemoryArray(scip, &(mipdata->fracalpha), mipdata->ncols);
   SCIPfreeBlockMemoryArray(scip, &(mipdata->alpha), mipdata->ncols);

   return SCIP_OKAY;
}


/*
 * Callback methods
 */


/** initialization method of separator (called after problem was transformed) */
static
SCIP_DECL_SEPAINIT(sepaInitCGMIP)
{
   SCIP_SEPADATA* sepadata;

   sepadata = SCIPsepaGetData(sepa);
   assert(sepadata != NULL);

   /* create and initialize random number generator */
   SCIP_CALL( SCIPcreateRandom(scip, &sepadata->randnumgen, DEFAULT_RANDSEED, TRUE) );

   return SCIP_OKAY;
}

/** deinitialization method of separator (called before transformed problem is freed) */
static
SCIP_DECL_SEPAEXIT(sepaExitCGMIP)
{  /*lint --e{715}*/
   SCIP_SEPADATA* sepadata;

   sepadata = SCIPsepaGetData(sepa);
   assert(sepadata != NULL);

   SCIPfreeRandom(scip, &sepadata->randnumgen);

   return SCIP_OKAY;
}

/** copy method for separator plugins (called when SCIP copies plugins) */
static
SCIP_DECL_SEPACOPY(sepaCopyCGMIP)
{  /*lint --e{715}*/
   assert( scip != NULL );
   assert( sepa != NULL );
   assert( strcmp(SCIPsepaGetName(sepa), SEPA_NAME) == 0 );

   /* call inclusion method of constraint handler */
   SCIP_CALL( SCIPincludeSepaCGMIP(scip) );

   return SCIP_OKAY;
}


/** destructor of separator to free user data (called when SCIP is exiting) */
static
SCIP_DECL_SEPAFREE(sepaFreeCGMIP)
{  /*lint --e{715}*/
   SCIP_SEPADATA* sepadata;

   assert( scip != NULL );
   assert( sepa != NULL );
   assert( strcmp(SCIPsepaGetName(sepa), SEPA_NAME) == 0 );

   /* free separator data */
   sepadata = SCIPsepaGetData(sepa);
   assert( sepadata != NULL );

   SCIPfreeBlockMemory(scip, &sepadata);

   SCIPsepaSetData(sepa, NULL);

   return SCIP_OKAY;
}


/** LP solution separation method of separator */
static
SCIP_DECL_SEPAEXECLP(sepaExeclpCGMIP)
{  /*lint --e{715}*/
   SCIP_SEPADATA* sepadata;
   CGMIP_MIPDATA* mipdata;

   int depth;
   int ncalls;
   int ncols;
   int nrows;
   unsigned int ngen;
   SCIP_Bool success;
   SCIP_Bool cutoff = FALSE;

   assert( scip != NULL );
   assert( sepa != NULL );
   assert( strcmp(SCIPsepaGetName(sepa), SEPA_NAME) == 0 );
   assert( result != NULL );

   *result = SCIP_DIDNOTRUN;
   ngen = 0;

   sepadata = SCIPsepaGetData(sepa);
   assert(sepadata != NULL);

   depth = SCIPgetDepth(scip);

   /* only call separator, if we are not close to terminating */
   if ( SCIPisStopped(scip) )
      return SCIP_OKAY;

   /* only call separator up to a maximum depth */
   if ( sepadata->maxdepth >= 0 && depth > sepadata->maxdepth )
      return SCIP_OKAY;

   /* only call separator a given number of times at each node */
   ncalls = SCIPsepaGetNCallsAtNode(sepa);
   if ( (depth == 0 && sepadata->maxroundsroot >= 0 && ncalls >= sepadata->maxroundsroot)
      || (depth > 0 && sepadata->maxrounds >= 0 && ncalls >= sepadata->maxrounds) )
      return SCIP_OKAY;

   /* only call separator, if an optimal LP solution is at hand */
   if ( SCIPgetLPSolstat(scip) != SCIP_LPSOLSTAT_OPTIMAL )
      return SCIP_OKAY;

   /* skip separation if there are continuous variables, but only integers required */
   if ( SCIPgetNContVars(scip) > 0 && sepadata->onlyintvars )
      return SCIP_OKAY;

   /* only call separator, if there are fractional variables */
   if ( SCIPgetNLPBranchCands(scip) == 0 )
      return SCIP_OKAY;

   /* check for parameters */
   if ( ( sepadata->useobjub || sepadata->useobjlb ) && ( sepadata->usecmir || sepadata->usestrongcg ) )
   {
      SCIPverbMessage(scip, SCIP_VERBLEVEL_NORMAL, NULL,
         "WARNING - sepa_cgmip: Using objective function bounds and CMIR or Strong-CG functions is useless. Turning off usage of objective function bounds.\n");
      SCIP_CALL( SCIPsetBoolParam(scip, "separating/cgmip/useobjub", FALSE) );
      SCIP_CALL( SCIPsetBoolParam(scip, "separating/cgmip/useobjlb", FALSE) );
   }
   sepadata->allowlocal = allowlocal;

   /* get LP data */
   ncols = SCIPgetNLPCols(scip);
   nrows = SCIPgetNLPRows(scip);
   if ( ncols <= NCOLSTOOSMALL || nrows <= NROWSTOOSMALL )
      return SCIP_OKAY;

   /* determine whether we should run the separation based on a decision tree */
   if ( sepadata->decisiontree )
   {
      SCIP_Bool separate;
      SCIP_Real firstlptime;

      separate = FALSE;
      firstlptime = SCIPgetFirstLPTime(scip);

      if ( nrows <= 136 && firstlptime <= 0.05 && ncols <= 143 )
         separate = TRUE;
      else if ( nrows <= 136 && 0.05 < firstlptime && firstlptime <= 0.15 && ncols <= 143 )
         separate = TRUE;
      else if ( 136 < nrows && nrows <= 332 && ncols <= 143 )
         separate = TRUE;
      else if ( 136 < nrows && nrows <= 332 && 655 < ncols && ncols <= 1290 )
         separate = TRUE;
      else if ( 333 < nrows && nrows <= 874 && 0.15 < firstlptime && firstlptime <= 0.25 && 2614 < ncols && ncols <= 5141 )
         separate = TRUE;
      else if ( 875 < nrows && nrows <= 1676 && firstlptime <= 0.05 && 143 < ncols && ncols <= 265 )
         separate = TRUE;
      else if ( 875 < nrows && nrows <= 1676 && firstlptime <= 0.05 && 265 < ncols && ncols <= 654 )
         separate = TRUE;
      else if ( 875 < nrows && nrows <= 1676 && 0.05 < firstlptime && firstlptime <= 0.15 )
         separate = TRUE;
      else if ( 875 < nrows && nrows <= 1676 &&  0.15 < firstlptime && firstlptime <= 0.25 && 1291 < ncols && ncols <= 2613 )
         separate = TRUE;
      else if ( nrows > 8146 && 0.75 < firstlptime && firstlptime <= 6.25 && 655 < ncols && ncols <= 1290 )
         separate = TRUE;
      else if ( nrows > 8146 && 0.75 < firstlptime && firstlptime <= 6.25 && 1291 < ncols && ncols <= 2613 )
         separate = TRUE;
      else if ( nrows > 8146 && firstlptime > 6.25 )
         separate = TRUE;

      if ( ! separate )
      {
         return SCIP_OKAY;
      }
   }

   /* preceed with separation */
   *result = SCIP_DIDNOTFIND;

   SCIPdebugMsg(scip, "separating CG-cuts via sub-MIPs: %d cols, %d rows\n", ncols, nrows);

   /* prepare data */
   SCIP_CALL( SCIPallocBlockMemory(scip, &mipdata) );
   mipdata->subscip = NULL;
   mipdata->alpha = NULL;
   mipdata->fracalpha = NULL;
   mipdata->beta = NULL;
   mipdata->fracbeta = NULL;
   mipdata->coltype = NULL;
   mipdata->iscomplemented = NULL;
   mipdata->isshifted = NULL;
   mipdata->ylhs = NULL;
   mipdata->yrhs = NULL;
   mipdata->z = NULL;
   mipdata->lhs = NULL;
   mipdata->rhs = NULL;
   mipdata->normtype = ' ';

   mipdata->conshdlrfullnorm = CONSHDLRFULLNORM;
   mipdata->scip = scip;
   mipdata->sepa = sepa;
   mipdata->sepadata = sepadata;

   /* get the type of norm to use for efficacy calculations */
   SCIP_CALL( SCIPgetCharParam(scip, "separating/efficacynorm", &mipdata->normtype) );

   /* create subscip */
   SCIP_CALL( createSubscip(scip, sepa, sepadata, mipdata) );

   /* set parameters */
   SCIP_CALL( subscipSetParams(sepadata, mipdata) );

<<<<<<< HEAD
   if ( ! SCIPisStopped(scip) )
   {
      /* solve subscip */
      SCIP_CALL( solveSubscip(scip, sepadata, mipdata, &success) );
=======
   /* solve subscip */
   SCIP_CALL( solveSubscip(scip, sepadata, mipdata, &success) );
>>>>>>> 3a974bbc

   /* preceed if solution was successful */
   if ( success && ! SCIPisStopped(scip) )
   {
      SCIP_CALL( createCGCuts(scip, sepa, sepadata, mipdata, &cutoff, &ngen) );
   }

   SCIP_CALL( freeSubscip(scip, sepa, mipdata) );
   SCIPfreeBlockMemory(scip, &mipdata);

   SCIPdebugMsg(scip, "Found %u CG-cuts.\n", ngen);

   if ( cutoff )
      *result = SCIP_CUTOFF;
   else if ( ngen > 0 )
      *result = SCIP_SEPARATED;

#ifdef SCIP_OUTPUT
   /* SCIP_CALL( SCIPwriteLP(scip, "cuts.lp") ); */
   /* SCIP_CALL( SCIPwriteMIP(scip, "cuts.lp", FALSE, TRUE) ); */
#endif

   return SCIP_OKAY;
}

/*
 * separator specific interface methods
 */

/** creates the CGMIP MIR cut separator and includes it in SCIP */
SCIP_RETCODE SCIPincludeSepaCGMIP(
   SCIP*                 scip                /**< SCIP data structure */
   )
{
   SCIP_SEPADATA* sepadata;
   SCIP_SEPA* sepa = NULL;

   /* create separator data */
   SCIP_CALL( SCIPallocBlockMemory(scip, &sepadata) );

   /* include separator */
   SCIP_CALL( SCIPincludeSepaBasic(scip, &sepa, SEPA_NAME, SEPA_DESC, SEPA_PRIORITY, SEPA_FREQ, SEPA_MAXBOUNDDIST,
         SEPA_USESSUBSCIP, SEPA_DELAY, sepaExeclpCGMIP, NULL, sepadata) );
   assert(sepa != NULL);

   SCIP_CALL( SCIPsetSepaCopy(scip, sepa, sepaCopyCGMIP) );
   SCIP_CALL( SCIPsetSepaFree(scip, sepa, sepaFreeCGMIP) );
   SCIP_CALL( SCIPsetSepaInit(scip, sepa, sepaInitCGMIP) );
   SCIP_CALL( SCIPsetSepaExit(scip, sepa, sepaExitCGMIP) );

   /* add separator parameters */
   SCIP_CALL( SCIPaddIntParam(scip,
         "separating/" SEPA_NAME "/maxrounds",
         "maximal number of cgmip separation rounds per node (-1: unlimited)",
         &sepadata->maxrounds, FALSE, DEFAULT_MAXROUNDS, -1, INT_MAX, NULL, NULL) );

   SCIP_CALL( SCIPaddIntParam(scip,
         "separating/" SEPA_NAME "/maxroundsroot",
         "maximal number of cgmip separation rounds in the root node (-1: unlimited)",
         &sepadata->maxroundsroot, FALSE, DEFAULT_MAXROUNDSROOT, -1, INT_MAX, NULL, NULL) );

   SCIP_CALL( SCIPaddIntParam(scip,
         "separating/" SEPA_NAME "/maxdepth",
         "maximal depth at which the separator is applied (-1: unlimited)",
         &sepadata->maxdepth, FALSE, DEFAULT_MAXDEPTH, -1, INT_MAX, NULL, NULL) );

   SCIP_CALL( SCIPaddBoolParam(scip,
         "separating/" SEPA_NAME "/decisiontree",
         "Use decision tree to turn separation on/off?",
         &sepadata->decisiontree, FALSE, DEFAULT_DECISIONTREE, NULL, NULL) );

   SCIP_CALL( SCIPaddRealParam(scip,
         "separating/" SEPA_NAME "/timelimit",
         "time limit for sub-MIP",
         &sepadata->timelimit, TRUE, DEFAULT_TIMELIMIT, 0.0, SCIP_REAL_MAX, NULL, NULL) );

   SCIP_CALL( SCIPaddRealParam(scip,
         "separating/" SEPA_NAME "/memorylimit",
         "memory limit for sub-MIP",
         &sepadata->memorylimit, TRUE, DEFAULT_MEMORYLIMIT, 0.0, SCIP_REAL_MAX, NULL, NULL) );

   SCIP_CALL( SCIPaddLongintParam(scip,
         "separating/" SEPA_NAME "/minnodelimit",
         "minimum number of nodes considered for sub-MIP (-1: unlimited)",
         &sepadata->minnodelimit, FALSE, DEFAULT_MINNODELIMIT, -1LL, SCIP_LONGINT_MAX, NULL, NULL) );

   SCIP_CALL( SCIPaddLongintParam(scip,
         "separating/" SEPA_NAME "/maxnodelimit",
         "maximum number of nodes considered for sub-MIP (-1: unlimited)",
         &sepadata->maxnodelimit, FALSE, DEFAULT_MAXNODELIMIT, -1LL, SCIP_LONGINT_MAX, NULL, NULL) );

   SCIP_CALL( SCIPaddRealParam(scip,
         "separating/" SEPA_NAME "/cutcoefbnd",
         "bounds on the values of the coefficients in the CG-cut",
         &sepadata->cutcoefbnd, TRUE, DEFAULT_CUTCOEFBND, 0.0, SCIP_REAL_MAX, NULL, NULL) );

   SCIP_CALL( SCIPaddBoolParam(scip,
         "separating/" SEPA_NAME "/onlyactiverows",
         "Use only active rows to generate cuts?",
         &sepadata->onlyactiverows, FALSE, DEFAULT_ONLYACTIVEROWS, NULL, NULL) );

   SCIP_CALL( SCIPaddIntParam(scip,
         "separating/" SEPA_NAME "/maxrowage",
         "maximal age of rows to consider if onlyactiverows is false",
         &sepadata->maxrowage, FALSE, DEFAULT_MAXROWAGE, -1, INT_MAX, NULL, NULL) );

   SCIP_CALL( SCIPaddBoolParam(scip,
         "separating/" SEPA_NAME "/onlyrankone",
         "Separate only rank 1 inequalities w.r.t. CG-MIP separator?",
         &sepadata->onlyrankone, FALSE, DEFAULT_ONLYRANKONE, NULL, NULL) );

   SCIP_CALL( SCIPaddBoolParam(scip,
         "separating/" SEPA_NAME "/onlyintvars",
         "Generate cuts for problems with only integer variables?",
         &sepadata->onlyintvars, FALSE, DEFAULT_ONLYINTVARS, NULL, NULL) );

   SCIP_CALL( SCIPaddBoolParam(scip,
         "separating/" SEPA_NAME "/contconvert",
         "Convert some integral variables to be continuous to reduce the size of the sub-MIP?",
         &sepadata->contconvert, FALSE, DEFAULT_CONTCONVERT, NULL, NULL) );

   SCIP_CALL( SCIPaddRealParam(scip,
         "separating/" SEPA_NAME "/contconvfrac",
         "fraction of integral variables converted to be continuous (if contconvert)",
         &sepadata->contconvfrac, FALSE, DEFAULT_CONTCONVFRAC, 0.0, 1.0, NULL, NULL) );

   SCIP_CALL( SCIPaddIntParam(scip,
         "separating/" SEPA_NAME "/contconvmin",
         "minimum number of integral variables before some are converted to be continuous",
         &sepadata->contconvmin, FALSE, DEFAULT_CONTCONVMIN, -1, INT_MAX, NULL, NULL) );

   SCIP_CALL( SCIPaddBoolParam(scip,
         "separating/" SEPA_NAME "/intconvert",
         "Convert some integral variables attaining fractional values to have integral value?",
         &sepadata->intconvert, FALSE, DEFAULT_INTCONVERT, NULL, NULL) );

   SCIP_CALL( SCIPaddRealParam(scip,
         "separating/" SEPA_NAME "/intconvfrac",
         "fraction of frac. integral variables converted to have integral value (if intconvert)",
         &sepadata->intconvfrac, FALSE, DEFAULT_INTCONVFRAC, 0.0, 1.0, NULL, NULL) );

   SCIP_CALL( SCIPaddIntParam(scip,
         "separating/" SEPA_NAME "/intconvmin",
         "minimum number of integral variables before some are converted to have integral value",
         &sepadata->intconvmin, FALSE, DEFAULT_INTCONVMIN, -1, INT_MAX, NULL, NULL) );

   SCIP_CALL( SCIPaddBoolParam(scip,
         "separating/" SEPA_NAME "/skipmultbounds",
         "Skip the upper bounds on the multipliers in the sub-MIP?",
         &sepadata->skipmultbounds, FALSE, DEFAULT_SKIPMULTBOUNDS, NULL, NULL) );

   SCIP_CALL( SCIPaddBoolParam(scip,
         "separating/" SEPA_NAME "/objlone",
         "Should the objective of the sub-MIP minimize the l1-norm of the multipliers?",
         &sepadata->objlone, FALSE, DEFAULT_OBJLONE, NULL, NULL) );

   SCIP_CALL( SCIPaddRealParam(scip,
         "separating/" SEPA_NAME "/objweight",
         "weight used for the row combination coefficient in the sub-MIP objective",
         &sepadata->objweight, TRUE, DEFAULT_OBJWEIGHT, 0.0, SCIP_REAL_MAX, NULL, NULL) );

   SCIP_CALL( SCIPaddBoolParam(scip,
         "separating/" SEPA_NAME "/objweightsize",
         "Weight each row by its size?",
         &sepadata->objweightsize, FALSE, DEFAULT_OBJWEIGHTSIZE, NULL, NULL) );

   SCIP_CALL( SCIPaddBoolParam(scip,
         "separating/" SEPA_NAME "/dynamiccuts",
         "should generated cuts be removed from the LP if they are no longer tight?",
         &sepadata->dynamiccuts, FALSE, DEFAULT_DYNAMICCUTS, NULL, NULL) );

   SCIP_CALL( SCIPaddBoolParam(scip,
         "separating/" SEPA_NAME "/usecmir",
         "use CMIR-generator (otherwise add cut directly)?",
         &sepadata->usecmir, FALSE, DEFAULT_USECMIR, NULL, NULL) );

   SCIP_CALL( SCIPaddBoolParam(scip,
         "separating/" SEPA_NAME "/usestrongcg",
         "use strong CG-function to strengthen cut?",
         &sepadata->usestrongcg, FALSE, DEFAULT_USESTRONGCG, NULL, NULL) );

   SCIP_CALL( SCIPaddBoolParam(scip,
         "separating/" SEPA_NAME "/cmirownbounds",
         "tell CMIR-generator which bounds to used in rounding?",
         &sepadata->cmirownbounds, FALSE, DEFAULT_CMIROWNBOUNDS, NULL, NULL) );

   SCIP_CALL( SCIPaddBoolParam(scip,
         "separating/" SEPA_NAME "/usecutpool",
         "use cutpool to store CG-cuts even if the are not efficient?",
         &sepadata->usecutpool, FALSE, DEFAULT_USECUTPOOL, NULL, NULL) );

   SCIP_CALL( SCIPaddBoolParam(scip,
         "separating/" SEPA_NAME "/primalseparation",
         "only separate cuts that are tight for the best feasible solution?",
         &sepadata->primalseparation, FALSE, DEFAULT_PRIMALSEPARATION, NULL, NULL) );

   SCIP_CALL( SCIPaddBoolParam(scip,
         "separating/" SEPA_NAME "/earlyterm",
         "terminate separation if a violated (but possibly sub-optimal) cut has been found?",
         &sepadata->earlyterm, FALSE, DEFAULT_EARLYTERM, NULL, NULL) );

   SCIP_CALL( SCIPaddBoolParam(scip,
         "separating/" SEPA_NAME "/addviolationcons",
         "add constraint to subscip that only allows violated cuts (otherwise add obj. limit)?",
         &sepadata->addviolationcons, FALSE, DEFAULT_ADDVIOLATIONCONS, NULL, NULL) );

   SCIP_CALL( SCIPaddBoolParam(scip,
         "separating/" SEPA_NAME "/addviolconshdlr",
         "add constraint handler to filter out violated cuts?",
         &sepadata->addviolconshdlr, FALSE, DEFAULT_ADDVIOLCONSHDLR, NULL, NULL) );

   SCIP_CALL( SCIPaddBoolParam(scip,
         "separating/" SEPA_NAME "/conshdlrusenorm",
         "should the violation constraint handler use the norm of a cut to check for feasibility?",
         &sepadata->conshdlrusenorm, FALSE, DEFAULT_CONSHDLRUSENORM, NULL, NULL) );

   SCIP_CALL( SCIPaddBoolParam(scip,
         "separating/" SEPA_NAME "/useobjub",
         "Use upper bound on objective function (via primal solution)?",
         &sepadata->useobjub, FALSE, DEFAULT_USEOBJUB, NULL, NULL) );

   SCIP_CALL( SCIPaddBoolParam(scip,
         "separating/" SEPA_NAME "/useobjlb",
         "Use lower bound on objective function (via primal solution)?",
         &sepadata->useobjlb, FALSE, DEFAULT_USEOBJLB, NULL, NULL) );

   SCIP_CALL( SCIPaddBoolParam(scip,
         "separating/" SEPA_NAME "/subscipfast",
         "Should the settings for the sub-MIP be optimized for speed?",
         &sepadata->subscipfast, FALSE, DEFAULT_SUBSCIPFAST, NULL, NULL) );

   SCIP_CALL( SCIPaddBoolParam(scip,
         "separating/" SEPA_NAME "/output",
         "Should information about the sub-MIP and cuts be displayed?",
         &sepadata->output, FALSE, DEFAULT_OUTPUT, NULL, NULL) );

   SCIP_CALL( SCIPaddBoolParam(scip,
         "separating/" SEPA_NAME "/genprimalsols",
         "Try to generate primal solutions from Gomory cuts?",
         &sepadata->genprimalsols, FALSE, DEFAULT_GENPRIMALSOLS, NULL, NULL) );

   return SCIP_OKAY;
}<|MERGE_RESOLUTION|>--- conflicted
+++ resolved
@@ -2786,12 +2786,8 @@
          val = SCIPgetSolVal(subscip, sol, mipdata->ylhs[i]);
 
          assert( sepadata->skipmultbounds || SCIPisFeasLT(subscip, val, 1.0) );
-<<<<<<< HEAD
          if ( usefrac )
             val = SCIPfrac(scip, val);  /* take fractional value if variable has no upper bounds */
-=======
-         val = SCIPfrac(scip, val);  /* take fractional value (relevant if upper bounds are skipped) */
->>>>>>> 3a974bbc
 
          if ( SCIPisFeasPositive(scip, val) )
             absweight = val;
@@ -2803,12 +2799,8 @@
          val = SCIPgetSolVal(subscip, sol, mipdata->yrhs[i]);
 
          assert( sepadata->skipmultbounds || SCIPisFeasLT(subscip, val, 1.0) );
-<<<<<<< HEAD
          if ( usefrac )
             val = SCIPfrac(scip, val);  /* take fractional value if variable has no upper bounds */
-=======
-         val = SCIPfrac(scip, val);  /* take fractional value (relevant if upper bounds are skipped) */
->>>>>>> 3a974bbc
 
          /* in a suboptimal solution both values may be positive - take the one with larger absolute value */
          if ( SCIPisFeasGT(scip, val, absweight) )
@@ -2832,12 +2824,8 @@
       if ( mipdata->ylhs[mipdata->nrows] != NULL )
       {
          val = SCIPgetSolVal(subscip, sol, mipdata->ylhs[mipdata->nrows]);
-<<<<<<< HEAD
          if ( usefrac )
             val = SCIPfrac(scip, val);  /* take fractional value if variable has no upper bounds */
-=======
-         val = SCIPfrac(scip, val);  /* take fractional value (relevant if upper bounds are skipped) */
->>>>>>> 3a974bbc
 
          if ( SCIPisFeasPositive(scip, val) )
             absweight = val;
@@ -2845,12 +2833,8 @@
       if ( mipdata->yrhs[mipdata->nrows] != NULL )
       {
          val = SCIPgetSolVal(subscip, sol, mipdata->yrhs[mipdata->nrows]);
-<<<<<<< HEAD
          if ( usefrac )
             val = SCIPfrac(scip, val);  /* take fractional value if variable has no upper bounds */
-=======
-         val = SCIPfrac(scip, val);  /* take fractional value (relevant if upper bounds are skipped) */
->>>>>>> 3a974bbc
 
          /* in a suboptimal solution both values may be positive - take the one with larger absolute value */
          if ( SCIPisFeasGT(scip, val, absweight) )
@@ -2888,12 +2872,8 @@
          assert( ! SCIPisFeasNegative(subscip, val) );
 
          assert( sepadata->skipmultbounds || SCIPisFeasLT(subscip, val, 1.0) );
-<<<<<<< HEAD
          if ( usefrac )
             val = SCIPfrac(scip, val);  /* take fractional value if variable has no upper bounds */
-=======
-         val = SCIPfrac(scip, val);  /* take fractional value (relevant if upper bounds are skipped) */
->>>>>>> 3a974bbc
 
          if ( SCIPisFeasPositive(scip, val) )
          {
@@ -2907,12 +2887,8 @@
          assert( ! SCIPisFeasNegative(subscip, val) );
 
          assert( sepadata->skipmultbounds || SCIPisFeasLT(subscip, val, 1.0) );
-<<<<<<< HEAD
          if ( usefrac )
             val = SCIPfrac(scip, val);  /* take fractional value if variable has no upper bounds */
-=======
-         val = SCIPfrac(scip, val);  /* take fractional value (relevant if upper bounds are skipped) */
->>>>>>> 3a974bbc
 
          /* in a suboptimal solution both values may be positive - take the one with larger absolute value */
          if ( SCIPisFeasGT(scip, val, REALABS(weight)) )
@@ -2988,12 +2964,8 @@
          val = SCIPgetSolVal(subscip, sol, mipdata->ylhs[mipdata->nrows]);
          assert( ! SCIPisFeasNegative(subscip, val) );
          assert( sepadata->skipmultbounds || SCIPisFeasLT(subscip, val, 1.0) );
-<<<<<<< HEAD
          if ( usefrac )
             val = SCIPfrac(scip, val);  /* take fractional value if variable has no upper bounds */
-=======
-         val = SCIPfrac(scip, val);  /* take fractional value (relevant if upper bounds are skipped) */
->>>>>>> 3a974bbc
 
          if ( SCIPisFeasPositive(scip, val) )
          {
@@ -3006,12 +2978,8 @@
          val = SCIPgetSolVal(subscip, sol, mipdata->yrhs[mipdata->nrows]);
          assert( ! SCIPisFeasNegative(subscip, val) );
          assert( sepadata->skipmultbounds || SCIPisFeasLT(subscip, val, 1.0) );
-<<<<<<< HEAD
          if ( usefrac )
             val = SCIPfrac(scip, val);  /* take fractional value if variable has no upper bounds */
-=======
-         val = SCIPfrac(scip, val);  /* take fractional value (relevant if upper bounds are skipped) */
->>>>>>> 3a974bbc
 
          /* in a suboptimal solution both values may be positive - take the one with larger absolute value */
          if ( SCIPisFeasGT(scip, val, REALABS(weight)) )
@@ -3034,10 +3002,7 @@
             if ( ! SCIPisZero(scip, obj) )
             {
                idx = SCIPvarGetProbindex( SCIPcolGetVar(cols[j]) );
-<<<<<<< HEAD
-=======
                assert( 0 <= idx && idx < nvars );
->>>>>>> 3a974bbc
                cutcoefs[idx] += weight * obj;
             }
          }
@@ -3073,12 +3038,8 @@
          assert( ! SCIPisFeasNegative(subscip, val) );
 
          assert( sepadata->skipmultbounds || SCIPisFeasLT(subscip, val, 1.0) );
-<<<<<<< HEAD
          if ( usefrac )
             val = SCIPfrac(scip, val);  /* take fractional value if variable has no upper bounds */
-=======
-         val = SCIPfrac(scip, val);  /* take fractional value (relevant if upper bounds are skipped) */
->>>>>>> 3a974bbc
 
          /* if a bound has been used */
          if ( SCIPisSumPositive(subscip, val) )
@@ -3686,13 +3647,8 @@
 #endif
 
       /* try to scale the cut to integral values */
-<<<<<<< HEAD
-      SCIP_CALL( SCIPmakeRowIntegral(scip, cut, -SCIPepsilon(scip), SCIPsumepsilon(scip), maxdnom,
-            maxscale, MAKECONTINTEGRAL, &success) );
-=======
       SCIP_CALL( SCIPmakeRowIntegral(scip, cut, -SCIPepsilon(scip), SCIPsumepsilon(scip),
             maxdnom, maxscale, MAKECONTINTEGRAL, &success) );
->>>>>>> 3a974bbc
 
       /* if the cut could be made integral */
       if ( success )
@@ -4461,15 +4417,11 @@
    /* set parameters */
    SCIP_CALL( subscipSetParams(sepadata, mipdata) );
 
-<<<<<<< HEAD
    if ( ! SCIPisStopped(scip) )
    {
       /* solve subscip */
       SCIP_CALL( solveSubscip(scip, sepadata, mipdata, &success) );
-=======
-   /* solve subscip */
-   SCIP_CALL( solveSubscip(scip, sepadata, mipdata, &success) );
->>>>>>> 3a974bbc
+   }
 
    /* preceed if solution was successful */
    if ( success && ! SCIPisStopped(scip) )
