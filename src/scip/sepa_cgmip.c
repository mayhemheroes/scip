/* * * * * * * * * * * * * * * * * * * * * * * * * * * * * * * * * * * * * * */
/*                                                                           */
/*                  This file is part of the program and library             */
/*         SCIP --- Solving Constraint Integer Programs                      */
/*                                                                           */
/*    Copyright (C) 2002-2012 Konrad-Zuse-Zentrum                            */
/*                            fuer Informationstechnik Berlin                */
/*                                                                           */
/*  SCIP is distributed under the terms of the ZIB Academic License.         */
/*                                                                           */
/*  You should have received a copy of the ZIB Academic License              */
/*  along with SCIP; see the file COPYING. If not email to scip@zib.de.      */
/*                                                                           */
/* * * * * * * * * * * * * * * * * * * * * * * * * * * * * * * * * * * * * * */
/* #define SCIP_DEBUG */
/* #define SCIP_WRITEPROB */
/* #define SCIP_OUTPUT */
/**@file   sepa_cgmip.c
 * @brief  Chvatal-Gomory cuts computed via a sub-MIP
 * @author Marc Pfetsch
 *
 * Separate Chv&aacute;tal-Gomory cuts using a sub-MIP. The approach is based on the following papers.
 *
 * M. Fischetti and A. Lodi@n
 * Optimizing over the first Chv&aacute;tal closure,@n
 * in: M. J&uuml;nger and V. Kaibel (eds.) Integer Programming and Combinatorial Optimization IPCO 2005,@n
 * LNCS 3509, pp. 12-22. Springer, Berlin Heidelberg New York (2005)
 *
 * M. Fischetti and A. Lodi@n
 * Optimizing over the first Chv&aacute;tal closure,@n
 * Mathematical Programming 110, 3-20 (2007)
 *
 * P. Bonami, G. Cornu&eacute;jols, S. Dash, M. Fischetti, and A. Lodi@n
 * Projected Chv&aacute;tal-Gomory cuts for mixed integer linear programs,@n
 * Mathematical Programming 113, No. 2 (2008)
 *
 *
 * There are several versions to generate the final cut:
 *
 * - The CMIR-routines of SCIP can be used (if @p usecmir is true). One can determine which bound is
 *   used in the rounding operation (if cmirownbounds is true) or let SCIP choose the best. This
 *   version is generally numerically the most stable.
 * - If @p usestrongcg is true, we try to generate Strong-CG cuts (as done in sepa_strongcg.c).
 * - One can directly generate the CG-cut as computed (if @p usecmir and @p usestrongcg are
 *   false). The cut is not take from the solution of the MIP, but is recomputed, and some care (but
 *   not as much as in the first version) has been taken to create a valid cut.
 *
 * The computation time of the separation MIP is limited as follows:
 * - There is a node limit (parameters @a minnodelimit and @a maxnodelimit).
 * - There is a time limit (parameter @a timelimit).
 * - If paramter @a earlyterm is true, the separation is run until the first cut that is violated is
 *   found. (Note that these cuts are not necessarily added to the LP, because here also the norm of
 *   the cuts are taken into account - which cannot easily be included into the separation subscip.)
 *   Then the solution is continued for a certain number of nodes.
 *
 * @todo Check whether one can weaken the conditions on the continuous variables.
 * @todo Use pointers to originating separators to sort out cuts that should not be used.
 *
 * @warning This separator should be used carefully - it may require a long separation time.
 */

/*---+----1----+----2----+----3----+----4----+----5----+----6----+----7----+----8----+----9----+----0----+----1----+----2*/

#include <assert.h>
#include <string.h>

#include "scip/sepa_cgmip.h"
#include "scip/scipdefplugins.h"
#include "scip/cons_linear.h"
#include "scip/pub_misc.h"
#include "scip/pub_lp.h"
<<<<<<< HEAD
=======

>>>>>>> fb8812dd

#define SEPA_NAME              "cgmip"
#define SEPA_DESC              "Chvatal-Gomory cuts via MIPs separator"
#define SEPA_PRIORITY             -1000
#define SEPA_FREQ                    -1
#define SEPA_MAXBOUNDDIST           0.0
#define SEPA_USESSUBSCIP           TRUE /**< does the separator use a secondary SCIP instance? */
#define SEPA_DELAY                FALSE /**< should separation method be delayed, if other separators found cuts? */

#define DEFAULT_MAXROUNDS             5 /**< maximal number of separation rounds per node (-1: unlimited) */
#define DEFAULT_MAXROUNDSROOT        50 /**< maximal number of separation rounds in the root node (-1: unlimited) */
#define DEFAULT_MAXDEPTH             -1 /**< maximal depth at which the separator is applied */
#define DEFAULT_DECISIONTREE      FALSE /**< Use decision tree to turn separation on/off? */
#define DEFAULT_TIMELIMIT          1e20 /**< time limit for sub-MIP (set to infinity in order to be deterministic) */
#define DEFAULT_MEMORYLIMIT        1e20 /**< memory limit for sub-MIP */
#define DEFAULT_CUTCOEFBND       1000.0 /**< bounds on the values of the coefficients in the CG-cut */
#define DEFAULT_MINNODELIMIT      500LL /**< minimum number of nodes considered for sub-MIP (-1: unlimited) */
#define DEFAULT_MAXNODELIMIT     5000LL /**< maximum number of nodes considered for sub-MIP (-1: unlimited) */
#define DEFAULT_ONLYACTIVEROWS    FALSE /**< Use only active rows to generate cuts? */
#define DEFAULT_MAXROWAGE            -1 /**< maximal age of rows to consider if onlyactiverows is false */
#define DEFAULT_ONLYRANKONE       FALSE /**< Separate rank 1 inequalities w.r.t. CG-MIP separator? */
#define DEFAULT_ONLYINTVARS       FALSE /**< Generate cuts for problems with only integer variables? */
#define DEFAULT_ALLOWLOCAL        FALSE /**< Allow to generate local cuts? */
#define DEFAULT_CONTCONVERT       FALSE /**< Convert some integral variables to be continuous to reduce the size of the sub-MIP? */
#define DEFAULT_CONTCONVFRAC        0.1 /**< fraction of integral variables converted to be continuous (if contconvert) */
#define DEFAULT_CONTCONVMIN         100 /**< minimum number of integral variables before some are converted to be continuous */
#define DEFAULT_INTCONVERT        FALSE /**< Convert some integral variables attaining fractional values to have integral value? */
#define DEFAULT_INTCONVFRAC         0.1 /**< fraction of fractional integral variables converted to have integral value (if intconvert) */
#define DEFAULT_INTCONVMIN          100 /**< minimum number of integral variables before some are converted to have integral value */
#define DEFAULT_SKIPMULTBOUNDS     TRUE /**< Skip the upper bounds on the multipliers in the sub-MIP? */
#define DEFAULT_OBJLONE           FALSE /**< Should the objective of the sub-MIP only minimize the l1-norm of the multipliers? */
#define DEFAULT_OBJWEIGHT         1e-03 /**< objective weight for artificial variables */
#define DEFAULT_OBJWEIGHSIZE      FALSE /**< Weigh each row by its size? */
#define DEFAULT_DYNAMICCUTS        TRUE /**< Should generated cuts be removed from the LP if they are no longer tight? */
#define DEFAULT_USECMIR            TRUE /**< Use CMIR-generator (otherwise add cut directly)? */
#define DEFAULT_USESTRONGCG       FALSE /**< Use strong CG-function to strengthen cut? */
#define DEFAULT_CMIROWNBOUNDS     FALSE /**< Tell CMIR-generator which bounds to used in rounding? */
#define DEFAULT_USECUTPOOL         TRUE /**< Use cutpool to store CG-cuts even if the are not efficient? */
#define DEFAULT_PRIMALSEPARATION   TRUE /**< Only separate cuts that are tight for the best feasible solution? */
#define DEFAULT_EARLYTERM          TRUE /**< Terminate separation if a violated (but possibly sub-optimal) cut has been found? */
#define DEFAULT_ADDVIOLATIONCONS  FALSE /**< Add constraint to subscip that only allows violated cuts (otherwise add obj. limit)?*/
#define DEFAULT_ADDVIOLCONSHDLR   FALSE /**< Add constraint handler to filter out violated cuts? */
#define DEFAULT_CONSHDLRUSENORM    TRUE /**< Should the violation constraint handler use the norm of a cut to check for feasibility? */
#define DEFAULT_USEOBJUB          FALSE /**< Use upper bound on objective function (via primal solution)? */
#define DEFAULT_USEOBJLB          FALSE /**< Use lower bound on objective function (via lower bound)? */

#define NROWSTOOSMALL                 5 /**< only separate if the number of rows is larger than this number */
#define NCOLSTOOSMALL                 5 /**< only separate if the number of columns is larger than this number */

#define EPSILONVALUE              1e-03 /**< epsilon value needed to model strict-inequalities */
#define BETAEPSILONVALUE          1e-02 /**< epsilon value for fracbeta - is larger than EPSILONVALUE for numerical stability */
#define STALLNODELIMIT           1000LL /**< number of stalling nodes if earlyterm is true */
#define MINEFFICACY                0.05 /**< minimum efficacy of a cut - compare set.c */

/* parameters used for CMIR-generation (taken from sepa_gomory) */
#define BOUNDSWITCH              0.9999
#define USEVBDS                    TRUE
#define MINFRAC                  0.0009 /* to allow a deviation of the same size as EPSILONVALUE */
#define MAXFRAC                  0.9991 /* to allow a deviation of the same size as EPSILONVALUE */
#define FIXINTEGRALRHS            FALSE
#define MAKECONTINTEGRAL          FALSE
#define MAXWEIGHTRANGE            1e+05 /**< maximal valid range max(|weights|)/min(|weights|) of row weights */

#if 0
#define MAXAGGRLEN(nvars)          (0.1*(nvars)+1000) /**< maximal length of base inequality */
#endif
#define MAXAGGRLEN(nvars)          nvars              /**< currently very large to allow any generation */


/** separator data */
struct SCIP_SepaData
{
   int                   maxrounds;          /**< maximal number of separation rounds per node (-1: unlimited) */
   int                   maxroundsroot;      /**< maximal number of separation rounds in the root node (-1: unlimited) */
   int                   maxdepth;           /**< maximal depth at which the separator is applied */
   SCIP_Bool             decisiontree;       /**< Use decision tree to turn separation on/off? */
   SCIP_Real             timelimit;          /**< time limit for subscip */
   SCIP_Real             memorylimit;        /**< memory limit for subscip */
   SCIP_Longint          minnodelimit;       /**< minimum number of nodes considered for sub-MIP (-1: unlimited) */
   SCIP_Longint          maxnodelimit;       /**< maximum number of nodes considered for sub-MIP (-1: unlimited) */
   SCIP_Real             cutcoefbnd;         /**< bounds on the values of the coefficients in the CG-cut */
   SCIP_Bool             onlyactiverows;     /**< Use only active rows to generate cuts? */
   int                   maxrowage;          /**< maximal age of rows to consider if onlyactiverows is false */
   SCIP_Bool             onlyrankone;        /**< Separate only rank 1 inequalities w.r.t. CG-MIP separator? */
   SCIP_Bool             onlyintvars;        /**< Generate cuts for problems with only integer variables? */
   SCIP_Bool             allowlocal;         /**< Allow local cuts? */
   SCIP_Bool             contconvert;        /**< Convert some integral variables to be continuous to reduce the size of the sub-MIP? */
   SCIP_Real             contconvfrac;       /**< fraction of integral variables converted to be continuous (if contconvert) */
   int                   contconvmin;        /**< minimum number of integral variables before some are converted to be continuous */
   SCIP_Bool             intconvert;         /**< Convert some integral variables attaining fractional values to have integral value? */
   SCIP_Real             intconvfrac;        /**< fraction of frac. integral variables converted to have integral value (if intconvert) */
   int                   intconvmin;         /**< minimum number of integral variables before some are converted to have integral value */
   SCIP_Bool             skipmultbounds;     /**< Skip the upper bounds on the multipliers in the sub-MIP? */
   SCIP_Bool             objlone;            /**< Should the objective of the sub-MIP only minimize the l1-norm of the multipliers? */
   SCIP_Real             objweight;          /**< objective weight for artificial variables */
   SCIP_Bool             objweighsize;       /**< Weigh each row by its size? */
   SCIP_Bool             dynamiccuts;        /**< Should generated cuts be removed from the LP if they are no longer tight? */
   SCIP_Bool             usecmir;            /**< Use CMIR-generator (otherwise add cut directly)? */
   SCIP_Bool             usestrongcg;        /**< Use strong CG-function to strengthen cut? */
   SCIP_Bool             cmirownbounds;      /**< Tell CMIR-generator which bounds to used in rounding? */
   SCIP_Bool             usecutpool;         /**< Use cutpool to store CG-cuts even if the are not efficient? */
   SCIP_Bool             primalseparation;   /**< Only separate cuts that are tight for the best feasible solution? */
   SCIP_Bool             earlyterm;          /**< Terminate separation if a violated (but possibly sub-optimal) cut has been found? */
   SCIP_Bool             addviolationcons;   /**< Add constraint to subscip that only allows violated cuts? */
   SCIP_Bool             addviolconshdlr;    /**< Add constraint handler to filter out violated cuts? */
   SCIP_Bool             conshdlrusenorm;    /**< Should the violation constraint handler use the cut-norm to check for feasibility? */
   SCIP_Bool             useobjub;           /**< Use upper bound on objective function (via primal solution)? */
   SCIP_Bool             useobjlb;           /**< Use lower bound on objective function (via lower bound)? */
};


/** what happens for columns in the LP */
enum CGMIP_ColType
{
   colPresent    = 0,    /**< column is present in the separating MIP */
   colContinuous = 1,    /**< column corresponds to a continuous variable */
   colConverted  = 2,    /**< column is converted to be continuous */
   colAtUb       = 3,    /**< variable corresponding to column was at it's upper bound and was complemented */
   colAtLb       = 4     /**< variable corresponding to column was at it's lower bound (possibly complemented) */
};
typedef enum CGMIP_ColType CGMIP_COLTYPE;


/** data for the sub-MIP */
struct CGMIP_MIPData
{
   SCIP*                 subscip;            /**< pointer to (sub)SCIP data structure containing the auxiliary IP */
   unsigned int          m;                  /**< number of constraints of subscip */
   unsigned int          n;                  /**< number of variables of subscip */
   unsigned int          nrows;              /**< number of rows of original LP */
   unsigned int          ncols;              /**< number of columns of original LP */
   unsigned int          ntotalrows;         /**< number of total rows used (possibly including objective rows) */

   SCIP_VAR**            alpha;              /**< cut coefficient variable (NULL if not in separating MIP) */
   SCIP_VAR*             beta;               /**< rhs of cut */
   SCIP_VAR**            fracalpha;          /**< fractional part of lhs of cut (NULL if not present) */
   SCIP_VAR*             fracbeta;           /**< fractional part of rhs of cut */
   CGMIP_COLTYPE*        coltype;            /**< type for the columns */
   SCIP_Bool*            iscomplemented;     /**< whether the variable was complemented */
   SCIP_Bool*            isshifted;          /**< whether the variable was shifted to have 0 lower bound */

   SCIP_VAR**            ylhs;               /**< auxiliary row variables for lhs (NULL if not present) */
   SCIP_VAR**            yrhs;               /**< auxiliary row variables for rhs (NULL if not present) */

   SCIP_VAR**            z;                  /**< auxiliary variables for upper bounds (NULL if not present) */

   SCIP_Bool             conshdlrusenorm;    /**< copy from sepadata */
};
typedef struct CGMIP_MIPData CGMIP_MIPDATA;


/*
 * constraint handler to filter out violated cuts
 */

/* constraint handler properties */
#define CONSHDLR_NAME          "violatedCuts"
#define CONSHDLR_DESC          "only allow solutions corresponding to violated cuts"

/** constraint handler data */
struct SCIP_ConshdlrData
{
   CGMIP_MIPDATA*        mipdata;            /**< data of separating sub-MIP */
};


/** check whether cut corresponding to solution is violated */
static
SCIP_Bool solCutIsViolated(
   CGMIP_MIPDATA*        mipdata,            /**< data of separating sub-MIP */
   SCIP_SOL*             sol                 /**< solution to be checked */
   )
{
   SCIP* subscip;
   SCIP_Real act;
   SCIP_Real norm;
   SCIP_Real val;
   SCIP_VAR* var;
   SCIP_Real rhs;
   unsigned int j;

   assert( mipdata != NULL );
   subscip = mipdata->subscip;
   assert( subscip != NULL );

   /* initialize activity and norm */
   act = 0.0;
   norm = 1.0;

   /* compute activity and norm  */
   if ( mipdata->conshdlrusenorm )
   {
      SCIP_Real cutsqrnorm = 0.0;
      for (j = 0; j < mipdata->ncols; ++j)
      {
         var = mipdata->alpha[j];
         if ( var == NULL )
            continue;

         val = SCIPgetSolVal(subscip, sol, var);
         if ( !SCIPisZero(subscip, val) )
         {
            act += SCIPvarGetObj(var) * val;
            cutsqrnorm += SQR(val);
         }
      }
      norm = SQRT(cutsqrnorm);

      /* if norm is 0, the cut is trivial */
      if ( SCIPisZero(subscip, norm) )
         return FALSE;
   }
   else
   {
      for (j = 0; j < mipdata->ncols; ++j)
      {
         var = mipdata->alpha[j];
         if ( var == NULL )
            continue;

         val = SCIPgetSolVal(subscip, sol, var);
         if ( !SCIPisZero(subscip, val) )
            act += SCIPvarGetObj(var) * val;
      }
   }

   /* get rhs */
   rhs = SCIPgetSolVal(subscip, sol, mipdata->beta);

#ifdef SCIP_DEBUG
   if ( SCIPisEfficacious(subscip, (act - rhs)/norm) )
   {
      SCIPdebugMessage("Violated cut from solution - act: %f, rhs: %f, norm: %f, eff.: %f\n", act, rhs, norm, (act-rhs)/norm);
   }
#endif

   return SCIPisEfficacious(subscip, (act - rhs)/norm);   
}


/** destructor of constraint handler to free constraint handler data (called when SCIP is exiting) */
static
SCIP_DECL_CONSFREE(consFreeViolatedCuts)
{  /*lint --e{715}*/
   SCIP_CONSHDLRDATA* conshdlrdata;

   assert( scip != NULL );
   assert( conshdlr != NULL );
   conshdlrdata = SCIPconshdlrGetData(conshdlr);
   assert( conshdlrdata != NULL );

   SCIPfreeMemory(scip, &conshdlrdata);

   return SCIP_OKAY;
}


/** constraint enforcing method of constraint handler for LP solutions */
static
SCIP_DECL_CONSENFOLP(consEnfolpViolatedCuts)
{  /*lint --e{715}*/
   SCIP_CONSHDLRDATA* conshdlrdata;
   SCIP_Bool violated;

   assert( scip != NULL );
   assert( conshdlr != NULL );
   assert( result != NULL );

   assert( SCIPgetNLPBranchCands(scip) == 0 );

   conshdlrdata = SCIPconshdlrGetData(conshdlr);
   assert( conshdlrdata != NULL );

   violated = solCutIsViolated(conshdlrdata->mipdata, NULL);

   if ( violated )
      *result = SCIP_FEASIBLE;
   else
      *result = SCIP_CUTOFF;  /* cutoff, since all integer variables are integer, but the solution is not feasible */

   return SCIP_OKAY;
}


/** constraint enforcing method of constraint handler for pseudo solutions */
static
SCIP_DECL_CONSENFOPS(consEnfopsViolatedCuts)
{  /*lint --e{715}*/
   assert( result != NULL );

   /* this function should better not be called, since we need an LP solution for the sub-MIP to
      make sense, because of the multiplier variables. We therefore return SCIP_FEASIBLE. */
   *result = SCIP_FEASIBLE;

   return SCIP_OKAY;
}


/** feasibility check method of constraint handler for integral solutions */
static
SCIP_DECL_CONSCHECK(consCheckViolatedCuts)
{  /*lint --e{715}*/
   SCIP_CONSHDLRDATA* conshdlrdata;
   SCIP_Bool violated;

   assert( scip != NULL );
   assert( conshdlr != NULL );
   assert( sol != NULL );
   assert( result != NULL );

   conshdlrdata = SCIPconshdlrGetData(conshdlr);
   assert( conshdlrdata != NULL );

   violated = solCutIsViolated(conshdlrdata->mipdata, sol);

   if ( violated )
      *result = SCIP_FEASIBLE;
   else
      *result = SCIP_INFEASIBLE;

   return SCIP_OKAY;
}


/** variable rounding lock method of constraint handler */
static
SCIP_DECL_CONSLOCK(consLockViolatedCuts)
{  /*lint --e{715}*/
   /* do not lock variables */
   return SCIP_OKAY;
}


/** creates the violated CG-cut constraint handler and includes it in SCIP */
static
SCIP_RETCODE SCIPincludeConshdlrViolatedCut(
   SCIP*                 scip,               /**< SCIP data structure */
   CGMIP_MIPDATA*        mipdata             /**< data of separating sub-MIP */
   )
{
   SCIP_CONSHDLRDATA* conshdlrdata;
   SCIP_CONSHDLR* conshdlr;

   SCIP_CALL( SCIPallocMemory(scip, &conshdlrdata) );
   conshdlrdata->mipdata = mipdata;

   /* include constraint handler */
   SCIP_CALL( SCIPincludeConshdlrBasic(scip, &conshdlr, CONSHDLR_NAME, CONSHDLR_DESC,
         -1000000, -1000000, 100, FALSE,
         consEnfolpViolatedCuts, consEnfopsViolatedCuts, consCheckViolatedCuts, consLockViolatedCuts,
         conshdlrdata) );

   assert(conshdlr != NULL);

   /* set non-fundamental callbacks via specific setter functions */
   SCIP_CALL( SCIPsetConshdlrFree(scip, conshdlr, consFreeViolatedCuts) );

   return SCIP_OKAY;
}


/*
 * local methods
 */


/** stores nonzero elements of dense coefficient vector as sparse vector and calculates activity and norm
 *
 *  copied from sepa_gomory.c
 */
static
SCIP_RETCODE storeCutInArrays(
   SCIP*                 scip,               /**< SCIP data structure */
   int                   nvars,              /**< number of problem variables */
   SCIP_VAR**            vars,               /**< problem variables */
   SCIP_Real*            cutcoefs,           /**< dense coefficient vector */
   SCIP_Real*            varsolvals,         /**< dense variable LP solution vector */
   char                  normtype,           /**< type of norm to use for efficacy norm calculation */
   SCIP_VAR**            cutvars,            /**< array to store variables of sparse cut vector */
   SCIP_Real*            cutvals,            /**< array to store coefficients of sparse cut vector */
   int*                  cutlen,             /**< pointer to store number of nonzero entries in cut */
   SCIP_Real*            cutact,             /**< pointer to store activity of cut */
   SCIP_Real*            cutnorm             /**< pointer to store norm of cut vector */
   )
{
   SCIP_Real val;
   SCIP_Real cutsqrnorm;
   SCIP_Real act;
   SCIP_Real norm;
   int len;
   int v;

   assert( nvars == 0 || cutcoefs != NULL );
   assert( nvars == 0 || varsolvals != NULL );
   assert( cutvars != NULL );
   assert( cutvals != NULL );
   assert( cutlen != NULL );
   assert( cutact != NULL );
   assert( cutnorm != NULL );

   len = 0;
   act = 0.0;
   norm = 0.0;
   switch ( normtype )
   {
   case 'e':
      cutsqrnorm = 0.0;
      for (v = 0; v < nvars; ++v)
      {
         val = cutcoefs[v];
         if ( !SCIPisZero(scip, val) )
         {
            act += val * varsolvals[v];
            cutsqrnorm += SQR(val);
            cutvars[len] = vars[v];
            cutvals[len++] = val;
         }
      }
      norm = SQRT(cutsqrnorm);
      break;
   case 'm':
      for (v = 0; v < nvars; ++v)
      {
         val = cutcoefs[v];
         if ( !SCIPisZero(scip, val) )
         {
            act += val * varsolvals[v];
            if ( REALABS(val) > norm )
               norm = REALABS(val);
            cutvars[len] = vars[v];
            cutvals[len++] = val;
         }
      }
      break;
   case 's':
      for (v = 0; v < nvars; ++v)
      {
         val = cutcoefs[v];
         if ( !SCIPisZero(scip, val) )
         {
            act += val * varsolvals[v];
            norm += REALABS(val);
            cutvars[len] = vars[v];
            cutvals[len++] = val;
         }
      }
      break;
   case 'd':
      for (v = 0; v < nvars; ++v)
      {
         val = cutcoefs[v];
         if ( !SCIPisZero(scip, val) )
         {
            act += val * varsolvals[v];
            cutvars[len] = vars[v];
            cutvals[len++] = val;
         }
      }
      if ( len > 0 )
         norm = 1.0;
      break;
   default:
      SCIPerrorMessage("invalid efficacy norm parameter '%c'\n", normtype);
      return SCIP_INVALIDDATA;
   }

   *cutlen = len;
   *cutact = act;
   *cutnorm = norm;

   return SCIP_OKAY;
}


/** Compute lhs/rhs for transformed column
 *
 *  Consider a variable \f$x_j\f$ and some row of the original system:
 *  \f[
 *       \gamma \leq a^T x \leq \delta, \quad \ell_j \leq x_j \leq u_j.
 *  \f]
 *  We perform the transformation
 *  \f[
 *       x_i' = \left\{
 *       \begin{array}{ll}
 *         s + \frac{1}{\sigma}\, x_j & \mbox{if }i = j\\
 *         x_i              & \mbox{otherwise},
 *       \end{array}
 *       \right.
 *  \f]
 *  where \f$s\f$ is the offset value and \f$\sigma\f$ is a scaling factor. The new system is
 *  \f[
 *     \gamma + \sigma\, a_j\,s \leq \sum_{i \neq j} a_i\, x_i' + \sigma a_j\, x_j' \leq \delta + \sigma\, a_j\, s
 *  \f]
 *  with bounds
 *  \f[
 *     \frac{1}{\sigma} \ell_j + s \leq x_j' \leq \frac{1}{\sigma} u_j + s, \qquad \mbox{ if }\sigma > 0
 *  \f]
 *  and
 *  \f[
 *     \frac{1}{\sigma} u_j + s \leq x_j' \leq \frac{1}{\sigma} \ell_j + s, \qquad \mbox{ if }\sigma < 0.
 *  \f]
 *
 *  This can be used as follows:
 *
 *  - If \f$x_j \geq \ell_j\f$ has a (nonzero) lower bound, one can use \f$s = -\ell_j\f$, \f$\sigma = 1\f$,
 *    and obtain \f$\gamma - a_j\,\ell_j \leq a^T x' \leq \delta - a_j\,\ell_j\f$, \f$0 \leq x_j' \leq u_j - \ell_j\f$.
 *
 *  - If \f$x_j \leq u_j\f$ has a (nonzero) upper bound, one can use \f$s = u_j\f$, \f$\sigma = -1\f$,
 *    and obtain \f$\gamma - a_j\,u_j \leq \sum_{i \neq j} a_i\, x_i' - a_j\, x_j' \leq \delta - a_j\, u_j\f$,
 *    \f$0 \leq x_j' \leq u_j - \ell_j\f$.
 */
static
SCIP_RETCODE transformColumn(
   SCIP*                 scip,               /**< SCIP data structure */
   SCIP_SEPADATA*        sepadata,           /**< separator data */
   CGMIP_MIPDATA*        mipdata,            /**< data for sub-MIP */
   SCIP_COL*             col,                /**< column that should be complemented */
   SCIP_Real             offset,             /**< offset by which column should be shifted */
   SCIP_Real             sigma,              /**< scaling factor */
   SCIP_Real*            lhs,                /**< array of lhs of rows */
   SCIP_Real*            rhs,                /**< array rhs of rows */
   SCIP_Real*            lb,                 /**< pointer to lb of column */
   SCIP_Real*            ub,                 /**< pointer to ub of column */
   SCIP_Real*            primsol             /**< pointer to solution value */
   )
{
   SCIP_ROW** colrows;
   SCIP_Real* colvals;
   int pos, i;

   assert( scip != NULL );
   assert( lhs != NULL );
   assert( rhs != NULL );
   assert( col != NULL );

   colrows = SCIPcolGetRows(col);
   colvals = SCIPcolGetVals(col);
   assert( SCIPcolGetNLPNonz(col) == 0 || colrows != NULL );
   assert( SCIPcolGetNLPNonz(col) == 0 || colvals != NULL );
   assert( ! SCIPisZero(scip, sigma) );

   /* loop through rows that contain column */
   for (i = 0; i < SCIPcolGetNLPNonz(col); ++i)
   {
      SCIP_ROW* row;

      row = colrows[i];
      assert( row != NULL );

      /* skip modifiable rows and local rows, unless allowed */
      if ( SCIProwIsModifiable(row) || (SCIProwIsLocal(row) && !sepadata->allowlocal) )
         continue;

      pos = SCIProwGetLPPos(row);
      assert( 0 <= pos && pos < (int) mipdata->nrows );

      assert( ! SCIPisInfinity(scip, lhs[pos]) );
      if ( ! SCIPisInfinity(scip, -lhs[pos]) )
         lhs[pos] += sigma * colvals[i] * offset;

      assert( ! SCIPisInfinity(scip, -rhs[pos]) );
      if ( ! SCIPisInfinity(scip, rhs[pos]) )
         rhs[pos] += sigma * colvals[i] * offset;
   }

   /* check objective function */
   if ( sepadata->useobjub || sepadata->useobjlb )
   {
      assert( SCIPisEQ(scip, SCIPcolGetObj(col), SCIPvarGetObj(SCIPcolGetVar(col))) );
      assert( mipdata->ntotalrows == mipdata->nrows + 1 );

      if ( ! SCIPisInfinity(scip, -lhs[mipdata->nrows]) )
         lhs[mipdata->nrows] += sigma * SCIPcolGetObj(col) * offset;

      if ( ! SCIPisInfinity(scip, rhs[mipdata->nrows]) )
         rhs[mipdata->nrows] += sigma * SCIPcolGetObj(col) * offset;
   }

   /* correct lower and upper bounds and solution */
   if ( SCIPisNegative(scip, sigma) )
   {
      SCIP_Real l;

      assert( ! SCIPisInfinity(scip, -*ub) );
      if ( ! SCIPisInfinity(scip, *ub) )
         l = *ub/sigma + offset;
      else
         l = -SCIPinfinity(scip);

      assert( ! SCIPisInfinity(scip, *lb) );
      if ( ! SCIPisInfinity(scip, -*lb) )
         *ub = *lb/sigma + offset;
      else
         *ub = SCIPinfinity(scip);
      *lb = l;
   }
   else
   {
      assert( ! SCIPisInfinity(scip, *lb) );
      if ( ! SCIPisInfinity(scip, -*lb) )
         *lb = *lb/sigma + offset;
      assert( ! SCIPisInfinity(scip, -*ub) );
      if ( ! SCIPisInfinity(scip, *ub) )
         *ub = *ub/sigma + offset;
   }
   *primsol = *primsol/sigma + offset;

   return SCIP_OKAY;
}


/** Creates a subscip representing the separating MIP.
 *
 *  Let the constraints of the original MIP be of the following form:
 *  \f[
 *    \begin{array}{l@{\;}ll}
 *      a \leq A x + & C r & \leq b\\
 *      \ell \leq x & & \leq u\\
 *      c \leq & r & \leq d\\
 *      x \in Z^n.
 *    \end{array}
 *  \f]
 *  Here, some of the bounds may have value \f$\infty\f$ or \f$-\infty\f$.  Written in
 *  \f$\leq\f$-form this becomes:
 *  \f[
 *    \begin{array}{r@{\;}l}
 *      \tilde{A} x + \tilde{C} r & \leq \tilde{b}\\
 *      -x & \leq -\ell\\
 *      x & \leq u\\
 *      -r & \leq -c\\
 *      r & \leq d\\
 *      x \in Z^n,
 *    \end{array}
 *  \f]
 *  where we use
 *  \f[
 *    \tilde{A} =
 *    \left[
 *    \begin{array}{r}
 *      -A \\
 *      A 
 *    \end{array}
 *    \right],
 *    \quad
 *    \tilde{C} =
 *    \left[
 *    \begin{array}{r}
 *      - C\\
 *      C
 *    \end{array}
 *    \right]
 *    \qquad\mbox{ and }\qquad
 *    \tilde{b} =
 *    \left[
 *    \begin{array}{r}
 *      -a\\
 *      b
 *    \end{array}
 *    \right].
 *  \f]
 *  For the moment we assume that \f$c = 0\f$, i.e., the lower bounds on the continuous variables
 *  are 0.  To obtain a Chv&aacute;tal-Gomory cut we have to find nonnegative multipliers \f$y\f$,
 *  \f$\underline{z}\f$, and \f$\overline{z}\f$ such that
 *  \f[
 *      y^T \tilde{A} - \underline{z}^T + \overline{z}^T  \in Z \qquad\mbox{ and }\qquad
 *      y^T \tilde{C} \geq 0.
 *  \f]
 *  Note that we use zero multipliers for the bounds on the continuous variables \f$r\f$. Moreover,
 *  if some bounds are infinity, the corresponding multipliers are assumed to be 0. From these
 *  conditions, we obtain
 *  \f[
 *      (y^T \tilde{A} - \underline{z}^T + \overline{z}^T)\, x +
 *      y^T \tilde{C} \, r \leq
 *      y^T \tilde{b} - \underline{z}^T \ell + \overline{z}^T u.
 *  \f]
 *  Because \f$r \geq 0\f$, we can ignore the term \f$y^T \tilde{C} \, r \geq 0\f$ and obtain the
 *  following cut:
 *  \f[
 *      (y^T \tilde{A} - \underline{z}^T + \overline{z}^T )\, x \leq
 *      \lfloor y^T \tilde{b} - \underline{z}^T \ell + \overline{z}^T u \rfloor.
 *  \f]
 *  Assume that \f$\ell = 0\f$ for the meantime. Then the cut can be written as:
 *  \f[
 *      \lfloor y^T \tilde{A} + \overline{z}^T \rfloor \, x \leq
 *      \lfloor y^T \tilde{b} + \overline{z}^T u \rfloor.
 *  \f]
 *
 *  Following Fischetti and Lodi [2005], let \f$(x^*,r^*)\f$ be a fractional solution of the above
 *  original system.  The separating MIP created below is
 *  \f[
 *    \begin{array}{rlr@{\;}l}
 *       \max & \multicolumn{2}{@{}l}{(x^*)^T \alpha - \beta - w^T y} &\\
 *            & f = & \tilde{A}^T y + \overline{z} - \alpha & \\
 *            & \tilde{f} = & \tilde{b}^T y + u^T \overline{z} - \beta &\\
 *            & & \tilde{C}^T y & \geq 0\\
 *            & & 0 \leq f & \leq 1 - \epsilon \\
 *            & & 0 \leq \tilde{f} & \leq 1 - \epsilon\\
 *            & & 0 \leq y, \overline{z} & \leq 1 - \epsilon.\\
 *            & & \alpha \in Z^m, \beta & \in Z.
 *    \end{array}
 *  \f]
 *  Here, \f$w\f$ is a weight vector; it's idea is to make the sum over all components of \f$y\f$ as
 *  small as possible, in order to generate sparse cuts.
 *
 *  We perform the following additional computations:
 *
 *  - If the lower bounds on \f$x_i\f$ or \f$r_j\f$ are finite, we shift the variable to have a zero
 *    lower bound, i.e., we replace it by \f$x_i - \ell_i\f$ (or \f$r_j - u_j\f$). This is helpful in
 *    several ways: As seen above, the resulting inequalities/formulations simplify. Moreover, it
 *    allows to drop a variable if \f$x^*_i = 0\f$, see the next comment. If the lower bounds are not
 *    finite, but the upper bounds are finite, we can complement the variable. If the variables are
 *    free, the above formulation changes as follows: For free continuous variables, we require
 *    \f$\tilde{C}^T y = 0\f$. For a free integer variable \f$x_j\f$ (which rarely occurs in
 *    practice), we require \f$f_j = 0\f$, i.e., we force that \f$(\tilde{A}^T y + \overline{z})_j =
 *    \alpha_j\f$.
 *
 *  - If \f$x^*_j = 0 = \ell_j\f$ (after the above preprocessing), we drop variable \f$\alpha_j\f$
 *    from the formulation. Let \f$(\alpha^*, \beta^*, y^*, \overline{z}^*)\f$ be an
 *    optimal solution to the separating MIP. Then we can compute \f$\alpha_j =
 *    \lfloor(\tilde{A}_j^T y^* + \overline{z}^*)\rfloor\f$.
 *
 *  - If \f$x^*_i = u_i\f$, we complement the variable and drop it from the formulation, since the
 *    lower bound is 0 afterwards.
 *
 *  - If a variable has been shifted or complemented, we have to recompute \f$\beta\f$ with the
 *    original lhs/rhs.
 *
 *  - If a continuous variable \f$r_j\f$ is free, we have to force equality for the corresponding components in
 *    \f$y^T \tilde{C} \, r \geq 0\f$.
 *
 *  - If an integer variable \f$x_i\f$ is free, we are not allowed to round the cut down. In this
 *    case, the combintation of rows and bounds has to be integral. We force this by requiring that
 *    \f$f_i = 0\f$.
 *
 *  - If @p contconvert is true some integral variables are randomly treated as if they were
 *    continuous. This has the effect that in the resulting cut the corresponding coefficient has
 *    value 0. This makes the cuts more sparse. Moreover, the separation problems should become
 *    easier.
 *
 *  - If required, i.e., parameter @p primalseparation is true, we force a primal separation step. For
 *    this we require that the cut is tight at the currently best solution. To get reliable solutions
 *    we relax equality by EPSILONVALUE.
 *
 * - If required (via parameters @p useobjub or @p useobjlb), we add a row corresponding to the objective function with
 *   respect to the current lower and upper bounds.
 */
static
SCIP_RETCODE createSubscip(
   SCIP*                 scip,               /**< SCIP data structure */
   SCIP_SEPA*            sepa,               /**< separator */
   SCIP_SEPADATA*        sepadata,           /**< separator data */
   CGMIP_MIPDATA*        mipdata             /**< data for sub-MIP */
   )
{
   SCIP* subscip;
   SCIP_COL** cols;
   SCIP_ROW** rows;
   SCIP_Real* lhs;
   SCIP_Real* rhs;
   SCIP_Real* lb;
   SCIP_Real* ub;
   SCIP_Real* primsol;
   SCIP_Real multvarub;

   int ncols;
   int nrows;
   int ntotalrows;
   int maxrowsize;
   int i, j;
   unsigned int cnt;
   unsigned int ucnt;
   unsigned int nshifted;
   unsigned int ncomplemented;
   unsigned int ncontconverted;
   unsigned int nintconverted;
   unsigned int nlbounds;
   unsigned int nubounds;

   SCIP_VAR** consvars;
   SCIP_Real* consvals;
   SCIP_CONS* cons;
   int nconsvars;
   char name[SCIP_MAXSTRLEN];

   assert( scip != NULL );
   assert( sepadata != NULL );

   assert( mipdata->subscip == NULL );

   SCIP_CALL( SCIPgetLPColsData(scip, &cols, &ncols) );
   SCIP_CALL( SCIPgetLPRowsData(scip, &rows, &nrows) );
   assert( ncols > 0 && nrows > 0 );

   mipdata->m = 0;
   mipdata->n = 0;
   mipdata->nrows = (unsigned int) nrows;
   mipdata->ncols = (unsigned int) ncols;
   mipdata->ntotalrows = mipdata->nrows;

   if ( sepadata->useobjub || sepadata->useobjlb )
      mipdata->ntotalrows = mipdata->nrows + 1;

   assert(mipdata->ntotalrows <= INT_MAX);
   ntotalrows = (int)mipdata->ntotalrows;

   /* copy value */
   mipdata->conshdlrusenorm = sepadata->conshdlrusenorm;

   /* create subscip */
   SCIP_CALL( SCIPcreate( &(mipdata->subscip) ) );
   subscip = mipdata->subscip;
   SCIP_CALL( SCIPincludeDefaultPlugins(subscip) );

   /* add violation constraint handler if requested */
   if ( sepadata->addviolconshdlr )
   {
      SCIP_CALL( SCIPincludeConshdlrViolatedCut(subscip, mipdata) );
   }

   SCIP_CALL( SCIPcreateProb(subscip, "sepa_cgmip separating MIP", NULL, NULL , NULL , NULL , NULL , NULL , NULL) );
   SCIP_CALL( SCIPsetObjsense(subscip, SCIP_OBJSENSE_MAXIMIZE) );

   /* alloc memory for subscipdata elements */
   SCIP_CALL( SCIPallocBlockMemoryArray(scip, &(mipdata->alpha), ncols) );
   SCIP_CALL( SCIPallocBlockMemoryArray(scip, &(mipdata->fracalpha), ncols) );
   SCIP_CALL( SCIPallocBlockMemoryArray(scip, &(mipdata->coltype), ncols) );
   SCIP_CALL( SCIPallocBlockMemoryArray(scip, &(mipdata->iscomplemented), ncols) );
   SCIP_CALL( SCIPallocBlockMemoryArray(scip, &(mipdata->isshifted), ncols) );
   SCIP_CALL( SCIPallocBlockMemoryArray(scip, &(mipdata->ylhs), ntotalrows) );
   SCIP_CALL( SCIPallocBlockMemoryArray(scip, &(mipdata->yrhs), ntotalrows) );
   SCIP_CALL( SCIPallocBlockMemoryArray(scip, &(mipdata->z), 2*ncols) );

   /* get temporary storage */
   SCIP_CALL( SCIPallocBufferArray(scip, &lhs, ntotalrows) );
   SCIP_CALL( SCIPallocBufferArray(scip, &rhs, ntotalrows) );
   SCIP_CALL( SCIPallocBufferArray(scip, &lb, ncols) );
   SCIP_CALL( SCIPallocBufferArray(scip, &ub, ncols) );
   SCIP_CALL( SCIPallocBufferArray(scip, &primsol, ncols) );

   /* store lhs/rhs for complementing (see below) and compute maximal nonzeros of candidate rows */
   maxrowsize = 0;
   for (i = 0; i < nrows; ++i)
   {
      SCIP_Real val;
      SCIP_ROW* row;

      row = rows[i];
      assert( row != NULL );

      val = SCIProwGetLhs(row) - SCIProwGetConstant(row);
      if ( SCIProwIsIntegral(row) )
         val = SCIPfeasCeil(scip, val); /* row is integral: round left hand side up */
      lhs[i] = val;

      val = SCIProwGetRhs(row) - SCIProwGetConstant(row);
      if ( SCIProwIsIntegral(row) )
         val = SCIPfeasFloor(scip, val); /* row is integral: round right hand side down */
      rhs[i] = val;

      /* skip modifiable rows and local rows, unless allowed */
      if ( SCIProwIsModifiable(row) || (SCIProwIsLocal(row) && !sepadata->allowlocal) )
         continue;

      /* skip rows that not have been active for a longer time */
      if ( ! sepadata->onlyactiverows && sepadata->maxrowage > 0 && SCIProwGetAge(row) > sepadata->maxrowage )
         continue;

      /* check whether we want to skip cut produced by the CGMIP separator */
      if ( sepadata->onlyrankone )
      {
         if ( SCIProwGetOriginSepa(row) == sepa )
            continue;
      }

      /* determine maximal row size: */
      val = SCIPgetRowLPActivity(scip, row);
      if ( ! SCIPisInfinity(scip, REALABS(lhs[i])) )
      {
         if ( ! sepadata->onlyactiverows || SCIPisFeasEQ(scip, val, SCIProwGetLhs(row)) )
         {
            if ( SCIProwGetNLPNonz(row) > maxrowsize )
               maxrowsize = SCIProwGetNLPNonz(row);
         }
      }
      else
      {
         if ( ! SCIPisInfinity(scip, rhs[i]) )
         {
            if ( ! sepadata->onlyactiverows || SCIPisFeasEQ(scip, val, SCIProwGetRhs(row)) )
            {
               if ( SCIProwGetNLPNonz(row) > maxrowsize )
                  maxrowsize = SCIProwGetNLPNonz(row);
            }
         }
      }
   }
   assert( maxrowsize > 0 );

   /* add cuts for objective function if required */
   if ( sepadata->useobjub )
   {
      assert( mipdata->ntotalrows == mipdata->nrows + 1 );
      rhs[mipdata->nrows] = SCIPgetUpperbound(scip);
      assert( ! SCIPisObjIntegral(scip) || SCIPisIntegral(scip, SCIPgetUpperbound(scip)) );

      if ( ! SCIPisInfinity(scip, SCIPgetUpperbound(scip)) && SCIPgetNObjVars(scip) > maxrowsize )
         maxrowsize = SCIPgetNObjVars(scip);
   }
   if ( sepadata->useobjlb )
   {
      assert( mipdata->ntotalrows == mipdata->nrows + 1 );
      lhs[mipdata->nrows] = SCIPgetLowerbound(scip);
      assert( ! SCIPisObjIntegral(scip) || SCIPisIntegral(scip, SCIPgetLowerbound(scip)) );

      if ( ! SCIPisInfinity(scip, -SCIPgetLowerbound(scip)) && SCIPgetNObjVars(scip) > maxrowsize )
         maxrowsize = SCIPgetNObjVars(scip);
   }

   /* store lb/ub for complementing and perform preprocessing */
   nshifted = 0;
   ncomplemented = 0;
   ncontconverted = 0;
   nintconverted = 0;
   nlbounds = 0;
   nubounds = 0;
   for (j = 0; j < ncols; ++j)
   {
      SCIP_COL* col;
      SCIP_VAR* var;

      col = cols[j];
      assert( col != NULL );
      var = SCIPcolGetVar(col);
      assert( var != NULL );

      primsol[j] = SCIPcolGetPrimsol(col);
      assert( SCIPisEQ(scip, SCIPgetVarSol(scip, var), primsol[j]) );

      lb[j] = SCIPvarGetLbGlobal(var);
      assert( SCIPisEQ(scip, SCIPvarGetLbLocal(var), SCIPcolGetLb(col)) );

      /* if allowed, try to use stronger local bound */
      if ( sepadata->allowlocal && SCIPisGT(scip, SCIPvarGetLbLocal(var), lb[j]) )
         lb[j] = SCIPvarGetLbLocal(var);

      ub[j] = SCIPvarGetUbGlobal(var);
      assert( SCIPisEQ(scip, SCIPvarGetUbLocal(var), SCIPcolGetUb(col)) );

      /* if allowed, try to use stronger local bound */
      if ( sepadata->allowlocal && SCIPisLT(scip, SCIPvarGetUbLocal(var), ub[j]) )
         ub[j] = SCIPvarGetUbLocal(var);

      mipdata->coltype[j] = colPresent;
      mipdata->iscomplemented[j] = FALSE;
      mipdata->isshifted[j] = FALSE;

      /* check status of column/variable */
      if ( SCIPcolIsIntegral(col) )
      {
         /* integral variables taking integral values are not interesting - will be substituted out below */
         if ( ! SCIPisFeasIntegral(scip, primsol[j]) )
         {
            /* possibly convert fractional integral variables to take integral values */
            if ( sepadata->intconvert && ncols >= sepadata->intconvmin )
            {
               /* randomly convert variables */
               if ( ((SCIP_Real) rand())/((SCIP_Real) RAND_MAX) <= sepadata->intconvfrac )
               {
                  assert( ! SCIPisInfinity(scip, ub[j]) || ! SCIPisInfinity(scip, -lb[j]) );

                  /* if both bounds are finite, take the closer one */
                  if ( ! SCIPisInfinity(scip, ub[j]) && ! SCIPisInfinity(scip, -lb[j]) )
                  {
                     assert( SCIPisFeasIntegral(scip, ub[j]) );
                     assert( SCIPisFeasIntegral(scip, lb[j]) );
                     assert( SCIPisFeasLT(scip, primsol[j], ub[j]) );
                     assert( SCIPisFeasGT(scip, primsol[j], lb[j]) );
                     if ( ub[j] - primsol[j] < primsol[j] - lb[j] )
                        primsol[j] = ub[j];
                     else
                        primsol[j] = lb[j];
                     ++nintconverted;
                  }
                  else
                  {
                     /* if only lower bound is finite */
                     if ( ! SCIPisInfinity(scip, -lb[j]) )
                     {
                        assert( SCIPisFeasIntegral(scip, lb[j]) );
                        primsol[j] = lb[j];
                        ++nintconverted;
                     }
                     else
                     {
                        assert( ! SCIPisInfinity(scip, ub[j]) );
                        assert( SCIPisFeasIntegral(scip, ub[j]) );
                        primsol[j] = ub[j];
                        ++nintconverted;
                     }
                  }
               }
            }
         }

         /* integral variables taking integral values are not interesting - will be substituted out below */
         if ( ! SCIPisFeasIntegral(scip, primsol[j]) )
         {
            /* possibly convert integral variables to be continuous */
            if ( sepadata->contconvert && ncols >= sepadata->contconvmin )
            {
               /* randomly convert variables */
               if ( ((SCIP_Real) rand())/((SCIP_Real) RAND_MAX) <= sepadata->contconvfrac )
               {
                  /* preprocessing is also performed for converted columns */
                  mipdata->coltype[j] = colConverted;
                  ++ncontconverted;
               }
            }
         }
      }
      else
      {
         /* detect continuous variables, but perform preprocessing for them */
         mipdata->coltype[j] = colContinuous;
      }

      /* if integer variable is at its upper bound -> complementing (this also generates a 0 lower bound) */
      if ( mipdata->coltype[j] == colPresent && SCIPisFeasEQ(scip, primsol[j], ub[j]) )
      {
         assert( ! SCIPisInfinity(scip, ub[j]) );
         SCIP_CALL( transformColumn(scip, sepadata, mipdata, col, ub[j], -1.0, lhs, rhs, &(lb[j]), &(ub[j]), &(primsol[j])) );
         mipdata->iscomplemented[j] = TRUE;
         mipdata->coltype[j] = colAtUb;
         ++nubounds;
      }
      else
      {
         /* if a variable has a finite nonzero lower bound -> shift */
         if ( ! SCIPisInfinity(scip, -lb[j]) )
         {
            if ( ! SCIPisZero(scip, lb[j]) )
            {
               SCIP_CALL( transformColumn(scip, sepadata, mipdata, col, -lb[j], 1.0, lhs, rhs, &(lb[j]), &(ub[j]), &(primsol[j])) );
               assert( SCIPisZero(scip, lb[j]) );
               mipdata->isshifted[j] = TRUE;
               ++nshifted;
            }

            /* if integer variable is at its lower bound */
            if ( mipdata->coltype[j] == colPresent && SCIPisZero(scip, primsol[j]) )
            {
               mipdata->coltype[j] = colAtLb;
               ++nlbounds;
            }
         }
         else
         {
            /* lower bound is minus-infinity -> check whether upper bound is finite */
            if ( ! SCIPisInfinity(scip, ub[j]) )
            {
               /* complement variable */
               SCIP_CALL( transformColumn(scip, sepadata, mipdata, col, ub[j], -1.0, lhs, rhs, &(lb[j]), &(ub[j]), &(primsol[j])) );
               assert( SCIPisZero(scip, lb[j]) );
               mipdata->iscomplemented[j] = TRUE;
               ++ncomplemented;

               /* if integer variable is at its lower bound */
               if ( mipdata->coltype[j] == colPresent && SCIPisZero(scip, primsol[j]) )
               {
                  mipdata->coltype[j] = colAtLb;
                  ++nlbounds;
               }
            }
         }
      }

      assert( SCIPisFeasLE(scip, lb[j], primsol[j]) );
      assert( SCIPisFeasLE(scip, primsol[j], ub[j]) );
   }

#ifndef NDEBUG
   if ( sepadata->intconvert && ncols >= sepadata->intconvmin )
   {
      SCIPdebugMessage("Converted %u fractional integral variables to have integral value.\n", nintconverted);
   }
   if ( sepadata->contconvert && ncols >= sepadata->contconvmin )
   {
      SCIPdebugMessage("Converted %u integral variables to be continuous.\n", ncontconverted);
   }
#endif
   SCIPdebugMessage("original variables: %d integral, %d continuous, %u shifted, %u complemented, %u at lb, %u at ub\n",
      SCIPgetNBinVars(scip) + SCIPgetNIntVars(scip) + SCIPgetNImplVars(scip), SCIPgetNContVars(scip),
      nshifted, ncomplemented, nlbounds, nubounds);

   /* prepare upper bound on y-variables */
   if ( sepadata->skipmultbounds )
      multvarub = SCIPinfinity(scip);
   else
      multvarub =  1.0-EPSILONVALUE;

   /* create artificial variables for row combinations (y-variables) */
   cnt = 0;
   for (i = 0; i < nrows; ++i)
   {
      SCIP_ROW* row;

      row = rows[i];
      assert( row != NULL );

      mipdata->ylhs[i] = NULL;
      mipdata->yrhs[i] = NULL;

      /* skip modifiable rows and local rows, unless allowed */
      if ( SCIProwIsModifiable(row) || (SCIProwIsLocal(row) && !sepadata->allowlocal) )
         continue;

      /* skip rows that not have been active for a longer time */
      if ( ! sepadata->onlyactiverows && sepadata->maxrowage > 0 && SCIProwGetAge(row) > sepadata->maxrowage )
         continue;

      /* check whether we want to skip cut produced by the CGMIP separator */
      if ( sepadata->onlyrankone )
      {
         if ( SCIProwGetOriginSepa(row) == sepa )
            continue;
      }

      /* if we have an equation */
      if ( SCIPisEQ(scip, lhs[i], rhs[i]) )
      {
         SCIP_Real weight = -sepadata->objweight;

         assert( ! SCIPisInfinity(scip, rhs[i]) );
         assert( SCIPisFeasEQ(scip, SCIPgetRowLPActivity(scip, row), SCIProwGetLhs(row)) ); /* equations should always be active */
         assert( SCIPisFeasEQ(scip, SCIPgetRowLPActivity(scip, row), SCIProwGetRhs(row)) );

         if ( sepadata->objweighsize )
            weight = - (sepadata->objweight * SCIProwGetNLPNonz(row)/((SCIP_Real) maxrowsize));

         /* create two variables for each equation */
         (void) SCIPsnprintf(name, SCIP_MAXSTRLEN, "yeq1_%d", i);
         SCIP_CALL( SCIPcreateVar(subscip, &(mipdata->ylhs[i]), name, 0.0, multvarub,
               weight, SCIP_VARTYPE_CONTINUOUS, TRUE, FALSE, NULL, NULL, NULL, NULL, NULL) );
         SCIP_CALL( SCIPaddVar(subscip, mipdata->ylhs[i]) );
         ++cnt;

#ifdef SCIP_MORE_DEBUG
         SCIPdebugMessage("Created variable <%s> for equation <%s>.\n", name, SCIProwGetName(row));
#endif

         (void) SCIPsnprintf(name, SCIP_MAXSTRLEN, "yeq2_%d", i);
         SCIP_CALL( SCIPcreateVar(subscip, &(mipdata->yrhs[i]), name, 0.0, multvarub,
               weight, SCIP_VARTYPE_CONTINUOUS, TRUE, FALSE, NULL, NULL, NULL, NULL, NULL) );
         SCIP_CALL( SCIPaddVar(subscip, mipdata->yrhs[i]) );
         ++cnt;

#ifdef SCIP_MORE_DEBUG
         SCIPdebugMessage("Created variable <%s> for equation <%s>.\n", name, SCIProwGetName(row));
#endif
      }
      else
      {
         /* create variable for lhs of row if necessary */
         if ( ! SCIPisInfinity(scip, -lhs[i]) )
         {
            SCIP_Bool isactive = FALSE;
            SCIP_Real weight = 0.0;

            /* if the row is active, use objective weight equal to -sepadata->objweight */
            if ( SCIPisFeasEQ(scip, SCIPgetRowLPActivity(scip, row), SCIProwGetLhs(row)) )
            {
               isactive = TRUE;
               if ( sepadata->objweighsize )
                  weight = -(sepadata->objweight * SCIProwGetNLPNonz(row)/((SCIP_Real) maxrowsize));
               else
                  weight = -sepadata->objweight;
            }

            if ( ! sepadata->onlyactiverows || isactive )
            {
               /* add variable */
               (void) SCIPsnprintf(name, SCIP_MAXSTRLEN, "ylhs_%d", i);
               SCIP_CALL( SCIPcreateVar(subscip, &(mipdata->ylhs[i]), name, 0.0, multvarub,
                     weight, SCIP_VARTYPE_CONTINUOUS, TRUE, FALSE, NULL, NULL, NULL, NULL, NULL) );
               SCIP_CALL( SCIPaddVar(subscip, mipdata->ylhs[i]) );
               ++cnt;

#ifdef SCIP_MORE_DEBUG
               SCIPdebugMessage("Created variable <%s> for >= inequality <%s> (weight: %f).\n", name, SCIProwGetName(row), weight);
#endif
            }
         }

         /* create variable for rhs of row if necessary */
         if ( ! SCIPisInfinity(scip, rhs[i]) )
         {
            SCIP_Bool isactive = FALSE;
            SCIP_Real weight = 0.0;

            /* if the row is active, use objective weight equal to -sepadata->objweight */
            if ( SCIPisFeasEQ(scip, SCIPgetRowLPActivity(scip, row), SCIProwGetRhs(row)) )
            {
               isactive = TRUE;
               if ( sepadata->objweighsize )
                  weight = -(sepadata->objweight * SCIProwGetNLPNonz(row)/((SCIP_Real) maxrowsize));
               else
                  weight = -sepadata->objweight;
            }

            if ( ! sepadata->onlyactiverows || isactive )
            {
               (void) SCIPsnprintf(name, SCIP_MAXSTRLEN, "yrhs_%d", i);
               SCIP_CALL( SCIPcreateVar(subscip, &(mipdata->yrhs[i]), name, 0.0, multvarub,
                     weight, SCIP_VARTYPE_CONTINUOUS, TRUE, FALSE, NULL, NULL, NULL, NULL, NULL) );
               SCIP_CALL( SCIPaddVar(subscip, mipdata->yrhs[i]) );
               ++cnt;

#ifdef SCIP_MORE_DEBUG
               SCIPdebugMessage("Created variable <%s> for <= inequality <%s> (weight: %f).\n", name, SCIProwGetName(row), weight);
#endif
            }
         }
      }
   }
   assert( (int) cnt <= 2 * nrows );
   mipdata->n += cnt;

   /* create artificial variables for objective function (if required) (y-variables) */
   if ( sepadata->useobjub || sepadata->useobjlb )
   {
      SCIP_Real weight = 0.0;

      assert( mipdata->ntotalrows == mipdata->nrows + 1 );
      mipdata->ylhs[mipdata->nrows] = NULL;
      mipdata->yrhs[mipdata->nrows] = NULL;
      cnt = 0;

      if ( sepadata->objweighsize )
         weight = -(sepadata->objweight * SCIPgetNObjVars(scip)/((SCIP_Real) maxrowsize));
      else
         weight = -sepadata->objweight;

      /* create variable for upper objective bound if necessary */
      if ( sepadata->useobjub && ! SCIPisInfinity(scip, rhs[mipdata->nrows]) )
      {
         (void) SCIPsnprintf(name, SCIP_MAXSTRLEN, "yobjub");
         SCIP_CALL( SCIPcreateVar(subscip, &(mipdata->yrhs[mipdata->nrows]), name, 0.0, multvarub,
               weight, SCIP_VARTYPE_CONTINUOUS, TRUE, FALSE, NULL, NULL, NULL, NULL, NULL) );
         SCIP_CALL( SCIPaddVar(subscip, mipdata->yrhs[mipdata->nrows]) );
         ++cnt;

#ifdef SCIP_MORE_DEBUG
         SCIPdebugMessage("Created variable <%s> for upper bound on objective (weight: %f).\n", name, weight);
#endif
      }

      /* create variable for lower bound objective if necessary */
      if ( sepadata->useobjlb && ! SCIPisInfinity(scip, -lhs[mipdata->nrows]) )
      {
         (void) SCIPsnprintf(name, SCIP_MAXSTRLEN, "yobjlb");
         SCIP_CALL( SCIPcreateVar(subscip, &(mipdata->ylhs[mipdata->nrows]), name, 0.0, multvarub,
               weight, SCIP_VARTYPE_CONTINUOUS, TRUE, FALSE, NULL, NULL, NULL, NULL, NULL) );
         SCIP_CALL( SCIPaddVar(subscip, mipdata->ylhs[mipdata->nrows]) );
         ++cnt;

#ifdef SCIP_MORE_DEBUG
         SCIPdebugMessage("Created variable <%s> for lower bound on objective (weight: %f).\n", name, weight);
#endif
      }

      assert( (int) cnt <= 2 * ntotalrows );
      mipdata->n += cnt;
   }

   /* create alpha, bound, and fractional variables */
   cnt = 0;
   ucnt = 0;
   for (j = 0; j < ncols; ++j)
   {
      mipdata->z[j] = NULL;
      mipdata->alpha[j] = NULL;
      mipdata->fracalpha[j] = NULL;

      if ( mipdata->coltype[j] == colPresent )
      {
         SCIP_Real obj;

         if ( sepadata->objlone )
            obj = 0.0;
         else
            obj = primsol[j];

         /* create alpha variables */
         (void) SCIPsnprintf(name, SCIP_MAXSTRLEN, "alpha_%d", j);
         SCIP_CALL( SCIPcreateVar(subscip, &(mipdata->alpha[j]), name, -sepadata->cutcoefbnd, sepadata->cutcoefbnd, obj,
               SCIP_VARTYPE_INTEGER, TRUE, FALSE, NULL, NULL, NULL, NULL, NULL) );
         SCIP_CALL( SCIPaddVar(subscip, mipdata->alpha[j]) );
         ++cnt;

         /* create fractional variables */
         (void) SCIPsnprintf(name, SCIP_MAXSTRLEN, "f_%d", j);
         if ( SCIPisInfinity(scip, -lb[j]) && SCIPisInfinity(scip, ub[j]) )
         {
            /* fix fractional value to be zero for free original variables */
            SCIP_CALL( SCIPcreateVar(subscip, &(mipdata->fracalpha[j]), name, 0.0, 0.0, 0.0,
                  SCIP_VARTYPE_CONTINUOUS, TRUE, FALSE, NULL, NULL, NULL, NULL, NULL) );
         }
         else
         {
            /* fractional value in [0, 1) for variables with finite bounds */
            SCIP_CALL( SCIPcreateVar(subscip, &(mipdata->fracalpha[j]), name, 0.0, 1.0-EPSILONVALUE, 0.0,
                  SCIP_VARTYPE_CONTINUOUS, TRUE, FALSE, NULL, NULL, NULL, NULL, NULL) );
         }
         SCIP_CALL( SCIPaddVar(subscip, mipdata->fracalpha[j]) );
         ++cnt;

         /* create variables for upper bounds */
         if ( ! SCIPisInfinity(scip, ub[j]) )
         {
            (void) SCIPsnprintf(name, SCIP_MAXSTRLEN, "zub_%d", j);
            SCIP_CALL( SCIPcreateVar(subscip, &(mipdata->z[j]), name, 0.0, multvarub,
                  0.0, SCIP_VARTYPE_CONTINUOUS, TRUE, FALSE, NULL, NULL, NULL, NULL, NULL) );
            SCIP_CALL( SCIPaddVar(subscip, mipdata->z[j]) );
            ++ucnt;
         }
      }
   }
   assert( (int) cnt <= 2 * ncols );
   assert( (int) ucnt <= ncols );

   /* create variable for the rhs of the cut */
   if ( sepadata->objlone )
   {
      SCIP_CALL( SCIPcreateVar(subscip, &(mipdata->beta), "beta", -sepadata->cutcoefbnd, sepadata->cutcoefbnd, 0.0,
            SCIP_VARTYPE_INTEGER, TRUE, FALSE, NULL, NULL, NULL, NULL, NULL) );
   }
   else
   {
      SCIP_CALL( SCIPcreateVar(subscip, &(mipdata->beta), "beta", -sepadata->cutcoefbnd, sepadata->cutcoefbnd, -1.0,
            SCIP_VARTYPE_INTEGER, TRUE, FALSE, NULL, NULL, NULL, NULL, NULL) );
   }
   SCIP_CALL( SCIPaddVar(subscip, mipdata->beta) );

   /* create fractional variable for the rhs */
   SCIP_CALL( SCIPcreateVar(subscip, &(mipdata->fracbeta), "fracbeta", 0.0, 1.0-BETAEPSILONVALUE, 0.0,
         SCIP_VARTYPE_CONTINUOUS, TRUE, FALSE, NULL, NULL, NULL, NULL, NULL) );
   SCIP_CALL( SCIPaddVar(subscip, mipdata->fracbeta) );
   mipdata->n += cnt + ucnt + 2;

   /* get temporary storage */
   SCIP_CALL( SCIPallocBufferArray(scip, &consvals, (int) mipdata->n) );
   SCIP_CALL( SCIPallocBufferArray(scip, &consvars, (int) mipdata->n) );

   /* create constraints for alpha variables of CG-cut */
   cnt = 0;
   for (j = 0; j < ncols; ++j)
   {
      SCIP_ROW** colrows;
      SCIP_Real* colvals;

      /* create ordinary part for all selected variables */
      if ( mipdata->coltype[j] == colPresent )
      {
         SCIP_Real sigma;

         assert( cols[j] != NULL );
         colrows = SCIPcolGetRows(cols[j]);
         colvals = SCIPcolGetVals(cols[j]);
         nconsvars = 0;

         if ( mipdata->iscomplemented[j] )
            sigma = -1.0;
         else
            sigma = 1.0;

         /* add part for columns */
         for (i = 0; i < SCIPcolGetNLPNonz(cols[j]); ++i)
         {
            SCIP_ROW* row;
            int pos;

            row = colrows[i];
            assert( row != NULL );

            /* skip modifiable rows and local rows, unless allowed */
            if ( SCIProwIsModifiable(row) || (SCIProwIsLocal(row) && !sepadata->allowlocal) )
               continue;

            pos = SCIProwGetLPPos(row);
            assert( 0 <= pos && pos < nrows );

            if ( mipdata->ylhs[pos] != NULL )
            {
               consvars[nconsvars] = mipdata->ylhs[pos];
               consvals[nconsvars] = -sigma * colvals[i];
               ++nconsvars;
            }
            if ( mipdata->yrhs[pos] != NULL )
            {
               consvars[nconsvars] = mipdata->yrhs[pos];
               consvals[nconsvars] = sigma * colvals[i];
               ++nconsvars;
            }
            assert( nconsvars <= (int) mipdata->n );
         }
         /* add part for upper bounds */
         if ( mipdata->z[j] != NULL )
         {
            assert( ! SCIPisInfinity(scip, ub[j]) );
            consvars[nconsvars] = mipdata->z[j];
            consvals[nconsvars] = 1.0;
            ++nconsvars;
         }
         assert( nconsvars <= (int) mipdata->n );

         /* add alpha variable */
         consvars[nconsvars] = mipdata->alpha[j];
         consvals[nconsvars] = -1.0;
         ++nconsvars;
         assert( nconsvars <= (int) mipdata->n );

         /* add fractional-alpha variable */
         consvars[nconsvars] = mipdata->fracalpha[j];
         consvals[nconsvars] = -1.0;
         ++nconsvars;
         assert( nconsvars <= (int) mipdata->n );

         /* check for lower and upper objective bounds */
         if ( (sepadata->useobjub || sepadata->useobjlb) && ! SCIPisZero(scip, SCIPcolGetObj(cols[j])) )
         {
            /* add upper objective bound */
            if ( mipdata->yrhs[mipdata->nrows] != NULL )
            {
               assert( sepadata->useobjub );
               consvars[nconsvars] = mipdata->yrhs[mipdata->nrows];
               consvals[nconsvars] = -sigma * SCIPcolGetObj(cols[j]);
               ++nconsvars;
            }

            /* add lower objective bound */
            if ( mipdata->ylhs[mipdata->nrows] != NULL )
            {
               assert( sepadata->useobjlb );
               consvars[nconsvars] = mipdata->ylhs[mipdata->nrows];
               consvals[nconsvars] = -sigma * SCIPcolGetObj(cols[j]);
               ++nconsvars;
            }
         }

         /* add linear constraint */
         (void) SCIPsnprintf(name, SCIP_MAXSTRLEN, "alpha_%d", j);
         SCIP_CALL( SCIPcreateConsLinear(subscip, &cons, name, nconsvars, consvars, consvals, 0.0, 0.0,
               TRUE, TRUE, TRUE, TRUE, TRUE, FALSE, FALSE, FALSE, FALSE, FALSE) );
         SCIP_CALL( SCIPaddCons(subscip, cons) );
         SCIP_CALL( SCIPreleaseCons(subscip, &cons) );
         ++cnt;
      }
      /* generate part that makes sure that cut is valid for continuous variables */
      else if ( mipdata->coltype[j] == colContinuous || mipdata->coltype[j] == colConverted )
      {
         SCIP_Real sigma;
         SCIP_Real r;

         assert( cols[j] != NULL );
         colrows = SCIPcolGetRows(cols[j]);
         colvals = SCIPcolGetVals(cols[j]);
         nconsvars = 0;

         if ( mipdata->iscomplemented[j] )
            sigma = -1.0;
         else
            sigma = 1.0;

         /* add part for columns */
         for (i = 0; i < SCIPcolGetNLPNonz(cols[j]); ++i)
         {
            SCIP_ROW* row;
            int pos;

            row = colrows[i];
            assert( row != NULL );

            /* skip modifiable rows and local rows, unless allowed */
            if ( SCIProwIsModifiable(row) || (SCIProwIsLocal(row) && !sepadata->allowlocal) )
               continue;

            pos = SCIProwGetLPPos(row);
            assert( 0 <= pos && pos < nrows );

            if ( mipdata->ylhs[pos] != NULL )
            {
               consvars[nconsvars] = mipdata->ylhs[pos];
               consvals[nconsvars] = -sigma * colvals[i];
               ++nconsvars;
            }
            if ( mipdata->yrhs[pos] != NULL )
            {
               consvars[nconsvars] = mipdata->yrhs[pos];
               consvals[nconsvars] = sigma * colvals[i];
               ++nconsvars;
            }
            assert( nconsvars <= (int) mipdata->n );
         }

         /* check for lower and upper objective bounds */
         if ( (sepadata->useobjub || sepadata->useobjlb) && ! SCIPisZero(scip, SCIPcolGetObj(cols[j])) )
         {
            /* add upper objective bound */
            if ( mipdata->yrhs[mipdata->nrows] )
            {
               assert( sepadata->useobjub );
               consvars[nconsvars] = mipdata->yrhs[mipdata->nrows];
               consvals[nconsvars] = -sigma * SCIPcolGetObj(cols[j]);
               ++nconsvars;
            }

            /* add lower objective bound */
            if ( mipdata->ylhs[mipdata->nrows] )
            {
               assert( sepadata->useobjlb );
               consvars[nconsvars] = mipdata->ylhs[mipdata->nrows];
               consvals[nconsvars] = -sigma * SCIPcolGetObj(cols[j]);
               ++nconsvars;
            }
         }

         /* add linear constraint */
         (void) SCIPsnprintf(name, SCIP_MAXSTRLEN, "cont_%d", j);

         /* for free continuous variables require equality */
         r = SCIPinfinity(subscip);
         if ( SCIPisInfinity(scip, -lb[j]) && SCIPisInfinity(scip, ub[j]) )
            r = 0.0;
         else
            assert( SCIPisZero(scip, lb[j]) );

         SCIP_CALL( SCIPcreateConsLinear(subscip, &cons, name, nconsvars, consvars, consvals, 0.0, r,
               TRUE, TRUE, TRUE, TRUE, TRUE, FALSE, FALSE, FALSE, FALSE, FALSE) );
         SCIP_CALL( SCIPaddCons(subscip, cons) );
         SCIP_CALL( SCIPreleaseCons(subscip, &cons) );
         ++cnt;
      }
   }
   assert( (int) cnt <= ncols );
   mipdata->m += cnt;

   /* create constraints for rhs of cut */
   nconsvars = 0;

   /* first for the rows */
   for (i = 0; i < nrows; ++i)
   {
      assert( rows[i] != NULL );

      /* skip modifiable rows and local rows, unless allowed */
      if ( SCIProwIsModifiable(rows[i]) || (SCIProwIsLocal(rows[i]) && !sepadata->allowlocal) )
         continue;

      /* if lhs is there */
      if ( mipdata->ylhs[i] != NULL && ! SCIPisZero(scip, lhs[i]) )
      {
         assert( ! SCIPisInfinity(scip, -lhs[i]) );
         consvars[nconsvars] = mipdata->ylhs[i];
         consvals[nconsvars] = -lhs[i];
         ++nconsvars;
      }
      /* if rhs is there */
      if ( mipdata->yrhs[i] != NULL && ! SCIPisZero(scip, rhs[i]) )
      {
         assert( ! SCIPisInfinity(scip, rhs[i]) );
         consvars[nconsvars] = mipdata->yrhs[i];
         consvals[nconsvars] = rhs[i];
         ++nconsvars;
      }
      assert( nconsvars <= (int) mipdata->n );
   }

   if ( sepadata->useobjub || sepadata->useobjlb )
   {
      /* add upper objective bound */
      if ( mipdata->yrhs[mipdata->nrows] != NULL && ! SCIPisZero(scip, rhs[mipdata->nrows]) )
      {
         assert( sepadata->useobjub );
         assert( ! SCIPisInfinity(scip, rhs[mipdata->nrows]) );
         consvars[nconsvars] = mipdata->yrhs[mipdata->nrows];
         consvals[nconsvars] = rhs[mipdata->nrows];
         ++nconsvars;
      }

      /* add lower objective bound */
      if ( mipdata->ylhs[mipdata->nrows] != NULL && ! SCIPisZero(scip, lhs[mipdata->nrows]) )
      {
         assert( sepadata->useobjlb );
         assert( ! SCIPisInfinity(scip, -lhs[mipdata->nrows]) );
         consvars[nconsvars] = mipdata->ylhs[mipdata->nrows];
         consvals[nconsvars] = lhs[mipdata->nrows];
         ++nconsvars;
      }
      assert( nconsvars <= (int) mipdata->n );
   }

   /* next for the columns */
   for (j = 0; j < ncols; ++j)
   {
      /* if ub is there */
      if ( mipdata->z[j] != NULL && ! SCIPisZero(scip, ub[j]) )
      {
         assert( mipdata->coltype[j] == colPresent );
         assert( ! SCIPisInfinity(scip, ub[j]) );
         consvars[nconsvars] = mipdata->z[j];
         consvals[nconsvars] = ub[j];
         ++nconsvars;
         assert( nconsvars <= (int) mipdata->n );
      }
   }
   /* add beta variable */
   consvars[nconsvars] = mipdata->beta;
   consvals[nconsvars] = -1.0;
   ++nconsvars;

   /* add fractional-beta variable */
   consvars[nconsvars] = mipdata->fracbeta;
   consvals[nconsvars] = -1.0;
   ++nconsvars;
   assert( nconsvars <= (int) mipdata->n );

   /* add linear constraint */
   SCIP_CALL( SCIPcreateConsLinear(subscip, &cons, "beta", nconsvars, consvars, consvals, 0.0, 0.0,
         TRUE, TRUE, TRUE, TRUE, TRUE, FALSE, FALSE, FALSE, FALSE, FALSE) );
   SCIP_CALL( SCIPaddCons(subscip, cons) );
   SCIP_CALL( SCIPreleaseCons(subscip, &cons) );
   ++mipdata->m;

   /* add primal separation constraint if required */
   if ( sepadata->primalseparation )
   {
      SCIP_SOL* bestsol;
      bestsol = SCIPgetBestSol(scip);
      if ( bestsol != NULL )
      {
         nconsvars = 0;
         for (j = 0; j < ncols; ++j)
         {
            if ( mipdata->alpha[j] != NULL )
            {
               SCIP_Real val;
               assert( mipdata->coltype[j] == colPresent );
               
               val = SCIPgetSolVal(scip, bestsol, SCIPcolGetVar(cols[j]));
               consvars[nconsvars] = mipdata->alpha[j];
               consvals[nconsvars] = val;
               ++nconsvars;
               assert( nconsvars <= (int) mipdata->n );
            }
         }
         consvars[nconsvars] = mipdata->beta;
         consvals[nconsvars] = -1.0;
         ++nconsvars;

         /* add linear constraint - allow slight deviation from equality */
         SCIP_CALL( SCIPcreateConsLinear(subscip, &cons, "primalseparation", nconsvars, consvars, consvals, -EPSILONVALUE, EPSILONVALUE,
               TRUE, TRUE, TRUE, TRUE, TRUE, FALSE, FALSE, FALSE, FALSE, FALSE) );
         SCIP_CALL( SCIPaddCons(subscip, cons) );
         SCIP_CALL( SCIPreleaseCons(subscip, &cons) );
         ++mipdata->m;
      }
   }

   /* add constraint to force violated cuts if required */
   if ( sepadata->addviolationcons )
   {
      nconsvars = 0;
      for (j = 0; j < ncols; ++j)
      {
         if ( mipdata->alpha[j] != NULL )
         {
            consvars[nconsvars] = mipdata->alpha[j];
            consvals[nconsvars] = primsol[j];
            ++nconsvars;
            assert( nconsvars <= (int) mipdata->n );
         }
      }
      consvars[nconsvars] = mipdata->beta;
      consvals[nconsvars] = -1.0;
      ++nconsvars;

      /* add linear constraint - allow slight deviation from equality */
      SCIP_CALL( SCIPcreateConsLinear(subscip, &cons, "violationConstraint", nconsvars, consvars, consvals, MINEFFICACY, SCIPinfinity(subscip),
            TRUE, TRUE, TRUE, TRUE, TRUE, FALSE, FALSE, FALSE, FALSE, FALSE) );
      SCIP_CALL( SCIPaddCons(subscip, cons) );
      SCIP_CALL( SCIPreleaseCons(subscip, &cons) );
      ++mipdata->m;
   }

   SCIPdebugMessage("Subscip has %u vars (%d integral, %d continuous), %u conss.\n",
      mipdata->n, SCIPgetNIntVars(subscip), SCIPgetNContVars(subscip), mipdata->m);

   /* free temporary memory */
   SCIPfreeBufferArray(scip, &consvars);
   SCIPfreeBufferArray(scip, &consvals);

   SCIPfreeBufferArray(scip, &primsol);
   SCIPfreeBufferArray(scip, &lb);
   SCIPfreeBufferArray(scip, &ub);
   SCIPfreeBufferArray(scip, &rhs);
   SCIPfreeBufferArray(scip, &lhs);

   /* SCIPdebug( SCIP_CALL( SCIPprintOrigProblem(subscip, NULL, NULL, FALSE) ) ); */

#ifdef SCIP_WRITEPROB
   {
      (void) SCIPsnprintf(name, SCIP_MAXSTRLEN, "cgsepa");
      if ( sepadata->objlone )
         (void) strncat(name, "_l1", SCIP_MAXSTRLEN);
      if ( sepadata->addviolationcons )
         (void) strncat(name, "_vc", SCIP_MAXSTRLEN);
      if ( sepadata->skipmultbounds )
         (void) strncat(name, "_ub", SCIP_MAXSTRLEN);
      if ( sepadata->primalseparation )
         (void) strncat(name, "_ps", SCIP_MAXSTRLEN);
      (void) strncat(name, "_", SCIP_MAXSTRLEN);
      (void) strncat(name, SCIPgetProbName(scip), SCIP_MAXSTRLEN);
      (void) strncat(name, ".lp", SCIP_MAXSTRLEN);
      SCIP_CALL( SCIPwriteOrigProblem(subscip, name, "lp", FALSE) );
      SCIPinfoMessage(scip, NULL, "Wrote subscip to file <%s>.\n", name);
   }
#endif

   return SCIP_OKAY;
}


/** sets parameters for subscip */
static
SCIP_RETCODE subscipSetParams(
   SCIP_SEPADATA*        sepadata,           /**< separator data */
   CGMIP_MIPDATA*        mipdata,            /**< data for sub-MIP */
   SCIP_Bool*            success             /**< if setting was successful -> stop solution otherwise */
   )
{
   SCIP* subscip;

   assert( sepadata != NULL );
   assert( mipdata != NULL );
   assert( success != NULL );

   *success = TRUE;

   subscip = mipdata->subscip;
   assert( subscip != NULL );

   /* set objective limit, if no corresponding constraint has been added */
   if ( ! sepadata->addviolationcons && ! sepadata->addviolconshdlr )
   {
      SCIP_CALL( SCIPsetObjlimit(subscip, MINEFFICACY) );
   }

   /* do not abort subscip on CTRL-C */
   SCIP_CALL( SCIPsetBoolParam(subscip, "misc/catchctrlc", FALSE) );

   /* determine output to console */
#ifdef SCIP_OUTPUT
   SCIP_CALL( SCIPsetIntParam(subscip, "display/verblevel", 4) );
   SCIP_CALL( SCIPsetIntParam(subscip, "display/freq", 1000) );
   SCIP_CALL( SCIPsetIntParam(subscip, "display/nsols/active", 2) );
#else
   SCIP_CALL( SCIPsetIntParam(subscip, "display/verblevel", 0) );
   SCIP_CALL( SCIPsetIntParam(subscip, "display/freq", 1000) );
#endif

   /* forbid recursive call of plugins solving subMIPs (also disables CG-separation) */
#ifdef SCIP_OUTPUT
   SCIP_CALL( SCIPsetSubscipsOff(subscip, FALSE) );
#else
   SCIP_CALL( SCIPsetSubscipsOff(subscip, TRUE) ); /* quiet */
#endif

#if 0
   SCIP_CALL( SCIPsetEmphasis(subscip, SCIP_PARAMEMPHASIS_FEASIBILITY, TRUE) );
#else
   /* set other heuristics */
   if( !SCIPisParamFixed(subscip, "heuristics/shifting/freq") )
   {
      SCIP_CALL( SCIPsetIntParam(subscip, "heuristics/shifting/freq", 3) );
   }
   if( !SCIPisParamFixed(subscip, "heuristics/simplerounding/freq") )
   {
      SCIP_CALL( SCIPsetIntParam(subscip, "heuristics/simplerounding/freq", 1) );
   }
   if( !SCIPisParamFixed(subscip, "heuristics/rounding/freq") )
   {
      SCIP_CALL( SCIPsetIntParam(subscip, "heuristics/rounding/freq", 1) );
   }
   if( !SCIPisParamFixed(subscip, "heuristics/oneopt/freq") )
   {
      SCIP_CALL( SCIPsetIntParam(subscip, "heuristics/oneopt/freq", 1) );
   }

   /*     SCIP_CALL( SCIPsetIntParam(subscip, "heuristics/pscostdiving/freq", 1) ); */
   /*     SCIP_CALL( SCIPsetIntParam(subscip, "heuristics/feaspump/freq", 3) ); */

   /*     SCIP_CALL( SCIPsetIntParam(subscip, "heuristics/coefdiving/freq", -1) ); */
   /*     SCIP_CALL( SCIPsetIntParam(subscip, "heuristics/fracdiving/freq", -1) ); */
   /*     SCIP_CALL( SCIPsetIntParam(subscip, "heuristics/guideddiving/freq", -1) ); */
   /*     SCIP_CALL( SCIPsetIntParam(subscip, "heuristics/linesearchdiving/freq", -1) ); */
   /*     SCIP_CALL( SCIPsetIntParam(subscip, "heuristics/objpscostdiving/freq", -1) ); */
   /*     SCIP_CALL( SCIPsetIntParam(subscip, "heuristics/rootsoldiving/freq", -1) ); */
   /*     SCIP_CALL( SCIPsetIntParam(subscip, "heuristics/veclendiving/freq", -1) ); */

   /* use fast presolving */
   SCIP_CALL( SCIPsetPresolving(subscip, SCIP_PARAMSETTING_FAST, TRUE) );

   /* disable conflict analysis */
   /*     SCIP_CALL( SCIPsetBoolParam(subscip, "conflict/useprop", FALSE) ); */
   /*     SCIP_CALL( SCIPsetBoolParam(subscip, "conflict/useinflp", FALSE) ); */
   /*     SCIP_CALL( SCIPsetBoolParam(subscip, "conflict/useboundlp", FALSE) ); */
   /*     SCIP_CALL( SCIPsetBoolParam(subscip, "conflict/usesb", FALSE) ); */
   /*     SCIP_CALL( SCIPsetBoolParam(subscip, "conflict/usepseudo", FALSE) ); */

   /* use fast separation */
   SCIP_CALL( SCIPsetSeparating(subscip, SCIP_PARAMSETTING_FAST, TRUE) );
#endif

   return SCIP_OKAY;
}


/** solve subscip */
static
SCIP_RETCODE solveSubscip(
   SCIP*                 scip,               /**< SCIP data structure */
   SCIP_SEPADATA*        sepadata,           /**< separator data */
   CGMIP_MIPDATA*        mipdata,            /**< data for sub-MIP */
   SCIP_Bool*            success             /**< if setting was successful -> stop solution otherwise */
   )
{
   SCIP* subscip;
   SCIP_RETCODE retcode;
   SCIP_STATUS status;
   SCIP_Real timelimit;
   SCIP_Real memorylimit;
   SCIP_Longint nodelimit;

   assert( scip != NULL );
   assert( sepadata != NULL );
   assert( mipdata != NULL );
   assert( success != NULL );

   *success = TRUE;

   subscip = mipdata->subscip;

   /* determine timelimit */
   SCIP_CALL( SCIPgetRealParam(scip, "limits/time", &timelimit) );
   if ( ! SCIPisInfinity(scip, timelimit) )
      timelimit -= SCIPgetSolvingTime(scip);
   if ( sepadata->timelimit < timelimit )
      timelimit = sepadata->timelimit;
   if ( timelimit > 0.0 )
   {
      SCIP_CALL( SCIPsetRealParam(subscip, "limits/time", timelimit) );
   }
   else
   {
      *success = FALSE;
      return SCIP_OKAY;
   }

   /* determine memorylimit */
   SCIP_CALL( SCIPgetRealParam(scip, "limits/memory", &memorylimit) );
   if( sepadata->memorylimit < memorylimit )
      memorylimit = sepadata->memorylimit;

   /* substract the memory already used by the main SCIP and the estimated memory usage of external software */
   if( !SCIPisInfinity(scip, memorylimit) )
   {
      memorylimit -= SCIPgetMemUsed(scip)/1048576.0;
      memorylimit -= SCIPgetMemExternEstim(scip)/1048576.0;
   }

   /* abort if not enough memory is left to create a copy of SCIP, including external memory usage */
   if( memorylimit > 2.0*SCIPgetMemExternEstim(scip)/1048576.0 )
   {
      SCIP_CALL( SCIPsetRealParam(subscip, "limits/memory", memorylimit) );
   }
   else
   {
      *success = FALSE;
      return SCIP_OKAY;
   }

   /* set nodelimit for subproblem */
   if ( sepadata->minnodelimit < 0 || sepadata->maxnodelimit < 0 )
      nodelimit = SCIP_LONGINT_MAX;
   else
   {
      assert( sepadata->minnodelimit >= 0 && sepadata->maxnodelimit >= 0 );
      nodelimit = SCIPgetNLPIterations(scip);
      nodelimit = MAX(sepadata->minnodelimit, nodelimit);
      nodelimit = MIN(sepadata->maxnodelimit, nodelimit);
   }
   assert( nodelimit >= 0 );
   SCIP_CALL( SCIPsetLongintParam(subscip, "limits/nodes", nodelimit) );

   /* check whether we want a complete solve */
   if ( ! sepadata->earlyterm )
   {
      retcode = SCIPsolve(subscip);

      /* errors in solving the subproblem should not kill the overall solving process;
       * hence, the return code is caught and a warning is printed, only in debug mode, SCIP will stop. */
      if ( retcode != SCIP_OKAY )
      {
#ifndef NDEBUG
         SCIP_CALL( retcode );
#endif
         SCIPwarningMessage(scip, "Error while solving subproblem in CGMIP separator; sub-SCIP terminated with code <%d>\n", retcode);
         *success = FALSE;
         return SCIP_OKAY;
      }

      status = SCIPgetStatus(subscip);

#ifdef SCIP_OUTPUT
      SCIP_CALL( SCIPprintStatistics(subscip, NULL) );
#endif

      /* if the solution process was terminated or the problem is infeasible (can happen because of violation constraint) */
      if ( status == SCIP_STATUS_TIMELIMIT || status == SCIP_STATUS_USERINTERRUPT || status == SCIP_STATUS_INFEASIBLE || status == SCIP_STATUS_INFORUNBD )
      {
         *success = FALSE;
         return SCIP_OKAY;
      }

      /* all other statuses except optimal are invalid */
      if ( status != SCIP_STATUS_OPTIMAL && status != SCIP_STATUS_NODELIMIT )
      {
         SCIPerrorMessage("Solution of subscip for CG-separation returned with invalid status %d.\n", status);
         return SCIP_ERROR;
      }
   }
   else
   {
      /* otherwise we want a heuristic solve */

      /* -> solve until first solution is found */
      SCIP_CALL( SCIPsetIntParam(subscip, "limits/bestsol", 1) );
      retcode = SCIPsolve(subscip);
      SCIP_CALL( SCIPsetIntParam(subscip, "limits/bestsol", -1) );

      /* errors in solving the subproblem should not kill the overall solving process;
       * hence, the return code is caught and a warning is printed, only in debug mode, SCIP will stop. */
      if ( retcode != SCIP_OKAY )
      {
#ifndef NDEBUG
         SCIP_CALL( retcode );
#endif
         SCIPwarningMessage(scip, "Error while solving subproblem in CGMIP separator; sub-SCIP terminated with code <%d>\n", retcode);
         *success = FALSE;
         return SCIP_OKAY;
      }

      status = SCIPgetStatus(subscip);

      /* if the solution process was terminated or the problem is infeasible (can happen because of violation constraint) */
      if ( status == SCIP_STATUS_TIMELIMIT || status == SCIP_STATUS_USERINTERRUPT || status == SCIP_STATUS_NODELIMIT ||
         status == SCIP_STATUS_INFEASIBLE || status == SCIP_STATUS_INFORUNBD)
      {
         *success = FALSE;
         return SCIP_OKAY;
      }

      /* all other statuses except optimal or bestsollimit are invalid - (problem cannot be infeasible) */
      if ( status != SCIP_STATUS_OPTIMAL && status != SCIP_STATUS_BESTSOLLIMIT )
      {
         SCIPerrorMessage("Solution of subscip for CG-separation returned with invalid status %d.\n", status);
         return SCIP_ERROR;
      }

      /* solve some more, if a feasible solution was found */
      if ( status == SCIP_STATUS_BESTSOLLIMIT )
      {
         SCIPdebugMessage("Continue solving separation problem ...\n");

         SCIP_CALL( SCIPsetLongintParam(subscip, "limits/stallnodes", STALLNODELIMIT) );
         retcode = SCIPsolve(subscip);
         SCIP_CALL( SCIPsetLongintParam(subscip, "limits/stallnodes", -1LL) );

         /* errors in solving the subproblem should not kill the overall solving process;
          * hence, the return code is caught and a warning is printed, only in debug mode, SCIP will stop. */
         if ( retcode != SCIP_OKAY )
         {
#ifndef NDEBUG
            SCIP_CALL( retcode );
#endif
            SCIPwarningMessage(scip, "Error while solving subproblem in CGMIP separator; sub-SCIP terminated with code <%d>\n", retcode);
            *success = FALSE;
            return SCIP_OKAY;
         }

         status = SCIPgetStatus(subscip);
         assert( status != SCIP_STATUS_BESTSOLLIMIT );

#ifdef SCIP_OUTPUT
         SCIP_CALL( SCIPprintStatistics(subscip, NULL) );
#endif

         /* if the solution process was terminated */
         if ( status == SCIP_STATUS_TIMELIMIT || status == SCIP_STATUS_USERINTERRUPT )
         {
            *success = FALSE;
            return SCIP_OKAY;
         }

         /* all other statuses except optimal or bestsollimit are invalid */
         if ( status != SCIP_STATUS_OPTIMAL && status != SCIP_STATUS_STALLNODELIMIT && status != SCIP_STATUS_NODELIMIT )
         {
            SCIPerrorMessage("Solution of subscip for CG-separation returned with invalid status %d.\n", status);
            return SCIP_ERROR;
         }
      }
   }

   return SCIP_OKAY;
}


/** Computes cut from the given multipliers 
 *
 *  Note that the cut computed here in general will not be the same as the one computed with the
 *  sub-MIP, because of numerical differences. Here, we only combine rows whose corresponding
 *  multiplier is positive w.r.t. the feasibility tolerance. In the sub-MIP, however, the rows are
 *  combined in any case. This makes a difference, if the coefficients in the matrix are large and
 *  hence yield a value that is larger than the tolerance.
 *
 *  Because of the transformations we have the following:
 *
 *  If variable \f$x_j\f$ was complemented, we have \f$x'_j = u_j - x_j\f$. If in the transformed
 *  system the lower bound is used, its corresponding multiplier is \f$y^T A'_j - \lfloor y^T A'_j
 *  \rfloor\f$, which corresponds to
 *  \f[
 *      y^T A'_j - \lfloor y^T A'_j \rfloor = - y^T A_j - \lfloor - y^T A_j \rfloor = - y^T A_j + \lceil y^T A_j \rceil
 *  \f]
 *  in the original system.
 *
 *  If such a variable was at its upper bound before the transformation, it is at its lower bound
 *  afterwards. Hence, its contribution to the cut is 0.
 *
 *  Note that if the original LP-solution does not satisfy some of the rows with equality the
 *  violation of the cut might be smaller than what is computed with the reduced sub-MIP.
 *
 *  Furthermore, note that if continuous variables have been shifted, the computed violated may be
 *  different as well, because the necessary changes in the lhs/rhs are not used here anymore.
 *
 *  @todo check if cut is correct if continuous variables have been shifted.
 */
static
SCIP_RETCODE computeCut(
   SCIP*                 scip,               /**< original scip */
   SCIP_SEPA*            sepa,               /**< separator */
   CGMIP_MIPDATA*        mipdata,            /**< data for sub-MIP */
   SCIP_SEPADATA*        sepadata,           /**< separator data */
   SCIP_SOL*             sol,                /**< current solution for sub-MIP */
   SCIP_Real*            cutcoefs,           /**< coefficients of the cut */
   SCIP_Real*            cutrhs,             /**< rhs of the cut */
   SCIP_Bool*            localrowsused,      /**< pointer to store whether local rows were used in summation */
   SCIP_Bool*            localboundsused,    /**< pointer to store whether local bounds were used in summation */
   SCIP_Bool*            success             /**< whether we produced a valid cut */
   )
{
   SCIP* subscip;
   int i, j;
   int nvars;
   int ncols;
   SCIP_VAR** vars;
   SCIP_ROW** rows;
   SCIP_COL** cols;
   SCIP_Real val;
   SCIP_Real maxabsweight;
   int nrows;

   assert( scip != NULL );
   assert( mipdata != NULL );
   assert( sepadata != NULL );
   assert( sol != NULL );
   assert( cutcoefs != NULL );
   assert( cutrhs != NULL );
   assert( localrowsused != NULL );
   assert( success != NULL );

   subscip = mipdata->subscip;
   assert( subscip != NULL );

   /* get data */
   SCIP_CALL( SCIPgetVarsData(scip, &vars, &nvars, NULL, NULL, NULL, NULL) );
   SCIP_CALL( SCIPgetLPRowsData(scip, &rows, &nrows) );
   SCIP_CALL( SCIPgetLPColsData(scip, &cols, &ncols) );
   assert( nrows == (int) mipdata->nrows );
   assert( ncols == (int) mipdata->ncols );

   /* initialize */
   *success = TRUE;
   *localrowsused = FALSE;
   *localboundsused = FALSE;
   BMSclearMemoryArray(cutcoefs, nvars);
   *cutrhs = 0.0;

   /* find maximal absolute weight */
   maxabsweight = 0.0;
   for (i = 0; i < nrows; ++i)
   {
      SCIP_ROW* row;
      SCIP_Real absweight = 0.0;

      row = rows[i];
      assert( row != NULL );

      /* skip modifiable rows and local rows, unless allowed */
      if ( SCIProwIsModifiable(row) || (SCIProwIsLocal(row) && !sepadata->allowlocal) )
      {
         assert( mipdata->ylhs[i] == NULL && mipdata->yrhs[i] == NULL );
         continue;
      }

      /* get weight from solution */
      if ( mipdata->ylhs[i] != NULL )
      {
         val = SCIPgetSolVal(subscip, sol, mipdata->ylhs[i]);

         assert( sepadata->skipmultbounds || SCIPisFeasLT(subscip, val, 1.0) );
         val = SCIPfrac(scip, val);  /* take fractional value if variable has no upper bounds */

         if ( SCIPisFeasPositive(scip, val) )
            absweight = val;

         assert( ! sepadata->onlyrankone || SCIProwGetOriginSepa(row) != sepa );
      }
      if ( mipdata->yrhs[i] != NULL )
      {
         val = SCIPgetSolVal(subscip, sol, mipdata->yrhs[i]);

         assert( sepadata->skipmultbounds || SCIPisFeasLT(subscip, val, 1.0) );
         val = SCIPfrac(scip, val);  /* take fractional value if variable has no upper bounds */

         /* in a suboptimal solution both values may be positive - take the one with larger absolute value */
         if ( SCIPisFeasGT(scip, val, absweight) )
            absweight = val;

         assert( ! sepadata->onlyrankone || SCIProwGetOriginSepa(row) != sepa );
      }
      assert( ! SCIPisNegative(scip, absweight) );

      if ( absweight > maxabsweight )
         maxabsweight = absweight;
   }

   /* get weight from objective cuts */
   if ( sepadata->useobjub || sepadata->useobjlb )
   {
      SCIP_Real weight = 0.0;

      assert( mipdata->ntotalrows == mipdata->nrows + 1 );

      if ( mipdata->ylhs[mipdata->nrows] != NULL )
      {
         val = SCIPgetSolVal(subscip, sol, mipdata->ylhs[mipdata->nrows]);
         val = SCIPfrac(scip, val);  /* take fractional value if variable has no upper bounds */

         if ( SCIPisFeasPositive(scip, val) )
            weight = -val;
      }
      if ( mipdata->yrhs[mipdata->nrows] != NULL )
      {
         val = SCIPgetSolVal(subscip, sol, mipdata->yrhs[mipdata->nrows]);
         val = SCIPfrac(scip, val);  /* take fractional value if variable has no upper bounds */

         /* in a suboptimal solution both values may be positive - take the one with larger absolute value */
         if ( SCIPisFeasGT(scip, val, ABS(weight)) )
            weight = val;
      }

      weight = REALABS(weight);
      if ( weight > maxabsweight )
         maxabsweight = weight;
   }

   /* calculate the row summation */
   for (i = 0; i < nrows; ++i)
   {
      SCIP_ROW* row;
      SCIP_Real weight;
      SCIP_Real absweight;
      SCIP_Bool uselhs;

      row = rows[i];
      assert( row != NULL );

      /* skip modifiable rows and local rows, unless allowed */
      if ( SCIProwIsModifiable(row) || (SCIProwIsLocal(row) && !sepadata->allowlocal) )
      {
         assert( mipdata->ylhs[i] == NULL && mipdata->yrhs[i] == NULL );
         continue;
      }

      /* get weight from solution */
      weight = 0.0;
      uselhs = FALSE;
      if ( mipdata->ylhs[i] != NULL )
      {
         val = SCIPgetSolVal(subscip, sol, mipdata->ylhs[i]);
         assert( ! SCIPisFeasNegative(subscip, val) );

         assert( sepadata->skipmultbounds || SCIPisFeasLT(subscip, val, 1.0) );
         val = SCIPfrac(scip, val);  /* take fractional value if variable has no upper bounds */

         if ( SCIPisFeasPositive(scip, val) )
         {
            uselhs = TRUE;
            weight = -val;
         }
      }
      if ( mipdata->yrhs[i] != NULL )
      {
         val = SCIPgetSolVal(subscip, sol, mipdata->yrhs[i]);
         assert( ! SCIPisFeasNegative(subscip, val) );

         assert( sepadata->skipmultbounds || SCIPisFeasLT(subscip, val, 1.0) );
         val = SCIPfrac(scip, val);  /* take fractional value if variable has no upper bounds */

         /* in a suboptimal solution both values may be positive - take the one with larger absolute value */
         if ( SCIPisFeasGT(scip, val, ABS(weight)) )
            weight = val;
      }

      /* add row if weight is nonzero and lies within range */
      absweight = REALABS(weight);
      if ( ! SCIPisSumZero(scip, weight) && absweight * MAXWEIGHTRANGE >= maxabsweight )
      {
         SCIP_COL** rowcols;
         SCIP_Real* rowvals;

         rowcols = SCIProwGetCols(row);
         rowvals = SCIProwGetVals(row);

         /* add the row coefficients to the sum */
         for (j = 0; j < SCIProwGetNLPNonz(row); ++j)
         {
            int idx;
            SCIP_VAR* var;

            assert( rowcols[j] != NULL );
            var = SCIPcolGetVar(rowcols[j]);

            assert( var != NULL );
            assert( SCIPvarGetStatus(var) == SCIP_VARSTATUS_COLUMN );
            assert( SCIPvarGetCol(var) == rowcols[j] );

            idx = SCIPvarGetProbindex(var);
            assert( 0 <= idx && idx < nvars );

            cutcoefs[idx] += weight * rowvals[j];
         }

         /* compute rhs */
         if ( uselhs )
         {
            assert( ! SCIPisInfinity(scip, -SCIProwGetLhs(row)) );
            val = SCIProwGetLhs(row) - SCIProwGetConstant(row);
            if ( SCIProwIsIntegral(row) )
               val = SCIPfeasCeil(scip, val); /* row is integral: round left hand side up */
         }
         else
         {
            assert( ! SCIPisInfinity(scip, SCIProwGetRhs(row)) );
            val = SCIProwGetRhs(row) - SCIProwGetConstant(row);
            if ( SCIProwIsIntegral(row) )
               val = SCIPfeasFloor(scip, val); /* row is integral: round right hand side down */
         }
         (*cutrhs) += weight * val;

         *localrowsused = *localrowsused || SCIProwIsLocal(row);
      }
   }

   /* get weight from objective bounds */
   if ( sepadata->useobjub || sepadata->useobjlb )
   {
      SCIP_Real weight = 0.0;
      SCIP_Bool uselhs = FALSE;
      SCIP_Real absweight;

      assert( mipdata->ntotalrows == mipdata->nrows + 1 );

      if ( mipdata->ylhs[mipdata->nrows] != NULL )
      {
         val = SCIPgetSolVal(subscip, sol, mipdata->ylhs[mipdata->nrows]);
         assert( ! SCIPisFeasNegative(subscip, val) );
         assert( sepadata->skipmultbounds || SCIPisFeasLT(subscip, val, 1.0) );
         val = SCIPfrac(scip, val);  /* take fractional value if variable has no upper bounds */

         if ( SCIPisFeasPositive(scip, val) )
         {
            uselhs = TRUE;
            weight = -val;
         }
      }
      if ( mipdata->yrhs[mipdata->nrows] != NULL )
      {
         val = SCIPgetSolVal(subscip, sol, mipdata->yrhs[mipdata->nrows]);
         assert( ! SCIPisFeasNegative(subscip, val) );
         assert( sepadata->skipmultbounds || SCIPisFeasLT(subscip, val, 1.0) );
         val = SCIPfrac(scip, val);  /* take fractional value if variable has no upper bounds */

         /* in a suboptimal solution both values may be positive - take the one with larger absolute value */
         if ( SCIPisFeasGT(scip, val, ABS(weight)) )
            weight = val;
      }

      /* add objective row if weight is nonzero and lies within range */
      absweight = REALABS(weight);
      if ( ! SCIPisSumZero(scip, weight) && absweight * MAXWEIGHTRANGE >= maxabsweight )
      {
         SCIP_Real obj = 0.0;

         /* add the objective row coefficients to the sum */
         for (j = 0; j < ncols; ++j)
         {
            obj = SCIPcolGetObj(cols[j]);
            if ( ! SCIPisZero(scip, obj) )
               cutcoefs[j] += weight * obj;
         }

         /* compute rhs */
         if ( uselhs )
         {
            val = SCIPgetLowerbound(scip);
            assert( ! SCIPisInfinity(scip, -val) );
            if ( SCIPisObjIntegral(scip) )
               val = SCIPfeasCeil(scip, val); /* objective is integral: round left hand side up */
         }
         else
         {
            val = SCIPgetUpperbound(scip);
            assert( ! SCIPisInfinity(scip, val) );
            if ( SCIPisObjIntegral(scip) )
               val = SCIPfeasFloor(scip, val); /* objective is integral: round right hand side down */
         }
         (*cutrhs) += weight * val;
      }
   }

   /* add upper bounds */
   for (j = 0; j < ncols; ++j)
   {
      assert( cols[j] != NULL );
      if ( mipdata->z[j] != NULL )
      {
         assert( mipdata->coltype[j] == colPresent );

         val = SCIPgetSolVal(subscip, sol, mipdata->z[j]);
         assert( ! SCIPisFeasNegative(subscip, val) );

         assert( sepadata->skipmultbounds || SCIPisFeasLT(subscip, val, 1.0) );
         val = SCIPfrac(scip, val);  /* take fractional value if variable has no upper bounds */

         /* if a bound has been used */
         if ( SCIPisSumPositive(subscip, val) )
         {
            SCIP_VAR* var;
            int idx;

            var = SCIPcolGetVar(cols[j]);

            assert( var != NULL );
            assert( SCIPvarGetStatus(var) == SCIP_VARSTATUS_COLUMN );
            assert( SCIPvarIsIntegral(var) );
            assert( SCIPvarGetCol(var) == cols[j] );

            idx = SCIPvarGetProbindex(var);
            assert( 0 <= idx && idx < nvars );

            /* check whether variable is complemented */
            if ( mipdata->iscomplemented[j] )
            {
               SCIP_Real lbnd;
               lbnd = SCIPvarGetLbGlobal(var);
               assert( ! SCIPisInfinity(scip, -lbnd) );
               assert( SCIPisIntegral(scip, lbnd) );
               assert( SCIPisEQ(scip, SCIPvarGetLbLocal(var), SCIPcolGetLb(cols[j])) );

               /* variable should not be free */
               assert( ! SCIPisInfinity(scip, -lbnd) || ! SCIPisInfinity(scip, SCIPvarGetUbGlobal(var)) );

               /* if allowed, try to use stronger local bound */
               if ( sepadata->allowlocal && SCIPvarGetLbLocal(var) - 0.5 > lbnd )
               {
                  lbnd = SCIPvarGetLbLocal(var);
                  assert( SCIPisIntegral(scip, lbnd) );
                  *localboundsused = TRUE;
               }

               cutcoefs[idx] -= val;
               *cutrhs -= lbnd * val;
            }
            else
            {
               SCIP_Real ubnd;
               ubnd = SCIPvarGetUbGlobal(var);
               assert( ! SCIPisInfinity(scip, ubnd) );
               assert( SCIPisIntegral(scip, ubnd) );
               assert( SCIPisEQ(scip, SCIPvarGetUbLocal(var), SCIPcolGetUb(cols[j])) );

               /* if allowed, try to use stronger local bound */
               if ( sepadata->allowlocal && SCIPvarGetUbLocal(var) + 0.5 < ubnd )
               {
                  ubnd = SCIPvarGetUbLocal(var);
                  assert( SCIPisIntegral(scip, ubnd) );
                  *localboundsused = TRUE;
               }

               cutcoefs[idx] += val;
               *cutrhs += ubnd * val;
            }
         }
      }
   }

   /* check lower bounds for integral variables */
   for (j = 0; j < nvars; ++j)
   {
      SCIP_VAR* var;
      int pos;

      var = vars[j];
      assert( var != NULL );
      pos = SCIPcolGetLPPos(SCIPvarGetCol(var));

      /* a variable may have status COLUMN, but the corresponding column may not (yet) be in the LP */
      if ( pos >= 0 && mipdata->coltype[pos] != colContinuous && mipdata->coltype[pos] != colConverted )
      {
         assert( pos < ncols );
         assert( SCIPvarGetStatus(var) == SCIP_VARSTATUS_COLUMN );
         assert( SCIPvarIsIntegral(var) );

         /* check whether variable is complemented */
         if ( mipdata->iscomplemented[pos] )
         {
            assert( ! mipdata->isshifted[pos] );
            /* if the variable is complemented, the multiplier for the upper bound arises from the
               lower bound multiplier for the transformed problem - because of the minus-sign in the
               transformation this yields a round-up operation. */
            val = SCIPfeasCeil(scip, cutcoefs[j]) - cutcoefs[j];
            assert( ! SCIPisFeasNegative(scip, val) );

            /* only if variable needs to be rounded */
            if ( SCIPisSumPositive(scip, val) )
            {
               SCIP_Real ubnd;
               ubnd = SCIPvarGetUbGlobal(var);
               assert( ! SCIPisInfinity(scip, ubnd) );
               assert( SCIPisIntegral(scip, ubnd) );

               /* variable should not be free */
               assert( ! SCIPisInfinity(scip, -SCIPvarGetLbGlobal(var)) || ! SCIPisInfinity(scip, ubnd) );

               /* if allowed, try to use stronger local bound */
               if ( sepadata->allowlocal && SCIPvarGetUbLocal(var) + 0.5 < ubnd )
               {
                  ubnd = SCIPvarGetUbLocal(var);
                  assert( SCIPisIntegral(scip, ubnd) );
                  *localboundsused = TRUE;
               }

               /* round cut coefficients, i.e., add val to cutcoefs[j] */
               cutcoefs[j] = SCIPfeasCeil(scip, cutcoefs[j]);

               /* correct rhs */
               if ( ! SCIPisSumZero(scip, ubnd) )
                  *cutrhs += ubnd * val;
            }
         }
         else
         {
            /* compute multiplier for lower bound: */
            val = cutcoefs[j] - SCIPfeasFloor(scip, cutcoefs[j]);
            assert( ! SCIPisFeasNegative(scip, val) );

            /* only if variable needs to be rounded */
            if ( SCIPisSumPositive(scip, val) )
            {
               SCIP_Real lbnd;
               lbnd = SCIPvarGetLbGlobal(var);
               assert( ! SCIPisInfinity(scip, -lbnd) );
               assert( SCIPisIntegral(scip, lbnd) );

               /* variable should not be free */
               assert( ! SCIPisInfinity(scip, -lbnd) || ! SCIPisInfinity(scip, SCIPvarGetUbGlobal(var)) );

               /* if allowed, try to use stronger local bound */
               if ( sepadata->allowlocal && SCIPvarGetLbLocal(var) - 0.5 > lbnd )
               {
                  lbnd = SCIPvarGetLbLocal(var);
                  assert( SCIPisIntegral(scip, lbnd) );
                  *localboundsused = TRUE;
               }

               /* round cut coefficients, i.e., subtract val from cutcoefs[j] */
               cutcoefs[j] = SCIPfeasFloor(scip, cutcoefs[j]);

               /* correct rhs */
               if ( ! SCIPisSumZero(scip, lbnd) )
                  *cutrhs -= lbnd * val;
            }
         }
      }
      else
      {
         /* force coefficients of all continuous variables or of variables not in the lp to zero */
         assert( pos == -1 || mipdata->coltype[pos] == colContinuous || mipdata->coltype[pos] == colConverted );

         /* check whether all coefficients for continuous or converted variables are nonnegative */
         if ( pos >= 0 )
         {
            if ( SCIPisNegative(scip, cutcoefs[j]) )
            {
               *success = FALSE;
               break;
            }
         }

         cutcoefs[j] = 0.0;
      }
   }

   /* round rhs */
   *cutrhs = SCIPfeasFloor(scip, *cutrhs);

   return SCIP_OKAY;
}


/** Create CG-cut directly from solution of sub-MIP */
static
SCIP_RETCODE createCGCutDirect(
   SCIP*                 scip,               /**< SCIP data structure */
   SCIP_SEPA*            sepa,               /**< separator */
   SCIP_SEPADATA*        sepadata,           /**< separator data */
   CGMIP_MIPDATA*        mipdata,            /**< data for sub-MIP */
   SCIP_SOL*             sol,                /**< solution of sub-MIP */
   char                  normtype,           /**< type of norm to use */
   SCIP_Real*            cutcoefs,           /**< cut coefficients */
   SCIP_VAR**            cutvars,            /**< variables appearing in cut */
   SCIP_Real*            cutvals,            /**< values of variables in cut */
   SCIP_Real*            varsolvals,         /**< solution value of variables */
   SCIP_Real*            weights,            /**< weights to compute cmir cut */
   int*                  nprevrows,          /**< number of previously generated rows */
   SCIP_ROW**            prevrows,           /**< previously generated rows */
   unsigned int*         ngen                /**< number of generated cuts */
   )
{
   char name[SCIP_MAXSTRLEN];
   SCIP_Bool cutislocal;
   SCIP_Bool localrowsused;
   SCIP_Bool localboundsused;
   SCIP_Real cutrhs;
   SCIP_Real cutact;
   SCIP_Bool success;
   SCIP_VAR** vars;
   int nvars;
   int k;

   assert( scip != NULL );
   assert( sepadata != NULL );
   assert( mipdata != NULL );
   assert( sol != NULL );
   assert( cutcoefs != NULL );
   assert( cutvars != NULL );
   assert( cutvals != NULL );
   assert( varsolvals != NULL );
   assert( weights != NULL );
   assert( nprevrows != NULL );
   assert( prevrows != NULL );
   assert( ngen != NULL );

   /* get variable data */
   SCIP_CALL( SCIPgetVarsData(scip, &vars, &nvars, NULL, NULL, NULL, NULL) );

   cutrhs = 0.0;
   localrowsused = FALSE;
   localboundsused = FALSE;
   success = TRUE;

   /* compute coefficients */
   SCIP_CALL( computeCut(scip, sepa, mipdata, sepadata, sol, cutcoefs, &cutrhs, &localrowsused, &localboundsused, &success) );
   cutislocal = localrowsused || localboundsused;

   /* take next solution if cut was not valid */
   if ( ! success )
   {
      SCIPdebugMessage("cut not valid - skipping ...\n");
      return SCIP_OKAY;
   }

   /* compute activity */
   cutact = 0.0;
   for (k = 0; k < nvars; ++k)
      cutact += cutcoefs[k] * varsolvals[k];

   /* the following test should be treated with care because of numerical differences - see computeCut() */ 
#if 0
   {
      /* check for correctness of computed values */
      SCIP* subscip;
      SCIP_Real obj = 0.0;
      SCIP_Real val;
      SCIP_Bool contVarShifted = FALSE;
      unsigned int j;
      SCIP_COL** cols;
      int ncols;

      subscip = mipdata->subscip;
      assert( subscip != NULL );

      SCIP_CALL( SCIPprintSol(subscip, sol, NULL, FALSE) );

      SCIP_CALL( SCIPgetLPColsData(scip, &cols, &ncols) );
      for (j = 0; j < mipdata->ncols; ++j)
      {
         if ( mipdata->coltype[j] == colPresent )
         {
            int idx;
            assert( mipdata->alpha[j] != NULL );
            val = SCIPgetSolVal(subscip, sol, mipdata->alpha[j]);
            assert( SCIPisFeasIntegral(subscip, val) );
            idx = SCIPvarGetProbindex(SCIPcolGetVar(cols[j]));
            assert( SCIPisFeasEQ(scip, val, cutcoefs[idx]) );
            obj += val * SCIPvarGetObj(mipdata->alpha[j]);
            }
         else
         {
            if ( (mipdata->coltype[j] == colContinuous || mipdata->coltype[j] == colConverted) && mipdata->isshifted[j] )
               contVarShifted = TRUE;
         }
      }
      assert( mipdata->beta != NULL );
      val = SCIPgetSolVal(subscip, sol, mipdata->beta);
      assert( SCIPisFeasIntegral(subscip, val) );
      obj += val * SCIPvarGetObj(mipdata->beta);
      assert( contVarShifted || SCIPisFeasEQ(scip, obj, cutact - cutrhs) );
   }
#endif

   /* if successful, convert dense cut into sparse row, and add the row as a cut */
   if ( SCIPisFeasGT(scip, cutact, cutrhs) )
   {
      SCIP_Real cutnorm;
      int cutlen;

      /* store the cut as sparse row, calculate activity and norm of cut */
      SCIP_CALL( storeCutInArrays(scip, nvars, vars, cutcoefs, varsolvals, normtype,
            cutvars, cutvals, &cutlen, &cutact, &cutnorm) );

      SCIPdebugMessage("act=%f, rhs=%f, norm=%f, eff=%f\n", cutact, cutrhs, cutnorm, (cutact - cutrhs)/cutnorm);

      /* if norm is 0, the cut is trivial */
      if ( SCIPisPositive(scip, cutnorm) )
      {
         SCIP_Bool violated = SCIPisEfficacious(scip, (cutact - cutrhs)/cutnorm);

         if ( violated || (sepadata->usecutpool && ! cutislocal ) )
         {
            SCIP_ROW* cut;

            /* create the cut */
            (void) SCIPsnprintf(name, SCIP_MAXSTRLEN, "cgcut%d_%u", SCIPgetNLPs(scip), *ngen);
            SCIP_CALL( SCIPcreateEmptyRowSepa(scip, &cut, sepa, name, -SCIPinfinity(scip), cutrhs, cutislocal, FALSE, sepadata->dynamiccuts) );
            SCIP_CALL( SCIPaddVarsToRow(scip, cut, cutlen, cutvars, cutvals) );
            /*SCIPdebug( SCIP_CALL( SCIPprintRow(scip, cut, NULL) ) );*/

            /* add cut to pool */
            if ( ! cutislocal )
            {
               assert( violated || sepadata->usecutpool );
               SCIP_CALL( SCIPaddPoolCut(scip, cut) );
            }

            /* add cut if it is violated */
            if ( violated )
            {
               /* check whether cut has been found before - may happend due to projection */
               for (k = 0; k < *nprevrows; ++k)
               {
                  SCIP_Real parval;

                  assert( prevrows[k] != NULL );
                  parval = SCIProwGetParallelism(cut, prevrows[k], 'e');
                  /* exit if row is parallel to existing cut and rhs is not better */
                  if ( SCIPisEQ(scip, parval, 1.0) && SCIPisGE(scip, cutrhs, SCIProwGetRhs(prevrows[k])) )
                     break;
               }

               /* if cut is new */
               if ( k >= *nprevrows )
               {
                  prevrows[*nprevrows] = cut;
                  ++(*nprevrows);

                  SCIPdebugMessage(" -> CG-cut <%s>: act=%f, rhs=%f, norm=%f, eff=%f, min=%f, max=%f (range=%f)\n",
                     name, SCIPgetRowLPActivity(scip, cut), SCIProwGetRhs(cut), SCIProwGetNorm(cut),
                     SCIPgetCutEfficacy(scip, NULL, cut),
                     SCIPgetRowMinCoef(scip, cut), SCIPgetRowMaxCoef(scip, cut),
                     SCIPgetRowMaxCoef(scip, cut)/SCIPgetRowMinCoef(scip, cut));
                  SCIPdebug( SCIP_CALL( SCIPprintRow(scip, cut, NULL) ) );
                  SCIP_CALL( SCIPaddCut(scip, NULL, cut, FALSE) );
                  ++(*ngen);
               }
               else
               {
                  SCIPdebugMessage("Cut already exists.\n");
                  /* release the row */
                  SCIP_CALL( SCIPreleaseRow(scip, &cut) );
               }
            }
            else
            {
               /* release the row */
               SCIP_CALL( SCIPreleaseRow(scip, &cut) );
            }
         }
      }
   }

   return SCIP_OKAY;
}


/** create CG-cut via CMIR-function */
static
SCIP_RETCODE createCGCutCMIR(
   SCIP*                 scip,               /**< SCIP data structure */
   SCIP_SEPA*            sepa,               /**< separator */
   SCIP_SEPADATA*        sepadata,           /**< separator data */
   CGMIP_MIPDATA*        mipdata,            /**< data for sub-MIP */
   SCIP_SOL*             sol,                /**< solution of sub-MIP */
   char                  normtype,           /**< type of norm to use */
   SCIP_Real*            cutcoefs,           /**< cut coefficients */
   SCIP_VAR**            cutvars,            /**< variables appearing in cut */
   SCIP_Real*            cutvals,            /**< values of variables in cut */
   SCIP_Real*            varsolvals,         /**< solution value of variables */
   SCIP_Real*            weights,            /**< weights to compute cmir cut */
   int*                  boundsfortrans,     /**< bounds for cmir function of NULL */
   SCIP_BOUNDTYPE*       boundtypesfortrans, /**< type of bounds for cmir function or NULL */
   int*                  nprevrows,          /**< number of previously generated rows */
   SCIP_ROW**            prevrows,           /**< previously generated rows */
   unsigned int*         ngen                /**< number of generated cuts */
   )
{
   char name[SCIP_MAXSTRLEN];
   SCIP_Longint maxdnom;
   SCIP_Bool cutislocal;
   SCIP_Real maxscale;
   SCIP_Real cutrhs;
   SCIP_Real cutact;
   SCIP_Bool success;
   SCIP_ROW** rows;
   SCIP_VAR** vars;
   SCIP* subscip;
   int nrows;
   int nvars;
   int k;
   int cutrank;

   assert( scip != NULL );
   assert( sepadata != NULL );
   assert( mipdata != NULL );
   assert( sol != NULL );
   assert( cutcoefs != NULL );
   assert( cutvars != NULL );
   assert( cutvals != NULL );
   assert( varsolvals != NULL );
   assert( weights != NULL );
   assert( nprevrows != NULL );
   assert( prevrows != NULL );
   assert( ngen != NULL );

   subscip = mipdata->subscip;
   assert( subscip != NULL );

   SCIP_CALL( SCIPgetLPRowsData(scip, &rows, &nrows) );
   assert( nrows > 0 );
   assert( (int) mipdata->nrows == nrows );

   /* @todo more advanced settings - compare sepa_gomory.c */
   maxdnom = (SCIP_Longint) sepadata->cutcoefbnd+1;
   maxscale = 10000.0;

   /* get variable data */
   SCIP_CALL( SCIPgetVarsData(scip, &vars, &nvars, NULL, NULL, NULL, NULL) );

   /* generate weights */
   for (k = 0; k < nrows; ++k)
   {
      SCIP_Real val;

      weights[k] = 0;
      if ( mipdata->ylhs[k] != NULL )
      {
         assert( !SCIProwIsModifiable(rows[k]) && (!SCIProwIsLocal(rows[k]) || sepadata->allowlocal) );

         val = SCIPgetSolVal(subscip, sol, mipdata->ylhs[k]);
         assert( ! SCIPisFeasNegative(subscip, val) );

         assert( sepadata->skipmultbounds || SCIPisFeasLT(subscip, val, 1.0) );
         val = SCIPfrac(scip, val);  /* take fractional value if variable has no upper bounds */

         if ( SCIPisFeasPositive(subscip, val) )
            weights[k] = -val;
      }
      if ( mipdata->yrhs[k] != NULL )
      {
         assert( !SCIProwIsModifiable(rows[k]) && (!SCIProwIsLocal(rows[k]) || sepadata->allowlocal) );

         val = SCIPgetSolVal(subscip, sol, mipdata->yrhs[k]);
         assert( ! SCIPisFeasNegative(subscip, val) );

         assert( sepadata->skipmultbounds || SCIPisFeasLT(subscip, val, 1.0) );
         val = SCIPfrac(scip, val);  /* take fractional value if variable has no upper bounds */

         /* in a suboptimal solution both values may be positive - take the one with larger absolute value */
         if ( SCIPisFeasGT(scip, val, ABS(weights[k])) )
            weights[k] = val;
      }
   }

   /* set up data for bounds to use */
   if ( sepadata->cmirownbounds )
   {
      int typefortrans;

      assert( boundsfortrans != NULL );
      assert( boundtypesfortrans != NULL );

      if ( sepadata->allowlocal )
         typefortrans = -2;
      else
         typefortrans = -1;

      /* check all variables */
      for (k = 0; k < nvars; ++k)
      {
         int pos;
         SCIP_VAR* var;

         var = vars[k];
         assert( var != NULL );
         pos = SCIPcolGetLPPos(SCIPvarGetCol(var));

         if ( pos < 0 )
            continue;

         assert( pos < (int) mipdata->ncols );
         assert( SCIPvarGetStatus(var) == SCIP_VARSTATUS_COLUMN );

         boundsfortrans[k] = typefortrans;
         boundtypesfortrans[k] = SCIP_BOUNDTYPE_LOWER;

         if ( mipdata->coltype[pos] == colContinuous || mipdata->coltype[pos] == colConverted )
         {
            assert( SCIPvarIsIntegral(var) || mipdata->coltype[pos] != colContinuous );
            continue;
         }

         /* check upper bound */
         if ( mipdata->z[pos] != NULL && SCIPisSumPositive(subscip, SCIPgetSolVal(subscip, sol, mipdata->z[pos])) )
         {
            /* check whether variable is complemented */
            if ( ! mipdata->iscomplemented[pos] )
               boundtypesfortrans[k] = SCIP_BOUNDTYPE_UPPER;
            /* otherwise use lower bound */
         }
         else
         {
            /* check whether variable is complemented */
            if ( mipdata->iscomplemented[pos] )
               boundtypesfortrans[k] = SCIP_BOUNDTYPE_UPPER;
            /* otherwise use lower bound */
         }
      }
   }

   /* create a MIR cut using the above calculated weights */
   cutact = -1.0;
   cutrhs = -1.0;
   SCIP_CALL( SCIPcalcMIR(scip, NULL, BOUNDSWITCH, USEVBDS, sepadata->allowlocal, FIXINTEGRALRHS, boundsfortrans, boundtypesfortrans,
         (int) MAXAGGRLEN(nvars), MAXWEIGHTRANGE, MINFRAC, MAXFRAC,
         weights, NULL, 1.0, NULL, NULL, cutcoefs, &cutrhs, &cutact, &success, &cutislocal, &cutrank) );
   assert( sepadata->allowlocal || !cutislocal );
   SCIPdebugMessage("CMIR: success = %u, cut is%sviolated (cutact: %g, cutrhs: %g)\n", success, 
      SCIPisFeasGT(scip, cutact, cutrhs) ? " " : " not ", cutact, cutrhs);

   /* if successful, convert dense cut into sparse row, and add the row as a cut */
   if ( success && SCIPisFeasGT(scip, cutact, cutrhs) )
   {
      SCIP_Real cutnorm;
      int cutlen;

      /* store the cut as sparse row, calculate activity and norm of cut */
      SCIP_CALL( storeCutInArrays(scip, nvars, vars, cutcoefs, varsolvals, normtype,
            cutvars, cutvals, &cutlen, &cutact, &cutnorm) );

      /* only proceed if norm is positive - otherwise the cut is trivial */
      if ( SCIPisPositive(scip, cutnorm) )
      {
         SCIP_Bool violated;

         violated = SCIPisEfficacious(scip, (cutact - cutrhs)/cutnorm);

         /* only if the cut if violated - if it is not violated we might store non-local cuts in the pool */
         if ( violated || ( sepadata->usecutpool && ! cutislocal) )
         {
            SCIP_ROW* cut;

            /* create the cut */
            (void) SCIPsnprintf(name, SCIP_MAXSTRLEN, "cgcut%d_%u", SCIPgetNLPs(scip), *ngen);
            SCIP_CALL( SCIPcreateEmptyRowSepa(scip, &cut, sepa, name, -SCIPinfinity(scip), cutrhs, cutislocal, FALSE, sepadata->dynamiccuts) );
            SCIP_CALL( SCIPaddVarsToRow(scip, cut, cutlen, cutvars, cutvals) );
            assert( success );

            /* set cut rank */
            SCIProwChgRank(cut, cutrank);

#ifdef SCIP_DEBUG
            SCIPdebug( SCIP_CALL( SCIPprintRow(scip, cut, NULL) ) );
#endif

            /* try to scale the cut to integral values */
            SCIP_CALL( SCIPmakeRowIntegral(scip, cut, -SCIPepsilon(scip), SCIPsumepsilon(scip),
                  maxdnom, maxscale, MAKECONTINTEGRAL, &success) );

            /* if the cut could be made integral */
            if ( success )
            {
               /* add cut to pool */
               if ( !cutislocal )
               {
                  assert( violated || sepadata->usecutpool );
                  SCIP_CALL( SCIPaddPoolCut(scip, cut) );
               }

               if ( !SCIPisCutEfficacious(scip, NULL, cut) )
               {
                  SCIPdebugMessage(" -> CG-cut <%s> no longer efficacious: act=%f, rhs=%f, norm=%f, eff=%f\n",
                     name, SCIPgetRowLPActivity(scip, cut), SCIProwGetRhs(cut), SCIProwGetNorm(cut),
                     SCIPgetCutEfficacy(scip, NULL, cut));

                  /* release the row */
                  SCIP_CALL( SCIPreleaseRow(scip, &cut) );
               }
               else
               {
                  /* check whether cut has been found before - may happend due to projection */
                  for (k = 0; k < *nprevrows; ++k)
                  {
                     SCIP_Real parval;

                     assert( prevrows[k] != NULL );
                     parval = SCIProwGetParallelism(cut, prevrows[k], 'e');
                     /* exit if row is parallel to existing cut and rhs is not better */
                     if ( SCIPisEQ(scip, parval, 1.0) && SCIPisGE(scip, cutrhs, SCIProwGetRhs(prevrows[k])) )
                        break;
                  }

                  /* if cut is new */
                  if ( k >= *nprevrows )
                  {
                     prevrows[*nprevrows] = cut;
                     ++(*nprevrows);

                     SCIPdebugMessage(" -> CG-cut <%s>: act=%f, rhs=%f, norm=%f, eff=%f, rank=%d, min=%f, max=%f (range=%f)\n",
                        name, SCIPgetRowLPActivity(scip, cut), SCIProwGetRhs(cut), SCIProwGetNorm(cut),
                        SCIPgetCutEfficacy(scip, NULL, cut), SCIProwGetRank(cut),
                        SCIPgetRowMinCoef(scip, cut), SCIPgetRowMaxCoef(scip, cut),
                        SCIPgetRowMaxCoef(scip, cut)/SCIPgetRowMinCoef(scip, cut));
#ifdef SCIP_OUTPUT
                     SCIPdebug( SCIP_CALL( SCIPprintRow(scip, cut, NULL) ) );
#endif
                     SCIP_CALL( SCIPaddCut(scip, NULL, cut, FALSE) );
                     ++(*ngen);
                  }
                  else
                  {
                     SCIPdebugMessage("Cut already exists.\n");
                     /* release the row */
                     SCIP_CALL( SCIPreleaseRow(scip, &cut) );
                  }
               }
            }
            else
            {
               SCIPdebugMessage(" -> CG-cut <%s> could not be scaled to integral coefficients: act=%f, rhs=%f, norm=%f, eff=%f\n",
                  name, cutact, cutrhs, cutnorm, SCIPgetCutEfficacy(scip, NULL, cut));

               /* release the row */
               SCIP_CALL( SCIPreleaseRow(scip, &cut) );
            }
         }
      }
   }

   return SCIP_OKAY;
}


/** create CG-cut via strong-CG-function */
static
SCIP_RETCODE createCGCutStrongCG(
   SCIP*                 scip,               /**< SCIP data structure */
   SCIP_SEPA*            sepa,               /**< separator */
   SCIP_SEPADATA*        sepadata,           /**< separator data */
   CGMIP_MIPDATA*        mipdata,            /**< data for sub-MIP */
   SCIP_SOL*             sol,                /**< solution of sub-MIP */
   char                  normtype,           /**< type of norm to use */
   SCIP_Real*            cutcoefs,           /**< cut coefficients */
   SCIP_VAR**            cutvars,            /**< variables appearing in cut */
   SCIP_Real*            cutvals,            /**< values of variables in cut */
   SCIP_Real*            varsolvals,         /**< solution value of variables */
   SCIP_Real*            weights,            /**< weights to compute cmir cut */
   int*                  nprevrows,          /**< number of previously generated rows */
   SCIP_ROW**            prevrows,           /**< previously generated rows */
   unsigned int*         ngen                /**< number of generated cuts */
   )
{
   char name[SCIP_MAXSTRLEN];
   SCIP_Longint maxdnom;
   SCIP_Bool cutislocal;
   SCIP_Real maxscale;
   SCIP_Real cutrhs;
   SCIP_Real cutact;
   SCIP_Bool success;
   SCIP_ROW** rows;
   SCIP_VAR** vars;
   SCIP* subscip;
   int nrows;
   int nvars;
   int k;
   int cutrank;

   assert( scip != NULL );
   assert( sepadata != NULL );
   assert( mipdata != NULL );
   assert( sol != NULL );
   assert( cutcoefs != NULL );
   assert( cutvars != NULL );
   assert( cutvals != NULL );
   assert( varsolvals != NULL );
   assert( weights != NULL );
   assert( nprevrows != NULL );
   assert( prevrows != NULL );
   assert( ngen != NULL );

   subscip = mipdata->subscip;
   assert( subscip != NULL );

   SCIP_CALL( SCIPgetLPRowsData(scip, &rows, &nrows) );
   assert( nrows > 0 );
   assert( (int) mipdata->nrows == nrows );

   /* @todo more advanced settings - compare sepa_gomory.c */
   maxdnom = (SCIP_Longint) sepadata->cutcoefbnd + 1;
   maxscale = 10000.0;

   /* get variable data */
   SCIP_CALL( SCIPgetVarsData(scip, &vars, &nvars, NULL, NULL, NULL, NULL) );

   /* generate weights */
   for (k = 0; k < nrows; ++k)
   {
      SCIP_Real val;

      weights[k] = 0;
      if ( mipdata->ylhs[k] != NULL )
      {
         assert( !SCIProwIsModifiable(rows[k]) && (!SCIProwIsLocal(rows[k]) || sepadata->allowlocal) );

         val = SCIPgetSolVal(subscip, sol, mipdata->ylhs[k]);
         assert( ! SCIPisFeasNegative(subscip, val) );

         assert( sepadata->skipmultbounds || SCIPisFeasLT(subscip, val, 1.0) );
         val = SCIPfrac(scip, val);  /* take fractional value if variable has no upper bounds */

         if ( SCIPisFeasPositive(subscip, val) )
            weights[k] = -val;
      }
      if ( mipdata->yrhs[k] != NULL )
      {
         assert( !SCIProwIsModifiable(rows[k]) && (!SCIProwIsLocal(rows[k]) || sepadata->allowlocal) );

         val = SCIPgetSolVal(subscip, sol, mipdata->yrhs[k]);
         assert( ! SCIPisFeasNegative(subscip, val) );

         assert( sepadata->skipmultbounds || SCIPisFeasLT(subscip, val, 1.0) );
         val = SCIPfrac(scip, val);  /* take fractional value if variable has no upper bounds */

         /* in a suboptimal solution both values may be positive - take the one with larger absolute value */
         if ( SCIPisFeasGT(scip, val, ABS(weights[k])) )
            weights[k] = val;
      }
   }

   /* create a strong CG cut out of the weighted LP rows using the B^-1 row as weights */
   cutact = -1.0;
   cutrhs = -1.0;
   SCIP_CALL( SCIPcalcStrongCG(scip, BOUNDSWITCH, USEVBDS, sepadata->allowlocal, (int) MAXAGGRLEN(nvars), MAXWEIGHTRANGE, MINFRAC, MAXFRAC,
         weights, 1.0, cutcoefs, &cutrhs, &cutact, &success, &cutislocal, &cutrank) );
   assert( sepadata->allowlocal || !cutislocal );
   SCIPdebugMessage("Strong-CG: success = %u, cut is%sviolated (cutact: %g, cutrhs: %g)\n", success, 
      SCIPisFeasGT(scip, cutact, cutrhs) ? " " : " not ", cutact, cutrhs);

   /* if successful, convert dense cut into sparse row, and add the row as a cut */
   if ( success && SCIPisFeasGT(scip, cutact, cutrhs) )
   {
      SCIP_Real cutnorm;
      int cutlen;

      /* store the cut as sparse row, calculate activity and norm of cut */
      SCIP_CALL( storeCutInArrays(scip, nvars, vars, cutcoefs, varsolvals, normtype,
            cutvars, cutvals, &cutlen, &cutact, &cutnorm) );

      /* only proceed if norm is positive - otherwise the cut is trivial */
      if ( SCIPisPositive(scip, cutnorm) )
      {
         SCIP_Bool violated;

         violated = SCIPisEfficacious(scip, (cutact - cutrhs)/cutnorm);

         /* only if the cut if violated - if it is not violated we might store non-local cuts in the pool */
         if ( violated || ( sepadata->usecutpool && ! cutislocal) )
         {
            SCIP_ROW* cut;

            /* create the cut */
            (void) SCIPsnprintf(name, SCIP_MAXSTRLEN, "cgcut%d_%u", SCIPgetNLPs(scip), *ngen);
            SCIP_CALL( SCIPcreateEmptyRowSepa(scip, &cut, sepa, name, -SCIPinfinity(scip), cutrhs, cutislocal, FALSE, sepadata->dynamiccuts) );
            SCIP_CALL( SCIPaddVarsToRow(scip, cut, cutlen, cutvars, cutvals) );
            SCIProwChgRank(cut, cutrank);

            assert( success );

#ifdef SCIP_DEBUG
            SCIPdebug( SCIP_CALL( SCIPprintRow(scip, cut, NULL) ) );
#endif

            /* try to scale the cut to integral values */
            SCIP_CALL( SCIPmakeRowIntegral(scip, cut, -SCIPepsilon(scip), SCIPsumepsilon(scip),
                  maxdnom, maxscale, MAKECONTINTEGRAL, &success) );

            /* if the cut could be made integral */
            if ( success )
            {
               /* add cut to pool */
               if ( !cutislocal )
               {
                  assert( violated || sepadata->usecutpool );
                  SCIP_CALL( SCIPaddPoolCut(scip, cut) );
               }

               if ( !SCIPisCutEfficacious(scip, NULL, cut) )
               {
                  SCIPdebugMessage(" -> CG-cut <%s> no longer efficacious: act=%f, rhs=%f, norm=%f, eff=%f rank=%d\n",
                     name, SCIPgetRowLPActivity(scip, cut), SCIProwGetRhs(cut), SCIProwGetNorm(cut),
                     SCIPgetCutEfficacy(scip, NULL, cut), SCIProwGetRank(cut));

                  /* release the row */
                  SCIP_CALL( SCIPreleaseRow(scip, &cut) );
               }
               else
               {
                  /* check whether cut has been found before - may happend due to projection */
                  for (k = 0; k < *nprevrows; ++k)
                  {
                     SCIP_Real parval;

                     assert( prevrows[k] != NULL );
                     parval = SCIProwGetParallelism(cut, prevrows[k], 'e');
                     /* exit if row is parallel to existing cut and rhs is not better */
                     if ( SCIPisEQ(scip, parval, 1.0) && SCIPisGE(scip, cutrhs, SCIProwGetRhs(prevrows[k])) )
                        break;
                  }

                  /* if cut is new */
                  if ( k >= *nprevrows )
                  {
                     prevrows[*nprevrows] = cut;
                     ++(*nprevrows);

                     SCIPdebugMessage(" -> CG-cut <%s>: act=%f, rhs=%f, norm=%f, eff=%f, min=%f, max=%f (range=%f)\n",
                        name, SCIPgetRowLPActivity(scip, cut), SCIProwGetRhs(cut), SCIProwGetNorm(cut),
                        SCIPgetCutEfficacy(scip, NULL, cut),
                        SCIPgetRowMinCoef(scip, cut), SCIPgetRowMaxCoef(scip, cut),
                        SCIPgetRowMaxCoef(scip, cut)/SCIPgetRowMinCoef(scip, cut));
#ifdef SCIP_OUTPUT
                     SCIPdebug( SCIP_CALL( SCIPprintRow(scip, cut, NULL) ) );
#endif
                     SCIP_CALL( SCIPaddCut(scip, NULL, cut, FALSE) );
                     ++(*ngen);
                  }
                  else
                  {
                     SCIPdebugMessage("Cut already exists.\n");
                     /* release the row */
                     SCIP_CALL( SCIPreleaseRow(scip, &cut) );
                  }
               }
            }
            else
            {
               SCIPdebugMessage(" -> CG-cut <%s> could not be scaled to integral coefficients: act=%f, rhs=%f, norm=%f, eff=%f\n",
                  name, cutact, cutrhs, cutnorm, SCIPgetCutEfficacy(scip, NULL, cut));

               /* release the row */
               SCIP_CALL( SCIPreleaseRow(scip, &cut) );
            }
         }
      }
   }

   return SCIP_OKAY;
}


/** Create CG-cuts from solutions of sub-MIP */
static
SCIP_RETCODE createCGCuts(
   SCIP*                 scip,               /**< SCIP data structure */
   SCIP_SEPA*            sepa,               /**< separator */
   SCIP_SEPADATA*        sepadata,           /**< separator data */
   CGMIP_MIPDATA*        mipdata,            /**< data for sub-MIP */
   unsigned int*         ngen                /**< number of generated cuts */
   )
{
   SCIP_BOUNDTYPE* boundtypesfortrans;
   SCIP_STAGE stage;
   SCIP_Real* varsolvals;
   SCIP_Real* weights;
   SCIP_VAR** cutvars;
   SCIP_Real* cutvals;
   SCIP_Real* cutcoefs;
   SCIP_ROW** prevrows;
   SCIP_SOL** sols;
   SCIP_VAR** vars;
   SCIP* subscip;
   int* boundsfortrans;
   char normtype;
   int nprevrows;
   int ntotalrows;
   int nsols;
   int nvars;
   int k;
   int s;

   assert( scip != NULL );
   assert( sepadata != NULL );
   assert( mipdata != NULL );
   assert( ngen != NULL );

   subscip = mipdata->subscip;
   assert( subscip != NULL );

   *ngen = 0;

   /* check if solving was successful and get solutions */
   stage = SCIPgetStage(subscip);
   if ( stage == SCIP_STAGE_SOLVING || stage == SCIP_STAGE_SOLVED )
      nsols = SCIPgetNSols(subscip);
   else
      nsols = 0;

   /* only if solutions have been found */
   if ( nsols == 0 )
      return SCIP_OKAY;

   SCIPdebugMessage("Generating CG-cuts from %d sols (cmir: %u, strong-cg: %u) ...\n", nsols, sepadata->usecmir, sepadata->usestrongcg);

   sols = SCIPgetSols(subscip);

   /* get the type of norm to use for efficacy calculations */
   SCIP_CALL( SCIPgetCharParam(scip, "separating/efficacynorm", &normtype) );

   /* get variable data */
   SCIP_CALL( SCIPgetVarsData(scip, &vars, &nvars, NULL, NULL, NULL, NULL) );

   /* allocate temporary memory */
   assert(mipdata->ntotalrows <= INT_MAX);
   ntotalrows = (int)mipdata->ntotalrows;
   assert( ntotalrows >= SCIPgetNLPRows(scip) && ntotalrows <= SCIPgetNLPRows(scip) + 1 );
   SCIP_CALL( SCIPallocBufferArray(scip, &cutcoefs, nvars) );
   SCIP_CALL( SCIPallocBufferArray(scip, &varsolvals, nvars) );
   SCIP_CALL( SCIPallocBufferArray(scip, &cutvars, nvars) );
   SCIP_CALL( SCIPallocBufferArray(scip, &cutvals, nvars) );
   SCIP_CALL( SCIPallocBufferArray(scip, &weights, ntotalrows) );
   SCIP_CALL( SCIPallocBufferArray(scip, &prevrows, 2 * nsols) );

   /* prepare arrays for bound information, if requested */
   if ( sepadata->usecmir && sepadata->cmirownbounds )
   {
      SCIP_CALL( SCIPallocBufferArray(scip, &boundsfortrans, nvars) );
      SCIP_CALL( SCIPallocBufferArray(scip, &boundtypesfortrans, nvars) );
   }
   else
   {
      boundsfortrans = NULL;
      boundtypesfortrans = NULL;
   }

   /* get solution values */
   for (k = 0; k < nvars; ++k)
   {
      if ( SCIPvarGetStatus(vars[k]) == SCIP_VARSTATUS_COLUMN )
         varsolvals[k] = SCIPvarGetLPSol(vars[k]);
      else
         varsolvals[k] = 0.0;
   }

   /* loop through solutions found */
   nprevrows = 0;
   for (s = 0; s < nsols; ++s)
   {
      SCIP_SOL* sol;
      sol = sols[s];

      /* generate cuts by the C-MIR and/or Strong-CG functions */
      if ( sepadata->usecmir )
      {
         SCIP_CALL( createCGCutCMIR(scip, sepa, sepadata, mipdata, sol, normtype, cutcoefs, cutvars, cutvals, varsolvals, weights,
               boundsfortrans, boundtypesfortrans, &nprevrows, prevrows, ngen) );
      }

      if ( sepadata->usestrongcg )
      {
         SCIP_CALL( createCGCutStrongCG(scip, sepa, sepadata, mipdata, sol, normtype, cutcoefs, cutvars, cutvals, varsolvals, weights,
               &nprevrows, prevrows, ngen) );
      }

      if ( ! sepadata->usecmir && ! sepadata->usestrongcg )
      {
         SCIP_CALL( createCGCutDirect(scip, sepa, sepadata, mipdata, sol, normtype, cutcoefs, cutvars, cutvals, varsolvals, weights,
               &nprevrows, prevrows, ngen) );
      }
   }
   assert( nprevrows <= 2 * nsols );
   assert( sepadata->usecmir || nprevrows <= nsols );
   assert( sepadata->usestrongcg || nprevrows <= nsols );

   /* release rows */
   for (k = 0; k < nprevrows; ++k)
   {
      SCIP_CALL( SCIPreleaseRow(scip, &(prevrows[k])) );
   }

   /* free temporary memory */
   SCIPfreeBufferArrayNull(scip, &boundsfortrans);
   SCIPfreeBufferArrayNull(scip, &boundtypesfortrans);

   SCIPfreeBufferArray(scip, &prevrows);
   SCIPfreeBufferArray(scip, &weights);
   SCIPfreeBufferArray(scip, &cutvals);
   SCIPfreeBufferArray(scip, &cutvars);
   SCIPfreeBufferArray(scip, &varsolvals);
   SCIPfreeBufferArray(scip, &cutcoefs);

   return SCIP_OKAY;
}


/** frees "subscip" data */
static
SCIP_RETCODE freeSubscip(
   SCIP*                 scip,               /**< SCIP data structure */
   SCIP_SEPA*            sepa,               /**< separator data */
   CGMIP_MIPDATA*        mipdata             /**< data for sub-MIP */
   )
{
   SCIP_SEPADATA* sepadata;
   unsigned int i, j;
   SCIP* subscip;

   assert( scip != NULL );
   assert( sepa != NULL );
   assert( mipdata != NULL );

   /* free separator data */
   sepadata = SCIPsepaGetData(sepa);
   assert( sepadata != NULL );

   SCIPdebugMessage("Freeing subscip ...\n");

   subscip = mipdata->subscip;
   assert( subscip != NULL );

   for (j = 0; j < mipdata->ncols; ++j)
   {
      if ( mipdata->coltype[j] == colPresent )
      {
         assert( mipdata->alpha[j] != NULL );
         SCIP_CALL( SCIPreleaseVar(subscip, &(mipdata->alpha[j])) );
         SCIP_CALL( SCIPreleaseVar(subscip, &(mipdata->fracalpha[j])) );
      }
   }
   SCIP_CALL( SCIPreleaseVar(subscip, &(mipdata->beta)) );
   SCIP_CALL( SCIPreleaseVar(subscip, &(mipdata->fracbeta)) );

   for (i = 0; i < mipdata->nrows; ++i)
   {
      if ( mipdata->ylhs[i] != NULL )
      {
         SCIP_CALL( SCIPreleaseVar(subscip, &(mipdata->ylhs[i])) );
      }
      if ( mipdata->yrhs[i] != NULL )
      {
         SCIP_CALL( SCIPreleaseVar(subscip, &(mipdata->yrhs[i])) );
      }
   }

   if ( sepadata->useobjub || sepadata->useobjlb )
   {
      if ( mipdata->yrhs[mipdata->nrows] )
      {
         SCIP_CALL( SCIPreleaseVar(subscip, &(mipdata->yrhs[mipdata->nrows])) );
      }
      if ( mipdata->ylhs[mipdata->nrows] )
      {
         SCIP_CALL( SCIPreleaseVar(subscip, &(mipdata->ylhs[mipdata->nrows])) );
      }
   }

   for (j = 0; j < mipdata->ncols; ++j)
   {
      if ( mipdata->z[j] != NULL )
      {
         SCIP_CALL( SCIPreleaseVar(subscip, &(mipdata->z[j])) );
      }
   }

   if ( mipdata->subscip != NULL )
   {
      SCIP_CALL( SCIPfree(&(mipdata->subscip)) );
   }

   SCIPfreeBlockMemoryArray(scip, &(mipdata->z), 2*mipdata->ncols);
   SCIPfreeBlockMemoryArray(scip, &(mipdata->yrhs), mipdata->ntotalrows);
   SCIPfreeBlockMemoryArray(scip, &(mipdata->ylhs), mipdata->ntotalrows);
   SCIPfreeBlockMemoryArray(scip, &(mipdata->isshifted), mipdata->ncols);
   SCIPfreeBlockMemoryArray(scip, &(mipdata->iscomplemented), mipdata->ncols);
   SCIPfreeBlockMemoryArray(scip, &(mipdata->coltype), mipdata->ncols);
   SCIPfreeBlockMemoryArray(scip, &(mipdata->fracalpha), mipdata->ncols);
   SCIPfreeBlockMemoryArray(scip, &(mipdata->alpha), mipdata->ncols);

   return SCIP_OKAY;
}


/*
 * Callback methods
 */

/** copy method for separator plugins (called when SCIP copies plugins) */
static
SCIP_DECL_SEPACOPY(sepaCopyCGMIP)
{  /*lint --e{715}*/
   assert( scip != NULL );
   assert( sepa != NULL );
   assert( strcmp(SCIPsepaGetName(sepa), SEPA_NAME) == 0 );

   /* call inclusion method of constraint handler */
   SCIP_CALL( SCIPincludeSepaCGMIP(scip) );

   return SCIP_OKAY;
}


/** destructor of separator to free user data (called when SCIP is exiting) */
static
SCIP_DECL_SEPAFREE(sepaFreeCGMIP)
{  /*lint --e{715}*/
   SCIP_SEPADATA* sepadata;

   assert( scip != NULL );
   assert( sepa != NULL );
   assert( strcmp(SCIPsepaGetName(sepa), SEPA_NAME) == 0 );

   /* free separator data */
   sepadata = SCIPsepaGetData(sepa);
   assert( sepadata != NULL );

   SCIPfreeMemory(scip, &sepadata);

   SCIPsepaSetData(sepa, NULL);

   return SCIP_OKAY;
}


/** LP solution separation method of separator */
static
SCIP_DECL_SEPAEXECLP(sepaExeclpCGMIP)
{  /*lint --e{715}*/
   SCIP_SEPADATA* sepadata;
   CGMIP_MIPDATA* mipdata;

   int depth;
   int ncalls;
   int ncols;
   int nrows;
   unsigned int ngen;
   SCIP_Bool success;

   assert( scip != NULL );
   assert( sepa != NULL );
   assert( strcmp(SCIPsepaGetName(sepa), SEPA_NAME) == 0 );
   assert( result != NULL );

   *result = SCIP_DIDNOTRUN;
   ngen = 0;

   sepadata = SCIPsepaGetData(sepa);
   assert(sepadata != NULL);

   depth = SCIPgetDepth(scip);

   /* only call separator, if we are not close to terminating */
   if ( SCIPisStopped(scip) )
      return SCIP_OKAY;

   /* only call separator up to a maximum depth */
   if ( sepadata->maxdepth >= 0 && depth > sepadata->maxdepth )
      return SCIP_OKAY;

   /* only call separator a given number of times at each node */
   ncalls = SCIPsepaGetNCallsAtNode(sepa);
   if ( (depth == 0 && sepadata->maxroundsroot >= 0 && ncalls >= sepadata->maxroundsroot)
      || (depth > 0 && sepadata->maxrounds >= 0 && ncalls >= sepadata->maxrounds) )
      return SCIP_OKAY;

   /* only call separator, if an optimal LP solution is at hand */
   if ( SCIPgetLPSolstat(scip) != SCIP_LPSOLSTAT_OPTIMAL )
      return SCIP_OKAY;

   /* skip separation if there are continuous variables, but only integers required */
   if ( SCIPgetNContVars(scip) > 0 && sepadata->onlyintvars )
      return SCIP_OKAY;

   /* only call separator, if there are fractional variables */
   if ( SCIPgetNLPBranchCands(scip) == 0 )
      return SCIP_OKAY;

   /* check for parameters */
   if ( ( sepadata->useobjub || sepadata->useobjlb ) && ( sepadata->usecmir || sepadata->usestrongcg ) )
   {
      SCIPverbMessage(scip, SCIP_VERBLEVEL_NORMAL, NULL, "Using objective function bounds and CMIR or Strong-CG functions is useless. Turning off usage of objective function bounds.\n");
      SCIP_CALL( SCIPsetBoolParam(scip, "separating/cgmip/useobjub", FALSE) );
      SCIP_CALL( SCIPsetBoolParam(scip, "separating/cgmip/useobjlb", FALSE) );
   }

   /* get LP data */
   ncols = SCIPgetNLPCols(scip);
   nrows = SCIPgetNLPRows(scip);
   if ( ncols <= NCOLSTOOSMALL || nrows <= NROWSTOOSMALL )
      return SCIP_OKAY;

   /* determine whether we should run the separation based on a decision tree */
   if ( sepadata->decisiontree )
   {
      SCIP_Bool separate;
      SCIP_Real firstlptime;

      separate = FALSE;
      firstlptime = SCIPgetFirstLPTime(scip);

      if ( nrows <= 136.00 && firstlptime <= 0.05 && ncols <= 143.00 )
         separate = TRUE;
      else if ( nrows <= 136.00 && 0.05 < firstlptime && firstlptime <= 0.15 && ncols <= 143.00 )
         separate = TRUE;
      else if ( 136 < nrows && nrows <= 332.50 && ncols <= 143.00 )
         separate = TRUE;
      else if ( 136 < nrows && nrows <= 332.50 && 654.5 < ncols && ncols <= 1290.50 )
         separate = TRUE;
      else if ( 332.5 < nrows && nrows <= 874.50 && 0.15 < firstlptime && firstlptime <= 0.25 && 2613.5 < ncols && ncols <= 5141.00 )
         separate = TRUE;
      else if ( 874.5 < nrows && nrows <= 1676.00 && firstlptime <= 0.05 && 143 < ncols && ncols <= 265.50 )
         separate = TRUE;
      else if ( 874.5 < nrows && nrows <= 1676 && firstlptime <= 0.05 && 265 < ncols && ncols <= 654.50 )
         separate = TRUE;
      else if ( 874.5 < nrows && nrows <= 1676.00 && 0.05 < firstlptime && firstlptime <= 0.15 )
         separate = TRUE;
      else if ( 874.5 < nrows && nrows <= 1676.00 &&  0.15 < firstlptime && firstlptime <= 0.25 && 1290.50 < ncols && ncols <= 2613.50 )
         separate = TRUE;
      else if ( nrows > 8145.50 && 0.75 < firstlptime && firstlptime <= 6.25 && 654.5 < ncols && ncols <= 1290.50 )
         separate = TRUE;
      else if ( nrows > 8145.50 && 0.75 < firstlptime && firstlptime <= 6.25 && 1290.5 < ncols && ncols <= 2613.50 )
         separate = TRUE;
      else if ( nrows > 8145.50 && firstlptime > 6.25 )
         separate = TRUE;

      if ( ! separate )
      {
         return SCIP_OKAY;
      }
   }

   /* preceed with separation */
   *result = SCIP_DIDNOTFIND;

   SCIPdebugMessage("separating CG-cuts via sub-MIPs: %d cols, %d rows\n", ncols, nrows);

   /* prepare data */
   SCIP_CALL( SCIPallocBlockMemory(scip, &mipdata) );
   mipdata->subscip = NULL;
   mipdata->alpha = NULL;
   mipdata->fracalpha = NULL;
   mipdata->beta = NULL;
   mipdata->fracbeta = NULL;
   mipdata->coltype = NULL;
   mipdata->iscomplemented = NULL;
   mipdata->isshifted = NULL;
   mipdata->ylhs = NULL;
   mipdata->yrhs = NULL;
   mipdata->z = NULL;

   /* create subscip */
   SCIP_CALL( createSubscip(scip, sepa, sepadata, mipdata) );

   /* set parameters */
   SCIP_CALL( subscipSetParams(sepadata, mipdata, &success) );

   if ( success && !SCIPisStopped(scip) )
   {
      /* solve subscip */
      SCIP_CALL( solveSubscip(scip, sepadata, mipdata, &success) );

#ifdef SCIP_OUPUT
      /* print statistics */
      SCIP_CALL( SCIPprintStatistics(mipdata->subscip, NULL) );
#endif

      /* preceed if solution was successful */
      if ( success && !SCIPisStopped(scip) )
      {
         SCIP_CALL( createCGCuts(scip, sepa, sepadata, mipdata, &ngen) );
      }
   }

   SCIP_CALL( freeSubscip(scip, sepa, mipdata) );
   SCIPfreeBlockMemory(scip, &mipdata);

   SCIPdebugMessage("Found %u CG-cuts.\n", ngen);

   if ( ngen > 0 )
      *result = SCIP_SEPARATED;

#ifdef SCIP_OUTPUT
   /* SCIP_CALL( SCIPwriteLP(scip, "cuts.lp") ); */
   /* SCIP_CALL( SCIPwriteMIP(scip, "cuts.lp", FALSE, TRUE) ); */
#endif

   return SCIP_OKAY;
}


/*
 * separator specific interface methods
 */

/** creates the CGMIP MIR cut separator and includes it in SCIP */
SCIP_RETCODE SCIPincludeSepaCGMIP(
   SCIP*                 scip                /**< SCIP data structure */
   )
{
   SCIP_SEPADATA* sepadata;
   SCIP_SEPA* sepa;

   /* create separator data */
   SCIP_CALL( SCIPallocMemory(scip, &sepadata) );

   sepa = NULL;
   /* include separator */
   SCIP_CALL( SCIPincludeSepaBasic(scip, &sepa, SEPA_NAME, SEPA_DESC, SEPA_PRIORITY, SEPA_FREQ, SEPA_MAXBOUNDDIST,
         SEPA_USESSUBSCIP, SEPA_DELAY, sepaExeclpCGMIP, NULL, sepadata) );
   assert(sepa != NULL);

   SCIP_CALL( SCIPsetSepaCopy(scip, sepa, sepaCopyCGMIP) );
   SCIP_CALL( SCIPsetSepaFree(scip, sepa, sepaFreeCGMIP) );

   /* add separator parameters */
   SCIP_CALL( SCIPaddIntParam(scip,
         "separating/cgmip/maxrounds",
         "maximal number of cgmip separation rounds per node (-1: unlimited)",
         &sepadata->maxrounds, FALSE, DEFAULT_MAXROUNDS, -1, INT_MAX, NULL, NULL) );
   SCIP_CALL( SCIPaddIntParam(scip,
         "separating/cgmip/maxroundsroot",
         "maximal number of cgmip separation rounds in the root node (-1: unlimited)",
         &sepadata->maxroundsroot, FALSE, DEFAULT_MAXROUNDSROOT, -1, INT_MAX, NULL, NULL) );
   SCIP_CALL( SCIPaddIntParam(scip,
         "separating/cgmip/maxdepth",
         "maximal depth at which the separator is applied (-1: unlimited)",
         &sepadata->maxdepth, FALSE, DEFAULT_MAXDEPTH, -1, INT_MAX, NULL, NULL) );
   SCIP_CALL( SCIPaddBoolParam(scip,
         "separating/cgmip/decisiontree",
         "Use decision tree to turn separation on/off?",
         &sepadata->decisiontree, FALSE, DEFAULT_DECISIONTREE, NULL, NULL) );
   SCIP_CALL( SCIPaddRealParam(scip,
         "separating/cgmip/timelimit",
         "time limit for sub-MIP",
         &sepadata->timelimit, TRUE, DEFAULT_TIMELIMIT, 0.0, SCIP_REAL_MAX, NULL, NULL) );
   SCIP_CALL( SCIPaddRealParam(scip,
         "separating/cgmip/memorylimit",
         "memory limit for sub-MIP",
         &sepadata->memorylimit, TRUE, DEFAULT_MEMORYLIMIT, 0.0, SCIP_REAL_MAX, NULL, NULL) );
   SCIP_CALL( SCIPaddLongintParam(scip,
         "separating/cgmip/minnodelimit",
         "minimum number of nodes considered for sub-MIP (-1: unlimited)",
         &sepadata->minnodelimit, FALSE, DEFAULT_MINNODELIMIT, -1LL, SCIP_LONGINT_MAX, NULL, NULL) );
   SCIP_CALL( SCIPaddLongintParam(scip,
         "separating/cgmip/maxnodelimit",
         "maximum number of nodes considered for sub-MIP (-1: unlimited)",
         &sepadata->maxnodelimit, FALSE, DEFAULT_MAXNODELIMIT, -1LL, SCIP_LONGINT_MAX, NULL, NULL) );
   SCIP_CALL( SCIPaddRealParam(scip,
         "separating/cgmip/cutcoefbnd",
         "bounds on the values of the coefficients in the CG-cut",
         &sepadata->cutcoefbnd, TRUE, DEFAULT_CUTCOEFBND, 0.0, SCIP_REAL_MAX, NULL, NULL) );
   SCIP_CALL( SCIPaddBoolParam(scip,
         "separating/cgmip/onlyactiverows",
         "Use only active rows to generate cuts?",
         &sepadata->onlyactiverows, FALSE, DEFAULT_ONLYACTIVEROWS, NULL, NULL) );
   SCIP_CALL( SCIPaddIntParam(scip,
         "separating/cgmip/maxrowage",
         "maximal age of rows to consider if onlyactiverows is false",
         &sepadata->maxrowage, FALSE, DEFAULT_MAXROWAGE, -1, INT_MAX, NULL, NULL) );
   SCIP_CALL( SCIPaddBoolParam(scip,
         "separating/cgmip/onlyrankone",
         "Separate only rank 1 inequalities w.r.t. CG-MIP separator?",
         &sepadata->onlyrankone, FALSE, DEFAULT_ONLYRANKONE, NULL, NULL) );
   SCIP_CALL( SCIPaddBoolParam(scip,
         "separating/cgmip/onlyintvars",
         "Generate cuts for problems with only integer variables?",
         &sepadata->onlyintvars, FALSE, DEFAULT_ONLYINTVARS, NULL, NULL) );
   SCIP_CALL( SCIPaddBoolParam(scip,
         "separating/cgmip/allowlocal",
         "Allow to generate local cuts?",
         &sepadata->allowlocal, FALSE, DEFAULT_ALLOWLOCAL, NULL, NULL) );
   SCIP_CALL( SCIPaddBoolParam(scip,
         "separating/cgmip/contconvert",
         "Convert some integral variables to be continuous to reduce the size of the sub-MIP?",
         &sepadata->contconvert, FALSE, DEFAULT_CONTCONVERT, NULL, NULL) );
   SCIP_CALL( SCIPaddRealParam(scip,
         "separating/cgmip/contconvfrac",
         "fraction of integral variables converted to be continuous (if contconvert)",
         &sepadata->contconvfrac, FALSE, DEFAULT_CONTCONVFRAC, 0.0, 1.0, NULL, NULL) );
   SCIP_CALL( SCIPaddIntParam(scip,
         "separating/cgmip/contconvmin",
         "minimum number of integral variables before some are converted to be continuous",
         &sepadata->contconvmin, FALSE, DEFAULT_CONTCONVMIN, -1, INT_MAX, NULL, NULL) );
   SCIP_CALL( SCIPaddBoolParam(scip,
         "separating/cgmip/intconvert",
         "Convert some integral variables attaining fractional values to have integral value?",
         &sepadata->intconvert, FALSE, DEFAULT_INTCONVERT, NULL, NULL) );
   SCIP_CALL( SCIPaddRealParam(scip,
         "separating/cgmip/intconvfrac",
         "fraction of frac. integral variables converted to have integral value (if intconvert)",
         &sepadata->intconvfrac, FALSE, DEFAULT_INTCONVFRAC, 0.0, 1.0, NULL, NULL) );
   SCIP_CALL( SCIPaddIntParam(scip,
         "separating/cgmip/intconvmin",
         "minimum number of integral variables before some are converted to have integral value",
         &sepadata->intconvmin, FALSE, DEFAULT_INTCONVMIN, -1, INT_MAX, NULL, NULL) );
   SCIP_CALL( SCIPaddBoolParam(scip,
         "separating/cgmip/skipmultbounds",
         "Skip the upper bounds on the multipliers in the sub-MIP?",
         &sepadata->skipmultbounds, FALSE, DEFAULT_SKIPMULTBOUNDS, NULL, NULL) );
   SCIP_CALL( SCIPaddBoolParam(scip,
         "separating/cgmip/objlone",
         "Should the objective of the sub-MIP minimize the l1-norm of the multipliers?",
         &sepadata->objlone, FALSE, DEFAULT_OBJLONE, NULL, NULL) );
   SCIP_CALL( SCIPaddRealParam(scip,
         "separating/cgmip/objweight",
         "weight used for the row combination coefficient in the sub-MIP objective",
         &sepadata->objweight, TRUE, DEFAULT_OBJWEIGHT, 0.0, SCIP_REAL_MAX, NULL, NULL) );
   SCIP_CALL( SCIPaddBoolParam(scip,
         "separating/cgmip/objweighsize",
         "Weigh each row by its size?",
         &sepadata->objweighsize, FALSE, DEFAULT_OBJWEIGHSIZE, NULL, NULL) );
   SCIP_CALL( SCIPaddBoolParam(scip,
         "separating/cgmip/dynamiccuts",
         "should generated cuts be removed from the LP if they are no longer tight?",
         &sepadata->dynamiccuts, FALSE, DEFAULT_DYNAMICCUTS, NULL, NULL) );
   SCIP_CALL( SCIPaddBoolParam(scip,
         "separating/cgmip/usecmir",
         "use CMIR-generator (otherwise add cut directly)?",
         &sepadata->usecmir, FALSE, DEFAULT_USECMIR, NULL, NULL) );
   SCIP_CALL( SCIPaddBoolParam(scip,
         "separating/cgmip/usestrongcg",
         "use strong CG-function to strengthen cut?",
         &sepadata->usestrongcg, FALSE, DEFAULT_USESTRONGCG, NULL, NULL) );
   SCIP_CALL( SCIPaddBoolParam(scip,
         "separating/cgmip/cmirownbounds",
         "tell CMIR-generator which bounds to used in rounding?",
         &sepadata->cmirownbounds, FALSE, DEFAULT_CMIROWNBOUNDS, NULL, NULL) );
   SCIP_CALL( SCIPaddBoolParam(scip,
         "separating/cgmip/usecutpool",
         "use cutpool to store CG-cuts even if the are not efficient?",
         &sepadata->usecutpool, FALSE, DEFAULT_USECUTPOOL, NULL, NULL) );
   SCIP_CALL( SCIPaddBoolParam(scip,
         "separating/cgmip/primalseparation",
         "only separate cuts that are tight for the best feasible solution?",
         &sepadata->primalseparation, FALSE, DEFAULT_PRIMALSEPARATION, NULL, NULL) );
   SCIP_CALL( SCIPaddBoolParam(scip,
         "separating/cgmip/earlyterm",
         "terminate separation if a violated (but possibly sub-optimal) cut has been found?",
         &sepadata->earlyterm, FALSE, DEFAULT_EARLYTERM, NULL, NULL) );
   SCIP_CALL( SCIPaddBoolParam(scip,
         "separating/cgmip/addviolationcons",
         "add constraint to subscip that only allows violated cuts (otherwise add obj. limit)?",
         &sepadata->addviolationcons, FALSE, DEFAULT_ADDVIOLATIONCONS, NULL, NULL) );
   SCIP_CALL( SCIPaddBoolParam(scip,
         "separating/cgmip/addviolconshdlr",
         "add constraint handler to filter out violated cuts?",
         &sepadata->addviolconshdlr, FALSE, DEFAULT_ADDVIOLCONSHDLR, NULL, NULL) );
   SCIP_CALL( SCIPaddBoolParam(scip,
         "separating/cgmip/conshdlrusenorm",
         "should the violation constraint handler use the norm of a cut to check for feasibility?",
         &sepadata->conshdlrusenorm, FALSE, DEFAULT_CONSHDLRUSENORM, NULL, NULL) );
   SCIP_CALL( SCIPaddBoolParam(scip,
         "separating/cgmip/useobjub",
         "Use upper bound on objective function (via primal solution)?",
         &sepadata->useobjub, FALSE, DEFAULT_USEOBJUB, NULL, NULL) );
   SCIP_CALL( SCIPaddBoolParam(scip,
         "separating/cgmip/useobjlb",
         "Use lower bound on objective function (via primal solution)?",
         &sepadata->useobjlb, FALSE, DEFAULT_USEOBJLB, NULL, NULL) );

   return SCIP_OKAY;
}<|MERGE_RESOLUTION|>--- conflicted
+++ resolved
@@ -69,10 +69,7 @@
 #include "scip/cons_linear.h"
 #include "scip/pub_misc.h"
 #include "scip/pub_lp.h"
-<<<<<<< HEAD
-=======
-
->>>>>>> fb8812dd
+
 
 #define SEPA_NAME              "cgmip"
 #define SEPA_DESC              "Chvatal-Gomory cuts via MIPs separator"
