/* * * * * * * * * * * * * * * * * * * * * * * * * * * * * * * * * * * * * * */
/*                                                                           */
/*                  This file is part of the program and library             */
/*         SCIP --- Solving Constraint Integer Programs                      */
/*                                                                           */
/*    Copyright (C) 2002-2010 Konrad-Zuse-Zentrum                            */
/*                            fuer Informationstechnik Berlin                */
/*                                                                           */
/*  SCIP is distributed under the terms of the ZIB Academic License.         */
/*                                                                           */
/*  You should have received a copy of the ZIB Academic License              */
/*  along with SCIP; see the file COPYING. If not email to scip@zib.de.      */
/*                                                                           */
/* * * * * * * * * * * * * * * * * * * * * * * * * * * * * * * * * * * * * * */
//#define PS_OUT/* only for debugging ???????????????? */

/**@file   cons_exactlp.c
 * @ingroup CONSHDLRS 
 * @brief  constraint handler for exactlp constraints
 * @author Tobias Achterberg
 * @author Kati Wolter
 */

/*---+----1----+----2----+----3----+----4----+----5----+----6----+----7----+----8----+----9----+----0----+----1----+----2*/
//#define BOUNDCHG_OUT   /** uncomment to get more debug msgs (SCIP_DEBUG) about processing bound changes of variables,
//                        *  including pseudo objective value update */
//#define FPRELAXVAL_OUT /** uncomment to get info about relaxing exact values to floating-point values */
//#define FPRELAXLP_OUT  /** uncomment to get info about creation of floating-point relaxation or approximation */
//#define DBAUTO_OUT     /** uncomment this define to get info about automatic selection of safe dual bounding method */
//#define LPEX_OUT       /** uncomment to get info about solving process of exact LP solver */
//#define BASISCHECK_OUT /** uncomment to get info about LP basis consistency check between exact and inexact LP solvers */

//#define TESTDBVERIFY   /** uncomment to test basis verification method by comparing it to exact LP solver behavior */
//#define USEOBJLIM      /** uncomment to pass objlimit to exact LP solver; same as in lpiex_qso.c
//                        *  warning: QSopt_ex allows objlimits but the support is buggy; if the limit is reached, 
//                        *  QSopt_ex does not stop but increases the precision */
//#define USETIMELIM     /** uncomment to pass timelimit to exact LP solver
//                        *  warning: QSopt_ex allows timelimits but the support is buggy; if the limit is reached, 
//                        *  QSopt_ex does not stop but increases the precision */

#include <assert.h>
#include <string.h>
#include <stdio.h>

#include "scip/cons_exactlp.h"
#include "scip/intervalarith.h"
#include "scip/lp.h"
#include "scip/lpiex.h"
#include "scip/misc.h" 
#include "scip/primalex.h" 
#include "scip/scip.h"
#include "scip/solex.h" 
#include "scip/struct_scip.h" 
#include "rectlu/rectlu.h"

#ifdef WITH_EXACTSOLVE

/** @todo exiptodo: mpfr library is needed to control the rounding mode in the gmp-double conversion. these methods might 
 *   move to another file. delete library inclusion then.
 */
#include "mpfr.h" /* mpfr.h has to be included before gmp.h */
#include "gmp.h" 

/* constraint handler properties */
#define CONSHDLR_NAME          "exactlp"
#define CONSHDLR_DESC          "LP relaxation of a MIP that is given by rational data"
#define CONSHDLR_SEPAPRIORITY    950000 /**< priority of the constraint handler for separation */
#define CONSHDLR_ENFOPRIORITY   -400000 /**< priority of the constraint handler for constraint enforcing */
#define CONSHDLR_CHECKPRIORITY  -400000 /**< priority of the constraint handler for checking feasibility */
#define CONSHDLR_SEPAFREQ             1 /**< frequency for separating cuts; zero means to separate only in the root node */
#define CONSHDLR_PROPFREQ            -1 /**< frequency for propagating domains; zero means only preprocessing propagation */
#define CONSHDLR_EAGERFREQ            1 /**< frequency for using all instead of only the useful constraints in separation,
                                         *   propagation and enforcement, -1 for no eager evaluations, 0 for first only */
#define CONSHDLR_MAXPREROUNDS         0 /**< maximal number of presolving rounds the constraint handler participates in (-1: no limit) */
#define CONSHDLR_DELAYSEPA        FALSE /**< should separation method be delayed, if other separators found cuts? */
#define CONSHDLR_DELAYPROP        FALSE /**< should propagation method be delayed, if other propagators found reductions? */
#define CONSHDLR_DELAYPRESOL      FALSE /**< should presolving method be delayed, if other presolvers found reductions? */
#define CONSHDLR_NEEDSCONS         TRUE /**< should the constraint handler be skipped, if no constraints are available? */

#define DEFAULT_PSOBJWEIGHT         0.0 /**< weight of the original objective function in lp to compute interior point */
#define DEFAULT_PSREDUCEAUXLP     FALSE /**< should the number of constraints in lp to compute interior point be reduced? */
<<<<<<< HEAD
#define DEFAULT_PSDUALCOLSELECTION  'n' /**< strategy to select which dual columns to use for lp to compute interior point 
                                         *   ('n'o sel, 'a'ctive rows of exact primal LP, 'A'ctive rows of inexact primal LP) */
#define DEFAULT_PSINTPOINTSELECTION 'a' /**< method to select interior point ('a'rbitrary interior point, 'o'ptimized interior 
=======
#define DEFAULT_PSLAMBDACOMPWISE   TRUE /**< should lambda in shifting step of ps method be computed componentwise? */
#define DEFAULT_PSDUALCOLSELECTION  'A' /**< strategy to select which dual columns to use for lp to compute interior point 
                                         *   ('n'o sel, 'a'ctive rows of exact primal LP, 'A'ctive rows of inexact primal LP, 
                                         *   'b'asic rows of exact primal LP, 'B'asic rows of inexact primal LP)" */
#define DEFAULT_PSINTPOINTSELECTION 'o' /**< method to select interior point ('a'rbitrary interior point, 'o'ptimized interior 
>>>>>>> 1b177988
                                         *   point, 'A'rbitrary interior point in dual form, 't'wo stage optimized interior point */
#define DEFAULT_PSUSEINTPOINT      TRUE /**< should correction shift use an interior pt? (otherwise use interior ray of recession cone) */
#define DEFAULT_PSINFEASVERSION    TRUE /**< should infeasibility version of project and shift be used? */
#define DEFAULT_INTERLEAVEDBFREQ      0 /**< frequency at which dual bounding strategy is interleaved (-1: never, 0: if prommising, x: xth node) */
#define DEFAULT_COMPUTEDBDIFF     FALSE /**< should the quality of the safe dual bounds be computed (involves solving LPs exactly)? */
#define DEFAULT_SMALLDBDIFF        1e-9 /**< maximum value of small relativ difference of safe dual bound */
#define DEFAULT_MEDIUMDBDIFF       1e-3 /**< maximum value of medium relativ difference of safe dual bound */

#define EVENTHDLR_NAME        "exactlp"
#define EVENTHDLR_DESC        "bound change event handler for exactlp constraints"

#define PSPOSTPROCESSDUALSOL       TRUE

#define OBJSCALE_MAXFINALSCALE   1000.0 /**< maximal final value to apply as scaling */
#define PSBIGM                      100
#define PSWARMSTARTAUXPROB         TRUE
#define SPARSEMAXNNONZ            10000 /**< maximal number of nonzero coefficients in matrix to be considered sparse */
#define FEWLBOUNDSRATIO             0.2 /**< maximal percentage of vars with large bounds that is regarded to be small; 
                                         *   same as in lp.c */
#define STORE_INTERA                    /**< should interval constraint matrix for provedBoundInterval() be stored? */


/*
 * Data structures
 */

/** @todo exiptodo: posinfinity and neginfinity should be moved to a more appropriate place (scipex.h, def.h or defex.h) */
/** constraint handler data */
struct SCIP_ConshdlrData
{
   SCIP_EVENTHDLR*       eventhdlr;          /**< event handler for bound change events */
   mpq_t                 posinfinity;        /**< value considered to be infinity */
   mpq_t                 neginfinity;        /**< value considered to be infinity */
   SCIP_LPIEX*           lpiex;              /**< Exact LP solver interface */
   SCIP_Bool             lpexconstructed;    /**< was the exact LP of some prior node already constructed (constraints)? */
   mpq_t                 lpiexuobjlim;       /**< current upper objective limit in LPIEX */
   SCIP_NODE*            lastenfopsnode;     /**< last node at which enfops was called */ 
   mpq_t                 pseudoobjval;       /**< pseudo solution value at node where all unprocessed bound changes were
                                              *   applied last with all variables set to their best bounds, ignoring 
                                              *   variables with infinite best bound */
   int                   pseudoobjvalinf;    /**< number of variables with infinite best bound in pseudo solution at node 
                                              *   where all unprocessed bound changes were applied last */
   mpq_t*                interiorpt;         /**< stores S-interior point for root node dual problem */
   mpq_t*                interiorray;        /**< stores S-interior ray for root node dual problem */
   int*                  includedcons;       /**< 1 if constraints dual variable is included in original S-interior point/ray */
   int                   nextendedconss;     /**< dimension of S-interior point/ray = 2*(nvars+nconss) */
   int*                  psbasis;            /**< mapping for basis used in factorization */
   int                   npsbasis;           /**< length of psbasis */
   qsnum_factor_work*    rectfactor;         /**< stores factorized matrix for project and scale */
   mpq_t                 commonslack;        /**< slack by which S-interior point/ray satisfies inequalities */
   SCIP_PRIMALEX*        primal;             /**< exact primal data and solution storage */
   SCIP_Bool             psdatacon;          /**< was project and scale data structure constructed? */  
   SCIP_Bool             psdatafail;         /**< did the construction of the project and shift root node data fail? */
   SCIP_Bool             pshaspoint;         /**< has an S-interior point successfully been constructed? */
   SCIP_Bool             pshasray;           /**< has an S-interior ray successfully been constructed? */
   SCIP_Real             psobjweight;        /**< weight of the original objective function in lp to compute interior point */
   SCIP_Bool             psreduceauxlp;      /**< should the number of constraints in lp to compute interior point be reduced? */
   char                  psdualcolselection; /**< strategy to select which dual columns to use for lp to compute interior point 
                                              *   ('n'o sel, 'a'ctive rows of exact primal LP, 'A'ctive rows of inexact primal LP) */
   char                  psintpointselection;/**< method to select interior point ('a'rbitrary interior point, 'o'ptimized interior point
                                              *   'A'rbitrary interior point in dual form, 't'wo stage optimized interior point) */
   SCIP_Bool             psuseintpoint;      /**< should correction shift use an interior pt? (otherwise use interior ray of recession cone) */
   SCIP_INTERVAL*        intervalval;        /**< stores interval representation of matrix values interval*/
   SCIP_Bool             intervalvalcon;     /**< was the interval representation of the matrix data constructed? */
   SCIP_Bool*            rootactivity;       /**< which primal constraints are active at the optimal root node LP solution */
   SCIP_Bool             rootactivitycon;    /**< has the rootactivity been stored? */
   SCIP_Bool             psinfeasversion;    /**< should infeasibility version of project and shift be used? */
   int                   interleavedbfreq;   /**< frequency at which dual bounding strategy is interleaved (-1: never, 0: if prommising, x: xth node) */
   SCIP_Longint          nprovedfeaslp;      /**< number of times, safe dual bound computation for feasible LPs was called */
   SCIP_Longint          nprovedinfeaslp;    /**< number of times, safe verification for infeasible LPs was called */
   SCIP_Longint          nfailprovedfeaslp;  /**< number of times, safe dual bound computation for feasible LPs failed */
   SCIP_Longint          nfailprovedinfeaslp;/**< number of times, safe verification for infeasible LPs failed */
   SCIP_Longint          nabortprovedinfeaslp;/**< number of times, safe verification for infeasible LPs was aborted 
                                               *  because no approximate certificate was given */
   SCIP_CLOCK*           provedfeaslptime;   /**< time needed for safe dual bound computation for feasible LPs */
   SCIP_CLOCK*           provedinfeaslptime; /**< time needed for safe verification for infeasible LPs */
   SCIP_Longint          nexactfeaslp;       /**< number of times, exact integrality verification for feasible LPs was called */
   SCIP_Longint          nexactinfeaslp;     /**< number of times, exact verification for infeasible LPs was called */
   SCIP_Longint          nexactunsollp;      /**< number of times, exact LP solver is called for unsolved LP */
   SCIP_Longint          nwrongexactfeaslp;  /**< number of times, claimed integral LP solution was fractional */
   SCIP_Longint          nwrongexactinfeaslp;/**< number of times, claimed infeasible LP was feasible */
   SCIP_CLOCK*           exactfeaslptime;    /**< time needed for exact integrality verification for feasible LPs */
   SCIP_CLOCK*           exactinfeaslptime;  /**< time needed for exact verification for infeasible LPs */
   SCIP_CLOCK*           exactunsollptime;   /**< time needed for exact LP solve for unsolved LP */
   SCIP_Longint          nzerodbdiff;        /**< number of safe dual bounds with zero relativ difference */
   SCIP_Longint          nsmalldbdiff;       /**< number of safe dual bounds with small relativ difference */
   SCIP_Longint          nmediumdbdiff;      /**< number of safe dual bounds with medium relativ difference */
   SCIP_Longint          nlargedbdiff;       /**< number of safe dual bounds with large relativ difference */
   SCIP_Bool             computedbdiff;      /**< should the quality of the safe dual bounds be computed (involves solving LPs exactly)? */
   SCIP_Real             smalldbdiff;        /**< maximum value of small relativ difference of safe dual bound */
   SCIP_Real             mediumdbdiff;       /**< maximum value of medium relativ difference of safe dual bound */
};

/** constraint data for exactlp constraints */
struct SCIP_ConsData
{
   SCIP_OBJSENSE         objsense;           /**< objective sense */
   mpq_t                 objoffset;          /**< objective offset from bound shifting and fixing (fixed vars result) */
   mpq_t                 objscale;           /**< scalar applied to objective function; external objective value is
                                              *   extobj = objsense * objscale * (intobj + objoffset) */
   int                   nvars;              /**< number of variables */
   int                   ninfbounds;         /**< number of variables with infinite bound in safe dual bounding method */
   int                   ninfintbounds;      /**< number of integer variables with infinite bound in safe db method */
   int                   nlargebounds;       /**< number of variables with large bound in safe dual bounding method */
   mpq_t*                obj;                /**< objective function values of variables */
   SCIP_Bool             objneedscaling;     /**< do objective function values need to be scaled because some are not FP representable? */
   mpq_t*                lb;                 /**< lower bounds of variables */
   mpq_t*                ub;                 /**< upper bounds of variables */
   mpq_t*                lbloc;              /**< local lower bounds of variables at node where all unprocessed 
                                              *   bound changes were applied last */
   mpq_t*                ubloc;              /**< local upper bounds of variables when exact LP was last updated */
   int*                  bndchglbpos;        /**< positions of variables in unprocessed lower bound change arrays, or -1 */
   int*                  bndchgubpos;        /**< positions of variables in unprocessed upper bound change arrays, or -1 */
   int*                  lockdown;           /**< rounding down locks of variables */
   int*                  lockup;             /**< rounding up locks of variables */
   int                   nconss;             /**< number of constraints in exactlp data structure */
   int                   nsplitconss;        /**< number of constraints that were split in exactlp data structure */
   int                   conssize;           /**< size of constraint specific array in exactlp data structure */
   mpq_t*                lhs;                /**< left hand sides of constraints */
   mpq_t*                rhs;                /**< right hand sides of constraints */
   int                   nnonz;              /**< number of nonzero elements in the constraint matrix */
   int                   nintegral;          /**< number of integral nonzero elements in the constraint matrix */
   int*                  beg;                /**< start index of each constraint in ind and val array */
   int*                  len;                /**< number of nonzeros in val array corresponding to constraint */
   int*                  ind;                /**< variable indices (var->probindex) of constraint matrix entries */
   mpq_t*                val;                /**< values of nonzero constraint matrix entries (and some zeros) */
   mpq_t                 minabsval;          /**< minimum absolute nonzero constraint matrix, lhs, or rhs entry */
   mpq_t                 maxabsval;          /**< maximum absolute nonzero constraint matrix, lhs, or rhs entry */
   SCIP_ROW**            rows;               /**< rows for LP relaxation/approximation (FP data) of exactlp constraint */
   SCIP_EVENTDATA**      eventdatas;         /**< event datas for bound change events of the variables */
   int                   nbndchglb;          /**< number of variables with unprocessed lower bound changes */
   int                   nbndchgub;          /**< number of variables with unprocessed upper bound changes */
   mpq_t*                bndchglb;           /**< local lower bounds of variables with unprocessed bound changes */
   mpq_t*                bndchgub;           /**< local upper bounds of variables with unprocessed bound changes */
   int*                  bndchglbind;        /**< indices of variables with unprocessed lower bound changes */
   int*                  bndchgubind;        /**< indices of variables with unprocessed upper bound changes */
};

/** event data for bound change event */
struct SCIP_EventData
{
   SCIP_CONSDATA*        consdata;           /**< exactlp constraint data to process the bound change for */
   int                   varind;             /**< index of variable in exactlp consdata arrays (lb, ub, obj) */
   int                   filterpos;          /**< position of event in variable's event filter */
};




/*
 * Local methods
 */


/*
 * local methods for consistency checks
 */

#ifndef NDEBUG
/** checks for correct status of original variables */
static
void checkOrigVars(
   SCIP*                 scip                /**< SCIP data structure */
   )
{
   SCIP_VAR** origvars;
   int i;
   
   origvars = SCIPgetOrigVars(scip);
   
   for( i = 0; i < SCIPgetNOrigVars(scip); ++i )
   {
      assert(SCIPvarIsOriginal(origvars[i]));
   }
}
#endif

#ifndef NDEBUG
/** checks whether basis of exact and inexact LP solvers match after basis was loaded from one solver to the other */
static
SCIP_RETCODE checkLoadState(
   SCIP*                 scip,              /**< SCIP data structure */
   SCIP_CONSHDLRDATA*    conshdlrdata       /**< exactlp constraint handler data */
   )
{
   int* cstat;
   int* rstat;
   int* cstatex;
   int* rstatex;
   int i;
   int ncols;
   int nrows;
   int ncolsex;
   int nrowsex;

   ncols = SCIPgetNLPCols(scip);
   nrows = SCIPgetNLPRows(scip);
   SCIPlpiexGetNCols(conshdlrdata->lpiex, &ncolsex);
   SCIPlpiexGetNRows(conshdlrdata->lpiex, &nrowsex);

   /* allocate temporary memory */
   SCIP_CALL( SCIPallocBufferArray(scip, &cstat, ncols) );
   SCIP_CALL( SCIPallocBufferArray(scip, &rstat, nrows) );
   SCIP_CALL( SCIPallocBufferArray(scip, &cstatex, ncolsex) );  
   SCIP_CALL( SCIPallocBufferArray(scip, &rstatex, nrowsex) );
   
   /** @todo exiptodo: using scip->lp is not SCIP conform. 
    *  - implement method corresponding to SCIPlpGetBase() in scip.c
    *  - there is at least one other position where lp is accessed directly
    */
   /* get exact and inexact basis */
   SCIP_CALL( SCIPlpGetBase(scip->lp, cstat, rstat) );
   SCIP_CALL( SCIPlpiexGetBase(conshdlrdata->lpiex, cstatex, rstatex) );

#ifdef BASISCHECK_OUT
   printf("basis of exact and inexact LP solver should match after basis was loaded from one to the other:\n");
   printf("  inexact LP basis (ncols<%d>, nrows<%d>):\n", ncols, nrows);
   //printCurrentLP(scip); /* uncomment to display inexact LP */
   for( i = 0; i < ncols; ++i)
   {
      if( cstat[i] == SCIP_BASESTAT_LOWER)
         printf("     c=%d: %d (at lower)\n", i, cstat[i]);
      else if( cstat[i] == SCIP_BASESTAT_BASIC)
         printf("     c=%d: %d (basic)\n", i, cstat[i]);
      else if( cstat[i] ==  SCIP_BASESTAT_UPPER)
         printf("     c=%d: %d (at upper)\n", i, cstat[i]);
      else if( cstat[i] ==  SCIP_BASESTAT_ZERO)
         printf("     c=%d: %d (at zero)\n", i, cstat[i]);
      else 
         printf("     c=%d: %d (error)\n", i, cstat[i]);
   }
   for( i = 0; i < nrows; ++i)
   {
      if( rstat[i] == SCIP_BASESTAT_LOWER)
         printf("     r=%d: %d (at lower)\n", i, rstat[i]);
      else if( rstat[i] == SCIP_BASESTAT_BASIC)
         printf("     r=%d: %d (basic)\n", i, rstat[i]);
      else if( rstat[i] ==  SCIP_BASESTAT_UPPER)
         printf("     r=%d: %d (at upper)\n", i, rstat[i]);
      else 
         printf("     r=%d: %d (error)\n", i, rstat[i]);
   }
   printf("  exact LP basis (ncols<%d>, nrows<%d>):\n", ncolsex, nrowsex);
#endif
 
   /* check basis status of columns */ 
   assert(ncols == ncolsex);
   for( i = 0; i < ncolsex; ++i)
   {
#ifdef BASISCHECK_OUT
      if( cstatex[i] == SCIP_BASESTAT_LOWER)
         printf("     ex c=%d: %d (at lower)\n", i, cstatex[i]);
      else if( cstatex[i] == SCIP_BASESTAT_BASIC)
         printf("     ex c=%d: %d (basic)\n", i, cstatex[i]);
      else if( cstatex[i] ==  SCIP_BASESTAT_UPPER)
         printf("     ex c=%d: %d (at upper)\n", i, cstatex[i]);
      else if( cstatex[i] ==  SCIP_BASESTAT_ZERO)
         printf("     ex c=%d: %d (at zero)\n", i, cstatex[i]);
      else 
         printf("     ex c=%d: %d (error)\n", i, cstatex[i]);
#endif

      assert(cstatex[i] == cstat[i]);
   }

   /* check basis status of row slacks */ 
   assert(nrows == nrowsex);
   for( i = 0; i < nrowsex; ++i)
   {
#ifdef BASISCHECK_OUT
      if( rstatex[i] == SCIP_BASESTAT_LOWER)
         printf("     ex r=%d: %d (at lower)\n", i, rstatex[i]);
      else if( rstatex[i] == SCIP_BASESTAT_BASIC)
         printf("     ex r=%d: %d (basic)\n", i, rstatex[i]);
      else if( rstatex[i] ==  SCIP_BASESTAT_UPPER)
         printf("     ex r=%d: %d (at upper)\n", i, rstatex[i]);
      else 
         printf("     ex r=%d: %d (error)\n", i, rstatex[i]);
#endif

      assert(rstatex[i] == rstat[i]);
   }

#if 0 /* activate this for detailed debugging. writes both LP basis to files and stops afterwards */
   {
      SCIP_LPI* lpi;

      SCIPgetLPI(scip, &lpi);
      SCIP_CALL( SCIPlpiWriteState(lpi, "testset/state_lp.bas") );
      SCIP_CALL( SCIPlpiexWriteState(conshdlrdata->lpiex, "testset/state_lpex.bas") );
      SCIPABORT();
   }
#endif

   /* free temporary memory */
   SCIPfreeBufferArray(scip, &rstatex);
   SCIPfreeBufferArray(scip, &cstatex);
   SCIPfreeBufferArray(scip, &rstat);
   SCIPfreeBufferArray(scip, &cstat);

   return SCIP_OKAY;
}
#endif

#ifndef NDEBUG
/** checks whether pseudo objective value has been updated correctly */
static
void checkPseudoobjval(
   SCIP*                 scip,               /**< SCIP data structure */
   SCIP_CONSHDLRDATA*    conshdlrdata,       /**< exactlp constraint handler data */
   SCIP_CONSDATA*        consdata            /**< constraint data */
   )
{
   mpq_t pseudoobjval;
   int pseudoobjvalinf; 
   mpq_t prod;
   int i;

   mpq_init(pseudoobjval);
   mpq_set_d(pseudoobjval, 0.0);
   pseudoobjvalinf = 0;
   mpq_init(prod);
 
   /* compute pseudo objective value manually */
   for( i = 0; i < consdata->nvars; ++i )
   {
      if( mpq_sgn(consdata->obj[i]) > 0 )
      {
         if( isNegInfinity(conshdlrdata, consdata->lbloc[i]) )
            pseudoobjvalinf++;
         else
         { 
            /* pseudoobjval += lb * obj */
            mpq_mul(prod, consdata->lbloc[i], consdata->obj[i]);
            mpq_add(pseudoobjval, pseudoobjval, prod);
         }
      }
      else if( mpq_sgn(consdata->obj[i]) < 0 )
      {
         if( isPosInfinity(conshdlrdata, consdata->ubloc[i]) )
            pseudoobjvalinf++;
         else
         {
            /* pseudoobjval += ub * obj */
            mpq_mul(prod,  consdata->ubloc[i], consdata->obj[i]);
            mpq_add(pseudoobjval, pseudoobjval, prod);
         }
      }
   }

   /* check whether manually computed pseudo objective value is equal to updated one */
   assert(pseudoobjvalinf == conshdlrdata->pseudoobjvalinf);
   assert(mpq_equal(pseudoobjval, conshdlrdata->pseudoobjval) != 0);

   mpq_clear(pseudoobjval);
   mpq_clear(prod);
}
#endif


/*
 * local methods for working with rational numbers
 */

/** returns value treated as negative infinite in exactlp constraint handler */
const mpq_t* negInfinity(
   SCIP_CONSHDLRDATA*    conshdlrdata        /**< exactlp constraint handler data */
   )
{  /*lint --e{715} */
   return (const mpq_t*) (&conshdlrdata->neginfinity);
}

/** checks if value is treated as positive infinite in exactlp constraint handler */
const mpq_t* posInfinity(
   SCIP_CONSHDLRDATA*    conshdlrdata        /**< exactlp constraint handler data */
   )
{  /*lint --e{715} */
   return (const mpq_t*) (&conshdlrdata->posinfinity);
}

/** checks if value is treated as negative infinite in exactlp constraint handler */
SCIP_Bool isNegInfinity(
   SCIP_CONSHDLRDATA*    conshdlrdata,       /**< exactlp constraint handler data */
   const mpq_t           val                 /**< value to be compared against infinity */
   )
{  /*lint --e{715} */
   return SCIPlpiexIsNegInfinity(conshdlrdata->lpiex, val);
}

/** checks if value is treated as positive infinite in exactlp constraint handler */
SCIP_Bool isPosInfinity(
   SCIP_CONSHDLRDATA*    conshdlrdata,       /**< exactlp constraint handler data */
   const mpq_t           val                 /**< value to be compared against infinity */
   )
{  /*lint --e{715} */
   return SCIPlpiexIsPosInfinity(conshdlrdata->lpiex, val);
}

/** returns whether given rational number can be stored as FP number without roundinf errors */
SCIP_Bool mpqIsReal(
   SCIP*                 scip,               /**< SCIP data structure */
   mpq_t                 val                 /**< given rational number */
   )
{
   SCIP_Bool result;
   mpq_t tmp;

   mpq_init(tmp); 

   mpq_set_d(tmp, mpqGetRealApprox(scip, val));

   if( mpq_equal(tmp, val) == 0 )
      result = FALSE; /* approx(a) =/= a */
   else
      result = TRUE;

#ifndef NDEBUG
   {
      SCIP_Bool resultnew;
      
      mpq_set_d(tmp, mpqGetRealRelax(scip, val, GMP_RNDU));
      if( mpq_equal(tmp, val) == 0 )
         resultnew = FALSE; /* approx(a) =/= a */
      else
         resultnew = TRUE;
      assert(result == resultnew);
      
      mpq_set_d(tmp, mpqGetRealRelax(scip, val, GMP_RNDD));
      if( mpq_equal(tmp, val) == 0 )
         resultnew = FALSE; /* approx(a) =/= a */
      else
         resultnew = TRUE;
      assert(result == resultnew);
   }
#endif

   mpq_clear(tmp); 

   return result;
}

/** converts given rational number into an FP number; uses given rounding mode during conversion 
 * (should be used to construct an FP relaxation of a constraint) 
 */
SCIP_Real mpqGetRealRelax(
   SCIP*                 scip,               /**< SCIP data structure */
   const mpq_t           val,                /**< given rational number */
   mp_rnd_t              roundmode           /**< rounding mode to be used for the conversion */
   )
{
   SCIP_Real valrelax;

   mpfr_t valmpfr;

   mpfr_init_set_q(valmpfr, val, roundmode);
   valrelax = (SCIP_Real) mpfr_get_d(valmpfr, roundmode);
   mpfr_clear(valmpfr);

#ifndef NDEBUG
   {
      mpq_t result;
    
      mpq_init(result);
      mpq_set_d(result, valrelax);

      if( roundmode == GMP_RNDU )
         assert(mpq_cmp(result, val) >= 0);
      if( roundmode == GMP_RNDD )
         assert(mpq_cmp(result, val) <= 0); 
#ifdef FPRELAXVAL_OUT
      if( roundmode == GMP_RNDU )
      {
         gmp_printf("   relaxing value: given<%Qd> <= relaxed<%Qd|", val, result); 
         printf("%g>\n", mpq_get_d(result)); 
      }
      if( roundmode == GMP_RNDD )
      {
         gmp_printf("   relaxing value: given<%Qd> >= relaxed<%Qd|", val, result); 
         printf("%g>\n", mpq_get_d(result)); 
      }
#endif
      mpq_clear(result);
   }
#endif

   /** @todo exiptodo: after reworking the handling of (different) infinity values, we should check the treatment of 
    *  infinite values here, in particular, when constructing an FP relaxation
    */
   if( SCIPisInfinity(scip, valrelax) )
      valrelax = SCIPinfinity(scip);

   if( SCIPisInfinity(scip, -valrelax) )
      valrelax = -SCIPinfinity(scip);

   return valrelax;
}

/** converts given rational number into an FP number; uses default rounding mode during conversion 
 * (should be used to construct an FP approximation of a constraint) 
 */
SCIP_Real mpqGetRealApprox(
   SCIP*                 scip,               /**< SCIP data structure */
   const mpq_t           val                 /**< given rational number */
   )
{
   SCIP_Real valapprox;

   valapprox = (SCIP_Real) mpq_get_d(val);
 
   /** @todo exiptodo: after reworking the handling of (different) infinity values, we should check the treatment of 
    *  infinite values here
    */
   if( SCIPisInfinity(scip, valapprox) )
      valapprox = SCIPinfinity(scip);

   if( SCIPisInfinity(scip, -valapprox) )
      valapprox = -SCIPinfinity(scip);

   return valapprox;
}

/** returns rational number rounded down */
static
void mpqFloor(
   mpq_t                 floorval,           /**< pointer to store rational number rounded down */
   const mpq_t           val                 /**< given rational number */
   )
{
   mpz_t floorint;
   
   mpz_init(floorint);
   mpz_fdiv_q(floorint, mpq_numref(val), mpq_denref(val));
   mpq_set_z(floorval, floorint);
   mpz_clear(floorint);
}

/** returns rational number rounded up */
static
void mpqCeil(
   mpq_t                 ceilval,             /**< pointer to store rational number rounded up */
   const mpq_t           val                  /**< given rational number */
   )
{
   mpz_t ceilint;

   mpz_init(ceilint);
   mpz_cdiv_q(ceilint, mpq_numref(val), mpq_denref(val));
   mpq_set_z(ceilval, ceilint);
   mpz_clear(ceilint);
}

/** checks, if value is integral */
SCIP_Bool mpqIsIntegral(
   const mpq_t           val                  /**< value to process */
   )
{
   return (mpz_cmp_ui(mpq_denref(val), 1) == 0);
}

/*
 * local methods for managing event data
 */

/** creates event data */
static
SCIP_RETCODE eventdataCreate(
   SCIP*                 scip,               /**< SCIP data structure */
   SCIP_EVENTDATA**      eventdata,          /**< pointer to store event data */
   SCIP_CONSDATA*        consdata,           /**< constraint data */
   int                   ind                 /**< index of variable in consdata arrays (lb, ub, obj) to catch events for */
   )
{
   assert(eventdata != NULL);

   SCIP_CALL( SCIPallocBlockMemory(scip, eventdata) );
   (*eventdata)->consdata = consdata;
   (*eventdata)->varind = ind;

   return SCIP_OKAY;
}  

/** frees event data */
static
SCIP_RETCODE eventdataFree(
   SCIP*                 scip,               /**< SCIP data structure */
   SCIP_EVENTDATA**      eventdata           /**< pointer to event data */
   )
{
   assert(eventdata != NULL);

   SCIPfreeBlockMemory(scip, eventdata);

   return SCIP_OKAY;
}

/** catches bound change events for variables in exactlp constraint */
static
SCIP_RETCODE catchEvents(
   SCIP*                 scip,               /**< SCIP data structure */
   SCIP_CONSDATA*        consdata,           /**< constraint data */
   SCIP_EVENTHDLR*       eventhdlr           /**< event handler to call for the event processing */
   )
{
   SCIP_VAR** origvars; 
   SCIP_VAR** vars; 
   int i;

   assert(consdata != NULL);
   assert(eventhdlr != NULL);
   assert(consdata->nvars == 0 || consdata->eventdatas != NULL);

   /* allocate temporary memory */
   SCIP_CALL( SCIPallocBufferArray(scip, &vars, consdata->nvars) );
   
   /* get transformed problem variables */
   origvars = SCIPgetOrigVars(scip);
   assert(SCIPgetNOrigVars(scip) == consdata->nvars);
   SCIP_CALL( SCIPgetTransformedVars(scip, consdata->nvars, origvars, vars) );

   for( i = 0; i < consdata->nvars; i++)
   {
      assert(SCIPvarIsOriginal(origvars[i]));
      assert(SCIPvarIsTransformed(vars[i]));
      assert(consdata->eventdatas[i] == NULL);
      
      SCIP_CALL( eventdataCreate(scip, &consdata->eventdatas[i], consdata, i) );
      SCIP_CALL( SCIPcatchVarEvent(scip, vars[i], SCIP_EVENTTYPE_BOUNDCHANGED, eventhdlr, consdata->eventdatas[i], 
            &consdata->eventdatas[i]->filterpos) );
   }

#ifndef NDEBUG
   /* check for correct status of original variables */
   checkOrigVars(scip);
#endif

   /* free temporary memory */
   SCIPfreeBufferArray(scip, &vars);

   return SCIP_OKAY;
}

/** drops bound change events for variables in exactlp constraint */
static
SCIP_RETCODE dropEvents(
   SCIP*                 scip,               /**< SCIP data structure */
   SCIP_CONSDATA*        consdata,           /**< constraint data */
   SCIP_EVENTHDLR*       eventhdlr           /**< event handler to call for the event processing */
   )
{
   SCIP_VAR** origvars; 
   SCIP_VAR** vars; 
   int i;
   
   assert(consdata != NULL);
   assert(eventhdlr != NULL);
   assert(consdata->nvars == 0 || consdata->eventdatas != NULL);

   /* allocate temporary memory */
   SCIP_CALL( SCIPallocBufferArray(scip, &vars, consdata->nvars) );

   /* get transformed problem variables */
   origvars = SCIPgetOrigVars(scip);
   assert(SCIPgetNOrigVars(scip) == consdata->nvars);
   SCIP_CALL( SCIPgetTransformedVars(scip, consdata->nvars, origvars, vars) );

   for( i = 0; i < consdata->nvars; i++)
   {
      assert(SCIPvarIsOriginal(origvars[i]));
      assert(SCIPvarIsTransformed(vars[i]));
      assert(consdata->eventdatas[i] != NULL);

      SCIP_CALL( SCIPdropVarEvent(scip, vars[i], SCIP_EVENTTYPE_BOUNDCHANGED, eventhdlr, consdata->eventdatas[i], 
            consdata->eventdatas[i]->filterpos) );
      SCIP_CALL( eventdataFree(scip, &consdata->eventdatas[i]) );
   }

#ifndef NDEBUG
   /* check for correct status of original variables */
   checkOrigVars(scip);
#endif

   /* free temporary memory */
   SCIPfreeBufferArray(scip, &vars);

   return SCIP_OKAY;
}


/*
 * local methods for managing constraint handler data and constraint data 
 */

/** creates constaint handler data for exactlp constraint handler */
static
SCIP_RETCODE conshdlrdataCreate(
   SCIP*                 scip,               /**< SCIP data structure */
   SCIP_CONSHDLRDATA**   conshdlrdata        /**< pointer to store the constraint handler data */
   )
{
   assert(conshdlrdata != NULL);

   SCIP_CALL( SCIPallocMemory(scip, conshdlrdata) );

   /* initialize exact LP solver */
   SCIPlpiexStart();

   /* open exact LP Solver interface */
   SCIP_CALL( SCIPlpiexCreate(&(*conshdlrdata)->lpiex, NULL, SCIP_OBJSEN_MINIMIZE) );

   /* open exact LP Solver interface for factorization */

   (*conshdlrdata)->rectfactor = (qsnum_factor_work*) NULL;
   (*conshdlrdata)->nextendedconss = 0;

   mpq_init((*conshdlrdata)->commonslack);
   
   mpq_init((*conshdlrdata)->posinfinity);
   mpq_init((*conshdlrdata)->neginfinity);
   mpq_init((*conshdlrdata)->lpiexuobjlim);
   
   SCIPlpiexPosInfinity((*conshdlrdata)->lpiex, &(*conshdlrdata)->posinfinity);
   SCIPlpiexNegInfinity((*conshdlrdata)->lpiex, &(*conshdlrdata)->neginfinity);
   SCIPlpiexPosInfinity((*conshdlrdata)->lpiex, &(*conshdlrdata)->lpiexuobjlim);

#ifdef USEOBJLIM
   SCIP_CALL( SCIPlpiexSetRealpar((*conshdlrdata)->lpiex, SCIP_LPPAR_UOBJLIM, (*conshdlrdata)->lpiexuobjlim) ); 
#endif

   (*conshdlrdata)->lpexconstructed = FALSE;
   (*conshdlrdata)->psdatacon = FALSE;
   (*conshdlrdata)->lastenfopsnode = NULL;
   (*conshdlrdata)->intervalvalcon = FALSE;

   mpq_init((*conshdlrdata)->pseudoobjval);
   mpq_set_d((*conshdlrdata)->pseudoobjval, 0.0);
   (*conshdlrdata)->pseudoobjvalinf = 0;

   (*conshdlrdata)->interiorpt = NULL;
   (*conshdlrdata)->interiorray = NULL;
   (*conshdlrdata)->includedcons = NULL;
   (*conshdlrdata)->psbasis = NULL;
   (*conshdlrdata)->rootactivity = NULL;
   (*conshdlrdata)->rootactivitycon = FALSE;

   /* get event handler for updating bounds of variables in the exact LP */
   (*conshdlrdata)->eventhdlr = SCIPfindEventhdlr(scip, EVENTHDLR_NAME);
   if( (*conshdlrdata)->eventhdlr == NULL )
   {
      SCIPerrorMessage("event handler for exactlp constraints not found\n");
      return SCIP_PLUGINNOTFOUND;
   }

   (*conshdlrdata)->primal = NULL;
   (*conshdlrdata)->psdatafail = FALSE;
   (*conshdlrdata)->pshaspoint = FALSE;
   (*conshdlrdata)->pshasray = FALSE;

   (*conshdlrdata)->nprovedfeaslp = 0;
   (*conshdlrdata)->nprovedinfeaslp = 0;    
   (*conshdlrdata)->nprovedinfeaslp = 0;    
   (*conshdlrdata)->nfailprovedfeaslp = 0; 
   (*conshdlrdata)->nfailprovedinfeaslp = 0;
   (*conshdlrdata)->nabortprovedinfeaslp = 0;
   (*conshdlrdata)->provedfeaslptime = NULL; 
   (*conshdlrdata)->provedinfeaslptime = NULL;
   (*conshdlrdata)->nexactfeaslp = 0;
   (*conshdlrdata)->nexactinfeaslp = 0;
   (*conshdlrdata)->nexactunsollp = 0;
   (*conshdlrdata)->nwrongexactfeaslp = 0;
   (*conshdlrdata)->nwrongexactinfeaslp = 0;
   (*conshdlrdata)->exactfeaslptime = NULL;
   (*conshdlrdata)->exactinfeaslptime = NULL;
   (*conshdlrdata)->exactunsollptime = NULL;
   (*conshdlrdata)->nzerodbdiff = 0;
   (*conshdlrdata)->nsmalldbdiff = 0;
   (*conshdlrdata)->nmediumdbdiff = 0;
   (*conshdlrdata)->nlargedbdiff = 0;

   return SCIP_OKAY;
}

/** frees constraint handler data for exactlp constraint handler */
static
SCIP_RETCODE conshdlrdataFree(
   SCIP*                 scip,               /**< SCIP data structure */
   SCIP_CONSHDLRDATA**   conshdlrdata        /**< pointer to the constraint handler data */
   )
{
   int i;

   assert(conshdlrdata != NULL);
   assert(*conshdlrdata != NULL);

   if( (*conshdlrdata)->nextendedconss > 0 )
   {
      SCIPfreeMemoryArray(scip, &(*conshdlrdata)->psbasis);
      if( (*conshdlrdata)->interiorpt != NULL )
      {
         for( i = 0; i < (*conshdlrdata)->nextendedconss; i++ )
            mpq_clear((*conshdlrdata)->interiorpt[i]);
         SCIPfreeMemoryArray(scip, &(*conshdlrdata)->interiorpt);
      }
      if( (*conshdlrdata)->interiorray != NULL )
      {
         for( i = 0; i < (*conshdlrdata)->nextendedconss; i++ )
            mpq_clear((*conshdlrdata)->interiorray[i]);
         SCIPfreeMemoryArray(scip, &(*conshdlrdata)->interiorray);
      }
      SCIPfreeMemoryArray(scip, &(*conshdlrdata)->includedcons);
   }

   if( (*conshdlrdata)->intervalvalcon != FALSE )
   {
      SCIPfreeMemoryArray(scip, &(*conshdlrdata)->intervalval);
   }

   if( (*conshdlrdata)->rootactivitycon != FALSE )
   {
      SCIPfreeMemoryArray(scip, &(*conshdlrdata)->rootactivity);
   }   
   

   if( (*conshdlrdata)->rectfactor != NULL)
      RECTLUfreeFactorization((*conshdlrdata)->rectfactor);

   if( (*conshdlrdata)->lpiex != NULL )
   {
      SCIP_CALL( SCIPlpiexFree(&(*conshdlrdata)->lpiex) );
   }
   assert((*conshdlrdata)->lpiex == NULL);

   mpq_clear((*conshdlrdata)->pseudoobjval);
   mpq_clear((*conshdlrdata)->commonslack);
   mpq_clear((*conshdlrdata)->lpiexuobjlim);
   mpq_clear((*conshdlrdata)->posinfinity);
   mpq_clear((*conshdlrdata)->neginfinity);

   SCIPfreeMemory(scip, conshdlrdata);

   /* deinitialize exact LP solver */
   SCIPlpiexEnd();

   return SCIP_OKAY;
}

/** gets number of LP rows needed for the LP relaxation of the exactlp constraint */
static
int consdataGetNRows(
   SCIP_CONSDATA*        consdata            /**< constraint data */
   )
{
   assert(consdata != NULL);

   return consdata->nconss;
}

/** updates current pseudo objective values for a change in a variable's objective value or bounds */
static
SCIP_RETCODE updateVar(
   SCIP_CONSHDLRDATA*    conshdlrdata,       /**< exactlp constraint handler data */
   const mpq_t           oldobj,             /**< old objective value of variable */
   const mpq_t           oldlb,              /**< old objective value of variable */
   const mpq_t           oldub,              /**< old objective value of variable */
   mpq_t                 newobj,             /**< new objective value of variable */
   mpq_t                 newlb,              /**< new objective value of variable */
   mpq_t                 newub               /**< new objective value of variable */
   )
{
   mpq_t deltaval;
   mpq_t prod;
   int deltainf;

   assert(conshdlrdata->pseudoobjvalinf >= 0);

   mpq_init(deltaval);
   mpq_init(prod);
   mpq_set_d(deltaval, 0.0);
   deltainf = 0;

#ifdef BOUNDCHG_OUT
   gmp_printf("   change pseudoobjval for obj (%Qd->%Qd) lb (%Qd->%Qd) ub (%Qd->%Qd): pseudoobjval %Qd (inf<%d>) --> ", 
      oldobj, newobj, oldlb, newlb, oldub, newub, conshdlrdata->pseudoobjval, conshdlrdata->pseudoobjvalinf); 
#endif

   /* subtract old pseudo objective value */
   if( mpq_sgn(oldobj) > 0 )
   {
      if( isNegInfinity(conshdlrdata, oldlb) )
         deltainf--;
      else
      {
         /* deltaval -= oldlb * oldobj */
         mpq_mul(prod, oldlb, oldobj);
         mpq_sub(deltaval, deltaval, prod);
      }
   }
   else if( mpq_sgn(oldobj) < 0 )
   {
      if( isPosInfinity(conshdlrdata, oldub) )
         deltainf--;
      else
      {
         /* deltaval -= oldub * oldobj */
         mpq_mul(prod, oldub, oldobj);
         mpq_sub(deltaval, deltaval, prod);
      }
   }

   /* add new pseudo objective value */
   if( mpq_sgn(newobj) > 0 )
   {
      if( isNegInfinity(conshdlrdata, newlb) )
         deltainf++;
      else
      { 
         /* deltaval += newlb * newobj */
         mpq_mul(prod, newlb, newobj);
         mpq_add(deltaval, deltaval, prod);
      }
   }
   else if( mpq_sgn(newobj) < 0 )
   {
      if( isPosInfinity(conshdlrdata, newub) )
         deltainf++;
      else
      {
         /* deltaval += newub * newobj */
         mpq_mul(prod, newub, newobj);
         mpq_add(deltaval, deltaval, prod);
      }
   }

   /* update the pseudo objective values */
   mpq_add(conshdlrdata->pseudoobjval, conshdlrdata->pseudoobjval, deltaval);
   conshdlrdata->pseudoobjvalinf += deltainf;

#ifdef BOUNDCHG_OUT
   gmp_printf("%Qd (inf<%d>)\n", conshdlrdata->pseudoobjval, conshdlrdata->pseudoobjvalinf); 
#endif

   assert(conshdlrdata->pseudoobjvalinf >= 0);

   mpq_clear(deltaval);
   mpq_clear(prod);

   return SCIP_OKAY;
}

/** creates exactlp constraint data */
static
SCIP_RETCODE consdataCreate(
   SCIP*                 scip,               /**< SCIP data structure */
   SCIP_CONSHDLRDATA*    conshdlrdata,       /**< exactlp constraint handler data */
   SCIP_CONSDATA**       consdata,           /**< pointer to store constraint data */
   SCIP_EVENTHDLR*       eventhdlr,          /**< event handler to call for the event processing */
   SCIP_OBJSENSE         objsense,           /**< objective sense */
   int                   nvars,              /**< number of variables */
   int                   ninfbounds,         /**< number of variables with infinite bound in safe dual bounding method */
   int                   ninfintbounds,      /**< number of integer variables with infinite bound in safe db method */
   int                   nlargebounds,       /**< number of variables with large bound in safe dual bounding method */
   mpq_t*                obj,                /**< objective function values of variables */
   mpq_t*                lb,                 /**< lower bounds of variables */
   mpq_t*                ub,                 /**< upper bounds of variables */
   int                   nconss,             /**< number of constraints in exactlp data structure */
   int                   nsplitconss,        /**< number of constraints that were split in exactlp data structure */
   int                   conssize,           /**< size of constraint specific array in exactlp data structure */
   mpq_t*                lhs,                /**< left hand sides of constraints */
   mpq_t*                rhs,                /**< right hand sides of constraints */
   int                   nnonz,              /**< number of nonzero elements in the constraint matrix */
   int                   nintegral,          /**< number of integral nonzero elements in the constraint matrix */
   int*                  beg,                /**< start index of each constraint in ind and val array */
   int*                  len,                /**< number of nonzeros in val array corresponding to constraint */
   int*                  ind,                /**< variable indices (var->probindex) of constraint matrix entries */
   mpq_t*                val,                /**< values of nonzero constraint matrix entries (and some zeros) */
   mpq_t                 minabsval,          /**< minimum absolute nonzero constraint matrix, lhs, or rhs entry */
   mpq_t                 maxabsval,          /**< maximum absolute nonzero constraint matrix, lhs, or rhs entry */
   SCIP_Bool             objneedscaling      /**< do objective function values need to be scaled because some are not FP representable? */
   )
{
   int j;

   assert(consdata != NULL);
   assert(nvars > 0 || (nconss == 0 && nconss == 0) );
   assert(nconss > 0 || (nvars >= 0 && nnonz == 0) );
   assert(nnonz > 0 || (nconss >= 0 && nvars >= 0) );
   assert(nconss <= conssize);

   SCIP_CALL( SCIPallocBlockMemory(scip, consdata) );
   
   /* store variable specific information */ 
   if( nvars > 0 )
   {
      mpq_t tmpzero;

      /* allocate, initialize, and copy rational arrays */
      SCIP_CALL( SCIPallocBlockMemoryArray(scip, &(*consdata)->obj, nvars) );
      SCIP_CALL( SCIPallocBlockMemoryArray(scip, &(*consdata)->lb, nvars) );
      SCIP_CALL( SCIPallocBlockMemoryArray(scip, &(*consdata)->ub, nvars) );
      SCIP_CALL( SCIPallocBlockMemoryArray(scip, &(*consdata)->lbloc, nvars) );
      SCIP_CALL( SCIPallocBlockMemoryArray(scip, &(*consdata)->ubloc, nvars) );
      SCIP_CALL( SCIPallocBlockMemoryArray(scip, &(*consdata)->lockdown, nvars) );
      SCIP_CALL( SCIPallocBlockMemoryArray(scip, &(*consdata)->lockup, nvars) );
      mpq_init(tmpzero);
      mpq_set_d(tmpzero, 0.0);

      /* reset pseudo objective value */
      mpq_set_d(conshdlrdata->pseudoobjval, 0.0);
      conshdlrdata->pseudoobjvalinf = 0;
      for( j = 0; j < nvars; ++j )
      {
         mpq_init((*consdata)->obj[j]);
         mpq_init((*consdata)->lb[j]);
         mpq_init((*consdata)->ub[j]);
         mpq_init((*consdata)->lbloc[j]);
         mpq_init((*consdata)->ubloc[j]);

         mpq_set((*consdata)->obj[j], obj[j]);
         mpq_set((*consdata)->lb[j], lb[j]);
         mpq_set((*consdata)->ub[j], ub[j]);
         mpq_set((*consdata)->lbloc[j], lb[j]);
         mpq_set((*consdata)->ubloc[j], ub[j]);
         
         /* initialize pseudo objective value */
         SCIP_CALL( updateVar(conshdlrdata, tmpzero, tmpzero, tmpzero, (*consdata)->obj[j], (*consdata)->lbloc[j], 
               (*consdata)->ubloc[j]) );
      }
      mpq_clear(tmpzero);
      BMSclearMemoryArray((*consdata)->lockdown, nvars);
      BMSclearMemoryArray((*consdata)->lockup, nvars);
   }
   else
   {
      (*consdata)->obj = NULL;
      (*consdata)->lb = NULL;
      (*consdata)->ub = NULL;
      (*consdata)->lbloc = NULL;
      (*consdata)->ubloc = NULL;
      (*consdata)->lockdown = NULL;
      (*consdata)->lockup = NULL;   
   }
   
   /* store constraint specific information */ 
   if( conssize > 0 )
   {
      /* allocate and copy integer array */
      SCIP_CALL( SCIPduplicateBlockMemoryArray(scip, &(*consdata)->beg, beg, conssize + 1) );
      SCIP_CALL( SCIPduplicateBlockMemoryArray(scip, &(*consdata)->len, len, conssize) );

      /* allocate, initialize, and copy rational arrays */
      SCIP_CALL( SCIPallocBlockMemoryArray(scip, &(*consdata)->lhs, conssize) );
      SCIP_CALL( SCIPallocBlockMemoryArray(scip, &(*consdata)->rhs, conssize) );

      for( j = 0; j < conssize; ++j )
      {
         mpq_init((*consdata)->lhs[j]);
         mpq_init((*consdata)->rhs[j]);

         if( j < nconss )
         {
            mpq_set((*consdata)->lhs[j], lhs[j]);
            mpq_set((*consdata)->rhs[j], rhs[j]);
         }
      }
   }
   else
   {
      (*consdata)->lhs = NULL;
      (*consdata)->rhs = NULL;
      (*consdata)->beg = NULL;
      (*consdata)->len = NULL;
   }

   /* store matrix specific information */ 
   if( nnonz > 0 )
   {
      /* allocate and copy integer array */
      SCIP_CALL( SCIPduplicateBlockMemoryArray(scip, &(*consdata)->ind, ind, nnonz) );

      /* allocate, initialize, and copy rational array */
      SCIP_CALL( SCIPallocBlockMemoryArray(scip, &(*consdata)->val, nnonz) );

      for( j = 0; j < nnonz; ++j )
      {
         mpq_init((*consdata)->val[j]);

         mpq_set((*consdata)->val[j], val[j]);
      }
   }
   else
   {
      (*consdata)->ind = NULL;
      (*consdata)->val = NULL;
   }

   (*consdata)->objsense = objsense;
   mpq_init((*consdata)->objscale);
   mpq_set_d((*consdata)->objscale, 1.0);
   mpq_init((*consdata)->objoffset);
   mpq_set_d((*consdata)->objoffset, 0.0);
   (*consdata)->nvars = nvars;
   (*consdata)->ninfbounds = ninfbounds;
   (*consdata)->ninfintbounds = ninfintbounds;
   (*consdata)->nlargebounds = nlargebounds;
   (*consdata)->nconss = nconss;
   (*consdata)->nsplitconss = nsplitconss;
   (*consdata)->conssize = conssize;
   (*consdata)->nnonz = nnonz;
   (*consdata)->nintegral = nintegral;
   (*consdata)->rows = NULL;
   (*consdata)->eventdatas = NULL;
   (*consdata)->nbndchglb = 0;
   (*consdata)->nbndchgub = 0;
   (*consdata)->objneedscaling = objneedscaling;
   mpq_init((*consdata)->minabsval);
   mpq_set((*consdata)->minabsval, minabsval);
   mpq_init((*consdata)->maxabsval);
   mpq_set((*consdata)->maxabsval, maxabsval);

   /* catch events for variables, if we are in the transformed problem */
   if( SCIPisTransformed(scip) )
   {
      /* allocate bound change event specific data structures */ 
      SCIP_CALL( SCIPallocBlockMemoryArray(scip, &(*consdata)->bndchglbpos, nvars) );
      SCIP_CALL( SCIPallocBlockMemoryArray(scip, &(*consdata)->bndchgubpos, nvars) );
      SCIP_CALL( SCIPallocBlockMemoryArray(scip, &(*consdata)->eventdatas, nvars) );
      SCIP_CALL( SCIPallocBlockMemoryArray(scip, &(*consdata)->bndchglb, nvars) );
      SCIP_CALL( SCIPallocBlockMemoryArray(scip, &(*consdata)->bndchgub, nvars) );
      SCIP_CALL( SCIPallocBlockMemoryArray(scip, &(*consdata)->bndchglbind, nvars) );
      SCIP_CALL( SCIPallocBlockMemoryArray(scip, &(*consdata)->bndchgubind, nvars) );
      assert((*consdata)->eventdatas != NULL);
      BMSclearMemoryArray((*consdata)->eventdatas, nvars);
      for( j = 0; j < nvars; ++j )
      {
         mpq_init((*consdata)->bndchglb[j]);
         mpq_init((*consdata)->bndchgub[j]);

         (*consdata)->bndchglbpos[j] = -1;
         (*consdata)->bndchgubpos[j] = -1;
      }
      
      /* catch events */
      SCIP_CALL( catchEvents(scip, *consdata, eventhdlr) );
   } 

   return SCIP_OKAY;
}

/** releases LP rows of constraint data and frees rows array */
static
SCIP_RETCODE consdataFreeRows(
   SCIP*                 scip,               /**< SCIP data structure */
   SCIP_CONSDATA*        consdata            /**< constraint data */
   )
{
   assert(consdata != NULL);

   if( consdata->rows != NULL )
   {
      int nrows;
      int r;
      
      nrows = consdataGetNRows(consdata);

      for( r = nrows-1; r >= 0; --r )
      {
         SCIP_CALL( SCIPreleaseRow(scip, &consdata->rows[r]) );
      }
      SCIPfreeBlockMemoryArray(scip, &consdata->rows, nrows);
   }

   return SCIP_OKAY;
}

/** frees exactlp constraint data */
static
SCIP_RETCODE consdataFree(
   SCIP*                 scip,               /**< SCIP data structure */
   SCIP_CONSDATA**       consdata,           /**< pointer to the constraint data */
   SCIP_EVENTHDLR*       eventhdlr           /**< event handler to call for the event processing */
   )
{
   int j;

   assert(consdata != NULL);
   assert(*consdata != NULL);

   /* release and free the rows */
   SCIP_CALL( consdataFreeRows(scip, *consdata) );

   /* drop bound change events for variables in exactlp constraints */
   if( (*consdata)->eventdatas != NULL )
   {
      SCIP_CALL( dropEvents(scip, *consdata, eventhdlr) );

      for( j = 0; j < (*consdata)->nvars; ++j )
      {
         mpq_clear((*consdata)->bndchglb[j]);
         mpq_clear((*consdata)->bndchgub[j]);
      }

      SCIPfreeBlockMemoryArray(scip, &(*consdata)->bndchgubind, (*consdata)->nvars);
      SCIPfreeBlockMemoryArray(scip, &(*consdata)->bndchglbind, (*consdata)->nvars);
      SCIPfreeBlockMemoryArray(scip, &(*consdata)->bndchgub, (*consdata)->nvars);
      SCIPfreeBlockMemoryArray(scip, &(*consdata)->bndchglb, (*consdata)->nvars);
      SCIPfreeBlockMemoryArray(scip, &(*consdata)->eventdatas, (*consdata)->nvars);
      SCIPfreeBlockMemoryArray(scip, &(*consdata)->bndchgubpos, (*consdata)->nvars);
      SCIPfreeBlockMemoryArray(scip, &(*consdata)->bndchglbpos, (*consdata)->nvars);
   }

   mpq_clear((*consdata)->objoffset);
   mpq_clear((*consdata)->objscale);

   mpq_clear((*consdata)->minabsval);
   mpq_clear((*consdata)->maxabsval);

   /* free matrix specific information */ 
   for( j = 0; j < (*consdata)->nnonz; ++j )
   {
      mpq_clear((*consdata)->val[j]);
   }
   SCIPfreeBlockMemoryArrayNull(scip, &(*consdata)->val, (*consdata)->nnonz);
   SCIPfreeBlockMemoryArrayNull(scip, &(*consdata)->ind, (*consdata)->nnonz);

   /* free constraint specific information */ 
   for( j = 0; j < (*consdata)->conssize; ++j )
   {
      mpq_clear((*consdata)->rhs[j]);
      mpq_clear((*consdata)->lhs[j]);
   }
   SCIPfreeBlockMemoryArrayNull(scip, &(*consdata)->rhs, (*consdata)->conssize);
   SCIPfreeBlockMemoryArrayNull(scip, &(*consdata)->lhs, (*consdata)->conssize);
   SCIPfreeBlockMemoryArrayNull(scip, &(*consdata)->len, (*consdata)->conssize);
   SCIPfreeBlockMemoryArrayNull(scip, &(*consdata)->beg, (*consdata)->conssize+1);

   /* free variable specific information */ 
   for( j = 0; j < (*consdata)->nvars; ++j )
   {
      mpq_clear((*consdata)->obj[j]);
      mpq_clear((*consdata)->lb[j]);
      mpq_clear((*consdata)->ub[j]);
      mpq_clear((*consdata)->lbloc[j]);
      mpq_clear((*consdata)->ubloc[j]);
   }
   SCIPfreeBlockMemoryArrayNull(scip, &(*consdata)->lockup, (*consdata)->nvars);
   SCIPfreeBlockMemoryArrayNull(scip, &(*consdata)->lockdown, (*consdata)->nvars);
   SCIPfreeBlockMemoryArrayNull(scip, &(*consdata)->ubloc, (*consdata)->nvars);
   SCIPfreeBlockMemoryArrayNull(scip, &(*consdata)->lbloc, (*consdata)->nvars);
   SCIPfreeBlockMemoryArrayNull(scip, &(*consdata)->ub, (*consdata)->nvars);
   SCIPfreeBlockMemoryArrayNull(scip, &(*consdata)->lb, (*consdata)->nvars);
   SCIPfreeBlockMemoryArrayNull(scip, &(*consdata)->obj, (*consdata)->nvars);

   /* free consdata */ 
   SCIPfreeBlockMemory(scip, consdata);
 
   return SCIP_OKAY;
}
 
/** print single constraint of exactlp constraint in CIP format to file stream */
static
void printSingleCons(
   SCIP*                 scip,               /**< SCIP data structure */
   SCIP_CONSHDLRDATA*    conshdlrdata,       /**< exactlp constraint handler data */
   SCIP_CONSDATA*        consdata,           /**< exactlp constraint data */
   FILE*                 file,               /**< output file (or NULL for standard output) */
   SCIP_VAR**            vars,               /**< problem variables */
   int                   i                   /**< index of constraint in exactlp data structures */    
   )
{
   char s[SCIP_MAXSTRLEN];
   int v;

   assert(i >= 0 && i < consdata->nconss);

   /* print left hand side for ranged rows */
   if( !isNegInfinity(conshdlrdata, consdata->lhs[i])
      && !isPosInfinity(conshdlrdata, consdata->rhs[i])
      && mpq_equal(consdata->lhs[i], consdata->rhs[i]) == 0 )
   {
      gmp_snprintf(s, SCIP_MAXSTRLEN, "%Qd <= ", consdata->lhs[i]);
      SCIPinfoMessage(scip, file, s);
   }
   
   /* print coefficients and variables */
   if( consdata->len[i] == 0 )
      SCIPinfoMessage(scip, file, "0 ");
   else
   {
      for( v = consdata->beg[i]; v < consdata->beg[i] + consdata->len[i]; v++ )
      {
         assert(consdata->ind[v] >= 0 && consdata->ind[v] < consdata->nvars);
         assert(SCIPvarGetProbindex(vars[consdata->ind[v]]) == consdata->ind[v]);
 
         gmp_snprintf(s, SCIP_MAXSTRLEN, "%+Qd<%s> ", consdata->val[v], SCIPvarGetName(vars[consdata->ind[v]]));
         SCIPinfoMessage(scip, file, s);
      }
   }

   /* print right hand side */
   if( mpq_equal(consdata->lhs[i], consdata->rhs[i]) != 0 )
   {
      gmp_snprintf(s, SCIP_MAXSTRLEN, "== %Qd\n", consdata->rhs[i]);
      SCIPinfoMessage(scip, file, s);
   }
   else if( !isPosInfinity(conshdlrdata, consdata->rhs[i]) )
   {
      gmp_snprintf(s, SCIP_MAXSTRLEN, "<= %Qd\n", consdata->rhs[i]);
      SCIPinfoMessage(scip, file, s);
   }
   else if( !isNegInfinity(conshdlrdata, consdata->lhs[i]) )
   {
      gmp_snprintf(s, SCIP_MAXSTRLEN, ">= %Qd\n", consdata->lhs[i]);
      SCIPinfoMessage(scip, file, s);
   }
   else
      SCIPinfoMessage(scip, file, " [free]\n");
}


/** print variable of exactlp constraint to file stream */
static
void printVar(
   SCIP*                 scip,               /**< SCIP data structure */
   SCIP_CONSHDLRDATA*    conshdlrdata,       /**< exactlp constraint handler data */
   SCIP_CONSDATA*        consdata,           /**< exactlp constraint data */
   FILE*                 file,               /**< output file (or NULL for standard output) */
   SCIP_VAR*             var                 /**< problem variable to be printed */
   )
{
   char s[SCIP_MAXSTRLEN];
   int i;

   i = SCIPvarGetProbindex(var);

   /* name */
   SCIPmessageFPrintInfo(file, "<%s>:", SCIPvarGetName(var));
   
   /* objective value */
   gmp_snprintf(s, SCIP_MAXSTRLEN, " obj=%Qd", consdata->obj[i]);
   SCIPinfoMessage(scip, file, s);

   /* bounds (global bounds for transformed variables, original bounds for original variables) */
   SCIPmessageFPrintInfo(file, ", bounds=");

   if( isPosInfinity(conshdlrdata, consdata->lb[i]) )
      SCIPmessageFPrintInfo(file, "[+inf,");
   else if( isNegInfinity(conshdlrdata, consdata->lb[i]) )
      SCIPmessageFPrintInfo(file, "[-inf,");
   else
   {
      gmp_snprintf(s, SCIP_MAXSTRLEN, "[%Qd,", consdata->lb[i]);
      SCIPinfoMessage(scip, file, s);
   }

   if( isPosInfinity(conshdlrdata, consdata->ub[i]) )
      SCIPmessageFPrintInfo(file, "+inf]");
   else if( isNegInfinity(conshdlrdata, consdata->ub[i]) )
      SCIPmessageFPrintInfo(file, "-inf]");
   else
   {
      gmp_snprintf(s, SCIP_MAXSTRLEN, "%Qd]", consdata->ub[i]);
      SCIPinfoMessage(scip, file, s);
   }

   SCIPmessageFPrintInfo(file, "\n");
}

/** prints exactlp constraint in CIP format to file stream */
static
void consdataPrint(
   SCIP*                 scip,               /**< SCIP data structure */
   SCIP_CONSHDLRDATA*    conshdlrdata,       /**< exactlp constraint handler data */
   SCIP_CONSDATA*        consdata,           /**< exactlp constraint data */
   FILE*                 file                /**< output file (or NULL for standard output) */
   )
{
   SCIP_VAR** vars;
   int i;

   assert(conshdlrdata != NULL);
   assert(consdata != NULL);

   /* get problem variables */
   vars = SCIPgetOrigVars(scip);
   assert(SCIPgetNOrigVars(scip) == consdata->nvars);

   SCIPinfoMessage(scip, file, "\n");

   /* print objective sense */
   SCIPinfoMessage(scip, file, "  OBJECTIVE EXACT\n");
   SCIPinfoMessage(scip, file, "    Sense            : %s\n", consdata->objsense == SCIP_OBJSENSE_MINIMIZE ? "minimize" : "maximize");
   
   /* print variable specific information */
   if( consdata->nvars > 0 )
   {
      SCIPinfoMessage(scip, file, "  VARIABLES EXACT\n");
      for( i = 0; i < consdata->nvars; ++i )
      {
         assert(SCIPvarGetProbindex(vars[i]) == i);

         SCIPmessageFPrintInfo(file, "    ");
         printVar(scip, conshdlrdata, consdata, file, vars[i]);
      }
   }

   /* print constraint and matrix specific information */
   if( consdata->nconss > 0 )
   {
      SCIPinfoMessage(scip, file, "  CONSTRAINTS EXACT\n");

      for( i = 0; i < consdata->nconss; ++i )
      {
         SCIPinfoMessage(scip, file, "    ");

         printSingleCons(scip, conshdlrdata, consdata, file, vars, i);
      }
   }
}

/** checks exactlp constraint for feasibility of given solution */
static
SCIP_RETCODE checkCons(
   SCIP*                 scip,               /**< SCIP data structure */
   SCIP_CONSHDLRDATA*    conshdlrdata,       /**< exactlp constraint handler data */
   SCIP_CONS*            cons,               /**< exactlp constraint */
   SCIP_SOL*             sol,                /**< solution to be checked; or NULL */
   SCIP_SOLEX*           solex,              /**< exact solution to be checked; or NULL */
   SCIP_Bool             printreason,        /**< should the reason for the violation be printed? */
   SCIP_Bool*            feasible            /**< pointer to store whether the constraint is feasible */
   )
{
   SCIP_CONSDATA* consdata;
   SCIP_VAR** vars;
   char s[SCIP_MAXSTRLEN];
   mpq_t activity;
   mpq_t solval;
   mpq_t prod;
   mpq_t violation;
   int v;
   int c;
   int i;

   assert(feasible != NULL);
   assert((sol != NULL && solex == NULL) || (sol == NULL && solex != NULL));

   consdata = SCIPconsGetData(cons);
   assert(consdata != NULL);
   
   if( sol != NULL )
   {
      SCIPdebugMessage("checking exactlp constraint <%s> for feasibility of solution %p\n",
         SCIPconsGetName(cons), (void*)sol);
   }
   else
   {
      SCIPdebugMessage("checking exactlp constraint <%s> for feasibility of exact solution %p\n",
         SCIPconsGetName(cons), (void*)solex);
   }

   *feasible = TRUE;

   /* increase age of constraint; age is reset to zero, if a violation was found */
   SCIP_CALL( SCIPincConsAge(scip, cons) );
   
   /* get problem variables */
   vars = SCIPgetVars(scip);
   assert(SCIPgetNVars(scip) == consdata->nvars);

   /* initializes gmp data */
   mpq_init(activity);
   mpq_init(solval);
   mpq_init(prod);
   mpq_init(violation);
   
   /* check bounds of variables for exact feasibility */
   for( v = 0; v < consdata->nvars && *feasible; ++v )
   {
      assert(SCIPvarGetProbindex(vars[v]) == v);

      if( sol != NULL )
      {
         /** @todo exiptodo: presolving extension 
          *  - this only works if presolving is disabled (solval may already be an approximation since 
          *    solution values of aggregated variables are calculated in FP arithmetic in SCIPgetSolVal()) 
          */
         mpq_set_d(solval, SCIPgetSolVal(scip, sol, vars[v]));
      }
      else
         SCIPsolexGetVal(solex, vars[v], solval);
     
      if( mpq_cmp(solval, consdata->ub[v]) > 0 || mpq_cmp(solval, consdata->lb[v]) < 0 )
      { 
         *feasible = FALSE;

         if( printreason )
         {
            printVar(scip, conshdlrdata, consdata, NULL, vars[v]);
            if( mpq_cmp(solval, consdata->ub[v]) > 0 )
            {
               /* upper bound of current variable is violated */
               mpq_sub(violation, solval, consdata->ub[v]);
               assert(mpq_sgn(violation) > 0);
               gmp_snprintf(s, SCIP_MAXSTRLEN, "violation: upper bound is violated by %Qd\n", violation);
            }
            else
            {
               assert(mpq_cmp(solval, consdata->lb[v]) < 0);

               /* lower bound of current variable is violated */
               mpq_sub(violation, consdata->lb[v], solval);
               assert(mpq_sgn(violation) > 0);
               gmp_snprintf(s, SCIP_MAXSTRLEN, "violation: lower bound is violated by %Qd\n", violation);
            }
            SCIPinfoMessage(scip, NULL, s);
         }
      }
   }

   /* check each linear constraint of exactlp constraint for exact feasibility */
   for( c = 0; c < consdata->nconss && *feasible; ++c )
   {
      mpq_set_d(activity, 0.0);
  
      /* calculate activity of current constraint */
      for( i = consdata->beg[c]; i < consdata->beg[c] + consdata->len[c]; ++i )
      {
         assert(consdata->ind[i] >= 0 && consdata->ind[i] < SCIPgetNVars(scip));

         if( sol != NULL )
         {
            /** @todo exiptodo: presolving extension 
             *  - this only works if presolving is disabled (solval may already be an approximation since 
             *    solution values of aggregated variables are calculated in FP arithmetic in SCIPgetSolVal()) 
             */
            mpq_set_d(solval, SCIPgetSolVal(scip, sol, vars[consdata->ind[i]]));
         }
         else
            SCIPsolexGetVal(solex, vars[consdata->ind[i]], solval);
        
         mpq_mul(prod, consdata->val[i], solval);
         mpq_add(activity, activity, prod);
      }
      
      /* current constraint is violated */
      if( mpq_cmp(activity, consdata->rhs[c]) > 0 || mpq_cmp(activity, consdata->lhs[c]) < 0 )
      { 
         *feasible = FALSE;

         if( printreason )
         {
            printSingleCons(scip, conshdlrdata, consdata, NULL, vars, c);
            if( mpq_cmp(activity, consdata->rhs[c]) > 0 )
            {
               /* rhs of current constraint is violated */
               mpq_sub(violation, activity, consdata->rhs[c]);
               assert(mpq_sgn(violation) > 0);
               gmp_snprintf(s, SCIP_MAXSTRLEN, "violation: right hand side of constraint is violated by %Qd\n", violation);
            }
            else
            {
               assert(mpq_cmp(activity, consdata->lhs[c]) < 0);

               /* lhs of current constraint is violated */
               mpq_sub(violation, consdata->lhs[c], activity);
               assert(mpq_sgn(violation) > 0);
               gmp_snprintf(s, SCIP_MAXSTRLEN, "violation: left hand side of constraint is violated by %Qd\n", violation);
            }
            SCIPinfoMessage(scip, NULL, s);
         }
      }
   }
      
   /* frees gmp data */
   mpq_clear(activity);
   mpq_clear(prod);
   mpq_clear(solval);
   mpq_clear(violation);
   
   return SCIP_OKAY;
}

/** applies all unprocessed bounds changes of variables, i.e., updates exact local bound information in constraint
 *  data, exact LP, and in project and scale data structure
 */
static
SCIP_RETCODE processBoundchgs(
   SCIP*                 scip,               /**< SCIP data structure */
   SCIP_CONSHDLRDATA*    conshdlrdata,       /**< exactlp constraint handler data */
   SCIP_CONSDATA*        consdata            /**< exactlp constraint data */
   )
{
   int i;

   assert(conshdlrdata != NULL);
   assert(consdata != NULL);

   /* apply and delete unprocessed lower bound changes */
   assert(consdata->eventdatas != NULL);
   if( consdata->nbndchglb > 0 )
   {
      /* update lower bounds in exact LP */
      if( conshdlrdata->lpexconstructed )
      {
#ifdef BOUNDCHG_OUT
         SCIPdebugMessage("apply lower bound changes to LPEX (nbndchglb=%d, nbndchgub=%d):\n", consdata->nbndchglb, 
            consdata->nbndchgub);
#endif
         SCIP_CALL( SCIPlpiexChgBounds(conshdlrdata->lpiex, consdata->nbndchglb, consdata->bndchglbind, 
               consdata->bndchglb, NULL) );
      }

#ifdef BOUNDCHG_OUT
      SCIPdebugMessage("apply lower bound changes to pseudoobjval:\n");
#endif
      /* update pseudo objective value and local lower bounds */
      for( i = 0; i < consdata->nbndchglb; ++i )
      {
         int probidx;
    
         probidx = consdata->bndchglbind[i];
         SCIP_CALL( updateVar(conshdlrdata, consdata->obj[probidx], consdata->lbloc[probidx], consdata->ubloc[probidx],
               consdata->obj[probidx], consdata->bndchglb[i], consdata->ubloc[probidx]) );
         mpq_set(consdata->lbloc[probidx], consdata->bndchglb[i]);
      }

      /* delete unprocessed lower bound change information */
      for( i = 0; i < consdata->nvars; ++i )
         consdata->bndchglbpos[i] = -1;
      consdata->nbndchglb = 0;
   }

   /* apply and delete unprocessed upper bound changes */
   if( consdata->nbndchgub > 0 )
   {
      /* update upper bounds in exact LP */
      if( conshdlrdata->lpexconstructed )
      {
#ifdef BOUNDCHG_OUT
         SCIPdebugMessage("apply upper bound changes to LPEX (nbndchglb=%d, nbndchgub=%d):\n", consdata->nbndchglb, 
            consdata->nbndchgub);
#endif
         SCIP_CALL( SCIPlpiexChgBounds(conshdlrdata->lpiex, consdata->nbndchgub, consdata->bndchgubind, 
               NULL, consdata->bndchgub) );
      }

#ifdef BOUNDCHG_OUT
      SCIPdebugMessage("apply upper bound changes to pseudo objval:\n");
#endif
      /* update pseudo objective value and local upper bounds */
      for( i = 0; i <  consdata->nbndchgub; ++i )
      {
         int probidx;
         
         probidx = consdata->bndchgubind[i];
         SCIP_CALL( updateVar(conshdlrdata, consdata->obj[probidx], consdata->lbloc[probidx], consdata->ubloc[probidx],
               consdata->obj[probidx], consdata->lbloc[probidx], consdata->bndchgub[i]) );
         mpq_set(consdata->ubloc[probidx], consdata->bndchgub[i]);
      }

      /* delete unprocessed upper bound change information */
      for( i = 0; i < consdata->nvars; ++i )
         consdata->bndchgubpos[i] = -1;
      consdata->nbndchgub = 0;
   }

#ifndef NDEBUG
   /* check whether pseudo objective value was updated correctly */
   checkPseudoobjval(scip, conshdlrdata, consdata);
#endif

   return SCIP_OKAY;
}

/*
 * local methods for managing exact primal solutions
 */

/** returns the exact external value of the given exact internal objective value */
static
void getExternObjvalex(
   SCIP_CONS*            cons,               /**< exactlp constraint data */
   const mpq_t           objintern,          /**< exact internal objective value */
   mpq_t                 objextern           /**< pointer to store exact external objective value */ 
   )
{
   SCIP_CONSHDLRDATA* conshdlrdata;
   SCIP_CONSHDLR* conshdlr;
   SCIP_CONSDATA* consdata;
   mpq_t objsense;

   assert(cons != NULL);

   /* get exactlp constraint handler */
   conshdlr = SCIPconsGetHdlr(cons);

   if( strcmp(SCIPconshdlrGetName(conshdlr), CONSHDLR_NAME) != 0 )
   {
      SCIPerrorMessage("constraint is not of type exactlp\n");
      SCIPABORT();
   }

   /* get constraint handler data */
   conshdlrdata = SCIPconshdlrGetData(conshdlr);
   assert(conshdlrdata != NULL);

   /* get constraint data */
   consdata = SCIPconsGetData(cons);
   assert(consdata != NULL);

   mpq_init(objsense);
   mpq_set_d(objsense, (SCIP_Real) consdata->objsense);

   if( isPosInfinity(conshdlrdata, objintern) )
      mpq_mul(objextern, objsense, *posInfinity(conshdlrdata)); 
   if( isNegInfinity(conshdlrdata, objintern) )
      mpq_mul(objextern, objsense, *negInfinity(conshdlrdata)); 
   else
   {
      /* objextern = objsense * objscale * (objintern + objoffset) */
      mpq_add(objextern, objintern, consdata->objoffset);
      mpq_mul(objextern, consdata->objscale, objextern); 
      mpq_mul(objextern, objsense, objextern); 
   }

   mpq_clear(objsense);
}

/** gets current pseudo objective value */
static
const mpq_t* getPseudoObjval(
   SCIP*                 scip,               /**< SCIP data structure */
   SCIP_CONSHDLRDATA*    conshdlrdata,       /**< exactlp constraint handler data */
   SCIP_CONSDATA*        consdata            /**< exactlp constraint data to process the bound change for */
   )
{
   assert(conshdlrdata != NULL);
   assert(conshdlrdata->pseudoobjvalinf >= 0);

   /* apply all unprocessed bounds changes of variables */
   processBoundchgs(scip, conshdlrdata, consdata);
   assert(consdata->nbndchgub == 0 && consdata->nbndchglb == 0);

   if( conshdlrdata->pseudoobjvalinf > 0 || SCIPignorePseudosol(scip) )
      return negInfinity(conshdlrdata);
   else
      return (const mpq_t*) (&conshdlrdata->pseudoobjval);
}

/** sets integral objective value flag, if all variables with non-zero objective values are integral and have 
 *  integral objective value
 */
static
SCIP_RETCODE checkObjIntegral(
   SCIP*                 scip,               /**< SCIP data structure */
   SCIP_CONSDATA*        consdata            /**< constraint data */
   )
{
   SCIP_VAR** origvars; 
   SCIP_VAR** vars;
#ifdef SCIP_DEBUG
   char s[SCIP_MAXSTRLEN];
#endif
   int v;

   assert(consdata != NULL);

   SCIPdebugMessage("check whether objective is always integral:\n");

   /* if we know already, that the objective value is integral, nothing has to be done */
   if( SCIPisObjIntegral(scip) )
      return SCIP_OKAY;

   /* if there exist unknown variables, we cannot conclude that the objective value is always integral */
   if( SCIPgetNActivePricers(scip) != 0 )
      return SCIP_OKAY;

#ifdef SCIP_DEBUG
   gmp_snprintf(s, SCIP_MAXSTRLEN, "objoffset=%Qd (integral=%d)\n", consdata->objoffset, 
      mpqIsIntegral(consdata->objoffset)); 
   SCIPdebugMessage(s);
#endif

   /* if the objective value offset is fractional, the value itself is possibly fractional */
   if( !mpqIsIntegral(consdata->objoffset) )
     return SCIP_OKAY;

   /* allocate temporary memory */
   SCIP_CALL( SCIPallocBufferArray(scip, &vars, consdata->nvars) );
   
   /* get transformed problem variables */
   origvars = SCIPgetOrigVars(scip);
   assert(SCIPgetNOrigVars(scip) == consdata->nvars);
   SCIP_CALL( SCIPgetTransformedVars(scip, consdata->nvars, origvars, vars) );

   /* scan through the variables */
   for( v = 0; v < consdata->nvars; ++v )
   {
      assert(SCIPvarIsOriginal(origvars[v]));
      assert(SCIPvarIsTransformed(vars[v]));

      /* check, if objective value is non-zero */
      if( mpq_sgn(consdata->obj[v]) != 0 )
      {
         /* if variable with non-zero objective value is continuous, the problem's objective value may be fractional */
         if( SCIPvarGetType(vars[v]) == SCIP_VARTYPE_CONTINUOUS )
         {
#ifdef SCIP_DEBUG
            gmp_snprintf(s, SCIP_MAXSTRLEN, " -> v=%d [type=%d (3=cont)]: objval=%Qd --> continuous var\n", 
               v, SCIPvarGetType(vars[v]), consdata->obj[v]);
            SCIPdebugMessage(s);
#endif
            break;
         }

         /* if variable's objective value is fractional, the problem's objective value may also be fractional */
         if( !mpqIsIntegral(consdata->obj[v]) )
         {
#ifdef SCIP_DEBUG
            gmp_snprintf(s, SCIP_MAXSTRLEN, " -> v=%d [type=%d (3=cont)]: objval=%Qd --> nonintegral val for int var\n", 
               v, SCIPvarGetType(vars[v]), consdata->obj[v]);
            SCIPdebugMessage(s);
#endif
            break;
         }         

#ifdef SCIP_DEBUG
            gmp_snprintf(s, SCIP_MAXSTRLEN, " -> v=%d [type=%d (3=cont)]: objval=%Qd\n", 
               v, SCIPvarGetType(vars[v]), consdata->obj[v]);
            SCIPdebugMessage(s);
#endif
      }
   }

   /* objective value is integral, if the variable loop scanned all variables */
   if( v == consdata->nvars )
      SCIPsetObjIntegral(scip);

   SCIPdebugMessage("--> obj is %s always integral\n", SCIPisObjIntegral(scip) ? "" : "NOT");

#ifndef NDEBUG
   /* check for correct status of original variables */
   checkOrigVars(scip);
#endif

   /* free temporary memory */
   SCIPfreeBufferArray(scip, &vars);
   
   return SCIP_OKAY;
}

/** if possible, scales objective function such that it is integral with gcd = 1 */
static
SCIP_RETCODE scaleObj(
   SCIP*                 scip,               /**< SCIP data structure */
   SCIP_CONSHDLRDATA*    conshdlrdata,       /**< exactlp constraint handler data */
   SCIP_CONSDATA*        consdata            /**< constraint data */
   )
{
   SCIP_VAR** vars;
   int nints;
   int v;

   assert(consdata != NULL);

   SCIPdebugMessage("scale objective to be integral with gcd = 1:\n");

   /* if there exist unknown variables, we cannot conclude that the objective value is always integral */
   if( SCIPgetNActivePricers(scip) != 0 )
      return SCIP_OKAY;

   /* get problem variables */
   vars = SCIPgetVars(scip);
   assert(SCIPgetNVars(scip) == consdata->nvars);

   nints = consdata->nvars - SCIPgetNContVars(scip);
   
   /* scan through the continuous variables */
   for( v = nints; v < consdata->nvars; ++v )
   {
      /* get objective value of variable; it it is non-zero, no scaling can be applied */
      if( mpq_sgn(consdata->obj[v]) != 0 )
         break;
   }

   /* only continue if all continuous variables have obj = 0 */
   if( v == consdata->nvars )
   {
      mpq_t* objvals;
      SCIP_Bool success; 
      mpq_t intscalar;
      mpq_t one;
#ifdef SCIP_DEBUG
      char s[SCIP_MAXSTRLEN];
#endif

      /* allocate temporary memory */
      SCIP_CALL( SCIPallocBufferArray(scip, &objvals, nints) );
      
      /* get objective values of integer variables */
      for( v = 0; v < nints; ++v )
      {         
         mpq_init(objvals[v]);
         mpq_set(objvals[v], consdata->obj[v]); 
      }
      
      mpq_init(intscalar);
      mpq_init(one);
      mpq_set_d(intscalar, 1.0);
      mpq_set_d(one, 1.0);
      success = TRUE;

      /* calculate integral scalar */
      SCIP_CALL( SCIPmpqCalcIntegralScalar((const mpq_t*) objvals, nints, OBJSCALE_MAXFINALSCALE, intscalar, &success) );
      
#ifdef SCIP_DEBUG
      gmp_snprintf(s, SCIP_MAXSTRLEN, "integral objective scalar: success=%u, intscalar=%Qd\n", success, intscalar);
      SCIPdebugMessage(s);
#endif
      
      /* apply scaling */
      if( success && !mpq_equal(intscalar, one) )
      {
         /* calculate scaled objective values */
         for( v = 0; v < nints; ++v )
         {
	    mpq_mul(objvals[v], objvals[v], intscalar); 
            assert(mpqIsIntegral(objvals[v]));

	    /* large integral values might not be FP representable which is required when we work with an FP relaxation */ 
	    if( SCIPuseFPRelaxation(scip) && !mpqIsReal(scip, objvals[v]) )
               break;
         }

         /* change the variables' objective values and adjust objscale */
         if( v == nints )
         {
            for( v = 0; v < nints; ++v )
            {
               assert(mpqIsIntegral(objvals[v]));
               assert(mpqIsReal(scip, objvals[v]));

#ifdef SCIP_DEBUG
               gmp_snprintf(s, SCIP_MAXSTRLEN, " -> v=%d: old val=%Qd --> \n", v, consdata->obj[v]);
               SCIPdebugMessage(s);
#endif

               SCIP_CALL( updateVar(conshdlrdata, consdata->obj[v], consdata->lbloc[v], consdata->ubloc[v],
                     objvals[v], consdata->lbloc[v], consdata->ubloc[v]) );
               mpq_set(consdata->obj[v], objvals[v]);

               SCIP_CALL( SCIPchgVarObj(scip, vars[v], mpqGetRealApprox(scip, objvals[v])) );

#ifdef SCIP_DEBUG
               gmp_snprintf(s, SCIP_MAXSTRLEN, "                           scaled val=%Qd\n", consdata->obj[v]);
               SCIPdebugMessage(s);
#endif
            }

            /* update objscale of transformed constraint; 
             * in contrast to the objscale of the transformed problem this value here is exact. therefore, it is used 
             * to compute primal and dual bounds (external values), see getPrimalbound() and getDualbound() in scip.c
             */
            mpq_div(consdata->objscale, consdata->objscale, intscalar); 
            
            /* update objscale of transforemd problem; 
             * note that this value is not reliable and should never be used to compute dual and primal bounds 
             */
            SCIPsetTransObjscale(scip, mpqGetRealApprox(scip, consdata->objscale));
            
            SCIPsetObjIntegral(scip);

#ifdef SCIP_DEBUG
            gmp_snprintf(s, SCIP_MAXSTRLEN, "integral objective scalar: objscale=%Qd\n", consdata->objscale);
            SCIPdebugMessage(s);
#endif

            /* update upperbound and cutoffbound in primal data structure:
             * there could already be solutions for the original problem or the upper and cutoff bound could be set 
             * according to an objective limit (see handling in SCIPprimalUpdateObjoffset()); 
             * but currently we do not support this here, i.e., cutoff and upper boudn do not need to be updated
             */            
            assert(SCIPgetNSolexs(scip) == 0 && SCIPgetNSols(scip) == 0 ); 
            assert(SCIPisInfinity(scip, SCIPgetObjlimit(scip)));
            assert(SCIPisInfinity(scip, SCIPgetCutoffbound(scip)));
            assert(SCIPisInfinity(scip, SCIPgetUpperbound(scip)));
         }
      }

      /* free temporary memory */
      mpq_clear(intscalar);
      for( v = 0; v < nints; ++v )
         mpq_clear(objvals[v]);
      SCIPfreeBufferArray(scip, &objvals);

   }
   
   return SCIP_OKAY;
}


/*
 * local methods for managing the LP relaxation 
 */

/** creates LP rows corresponding to exactlp constraint */
static 
SCIP_RETCODE createRelaxation(
   SCIP*                 scip,               /**< SCIP data structure */
   SCIP_CONS*            cons                /**< constraint to check */
   )
{
   SCIP_CONSHDLRDATA* conshdlrdata;
   SCIP_CONSDATA* consdata;
   SCIP_VAR** vars;
   SCIP_VAR** rowvars; 
   SCIP_Real* rowvals; 
   SCIP_Real rowlhs;
   SCIP_Real rowrhs;
   
   char rowname[SCIP_MAXSTRLEN];
   int nrows;
   int v;
   int c;
   int i;

   conshdlrdata = SCIPconshdlrGetData(SCIPconsGetHdlr(cons));
   assert(conshdlrdata != NULL);
   
   consdata = SCIPconsGetData(cons);
   assert(consdata != NULL);
   assert(consdata->rows == NULL);

   /* get problem variables */
   vars = SCIPgetVars(scip);
   nrows = consdataGetNRows(consdata);
   assert(SCIPgetNVars(scip) == consdata->nvars);
   assert(nrows == consdata->nconss);

   /* allocate memory for all rows */
   SCIP_CALL( SCIPallocBlockMemoryArray(scip, &consdata->rows, nrows) );

   /* allocate temporary memory */
   SCIP_CALL( SCIPallocBufferArray(scip, &rowvars, SCIPgetNVars(scip)) );
   SCIP_CALL( SCIPallocBufferArray(scip, &rowvals, SCIPgetNVars(scip)) );
   
#ifdef FPRELAXLP_OUT
   printf("constructing FP %s of exactlp constraint<%s>:\n", SCIPuseFPRelaxation(scip) ? "relaxation" : "approximation", 
      SCIPconsGetName(cons));
   SCIP_CALL( SCIPprintCons(scip, cons, NULL) ); 
#endif

   if( SCIPuseFPRelaxation(scip) ) 
   {
      /* for each row of the exactlp constraint, create a row with FP data that defines a relaxation */
      for( c = 0; c < consdata->nconss; ++c )
      {
         assert(consdata->len[c] >= 0 && consdata->len[c] <= SCIPgetNVars(scip));

         /* calculate lhs and rhs of row */
         rowlhs = mpqGetRealRelax(scip, consdata->lhs[c], GMP_RNDD);
         rowrhs = mpqGetRealRelax(scip, consdata->rhs[c], GMP_RNDU);

         /* calculate coefficients of all variables in the row */
         for( i = consdata->beg[c], v = 0; v < consdata->len[c]; ++i, ++v )
         {
            int probidx;

            probidx = consdata->ind[i];
            
            assert(SCIPvarGetProbindex(vars[probidx]) == probidx);
            assert(mpqGetRealApprox(scip, consdata->obj[probidx]) == SCIPvarGetObj(vars[probidx]));
            assert(mpqGetRealRelax(scip, consdata->lb[probidx], GMP_RNDD) >= SCIPvarGetLbGlobal(vars[probidx]));
            assert(mpqGetRealRelax(scip, consdata->ub[probidx], GMP_RNDU) <= SCIPvarGetUbGlobal(vars[probidx]));
            assert(mpqGetRealRelax(scip, consdata->lb[probidx], GMP_RNDD) >= SCIPvarGetLbLocal(vars[probidx]));
            assert(mpqGetRealRelax(scip, consdata->ub[probidx], GMP_RNDU) <= SCIPvarGetUbLocal(vars[probidx]));
            assert(mpq_cmp(consdata->lb[probidx], consdata->ub[probidx]) <= 0);

            /* x_j >= 0 holds always ==> 
             *   cons with rhs: underestimate(a_j) * x_j <= a_j * x_j <= rhs
             *   cons with lhs:  overestimate(a_j) * x_j >= a_j * x_j >= lhs 
             */
            if( mpq_sgn(consdata->lb[probidx]) >= 0 )
            {
               if( !SCIPisInfinity(scip, rowrhs) )
               {
                  assert(SCIPisInfinity(scip, -rowlhs) || mpqIsReal(scip, consdata->val[i]));
                  rowvals[v] = mpqGetRealRelax(scip, consdata->val[i], GMP_RNDD);
               }
               else
               {
                  assert(!SCIPisInfinity(scip, -rowlhs) && SCIPisInfinity(scip, rowrhs));
                  rowvals[v] = mpqGetRealRelax(scip, consdata->val[i], GMP_RNDU);
               }
            }
            /* x_j <= 0 always holds ==>
             *   cons with rhs:  overestimate(a_j) * x_j <= a_j * x_j <= rhs
             *   cons with lhs: underestimate(a_j) * x_j >= a_j * x_j >= lhs
             */
            else if( mpq_sgn(consdata->ub[probidx]) <= 0 )
            {
               if( !SCIPisInfinity(scip, rowrhs) )
               {
                  assert(SCIPisInfinity(scip, -rowlhs) || mpqIsReal(scip, consdata->val[i]));
                  rowvals[v] = mpqGetRealRelax(scip, consdata->val[i], GMP_RNDU);
               }
               else
               {
                  assert(!SCIPisInfinity(scip, -rowlhs) && SCIPisInfinity(scip, rowrhs));
                  rowvals[v] = mpqGetRealRelax(scip, consdata->val[i], GMP_RNDD);
               }
            }
            /* x_j <= 0 and x_j >= 0 may hold but a_j is FP representable */
            else if( mpqIsReal(scip, consdata->val[i]) )
            {
               rowvals[v] = mpqGetRealApprox(scip, consdata->val[i]);
            }
            /* x_j <= 0 and x_j >= 0 may hold and a_j is not FP representable ==> 
             *   split x_j into negative and positive part 
             */
            else
            {
               /** @todo exiptodo: reading extension
                *  - split variable into positive and negative part and modify consdata structures in order to later be 
                *    able to transform a basis to the original problem
                */
               SCIPerrorMessage("consinitlp: for vars that are neither nonneg nor nonpos, creating a FP relaxation is not supported yet\n");

               /* free temporary memory */
               SCIPfreeBufferArray(scip, &rowvals);
               SCIPfreeBufferArray(scip, &rowvars);

               return SCIP_ERROR;
            }

            rowvars[v] = vars[probidx];
         }
         
         /* create the row */
         (void) SCIPsnprintf(rowname, SCIP_MAXSTRLEN, "%s_relax_%d", SCIPconsGetName(cons), c);
         SCIP_CALL( SCIPcreateEmptyRow(scip, &consdata->rows[c], rowname, rowlhs, rowrhs, SCIPconsIsLocal(cons), 
               SCIPconsIsModifiable(cons), SCIPconsIsRemovable(cons)) );
         SCIP_CALL( SCIPaddVarsToRow(scip, consdata->rows[c], consdata->len[c], rowvars, rowvals) );

#ifdef FPRELAXLP_OUT
         SCIPprintRow(scip, consdata->rows[c], NULL); 
#endif
      }
   }
   else
   {
      /* for each row of the exactlp constraint, create a row with FP data that defines an approximation */
      for( c = 0; c < consdata->nconss; ++c )
      {
         assert(consdata->len[c] >= 0 && consdata->len[c] <= SCIPgetNVars(scip));
         
         /* calculate lhs and rhs of row */
         rowlhs = mpqGetRealApprox(scip, consdata->lhs[c]);
         rowrhs = mpqGetRealApprox(scip, consdata->rhs[c]);

         /* add all variables to the row */
         for( i = consdata->beg[c], v = 0; v < consdata->len[c]; ++i, ++v )
         {
            int probidx;
            probidx = consdata->ind[i];

            assert(SCIPvarGetProbindex(vars[probidx]) == probidx);
            assert(mpqGetRealApprox(scip, consdata->obj[probidx]) == SCIPvarGetObj(vars[probidx]));
            assert(mpqGetRealRelax(scip, consdata->lb[probidx], GMP_RNDD) >= SCIPvarGetLbGlobal(vars[probidx]));
            assert(mpqGetRealRelax(scip, consdata->ub[probidx], GMP_RNDU) <= SCIPvarGetUbGlobal(vars[probidx]));
            assert(mpqGetRealRelax(scip, consdata->lb[probidx], GMP_RNDD) >= SCIPvarGetLbLocal(vars[probidx]));
            assert(mpqGetRealRelax(scip, consdata->ub[probidx], GMP_RNDU) <= SCIPvarGetUbLocal(vars[probidx]));
            assert(mpq_cmp(consdata->lb[probidx], consdata->ub[probidx]) <= 0);
         
            rowvals[v] = mpqGetRealApprox(scip, consdata->val[i]);
            rowvars[v] = vars[probidx];
         }

         /* create the row */
         (void) SCIPsnprintf(rowname, SCIP_MAXSTRLEN, "%s_approx_%d", SCIPconsGetName(cons), c);
         SCIP_CALL( SCIPcreateEmptyRow(scip, &consdata->rows[c], rowname, rowlhs, rowrhs, SCIPconsIsLocal(cons), 
               SCIPconsIsModifiable(cons), SCIPconsIsRemovable(cons)) );
         SCIP_CALL( SCIPaddVarsToRow(scip, consdata->rows[c], consdata->len[c], rowvars, rowvals) );
         
#ifdef FPRELAXLP_OUT
         SCIPprintRow(scip, consdata->rows[c], NULL); 
#endif
      }
   }

   /* free temporary memory */
   SCIPfreeBufferArray(scip, &rowvals);
   SCIPfreeBufferArray(scip, &rowvars);

   return SCIP_OKAY;
}  

/** adds linear relaxation of exactlp constraint to the LP */
static 
SCIP_RETCODE addRelaxation(
   SCIP*                 scip,               /**< SCIP data structure */
   SCIP_CONS*            cons                /**< constraint to check */
   )
{
   SCIP_CONSDATA* consdata;
   int nrows;
   int r;

   consdata = SCIPconsGetData(cons);
   assert(consdata != NULL);

   if( consdata->rows == NULL )
   {
      SCIP_CALL( createRelaxation(scip, cons) );
   }
   assert( consdata->rows != NULL );
   
   nrows = consdataGetNRows(consdata);

   for( r = 0; r < nrows; ++r )
   {
      if( !SCIProwIsInLP(consdata->rows[r]) )
      {
         /** @todo exiptodo: is it better e.g. for basis transfer between LP and LPEX to force the cut to enter the LP? */
         SCIP_CALL( SCIPaddCut(scip, NULL, consdata->rows[r], TRUE) ); 
      }
   }

   return SCIP_OKAY;
}

#if 0 /* uncomment if method is needed */
#ifdef BASISCHECK_OUT
static
SCIP_RETCODE printCurrentLP(
   SCIP*                 scip                /**< SCIP data structure */
   )
{
   SCIP_ROW** rows;
   int i;
   int nrows;

   SCIP_CALL( SCIPgetLPRowsData(scip, &rows, &nrows) );
   
   SCIPdebugMessage("current inexact LP rows:\n");

   for( i = 0; i < nrows; ++i )
   {
      SCIP_CALL( SCIPprintRow(scip, rows[i], NULL) );
   }

   return SCIP_OKAY;
}
#endif
#endif

/** loads LP state from exact LP into inexact LP solver */
static
SCIP_RETCODE loadLPEXState(
   SCIP*                 scip,               /**< SCIP data structure */
   SCIP_CONSHDLRDATA*    conshdlrdata,       /**< exactlp constraint handler data */
   SCIP_Bool*            success             /**< pointer to store whether LP state was excepted by inexact LP solver */
   )
{
   SCIP_LPISTATE* lpistate;
   int ncolsex;
   int nrowsex;

   assert(success != NULL);
   
   *success = TRUE;

   SCIP_CALL( SCIPlpiexGetNCols(conshdlrdata->lpiex, &ncolsex) );
   SCIP_CALL( SCIPlpiexGetNRows(conshdlrdata->lpiex, &nrowsex) );

   if( ncolsex == SCIPgetNLPCols(scip) && nrowsex == SCIPgetNLPRows(scip) )
   {
      /* stores LP state (like basis information) of exact LP solver into LP state object */
      SCIP_CALL( SCIPlpiexGetState(conshdlrdata->lpiex, SCIPblkmem(scip), &lpistate) );
      
      /* loads LP state (like basis information) into exact LP solver */
      SCIP_CALL( SCIPsetLPState(scip, lpistate) ); 
      
#ifndef NDEBUG
      /* check whether basis of exact and inexact LP solvers match it was loaded from inexact solver to exact one */
      SCIP_CALL( checkLoadState(scip, conshdlrdata) );
#endif

      /* frees LP state */
      SCIP_CALL( SCIPlpiexFreeState(conshdlrdata->lpiex, SCIPblkmem(scip), &lpistate) );

      assert(*success);
   }
   else
   {
      *success = FALSE;

#ifdef BASISCHECK_OUT
      SCIPdebugMessage("loading LP basis into LPEX failed because dimensions do not match (LP: %d x %d, LPEX: %d x %d)\n",
         SCIPgetNLPRows(scip), SCIPgetNLPCols(scip), nrowsex, ncolsex);
#endif
   }

   return SCIP_OKAY;
}


/*
 * local methods for managing the exact LP relaxation 
 */

/** constructs the exact LP of the current node, but does not load the LP state and warmstart information  */
static
SCIP_RETCODE constructCurrentLPEX(
   SCIP*                 scip,               /**< SCIP data structure */
   SCIP_CONSHDLRDATA*    conshdlrdata,       /**< exactlp constraint handler data */
   SCIP_CONSDATA*        consdata            /**< exactlp constraint data */
   )
{
   int i;

   assert(conshdlrdata != NULL);
   assert(consdata != NULL);

   /* exact LP is constructed when it is needed for the first time */
   if( !conshdlrdata->lpexconstructed )
   {
      SCIP_VAR** vars;
      char** colnames;
       
      SCIPdebugMessage("constructing initial exact LP\n");
      
      /* allocate and initialize temporary memory */
      SCIP_CALL( SCIPallocBufferArray(scip, &colnames, consdata->nvars) );

      /* get names of problem variables */
      vars = SCIPgetVars(scip);
      assert(SCIPgetNVars(scip) == consdata->nvars);
      for( i = 0; i < consdata->nvars; ++i )
      {
         /* allocate and initialize temporary memory */
         colnames[i] = (char*) (SCIPvarGetName(vars[i]));

         assert(SCIPvarGetProbindex(vars[i]) == i);
         assert(mpqGetRealApprox(scip, consdata->obj[i]) == SCIPvarGetObj(vars[i]));
         assert(SCIPisLE(scip, mpqGetRealRelax(scip, consdata->lb[i], GMP_RNDD), SCIPvarGetLbGlobal(vars[i])));
         assert(SCIPisGE(scip, mpqGetRealRelax(scip, consdata->ub[i], GMP_RNDU), SCIPvarGetUbGlobal(vars[i])));
         assert(SCIPisLE(scip, mpqGetRealRelax(scip, consdata->lb[i], GMP_RNDD), SCIPvarGetLbLocal(vars[i])));
         assert(SCIPisGE(scip, mpqGetRealRelax(scip, consdata->ub[i], GMP_RNDU), SCIPvarGetUbLocal(vars[i])));
      }

      /* add all columns to the exact LP */
      SCIP_CALL( SCIPlpiexAddCols(conshdlrdata->lpiex, consdata->nvars, consdata->obj, consdata->lbloc, consdata->ubloc, 
            colnames, 0, NULL, NULL, NULL) );

      /* add all constraints to the exact LP */
      SCIP_CALL( SCIPlpiexAddRows(conshdlrdata->lpiex, consdata->nconss, (const mpq_t*) consdata->lhs, 
            (const mpq_t*) consdata->rhs, NULL, consdata->nnonz, consdata->beg, consdata->len, consdata->ind, 
            consdata->val) );

#if 0 /* activate this for detailed debugging. writes LPEX to a file and stops afterwards */
      SCIP_CALL( SCIPlpiexWriteLP(conshdlrdata->lpiex, "testset/debug.lp") );
      SCIPABORT();
#endif
      conshdlrdata->lpexconstructed = TRUE;
     
      /* free temporary memory */
      SCIPfreeBufferArray(scip, &colnames);
   }
   
   /* apply all unprocessed bounds changes of variables */
   processBoundchgs(scip, conshdlrdata, consdata);

   return SCIP_OKAY;
}

/** loads LP state from inexact LP into exact LP solver */
static
SCIP_RETCODE loadLPState(
   SCIP*                 scip,               /**< SCIP data structure */
   SCIP_CONSHDLRDATA*    conshdlrdata        /**< exactlp constraint handler data */
   )
{
   SCIP_LPISTATE* lpistate;
   int ncolsex;
   int nrowsex;
   
   SCIP_CALL( SCIPlpiexGetNCols(conshdlrdata->lpiex, &ncolsex) );
   SCIP_CALL( SCIPlpiexGetNRows(conshdlrdata->lpiex, &nrowsex) );

   if( ncolsex == SCIPgetNLPCols(scip) && nrowsex == SCIPgetNLPRows(scip) )
   {
      /** @todo exiptodo: 
       *  - for infeasible LPs with unbounded dual ray, check whether this always gives the basis corresponding to the 
       *    node from which the unbounded ray was found  
       */
      /* stores LP state (like basis information) of inexact LP solver into LP state object */
      SCIP_CALL( SCIPgetLPState(scip, &lpistate) ); 

      /* loads LP state (like basis information) into exact LP solver */
      SCIP_CALL( SCIPlpiexSetState(conshdlrdata->lpiex, SCIPblkmem(scip), lpistate) );
      
#ifndef NDEBUG
      /* check whether basis of exact and inexact LP solvers match it was loaded from inexact solver to exact one */
      SCIP_CALL( checkLoadState(scip, conshdlrdata) );
#endif

      /* free LP state */
      SCIP_CALL( SCIPfreeLPState(scip, &lpistate) );
   }
#ifdef BASISCHECK_OUT
   else
   {
      SCIPdebugMessage("loading LP basis into LPEX failed because dimensions don't match (LP: %d x %d, LPEX: %d x %d)\n",
         SCIPgetNLPRows(scip), SCIPgetNLPCols(scip), nrowsex, ncolsex);
   }
#endif
   return SCIP_OKAY;
}

/** solves the exact LP with the given algorithm and evaluates return status */
static
SCIP_RETCODE solveLPEX(
   SCIP*                 scip,               /**< SCIP data structure */
   SCIP_CONSHDLRDATA*    conshdlrdata,       /**< exactlp constraint handler data */
   SCIP_LPALGO           lpalgo,             /**< LP algorithm that should be applied */
   SCIP_Bool             usetimelimit,       /**< should timelimit be set for exact LP solver? */
   SCIP_Bool*            lperror             /**< pointer to store whether an unresolved LP error occured */
   )
{
   SCIP_RETCODE retcode;

   int iterations;
   int ncols;
   int nrows;
   
   assert(scip != NULL);
   assert(lperror != NULL);

   SCIPlpiexGetNCols(conshdlrdata->lpiex, &ncols);
   SCIPlpiexGetNRows(conshdlrdata->lpiex, &nrows);
   
   *lperror = FALSE;

#if defined(LPEX_OUT) || defined(TESTDBVERIFY)
   SCIP_CALL( SCIPlpiexSetIntpar(conshdlrdata->lpiex, SCIP_LPPAR_LPINFO, TRUE) ); 
#endif

#ifdef USEOBJLIM
   {
      /* set objective limit for exact LP solver */
      mpq_t uobjlim;
      
      mpq_init(uobjlim);
      
      if( SCIPisInfinity(scip, SCIPgetCutoffbound(scip)) )
         SCIPlpiexPosInfinity(conshdlrdata->lpiex, &uobjlim);
      else
         mpq_set_d(uobjlim, SCIPgetCutoffbound(scip));

      if( mpq_cmp(uobjlim, conshdlrdata->lpiexuobjlim) < 0 )
      {      
         SCIP_CALL( SCIPlpiexSetRealpar(conshdlrdata->lpiex, SCIP_LPPAR_UOBJLIM, uobjlim) ); 
         mpq_set(conshdlrdata->lpiexuobjlim, uobjlim);
         SCIPdebugMessage("---> set uobjlim!\n");
      }
      mpq_clear(uobjlim);
   }
#endif

#ifdef USETIMELIM
   {
      if( usetimelimit )
      {
         mpq_t lptimelimit;
         SCIP_Real timelimit;
      
         mpq_init(lptimelimit);
      
         SCIP_CALL( SCIPgetRealParam(scip, "limits/time", &timelimit) );

         mpq_set_d(lptimelimit, timelimit - SCIPgetSolvingTime(scip));
         if( mpq_sgn(lptimelimit) > 0 )
         {
            SCIP_CALL( SCIPlpiexSetRealpar(conshdlrdata->lpiex, SCIP_LPPAR_LPTILIM, lptimelimit) ); 
         }
         mpq_clear(lptimelimit);
      }
   }
#endif

   switch( lpalgo )
   {
   case SCIP_LPALGO_PRIMALSIMPLEX:
      SCIPdebugMessage("   solving current primal exact LP (%d cols, %d rows):\n", ncols, nrows);

      /* call primal simplex */
      retcode = SCIPlpiexSolvePrimal(conshdlrdata->lpiex);
      if( retcode == SCIP_LPERROR )
      {
         *lperror = TRUE;
         SCIPdebugMessage("      (node %"SCIP_LONGINT_FORMAT") primal simplex solving error in current exact LP\n", 
            SCIPgetNNodes(scip));
      }
      else
      {
         SCIP_CALL( retcode );
      }
 
      SCIP_CALL( SCIPlpiexGetIterations(conshdlrdata->lpiex, &iterations) );
      SCIPdebugMessage("      solved primal exact LP in %d iterations\n", iterations);
      break;

   case SCIP_LPALGO_DUALSIMPLEX:
      SCIPdebugMessage("   solving current dual exact LP (%d cols, %d rows)\n", ncols, nrows);
      
      /* call dual simplex */
      retcode = SCIPlpiexSolveDual(conshdlrdata->lpiex);
      if( retcode == SCIP_LPERROR )
      {
         *lperror = TRUE;
         SCIPdebugMessage("      (node %"SCIP_LONGINT_FORMAT") dual simplex solving error in current exact LP\n", 
            SCIPgetNNodes(scip));
      }
      else
      {
         SCIP_CALL( retcode );
      }

      SCIP_CALL( SCIPlpiexGetIterations(conshdlrdata->lpiex, &iterations) );
      SCIPdebugMessage("      solved dual exact LP in %d iterations\n", iterations);
      break;

   default:
      SCIPerrorMessage("invalid exact LP algorithm\n");
      return SCIP_INVALIDDATA;
   }

   return SCIP_OKAY;
}

/** checks whether primal solution of exact LP solver satisfies all integrality restrictions */
static
SCIP_RETCODE checkIntegrality(
   SCIP*                 scip,               /**< SCIP data structure */
   SCIP_CONS*            cons,               /**< exactlp constraint */
   SCIP_CONSHDLRDATA*    conshdlrdata,       /**< exactlp constraint handler data */
   SCIP_CONSDATA*        consdata,           /**< exactlp constraint data */
   SCIP_RESULT*          result              /**< pointer to store the result of the lp enforcement call */
   )
{
   SCIP_VAR** vars;
   mpq_t* primsol;
   mpq_t lpobjval;
   int nvars;
   int nbin;
   int nint;
   int v;
   int ncols;
   SCIP_Bool inrange;
   SCIP_Bool integral;
   int branchvar;

#ifdef SCIP_DEBUG
   SCIP_Real oldlb;
   oldlb = SCIPgetLocalLowerbound(scip);
#endif

   assert(scip != NULL);
   assert(conshdlrdata != NULL);
   assert(result != NULL);

   SCIPdebugMessage("checking integrality of exact LP solution:\n");

   SCIPlpiexGetNCols(conshdlrdata->lpiex, &ncols);
   assert(SCIPgetNVars(scip) == ncols);

   /* allocate and initialize temporary arrays */
   SCIP_CALL( SCIPallocBufferArray(scip, &primsol, ncols) );
   for( v = 0; v < ncols; ++v )
   {
      mpq_init(primsol[v]);
   }
   mpq_init(lpobjval);
   
   /* gets primal solution vector of exact LP */
   SCIP_CALL( SCIPlpiexGetSol(conshdlrdata->lpiex, &lpobjval, primsol, NULL, NULL, NULL) );

   /* try to improve current local lower bound by using the result of the exact LP solver */
   SCIP_CALL( SCIPupdateLocalLowerbound(scip, mpqGetRealRelax(scip, lpobjval, GMP_RNDD)) );

#ifdef SCIP_DEBUG
   if( oldlb < SCIPgetLocalLowerbound(scip) )
   {
      SCIPdebugMessage("   local lower bound improved: %.50f --> %.50f\n", oldlb, SCIPgetLocalLowerbound(scip));
   }
   else
   {
      SCIPdebugMessage("   local lower bound did not improve: %.50f -/-> %.50f\n", oldlb, SCIPgetLocalLowerbound(scip));
   }
#endif

   integral = TRUE;
   inrange = TRUE;

   /* check for infeasible node by bounding */
   if( SCIPgetLocalLowerbound(scip) >= SCIPgetCutoffbound(scip) )
   {
      SCIPdebugMessage("   --> cut off node (lower=%g >= upper=%g)\n", SCIPgetLocalLowerbound(scip), 
         SCIPgetCutoffbound(scip));

      *result = SCIP_CUTOFF;
   }
   else
   {
      /* get all problem variables and integer region in vars array */
      SCIP_CALL( SCIPgetVarsData(scip, &vars, &nvars, &nbin, &nint, NULL, NULL) );
   
      /* check whether primal solution satisfies all integrality restrictions */
      branchvar = -1;
      for( v = 0; v < nbin + nint && integral; ++v )
      {
         assert(SCIPvarGetProbindex(vars[v]) == v);
         assert(SCIPvarGetType(vars[v]) == SCIP_VARTYPE_BINARY || SCIPvarGetType(vars[v]) == SCIP_VARTYPE_INTEGER );

         if( !mpqIsIntegral(primsol[v]) ) 
         {
#ifdef SCIP_DEBUG
            char s[SCIP_MAXSTRLEN];
            gmp_snprintf(s, SCIP_MAXSTRLEN, "   exact LP value<%Qd> of intvar<%s> is not integral", primsol[v], 
               SCIPvarGetName(vars[v]));
            SCIPdebugMessage(s);
#endif
            integral = FALSE;
            branchvar = v;
         }
      }

      /* store exact LP solution as feasible MIP solution and cut off current node */
      if( integral )
      {
         SCIP_SOL* sol;
         SCIP_SOLEX* solex;
         mpq_t tmp;
         SCIP_Bool stored;
         SCIP_Bool fpvalue;

         SCIPdebugMessage("   ---> exact LP solution is integral\n");

         assert(branchvar == -1);

         mpq_init(tmp);

         /* create exact and approximate primal solution */
         SCIP_CALL( SCIPcreateSol(scip, &sol, NULL) );
         SCIP_CALL( SCIPsolexCreate(&solex, SCIPblkmem(scip), NULL) );
      
         fpvalue = TRUE;

         /* check whether it is likely that the lpobjval is treated as infinite in scip, i.e., is out of range in scip */
         if( SCIPisInfinity(scip, REALABS(mpqGetRealApprox(scip, lpobjval))) )
            inrange = FALSE;

         for( v = 0; v < nvars; ++v )
         {
            SCIP_Real scipsolval;

            scipsolval = mpqGetRealApprox(scip, primsol[v]);

            /* check whether we can store the primal solution without FP errors */
            mpq_set_d(tmp, scipsolval);
            if( SCIPisInfinity(scip, REALABS(mpqGetRealApprox(scip, primsol[v]))) )
               inrange = FALSE;
            if( !mpq_equal(primsol[v], tmp) )
               fpvalue = FALSE;

            /* set value of variabel in exact and approximate solution */
            /** @todo exiptodo:
             *  - in SCIPsetSolVal() the objval is computed using interval arithmetic which leads to a safe objval in 
             *    case the varsolvals are FP representable. We needed that in an older version where we did not yet store
             *    the exact solution. 
             *  - now, we could compute the objval unsafe in SCIPsetSolVal() (below it's set to a safe value anyway)
             *    and also delete the fpvalue flag here.
             */
            SCIP_CALL( SCIPsetSolVal(scip, sol, vars[v], scipsolval) );
            /** @todo exiptodo: using scip->set is not SCIP conform
             *  - think about a more general way to get information from cons_exactlp.c.
             *  - maybe, implement all methods that operate/use exact problem data (like solex methods) in cons_exactlp.c 
             */
            SCIP_CALL( SCIPsolexSetVal(solex, scip->set, vars[v], consdata->obj[v], consdata->lb[v], primsol[v]) );
         }
         mpq_set_d(tmp, SCIPgetSolTransObj(scip, sol));
         assert(!inrange || !fpvalue || !SCIPuseFPRelaxation(scip) || mpq_cmp(lpobjval, tmp) <= 0);

         /* add approximate primal solution */ 
         if( !inrange )   
            SCIPfreeSol(scip, &sol);
         else   
         {
            /** @todo exiptodo:  
             *  - setting the upperbound in SCIP via the FP-solution using SCIPsetSolTransObj() is more a workaround
             *  - maybe it is better to set the upperbound directly via the exact solution. this way the code also works
             *    when we do not store a FP-solution for every exact solution.
             *  - remove SCIPsetSolTransObj() if it is not needed anymore
             */
            /* store safe objective value for approximate primal solution */ 
            SCIP_CALL( SCIPsetSolTransObj(scip, sol, mpqGetRealRelax(scip, lpobjval, GMP_RNDU)) );
            SCIP_CALL( SCIPaddSolFree(scip, &sol, &stored) );
         }

         /** @todo exiptodo: using scip->set is not SCIP conform
          *  - think about a more general way to get information from cons_exactlp.c.
          *  - maybe, implement all methods that operate/use exact problem data (like solex methods) in cons_exactlp.c 
          */
         /* add exact primal solution */ 
         SCIP_CALL( SCIPprimalexAddSolFree(conshdlrdata->primal, SCIPblkmem(scip), scip->set, scip->transprob, 
               &solex, &stored) );

         *result = SCIP_CUTOFF;

         mpq_clear(tmp);
      }
      else
      {
         SCIP_Bool solvelpagain; 

         SCIPdebugMessage("   exact LP solution is not integral\n");

         /* if the inexact LP was claimed to be infeasible, i.e., a pseudo solution is enforced here, but the exact LP 
          * has been proved to be feasible, try to solve the inexact LP again with starting basis equal to optimal 
          * basis of the exact LP; in order to avoid an infinite loop, this is only done once at a node 
          */
         solvelpagain = FALSE;
         if( SCIPgetLPSolstat(scip) == SCIP_LPSOLSTAT_INFEASIBLE 
            && conshdlrdata->lastenfopsnode != SCIPgetCurrentNode(scip) )
         {
            SCIP_CALL( loadLPEXState(scip, conshdlrdata, &solvelpagain) );

            if( solvelpagain )
            {
               *result = SCIP_SOLVELP;
#ifdef SCIP_DEBUG
               SCIPdebugMessage("   ---> LP was infeasible but LPEX not: solve LP once again with basis of LPEX\n");
#endif
            }
         }

         /* branch on the first fractional variable in the exact LP solution */
         if( !solvelpagain )
         {
            SCIP_NODE* node;
            SCIP_Real solval;
            SCIP_Real downub;
            SCIP_Real uplb;

            /** @todo exiptodo: branching extension
             *  - implement more sophisticated rule for branching on the exact LP solution
             */

            assert(branchvar >= 0 && branchvar < nvars);
      
            /* create left child: add x_i <= floor(x_i^*) */
            solval = mpqGetRealRelax(scip, primsol[branchvar], GMP_RNDD);
            downub = floor(solval);
            SCIP_CALL( SCIPcreateChild(scip, &node, SCIPcalcNodeselPriority(scip, vars[branchvar], downub),
                  SCIPcalcChildEstimate(scip, vars[branchvar], downub)) );
            SCIP_CALL( SCIPchgVarUbNode(scip, node, vars[branchvar], downub) );
      
            /* create right child: add x_i >= ceil(x_i^*) */
            solval = mpqGetRealRelax(scip, primsol[branchvar], GMP_RNDU);
            uplb = ceil(solval); 
            SCIP_CALL( SCIPcreateChild(scip, &node, SCIPcalcNodeselPriority(scip, vars[branchvar], uplb),
                  SCIPcalcChildEstimate(scip, vars[branchvar], uplb)) );
            SCIP_CALL( SCIPchgVarLbNode(scip, node, vars[branchvar], uplb) );
 
            assert(uplb == downub + 1.0);

#ifndef NDEBUG
            {
               mpq_t resultuplb;
               mpq_t resultdownub;
         
               mpq_init(resultuplb);
               mpq_init(resultdownub);

               mpq_set_d(resultuplb, uplb);
               mpq_set_d(resultdownub, downub);
         
               assert(mpq_cmp(resultdownub, primsol[branchvar]) < 0);
               assert(mpq_cmp(resultuplb, primsol[branchvar]) > 0);

               mpq_clear(resultuplb);
               mpq_clear(resultdownub);
            }
#endif
            *result = SCIP_BRANCHED;

#ifdef SCIP_DEBUG
            SCIPdebugMessage("   ---> branched on exact LP solution\n");
#endif
         }
      }
   }

   /* free temporary arrays */
   for( v = 0; v < ncols; ++v )
   {
      mpq_clear(primsol[v]);
   }
   mpq_clear(lpobjval);
   SCIPfreeBufferArray(scip, &primsol);

   if( integral && !inrange )   
   {
      SCIPerrorMessage("storing optimal solutions of subproblems that is out of FP range is not supported yet\n");
      return SCIP_ERROR;
   }

   return SCIP_OKAY;
}

/** evaluates the result of the exact LP */
static
SCIP_RETCODE evaluateLPEX(
   SCIP*                 scip,               /**< SCIP data structure */
   SCIP_CONS*            cons,               /**< exactlp constraint */
   SCIP_CONSHDLRDATA*    conshdlrdata,       /**< exactlp constraint handler data */
   SCIP_CONSDATA*        consdata,           /**< exactlp constraint data */
   SCIP_RESULT*          result              /**< pointer to store the result of the lp enforcement call */
   )
{
   /** @todo exiptodo:
    *  - in a similar function for LP in lp.c the case SCIPlpiIsPrimalUnbounded() is not explicitely handled. why? if case
    *    should be added, include it here as well.
    */
   /* evaluate solution status */
   if( SCIPlpiexIsOptimal(conshdlrdata->lpiex) )
   {
      SCIPdebugMessage("   exact LP solved to optimality\n"); 

#ifndef NDEBUG
      {
         SCIP_Bool primalfeasible;
         SCIP_Bool dualfeasible;
         
         SCIP_CALL( SCIPlpiexGetSolFeasibility(conshdlrdata->lpiex, &primalfeasible, &dualfeasible) );
         assert(primalfeasible);
         assert(dualfeasible);
      }      
#endif
      /* check whether exact LP solution is feasible for the MIP; if it is feasible the solution is stored 
       * and the current node is cut off otherwise a branching is created
       */
      SCIP_CALL( checkIntegrality(scip, cons, conshdlrdata, consdata, result) );
      assert(*result == SCIP_CUTOFF || *result == SCIP_BRANCHED || *result == SCIP_SOLVELP );
   }
   else if( SCIPlpiexIsObjlimExc(conshdlrdata->lpiex) )
   {
#ifdef USEOBJLIM
      SCIPdebugMessage("   exact LP exceeds upper objective limit\n"); 
      *result = SCIP_CUTOFF;
#else
      SCIPerrorMessage("exact LP exceeds objlimit: case not handled yet\n");
      return SCIP_ERROR;
#endif
   }
   else if( SCIPlpiexIsPrimalInfeasible(conshdlrdata->lpiex) )
   {
      SCIPdebugMessage("   exact LP is primal infeasible\n"); 
      
      *result = SCIP_CUTOFF;
   }
   else if( SCIPlpiexExistsPrimalRay(conshdlrdata->lpiex) )
   {
      SCIPerrorMessage("exact LP has primal ray: case not handled yet\n");
      return SCIP_ERROR;
   }
   else if( SCIPlpiexIsIterlimExc(conshdlrdata->lpiex) )
   {
      SCIPerrorMessage("exact LP exceeds iteration limit: case not handled yet\n");
      return SCIP_ERROR;
   }
   else if( SCIPlpiexIsTimelimExc(conshdlrdata->lpiex) )
   {
#ifdef USETIMELIM
      SCIPdebugMessage("   exact LP exceeds time limit\n"); 
      *result = SCIP_INFEASIBLE;
#else
      SCIPerrorMessage("exact LP exceeds time limit: case not handled yet\n");
      return SCIP_ERROR;
#endif
   }
   else
   {
      SCIPerrorMessage("(node %"SCIP_LONGINT_FORMAT") error or unknown return status in current exact LP (internal status: %d)\n", 
         SCIPgetNNodes(scip), SCIPlpiexGetInternalStatus(conshdlrdata->lpiex));
      return SCIP_LPERROR;
   }

   return SCIP_OKAY;
}


/* this is a subroutine of constructPSdata() that chooses which columns of the matrix
 * are designated as the set S, used for projections.
 */
static
SCIP_RETCODE psChooseS(
   SCIP*                 scip,               /**< SCIP data structure */
   SCIP_CONSHDLRDATA*    conshdlrdata,       /**< exactlp constraint handler data */
   SCIP_CONSDATA*        consdata            /**< exactlp constraint data */
   )
{
   int i;
   int nconss;
   int nvars;
   int nextendedconss;
   int nrows;

   /* solution information for exact root LP */
   mpq_t* rootactivity;
   mpq_t* rootprimal;
   SCIP_Bool lperror;

   SCIP_COL** cols;
   SCIP_ROW** rows;

   nconss = consdata->nconss;
   nvars = consdata->nvars;
   nextendedconss = conshdlrdata->nextendedconss;

   rootactivity = NULL;
   rootprimal = NULL;


   /* build includedcons vector based on psdualcolselection, this determines the matrix D */
   SCIP_CALL( SCIPallocMemoryArray(scip, &conshdlrdata->includedcons, nextendedconss) ); 
   for( i = 0; i < nextendedconss; i++ )
      conshdlrdata->includedcons[i] = 0;
   if( conshdlrdata->psdualcolselection == 'n' || SCIPgetLPSolstat(scip) == SCIP_LPSOLSTAT_INFEASIBLE )
   {
      /* determine which dual variables to included in the problem
       * (ones with finite dual objective coef. in [lhs',-rhs',lb',-ub'])
       */
      for( i = 0; i < nconss; i++ )
      {
         if( !isNegInfinity(conshdlrdata, consdata->lhs[i]) )
            conshdlrdata->includedcons[i] = 1;
         if( !isPosInfinity(conshdlrdata, consdata->rhs[i]) )
            conshdlrdata->includedcons[nconss + i] = 1;
      }
      for( i = 0; i < nvars; i++ )
      {
         if( !isNegInfinity(conshdlrdata, consdata->lb[i]) )
            conshdlrdata->includedcons[2*nconss + i] = 1;
         if( !isPosInfinity(conshdlrdata, consdata->ub[i]) )
            conshdlrdata->includedcons[2*nconss + nvars + i] = 1;
      }
   }
   else if( conshdlrdata->psdualcolselection == 'a' )
   {
      /* determone which dual variables to include in the problem
       * (in this case we choose dual variables whose primal constraints
       *  are active at the solution of the exact LP at the root node)
       */

      /* constructs exact LP of current node */
      constructCurrentLPEX(scip, conshdlrdata, consdata);
      
      /* load LP state from inexact LP into exact LP solver */
      SCIP_CALL( loadLPState(scip, conshdlrdata) );
       
      /* solve exact LP */
      SCIP_CALL( solveLPEX(scip, conshdlrdata, SCIP_LPALGO_DUALSIMPLEX, FALSE, &lperror) );
      if( lperror )
      {
         SCIPerrorMessage("Error solving root node LP in Project and Shift method.\n");
         return SCIP_ERROR;
      }
      
      /* allocate space for root lp return data */
      SCIP_CALL( SCIPallocBufferArray(scip, &rootprimal, nvars) );
      for( i = 0; i < nvars ; i++ )
         mpq_init(rootprimal[i]);
      
      SCIP_CALL( SCIPallocBufferArray(scip, &rootactivity, nconss) );
      for( i = 0; i < nconss ; i++ )
         mpq_init(rootactivity[i]);
      
      /* get the primal solution and activity */
      SCIP_CALL( SCIPlpiexGetSol(conshdlrdata->lpiex, NULL, rootprimal, NULL, rootactivity, NULL) );

      /* determine which dual variables to include in the problem 
       * (primal constraints active at optimal solution found at root node) 
       */
      for( i = 0; i < nconss; i++ )
      {
         if( mpq_equal(rootactivity[i], consdata->lhs[i]) )
            conshdlrdata->includedcons[i] = 1;
         if( mpq_equal(rootactivity[i], consdata->rhs[i]) )
            conshdlrdata->includedcons[nconss + i] = 1;
      }   
      for( i = 0; i < nvars; i++ )
      {
         if( mpq_equal(rootprimal[i], consdata->lb[i]) )
            conshdlrdata->includedcons[2*nconss + i] = 1;
         if( mpq_equal(rootprimal[i], consdata->ub[i]) )
            conshdlrdata->includedcons[2*nconss + nvars + i] = 1;
      }
      /* free locally used memory */
      for( i = 0; i < nconss ; i++ )
         mpq_clear(rootactivity[i]);
      SCIPfreeBufferArray(scip, &rootactivity );
      for( i = 0; i < nvars ; i++ )
         mpq_clear(rootprimal[i]);
      SCIPfreeBufferArray(scip, &rootprimal);
   }      
   else if( conshdlrdata->psdualcolselection == 'A' )
   {
      /* determone which dual variables to include in the problem
       * (in this case we choose dual variables whose primal constraints
       *  are active at the solution of the exact LP at the root node)
       */
      
      /* if the active columns have already been determiend, assign them */
      if( conshdlrdata->rootactivitycon )
      {
         for( i = 0; i < nextendedconss; i++ )
         {
            if( conshdlrdata->rootactivity[i] )
               conshdlrdata->includedcons[i] = 1;
            else
               conshdlrdata->includedcons[i] = 0;
         }
      }
      else
      {
         SCIP_CALL( SCIPgetLPRowsData(scip, &rows, &nrows) );
         assert(nrows == nconss);
         for( i = 0; i < nconss; i++ )
         {
            if( SCIPisFeasEQ(scip, SCIPgetRowLPActivity(scip, rows[i]), SCIProwGetLhs(rows[i])) )
               conshdlrdata->includedcons[i] = 1;
            if( SCIPisFeasEQ(scip, SCIPgetRowLPActivity(scip, rows[i]), SCIProwGetRhs(rows[i])) )
               conshdlrdata->includedcons[nconss + i] = 1;
         }   
         cols = SCIPgetLPCols(scip);
         for( i = 0; i < nvars; i++ )
         {
            if( SCIPisFeasEQ(scip, SCIPcolGetPrimsol(cols[i]), SCIPcolGetLb(cols[i])) )
               conshdlrdata->includedcons[2*nconss + i] = 1;
            if( SCIPisFeasEQ(scip, SCIPcolGetPrimsol(cols[i]), SCIPcolGetUb(cols[i])) )
               conshdlrdata->includedcons[2*nconss + nvars + i] = 1;
         }
      }
   }
   else
   {
      SCIPerrorMessage("Invald value for parameter psdualcolselection\n");
   }
   return SCIP_OKAY;
}

/* this is a subroutine of constructPSdata() that computes the LU factorization used by
 * the project and shift method by calling the RectLU code.
 */
static
SCIP_RETCODE psFactorizeD(
   SCIP*                 scip,               /**< SCIP data structure */
   SCIP_CONSHDLRDATA*    conshdlrdata,       /**< exactlp constraint handler data */
   SCIP_CONSDATA*        consdata            /**< exactlp constraint data */
   )
{

   int i;
   int j;
   int rval;
   int pos;
   int nconss;
   int nvars;
   int nextendedconss;
   int nnonz;

   /* sparse representation of the matrix used for the LU factorization */
   int* projbeg;
   int* projlen;
   int* projind;
   mpq_t* projval;

   nconss = consdata->nconss;
   nvars = consdata->nvars;
   nextendedconss = conshdlrdata->nextendedconss;
   nnonz = consdata->nnonz;
   
   projbeg = NULL;
   projlen = NULL;
   projind = NULL;
   projval = NULL;

   /* allocate memory for the projection factorization */
   SCIP_CALL( SCIPallocBufferArray(scip, &projbeg, nextendedconss) );
   SCIP_CALL( SCIPallocBufferArray(scip, &projlen, nextendedconss) );
   SCIP_CALL( SCIPallocBufferArray(scip, &projind, 2*nnonz + 2*nvars) ); 
   for( i = 0; i < 2*nnonz + 2*nvars; i++)
      projind[i]=0; 
   SCIP_CALL( SCIPallocBufferArray(scip, &projval, 2*nnonz + 2*nvars) );
   for( i = 0; i < 2*nnonz + 2*nvars; i++)
      mpq_init(projval[i]);  

   /* allocate memory for the basis mapping */
   SCIP_CALL( SCIPallocMemoryArray(scip, &conshdlrdata->psbasis, nextendedconss) );

   /* use includedcons to construct psbasis, a description/mapping for D it has length npsbasis 
    * and psbasis[i] tells what column (out of the original nextendecons) the ith column in D is
    */
   pos = 0;
   for( i = 0; i < nextendedconss; i++ )
   {
      if( conshdlrdata->includedcons[i] )
      {
         conshdlrdata->psbasis[pos] = i;
         pos++;
      }
   }
   conshdlrdata->npsbasis = pos;

   /* build the sparse representation of D that will be passed to the RECTLU code for factorization */
   pos = 0;
   for( i = 0; i < nextendedconss; i++ )
   {  
      /* A part (lhs constraints) */
      if(i < nconss)
      {
         projlen[i] = consdata->len[i];
         projbeg[i] = pos;
         for(j = 0; j < projlen[i]; j++)
         {
            projind[ projbeg[i] + j ] = consdata->ind[ consdata->beg[i] + j];
            mpq_set( projval[ projbeg[i] + j], consdata->val[ consdata->beg[i] + j ] );
         }
         pos += consdata->len[i];
      }
      /* -A part (rhs constraints) */
      else if(i < 2 * nconss)
      {
         projlen[i] = consdata->len[i - nconss];
         projbeg[i] = pos;
         for(j = 0; j < projlen[i]; j++)
         {
            projind[ projbeg[i] + j ] = consdata->ind[ consdata->beg[i - nconss] + j ];
            mpq_neg( projval[ projbeg[i] + j], consdata->val[ consdata->beg[i - nconss] + j ] );
         }
         pos += consdata->len[i - nconss];
      }
      /* I part (lb constraints) */
      else if (i < 2*nconss + nvars)
      {  
         projbeg[i] = pos;
         projlen[i] = 1;
         projind[pos] = i - 2*nconss;
         mpq_set_si(projval[pos], 1, 1);
         pos ++;
      }
      /* -I part (ub constraints) */
      else 
      {  
         projbeg[i] = pos;
         projlen[i] = 1;
         projind[pos] = i - (2*nconss + nvars);
         mpq_set_si(projval[pos], -1, 1);
         pos ++;
      }
   }

#ifdef PS_OUT 
   printf("Printing matrix used for factorization:\n");
   if( nextendedconss < 100 )
   {
      printf("projbeg: \n");    
      for( i = 0; i < nextendedconss; i++ )
         printf("%d \n",projbeg[i]);                                                                                      
      printf("projlen: \n");                                                                                              
      for( i = 0; i < nextendedconss; i++ )                                                                               
      printf("%d \n",projlen[i]);                                                                                      
      printf("projind: \n");                                                                                              
      for( i = 0; i < 2*nnonz + 2*nvars; i++ )                                                                               
         printf("%d \n",projind[i]);                                                                                      
      printf("projval: \n");                                                                                              
      for( i = 0; i < 2*nnonz + 2*nvars; i++ )                                                                               
      {                                                                                                                   
         mpq_out_str(stdout, 10, projval[i]);                                                                               
         printf(" \n");                                                                                                   
      }                                       
   }
   else
      printf("Too much to print\n");
   printf("Factoring matrix \n");    
   printf("nvars = %d, npsbasis= %d \n", nvars, conshdlrdata->npsbasis);
#endif

   /* factorize projection matrix D 
    * psbasis stores a mapping to tell us what D is, i.e. the dual columns corresponding
    * to dual valuse that have a strictly positive value in the relative interior point
    * D is equal to a subset of [A',-A',I,-I] and is given to the factor code in sparse column representation 
    */
   rval = RECTLUbuildFactorization(&conshdlrdata->rectfactor, nvars, conshdlrdata->npsbasis,
      conshdlrdata->psbasis, projval, projind, projbeg, projlen);

   /* if rval != 0 then RECTLUbuildFactorization has failed.  In this case the project and shift method
    * will not work and we will return failure
    */
   if( rval )
   {
      conshdlrdata->psdatafail = TRUE;
      SCIPdebugMessage("Factorization of matrix for project and shift method failed. \n");
   }


#ifdef PS_OUT
   printf("Factorization complete \n");    
   if(rval)
      printf("Factorization failed!! \n");
#endif

   
   for( i = 0; i < 2*nnonz + 2*nvars; i++ )
      mpq_clear(projval[i]); 
   SCIPfreeBufferArray(scip, &projval);
   SCIPfreeBufferArray(scip, &projind);
   SCIPfreeBufferArray(scip, &projlen);
   SCIPfreeBufferArray(scip, &projbeg);

   return SCIP_OKAY;
}

/* this will print the error related to the current lpiex status, if there is one */
static
SCIP_RETCODE printlpiexerr(
   SCIP_LPIEX*           lpiex              /**< lpiex interface */
   )
{
   if( SCIPlpiexIsOptimal(lpiex) )
   {
      return SCIP_OKAY;
   }   
   else if( SCIPlpiexIsObjlimExc(lpiex) )
   {
      SCIPerrorMessage("exact LP exceeds objlimit: case not handled yet\n");
   }
   else if( SCIPlpiexIsPrimalInfeasible(lpiex) )
   {
      SCIPerrorMessage(" Exact LP infeas.\n");
   }
   else if( SCIPlpiexExistsPrimalRay(lpiex) ) 
   {
      SCIPerrorMessage("exact LP has primal ray: case not handled yet\n");
   }
   else if( SCIPlpiexIsIterlimExc(lpiex) )
   {
      SCIPerrorMessage("exact LP exceeds iteration limit: case not handled yet\n");
   }
   else if( SCIPlpiexIsTimelimExc(lpiex) )
   {
      SCIPerrorMessage("exact LP exceeds time limit: case not handled yet\n");
   }
   else
   {
      SCIPerrorMessage("lpiex not solved, or other error\n");
   }
   return SCIP_OKAY;
}

/* using the given rational data, an approximate LP is constructed using the LPI interface, solved
 * and then its LP state is assigned to lpiex for the purpose of warm starting the next lpiex solve
 * data for exact problem is given as input to the function
 */
static
SCIP_RETCODE warmStartlpiex(
   SCIP*                 scip,               /**< SCIP data structure */
   SCIP_LPIEX*           lpiex,              /**< lpiex interface */
   int                   nvars,              /**< nvars for exact problem */
   int                   nconss,             /**< nconss for exact problem */
   int                   nnonz,              /**< nnonz for exact problem */
   mpq_t*                obj,                /**< obj for exact problem */
   mpq_t*                lb,                 /**< lb for exact problem */
   mpq_t*                ub,                 /**< ub for exact problem */
   mpq_t*                lhs,                /**< lhs for exact problem */
   mpq_t*                rhs,                /**< rhs for exact problem */
   char**                colnames,           /**< colnames for exact problem */
   int*                  ind,                /**< ind for exact problem */
   int*                  beg,                /**< beg for exact problem */
   mpq_t*                val                 /**< val for exact problem */
   )
{
   int i;
   /* lpi and data used for approximation of aux. problem */
   SCIP_LPI* lpi;
   SCIP_LPISTATE* lpistate;
   SCIP_Real* obj_real;
   SCIP_Real* lb_real;
   SCIP_Real* ub_real;
   SCIP_Real* lhs_real;
   SCIP_Real* rhs_real;
   SCIP_Real* val_real;

   /* warm start the exact LP by solving the approximate LP first */
   /* allocate and copy aux problem using SCIP_Real arrays */
   SCIP_CALL( SCIPallocBufferArray(scip, &obj_real, nvars) );
   SCIP_CALL( SCIPallocBufferArray(scip, &lb_real, nvars) );
   SCIP_CALL( SCIPallocBufferArray(scip, &ub_real, nvars) );
   SCIP_CALL( SCIPallocBufferArray(scip, &lhs_real, nconss) );
   SCIP_CALL( SCIPallocBufferArray(scip, &rhs_real, nconss) );
   SCIP_CALL( SCIPallocBufferArray(scip, &val_real, nnonz) );
   for( i = 0; i < nvars; i++)
   {
      obj_real[i] = mpq_get_d(obj[i]);
      lb_real[i] = mpq_get_d(lb[i]);
      ub_real[i] = mpq_get_d(ub[i]);
   }
   for( i = 0; i < nconss; i++)
   {
      lhs_real[i] = mpq_get_d(lhs[i]);
      rhs_real[i] = mpq_get_d(rhs[i]);
   }
   for( i = 0; i < nnonz; i++)
      val_real[i] = mpq_get_d(val[i]);
   
   /* build and solve approximate aux. problem */
   SCIP_CALL( SCIPlpiCreate(&lpi, "problem" , SCIP_OBJSEN_MAXIMIZE) );
   SCIP_CALL( SCIPlpiAddCols(lpi, nvars, obj_real, lb_real, ub_real, colnames, 0, NULL, NULL, NULL) );
   SCIP_CALL( SCIPlpiAddRows(lpi, nconss, lhs_real, rhs_real, NULL, nnonz, beg, ind, val_real) );
      
   SCIP_CALL( SCIPlpiSolveDual(lpi) );
   
   /* load lp state into exact LP */
   SCIP_CALL( SCIPlpiGetState(lpi, SCIPblkmem(scip), &lpistate) );
   SCIP_CALL( SCIPlpiexSetState(lpiex, SCIPblkmem(scip), lpistate) );
   
   /* free memory used for approx LP */
   SCIP_CALL( SCIPlpiFreeState(lpi, SCIPblkmem(scip), &lpistate) );
   SCIPfreeBufferArray(scip, &val_real);
   SCIPfreeBufferArray(scip, &rhs_real);
   SCIPfreeBufferArray(scip, &lhs_real);
   SCIPfreeBufferArray(scip, &ub_real);
   SCIPfreeBufferArray(scip, &lb_real);
   SCIPfreeBufferArray(scip, &obj_real);
   if( lpi != NULL )
   {
      SCIP_CALL( SCIPlpiFree(&lpi) );
   }
   assert(lpi == NULL);
   return SCIP_OKAY;
}

/* this is a subroutine of constructPSdata() that computes the S interior point or ray
 * which is used to do the shift in the project and shift method.
 */
static
SCIP_RETCODE psComputeSintPointRay(
   SCIP*                 scip,               /**< SCIP data structure */
   SCIP_CONSHDLRDATA*    conshdlrdata,       /**< exactlp constraint handler data */
   SCIP_CONSDATA*        consdata,           /**< exactlp constraint data */
   SCIP_Bool             findintpoint        /**< if true(false) compute S-interior point(ray) */
   )
{
   int i;
   int j;
   int pos;
   int nconss;
   int nvars;
   int nextendedconss;     /* number of extended constraints, # of cols in [A',-A',I,-I] */    
   int nnonz;
   int indx;
   mpq_t mpqtemp;
   mpq_t alpha;
   mpq_t beta;
   int nobjnz;

/* lpiex and data used for the aux. problem */
   SCIP_LPIEX* pslpiex;
   SCIP_LPISTATE* lpistate;
   int psnvars;
   mpq_t* psobj;
   mpq_t* pslb;
   mpq_t* psub;
   int psnconss;
   mpq_t* pslhs;
   mpq_t* psrhs;
   int psnnonz;
   int* psbeg;
   int* pslen;
   int* psind;
   mpq_t* psval;
   mpq_t* dualsol;
   mpq_t* primalsol;
   char ** colnames;
   mpq_t objval;
   
   /* mapping between variables used in the aux. problem and the original problem */
   int ndvarmap;
   int* dvarmap;
   int* dvarincidence;

   nconss = consdata->nconss;
   nvars = consdata->nvars;
   nnonz = consdata->nnonz;
   nextendedconss = conshdlrdata->nextendedconss;  

   psnvars = 0;
   psnconss = 0;
   psnnonz = 0;
   pslpiex = NULL;
   psobj = NULL;
   pslb = NULL;
   psub = NULL;
   pslhs = NULL;
   psrhs = NULL;
   psbeg = NULL;
   pslen = NULL;
   psind = NULL;
   psval = NULL;
   dvarmap = NULL;
   dualsol = NULL;
   primalsol = NULL;
   mpq_init(mpqtemp);
   mpq_init(alpha);
   mpq_init(beta);
   
   /* set up dvarmap - mapping between variables and original problem 
    * use the rows that are used for aux. problem 
    * dvarmap[i] is the index in the original problem of the i^th constraint
    * in the reduced size problem (reduced from nextendedconss to ndvarmap)
    * dvarincidence gives the incidence vector of variables used in aux problem
    */
   SCIP_CALL( SCIPallocBufferArray(scip, &dvarmap, nextendedconss) );
   SCIP_CALL( SCIPallocBufferArray(scip, &dvarincidence, nextendedconss) );   
   if( conshdlrdata->psreduceauxlp )
   {
      /* if the aux. lp is reduced, this means that dvarmap is based on the conshdlrdata->includedcons */
      for( i = 0; i < nextendedconss; i++ )
         dvarincidence[i] = conshdlrdata->includedcons[i];
   }
   else
   {
      /* if the aux. lp is not reduced then we expand the selection for dvarmap
       * to include all dual variables with finite cost 
       */
      for( i = 0; i < nextendedconss; i++ )
         dvarincidence[i] = 0;
      for( i = 0; i < nconss; i++ )
      {
         if( !isNegInfinity(conshdlrdata, consdata->lhs[i]) )
            dvarincidence[i] = 1;
         if( !isPosInfinity(conshdlrdata, consdata->rhs[i]) )
            dvarincidence[nconss + i] = 1;
      }
      for( i = 0; i < nvars; i++ )
      {
         if( !isNegInfinity(conshdlrdata, consdata->lb[i]) )
            dvarincidence[2*nconss + i] = 1;
         if( !isPosInfinity(conshdlrdata, consdata->ub[i]) )
            dvarincidence[2*nconss + nvars + i] = 1;
      }
   }
   pos = 0;
   for( i = 0; i < nextendedconss; i++ )
   {
      if(dvarincidence[i])
      {
         dvarmap[pos] = i;
         pos++;
      }
   }
   ndvarmap = pos;

   /* if we are finding an interior ray, always use the optimized selection */
   if( conshdlrdata->psintpointselection == 'o' || !findintpoint )
   {
      /* In this case we will find an optimized interior point for which we will try to push it interior and 
       * optimize over its objective value.  To do this we will solve the following problem 
       * max \alpha * [lhs,-rhs,lb,ub] * y + \beta d
       *              s.t. [A,-A,I,-I] * y        = c
       *                                 y_i - d >= 0 for each i \in S
       *                                     y   >= 0
       *                                  M >= d >= 0
       * M is a bound on how interior we will let the point be, S is the set of dual columns chosen earlier
       * which could have nonzero values for the S-interior point.  The parameter psreduceauxlp=TRUE then we
       * exclude all dual variables y_i that are not in S to not be present in this problem. 
       *
       * After solving this y will be the S-interior point and d will be the common slack.
       * Here we actually construct the dual in row representation so it can be solved directly.
       */
      
      psnvars =  ndvarmap + 1;
      psnconss = nvars + conshdlrdata->npsbasis;
      psnnonz = 0;
      for( i = 0; i < nconss; i++ )
      {
         if( dvarincidence[i] )
            psnnonz += consdata->len[i];
         if( dvarincidence[nconss + i] )
            psnnonz += consdata->len[i];
      }
      for( i = 0; i < nvars; i++ )
      {
         if( dvarincidence[2*nconss + i] )
            psnnonz++;
         if( dvarincidence[2*nconss + nvars + i] )
            psnnonz++;
      }
      psnnonz += 2*conshdlrdata->npsbasis;
            
      /* allocate memory for aux problem */
      SCIP_CALL( SCIPallocBufferArray(scip, &psobj, psnvars) );
      for( i = 0; i < psnvars; i++ )
         mpq_init(psobj[i]);
      SCIP_CALL( SCIPallocBufferArray(scip, &pslb, psnvars) );
      for( i = 0; i < psnvars; i++ )
         mpq_init(pslb[i]);
      SCIP_CALL( SCIPallocBufferArray(scip, &psub, psnvars) );
      for( i = 0; i < psnvars; i++ )
         mpq_init(psub[i]);
      SCIP_CALL( SCIPallocBufferArray(scip, &pslhs, psnconss) );
      for( i = 0; i < psnconss; i++ )
         mpq_init(pslhs[i]);
      SCIP_CALL( SCIPallocBufferArray(scip, &psrhs, psnconss) );
      for( i = 0; i < psnconss; i++ )
         mpq_init(psrhs[i]);
      SCIP_CALL( SCIPallocBufferArray(scip, &psbeg, psnconss) );
      SCIP_CALL( SCIPallocBufferArray(scip, &pslen, psnconss) );
      SCIP_CALL( SCIPallocBufferArray(scip, &psind, psnnonz) );
      SCIP_CALL( SCIPallocBufferArray(scip, &psval, psnnonz) );
      for( i = 0; i < psnnonz; i++ )
         mpq_init(psval[i]);
      SCIP_CALL( SCIPallocBufferArray(scip, &primalsol, psnvars) );
      for( i = 0; i < psnvars; i++ )
         mpq_init(primalsol[i]);
      mpq_init(objval);
      SCIP_CALL( SCIPallocBufferArray(scip, &colnames, psnvars) );
      for( i = 0; i < psnvars; i++ )
      {
         SCIP_CALL( SCIPallocBufferArray(scip, &colnames[i],SCIP_MAXSTRLEN ) );
         (void) SCIPsnprintf( colnames[i] , SCIP_MAXSTRLEN, "var%d",i); 
      }     

      /* the representation of the problem will be:
       * max:  [\alpha*OBJ, \beta]*[y,d]'
       * s.t.: [c] <= [ A~ |  0]   [y] <= [  c   ]
       *       [0] <= [ I* | -1] * [d] <= [\infty] <-- only for dual vars from includecons 
       * bounds:     0 <= y <= \infty
       *             0 <= d <= M  
       * y is a vector of length (ndvarmap) and d is a single variable
       * and A~ is the submatrix of [A',-A',I,-I] using columns in dvarmap
       * and OBJ is the subvector of [lhs,-rhs,lb,-ub] using columns in dvarmap
       *
       * beta is set equal to the param psobjweight and alpha is set equal to 
       * alpha := (1-beta)/||OBJ||
       */

      /* set up the objective */
      pos = 0;
      for( i = 0; i < nconss; i++ )
      {
         if( dvarincidence[i] )
         {
            mpq_set(psobj[pos], consdata->lhs[i]);
            pos++;
         }
      }
      for( i = 0; i < nconss; i++ )
      {
         if( dvarincidence[nconss + i] ) 
         {
            mpq_neg(psobj[pos], consdata->rhs[i]);
            pos++;
         }
      }
      for( i = 0; i < nvars; i++ )
      {
         if( dvarincidence[2*nconss + i] )
         {
            mpq_set(psobj[pos], consdata->lb[i]);
            pos++;
         }
      }
      for( i = 0; i < nvars; i++ )
      {  
         if( dvarincidence[2*nconss + nvars + i])
         {
            mpq_neg(psobj[pos], consdata->ub[i]);
            pos++;
         }
      }
      assert(pos == ndvarmap);
 
      /* set alpha and beta. */
      mpq_set_d(alpha, conshdlrdata->psobjweight);
      mpq_set_ui(beta, 1, 1);

      if( mpq_sgn(alpha) > 0 )
      {
         mpq_sub(beta, beta, alpha);
         /*  beta = (1-alpha)*|OBJ|   Where OBJ = optimal objective value of root LP, if |OBJ|<1 use 1 instead */
         if( fabs(SCIPgetLPObjval(scip)) > 1 )
         {
            mpq_set_d(mpqtemp, fabs(SCIPgetLPObjval(scip)));
            mpq_mul(beta, beta, mpqtemp);
         }
         // divide through by alpha and round beta to be a power of 2
         mpq_div(beta, beta, alpha);
         mpq_set_ui(alpha, 1, 1);
         mpq_set_d(beta, pow(2, (int) (log(mpq_get_d(beta))/log(2)))); 
      }

      /* set objective to normalized value */
      for( i = 0; i < ndvarmap; i ++)
         mpq_mul(psobj[i], psobj[i], alpha);
      mpq_set(psobj[ndvarmap], beta);

      /* set variable bounds */
      for( i = 0; i < ndvarmap; i++ )
      {
         mpq_set(psub[i], conshdlrdata->posinfinity);
         mpq_set_ui(pslb[i], 0, 1);
      }
      mpq_set_ui(psub[ndvarmap], PSBIGM, 1);
      mpq_set_ui(pslb[ndvarmap], 0 ,1);

      /* set up constraint bounds */
      for( i = 0; i < nvars; i++ )
      {
         mpq_set(pslhs[i], consdata->obj[i]);
         mpq_set(psrhs[i], consdata->obj[i]);
      }
      for( i = 0; i < conshdlrdata->npsbasis; i++ )
      {
         mpq_set_si(pslhs[nvars + i], 0, 1);
         mpq_set(psrhs[nvars + i], conshdlrdata->posinfinity);
      }
      
      /* set up constraint matrix: this involves transposing the constraint matrix */
 
      /* count the length of each constraint */
      for( i = 0; i < psnconss; i++ )
         pslen[i] = 0;
      for( i = 0; i < ndvarmap; i++ )
      {  
         indx = dvarmap[i];
         if( indx < 2*nconss )
         {
            if( indx >= nconss )
               indx -= nconss;
            for(j = consdata->beg[indx]; j <consdata->beg[indx] + consdata->len[indx]; j++)
            {
               pslen[consdata->ind[j]]++;
            }
         }
         else 
         {  
            if ( indx < 2*nconss + nvars )
               indx -= 2 * nconss;
            else
               indx -= (2*nconss + nvars);
            pslen[indx]++;
         }
      }
      for( i = 0; i < conshdlrdata->npsbasis; i++ )
      {
         pslen[nvars + i] = 2;
      }
      /* set up the beg array */
      pos = 0;
      for( i = 0; i < psnconss; i++ )
      {
         psbeg[i] = pos;
         pos += pslen[i];
      }
      assert(pos == psnnonz);

      /* reset the length array and build it up as entries are added one by one by scanning through matrix. */
      for( i = 0; i < nvars; i++ )
         pslen[i] = 0;
      for( i = 0; i < ndvarmap; i++ )
      {  
         indx = dvarmap[i];
         if( indx < 2*nconss )
         {
            if( indx >= nconss )
               indx -= nconss;
            for(j = consdata->beg[indx]; j < consdata->beg[indx] + consdata->len[indx]; j++)
            {
               pos = psbeg[consdata->ind[j]] + pslen[consdata->ind[j]];
               psind[pos] = i;
               if(dvarmap[i]<nconss)
                  mpq_set(psval[pos], consdata->val[j]);
               else
                  mpq_neg(psval[pos], consdata->val[j]);
               pslen[consdata->ind[j]]++;
            }
         }
         else 
         {  
            if ( indx < 2*nconss + nvars )
               indx -= 2 * nconss;
            else
               indx -= (2*nconss + nvars);
            pos = psbeg[indx] + pslen[indx];
            psind[pos] = i;
            if( dvarmap[i] < 2*nconss + nvars)
               mpq_set_ui(psval[pos], 1, 1);
            else
               mpq_set_si(psval[pos], -1, 1);
            pslen[indx]++;
         }
      }
      /* set up the last npsbasis rows */
      pos = nvars;
      for( i = 0; i < ndvarmap; i++ )
      {
         indx = dvarmap[i];
         if( conshdlrdata->includedcons[indx] )
         {
            psind[psbeg[pos]] = i;
            mpq_set_ui(psval[psbeg[pos]], 1, 1);
            psind[psbeg[pos] + 1] = psnvars - 1;
            mpq_set_si(psval[psbeg[pos] + 1], -1, 1);
            pos++;
         }
      }
      assert( pos == psnconss);

      if( !findintpoint )
      {
         /* In this case we want to find an interior ray instead of an interior point
          * the problem will be modified to the following problem:
          * max:  [OBJ, 0]*[y,d]'
          * s.t.: [0] <= [ A~ |  0]   [y] <= [  0   ]
          *       [0] <= [ I* | -1] * [d] <= [\infty] <-- only for dual vars from includecons 
          * bounds:     0 <= y <= \infty
          *             1 <= d <= \infty  
          * y is a vector of length (ndvarmap) and d is a single variable
          * and A~ is the submatrix of [A',-A',I,-I] using columns in dvarmap
          * and OBJ is the subvector of [lhs,-rhs,lb,-ub] using columns in dvarmap
          *
          * the parts that change are the objective function, the RHS/LHS of the first constraint set
          * and the lower bound for d
          */

         mpq_set_ui(psobj[ndvarmap], 0, 1);
         
         /* update the rhs/lhs */
         for( i = 0; i < nvars; i++ )
         {
            mpq_set_ui(pslhs[i], 0, 1);
            mpq_set_ui(psrhs[i], 0, 1);
         }

         /* update bounds on d */
         mpq_set(psub[ndvarmap], conshdlrdata->posinfinity);
         mpq_set_ui(pslb[ndvarmap], 1 ,1);
      }

      /* build aux LP using the exact LP interface */
      SCIP_CALL( SCIPlpiexCreate(&pslpiex, NULL, SCIP_OBJSEN_MAXIMIZE) );

      /* add all columns to the exact LP */
      SCIP_CALL( SCIPlpiexAddCols(pslpiex, psnvars, psobj, pslb, psub, colnames, 0, NULL, NULL, NULL) );

      /* add all constraints to the exact LP */
      SCIP_CALL( SCIPlpiexAddRows(pslpiex, psnconss, (const mpq_t*) pslhs, (const mpq_t*) psrhs, 
            NULL, psnnonz, psbeg, pslen, psind, psval) );
      
      if( PSWARMSTARTAUXPROB )
      {
         /* warm start the exact LP by solving the approximate LP first */
         SCIP_CALL( warmStartlpiex(scip, pslpiex, psnvars, psnconss, psnnonz, psobj, pslb,
               psub, pslhs, psrhs, colnames, psind, psbeg, psval ));
      }
      
      /* solve the LP */      
      SCIP_CALL( SCIPlpiexSolveDual(pslpiex) );
      // SCIP_CALL( SCIPlpiexSolvePrimal(pslpiex) );
      
      /* recover the optimal solution and set interior point and slack in constraint handler data */
      if( SCIPlpiexIsOptimal(pslpiex) )
      {
         SCIPdebugMessage("   exact LP solved to optimality\n"); 
         /* get optimal dual solution */
         SCIP_CALL( SCIPlpiexGetSol(pslpiex, &objval, primalsol, NULL, NULL, NULL) );

         mpq_set(conshdlrdata->commonslack, primalsol[psnvars - 1]);
         if( mpq_sgn(conshdlrdata->commonslack) == 0 )
         {
            /* if commonslack == 0, point is not interior */
            if( findintpoint )
            {
               SCIPerrorMessage("Project and shift failed to find interior point \n");
            }
            else
            {
               SCIPerrorMessage("Project and shift failed to find interior point \n");
            }
         }
         else
         {
            /* assign interior point solution to constraint handler data */
            for( i = 0; i < ndvarmap; i++ )                
            {                                         
               if( findintpoint )
                  mpq_set( conshdlrdata->interiorpt[dvarmap[i]], primalsol[i]);    
               else
                  mpq_set( conshdlrdata->interiorray[dvarmap[i]], primalsol[i]);    
               
            }
            if( findintpoint )
               conshdlrdata->pshaspoint = TRUE;
            else
               conshdlrdata->pshasray = TRUE;
         }
      }
      else 
      {
         SCIP_CALL( printlpiexerr( pslpiex ) );
      }
      if(primalsol != NULL)
      {
         for( i = 0; i < psnvars; i++ )
            mpq_clear(primalsol[i]);
      }
      SCIPfreeBufferArray(scip, &primalsol);
   }
   else if( conshdlrdata->psintpointselection == 'a' )
   {
      /* Use 'a'rbitrary interior point */

      /* the aux problem here that we want to solve can be written in the following way. 
       * First let A# be the submatrix of [A',-A',I,-I] defined by dvarmap.  Then we want to solve:
       *       
       * max   \sum \delta_i
       * s.t.:  A# * y - c*\lambda = 0
       *             y_i >= \delta_i for each i in S
       *               y_i >= 0
       *           1 >= \delta_i >=0
       *                \lambda >= 1
       *
       * solving this problem determines an interior point to the dual problem (which is y/\lambda)
       * it maximizes the number of components which are interior using the \delta_i's.
       *
       * However, instead of solving it in this form, we construct and solve the dual of this problem
       * which can be written like this:
       *
       *   min      [ 0 | 0 |-1 | 1 ] * [x,y,z,w]'
       *   s.t 0 <= [A#'|-I | 0 | 0 ]              <= 0
       *       1 <= [ 0 | I | 0 | I ] * [x,y,z,w]' <= \infty  
       *       0 <= [-c'| 0 |-1 | 0 ]              <= \infty
       *             x free, y,z,w >= 0
       *
       * This problem is solved and the dual multipliers for the first set of rows give us the values of y and the
       * next block of rows tell us which components were nonzero (\delta_i) and the final row tells us what the 
       * scale factor \lambda of the c in the original problem was.
       */
      SCIPdebugMessage("building aux. problem with arbitrary interior point\n");  
      /* figure out the dimensions of the aux problem */
      psnvars = nvars + 2 * ndvarmap + 1;
      psnconss = 2 * ndvarmap + 1;
      nobjnz = 0;
      
      /* count the number of nonzeros of the aux problem: psnnonz*/
      for( i = 0; i < nvars; i++ )
      {
         if( mpq_sgn(consdata->obj[i]) )
         {
            nobjnz++;
         }
      }
      psnnonz = 0;
      for( i = 0; i < nconss; i++ )
      {
         if( dvarincidence[i] )
            psnnonz += consdata->len[i];
         if( dvarincidence[nconss + i] )
            psnnonz += consdata->len[i];
      }
      for( i = 0; i < nvars; i++ )
      {
         if( dvarincidence[2*nconss + i] )
            psnnonz++;
         if( dvarincidence[2*nconss + nvars + i] )
            psnnonz++;
      }
      psnnonz += nobjnz + 1 + 3 * ndvarmap;
      
      /* allocate memory for aux problem */
      SCIP_CALL( SCIPallocBufferArray(scip, &psobj, psnvars) );
      for( i = 0; i < psnvars; i++ )
         mpq_init(psobj[i]);
      SCIP_CALL( SCIPallocBufferArray(scip, &pslb, psnvars) );
      for( i = 0; i < psnvars; i++ )
         mpq_init(pslb[i]);
      SCIP_CALL( SCIPallocBufferArray(scip, &psub, psnvars) );
      for( i = 0; i < psnvars; i++ )
         mpq_init(psub[i]);
      SCIP_CALL( SCIPallocBufferArray(scip, &pslhs, psnconss) );
      for( i = 0; i < psnconss; i++ )
         mpq_init(pslhs[i]);
      SCIP_CALL( SCIPallocBufferArray(scip, &psrhs, psnconss) );
      for( i = 0; i < psnconss; i++ )
         mpq_init(psrhs[i]);
      SCIP_CALL( SCIPallocBufferArray(scip, &psbeg, psnconss) );
      SCIP_CALL( SCIPallocBufferArray(scip, &pslen, psnconss) );
      SCIP_CALL( SCIPallocBufferArray(scip, &psind, psnnonz) );
      SCIP_CALL( SCIPallocBufferArray(scip, &psval, psnnonz) );
      for( i = 0; i < psnnonz; i++ )
         mpq_init(psval[i]);
      SCIP_CALL( SCIPallocBufferArray(scip, &dualsol, psnconss) );
      for( i = 0; i < psnconss; i++ )
         mpq_init(dualsol[i]);
      mpq_init(objval);
      SCIP_CALL( SCIPallocBufferArray(scip, &colnames, psnvars) );
      for( i = 0; i < psnvars; i++ )
      {
         SCIP_CALL( SCIPallocBufferArray(scip, &colnames[i],SCIP_MAXSTRLEN ) );
         (void) SCIPsnprintf( colnames[i] , SCIP_MAXSTRLEN, "var%d",i); 
      }     
      
      /* set objective */
      for( i = 0; i < nvars + ndvarmap; i++ )
         mpq_set_si( psobj[i ], 0, 1);
      mpq_set_si( psobj[nvars + ndvarmap],-1,1);
      for( i = nvars + ndvarmap + 1; i < psnvars; i++ )
         mpq_set_si( psobj[i], 1, 1);   
      
      /* set variable bounds */
      for( i = 0; i < psnvars; i++ )
         mpq_set(psub[i], conshdlrdata->posinfinity);
      
      for( i = 0; i < psnvars; i++ )
      {
         if( i < nvars)
            mpq_set( pslb[i], conshdlrdata->neginfinity );
         else
            mpq_set_si( pslb[i], 0, 1);      
      }
      
      /* set up constraint bounds */
      for( i = 0; i < psnconss; i++ )
      {
         if( i < ndvarmap )
         {
            mpq_set_si(pslhs[i], 0, 1);
            mpq_set_si(psrhs[i], 0, 1);
         }
         else if( i == psnconss - 1 )
         {
            mpq_set_si(pslhs[i], 0, 1);
            mpq_set(psrhs[i], conshdlrdata->posinfinity);
         }
         else
         {
            mpq_set_si(pslhs[i], 1, 1);
            mpq_set(psrhs[i], conshdlrdata->posinfinity);
         }    
      }
      
      /* set up constraint matrix */
      
      /* set up the first ndvarmap rows*/
      pos = 0;
      for( i = 0; i < ndvarmap; i++ )
      {  
         indx = dvarmap[i];
         /* current row comes from lhs/rhs constraints of original problem */
         if( indx < 2*nconss )
         {
            if(indx >= nconss)
               indx -= nconss;
            pslen[i] = consdata->len[indx] + 1;
            psbeg[i] = pos;
            
            /* set A,-A part of row */
            for(j = 0; j < pslen[i] - 1; j++)
            {
               psind[ psbeg[i] + j ] = consdata->ind[ consdata->beg[indx] + j];
               /* if it is an LHS constraint */
               if( dvarmap[i] < nconss )
                  mpq_set( psval[ psbeg[i] + j], consdata->val[ consdata->beg[indx] + j ] );
               /* otherwise it is the RHS of the constraint */
               else 
                  mpq_neg( psval[ psbeg[i] + j], consdata->val[ consdata->beg[indx] + j ] );
            }
            /* set I part of row */
            psind[ psbeg[i] + pslen[i] - 1] = nvars + i ;
            mpq_set_si( psval[psbeg[i] + pslen[i] - 1 ], -1, 1); 
            
            /* update pos */
            pos += consdata->len[indx] + 1;
         }
         /* current row comes from lower bound constraints of original problem */
         else if ( indx < 2*nconss + nvars )
         {  
            indx -= 2 * nconss;
            psbeg[i] = pos;
            pslen[i] = 2;
            psind[pos] = indx;
            psind[pos + 1] = nvars + i;
            mpq_set_si(psval[pos], 1, 1);
            mpq_set_si(psval[pos+1], -1, 1);
            pos += 2;
         }
         /* current row comes from upper bound constraints of original problem */
         else 
         {  
            indx -= (2*nconss + nvars);
            psbeg[i] = pos;
            pslen[i] = 2;
            psind[pos] = indx;
            psind[pos + 1] = nvars + i;
            mpq_set_si(psval[pos], -1, 1);
            mpq_set_si(psval[pos+1], -1, 1);
            pos += 2;
         }
      }
      
      /* set up the next ndvarmap rows */   
      for( i = 0; i < ndvarmap; i++ )
      { 
         psbeg[ndvarmap + i] = pos;
         pslen[ndvarmap + i] = 2;
         psind[pos] = nvars + i;
         psind[pos + 1] = nvars + ndvarmap + 1 + i;
         mpq_set_si(psval[pos], 1,1);
         mpq_set_si(psval[pos+1],1,1);
         pos += 2;
      }
      
      /* last row */
      psbeg[ psnconss - 1 ] = pos;
      pslen[ psnconss - 1 ] = nobjnz + 1; /* this = objective length + 1 */
      j = psbeg[ 2 * nextendedconss ];
      for( i = 0; i < nvars; i++ )
      { 
         if( mpq_sgn(consdata->obj[i]) )
         {
            mpq_neg(psval[pos], consdata->obj[i]);
            psind[pos] = i;
            pos++;
         }
      }
      mpq_set_si(psval[pos], -1,1);
      psind[pos] = nvars + ndvarmap;
      pos++;
      assert(pos == psnnonz);         
      
      SCIPdebugMessage("Building LPIEX for aux. problem\n");

      /* build aux LP using the exact LP interface */
      SCIP_CALL( SCIPlpiexCreate(&pslpiex, NULL, SCIP_OBJSEN_MINIMIZE) );
      
      /* add all columns to the exact LP */
      SCIP_CALL( SCIPlpiexAddCols(pslpiex, psnvars, psobj, pslb, psub, colnames, 0, NULL, NULL, NULL) );
      
      /* add all constraints to the exact LP */
      SCIP_CALL( SCIPlpiexAddRows(pslpiex, psnconss, (const mpq_t*) pslhs, (const mpq_t*) psrhs, 
            NULL, psnnonz, psbeg, pslen, psind, psval) );
      
      /* write LP to file */
      //   SCIP_CALL( SCIPlpiexWriteLP(pslpiex, "prob/psdebug.lp") );  /* ????????????*/
      if( PSWARMSTARTAUXPROB )
      {
         /* warm start the exact LP by solving the approximate LP first */
         SCIP_CALL( warmStartlpiex(scip, pslpiex, psnvars, psnconss, psnnonz, psobj, pslb,
               psub, pslhs, psrhs, colnames, psind, psbeg, psval ));
      }
      /* solve the LP */
      SCIPdebugMessage("Solving aux. problem\n");
      SCIP_CALL( SCIPlpiexSolveDual(pslpiex) );
      
      if( SCIPlpiexIsOptimal(pslpiex) )
      {
         SCIPdebugMessage("   exact LP solved to optimality\n"); 
         /* assign interior point solution to constraint handler data */
         /* compute 1/lambda (lambda is the dual variable corresponding to the last row in the aux LP) */ 
         
         SCIP_CALL( SCIPlpiexGetSol(pslpiex, &objval, NULL, dualsol, NULL, NULL) );
         if( mpq_sgn(dualsol[psnconss - 1]) )
            mpq_inv(conshdlrdata->commonslack,dualsol[psnconss - 1]);
         else
         {
            mpq_set_si(conshdlrdata->commonslack, 0, 1);
         }         
         if( mpq_sgn(conshdlrdata->commonslack) == 0 )
         {
            SCIPerrorMessage("Project and shift did not find S-interior point \n");
         }
         
         /* interior point is y/lambda */ 
         conshdlrdata->pshaspoint = TRUE;
         for( i = 0; i < ndvarmap; i++ )                
         {
            if( conshdlrdata->includedcons[dvarmap[i]] && mpq_sgn(dualsol[i]) == 0)
            {
               SCIPerrorMessage("Project and shift did not find S-interior point \n");
               conshdlrdata->pshaspoint = FALSE;
               i = ndvarmap;
            }
            else
               mpq_div( conshdlrdata->interiorpt[dvarmap[i]], dualsol[i], dualsol[psnconss - 1]);    
         }     
      }
      else 
      {
         SCIP_CALL( printlpiexerr( pslpiex ) );
      }
      /* free the dual solution that was allocated for this problem */
      if(dualsol != NULL)
      {
         for( i = 0; i < psnconss; i++ )
            mpq_clear(dualsol[i]);
         SCIPfreeBufferArray(scip, &dualsol);
      } 
   }
   else if( conshdlrdata->psintpointselection == 'A' )
   {
      /* Use 'A'rbitrary interior point in transposed form*/

      /* the aux problem here that we want to solve can be written in the following way. 
       * First let A# be the submatrix of [A',-A',I,-I] defined by dvarmap.  Then we want to solve:
       *       
       * max   \sum \delta_i
       * s.t.:  A# * y - c*\lambda = 0
       *             y_i >= \delta_i for each i in S
       *               y_i >= 0
       *           1 >= \delta_i >=0
       *                \lambda >= 1
       *
       *  the representation of the problem will be:
       * min:         [  0 | 0 | -1 ] * [y,z,w]'
       * s.t.: [0] <= [ A~ | -c|  0 ]   [y] <= [  0   ]
       *       [0] <= [ I* | 0 | -I*] * [z] <= [\infty] <-- only for dual vars from includecons 
       *                                [w]
       * bounds:     0 <= y <= \infty
       *             1 <= z <= \infty
       *             0 <= w <= 1  
       * y is a vector of length (ndvarmap) and d is a single variable
       * and A~ is the submatrix of [A',-A',I,-I] using columns in dvarmap
       */
      SCIPdebugMessage("Building new version of arbitrary interior point aux. problem\n");
      psnvars =  ndvarmap + 1 + conshdlrdata->npsbasis;
      psnconss = nvars + conshdlrdata->npsbasis;
      psnnonz = 0;
      for( i = 0; i < nconss; i++ )
      {
         if( dvarincidence[i] )
            psnnonz += consdata->len[i];
         if( dvarincidence[nconss + i] )
            psnnonz += consdata->len[i];
      }
      for( i = 0; i < nvars; i++ )
      {
         if( dvarincidence[2*nconss + i] )
            psnnonz++;
         if( dvarincidence[2*nconss + nvars + i] )
            psnnonz++;
      }
      psnnonz += 2*conshdlrdata->npsbasis + nvars;
      
      SCIPdebugMessage("Allocating memory\n");
      /* allocate memory for aux problem */
      SCIP_CALL( SCIPallocBufferArray(scip, &psobj, psnvars) );
      for( i = 0; i < psnvars; i++ )
         mpq_init(psobj[i]);
      SCIP_CALL( SCIPallocBufferArray(scip, &pslb, psnvars) );
      for( i = 0; i < psnvars; i++ )
         mpq_init(pslb[i]);
      SCIP_CALL( SCIPallocBufferArray(scip, &psub, psnvars) );
      for( i = 0; i < psnvars; i++ )
         mpq_init(psub[i]);
      SCIP_CALL( SCIPallocBufferArray(scip, &pslhs, psnconss) );
      for( i = 0; i < psnconss; i++ )
         mpq_init(pslhs[i]);
      SCIP_CALL( SCIPallocBufferArray(scip, &psrhs, psnconss) );
      for( i = 0; i < psnconss; i++ )
         mpq_init(psrhs[i]);
      SCIP_CALL( SCIPallocBufferArray(scip, &psbeg, psnconss) );
      SCIP_CALL( SCIPallocBufferArray(scip, &pslen, psnconss) );
      SCIP_CALL( SCIPallocBufferArray(scip, &psind, psnnonz) );
      SCIP_CALL( SCIPallocBufferArray(scip, &psval, psnnonz) );
      for( i = 0; i < psnnonz; i++ )
         mpq_init(psval[i]);
      SCIP_CALL( SCIPallocBufferArray(scip, &primalsol, psnvars) );
      for( i = 0; i < psnvars; i++ )
         mpq_init(primalsol[i]);
      mpq_init(objval);
      SCIP_CALL( SCIPallocBufferArray(scip, &colnames, psnvars) );
      for( i = 0; i < psnvars; i++ )
      {
         SCIP_CALL( SCIPallocBufferArray(scip, &colnames[i],SCIP_MAXSTRLEN ) );
         (void) SCIPsnprintf( colnames[i] , SCIP_MAXSTRLEN, "var%d",i); 
      }   
      
      /* set up the objective*/
      for( i = 0; i < ndvarmap + 1; i++ )
      {
         mpq_set_ui(psobj[i], 0, 1);
      }
      for( i = ndvarmap + 1; i < psnvars; i++ )
      {
         mpq_set_si(psobj[i], -1, 1);
      }
      
      /* set variable bounds */
      for( i = 0; i < ndvarmap; i++ )
      {
         mpq_set(psub[i], conshdlrdata->posinfinity);
         mpq_set_ui(pslb[i], 0, 1);
      }
      mpq_set(psub[ndvarmap], conshdlrdata->posinfinity);
      mpq_set_ui(pslb[ndvarmap], 1 ,1);
      for( i = ndvarmap + 1; i < psnvars; i++ )
      {
         mpq_set_ui(psub[i], 1, 1);
         mpq_set_ui(pslb[i], 0, 1);
      }
            
      /* set up constraint bounds */
      for( i = 0; i < nvars; i++ )
      {
         mpq_set_ui(pslhs[i], 0, 1);
         mpq_set_ui(psrhs[i], 0, 1);
      }
      for( i = 0; i < conshdlrdata->npsbasis; i++ )
      {
         mpq_set_ui(pslhs[nvars + i], 0, 1);
         mpq_set(psrhs[nvars + i], conshdlrdata->posinfinity);
      }
      
      /* set up constraint matrix: this involves transposing the constraint matrix */
      SCIPdebugMessage("Setting up constraint matrix\n");
      
      /* count the length of each constraint */
      for( i = 0; i < psnconss; i++ )
         pslen[i] = 0;
      for( i = 0; i < ndvarmap; i++ )
      {  
         indx = dvarmap[i];
         if( indx < 2*nconss )
         {
            if( indx >= nconss )
               indx -= nconss;
            for(j = consdata->beg[indx]; j <consdata->beg[indx] + consdata->len[indx]; j++)
            {
               pslen[consdata->ind[j]]++;
            }
         }
         else 
         {  
            if ( indx < 2*nconss + nvars )
               indx -= 2 * nconss;
            else
               indx -= (2*nconss + nvars);
            pslen[indx]++;
         }
      }
      for( i = 0; i < conshdlrdata->npsbasis; i++ )
      {
         pslen[nvars + i] = 2;
      }
      /* add another element to the first nvar rows for the c vector */
      for( i = 0; i < nvars; i++ )
      {
         pslen[i]++;
      }
      
      /* set up the beg array */
      pos = 0;
      for( i = 0; i < psnconss; i++ )
      {
         psbeg[i] = pos;
         pos += pslen[i];
      }
      assert(pos == psnnonz);
      
      /* reset the length array and build it up as entries are added one by one by scanning through matrix. */
      for( i = 0; i < nvars; i++ )
         pslen[i] = 0;
      for( i = 0; i < ndvarmap; i++ )
      {  
         indx = dvarmap[i];
         if( indx < 2*nconss )
         {
            if( indx >= nconss )
               indx -= nconss;
            for(j = consdata->beg[indx]; j < consdata->beg[indx] + consdata->len[indx]; j++)
            {
               pos = psbeg[consdata->ind[j]] + pslen[consdata->ind[j]];
               psind[pos] = i;
               if(dvarmap[i]<nconss)
                  mpq_set(psval[pos], consdata->val[j]);
               else
                  mpq_neg(psval[pos], consdata->val[j]);
               pslen[consdata->ind[j]]++;
            }
         }
         else 
         {  
            if ( indx < 2*nconss + nvars )
               indx -= 2 * nconss;
            else
               indx -= (2*nconss + nvars);
            pos = psbeg[indx] + pslen[indx];
            psind[pos] = i;
            if( dvarmap[i] < 2*nconss + nvars)
               mpq_set_ui(psval[pos], 1, 1);
            else
               mpq_set_si(psval[pos], -1, 1);
            pslen[indx]++;
         }
      }
      for( i = 0; i < nvars; i++ )
      {
         mpq_neg(psval[psbeg[i] + pslen[i]], consdata->obj[i]);
         psind[psbeg[i] + pslen[i]] = ndvarmap;
         pslen[i]++;
      }
      
      /* set up the last npsbasis rows */
      pos = nvars;
      for( i = 0; i < ndvarmap; i++ )
      {
         indx = dvarmap[i];
         if( conshdlrdata->includedcons[indx] )
         {
            psind[psbeg[pos]] = i;
            mpq_set_ui(psval[psbeg[pos]], 1, 1);
            psind[psbeg[pos] + 1] = psnvars - psnconss + pos;
            mpq_set_si(psval[psbeg[pos] + 1], -1, 1);
            pos++;
         }
      }
      assert( pos == psnconss);
     

      SCIPdebugMessage("Building LPIEX for aux. problem\n");

      /* build aux LP using the exact LP interface */
      SCIP_CALL( SCIPlpiexCreate(&pslpiex, NULL, SCIP_OBJSEN_MINIMIZE) );
      
      /* add all columns to the exact LP */
      SCIP_CALL( SCIPlpiexAddCols(pslpiex, psnvars, psobj, pslb, psub, colnames, 0, NULL, NULL, NULL) );
      
      /* add all constraints to the exact LP */
      SCIP_CALL( SCIPlpiexAddRows(pslpiex, psnconss, (const mpq_t*) pslhs, (const mpq_t*) psrhs, 
            NULL, psnnonz, psbeg, pslen, psind, psval) );
      
      /* write LP to file */
      //   SCIP_CALL( SCIPlpiexWriteLP(pslpiex, "prob/psdebug.lp") );  /* ????????????*/
      if( PSWARMSTARTAUXPROB )
      {
         /* warm start the exact LP by solving the approximate LP first */
         SCIP_CALL( warmStartlpiex(scip, pslpiex, psnvars, psnconss, psnnonz, psobj, pslb,
               psub, pslhs, psrhs, colnames, psind, psbeg, psval ));
      }    
      
      /* solve the LP */
      SCIPdebugMessage("Solving aux. problem\n");
      SCIP_CALL( SCIPlpiexSolveDual(pslpiex) );
      
      if( SCIPlpiexIsOptimal(pslpiex) )
      {
         SCIPdebugMessage("   exact LP solved to optimality\n"); 
         /* assign interior point solution to constraint handler data */
         /* compute 1/lambda (lambda is the dual variable corresponding to the last row in the aux LP) */ 
         
         SCIP_CALL( SCIPlpiexGetSol(pslpiex, &objval, primalsol, NULL, NULL, NULL) );
         if( mpq_sgn(primalsol[ndvarmap]) )
            mpq_inv(conshdlrdata->commonslack, primalsol[ndvarmap]);
         else
         {
            mpq_set_si(conshdlrdata->commonslack, 0, 1);
         }         
         if( mpq_sgn(conshdlrdata->commonslack) == 0 )
         {
            SCIPerrorMessage(" Error: interior point not found \n");
         }
         
         /* interior point is y/lambda */ 
         conshdlrdata->pshaspoint = TRUE;
         for( i = 0; i < ndvarmap; i++ )                
         {                   
            if( conshdlrdata->includedcons[dvarmap[i]] && mpq_sgn(primalsol[i]) == 0)
            {
               conshdlrdata->pshaspoint = FALSE;
               SCIPerrorMessage(" Error: interior point not found \n");
               i = ndvarmap;
            }
            else
               mpq_div( conshdlrdata->interiorpt[dvarmap[i]], primalsol[i], primalsol[ndvarmap]);    
         }     
         
#ifdef PS_OUT /*???????????????????*/
         printf("Constraints all satisfied by slack of:  ");
         mpq_out_str(stdout, 10, conshdlrdata->commonslack);
         printf(" \n"); 
         printf("Objective value of aux problem is:  ");
         mpq_out_str(stdout, 10, objval);
         printf(" \n"); 

         printf("Relative interior solution: \n");
         if( conshdlrdata->nextendedconss < 100 )
         {
            for( i = 0; i <  conshdlrdata->nextendedconss; i++ )
            {
               mpq_out_str(stdout, 10, conshdlrdata->interiorpt[i]);
               printf(" \n");
            }
         }
         else
         printf("Sol. too long\n");
#endif
      }
      else 
      {
         printlpiexerr( pslpiex );
         conshdlrdata->psdatafail = TRUE;
      }
      /* free the dual solution that was allocated for this problem */
      if(primalsol != NULL)
      {
         for( i = 0; i < psnvars; i++ )
            mpq_clear(primalsol[i]);
         SCIPfreeBufferArray(scip, &primalsol);
      } 
   }
   else if( conshdlrdata->psintpointselection == 't' )
   {
      /* In this case we will find an optimized interior point for which we will try to push it interior and 
       * optimize over its objective value.  To do this we will solve the following two problems 
       * max                                   d
       *              s.t. [A,-A,I,-I] * y        = c
       *                                 y_i - d >= 0 for each i \in S
       *                                     y   >= 0
       *                                  M >= d >= 0 
       * max          [lhs,-rhs,lb,ub] * y 
       *              s.t. [A,-A,I,-I] * y        = c
       *                                 y_i - d >= 0 for each i \in S
       *                                     y   >= 0
       *                                       d >= d* <-- where d* is the optimal solution from the first problem
       * M is a bound on how interior we will let the point be, S is the set of dual columns chosen earlier
       * which could have nonzero values for the S-interior point.  The parameter psreduceauxlp=TRUE then we
       * exclude all dual variables y_i that are not in S to not be present in this problem. 
       *
       * After solving this y will be the S-interior point and d will be the common slack.
       * Here we actually construct the dual in row representation so it can be solved directly.
       */
      psnvars =  ndvarmap + 1;
      psnconss = nvars + conshdlrdata->npsbasis;
      psnnonz = 0;
      for( i = 0; i < nconss; i++ )
      {
         if( dvarincidence[i] )
            psnnonz += consdata->len[i];
         if( dvarincidence[nconss + i] )
            psnnonz += consdata->len[i];
      }
      for( i = 0; i < nvars; i++ )
      {
         if( dvarincidence[2*nconss + i] )
            psnnonz++;
         if( dvarincidence[2*nconss + nvars + i] )
            psnnonz++;
      }
      psnnonz += 2*conshdlrdata->npsbasis;
            
      /* allocate memory for aux problem */
      SCIP_CALL( SCIPallocBufferArray(scip, &psobj, psnvars) );
      for( i = 0; i < psnvars; i++ )
         mpq_init(psobj[i]);
      SCIP_CALL( SCIPallocBufferArray(scip, &pslb, psnvars) );
      for( i = 0; i < psnvars; i++ )
         mpq_init(pslb[i]);
      SCIP_CALL( SCIPallocBufferArray(scip, &psub, psnvars) );
      for( i = 0; i < psnvars; i++ )
         mpq_init(psub[i]);
      SCIP_CALL( SCIPallocBufferArray(scip, &pslhs, psnconss) );
      for( i = 0; i < psnconss; i++ )
         mpq_init(pslhs[i]);
      SCIP_CALL( SCIPallocBufferArray(scip, &psrhs, psnconss) );
      for( i = 0; i < psnconss; i++ )
         mpq_init(psrhs[i]);
      SCIP_CALL( SCIPallocBufferArray(scip, &psbeg, psnconss) );
      SCIP_CALL( SCIPallocBufferArray(scip, &pslen, psnconss) );
      SCIP_CALL( SCIPallocBufferArray(scip, &psind, psnnonz) );
      SCIP_CALL( SCIPallocBufferArray(scip, &psval, psnnonz) );
      for( i = 0; i < psnnonz; i++ )
         mpq_init(psval[i]);
      SCIP_CALL( SCIPallocBufferArray(scip, &primalsol, psnvars) );
      for( i = 0; i < psnvars; i++ )
         mpq_init(primalsol[i]);
      mpq_init(objval);
      SCIP_CALL( SCIPallocBufferArray(scip, &colnames, psnvars) );
      for( i = 0; i < psnvars; i++ )
      {
         SCIP_CALL( SCIPallocBufferArray(scip, &colnames[i],SCIP_MAXSTRLEN ) );
         (void) SCIPsnprintf( colnames[i] , SCIP_MAXSTRLEN, "var%d",i); 
      }     

      /* the representation of the problem will be:
       * max:              [0,1]*[y|d]'
       * s.t.: [c] <= [ A~ |  0]   [y] <= [  c   ]
       *       [0] <= [ I* | -1] * [d] <= [\infty] <-- only for dual vars from includecons 
       * bounds:     0 <= y <= \infty
       *             0 <= d <= M  
       * y is a vector of length (ndvarmap) and d is a single variable
       * and A~ is the submatrix of [A',-A',I,-I] using columns in dvarmap
       * and OBJ is the subvector of [lhs,-rhs,lb,-ub] using columns in dvarmap
       */


      /* solve the aux problem in two stages, first maximize the interiorness of
       * the point, and then in the second phase problem, move the interiorness to 
       * the constraint bounds and optimize over the objective.
       */
      for( i = 0; i < ndvarmap; i ++)
         mpq_set_ui(psobj[i], 0, 1);
      mpq_set_ui(psobj[ndvarmap], 1, 1);

      /* set variable bounds */
      for( i = 0; i < ndvarmap; i++ )
      {
         mpq_set(psub[i], conshdlrdata->posinfinity);
         mpq_set_ui(pslb[i], 0, 1);
      }
      mpq_set_ui(psub[ndvarmap], PSBIGM, 1);
      mpq_set_ui(pslb[ndvarmap], 0 ,1);

      /* set up constraint bounds */
      for( i = 0; i < nvars; i++ )
      {
         mpq_set(pslhs[i], consdata->obj[i]);
         mpq_set(psrhs[i], consdata->obj[i]);
      }
      for( i = 0; i < conshdlrdata->npsbasis; i++ )
      {
         mpq_set_si(pslhs[nvars + i], 0, 1);
         mpq_set(psrhs[nvars + i], conshdlrdata->posinfinity);
      }
      
      /* set up constraint matrix: this involves transposing the constraint matrix */
 
      /* count the length of each constraint */
      for( i = 0; i < psnconss; i++ )
         pslen[i] = 0;
      for( i = 0; i < ndvarmap; i++ )
      {  
         indx = dvarmap[i];
         if( indx < 2*nconss )
         {
            if( indx >= nconss )
               indx -= nconss;
            for(j = consdata->beg[indx]; j <consdata->beg[indx] + consdata->len[indx]; j++)
            {
               pslen[consdata->ind[j]]++;
            }
         }
         else 
         {  
            if ( indx < 2*nconss + nvars )
               indx -= 2 * nconss;
            else
               indx -= (2*nconss + nvars);
            pslen[indx]++;
         }
      }
      for( i = 0; i < conshdlrdata->npsbasis; i++ )
      {
         pslen[nvars + i] = 2;
      }
      /* set up the beg array */
      pos = 0;
      for( i = 0; i < psnconss; i++ )
      {
         psbeg[i] = pos;
         pos += pslen[i];
      }
      assert(pos == psnnonz);

      /* reset the length array and build it up as entries are added one by one by scanning through matrix. */
      for( i = 0; i < nvars; i++ )
         pslen[i] = 0;
      for( i = 0; i < ndvarmap; i++ )
      {  
         indx = dvarmap[i];
         if( indx < 2*nconss )
         {
            if( indx >= nconss )
               indx -= nconss;
            for(j = consdata->beg[indx]; j < consdata->beg[indx] + consdata->len[indx]; j++)
            {
               pos = psbeg[consdata->ind[j]] + pslen[consdata->ind[j]];
               psind[pos] = i;
               if(dvarmap[i]<nconss)
                  mpq_set(psval[pos], consdata->val[j]);
               else
                  mpq_neg(psval[pos], consdata->val[j]);
               pslen[consdata->ind[j]]++;
            }
         }
         else 
         {  
            if ( indx < 2*nconss + nvars )
               indx -= 2 * nconss;
            else
               indx -= (2*nconss + nvars);
            pos = psbeg[indx] + pslen[indx];
            psind[pos] = i;
            if( dvarmap[i] < 2*nconss + nvars)
               mpq_set_ui(psval[pos], 1, 1);
            else
               mpq_set_si(psval[pos], -1, 1);
            pslen[indx]++;
         }
      }
      /* set up the last npsbasis rows */
      pos = nvars;
      for( i = 0; i < ndvarmap; i++ )
      {
         indx = dvarmap[i];
         if( conshdlrdata->includedcons[indx] )
         {
            psind[psbeg[pos]] = i;
            mpq_set_ui(psval[psbeg[pos]], 1, 1);
            psind[psbeg[pos] + 1] = psnvars - 1;
            mpq_set_si(psval[psbeg[pos] + 1], -1, 1);
            pos++;
         }
      }
      assert( pos == psnconss);
      
      /* build aux LP using the exact LP interface */   
      if( pslpiex != NULL )
      {
         SCIP_CALL( SCIPlpiexFree(&pslpiex) );
      }
      pslpiex = NULL;
      SCIP_CALL( SCIPlpiexCreate(&pslpiex, NULL, SCIP_OBJSEN_MAXIMIZE) );
      
#ifdef PS_OUT
      /*activate extra output from exact LP solver */
      SCIPlpiexSetIntpar(pslpiex,SCIP_LPPAR_LPINFO,TRUE);
#endif

      /* add all columns to the exact LP */
      SCIP_CALL( SCIPlpiexAddCols(pslpiex, psnvars, psobj, pslb, psub, colnames, 0, NULL, NULL, NULL) );

      /* add all constraints to the exact LP */
      SCIP_CALL( SCIPlpiexAddRows(pslpiex, psnconss, (const mpq_t*) pslhs, (const mpq_t*) psrhs, 
            NULL, psnnonz, psbeg, pslen, psind, psval) );
      if( PSWARMSTARTAUXPROB )
      {
         /* warm start the exact LP by solving the approximate LP first */
         SCIP_CALL( warmStartlpiex(scip, pslpiex, psnvars, psnconss, psnnonz, psobj, pslb,
               psub, pslhs, psrhs, colnames, psind, psbeg, psval ));
      }   

      /* solve the LP */      
      SCIP_CALL( SCIPlpiexSolveDual(pslpiex) );
      // SCIP_CALL( SCIPlpiexSolvePrimal(pslpiex) );

      /* get state and solution of lpiex that was just solved */
      SCIP_CALL( SCIPlpiexGetState(pslpiex, SCIPblkmem(scip), &lpistate) );
      SCIP_CALL( SCIPlpiexGetSol(pslpiex, &objval, NULL, NULL, NULL, NULL) );
      
      /* now reset the objective value to be the original objective */
      pos = 0;
      for( i = 0; i < nconss; i++ )
      {
         if( dvarincidence[i] )
         {
            mpq_set(psobj[pos], consdata->lhs[i]);
            pos++;
         }
      }
      for( i = 0; i < nconss; i++ )
      {
         if( dvarincidence[nconss + i] ) 
         {
            mpq_neg(psobj[pos], consdata->rhs[i]);
            pos++;
         }
      }
      for( i = 0; i < nvars; i++ )
      {
         if( dvarincidence[2*nconss + i] )
         {
            mpq_set(psobj[pos], consdata->lb[i]);
            pos++;
         }
      }
      for( i = 0; i < nvars; i++ )
      {  
         if( dvarincidence[2*nconss + nvars + i])
         {
            mpq_neg(psobj[pos], consdata->ub[i]);
            pos++;
         }
      }
      assert(pos == ndvarmap);
      mpq_set_ui(psobj[ndvarmap], 0, 1);
      
      /* set the lower bound on the interiorness based on the objective value */
      mpq_set(pslb[ndvarmap], objval);
      
      /* reuse the psind array to pass indices to updated the bounds and objective */         
      for( i = 0; i < psnvars; i++ )
         psind[i] = i;
      SCIP_CALL( SCIPlpiexChgBounds(pslpiex, psnvars, psind, pslb, NULL) );
      SCIP_CALL( SCIPlpiexChgObj(pslpiex, psnvars, psind, psobj) );
      
      /* reload state and solve new LP */
      SCIP_CALL( SCIPlpiexSetState(pslpiex, SCIPblkmem(scip), lpistate) );
      
      /* reoptimizing using primal simplex seems MUCH faster here, warm start basis is primal feasible */
      //SCIP_CALL( SCIPlpiexSolveDual(pslpiex) );
      SCIP_CALL( SCIPlpiexSolvePrimal(pslpiex) );
      SCIP_CALL( SCIPlpiexFreeState(pslpiex, SCIPblkmem(scip), &lpistate) );
  
        /* recover the optimal solution and set interior point and slack in constraint handler data */
      if( SCIPlpiexIsOptimal(pslpiex) )
      {
         SCIPdebugMessage("   exact LP solved to optimality\n"); 
         /* get optimal dual solution */
         SCIP_CALL( SCIPlpiexGetSol(pslpiex, &objval, primalsol, NULL, NULL, NULL) );
        
         /* assign interior point solution to constraint handler data */
         mpq_set(conshdlrdata->commonslack, primalsol[psnvars - 1]);
         if( mpq_sgn(conshdlrdata->commonslack) == 0 )
         {
            SCIPerrorMessage(" Error: interior point not found \n");
         }
         else
         {
            for( i = 0; i < ndvarmap; i++ )                
            {                                         
               mpq_set( conshdlrdata->interiorpt[dvarmap[i]], primalsol[i]);    
            }     
            conshdlrdata->pshaspoint = TRUE;
         }    
      }
      else 
      {
         SCIP_CALL( printlpiexerr( pslpiex ) );
      }
     if(primalsol != NULL)
      {
         for( i = 0; i < psnvars; i++ )
            mpq_clear(primalsol[i]);
      }
      SCIPfreeBufferArray(scip, &primalsol);
   }
   else
   {
      SCIPerrorMessage("Invald value for parameter psintpointselection\n");
   }

   mpq_clear(beta);
   mpq_clear(alpha);
   mpq_clear(mpqtemp);
   for( i = 0; i < psnvars; i++ )
      mpq_clear(psobj[i]);
   for( i = 0; i < psnvars; i++ )
      mpq_clear(pslb[i]);
   for( i = 0; i < psnvars; i++ )
      mpq_clear(psub[i]);
   for( i = 0; i < psnconss; i++ )
      mpq_clear(pslhs[i]);
   for( i = 0; i < psnconss; i++ )
      mpq_clear(psrhs[i]);
   for( i = 0; i < psnnonz; i++ )
      mpq_clear(psval[i]);
   mpq_clear(objval);
   if( pslpiex != NULL )
   {
     SCIP_CALL( SCIPlpiexFree(&pslpiex) );
   }
   assert(pslpiex == NULL);
   for( i = psnvars - 1; i >= 0; i--)
      SCIPfreeBufferArray(scip, &colnames[i] );   
   SCIPfreeBufferArray(scip, &colnames);
   SCIPfreeBufferArray(scip, &psval);
   SCIPfreeBufferArray(scip, &psind);
   SCIPfreeBufferArray(scip, &pslen); 
   SCIPfreeBufferArray(scip, &psbeg);
   SCIPfreeBufferArray(scip, &psrhs);
   SCIPfreeBufferArray(scip, &pslhs);
   SCIPfreeBufferArray(scip, &psub);
   SCIPfreeBufferArray(scip, &pslb);
   SCIPfreeBufferArray(scip, &psobj);
   SCIPfreeBufferArray(scip, &dvarincidence);
   SCIPfreeBufferArray(scip, &dvarmap);
   return SCIP_OKAY;
}


/* here we construct data used to compute dual bounds by the project and shift method.
 * we consider the primal problem as:
 *
 * min c'x
 * lhs <= Ax <= rhs
 *  lb <=  x <= ub
 *
 * and the dual of the form
 * 
 * max [lhs',-rhs',lb',-ub'] y
 *     [  A',  -A',  I,  -I] y =  c
 *                           y >= 0  
 *
 * a subset S of the dual columns are chosen to give a submatrix D of [A',-A',I,-I], which is then LU factorized using RECTLU
 * then an S-interior point is found (a dual solution that is strictly positive for each column in S).
 * this data is then reused throughout the tree where the LU factorization can be used to correct feasibility of
 * the equality constraints of the dual, and a convex combination with the S-interior point can correct any infeasibility 
 * coming from negative variables.
 *
 */
static
SCIP_RETCODE constructPSData(
   SCIP*                 scip,               /**< SCIP data structure */
   SCIP_CONSHDLRDATA*    conshdlrdata,       /**< exactlp constraint handler data */
   SCIP_CONSDATA*        consdata            /**< exactlp constraint data */
   )
{
   int i;
   assert(consdata->nconss > 0);
   
   /* if the ps data was already constructed, exit */
   if( conshdlrdata->psdatacon )
      return SCIP_OKAY;
   /* now mark that this function has been called */
   conshdlrdata->psdatacon = TRUE; 

   SCIPdebugMessage("Calling constructPSdata(). \n");

   /* process the bound changes */
   processBoundchgs(scip, conshdlrdata, consdata);

   conshdlrdata->nextendedconss = 2*consdata->nconss + 2*consdata->nvars;

   /* call function to select the set S */
   SCIP_CALL( psChooseS(scip, conshdlrdata, consdata) );

   /* compute LU factorization of D == A|_S */
   SCIP_CALL( psFactorizeD(scip, conshdlrdata, consdata) );

   /* if no fail in LU factorization, compute S-interior point and/or ray */
   if( !conshdlrdata->psdatafail )
   {
      if( SCIPpsInfeasRay(scip) || !conshdlrdata->psuseintpoint )
      {
         /* try to compute the S-interior ray if we want to use it for bounding or infeasibility */
         SCIP_CALL( SCIPallocMemoryArray(scip, &conshdlrdata->interiorray, conshdlrdata->nextendedconss) );
         for( i = 0; i < conshdlrdata->nextendedconss; i++ )
            mpq_init(conshdlrdata->interiorray[i]);      
         SCIP_CALL( psComputeSintPointRay(scip, conshdlrdata, consdata, FALSE) );
      }
      if( conshdlrdata->psuseintpoint || !conshdlrdata->pshasray)
      {
         /* now, compute S-interior point if we need it OR if the ray construction failed */
         SCIP_CALL( SCIPallocMemoryArray(scip, &conshdlrdata->interiorpt, conshdlrdata->nextendedconss) );
         for( i = 0; i < conshdlrdata->nextendedconss; i++ )
            mpq_init(conshdlrdata->interiorpt[i]);
         SCIP_CALL( psComputeSintPointRay(scip, conshdlrdata, consdata, TRUE) );
      }
   }
   
   /* if construction of both point and ray has failed, mark psdatafail as true. */
   if( !conshdlrdata->pshaspoint && !conshdlrdata->pshasray )
   {
      conshdlrdata->psdatafail = TRUE;
   }
   SCIPdebugMessage("Exiting constructPSdata()\n");
   return SCIP_OKAY;
}

/** updates root node LP activities of the constraints */
static
SCIP_RETCODE copyRootActivity(
   SCIP*                 scip,               /**< SCIP data structure */
   SCIP_CONSHDLRDATA*    conshdlrdata,       /**< exactlp constraint handler data */
   SCIP_CONSDATA*        consdata            /**< exactlp constraint data */
   )
{
   SCIP_COL** cols;
   SCIP_ROW** rows;
   int nrows;
   int ncols;
   int nconss;
   int nvars;
   int nextendedconss;
   int i;

   assert(SCIPgetDepth(scip) >= 0);

   /* check if the LP has been solved to optimality */
   if( SCIPgetLPSolstat(scip) != SCIP_LPSOLSTAT_OPTIMAL )
      return SCIP_OKAY;

   /* only update LP activities at the root node; keep updating after adding cutting planes */
   if( SCIPgetDepth(scip) > 0 )
      return SCIP_OKAY;
   
   nconss = consdata->nconss;
   nvars = consdata->nvars;
   nextendedconss = 2*nconss + 2*nvars;

   /* allocate memory */
   if( !(conshdlrdata->rootactivitycon) )
   {
      SCIP_CALL( SCIPallocMemoryArray(scip, &conshdlrdata->rootactivity, nextendedconss) );
      conshdlrdata->rootactivitycon = TRUE;
   }

   /* reset LP activities */
   for( i = 0; i < nextendedconss; i++ )
      conshdlrdata->rootactivity[i] = 0;

   /* update constraint activities */
   SCIP_CALL( SCIPgetLPRowsData(scip, &rows, &nrows) );
   assert(nrows == nconss);
   for( i = 0; i < nconss; i++ )
   {
      if( SCIPisFeasEQ(scip, SCIPgetRowLPActivity(scip, rows[i]), SCIProwGetLhs(rows[i])) )
         conshdlrdata->rootactivity[i] = 1;
      if( SCIPisFeasEQ(scip, SCIPgetRowLPActivity(scip, rows[i]), SCIProwGetRhs(rows[i])) )
         conshdlrdata->rootactivity[nconss + i] = 1;
   }   

   /* update bound activities */
   SCIP_CALL( SCIPgetLPColsData(scip, &cols, &ncols) );
   assert(ncols == nvars);
   for( i = 0; i < nvars; i++ )
   {
      if( SCIPisFeasEQ(scip, SCIPcolGetPrimsol(cols[i]), SCIPcolGetLb(cols[i])) )
         conshdlrdata->rootactivity[2*nconss + i] = 1;
      if( SCIPisFeasEQ(scip, SCIPcolGetPrimsol(cols[i]), SCIPcolGetUb(cols[i])) )
         conshdlrdata->rootactivity[2*nconss + nvars + i] = 1;
   }

   return SCIP_OKAY;
}

/** compute safe dual bound by project and shift method.
 *  projection step (to ensure that equalities are satisfied):  
 *   - compute error in equalities: r=c-Ay^ 
 *   - backsolve system of equations to find correction of error: z with Dz=r
 *   - add corretion to approximate dual solution: bold(y)=y^+[z 0]
 *  shifing step (to ensure that inequalities are satisfied):
 *   - take convex combination of projected approximate point bold(y) with interior point y*
 *  compute dual objective value of feasible dual solution and set bound
 */
static
SCIP_RETCODE getPSdualbound(
   SCIP*                 scip,               /**< SCIP data structure */
   SCIP_CONSHDLRDATA*    conshdlrdata,       /**< exactlp constraint handler data */
   SCIP_CONSDATA*        consdata,           /**< exactlp constraint data */
   mpq_t*                boundval,           /**< value of dual bound */
   SCIP_Bool*            success             /**< pointer to store whether dual bound computation was successful */  
   )
{
   int i;
   int j;
   int rval;
   int nextendedconss;
   int nconss;
   int nvars;
   int currentrow;
   int isfeas;
   mpq_t* approxdualsol;
   mpq_t* costvect; /**< dual cost vector for expanded problem*/
   mpq_t* violation;
   mpq_t* correction;
   mpq_t mpqtemp;
   mpq_t mpqtemp2;
   mpq_t lambda1;
   mpq_t lambda2;
   mpq_t maxv;
   mpq_t dualbound;
   SCIP_COL** cols;

   SCIP_Bool useinteriorpoint;

   /* constructpsdata should always be called first */
   assert(conshdlrdata->psdatacon);

   /* if data has not been constructed, or it failed, then exit */
   if( conshdlrdata->psdatafail )
   {
      *success = FALSE;
      return SCIP_OKAY;
   }
   *success = TRUE;


   /* decide if we should use ray or point to compute bound */
   if( conshdlrdata->psuseintpoint && conshdlrdata->pshaspoint )
   {
      /* if we are supposed to use the interior point, and it exists use it */
      useinteriorpoint = TRUE;
   }
   else
   {
      /* in this case, since psdatafail != TRUE, pshasray should be true -- use it */
      assert( conshdlrdata->pshasray );
      useinteriorpoint = FALSE;
   }


   SCIPdebugMessage("  calling getPSdualbound()\n");

   mpq_init(mpqtemp);
   mpq_init(mpqtemp2);
   mpq_init(lambda1);
   mpq_init(lambda2);
   mpq_init(maxv);
   mpq_init(dualbound);

   nextendedconss = conshdlrdata->nextendedconss;
   nconss = consdata->nconss;
   nvars = consdata->nvars;

   /* process bound changes */
   processBoundchgs(scip, conshdlrdata, consdata);

   /* allocate memory for approximate dual solution, dual cost vector, violation and correction */
   SCIP_CALL( SCIPallocBufferArray(scip, &approxdualsol, nextendedconss) );
   for( i = 0; i < nextendedconss; i++ )
      mpq_init(approxdualsol[i]);
   SCIP_CALL( SCIPallocBufferArray(scip, &costvect, nextendedconss) );
   for( i = 0; i < nextendedconss; i++ )
      mpq_init(costvect[i]);
   SCIP_CALL( SCIPallocBufferArray(scip, &violation, nvars) );
   for( i = 0; i < nvars; i++ )
      mpq_init(violation[i]);
   SCIP_CALL( SCIPallocBufferArray(scip, &correction, nextendedconss) );
   for( i = 0; i < nextendedconss; i++ )
      mpq_init(correction[i]);

   /* recover the objective coefs and approximate solution value of dual solution; 
    * dual vars of lhs constraints (including -inf) and rhs constraints (including +inf),
    * dual vars of lb constraint (including -inf) and ub constraints (including +inf) 
    */
   for( i = 0; i < nconss; i++ )
   {
      /* in case we want to prove infeasibility it might be that we were not able to compute a dual solution 
       * with bound exceeding objective value; in this case dual solution is set to SCIP_INVALID
       */
      if( SCIProwGetDualsol(consdata->rows[i]) == SCIP_INVALID )
      {
         SCIPdebugMessage("  no valid unbounded approx dual sol given\n");
         *success = FALSE;
         goto TERMINATE;
      }
      mpq_set_d(mpqtemp, SCIProwGetDualsol(consdata->rows[i]));
      
      /* lhs constraint */
      if( mpq_sgn(mpqtemp) > 0 )
         mpq_set(approxdualsol[i], mpqtemp);
      /* rhs constraint */
      else
         mpq_neg(approxdualsol[i+nconss], mpqtemp);

      mpq_set(costvect[i], consdata->lhs[i]);
      mpq_neg(costvect[i+nconss], consdata->rhs[i]);
   }
   cols = SCIPgetLPCols(scip);
   for( i = 0; i < nvars; i++ )  
   {
      mpq_set_d(mpqtemp, SCIPgetColRedcost(scip, cols[i]));
      /* lb constraint */
      if( mpq_sgn(mpqtemp) > 0 )
         mpq_set(approxdualsol[i + 2*nconss], mpqtemp);
      /* ub constraint */
      else
         mpq_neg(approxdualsol[i + 2*nconss + nvars], mpqtemp);

      mpq_set(costvect[i + 2*nconss], consdata->lbloc[i]);
      mpq_neg(costvect[i + 2*nconss + nvars], consdata->ubloc[i]);
   }
   
#ifdef PS_OUT 
   printf("Approximate dual solution:\n");
   if( nextendedconss < 100 )
   {
      for( i = 0; i < nextendedconss; i++ )
      {
         mpq_out_str(stdout, 10, approxdualsol[i]);
         printf(" \n");
      }
   }
   mpq_set_ui(dualbound, 0, 1);                                                             
   for( i = 0; i < nextendedconss; i++ )
   {
      mpq_mul(mpqtemp, approxdualsol[i], costvect[i]);
      mpq_add(dualbound, dualbound,mpqtemp);
   }
   printf("objective value of approx solution is %.20f: \n", mpq_get_d(dualbound));         
   mpq_out_str(stdout, 10, dualbound);                                                      
   printf(" \n");                                                                        
#endif  

   /* first, ensure nonnegativity of dual solution and fix artificial dual variables to zero */
   for( i = 0; i < nextendedconss; i++ ) 
   { 
      if( mpq_sgn(approxdualsol[i]) < 0)
         mpq_set_si(approxdualsol[i], 0, 1);
      else if( isNegInfinity(conshdlrdata, costvect[i]) )
      {
         assert(!conshdlrdata->includedcons[i]);
         mpq_set_si(approxdualsol[i], 0, 1);
      }
   } 
   
   /* calculate violation of equality constraints r=c-A^ty */
   for( i = 0; i < nvars; i++ )
   {
      mpq_set(violation[i], consdata->obj[i]);
   }
   /* A^ty for y corresponding to primal constraints */
   for( i = 0; i < nconss; i++ )
   {
      for( j = consdata->beg[i]; j < consdata->beg[i] + consdata->len[i]; j++)
      {
         currentrow = consdata->ind[j];
         mpq_mul(mpqtemp, approxdualsol[i], consdata->val[j]);
         mpq_sub(violation[currentrow], violation[currentrow], mpqtemp);
         mpq_mul(mpqtemp, approxdualsol[i+nconss], consdata->val[j]);
         mpq_add(violation[currentrow], violation[currentrow], mpqtemp);
      }
   }
   /* A^ty for y corresponding to bound constraints */
   for( i = 0; i < nvars; i++ )
   {
      mpq_sub(violation[i], violation[i], approxdualsol[i+2*nconss]);
      mpq_add(violation[i], violation[i], approxdualsol[i+2*nconss+nvars]);
   }


   /* project solution */
#ifdef PS_OUT 
   printf("violation: \n");
   if(nvars<100)
   {
      for( i = 0; i < nvars; i++ )
      {
         mpq_out_str(stdout, 10, violation[i]);
         printf(" \n");
      }     
   }
   else
      printf(" Solution too long to print.\n");

#endif

   /* if there is no violation of the constraints, then skip the projection */
   isfeas = 1;
   for( i = 0; i < nvars; i++ )
   {
      if( mpq_sgn(violation[i]) )
      {
         isfeas = 0;
         i = nvars;
      }
   }     
   /* isfeas is equal to one only if approximate dual solution is already feasible for the dual */
   if( !isfeas )
   {
      /* compute [z] with Dz=r (D depends on conshdlrdata->psdualcolselection) */
      rval = RECTLUsolveSystem( conshdlrdata->rectfactor, nvars, nextendedconss, violation, correction);
      
#ifdef PS_OUT 
      printf("correction: \n");  
      if(nextendedconss < 100)
      {
         for( i = 0; i < conshdlrdata->npsbasis; i++ )
         {
            mpq_out_str(stdout, 10, correction[i]);
            printf(" in position %d \n", conshdlrdata->psbasis[i]);
         }   
      }
      else
         printf(" Solution too long to print.\n");
#endif

      /* projection step: compute bold(y)=y^+[z 0];
       * correct only components corresponding to D (npsbasis=#of columns in D 
       */
      for( i = 0; i < conshdlrdata->npsbasis; i++ )
      {
         mpq_add(approxdualsol[conshdlrdata->psbasis[i]], approxdualsol[conshdlrdata->psbasis[i]], correction[i]);
      }   
   }
#ifdef PS_OUT 
   printf("updated dual solution: \n");
   if(nextendedconss < 100)
   {
      for( i = 0; i < nextendedconss; i++ )
      {
         mpq_out_str(stdout, 10, approxdualsol[i]);
         printf(" \n");
      } 
   }
   else
      printf(" Solution too long to print.\n");
#endif

   if( useinteriorpoint )
   {
      /* shifting step (scale solution with interior point to be dual feasible): 
       * y' = lambda1 bold(y) + lambda2 y*, where
       *   lambda1 = ( slack of int point)/ (slack of int point + max violation) = d/m+d
       *   lambda2 = 1 - lambda1 
       */
      
      /* compute lambda1 componentwise (set lambda1 = 1 and lower it if necessary) */
      mpq_set_ui(lambda1, 1, 1);
      for( i = 0; i < nextendedconss; i++ )
      {
         if( mpq_sgn(approxdualsol[i]) < 0 )
         {
            mpq_set(mpqtemp2, conshdlrdata->interiorpt[i]);
            mpq_sub(mpqtemp, conshdlrdata->interiorpt[i], approxdualsol[i]);
            mpq_div(mpqtemp2, mpqtemp2, mpqtemp);
            if( mpq_cmp(lambda1, mpqtemp2) > 0 )
               mpq_set(lambda1, mpqtemp2);
         }
      }    
      mpq_set_si(lambda2, 1, 1);
      mpq_sub(lambda2, lambda2, lambda1);
   }
   else
   {
      /* in this case we are using an interior ray that can be added freely to the solution */
      mpq_set_si(lambda1, 1, 1);
      /* compute lambda values */
      /* compute lambda1 componentwise (set lambda1 = 1 and lower it if necessary) */
      mpq_set_ui(lambda1, 1, 1);
      for( i = 0; i < nextendedconss; i++ )
      {
         if( mpq_sgn(approxdualsol[i]) < 0 && conshdlrdata->includedcons[i] )
         {
            mpq_div(mpqtemp, approxdualsol[i], conshdlrdata->interiorray[i]);
            mpq_neg(mpqtemp, mpqtemp);
            if( mpq_cmp(lambda2, mpqtemp) < 0 ) /* changed to < */
               mpq_set(lambda2, mpqtemp);
         }
      }    
   }

   /* perform shift */
   if( mpq_sgn(lambda2) != 0 )
   {
      for( i = 0; i < nextendedconss; i++ )
      {
         mpq_mul(approxdualsol[i], approxdualsol[i], lambda1);
      }  
      for( i =0; i < nextendedconss; i++ )
      {
         if( useinteriorpoint )
            mpq_mul(mpqtemp, conshdlrdata->interiorpt[i], lambda2);
         else
            mpq_mul(mpqtemp, conshdlrdata->interiorray[i], lambda2);
         mpq_add(approxdualsol[i], approxdualsol[i], mpqtemp);
      }
   }
   
   
   /* postprocess dual solution to reduce values when both sides of constraint used;
    * if y(lhs) and y(rhs) are both nonzero shift them such that one becomes zero 
    * this will tighten the solution and improve the objective value, there is no way this can hurt 
    */
   if( PSPOSTPROCESSDUALSOL )
   {
      /* y(lhs) and y(rhs) corresponding to primal constraints */
      for( i = 0; i < nconss; i++ )
      {
         /* find the min value of y(lhs) and y(rhs) */
         if( mpq_cmp(approxdualsol[i], approxdualsol[i+nconss]) > 0 )
            mpq_set(mpqtemp, approxdualsol[i+nconss]);
         else
            mpq_set(mpqtemp, approxdualsol[i]);
         
         /* shift if both are nonzero */
         if( mpq_sgn(mpqtemp) > 0 )
         {
            mpq_sub(approxdualsol[i], approxdualsol[i], mpqtemp);
            mpq_sub(approxdualsol[i+nconss], approxdualsol[i+nconss], mpqtemp);
         }
      }
      /* y(lhs) and y(rhs) corresponding to bound constraints */
      for( i = 0; i < nvars; i++ )
      {
         /* find the min value of y(lhs) and y(rhs) */
         if( mpq_cmp(approxdualsol[i + 2*nconss], approxdualsol[i + 2*nconss + nvars]) > 0 )
            mpq_set(mpqtemp, approxdualsol[i + 2*nconss + nvars]);
         else
            mpq_set(mpqtemp, approxdualsol[i + 2*nconss]);
         
         /* shift if both are nonzero */
         if( mpq_sgn(mpqtemp) > 0 )
         {
            mpq_sub(approxdualsol[i+2*nconss], approxdualsol[i+2*nconss], mpqtemp);
            mpq_sub(approxdualsol[i+2*nconss + nvars], approxdualsol[i+2*nconss + nvars], mpqtemp);
         }
      }
   }

#ifdef PS_OUT 
   printf("projected and shifted dual solution: \n");
   printf("(Should be an exact feasible solution) \n");
   if( nextendedconss < 100 )
   {
      for( i = 0; i < nextendedconss; i++ )            
      {                                                                                     
         mpq_out_str(stdout, 10, approxdualsol[i]);           
         printf(" \n");             
      }            
   }
   else
      printf(" Solution too long to print.\n");
#endif


#ifndef NDEBUG
   SCIPdebugMessage("Verifying feasibility of dual solution... \n");

   /* calculate violation of equality constraints */
   rval = 0;
   for( i = 0; i < nvars; i++ )
   {
      mpq_set(violation[i], consdata->obj[i]);
      /* SUBTRACT Ax to get violation b-Ax */
      /* subtract A(approxdualsol) */
   }
   for( i = 0; i < nconss; i++ )
   {
      for( j = consdata->beg[i]; j < consdata->beg[i] + consdata->len[i]; j++ )
      {
         currentrow = consdata->ind[j];
         mpq_mul(mpqtemp, approxdualsol[i], consdata->val[j]);
         mpq_sub(violation[currentrow], violation[currentrow], mpqtemp);
         mpq_mul(mpqtemp, approxdualsol[i+nconss], consdata->val[j]);
         mpq_add(violation[currentrow], violation[currentrow], mpqtemp);
      }
   }
   for( i = 0; i < nvars; i++ )
   {
      mpq_sub(violation[i], violation[i], approxdualsol[i+2*nconss]);
      mpq_add(violation[i], violation[i], approxdualsol[i+2*nconss+nvars]);
   }
   for( i = 0; i < nvars; i++ )
   {
      if( mpq_sgn(violation[i]) )
      {
         SCIPdebugMessage("Dual solution incorrect, violates equalties\n");
         i = nvars;
         rval = 1;
      }
   }
   for( i = 0; i < nextendedconss; i++ )            
   {                                                                                     
      if( mpq_sgn(approxdualsol[i])<0 )
      {
         SCIPdebugMessage("Dual solution incorrect, negative components\n");
         i = nextendedconss;
         rval = 1;
      }
   }            
   if( !rval )
      SCIPdebugMessage("Dual solution verified\n");
   assert(!rval);
#endif 

   /* compute dual bound for constructed exact dual solution */
   mpq_set_ui(dualbound, 0, 1);
   for( i = 0; i < nextendedconss; i++ )
   {
      mpq_mul(mpqtemp, approxdualsol[i], costvect[i]);
      mpq_add(dualbound, dualbound, mpqtemp);
   }
   mpq_set(*boundval, dualbound);

#ifdef PS_OUT 
   printf("Common slack is: %.20f or \n", mpq_get_d(conshdlrdata->commonslack));
   mpq_out_str(stdout, 10, conshdlrdata->commonslack);
   printf(" \n");

   printf("Max violation is: %.20f or \n", mpq_get_d(maxv));
   mpq_out_str(stdout, 10, maxv);
   printf(" \n");

   printf("Lambda (use of interior point) is: %.20f or \n", mpq_get_d(lambda2));
   mpq_out_str(stdout, 10, lambda2);
   printf(" \n");

   printf("objective value of dual feasible solution is: \n");  
   mpq_out_str(stdout, 10, dualbound);
   printf(" \n");
#endif

 TERMINATE:
   /* free memory */
   for( i = 0; i < nextendedconss; i++ )
      mpq_clear(correction[i]);
   SCIPfreeBufferArray(scip, &correction);

   for( i = 0; i < nvars; i++ )
      mpq_clear(violation[i]);
   SCIPfreeBufferArray(scip, &violation);

   for( i = 0; i < nextendedconss; i++ )
      mpq_clear(costvect[i]);
   SCIPfreeBufferArray(scip, &costvect);

   for( i = 0; i < nextendedconss; i++ )
      mpq_clear(approxdualsol[i]);
   SCIPfreeBufferArray(scip, &approxdualsol);

   mpq_clear(dualbound);
   mpq_clear(maxv);
   mpq_clear(lambda2);
   mpq_clear(lambda1);
   mpq_clear(mpqtemp2);
   mpq_clear(mpqtemp);

<<<<<<< HEAD
   return SCIP_OKAY;
}

/** compute node infeasibility by project and shift method.
 *  approximate dual ray is corrected to be exactly feasible.
=======
#if 0 /* uncomment if method is needed */
/* checks the condition required for the project-and-shift method to work given the current settings of the parameters.
 * this will call constructPSData() if the psdata structures are not constructed yet.
 */
static
SCIP_RETCODE checkPSConditions(
   SCIP*                 scip,               /**< SCIP data structure */
   SCIP_CONSHDLRDATA*    conshdlrdata,       /**< exactlp constraint handler data */
   SCIP_CONSDATA*        consdata,           /**< exactlp constraint data */
   SCIP_Bool*            success             /**< do the conditions hold? */
   )
{
   /* if constructPSData was not already constructed, call constructPSData */ 
   if( conshdlrdata->psdatacon )
   {  
      SCIP_CALL( constructPSData(scip, conshdlrdata, consdata) );
   }
   
   /* check if constructPSData was successful */   
   if( conshdlrdata->psdatafail )     
      *success = FALSE;
   else
      *success = TRUE;
   
   return SCIP_OKAY;
}
#endif



/** compute safe dual bound by project and shift method.
>>>>>>> 1b177988
 *  projection step (to ensure that equalities are satisfied):  
 *   - compute error in equalities: r=c-Ay^ 
 *   - backsolve system of equations to find correction of error: z with Dz=r
 *   - add corretion to approximate dual ray: bold(y)=y^+[z 0]
 *  shifing step (to ensure that dual ray is feasible):
 *   - take convex combination of projected approximate ray bold(y) with S-interior ray y*
 *  compute objective value of ray
 */
static
SCIP_RETCODE PScorrectdualray(
   SCIP*                 scip,               /**< SCIP data structure */
   SCIP_CONSHDLRDATA*    conshdlrdata,       /**< exactlp constraint handler data */
   SCIP_CONSDATA*        consdata,           /**< exactlp constraint data */
   SCIP_Bool*            success             /**< was corrected dual ray cost improving? */  
   )
{
   int i;
   int j;
   int rval;
   int nextendedconss;
   int nconss;
   int nvars;
   int currentrow;
   int isfeas;
   mpq_t* approxdualray;
   mpq_t* costvect; /**< dual cost vector for expanded problem*/
   mpq_t* violation;
   mpq_t* correction;
   mpq_t mpqtemp;
   mpq_t mpqtemp2;
   mpq_t lambda1;
   mpq_t lambda2;
   mpq_t maxv;
   mpq_t dualbound;
   SCIP_COL** cols;

   /* constructpsdata should always be called first */
   assert(conshdlrdata->psdatacon);

   /* if ray is not constructed, exit */
   if( !conshdlrdata->pshasray )
   {
      *success = FALSE;
      return SCIP_OKAY;
   }
   *success = TRUE;

   SCIPdebugMessage("  calling PScorrectdualray()\n");

   mpq_init(mpqtemp);
   mpq_init(mpqtemp2);
   mpq_init(lambda1);
   mpq_init(lambda2);
   mpq_init(maxv);
   mpq_init(dualbound);

   nextendedconss = conshdlrdata->nextendedconss;
   nconss = consdata->nconss;
   nvars = consdata->nvars;

   /* process bound changes */
   processBoundchgs(scip, conshdlrdata, consdata);

   /* allocate memory for approximate dual solution, dual cost vector, violation and correction */
   SCIP_CALL( SCIPallocBufferArray(scip, &approxdualray, nextendedconss) );
   for( i = 0; i < nextendedconss; i++ )
      mpq_init(approxdualray[i]);
   SCIP_CALL( SCIPallocBufferArray(scip, &costvect, nextendedconss) );
   for( i = 0; i < nextendedconss; i++ )
      mpq_init(costvect[i]);
   SCIP_CALL( SCIPallocBufferArray(scip, &violation, nvars) );
   for( i = 0; i < nvars; i++ )
      mpq_init(violation[i]);
   SCIP_CALL( SCIPallocBufferArray(scip, &correction, nextendedconss) );
   for( i = 0; i < nextendedconss; i++ )
      mpq_init(correction[i]);

   /* recover the objective coefs and approximate solution value of dual solution; 
    * dual vars of lhs constraints (including -inf) and rhs constraints (including +inf),
    * dual vars of lb constraint (including -inf) and ub constraints (including +inf) 
    */
   for( i = 0; i < nconss; i++ )
   {
      /* in case we want to prove infeasibility it might be that we were not able to compute a dual solution 
       * with bound exceeding objective value; in this case dual solution is set to SCIP_INVALID
       */
      if( SCIProwGetDualsol(consdata->rows[i]) == SCIP_INVALID )
      {
         SCIPdebugMessage("  no valid unbounded approx dual sol given\n");
         *success = FALSE;
         goto TERMINATE;
      }
      mpq_set_d(mpqtemp, SCIProwGetDualfarkas(consdata->rows[i]));
      
      /* lhs constraint */
      if( mpq_sgn(mpqtemp) > 0 )
         mpq_set(approxdualray[i], mpqtemp);
      /* rhs constraint */
      else
         mpq_neg(approxdualray[i+nconss], mpqtemp);

      mpq_set(costvect[i], consdata->lhs[i]);
      mpq_neg(costvect[i+nconss], consdata->rhs[i]);
   }
   cols = SCIPgetLPCols(scip);
   for( i = 0; i < nvars; i++ )  
   {
      mpq_set_d(mpqtemp, -SCIPgetColFarkasCoef(scip, cols[i]));
      /* lb constraint */
      if( mpq_sgn(mpqtemp) > 0 )
         mpq_set(approxdualray[i + 2*nconss], mpqtemp);
      /* ub constraint */
      else
         mpq_neg(approxdualray[i + 2*nconss + nvars], mpqtemp);

      mpq_set(costvect[i + 2*nconss], consdata->lbloc[i]);
      mpq_neg(costvect[i + 2*nconss + nvars], consdata->ubloc[i]);
   }
   
#ifdef PS_OUT 
   printf("Approximate dual ray:\n");
   if( nextendedconss < 100 )
   {
      for( i = 0; i < nextendedconss; i++ )
      {
         mpq_out_str(stdout, 10, approxdualray[i]);
         printf(" \n");
      }
   }
   mpq_set_ui(dualbound, 0, 1);                                                             
   for( i = 0; i < nextendedconss; i++ )
   {
      mpq_mul(mpqtemp, approxdualray[i], costvect[i]);
      mpq_add(dualbound, dualbound,mpqtemp);
   }
   printf("objective value of approx ray is %.20f: \n", mpq_get_d(dualbound));         
   mpq_out_str(stdout, 10, dualbound);                                                      
   printf(" \n");                                                                        
#endif  

   /* first, ensure nonnegativity of dual ray and fix artificial dual variables to zero */
   for( i = 0; i < nextendedconss; i++ ) 
   { 
      if( mpq_sgn(approxdualray[i]) < 0)
         mpq_set_si(approxdualray[i], 0, 1);
      else if( isNegInfinity(conshdlrdata, costvect[i]) )
      {
         assert(!conshdlrdata->includedcons[i]);
         mpq_set_si(approxdualray[i], 0, 1);
      }
   } 
   
   /* calculate violation of equality constraints r=0-A^ty */
   for( i = 0; i < nvars; i++ )
   {
      mpq_set_si(violation[i], 0, 1);
   }
   /* A^ty for y corresponding to primal constraints */
   for( i = 0; i < nconss; i++ )
   {
      for( j = consdata->beg[i]; j < consdata->beg[i] + consdata->len[i]; j++)
      {
         currentrow = consdata->ind[j];
         mpq_mul(mpqtemp, approxdualray[i], consdata->val[j]);
         mpq_sub(violation[currentrow], violation[currentrow], mpqtemp);
         mpq_mul(mpqtemp, approxdualray[i+nconss], consdata->val[j]);
         mpq_add(violation[currentrow], violation[currentrow], mpqtemp);
      }
   }
   /* A^ty for y corresponding to bound constraints */
   for( i = 0; i < nvars; i++ )
   {
      mpq_sub(violation[i], violation[i], approxdualray[i+2*nconss]);
      mpq_add(violation[i], violation[i], approxdualray[i+2*nconss+nvars]);
   }

   /* project solution */
#ifdef PS_OUT 
   printf("violation: \n");
   if(nvars<100)
   {
      for( i = 0; i < nvars; i++ )
      {
         mpq_out_str(stdout, 10, violation[i]);
         printf(" \n");
      }     
   }
   else
      printf(" Solution too long to print.\n");

#endif

   /* if there is no violation of the constraints, then skip the projection */
   isfeas = 1;
   for( i = 0; i < nvars; i++ )
   {
      if( mpq_sgn(violation[i]) )
      {
         isfeas = 0;
         i = nvars;
      }
   }     
   /* isfeas is equal to one only if approximate dual solution is already feasible for the dual */
   if( !isfeas )
   {
      /* compute [z] with Dz=r (D depends on conshdlrdata->psdualcolselection) */
      rval = RECTLUsolveSystem( conshdlrdata->rectfactor, nvars, nextendedconss, violation, correction);
      
#ifdef PS_OUT 
      printf("correction: \n");  
      if(nextendedconss < 100)
      {
         for( i = 0; i < conshdlrdata->npsbasis; i++ )
         {
            mpq_out_str(stdout, 10, correction[i]);
            printf(" in position %d \n", conshdlrdata->psbasis[i]);
         }   
      }
      else
         printf(" Solution too long to print.\n");
#endif

      /* projection step: compute bold(y)=y^+[z 0];
       * correct only components corresponding to D (npsbasis=#of columns in D 
       */
      for( i = 0; i < conshdlrdata->npsbasis; i++ )
      {
         mpq_add(approxdualray[conshdlrdata->psbasis[i]], approxdualray[conshdlrdata->psbasis[i]], correction[i]);
      }   
   }
#ifdef PS_OUT 
   printf("updated dual ray: \n");
   if(nextendedconss < 100)
   {
      for( i = 0; i < nextendedconss; i++ )
      {
         mpq_out_str(stdout, 10, approxdualray[i]);
         printf(" \n");
      } 
   }
   else
      printf(" Solution too long to print.\n");
#endif

   /* in this case we are using an interior ray that can be added freely to the solution */
   mpq_set_si(lambda1, 1, 1);
   /* compute lambda values */

   /* compute lambda1 componentwise (set lambda1 = 1 and lower it if necessary) */
   mpq_set_ui(lambda1, 1, 1);
   for( i = 0; i < nextendedconss; i++ )
   {
      if( mpq_sgn(approxdualray[i]) < 0 && conshdlrdata->includedcons[i] )
      {
         mpq_div(mpqtemp, approxdualray[i], conshdlrdata->interiorray[i]);
         mpq_neg(mpqtemp, mpqtemp);
         if( mpq_cmp(lambda2, mpqtemp) < 0 )/* changed to < */
            mpq_set(lambda2, mpqtemp);
      }
   }    
   
   /* perform shift */
   if( mpq_sgn(lambda2) != 0 )
   {
      for( i = 0; i < nextendedconss; i++ )
      {
         mpq_mul(approxdualray[i], approxdualray[i], lambda1);
      }  
      for( i =0; i < nextendedconss; i++ )
      {
         mpq_mul(mpqtemp, conshdlrdata->interiorray[i], lambda2);
         mpq_add(approxdualray[i], approxdualray[i], mpqtemp);
      }
   }

   /* postprocess dual solution to reduce values when both sides of constraint used;
    * if y(lhs) and y(rhs) are both nonzero shift them such that one becomes zero 
    * this will tighten the solution and improve the objective value, there is no way this can hurt 
    */
   if( PSPOSTPROCESSDUALSOL )
   {
      /* y(lhs) and y(rhs) corresponding to primal constraints */
      for( i = 0; i < nconss; i++ )
      {
         /* find the min value of y(lhs) and y(rhs) */
         if( mpq_cmp(approxdualray[i], approxdualray[i+nconss]) > 0 )
            mpq_set(mpqtemp, approxdualray[i+nconss]);
         else
            mpq_set(mpqtemp, approxdualray[i]);
         
         /* shift if both are nonzero */
         if( mpq_sgn(mpqtemp) > 0 )
         {
            mpq_sub(approxdualray[i], approxdualray[i], mpqtemp);
            mpq_sub(approxdualray[i+nconss], approxdualray[i+nconss], mpqtemp);
         }
      }
      /* y(lhs) and y(rhs) corresponding to bound constraints */
      for( i = 0; i < nvars; i++ )
      {
         /* find the min value of y(lhs) and y(rhs) */
         if( mpq_cmp(approxdualray[i + 2*nconss], approxdualray[i + 2*nconss + nvars]) > 0 )
            mpq_set(mpqtemp, approxdualray[i + 2*nconss + nvars]);
         else
            mpq_set(mpqtemp, approxdualray[i + 2*nconss]);
         
         /* shift if both are nonzero */
         if( mpq_sgn(mpqtemp) > 0 )
         {
            mpq_sub(approxdualray[i+2*nconss], approxdualray[i+2*nconss], mpqtemp);
            mpq_sub(approxdualray[i+2*nconss + nvars], approxdualray[i+2*nconss + nvars], mpqtemp);
         }
      }
   }

#ifdef PS_OUT 
   printf("projected and shifted dual ray: \n");
   printf("(Should be an exact feasible dual ray) \n");
   if( nextendedconss < 100 )
   {
      for( i = 0; i < nextendedconss; i++ )            
      {                                                                                     
         mpq_out_str(stdout, 10, approxdualray[i]);           
         printf(" \n");             
      }            
   }
   else
      printf(" Solution too long to print.\n");
#endif


#ifndef NDEBUG
   SCIPdebugMessage("Verifying feasibility of dual solution... \n");

   /* calculate violation of equality constraints */
   rval = 0;
   for( i = 0; i < nvars; i++ )
   {
      mpq_set_si(violation[i], 0, 1);
      /* SUBTRACT Ax to get violation 0-Ax */
      /* subtract A(approxdualray) */
   }
   for( i = 0; i < nconss; i++ )
   {
      for( j = consdata->beg[i]; j < consdata->beg[i] + consdata->len[i]; j++ )
      {
         currentrow = consdata->ind[j];
         mpq_mul(mpqtemp, approxdualray[i], consdata->val[j]);
         mpq_sub(violation[currentrow], violation[currentrow], mpqtemp);
         mpq_mul(mpqtemp, approxdualray[i+nconss], consdata->val[j]);
         mpq_add(violation[currentrow], violation[currentrow], mpqtemp);
      }
   }
   for( i = 0; i < nvars; i++ )
   {
      mpq_sub(violation[i], violation[i], approxdualray[i+2*nconss]);
      mpq_add(violation[i], violation[i], approxdualray[i+2*nconss+nvars]);
   }
   for( i = 0; i < nvars; i++ )
   {
      if( mpq_sgn(violation[i]) )
      {
         SCIPdebugMessage("Dual ray incorrect, violates equalties\n");
         i = nvars;
         rval = 1;
      }
   }
   for( i = 0; i < nextendedconss; i++ )            
   {                                                                                     
      if( mpq_sgn(approxdualray[i])<0 )
      {
         SCIPdebugMessage("Dual ray incorrect, negative components\n");
         i = nextendedconss;
         rval = 1;
      }
   }            
   if( !rval )
   {
      SCIPdebugMessage("Dual ray verified\n");
   }   
   assert(!rval);
#endif 

   /* compute dual bound for constructed exact dual solution */
   mpq_set_ui(dualbound, 0, 1);
   for( i = 0; i < nextendedconss; i++ )
   {
      mpq_mul(mpqtemp, approxdualray[i], costvect[i]);
      mpq_add(dualbound, dualbound, mpqtemp);
   }
   
   /* if the objective value of the corrected ray is positive we can prune node, otherwise not */
   if( mpq_sgn(dualbound) > 0 )
      *success = TRUE;
   else 
      *success = FALSE;


#ifdef PS_OUT 
   printf("Common slack is: %.20f or \n", mpq_get_d(conshdlrdata->commonslack));
   mpq_out_str(stdout, 10, conshdlrdata->commonslack);
   printf(" \n");

   printf("Max violation is: %.20f or \n", mpq_get_d(maxv));
   mpq_out_str(stdout, 10, maxv);
   printf(" \n");

   printf("Lambda (use of interior point) is: %.20f or \n", mpq_get_d(lambda2));
   mpq_out_str(stdout, 10, lambda2);
   printf(" \n");

   printf("objective value of dual feasible ray is: \n");  
   mpq_out_str(stdout, 10, dualbound);
   printf(" \n");
#endif

 TERMINATE:
   /* free memory */
   for( i = 0; i < nextendedconss; i++ )
      mpq_clear(correction[i]);
   SCIPfreeBufferArray(scip, &correction);

   for( i = 0; i < nvars; i++ )
      mpq_clear(violation[i]);
   SCIPfreeBufferArray(scip, &violation);

   for( i = 0; i < nextendedconss; i++ )
      mpq_clear(costvect[i]);
   SCIPfreeBufferArray(scip, &costvect);

   for( i = 0; i < nextendedconss; i++ )
      mpq_clear(approxdualray[i]);
   SCIPfreeBufferArray(scip, &approxdualray);

   mpq_clear(dualbound);
   mpq_clear(maxv);
   mpq_clear(lambda2);
   mpq_clear(lambda1);
   mpq_clear(mpqtemp2);
   mpq_clear(mpqtemp);

   return SCIP_OKAY;
}

/** calculates y*b + min{(c - y*A)*x | lb <= x <= ub} for given vectors y and c;                                                   
 *  the vector b is defined with b[i] = lhs[i] if y[i] >= 0, b[i] = rhs[i] if y[i] < 0                                             
 *  Calculating this value in interval arithmetics gives a proved lower LP bound for the following reason (assuming,               
 *  we have only left hand sides):                                                                                                 
 *           min{cx       |  b <=  Ax, lb <= x <= ub}                                                                              
 *   >=      min{cx       | yb <= yAx, lb <= x <= ub}   (restriction in minimum is relaxed)                                        
 *   == yb + min{cx - yb  | yb <= yAx, lb <= x <= ub}   (added yb - yb == 0)                                                       
 *   >= yb + min{cx - yAx | yb <= yAx, lb <= x <= ub}   (because yAx >= yb inside minimum)                                         
 *   >= yb + min{cx - yAx |            lb <= x <= ub}   (restriction in minimum is relaxed)                                        
 *   This is a modified version of the function provedBound() from lp.c, we no longer assume the problem is a relaxation.
 *   interval arithmetic is used for every operation.  y is taken exactly as it is given but A,c,b are all used as intervals.
 */
static
SCIP_RETCODE provedBoundInterval(
   SCIP*                 scip,               /**< SCIP data structure */
   SCIP_CONSHDLRDATA*    conshdlrdata,       /**< exactlp constraint handler data */
   SCIP_CONSDATA*        consdata,           /**< exactlp constraint data */
   SCIP_Bool             usefarkas,          /**< use y = dual farkas and c = 0 instead of y = dual solution and c = obj? */
   SCIP_Real*            boundval            /**< value of dual bound */
   )
{
   SCIP_ROUNDMODE roundmode;
   SCIP_INTERVAL* rhsinter;
   SCIP_INTERVAL* xinter;
   SCIP_INTERVAL* ainter;
   SCIP_INTERVAL* atyinter;
   SCIP_INTERVAL* cinter;
   SCIP_INTERVAL intertemp;
   SCIP_INTERVAL ytb;
   SCIP_INTERVAL minprod;
   SCIP_ROW* row;
   SCIP_Real* y;
   SCIP_Real* ycol;
   int i;
   int j;

   /* process bound changes */
   processBoundchgs(scip, conshdlrdata, consdata);

   /* allocate temporary memory */
   SCIP_CALL( SCIPallocBufferArray(scip, &y, consdata->nconss) );
   SCIP_CALL( SCIPallocBufferArray(scip, &rhsinter, consdata->nconss) );
   SCIP_CALL( SCIPallocBufferArray(scip, &ycol, consdata->nconss) );
   SCIP_CALL( SCIPallocBufferArray(scip, &ainter, consdata->nconss) );
   SCIP_CALL( SCIPallocBufferArray(scip, &atyinter, consdata->nvars) );
   SCIP_CALL( SCIPallocBufferArray(scip, &cinter, consdata->nvars) );
   SCIP_CALL( SCIPallocBufferArray(scip, &xinter, consdata->nvars) );

   /* calculate y^Tb */
   SCIPintervalSet(&ytb, 0.0);
   /* create y, rhs and constant vector in interval arithmetic */
   for( j = 0; j < consdata->nconss; ++j )
   {
      row = consdata->rows[j];
      assert(row != NULL);

      /* create y vector in interval arithmetic, setting near zeros to zero */
      y[j] = (usefarkas ? SCIProwGetDualfarkas(row) : SCIProwGetDualsol(row));

      if( SCIPisInfinity(scip, y[j]) )
         y[j] = SCIPinfinity(scip);

      if( SCIPisInfinity(scip, -y[j]) )
         y[j] = -1.0 * SCIPinfinity(scip);

      /* create rhs and constant vectors in interval arithmetic */
      if( SCIPisFeasPositive(scip, y[j]) ) // TODO: also make sure that the lhs (rhs) is finite, otherwise set y[j] = 0
      {
         SCIPintervalSetBounds(&rhsinter[j], 
            mpqGetRealRelax(scip, consdata->lhs[j], GMP_RNDD), mpqGetRealRelax(scip, consdata->lhs[j], GMP_RNDU));
         // if lhs is not finite fix y to zero
         //         if( SCIPisInfinity(scip, -1.0 * rhsinter[j].inf) )
         // y[j]= 0.0;
      }
      else if( SCIPisFeasNegative(scip, y[j]) )
      {
         SCIPintervalSetBounds(&rhsinter[j], 
            mpqGetRealRelax(scip, consdata->rhs[j], GMP_RNDD), mpqGetRealRelax(scip, consdata->rhs[j], GMP_RNDU));     
         // if rhs is not finite fix y to zero
         //if( SCIPisInfinity(scip, rhsinter[j].sup) )
         // y[j]= 0.0;
      }
      else
      {
         y[j] = 0.0;
         SCIPintervalSet(&rhsinter[j], 0.0);
      }
   }      
   SCIPintervalScalprodScalars(SCIPinfinity(scip), &ytb, consdata->nconss, rhsinter, y);

#ifndef NDEBUG
   for( j = 0; j < consdata->nconss; ++j )
   {
      row = consdata->rows[j];
      assert(row != NULL);

      if( !SCIPisFeasPositive(scip, y[j]) && !SCIPisFeasNegative(scip, y[j]) )
      {
         assert(rhsinter[j].inf == 0.0);
         assert(rhsinter[j].sup == 0.0);
      }
   }
#endif

   /* calculate min{(c^T - y^TA)x} */

   for( j = 0; j < consdata->nvars; j++)
   {
      SCIPintervalSet(&atyinter[j], 0.0);
   }
   // THE UPDATED CODE WILL STORE THE INTERVAL REPRESENTATION OF THE VAL MATRIX
   // instead of recomputing it every time here.
   // instead of using "intertemp" we will use an array conshdlrdata->intervalval

#ifdef STORE_INTERA
   if(!conshdlrdata->intervalvalcon)
   {

      SCIP_CALL( SCIPallocMemoryArray(scip, &conshdlrdata->intervalval, consdata->nnonz) );
      for( j = 0; j < consdata->nconss; ++j )
      {
         for( i = consdata->beg[j]; i < consdata->beg[j] + consdata->len[j]; ++i )
         {
            SCIPintervalSetBounds(&conshdlrdata->intervalval[i], 
               mpqGetRealRelax(scip, consdata->val[i], GMP_RNDD), mpqGetRealRelax(scip, consdata->val[i], GMP_RNDU));
         }
      }
      conshdlrdata->intervalvalcon = TRUE;
   }

   /* compute infimums of -A^Ty */
   roundmode = SCIPintervalGetRoundingMode();
   SCIPintervalSetRoundingModeDownwards();
   for( j = 0; j < consdata->nconss; ++j )
   {
      for( i = consdata->beg[j]; i < consdata->beg[j] + consdata->len[j]; ++i )
      {
         SCIPintervalMulScalarInf(SCIPinfinity(scip), &intertemp, conshdlrdata->intervalval[i], -1.0 * y[j]);
         SCIPintervalAddInf(SCIPinfinity(scip), &atyinter[consdata->ind[i]], atyinter[consdata->ind[i]], intertemp); 
      }

   }
   /* compute supremums of -A^Ty */
   SCIPintervalSetRoundingModeUpwards();
   for( j = 0; j < consdata->nconss; ++j )
   {
      for( i = consdata->beg[j]; i < consdata->beg[j] + consdata->len[j]; ++i )
      {
         SCIPintervalMulScalarSup(SCIPinfinity(scip), &intertemp, conshdlrdata->intervalval[i], -1.0 * y[j]);
         SCIPintervalAddSup(SCIPinfinity(scip), &atyinter[consdata->ind[i]], atyinter[consdata->ind[i]], intertemp); 
      }
   } 
   SCIPintervalSetRoundingMode(roundmode);

#else
   /* compute infimums of -A^Ty */
   roundmode = SCIPintervalGetRoundingMode();
   SCIPintervalSetRoundingModeDownwards();
   for( j = 0; j < consdata->nconss; ++j )
   {
      for( i = consdata->beg[j]; i < consdata->beg[j] + consdata->len[j]; ++i )
      {
         SCIPintervalSetBounds(&intertemp, 
            mpqGetRealRelax(scip, consdata->val[i], GMP_RNDD), mpqGetRealRelax(scip, consdata->val[i], GMP_RNDU));
         SCIPintervalMulScalarInf(SCIPinfinity(scip), &intertemp, intertemp, -1.0 * y[j]);
         SCIPintervalAddInf(SCIPinfinity(scip), &atyinter[consdata->ind[i]], atyinter[consdata->ind[i]], intertemp); 
      }
   }
   /* compute supremums of -A^Ty */
   SCIPintervalSetRoundingModeUpwards();
   for( j = 0; j < consdata->nconss; ++j )
   {
      for( i = consdata->beg[j]; i < consdata->beg[j] + consdata->len[j]; ++i )
      {
         SCIPintervalSetBounds(&intertemp, 
            mpqGetRealRelax(scip, consdata->val[i], GMP_RNDD), mpqGetRealRelax(scip, consdata->val[i], GMP_RNDU));
         SCIPintervalMulScalarSup(SCIPinfinity(scip), &intertemp, intertemp, -1.0 * y[j]);
         SCIPintervalAddSup(SCIPinfinity(scip), &atyinter[consdata->ind[i]], atyinter[consdata->ind[i]], intertemp); 
      }
   } 
   SCIPintervalSetRoundingMode(roundmode);
#endif

   /* create c vector and x vector in interval arithmetic and compute min{(c^T - y^TA)x} */
   for( j = 0; j < consdata->nvars; ++j )
   {
      if( usefarkas )
      {
         SCIPintervalSet(&cinter[j], 0.0);
      }
      else
      {
         SCIPintervalSetBounds(&cinter[j],
            mpqGetRealRelax(scip, consdata->obj[j], GMP_RNDD), mpqGetRealRelax(scip, consdata->obj[j], GMP_RNDU));
      }

      SCIPintervalSetBounds(&xinter[j], 
            mpqGetRealRelax(scip, consdata->lbloc[j], GMP_RNDD), mpqGetRealRelax(scip, consdata->ubloc[j], GMP_RNDU));
   }
   SCIPintervalAddVectors(SCIPinfinity(scip), atyinter, consdata->nvars, atyinter, cinter);
   SCIPintervalScalprod(SCIPinfinity(scip), &minprod, consdata->nvars, atyinter, xinter);
   
   /* add y^Tb */
   SCIPintervalAdd(SCIPinfinity(scip), &minprod, minprod, ytb);

   /* free buffer for storing y in interval arithmetic */
   SCIPfreeBufferArray(scip, &xinter);
   SCIPfreeBufferArray(scip, &cinter);
   SCIPfreeBufferArray(scip, &atyinter);
   SCIPfreeBufferArray(scip, &ainter);
   SCIPfreeBufferArray(scip, &ycol);
   SCIPfreeBufferArray(scip, &rhsinter);
   SCIPfreeBufferArray(scip, &y);

   *boundval = SCIPintervalGetInf(minprod);

   return SCIP_OKAY;

}


/** compute safe dual bound by Neumaier and Shcherbina Bound using exact rational arithmetic.
 * Considering the primal of the form:
 * min c'x
 * lhs <= Ax <= rhs
 *  lb <=  x <= ub
 *
 * and the dual of the form
 * 
 * max [lhs',-rhs',lb',-ub'] y
 *     [  A',  -A',  I,  -I] y =  c
 *                           y >= 0  
 *
 * we will take an approximate dual solution y~ and use exact arithmetic to compute its
 * error r = c - [  A',  -A',  I,  -I] y~ and then use exact arithmetic to compute a valid
 * bound by increasing the bound variables as needed to correct this error. 
 */
static
SCIP_RETCODE provedBoundRational(
   SCIP*                 scip,               /**< SCIP data structure */
   SCIP_CONSHDLRDATA*    conshdlrdata,       /**< exactlp constraint handler data */
   SCIP_CONSDATA*        consdata,           /**< exactlp constraint data */
   SCIP_Bool             usefarkas,          /**< use y = dual farkas and c = 0 instead of y = dual solution and c = obj? */
   mpq_t*                boundval            /**< value of dual bound */
   )
{
   int i;
   int j;
#ifndef NDEBUG
   int rval;
#endif
   int nextendedconss;
   int nconss;
   int nvars;
   int currentrow;
   mpq_t* approxdualsol;
   mpq_t* costvect; 
   mpq_t* violation;
   mpq_t mpqtemp;
   mpq_t dualbound;

   mpq_init(mpqtemp);
   mpq_init(dualbound);

   nconss = consdata->nconss;
   nvars = consdata->nvars;
   nextendedconss = 2*nconss + 2*nvars;

   /* process bound changes */
   processBoundchgs(scip, conshdlrdata, consdata);

   /*allocate memory for approximate dual solution, dual cost vector, violation and correction */
   SCIP_CALL( SCIPallocBufferArray(scip, &approxdualsol, nextendedconss) );
   for( i = 0; i < nextendedconss; i++ )
      mpq_init(approxdualsol[i]);
   SCIP_CALL( SCIPallocBufferArray(scip, &costvect, nextendedconss) );
   for( i = 0; i < nextendedconss; i++ )
      mpq_init(costvect[i]);
   SCIP_CALL( SCIPallocBufferArray(scip, &violation, nvars) );
   for( i = 0; i < nvars; i++ )
      mpq_init(violation[i]);

   /* recover the objective coefs and approximate solution value of dual solution; 
    * dual vars of lhs constraints and rhs constraints,
    * dual vars of lb constraint and ub constraints  
    */
   for( i = 0; i < nconss; i++ )
   {
      if( usefarkas )
         mpq_set_d(mpqtemp, SCIProwGetDualfarkas(consdata->rows[i]));
      else
         mpq_set_d(mpqtemp, SCIProwGetDualsol(consdata->rows[i]));
      
      /* lhs constraint */
      if( mpq_sgn(mpqtemp) > 0 )
         mpq_set(approxdualsol[i], mpqtemp);
      /* rhs constraint */
      else
         mpq_neg(approxdualsol[i+nconss], mpqtemp);

      mpq_set(costvect[i], consdata->lhs[i]);
      mpq_neg(costvect[i+nconss], consdata->rhs[i]);
   }
   
   for( i = 0; i < nvars; i++ )  
   {
      mpq_set(costvect[i + 2*nconss], consdata->lbloc[i]);
      mpq_neg(costvect[i + 2*nconss + nvars], consdata->ubloc[i]);
   }
   
   /* make sure we set components equal to zero if they have infinite rhs/lhs cost */
   for( i = 0; i < 2*nconss; i ++)
   {
      if( isNegInfinity(conshdlrdata, costvect[i]) )
      {
         mpq_set_si(approxdualsol[i], 0, 1);
      }
   }

   /* first, ensure nonnegativity of dual solution */
   for( i = 0; i < nextendedconss; i++ ) 
   { 
      if( mpq_sgn(approxdualsol[i]) < 0)
         mpq_set_si(approxdualsol[i], 0, 1);
   } 
   
   /* calculate violation of equality constraints r=c-A^ty */
   for( i = 0; i < nvars; i++ )
   {
      if( usefarkas )
         mpq_set_ui(violation[i], 0, 1);
      else
         mpq_set(violation[i], consdata->obj[i]);
   }
   
   /* A^ty for y corresponding to primal constraints */
   for( i = 0; i < nconss; i++ )
   {
      for( j = consdata->beg[i]; j < consdata->beg[i] + consdata->len[i]; j++)
      {
         currentrow = consdata->ind[j];
         mpq_mul(mpqtemp, approxdualsol[i], consdata->val[j]);
         mpq_sub(violation[currentrow], violation[currentrow], mpqtemp);
         mpq_mul(mpqtemp, approxdualsol[i+nconss], consdata->val[j]);
         mpq_add(violation[currentrow], violation[currentrow], mpqtemp);
      }
   }
   /* A^ty for y corresponding to bound constraints */
   for( i = 0; i < nvars; i++ )
   {
      mpq_sub(violation[i], violation[i], approxdualsol[i+2*nconss]);
      mpq_add(violation[i], violation[i], approxdualsol[i+2*nconss+nvars]);
   }


   /* project solution */
#ifdef PS_OUT 
   printf("violation: \n");
   if(nvars<100)
   {
      for( i = 0; i < nvars; i++ )
      {
         mpq_out_str(stdout, 10, violation[i]);
         printf(" \n");
      }     
   }
   else
      printf(" Solution too long to print.\n");

#endif

   /* Correct the solution to be dual feasible by increasing the primal bound dual variables */

   for( i = 0; i < nvars; i++ )
   {
      if( mpq_sgn(violation[i]) > 0 )
      {
         mpq_add(approxdualsol[i+2*nconss], approxdualsol[i+2*nconss], violation[i]);
      }
      else if( mpq_sgn(violation[i]) < 0 )
      {
         mpq_sub(approxdualsol[i+2*nconss+nvars], approxdualsol[i+2*nconss+nvars], violation[i]);
      }
   }     

#ifndef NDEBUG
   SCIPdebugMessage("Verifying feasibility of dual solution... \n");
   /* calculate violation of equality constraints */
   rval = 0;
   for( i = 0; i < nvars; i++ )
   {
      if( usefarkas )
         mpq_set_ui(violation[i],0,1);
      else
         mpq_set(violation[i], consdata->obj[i]);
      /* SUBTRACT Ax to get violation b-Ax */
      /* subtract A(approxdualsol) */
   }
   for( i = 0; i < nconss; i++ )
   {
      for( j = consdata->beg[i]; j < consdata->beg[i] + consdata->len[i]; j++ )
      {
         currentrow = consdata->ind[j];
         mpq_mul(mpqtemp, approxdualsol[i], consdata->val[j]);
         mpq_sub(violation[currentrow], violation[currentrow], mpqtemp);
         mpq_mul(mpqtemp, approxdualsol[i+nconss], consdata->val[j]);
         mpq_add(violation[currentrow], violation[currentrow], mpqtemp);
      }
   }
   for( i = 0; i < nvars; i++ )
   {
      mpq_sub(violation[i], violation[i], approxdualsol[i+2*nconss]);
      mpq_add(violation[i], violation[i], approxdualsol[i+2*nconss+nvars]);
   }
   for( i = 0; i < nvars; i++ )
   {
      if( mpq_sgn(violation[i]) )
      {
         SCIPdebugMessage("Dual solution incorrect, violates equalties\n");
         i = nvars;
         rval = 1;
      }
   }
   for( i = 0; i < nextendedconss; i++ )            
   {                                                                                     
      if( mpq_sgn(approxdualsol[i])<0 )
      {
         SCIPdebugMessage("Dual solution incorrect, negative components\n");
         i = nextendedconss;
         rval = 1;
      }
   }            
   if( !rval )
      SCIPdebugMessage("Dual solution verified\n");
   assert(!rval);
#endif 

   /* compute dual bound for constructed exact dual solution */
   mpq_set_ui(dualbound, 0, 1);
   for( i = 0; i < nextendedconss; i++ )
   {
      mpq_mul(mpqtemp, approxdualsol[i], costvect[i]);
      mpq_add(dualbound, dualbound, mpqtemp);
   }
   mpq_set(*boundval, dualbound);

   /* free memory */
   for( i = 0; i < nvars; i++ )
      mpq_clear(violation[i]);
   SCIPfreeBufferArray(scip, &violation);

   for( i = 0; i < nextendedconss; i++ )
      mpq_clear(costvect[i]);
   SCIPfreeBufferArray(scip, &costvect);

   for( i = 0; i < nextendedconss; i++ )
      mpq_clear(approxdualsol[i]);
   SCIPfreeBufferArray(scip, &approxdualsol);

   mpq_clear(dualbound);
   mpq_clear(mpqtemp);

   return SCIP_OKAY;
}

 
/*
 * local methods for presolving
 */

/** removes rounding locks of exactlp constraint for all variables in the given linear constraint */
static
void unlockRoundingSingleCons(
   SCIP*                 scip,               /**< SCIP data structure */
   SCIP_CONS*            cons,               /**< exactlp constraint */
   SCIP_CONSHDLRDATA*    conshdlrdata,       /**< exactlp constraint handler data */
   SCIP_CONSDATA*        consdata,           /**< exactlp constraint data */
   int                   c                   /**< index of constraint in exactlp data structures */    
   )
{
   SCIP_VAR** vars;
   SCIP_Bool haslhs;
   SCIP_Bool hasrhs;
   int j;

   /* get problem variables */
   vars = SCIPgetVars(scip);
   assert(SCIPgetNVars(scip) == consdata->nvars);

   haslhs = !isNegInfinity(conshdlrdata, consdata->lhs[c]);
   hasrhs = !isPosInfinity(conshdlrdata, consdata->rhs[c]);
   
   /* check all variables of the current constraint */
   for( j = consdata->beg[c]; j < consdata->beg[c] + consdata->len[c]; ++j )
   {
      assert(consdata->ind[j] >= 0 && consdata->ind[j] < consdata->nvars);
      assert(consdata->lockup[consdata->ind[j]] >= 0 && consdata->lockdown[consdata->ind[j]] >= 0);
      
      assert(SCIPvarGetProbindex(vars[consdata->ind[j]]) == consdata->ind[j]);


      /* val > 0 */
      if( mpq_sgn(consdata->val[j]) > 0 )
      {
         if( haslhs )
            consdata->lockdown[consdata->ind[j]]--;
         
         if( hasrhs )
            consdata->lockup[consdata->ind[j]]--;

         SCIPunlockVarCons(scip, vars[consdata->ind[j]], cons, 
            haslhs && consdata->lockdown[consdata->ind[j]] == 0, hasrhs && consdata->lockup[consdata->ind[j]] == 0);
      }
      
      /* val < 0 */
      if( mpq_sgn(consdata->val[j]) < 0 )
      {
         if( haslhs )
            consdata->lockup[consdata->ind[j]]--;
         
         if( hasrhs )
            consdata->lockdown[consdata->ind[j]]--;

         SCIPunlockVarCons(scip, vars[consdata->ind[j]], cons, 
            hasrhs && consdata->lockdown[consdata->ind[j]] == 0, haslhs && consdata->lockup[consdata->ind[j]] == 0);
      }
      assert(consdata->lockup[consdata->ind[j]] >= 0 && consdata->lockdown[consdata->ind[j]] >= 0);
   } 
}

/** removes linear constraint from exactlp constraint data */
static
void delSingleCons(
   SCIP*                 scip,               /**< SCIP data structure */
   SCIP_CONS*            cons,               /**< exactlp constraint */
   SCIP_CONSHDLRDATA*    conshdlrdata,       /**< exactlp constraint handler data */
   SCIP_CONSDATA*        consdata,           /**< exactlp constraint data */
   int                   c                   /**< index of constraint in exactlp data structures */    
   )
{
   int i;

   assert(consdata->len[c] > 0);
   assert(consdata->rows == NULL); /** @todo exiptodo: otherwise the LP/LPEX rows have to be deleted as well */ 
   assert(!conshdlrdata->lpexconstructed);

   unlockRoundingSingleCons(scip, cons, conshdlrdata, consdata, c);
   
   for( i = c; i < consdata->nconss - 1; ++i )
   {
      consdata->beg[i] = consdata->beg[i+1];
      consdata->len[i] = consdata->len[i+1];
      mpq_set(consdata->lhs[i], consdata->lhs[i+1]);
      mpq_set(consdata->rhs[i], consdata->rhs[i+1]);
   }
   assert(i == consdata->nconss - 1);

   /* move dummy entry of beg array */
   consdata->beg[i] = consdata->beg[i+1];
   
   /* update number of linear constraint in exactlp constraint */
   consdata->nconss--;
}

/** gets activity bounds for linear constraint of exactlp constraint */
static
void singleConsGetActivityBounds(
   SCIP_CONSHDLRDATA*    conshdlrdata,       /**< exactlp constraint handler data */
   SCIP_CONSDATA*        consdata,           /**< exactlp constraint data */
   int                   c,                  /**< index of constraint in exactlp data structures */    
   mpq_t                 minactivity,        /**< pointer to store the minimal activity */
   mpq_t                 maxactivity         /**< pointer to store the maximal activity */
   )
{
   assert(minactivity != NULL);
   assert(maxactivity != NULL);

   /** @todo exiptodo: presolving extension
    *  - currently we only work on pure bound constraints
    *  - implement more general presolving step which considers constraints with more than one variable.
    */
   if( consdata->len[c] > 1 )
   {
      mpq_set(minactivity, *negInfinity(conshdlrdata));
      mpq_set(maxactivity, *posInfinity(conshdlrdata));
   }
   else
   {
      int varind;
      int v;

      v = consdata->beg[c];
      varind = consdata->ind[v];
      
      /* val > 0 */
      if( mpq_sgn(consdata->val[v]) > 0 )
      {
         /* maxactivity = val*ub */
         if( isPosInfinity(conshdlrdata, consdata->ubloc[varind]) )
            mpq_set(maxactivity, *posInfinity(conshdlrdata));
         else
            mpq_mul(maxactivity, consdata->val[v], consdata->ubloc[varind]);

         /* minactivity = val*lb */
         if( isNegInfinity(conshdlrdata, consdata->lbloc[varind]) )
            mpq_set(minactivity, *negInfinity(conshdlrdata));
         else
            mpq_mul(minactivity, consdata->val[v], consdata->lbloc[varind]);
      }
      /* val < 0 */
      else
      {
         assert(mpq_sgn(consdata->val[v]) < 0);

         /* maxactivity = val*lb */
         if( isNegInfinity(conshdlrdata, consdata->lbloc[varind]) )
            mpq_set(maxactivity, *posInfinity(conshdlrdata));
         else
            mpq_mul(maxactivity, consdata->val[v], consdata->lbloc[varind]);

         /* minactivity = val*ub */
         if( isPosInfinity(conshdlrdata, consdata->ubloc[varind]) )
            mpq_set(minactivity, *negInfinity(conshdlrdata));
         else
            mpq_mul(minactivity, consdata->val[v], consdata->ubloc[varind]);
      }
   }
}

/** returns adjusted lower bound value, which is rounded for integral variable types */
static
void adjustedLb(
   SCIP_CONSHDLRDATA*    conshdlrdata,       /**< exactlp constraint handler data */
   SCIP_VARTYPE          vartype,            /**< type of variable */
   const mpq_t           lb,                 /**< lower bound to adjust */
   mpq_t                 newlb               /**< pointer to store adjusted lower bound */
   )
{
   if( isNegInfinity(conshdlrdata, lb) )
      mpq_set(newlb, *negInfinity(conshdlrdata));
   else if( vartype != SCIP_VARTYPE_CONTINUOUS )
      mpqCeil(newlb, lb);
   else
      mpq_set(newlb, lb);
}

/** returns adjusted upper bound value, which is rounded for integral variable types */
static
void adjustedUb(
   SCIP_CONSHDLRDATA*    conshdlrdata,       /**< exactlp constraint handler data */
   SCIP_VARTYPE          vartype,            /**< type of variable */
   const mpq_t           ub,                 /**< upper bound to adjust */
   mpq_t                 newub               /**< pointer to store adjusted upper bound */
   )
{
   if( isPosInfinity(conshdlrdata, ub) )
      mpq_set(newub, *posInfinity(conshdlrdata));
   else if( vartype != SCIP_VARTYPE_CONTINUOUS )
      mpqFloor(newub, ub);
   else
      mpq_set(newub, ub);
}

/** adjust lower bound to integral value, if variable is integral */
static
void varAdjustLb(
   SCIP_CONSHDLRDATA*    conshdlrdata,       /**< exactlp constraint handler data */
   SCIP_VAR*             var,                /**< problem variable */
   const mpq_t           bound,              /**< lower bound to adjust */
   mpq_t                 newbound            /**< pointer to store adjusted lower bound */
   )
{
#ifdef SCIP_DEBUG
   char s[SCIP_MAXSTRLEN];
#endif
   assert(var != NULL);

#ifdef SCIP_DEBUG
   gmp_snprintf(s, SCIP_MAXSTRLEN, "adjust lower bound %Qd of <%s>\n", bound, SCIPvarGetName(var));
   SCIPdebugMessage(s);
#endif

   adjustedLb(conshdlrdata, SCIPvarGetType(var), bound, newbound);
}

/** adjust upper bound to integral value, if variable is integral */
static
void varAdjustUb(
   SCIP_CONSHDLRDATA*    conshdlrdata,       /**< exactlp constraint handler data */
   SCIP_VAR*             var,                /**< problem variable */
   const mpq_t           bound,              /**< upper bound to adjust */
   mpq_t                 newbound            /**< pointer to store adjusted upper bound */
   )
{
#ifdef SCIP_DEBUG
   char s[SCIP_MAXSTRLEN];
#endif
   assert(var != NULL);

#ifdef SCIP_DEBUG
   gmp_snprintf(s, SCIP_MAXSTRLEN, "adjust upper bound %Qd of <%s>\n", bound, SCIPvarGetName(var));
   SCIPdebugMessage(s);
#endif

   adjustedUb(conshdlrdata, SCIPvarGetType(var), bound, newbound);
}

/** changes local exact lower bound of variable; if possible, adjusts bound to integral value */
static
SCIP_RETCODE chgVarLbLocal(
   SCIP*                 scip,               /**< SCIP data structure */
   SCIP_CONSHDLRDATA*    conshdlrdata,       /**< exactlp constraint handler data */
   SCIP_CONSDATA*        consdata,           /**< exactlp constraint data */
   SCIP_VAR*             var,                /**< problem variable */
   int                   v,                  /**< index of variable in ind and val array to change the bound for */
   const mpq_t           newbound            /**< new value for bound */
   )
{
   mpq_t adjustedbound;
   int probidx;
 
   /** @todo exiptodo: presolving extension
    *  - changing local bounds in presolving is currently only supported at the root node. Because for switching between
    *    different subtrees, keeping track of the bound changes would be required which is not supported yet. 
    *    Implement this.
    */
   if( SCIPgetDepth(scip) > 0 )
      return SCIP_OKAY;

   /* adjust bound for integral variables */
   mpq_init(adjustedbound);
   varAdjustLb(conshdlrdata, var, newbound, adjustedbound);
   
   /* change the local bound and update pseudo objective value */
   probidx = consdata->ind[v];
   SCIP_CALL( updateVar(conshdlrdata, consdata->obj[probidx], consdata->lbloc[probidx], consdata->ubloc[probidx], 
         consdata->obj[probidx], adjustedbound, consdata->ubloc[probidx]) );
   mpq_set(consdata->lbloc[probidx], adjustedbound);
   assert(mpq_cmp(consdata->lbloc[probidx], consdata->lb[probidx]) >= 0);
   assert(mpq_cmp(consdata->ubloc[probidx], consdata->ub[probidx]) <= 0);

#ifndef NDEBUG
   /* check whether pseudo objective value was updated correctly */
   checkPseudoobjval(scip, conshdlrdata, consdata);
#endif

   mpq_clear(adjustedbound);

   return SCIP_OKAY;
}

/** changes local exact upper bound of variable; if possible, adjusts bound to integral value */
static
SCIP_RETCODE chgVarUbLocal(
   SCIP*                 scip,               /**< SCIP data structure */
   SCIP_CONSHDLRDATA*    conshdlrdata,       /**< exactlp constraint handler data */
   SCIP_CONSDATA*        consdata,           /**< exactlp constraint data */
   SCIP_VAR*             var,                /**< problem variable */
   int                   v,                  /**< index of variable in ind and val array to change the bound for */
   const mpq_t           newbound            /**< new value for bound */
   )
{
   mpq_t adjustedbound;
   int probidx;
   
   /** @todo exiptodo: presolving extension
    *  - changing local bounds in presolving is currently only supported at the root node. Because for switching between
    *    different subtrees, keeping track of the bound changes would be required which is not supported yet. 
    *    Implement this.
    */
   if( SCIPgetDepth(scip) > 0 )
      return SCIP_OKAY;

   /* adjust bound for integral variables */
   mpq_init(adjustedbound);
   varAdjustUb(conshdlrdata, var, newbound, adjustedbound);
   
   /* change the local bound and update pseudo objective value */
   probidx = consdata->ind[v];
   SCIP_CALL( updateVar(conshdlrdata, consdata->obj[probidx], consdata->lbloc[probidx], consdata->ubloc[probidx], 
         consdata->obj[probidx], consdata->lbloc[probidx], adjustedbound) );
   mpq_set(consdata->ubloc[probidx], adjustedbound);
   assert(mpq_cmp(consdata->lbloc[probidx], consdata->lb[probidx]) >= 0);
   assert(mpq_cmp(consdata->ubloc[probidx], consdata->ub[probidx]) <= 0);

#ifndef NDEBUG
   /* check whether pseudo objective value was updated correctly */
   checkPseudoobjval(scip, conshdlrdata, consdata);
#endif

   mpq_clear(adjustedbound);

   return SCIP_OKAY;
}

/** changes global exact lower bound of variable; if possible, adjusts bound to integral value */
static
SCIP_RETCODE chgVarLbGlobal(
   SCIP*                 scip,               /**< SCIP data structure */
   SCIP_CONSHDLRDATA*    conshdlrdata,       /**< exactlp constraint handler data */
   SCIP_CONSDATA*        consdata,           /**< exactlp constraint data */
   SCIP_VAR*             var,                /**< problem variable */
   int                   v,                  /**< index of variable in ind and val array to change the bound for */
   const mpq_t           newbound            /**< new value for bound */
   )
{
   mpq_t adjustedbound;
   
   /* adjust bound for integral variables */
   mpq_init(adjustedbound);
   varAdjustLb(conshdlrdata, var, newbound, adjustedbound);

   /* change the local bound */
   if( mpq_cmp(adjustedbound, consdata->lbloc[consdata->ind[v]]) > 0 )
   {
      SCIP_CALL( chgVarLbLocal(scip, conshdlrdata, consdata, var, v, adjustedbound) );
   }
   
   /* change the global bound */
   mpq_set(consdata->lb[consdata->ind[v]], adjustedbound);
   assert(mpq_cmp(consdata->lbloc[consdata->ind[v]], consdata->lb[consdata->ind[v]]) >= 0);
   assert(mpq_cmp(consdata->ubloc[consdata->ind[v]], consdata->ub[consdata->ind[v]]) <= 0);

   mpq_clear(adjustedbound);
   
   return SCIP_OKAY;
}

/** changes global exact upper bound of variable; if possible, adjusts bound to integral value */
static
SCIP_RETCODE chgVarUbGlobal(
   SCIP*                 scip,               /**< SCIP data structure */
   SCIP_CONSHDLRDATA*    conshdlrdata,       /**< exactlp constraint handler data */
   SCIP_CONSDATA*        consdata,           /**< exactlp constraint data */
   SCIP_VAR*             var,                /**< problem variable */
   int                   v,                  /**< index of variable in ind and val array to change the bound for */
   const mpq_t           newbound            /**< new value for bound */
   )
{
   mpq_t adjustedbound;
   
   /* adjust bound for integral variables */
   mpq_init(adjustedbound);
   varAdjustUb(conshdlrdata, var, newbound, adjustedbound);

   /* change the local bound */
   if( mpq_cmp(adjustedbound, consdata->ubloc[consdata->ind[v]]) < 0 )
   {
      SCIP_CALL( chgVarUbLocal(scip, conshdlrdata, consdata, var, v, adjustedbound) );
   }
   
   /* change the global bound */
   mpq_set(consdata->ub[consdata->ind[v]], adjustedbound);
   assert(mpq_cmp(consdata->lbloc[consdata->ind[v]], consdata->lb[consdata->ind[v]]) >= 0);
   assert(mpq_cmp(consdata->ubloc[consdata->ind[v]], consdata->ub[consdata->ind[v]]) <= 0);

   mpq_clear(adjustedbound);
   
   return SCIP_OKAY;
}


/** changes exact lower bound of variable; if possible, adjusts bound to integral value */
static
SCIP_RETCODE chgVarLb(
   SCIP*                 scip,               /**< SCIP data structure */
   SCIP_CONSHDLRDATA*    conshdlrdata,       /**< exactlp constraint handler data */
   SCIP_CONSDATA*        consdata,           /**< exactlp constraint data */
   SCIP_VAR*             var,                /**< problem variable */
   int                   v,                  /**< index of variable in ind and val array to change the bound for */
   const mpq_t           newbound            /**< new value for bound */
   )
{
   mpq_t adjustedbound;
   
   /* adjust bound for integral variables */
   mpq_init(adjustedbound);
   varAdjustLb(conshdlrdata, var, newbound, adjustedbound);

   /* change the bound */
   if( SCIPgetDepth(scip) == 0 )
   {
      SCIP_CALL( chgVarLbGlobal(scip, conshdlrdata, consdata, var, v, adjustedbound) );
   }
   else
   {
      SCIP_CALL( chgVarLbLocal(scip, conshdlrdata, consdata, var, v, adjustedbound) );
   }

   mpq_clear(adjustedbound);

   return SCIP_OKAY;
}

/** changes exact upper bound of variable; if possible, adjusts bound to integral value */
static
SCIP_RETCODE chgVarUb(
   SCIP*                 scip,               /**< SCIP data structure */
   SCIP_CONSHDLRDATA*    conshdlrdata,       /**< exactlp constraint handler data */
   SCIP_CONSDATA*        consdata,           /**< exactlp constraint data */
   SCIP_VAR*             var,                /**< problem variable */
   int                   v,                  /**< index of variable in ind and val array to change the bound for */
   const mpq_t           newbound            /**< new value for bound */
   )
{
   mpq_t adjustedbound;
   
   /* adjust bound for integral variables */
   mpq_init(adjustedbound);
   varAdjustUb(conshdlrdata, var, newbound, adjustedbound);

   /* change the bound */
   if( SCIPgetDepth(scip) == 0 )
   {
      SCIP_CALL( chgVarUbGlobal(scip, conshdlrdata, consdata, var, v, adjustedbound) );
   }
   else
   {
      SCIP_CALL( chgVarUbLocal(scip, conshdlrdata, consdata, var, v, adjustedbound) );
   }

   mpq_clear(adjustedbound);

   return SCIP_OKAY;
}

/** changes lower bound of variable in preprocessing or in the current node, if the new bound is tighter
 *  than the current bound; if possible, adjusts bound to integral value
 */
static
SCIP_RETCODE tightenVarLb(
   SCIP*                 scip,               /**< SCIP data structure */
   SCIP_CONSHDLRDATA*    conshdlrdata,       /**< exactlp constraint handler data */
   SCIP_CONSDATA*        consdata,           /**< exactlp constraint data */
   SCIP_VAR*             var,                /**< problem variable */
   int                   v,                  /**< index of variable in ind and val array to change the bound for */
   const mpq_t           newbound,           /**< new value for bound */
   SCIP_Bool*            infeasible,         /**< pointer to store whether the new domain is empty */
   SCIP_Bool*            tightened           /**< pointer to store whether the bound was tightened, or NULL */
   )
{
   mpq_t adjustedbound;

   assert(infeasible != NULL);

   *infeasible = FALSE;
   if( tightened != NULL )
      *tightened = FALSE;

   /* adjust bound for integral variables */
   mpq_init(adjustedbound);
   varAdjustLb(conshdlrdata, var, newbound, adjustedbound);

   if( mpq_cmp(adjustedbound, consdata->ubloc[consdata->ind[v]]) > 0 )
   {
      *infeasible = TRUE;
      goto TERMINATE;
   }

   if( mpq_cmp(adjustedbound, consdata->lbloc[consdata->ind[v]]) <= 0 )
   {
      goto TERMINATE;
   }

#ifdef SCIP_DEBUG
   {
      char s[SCIP_MAXSTRLEN];
      gmp_snprintf(s, SCIP_MAXSTRLEN, "tighten lb of var<%s>: <%Qd> --> <%Qd>\n", SCIPvarGetName(var), 
         consdata->lbloc[consdata->ind[v]], adjustedbound); 
      SCIPdebugMessage(s);
   }
#endif

   SCIP_CALL( chgVarLb(scip, conshdlrdata, consdata, var, v, adjustedbound) );
   
   if( tightened != NULL )
      *tightened = TRUE;

 TERMINATE:
   mpq_clear(adjustedbound);
   return SCIP_OKAY;
}

/** changes upper bound of variable in preprocessing or in the current node, if the new bound is tighter
 *  than the current bound; if possible, adjusts bound to integral value
 */
static
SCIP_RETCODE tightenVarUb(
   SCIP*                 scip,               /**< SCIP data structure */
   SCIP_CONSHDLRDATA*    conshdlrdata,       /**< exactlp constraint handler data */
   SCIP_CONSDATA*        consdata,           /**< exactlp constraint data */
   SCIP_VAR*             var,                /**< problem variable */
   int                   v,                  /**< index of variable in ind and val array to change the bound for */
   const mpq_t           newbound,           /**< new value for bound */
   SCIP_Bool*            infeasible,         /**< pointer to store whether the new domain is empty */
   SCIP_Bool*            tightened           /**< pointer to store whether the bound was tightened, or NULL */
   )
{
   mpq_t adjustedbound;

   assert(infeasible != NULL);

   *infeasible = FALSE;
   if( tightened != NULL )
      *tightened = FALSE;

   /* adjust bound for integral variables */
   mpq_init(adjustedbound);
   varAdjustUb(conshdlrdata, var, newbound, adjustedbound);

   if( mpq_cmp(adjustedbound, consdata->lbloc[consdata->ind[v]]) < 0 )
   {
      *infeasible = TRUE;
      goto TERMINATE;
   }

   if( mpq_cmp(adjustedbound, consdata->ubloc[consdata->ind[v]]) >= 0 )
   {
      goto TERMINATE;
   }

#ifdef SCIP_DEBUG
   {
      char s[SCIP_MAXSTRLEN];
      gmp_snprintf(s, SCIP_MAXSTRLEN, "tighten ub of var<%s>: <%Qd> --> <%Qd>\n", SCIPvarGetName(var), 
         consdata->ubloc[consdata->ind[v]], adjustedbound); 
      SCIPdebugMessage(s);
   }
#endif

   SCIP_CALL( chgVarUb(scip, conshdlrdata, consdata, var, v, adjustedbound) );
   
   if( tightened != NULL )
      *tightened = TRUE;

 TERMINATE:
   mpq_clear(adjustedbound);
   return SCIP_OKAY;
}

/** tightens bounds of a single variable due to activity bounds */
static
SCIP_RETCODE tightenVarBounds(
   SCIP*                 scip,               /**< SCIP data structure */
   SCIP_CONSHDLRDATA*    conshdlrdata,       /**< exactlp constraint handler data */
   SCIP_CONSDATA*        consdata,           /**< exactlp constraint data */
   SCIP_VAR**            vars,               /**< problem variables */
   int                   c,                  /**< index of constraint in exactlp data structures */    
   int                   v,                  /**< index of variable in ind and val array */
   SCIP_Bool*            cutoff,             /**< pointer to store whether the node can be cut off */
   int*                  nchgbds             /**< pointer to count the total number of tightened bounds */
   )
{
   SCIP_VAR* var;
   SCIP_Bool infeasible;
   SCIP_Bool tightened;
   mpq_t minresactivity;
   mpq_t maxresactivity;
   mpq_t newlb;
   mpq_t newub;
   SCIP_Real newlbrelax;
   SCIP_Real newubrelax;

   assert(cutoff != NULL);
   assert(nchgbds != NULL);
   
   assert(consdata->len[c] > 0);
   assert(consdata->beg[c] <= v && v < consdata->beg[c] + consdata->len[c]);
   assert(consdata->ind[v] >= 0 && consdata->ind[v] < consdata->nvars);
   assert(SCIPvarGetProbindex(vars[consdata->ind[v]]) == consdata->ind[v]);

   var = vars[consdata->ind[v]];
   assert(var != NULL);
   assert(consdata->ind[v] == SCIPvarGetProbindex(var));

   /* we cannot tighten bounds of multi-aggregated variables */
   if( SCIPvarGetStatus(var) == SCIP_VARSTATUS_MULTAGGR )
      return SCIP_OKAY;

   assert(mpq_sgn(consdata->val[v]) != 0);
   assert(!isPosInfinity(conshdlrdata, consdata->lhs[c]));
   assert(!isNegInfinity(conshdlrdata, consdata->rhs[c]));
   
   /** @todo exiptodo: presolving extension
    *  - changing local bounds in presolving is currently only supported at the root node. Because for switching between
    *    different subtrees, keeping track of the bound changes would be required which is not supported yet. 
    *    Implement this.
    */
   if( SCIPgetDepth(scip) > 0 )
      return SCIP_OKAY; 

   /** @todo exiptodo: presolving extension
    *  - currently we only work on pure bound constraints
    *  - implement more general presolving step which considers constraints with more than one variable.
    */
   if( consdata->len[c] > 1 )
      return SCIP_OKAY;
   
   /* initialize gmp data */
   mpq_init(minresactivity);
   mpq_init(maxresactivity);
   mpq_init(newlb);
   mpq_init(newub);

   /* get activity bounds for linear constraint after setting variable to zero */
   mpq_set_d(minresactivity, 0.0);
   mpq_set_d(maxresactivity, 0.0);
   
   /* val > 0 */
   if( mpq_sgn(consdata->val[v]) > 0 )
   {
      /* check, if we can tighten the variable's bounds */
      if( !isNegInfinity(conshdlrdata, minresactivity) && !isPosInfinity(conshdlrdata, consdata->rhs[c]) )
      {
         /* newub = (rhs - minresactivity)/val */
         mpq_set(newub, consdata->rhs[c]);
         mpq_sub(newub, newub, minresactivity);
         mpq_div(newub, newub, consdata->val[v]);

         if( mpq_cmp(newub, consdata->ubloc[consdata->ind[v]]) < 0 )
         {
            /* tighten exact bound of variable */
            SCIP_CALL( tightenVarUb(scip, conshdlrdata, consdata, var, v, newub, &infeasible, &tightened) );

            if( infeasible )
            {
               *cutoff = TRUE;
               goto TERMINATE;
            }

            if( tightened )
            {
#ifdef SCIP_DEBUG
               char s[SCIP_MAXSTRLEN];
               gmp_snprintf(s, SCIP_MAXSTRLEN, "linear constraint <%d>: tighten <%s>, new bds=[%Qd,%Qd]\n",
                  c, SCIPvarGetName(var), consdata->lbloc[consdata->ind[v]], consdata->ubloc[consdata->ind[v]]);
               SCIPdebugMessage(s);
#endif
               newubrelax = mpqGetRealRelax(scip, consdata->ubloc[consdata->ind[v]], GMP_RNDU);
              
               /* change relaxed bound of variable */
               if( SCIPisLT(scip, newubrelax, SCIPvarGetUbLocal(var)) )
               {
                  SCIP_CALL( SCIPchgVarUb(scip, var, newubrelax) );
                  assert(SCIPvarGetUbLocal(var) >= newubrelax);
                  
                  (*nchgbds)++;
               }
            }
         }
      }

      if( !isPosInfinity(conshdlrdata, maxresactivity) && !isNegInfinity(conshdlrdata, consdata->lhs[c]) )
      {
         /* newlb = (lhs - maxresactivity)/val */
         mpq_set(newlb, consdata->lhs[c]);
         mpq_sub(newlb, newlb, maxresactivity);
         mpq_div(newlb, newlb, consdata->val[v]);

         if( mpq_cmp(newlb, consdata->lbloc[consdata->ind[v]]) > 0 )
         {
            /* tighten exact bound of variable */
            SCIP_CALL( tightenVarLb(scip, conshdlrdata, consdata, var, v, newlb, &infeasible, &tightened) );

            if( infeasible )
            {
               *cutoff = TRUE;
               goto TERMINATE;
            }

            if( tightened )
            {
#ifdef SCIP_DEBUG
               char s[SCIP_MAXSTRLEN];
               
               gmp_snprintf(s, SCIP_MAXSTRLEN, "linear constraint <%d>: tighten <%s>, new bds=[%Qd,%Qd]\n",
                  c, SCIPvarGetName(var), consdata->lbloc[consdata->ind[v]], consdata->ubloc[consdata->ind[v]]);
               SCIPdebugMessage(s);
#endif
               newlbrelax = mpqGetRealRelax(scip, consdata->lbloc[consdata->ind[v]], GMP_RNDD);

               /* change relaxed bound of variable */
               if( SCIPisGT(scip, newlbrelax, SCIPvarGetLbLocal(var)) )
               {
                  SCIP_CALL( SCIPchgVarLb(scip, var, newlbrelax) );
                  assert(SCIPvarGetLbLocal(var) <= newlbrelax);
                  
                  (*nchgbds)++;
               }
            }
         }         
      }
   }
   /* val < 0 */
   else
   {
      assert(mpq_sgn(consdata->val[v]) == -1);

      /* check, if we can tighten the variable's bounds */
      if( !isNegInfinity(conshdlrdata, minresactivity) && !isPosInfinity(conshdlrdata, consdata->rhs[c]) )
      {
         /* newlb = (rhs - minresactivity)/val */
         mpq_set(newlb, consdata->rhs[c]);
         mpq_sub(newlb, newlb, minresactivity);
         mpq_div(newlb, newlb, consdata->val[v]);

         if( mpq_cmp(newlb, consdata->lbloc[consdata->ind[v]]) > 0 )
         {
            /* tighten exact bound of variable */
            SCIP_CALL( tightenVarLb(scip, conshdlrdata, consdata, var, v, newlb, &infeasible, &tightened) );

            if( infeasible )
            {
               *cutoff = TRUE;
               goto TERMINATE;
            }

            if( tightened )
            {
#ifdef SCIP_DEBUG
               char s[SCIP_MAXSTRLEN];
               
               gmp_snprintf(s, SCIP_MAXSTRLEN, "linear constraint <%d>: tighten <%s>, new bds=[%Qd,%Qd]\n",
                  c, SCIPvarGetName(var), consdata->lbloc[consdata->ind[v]], consdata->ubloc[consdata->ind[v]]);
               SCIPdebugMessage(s);
#endif
               newlbrelax = mpqGetRealRelax(scip, consdata->lbloc[consdata->ind[v]], GMP_RNDD);

               /* change relaxed bound of variable */
               if( SCIPisGT(scip, newlbrelax, SCIPvarGetLbLocal(var)) )
               {
                  SCIP_CALL( SCIPchgVarLb(scip, var, newlbrelax) );
                  assert(SCIPvarGetLbLocal(var) <= newlbrelax);
                  
                  (*nchgbds)++;
               }
            }
         }         
      }

      if( !isPosInfinity(conshdlrdata, maxresactivity) && !isNegInfinity(conshdlrdata, consdata->lhs[c]) )
      {
         /* newub = (lhs - maxresactivity)/val */
         mpq_set(newub, consdata->lhs[c]);
         mpq_sub(newub, newub, maxresactivity);
         mpq_div(newub, newub, consdata->val[v]);

         if( mpq_cmp(newub, consdata->ubloc[consdata->ind[v]]) < 0 )
         {
            /* tighten exact bound of variable */
            SCIP_CALL( tightenVarUb(scip, conshdlrdata, consdata, var, v, newub, &infeasible, &tightened) );

            if( infeasible )
            {
               *cutoff = TRUE;
               goto TERMINATE;
            }

            if( tightened )
            {
#ifdef SCIP_DEBUG
               char s[SCIP_MAXSTRLEN];
               
               gmp_snprintf(s, SCIP_MAXSTRLEN, "linear constraint <%d>: tighten <%s>, new bds=[%Qd,%Qd]\n",
                  c, SCIPvarGetName(var), consdata->lbloc[consdata->ind[v]], consdata->ubloc[consdata->ind[v]]);
               SCIPdebugMessage(s);
#endif
               newubrelax = mpqGetRealRelax(scip, consdata->ubloc[consdata->ind[v]], GMP_RNDU);
              
               /* change relaxed bound of variable */
               if( SCIPisLT(scip, newubrelax, SCIPvarGetUbLocal(var)) )
               {
                  SCIP_CALL( SCIPchgVarUb(scip, var, newubrelax) );
                  assert(SCIPvarGetUbLocal(var) >= newubrelax);
                  
                  (*nchgbds)++;
               }
            }
         }
      }
   }

 TERMINATE:
   /* free gmp data */
   mpq_clear(newub);
   mpq_clear(newlb);
   mpq_clear(maxresactivity);
   mpq_clear(minresactivity);

   return SCIP_OKAY;
}

/** tightens bounds of variables in linear constraint of exactlp constraint due to activity bounds */
static
SCIP_RETCODE tightenBounds(
   SCIP*                 scip,               /**< SCIP data structure */
   SCIP_CONSHDLRDATA*    conshdlrdata,       /**< exactlp constraint handler data */
   SCIP_CONSDATA*        consdata,           /**< exactlp constraint data */
   SCIP_VAR**            vars,               /**< problem variables */
   int                   c,                  /**< index of constraint in exactlp data structures */    
   SCIP_Bool*            cutoff,             /**< pointer to store whether the node can be cut off */
   int*                  nchgbds             /**< pointer to count the total number of tightened bounds */
   )
{
   int v;

   assert(nchgbds != NULL);
   assert(cutoff != NULL);

   *cutoff = FALSE;

   for( v = consdata->beg[c]; v < consdata->beg[c] + consdata->len[c]; ++v )
   {
      SCIP_CALL( tightenVarBounds(scip, conshdlrdata, consdata, vars, c, v, cutoff, nchgbds) );
   }

   return SCIP_OKAY;
}


/*
 * Callback methods of constraint handler
 */

/** destructor of constraint handler to free constraint handler data (called when SCIP is exiting) */
static
SCIP_DECL_CONSFREE(consFreeExactlp)
{  /*lint --e{715}*/
   SCIP_CONSHDLRDATA* conshdlrdata;

   assert(conshdlr != NULL);
   assert(strcmp(SCIPconshdlrGetName(conshdlr), CONSHDLR_NAME) == 0);

   /* free constraint handler data */
   conshdlrdata = SCIPconshdlrGetData(conshdlr);
   assert(conshdlrdata != NULL);

   SCIP_CALL( conshdlrdataFree(scip, &conshdlrdata) );

   SCIPconshdlrSetData(conshdlr, NULL);

   return SCIP_OKAY;
}


/** initialization method of constraint handler (called after problem was transformed) */
static
SCIP_DECL_CONSINIT(consInitExactlp)
{
   SCIP_CONSHDLRDATA* conshdlrdata;

   conshdlrdata = SCIPconshdlrGetData(conshdlr);
   assert(conshdlrdata != NULL);

   SCIP_CALL( SCIPprimalexCreate(&conshdlrdata->primal) );

   SCIP_CALL( SCIPcreateClock(scip, &conshdlrdata->provedfeaslptime) );
   SCIP_CALL( SCIPcreateClock(scip, &conshdlrdata->provedinfeaslptime) );
   SCIP_CALL( SCIPcreateClock(scip, &conshdlrdata->exactfeaslptime) );
   SCIP_CALL( SCIPcreateClock(scip, &conshdlrdata->exactinfeaslptime) );
   SCIP_CALL( SCIPcreateClock(scip, &conshdlrdata->exactunsollptime) );
   
   return SCIP_OKAY;
}


/** deinitialization method of constraint handler (called before transformed problem is freed) */
static
SCIP_DECL_CONSEXIT(consExitExactlp)
{
   SCIP_CONSHDLRDATA* conshdlrdata;

   conshdlrdata = SCIPconshdlrGetData(conshdlr);
   assert(conshdlrdata != NULL);

   SCIP_CALL( SCIPprimalexFree(&conshdlrdata->primal, SCIPblkmem(scip)) );

   SCIP_CALL( SCIPfreeClock(scip, &conshdlrdata->provedfeaslptime) );
   SCIP_CALL( SCIPfreeClock(scip, &conshdlrdata->provedinfeaslptime) );
   SCIP_CALL( SCIPfreeClock(scip, &conshdlrdata->exactfeaslptime) );
   SCIP_CALL( SCIPfreeClock(scip, &conshdlrdata->exactinfeaslptime) );
   SCIP_CALL( SCIPfreeClock(scip, &conshdlrdata->exactunsollptime) );
   
   return SCIP_OKAY;
}

/** presolving initialization method of constraint handler (called when presolving is about to begin) */
static
SCIP_DECL_CONSINITPRE(consInitpreExactlp)
{
   SCIP_CONSDATA* consdata;
   
   assert(nconss >= 0 && nconss <= 1);
   
   if( nconss == 0 )
      return SCIP_OKAY;

   consdata = SCIPconsGetData(conss[0]);
   assert(consdata != NULL);
   
   /* update objscale of transforemd problem; 
    * note that this value is not reliable and should never be used to compute dual and primal bounds 
    */
   SCIPsetTransObjscale(scip, mpqGetRealApprox(scip, consdata->objscale));

   return SCIP_OKAY;
}


/** presolving deinitialization method of constraint handler (called after presolving has been finished) */
static
SCIP_DECL_CONSEXITPRE(consExitpreExactlp)
{ 
   SCIP_CONSHDLRDATA* conshdlrdata;
   SCIP_CONSDATA* consdata;

   conshdlrdata = SCIPconshdlrGetData(conshdlr);
   assert(conshdlrdata != NULL);

   assert(nconss >= 0 && nconss <= 1);
   
   if( nconss == 0 )
      return SCIP_OKAY;

   consdata = SCIPconsGetData(conss[0]);
   assert(consdata != NULL);

   /* check, wheter objective value is always integral by inspecting the problem */
   checkObjIntegral(scip, consdata);

   /* if possible, scale objective function such that it becomes integral with gcd 1 */
   SCIP_CALL( scaleObj(scip, conshdlrdata, consdata) );

   return SCIP_OKAY;
}


/** solving process initialization method of constraint handler (called when branch and bound process is about to begin) */
#if 0
static
SCIP_DECL_CONSINITSOL(consInitsolExactlp)
{  /*lint --e{715}*/
   SCIPerrorMessage("method of exactlp constraint handler not implemented yet\n");
   SCIPABORT(); /*lint --e{527}*/

   return SCIP_OKAY;
}
#else
#define consInitsolExactlp NULL
#endif


/** solving process deinitialization method of constraint handler (called before branch and bound process data is freed) */
static
SCIP_DECL_CONSEXITSOL(consExitsolExactlp)
{  /*lint --e{715}*/
   int c;

   /* release the rows of all constraints */
   for( c = 0; c < nconss; ++c )
   {
      SCIP_CONSDATA* consdata;

      consdata = SCIPconsGetData(conss[c]);
      assert(consdata != NULL);

      /* release and free the rows */
      SCIP_CALL( consdataFreeRows(scip, consdata) );
   }

   return SCIP_OKAY;
}

/** frees specific constraint data */
static
SCIP_DECL_CONSDELETE(consDeleteExactlp)
{  /*lint --e{715}*/
   SCIP_CONSHDLRDATA* conshdlrdata;

   SCIPdebugMessage("ConsDelete method of exactlp constraints\n");

   assert(conshdlr != NULL);
   assert(strcmp(SCIPconshdlrGetName(conshdlr), CONSHDLR_NAME) == 0);
 
   /* get event handler */
   conshdlrdata = SCIPconshdlrGetData(conshdlr);
   assert(conshdlrdata != NULL);
   assert(conshdlrdata->eventhdlr != NULL);

   /* free exactlp constraint */
   SCIP_CALL( consdataFree(scip, consdata, conshdlrdata->eventhdlr) );
   
   return SCIP_OKAY;
}


/** transforms constraint data into data belonging to the transformed problem */ 
static
SCIP_DECL_CONSTRANS(consTransExactlp)
{  /*lint --e{715}*/
   SCIP_CONSHDLRDATA* conshdlrdata;
   SCIP_CONSDATA* sourcedata;
   SCIP_CONSDATA* targetdata;
   SCIP_Bool success; 
   mpq_t* newobj;
   mpq_t intscalar;
   int i;

   SCIPdebugMessage("Trans method of exactlp constraints\n");

   assert(conshdlr != NULL);
   assert(strcmp(SCIPconshdlrGetName(conshdlr), CONSHDLR_NAME) == 0);
   assert(SCIPgetStage(scip) == SCIP_STAGE_TRANSFORMING);
   assert(sourcecons != NULL);
   assert(targetcons != NULL);

   sourcedata = SCIPconsGetData(sourcecons);
   assert(sourcedata != NULL);

   /* get event handler */
   conshdlrdata = SCIPconshdlrGetData(conshdlr);
   assert(conshdlrdata != NULL);
   assert(conshdlrdata->eventhdlr != NULL);

   /* allocate temporary memory */
   SCIP_CALL( SCIPallocBufferArray(scip, &newobj, sourcedata->nvars) );
     
   /* initialize objective coefficients for transformed constraint */
   for( i = 0; i < sourcedata->nvars; ++i )
   {         
      mpq_init(newobj[i]);
      mpq_set(newobj[i], sourcedata->obj[i]); 
   }
   mpq_init(intscalar);
   mpq_set_d(intscalar, 1.0);

   success = TRUE;

   /* in case of maximization, use negative objective coefficients in the transformed constraint */
   if( sourcedata->objsense == SCIP_OBJSENSE_MAXIMIZE )
   {
      mpq_t objsense;
      
      mpq_init(objsense);
      mpq_set_d(objsense, -1.0);
      
      /* update exact objective values */
      for( i = 0; i < sourcedata->nvars; ++i )
         mpq_mul(newobj[i], newobj[i], objsense); 
      
      mpq_clear(objsense);
   }

   /* in case of working with an FP relaxation, all objective coefficients need to be FP representable;
    * if this is not the case yet, scale all objective coefficients to integral values
    */
   if( sourcedata->objneedscaling )
   {
      SCIP_VAR** origvars; 
      SCIP_VAR** vars; 

      assert(SCIPuseFPRelaxation(scip));

      /** @todo exiptodo: check which value is suitable for maxscale such that there is no overflow */
      SCIP_CALL( SCIPmpqCalcIntegralScalar((const mpq_t*) newobj, sourcedata->nvars, SCIPinfinity(scip), intscalar, 
            &success) );
      
      if( success )
      {
         /* allocate temporary memory */
         SCIP_CALL( SCIPallocBufferArray(scip, &vars, sourcedata->nvars) );
      
         /* get transformed problem variables */
         origvars = SCIPgetOrigVars(scip);
         assert(SCIPgetNOrigVars(scip) == sourcedata->nvars);
         SCIP_CALL( SCIPgetTransformedVars(scip, sourcedata->nvars, origvars, vars) );
         
         /* scale exact objective values s.t. all become FP representable and store them in the transformed problem */
         for( i = 0; i < sourcedata->nvars && success; ++i )
         {
#ifdef SCIP_DEBUG
	    char s[SCIP_MAXSTRLEN];
#endif
	    assert(SCIPvarIsOriginal(origvars[i]));
	    assert(SCIPvarIsTransformed(vars[i]));

#ifdef SCIP_DEBUG
	    gmp_snprintf(s, SCIP_MAXSTRLEN, " -> i=%d: old val=%Qd --> \n", i, newobj[i]);
	    SCIPdebugMessage(s);
#endif

	    mpq_mul(newobj[i], newobj[i], intscalar); 

#ifdef SCIP_DEBUG
	    gmp_snprintf(s, SCIP_MAXSTRLEN, "                           scaled val=%Qd\n", newobj[i]);
	    SCIPdebugMessage(s);
#endif

	    SCIP_CALL( SCIPchgVarObj(scip, vars[i], mpqGetRealApprox(scip, newobj[i])) );

	    /* large integral values might not be FP representable */ 
	    if( !mpqIsReal(scip, newobj[i]) )
            {
#ifdef SCIP_DEBUG
               SCIPdebugMessage("                           --> does not fit into a double\n");
#endif
               success = FALSE;
            }
         }
      
#ifndef NDEBUG
         /* check for correct status of original variables */
         checkOrigVars(scip);
#endif
          
         /* free temporary memory */
         SCIPfreeBufferArray(scip, &vars);
      }
   }

   if( success )
   {
      /* create exactlp constraint data for target constraint */
      SCIP_CALL( consdataCreate(scip, conshdlrdata, &targetdata, conshdlrdata->eventhdlr, sourcedata->objsense, 
            sourcedata->nvars, sourcedata->ninfbounds, sourcedata->ninfintbounds, sourcedata->nlargebounds, newobj, 
            sourcedata->lb, sourcedata->ub, sourcedata->nconss, sourcedata->nsplitconss, sourcedata->conssize, 
            sourcedata->lhs, sourcedata->rhs, sourcedata->nnonz, sourcedata->nintegral, sourcedata->beg, sourcedata->len, 
            sourcedata->ind, sourcedata->val, sourcedata->minabsval, sourcedata->maxabsval, FALSE) );
     
      /* create target constraint */
      SCIP_CALL( SCIPcreateCons(scip, targetcons, SCIPconsGetName(sourcecons), conshdlr, targetdata,
            SCIPconsIsInitial(sourcecons), SCIPconsIsSeparated(sourcecons), SCIPconsIsEnforced(sourcecons),
            SCIPconsIsChecked(sourcecons), SCIPconsIsPropagated(sourcecons),
            SCIPconsIsLocal(sourcecons), SCIPconsIsModifiable(sourcecons),
            SCIPconsIsDynamic(sourcecons), SCIPconsIsRemovable(sourcecons), SCIPconsIsStickingAtNode(sourcecons)) );

      /* update objscale of transformed constraint */
      mpq_div(targetdata->objscale, targetdata->objscale, intscalar); 

      /* check, wheter objective value is always integral by inspecting the problem */
      checkObjIntegral(scip, targetdata);
   }

   /* free temporary memory */
   mpq_clear(intscalar);

   for( i = 0; i < sourcedata->nvars; ++i )
      mpq_clear(newobj[i]);
   SCIPfreeBufferArray(scip, &newobj);
   
   if( !success )
   {
      SCIPerrorMessage("given obj coefficient of var could not be scaled to FP representable number; which is required for working with an FP relaxation\n");
      return SCIP_INVALIDDATA;
   }

   return SCIP_OKAY;
}


/** LP initialization method of constraint handler */
static
SCIP_DECL_CONSINITLP(consInitlpExactlp)
{  /*lint --e{715}*/
   int i;

   assert(strcmp(SCIPconshdlrGetName(conshdlr), CONSHDLR_NAME) == 0);

   for( i = 0; i < nconss; ++i )
   {
      assert(SCIPconsIsInitial(conss[i]));
      SCIP_CALL( addRelaxation(scip, conss[i]) );
   }

   return SCIP_OKAY;
}

/** separation method of constraint handler for LP solutions */
static
SCIP_DECL_CONSSEPALP(consSepalpExactlp)
{  /*lint --e{715}*/
   SCIP_CONSHDLRDATA* conshdlrdata;
   SCIP_CONSDATA* consdata;
   SCIP_Bool safedualboundcomputed;
   SCIP_Real safedualbound;
   char dualboundmethod;
   int ncolsex;
   int nrowsex;

#ifdef SCIP_DEBUG
   SCIP_Real oldlb;
   oldlb = SCIPgetLocalLowerbound(scip);
#endif

   assert(conshdlr != NULL);
   assert(strcmp(SCIPconshdlrGetName(conshdlr), CONSHDLR_NAME) == 0);
   assert(result != NULL);
   assert(nconss == 1);

   conshdlrdata = SCIPconshdlrGetData(conshdlr);
   assert(conshdlrdata != NULL);

   consdata = SCIPconsGetData(conss[0]);
   assert(consdata != NULL);

   *result = SCIP_DIDNOTRUN; 

   SCIPdebugMessage("separating exactlp constraint <%s> on LP solution (LP solstat=%d)\n", SCIPconsGetName(conss[0]),
      SCIPgetLPSolstat(scip));

   /* update root node LP activities of the constraints for project and shift method */
   if( SCIPdualBoundMethod(scip) == 'p' || SCIPdualBoundMethod(scip) == 'a' )
   {
      SCIPdebugMessage("   recording the root LP activity for later use by project-and-shift\n");
      copyRootActivity( scip, conshdlrdata, consdata );
   }

   /** @todo exiptodo: separation extension
    *  - as soon as we actually add cutting planes here, we might want to compute a proved bound after the separation loop
    *    in solve.c. currently we disabled it inorder to avoid a second call of proved bound, the first one is done before
    *    separation in order to know whether Neumaier Shcherbina worked for the selection of the dual bounding method
    */

   /* select dual bounding method to apply */
   dualboundmethod = SCIPselectDualBoundMethod(scip, FALSE);

  
   /* in case the FP problem is a relaxation of the original problem and we use Neumaier and Shcherbinas 
    * dual bounding method, we have already calculated a proved lower bound via postprocessing the LP solution 
    * of the FP problem 
    */
   if( SCIPuseFPRelaxation(scip) && (dualboundmethod == 'n' || dualboundmethod == 'a') )
      return SCIP_OKAY;

   /* dual bound will be calculated in enfops method, as we can not branch here */
   if( dualboundmethod == 'e' )
      return SCIP_OKAY;
   
   *result = SCIP_DIDNOTFIND;

   /* update lower bound of current node wrt the pseudo objective value */
   if( !SCIPuseFPRelaxation(scip) )
   {
      SCIP_CALL( SCIPupdateLocalLowerbound(scip, 
            mpqGetRealRelax(scip, *getPseudoObjval(scip, conshdlrdata, consdata), GMP_RNDD)) );
      
#ifdef SCIP_DEBUG
      if( oldlb < SCIPgetLocalLowerbound(scip) )
      {         
         SCIPdebugMessage("   by pseudosol: local lower bound improved: %.20f --> %.20f\n", oldlb, 
            SCIPgetLocalLowerbound(scip));
      }
      else
      {
         SCIPdebugMessage("   by pseudosol: local lower bound did not improve: %.20f -/-> %.20f\n", oldlb, 
            SCIPgetLocalLowerbound(scip));
      }
      oldlb = SCIPgetLocalLowerbound(scip);
#endif
   }
   
   /* check for infeasible node by bounding */
   if( SCIPgetLocalLowerbound(scip) >= SCIPgetCutoffbound(scip) )
   {
      SCIPdebugMessage("   --> node will be cut off by bounding (lower=%g, upper=%g)\n", SCIPgetLocalLowerbound(scip), 
         SCIPgetCutoffbound(scip));

      return SCIP_OKAY;
   }

   /* start timing */
   SCIPstartClock(scip, conshdlrdata->provedfeaslptime);
   safedualboundcomputed = FALSE;
   safedualbound = -SCIPinfinity(scip);

   switch( dualboundmethod )
   {
   case 'v':
      {
         SCIP_COL** cols;
         SCIP_ROW** rows; 
         SCIP_Real* dualsol;
         SCIP_Real* primalsol;
         int ncols;
         int nrows;
         int j;
      
         /* get inexact LP data */
         SCIP_CALL( SCIPgetLPColsData(scip, &cols, &ncols) );
         SCIP_CALL( SCIPgetLPRowsData(scip, &rows, &nrows) );

         /* constructs exact LP of current node */
         SCIP_CALL( constructCurrentLPEX(scip, conshdlrdata, consdata) );
         SCIP_CALL( SCIPlpiexGetNCols(conshdlrdata->lpiex, &ncolsex) );
         SCIP_CALL( SCIPlpiexGetNRows(conshdlrdata->lpiex, &nrowsex) );

         /* test whether LP state (i.e. basis information) of inexact LP is dual feasbile in rational arithmetic */
         if( ncolsex == ncols && nrowsex == nrows )
         {
            SCIP_LPISTATE* lpistate;
            SCIP_Bool dualfeasible;
            SCIP_Bool useprestep;
            mpq_t dualobjval;

            SCIP_CALL( SCIPallocBufferArray(scip, &primalsol, ncols + nrows) );
            SCIP_CALL( SCIPallocBufferArray(scip, &dualsol, nrows) );

            mpq_init(dualobjval);
            
            SCIP_CALL( SCIPgetLPState(scip, &lpistate) ); 

#ifdef TESTDBVERIFY
            {
               SCIP_Bool lperror;

               printf("\n\n................................. Test basis verification method ..........................\n");
               printf("1. solve LP exactly:\n");
               SCIP_CALL( loadLPState(scip, conshdlrdata) );
               SCIP_CALL( solveLPEX(scip, conshdlrdata, SCIP_LPALGO_DUALSIMPLEX, FALSE, &lperror) );
            }
#endif

            /* get approximate primal and dual solution of inexact LP solver */
            for( j = 0; j < ncols; ++j )
            {
               primalsol[j] = SCIPcolGetPrimsol(cols[j]);
               if( SCIPisFeasZero(scip, primalsol[j]) )
                  primalsol[j] = 0.0;
            }
            for( j = 0; j < nrows; ++j )
            {
               primalsol[ncols+j] = SCIPgetRowFeasibility(scip, rows[j]);
               if( SCIPisFeasZero(scip, primalsol[ncols+j]) )
                  primalsol[ncols+j] = 0.0;
          
               dualsol[j] = SCIProwGetDualsol(rows[j]);
               if( SCIPisFeasZero(scip, dualsol[j]) )
                  dualsol[j] = 0.0;
            }

#ifdef TESTDBVERIFY
            printf("2. apply basis verification:\n");
#endif
            /* verify dual feasibility of basis of inexact LP solver */
            useprestep = TRUE;
            SCIP_CALL( SCIPlpiexStateDualFeasible(conshdlrdata->lpiex, SCIPblkmem(scip), lpistate, useprestep, 
                  primalsol, dualsol, &dualfeasible, &dualobjval) );

#ifdef TESTDBVERIFY
            printf("  --> LP basis %s dual feasible (%.50f)\n", dualfeasible ? "IS" : "IS NOT", 
               mpqGetRealRelax(scip, dualobjval, GMP_RNDD));
            printf("3. by hand: Compare result of basis verify <-> status of exact LP solver with double prescion.\n");
            printf("...........................................................................................\n\n");
#endif

            /* free LP state */
            SCIP_CALL( SCIPfreeLPState(scip, &lpistate) );
         
            SCIPdebugMessage("   db method <v>: LP basis %s dual feasible (%.50f)\n", dualfeasible ? "is" : "is not", 
               mpqGetRealRelax(scip, dualobjval, GMP_RNDD));
      
            if( dualfeasible )
            {
               SCIP_CALL( SCIPupdateLocalLowerbound(scip, mpqGetRealRelax(scip, dualobjval, GMP_RNDD)) );

               safedualboundcomputed = TRUE;
               safedualbound = mpqGetRealRelax(scip, dualobjval, GMP_RNDD);
            }
            else
            {
               /* update number of fails */
               conshdlrdata->nfailprovedfeaslp++;
            }

            mpq_clear(dualobjval);

            /* free temporary memory */
            SCIPfreeBufferArray(scip, &dualsol);
            SCIPfreeBufferArray(scip, &primalsol);
         }
         break;
      }

   case 'p':
      {
         SCIP_Bool success;
         mpq_t dualobjval;                                     

         if( conshdlrdata->psdatafail )
         {
            /* update number of fails */
            conshdlrdata->nfailprovedfeaslp++;
            break;
         }

         SCIP_CALL( constructPSData(scip, conshdlrdata, consdata) );
         if( conshdlrdata->psdatafail )
         {
            /* update number of fails */
            conshdlrdata->nfailprovedfeaslp++;
            break;
         }
         mpq_init(dualobjval);

         SCIP_CALL( getPSdualbound(scip, conshdlrdata, consdata, &dualobjval, &success) );

         if( success )
         {
            SCIP_Real dualbound;                                     

            dualbound = mpqGetRealRelax(scip, dualobjval, GMP_RNDD);
            
            /** @todo exiptodo: if this assert is not correct we have to change the way we update nfailprovedfeaslp */
            assert(!SCIPisInfinity(scip, -dualbound)); 

            SCIP_CALL( SCIPupdateLocalLowerbound(scip, dualbound) ); 

            safedualboundcomputed = TRUE;
            safedualbound = dualbound;
         }
         else
         {
            /* update number of fails */
            conshdlrdata->nfailprovedfeaslp++;
         }
         mpq_clear(dualobjval);

         break;
      }
   case 'i':
      {
         SCIP_Real dualobjval;                                     

         SCIP_CALL( provedBoundInterval(scip, conshdlrdata, consdata, FALSE, &dualobjval) );
         
         SCIP_CALL( SCIPupdateLocalLowerbound(scip, dualobjval) ); 
         if( !SCIPisInfinity(scip, -dualobjval) )
         {
            safedualboundcomputed = TRUE;
            safedualbound = dualobjval;
         }
         else
         {
            /* update number of fails */
            conshdlrdata->nfailprovedfeaslp++;
         }
         break;
      }
   case 'x':
      {
         mpq_t dualobjval;                                     
         SCIP_Real dualbound;                                     

         mpq_init(dualobjval);
         SCIP_CALL( provedBoundRational(scip, conshdlrdata, consdata, FALSE, &dualobjval) );
         dualbound = mpqGetRealRelax(scip, dualobjval, GMP_RNDD);

         SCIP_CALL( SCIPupdateLocalLowerbound(scip, dualbound) ); 
         if( !SCIPisInfinity(scip, -dualbound) )
         {
            safedualboundcomputed = TRUE;
            safedualbound = dualbound;
         }
         else
         {
            /* update number of fails */
            conshdlrdata->nfailprovedfeaslp++;
         }
         mpq_clear(dualobjval);

         break;
      }

   default:
      SCIPerrorMessage("invalid parameter setting <%c> for dual bounding method\n", dualboundmethod);
      return SCIP_PARAMETERWRONGVAL;
   }
 
   /* stop timing and update number of calls */
   SCIPstopClock(scip, conshdlrdata->provedfeaslptime);
   conshdlrdata->nprovedfeaslp++;

   /* compute dual bound quality if dual bounding method did not fail */
   if( safedualboundcomputed )
   {
#ifdef SCIP_DEBUG
      if( oldlb < SCIPgetLocalLowerbound(scip) )
      {
         SCIPdebugMessage("   by dbmethod <%c>: local lower bound improved: %.20f -----> %.20f\n", dualboundmethod, oldlb, 
            SCIPgetLocalLowerbound(scip));
      }
      else
      {
         SCIPdebugMessage("   by dbmethod <%c>: local lower bound did not improved: %.20f --/--> %.20f\n", dualboundmethod,
            oldlb, SCIPgetLocalLowerbound(scip));
      }
#endif

      SCIP_CALL( SCIPcomputeDualboundQuality(scip, conss[0], safedualbound) );;
   }

   return SCIP_OKAY;
}

/** separation method of constraint handler for arbitrary primal solutions */
#if 0
static
SCIP_DECL_CONSSEPASOL(consSepasolExactlp)
{  /*lint --e{715}*/
   SCIPerrorMessage("method of exactlp constraint handler not implemented yet\n");
   SCIPABORT(); /*lint --e{527}*/

   return SCIP_OKAY;
}
#else
#define consSepasolExactlp NULL
#endif


/** constraint enforcing method of constraint handler for LP solutions */
static
SCIP_DECL_CONSENFOLP(consEnfolpExactlp)
{  /*lint --e{715}*/
   SCIP_CONSHDLRDATA* conshdlrdata;
   SCIP_CONSDATA* consdata;
   SCIP_Bool lperror; 
   char dualboundmethod;
   char algo;


   assert(SCIPhasCurrentNodeLP(scip));
   assert(SCIPgetLPSolstat(scip) == SCIP_LPSOLSTAT_OPTIMAL);

   SCIPdebugMessage("enforcing exactlp constraint <%s> on LP solution (LP solstat=%d)\n", SCIPconsGetName(conss[0]),
      SCIPgetLPSolstat(scip));

   assert(conshdlr != NULL);
   assert(strcmp(SCIPconshdlrGetName(conshdlr), CONSHDLR_NAME) == 0);
   assert(result != NULL);
   assert(nconss == 1);

   conshdlrdata = SCIPconshdlrGetData(conshdlr);
   assert(conshdlrdata != NULL);

   consdata = SCIPconsGetData(conss[0]);
   assert(consdata != NULL);

   *result = SCIP_INFEASIBLE;

   /* select dual bounding method to apply */
   dualboundmethod = SCIPselectDualBoundMethod(scip, FALSE);
   assert(SCIPgetNLPBranchCands(scip) == 0 || dualboundmethod == 'e');

   /* start timing for dual bounding method 'e' (is performed here, as we cannot branch in sepalp) */
   if( dualboundmethod == 'e' )
      SCIPstartClock(scip, conshdlrdata->provedfeaslptime);
   else
      SCIPstartClock(scip, conshdlrdata->exactfeaslptime);

   /* constructs exact LP of current node */
   constructCurrentLPEX(scip, conshdlrdata, consdata);

   /* updates lower bound of current node wrt the pseudo objective value */
   if( !SCIPuseFPRelaxation(scip) )
   {
      SCIP_CALL( SCIPupdateLocalLowerbound(scip, 
            mpqGetRealRelax(scip, *getPseudoObjval(scip, conshdlrdata, consdata), GMP_RNDD)) );
   }
   
   /* load LP state from inexact LP into exact LP solver */
   SCIP_CALL( loadLPState(scip, conshdlrdata) );

   /** @todo exiptodo:
    *  - which simplex algorithm sould be used here? selection by warmstartinfo is not useful; maybe use the same 
    *    algorithm as in the inexact LP solver. 
    */
   /* solve exact LP */
   algo = 'd'; 
   switch( algo )
   {
   case 'd':
      SCIP_CALL( solveLPEX(scip, conshdlrdata, SCIP_LPALGO_DUALSIMPLEX, TRUE, &lperror) );
      break;

   case 'p':
      SCIP_CALL( solveLPEX(scip, conshdlrdata, SCIP_LPALGO_PRIMALSIMPLEX, TRUE, &lperror) );
      break;

   default:
      SCIPerrorMessage("invalid parameter setting <%c> for exact LP algorithm\n", algo);
      return SCIP_PARAMETERWRONGVAL;
   }

   /* stop timing and update number of calls for dual bounding method 'e' 
    * (is performed here, as we cannot branch in sepalp) 
    */
   if( dualboundmethod == 'e' )
   {
      SCIPstopClock(scip, conshdlrdata->provedfeaslptime);
      conshdlrdata->nprovedfeaslp++;
      if( !lperror )
      {
         mpq_t dualobjval;
         
         mpq_init(dualobjval);
         SCIP_CALL( SCIPlpiexGetObjval(conshdlrdata->lpiex, &dualobjval) );
         SCIP_CALL( SCIPcomputeDualboundQuality(scip, conss[0], mpqGetRealRelax(scip, dualobjval, GMP_RNDD)) );
         mpq_clear(dualobjval);
      }
   }
   else
   {
      SCIPstopClock(scip, conshdlrdata->exactfeaslptime);
      conshdlrdata->nexactfeaslp++;
   }

   if( lperror )
   {
      SCIPerrorMessage("exact LP solver returns error: case not handled yet\n");

      if( dualboundmethod != 'e' || SCIPgetNLPBranchCands(scip) == 0 )
         conshdlrdata->nwrongexactfeaslp++;
      else
         conshdlrdata->nfailprovedfeaslp++;

      return SCIP_ERROR;
   }

   /* evaluate result of exact LP solver */
   SCIP_CALL( evaluateLPEX(scip, conss[0], conshdlrdata, consdata, result) );

   /* update number of wrong integral LP claims */
    if( *result == SCIP_BRANCHED && ( dualboundmethod != 'e' || SCIPgetNLPBranchCands(scip) == 0 ) )
         conshdlrdata->nwrongexactfeaslp++;

   return SCIP_OKAY;
}


/** constraint enforcing method of constraint handler for pseudo solutions */
static
SCIP_DECL_CONSENFOPS(consEnfopsExactlp)
{  /*lint --e{715}*/
   SCIP_CONSHDLRDATA* conshdlrdata;
   SCIP_CONSDATA* consdata;
   SCIP_Bool lperror; 
   char dualboundmethod;
   char algo;

   SCIPdebugMessage("enforcing exactlp constraint <%s> on pseudo solution (LP solstat=%d)\n", SCIPconsGetName(conss[0]), 
      SCIPgetLPSolstat(scip));

   assert(SCIPisExactSolve(scip));
   assert(!objinfeasible);
   assert(!SCIPhasCurrentNodeLP(scip));
   assert(conshdlr != NULL);
   assert(strcmp(SCIPconshdlrGetName(conshdlr), CONSHDLR_NAME) == 0);
   assert(result != NULL);
   assert(nconss == 1);

   conshdlrdata = SCIPconshdlrGetData(conshdlr);
   assert(conshdlrdata != NULL);

   consdata = SCIPconsGetData(conss[0]);
   assert(consdata != NULL);

   *result = SCIP_INFEASIBLE;

   /** @todo exiptodo: 
    *  - this is just a workaround to avoid stopping at the hard time limit. it is only needed because currently the exact
    *    LP solver QSopt_ex does not correctly handle time and iteration limits.
    */
   if( SCIPgetLPSolstat(scip) == SCIP_LPSOLSTAT_TIMELIMIT )
      return SCIP_OKAY;

   /* select dual bounding method to apply */
   dualboundmethod = SCIPselectDualBoundMethod(scip, TRUE);

   /* try to prove infeasibility */
   if( SCIPgetLPSolstat(scip) == SCIP_LPSOLSTAT_INFEASIBLE && 
      (!SCIPuseFPRelaxation(scip) || dualboundmethod != 'n') )
   {
      SCIPdebugMessage("   proving infeasibility by dbmethod <%c>\n", dualboundmethod);

      switch( dualboundmethod )
      {
      case 'p':
         {
            if( conshdlrdata->psinfeasversion )
            {
               mpq_t dualobjval;                                     
               SCIP_Bool success;

      
               /* start timing */
               SCIPstartClock(scip, conshdlrdata->provedinfeaslptime);

               /* nothing can be done if requirements for project and shift method are not satisfied */
               if( conshdlrdata->psdatafail )
               {
                  /* update number of fails */
                  conshdlrdata->nfailprovedinfeaslp++;
                  break;
               }            
               /* construct data needed for project and shift method if not done yet */
               SCIP_CALL( constructPSData(scip, conshdlrdata, consdata) );
               if( conshdlrdata->psdatafail )
               {
                  SCIPdebugMessage("      constructPSData failed\n");

                  /* update number of fails */
                  conshdlrdata->nfailprovedinfeaslp++;
                  break;
               }

               /* try to prove infeasibility by reparing solution with cutoff bound exceeding objective value */
               /* if we are trying to cut off node via primal bound, compute valid bound */
               /* call this if we are not using the ray for infeasibility OR the ray failed to construct */
               if( !SCIPpsInfeasRay(scip) || !conshdlrdata->pshasray  )
               {
<<<<<<< HEAD
                  mpq_init(dualobjval);
                  SCIP_CALL( getPSdualbound(scip, conshdlrdata, consdata, &dualobjval, &success) );
                  if( success ) 
                  {
#ifdef DETAILED_DEBUG /*????????? */
                     oldlb = SCIPgetLocalLowerbound(scip);
#endif
                     
                     SCIP_CALL( SCIPupdateLocalLowerbound(scip, mpqGetRealRelax(scip, dualobjval, GMP_RNDD)) ); /* todo: check whether it is ok to use this function instead of SCIPupdateLocalDualbound() ?????????? */ 
                     
#ifdef DETAILED_DEBUG /*????????? */
                     if( oldlb < SCIPgetLocalLowerbound(scip) )
                     {
                        SCIPdebugMessage("lower bound improved: %.50f --> %.50f\n", oldlb, SCIPgetLocalLowerbound(scip)); 
                     }
                     else
                     {
                        SCIPdebugMessage("lower bound did not improve: %.50f -/-> %.50f\n", oldlb, SCIPgetLocalLowerbound(scip));
                     }
#endif
                     
                     /* check if node can be cut off by bounding, i.e., whether construction was successful */
                     if( SCIPgetLocalLowerbound(scip) >= SCIPgetCutoffbound(scip) )
                     {
                        
                        SCIPdebugMessage("node is cut off by bounding (lower=%g, upper=%g)\n", SCIPgetLocalLowerbound(scip), SCIPgetCutoffbound(scip));
                        *result = SCIP_CUTOFF;
                     }
                     else
                     {
                        /* update number of fails */
                        conshdlrdata->nfailprovedinfeaslp++;
                     }
                  }
                  else
                  {
                     /* update number of fails */
                     conshdlrdata->nfailprovedinfeaslp++;
=======
#ifdef SCIP_DEBUG
                  SCIP_Real oldlb;
                  oldlb = SCIPgetLocalLowerbound(scip);
#endif

                  SCIP_CALL( SCIPupdateLocalLowerbound(scip, mpqGetRealRelax(scip, dualobjval, GMP_RNDD)) );

#ifdef SCIP_DEBUG
                  if( oldlb < SCIPgetLocalLowerbound(scip) )
                  {
                     SCIPdebugMessage("      local lower bound improved: %.20f --> %.20f\n", oldlb, 
                        SCIPgetLocalLowerbound(scip)); 
                  }
                  else
                  {
                     SCIPdebugMessage("      local lower bound did not improve: %.20f -/-> %.20f\n", oldlb, 
                        SCIPgetLocalLowerbound(scip));
>>>>>>> 1b177988
                  }
                  mpq_clear(dualobjval);
               }
               else
               {
                  /* else, try to prove infeasibility of node by correcting a dual ray to be exactly feasible */
                  
                  SCIP_CALL( PScorrectdualray(scip, conshdlrdata, consdata, &success) );
                  if( success ) 
                  {
<<<<<<< HEAD
                     SCIPdebugMessage("node is cut off by unbounded dual LP.  Exactly feasible cost-improving dual ray found.\n");
                     *result = SCIP_CUTOFF;                 
=======

                     SCIPdebugMessage("      node can be cut off by bounding (lower=%g, upper=%g)\n", 
                        SCIPgetLocalLowerbound(scip), SCIPgetCutoffbound(scip));
                     *result = SCIP_CUTOFF;
>>>>>>> 1b177988
                  }
                  else
                  {
                     /* update number of fails */
                     SCIPdebugMessage("failed to correct dual ray \n");
                     conshdlrdata->nfailprovedinfeaslp++;
<<<<<<< HEAD
                  }                 
=======
                  }
               }
               else
               {
                  SCIPdebugMessage("      project-and-shift was not able to proof infeasibility\n");
                  
                  /* update number of fails */
                  conshdlrdata->nfailprovedinfeaslp++;
>>>>>>> 1b177988
               }

               /* stop timing and update number of calls */
               SCIPstopClock(scip, conshdlrdata->provedinfeaslptime);
               conshdlrdata->nprovedinfeaslp++;
            }
            break;
         }
      case 'x':
         {
            mpq_t dualobjval;                                     
            
            /* start timing */
            SCIPstartClock(scip, conshdlrdata->provedinfeaslptime);

            mpq_init(dualobjval);
            SCIP_CALL( provedBoundRational(scip, conshdlrdata, consdata, TRUE, &dualobjval) );
            
            /* check if node can be cut off because safe infeasibility proof was found */
            if( mpqGetRealRelax(scip, dualobjval, GMP_RNDD) > 0.0 )
            {
               SCIPdebugMessage("   --> node is cut off by bounding (farkasproof<%.20f> <= 0)\n", 
                  mpqGetRealRelax(scip, dualobjval, GMP_RNDD));
               *result = SCIP_CUTOFF;
            }
            else
            {
               SCIPdebugMessage("   --> node NOT cut off by provedboundrational (farkasproof<%.20f> > 0)\n", 
                  mpqGetRealRelax(scip, dualobjval, GMP_RNDD)); 

               /* update number of fails */
               conshdlrdata->nfailprovedinfeaslp++;
            }
            mpq_clear(dualobjval);
            
            /* stop timing and update number of calls */
            SCIPstopClock(scip, conshdlrdata->provedinfeaslptime);
            conshdlrdata->nprovedinfeaslp++;

            break;
         }
      case 'i':
         {
            SCIP_Real dualobjval;
            /* start timing */
            SCIPstartClock(scip, conshdlrdata->provedinfeaslptime);

            SCIP_CALL( provedBoundInterval(scip, conshdlrdata, consdata, TRUE, &dualobjval) );

            /* check if node can be cut off because safe infeasibility proof was found */
            if( dualobjval > 0.0 )
            {
               SCIPdebugMessage("   --> node is cut off by bounding (ray cost =%g)\n", dualobjval);
               *result = SCIP_CUTOFF;
            }
            else
            {
               SCIPdebugMessage("   --> node not cut off by provedbound interval (ray cost =%g)\n",dualobjval); 

               /* update number of fails */
               conshdlrdata->nfailprovedinfeaslp++;
            }
            /* stop timing and update number of calls */
            SCIPstopClock(scip, conshdlrdata->provedinfeaslptime);
            conshdlrdata->nprovedinfeaslp++;
            break;
         }         
      case 'n':         
      case 'v':
      case 'e':
         break;
      default:
         SCIPerrorMessage("invalid parameter setting <%c> for dual bounding method\n", dualboundmethod);
         return SCIP_PARAMETERWRONGVAL;
      }
   }

   /* solve LP exactly in order to show that node can be pruned or to find a solution to branch on */
   if( *result != SCIP_CUTOFF )
   {
      SCIPdebugMessage("   as a last resort: proving infeasibility by dbmethod <e>\n");

      /* start timing */
      if( SCIPgetLPSolstat(scip) == SCIP_LPSOLSTAT_INFEASIBLE )
      {
         if( dualboundmethod == 'e' )
            SCIPstartClock(scip, conshdlrdata->provedinfeaslptime);
         else            
            SCIPstartClock(scip, conshdlrdata->exactinfeaslptime);
      }
      else
         SCIPstartClock(scip, conshdlrdata->exactunsollptime);

      /* constructs exact LP of current node */
      constructCurrentLPEX(scip, conshdlrdata, consdata);

      /* updates lower bound of current node wrt the pseudo objective value */
      if( !SCIPuseFPRelaxation(scip) )
      {
         SCIP_CALL( SCIPupdateLocalLowerbound(scip, 
               mpqGetRealRelax(scip, *getPseudoObjval(scip, conshdlrdata, consdata), GMP_RNDD)) );
      }

      /* if the inexact LP was solved at the node, load LP state from inexact LP into exact LP solver */
      if( SCIPgetLPSolstat(scip) != SCIP_LPSOLSTAT_NOTSOLVED )
      {
         SCIP_CALL( loadLPState(scip, conshdlrdata) );
      }

      /** @todo exiptodo:
       *  - which simplex algorithm sould be used here? selection by warmstartinfo is not useful; maybe use the same 
       *    algorithm as in the inexact LP solver. 
       */
      /* solve exact LP */
      algo = 'd';
      switch( algo )
      {
      case 'd':
         SCIP_CALL( solveLPEX(scip, conshdlrdata, SCIP_LPALGO_DUALSIMPLEX, TRUE, &lperror) );
         break;

      case 'p':
         SCIP_CALL( solveLPEX(scip, conshdlrdata, SCIP_LPALGO_PRIMALSIMPLEX, TRUE, &lperror) );
         break;

      default:
         SCIPerrorMessage("invalid parameter setting <%c> for exact LP algorithm\n", algo);
         return SCIP_PARAMETERWRONGVAL;
      }

      /* stop timing and update number of calls */
      if( SCIPgetLPSolstat(scip) == SCIP_LPSOLSTAT_INFEASIBLE )
      {
         if( dualboundmethod == 'e' )
         {
            SCIPstopClock(scip, conshdlrdata->provedinfeaslptime);
            conshdlrdata->nprovedinfeaslp++;
            if( lperror )
               conshdlrdata->nfailprovedinfeaslp++;
         }
         else
         {
            SCIPstopClock(scip, conshdlrdata->exactinfeaslptime);
            conshdlrdata->nexactinfeaslp++;
         }
      }
      else
      {
         SCIPstopClock(scip, conshdlrdata->exactunsollptime);
         conshdlrdata->nexactunsollp++;
         if( !lperror )
         {
            mpq_t dualobjval;
            
            mpq_init(dualobjval);
            SCIP_CALL( SCIPlpiexGetObjval(conshdlrdata->lpiex, &dualobjval) );
            SCIP_CALL( SCIPcomputeDualboundQuality(scip, conss[0], mpqGetRealRelax(scip, dualobjval, GMP_RNDD)) );
            mpq_clear(dualobjval);
         }
      }

      if( lperror )
      {
         SCIPerrorMessage("exact LP solver returns error: case not handled yet\n");
         return SCIP_ERROR;
      }
      
      /* evaluate result of exact LP solver */
      SCIP_CALL( evaluateLPEX(scip, conss[0], conshdlrdata, consdata, result) );

      /* update number of wrong infeasible LP claims */
      if( SCIPgetLPSolstat(scip) == SCIP_LPSOLSTAT_INFEASIBLE && ( *result == SCIP_BRANCHED || *result ==  SCIP_SOLVELP) )
         conshdlrdata->nwrongexactinfeaslp++; 
   }

   SCIPdebugMessage("   --> enforcing pseudo solution returned result <%d>\n", *result);

   /* remember that current node is the one at which a pseudo solution was enforced last */
   conshdlrdata->lastenfopsnode = SCIPgetCurrentNode(scip);

   /** @todo exiptodo: extension
    *  - is it possible and useful to work on the pseudosolution in additon (on inexact pseudosolution from scip 
    *    or exact pseudosolution via exactlp conshdlr)?
    */

   return SCIP_OKAY;
}

/** feasibility check method of constraint handler for integral solutions */
static
SCIP_DECL_CONSCHECK(consCheckExactlp)
{  /*lint --e{715}*/
   SCIP_Bool feasible;

   assert(conshdlr != NULL);
   assert(strcmp(SCIPconshdlrGetName(conshdlr), CONSHDLR_NAME) == 0);
   assert(result != NULL);
   assert(nconss == 1);
   assert(sol != NULL);
   assert(checklprows); /* in exact mode, constraint handler cannot draw conclusions from the LP's (inexact) feasibility */
   
   /*debugMessage("Check method of exactlp constraint\n");*/

   SCIP_CALL( checkCons(scip, SCIPconshdlrGetData(conshdlr), conss[0], sol, NULL, printreason, &feasible) );

   if( feasible )
      *result = SCIP_FEASIBLE;
   else
      *result = SCIP_INFEASIBLE;
   
   return SCIP_OKAY;
}


/** domain propagation method of constraint handler */
#if 0
static
SCIP_DECL_CONSPROP(consPropExactlp)
{  /*lint --e{715}*/
   SCIPerrorMessage("method of exactlp constraint handler not implemented yet\n");
   SCIPABORT(); /*lint --e{527}*/

   return SCIP_OKAY;
}
#else
#define consPropExactlp NULL
#endif


/** presolving method of constraint handler */
static
SCIP_DECL_CONSPRESOL(consPresolExactlp)
{  /*lint --e{715}*/
   SCIP_CONS* cons;
   SCIP_CONSHDLRDATA* conshdlrdata;
   SCIP_CONSDATA* consdata;
   SCIP_VAR** vars;
   SCIP_Bool cutoff;
   SCIP_Bool delay;
   mpq_t minactivity;
   mpq_t maxactivity;
   int oldnchgbds;
   int oldndelconss;
   int c;
   int i;
#ifdef SCIP_DEBUG
   char s[SCIP_MAXSTRLEN];
#endif

   assert(conshdlr != NULL);
   assert(strcmp(SCIPconshdlrGetName(conshdlr), CONSHDLR_NAME) == 0);
   assert(result != NULL);

   /*debugMessage("Presol method of exactlp constraints\n");*/

   conshdlrdata = SCIPconshdlrGetData(conshdlr);
   assert(conshdlrdata != NULL);

   /* get problem variables */
   vars = SCIPgetVars(scip);
   
   /* remember old preprocessing counters */
   cutoff = FALSE;
   delay = FALSE;
   oldnchgbds = *nchgbds;
   oldndelconss = *ndelconss;

   /* initialize gmp data */
   mpq_init(minactivity);
   mpq_init(maxactivity);

   /* process single exactlp constraints */
   for( c = 0; c < nconss && !cutoff && !SCIPisStopped(scip); ++c )
   {
      cons = conss[c];
      assert(SCIPconsIsActive(cons));
      
      consdata = SCIPconsGetData(cons);
      assert(consdata != NULL);
      assert(SCIPgetNVars(scip) == consdata->nvars);
      
      /* we can only presolve exactlp constraints, that are not modifiable */
      if( SCIPconsIsModifiable(cons) )
         continue;
      
      SCIPdebugMessage("presolving exactlp constraint <%s>\n", SCIPconsGetName(cons));
      SCIPdebug(SCIP_CALL( SCIPprintCons(scip, cons, NULL) ));

      /* process single linear constraints of exactlp constraint */
      for( i = 0; i < consdata->nconss && !SCIPisStopped(scip); ++i )
      {
         SCIPdebugMessage("presolving linear constraint <%d> of exactlp constraint\n", i);
         
         /* check bounds */
         if( mpq_cmp(consdata->lhs[i], consdata->rhs[i]) > 0 )
         {
#ifdef SCIP_DEBUG
            gmp_snprintf(s, SCIP_MAXSTRLEN, "linear constraint <%d> of exactlp constraint is infeasible: sides=[%Qd,%Qd]\n", 
               consdata->lhs[i], consdata->rhs[i]);
            SCIPdebugMessage(s);
#endif
            cutoff = TRUE;
            break;
         }

         /* tighten variable's bounds */
         SCIP_CALL( tightenBounds(scip, conshdlrdata, consdata, vars, i, &cutoff, nchgbds) );
         if( cutoff )
            break;
         
         /* check constraint for infeasibility and redundancy */
         singleConsGetActivityBounds(conshdlrdata, consdata, i, minactivity, maxactivity);
         
         if( mpq_cmp(minactivity, consdata->rhs[i]) > 0 || mpq_cmp(maxactivity, consdata->lhs[i]) < 0 )
         {
#ifdef SCIP_DEBUG
            gmp_snprintf(s, SCIP_MAXSTRLEN, "lincons<%d> of exactlp cons is infeas: activity=[%Qd,%Qd], sides=[%Qd,%Qd]\n",
               i, minactivity, maxactivity, consdata->lhs[i], consdata->rhs[i]);
            SCIPdebugMessage(s);
#endif
            cutoff = TRUE;
            break;
         }
         else if( mpq_cmp(minactivity, consdata->lhs[i]) >= 0 && mpq_cmp(maxactivity, consdata->rhs[i]) <= 0 )
         {
#ifdef SCIP_DEBUG
            gmp_snprintf(s, SCIP_MAXSTRLEN, "lincons<%d> of exactlp cons is redundant: activity=[%Qd,%Qd], sides=[%Qd,%Qd]\n",
               i, minactivity, maxactivity, consdata->lhs[i], consdata->rhs[i]);
            SCIPdebugMessage(s);
#endif
            delSingleCons(scip, cons, conshdlrdata, consdata, i);
            i--;
            (*ndelconss)++;
         }
      }
      
      if( cutoff )
         break;
   }

   /* free gmp data */
   mpq_clear(maxactivity);
   mpq_clear(minactivity);

   /* return the correct result code */
   if( cutoff )
      *result = SCIP_CUTOFF;
   else if( delay )
      *result = SCIP_DELAYED;
   else if( *nchgbds > oldnchgbds || *ndelconss > oldndelconss )
      *result = SCIP_SUCCESS;
   else
      *result = SCIP_DIDNOTFIND;

   return SCIP_OKAY;
}


/** propagation conflict resolving method of constraint handler */
#if 0
static
SCIP_DECL_CONSRESPROP(consRespropExactlp)
{  /*lint --e{715}*/
   SCIPerrorMessage("method of exactlp constraint handler not implemented yet\n");
   SCIPABORT(); /*lint --e{527}*/

   return SCIP_OKAY;
}
#else
#define consRespropExactlp NULL
#endif


/** variable rounding lock method of constraint handler */
static
SCIP_DECL_CONSLOCK(consLockExactlp)
{  /*lint --e{715}*/
   SCIP_VAR** vars;
   SCIP_CONSDATA* consdata;
   SCIP_CONSHDLRDATA* conshdlrdata;
   SCIP_Bool haslhs;
   SCIP_Bool hasrhs;
   int c;
   int j;

   conshdlrdata = SCIPconshdlrGetData(conshdlr);
   assert(conshdlrdata != NULL);

   consdata = SCIPconsGetData(cons);
   assert(consdata != NULL);

   assert(consdata->lockup != NULL);
   assert(consdata->lockdown != NULL);

   /* get problem variables; in transforming stage we can only access original variables, 
    * however, SCIPaddVarLocks() will use the transformed variable if it exists 
    */
   vars = SCIPgetOrigVars(scip); 
   assert(SCIPgetNOrigVars(scip) == consdata->nvars);

   /* for every variable, check whether rounding up or down could lead to the violation of some constraint */
   for( c = 0; c < consdata->nconss; ++c )
   {
      haslhs = !isNegInfinity(conshdlrdata, consdata->lhs[c]);
      hasrhs = !isPosInfinity(conshdlrdata, consdata->rhs[c]);

      /* check all variables of the current constraint */
      for( j = consdata->beg[c]; j < consdata->beg[c] + consdata->len[c]; ++j )
      {
         assert(consdata->ind[j] >= 0 && consdata->ind[j] < consdata->nvars);
         assert(consdata->lockup[consdata->ind[j]] >= 0 && consdata->lockdown[consdata->ind[j]] >= 0);

         /* val > 0 */
         if( mpq_sgn(consdata->val[j]) > 0 )
         {
            if( haslhs )
               consdata->lockdown[consdata->ind[j]]++;
            
            if( hasrhs )
               consdata->lockup[consdata->ind[j]]++;
         }

         /* val < 0 */
         if( mpq_sgn(consdata->val[j]) < 0 )
         {
            if( haslhs )
               consdata->lockup[consdata->ind[j]]++;
            
            if( hasrhs )
               consdata->lockdown[consdata->ind[j]]++;
         }
      } 
   }

   /* set rounding locks for all variables */
   for( j = 0; j < consdata->nvars; ++j )
   {
      int probindex;

      probindex = SCIPvarGetProbindex(vars[j]);

      if( consdata->lockdown[probindex] > 0 && consdata->lockup[probindex] > 0 )
      {
         SCIP_CALL( SCIPaddVarLocks(scip, vars[j], nlockspos + nlocksneg, nlockspos + nlocksneg) );
      }
      else if( consdata->lockdown[probindex] > 0 )
      { 
         assert(consdata->lockup[probindex] == 0);

         SCIP_CALL( SCIPaddVarLocks(scip, vars[j], nlockspos, nlocksneg) );
      } 
      else if( consdata->lockup[probindex] > 0 )
      { 
         assert(consdata->lockdown[probindex] == 0);

         SCIP_CALL( SCIPaddVarLocks(scip, vars[j], nlocksneg, nlockspos) );
      } 
   }

   return SCIP_OKAY;
}


/** constraint activation notification method of constraint handler */
#if 0
static
SCIP_DECL_CONSACTIVE(consActiveExactlp)
{  /*lint --e{715}*/
   SCIPerrorMessage("method of exactlp constraint handler not implemented yet\n");
   SCIPABORT(); /*lint --e{527}*/

   return SCIP_OKAY;
}
#else
#define consActiveExactlp NULL
#endif


/** constraint deactivation notification method of constraint handler */
#if 0
static
SCIP_DECL_CONSDEACTIVE(consDeactiveExactlp)
{  /*lint --e{715}*/
   SCIPerrorMessage("method of exactlp constraint handler not implemented yet\n");
   SCIPABORT(); /*lint --e{527}*/

   return SCIP_OKAY;
}
#else
#define consDeactiveExactlp NULL
#endif


/** constraint enabling notification method of constraint handler */
#if 0
static
SCIP_DECL_CONSENABLE(consEnableExactlp)
{  /*lint --e{715}*/
   SCIPerrorMessage("method of exactlp constraint handler not implemented yet\n");
   SCIPABORT(); /*lint --e{527}*/

   return SCIP_OKAY;
}
#else
#define consEnableExactlp NULL
#endif


/** constraint disabling notification method of constraint handler */
#if 0
static
SCIP_DECL_CONSDISABLE(consDisableExactlp)
{  /*lint --e{715}*/
   SCIPerrorMessage("method of exactlp constraint handler not implemented yet\n");
   SCIPABORT(); /*lint --e{527}*/

   return SCIP_OKAY;
}
#else
#define consDisableExactlp NULL
#endif


/** constraint display method of constraint handler */
static
SCIP_DECL_CONSPRINT(consPrintExactlp)
{  /*lint --e{715}*/
   assert( scip != NULL );
   assert( conshdlr != NULL );
   assert( cons != NULL );
   
   consdataPrint(scip, SCIPconshdlrGetData(conshdlr), SCIPconsGetData(cons), file);
    
   return SCIP_OKAY;
}

/** constraint copying method of constraint handler */
#define consCopyExactlp NULL

/** constraint parsing method of constraint handler */
#define consParseExactlp NULL


/*
 * Linear constraint upgrading
 */

#ifdef LINCONSUPGD_PRIORITY
/** tries to upgrade a linear constraint into a exactlp constraint */
static
SCIP_DECL_LINCONSUPGD(linconsUpgdExactlp)
{  /*lint --e{715}*/
   SCIP_Bool upgrade;

   assert(upgdcons != NULL);
   
   /* check, if linear constraint can be upgraded to exactlp constraint */
   upgrade = FALSE;
   /* TODO: put the constraint's properties here, in terms of the statistics given by nposbin, nnegbin, ... */

   if( upgrade )
   {
      SCIPdebugMessage("upgrading constraint <%s> to exactlp constraint\n", SCIPconsGetName(cons));
      
      /* create the exactlp constraint (an automatically upgraded constraint is always unmodifiable) */
      assert(!SCIPconsIsModifiable(cons));
      SCIP_CALL( SCIPcreateConsExactlp(scip, upgdcons, SCIPconsGetName(cons), nvars, vars, vals, lhs, rhs,
            SCIPconsIsInitial(cons), SCIPconsIsSeparated(cons), SCIPconsIsEnforced(cons), 
            SCIPconsIsChecked(cons), SCIPconsIsPropagated(cons), SCIPconsIsLocal(cons),
            SCIPconsIsLocal(cons), SCIPconsIsModifiable(cons), 
            SCIPconsIsDynamic(cons), SCIPconsIsRemovable(cons), SCIPconsIsStickingAtNode(cons)) );
   }

   return SCIP_OKAY;
}
#endif




/*
 * Event handler
 */

/** execution method of bound change event handler */
static
SCIP_DECL_EVENTEXEC(eventExecExactlp)
{  /*lint --e{715}*/
   SCIP_CONSHDLRDATA* conshdlrdata;
   SCIP_CONSDATA* consdata;
   SCIP_Real newbound;
   int varind;

   assert(eventdata != NULL);
   assert(eventdata->consdata != NULL);

   consdata = eventdata->consdata;
   assert(consdata != NULL);
   assert(0 <= consdata->nbndchglb && consdata->nbndchglb <= consdata->nvars); 
   assert(0 <= consdata->nbndchgub && consdata->nbndchgub <= consdata->nvars); 

   varind = eventdata->varind;
   assert(0 <= varind && varind < consdata->nvars);
   assert(SCIPvarGetProbindex(SCIPeventGetVar(event)) == varind);

   newbound = SCIPeventGetNewbound(event);

   conshdlrdata = SCIPconshdlrGetData(SCIPfindConshdlr(scip, CONSHDLR_NAME));
      
   switch( SCIPeventGetType(event) )
   {
   case SCIP_EVENTTYPE_LBTIGHTENED:
   case SCIP_EVENTTYPE_LBRELAXED:

      /** @todo exiptodo: presolving extension
       *  - check whether the following argumentation is correct (currently we only have branching decisions anyway)
       */
      /* catch only bound changes that are not originated by the exactlp constraint handler (e.g., exact presolving),
       * i.e., those that come from branching decisions. the bound changes found by the exactlp constraint handler are 
       * already stored here and the given bound is only a relaxation and probably weaker. 
       * bound changes on integral variables can be catched in any case as they are identical to the ones already stored. 
       */
      if( SCIPvarGetType(SCIPeventGetVar(event)) == SCIP_VARTYPE_CONTINUOUS )
         break;

#ifdef BOUNDCHG_OUT
      {
         char s[SCIP_MAXSTRLEN];
         gmp_snprintf(s, SCIP_MAXSTRLEN, "event<%x>: store unprocessed bndchg: <%s>[%Qd,%Qd] >= %g (old sum: nchglb=%d,nchgub=%d)", 
            SCIPeventGetType(event), SCIPvarGetName(SCIPeventGetVar(event)), consdata->lbloc[varind], 
            consdata->ubloc[varind], newbound, consdata->nbndchglb, consdata->nbndchgub);
         SCIPdebugMessage(s);
      }
#endif

      /* check whether variable already has unprocessed lower bound change events */ 
      if( consdata->bndchglbpos[varind] == -1 )
      {
#ifdef BOUNDCHG_OUT
         printf("-->     first lbchg of var");
#endif
         /* store position of variable in unprocessed lower bound change arrays */
         consdata->bndchglbpos[varind] = consdata->nbndchglb; 

         /* store new lower bound and index of variable */
         if( SCIPisInfinity(scip, -newbound) )
            mpq_set(consdata->bndchglb[consdata->nbndchglb], *negInfinity(conshdlrdata));
         else if( SCIPisInfinity(scip, newbound) )
            mpq_set(consdata->bndchglb[consdata->nbndchglb], *posInfinity(conshdlrdata));
         else         
            mpq_set_d(consdata->bndchglb[consdata->nbndchglb], newbound);
         consdata->bndchglbind[consdata->nbndchglb] = varind;

         /* update number of unprocessed lower bound change events */
         consdata->nbndchglb++;
      }
      else
      {
#ifdef BOUNDCHG_OUT
         printf("--> NOT first lbchg of var");
#endif
         assert(0 <= consdata->bndchglbpos[varind] && consdata->bndchglbpos[varind] < consdata->nbndchglb);
         if( SCIPisInfinity(scip, -newbound) )
            mpq_set(consdata->bndchglb[consdata->bndchglbpos[varind]], *negInfinity(conshdlrdata));
         else if( SCIPisInfinity(scip, newbound) )
            mpq_set(consdata->bndchglb[consdata->bndchglbpos[varind]], *posInfinity(conshdlrdata));
         else         
            mpq_set_d(consdata->bndchglb[consdata->bndchglbpos[varind]], newbound);
         assert(consdata->bndchglbind[consdata->bndchglbpos[varind]] == varind);
      }
      break;
   case SCIP_EVENTTYPE_UBTIGHTENED:
   case SCIP_EVENTTYPE_UBRELAXED:

      /** @todo exiptodo: presolving extension
       *  - check whether the following argumentation is correct (currently we only have branching decisions anyway)
       */
      /* catch only bound changes that are not originated by the exactlp constraint handler (e.g., exact presolving),
       * i.e., those that come from branching decisions. the bound changes found by the exactlp constraint handler are 
       * already stored here and the given bound is only a relaxation and probaly weaker. 
       * bound changes on integral variables can be catched in any case as they are identical to the ones already stored. 
       */
      if( SCIPvarGetType(SCIPeventGetVar(event)) == SCIP_VARTYPE_CONTINUOUS )
         break;

#ifdef BOUNDCHG_OUT
      {
         char s[SCIP_MAXSTRLEN];
         gmp_snprintf(s, SCIP_MAXSTRLEN, "event<%x>: store unprocessed bndchg: <%s>[%Qd,%Qd] <= %g (old sum: nchglb=%d,nchgub=%d)", 
            SCIPeventGetType(event), SCIPvarGetName(SCIPeventGetVar(event)), consdata->lbloc[varind], 
            consdata->ubloc[varind], newbound, consdata->nbndchglb, consdata->nbndchgub);
         SCIPdebugMessage(s);
      }
#endif

      /* check whether variable already has unprocessed upper bound change events */ 
      if( consdata->bndchgubpos[varind] == -1 )
      {
#ifdef BOUNDCHG_OUT
         printf("-->     first ubchg of var");
#endif
         /* store position of variable in unprocessed upper bound change arrays */
         consdata->bndchgubpos[varind] = consdata->nbndchgub;

         /* store new upper bound and index of variable */
         if( SCIPisInfinity(scip, -newbound) )
            mpq_set(consdata->bndchgub[consdata->nbndchgub], *negInfinity(conshdlrdata));
         else if( SCIPisInfinity(scip, newbound) )
            mpq_set(consdata->bndchgub[consdata->nbndchgub], *posInfinity(conshdlrdata));
         else         
            mpq_set_d(consdata->bndchgub[consdata->nbndchgub], newbound);
         consdata->bndchgubind[consdata->nbndchgub] = varind;

         /* update number of unprocessed upper bound change events */
         consdata->nbndchgub++;
      }
      else
      {
#ifdef BOUNDCHG_OUT
         printf("--> NOT first ubchg of var");
#endif
         assert(0 <= consdata->bndchgubpos[varind] && consdata->bndchgubpos[varind] < consdata->nbndchgub);

         if( SCIPisInfinity(scip, -newbound) )
            mpq_set(consdata->bndchgub[consdata->bndchgubpos[varind]], *negInfinity(conshdlrdata));
         else if( SCIPisInfinity(scip, newbound) )
            mpq_set(consdata->bndchgub[consdata->bndchgubpos[varind]], *posInfinity(conshdlrdata));
         else         
            mpq_set_d(consdata->bndchgub[consdata->bndchgubpos[varind]], newbound);
         assert(consdata->bndchgubind[consdata->bndchgubpos[varind]] == varind);
      }
      break;
   default:
      SCIPerrorMessage("invalid event type %x\n", SCIPeventGetType(event));
      return SCIP_INVALIDDATA;
   }
   assert(0 <= consdata->nbndchglb && consdata->nbndchglb <= consdata->nvars); 
   assert(0 <= consdata->nbndchgub && consdata->nbndchgub <= consdata->nvars); 

#ifdef BOUNDCHG_OUT
   printf(" (new sum: nchglb=%d, nchgub=%d)\n", consdata->nbndchglb, consdata->nbndchgub);
#endif

#ifndef NDEBUG
   {
      SCIP_VAR** vars;
      SCIP_VAR* var;


      /* get problem variables */
      var = SCIPeventGetVar(event);
      vars = SCIPgetVars(scip);
      assert(var != NULL);
      assert(vars != NULL);
      assert(SCIPgetNVars(scip) == consdata->nvars);
      assert(vars[varind] == var);
      assert(SCIPvarGetProbindex(var) == varind);
   }
#endif

   return SCIP_OKAY;
}



/*
 * constraint specific interface methods
 */

/** creates the handler for exactlp constraints and includes it in SCIP */
SCIP_RETCODE SCIPincludeConshdlrExactlp(
   SCIP*                 scip                /**< SCIP data structure */
   )
{
   SCIP_EVENTHDLRDATA* eventhdlrdata;
   SCIP_CONSHDLRDATA* conshdlrdata;

   /* include event handler for bound change events */
   eventhdlrdata = NULL;
   SCIP_CALL( SCIPincludeEventhdlr(scip, EVENTHDLR_NAME, EVENTHDLR_DESC,
         NULL, NULL, NULL, NULL, NULL, NULL, eventExecExactlp,
         eventhdlrdata) );

   /* create exactlp constraint handler data */
   SCIP_CALL( conshdlrdataCreate(scip, &conshdlrdata) );

   /* include constraint handler */
   SCIP_CALL( SCIPincludeConshdlr(scip, CONSHDLR_NAME, CONSHDLR_DESC,
         CONSHDLR_SEPAPRIORITY, CONSHDLR_ENFOPRIORITY, CONSHDLR_CHECKPRIORITY,
         CONSHDLR_SEPAFREQ, CONSHDLR_PROPFREQ, CONSHDLR_EAGERFREQ, CONSHDLR_MAXPREROUNDS, 
         CONSHDLR_DELAYSEPA, CONSHDLR_DELAYPROP, CONSHDLR_DELAYPRESOL, CONSHDLR_NEEDSCONS,
         consFreeExactlp, consInitExactlp, consExitExactlp, 
         consInitpreExactlp, consExitpreExactlp, consInitsolExactlp, consExitsolExactlp,
         consDeleteExactlp, consTransExactlp, consInitlpExactlp,
         consSepalpExactlp, consSepasolExactlp, consEnfolpExactlp, consEnfopsExactlp, consCheckExactlp, 
         consPropExactlp, consPresolExactlp, consRespropExactlp, consLockExactlp,
         consActiveExactlp, consDeactiveExactlp, 
         consEnableExactlp, consDisableExactlp,
         consPrintExactlp, consCopyExactlp, consParseExactlp,
         conshdlrdata) );

#ifdef LINCONSUPGD_PRIORITY
   /* include the linear constraint upgrade in the linear constraint handler */
   SCIP_CALL( SCIPincludeLinconsUpgrade(scip, linconsUpgdExactlp, LINCONSUPGD_PRIORITY) );
#endif

   /* add exactlp constraint handler parameters */
   SCIP_CALL( SCIPaddRealParam(scip,
         "constraints/exactlp/psobjweight",
         "weight of the original objective function in lp to compute interior point",
         &conshdlrdata->psobjweight, TRUE, DEFAULT_PSOBJWEIGHT, 0.0, 1.0, NULL, NULL) );

   SCIP_CALL( SCIPaddBoolParam(scip,
         "constraints/exactlp/psreduceauxlp",
         "should the number of constraints in lp to compute interior point be reduced?",
         &conshdlrdata->psreduceauxlp, TRUE, DEFAULT_PSREDUCEAUXLP, NULL, NULL) );

   SCIP_CALL( SCIPaddCharParam(scip, 
         "constraints/exactlp/psdualcolselection",
         "strategy to select which dual columns to use for lp to compute interior point ('n'o selection (all cols), 'a'ctive rows from exact primal LP, 'A'ctive rows from inexact primal LP)",
         &conshdlrdata->psdualcolselection, TRUE, DEFAULT_PSDUALCOLSELECTION, "naAbB", NULL, NULL) );
   SCIP_CALL( SCIPaddCharParam(scip, 
         "constraints/exactlp/psintpointselection",
         "method to select interior point ('a'rbitrary interior point, 'o'ptimized interior point, 'A'rbitrary interior point solved in dual form, 't'wo stage optimized interior point)",
         &conshdlrdata->psintpointselection, TRUE, DEFAULT_PSINTPOINTSELECTION, "aoAt", NULL, NULL) );

   SCIP_CALL( SCIPaddBoolParam(scip,
         "constraints/exactlp/psuseintpoint",
         "should correction shift use an interior pt? (otherwise use interior ray of recession cone)",
         &conshdlrdata->psuseintpoint, TRUE, DEFAULT_PSUSEINTPOINT, NULL, NULL) );
   SCIP_CALL( SCIPaddBoolParam(scip,
         "constraints/exactlp/psinfeasversion",
         "should infeasibility version of project and shift be used?",
         &conshdlrdata->psinfeasversion, TRUE, DEFAULT_PSINFEASVERSION, NULL, NULL) );

   SCIP_CALL( SCIPaddIntParam(scip,
         "constraints/exactlp/interleavedbfreq",
         "frequency at which dual bounding strategy is interleaved (-1: never, 0: if prommising, x: xth node)",
         &conshdlrdata->interleavedbfreq, TRUE, DEFAULT_INTERLEAVEDBFREQ, -1, INT_MAX, NULL, NULL) );
 
   SCIP_CALL( SCIPaddBoolParam(scip,
         "constraints/exactlp/computedbdiff",
         "should the quality of the safe dual bounds be computed (involves solving LPs exactly)?",
         &conshdlrdata->computedbdiff, TRUE, DEFAULT_COMPUTEDBDIFF, NULL, NULL) );
   SCIP_CALL( SCIPaddRealParam(scip,
         "constraints/exactlp/smalldbdiff",
         "maximum value of small relativ difference of safe dual bound",
         &conshdlrdata->smalldbdiff, TRUE, DEFAULT_SMALLDBDIFF, 0.0, SCIP_REAL_MAX, NULL, NULL) );
   SCIP_CALL( SCIPaddRealParam(scip,
         "constraints/exactlp/mediumdbdiff",
         "maximum value of medium relativ difference of safe dual bound",
         &conshdlrdata->mediumdbdiff, TRUE, DEFAULT_MEDIUMDBDIFF, 0.0, SCIP_REAL_MAX, NULL, NULL) );

   return SCIP_OKAY;
}

/** creates and captures a exactlp constraint */
SCIP_RETCODE SCIPcreateConsExactlp(
   SCIP*                 scip,               /**< SCIP data structure */
   SCIP_CONS**           cons,               /**< pointer to hold the created constraint */
   const char*           name,               /**< name of constraint */
   SCIP_OBJSENSE         objsense,           /**< objective sense */
   int                   nvars,              /**< number of variables */
   int                   ninfbounds,         /**< number of variables with infinite bound in safe dual bounding method */
   int                   ninfintbounds,      /**< number of integer variables with infinite bound in safe db method */
   int                   nlargebounds,       /**< number of variables with large bound in safe dual bounding method */
   mpq_t*                obj,                /**< objective function values of variables */
   mpq_t*                lb,                 /**< lower bounds of variables */
   mpq_t*                ub,                 /**< upper bounds of variables */
   int                   nconss,             /**< number of constraints */
   int                   nsplitconss,        /**< number of constraints that were split */
   mpq_t*                lhs,                /**< left hand sides of constraints */
   mpq_t*                rhs,                /**< right hand sides of constraints */
   int                   nnonz,              /**< number of nonzero elements in the constraint matrix */
   int                   nintegral,          /**< number of integral nonzero elements in the constraint matrix */
   int*                  beg,                /**< start index of each constraint in ind and val array */
   int*                  len,                /**< number of nonzeros in val array corresponding to constraint */
   int*                  ind,                /**< variable indices (var->probindex) of constraint matrix entries */
   mpq_t*                val,                /**< values of nonzero constraint matrix entries (and some zeros) */
   mpq_t                 minabsval,          /**< minimum absolute nonzero constraint matrix, lhs, or rhs entry */
   mpq_t                 maxabsval,          /**< maximum absolute nonzero constraint matrix, lhs, or rhs entry */
   SCIP_Bool             objneedscaling,     /**< do objective function values need to be scaled because some are not FP representable? */
   SCIP_Bool             initial,            /**< should the LP relaxation of constraint be in the initial LP?
                                              *   Usually set to TRUE. Set to FALSE for 'lazy constraints'. */
   SCIP_Bool             separate,           /**< should the constraint be separated during LP processing?
                                              *   Usually set to TRUE. */
   SCIP_Bool             enforce,            /**< should the constraint be enforced during node processing?
                                              *   TRUE for model constraints, FALSE for additional, redundant constraints. */
   SCIP_Bool             check,              /**< should the constraint be checked for feasibility?
                                              *   TRUE for model constraints, FALSE for additional, redundant constraints. */
   SCIP_Bool             propagate,          /**< should the constraint be propagated during node processing?
                                              *   Usually set to TRUE. */
   SCIP_Bool             local,              /**< is constraint only valid locally?
                                              *   Usually set to FALSE. Has to be set to TRUE, e.g., for branching constraints. */
   SCIP_Bool             modifiable,         /**< is constraint modifiable (subject to column generation)?
                                              *   Usually set to FALSE. In column generation applications, set to TRUE if pricing
                                              *   adds coefficients to this constraint. */
   SCIP_Bool             dynamic,            /**< is constraint subject to aging?
                                              *   Usually set to FALSE. Set to TRUE for own cuts which 
                                              *   are seperated as constraints. */
   SCIP_Bool             removable,          /**< should the relaxation be removed from the LP due to aging or cleanup?
                                              *   Usually set to FALSE. Set to TRUE for 'lazy constraints' and 'user cuts'. */
   SCIP_Bool             stickingatnode      /**< should the constraint always be kept at the node where it was added, even
                                              *   if it may be moved to a more global node?
                                              *   Usually set to FALSE. Set to TRUE to for constraints that represent node data. */
   )
{
   SCIP_CONSHDLRDATA* conshdlrdata;
   SCIP_CONSHDLR* conshdlr;
   SCIP_CONSDATA* consdata;

   assert(nnonz > 0 || mpq_sgn(minabsval) > 0);
   assert(nnonz > 0 || mpq_sgn(maxabsval) > 0);

   SCIPdebugMessage("create exactlp constraint\n");
   
   /* find the exactlp constraint handler */
   conshdlr = SCIPfindConshdlr(scip, CONSHDLR_NAME);
   if( conshdlr == NULL )
   {
      SCIPerrorMessage("exactlp constraint handler not found\n");
      return SCIP_PLUGINNOTFOUND;
   }

   /* get event handler */
   conshdlrdata = SCIPconshdlrGetData(conshdlr);
   assert(conshdlrdata != NULL);
   assert(conshdlrdata->eventhdlr != NULL);

   /* create constraint data */
   SCIP_CALL( consdataCreate(scip, conshdlrdata, &consdata, conshdlrdata->eventhdlr, objsense, nvars, ninfbounds, 
         ninfintbounds, nlargebounds, obj, lb, ub, nconss, nsplitconss, nconss, lhs, rhs, nnonz, nintegral, beg, len, ind,
         val, minabsval, maxabsval, objneedscaling) );

   /* create constraint */
   SCIP_CALL( SCIPcreateCons(scip, cons, name, conshdlr, consdata, initial, separate, enforce, check, propagate,
         local, modifiable, dynamic, removable, stickingatnode) );

   SCIPdebugMessage("create exactlp constraint (done)\n");

   return SCIP_OKAY;
}

/** checks if value is treated as positive infinite in exactlp constraint handler */
SCIP_Bool SCIPisPosInfinityExactlp(
   SCIP*                 scip,               /**< SCIP data structure */
   const mpq_t           val                 /**< value to be compared against infinity */
   )
{
   SCIP_CONSHDLRDATA* conshdlrdata;
   SCIP_CONSHDLR* conshdlr;

   /* find the exactlp constraint handler */
   conshdlr = SCIPfindConshdlr(scip, CONSHDLR_NAME);
   if( conshdlr == NULL )
   {
      SCIPerrorMessage("exactlp constraint handler not found\n");
      return SCIP_PLUGINNOTFOUND;
   }

   /* get constraint handler data */
   conshdlrdata = SCIPconshdlrGetData(conshdlr);
   assert(conshdlrdata != NULL);
   
   return isPosInfinity(conshdlrdata, val);
}

/** checks if value is treated as negative infinite in exactlp constraint handler */
SCIP_Bool SCIPisNegInfinityExactlp(
   SCIP*                 scip,               /**< SCIP data structure */
   const mpq_t           val                 /**< value to be compared against infinity */
   )
{
   SCIP_CONSHDLRDATA* conshdlrdata;
   SCIP_CONSHDLR* conshdlr;

   /* find the exactlp constraint handler */
   conshdlr = SCIPfindConshdlr(scip, CONSHDLR_NAME);
   if( conshdlr == NULL )
   {
      SCIPerrorMessage("exactlp constraint handler not found\n");
      return SCIP_PLUGINNOTFOUND;
   }

   /* get event handler */
   conshdlrdata = SCIPconshdlrGetData(conshdlr);
   assert(conshdlrdata != NULL);
   
   return isNegInfinity(conshdlrdata, val);
}

/** returns a safe external value for the given exact internal objective value, i.e., a lower or upper approximation 
 *  of the exact external value depending on the objective sense of the original problem and whether the given internal 
 *  value is a lower or upper bound in the transformed problem. 
 */
SCIP_Real SCIPgetExternSafeObjval(
   SCIP*                 scip,               /**< SCIP data structure */
   SCIP_CONS*            cons,               /**< exactlp constraint data */
   SCIP_Real             objval,             /**< safe internal objective value */
   SCIP_Bool             lowerbound          /**< TRUE if objval is lower bound in transformed prob; FALSE if upper bound */
   )
{
   SCIP_CONSHDLRDATA* conshdlrdata;
   SCIP_CONSHDLR* conshdlr;
   SCIP_Real objextern;
   SCIP_Bool down;
   mpq_t mpqobjintern; 
   mpq_t mpqobjextern; 

   assert(cons != NULL);

   /* get exactlp constraint handler */
   conshdlr = SCIPconsGetHdlr(cons);

   if( strcmp(SCIPconshdlrGetName(conshdlr), CONSHDLR_NAME) != 0 )
   {
      SCIPerrorMessage("constraint is not of type exactlp\n");
      SCIPABORT();
   }

   /* get constraint handler data */
   conshdlrdata = SCIPconshdlrGetData(conshdlr);
   assert(conshdlrdata != NULL);

   mpq_init(mpqobjintern);  
   mpq_init(mpqobjextern);
   
   if( SCIPisInfinity(scip, objval) )
      mpq_set(mpqobjintern, *posInfinity(conshdlrdata));
   else if( SCIPisInfinity(scip, -objval) )
      mpq_set(mpqobjintern, *negInfinity(conshdlrdata));
   else
      mpq_set_d(mpqobjintern, objval);
   
   getExternObjvalex(cons, mpqobjintern, mpqobjextern); 

   down = (((SCIPgetObjsense(scip) == SCIP_OBJSENSE_MINIMIZE) && lowerbound) 
      || ((SCIPgetObjsense(scip) == SCIP_OBJSENSE_MAXIMIZE) && !lowerbound));

   if( down )
      objextern = mpqGetRealRelax(scip, mpqobjextern, GMP_RNDD);
   else
      objextern = mpqGetRealRelax(scip, mpqobjextern, GMP_RNDU);

   mpq_clear(mpqobjintern);  
   mpq_clear(mpqobjextern);

   return objextern;
}

/** gets number of feasible exact primal solutions stored in the exact solution storage */
int SCIPgetNSolexs(
   SCIP*                 scip                /**< SCIP data structure */
   )
{
   SCIP_CONSHDLRDATA* conshdlrdata;
   SCIP_CONSHDLR* conshdlr;
   
   /* find the exactlp constraint handler */
   conshdlr = SCIPfindConshdlr(scip, CONSHDLR_NAME);
   if( conshdlr == NULL )
   {
      SCIPerrorMessage("exactlp constraint handler not found\n");
      SCIPABORT();
      return 0;
   }

   /* get constraint handler data */
   conshdlrdata = SCIPconshdlrGetData(conshdlr);
   assert(conshdlrdata != NULL);
   
   if( conshdlrdata->primal != NULL )
      return conshdlrdata->primal->nsols;
   else
      return 0;
}

/** gets best feasible exact primal solution found so far, or NULL if no solution has been found */
SCIP_SOLEX* SCIPgetBestSolex(
   SCIP*                 scip                /**< SCIP data structure */
   )
{
   SCIP_CONSHDLRDATA* conshdlrdata;
   SCIP_CONSHDLR* conshdlr;

   /* find the exactlp constraint handler */
   conshdlr = SCIPfindConshdlr(scip, CONSHDLR_NAME);
   if( conshdlr == NULL )
   {
      SCIPerrorMessage("exactlp constraint handler not found\n");
      SCIPABORT();
      return NULL;
   }

   /* get constraint handler data */
   conshdlrdata = SCIPconshdlrGetData(conshdlr);
   assert(conshdlrdata != NULL);
   
   if( conshdlrdata->primal != NULL && conshdlrdata->primal->nsols > 0 )
   {
      assert(conshdlrdata->primal->sols != NULL);
      assert(conshdlrdata->primal->sols[0] != NULL);
      return conshdlrdata->primal->sols[0];
   }

   return NULL;
}

/** returns objective value of exact primal CIP solution w.r.t. original problem */
void SCIPgetSolexOrigObj(
   SCIP*                scip,               /**< SCIP data structure */
   SCIP_CONS*           cons,               /**< exactlp constraint data */
   SCIP_SOLEX*          sol,                /**< exact primal solution */
   mpq_t                obj                 /**< pointer to store objective value */ 
   )
{
   mpq_t objintern;

   assert(sol != NULL);

   mpq_init(objintern);
   SCIPsolexGetObj(sol, objintern);

   getExternObjvalex(cons, objintern, obj);

   mpq_clear(objintern);
}

/** returns transformed objective value of exact primal CIP solution */
void SCIPgetSolexTransObj(
   SCIP*                 scip,               /**< SCIP data structure */
   SCIP_SOLEX*           sol,                /**< exact primal solution */
   mpq_t                 obj                 /**< pointer to store objective value */ 
   )
{
   assert(sol != NULL);

   SCIPsolexGetObj(sol, obj);
}

/** returns objective value of best exact primal CIP solution found so far w.r.t. original problem */
void SCIPgetBestSolexObj(
   SCIP*                 scip,               /**< SCIP data structure */
   SCIP_CONS*            cons,               /**< exactlp constraint data */
   mpq_t                 obj                 /**< pointer to store objective value */ 
   )
{
   SCIP_SOLEX* sol;

   /* get best exact solution found so far */
   sol = SCIPgetBestSolex(scip);
   if( sol != NULL )
   {
      SCIPgetSolexOrigObj(scip, cons, sol, obj);
   }
   else
   {
      SCIP_CONSHDLRDATA* conshdlrdata;
      SCIP_CONSHDLR* conshdlr;

      /* find the exactlp constraint handler */
      conshdlr = SCIPconsGetHdlr(cons);

      if( strcmp(SCIPconshdlrGetName(conshdlr), CONSHDLR_NAME) != 0 )
      {
         SCIPerrorMessage("constraint is not of type exactlp\n");
         SCIPABORT();
      }

      /* get constraint handler data */
      conshdlrdata = SCIPconshdlrGetData(conshdlr);

      assert(conshdlrdata != NULL);
      getExternObjvalex(cons, *posInfinity(conshdlrdata), obj);
   }
}

/** returns transformed objective value of best exact primal CIP solution found so far */
void SCIPgetBestSolexTransObj(
   SCIP*                 scip,               /**< SCIP data structure */
   SCIP_CONS*            cons,               /**< exactlp constraint data */
   mpq_t                 obj                 /**< pointer to store objective value */ 
   )
{
   SCIP_SOLEX* sol;

   /* get best exact solution found so far */
   sol = SCIPgetBestSolex(scip);
   if( sol != NULL )
   {
      SCIPgetSolexTransObj(scip, sol, obj);
   }
   else
   {
      SCIP_CONSHDLRDATA* conshdlrdata;
      SCIP_CONSHDLR* conshdlr;

      /* find the exactlp constraint handler */
      conshdlr = SCIPconsGetHdlr(cons);

      if( strcmp(SCIPconshdlrGetName(conshdlr), CONSHDLR_NAME) != 0 )
      {
         SCIPerrorMessage("constraint is not of type exactlp\n");
         SCIPABORT();
      }

      /* get constraint handler data */
      conshdlrdata = SCIPconshdlrGetData(conshdlr);

      assert(conshdlrdata != NULL);
      mpq_set(obj, *posInfinity(conshdlrdata));
   }
}

/** outputs non-zero variables of exact solution in original problem space to file stream */
SCIP_RETCODE SCIPprintSolex(
   SCIP*                 scip,               /**< SCIP data structure */
   SCIP_CONS*            cons,               /**< exactlp constraint data */
   SCIP_SOLEX*           sol,                /**< exact primal solution */
   FILE*                 file,               /**< output file (or NULL for standard output) */
   SCIP_Bool             printzeros          /**< should variables set to zero be printed? */
   )
{
   char s[SCIP_MAXSTRLEN];
   mpq_t obj;
   int n;
         
   mpq_init(obj);
   
   SCIPgetSolexOrigObj(scip, cons, sol, obj);
   n = gmp_snprintf(s, SCIP_MAXSTRLEN, "objective value:                 %20Qd\n", obj);
   if( n >= SCIP_MAXSTRLEN )
   {
      char* bigs;
      
      SCIP_CALL( SCIPallocMemorySize(scip, &bigs, n+1) );
      gmp_snprintf(bigs, n+1, "objective value:                 %20Qd\n", obj);
      SCIPmessagePrintInfo(bigs);
      SCIPfreeMemory(scip, &bigs);
   }
   else
      SCIPmessageFPrintInfo(file, s);
   
   /** @todo exiptodo: using scip->origprob and scip->transprob is not SCIP conform
    *  - think about a more general way to get information from cons_exactlp.c.
    *  - maybe, implement all methods that operate/use exact problem data (like solex methods) in cons_exactlp.c 
    */
   SCIP_CALL( SCIPsolexPrint(scip, sol, scip->origprob, scip->transprob, file, printzeros) );

   mpq_clear(obj);

   return SCIP_OKAY;
}

/** outputs non-zero variables of exact solution in original problem space in transformed problem space to file stream */
SCIP_RETCODE SCIPprintTransSolex(
   SCIP*                 scip,               /**< SCIP data structure */
   SCIP_SOLEX*           sol,                /**< exact primal solution */
   FILE*                 file,               /**< output file (or NULL for standard output) */
   SCIP_Bool             printzeros          /**< should variables set to zero be printed? */
   )
{
   char s[SCIP_MAXSTRLEN];
   mpq_t obj;

   mpq_init(obj);
   
   if( SCIPsolexGetOrigin(sol) == SCIP_SOLORIGIN_ORIGINAL )
   {
      SCIPerrorMessage("cannot print original space solution as transformed solution\n");
      return SCIP_INVALIDCALL;
   }

   SCIPgetSolexTransObj(scip, sol, obj);
   gmp_snprintf(s, SCIP_MAXSTRLEN, "objective value:                 %20Qd\n", obj);
   SCIPmessageFPrintInfo(file, s);

   /** @todo exiptodo: using scip->origprob and scip->transprob is not SCIP conform
    *  - think about a more general way to get information from cons_exactlp.c.
    *  - maybe, implement all methods that operate/use exact problem data (like solex methods) in cons_exactlp.c 
    */
   SCIP_CALL( SCIPsolexPrint(scip, sol, scip->transprob, scip->transprob, file, printzeros) );

   mpq_clear(obj);

   return SCIP_OKAY;
}

/** outputs best feasible exact primal solution found so far to file stream */
SCIP_RETCODE SCIPprintBestSolex(
   SCIP*                 scip,               /**< SCIP data structure */
   SCIP_CONS*            cons,               /**< exactlp constraint data */
   FILE*                 file,               /**< output file (or NULL for standard output) */
   SCIP_Bool             printzeros          /**< should variables set to zero be printed? */
   )
{
   SCIP_SOLEX* sol;

   sol = SCIPgetBestSolex(scip);

   if( sol == NULL )
      SCIPmessageFPrintInfo(file, "no solution available\n");
   else
   {
      SCIP_CALL( SCIPprintSolex(scip, cons, sol, file, printzeros) );
   }
   return SCIP_OKAY;
}

/** outputs best feasible exact primal solution found so far in transformed problem space to file stream */
SCIP_RETCODE SCIPprintBestTransSolex(
   SCIP*                 scip,               /**< SCIP data structure */
   FILE*                 file,               /**< output file (or NULL for standard output) */
   SCIP_Bool             printzeros          /**< should variables set to zero be printed? */
   )
{
   SCIP_SOLEX* sol;

   sol = SCIPgetBestSolex(scip);

   if( sol == NULL )
      SCIPmessageFPrintInfo(file, "no exact solution available\n");
   else
   {
      if( SCIPsolexGetOrigin(sol) == SCIP_SOLORIGIN_ORIGINAL )
      {
         SCIPdialogMessage(scip, NULL, "best exact solution exists only in original problem space\n");
      }
      else
      {
         SCIP_CALL( SCIPprintTransSolex(scip, sol, file, printzeros) );
      }
   }

   return SCIP_OKAY;
}

/** outputs value of variable in best feasible exact primal solution found so far to file stream */
SCIP_RETCODE SCIPprintBestSolexVar(
   SCIP*                 scip,               /**< SCIP data structure */
   SCIP_VAR*             var,                /**< problem variable for which solution value should be printed */
   FILE*                 file                /**< output file (or NULL for standard output) */
   )
{
   SCIP_SOLEX* sol;
   char s[SCIP_MAXSTRLEN];
   mpq_t solval;

   sol = SCIPgetBestSolex(scip);

   if( sol == NULL )
      SCIPmessageFPrintInfo(file, "no exact solution available\n");
   else
   {
      mpq_init(solval);
      
      SCIPsolexGetVal(sol, var, solval);

      SCIPmessageFPrintInfo(file, "%-32s", SCIPvarGetName(var));
      gmp_snprintf(s, SCIP_MAXSTRLEN, " %20Qd\n", solval);
      SCIPmessageFPrintInfo(file, s);
      
      mpq_clear(solval);
   }

   return SCIP_OKAY;
}


/** checks best exact primal solution for feasibility without adding it to the solution store;
 *  called for original exactlp constraints the method is used to double check the best exact solution in order to 
 *  validate the presolving process
 */
SCIP_RETCODE SCIPcheckBestSolex(
   SCIP*                 scip,               /**< SCIP data structure */
   SCIP_CONS*            cons,               /**< constraint data */
   SCIP_Bool*            feasible,           /**< stores whether given solution is feasible */
   SCIP_Bool             printreason         /**< should the reason for the violation be printed? */
   )
{
   SCIP_CONSHDLRDATA* conshdlrdata;
   SCIP_CONSHDLR* conshdlr;
   SCIP_SOLEX* sol;

   assert(scip != NULL);
   assert(feasible != NULL);

   *feasible = TRUE;

   /* find the exactlp constraint handler */
   conshdlr = SCIPconsGetHdlr(cons);

   if( strcmp(SCIPconshdlrGetName(conshdlr), CONSHDLR_NAME) != 0 )
   {
      SCIPerrorMessage("constraint is not of type exactlp\n");
      SCIPABORT();
   }

   /* get constraint handler data */
   conshdlrdata = SCIPconshdlrGetData(conshdlr);
   assert(conshdlrdata != NULL);

   /* get best exact primal solution */
   sol = SCIPgetBestSolex(scip);
   if( sol == NULL )
   {
      SCIPdialogMessage(scip, NULL, "no feasible exact solution available\n");
   }
   else
   {
      SCIP_CALL( checkCons(scip, conshdlrdata, cons, NULL, sol, printreason, feasible) );
   }

   return SCIP_OKAY;
}

/** gets exact objective function value of variable */
void SCIPvarGetObjExactlp(
   SCIP_CONS*            cons,               /**< constraint data */
   SCIP_VAR*             var,                /**< problem variable */
   mpq_t                 obj                 /**< pointer to store objective value */
   )
{
   SCIP_CONSDATA* consdata;

   assert(var != NULL);

   if( strcmp(SCIPconshdlrGetName(SCIPconsGetHdlr(cons)), CONSHDLR_NAME) != 0 )
   {
      SCIPerrorMessage("constraint is not of type exactlp\n");
      SCIPABORT();
   }

   consdata = SCIPconsGetData(cons);
   assert(consdata != NULL);

   mpq_set(obj, consdata->obj[SCIPvarGetProbindex(var)]);
}

/** gets exact global lower bound of variable */
void SCIPvarGetLbGlobalExactlp(
   SCIP_CONS*            cons,               /**< constraint data */
   SCIP_VAR*             var,                /**< problem variable */
   mpq_t                 lb                  /**< pointer to store global lower bound */
   )
{
   SCIP_CONSDATA* consdata;

   assert(var != NULL);

   if( strcmp(SCIPconshdlrGetName(SCIPconsGetHdlr(cons)), CONSHDLR_NAME) != 0 )
   {
      SCIPerrorMessage("constraint is not of type exactlp\n");
      SCIPABORT();
   }

   consdata = SCIPconsGetData(cons);
   assert(consdata != NULL);

   mpq_set(lb, consdata->lb[SCIPvarGetProbindex(var)]);
}

/** gets exact global upper bound of variable */
void SCIPvarGetUbGlobalExactlp(
   SCIP_CONS*            cons,               /**< constraint data */
   SCIP_VAR*             var,                /**< problem variable */
   mpq_t                 ub                  /**< pointer to store global upper bound */
   )
{
   SCIP_CONSDATA* consdata;

   assert(var != NULL);

   if( strcmp(SCIPconshdlrGetName(SCIPconsGetHdlr(cons)), CONSHDLR_NAME) != 0 )
   {
      SCIPerrorMessage("constraint is not of type exactlp\n");
      SCIPABORT();
   }

   consdata = SCIPconsGetData(cons);
   assert(consdata != NULL);

   mpq_set(ub, consdata->ub[SCIPvarGetProbindex(var)]);
}

/** gets worst global bound of variable with respect to the objective function */
void SCIPvarGetWorstGlobalBoundExactlp(
   SCIP_CONS*            cons,               /**< constraint data */
   SCIP_VAR*             var,                /**< problem variable */
   mpq_t                 bound               /**< pointer to store worst bound */
   )
{
   SCIP_CONSDATA* consdata;

   assert(var != NULL);

   if( strcmp(SCIPconshdlrGetName(SCIPconsGetHdlr(cons)), CONSHDLR_NAME) != 0 )
   {
      SCIPerrorMessage("constraint is not of type exactlp\n");
      SCIPABORT();
   }

   consdata = SCIPconsGetData(cons);
   assert(consdata != NULL);

   if( mpq_sgn(consdata->obj[SCIPvarGetProbindex(var)]) >= 0.0 )
      mpq_set(bound, consdata->ub[SCIPvarGetProbindex(var)]);
   else
      mpq_set(bound, consdata->lb[SCIPvarGetProbindex(var)]);
}

/** returns safe dual bounding method to be applied; if user want's the solver to decide the most promising one is 
 *  selected, otherwise the one the user wanted is returned 
 *  note, for the automatic mode, this method asumes that Neumaier and Shcherbina was already tested, 
 *  i.e., that we know whether it suceeded.
 */
char SCIPselectDualBoundMethod(
   SCIP*                 scip,               /**< SCIP data structure */
   SCIP_Bool             infeaslp            /**< will dual bound method be applied to safely verify infeasible LP? */
   )
{
   SCIP_CONS** conss;
   char dualboundmethod;
   SCIP_Bool skip;
   SCIP_Bool projectshift;
   SCIP_CONSHDLRDATA* conshdlrdata;
   SCIP_CONSHDLR* conshdlr;
   SCIP_CONSDATA* consdata;

   /* find the exactlp constraint handler */
   conshdlr = SCIPfindConshdlr(scip, CONSHDLR_NAME);
   if( conshdlr == NULL )
   {
      SCIPerrorMessage("exactlp constraint handler not found\n");
      SCIPABORT();
      return 0.0;
   }

   /* get constraint handler data */
   conshdlrdata = SCIPconshdlrGetData(conshdlr);
   assert(conshdlrdata != NULL);

   /* get exactlp constraints */
   conss = SCIPgetConss(scip);
   assert(conss != NULL);
   assert(SCIPgetNConss(scip) == 1);

   /* get exactlp constraint data */
   consdata = SCIPconsGetData(conss[0]);
   assert(consdata != NULL);

   skip = FALSE;
   projectshift = TRUE;

   if( infeaslp )
   {
      /* user did choose a dual bounding method */
      if( SCIPdualBoundMethod(scip) != 'a' )
         dualboundmethod = SCIPdualBoundMethod(scip);
      else
      {
         /** @todo exiptodo: using scip->lp->hasprovedbound is not SCIP conform. 
          *  - implement method in lp.c or scip.c which returns lp->hasprovedbound
          *  - there is at least one other position where hasprovedbound accessed directly
          */
         /* enfops which calls this methods for infeaslp is never called if Neumair Shcherbina proved infeasibility */
         assert(!scip->lp->hasprovedbound); 
         
         /* decide whether to apply project and shift or exact LP */

         /* we already know whether project and shift works */
         if( conshdlrdata->psdatacon )
         {
            if( conshdlrdata->psdatafail )
               projectshift = FALSE;
            else
               projectshift = TRUE;
         }
         /* we don't know whether it will work and thus predict it
          * criterium: small number of nonzeros in the constraint matrix 
          */
         else
         {
            assert(SCIPgetNNonzExactlp(conss[0]) >= 0);
            if( SCIPgetNNonzExactlp(conss[0]) <= SPARSEMAXNNONZ ) 
               projectshift = TRUE;
            else
               projectshift = FALSE;
         }  

         if( projectshift )
            dualboundmethod = 'p';
         else
            dualboundmethod = 'e';
      }
   }
   else
   {
      /* decide whether we want to interleave with exact LP call/basis verification
       * - given freq
       * or
       * - Neumair Shcherbina bound only nearly able to cutoff node 
       */
      if( (conshdlrdata->interleavedbfreq > 0 && !SCIPisInfinity(scip, SCIPgetCutoffbound(scip)) && SCIPgetDepth(scip) > 0 
            && SCIPgetDepth(scip) % (conshdlrdata->interleavedbfreq) == 0)
         || (conshdlrdata->interleavedbfreq == 0 && SCIPisGE(scip, SCIPgetLocalLowerbound(scip), SCIPgetCutoffbound(scip))
            && SCIPgetLocalLowerbound(scip) < SCIPgetCutoffbound(scip)) )
      {
         dualboundmethod = 'e';
      }
      else
      {
         /* user did choose a dual bounding method */
         if( SCIPdualBoundMethod(scip) != 'a' )
            dualboundmethod = SCIPdualBoundMethod(scip);
         /* do not recompute the dual bound if Neumair Shcherbina did succeed */
         else if( scip->lp->hasprovedbound )
         {
            dualboundmethod = 'n';
         }
         else 
         {
            /* decide whether it is worse to compute a dual bound:
             * - never skip
             */
            skip = FALSE;
            if( skip )
               dualboundmethod = 'n';
            else
            {
               /* decide whether to apply project and shift or basis verification:
                * - we already know whether project and shift works
                * or
                * - small number of nonzeros in the constraint matrix 
                */
               if( conshdlrdata->psdatacon )
               {
                  if( conshdlrdata->psdatafail )
                     projectshift = FALSE;
                  else
                     projectshift = TRUE;
               }
               else
               {
                  assert(SCIPgetNNonzExactlp(conss[0]) >= 0);
                  if( SCIPgetNNonzExactlp(conss[0]) <= SPARSEMAXNNONZ ) 
                     projectshift = TRUE;
                  else
                     projectshift = FALSE;
               }  

               if( projectshift )
                  dualboundmethod = 'p';
               else
                  dualboundmethod = 'v';
            }
         }
      }
   }
   SCIPdebugMessage("   selected dual bounding method for <%s> LP: %c\n", infeaslp ? "infeasible" : "feasible", 
      dualboundmethod);
#ifdef DBAUTO_OUT
   printf("selected dual bounding method for <%s> LP: %c (skip safedb:%d, many largebounds:%d [<%d>/<%d>=%.2f], many nonzeros:%d [<%d>])\n", 
      infeaslp ? "infeasible" : "feasible", dualboundmethod, skip, 
      (SCIP_Real)(SCIPgetNInfiniteBounds(conss[0]) + SCIPgetNLargeBounds(conss[0]))/(SCIP_Real)SCIPgetNVars(scip) > FEWLBOUNDSRATIO, 
      SCIPgetNInfiniteBounds(conss[0]) + SCIPgetNLargeBounds(conss[0]), SCIPgetNVars(scip),
      (SCIP_Real)(SCIPgetNInfiniteBounds(conss[0]) + SCIPgetNLargeBounds(conss[0]))/(SCIP_Real)SCIPgetNVars(scip),
      SCIPgetNNonzExactlp(conss[0]) > SPARSEMAXNNONZ, SCIPgetNNonzExactlp(conss[0]));
#endif

   return dualboundmethod;
}

/*
 * problem and solving process statistics methods
 */

/** gets total number of linear constraints handled by exactlp constraint */
int SCIPgetNConssExactlp(
   SCIP_CONS*            cons                /**< constraint data */
   )
{
   SCIP_CONSDATA* consdata;

   if( strcmp(SCIPconshdlrGetName(SCIPconsGetHdlr(cons)), CONSHDLR_NAME) != 0 )
   {
      SCIPerrorMessage("constraint is not of type exactlp\n");
      SCIPABORT();
      return 0;
   }

   consdata = SCIPconsGetData(cons);
   assert(consdata != NULL);

   return consdata->nconss;
}

/** gets total number of constraints handled by exactlp constraint that were split */
int SCIPgetNSplitconssExactlp(
   SCIP_CONS*            cons                /**< constraint data */
   )
{
   SCIP_CONSDATA* consdata;

   if( strcmp(SCIPconshdlrGetName(SCIPconsGetHdlr(cons)), CONSHDLR_NAME) != 0 )
   {
      SCIPerrorMessage("constraint is not of type exactlp\n");
      SCIPABORT();
      return 0;
   }

   consdata = SCIPconsGetData(cons);
   assert(consdata != NULL);

   return consdata->nsplitconss;
}

/** gets number of nonzero entries in linear constraints handled by exactlp constraint */
int SCIPgetNNonzExactlp(
   SCIP_CONS*            cons                /**< constraint data */
   )
{
   SCIP_CONSDATA* consdata;

   if( strcmp(SCIPconshdlrGetName(SCIPconsGetHdlr(cons)), CONSHDLR_NAME) != 0 )
   {
      SCIPerrorMessage("constraint is not of type exactlp\n");
      SCIPABORT();
      return 0;
   }

   consdata = SCIPconsGetData(cons);
   assert(consdata != NULL);

   return consdata->nnonz;
}

/** gets number of integral nonzero entries in linear constraints handled by exactlp constraint */
int SCIPgetNIntegralExactlp(
   SCIP_CONS*            cons                /**< constraint data */
   )
{
   SCIP_CONSDATA* consdata;

   if( strcmp(SCIPconshdlrGetName(SCIPconsGetHdlr(cons)), CONSHDLR_NAME) != 0 )
   {
      SCIPerrorMessage("constraint is not of type exactlp\n");
      SCIPABORT();
      return 0;
   }

   consdata = SCIPconsGetData(cons);
   assert(consdata != NULL);

   return consdata->nintegral;
}

/** gets ration of maximum and minimum absolute nonzero constraint matrix, lhs, or rhs entry */
SCIP_Real SCIPgetCoefRatioExactlp(
   SCIP*                 scip,               /**< SCIP data structure */
   SCIP_CONS*            cons                /**< constraint data */
   )
{
   SCIP_CONSDATA* consdata;
   mpq_t ratio;
   mpq_t intratio;
   
   if( strcmp(SCIPconshdlrGetName(SCIPconsGetHdlr(cons)), CONSHDLR_NAME) != 0 )
   {
      SCIPerrorMessage("constraint is not of type exactlp\n");
      SCIPABORT();
      return 0;
   }

   consdata = SCIPconsGetData(cons);
   assert(consdata != NULL);

   mpq_init(ratio);
   mpq_init(intratio);

   assert(mpq_sgn(consdata->minabsval) > 0);
   assert(mpq_sgn(consdata->maxabsval) > 0);
   mpq_div(ratio, consdata->maxabsval, consdata->minabsval);

   mpqCeil(intratio, ratio);
   assert(mpqIsIntegral(intratio));

   return mpqGetRealApprox(scip, intratio);
}

/** gets total number variables with infinite bound needed in safe dual bounding method */
int SCIPgetNInfiniteBounds(
   SCIP_CONS*            cons                /**< constraint data */
   )
{
   SCIP_CONSDATA* consdata;

   if( strcmp(SCIPconshdlrGetName(SCIPconsGetHdlr(cons)), CONSHDLR_NAME) != 0 )
   {
      SCIPerrorMessage("constraint is not of type exactlp\n");
      SCIPABORT();
      return 0;
   }

   consdata = SCIPconsGetData(cons);
   assert(consdata != NULL);

   return consdata->ninfbounds;
}

/** gets total number integer variables with infinite bound needed in safe dual bounding method */
int SCIPgetNInfiniteIntegerBounds(
   SCIP_CONS*            cons                /**< constraint data */
   )
{
   SCIP_CONSDATA* consdata;

   if( strcmp(SCIPconshdlrGetName(SCIPconsGetHdlr(cons)), CONSHDLR_NAME) != 0 )
   {
      SCIPerrorMessage("constraint is not of type exactlp\n");
      SCIPABORT();
      return 0;
   }

   consdata = SCIPconsGetData(cons);
   assert(consdata != NULL);

   return consdata->ninfintbounds;
}

/** gets total number variables with infinite bound needed in safe dual bounding method */
int SCIPgetNLargeBounds(
   SCIP_CONS*            cons                /**< constraint data */
   )
{
   SCIP_CONSDATA* consdata;

   if( strcmp(SCIPconshdlrGetName(SCIPconsGetHdlr(cons)), CONSHDLR_NAME) != 0 )
   {
      SCIPerrorMessage("constraint is not of type exactlp\n");
      SCIPABORT();
      return 0;
   }

   consdata = SCIPconsGetData(cons);
   assert(consdata != NULL);

   return consdata->nlargebounds;
}


/** gets time needed for safe dual bound computation for feasible LPs */
SCIP_Real SCIPgetProvedfeaslpTime(
   SCIP*                 scip                /**< SCIP data structure */
   )
{
   SCIP_CONSHDLRDATA* conshdlrdata;
   SCIP_CONSHDLR* conshdlr;

   /* find the exactlp constraint handler */
   conshdlr = SCIPfindConshdlr(scip, CONSHDLR_NAME);
   if( conshdlr == NULL )
   {
      SCIPerrorMessage("exactlp constraint handler not found\n");
      SCIPABORT();
      return 0.0;
   }

   /* get constraint handler data */
   conshdlrdata = SCIPconshdlrGetData(conshdlr);
   assert(conshdlrdata != NULL);

   return SCIPgetClockTime(scip, conshdlrdata->provedfeaslptime);
}

/** gets time needed for safe verification for infeasible LPs */
SCIP_Real SCIPgetProvedinfeaslpTime(
   SCIP*                 scip                /**< SCIP data structure */
   )
{
   SCIP_CONSHDLRDATA* conshdlrdata;
   SCIP_CONSHDLR* conshdlr;

   /* find the exactlp constraint handler */
   conshdlr = SCIPfindConshdlr(scip, CONSHDLR_NAME);
   if( conshdlr == NULL )
   {
      SCIPerrorMessage("exactlp constraint handler not found\n");
      SCIPABORT();
      return 0.0;
   }

   /* get constraint handler data */
   conshdlrdata = SCIPconshdlrGetData(conshdlr);
   assert(conshdlrdata != NULL);

   return SCIPgetClockTime(scip, conshdlrdata->provedinfeaslptime);
}

/** gets number of times, safe dual bound computation for feasible LPs was called */
SCIP_Longint SCIPgetNProvedfeaslp(
   SCIP*                 scip                /**< SCIP data structure */
   )
{
   SCIP_CONSHDLRDATA* conshdlrdata;
   SCIP_CONSHDLR* conshdlr;

   /* find the exactlp constraint handler */
   conshdlr = SCIPfindConshdlr(scip, CONSHDLR_NAME);
   if( conshdlr == NULL )
   {
      SCIPerrorMessage("exactlp constraint handler not found\n");
      SCIPABORT();
      return 0;
   }

   /* get constraint handler data */
   conshdlrdata = SCIPconshdlrGetData(conshdlr);
   assert(conshdlrdata != NULL);

   return conshdlrdata->nprovedfeaslp;
}

/** number of times, safe verification for infeasible LPs was called */
SCIP_Longint SCIPgetNProvedinfeaslp(
   SCIP*                 scip                /**< SCIP data structure */
   )
{
   SCIP_CONSHDLRDATA* conshdlrdata;
   SCIP_CONSHDLR* conshdlr;

   /* find the exactlp constraint handler */
   conshdlr = SCIPfindConshdlr(scip, CONSHDLR_NAME);
   if( conshdlr == NULL )
   {
      SCIPerrorMessage("exactlp constraint handler not found\n");
      SCIPABORT();
      return 0;
   }

   /* get constraint handler data */
   conshdlrdata = SCIPconshdlrGetData(conshdlr);
   assert(conshdlrdata != NULL);

   return conshdlrdata->nprovedinfeaslp;
}

/** gets number of times, safe dual bound computation for feasible LPs failed */
SCIP_Longint SCIPgetNFailProvedfeaslp(
   SCIP*                 scip                /**< SCIP data structure */
   )
{
   SCIP_CONSHDLRDATA* conshdlrdata;
   SCIP_CONSHDLR* conshdlr;

   /* find the exactlp constraint handler */
   conshdlr = SCIPfindConshdlr(scip, CONSHDLR_NAME);
   if( conshdlr == NULL )
   {
      SCIPerrorMessage("exactlp constraint handler not found\n");
      SCIPABORT();
      return 0;
   }

   /* get constraint handler data */
   conshdlrdata = SCIPconshdlrGetData(conshdlr);
   assert(conshdlrdata != NULL);

   return conshdlrdata->nfailprovedfeaslp;
}

/** number of times, safe verification for infeasible LPs failed */
SCIP_Longint SCIPgetNFailProvedinfeaslp(
   SCIP*                 scip                /**< SCIP data structure */
   )
{
   SCIP_CONSHDLRDATA* conshdlrdata;
   SCIP_CONSHDLR* conshdlr;

   /* find the exactlp constraint handler */
   conshdlr = SCIPfindConshdlr(scip, CONSHDLR_NAME);
   if( conshdlr == NULL )
   {
      SCIPerrorMessage("exactlp constraint handler not found\n");
      SCIPABORT();
      return 0;
   }

   /* get constraint handler data */
   conshdlrdata = SCIPconshdlrGetData(conshdlr);
   assert(conshdlrdata != NULL);

   return conshdlrdata->nfailprovedinfeaslp;
}

/** number of times, safe verification for infeasible LPs was aborted because no approximate certificate was given */
SCIP_Longint SCIPgetNAbortProvedinfeaslp(
   SCIP*                 scip                /**< SCIP data structure */
   )
{
   SCIP_CONSHDLRDATA* conshdlrdata;
   SCIP_CONSHDLR* conshdlr;

   /* find the exactlp constraint handler */
   conshdlr = SCIPfindConshdlr(scip, CONSHDLR_NAME);
   if( conshdlr == NULL )
   {
      SCIPerrorMessage("exactlp constraint handler not found\n");
      SCIPABORT();
      return 0;
   }

   /* get constraint handler data */
   conshdlrdata = SCIPconshdlrGetData(conshdlr);
   assert(conshdlrdata != NULL);

   return conshdlrdata->nabortprovedinfeaslp;
}

/** gets time needed for exact integrality verification for feasible LPs */
SCIP_Real SCIPgetExactfeaslpTime(
   SCIP*                 scip                /**< SCIP data structure */
   )
{
   SCIP_CONSHDLRDATA* conshdlrdata;
   SCIP_CONSHDLR* conshdlr;

   /* find the exactlp constraint handler */
   conshdlr = SCIPfindConshdlr(scip, CONSHDLR_NAME);
   if( conshdlr == NULL )
   {
      SCIPerrorMessage("exactlp constraint handler not found\n");
      SCIPABORT();
      return 0.0;
   }

   /* get constraint handler data */
   conshdlrdata = SCIPconshdlrGetData(conshdlr);
   assert(conshdlrdata != NULL);

   return SCIPgetClockTime(scip, conshdlrdata->exactfeaslptime);
}

/** gets time needed for exact verification for infeasible LPs */
SCIP_Real SCIPgetExactinfeaslpTime(
   SCIP*                 scip                /**< SCIP data structure */
   )
{
   SCIP_CONSHDLRDATA* conshdlrdata;
   SCIP_CONSHDLR* conshdlr;

   /* find the exactlp constraint handler */
   conshdlr = SCIPfindConshdlr(scip, CONSHDLR_NAME);
   if( conshdlr == NULL )
   {
      SCIPerrorMessage("exactlp constraint handler not found\n");
      SCIPABORT();
      return 0.0;
   }

   /* get constraint handler data */
   conshdlrdata = SCIPconshdlrGetData(conshdlr);
   assert(conshdlrdata != NULL);

   return SCIPgetClockTime(scip, conshdlrdata->exactinfeaslptime);
}

/** gets time needed for exact LP solve for unsolved LP */
SCIP_Real SCIPgetExactunsollpTime(
   SCIP*                 scip                /**< SCIP data structure */
   )
{
   SCIP_CONSHDLRDATA* conshdlrdata;
   SCIP_CONSHDLR* conshdlr;

   /* find the exactlp constraint handler */
   conshdlr = SCIPfindConshdlr(scip, CONSHDLR_NAME);
   if( conshdlr == NULL )
   {
      SCIPerrorMessage("exactlp constraint handler not found\n");
      SCIPABORT();
      return 0.0;
   }

   /* get constraint handler data */
   conshdlrdata = SCIPconshdlrGetData(conshdlr);
   assert(conshdlrdata != NULL);

   return SCIPgetClockTime(scip, conshdlrdata->exactunsollptime);
}

/** gets number of times, exact integrality verification for feasible LPs was called */
SCIP_Longint SCIPgetNExactfeaslp(
   SCIP*                 scip                /**< SCIP data structure */
   )
{
   SCIP_CONSHDLRDATA* conshdlrdata;
   SCIP_CONSHDLR* conshdlr;

   /* find the exactlp constraint handler */
   conshdlr = SCIPfindConshdlr(scip, CONSHDLR_NAME);
   if( conshdlr == NULL )
   {
      SCIPerrorMessage("exactlp constraint handler not found\n");
      SCIPABORT();
      return 0;
   }

   /* get constraint handler data */
   conshdlrdata = SCIPconshdlrGetData(conshdlr);
   assert(conshdlrdata != NULL);

   return conshdlrdata->nexactfeaslp;
}

/** gets number of times, exact verification for infeasible LPs was called */
SCIP_Longint SCIPgetNExactinfeaslp(
   SCIP*                 scip                /**< SCIP data structure */
   )
{
   SCIP_CONSHDLRDATA* conshdlrdata;
   SCIP_CONSHDLR* conshdlr;

   /* find the exactlp constraint handler */
   conshdlr = SCIPfindConshdlr(scip, CONSHDLR_NAME);
   if( conshdlr == NULL )
   {
      SCIPerrorMessage("exactlp constraint handler not found\n");
      SCIPABORT();
      return 0;
   }

   /* get constraint handler data */
   conshdlrdata = SCIPconshdlrGetData(conshdlr);
   assert(conshdlrdata != NULL);

   return conshdlrdata->nexactinfeaslp;
}

/** gets number of times, exact LP solver is called for unsolved LP */
SCIP_Longint SCIPgetNExactunsollp(
   SCIP*                 scip                /**< SCIP data structure */
   )
{
   SCIP_CONSHDLRDATA* conshdlrdata;
   SCIP_CONSHDLR* conshdlr;

   /* find the exactlp constraint handler */
   conshdlr = SCIPfindConshdlr(scip, CONSHDLR_NAME);
   if( conshdlr == NULL )
   {
      SCIPerrorMessage("exactlp constraint handler not found\n");
      SCIPABORT();
      return 0;
   }

   /* get constraint handler data */
   conshdlrdata = SCIPconshdlrGetData(conshdlr);
   assert(conshdlrdata != NULL);

   return conshdlrdata->nexactunsollp;
}

/** gets number of times, claimed integral LP solution was fractional */
SCIP_Longint SCIPgetNWrongExactfeaslp(
   SCIP*                 scip                /**< SCIP data structure */
   )
{
   SCIP_CONSHDLRDATA* conshdlrdata;
   SCIP_CONSHDLR* conshdlr;

   /* find the exactlp constraint handler */
   conshdlr = SCIPfindConshdlr(scip, CONSHDLR_NAME);
   if( conshdlr == NULL )
   {
      SCIPerrorMessage("exactlp constraint handler not found\n");
      SCIPABORT();
      return 0;
   }

   /* get constraint handler data */
   conshdlrdata = SCIPconshdlrGetData(conshdlr);
   assert(conshdlrdata != NULL);

   return conshdlrdata->nwrongexactfeaslp;
}

/** gets number of times, claimed infeasible LP was feasible */
SCIP_Longint SCIPgetNWrongExactinfeaslp(
   SCIP*                 scip                /**< SCIP data structure */
   )
{
   SCIP_CONSHDLRDATA* conshdlrdata;
   SCIP_CONSHDLR* conshdlr;

   /* find the exactlp constraint handler */
   conshdlr = SCIPfindConshdlr(scip, CONSHDLR_NAME);
   if( conshdlr == NULL )
   {
      SCIPerrorMessage("exactlp constraint handler not found\n");
      SCIPABORT();
      return 0;
   }

   /* get constraint handler data */
   conshdlrdata = SCIPconshdlrGetData(conshdlr);
   assert(conshdlrdata != NULL);

   return conshdlrdata->nwrongexactinfeaslp;
}

/** computes relative difference of given safe dual bound and exact dual bound at current node and updates statistics */
SCIP_RETCODE SCIPcomputeDualboundQuality(
   SCIP*                 scip,               /**< SCIP data structure */
   SCIP_CONS*            cons,               /**< constraint data */
   SCIP_Real             safedualbound       /**< safe dual bound to compute quality for */
   )
{
   SCIP_CONSDATA* consdata;
   SCIP_CONSHDLRDATA* conshdlrdata;
   SCIP_Bool lperror;

   assert(!SCIPisInfinity(scip, -safedualbound));

   if( strcmp(SCIPconshdlrGetName(SCIPconsGetHdlr(cons)), CONSHDLR_NAME) != 0 )
   {
      SCIPerrorMessage("constraint is not of type exactlp\n");
      SCIPABORT();
   }

   /* get constraint handler data */
   conshdlrdata = SCIPconshdlrGetData(SCIPconsGetHdlr(cons));
   assert(conshdlrdata != NULL);

   /* only compute relative dual bound difference if wanted */
   if( !conshdlrdata->computedbdiff )
      return SCIP_OKAY;

   SCIPdebugMessage("  computing dual bound quality for exactlp constraint <%s>:\n", SCIPconsGetName(cons));

   consdata = SCIPconsGetData(cons);
   assert(consdata != NULL);

   /* constructs exact LP of current node */
   constructCurrentLPEX(scip, conshdlrdata, consdata);
   
   /* load LP state from inexact LP into exact LP solver */
   SCIP_CALL( loadLPState(scip, conshdlrdata) );
   
   /* solve exact LP */
   SCIP_CALL( solveLPEX(scip, conshdlrdata, SCIP_LPALGO_DUALSIMPLEX, FALSE, &lperror) );

   if( !lperror )
   {
      mpq_t dualobjval;
      mpq_t absdualobjval;
      mpq_t dbdiff;
      mpq_t dualbound;
      mpq_t smalldbdiff;
      mpq_t mediumdbdiff;

      mpq_init(dualobjval);
      mpq_init(absdualobjval);
      mpq_init(dbdiff);
      mpq_init(dualbound);
      mpq_init(smalldbdiff);
      mpq_init(mediumdbdiff);

      SCIP_CALL( SCIPlpiexGetObjval(conshdlrdata->lpiex, &dualobjval) );
      mpq_set_d(dualobjval, mpqGetRealRelax(scip, dualobjval, GMP_RNDD));

      mpq_abs(absdualobjval, dualobjval);
      mpq_set_d(dualbound, safedualbound);
      mpq_set_d(smalldbdiff, conshdlrdata->smalldbdiff);
      mpq_set_d(mediumdbdiff, conshdlrdata->mediumdbdiff);

      mpq_sub(dbdiff, dualobjval, dualbound);

#ifdef SCIP_DEBUG
      {
         char s[SCIP_MAXSTRLEN];
         gmp_snprintf(s, SCIP_MAXSTRLEN, "     exactdb<%Qd> (%.14f) - safedb<%Qd> (%.14f) = <%Qd> (%.14f)\n",
            dualobjval, mpqGetRealApprox(scip, dualobjval), dualbound, mpqGetRealApprox(scip, dualbound), 
            dbdiff, mpqGetRealApprox(scip, dbdiff));
         SCIPdebugMessage(s);
      }
#endif

      /* compute relative difference (exact db - safe db)/max(1.0, |exact db|) */
      if( mpq_cmp_ui(absdualobjval, 1, 1) < 0 )
         mpq_set_ui(absdualobjval, 1, 1); 
      mpq_div(dbdiff, dbdiff, absdualobjval);

      assert(mpq_sgn(dbdiff) >= 0);


      if( mpq_sgn(dbdiff) == 0 )
      {
         assert(mpq_equal(dualobjval, dualbound) != 0);
         conshdlrdata->nzerodbdiff++;
      }
      else if( mpq_cmp(dbdiff, smalldbdiff) <= 0 )
         conshdlrdata->nsmalldbdiff++;
      else if( mpq_cmp(dbdiff, mediumdbdiff) <= 0 )
         conshdlrdata->nmediumdbdiff++;
      else
         conshdlrdata->nlargedbdiff++;
         
      mpq_clear(dualobjval);
      mpq_clear(absdualobjval);
      mpq_clear(dbdiff);
      mpq_clear(dualbound);
      mpq_clear(smalldbdiff);
      mpq_clear(mediumdbdiff);
   }

   return SCIP_OKAY;
}

/** gets numbers of safe dual bounds with zero, small, medium, and large relative difference */
void SCIPgetNDualboundDiff(
   SCIP*                 scip,               /**< SCIP data structure */
   SCIP_Longint*         nzerodbdiff,        /**< pointer to store number of dual bounds with zero relativ difference */
   SCIP_Longint*         nsmalldbdiff,       /**< pointer to store number of dual bounds with small relativ difference */
   SCIP_Longint*         nmediumdbdiff,      /**< pointer to store number of dual bounds with medium relativ difference */
   SCIP_Longint*         nlargedbdiff        /**< pointer to store number of dual bounds with large relativ difference */
   )
{
   SCIP_CONSHDLRDATA* conshdlrdata;
   SCIP_CONSHDLR* conshdlr;

   assert(nzerodbdiff != NULL);
   assert(nsmalldbdiff != NULL);
   assert(nmediumdbdiff != NULL);
   assert(nlargedbdiff != NULL);

   /* find the exactlp constraint handler */
   conshdlr = SCIPfindConshdlr(scip, CONSHDLR_NAME);
   if( conshdlr == NULL )
   {
      SCIPerrorMessage("exactlp constraint handler not found\n");
      SCIPABORT();
   }

   /* get constraint handler data */
   conshdlrdata = SCIPconshdlrGetData(conshdlr);
   assert(conshdlrdata != NULL);

   *nzerodbdiff = conshdlrdata->nzerodbdiff;
   *nsmalldbdiff = conshdlrdata->nsmalldbdiff;
   *nmediumdbdiff = conshdlrdata->nmediumdbdiff;
   *nlargedbdiff = conshdlrdata->nlargedbdiff;

   assert(*nzerodbdiff >= 0);
   assert(*nsmalldbdiff >= 0);
   assert(*nmediumdbdiff >= 0);
   assert(*nlargedbdiff >= 0);
}

/** returns whether the quality of the safe dual bounds was computed */
SCIP_Bool SCIPhasDualboundDiff(
   SCIP*                 scip                /**< SCIP data structure */
   )
{
   SCIP_CONSHDLRDATA* conshdlrdata;
   SCIP_CONSHDLR* conshdlr;

   /* find the exactlp constraint handler */
   conshdlr = SCIPfindConshdlr(scip, CONSHDLR_NAME);
   if( conshdlr == NULL )
   {
      SCIPerrorMessage("exactlp constraint handler not found\n");
      SCIPABORT();
      return FALSE;
   }

   /* get constraint handler data */
   conshdlrdata = SCIPconshdlrGetData(conshdlr);
   assert(conshdlrdata != NULL);

   return conshdlrdata->computedbdiff;
}

#endif<|MERGE_RESOLUTION|>--- conflicted
+++ resolved
@@ -79,17 +79,10 @@
 
 #define DEFAULT_PSOBJWEIGHT         0.0 /**< weight of the original objective function in lp to compute interior point */
 #define DEFAULT_PSREDUCEAUXLP     FALSE /**< should the number of constraints in lp to compute interior point be reduced? */
-<<<<<<< HEAD
-#define DEFAULT_PSDUALCOLSELECTION  'n' /**< strategy to select which dual columns to use for lp to compute interior point 
-                                         *   ('n'o sel, 'a'ctive rows of exact primal LP, 'A'ctive rows of inexact primal LP) */
-#define DEFAULT_PSINTPOINTSELECTION 'a' /**< method to select interior point ('a'rbitrary interior point, 'o'ptimized interior 
-=======
-#define DEFAULT_PSLAMBDACOMPWISE   TRUE /**< should lambda in shifting step of ps method be computed componentwise? */
 #define DEFAULT_PSDUALCOLSELECTION  'A' /**< strategy to select which dual columns to use for lp to compute interior point 
                                          *   ('n'o sel, 'a'ctive rows of exact primal LP, 'A'ctive rows of inexact primal LP, 
                                          *   'b'asic rows of exact primal LP, 'B'asic rows of inexact primal LP)" */
 #define DEFAULT_PSINTPOINTSELECTION 'o' /**< method to select interior point ('a'rbitrary interior point, 'o'ptimized interior 
->>>>>>> 1b177988
                                          *   point, 'A'rbitrary interior point in dual form, 't'wo stage optimized interior point */
 #define DEFAULT_PSUSEINTPOINT      TRUE /**< should correction shift use an interior pt? (otherwise use interior ray of recession cone) */
 #define DEFAULT_PSINFEASVERSION    TRUE /**< should infeasibility version of project and shift be used? */
@@ -5037,6 +5030,34 @@
    return SCIP_OKAY;
 }
 
+#if 0 /* uncomment if method is needed */
+/* checks the condition required for the project-and-shift method to work given the current settings of the parameters.
+ * this will call constructPSData() if the psdata structures are not constructed yet.
+ */
+static
+SCIP_RETCODE checkPSConditions(
+   SCIP*                 scip,               /**< SCIP data structure */
+   SCIP_CONSHDLRDATA*    conshdlrdata,       /**< exactlp constraint handler data */
+   SCIP_CONSDATA*        consdata,           /**< exactlp constraint data */
+   SCIP_Bool*            success             /**< do the conditions hold? */
+   )
+{
+   /* if constructPSData was not already constructed, call constructPSData */ 
+   if( conshdlrdata->psdatacon )
+   {  
+      SCIP_CALL( constructPSData(scip, conshdlrdata, consdata) );
+   }
+   
+   /* check if constructPSData was successful */   
+   if( conshdlrdata->psdatafail )     
+      *success = FALSE;
+   else
+      *success = TRUE;
+   
+   return SCIP_OKAY;
+}
+#endif
+
 /** compute safe dual bound by project and shift method.
  *  projection step (to ensure that equalities are satisfied):  
  *   - compute error in equalities: r=c-Ay^ 
@@ -5520,45 +5541,11 @@
    mpq_clear(mpqtemp2);
    mpq_clear(mpqtemp);
 
-<<<<<<< HEAD
    return SCIP_OKAY;
 }
 
 /** compute node infeasibility by project and shift method.
  *  approximate dual ray is corrected to be exactly feasible.
-=======
-#if 0 /* uncomment if method is needed */
-/* checks the condition required for the project-and-shift method to work given the current settings of the parameters.
- * this will call constructPSData() if the psdata structures are not constructed yet.
- */
-static
-SCIP_RETCODE checkPSConditions(
-   SCIP*                 scip,               /**< SCIP data structure */
-   SCIP_CONSHDLRDATA*    conshdlrdata,       /**< exactlp constraint handler data */
-   SCIP_CONSDATA*        consdata,           /**< exactlp constraint data */
-   SCIP_Bool*            success             /**< do the conditions hold? */
-   )
-{
-   /* if constructPSData was not already constructed, call constructPSData */ 
-   if( conshdlrdata->psdatacon )
-   {  
-      SCIP_CALL( constructPSData(scip, conshdlrdata, consdata) );
-   }
-   
-   /* check if constructPSData was successful */   
-   if( conshdlrdata->psdatafail )     
-      *success = FALSE;
-   else
-      *success = TRUE;
-   
-   return SCIP_OKAY;
-}
-#endif
-
-
-
-/** compute safe dual bound by project and shift method.
->>>>>>> 1b177988
  *  projection step (to ensure that equalities are satisfied):  
  *   - compute error in equalities: r=c-Ay^ 
  *   - backsolve system of equations to find correction of error: z with Dz=r
@@ -8223,25 +8210,27 @@
                /* call this if we are not using the ray for infeasibility OR the ray failed to construct */
                if( !SCIPpsInfeasRay(scip) || !conshdlrdata->pshasray  )
                {
-<<<<<<< HEAD
                   mpq_init(dualobjval);
                   SCIP_CALL( getPSdualbound(scip, conshdlrdata, consdata, &dualobjval, &success) );
                   if( success ) 
                   {
-#ifdef DETAILED_DEBUG /*????????? */
+#ifdef SCIP_DEBUG
+                     SCIP_Real oldlb;
                      oldlb = SCIPgetLocalLowerbound(scip);
 #endif
                      
-                     SCIP_CALL( SCIPupdateLocalLowerbound(scip, mpqGetRealRelax(scip, dualobjval, GMP_RNDD)) ); /* todo: check whether it is ok to use this function instead of SCIPupdateLocalDualbound() ?????????? */ 
+                     SCIP_CALL( SCIPupdateLocalLowerbound(scip, mpqGetRealRelax(scip, dualobjval, GMP_RNDD)) );
                      
-#ifdef DETAILED_DEBUG /*????????? */
+#ifdef SCIP_DEBUG
                      if( oldlb < SCIPgetLocalLowerbound(scip) )
                      {
-                        SCIPdebugMessage("lower bound improved: %.50f --> %.50f\n", oldlb, SCIPgetLocalLowerbound(scip)); 
+                        SCIPdebugMessage("      local lower bound improved: %.20f --> %.20f\n", oldlb, 
+                           SCIPgetLocalLowerbound(scip)); 
                      }
                      else
                      {
-                        SCIPdebugMessage("lower bound did not improve: %.50f -/-> %.50f\n", oldlb, SCIPgetLocalLowerbound(scip));
+                        SCIPdebugMessage("      local lower bound did not improve: %.20f -/-> %.20f\n", oldlb, 
+                           SCIPgetLocalLowerbound(scip));
                      }
 #endif
                      
@@ -8249,7 +8238,8 @@
                      if( SCIPgetLocalLowerbound(scip) >= SCIPgetCutoffbound(scip) )
                      {
                         
-                        SCIPdebugMessage("node is cut off by bounding (lower=%g, upper=%g)\n", SCIPgetLocalLowerbound(scip), SCIPgetCutoffbound(scip));
+                        SCIPdebugMessage("      node can be cut off by bounding (lower=%g, upper=%g)\n", 
+                           SCIPgetLocalLowerbound(scip), SCIPgetCutoffbound(scip));
                         *result = SCIP_CUTOFF;
                      }
                      else
@@ -8260,27 +8250,10 @@
                   }
                   else
                   {
+                     SCIPdebugMessage("      project-and-shift was not able to proof infeasibility\n");
+                  
                      /* update number of fails */
                      conshdlrdata->nfailprovedinfeaslp++;
-=======
-#ifdef SCIP_DEBUG
-                  SCIP_Real oldlb;
-                  oldlb = SCIPgetLocalLowerbound(scip);
-#endif
-
-                  SCIP_CALL( SCIPupdateLocalLowerbound(scip, mpqGetRealRelax(scip, dualobjval, GMP_RNDD)) );
-
-#ifdef SCIP_DEBUG
-                  if( oldlb < SCIPgetLocalLowerbound(scip) )
-                  {
-                     SCIPdebugMessage("      local lower bound improved: %.20f --> %.20f\n", oldlb, 
-                        SCIPgetLocalLowerbound(scip)); 
-                  }
-                  else
-                  {
-                     SCIPdebugMessage("      local lower bound did not improve: %.20f -/-> %.20f\n", oldlb, 
-                        SCIPgetLocalLowerbound(scip));
->>>>>>> 1b177988
                   }
                   mpq_clear(dualobjval);
                }
@@ -8291,33 +8264,15 @@
                   SCIP_CALL( PScorrectdualray(scip, conshdlrdata, consdata, &success) );
                   if( success ) 
                   {
-<<<<<<< HEAD
                      SCIPdebugMessage("node is cut off by unbounded dual LP.  Exactly feasible cost-improving dual ray found.\n");
                      *result = SCIP_CUTOFF;                 
-=======
-
-                     SCIPdebugMessage("      node can be cut off by bounding (lower=%g, upper=%g)\n", 
-                        SCIPgetLocalLowerbound(scip), SCIPgetCutoffbound(scip));
-                     *result = SCIP_CUTOFF;
->>>>>>> 1b177988
                   }
                   else
                   {
                      /* update number of fails */
                      SCIPdebugMessage("failed to correct dual ray \n");
                      conshdlrdata->nfailprovedinfeaslp++;
-<<<<<<< HEAD
                   }                 
-=======
-                  }
-               }
-               else
-               {
-                  SCIPdebugMessage("      project-and-shift was not able to proof infeasibility\n");
-                  
-                  /* update number of fails */
-                  conshdlrdata->nfailprovedinfeaslp++;
->>>>>>> 1b177988
                }
 
                /* stop timing and update number of calls */
