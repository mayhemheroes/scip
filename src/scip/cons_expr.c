/* * * * * * * * * * * * * * * * * * * * * * * * * * * * * * * * * * * * * * */
/*                                                                           */
/*                  This file is part of the program and library             */
/*         SCIP --- Solving Constraint Integer Programs                      */
/*                                                                           */
/*    Copyright (C) 2002-2016 Konrad-Zuse-Zentrum                            */
/*                            fuer Informationstechnik Berlin                */
/*                                                                           */
/*  SCIP is distributed under the terms of the ZIB Academic License.         */
/*                                                                           */
/*  You should have received a copy of the ZIB Academic License              */
/*  along with SCIP; see the file COPYING. If not email to scip@zib.de.      */
/*                                                                           */
/* * * * * * * * * * * * * * * * * * * * * * * * * * * * * * * * * * * * * * */

/**@file   cons_expr.c
 * @brief  constraint handler for expression constraints (in particular, nonlinear constraints)
 * @author Stefan Vigerske
 * @author Benjamin Mueller
 * @author Felipe Serrano
 */

/*---+----1----+----2----+----3----+----4----+----5----+----6----+----7----+----8----+----9----+----0----+----1----+----2*/

#include <assert.h>
#include <string.h>
#include <ctype.h>

#include "scip/cons_expr.h"
#include "scip/struct_cons_expr.h"
#include "scip/cons_expr_var.h"
#include "scip/cons_expr_value.h"
#include "scip/cons_expr_sum.h"
#include "scip/cons_expr_product.h"
#include "scip/cons_expr_exp.h"
#include "scip/cons_expr_log.h"
#include "scip/cons_expr_abs.h"
#include "scip/cons_expr_pow.h"
<<<<<<< HEAD
#include "scip/cons_expr_entropy.h"
=======
#include "scip/cons_expr_sin.h"
#include "scip/cons_expr_cos.h"
>>>>>>> 5c5630cf
#include "scip/debug.h"

/* fundamental constraint handler properties */
#define CONSHDLR_NAME          "expr"
#define CONSHDLR_DESC          "constraint handler for expressions"
#define CONSHDLR_ENFOPRIORITY       -60 /**< priority of the constraint handler for constraint enforcing */
#define CONSHDLR_CHECKPRIORITY -4000010 /**< priority of the constraint handler for checking feasibility */
#define CONSHDLR_EAGERFREQ          100 /**< frequency for using all instead of only the useful constraints in separation,
                                         *   propagation and enforcement, -1 for no eager evaluations, 0 for first only */
#define CONSHDLR_NEEDSCONS         TRUE /**< should the constraint handler be skipped, if no constraints are available? */

/* optional constraint handler properties */
#define CONSHDLR_SEPAPRIORITY        10 /**< priority of the constraint handler for separation */
#define CONSHDLR_SEPAFREQ             1 /**< frequency for separating cuts; zero means to separate only in the root node */
#define CONSHDLR_DELAYSEPA        FALSE /**< should separation method be delayed, if other separators found cuts? */

#define CONSHDLR_PROPFREQ             1 /**< frequency for propagating domains; zero means only preprocessing propagation */
#define CONSHDLR_DELAYPROP        FALSE /**< should propagation method be delayed, if other propagators found reductions? */
#define CONSHDLR_PROP_TIMING     SCIP_PROPTIMING_BEFORELP /**< propagation timing mask of the constraint handler*/

#define CONSHDLR_PRESOLTIMING    SCIP_PRESOLTIMING_ALWAYS /**< presolving timing of the constraint handler (fast, medium, or exhaustive) */
#define CONSHDLR_MAXPREROUNDS        -1 /**< maximal number of presolving rounds the constraint handler participates in (-1: no limit) */



/* enable nonlinear constraint upgrading */
#include "scip/cons_nonlinear.h"
#define NONLINCONSUPGD_PRIORITY   100000 /**< priority of the constraint handler for upgrading of nonlinear constraints */

/* enable quadratic constraint upgrading */
#include "scip/cons_quadratic.h"
#define QUADCONSUPGD_PRIORITY     100000 /**< priority of the constraint handler for upgrading of quadratic constraints */



/** ensures that a block memory array has at least a given size
 *
 *  if cursize is 0, then *array1 can be NULL
 */
#define ENSUREBLOCKMEMORYARRAYSIZE(scip, array1, cursize, minsize)      \
   do {                                                                 \
      int __newsize;                                                    \
      assert((scip)  != NULL);                                          \
      if( (cursize) >= (minsize) )                                      \
         break;                                                         \
      __newsize = SCIPcalcMemGrowSize(scip, minsize);                   \
      assert(__newsize >= (minsize));                                   \
      SCIP_CALL( SCIPreallocBlockMemoryArray(scip, &(array1), cursize, __newsize) ); \
      (cursize) = __newsize;                                            \
   } while( FALSE )


/*
 * Data structures
 */

/** eventdata for variable bound change events in constraints */
typedef struct
{
   SCIP_CONS*            cons;               /**< constraint */
   SCIP_CONSEXPR_EXPR*   varexpr;            /**< variable expression */
   int                   filterpos;          /**< position of eventdata in SCIP's event filter */
} SCIP_VAREVENTDATA;

/** constraint data for expr constraints */
struct SCIP_ConsData
{
   SCIP_CONSEXPR_EXPR**  varexprs;           /**< array containing all variable expressions */
   int                   nvarexprs;          /**< total number of variable expressions */
   SCIP_VAREVENTDATA**   vareventdata;       /**< array containing eventdata for bound change of variables */

   SCIP_CONSEXPR_EXPR*   expr;               /**< expression that represents this constraint */
   SCIP_Real             lhs;                /**< left-hand side */
   SCIP_Real             rhs;                /**< right-hand side */

   SCIP_Real             lhsviol;            /**< violation of left-hand side by current solution (used temporarily inside constraint handler) */
   SCIP_Real             rhsviol;            /**< violation of right-hand side by current solution (used temporarily inside constraint handler) */

   unsigned int          ispropagated:1;     /**< did we propagate the current bounds already? */
   unsigned int          issimplified:1;     /**< did we simplify the expression tree already? */

   SCIP_NLROW*           nlrow;              /**< a nonlinear row representation of this constraint */

   int                   nlockspos;          /**< number of positive locks */
   int                   nlocksneg;          /**< number of negative locks */
};

/** constraint handler data */
struct SCIP_ConshdlrData
{
   SCIP_CONSEXPR_EXPRHDLR** exprhdlrs;       /**< expression handlers */
   int                      nexprhdlrs;      /**< number of expression handlers */
   int                      exprhdlrssize;   /**< size of exprhdlrs array */

   SCIP_CONSEXPR_EXPRHDLR*  exprvarhdlr;     /**< variable expression handler */
   SCIP_CONSEXPR_EXPRHDLR*  exprvalhdlr;     /**< value expression handler */
   SCIP_CONSEXPR_EXPRHDLR*  exprsumhdlr;     /**< summation expression handler */
   SCIP_CONSEXPR_EXPRHDLR*  exprprodhdlr;    /**< product expression handler */

   SCIP_CONSEXPR_NLHDLR**   nlhdlrs;         /**< nonlinear handlers */
   int                      nnlhdlrs;        /**< number of nonlinear handlers */
   int                      nlhdlrssize;     /**< size of nlhdlrs array */

   int                      auxvarid;        /**< unique id for the next auxiliary variable */

   unsigned int             lastsoltag;      /**< last solution tag used to evaluate current solution */
   unsigned int             lastsepatag;     /**< last separation tag used to compute cuts */
   unsigned int             lastinitsepatag; /**< last separation initialization flag used */
   unsigned int             lastbrscoretag;  /**< last branching score tag used */
   unsigned int             lastdifftag;     /**< last tag used for computing gradients */

   SCIP_Longint             lastenfolpnodenum; /**< number of node for which enforcement has been called last */
   SCIP_Longint             lastenfopsnodenum; /**< number of node for which enforcement has been called last */
   SCIP_Longint             lastpropnodenum; /**< number node for which propagation has been called last */

   SCIP_EVENTHDLR*          eventhdlr;       /**< handler for variable bound change events */

   int                      maxproprounds;   /**< limit on number of propagation rounds for a set of constraints within one round of SCIP propagation */

   SCIP_Bool                restart;         /**< did a restart happen? */

   /* separation parameters */
   SCIP_Real                mincutviolationsepa;    /**< minimal violation of a cut in order to add it to relaxation during separation */
   SCIP_Real                mincutviolationenfofac; /**< minimal target violation of a cut in order to add it to relaxation during enforcement as factor of feasibility tolerance (may be ignored) */
};

/** data passed on during expression evaluation in a point */
typedef struct
{
   SCIP_SOL*             sol;                /**< solution that is evaluated */
   unsigned int          soltag;             /**< solution tag */
   SCIP_Bool             aborted;            /**< whether the evaluation has been aborted due to an evaluation error */
} EXPREVAL_DATA;

/** data passed on during backward automatic differentiation of an expression at a point */
typedef struct
{
   unsigned int          difftag;            /**< differentiation tag */
   SCIP_Bool             aborted;            /**< whether the evaluation has been aborted due to an evaluation error */
} EXPRBWDIFF_DATA;

/** data passed on during expression evaluation over a box */
typedef struct
{
   unsigned int          boxtag;             /**< box tag */
   SCIP_Bool             aborted;            /**< whether the evaluation has been aborted due to an empty interval */
   SCIP_Bool             intersect;          /**< should the computed expression interval be intersected with the existing one? */
   SCIP_Real             varboundrelax;      /**< by how much to relax variable bounds (at most) */
} EXPRINTEVAL_DATA;

/** data passed on during variable locking  */
typedef struct
{
   SCIP_CONSEXPR_EXPRHDLR* exprvarhdlr;      /**< handler for variable expressions (to recognize variable expressions) */
   int                     nlockspos;        /**< number of positive locks */
   int                     nlocksneg;        /**< number of negative locks */
} EXPRLOCK_DATA;

/** data passed on during collecting all expression variables */
typedef struct
{
   SCIP_CONSEXPR_EXPR**  varexprs;           /**< array to store variable expressions */
   int                   nvarexprs;          /**< total number of variable expressions */
   SCIP_HASHMAP*         varexprsmap;        /**< map containing all visited variable expressions */
} GETVARS_DATA;

/** data passed on during copying expressions */
typedef struct
{
   SCIP*                   targetscip;                 /**< target SCIP pointer */
   SCIP_DECL_CONSEXPR_EXPRCOPYDATA_MAPVAR((*mapvar));  /**< variable mapping function, or NULL for identity mapping (used in handler for var-expressions) */
   void*                   mapvardata;                 /**< data of variable mapping function */
   SCIP_CONSEXPR_EXPR*     targetexpr;                 /**< pointer that will hold the copied expression after the walk */
} COPY_DATA;

/** variable mapping data passed on during copying expressions when copying SCIP instances */
typedef struct
{
   SCIP_HASHMAP*           varmap;           /**< SCIP_HASHMAP mapping variables of the source SCIP to corresponding variables of the target SCIP */
   SCIP_HASHMAP*           consmap;          /**< SCIP_HASHMAP mapping constraints of the source SCIP to corresponding constraints of the target SCIP */
   SCIP_Bool               global;           /**< should a global or a local copy be created */
   SCIP_Bool               valid;            /**< indicates whether every variable copy was valid */
} COPY_MAPVAR_DATA;

/** data passed on during separation initialization */
typedef struct
{
   SCIP_CONSHDLR*          conshdlr;         /**< expression constraint handler */
   SCIP_Bool               infeasible;       /**< pointer to store whether the problem is infeasible */
   unsigned int            initsepatag;      /**< tag used for the separation initialization round */
} INITSEPA_DATA;

/** data passed on during separation */
typedef struct
{
   SCIP_CONSHDLR*          conshdlr;         /**< expression constraint handler */
   SCIP_SOL*               sol;              /**< solution to separate (NULL for separating the LP solution) */
   SCIP_Real               minviolation;     /**< minimal violation of a cut if it should be added to the LP */
   SCIP_RESULT             result;           /**< buffer to store a result */
   int                     ncuts;            /**< buffer to store the total number of added cuts */
   unsigned int            sepatag;          /**< separation tag */
} SEPA_DATA;

/** data passed on during computing branching scores */
typedef struct
{
   SCIP_SOL*               sol;              /**< solution (NULL for current the LP solution) */
   unsigned int            brscoretag;       /**< branching score tag */
} BRSCORE_DATA;

struct SCIP_ConsExpr_PrintDotData
{
   FILE*                   file;             /**< file to print to */
   SCIP_Bool               closefile;        /**< whether file need to be closed when finished printing */
   SCIP_HASHMAP*           visitedexprs;     /**< hashmap storing expressions that have been printed already */
   SCIP_CONSEXPR_PRINTDOT_WHAT whattoprint;  /**< flags that indicate what to print for each expression */
};

/** data passed on during creating of auxiliary variables */
typedef struct
{
   SCIP_CONSHDLR*          conshdlr;         /**< expression constraint handler */
#ifdef WITH_DEBUG_SOLUTION
   SCIP_SOL*               debugsol;         /**< debug solution (or NULL if not debugging) */
#endif
   SCIP_CONSEXPR_NLHDLR**  nlhdlrssuccess;   /**< buffer for nlhdlrs that had success detecting structure at expression */
   SCIP_CONSEXPR_NLHDLREXPRDATA** nlhdlrssuccessexprdata; /**< buffer for exprdata of nlhdlrs */
} CREATE_AUXVARS_DATA;


/*
 * Local methods
 */

/** create and include conshdlr to SCIP and set everything except for expression handlers */
static
SCIP_RETCODE includeConshdlrExprBasic(SCIP* scip);

/** copy expression and nonlinear handlers from sourceconshdlr to (target's) scip consexprhdlr */
static
SCIP_RETCODE copyConshdlrExprExprHdlr(
   SCIP*                 scip,               /**< (target) SCIP data structure */
   SCIP_CONSHDLR*        sourceconshdlr,     /**< source constraint expression handler */
   SCIP_Bool*            valid               /**< was the copying process valid? */
   )
{
   int                i;
   SCIP_CONSHDLR*     conshdlr;
   SCIP_CONSHDLRDATA* conshdlrdata;
   SCIP_CONSHDLRDATA* sourceconshdlrdata;

   assert(strcmp(SCIPconshdlrGetName(sourceconshdlr), CONSHDLR_NAME) == 0);

   conshdlr = SCIPfindConshdlr(scip, CONSHDLR_NAME);
   assert(conshdlr != NULL);
   assert(conshdlr != sourceconshdlr);

   conshdlrdata = SCIPconshdlrGetData(conshdlr);
   assert(conshdlrdata != NULL);
   sourceconshdlrdata = SCIPconshdlrGetData(sourceconshdlr);
   assert(sourceconshdlrdata != NULL);

   /* copy expression handlers */
   *valid = TRUE;
   for( i = 0; i < sourceconshdlrdata->nexprhdlrs; i++ )
   {
      SCIP_Bool localvalid;
      SCIP_CONSEXPR_EXPRHDLR* sourceexprhdlr;

      sourceexprhdlr = sourceconshdlrdata->exprhdlrs[i];

      if( sourceexprhdlr->copyhdlr != NULL )
      {
         SCIP_CALL( sourceexprhdlr->copyhdlr(scip, conshdlr, sourceconshdlr, sourceexprhdlr, &localvalid) );
         *valid &= localvalid;
      }
      else
      {
         *valid = FALSE;
      }
   }

   /* set pointer to important expression handlers in conshdlr of target SCIP */
   conshdlrdata->exprvarhdlr = SCIPfindConsExprExprHdlr(conshdlr, "var");
   conshdlrdata->exprvalhdlr = SCIPfindConsExprExprHdlr(conshdlr, "val");
   conshdlrdata->exprsumhdlr = SCIPfindConsExprExprHdlr(conshdlr, "sum");
   conshdlrdata->exprprodhdlr = SCIPfindConsExprExprHdlr(conshdlr, "prod");

   /* copy nonlinear handlers */
   for( i = 0; i < sourceconshdlrdata->nnlhdlrs; ++i )
   {
      SCIP_CONSEXPR_NLHDLR* sourcenlhdlr;

      sourcenlhdlr = sourceconshdlrdata->nlhdlrs[i];
      if( sourcenlhdlr->copyhdlr != NULL)
      {
         SCIP_CALL( sourcenlhdlr->copyhdlr(scip, conshdlr, sourceconshdlr, sourcenlhdlr) );
      }
   }

   return SCIP_OKAY;
}

/** returns an equivalent expression for a given expression if possible; it adds the expression to key2expr if the map
 *  does not contain the key
 */
static
SCIP_RETCODE findEqualExpr(
   SCIP*                 scip,               /**< SCIP data structure */
   SCIP_CONSEXPR_EXPR *  expr,               /**< expression to replace */
   SCIP_MULTIHASH*       key2expr,           /**< mapping of hashes to expressions */
   SCIP_CONSEXPR_EXPR**  newexpr             /**< pointer to store an equivalent expression (NULL if there is none) */
   )
{  /*lint --e{438}*/
   SCIP_MULTIHASHLIST* multihashlist;

   assert(scip != NULL);
   assert(expr != NULL);
   assert(key2expr != NULL);
   assert(newexpr != NULL);

   *newexpr = NULL;
   multihashlist = NULL;

   do
   {
      /* search for an equivalent expression */
      *newexpr = (SCIP_CONSEXPR_EXPR*)(SCIPmultihashRetrieveNext(key2expr, &multihashlist, (void*)expr));

      if( *newexpr == NULL )
      {
         /* processed all expressions like expr from hash table, so insert expr */
         SCIP_CALL( SCIPmultihashInsert(key2expr, (void*) expr) );
         break;
      }
      else if( expr != *newexpr )
      {
         assert(SCIPcompareConsExprExprs(expr, *newexpr) == 0);
         break;
      }
      else
      {
         /* can not replace expr since it is already contained in the hashtablelist */
         assert(expr == *newexpr);
         *newexpr = NULL;
         break;
      }
   }
   while( TRUE ); /*lint !e506*/

   return SCIP_OKAY;
}

/** @name Walking methods
 *
 * Several operations need to traverse the whole expression tree: print, evaluate, free, etc.
 * These operations have a very natural recursive implementation. However, deep recursion can raise stack overflows.
 * To avoid this issue, the method SCIPwalkConsExprExprDF is introduced to traverse the tree and execute callbacks
 * at different places. Here are the callbacks needed for performing the mentioned operations.
 *
 * @{
 */

/** expression walk callback to copy an expression
 *
 * In expr->walkio is given the targetexpr which is expected to hold the copy of expr.
 */
static
SCIP_DECL_CONSEXPREXPRWALK_VISIT(copyExpr)
{
   assert(expr != NULL);

   switch( stage )
   {
      case SCIP_CONSEXPREXPRWALK_ENTEREXPR :
      {
         /* create expr that will hold the copy */
         SCIP_CONSEXPR_EXPR*     targetexpr;
         SCIP_CONSEXPR_EXPRHDLR* targetexprhdlr;
         SCIP_CONSEXPR_EXPRDATA* targetexprdata;
         COPY_DATA* copydata;

         copydata = (COPY_DATA*)data;

         /* get the exprhdlr of the target scip */
         if( copydata->targetscip != scip )
         {
            SCIP_CONSHDLR* targetconsexprhdlr;

            targetconsexprhdlr = SCIPfindConshdlr(copydata->targetscip, "expr");
            assert(targetconsexprhdlr != NULL);

            targetexprhdlr = SCIPfindConsExprExprHdlr(targetconsexprhdlr,
                  SCIPgetConsExprExprHdlrName(SCIPgetConsExprExprHdlr(expr)));

            if( targetexprhdlr == NULL )
            {
               /* expression handler not in target scip (probably did not have a copy callback) -> abort */
               expr->walkio.ptrval = NULL;
               *result = SCIP_CONSEXPREXPRWALK_SKIP;
               return SCIP_OKAY;
            }
         }
         else
         {
            targetexprhdlr = SCIPgetConsExprExprHdlr(expr);
         }
         assert(targetexprhdlr != NULL);

         /* if the source is a variable expression create a variable expression directly; otherwise copy the expression data */
         if( strcmp(expr->exprhdlr->name, "var") == 0 )
         {
            SCIP_VAR* sourcevar;
            SCIP_VAR* targetvar;

            sourcevar = SCIPgetConsExprExprVarVar(expr);
            assert(sourcevar != NULL);
            targetvar = NULL;

            /* get the corresponding variable in the target SCIP */
            if( copydata->mapvar != NULL )
            {
               SCIP_CALL( copydata->mapvar(copydata->targetscip, &targetvar, scip, sourcevar, copydata->mapvardata) );
               SCIP_CALL( SCIPcreateConsExprExprVar(copydata->targetscip, SCIPfindConshdlr(copydata->targetscip, "expr"), &targetexpr, targetvar) );

               /* we need to release once since it has been captured by the mapvar() and SCIPcreateConsExprExprVar() call */
               SCIP_CALL( SCIPreleaseVar(copydata->targetscip, &targetvar) );
            }
            else
            {
               targetvar = sourcevar;
               SCIP_CALL( SCIPcreateConsExprExprVar(copydata->targetscip, SCIPfindConshdlr(copydata->targetscip, "expr"), &targetexpr, targetvar) );
            }
         }
         else
         {
            /* copy expression data */
            if( expr->exprhdlr->copydata != NULL )
            {
               SCIP_CALL( expr->exprhdlr->copydata(
                     copydata->targetscip,
                     targetexprhdlr,
                     &targetexprdata,
                     scip,
                     expr,
                     copydata->mapvar,
                     copydata->mapvardata) );
            }
            else if( expr->exprdata != NULL )
            {
               /* no copy callback for expression data implemented -> abort
                * (we could also just copy the exprdata pointer, but for now let's say that
                *  an expression handler should explicitly implement this behavior, if desired)
                */
               expr->walkio.ptrval = NULL;
               *result = SCIP_CONSEXPREXPRWALK_SKIP;
               return SCIP_OKAY;
            }
            else
            {
               targetexprdata = NULL;
            }

            /* create in targetexpr an expression of the same type as expr, but without children for now */
            SCIP_CALL( SCIPcreateConsExprExpr(copydata->targetscip, &targetexpr, targetexprhdlr, targetexprdata, 0, NULL) );
         }

         /* store targetexpr */
         expr->walkio.ptrval = targetexpr;

         /* continue */
         *result = SCIP_CONSEXPREXPRWALK_CONTINUE;
         return SCIP_OKAY;
      }


      case SCIP_CONSEXPREXPRWALK_VISITEDCHILD :
      {
         /* just visited child so a copy of himself should be available; append it */
         SCIP_CONSEXPR_EXPR* child;
         SCIP_CONSEXPR_EXPR* targetchild;
         SCIP_CONSEXPR_EXPR* targetexpr;
         COPY_DATA* copydata;

         assert(expr->walkcurrentchild < expr->nchildren);

         child = expr->children[expr->walkcurrentchild];
         copydata = (COPY_DATA*)data;

         /* get copy of child */
         targetchild = (SCIP_CONSEXPR_EXPR*)child->walkio.ptrval;

         if( targetchild == NULL )
         {
            /* release targetexpr (should free also the already copied children) */
            SCIP_CALL( SCIPreleaseConsExprExpr(copydata->targetscip, (SCIP_CONSEXPR_EXPR**)&expr->walkio.ptrval) );

            /* abort */
            *result = SCIP_CONSEXPREXPRWALK_SKIP;
            return SCIP_OKAY;
         }

         /* append child to copyexpr */
         targetexpr = (SCIP_CONSEXPR_EXPR*)expr->walkio.ptrval;
         SCIP_CALL( SCIPappendConsExprExpr(copydata->targetscip, targetexpr, targetchild) );

         /* release targetchild (captured by targetexpr) */
         SCIP_CALL( SCIPreleaseConsExprExpr(copydata->targetscip, &targetchild) );

         return SCIP_OKAY;
      }

      case SCIP_CONSEXPREXPRWALK_LEAVEEXPR :
      {
         COPY_DATA* copydata;

         /* store the copied expression in the copydata, in case this expression was the root, for which the walkio will be cleared */
         copydata = (COPY_DATA*)data;
         copydata->targetexpr = (SCIP_CONSEXPR_EXPR*)expr->walkio.ptrval;

         *result = SCIP_CONSEXPREXPRWALK_CONTINUE;
         return SCIP_OKAY;
      }

      case SCIP_CONSEXPREXPRWALK_VISITINGCHILD :
      default:
      {
         SCIPABORT(); /* we should never be called in this stage */
         *result = SCIP_CONSEXPREXPRWALK_CONTINUE; /*lint !e527*/
         return SCIP_OKAY;
      }
   }
}

static
SCIP_DECL_CONSEXPR_EXPRCOPYDATA_MAPVAR(transformVar)
{   /*lint --e{715}*/
   assert(sourcevar != NULL);
   assert(targetvar != NULL);
   assert(sourcescip == targetscip);

   /* transform variable (does not capture target variable) */
   SCIP_CALL( SCIPgetTransformedVar(sourcescip, sourcevar, targetvar) );
   assert(*targetvar != NULL);

   /* caller assumes that target variable has been captured */
   SCIP_CALL( SCIPcaptureVar(sourcescip, *targetvar) );

   return SCIP_OKAY;
}

static
SCIP_DECL_CONSEXPR_EXPRCOPYDATA_MAPVAR(copyVar)
{
   COPY_MAPVAR_DATA* data;
   SCIP_Bool valid;

   assert(sourcevar != NULL);
   assert(targetvar != NULL);
   assert(mapvardata != NULL);

   data = (COPY_MAPVAR_DATA*)mapvardata;

   SCIP_CALL( SCIPgetVarCopy(sourcescip, targetscip, sourcevar, targetvar, data->varmap, data->consmap, data->global, &valid) );
   assert(*targetvar != NULL);

   /* if copy was not valid, store so in mapvar data */
   if( !valid )
      data->valid = FALSE;

   /* caller assumes that target variable has been captured */
   SCIP_CALL( SCIPcaptureVar(targetscip, *targetvar) );

   return SCIP_OKAY;
}

/** expression walk callback to free an expression including its children (if not used anywhere else) */
static
SCIP_DECL_CONSEXPREXPRWALK_VISIT(freeExpr)
{  /*lint --e{715}*/
   assert(expr != NULL);

   /* expression should be used by its parent and maybe by the walker (only the root!)
    * in VISITEDCHILD we assert that expression is only used by its parent
    */
   assert(0 <= expr->nuses && expr->nuses <= 2);

   switch( stage )
   {
      case SCIP_CONSEXPREXPRWALK_VISITINGCHILD :
      {
         /* check whether a child needs to be visited (nuses == 1)
          * if not, then we still have to release it
          */
         SCIP_CONSEXPR_EXPR* child;

         assert(expr->walkcurrentchild < expr->nchildren);
         child = expr->children[expr->walkcurrentchild];
         if( child->nuses > 1 )
         {
            /* child is not going to be freed: just release it */
            SCIP_CALL( SCIPreleaseConsExprExpr(scip, &child) );
            *result = SCIP_CONSEXPREXPRWALK_SKIP;
         }
         else
         {
            assert(child->nuses == 1);

            if( child->exprdata != NULL )
            {
               /* free child's expression data when entering child */
               if( child->exprhdlr->freedata != NULL )
               {
                  SCIP_CALL( child->exprhdlr->freedata(scip, child) );
                  assert(child->exprdata == NULL);
               }
               else
               {
                  child->exprdata = NULL;
               }
            }

            *result = SCIP_CONSEXPREXPRWALK_CONTINUE;
         }

         return SCIP_OKAY;
      }

      case SCIP_CONSEXPREXPRWALK_VISITEDCHILD :
      {
         /* free child after visiting it */
         SCIP_CONSEXPR_EXPR* child;

         assert(expr->walkcurrentchild < expr->nchildren);

         child = expr->children[expr->walkcurrentchild];
         /* child should only be used by its parent */
         assert(child->nuses == 1);

         /* child should have no data associated */
         assert(child->exprdata == NULL);

         /* free child's children array, if any */
         SCIPfreeBlockMemoryArrayNull(scip, &child->children, child->childrensize);

         /* expression should not be locked anymore */
         assert(child->nlockspos == 0);
         assert(child->nlocksneg == 0);

         SCIPfreeBlockMemory(scip, &child);
         assert(child == NULL);
         expr->children[expr->walkcurrentchild] = NULL;

         *result = SCIP_CONSEXPREXPRWALK_CONTINUE;
         return SCIP_OKAY;
      }

      case SCIP_CONSEXPREXPRWALK_ENTEREXPR :
      case SCIP_CONSEXPREXPRWALK_LEAVEEXPR :
      default:
      {
         SCIPABORT(); /* we should never be called in this stage */
         *result = SCIP_CONSEXPREXPRWALK_CONTINUE; /*lint !e527*/
         return SCIP_OKAY;
      }
   }
}

/** expression walk callback to print an expression */
static
SCIP_DECL_CONSEXPREXPRWALK_VISIT(printExpr)
{
   FILE* file;

   assert(expr != NULL);
   assert(expr->exprhdlr != NULL);

   file = (FILE*)data;

   if( expr->exprhdlr->print == NULL )
   {
      /* default: <hdlrname>(<child1>, <child2>, ...) */
      switch( stage )
      {
         case SCIP_CONSEXPREXPRWALK_ENTEREXPR :
         {
            SCIPinfoMessage(scip, file, SCIPgetConsExprExprHdlrName(expr->exprhdlr));
            if( expr->nchildren > 0 )
            {
               SCIPinfoMessage(scip, file, "(");
            }
            break;
         }

         case SCIP_CONSEXPREXPRWALK_VISITEDCHILD :
         {
            if( SCIPgetConsExprExprWalkCurrentChild(expr) < expr->nchildren-1 )
            {
               SCIPinfoMessage(scip, file, ", ");
            }
            else
            {
               SCIPinfoMessage(scip, file, ")");
            }

            break;
         }

         case SCIP_CONSEXPREXPRWALK_VISITINGCHILD :
         case SCIP_CONSEXPREXPRWALK_LEAVEEXPR :
         default: ;
      }
   }
   else
   {
      /* redirect to expression callback */
      SCIP_CALL( (*expr->exprhdlr->print)(scip, expr, stage, file) );
   }

   *result = SCIP_CONSEXPREXPRWALK_CONTINUE;

   return SCIP_OKAY;
}

/** expression walk callback to print an expression in dot format */
static
SCIP_DECL_CONSEXPREXPRWALK_VISIT(printExprDot)
{  /*lint --e{715}*/
   SCIP_CONSEXPR_PRINTDOTDATA* dotdata;
   SCIP_CONSEXPR_EXPR* parentbackup;
   SCIP_Real color;
   int c;

   assert(expr != NULL);
   assert(expr->exprhdlr != NULL);
   assert(stage == SCIP_CONSEXPREXPRWALK_ENTEREXPR);
   assert(data != NULL);

   dotdata = (SCIP_CONSEXPR_PRINTDOTDATA*)data;

   /* skip expressions that have been printed already */
   if( SCIPhashmapExists(dotdata->visitedexprs, (void*)expr) )
   {
      *result = SCIP_CONSEXPREXPRWALK_SKIP;
      return SCIP_OKAY;
   }

   /* print expression as dot node */

   /* make up some color from the expression type (it's name) */
   color = 0.0;
   for( c = 0; expr->exprhdlr->name[c] != '\0'; ++c )
      color += (tolower(expr->exprhdlr->name[c]) - 'a') / 26.0;
   color = SCIPfrac(scip, color);
   SCIPinfoMessage(scip, dotdata->file, "n%p [fillcolor=\"%g,%g,%g\", label=\"", expr, color, color, color);

   if( dotdata->whattoprint & SCIP_CONSEXPR_PRINTDOT_EXPRHDLR )
   {
      SCIPinfoMessage(scip, dotdata->file, "%s\\n", SCIPgetConsExprExprHdlrName(expr->exprhdlr));
   }

   if( dotdata->whattoprint & SCIP_CONSEXPR_PRINTDOT_EXPRSTRING )
   {
      /* print expression string as label */
      parentbackup = expr->walkparent;
      expr->walkparent = NULL;
      assert(expr->walkcurrentchild == 0); /* as we are in enterexpr */

      SCIP_CALL( printExpr(scip, expr, SCIP_CONSEXPREXPRWALK_ENTEREXPR, (void*)dotdata->file, result) );
      for( c = 0; c < expr->nchildren; ++c )
      {
         expr->walkcurrentchild = c;
         SCIP_CALL( printExpr(scip, expr, SCIP_CONSEXPREXPRWALK_VISITINGCHILD, (void*)dotdata->file, result) );
         SCIPinfoMessage(scip, dotdata->file, "c%d", c);
         SCIP_CALL( printExpr(scip, expr, SCIP_CONSEXPREXPRWALK_VISITEDCHILD, (void*)dotdata->file, result) );
      }
      SCIP_CALL( printExpr(scip, expr, SCIP_CONSEXPREXPRWALK_LEAVEEXPR, (void*)dotdata->file, result) );
      SCIPinfoMessage(scip, dotdata->file, "\\n");

      expr->walkcurrentchild = 0;
      expr->walkparent = parentbackup;
   }

   if( dotdata->whattoprint & SCIP_CONSEXPR_PRINTDOT_NUSES )
   {
      /* print number of uses */
      SCIPinfoMessage(scip, dotdata->file, "%d uses\\n", expr->nuses);
   }

   if( dotdata->whattoprint & SCIP_CONSEXPR_PRINTDOT_NUSES )
   {
      /* print number of locks */
      SCIPinfoMessage(scip, dotdata->file, "%d,%d +,-locks\\n", expr->nlockspos, expr->nlocksneg);
   }

   if( dotdata->whattoprint & SCIP_CONSEXPR_PRINTDOT_EVALVALUE )
   {
      /* print eval value */
      SCIPinfoMessage(scip, dotdata->file, "val=%g", expr->evalvalue);

      if( (dotdata->whattoprint & SCIP_CONSEXPR_PRINTDOT_EVALTAG) == SCIP_CONSEXPR_PRINTDOT_EVALTAG )
      {
         /* print also eval tag */
         SCIPinfoMessage(scip, dotdata->file, " (%u)", expr->evaltag);
      }
      SCIPinfoMessage(scip, dotdata->file, "\\n");
   }

   if( dotdata->whattoprint & SCIP_CONSEXPR_PRINTDOT_INTERVAL )
   {
      /* print interval value */
      SCIPinfoMessage(scip, dotdata->file, "[%g,%g]", expr->interval.inf, expr->interval.sup);

      if( (dotdata->whattoprint & SCIP_CONSEXPR_PRINTDOT_INTERVALTAG) == SCIP_CONSEXPR_PRINTDOT_INTERVALTAG )
      {
         /* print also interval eval tag */
         SCIPinfoMessage(scip, dotdata->file, " (%u)", expr->intevaltag);
      }
      SCIPinfoMessage(scip, dotdata->file, "\\n");
   }

   SCIPinfoMessage(scip, dotdata->file, "\"]\n");  /* end of label and end of node */

   /* add edges from expr to its children */
   for( c = 0; c < expr->nchildren; ++c )
      SCIPinfoMessage(scip, dotdata->file, "n%p -> n%p [label=\"c%d\"]\n", (void*)expr, (void*)expr->children[c], c);

   /* remember that we have printed this expression */
   SCIP_CALL( SCIPhashmapInsert(dotdata->visitedexprs, (void*)expr, NULL) );

   *result = SCIP_CONSEXPREXPRWALK_CONTINUE;

   return SCIP_OKAY;
}

/** expression walk callback when evaluating expression, called before child is visited */
static
SCIP_DECL_CONSEXPREXPRWALK_VISIT(evalExprVisitChild)
{  /*lint --e{715}*/
   EXPREVAL_DATA* evaldata;

   assert(expr != NULL);
   assert(data != NULL);

   evaldata = (EXPREVAL_DATA*)data;

   /* skip child if it has been evaluated for that solution already */
   if( evaldata->soltag != 0 && evaldata->soltag == expr->children[expr->walkcurrentchild]->evaltag )
   {
      if( expr->children[expr->walkcurrentchild]->evalvalue == SCIP_INVALID ) /*lint !e777*/
      {
         evaldata->aborted = TRUE;
         *result = SCIP_CONSEXPREXPRWALK_ABORT;
      }
      else
      {
         *result = SCIP_CONSEXPREXPRWALK_SKIP;
      }
   }
   else
   {
      *result = SCIP_CONSEXPREXPRWALK_CONTINUE;
   }

   return SCIP_OKAY;
}

/** expression walk callback when evaluating expression, called when expression is left */
static
SCIP_DECL_CONSEXPREXPRWALK_VISIT(evalExprLeaveExpr)
{  /*lint --e{715}*/
   EXPREVAL_DATA* evaldata;

   assert(expr != NULL);
   assert(data != NULL);
   assert(expr->exprhdlr->eval != NULL);

   evaldata = (EXPREVAL_DATA*)data;

   SCIP_CALL( (*expr->exprhdlr->eval)(scip, expr, &expr->evalvalue, evaldata->sol) );
   expr->evaltag = evaldata->soltag;

   if( expr->evalvalue == SCIP_INVALID ) /*lint !e777*/
   {
      evaldata->aborted = TRUE;
      *result = SCIP_CONSEXPREXPRWALK_ABORT;
   }
   else
   {
      *result = SCIP_CONSEXPREXPRWALK_CONTINUE;
   }

   return SCIP_OKAY;
}

/** expression walk callback when evaluating expression on intervals, called before child is visited */
static
SCIP_DECL_CONSEXPREXPRWALK_VISIT(intevalExprVisitChild)
{  /*lint --e{715}*/
   EXPRINTEVAL_DATA* propdata;

   assert(expr != NULL);
   assert(data != NULL);

   propdata = (EXPRINTEVAL_DATA*)data;

   /* skip child if it has been evaluated already */
   if( propdata->boxtag != 0 && propdata->boxtag == expr->children[expr->walkcurrentchild]->intevaltag )
   {
      if( SCIPintervalIsEmpty(SCIPinfinity(scip), expr->children[expr->walkcurrentchild]->interval) )
      {
         propdata->aborted = TRUE;
         *result = SCIP_CONSEXPREXPRWALK_ABORT;
      }
      else
      {
         *result = SCIP_CONSEXPREXPRWALK_SKIP;
      }
   }
   else
   {
      *result = SCIP_CONSEXPREXPRWALK_CONTINUE;
   }

   return SCIP_OKAY;
}

/** expression walk callback when evaluating expression on intervals, called when expression is left */
static
SCIP_DECL_CONSEXPREXPRWALK_VISIT(intevalExprLeaveExpr)
{  /*lint --e{715}*/
   EXPRINTEVAL_DATA* propdata;
   SCIP_INTERVAL interval;

   assert(expr != NULL);
   assert(data != NULL);

   propdata = (EXPRINTEVAL_DATA*)data;

   /* set tag in any case */
   expr->intevaltag = propdata->boxtag;

   /* mark expression as not tightened if we do not intersect expression intervals; this happens onces before calling
    * the reverse propagation
    */
   if( !propdata->intersect )
      expr->hastightened = FALSE;

   /* set interval to [-inf,+inf] if interval evaluation callback is not implemented */
   if( expr->exprhdlr->inteval == NULL )
   {
      SCIPintervalSetEntire(SCIPinfinity(scip), &expr->interval);
      *result = SCIP_CONSEXPREXPRWALK_CONTINUE;

      return SCIP_OKAY;
   }

   /* evaluate current expression and move on */
   SCIP_CALL( (*expr->exprhdlr->inteval)(scip, expr, &interval, propdata->varboundrelax) );

   /* update expression interval */
   if( !SCIPintervalIsEmpty(SCIPinfinity(scip), interval) )
   {
      /* intersect new interval with the previous one */
      if( propdata->intersect )
         SCIPintervalIntersect(&expr->interval, expr->interval, interval);
      else
         SCIPintervalSetBounds(&expr->interval, interval.inf, interval.sup);

      *result = SCIP_CONSEXPREXPRWALK_CONTINUE;
   }

   /* stop if the computed or resulting interval is empty */
   if( SCIPintervalIsEmpty(SCIPinfinity(scip), interval) || SCIPintervalIsEmpty(SCIPinfinity(scip), expr->interval) )
   {
      SCIPintervalSetEmpty(&expr->interval);
      propdata->aborted = TRUE;
      *result = SCIP_CONSEXPREXPRWALK_ABORT;
   }

   return SCIP_OKAY;
}

static
SCIP_DECL_CONSEXPREXPRWALK_VISIT(lockVar)
{
   EXPRLOCK_DATA* lockdata;

   assert(expr != NULL);
   assert(data != NULL);
   assert(result != NULL);
   assert(stage == SCIP_CONSEXPREXPRWALK_ENTEREXPR);

   lockdata = (EXPRLOCK_DATA*)data;

   expr->nlockspos += lockdata->nlockspos;
   expr->nlocksneg += lockdata->nlocksneg;

   if( SCIPgetConsExprExprHdlr(expr) == lockdata->exprvarhdlr )
   {
      /* if a variable, then also add nlockspos/nlocksneg from lockdata via SCIPaddVarLocks() */
      SCIP_CALL( SCIPaddVarLocks(scip, SCIPgetConsExprExprVarVar(expr), lockdata->nlockspos, lockdata->nlocksneg) );
   }

   *result = SCIP_CONSEXPREXPRWALK_CONTINUE;

   return SCIP_OKAY;
}

/** prints structure a la Maple's dismantle */
static
SCIP_DECL_CONSEXPREXPRWALK_VISIT(dismantleExpr)
{
   assert(expr != NULL);

   switch( stage )
   {
      case SCIP_CONSEXPREXPRWALK_ENTEREXPR:
      {
         int* depth;
         int nspaces;
         const char* type;

         depth = (int*)data;
         ++*depth;
         nspaces = 3 * *depth;
         type = SCIPgetConsExprExprHdlrName(SCIPgetConsExprExprHdlr(expr));

         /* use depth of expression to align output */
         SCIPinfoMessage(scip, NULL, "%*s[%s]: ", nspaces, "", type);

         if(strcmp(type, "var") == 0)
         {
            SCIP_VAR* var;

            var = SCIPgetConsExprExprVarVar(expr);
            SCIPinfoMessage(scip, NULL, "%s in [%g, %g]\n", SCIPvarGetName(var), SCIPvarGetLbLocal(var),
                  SCIPvarGetUbLocal(var));
         }
         else if(strcmp(type, "sum") == 0)
            SCIPinfoMessage(scip, NULL, "%g\n", SCIPgetConsExprExprSumConstant(expr));
         else if(strcmp(type, "prod") == 0)
            SCIPinfoMessage(scip, NULL, "%g\n", SCIPgetConsExprExprProductCoef(expr));
         else if(strcmp(type, "val") == 0)
            SCIPinfoMessage(scip, NULL, "%g\n", SCIPgetConsExprExprValueValue(expr));
         else if(strcmp(type, "pow") == 0)
            SCIPinfoMessage(scip, NULL, "%g\n", SCIPgetConsExprExprPowExponent(expr));
         else if(strcmp(type, "exp") == 0)
            SCIPinfoMessage(scip, NULL, "\n");
         else if(strcmp(type, "log") == 0)
            SCIPinfoMessage(scip, NULL, "\n");
         else if(strcmp(type, "abs") == 0)
            SCIPinfoMessage(scip, NULL, "\n");
         else
            SCIPinfoMessage(scip, NULL, "NOT IMPLEMENTED YET\n");
         break;
      }
      case SCIP_CONSEXPREXPRWALK_VISITINGCHILD:
      {
         int* depth;
         int nspaces;
         const char* type;

         depth = (int*)data;
         nspaces = 3 * *depth;
         type = SCIPgetConsExprExprHdlrName(SCIPgetConsExprExprHdlr(expr));

         if( strcmp(type, "sum") == 0 )
         {
            SCIPinfoMessage(scip, NULL, "%*s   ", nspaces, "");
            SCIPinfoMessage(scip, NULL, "[coef]: %g\n", SCIPgetConsExprExprSumCoefs(expr)[SCIPgetConsExprExprWalkCurrentChild(expr)]);
         }
         else if( strcmp(type, "prod") == 0 )
         {
            SCIPinfoMessage(scip, NULL, "%*s   \n", nspaces, "");
         }
         break;
      }
      case SCIP_CONSEXPREXPRWALK_LEAVEEXPR:
      {
         int* depth;

         depth = (int*)data;
         --*depth;
         break;
      }
      case SCIP_CONSEXPREXPRWALK_VISITEDCHILD:
      default:
      {
         /* shouldn't be here */
         SCIPABORT();
         *result = SCIP_CONSEXPREXPRWALK_CONTINUE; /*lint !e527*/
         return SCIP_OKAY;
      }
   }
   *result = SCIP_CONSEXPREXPRWALK_CONTINUE;

   return SCIP_OKAY;
}

/** expression walk callback to skip expression which have already been hashed */
static
SCIP_DECL_CONSEXPREXPRWALK_VISIT(hashExprVisitingExpr)
{
   SCIP_HASHMAP* expr2key;
   SCIP_CONSEXPR_EXPR* child;

   assert(expr != NULL);
   assert(stage == SCIP_CONSEXPREXPRWALK_VISITINGCHILD);

   expr2key = (SCIP_HASHMAP*) data;
   assert(expr2key != NULL);

   assert(expr->walkcurrentchild < expr->nchildren);
   child = expr->children[expr->walkcurrentchild];
   assert(child != NULL);

   /* skip child if the expression is already in the map */
   *result = SCIPhashmapExists(expr2key, (void*) child) ? SCIP_CONSEXPREXPRWALK_SKIP : SCIP_CONSEXPREXPRWALK_CONTINUE;

   return SCIP_OKAY;
}

/** expression walk callback to compute an hash value for an expression */
static
SCIP_DECL_CONSEXPREXPRWALK_VISIT(hashExprLeaveExpr)
{
   SCIP_HASHMAP* expr2key;
   unsigned int hashkey;
   int i;

   assert(expr != NULL);
   assert(stage == SCIP_CONSEXPREXPRWALK_LEAVEEXPR);

   expr2key = (SCIP_HASHMAP*) data;
   assert(expr2key != NULL);
   assert(!SCIPhashmapExists(expr2key, (void*) expr));

   hashkey = 0;
   *result = SCIP_CONSEXPREXPRWALK_CONTINUE;

   if( expr->exprhdlr->hash != NULL )
   {
      SCIP_CALL( (*expr->exprhdlr->hash)(scip, expr, expr2key, &hashkey) );
   }
   else
   {
      /* compute hash from expression handler name if callback is not implemented
       * this can lead to more collisions and thus a larger number of expensive expression compare calls
       */
      for( i = 0; expr->exprhdlr->name[i] != '\0'; i++ )
         hashkey += (unsigned int) expr->exprhdlr->name[i]; /*lint !e571*/

      hashkey = SCIPcalcFibHash((SCIP_Real)hashkey);
   }

   /* put the hash key into expr2key map */
   SCIP_CALL( SCIPhashmapInsert(expr2key, (void*)expr, (void*)(size_t)hashkey) );

   return SCIP_OKAY;
}

/** expression walk callback to replace common sub-expression */
static
SCIP_DECL_CONSEXPREXPRWALK_VISIT(commonExprVisitingExpr)
{
   SCIP_MULTIHASH* key2expr;
   SCIP_CONSEXPR_EXPR* newchild;
   SCIP_CONSEXPR_EXPR* child;

   assert(expr != NULL);
   assert(data != NULL);
   assert(result != NULL);
   assert(stage == SCIP_CONSEXPREXPRWALK_VISITINGCHILD);

   key2expr = (SCIP_MULTIHASH*)data;
   assert(key2expr != NULL);

   assert(expr->walkcurrentchild < expr->nchildren);
   child = expr->children[expr->walkcurrentchild];
   assert(child != NULL);

   *result = SCIP_CONSEXPREXPRWALK_CONTINUE;

   /* try to find an equivalent expression */
   SCIP_CALL( findEqualExpr(scip, child, key2expr, &newchild) );

   /* replace child with newchild */
   if( newchild != NULL )
   {
      assert(child != newchild);
      assert(SCIPcompareConsExprExprs(child, newchild) == 0);

      SCIPdebugMsg(scip, "replacing common child expression %p -> %p\n", (void*)child, (void*)newchild);

      SCIP_CALL( SCIPreplaceConsExprExprChild(scip, expr, expr->walkcurrentchild, newchild) );

      *result = SCIP_CONSEXPREXPRWALK_SKIP;
   }

   return SCIP_OKAY;
}

/** expression walk callback to collect all variable expressions */
static
SCIP_DECL_CONSEXPREXPRWALK_VISIT(getVarExprsLeaveExpr)
{
   GETVARS_DATA* getvarsdata;

   assert(expr != NULL);
   assert(result != NULL);
   assert(stage == SCIP_CONSEXPREXPRWALK_LEAVEEXPR);

   getvarsdata = (GETVARS_DATA*) data;
   assert(getvarsdata != NULL);

   *result = SCIP_CONSEXPREXPRWALK_CONTINUE;

   /* add variable expression if not seen so far; there is only one variable expression representing a variable */
   if( strcmp(expr->exprhdlr->name, "var") == 0 && !SCIPhashmapExists(getvarsdata->varexprsmap, (void*) expr) )
   {
      assert(SCIPgetNTotalVars(scip) >= getvarsdata->nvarexprs + 1);

      getvarsdata->varexprs[ getvarsdata->nvarexprs ] = expr;
      assert(getvarsdata->varexprs[getvarsdata->nvarexprs] != NULL);
      ++(getvarsdata->nvarexprs);
      SCIP_CALL( SCIPhashmapInsert(getvarsdata->varexprsmap, (void*) expr, NULL) );

      /* capture expression */
      SCIPcaptureConsExprExpr(expr);
   }

   return SCIP_OKAY;
}

/**@} */  /* end of walking methods */

/** @name Simplifying methods
 *
 * This is largely inspired in Joel Cohen's
 * Computer algebra and symbolic computation: Mathematical methods
 * In particular Chapter 3
 * The other fountain of inspiration is the current simplifying methods in expr.c.
 *
 * Definition of simplified expressions
 * ^^^^^^^^^^^^^^^^^^^^^^^^^^^^^^^^^^^
 * An expression is simplified if it
 * - is a value expression
 * - is a var expression
 * - is a product expression such that
 *    SP1:  every child is simplified
 *    SP2:  no child is a product
 *    SP4:  no two children are the same expression (those should be multiplied)
 *    SP5:  the children are sorted [commutative rule]
 *    SP7:  no child is a value
 *    SP8:  its coefficient is 1.0 (otherwise should be written as sum)
 *    SP10: it has at least two children
 *    ? at most one child is an exp
 *    ? at most one child is an abs
 * - is a power expression such that
 *    POW1: exponent is not 0
 *    POW2: exponent is not 1
 *    POW3: its child is not a value
 *    POW4: its child is simplified
 *    POW5: if exponent is integer, its child is not a product
 *    POW6: if exponent is integer, its child is not a sum with a single term ((2*x)^2 -> 4*x^2)
 *    POW7: if exponent is 2, its child is not a sum (expand sums)
 *    POW8: if exponent is integer, its child is not a power
 *    POW9: its child is not a sum with a single term with a positive coefficient: (25*x)^0.5 -> 5 x^0.5
 * - is a sum expression such that
 *    SS1: every child is simplified
 *    SS2: no child is a sum
 *    SS3: no child is a value (values should go in the constant of the sum)
 *    SS4: no two children are the same expression (those should be summed up)
 *    SS5: the children are sorted [commutative rule]
 *    SS6: it has at least one child
 *    SS7: if it consists of a single child, then either constant is != 0.0 or coef != 1
 *    SS8: no child has coefficient 0
 *    x if it consists of a single child, then its constant != 0.0 (otherwise, should be written as a product)
 * - it is a function with simplified arguments, but not all of them can be values
 * ? a logarithm doesn't have a product as a child
 * ? the exponent of an exponential is always 1
 *
 * ORDERING RULES
 * ^^^^^^^^^^^^^^
 * These rules define a total order on *simplified* expressions.
 * There are two groups of rules, when comparing equal type expressions and different type expressions
 * Equal type expressions:
 * OR1: u,v value expressions: u < v <=> val(u) < val(v)
 * OR2: u,v var expressions: u < v <=> SCIPvarGetIndex(var(u)) < SCIPvarGetIndex(var(v))
 * OR3: u,v are both sum or product expression: < is a lexicographical order on the terms
 * OR4: u,v are both pow: u < v <=> base(u) < base(v) or, base(u) == base(v) and expo(u) < expo(v)
 * OR5: u,v are u = FUN(u_1, ..., u_n), v = FUN(v_1, ..., v_m): u < v <=> For the first k such that u_k != v_k, u_k < v_k,
 *      or if such a k doesn't exist, then n < m.
 *
 * Different type expressions:
 * OR6: u value, v other: u < v always
 * OR9: u sum, v var or func: u < v <=> u < 0+v
 *      In other words, u = \sum_{i = 1}^n \alpha_i u_i, then u < v <=> u_n < v or if u_n = v and \alpha_n < 1
 * OR7: u product, v pow, sum, var or func: u < v <=> u < 1*v
 *      In other words, u = \Pi_{i = 1}^n u_i,  then u < v <=> u_n < v
 *      @note: since this applies only to simplified expressions, the form of the product is correct. Simplified products
 *             do *not* have constant coefficients
 * OR8: u pow, v sum, var or func: u < v <=> u < v^1
 * OR10: u var, v func: u < v always
 * OR11: u func, v other type of func: u < v <=> name(type(u)) < name(type(v))
 * OR12: none of the rules apply: u < v <=> ! v < u
 * Examples:
 * OR12: x < x^2 ?:  x is var and x^2 product, so none applies.
 *       Hence, we try to answer x^2 < x ?: x^2 < x <=> x < x or if x = x and 2 < 1 <=> 2 < 1 <=> False, so x < x^2 is True
 *
 * Algorithm
 * ^^^^^^^^^
 * The recursive version of the algorithm is
 *
 * EXPR simplify(expr)
 *    for c in 1..expr->nchildren
 *       expr->children[c] = simplify(expr->children[c])
 *    end
 *    return expr->exprhdlr->simplify(expr)
 * end
 *
 * Important: Whatever is returned by a simplify callback **has** to be simplified.
 * Also, all children of the given expression **are** already simplified
 *
 * Here is an outline of the algorithm for simplifying sum expressions:
 * The idea is to create a list of all the children that the simplified expr must containt.
 * We use a linked list to construct it
 *
 * INPUT:  expr  :: sum expression to be simplified
 * OUTPUT: sexpr :: simplified expression
 * NOTE: it *can* modify expr
 *
 * simplified_coefficient <- expr->coefficient
 * expr_list <- empty list (list containing the simplified children of the final simplified expr)
 * For each child in expr->children:
 *    1. if child's coef is 0: continue
 *    2. if child is value: add it to simplified_coefficient and continue
 *    3. if child is not a sum: build list L = [(coef,child)]
 *    4. if child is sum:
 *       4.1. if coef is not 1.0: multiply child by coef (*)
 *       4.2. build list with the children of child, L = [(val, expr) for val in child->coeffs, expr in child->children)]
 *    5. mergeSum(L, expr_list)
 * if expr_list is empty, return value expression with value simplified_coefficient
 * if expr_list has only one child and simplified_coefficient is 1, return child
 * otherwise, build sum expression using the exprs in expr_list as children
 *
 * The method mergeSum simply inserts the elements of L into expr_list. Note that both lists are sorted.
 * While inserting, collisions can happen. A collision means that we have to add the two expressions.
 * However, after adding them, we need to simplify the resulting expression (e.g., the coefficient may become 0.0).
 * Fortunately, the coefficient being 0 is the only case we have to handle.
 * PROOF: all expressions in expr_list are simplified wrt to the sum, meaning that if we would build a sum
 * expression from them, it would yield a simplified sum expression. If there is a collision, then the expression
 * in L has to be in expr_list. The sum yields coef*expr and from the previous one can easily verify that it is
 * a valid child of a simplified sum (it is not a sum, etc), except for the case coef = 0.
 * Note: the context where the proof works is while merging (adding) children. Before this step, the children
 * go through a "local" simplification (i.e., 1-4 above). There, we *do* have to take care of other cases.
 * But, in contrast to products, after this steps, no child in finalchildren is a sum and the proof works.
 *
 * The algorithm for simplifying a product is basically the same. One extra difficulty occurs at (*):
 * The distribution of the exponent over a product children can only happen if the exponent is integral.
 * Also, in that case, the resulting new child could be unsimplified, so it must be re-simplified.
 * While merging, multiplying similar product expressions can render them unsimplified. So to handle it
 * one basically needs to simulate (the new) (*) while merging. Hence, a further merge might be necessary
 * (and then all the book-keeping information to perform the original merge faster is lost)
 *
 * @{
 */

/** expression walk callback to simplify an expression
 * simplifies bottom up; when leaving an expression it simplifies it and stores the simplified expr in its walkio ptr
 * and the walk data;
 * after the child was visited, it is replaced with the simplified expr
 */
static
SCIP_DECL_CONSEXPREXPRWALK_VISIT(simplifyExpr)
{
   assert(expr != NULL);
   switch( stage )
   {
      case SCIP_CONSEXPREXPRWALK_VISITEDCHILD:
      {
         SCIP_CONSEXPR_EXPR* newchild;
         int currentchild;

         currentchild = SCIPgetConsExprExprWalkCurrentChild(expr);
         newchild = (SCIP_CONSEXPR_EXPR*)expr->children[currentchild]->walkio.ptrval;

         SCIP_CALL( SCIPreplaceConsExprExprChild(scip, expr, currentchild, newchild) );

         /* SCIPreplaceConsExprExprChild has captured the new child and we don't need it anymore */
         SCIP_CALL( SCIPreleaseConsExprExpr(scip, &newchild) );
         expr->children[currentchild]->walkio.ptrval = NULL;

         /* continue */
         *result = SCIP_CONSEXPREXPRWALK_CONTINUE;
         return SCIP_OKAY;
      }
      case SCIP_CONSEXPREXPRWALK_LEAVEEXPR:
      {
         SCIP_CONSEXPR_EXPR* simplifiedexpr;

         if( *expr->exprhdlr->simplify != NULL )
         {
            SCIP_CALL( (*expr->exprhdlr->simplify)(scip, expr, &simplifiedexpr) );
         }
         else
         {
            assert(strcmp(SCIPgetConsExprExprHdlrName(SCIPgetConsExprExprHdlr(expr)), "sum")  != 0);
            assert(strcmp(SCIPgetConsExprExprHdlrName(SCIPgetConsExprExprHdlr(expr)), "prod") != 0);
            assert(strcmp(SCIPgetConsExprExprHdlrName(SCIPgetConsExprExprHdlr(expr)), "var") != 0);
            assert(strcmp(SCIPgetConsExprExprHdlrName(SCIPgetConsExprExprHdlr(expr)), "abs") != 0);
            assert(strcmp(SCIPgetConsExprExprHdlrName(SCIPgetConsExprExprHdlr(expr)), "log") != 0);
            assert(strcmp(SCIPgetConsExprExprHdlrName(SCIPgetConsExprExprHdlr(expr)), "exp") != 0);
            assert(strcmp(SCIPgetConsExprExprHdlrName(SCIPgetConsExprExprHdlr(expr)), "pow") != 0);
            assert(strcmp(SCIPgetConsExprExprHdlrName(SCIPgetConsExprExprHdlr(expr)), "sin") != 0);
            assert(strcmp(SCIPgetConsExprExprHdlrName(SCIPgetConsExprExprHdlr(expr)), "cos") != 0);

            /* if an expression handler doesn't implement simplify, we assume all those type of expressions are simplified
             * we have to capture it, since it must simulate a "normal" simplified call in which a new expression is created
             */
            simplifiedexpr = expr;
            SCIPcaptureConsExprExpr(simplifiedexpr);
         }
         assert(simplifiedexpr != NULL);
         expr->walkio.ptrval = (void *)simplifiedexpr;

         *(SCIP_CONSEXPR_EXPR**)data = simplifiedexpr;

         /* continue */
         *result = SCIP_CONSEXPREXPRWALK_CONTINUE;
         return SCIP_OKAY;
      }
      case SCIP_CONSEXPREXPRWALK_ENTEREXPR :
      case SCIP_CONSEXPREXPRWALK_VISITINGCHILD :
      default:
      {
         SCIPABORT(); /* we should never be called in this stage */
         *result = SCIP_CONSEXPREXPRWALK_CONTINUE; /*lint !e527*/
         return SCIP_OKAY;
      }
   }
}

/** Implements OR5: default comparison method of expressions of the same type:
 * expr1 < expr2 if and only if expr1_i = expr2_i for all i < k and expr1_k < expr2_k.
 * if there is no such k, use number of children to decide
 * if number of children is equal, both expressions are equal
 * @note: Warning, this method doesn't know about expression data. So if your expressions have special data,
 * you must implement the compare callback: SCIP_DECL_CONSEXPR_EXPRCMP
 */
static
int compareConsExprExprsDefault(
   SCIP_CONSEXPR_EXPR*   expr1,              /**< first expression */
   SCIP_CONSEXPR_EXPR*   expr2               /**< second expression */
   )
{
   int i;
   int nchildren1;
   int nchildren2;
   int compareresult;

   nchildren1 = SCIPgetConsExprExprNChildren(expr1);
   nchildren2 = SCIPgetConsExprExprNChildren(expr2);

   for( i = 0; i < nchildren1 && i < nchildren2; ++i )
   {
      compareresult = SCIPcompareConsExprExprs(SCIPgetConsExprExprChildren(expr1)[i], SCIPgetConsExprExprChildren(expr2)[i]);
      if( compareresult != 0 )
         return compareresult;
   }

   return nchildren1 == nchildren2 ? 0 : nchildren1 < nchildren2 ? -1 : 1;
}

/** compare expressions
 * @return -1, 0 or 1 if expr1 <, =, > expr2, respectively
 * @note: The given expressions are assumed to be simplified.
 */
int SCIPcompareConsExprExprs(
   SCIP_CONSEXPR_EXPR*   expr1,              /**< first expression */
   SCIP_CONSEXPR_EXPR*   expr2               /**< second expression */
   )
{
   SCIP_CONSEXPR_EXPRHDLR* exprhdlr1;
   SCIP_CONSEXPR_EXPRHDLR* exprhdlr2;
   int retval;

   exprhdlr1 = SCIPgetConsExprExprHdlr(expr1);
   exprhdlr2 = SCIPgetConsExprExprHdlr(expr2);

   /* expressions are of the same kind/type; use compare callback or default method */
   if( exprhdlr1 == exprhdlr2 )
   {
      if( exprhdlr1->compare != NULL )
         /* enforces OR1-OR4 */
         return exprhdlr1->compare(expr1, expr2);
      else
         /* enforces OR5 */
         return compareConsExprExprsDefault(expr1, expr2);
   }

   /* expressions are of different kind/type */
   /* enforces OR6 */
   if( strcmp(SCIPgetConsExprExprHdlrName(exprhdlr1), "val") == 0 )
   {
      return -1;
   }
   /* enforces OR12 */
   if( strcmp(SCIPgetConsExprExprHdlrName(exprhdlr2), "val") == 0 )
      return -SCIPcompareConsExprExprs(expr2, expr1);

   /* enforces OR7 */
   if( strcmp(SCIPgetConsExprExprHdlrName(exprhdlr1), "sum") == 0 )
   {
      int compareresult;
      int nchildren;

      nchildren = SCIPgetConsExprExprNChildren(expr1);
      compareresult = SCIPcompareConsExprExprs(SCIPgetConsExprExprChildren(expr1)[nchildren-1], expr2);

      if( compareresult != 0 )
         return compareresult;

      /* "base" of the largest expression of the sum is equal to expr2, coefficient might tell us that expr2 is larger */
      if( SCIPgetConsExprExprSumCoefs(expr1)[nchildren-1] < 1.0 )
         return -1;

      /* largest expression of sum is larger or equal than expr2 => expr1 > expr2 */
      return 1;
   }
   /* enforces OR12 */
   if( strcmp(SCIPgetConsExprExprHdlrName(exprhdlr2), "sum") == 0 )
      return -SCIPcompareConsExprExprs(expr2, expr1);

   /* enforces OR8 */
   if( strcmp(SCIPgetConsExprExprHdlrName(exprhdlr1), "prod") == 0 )
   {
      int compareresult;
      int nchildren;

      nchildren = SCIPgetConsExprExprNChildren(expr1);
      compareresult = SCIPcompareConsExprExprs(SCIPgetConsExprExprChildren(expr1)[nchildren-1], expr2);

      if( compareresult != 0 )
         return compareresult;

      /* largest expression of product is larger or equal than expr2 => expr1 > expr2 */
      return 1;
   }
   /* enforces OR12 */
   if( strcmp(SCIPgetConsExprExprHdlrName(exprhdlr2), "prod") == 0 )
      return -SCIPcompareConsExprExprs(expr2, expr1);

   /* enforces OR9 */
   if( strcmp(SCIPgetConsExprExprHdlrName(exprhdlr1), "pow") == 0 )
   {
      int compareresult;

      compareresult = SCIPcompareConsExprExprs(SCIPgetConsExprExprChildren(expr1)[0], expr2);

      if( compareresult != 0 )
         return compareresult;

      /* base equal to expr2, exponent might tell us that expr2 is larger */
      if( SCIPgetConsExprExprPowExponent(expr1) < 1.0 )
         return -1;

      /* power expression is larger => expr1 > expr2 */
      return 1;
   }
   /* enforces OR12 */
   if( strcmp(SCIPgetConsExprExprHdlrName(exprhdlr2), "pow") == 0 )
      return -SCIPcompareConsExprExprs(expr2, expr1);

   /* enforces OR10 */
   if( strcmp(SCIPgetConsExprExprHdlrName(exprhdlr1), "var") == 0 )
      return -1;
   /* enforces OR12 */
   if( strcmp(SCIPgetConsExprExprHdlrName(exprhdlr2), "var") == 0 )
      return -SCIPcompareConsExprExprs(expr2, expr1);

   /* enforces OR11 */
   retval = strcmp(SCIPgetConsExprExprHdlrName(exprhdlr1), SCIPgetConsExprExprHdlrName(exprhdlr2));
   return retval == 0 ? 0 : retval < 0 ? -1 : 1;
}

/**@} */  /* end of simplifying methods */

/** compares nonlinear handler by priority
 *
 * if handlers have same priority, then compare by name
 */
static
int nlhdlrCmp(
   void*                 hdlr1,              /**< first handler */
   void*                 hdlr2               /**< second handler */
)
{
   SCIP_CONSEXPR_NLHDLR* h1;
   SCIP_CONSEXPR_NLHDLR* h2;

   assert(hdlr1 != NULL);
   assert(hdlr2 != NULL);

   h1 = (SCIP_CONSEXPR_NLHDLR*)hdlr1;
   h2 = (SCIP_CONSEXPR_NLHDLR*)hdlr2;

   if( h1->priority != h2->priority )
      return (int)(h1->priority - h2->priority);

   return strcmp(h1->name, h2->name);
}

/** @name Differentiation methods
 * Automatic differentiation Backward mode:
 * Given a function, say, f(s(x,y),t(x,y)) there is a common mnemonic technique to compute its partial derivatives,
 * using a tree diagram. Suppose we want to compute the partial derivative of f w.r.t x. Write the function as a tree:
 * f
 * |-----|
 * s     t
 * |--|  |--|
 * x  y  x  y
 * The weight of an edge between two nodes represents the partial derivative of the parent w.r.t the children, eg,
 * f
 * |   is d_s f [where d is actually \partial]
 * s
 * The weight of a path is the product of the weight of the edges in the path.
 * The partial derivative of f w.r.t. x is then the sum of the weights of all paths connecting f with x:
 * df/dx = d_s f * d_x s + d_t f * d_x t
 *
 * We follow this method in order to compute the gradient of an expression (root) at a given point (point).
 * Note that an expression is a DAG representation of a function, but there is a 1-1 correspondence between paths
 * in the DAG and path in a tree diagram of a function.
 * Initially, we set root->derivative to 1.0.
 * Then, traversing the tree in Depth First (see SCIPwalkConsExprExprDF), for every expr that *has* children,
 * we store in its i-th child
 * child[i]->derivative = the derivative of expr w.r.t that child evaluated at point * expr->derivative
 * Example:
 * f->derivative = 1.0
 * s->derivative = d_s f * f->derivative = d_s f
 * x->derivative = d_x s * s->derivative = d_x s * d_s f
 * However, when the child is a variable expressions, we actually need to initialize child->derivative to 0.0
 * and afterwards add, instead of overwrite the computed value.
 * The complete example would then be:
 * f->derivative = 1.0, x->derivative = 0.0, y->derivative = 0.0
 * s->derivative = d_s f * f->derivative = d_s f
 * x->derivative += d_x s * s->derivative = d_x s * d_s f
 * y->derivative += d_t s * s->derivative = d_t s * d_s f
 * t->derivative = d_t f * f->derivative = d_t f
 * x->derivative += d_x t * t->derivative = d_x t * d_t f
 * y->derivative += d_t t * t->derivative = d_t t * d_t f
 *
 * At the end we have: x->derivative == d_x s * d_s f + d_x t * d_t f, y->derivative == d_t s * d_s f + d_t t * d_t f
 *
 * @{
 */

/** expression walk callback for computing derivatives with backward automatic differentiation, called before child is
 *  visited
 */
static
SCIP_DECL_CONSEXPREXPRWALK_VISIT(bwdiffExprVisitChild)
{  /*lint --e{715}*/
   EXPRBWDIFF_DATA* bwdiffdata;
   SCIP_Real derivative;

   assert(expr != NULL);
   assert(expr->evalvalue != SCIP_INVALID); /*lint !e777*/
   assert(expr->children[expr->walkcurrentchild] != NULL);

   bwdiffdata = (EXPRBWDIFF_DATA*) data;
   assert(bwdiffdata != NULL);

   derivative = SCIP_INVALID;
   *result = SCIP_CONSEXPREXPRWALK_CONTINUE;

   /* reset the value of the partial derivative w.r.t. a variable expression if we see it for the first time */
   if( expr->children[expr->walkcurrentchild]->difftag != bwdiffdata->difftag
      && strcmp(expr->children[expr->walkcurrentchild]->exprhdlr->name, "var") == 0 )
   {
      expr->children[expr->walkcurrentchild]->derivative = 0.0;
   }

   /* update differentiation tag of the child */
   expr->children[expr->walkcurrentchild]->difftag = bwdiffdata->difftag;

   if( expr->exprhdlr->bwdiff == NULL )
   {
      bwdiffdata->aborted = TRUE;
      *result = SCIP_CONSEXPREXPRWALK_ABORT;
      return SCIP_OKAY;
   }

   /* call backward differentiation callback */
   if( strcmp(expr->children[expr->walkcurrentchild]->exprhdlr->name, "val") == 0 )
   {
      derivative = 0.0;
   }
   else
   {
      SCIP_CALL( (*expr->exprhdlr->bwdiff)(scip, expr, expr->walkcurrentchild, &derivative) );
   }

   if( derivative == SCIP_INVALID ) /*lint !e777*/
   {
      bwdiffdata->aborted = TRUE;
      *result = SCIP_CONSEXPREXPRWALK_ABORT;
      return SCIP_OKAY;
   }

   /* update partial derivative stored in the child expression
    * for a variable, we have to sum up the partial derivatives of the root w.r.t. this variable over all parents
    * for other intermediate expressions, we only store the partial derivative of the root w.r.t. this expression
    */
   if( strcmp(expr->children[expr->walkcurrentchild]->exprhdlr->name, "var") != 0 )
      expr->children[expr->walkcurrentchild]->derivative = expr->derivative * derivative;
   else
      expr->children[expr->walkcurrentchild]->derivative += expr->derivative * derivative;

   return SCIP_OKAY;
}

/**@} */  /* end of differentiation methods */

/** propagates bounds for each sub-expression in the constraint by using variable bounds; the resulting bounds for the
 *  root expression will be intersected with the [lhs,rhs] which might lead to an empty interval
 */
static
SCIP_RETCODE forwardPropCons(
   SCIP*                   scip,             /**< SCIP data structure */
   SCIP_CONS*              cons,             /**< constraint to propagate */
   SCIP_Bool               intersect,        /**< should the new expr. bounds be intersected with the previous ones? */
   SCIP_Bool               force,            /**< force tightening even if below bound strengthening tolerance */
   SCIP_Bool*              infeasible,       /**< buffer to store whether an expression's bounds were propagated to an empty interval */
   SCIP_Bool*              redundant,        /**< buffer to store whether the constraint is redundant */
   int*                    ntightenings      /**< buffer to store the number of auxiliary variable tightenings */
   )
{
   SCIP_INTERVAL interval;
   SCIP_CONSDATA* consdata;

   assert(scip != NULL);
   assert(cons != NULL);
   assert(infeasible != NULL);
   assert(redundant != NULL);
   assert(ntightenings != NULL);

   consdata = SCIPconsGetData(cons);
   assert(consdata != NULL);

   *infeasible = FALSE;
   *redundant = FALSE;
   *ntightenings = 0;

   /* propagate active and non-deleted constraints only */
   if( SCIPconsIsDeleted(cons) || !SCIPconsIsActive(cons) )
      return SCIP_OKAY;

   /* use 0 tag to recompute intervals
    * we cannot trust variable bounds from SCIP, so relax them a little bit (a.k.a. epsilon)
    */
   SCIP_CALL( SCIPevalConsExprExprInterval(scip, consdata->expr, intersect, 0, SCIPepsilon(scip)) );

   /* @todo delete constraint locally if they are redundant w.r.t. bounds used by the LP solver; the LP solution might
    * violate variable bounds by more than SCIPfeastol() because of relative comparisons
    */
#ifdef SCIP_DISABLED_CODE
   /* if the root expression interval could not be tightened by constraint sides, then the constraint is redundant and
    * should be deleted (locally)
    *
    * @todo how to check this even if we have used the constraint sides during propagation, i.e. intersect is TRUE
    */
   if( !intersect && (SCIPisInfinity(scip, -consdata->lhs) || SCIPisLE(scip, consdata->lhs, consdata->expr->interval.inf))
      && (SCIPisInfinity(scip, consdata->rhs) || SCIPisGE(scip, consdata->rhs, consdata->expr->interval.sup)) )
   {
      SCIPdebugMsg(scip, "removing redundant constraint %s activity=[%e,%e] sides=[%e,%e]\n", SCIPconsGetName(cons),
         consdata->expr->interval.inf, consdata->expr->interval.sup, consdata->lhs, consdata->rhs);
      SCIP_CALL( SCIPdelConsLocal(scip, cons) );
      *redundant = TRUE;
      return SCIP_OKAY;
   }
#endif

   /* it may happen that we detect infeasibility during forward propagation if we use previously computed intervals */
   if( SCIPintervalIsEmpty(SCIPinfinity(scip), SCIPgetConsExprExprInterval(consdata->expr)) )
   {
      *infeasible = TRUE;
   }
   else
   {
      /* compare root expression interval with constraint sides; store the result in the root expression */
      SCIPintervalSetBounds(&interval, consdata->lhs, consdata->rhs);

      /* consider auxiliary variable stored in the root expression
       * it might happen that some other plug-ins tighten the bounds of these variables
       * we don't trust these bounds, so relax by epsilon
       */
      if( consdata->expr->auxvar != NULL )
      {
         SCIP_INTERVAL auxvarinterval;
         assert(SCIPvarGetLbLocal(consdata->expr->auxvar) <= SCIPvarGetUbLocal(consdata->expr->auxvar));  /* can SCIP ensure this by today? */

         SCIPintervalSetBounds(&auxvarinterval, SCIPvarGetLbLocal(consdata->expr->auxvar) - SCIPepsilon(scip),
            SCIPvarGetUbLocal(consdata->expr->auxvar) + SCIPepsilon(scip));
         SCIPintervalIntersect(&interval, interval, auxvarinterval);
      }

      SCIP_CALL( SCIPtightenConsExprExprInterval(scip, consdata->expr, interval, force, infeasible, ntightenings) );
   }

#ifdef SCIP_DEBUG
   if( *infeasible )
   {
      SCIPdebugMsg(scip, " -> found empty bound for an expression during forward propagation of constraint %s\n",
         SCIPconsGetName(cons));
   }
#endif

   return SCIP_OKAY;
}

/* export this function here, so it can be used by unittests but is not really part of the API */
/** propagates bounds for each sub-expression of a given set of constraints by starting from the root expressions; the
 *  expression will be traversed in breadth first search by using a queue
 *
 *  @note calling this function requires feasible intervals for each sub-expression; this is guaranteed by calling
 *  forwardPropCons() before calling this function
 */
static
SCIP_RETCODE reversePropConss(
   SCIP*                   scip,             /**< SCIP data structure */
   SCIP_CONS**             conss,            /**< constraints to propagate */
   int                     nconss,           /**< total number of constraints to propagate */
   SCIP_Bool               force,            /**< force tightening even if below bound strengthening tolerance */
   SCIP_Bool*              infeasible,       /**< buffer to store whether an expression's bounds were propagated to an empty interval */
   int*                    ntightenings      /**< buffer to store the number of (variable) tightenings */
   )
{
   SCIP_CONSDATA* consdata;
   SCIP_QUEUE* queue;
   int i;

   assert(scip != NULL);
   assert(conss != NULL);
   assert(nconss >= 0);
   assert(infeasible != NULL);
   assert(ntightenings != NULL);

   *infeasible = FALSE;
   *ntightenings = 0;

   if( nconss == 0 )
      return SCIP_OKAY;

   /* create queue */
   SCIP_CALL( SCIPqueueCreate(&queue, SCIPgetNVars(scip), 2.0) );

   /* add root expressions to the queue */
   for( i = 0; i < nconss; ++i )
   {
      assert(conss[i] != NULL);
      consdata = SCIPconsGetData(conss[i]);
      assert(consdata != NULL);

      /* propagate active and non-deleted constraints only */
      if( SCIPconsIsDeleted(conss[i]) || !SCIPconsIsActive(conss[i]) )
         continue;

      /* skip expressions that could not have been tightened or do not implement the reverseprop callback; */
      if( !consdata->expr->hastightened || consdata->expr->exprhdlr->reverseprop == NULL )
         continue;

      /* add expressions which are not in the queue so far */
      if( !consdata->expr->inqueue )
      {
         SCIP_CALL( SCIPqueueInsert(queue, (void*) consdata->expr) );
         consdata->expr->inqueue = TRUE;
      }
   }

   /* main loop */
   while( !SCIPqueueIsEmpty(queue) && !(*infeasible) )
   {
      SCIP_CONSEXPR_EXPR* expr;
      int nreds;

      expr = (SCIP_CONSEXPR_EXPR*) SCIPqueueRemove(queue);
      assert(expr != NULL);
      assert(expr->exprhdlr->reverseprop != NULL);

      nreds = 0;

      /* mark that the expression is not in the queue anymore */
      expr->inqueue = FALSE;

#ifdef SCIP_DEBUG
      SCIPdebugMsg(scip, "call reverse propagation for ");
      SCIP_CALL( SCIPprintConsExprExpr(scip, expr, NULL) );
      SCIPinfoMessage(scip, NULL, "\n");
#endif

      /* call reverse propagation callback */
      SCIP_CALL( (*expr->exprhdlr->reverseprop)(scip, expr, infeasible, &nreds, force) );
      assert(nreds >= 0);
      *ntightenings += nreds;

      /* stop propagation if the problem is infeasible */
      if( *infeasible )
         break;

      /* add tightened children with at least one child to the queue */
      for( i = 0; i < expr->nchildren; ++i )
      {
         SCIP_CONSEXPR_EXPR* child;

         child = expr->children[i];
         assert(child != NULL);

         /* add child to the queue */
         /* @todo put children which are in the queue to the end of it! */
         if( !child->inqueue && child->hastightened && child->nchildren > 0 && child->exprhdlr->reverseprop != NULL )
         {
            SCIP_CALL( SCIPqueueInsert(queue, (void*) child) );
            child->inqueue = TRUE;
         }
      }
   }

   /* free the queue */
   SCIPqueueFree(&queue);

   return SCIP_OKAY;
}

/** calls domain propagation for a given set of constraints; the algorithm alternates calls of forward and reverse
 *  propagation; the latter only for nodes which have been tightened during the propagation loop;
 *
 *  the propagation algorithm works as follows:
 *
 *   0.) mark all expressions as non-tightened
 *
 *   1.) apply forward propagation and intersect the root expressions with the constraint sides; mark root nodes which
 *       have been changed after intersecting with the constraint sides
 *
 *   2.) apply reverse propagation to each root expression which has been marked as tightened; don't explore
 *       sub-expressions which have not changed since the beginning of the propagation loop
 *
 *   3.) if we have found enough tightenings go to 1.) otherwise leave propagation loop
 *
 *  @note after calling forward propagation for a constraint we mark this constraint as propagated; this flag might be
 *  reset during the reverse propagation when we find a bound tightening of a variable expression contained in the
 *  constraint; resetting this flag is done in the EVENTEXEC callback of the event handler
 *
 *  @note when using forward and reverse propagation alternatingly we reuse expression intervals computed in previous
 *  iterations
 */
static
SCIP_RETCODE propConss(
   SCIP*                 scip,               /**< SCIP data structure */
   SCIP_CONSHDLR*        conshdlr,           /**< constraint handler */
   SCIP_CONS**           conss,              /**< constraints to propagate */
   int                   nconss,             /**< total number of constraints */
   SCIP_Bool             force,              /**< force tightening even if below bound strengthening tolerance */
   SCIP_RESULT*          result,             /**< pointer to store the result */
   int*                  nchgbds,            /**< buffer to add the number of changed bounds */
   int*                  ndelconss           /**< buffer to add the number of deleted constraints */
   )
{
   SCIP_CONSHDLRDATA* conshdlrdata;
   SCIP_CONSDATA* consdata;
   SCIP_Bool cutoff;
   SCIP_Bool redundant;
   SCIP_Bool success;
   int ntightenings;
   int roundnr;
   int i;

   assert(scip != NULL);
   assert(conshdlr != NULL);
   assert(conss != NULL);
   assert(nconss >= 0);
   assert(result != NULL);
   assert(nchgbds != NULL);
   assert(*nchgbds >= 0);
   assert(ndelconss != NULL);

   /* no constraints to propagate */
   if( nconss == 0 )
   {
      *result = SCIP_DIDNOTRUN;
      return SCIP_OKAY;
   }

   conshdlrdata = SCIPconshdlrGetData(conshdlr);
   assert(conshdlrdata != NULL);

   *result = SCIP_DIDNOTFIND;
   roundnr = 0;
   cutoff = FALSE;

   /* main propagation loop */
   do
   {
      SCIPdebugMsg(scip, "start propagation round %d\n", roundnr);

      /* apply forward propagation; recompute expression intervals if it is called for the first time (this also marks
       * all expressions as non-tightened)
       */
      for( i = 0; i < nconss; ++i )
      {
         consdata = SCIPconsGetData(conss[i]);
         assert(consdata != NULL);

         if( SCIPconsIsActive(conss[i]) && !consdata->ispropagated )
         {
            SCIPdebugMsg(scip, "call forwardPropCons() for constraint <%s>\n", SCIPconsGetName(conss[i]));
            SCIPdebugPrintCons(scip, conss[i], NULL);

            cutoff = FALSE;
            redundant = FALSE;
            ntightenings = 0;

            SCIP_CALL( forwardPropCons(scip, conss[i], (roundnr != 0), force, &cutoff, &redundant, &ntightenings) );
            assert(ntightenings >= 0);
            *nchgbds += ntightenings;

            if( cutoff )
            {
               SCIPdebugMsg(scip, " -> cutoff\n");
               *result = SCIP_CUTOFF;
               return SCIP_OKAY;
            }
            if( ntightenings > 0 )
               *result = SCIP_REDUCEDDOM;
            if( redundant )
               *ndelconss += 1;

            /* mark constraint as propagated; this will be reset via the event system when we find a variable tightening */
            consdata->ispropagated = TRUE;
         }
      }

      /* apply backward propagation; mark constraint as propagated */
      SCIP_CALL( reversePropConss(scip, conss, nconss, force, &cutoff, &ntightenings) );

      /* @todo add parameter for the minimum number of tightenings to trigger a new propagation round */
      success = ntightenings > 0;

      if( nchgbds != NULL )
         *nchgbds += ntightenings;

      if( cutoff )
      {
         SCIPdebugMsg(scip, " -> cutoff\n");
         *result = SCIP_CUTOFF;
         return SCIP_OKAY;
      }

      if( success )
         *result = SCIP_REDUCEDDOM;
   }
   while( success && ++roundnr < conshdlrdata->maxproprounds );

   return SCIP_OKAY;
}

/** returns all variable expressions contained in a given expression; the array to store all variable expressions needs
 * to be at least of size the number of variables in the expression which is bounded by SCIPgetNVars() since there are
 * no two different variable expression sharing the same variable
 *
 * @note function captures variable expressions
 */
static
SCIP_RETCODE getVarExprs(
   SCIP*                   scip,             /**< SCIP data structure */
   SCIP_CONSEXPR_EXPR*     expr,             /**< expression */
   SCIP_CONSEXPR_EXPR**    varexprs,         /**< array to store all variable expressions */
   int*                    nvarexprs         /**< buffer to store the total number of variable expressions */
   )
{
   GETVARS_DATA getvarsdata;

   assert(expr != NULL);
   assert(varexprs != NULL);
   assert(nvarexprs != NULL);

   getvarsdata.nvarexprs = 0;
   getvarsdata.varexprs = varexprs;

   /* use a hash map to dicide whether we have stored a variable expression already */
   SCIP_CALL( SCIPhashmapCreate(&getvarsdata.varexprsmap, SCIPblkmem(scip), SCIPgetNTotalVars(scip)) );

   /* collect all variable expressions */
   SCIP_CALL( SCIPwalkConsExprExprDF(scip, expr, NULL, NULL, NULL, getVarExprsLeaveExpr, (void*)&getvarsdata) );
   *nvarexprs = getvarsdata.nvarexprs;

   /* @todo sort variable expressions here? */

   SCIPhashmapFree(&getvarsdata.varexprsmap);

   return SCIP_OKAY;
}

/** stores all variable expressions into a given constraint */
static
SCIP_RETCODE storeVarExprs(
   SCIP*                   scip,             /**< SCIP data structure */
   SCIP_CONSDATA*          consdata          /**< constraint data */
   )
{
   assert(consdata != NULL);

   /* skip if we have stored the variable expressions already*/
   if( consdata->varexprs != NULL )
      return SCIP_OKAY;

   assert(consdata->varexprs == NULL);
   assert(consdata->nvarexprs == 0);

   /* create array to store all variable expressions; the number of variable expressions is bounded by SCIPgetNVars() */
   SCIP_CALL( SCIPallocBlockMemoryArray(scip, &consdata->varexprs, SCIPgetNTotalVars(scip)) );

   SCIP_CALL( getVarExprs(scip, consdata->expr, consdata->varexprs, &(consdata->nvarexprs)) );
   assert(SCIPgetNTotalVars(scip) >= consdata->nvarexprs);

   /* realloc array if there are less variable expression than variables */
   if( SCIPgetNTotalVars(scip) > consdata->nvarexprs )
   {
      SCIP_CALL( SCIPreallocBlockMemoryArray(scip, &consdata->varexprs, SCIPgetNTotalVars(scip), consdata->nvarexprs) );
   }

   return SCIP_OKAY;
}

/** frees all variable expression stored in storeVarExprs() */
static
SCIP_RETCODE freeVarExprs(
   SCIP*                   scip,             /**< SCIP data structure */
   SCIP_CONSDATA*          consdata          /**< constraint data */
   )
{
   int i;

   assert(consdata != NULL);

   /* skip if we have stored the variable expressions already*/
   if( consdata->varexprs == NULL )
      return SCIP_OKAY;

   assert(consdata->varexprs != NULL);
   assert(consdata->nvarexprs >= 0);

   /* release variable expressions */
   for( i = 0; i < consdata->nvarexprs; ++i )
   {
      assert(consdata->varexprs[i] != NULL);
      SCIP_CALL( SCIPreleaseConsExprExpr(scip, &consdata->varexprs[i]) );
      assert(consdata->varexprs[i] == NULL);
   }

   /* free variable expressions */
   SCIPfreeBlockMemoryArrayNull(scip, &consdata->varexprs, consdata->nvarexprs);
   consdata->varexprs = NULL;
   consdata->nvarexprs = 0;

   return SCIP_OKAY;
}

/** computes violation of a constraint */
static
SCIP_RETCODE computeViolation(
   SCIP*                 scip,               /**< SCIP data structure */
   SCIP_CONS*            cons,               /**< constraint */
   SCIP_SOL*             sol,                /**< solution or NULL if LP solution should be used */
   unsigned int          soltag              /**< tag that uniquely identifies the solution (with its values), or 0. */
   )
{
   SCIP_CONSDATA* consdata;
   SCIP_Real activity;

   assert(scip != NULL);
   assert(cons != NULL);

   consdata = SCIPconsGetData(cons);
   assert(consdata != NULL);

   SCIP_CALL( SCIPevalConsExprExpr(scip, consdata->expr, sol, soltag) );
   activity = SCIPgetConsExprExprValue(consdata->expr);

   /* consider constraint as violated if it is undefined in the current point */
   if( activity == SCIP_INVALID ) /*lint !e777*/
   {
      consdata->lhsviol = SCIPinfinity(scip);
      consdata->rhsviol = SCIPinfinity(scip);
      return SCIP_OKAY;
   }

   /* compute violations */
   consdata->lhsviol = SCIPisInfinity(scip, -consdata->lhs) ? -SCIPinfinity(scip) : consdata->lhs  - activity;
   consdata->rhsviol = SCIPisInfinity(scip,  consdata->rhs) ? -SCIPinfinity(scip) : activity - consdata->rhs;

   return SCIP_OKAY;
}

/** catch variable events */
static
SCIP_RETCODE catchVarEvents(
   SCIP*                 scip,               /**< SCIP data structure */
   SCIP_EVENTHDLR*       eventhdlr,          /**< event handler */
   SCIP_CONS*            cons                /**< constraint for which to catch bound change events */
   )
{
   SCIP_EVENTTYPE eventtype;
   SCIP_CONSDATA* consdata;
   SCIP_VAR* var;
   int i;

   assert(eventhdlr != NULL);
   assert(cons != NULL);

   consdata = SCIPconsGetData(cons);
   assert(consdata != NULL);
   assert(consdata->varexprs != NULL);
   assert(consdata->nvarexprs >= 0);

   /* check if we have catched variable events already */
   if( consdata->vareventdata != NULL )
      return SCIP_OKAY;

   assert(consdata->vareventdata == NULL);

   SCIPdebugMsg(scip, "catchVarEvents for %s\n", SCIPconsGetName(cons));

   eventtype = SCIP_EVENTTYPE_BOUNDCHANGED | SCIP_EVENTTYPE_VARFIXED;

   /* allocate enough memory to store all event data structs */
   SCIP_CALL( SCIPallocBlockMemoryArray(scip, &consdata->vareventdata, consdata->nvarexprs) );

   for( i = 0; i < consdata->nvarexprs; ++i )
   {
      assert(consdata->varexprs[i] != NULL);
      assert(strcmp(consdata->varexprs[i]->exprhdlr->name, "var") == 0);

      var = SCIPgetConsExprExprVarVar(consdata->varexprs[i]);
      assert(var != NULL);

      SCIP_CALL( SCIPallocBlockMemory(scip, &(consdata->vareventdata[i])) ); /*lint !e866*/
      consdata->vareventdata[i]->cons = cons;
      consdata->vareventdata[i]->varexpr = consdata->varexprs[i];

      SCIP_CALL( SCIPcatchVarEvent(scip, var, eventtype, eventhdlr, (SCIP_EVENTDATA*) consdata->vareventdata[i],
            &(consdata->vareventdata[i]->filterpos)) );
   }

   return SCIP_OKAY;
}

/** drop variable events */
static
SCIP_RETCODE dropVarEvents(
   SCIP*                 scip,               /**< SCIP data structure */
   SCIP_EVENTHDLR*       eventhdlr,          /**< event handler */
   SCIP_CONS*            cons                /**< constraint for which to drop bound change events */
   )
{
   SCIP_EVENTTYPE eventtype;
   SCIP_CONSDATA* consdata;
   SCIP_VAR* var;
   int i;

   assert(eventhdlr != NULL);
   assert(cons != NULL);

   consdata = SCIPconsGetData(cons);
   assert(consdata != NULL);

   /* check if we have catched variable events already */
   if( consdata->vareventdata == NULL )
      return SCIP_OKAY;

   assert(consdata->varexprs != NULL);
   assert(consdata->nvarexprs >= 0);
   assert(consdata->vareventdata != NULL);

   eventtype = SCIP_EVENTTYPE_BOUNDCHANGED | SCIP_EVENTTYPE_VARFIXED;

   SCIPdebugMsg(scip, "dropVarEvents for %s\n", SCIPconsGetName(cons));

   for( i = consdata->nvarexprs - 1; i >= 0; --i )
   {
      var = SCIPgetConsExprExprVarVar(consdata->varexprs[i]);
      assert(var != NULL);

      assert(SCIPgetConsExprExprVarVar(consdata->vareventdata[i]->varexpr) == var);
      assert(consdata->vareventdata[i]->cons == cons);
      assert(consdata->vareventdata[i]->varexpr == consdata->varexprs[i]);
      assert(consdata->vareventdata[i]->filterpos >= 0);

      SCIP_CALL( SCIPdropVarEvent(scip, var, eventtype, eventhdlr, (SCIP_EVENTDATA*) consdata->vareventdata[i], consdata->vareventdata[i]->filterpos) );

      SCIPfreeBlockMemory(scip, &consdata->vareventdata[i]); /*lint !e866*/
      consdata->vareventdata[i] = NULL;
   }

   SCIPfreeBlockMemoryArray(scip, &consdata->vareventdata, consdata->nvarexprs);
   consdata->vareventdata = NULL;

   return SCIP_OKAY;
}

/** processes variable fixing or bound change event */
static
SCIP_DECL_EVENTEXEC(processVarEvent)
{  /*lint --e{715}*/
   SCIP_EVENTTYPE eventtype;
   SCIP_CONSEXPR_EXPR* varexpr;
   SCIP_CONSDATA* consdata;
   SCIP_CONS* cons;
   SCIP_VAR* var;

   assert(eventdata != NULL);

   cons = ((SCIP_VAREVENTDATA*) eventdata)->cons;
   assert(cons != NULL);
   consdata = SCIPconsGetData(cons);
   assert(cons != NULL);

   varexpr = ((SCIP_VAREVENTDATA*) eventdata)->varexpr;
   assert(varexpr != NULL);
   assert(strcmp(varexpr->exprhdlr->name, "var") == 0);

   var = SCIPgetConsExprExprVarVar(varexpr);
   assert(var != NULL);

   eventtype = SCIPeventGetType(event);
   assert((eventtype & SCIP_EVENTTYPE_BOUNDCHANGED) != 0 || (eventtype & SCIP_EVENTTYPE_VARFIXED) != 0);

   SCIPdebugMsg(scip, "  exec event %u for %s in %s\n", eventtype, SCIPvarGetName(var), SCIPconsGetName(cons));

   /* mark constraint to be propagated and simplified again */
   /* TODO: we only need to re-propagate if SCIP_EVENTTYPE_BOUNDTIGHTENED, but we need to reevaluate
    * the intervals (forward-propagation) when SCIP_EVENTTYPE_BOUNDRELAXED
    * at some point we should start using the intevaltag for this
    */
   if( (eventtype & SCIP_EVENTTYPE_BOUNDCHANGED) != (unsigned int) 0 )
   {
      SCIPdebugMsg(scip, "  propagate and simplify %s again\n", SCIPconsGetName(cons));
      consdata->ispropagated = FALSE;
      consdata->issimplified = FALSE;
   }
   if( (eventtype & SCIP_EVENTTYPE_VARFIXED) != (unsigned int) 0 )
   {
      consdata->issimplified = FALSE;
   }

   return SCIP_OKAY;
}

/** propagates variable locks through expression and adds lock to variables */
static
SCIP_RETCODE propagateLocks(
   SCIP*                 scip,               /**< SCIP data structure */
   SCIP_CONSEXPR_EXPR*   expr,               /**< expression */
   int                   nlockspos,          /**< number of positive locks */
   int                   nlocksneg           /**< number of negative locks */
   )
{
   SCIP_CONSHDLR* conshdlr;
   EXPRLOCK_DATA lockdata;

   assert(expr != NULL);

   /* if no locks, then nothing to do, then do nothing */
   if( nlockspos == 0 && nlocksneg == 0 )
      return SCIP_OKAY;

   conshdlr = SCIPfindConshdlr(scip, CONSHDLR_NAME);
   assert(conshdlr != NULL);

   lockdata.exprvarhdlr = SCIPgetConsExprExprHdlrVar(conshdlr);
   lockdata.nlockspos = nlockspos;
   lockdata.nlocksneg = nlocksneg;

   SCIP_CALL( SCIPwalkConsExprExprDF(scip, expr, lockVar, NULL, NULL, NULL, &lockdata) );

   return SCIP_OKAY;
}

/** get key of hash element */
static
SCIP_DECL_HASHGETKEY(hashCommonSubexprGetKey)
{
   return elem;
}  /*lint !e715*/

/** checks if two expressions are structurally the same */
static
SCIP_DECL_HASHKEYEQ(hashCommonSubexprEq)
{
   SCIP_CONSEXPR_EXPR* expr1;
   SCIP_CONSEXPR_EXPR* expr2;

   expr1 = (SCIP_CONSEXPR_EXPR*)key1;
   expr2 = (SCIP_CONSEXPR_EXPR*)key2;
   assert(expr1 != NULL);
   assert(expr2 != NULL);

   return expr1 == expr2 || SCIPcompareConsExprExprs(expr1, expr2) == 0;
}  /*lint !e715*/

/** get value of hash element when comparing with another expression */
static
SCIP_DECL_HASHKEYVAL(hashCommonSubexprKeyval)
{
   SCIP_CONSEXPR_EXPR* expr;
   SCIP_HASHMAP* expr2key;

   expr = (SCIP_CONSEXPR_EXPR*) key;
   assert(expr != NULL);

   expr2key = (SCIP_HASHMAP*) userptr;
   assert(expr2key != NULL);
   assert(SCIPhashmapExists(expr2key, (void*)expr));

   return (unsigned int)(size_t)SCIPhashmapGetImage(expr2key, (void*)expr);
}  /*lint !e715*/

/* export this function here, so it can be used by unittests but is not really part of the API */
/** replaces common sub-expressions in the current expression graph by using a hash key for each expression; the
 *  algorithm consists of two steps:
 *
 *  1. traverse through all expressions trees of given constraints and compute for each of them a (not necessarily
 *     unique) hash
 *
 *  2. initialize an empty hash table and traverse through all expression; check for each of them if we can find a
 *     structural equivalent expression in the hash table; if yes we replace the expression by the expression inside the
 *     hash table, otherwise we add it to the hash table
 *
 *  @note the hash keys of the expressions are used for the hashing inside the hash table; to compute if two expressions
 *  (with the same hash) are structurally the same we use the function SCIPcompareConsExprExprs()
 */
static
SCIP_RETCODE replaceCommonSubexpressions(
   SCIP*                 scip,               /**< SCIP data structure */
   SCIP_CONS**           conss,              /**< constraints */
   int                   nconss              /**< total number of constraints */
   )
{
   SCIP_HASHMAP* expr2key;
   SCIP_MULTIHASH* key2expr;
   SCIP_CONSDATA* consdata;
   int i;

   assert(scip != NULL);
   assert(conss != NULL);
   assert(nconss >= 0);

   /* create empty map to store all sub-expression hashes */
   SCIP_CALL( SCIPhashmapCreate(&expr2key, SCIPblkmem(scip), SCIPgetNVars(scip)) );

   /* compute all hashes for each sub-expression */
   for( i = 0; i < nconss; ++i )
   {
      assert(conss[i] != NULL);

      consdata = SCIPconsGetData(conss[i]);
      assert(consdata != NULL);

      /* don't hash (root) expressions which are already in the hash map */
      if( consdata->expr != NULL && !SCIPhashmapExists(expr2key, (void*)consdata->expr) )
      {
         SCIP_CALL( SCIPwalkConsExprExprDF(scip, consdata->expr, NULL, hashExprVisitingExpr, NULL, hashExprLeaveExpr,
               (void*)expr2key) );
      }
   }

   /* replace equivalent sub-expressions */
   SCIP_CALL( SCIPmultihashCreate(&key2expr, SCIPblkmem(scip), SCIPhashmapGetNEntries(expr2key),
         hashCommonSubexprGetKey, hashCommonSubexprEq, hashCommonSubexprKeyval, (void*)expr2key) );

   for( i = 0; i < nconss; ++i )
   {
      SCIP_CONSEXPR_EXPR* newroot;

      consdata = SCIPconsGetData(conss[i]);
      assert(consdata != NULL);

      if( consdata->expr == NULL )
         continue;

      /* since the root has not been checked for equivalence, it has to be checked separately */
      SCIP_CALL( findEqualExpr(scip, consdata->expr, key2expr, &newroot) );

      if( newroot != NULL )
      {
         assert(newroot != consdata->expr);
         assert(SCIPcompareConsExprExprs(consdata->expr, newroot) == 0);

         SCIPdebugMsg(scip, "replacing common root expression of constraint <%s>: %p -> %p\n", SCIPconsGetName(conss[i]), (void*)consdata->expr, (void*)newroot);

         /* remove locks on old expression */
         SCIP_CALL( propagateLocks(scip, consdata->expr, -consdata->nlockspos, -consdata->nlocksneg) );

         SCIP_CALL( SCIPreleaseConsExprExpr(scip, &consdata->expr) );

         consdata->expr = newroot;
         SCIPcaptureConsExprExpr(newroot);

         /* add locks on new expression */
         SCIP_CALL( propagateLocks(scip, consdata->expr, consdata->nlockspos, consdata->nlocksneg) );
      }
      else
      {
         /* replace equivalent sub-expressions in the tree */
         SCIP_CALL( SCIPwalkConsExprExprDF(scip, consdata->expr, NULL, commonExprVisitingExpr, NULL, NULL, (void*)key2expr) );
      }
   }

   /* free memory */
   SCIPmultihashFree(&key2expr);
   SCIPhashmapFree(&expr2key);

   return SCIP_OKAY;
}

/** simplifies expressions in constraints */
/* @todo put the constant to the constraint sides
 * @todo call removeFixedAndBoundConstraints() from here and remove it from CONSPRESOL
 */
static
SCIP_RETCODE simplifyConstraints(
   SCIP*                 scip,               /**< SCIP data structure */
   SCIP_CONS**           conss,              /**< constraints */
   int                   nconss,             /**< total number of constraints */
   SCIP_Bool*            success             /**< pointer to store whether an expression has been simplified */
   )
{
   SCIP_CONSDATA* consdata;
   int i;

   assert(scip != NULL);
   assert(conss != NULL);
   assert(nconss >= 0);
   assert(success != NULL);

   *success = FALSE;

   /* simplify each constraint's expression */
   for( i = 0; i < nconss; ++i )
   {
      assert(conss[i] != NULL);

      consdata = SCIPconsGetData(conss[i]);
      assert(consdata != NULL);

      if( !consdata->issimplified && consdata->expr != NULL )
      {
         SCIP_CONSEXPR_EXPR* simplified;

         /* TODO check whether something has changed because of SCIPsimplifyConsExprExpr */
         *success = TRUE;

         SCIP_CALL( SCIPsimplifyConsExprExpr(scip, consdata->expr, &simplified) );
         consdata->issimplified = TRUE;

         /* If root expression changed, then we need to take care updating the locks as well (the consdata is the one holding consdata->expr "as a child").
          * If root expression did not change, some subexpression may still have changed, but the locks were taking care of in the corresponding SCIPreplaceConsExprExprChild() call.
          */
         if( simplified != consdata->expr )
         {
            /* remove locks on old expression */
            SCIP_CALL( propagateLocks(scip, consdata->expr, -consdata->nlockspos, -consdata->nlocksneg) );

            /* release old expression */
            SCIP_CALL( SCIPreleaseConsExprExpr(scip, &consdata->expr) );

            /* store simplified expression */
            consdata->expr = simplified;

            /* add locks on new expression */
            SCIP_CALL( propagateLocks(scip, consdata->expr, consdata->nlockspos, consdata->nlocksneg) );
         }
         else
         {
            /* The simplify captures simplified in any case, also if nothing has changed.
             * Therefore, we have to release it here.
             */
            SCIP_CALL( SCIPreleaseConsExprExpr(scip, &simplified) );
         }
      }
   }

   return SCIP_OKAY;
}

/** @name Parsing methods
 * @{
 * Here is an attempt at defining the grammar of an expression.
 * We use upper case names for variables (in the grammar sense) and terminals are between "".
 * Loosely speaking, a Base will be any "block", a Factor is a Base to a power, a Term is a product of Factors
 * and an Expression is a sum of terms.
 * The actual definition:
 * <pre>
 * Expression -> ["+" | "-"] Term { ("+" | "-" | "number *") ] Term }
 * Term       -> Factor { ("*" | "/" ) Factor }
 * Factor     -> Base [ "^" "number" | "^(" "number" ")" ]
 * Base       -> "number" | "<varname>" | "(" Expression ")" | Op "(" OpExpression ")
 * </pre>
 * where [a|b] means a or b or none, (a|b) means a or b, {a} means 0 or more a.
 *
 * Note that Op and OpExpression are undefined. Op corresponds to the name of an expression handler and
 * OpExpression to whatever string the expression handler accepts (through its parse method).
 *
 * parse(Expr|Term|Base) returns an SCIP_CONSEXPR_EXPR
 *
 * @todo We can change the grammar so that Factor becomes base and we allow a Term to be
 *       <pre> Term       -> Factor { ("*" | "/" | "^") Factor } </pre>
 */

#ifdef PARSE_DEBUG
#define debugParse                      printf
#else
#define debugParse                      while( FALSE ) printf
#endif
static
SCIP_RETCODE parseExpr(SCIP*, SCIP_CONSHDLR*, SCIP_HASHMAP*, const char*, const char**, SCIP_CONSEXPR_EXPR**);

/** Parses base to build a value, variable, sum, or function-like ("func(...)") expression.
 * <pre>
 * Base       -> "number" | "<varname>" | "(" Expression ")" | Op "(" OpExpression ")
 * </pre>
 */
static
SCIP_RETCODE parseBase(
   SCIP*                 scip,               /**< SCIP data structure */
   SCIP_CONSHDLR*        conshdlr,           /**< expression constraint handler */
   SCIP_HASHMAP*         vartoexprvarmap,    /**< hashmap to map between SCIP vars and var expressions */
   const char*           expr,               /**< expr that we are parsing */
   const char**          newpos,             /**< buffer to store the position of expr where we finished reading */
   SCIP_CONSEXPR_EXPR**  basetree            /**< buffer to store the expr parsed by Base */
   )
{
   SCIP_VAR* var;

   debugParse("parsing base from %s\n", expr); /*lint !e506 !e681*/

   /* ignore whitespace */
   while( isspace((unsigned char)*expr) )
      ++expr;

   if( *expr == '\0' )
   {
      SCIPerrorMessage("Unexpected end of expression string\n");
      return SCIP_READERROR;
   }

   if( *expr == '<' )
   {
      /* parse a variable */
      SCIP_CALL( SCIPparseVarName(scip, expr, &var, (char**)newpos) );

      if( var == NULL )
      {
         SCIPerrorMessage("Could not find variable with name '%s'\n", expr);
         return SCIP_READERROR;
      }
      expr = *newpos;

      /* check if we have already created an expression out of this var */
      if( SCIPhashmapExists(vartoexprvarmap, (void *)var) )
      {
         debugParse("Variable %s has been parsed, capturing its expression\n", SCIPvarGetName(var)); /*lint !e506 !e681*/
         *basetree = (SCIP_CONSEXPR_EXPR*)SCIPhashmapGetImage(vartoexprvarmap, (void *)var);
         SCIPcaptureConsExprExpr(*basetree);
      }
      else
      {
         debugParse("First time parsing variable %s, creating varexpr and adding it to hashmap\n", SCIPvarGetName(var)); /*lint !e506 !e681*/
         SCIP_CALL( SCIPcreateConsExprExprVar(scip, conshdlr, basetree, var) );
         SCIP_CALL( SCIPhashmapInsert(vartoexprvarmap, (void*)var, (void*)(*basetree)) );
      }
   }
   else if( *expr == '(' )
   {
      /* parse expression */
      SCIP_CALL( parseExpr(scip, conshdlr, vartoexprvarmap, ++expr, newpos, basetree) );
      expr = *newpos;

      /* expect ')' */
      if( *expr != ')' )
      {
         SCIPerrorMessage("Read a '(', parsed expression inside --> expecting closing ')'. Got <%c>: rest of string <%s>\n", *expr, expr);
         SCIP_CALL( SCIPreleaseConsExprExpr(scip, basetree) );
         return SCIP_READERROR;
      }
      ++expr;
      debugParse("Done parsing expression, continue with <%s>\n", expr); /*lint !e506 !e681*/
   }
   else if( isdigit(*expr) )
   {
      /* parse number */
      SCIP_Real value;
      if( !SCIPstrToRealValue(expr, &value, (char**)&expr) )
      {
         SCIPerrorMessage("error parsing number from <%s>\n", expr);
         return SCIP_READERROR;
      }
      debugParse("Parsed value %g, creating a value-expression.\n", value); /*lint !e506 !e681*/
      SCIP_CALL( SCIPcreateConsExprExprValue(scip, conshdlr, basetree, value) );
   }
   else if( isalpha(*expr) )
   {
      /* a (function) name is coming, should find exprhandler with such name */
      int i;
      char operatorname[SCIP_MAXSTRLEN];
      SCIP_CONSEXPR_EXPRHDLR* exprhdlr;
      SCIP_Bool success;

      /* get name */
      i = 0;
      while( *expr != '(' && !isspace((unsigned char)*expr) && *expr != '\0' )
      {
         operatorname[i] = *expr;
         ++expr;
         ++i;
      }
      operatorname[i] = '\0';

      /* after name we must see a '(' */
      if( *expr != '(' )
      {
         SCIPerrorMessage("Expected '(' after operator name <%s>, but got %s.\n", operatorname, expr);
         return SCIP_READERROR;
      }

      /* search for expression handler */
      exprhdlr = SCIPfindConsExprExprHdlr(conshdlr, operatorname);

      /* check expression handler exists and has a parsing method */
      if( exprhdlr == NULL )
      {
         SCIPerrorMessage("No expression handler with name <%s> found.\n", operatorname);
         return SCIP_READERROR;
      }
      if( exprhdlr->parse == NULL )
      {
         SCIPerrorMessage("Expression handler <%s> has no parsing method.\n", operatorname);
         return SCIP_READERROR;
      }

      /* give control to exprhdlr's parser */
      ++expr;
      SCIP_CALL( exprhdlr->parse(scip, conshdlr, expr, newpos, basetree, &success) );

      if( !success )
      {
         SCIPerrorMessage("Error while expression handler <%s> was parsing %s\n", operatorname, expr);
         assert(*basetree == NULL);
         return SCIP_READERROR;
      }
      expr = *newpos;

      /* we should see the ')' of Op "(" OpExpression ") */
      assert(*expr == ')');

      /* move one character forward */
      ++expr;
   }
   else
   {
      /* Base -> "number" | "<varname>" | "(" Expression ")" | Op "(" OpExpression ") */
      SCIPerrorMessage("Expected a number, (expression), <varname>, Opname(Opexpr), instead got <%c> from %s\n", *expr, expr);
      return SCIP_READERROR;
   }

   *newpos = expr;

   return SCIP_OKAY;
}

/** Parses a factor and builds a product-expression if there is an exponent, otherwise returns the base expression.
 * <pre>
 * Factor -> Base [ "^" "number" | "^(" "number" ")" ]
 * </pre>
 */
static
SCIP_RETCODE parseFactor(
   SCIP*                 scip,               /**< SCIP data structure */
   SCIP_CONSHDLR*        conshdlr,           /**< expression constraint handler */
   SCIP_Bool             isdenominator,      /**< whether factor is in the denominator */
   SCIP_HASHMAP*         vartoexprvarmap,    /**< hashmap to map between scip vars and var expressions */
   const char*           expr,               /**< expr that we are parsing */
   const char**          newpos,             /**< buffer to store the position of expr where we finished reading */
   SCIP_CONSEXPR_EXPR**  factortree          /**< buffer to store the expr parsed by Factor */
   )
{
   SCIP_CONSEXPR_EXPR*  basetree;
   SCIP_Real exponent;

   debugParse("parsing factor from %s\n", expr); /*lint !e506 !e681*/

   if( *expr == '\0' )
   {
      SCIPerrorMessage("Unexpected end of expression string.\n");
      return SCIP_READERROR;
   }

   /* parse Base */
   /* ignore whitespace */
   while( isspace((unsigned char)*expr) )
      ++expr;

   SCIP_CALL( parseBase(scip, conshdlr, vartoexprvarmap, expr, newpos, &basetree) );
   expr = *newpos;

   /* check if there is an exponent */
   /* ignore whitespace */
   while( isspace((unsigned char)*expr) )
      ++expr;
   if( *expr == '^' )
   {

      ++expr;
      while( isspace((unsigned char)*expr) )
         ++expr;

      if( *expr == '\0' )
      {
         SCIPerrorMessage("Unexpected end of expression string after '^'.\n");
         SCIP_CALL( SCIPreleaseConsExprExpr(scip, &basetree) );
         return SCIP_READERROR;
      }

      if( *expr == '(' )
      {
         ++expr;

         /* it is exponent with parenthesis; expect number possibly starting with + or - */
         if( !SCIPstrToRealValue(expr, &exponent, (char**)&expr) )
         {
            SCIPerrorMessage("error parsing number from <%s>\n", expr);
            SCIP_CALL( SCIPreleaseConsExprExpr(scip, &basetree) );
            return SCIP_READERROR;
         }

         /* expect the ')' */
         while( isspace((unsigned char)*expr) )
            ++expr;
         if( *expr != ')' )
         {
            SCIPerrorMessage("error in parsing exponent: expected ')', received <%c> from <%s>\n", *expr,  expr);
            SCIP_CALL( SCIPreleaseConsExprExpr(scip, &basetree) );
            return SCIP_READERROR;
         }
         ++expr;
      }
      else
      {
         /* no parenthesis, we should see just a positive number */

         /* expect a digit */
         if( isdigit(*expr) )
         {
            if( !SCIPstrToRealValue(expr, &exponent, (char**)&expr) )
            {
               SCIPerrorMessage("error parsing number from <%s>\n", expr);
               SCIP_CALL( SCIPreleaseConsExprExpr(scip, &basetree) );
               return SCIP_READERROR;
            }
         }
         else
         {
            SCIPerrorMessage("error in parsing exponent, expected a digit, received <%c> from <%s>\n", *expr,  expr);
            SCIP_CALL( SCIPreleaseConsExprExpr(scip, &basetree) );
            return SCIP_READERROR;
         }
      }

      debugParse("parsed the exponent %g\n", exponent); /*lint !e506 !e681*/
   }
   else
   {
      /* there is no explicit exponent */
      exponent = 1.0;
   }
   *newpos = expr;

   /* multiply with -1 when we are in the denominator */
   if( isdenominator )
      exponent *= -1.0;

   /* create power */
   if( exponent != 1.0 )
   {
      SCIP_CALL( SCIPcreateConsExprExprPow(scip, conshdlr, factortree, basetree, exponent) );
      SCIP_CALL( SCIPreleaseConsExprExpr(scip, &basetree) );
   }
   else
      /* Factor consists of this unique Base */
      *factortree = basetree;

   return SCIP_OKAY;
}

/** Parses a term and builds a product-expression, where each factor is a child.
 * <pre>
 * Term -> Factor { ("*" | "/" ) Factor }
 * </pre>
 */
static
SCIP_RETCODE parseTerm(
   SCIP*                 scip,               /**< SCIP data structure */
   SCIP_CONSHDLR*        conshdlr,           /**< expression constraint handler */
   SCIP_HASHMAP*         vartoexprvarmap,    /**< hashmap to map between scip vars and var expressions */
   const char*           expr,               /**< expr that we are parsing */
   const char**          newpos,             /**< buffer to store the position of expr where we finished reading */
   SCIP_CONSEXPR_EXPR**  termtree            /**< buffer to store the expr parsed by Term */
   )
{
   SCIP_CONSEXPR_EXPR* factortree;

   debugParse("parsing term from %s\n", expr); /*lint !e506 !e681*/

   /* parse Factor */
   /* ignore whitespace */
   while( isspace((unsigned char)*expr) )
      ++expr;

   SCIP_CALL( parseFactor(scip, conshdlr, FALSE, vartoexprvarmap, expr, newpos, &factortree) );
   expr = *newpos;

   debugParse("back to parsing Term, continue parsing from %s\n", expr); /*lint !e506 !e681*/

   /* check if Terms has another Factor incoming */
   while( isspace((unsigned char)*expr) )
      ++expr;
   if( *expr == '*' || *expr == '/' )
   {
      /* initialize termtree as a product expression with a single term, so we can append the extra Factors */
      SCIP_CALL( SCIPcreateConsExprExprProduct(scip, conshdlr, termtree, 1, &factortree, 1.0) );
      SCIP_CALL( SCIPreleaseConsExprExpr(scip, &factortree) );

      /* loop: parse Factor, find next symbol */
      do
      {
         SCIP_RETCODE retcode;
         SCIP_Bool isdivision;

         isdivision = (*expr == '/') ? TRUE : FALSE;

         debugParse("while parsing term, read char %c\n", *expr); /*lint !e506 !e681*/

         ++expr;
         retcode = parseFactor(scip, conshdlr, isdivision, vartoexprvarmap, expr, newpos, &factortree);

         /* release termtree, if parseFactor fails with a read-error */
         if( retcode == SCIP_READERROR )
         {
            SCIP_CALL( SCIPreleaseConsExprExpr(scip, termtree) );
         }
         SCIP_CALL( retcode );

         /* append newly created factor */
         SCIP_CALL( SCIPappendConsExprExprProductExpr(scip, *termtree, factortree) );
         SCIP_CALL( SCIPreleaseConsExprExpr(scip, &factortree) );

         /* find next symbol */
         expr = *newpos;
         while( isspace((unsigned char)*expr) )
            ++expr;
      } while( *expr == '*' || *expr == '/' );
   }
   else
   {
      /* Term consists of this unique factor */
      *termtree = factortree;
   }

   *newpos = expr;

   return SCIP_OKAY;
}

/** Parses an expression and builds a sum-expression with children.
 * <pre>
 * Expression -> ["+" | "-"] Term { ("+" | "-" | "number *") ] Term }
 * </pre>
 */
static
SCIP_RETCODE parseExpr(
   SCIP*                 scip,               /**< SCIP data structure */
   SCIP_CONSHDLR*        conshdlr,           /**< expression constraint handler */
   SCIP_HASHMAP*         vartoexprvarmap,    /**< hashmap to map between scip vars and var expressions */
   const char*           expr,               /**< expr that we are parsing */
   const char**          newpos,             /**< buffer to store the position of expr where we finished reading */
   SCIP_CONSEXPR_EXPR**  exprtree            /**< buffer to store the expr parsed by Expr */
   )
{
   SCIP_Real sign;
   SCIP_CONSEXPR_EXPR* termtree;

   debugParse("parsing expression %s\n", expr); /*lint !e506 !e681*/

   /* ignore whitespace */
   while( isspace((unsigned char)*expr) )
      ++expr;

   /* if '+' or '-', store it */
   sign = 1.0;
   if( *expr == '+' || *expr == '-' )
   {
      debugParse("while parsing expression, read char %c\n", *expr); /*lint !e506 !e681*/
      sign = *expr == '+' ? 1.0 : -1.0;
      ++expr;
   }

   SCIP_CALL( parseTerm(scip, conshdlr, vartoexprvarmap, expr, newpos, &termtree) );
   expr = *newpos;

   debugParse("back to parsing expression (we have the following term), continue parsing from %s\n", expr); /*lint !e506 !e681*/

   /* check if Expr has another Term incoming */
   while( isspace((unsigned char)*expr) )
      ++expr;
   if( *expr == '+' || *expr == '-' )
   {
      if( SCIPgetConsExprExprHdlr(termtree) == SCIPgetConsExprExprHdlrValue(conshdlr) )
      {
         /* initialize exprtree as a sum expression with a constant only, so we can append the following terms */
         SCIP_CALL( SCIPcreateConsExprExprSum(scip, conshdlr, exprtree, 0, NULL, NULL, sign * SCIPgetConsExprExprValueValue(termtree)) );
         SCIP_CALL( SCIPreleaseConsExprExpr(scip, &termtree) );
      }
      else
      {
         /* initialize exprtree as a sum expression with a single term, so we can append the following terms */
         SCIP_CALL( SCIPcreateConsExprExprSum(scip, conshdlr, exprtree, 1, &termtree, &sign, 0.0) );
         SCIP_CALL( SCIPreleaseConsExprExpr(scip, &termtree) );
      }

      /* loop: parse Term, find next symbol */
      do
      {
         SCIP_RETCODE retcode;
         SCIP_Real coef;

         /* check if we have a "coef * <term>" */
         if( SCIPstrToRealValue(expr, &coef, (char**)newpos) )
         {
            while( isspace((unsigned char)**newpos) )
               ++(*newpos);

            if( **newpos != '*' )
            {
               /* no '*', so fall back to parsing term after sign */
               coef = (*expr == '+') ? 1.0 : -1.0;
               ++expr;
            }
            else
            {
               /* keep coefficient in coef and continue parsing term after coefficient */
               expr = (*newpos)+1;

               while( isspace((unsigned char)*expr) )
                  ++expr;
            }
         }
         else
         {
            coef = (*expr == '+') ? 1.0 : -1.0;
            ++expr;
         }

         debugParse("while parsing expression, read coefficient %g\n", coef); /*lint !e506 !e681*/

         retcode = parseTerm(scip, conshdlr, vartoexprvarmap, expr, newpos, &termtree);

         /* release exprtree if parseTerm fails with an read-error */
         if( retcode == SCIP_READERROR )
         {
            SCIP_CALL( SCIPreleaseConsExprExpr(scip, exprtree) );
         }
         SCIP_CALL( retcode );

         /* append newly created term */
         SCIP_CALL( SCIPappendConsExprExprSumExpr(scip, *exprtree, termtree, coef) );
         SCIP_CALL( SCIPreleaseConsExprExpr(scip, &termtree) );

         /* find next symbol */
         expr = *newpos;
         while( isspace((unsigned char)*expr) )
            ++expr;
      } while( *expr == '+' || *expr == '-' );
   }
   else
   {
      /* Expr consists of this unique ['+' | '-'] Term */
      if( sign  < 0.0 )
      {
         assert(sign == -1.0);
         SCIP_CALL( SCIPcreateConsExprExprSum(scip, conshdlr, exprtree, 1, &termtree, &sign, 0.0) );
         SCIP_CALL( SCIPreleaseConsExprExpr(scip, &termtree) );
      }
      else
         *exprtree = termtree;
   }

   *newpos = expr;

   return SCIP_OKAY;
}

/** given a cons_expr expression, creates an equivalent classic (nlpi-) expression */
static
SCIP_RETCODE makeClassicExpr(
   SCIP*                 scip,               /**< SCIP data structure */
   SCIP_CONSEXPR_EXPR*   sourceexpr,         /**< expression to convert */
   SCIP_EXPR**           targetexpr,         /**< buffer to store pointer to created expression */
   SCIP_CONSEXPR_EXPR**  varexprs,           /**< variable expressions that might occur in expr, their position in this array determines the varidx */
   int                   nvarexprs           /**< number of variable expressions */
   )
{
   SCIP_CONSEXPR_EXPRHDLR* exprhdlr;
   SCIP_EXPR** children = NULL;
   int nchildren;
   int c;

   assert(scip != NULL);
   assert(sourceexpr != NULL);
   assert(targetexpr != NULL);

   exprhdlr = SCIPgetConsExprExprHdlr(sourceexpr);
   nchildren = SCIPgetConsExprExprNChildren(sourceexpr);

   /* collect children expressions from children, if any */
   if( nchildren > 0 )
   {
      SCIP_CALL( SCIPallocBufferArray(scip, &children, nchildren) );
      for( c = 0; c < nchildren; ++c )
      {
         SCIP_CALL( makeClassicExpr(scip, SCIPgetConsExprExprChildren(sourceexpr)[c], &children[c], varexprs, nvarexprs) );
         assert(children[c] != NULL);
      }
   }

   /* create target expression */
   if( strcmp(SCIPgetConsExprExprHdlrName(exprhdlr), "var") == 0 )
   {
      int varidx;

      /* find variable expression in varexprs array
       * the position in the array determines the index of the variable in the classic expression
       * TODO if varexprs are sorted, then can do this more efficient
       */
      for( varidx = 0; varidx < nvarexprs; ++varidx )
         if( varexprs[varidx] == sourceexpr )
            break;
      assert(varidx < nvarexprs);

      SCIP_CALL( SCIPexprCreate(SCIPblkmem(scip), targetexpr, SCIP_EXPR_VARIDX, varidx) );
   }
   else if( strcmp(SCIPgetConsExprExprHdlrName(exprhdlr), "val") == 0 )
   {
      SCIP_CALL( SCIPexprCreate(SCIPblkmem(scip), targetexpr, SCIP_EXPR_CONST, SCIPgetConsExprExprValueValue(sourceexpr)) );
   }
   else if( strcmp(SCIPgetConsExprExprHdlrName(exprhdlr), "sum") == 0 )
   {
      SCIP_CALL( SCIPexprCreateLinear(SCIPblkmem(scip), targetexpr, nchildren, children, SCIPgetConsExprExprSumCoefs(sourceexpr), SCIPgetConsExprExprSumConstant(sourceexpr)) );
   }
   else if( strcmp(SCIPgetConsExprExprHdlrName(exprhdlr), "pow") == 0 )
   {
      assert(nchildren == 1);
      assert(children != NULL && children[0] != NULL);
      SCIP_CALL( SCIPexprCreate(SCIPblkmem(scip), targetexpr, SCIP_EXPR_REALPOWER, *children,
            SCIPgetConsExprExprPowExponent(sourceexpr)) );
   }
   else if( strcmp(SCIPgetConsExprExprHdlrName(exprhdlr), "prod") == 0 )
   {
      SCIP_EXPRDATA_MONOMIAL* monomial;
      SCIP_CALL( SCIPexprCreateMonomial(SCIPblkmem(scip), &monomial, SCIPgetConsExprExprProductCoef(sourceexpr), nchildren, NULL, NULL) );
      SCIP_CALL( SCIPexprCreatePolynomial(SCIPblkmem(scip), targetexpr, nchildren, children, 1, &monomial, 0.0, FALSE) );
   }
   else if( strcmp(SCIPgetConsExprExprHdlrName(exprhdlr), "abs") == 0 )
   {
      assert(nchildren == 1);
      assert(children != NULL && children[0] != NULL);
      SCIP_CALL( SCIPexprCreate(SCIPblkmem(scip), targetexpr, SCIP_EXPR_ABS, children[0]) );
   }
   else if( strcmp(SCIPgetConsExprExprHdlrName(exprhdlr), "exp") == 0 )
   {
      assert(nchildren == 1);
      assert(children != NULL && children[0] != NULL);
      SCIP_CALL( SCIPexprCreate(SCIPblkmem(scip), targetexpr, SCIP_EXPR_EXP, children[0]) );
   }
   else if( strcmp(SCIPgetConsExprExprHdlrName(exprhdlr), "log") == 0 )
   {
      assert(nchildren == 1);
      assert(children != NULL && children[0] != NULL);
      SCIP_CALL( SCIPexprCreate(SCIPblkmem(scip), targetexpr, SCIP_EXPR_LOG, children[0]) );
   }
   else if( strcmp(SCIPgetConsExprExprHdlrName(exprhdlr), "sin") == 0 )
   {
      assert(nchildren == 1);
      assert(children != NULL && children[0] != NULL);
      SCIP_CALL( SCIPexprCreate(SCIPblkmem(scip), targetexpr, SCIP_EXPR_SIN, children[0]) );
   }
   else if( strcmp(SCIPgetConsExprExprHdlrName(exprhdlr), "cos") == 0 )
   {
      assert(nchildren == 1);
      assert(children != NULL && children[0] != NULL);
      SCIP_CALL( SCIPexprCreate(SCIPblkmem(scip), targetexpr, SCIP_EXPR_COS, children[0]) );
   }
   else
   {
      SCIPerrorMessage("unsupported expression handler <%s>, cannot convert to classical expression\n", SCIPgetConsExprExprHdlrName(exprhdlr));
      return SCIP_ERROR;
   }

   SCIPfreeBufferArrayNull(scip, &children);

   return SCIP_OKAY;
}

/** given an expression and an array of occurring variable expressions, construct a classic expression tree */
static
SCIP_RETCODE makeClassicExprTree(
   SCIP*                 scip,               /**< SCIP data structure */
   SCIP_CONSEXPR_EXPR*   expr,               /**< expression to convert */
   SCIP_CONSEXPR_EXPR**  varexprs,           /**< variable expressions that occur in expr */
   int                   nvarexprs,          /**< number of variable expressions */
   SCIP_EXPRTREE**       exprtree            /**< buffer to store classic expression tree, or NULL if failed */
)
{
   SCIP_EXPR* classicexpr;
   SCIP_VAR** vars;
   int i;

   assert(scip != NULL);
   assert(expr != NULL);
   assert(varexprs != NULL);  /* we could also create this here, if NULL; but for now, assume it is given by called */
   assert(exprtree != NULL);

   /* make classic expression */
   SCIP_CALL( makeClassicExpr(scip, expr, &classicexpr, varexprs, nvarexprs) );

   /* make classic expression tree */
   SCIP_CALL( SCIPexprtreeCreate(SCIPblkmem(scip), exprtree, classicexpr, nvarexprs, 0, NULL) );

   /* set variables in expression tree */
   SCIP_CALL( SCIPallocBufferArray(scip, &vars, nvarexprs) );
   for( i = 0; i < nvarexprs; ++i )
      vars[i] = SCIPgetConsExprExprVarVar(varexprs[i]);
   SCIP_CALL( SCIPexprtreeSetVars(*exprtree, nvarexprs, vars) );
   SCIPfreeBufferArray(scip, &vars);

   return SCIP_OKAY;
}

/** create a nonlinear row representation of an expr constraint and stores them in consdata */
static
SCIP_RETCODE createNlRow(
   SCIP*                 scip,               /**< SCIP data structure */
   SCIP_CONS*            cons                /**< expression constraint */
   )
{
   SCIP_CONSDATA* consdata;

   assert(scip != NULL);
   assert(cons != NULL);

   consdata = SCIPconsGetData(cons);
   assert(consdata != NULL);

   if( consdata->nlrow != NULL )
   {
      SCIP_CALL( SCIPreleaseNlRow(scip, &consdata->nlrow) );
   }

   if( consdata->expr == NULL )
   {
      /* @todo pass correct curvature */
      SCIP_CALL( SCIPcreateNlRow(scip, &consdata->nlrow, SCIPconsGetName(cons), 0.0,
            0, NULL, NULL, 0, NULL, 0, NULL, NULL, consdata->lhs, consdata->rhs, SCIP_EXPRCURV_UNKNOWN) );
   }
   else
   {
      /* get an exprtree representation of the cons-expr-expression */
      SCIP_EXPRTREE* exprtree;

      SCIP_CALL( makeClassicExprTree(scip, consdata->expr, consdata->varexprs, consdata->nvarexprs, &exprtree) );
      if( exprtree == NULL )
      {
         SCIPerrorMessage("could not create classic expression tree from cons_expr expression\n");
         return SCIP_ERROR;
      }

      /* @todo pass correct curvature */
      SCIP_CALL( SCIPcreateNlRow(scip, &consdata->nlrow, SCIPconsGetName(cons), 0.0,
            0, NULL, NULL, 0, NULL, 0, NULL, exprtree, consdata->lhs, consdata->rhs, SCIP_EXPRCURV_UNKNOWN) );
      SCIP_CALL( SCIPexprtreeFree(&exprtree) );
   }

   return SCIP_OKAY;
}

/** expression walk callback for computing branching scores */
static
SCIP_DECL_CONSEXPREXPRWALK_VISIT(computeBranchScore)
{
   BRSCORE_DATA* brscoredata;

   assert(expr != NULL);
   assert(result != NULL);
   assert(stage == SCIP_CONSEXPREXPRWALK_ENTEREXPR || stage == SCIP_CONSEXPREXPRWALK_VISITINGCHILD);

   brscoredata = (BRSCORE_DATA*) data;
   assert(brscoredata != NULL);

   *result = SCIP_CONSEXPREXPRWALK_CONTINUE;

   /* compute violation if we see an expression for the first time */
   if( stage == SCIP_CONSEXPREXPRWALK_ENTEREXPR && expr->brscoretag != brscoredata->brscoretag )
   {
      SCIP_Real violation = 0.0;

      /* compute branching score for the current expression */
      if( expr->exprhdlr->brscore != NULL )
      {
         SCIP_CALL( (*expr->exprhdlr->brscore)(scip, expr, brscoredata->sol, &violation) );
      }
      else
      {
         /* define |f(x*) - z*| as the violation if the branch score callback does not have been implemented where f is
          * the expression, x* solution values of original variables, and z* be the solution value of the linearization
          * variable attached to expression f
          */
         assert(SCIPgetConsExprExprLinearizationVar(expr) != NULL);
         violation = REALABS(SCIPgetSolVal(scip, brscoredata->sol,SCIPgetConsExprExprLinearizationVar(expr))
            - expr->evalvalue);
      }

      assert(violation >= 0.0);
      expr->violation += violation;
      expr->brscoretag = brscoredata->brscoretag;
   }

   /* add violation of the expression to its children */
   if( stage == SCIP_CONSEXPREXPRWALK_VISITINGCHILD )
   {
      SCIP_CONSEXPR_EXPR* child;

      assert(expr->walkcurrentchild < expr->nchildren);

      child = expr->children[expr->walkcurrentchild];
      assert(child != NULL);

      /* reset branching score if the tag has changed */
      if( child->brscoretag != brscoredata->brscoretag )
         child->violation = expr->violation;
      else
         child->violation += expr->violation;
   }
   assert(expr->brscoretag == brscoredata->brscoretag);

   return SCIP_OKAY;
}

/** computes the branching scores for a given set of constraints; the scores are computed by computing the violation of
 *  each expression by considering the values of the linearization variables of the expression and its children
 *
 *  @note function assumes that violations have been computed
 */
static
SCIP_RETCODE computeBranchingScores(
   SCIP*                 scip,               /**< SCIP data structure */
   SCIP_CONSHDLR*        conshdlr,           /**< nonlinear constraints handler */
   SCIP_CONS**           conss,              /**< constraints */
   int                   nconss,             /**< number of constraints */
   SCIP_SOL*             sol                 /**< solution to branch on (NULL for LP solution) */
   )
{
   SCIP_CONSHDLRDATA* conshdlrdata;
   SCIP_CONSDATA* consdata;
   BRSCORE_DATA brscoredata;
   int i;

   assert(scip != NULL);
   assert(conshdlr != NULL);
   assert(conss != NULL || nconss == 0);
   assert(nconss >= 0);

   conshdlrdata = SCIPconshdlrGetData(conshdlr);
   assert(conshdlrdata != NULL);

   brscoredata.sol = sol;
   brscoredata.brscoretag = ++(conshdlrdata->lastbrscoretag);

   for( i = 0; i < nconss; ++i )
   {
      assert(conss != NULL);
      assert(conss[i] != NULL);

      consdata = SCIPconsGetData(conss[i]);
      assert(consdata != NULL);

      /* call branching score callback for each expression in a violated constraint */
      if( SCIPisGT(scip, consdata->lhsviol, SCIPfeastol(scip)) || SCIPisGT(scip, consdata->rhsviol, SCIPfeastol(scip)) )
      {
         consdata->expr->violation = 0.0;
         SCIP_CALL( SCIPwalkConsExprExprDF(scip, consdata->expr, computeBranchScore, computeBranchScore, NULL, NULL,
               (void*)&brscoredata) );
      }
   }

   return SCIP_OKAY;
}

/** registers branching candidates */
static
SCIP_RETCODE registerBranchingCandidates(
   SCIP*                 scip,               /**< SCIP data structure */
   SCIP_CONSHDLR*        conshdlr,           /**< nonlinear constraints handler */
   SCIP_CONS**           conss,              /**< constraints to check */
   int                   nconss,             /**< number of constraints to check */
   SCIP_SOL*             sol,                /**< solution to branch on (NULL for LP solution) */
   int*                  nnotify             /**< counter for number of notifications performed */
   )
{
   SCIP_CONSDATA* consdata;
   SCIP_VAR* var;
   int c;
   int i;

   assert(conshdlr != NULL);
   assert(conss != NULL || nconss == 0);
   assert(nnotify != NULL);

   *nnotify = 0;

   /* compute branching scores by considering violation of all expressions */
   SCIP_CALL( computeBranchingScores(scip, conshdlr, conss, nconss, sol) );

   for( c = 0; c < nconss; ++c )
   {
      assert(conss != NULL && conss[c] != NULL);

      consdata = SCIPconsGetData(conss[c]);
      assert(consdata != NULL);

      /* consider only violated constraints */
      if( SCIPisGT(scip, consdata->lhsviol, SCIPfeastol(scip)) || SCIPisGT(scip, consdata->rhsviol, SCIPfeastol(scip)) )
      {
         assert(consdata->varexprs != NULL);

         for( i = 0; i < consdata->nvarexprs; ++i )
         {
            SCIP_Real violation;

            violation = consdata->varexprs[i]->violation;
            var = SCIPgetConsExprExprVarVar(consdata->varexprs[i]);
            assert(var != NULL);

            /* introduce all variables which do not have been fixed yet and appear in some violated expressions */
            if( SCIPisGT(scip, violation, SCIPfeastol(scip))
               && !SCIPisEQ(scip, SCIPcomputeVarLbLocal(scip, var), SCIPcomputeVarUbLocal(scip, var)) )
            {
               SCIP_CALL( SCIPaddExternBranchCand(scip, var, violation, SCIP_INVALID) );
               ++(*nnotify);
            }
         }
      }
   }

   return SCIP_OKAY;
}

/** expression walk callback to create and add auxiliary variables for the outer approximation */
static
SCIP_DECL_CONSEXPREXPRWALK_VISIT(createAuxVarsEnterExpr)
{
   SCIP_CONSHDLRDATA* conshdlrdata;
   SCIP_CONSHDLR* conshdlr;
   CREATE_AUXVARS_DATA* createdata;
   int nsuccess;
   int h;

   assert(expr != NULL);
   assert(result != NULL);
   assert(data != NULL);
   assert(stage == SCIP_CONSEXPREXPRWALK_ENTEREXPR);

   createdata = (CREATE_AUXVARS_DATA*)data;
   conshdlr = createdata->conshdlr;
   assert(conshdlr != NULL);
   assert(strcmp(SCIPconshdlrGetName(conshdlr), CONSHDLR_NAME) == 0);
   assert(createdata->nlhdlrssuccess != NULL);
   assert(createdata->nlhdlrssuccessexprdata != NULL);

   conshdlrdata = SCIPconshdlrGetData(conshdlr);
   assert(conshdlrdata != NULL);
   assert(conshdlrdata->auxvarid >= 0);

   *result = SCIP_CONSEXPREXPRWALK_CONTINUE;

   /* create and capture auxiliary variable; because of common sub-expressions it might happen that we already added an
    * auxiliary variable to an expression
    */
   if( expr->auxvar == NULL && expr->exprhdlr != SCIPgetConsExprExprHdlrVar(conshdlr)
      && expr->exprhdlr != SCIPgetConsExprExprHdlrValue(conshdlr) )
   {
      char name[SCIP_MAXSTRLEN];
      (void) SCIPsnprintf(name, SCIP_MAXSTRLEN, "auxvar_%d", conshdlrdata->auxvarid);

      /* @todo add an unique variable name */
      SCIP_CALL( SCIPcreateVarBasic(scip, &expr->auxvar, name, MAX( -SCIPinfinity(scip), expr->interval.inf ),
               MIN( SCIPinfinity(scip), expr->interval.sup ), 0.0, SCIP_VARTYPE_CONTINUOUS) ); /*lint !e666*/
      SCIP_CALL( SCIPaddVar(scip, expr->auxvar) );
      ++(conshdlrdata->auxvarid);

      /* mark the auxiliary variable to be invalid after a restart happened; this prevents SCIP to create linear
       * constraints from cuts that contain at least one auxiliary variable
       */
      SCIPvarSetCutInvalidAfterRestart(expr->auxvar, TRUE);

      SCIPdebugMsg(scip, "add auxiliary variable %s for expression %p\n", SCIPvarGetName(expr->auxvar), (void*)expr);

      /* add variable locks in both directions */
      SCIP_CALL( SCIPaddVarLocks(scip, expr->auxvar, 1, 1) );

#ifdef WITH_DEBUG_SOLUTION
      if( SCIPdebugIsMainscip(scip) )
      {
         /* store debug solution of auxiliary variable */
         assert(createdata->debugsol != NULL);
         SCIP_CALL( SCIPevalConsExprExpr(scip, expr, createdata->debugsol, 0) );
         SCIP_CALL( SCIPdebugAddSolVal(scip, expr->auxvar, SCIPgetConsExprExprValue(expr)) );
      }
#endif

      /* analyze expression with nonlinear handlers */
      assert(expr->nnlhdlrs == 0); /* we should not have any yet */
      assert(expr->nlhdlrs == NULL);
      assert(expr->nlhdlrsexprdata == NULL);
      nsuccess = 0;
      for( h = 0; h < conshdlrdata->nnlhdlrs; ++h )
      {
         SCIP_CONSEXPR_NLHDLR* nlhdlr;
         SCIP_Bool success = FALSE;

         nlhdlr = conshdlrdata->nlhdlrs[h];
         assert(nlhdlr != NULL);
         assert(nlhdlr->detect != NULL); /* detect callback is mandatory */

         /* call detect routine of nlhdlr */
         createdata->nlhdlrssuccessexprdata[nsuccess] = NULL;
         SCIP_CALL( (*nlhdlr->detect)(scip, conshdlr, nlhdlr, expr, &success, &createdata->nlhdlrssuccessexprdata[nsuccess]) );

         if( success )
         {
            /* remember nlhdlr and success */
            createdata->nlhdlrssuccess[nsuccess] = nlhdlr;
            ++nsuccess;
         }
         else
         {
            /* nlhdlrexprdata can be non-NULL only if success is TRUE */
            assert(createdata->nlhdlrssuccessexprdata[nsuccess] == NULL);
         }
      }
      if( nsuccess > 0 )
      {
         /* if any nlhdlr had success, then store them and their data in the expression */
         SCIP_CALL( SCIPduplicateBlockMemoryArray(scip, &expr->nlhdlrs, createdata->nlhdlrssuccess, nsuccess) );
         SCIP_CALL( SCIPduplicateBlockMemoryArray(scip, &expr->nlhdlrsexprdata, createdata->nlhdlrssuccessexprdata, nsuccess) );
         expr->nnlhdlrs = nsuccess;
      }
   }
   else
   {
      /* skip nodes which have been already explored */
      *result = SCIP_CONSEXPREXPRWALK_SKIP;
   }

   return SCIP_OKAY;
}

/** expression walk callback to free auxiliary variables created for the outer approximation */
static
SCIP_DECL_CONSEXPREXPRWALK_VISIT(freeAuxVarsEnterExpr)
{
   assert(expr != NULL);
   assert(result != NULL);
   assert(stage == SCIP_CONSEXPREXPRWALK_ENTEREXPR);

   assert((SCIP_CONSHDLR*)data != NULL);
   assert(strcmp(SCIPconshdlrGetName((SCIP_CONSHDLR*)data), CONSHDLR_NAME) == 0);

   *result = SCIP_CONSEXPREXPRWALK_CONTINUE;

   if( expr->auxvar != NULL )
   {
      int h;

      assert(expr->exprhdlr != SCIPgetConsExprExprHdlrVar((SCIP_CONSHDLR*)data));
      assert(expr->exprhdlr != SCIPgetConsExprExprHdlrValue((SCIP_CONSHDLR*)data));

      SCIPdebugMsg(scip, "remove auxiliary variable %s for expression %p\n", SCIPvarGetName(expr->auxvar), (void*)expr);

      /* remove variable locks if variable is not used by any other plug-in which can be done by checking whether
       * SCIPvarGetNUses() returns 2 (1 for the core; and of for cons_expr); note that SCIP does not enforce to have 0
       * locks when freeing a variable
       */
      assert(SCIPvarGetNUses(expr->auxvar) >= 2);
      if( SCIPvarGetNUses(expr->auxvar) == 2 )
      {
         SCIP_CALL( SCIPaddVarLocks(scip, expr->auxvar, -1, -1) );
      }

      /* release auxiliary variable */
      SCIP_CALL( SCIPreleaseVar(scip, &expr->auxvar) );
      assert(expr->auxvar == NULL);

      /* remove nonlinear handlers in expression and their data */
      for( h = 0; h < expr->nnlhdlrs; ++h )
      {
         SCIP_CONSEXPR_NLHDLR* nlhdlr;

         /* nothing to free */
         if( expr->nlhdlrsexprdata[h] == NULL )
            continue;

         nlhdlr = expr->nlhdlrs[h];
         assert(nlhdlr != NULL);

         if( nlhdlr->freeexprdata != NULL )
         {
            SCIP_CALL( (*nlhdlr->freeexprdata)(scip, nlhdlr, expr->nlhdlrsexprdata + h) );
            assert(expr->nlhdlrsexprdata[h] == NULL);
         }
      }
      /* free arrays with nonlinear handlers and their data */
      if( expr->nnlhdlrs > 0 )
      {
         SCIPfreeBlockMemoryArray(scip, &expr->nlhdlrs, expr->nnlhdlrs);
         SCIPfreeBlockMemoryArray(scip, &expr->nlhdlrsexprdata, expr->nnlhdlrs);
      }
      expr->nnlhdlrs = 0;
   }
   else
   {
      /* skip nodes which have been already explored */
      *result = SCIP_CONSEXPREXPRWALK_SKIP;
   }

   return SCIP_OKAY;
}

/** creates and adds auxiliary variables for outer approximation; we do not add variables for value and variable
 *  expressions; common sub-expression will share the same auxiliary variable
 */
static
SCIP_RETCODE createAuxVars(
   SCIP*                 scip,               /**< SCIP data structure */
   SCIP_CONSHDLR*        conshdlr,           /**< constraint handler */
   SCIP_CONS**           conss,              /**< constraints to check for auxiliary variables */
   int                   nconss,             /**< total number of constraints */
   SCIP_Bool*            infeasible          /**< pointer to store whether an infeasibility was detected while creating the auxiliary vars */
   )
{
   CREATE_AUXVARS_DATA createdata;
   SCIP_CONSHDLRDATA* conshdlrdata;
   SCIP_CONSDATA* consdata;
   int i;

   assert(conss != NULL || nconss == 0);
   assert(nconss >= 0);
   assert(infeasible != NULL);

   createdata.conshdlr = conshdlr;

#ifdef WITH_DEBUG_SOLUTION
   if( SCIPdebugIsMainscip(scip) )
   {
      createdata.debugsol = NULL;
      SCIP_CALL( SCIPdebugGetSol(scip, &createdata.debugsol) );
      assert(createdata.debugsol != NULL);
   }
#endif

   conshdlrdata = SCIPconshdlrGetData(conshdlr);
   assert(conshdlrdata != NULL);

   /* allocate some buffer for temporary storage of nlhdlr detect result */
   SCIP_CALL( SCIPallocBufferArray(scip, &createdata.nlhdlrssuccess, conshdlrdata->nnlhdlrs) );
   SCIP_CALL( SCIPallocBufferArray(scip, &createdata.nlhdlrssuccessexprdata, conshdlrdata->nnlhdlrs) );

   for( i = 0; i < nconss; ++i )
   {
      assert(conss != NULL && conss[i] != NULL);

      consdata = SCIPconsGetData(conss[i]);
      assert(consdata != NULL);

      if( consdata->expr != NULL && consdata->expr->auxvar == NULL )
      {
         /* use 0 tag to recompute intervals; we do this here to have bounds for the auxiliary variables; note that we
          * cannot trust variable bounds from SCIP, so we relax them a little bit (a.k.a. epsilon)
          */
         SCIP_CALL( SCIPevalConsExprExprInterval(scip, consdata->expr, FALSE, 0, SCIPepsilon(scip)) );

         /* create auxiliary variables */
         SCIP_CALL( SCIPwalkConsExprExprDF(scip, consdata->expr, createAuxVarsEnterExpr, NULL, NULL, NULL, &createdata) );

         /* change the bounds of the auxiliary variable of the root node to [lhs,rhs] */
         SCIP_CALL( SCIPtightenVarLb(scip, consdata->expr->auxvar, consdata->lhs, FALSE, infeasible, NULL) );

         if( *infeasible )
         {
            /* TODO no printf */
            printf("infeasibility detected while creating vars: lhs of constraint (%g) > ub of node (%g)\n",
                  consdata->lhs, SCIPvarGetUbLocal(consdata->expr->auxvar));
            break;
         }
         SCIP_CALL( SCIPtightenVarUb(scip, consdata->expr->auxvar, consdata->rhs, FALSE, infeasible, NULL) );
         if( *infeasible )
         {
            /* TODO no printf */
            printf("infeasibility detected while creating vars: rhs of constraint (%g) < lb of node (%g)\n",
                  consdata->rhs, SCIPvarGetLbLocal(consdata->expr->auxvar));
            break;
         }
      }
   }

   SCIPfreeBufferArray(scip, &createdata.nlhdlrssuccess);
   SCIPfreeBufferArray(scip, &createdata.nlhdlrssuccessexprdata);

   return SCIP_OKAY;
}

/** frees auxiliary variables which have been added to compute an outer approximation */
static
SCIP_RETCODE freeAuxVars(
   SCIP*                 scip,               /**< SCIP data structure */
   SCIP_CONSHDLR*        conshdlr,           /**< constraint handler */
   SCIP_CONS**           conss,              /**< constraints to check for auxiliary variables */
   int                   nconss              /**< total number of constraints */
   )
{
   SCIP_CONSDATA* consdata;
   int i;

   assert(conss != NULL || nconss == 0);
   assert(nconss >= 0);

   for( i = 0; i < nconss; ++i )
   {
      assert(conss != NULL && conss[i] != NULL);

      consdata = SCIPconsGetData(conss[i]);
      assert(consdata != NULL);

      if( consdata->expr != NULL )
      {
         SCIP_CALL( SCIPwalkConsExprExprDF(scip, consdata->expr, freeAuxVarsEnterExpr, NULL, NULL, NULL, (void*)conshdlr) );
      }
   }

   return SCIP_OKAY;
}

/** expression walk callback for separation initialization */
static
SCIP_DECL_CONSEXPREXPRWALK_VISIT(initSepaEnterExpr)
{
   INITSEPA_DATA* initsepadata;

   assert(expr != NULL);
   assert(result != NULL);
   assert(stage == SCIP_CONSEXPREXPRWALK_ENTEREXPR);

   initsepadata = (INITSEPA_DATA*)data;
   assert(initsepadata != NULL);
   assert(initsepadata->conshdlr != NULL);
   assert(!initsepadata->infeasible);

   *result = SCIP_CONSEXPREXPRWALK_CONTINUE;

   /* skip expression if it has been considered already */
   if( initsepadata->initsepatag == expr->initsepatag )
   {
      *result = SCIP_CONSEXPREXPRWALK_SKIP;
      return SCIP_OKAY;
   }

   if( *(expr->exprhdlr->initsepa) != NULL )
   {
      /* call the separation initialization callback of the expression handler */
      SCIP_CALL( (*expr->exprhdlr->initsepa)(scip, initsepadata->conshdlr, expr, &initsepadata->infeasible) );
   }

   /* stop if we detected infeasibility */
   *result = initsepadata->infeasible ? SCIP_CONSEXPREXPRWALK_ABORT : SCIP_CONSEXPREXPRWALK_CONTINUE;

   /* store the initsepa tag */
   expr->initsepatag = initsepadata->initsepatag;

   return SCIP_OKAY;
}

/** expression walk callback for separation deinitialization */
static
SCIP_DECL_CONSEXPREXPRWALK_VISIT(exitSepaEnterExpr)
{  /*lint --e{715}*/
   assert(expr != NULL);
   assert(result != NULL);
   assert(stage == SCIP_CONSEXPREXPRWALK_ENTEREXPR);

   *result = SCIP_CONSEXPREXPRWALK_CONTINUE;

   if( *(expr->exprhdlr->exitsepa) != NULL )
   {
      /* call the separation deinitialization callback of the expression handler */
      SCIP_CALL( (*expr->exprhdlr->exitsepa)(scip, expr) );
   }

   return SCIP_OKAY;
}

/** expression walk callback for separating a given solution */
static
SCIP_DECL_CONSEXPREXPRWALK_VISIT(separateSolEnterExpr)
{
   SEPA_DATA* sepadata;

   assert(expr != NULL);
   assert(result != NULL);
   assert(stage == SCIP_CONSEXPREXPRWALK_ENTEREXPR);

   sepadata = (SEPA_DATA*)data;
   assert(sepadata != NULL);
   assert(sepadata->result != SCIP_CUTOFF);

   *result = SCIP_CONSEXPREXPRWALK_CONTINUE;

   /* skip expression if it has been considered already */
   if( sepadata->sepatag != 0 && sepadata->sepatag == expr->sepatag )
   {
      *result = SCIP_CONSEXPREXPRWALK_SKIP;
      return SCIP_OKAY;
   }

   /* it only makes sense to call the separation callback if there is a variable attached to the expression */
   if( expr->auxvar != NULL )
   {
      SCIP_RESULT separesult;
      int ncuts;
      int h;

      separesult = SCIP_DIDNOTFIND;
      ncuts = 0;

      /* call the separation callbacks of the nonlinear handlers, if any, then the expression handler */
      for( h = 0; h <= expr->nnlhdlrs; ++h )
      {
         if( h < expr->nnlhdlrs )
         {
            SCIP_CONSEXPR_NLHDLR* nlhdlr;

            nlhdlr = expr->nlhdlrs[h];
            if( nlhdlr->sepa == NULL )
               continue;

            /* call the separation callback of the nonlinear handler */
            SCIP_CALL( (nlhdlr->sepa)(scip, sepadata->conshdlr, nlhdlr, expr, expr->nlhdlrsexprdata[h], sepadata->sol, sepadata->minviolation, &separesult, &ncuts) );
         }
         else if( expr->exprhdlr->sepa != NULL )
         {
            /* call the separation callback of the expression handler */
            SCIP_CALL( (*expr->exprhdlr->sepa)(scip, sepadata->conshdlr, expr, sepadata->sol, sepadata->minviolation, &separesult, &ncuts) );
         }

         assert(ncuts >= 0);
         sepadata->ncuts += ncuts;

         if( separesult == SCIP_CUTOFF )
         {
            assert(ncuts > 0);
            SCIPdebugMsg(scip, "found a cutoff -> stop separation\n");
            sepadata->result = SCIP_CUTOFF;
            *result = SCIP_CONSEXPREXPRWALK_ABORT;
            break;
         }
         else if( separesult == SCIP_SEPARATED )
         {
            assert(ncuts > 0);
            SCIPdebugMsg(scip, "found %d cuts separating the current solution\n", ncuts);
            sepadata->result = SCIP_SEPARATED;
            break;
         }
      }
   }

   /* store the separation tag at the expression */
   expr->sepatag = sepadata->sepatag;

   return SCIP_OKAY;
}

/** calls separation initialization callback for each expression */
static
SCIP_RETCODE initSepa(
   SCIP*                 scip,               /**< SCIP data structure */
   SCIP_CONSHDLR*        conshdlr,           /**< nonlinear constraints handler */
   SCIP_CONS**           conss,              /**< constraints */
   int                   nconss,             /**< number of constraints */
   SCIP_Bool*            infeasible          /**< pointer to store whether the problem is infeasible or not */
   )
{
   SCIP_CONSHDLRDATA* conshdlrdata;
   SCIP_CONSDATA* consdata;
   INITSEPA_DATA initsepadata;
   int c;

   assert(scip != NULL);
   assert(conshdlr != NULL);
   assert(conss != NULL || nconss == 0);
   assert(nconss >= 0);
   assert(infeasible != NULL);

   conshdlrdata = SCIPconshdlrGetData(conshdlr);
   assert(conshdlrdata != NULL);

   *infeasible = FALSE;

   initsepadata.infeasible = FALSE;
   initsepadata.conshdlr = conshdlr;
   initsepadata.initsepatag = (++conshdlrdata->lastinitsepatag);

   for( c = 0; c < nconss; ++c )
   {
      assert(conss != NULL);
      assert(conss[c] != NULL);

      /* call LP initialization callback for 'initial' constraints only */
      if( SCIPconsIsInitial(conss[c]) )
      {
         consdata = SCIPconsGetData(conss[c]);
         assert(consdata != NULL);

         /* walk through the expression tree and call separation initialization callbacks */
         SCIP_CALL( SCIPwalkConsExprExprDF(scip, consdata->expr, initSepaEnterExpr, NULL, NULL, NULL, (void*)&initsepadata) );

         if( initsepadata.infeasible )
         {
            SCIPdebugMsg(scip, "detect infeasibility for constraint %s during initsepa()\n", SCIPconsGetName(conss[c]));
            *infeasible = TRUE;
            return SCIP_OKAY;
         }
      }
   }

   return SCIP_OKAY;
}

/** calls separation deinitialization callback for each expression */
static
SCIP_RETCODE exitSepa(
   SCIP*                 scip,               /**< SCIP data structure */
   SCIP_CONSHDLR*        conshdlr,           /**< nonlinear constraints handler */
   SCIP_CONS**           conss,              /**< constraints */
   int                   nconss              /**< number of constraints */
   )
{
   SCIP_CONSDATA* consdata;
   int c;

   assert(scip != NULL);
   assert(conshdlr != NULL);
   assert(conss != NULL || nconss == 0);
   assert(nconss >= 0);

   for( c = 0; c < nconss; ++c )
   {
      assert(conss != NULL);
      assert(conss[c] != NULL);

      consdata = SCIPconsGetData(conss[c]);
      assert(consdata != NULL);

      /* walk through the expression tree and call separation deinitialization callbacks */
      SCIP_CALL( SCIPwalkConsExprExprDF(scip, consdata->expr, exitSepaEnterExpr, NULL, NULL, NULL, NULL) );
   }

   return SCIP_OKAY;
}

/** tries to separate solution or LP solution by a linear cut
 *
 *  assumes that constraint violations have been computed
 */
static
SCIP_RETCODE separatePoint(
   SCIP*                 scip,               /**< SCIP data structure */
   SCIP_CONSHDLR*        conshdlr,           /**< nonlinear constraints handler */
   SCIP_CONS**           conss,              /**< constraints */
   int                   nconss,             /**< number of constraints */
   int                   nusefulconss,       /**< number of constraints that seem to be useful */
   SCIP_SOL*             sol,                /**< solution to separate, or NULL if LP solution should be used */
   SCIP_Real             minviolation,       /**< minimal violation of a cut if it should be added to the LP */
   SCIP_RESULT*          result              /**< result of separation */
   )
{
   SCIP_CONSHDLRDATA* conshdlrdata;
   SCIP_CONSDATA* consdata;
   SEPA_DATA sepadata;
   int c;

   assert(conss != NULL || nconss == 0);
   assert(nconss >= nusefulconss);
   assert(minviolation >= 0.0);
   assert(result != NULL);

   conshdlrdata = SCIPconshdlrGetData(conshdlr);
   assert(conshdlrdata != NULL);

   /* increase separation tag; use the same tag for all constraints in this separatePoint() call */
   ++(conshdlrdata->lastsepatag);

   for( c = 0; c < nconss; ++c )
   {
      assert(conss != NULL && conss[c] != NULL);

      consdata = SCIPconsGetData(conss[c]);
      assert(consdata != NULL);

      /* skip constraints that are not enabled; skip non-violated constraints */
      if( !SCIPconsIsEnabled(conss[c]) || SCIPconsIsDeleted(conss[c])
         || SCIPisLE(scip, MAX(consdata->lhsviol, consdata->rhsviol), SCIPfeastol(scip)) )
         continue;
      assert(SCIPconsIsActive(conss[c]));

      /* initialize separation data */
      sepadata.conshdlr = conshdlr;
      sepadata.sol = sol;
      sepadata.minviolation = minviolation;
      sepadata.result = SCIP_DIDNOTFIND;
      sepadata.ncuts = 0;
      sepadata.sepatag = conshdlrdata->lastsepatag;

      #ifdef SEPA_DEBUG
      {
         int i;
         printf("separating point\n");
         for( i = 0; i < consdata->nvarexprs; ++i )
         {
            SCIP_VAR* var;
            var = SCIPgetConsExprExprVarVar(consdata->varexprs[i]);
            printf("%s = %g bounds: %g,%g\n", SCIPvarGetName(var), SCIPgetSolVal(scip, sol, var), SCIPvarGetLbLocal(var), SCIPvarGetUbLocal(var));
         }
         printf("in constraint\n");
         SCIP_CALL( SCIPprintCons(scip, conss[c], NULL) );
         SCIPinfoMessage(scip, NULL, ";\n");
      }
      #endif

      /* walk through the expression tree and call separation callback functions */
      SCIP_CALL( SCIPwalkConsExprExprDF(scip, consdata->expr, separateSolEnterExpr, NULL, NULL, NULL, (void*)&sepadata) );

      if( sepadata.result == SCIP_CUTOFF || sepadata.result == SCIP_SEPARATED )
      {
         assert(sepadata.ncuts > 0);
         *result = sepadata.result;

         if( *result == SCIP_CUTOFF )
            return SCIP_OKAY;
      }

      /* enforce only useful constraints; others are only checked and enforced if we are still feasible or have not
       * found a separating cut yet
       */
      if( c >= nusefulconss && *result == SCIP_SEPARATED )
         break;
   }

   return SCIP_OKAY;
}

/** removes locally fixed/bound constraints, i.e. constraints for which the root expression is a value or var */
static
SCIP_RETCODE removeFixedAndBoundConstraints(
   SCIP*                 scip,               /**< SCIP data structure */
   SCIP_CONSHDLR*        conshdlr,           /**< nonlinear constraints handler */
   SCIP_CONS**           conss,              /**< constraints */
   int                   nconss,             /**< number of constraints */
   SCIP_Bool*            infeasible,         /**< buffer to update whether the node is infeasible */
   int*                  ndelconss           /**< buffer to add the total number of deleted constraints */
   )
{
   SCIP_CONSDATA* consdata;
   SCIP_Real value;
   int c;

   assert(scip != NULL);
   assert(conshdlr != NULL);
   assert(conss != NULL || nconss == 0);
   assert(infeasible != NULL);
   assert(ndelconss != NULL);

   for( c = 0; c < nconss; ++c )
   {
      assert(conss != NULL && conss[c] != NULL);

      consdata = SCIPconsGetData(conss[c]);
      assert(consdata != NULL);

      if( consdata->expr->exprhdlr == SCIPgetConsExprExprHdlrValue(conshdlr) )
      {
         value = SCIPgetConsExprExprValueValue(consdata->expr);
         if( (!SCIPisInfinity(scip, -consdata->lhs) && SCIPisLT(scip, value - consdata->lhs, -SCIPfeastol(scip)))
            || (!SCIPisInfinity(scip, consdata->rhs) && SCIPisGT(scip, value - consdata->rhs, SCIPfeastol(scip))) )
         {
            /* we should not stop here since SCIP is calling initSolve() independent if the problem is infeasible or
             * not; having some value expression as the root node of some other constraints trigger asserts at different
             * places, e.g. the creation of a sub-SCIP in the subnlp heuristic
             */
            *infeasible = TRUE;
         }

         /* delete the redundant constraint locally */
         SCIP_CALL( SCIPdelConsLocal(scip, conss[c]) );
         ++(*ndelconss);
      }

      if( !(*infeasible) && consdata->expr->exprhdlr == SCIPgetConsExprExprHdlrVar(conshdlr) )
      {
         /* backward propagation should have tighthened the bounds of the variable */
         assert(SCIPvarGetLbLocal(SCIPgetConsExprExprVarVar(consdata->expr)) - consdata->lhs >= -SCIPfeastol(scip));
         assert(SCIPvarGetUbLocal(SCIPgetConsExprExprVarVar(consdata->expr)) - consdata->rhs <=  SCIPfeastol(scip));

         /* delete the redundant constraint locally */
         SCIP_CALL( SCIPdelConsLocal(scip, conss[c]) );
         ++(*ndelconss);
      }
   }

   return SCIP_OKAY;
}

/** helper function to enforce constraints */
static
SCIP_RETCODE enforceConstraint(
   SCIP*                 scip,               /**< SCIP data structure */
   SCIP_CONSHDLR*        conshdlr,           /**< constraint handler */
   SCIP_CONS**           conss,              /**< constraints to process */
   int                   nconss,             /**< number of constraints */
   int                   nusefulconss,       /**< number of useful (non-obsolete) constraints to process */
   SCIP_SOL*             sol,                /**< solution to enforce (NULL for the LP solution) */
   SCIP_RESULT*          result              /**< pointer to store the result of the enforcing call */
   )
{
   SCIP_CONSHDLRDATA* conshdlrdata;
   SCIP_CONSDATA* consdata;
   SCIP_Real minviolation;
   SCIP_Real maxviol;
   SCIP_RESULT propresult;
   SCIP_Bool force;
   int nnotify;
   int nchgbds;
   int ndelconss;
   int c;

   conshdlrdata = SCIPconshdlrGetData(conshdlr);
   assert(conshdlr != NULL);

   maxviol = 0.0;

   /* force tightenings when calling enforcement for the first time for a node */
   force = conshdlrdata->lastenfolpnodenum != SCIPnodeGetNumber(SCIPgetCurrentNode(scip));
   conshdlrdata->lastenfolpnodenum = SCIPnodeGetNumber(SCIPgetCurrentNode(scip));

   for( c = 0; c < nconss; ++c )
   {
      SCIP_CALL( computeViolation(scip, conss[c], NULL, 0) );
      consdata = SCIPconsGetData(conss[c]);

      /* compute max violation */
      maxviol = MAX3(maxviol, consdata->lhsviol, consdata->rhsviol);
   }
   SCIPdebugMsg(scip, "maxviol=%e\n", maxviol);

   *result = SCIPisGT(scip, maxviol, SCIPfeastol(scip)) ? SCIP_INFEASIBLE : SCIP_FEASIBLE;

   if( *result == SCIP_FEASIBLE )
      return SCIP_OKAY;

   /* try to propagate */
   nchgbds = 0;
   ndelconss = 0;
   SCIP_CALL( propConss(scip, conshdlr, conss, nconss, force, &propresult, &nchgbds, &ndelconss) );

   if( propresult == SCIP_CUTOFF || propresult == SCIP_REDUCEDDOM )
   {
      *result = propresult;
      return SCIP_OKAY;
   }

   /* try to separate the LP solution */
   minviolation = MIN(0.75*maxviol, conshdlrdata->mincutviolationenfofac * SCIPfeastol(scip));  /*lint !e666*/
   minviolation = MAX(minviolation, SCIPfeastol(scip));  /*lint !e666*/
   SCIP_CALL( separatePoint(scip, conshdlr, conss, nconss, nusefulconss, sol, minviolation, result) );

   if( *result == SCIP_CUTOFF || *result == SCIP_SEPARATED )
      return SCIP_OKAY;

   /* find branching candidates */
   SCIP_CALL( registerBranchingCandidates(scip, conshdlr, conss, nconss, sol, &nnotify) );
   SCIPdebugMsg(scip, "registered %d external branching candidates\n", nnotify);

   /* all variables have been fixed -> cutoff node */
   /* @todo If we do not branch on linear variables any more this should be changed. We need to introduce linear
    * constraints which are obtained by replacing all fixed non-linear variables as it is done in cons_nonlinear.
    */
   if( nnotify == 0 )
      *result = SCIP_CUTOFF;

   return SCIP_OKAY;
}

/** @} */

/*
 * Callback methods of constraint handler
 */

/* TODO: Implement all necessary constraint handler methods. The methods with #if 0 ... #else #define ... are optional */


/** upgrades quadratic constraint to expr constraint */
static
SCIP_DECL_QUADCONSUPGD(quadconsUpgdExpr)
{  /*lint --e{715}*/
   SCIP_CONSHDLR* consexprhdlr;
   SCIP_CONSEXPR_EXPR* expr;
   SCIP_CONSEXPR_EXPR* varexpr;
   SCIP_CONSEXPR_EXPR** varexprs;
   SCIP_CONSEXPR_EXPR* prodexpr;
   SCIP_CONSEXPR_EXPR* powexpr;
   SCIP_CONSEXPR_EXPR* twoexprs[2];
   SCIP_QUADVARTERM* quadvarterm;
   SCIP_BILINTERM* bilinterm;
   int pos;
   int i;

   assert(scip != NULL);
   assert(cons != NULL);
   assert(nupgdconss != NULL);
   assert(upgdconss  != NULL);

   *nupgdconss = 0;

   SCIPdebugMsg(scip, "quadconsUpgdExpr called for constraint <%s>\n", SCIPconsGetName(cons));
   SCIPdebugPrintCons(scip, cons, NULL);

   /* no interest in linear constraints */
   if( SCIPgetNQuadVarTermsQuadratic(scip, cons) == 0 )
      return SCIP_OKAY;

   if( upgdconsssize < 1 )
   {
      /* signal that we need more memory */
      *nupgdconss = -1;
      return SCIP_OKAY;
   }

   if( SCIPgetNBilinTermsQuadratic(scip, cons) > 0 )
   {
      /* we will need SCIPfindQuadVarTermQuadratic later, so ensure now that quad var terms are sorted */
      SCIP_CALL( SCIPsortQuadVarTermsQuadratic(scip, cons) );
   }

   consexprhdlr = SCIPfindConshdlr(scip, "expr");
   assert(consexprhdlr != NULL);

   SCIP_CALL( SCIPcreateConsExprExprSum(scip, consexprhdlr, &expr, 0, NULL, NULL, 0.0) );

   /* append linear terms */
   for( i = 0; i < SCIPgetNLinearVarsQuadratic(scip, cons); ++i )
   {
      SCIP_CALL( SCIPcreateConsExprExprVar(scip, consexprhdlr, &varexpr, SCIPgetLinearVarsQuadratic(scip, cons)[i]) );
      SCIP_CALL( SCIPappendConsExprExprSumExpr(scip, expr, varexpr, SCIPgetCoefsLinearVarsQuadratic(scip, cons)[i]) );
      SCIP_CALL( SCIPreleaseConsExprExpr(scip, &varexpr) );
   }

   /* array to store variable expression for each quadratic variable */
   SCIP_CALL( SCIPallocBufferArray(scip, &varexprs, SCIPgetNQuadVarTermsQuadratic(scip, cons)) );

   /* create var exprs for quadratic vars; append linear and square part of quadratic terms */
   for( i = 0; i < SCIPgetNQuadVarTermsQuadratic(scip, cons); ++i )
   {
      quadvarterm = &SCIPgetQuadVarTermsQuadratic(scip, cons)[i];

      SCIP_CALL( SCIPcreateConsExprExprVar(scip, consexprhdlr, &varexprs[i], quadvarterm->var) );

      if( quadvarterm->lincoef != 0.0 )
      {
         SCIP_CALL( SCIPappendConsExprExprSumExpr(scip, expr, varexprs[i], quadvarterm->lincoef) );
      }

      if( quadvarterm->sqrcoef != 0.0 )
      {
         SCIP_CALL( SCIPcreateConsExprExprPow(scip, consexprhdlr, &powexpr, varexprs[i], 2.0) );
         SCIP_CALL( SCIPappendConsExprExprSumExpr(scip, expr, powexpr, quadvarterm->sqrcoef) );
         SCIP_CALL( SCIPreleaseConsExprExpr(scip, &powexpr) );
      }
   }

   /* append bilinear terms */
   for( i = 0; i < SCIPgetNBilinTermsQuadratic(scip, cons); ++i)
   {
      bilinterm = &SCIPgetBilinTermsQuadratic(scip, cons)[i];

      SCIP_CALL( SCIPfindQuadVarTermQuadratic(scip, cons, bilinterm->var1, &pos) );
      assert(pos >= 0);
      assert(pos < SCIPgetNQuadVarTermsQuadratic(scip, cons));
      assert(SCIPgetQuadVarTermsQuadratic(scip, cons)[pos].var == bilinterm->var1);
      twoexprs[0] = varexprs[pos];

      SCIP_CALL( SCIPfindQuadVarTermQuadratic(scip, cons, bilinterm->var2, &pos) );
      assert(pos >= 0);
      assert(pos < SCIPgetNQuadVarTermsQuadratic(scip, cons));
      assert(SCIPgetQuadVarTermsQuadratic(scip, cons)[pos].var == bilinterm->var2);
      twoexprs[1] = varexprs[pos];

      SCIP_CALL( SCIPcreateConsExprExprProduct(scip, consexprhdlr, &prodexpr, 2, twoexprs, 1.0) );
      SCIP_CALL( SCIPappendConsExprExprSumExpr(scip, expr, prodexpr, bilinterm->coef) );
      SCIP_CALL( SCIPreleaseConsExprExpr(scip, &prodexpr) );
   }

   /* release variable expressions */
   for( i = 0; i < SCIPgetNQuadVarTermsQuadratic(scip, cons); ++i )
   {
      SCIP_CALL( SCIPreleaseConsExprExpr(scip, &varexprs[i]) );
   }

   SCIPfreeBufferArray(scip, &varexprs);

   *nupgdconss = 1;
   SCIP_CALL( SCIPcreateConsExpr(scip, upgdconss, SCIPconsGetName(cons),
      expr, SCIPgetLhsQuadratic(scip, cons), SCIPgetRhsQuadratic(scip, cons),
      SCIPconsIsInitial(cons), SCIPconsIsSeparated(cons), SCIPconsIsEnforced(cons),
      SCIPconsIsChecked(cons), SCIPconsIsPropagated(cons),  SCIPconsIsLocal(cons),
      SCIPconsIsModifiable(cons), SCIPconsIsDynamic(cons), SCIPconsIsRemovable(cons),
      SCIPconsIsStickingAtNode(cons)) );

   SCIPdebugMsg(scip, "created expr constraint:\n");
   SCIPdebugPrintCons(scip, *upgdconss, NULL);

   SCIP_CALL( SCIPreleaseConsExprExpr(scip, &expr) );

   return SCIP_OKAY;
}

/** upgrades nonlinear constraint to expr constraint */
static
SCIP_DECL_NONLINCONSUPGD(nonlinconsUpgdExpr)
{
   SCIP_CONSHDLR* consexprhdlr;
   SCIP_EXPRGRAPH* exprgraph;
   SCIP_EXPRGRAPHNODE* node;
   SCIP_CONSEXPR_EXPR* expr;

   assert(nupgdconss != NULL);
   assert(upgdconss != NULL);

   *nupgdconss = 0;

   exprgraph = SCIPgetExprgraphNonlinear(scip, SCIPconsGetHdlr(cons));
   node = SCIPgetExprgraphNodeNonlinear(scip, cons);

   SCIPdebugMsg(scip, "nonlinconsUpgdExpr called for constraint <%s>\n", SCIPconsGetName(cons));
   SCIPdebugPrintCons(scip, cons, NULL);

   /* no interest in linear constraints */
   if( node == NULL )
      return SCIP_OKAY;

   consexprhdlr = SCIPfindConshdlr(scip, "expr");
   assert(consexprhdlr != NULL);

   /* try to create a cons_expr expression from an expression graph node */
   SCIP_CALL( SCIPcreateConsExprExpr3(scip, consexprhdlr, &expr, exprgraph, node) );

   /* if that didn't work, then because we do not support a certain expression type yet -> no upgrade */
   if( expr == NULL )
      return SCIP_OKAY;

   if( upgdconsssize < 1 )
   {
      /* request larger upgdconss array */
      *nupgdconss = -1;
      return SCIP_OKAY;
   }

   if( SCIPgetNLinearVarsNonlinear(scip, cons) > 0 )
   {
      /* add linear terms */
      SCIP_CONSEXPR_EXPR* varexpr;
      int i;

      /* ensure expr is a sum expression */
      if( SCIPgetConsExprExprHdlr(expr) != SCIPgetConsExprExprHdlrSum(consexprhdlr) )
      {
         SCIP_CONSEXPR_EXPR* sumexpr;

         SCIP_CALL( SCIPcreateConsExprExprSum(scip, consexprhdlr, &sumexpr, 1, &expr, NULL, 0.0) );
         SCIP_CALL( SCIPreleaseConsExprExpr(scip, &expr) );

         expr = sumexpr;
      }

      for( i = 0; i < SCIPgetNLinearVarsNonlinear(scip, cons); ++i )
      {
         SCIP_CALL( SCIPcreateConsExprExprVar(scip, consexprhdlr, &varexpr, SCIPgetLinearVarsNonlinear(scip, cons)[i]) );
         SCIP_CALL( SCIPappendConsExprExprSumExpr(scip, expr, varexpr, SCIPgetLinearCoefsNonlinear(scip, cons)[i]) );
         SCIP_CALL( SCIPreleaseConsExprExpr(scip, &varexpr) );
      }
   }

   *nupgdconss = 1;
   SCIP_CALL( SCIPcreateConsExpr(scip, upgdconss, SCIPconsGetName(cons),
      expr, SCIPgetLhsNonlinear(scip, cons), SCIPgetRhsNonlinear(scip, cons),
      SCIPconsIsInitial(cons), SCIPconsIsSeparated(cons), SCIPconsIsEnforced(cons),
      SCIPconsIsChecked(cons), SCIPconsIsPropagated(cons), SCIPconsIsLocal(cons),
      SCIPconsIsModifiable(cons), SCIPconsIsDynamic(cons), SCIPconsIsRemovable(cons),
      SCIPconsIsStickingAtNode(cons)) );

   SCIPdebugMsg(scip, "created expr constraint:\n");
   SCIPdebugPrintCons(scip, *upgdconss, NULL);

   SCIP_CALL( SCIPreleaseConsExprExpr(scip, &expr) );

   return SCIP_OKAY;
}

/** copy method for constraint handler plugins (called when SCIP copies plugins) */
static
SCIP_DECL_CONSHDLRCOPY(conshdlrCopyExpr)
{  /*lint --e{715}*/
   assert(scip != NULL);
   assert(conshdlr != NULL);
   assert(valid != NULL);
   assert(strcmp(SCIPconshdlrGetName(conshdlr), CONSHDLR_NAME) == 0);

   /* create basic data of constraint handler and include it to scip */
   SCIP_CALL( includeConshdlrExprBasic(scip) );

   /* copy expression and nonlinear handlers */
   SCIP_CALL( copyConshdlrExprExprHdlr(scip, conshdlr, valid) );

   return SCIP_OKAY;
}

/** destructor of constraint handler to free constraint handler data (called when SCIP is exiting) */
static
SCIP_DECL_CONSFREE(consFreeExpr)
{  /*lint --e{715}*/
   SCIP_CONSHDLRDATA* conshdlrdata;
   SCIP_CONSEXPR_EXPRHDLR* exprhdlr;
   SCIP_CONSEXPR_NLHDLR* nlhdlr;
   int i;

   conshdlrdata = SCIPconshdlrGetData(conshdlr);
   assert(conshdlrdata != NULL);

   for( i = 0; i < conshdlrdata->nexprhdlrs; ++i )
   {
      exprhdlr = conshdlrdata->exprhdlrs[i];
      assert(exprhdlr != NULL);

      if( exprhdlr->freehdlr != NULL )
      {
         SCIP_CALL( (*exprhdlr->freehdlr)(scip, conshdlr, exprhdlr, &exprhdlr->data) );
      }

      SCIPfreeMemory(scip, &exprhdlr->name);
      SCIPfreeMemoryNull(scip, &exprhdlr->desc);

      SCIPfreeMemory(scip, &exprhdlr);
   }

   SCIPfreeBlockMemoryArray(scip, &conshdlrdata->exprhdlrs, conshdlrdata->exprhdlrssize);

   for( i = 0; i < conshdlrdata->nnlhdlrs; ++i )
   {
      nlhdlr = conshdlrdata->nlhdlrs[i];
      assert(nlhdlr != NULL);

      if( nlhdlr->freehdlrdata != NULL )
      {
         SCIP_CALL( (*nlhdlr->freehdlrdata)(scip, nlhdlr, &nlhdlr->data) );
      }

      SCIPfreeMemory(scip, &nlhdlr->name);
      SCIPfreeMemoryNull(scip, &nlhdlr->desc);

      SCIPfreeMemory(scip, &nlhdlr);
   }

   SCIPfreeBlockMemoryArrayNull(scip, &conshdlrdata->nlhdlrs, conshdlrdata->nlhdlrssize);
   conshdlrdata->nlhdlrssize = 0;

   SCIPfreeMemory(scip, &conshdlrdata);
   SCIPconshdlrSetData(conshdlr, NULL);

   return SCIP_OKAY;
}


/** initialization method of constraint handler (called after problem was transformed) */
static
SCIP_DECL_CONSINIT(consInitExpr)
{  /*lint --e{715}*/
   SCIP_CONSHDLRDATA* conshdlrdata;
   int i;

   conshdlrdata = SCIPconshdlrGetData(conshdlr);
   assert(conshdlrdata != NULL);

   for( i = 0; i < nconss; ++i )
   {
      SCIP_CALL( storeVarExprs(scip, SCIPconsGetData(conss[i])) );
      SCIP_CALL( catchVarEvents(scip, conshdlrdata->eventhdlr, conss[i]) );
   }

   /* sort nonlinear handlers by priority, in decreasing order */
   if( conshdlrdata->nnlhdlrs > 1 )
      SCIPsortDownPtr((void**)conshdlrdata->nlhdlrs, nlhdlrCmp, conshdlrdata->nnlhdlrs);

   return SCIP_OKAY;
}


/** deinitialization method of constraint handler (called before transformed problem is freed) */
static
SCIP_DECL_CONSEXIT(consExitExpr)
{  /*lint --e{715}*/
   SCIP_CONSHDLRDATA* conshdlrdata;
   int i;

   conshdlrdata = SCIPconshdlrGetData(conshdlr);
   assert(conshdlrdata != NULL);

   for( i = 0; i < nconss; ++i )
   {
      SCIP_CALL( dropVarEvents(scip, conshdlrdata->eventhdlr, conss[i]) );
      SCIP_CALL( freeVarExprs(scip, SCIPconsGetData(conss[i])) );
   }

   return SCIP_OKAY;
}


/** presolving initialization method of constraint handler (called when presolving is about to begin) */
static
SCIP_DECL_CONSINITPRE(consInitpreExpr)
{  /*lint --e{715}*/
   SCIP_CONSHDLRDATA* conshdlrdata;

   conshdlrdata = SCIPconshdlrGetData(conshdlr);

   /* remove auxiliary variables when a restart has happened; this ensures that the previous branch-and-bound tree
    * removed all of his captures on variables; variables that are not release by any plug-in (nuses = 2) will then
    * unlocked and freed
    */
   if( conshdlrdata->restart )
   {
      SCIP_CALL( freeAuxVars(scip, conshdlr, conss, nconss) );
   }

   return SCIP_OKAY;
}


/** presolving deinitialization method of constraint handler (called after presolving has been finished) */
static
SCIP_DECL_CONSEXITPRE(consExitpreExpr)
{  /*lint --e{715}*/

   if( nconss > 0 )
   {
      SCIP_CONSHDLRDATA* conshdlrdata;
      SCIP_Bool success;
      int i;

      conshdlrdata = SCIPconshdlrGetData(conshdlr);

      /* simplify constraints */
      SCIP_CALL( simplifyConstraints(scip, conss, nconss, &success) );

      /* replace common subexpressions */
      if( success )
      {
         SCIP_CALL( replaceCommonSubexpressions(scip, conss, nconss) );

         /* FIXME: this is a dirty hack for updating the variable expressions stored inside an expression which might have
          * been changed after simplification; now we completely recollect all variable expression and variable events
          */
         for( i = 0; i < nconss; ++i )
         {
            SCIP_CALL( dropVarEvents(scip, conshdlrdata->eventhdlr, conss[i]) );
            SCIP_CALL( freeVarExprs(scip, SCIPconsGetData(conss[i])) );
         }
         for( i = 0; i < nconss; ++i )
         {
            SCIP_CALL( storeVarExprs(scip, SCIPconsGetData(conss[i])) );
            SCIP_CALL( catchVarEvents(scip, conshdlrdata->eventhdlr, conss[i]) );
         }
      }

      /* tell SCIP that we have something nonlinear */
      SCIPenableNLP(scip);
   }

   return SCIP_OKAY;
}


/** solving process initialization method of constraint handler (called when branch and bound process is about to begin) */
static
SCIP_DECL_CONSINITSOL(consInitsolExpr)
{  /*lint --e{715}*/
   SCIP_CONSHDLRDATA* conshdlrdata;
   SCIP_CONSDATA* consdata;
   int c;
   int i;

   for( c = 0; c < nconss; ++c )
   {
      consdata = SCIPconsGetData(conss[c]);  /*lint !e613*/
      assert(consdata != NULL);

      /* add nlrow representation to NLP, if NLP had been constructed */
      if( SCIPisNLPConstructed(scip) && SCIPconsIsEnabled(conss[c]) )
      {
         if( consdata->nlrow == NULL )
         {
            SCIP_CALL( createNlRow(scip, conss[c]) );
            assert(consdata->nlrow != NULL);
         }
         SCIP_CALL( SCIPaddNlRow(scip, consdata->nlrow) );
      }
   }

   conshdlrdata = SCIPconshdlrGetData(conshdlr);
   assert(conshdlrdata != NULL);

   /* initialize nonlinear handlers */
   for( i = 0; i < conshdlrdata->nnlhdlrs; ++i )
   {
      SCIP_CONSEXPR_NLHDLR* nlhdlr;

      nlhdlr = conshdlrdata->nlhdlrs[i];
      if( nlhdlr->init != NULL )
      {
         SCIP_CALL( (*nlhdlr->init)(scip, nlhdlr) );
      }
   }

   return SCIP_OKAY;
}

/** solving process deinitialization method of constraint handler (called before branch and bound process data is freed) */
static
SCIP_DECL_CONSEXITSOL(consExitsolExpr)
{  /*lint --e{715}*/
   SCIP_CONSHDLRDATA* conshdlrdata;
   SCIP_CONSDATA* consdata;
   int c;
   int i;

   conshdlrdata = SCIPconshdlrGetData(conshdlr);
   conshdlrdata->restart = restart;

   /* deinitialize nonlinear handlers */
   for( i = 0; i < conshdlrdata->nnlhdlrs; ++i )
   {
      SCIP_CONSEXPR_NLHDLR* nlhdlr;

      nlhdlr = conshdlrdata->nlhdlrs[i];
      if( nlhdlr->exit != NULL )
      {
         SCIP_CALL( (*nlhdlr->exit)(scip, nlhdlr) );
      }
   }

   /* call separation deinitialization callbacks; after a restart, the rows stored in the expressions are broken */
   SCIP_CALL( exitSepa(scip, conshdlr, conss, nconss) );

   for( c = 0; c < nconss; ++c )
   {
      consdata = SCIPconsGetData(conss[c]);  /*lint !e613*/
      assert(consdata != NULL);

      /* free nonlinear row representation */
      if( consdata->nlrow != NULL )
      {
         SCIP_CALL( SCIPreleaseNlRow(scip, &consdata->nlrow) );
      }
   }

   /* remove auxiliary variables from expressions; if a restart is about to happen, remove auxiliary variables in
    * CONSINITPRE
    */
   if( !conshdlrdata->restart )
   {
      SCIP_CALL( freeAuxVars(scip, conshdlr, conss, nconss) );
   }

   return SCIP_OKAY;
}


/** frees specific constraint data */
static
SCIP_DECL_CONSDELETE(consDeleteExpr)
{  /*lint --e{715}*/
   assert(consdata != NULL);
   assert(*consdata != NULL);
   assert((*consdata)->expr != NULL);
   assert((*consdata)->nvarexprs == 0);
   assert((*consdata)->varexprs == NULL);

   /* constraint locks should have been removed */
   assert((*consdata)->nlockspos == 0);
   assert((*consdata)->nlocksneg == 0);

   SCIP_CALL( SCIPreleaseConsExprExpr(scip, &(*consdata)->expr) );

   /* free nonlinear row representation */
   if( (*consdata)->nlrow != NULL )
   {
      SCIP_CALL( SCIPreleaseNlRow(scip, &(*consdata)->nlrow) );
   }

   SCIPfreeBlockMemory(scip, consdata);

   return SCIP_OKAY;
}


/** transforms constraint data into data belonging to the transformed problem */
static
SCIP_DECL_CONSTRANS(consTransExpr)
{  /*lint --e{715}*/
   COPY_DATA copydata;
   SCIP_CONSEXPR_EXPR* sourceexpr;
   SCIP_CONSEXPR_EXPR* targetexpr;
   SCIP_CONSDATA* sourcedata;

   sourcedata = SCIPconsGetData(sourcecons);
   assert(sourcedata != NULL);

   sourceexpr = sourcedata->expr;

   copydata.targetscip = scip;
   copydata.mapvar = transformVar;
   copydata.mapvardata = NULL;

   /* get a copy of sourceexpr with transformed vars */
   SCIP_CALL( SCIPwalkConsExprExprDF(scip, sourceexpr, copyExpr, NULL, copyExpr, copyExpr, &copydata) );
   targetexpr = copydata.targetexpr;

   if( targetexpr == NULL )
   {
      SCIPerrorMessage("Copying expression in consTransExpr failed.\n");
      return SCIP_ERROR;
   }

   /* create transformed cons (captures targetexpr) */
   SCIP_CALL( SCIPcreateConsExpr(scip, targetcons, SCIPconsGetName(sourcecons),
      targetexpr, sourcedata->lhs, sourcedata->rhs,
      SCIPconsIsInitial(sourcecons), SCIPconsIsSeparated(sourcecons), SCIPconsIsEnforced(sourcecons),
      SCIPconsIsChecked(sourcecons), SCIPconsIsPropagated(sourcecons),
      SCIPconsIsLocal(sourcecons), SCIPconsIsModifiable(sourcecons),
      SCIPconsIsDynamic(sourcecons), SCIPconsIsRemovable(sourcecons), SCIPconsIsStickingAtNode(sourcecons)) );

   /* release target expr */
   SCIP_CALL( SCIPreleaseConsExprExpr(scip, &targetexpr) );

   return SCIP_OKAY;
}


/** LP initialization method of constraint handler (called before the initial LP relaxation at a node is solved) */
static
SCIP_DECL_CONSINITLP(consInitlpExpr)
{
   /* create auxiliary variables */
   SCIP_CALL( createAuxVars(scip, conshdlr, conss, nconss, infeasible) );

   /* if creating auxiliary variables detected an infeasible (because of bounds), stop initing lp */
   if( *infeasible )
      return SCIP_OKAY;

   /* call LP initialization callbacks of the expression handlers */
   SCIP_CALL( initSepa(scip, conshdlr, conss, nconss, infeasible) );

   return SCIP_OKAY;
}


/** separation method of constraint handler for LP solutions */
static
SCIP_DECL_CONSSEPALP(consSepalpExpr)
{  /*lint --e{715}*/
   SCIP_CONSHDLRDATA* conshdlrdata;
   int c;

   conshdlrdata = SCIPconshdlrGetData(conshdlr);
   assert(conshdlr != NULL);

   *result = SCIP_DIDNOTFIND;

   /* compute violations */
   for( c = 0; c < nconss; ++c )
   {
      assert(conss[c] != NULL);
      SCIP_CALL( computeViolation(scip, conss[c], NULL, 0) );
   }

   /* call separation */
   SCIP_CALL( separatePoint(scip, conshdlr, conss, nconss, nusefulconss, NULL, conshdlrdata->mincutviolationsepa,
         result) );

   return SCIP_OKAY;
}


/** separation method of constraint handler for arbitrary primal solutions */
static
SCIP_DECL_CONSSEPASOL(consSepasolExpr)
{  /*lint --e{715}*/
   SCIP_CONSHDLRDATA* conshdlrdata;
   int c;

   conshdlrdata = SCIPconshdlrGetData(conshdlr);
   assert(conshdlr != NULL);

   *result = SCIP_DIDNOTFIND;

   /* compute violations */
   for( c = 0; c < nconss; ++c )
   {
      assert(conss[c] != NULL);
      SCIP_CALL( computeViolation(scip, conss[c], NULL, 0) );
   }

   /* call separation */
   SCIP_CALL( separatePoint(scip, conshdlr, conss, nconss, nusefulconss, sol, conshdlrdata->mincutviolationsepa,
         result) );

   return SCIP_OKAY;
}


/** constraint enforcing method of constraint handler for LP solutions */
static
SCIP_DECL_CONSENFOLP(consEnfolpExpr)
{  /*lint --e{715}*/
   SCIP_CALL( enforceConstraint(scip, conshdlr, conss, nconss, nusefulconss, NULL, result) );

   return SCIP_OKAY;
}

/** constraint enforcing method of constraint handler for relaxation solutions */
static
SCIP_DECL_CONSENFORELAX(consEnforelaxExpr)
{  /*lint --e{715}*/
   SCIP_CALL( enforceConstraint(scip, conshdlr, conss, nconss, nusefulconss, sol, result) );

   return SCIP_OKAY;
}

/** constraint enforcing method of constraint handler for pseudo solutions */
static
SCIP_DECL_CONSENFOPS(consEnfopsExpr)
{  /*lint --e{715}*/
   SCIP_CONSHDLRDATA* conshdlrdata = SCIPconshdlrGetData(conshdlr);
   SCIP_CONSDATA* consdata;
   SCIP_RESULT propresult;
   SCIP_Bool force;
   int nchgbds;
   int ndelconss;
   int nnotify;
   int c;

   /* force tightenings when calling enforcement for the first time for a node */
   force = conshdlrdata->lastenfopsnodenum == SCIPnodeGetNumber(SCIPgetCurrentNode(scip));
   conshdlrdata->lastenfopsnodenum = SCIPnodeGetNumber(SCIPgetCurrentNode(scip));

   *result = SCIP_FEASIBLE;
   for( c = 0; c < nconss; ++c )
   {
      SCIP_CALL( computeViolation(scip, conss[c], NULL, 0) );

      consdata = SCIPconsGetData(conss[c]);
      if( SCIPisGT(scip, MAX(consdata->lhsviol, consdata->rhsviol), SCIPfeastol(scip)) )
      {
         *result = SCIP_INFEASIBLE;
         break;
      }
   }

   if( *result == SCIP_FEASIBLE )
      return SCIP_OKAY;

   /* try to propagate */
   nchgbds = 0;
   ndelconss = 0;
   SCIP_CALL( propConss(scip, conshdlr, conss, nconss, force, &propresult, &nchgbds, &ndelconss) );

   if( (propresult == SCIP_CUTOFF) || (propresult == SCIP_REDUCEDDOM) )
   {
      *result = propresult;
      return SCIP_OKAY;
   }

   /* find branching candidates */
   SCIP_CALL( registerBranchingCandidates(scip, conshdlr, conss, nconss, NULL, &nnotify) );
   SCIPdebugMsg(scip, "registered %d external branching candidates\n", nnotify);

   *result = nnotify == 0 ? SCIP_SOLVELP : SCIP_INFEASIBLE;

   return SCIP_OKAY;
}


/** feasibility check method of constraint handler for integral solutions */
static
SCIP_DECL_CONSCHECK(consCheckExpr)
{  /*lint --e{715}*/
   SCIP_CONSHDLRDATA* conshdlrdata;
   SCIP_CONSDATA*     consdata;
   unsigned int soltag;
   int c;

   assert(scip != NULL);
   assert(conshdlr != NULL);
   assert(conss != NULL || nconss == 0);
   assert(result != NULL);

   conshdlrdata = SCIPconshdlrGetData(conshdlr);
   assert(conshdlrdata != NULL);

   *result = SCIP_FEASIBLE;
   soltag = ++(conshdlrdata->lastsoltag);

   /* check all nonlinear constraints for feasibility */
   for( c = 0; c < nconss; ++c )
   {
      assert(conss != NULL && conss[c] != NULL);
      SCIP_CALL( computeViolation(scip, conss[c], sol, soltag) );

      consdata = SCIPconsGetData(conss[c]);
      assert(consdata != NULL);

      if( SCIPisGT(scip, consdata->lhsviol, SCIPfeastol(scip)) || SCIPisGT(scip, consdata->rhsviol, SCIPfeastol(scip)) )
      {
         *result = SCIP_INFEASIBLE;

         /* print reason for infeasibility */
         if( printreason )
         {
            SCIP_CALL( SCIPprintCons(scip, conss[c], NULL) );
            SCIPinfoMessage(scip, NULL, ";\n");

            if( SCIPisGT(scip, consdata->lhsviol, SCIPfeastol(scip)) )
            {
               SCIPinfoMessage(scip, NULL, "violation: left hand side is violated by %.15g\n", consdata->lhsviol);
            }
            if( SCIPisGT(scip, consdata->rhsviol, SCIPfeastol(scip)) )
            {
               SCIPinfoMessage(scip, NULL, "violation: right hand side is violated by %.15g\n", consdata->rhsviol);
            }
         }
      }
   }

   return SCIP_OKAY;
}


/** domain propagation method of constraint handler */
static
SCIP_DECL_CONSPROP(consPropExpr)
{  /*lint --e{715}*/
   SCIP_CONSHDLRDATA* conshdlrdata = SCIPconshdlrGetData(conshdlr);
   SCIP_Bool force;
   int nchgbds;
   int ndelconss;

   /* force tightenings when calling propagation for the first time for a node */
   force = conshdlrdata->lastpropnodenum != SCIPnodeGetNumber(SCIPgetCurrentNode(scip));
   conshdlrdata->lastpropnodenum = SCIPnodeGetNumber(SCIPgetCurrentNode(scip));

   nchgbds = 0;
   ndelconss = 0;

   SCIP_CALL( propConss(scip, conshdlr, conss, nconss, force, result, &nchgbds, &ndelconss) );
   assert(nchgbds >= 0);

   return SCIP_OKAY;
}


/** presolving method of constraint handler */
static
SCIP_DECL_CONSPRESOL(consPresolExpr)
{  /*lint --e{715}*/
   SCIP_CONSHDLRDATA* conshdlrdata;
   SCIP_Bool infeasible;
   SCIP_Bool success;
   int i;

   conshdlrdata = SCIPconshdlrGetData(conshdlr);
   assert(conshdlrdata != NULL);

   *result = SCIP_DIDNOTFIND;

   /* simplify constraints */
   SCIP_CALL( simplifyConstraints(scip, conss, nconss, &success) );

   /* replace common subexpressions */
   if( success )
   {
      SCIP_CALL( replaceCommonSubexpressions(scip, conss, nconss) );

      /* FIXME: this is a dirty hack for updating the variable expressions stored inside an expression which might have
       * been changed after simplification; now we completely recollect all variable expression and variable events
       */
      for( i = 0; i < nconss; ++i )
      {
         SCIP_CALL( dropVarEvents(scip, conshdlrdata->eventhdlr, conss[i]) );
         SCIP_CALL( freeVarExprs(scip, SCIPconsGetData(conss[i])) );
      }
      for( i = 0; i < nconss; ++i )
      {
         SCIP_CALL( storeVarExprs(scip, SCIPconsGetData(conss[i])) );
         SCIP_CALL( catchVarEvents(scip, conshdlrdata->eventhdlr, conss[i]) );
      }
   }

   /* propagate constraints */
   SCIP_CALL( propConss(scip, conshdlr, conss, nconss, FALSE, result, nchgbds, ndelconss) );
   assert(*nchgbds >= 0);
   assert(*ndelconss >= 0);

   /* it might be possible that after simplification only a value expression remains in the root node
    * FIXME: we can't terminate presolve before calling this function, since constraints' expression
    * can't be value nor variable expression in several functions! */
   infeasible = (*result == SCIP_CUTOFF);
   SCIP_CALL( removeFixedAndBoundConstraints(scip, conshdlr, conss, nconss, &infeasible, ndelconss) );
   assert(*ndelconss >= 0);

   if( infeasible )
   {
      *result = SCIP_CUTOFF;
   }

   if( *result == SCIP_CUTOFF )
      return SCIP_OKAY;

   if( *ndelconss > 0 || *nchgbds > 0 )
      *result = SCIP_SUCCESS;
   else
      *result = SCIP_DIDNOTFIND;

   return SCIP_OKAY;
}


/** propagation conflict resolving method of constraint handler */
#if 0
static
SCIP_DECL_CONSRESPROP(consRespropExpr)
{  /*lint --e{715}*/
   SCIPerrorMessage("method of expr constraint handler not implemented yet\n");
   SCIPABORT(); /*lint --e{527}*/

   return SCIP_OKAY;
}
#else
#define consRespropExpr NULL
#endif


/** variable rounding lock method of constraint handler */
static
SCIP_DECL_CONSLOCK(consLockExpr)
{  /*lint --e{715}*/
   SCIP_CONSHDLRDATA* conshdlrdata;
   SCIP_CONSDATA* consdata;
   EXPRLOCK_DATA lockdata;

   assert(conshdlr != NULL);
   assert(cons != NULL);

   conshdlrdata = SCIPconshdlrGetData(conshdlr);
   assert(conshdlrdata != NULL);

   consdata = SCIPconsGetData(cons);
   assert(consdata != NULL);

   if( consdata->expr == NULL )
      return SCIP_OKAY;

   lockdata.exprvarhdlr = conshdlrdata->exprvarhdlr;
   lockdata.nlockspos = nlockspos + nlocksneg;
   lockdata.nlocksneg = nlockspos + nlocksneg;

   SCIP_CALL( SCIPwalkConsExprExprDF(scip, consdata->expr, lockVar, NULL, NULL, NULL, &lockdata) );

   /* remember how the constraint was locked */
   consdata->nlockspos += nlockspos + nlocksneg;
   consdata->nlocksneg += nlockspos + nlocksneg;

   return SCIP_OKAY;
}


/** constraint activation notification method of constraint handler */
static
SCIP_DECL_CONSACTIVE(consActiveExpr)
{  /*lint --e{715}*/

   if( SCIPgetStage(scip) > SCIP_STAGE_TRANSFORMED )
   {
      SCIP_CALL( storeVarExprs(scip, SCIPconsGetData(cons)) );
   }

   return SCIP_OKAY;
}


/** constraint deactivation notification method of constraint handler */
static
SCIP_DECL_CONSDEACTIVE(consDeactiveExpr)
{  /*lint --e{715}*/
   SCIP_CONSHDLRDATA* conshdlrdata;

   conshdlrdata = SCIPconshdlrGetData(conshdlr);
   assert(conshdlrdata != NULL);

   if( SCIPgetStage(scip) > SCIP_STAGE_TRANSFORMED )
   {
      SCIP_CALL( dropVarEvents(scip, conshdlrdata->eventhdlr, cons) );
      SCIP_CALL( freeVarExprs(scip, SCIPconsGetData(cons)) );
   }

   return SCIP_OKAY;
}

/** constraint enabling notification method of constraint handler */
static
SCIP_DECL_CONSENABLE(consEnableExpr)
{  /*lint --e{715}*/
   SCIP_CONSHDLRDATA* conshdlrdata;

   conshdlrdata = SCIPconshdlrGetData(conshdlr);
   assert(conshdlrdata != NULL);

   if( SCIPgetStage(scip) >= SCIP_STAGE_TRANSFORMED )
   {
      SCIP_CALL( catchVarEvents(scip, conshdlrdata->eventhdlr, cons) );
   }

   return SCIP_OKAY;
}

/** constraint disabling notification method of constraint handler */
static
SCIP_DECL_CONSDISABLE(consDisableExpr)
{  /*lint --e{715}*/
   SCIP_CONSHDLRDATA* conshdlrdata;

   conshdlrdata = SCIPconshdlrGetData(conshdlr);
   assert(conshdlrdata != NULL);

   if( SCIPgetStage(scip) >= SCIP_STAGE_TRANSFORMED )
   {
      SCIP_CALL( dropVarEvents(scip, conshdlrdata->eventhdlr, cons) );
   }

   return SCIP_OKAY;
}

/** variable deletion of constraint handler */
#if 0
static
SCIP_DECL_CONSDELVARS(consDelvarsExpr)
{  /*lint --e{715}*/
   SCIPerrorMessage("method of expr constraint handler not implemented yet\n");
   SCIPABORT(); /*lint --e{527}*/

   return SCIP_OKAY;
}
#else
#define consDelvarsExpr NULL
#endif


/** constraint display method of constraint handler */
static
SCIP_DECL_CONSPRINT(consPrintExpr)
{  /*lint --e{715}*/

   SCIP_CONSDATA* consdata;

   consdata = SCIPconsGetData(cons);
   assert(consdata != NULL);

   /* print left hand side for ranged constraints */
   if( !SCIPisInfinity(scip, -consdata->lhs)
      && !SCIPisInfinity(scip, consdata->rhs)
      && !SCIPisEQ(scip, consdata->lhs, consdata->rhs) )
      SCIPinfoMessage(scip, file, "%.15g <= ", consdata->lhs);

   /* print expression */
   if( consdata->expr != NULL )
   {
      SCIP_CALL( SCIPprintConsExprExpr(scip, consdata->expr, file) );
   }
   else
   {
      SCIPinfoMessage(scip, file, "0");
   }

   /* print right hand side */
   if( SCIPisEQ(scip, consdata->lhs, consdata->rhs) )
      SCIPinfoMessage(scip, file, " == %.15g", consdata->rhs);
   else if( !SCIPisInfinity(scip, consdata->rhs) )
      SCIPinfoMessage(scip, file, " <= %.15g", consdata->rhs);
   else if( !SCIPisInfinity(scip, -consdata->lhs) )
      SCIPinfoMessage(scip, file, " >= %.15g", consdata->lhs);
   else
      SCIPinfoMessage(scip, file, " [free]");

   return SCIP_OKAY;
}


/** constraint copying method of constraint handler */
static
SCIP_DECL_CONSCOPY(consCopyExpr)
{  /*lint --e{715}*/
   COPY_DATA copydata;
   COPY_MAPVAR_DATA mapvardata;
   SCIP_CONSEXPR_EXPR* sourceexpr;
   SCIP_CONSEXPR_EXPR* targetexpr;
   SCIP_CONSDATA* sourcedata;

   assert(cons != NULL);

   sourcedata = SCIPconsGetData(sourcecons);
   assert(sourcedata != NULL);

   sourceexpr = sourcedata->expr;

   mapvardata.varmap = varmap;
   mapvardata.consmap = consmap;
   mapvardata.global = global;
   mapvardata.valid = TRUE; /* hope the best */

   copydata.targetscip = scip;
   copydata.mapvar = copyVar;
   copydata.mapvardata = &mapvardata;

   /* get a copy of sourceexpr with transformed vars */
   SCIP_CALL( SCIPwalkConsExprExprDF(sourcescip, sourceexpr, copyExpr, NULL, copyExpr, copyExpr, &copydata) );
   targetexpr = copydata.targetexpr;

   if( targetexpr == NULL )
   {
      *cons = NULL;
      *valid = FALSE;

      return SCIP_OKAY;
   }

   /* validity depends only on the SCIPgetVarCopy() returns from copyVar, which are accumulated in mapvardata.valid */
   *valid = mapvardata.valid;

   /* create copy (captures targetexpr) */
   SCIP_CALL( SCIPcreateConsExpr(scip, cons, name != NULL ? name : SCIPconsGetName(sourcecons),
      targetexpr, sourcedata->lhs, sourcedata->rhs,
      initial, separate, enforce, check, propagate, local, modifiable, dynamic, removable, stickingatnode) );

   /* release target expr */
   SCIP_CALL( SCIPreleaseConsExprExpr(scip, &targetexpr) );

   return SCIP_OKAY;
}


/** constraint parsing method of constraint handler */
static
SCIP_DECL_CONSPARSE(consParseExpr)
{  /*lint --e{715}*/
   SCIP_Real  lhs;
   SCIP_Real  rhs;
   const char* endptr;
   SCIP_CONSEXPR_EXPR* consexprtree;

   SCIPdebugMsg(scip, "cons_expr::consparse parsing %s\n",str);

   assert(scip != NULL);
   assert(success != NULL);
   assert(str != NULL);
   assert(name != NULL);
   assert(cons != NULL);

   *success = FALSE;

   /* return if string empty */
   if( !*str )
      return SCIP_OKAY;

   endptr = str;

   /* set left and right hand side to their default values */
   lhs = -SCIPinfinity(scip);
   rhs =  SCIPinfinity(scip);

   /* parse constraint to get lhs, rhs, and expression in between (from cons_linear.c::consparse, but parsing whole string first, then getting expression) */

   /* check for left hand side */
   if( isdigit((unsigned char)str[0]) || ((str[0] == '-' || str[0] == '+') && isdigit((unsigned char)str[1])) )
   {
      /* there is a number coming, maybe it is a left-hand-side */
      if( !SCIPstrToRealValue(str, &lhs, (char**)&endptr) )
      {
         SCIPerrorMessage("error parsing number from <%s>\n", str);
         return SCIP_READERROR;
      }

      /* ignore whitespace */
      while( isspace((unsigned char)*endptr) )
         ++endptr;

      if( endptr[0] != '<' || endptr[1] != '=' )
      {
         /* no '<=' coming, so it was the beginning of the expression and not a left-hand-side */
         lhs = -SCIPinfinity(scip);
      }
      else
      {
         /* it was indeed a left-hand-side, so continue parsing after it */
         str = endptr + 2;

         /* ignore whitespace */
         while( isspace((unsigned char)*str) )
            ++str;
      }
   }

   debugParse("str should start at beginning of expr: %s\n", str); /*lint !e506 !e681*/

   /* parse expression: so far we did not allocate memory, so can just return in case of readerror */
   SCIP_CALL( SCIPparseConsExprExpr(scip, conshdlr, str, &str, &consexprtree) );

   /* check for left or right hand side */
   while( isspace((unsigned char)*str) )
      ++str;

   /* check for free constraint */
   if( strncmp(str, "[free]", 6) == 0 )
   {
      if( !SCIPisInfinity(scip, -lhs) )
      {
         SCIPerrorMessage("cannot have left hand side and [free] status \n");
         SCIP_CALL( SCIPreleaseConsExprExpr(scip, &consexprtree) );
         return SCIP_OKAY;
      }
      *success = TRUE;
   }
   else
   {
      switch( *str )
      {
         case '<':
            *success = SCIPstrToRealValue(str+2, &rhs, (char**)&endptr);
            break;
         case '=':
            if( !SCIPisInfinity(scip, -lhs) )
            {
               SCIPerrorMessage("cannot have == on rhs if there was a <= on lhs\n");
               SCIP_CALL( SCIPreleaseConsExprExpr(scip, &consexprtree) );
               return SCIP_OKAY;
            }
            else
            {
               *success = SCIPstrToRealValue(str+2, &rhs, (char**)&endptr);
               lhs = rhs;
            }
            break;
         case '>':
            if( !SCIPisInfinity(scip, -lhs) )
            {
               SCIPerrorMessage("cannot have => on rhs if there was a <= on lhs\n");
               SCIP_CALL( SCIPreleaseConsExprExpr(scip, &consexprtree) );
               return SCIP_OKAY;
            }
            else
            {
               *success = SCIPstrToRealValue(str+2, &lhs, (char**)&endptr);
               break;
            }
         case '\0':
            *success = TRUE;
            break;
         default:
            SCIPerrorMessage("unexpected character %c\n", *str);
            SCIP_CALL( SCIPreleaseConsExprExpr(scip, &consexprtree) );
            return SCIP_OKAY;
      }
   }

   /* create constraint */
   SCIP_CALL( SCIPcreateConsExpr(scip, cons, name,
      consexprtree, lhs, rhs,
      initial, separate, enforce, check, propagate, local, modifiable, dynamic, removable, stickingatnode) );
   assert(*cons != NULL);

   SCIP_CALL( SCIPreleaseConsExprExpr(scip, &consexprtree) );

   debugParse("created expression constraint: <%s>\n", SCIPconsGetName(*cons)); /*lint !e506 !e681*/

   return SCIP_OKAY;
}


/** constraint method of constraint handler which returns the variables (if possible) */
#if 0
static
SCIP_DECL_CONSGETVARS(consGetVarsExpr)
{  /*lint --e{715}*/
   SCIPerrorMessage("method of expr constraint handler not implemented yet\n");
   SCIPABORT(); /*lint --e{527}*/

   return SCIP_OKAY;
}
#else
#define consGetVarsExpr NULL
#endif

/** constraint method of constraint handler which returns the number of variables (if possible) */
#if 0
static
SCIP_DECL_CONSGETNVARS(consGetNVarsExpr)
{  /*lint --e{715}*/
   SCIPerrorMessage("method of expr constraint handler not implemented yet\n");
   SCIPABORT(); /*lint --e{527}*/

   return SCIP_OKAY;
}
#else
#define consGetNVarsExpr NULL
#endif

/** constraint handler method to suggest dive bound changes during the generic diving algorithm */
#if 0
static
SCIP_DECL_CONSGETDIVEBDCHGS(consGetDiveBdChgsExpr)
{  /*lint --e{715}*/
   SCIPerrorMessage("method of expr constraint handler not implemented yet\n");
   SCIPABORT(); /*lint --e{527}*/

   return SCIP_OKAY;
}
#else
#define consGetDiveBdChgsExpr NULL
#endif



/** creates the handler for an expression handler and includes it into the expression constraint handler */
SCIP_RETCODE SCIPincludeConsExprExprHdlrBasic(
   SCIP*                       scip,         /**< SCIP data structure */
   SCIP_CONSHDLR*              conshdlr,     /**< expression constraint handler */
   SCIP_CONSEXPR_EXPRHDLR**    exprhdlr,     /**< buffer where to store expression handler */
   const char*                 name,         /**< name of expression handler (must not be NULL) */
   const char*                 desc,         /**< description of expression handler (can be NULL) */
   unsigned int                precedence,   /**< precedence of expression operation (used for printing) */
   SCIP_DECL_CONSEXPR_EXPREVAL((*eval)),     /**< point evaluation callback (can not be NULL) */
   SCIP_CONSEXPR_EXPRHDLRDATA* data          /**< data of expression handler (can be NULL) */
   )
{
   SCIP_CONSHDLRDATA* conshdlrdata;

   assert(scip != NULL);
   assert(conshdlr != NULL);
   assert(strcmp(SCIPconshdlrGetName(conshdlr), CONSHDLR_NAME) == 0);
   assert(name != NULL);
   assert(exprhdlr != NULL);

   conshdlrdata = SCIPconshdlrGetData(conshdlr);
   assert(conshdlrdata != NULL);

   SCIP_CALL( SCIPallocClearMemory(scip, exprhdlr) );

   SCIP_CALL( SCIPduplicateMemoryArray(scip, &(*exprhdlr)->name, name, strlen(name)+1) );
   if( desc != NULL )
   {
      SCIP_CALL( SCIPduplicateMemoryArray(scip, &(*exprhdlr)->desc, desc, strlen(desc)+1) );
   }

   (*exprhdlr)->precedence = precedence;
   (*exprhdlr)->eval = eval;
   (*exprhdlr)->data = data;

   ENSUREBLOCKMEMORYARRAYSIZE(scip, conshdlrdata->exprhdlrs, conshdlrdata->exprhdlrssize, conshdlrdata->nexprhdlrs+1);

   conshdlrdata->exprhdlrs[conshdlrdata->nexprhdlrs] = *exprhdlr;
   ++conshdlrdata->nexprhdlrs;

   return SCIP_OKAY;
}

/** set the expression handler callbacks to copy and free an expression handler */
SCIP_RETCODE SCIPsetConsExprExprHdlrCopyFreeHdlr(
   SCIP*                      scip,              /**< SCIP data structure */
   SCIP_CONSHDLR*             conshdlr,          /**< expression constraint handler */
   SCIP_CONSEXPR_EXPRHDLR*    exprhdlr,          /**< expression handler */
   SCIP_DECL_CONSEXPR_EXPRCOPYHDLR((*copyhdlr)), /**< handler copy callback (can be NULL) */
   SCIP_DECL_CONSEXPR_EXPRFREEHDLR((*freehdlr))  /**< handler free callback (can be NULL) */
   )
{  /*lint --e{715}*/
   assert(exprhdlr != NULL);

   exprhdlr->copyhdlr = copyhdlr;
   exprhdlr->freehdlr = freehdlr;

   return SCIP_OKAY;
}

/** set the expression handler callbacks to copy and free expression data */
SCIP_RETCODE SCIPsetConsExprExprHdlrCopyFreeData(
   SCIP*                      scip,              /**< SCIP data structure */
   SCIP_CONSHDLR*             conshdlr,          /**< expression constraint handler */
   SCIP_CONSEXPR_EXPRHDLR*    exprhdlr,          /**< expression handler */
   SCIP_DECL_CONSEXPR_EXPRCOPYDATA((*copydata)), /**< expression data copy callback (can be NULL for expressions without data) */
   SCIP_DECL_CONSEXPR_EXPRFREEDATA((*freedata))  /**< expression data free callback (can be NULL if data does not need to be freed) */
   )
{  /*lint --e{715}*/
   assert(exprhdlr != NULL);

   exprhdlr->copydata = copydata;
   exprhdlr->freedata = freedata;

   return SCIP_OKAY;
}

/** set the simplify callback of an expression handler */
SCIP_RETCODE SCIPsetConsExprExprHdlrSimplify(
   SCIP*                      scip,          /**< SCIP data structure */
   SCIP_CONSHDLR*             conshdlr,      /**< expression constraint handler */
   SCIP_CONSEXPR_EXPRHDLR*    exprhdlr,      /**< expression handler */
   SCIP_DECL_CONSEXPR_EXPRSIMPLIFY((*simplify))  /**< simplify callback (can be NULL) */
   )
{  /*lint --e{715}*/
   assert(exprhdlr != NULL);

   exprhdlr->simplify = simplify;

   return SCIP_OKAY;
}

/** set the compare callback of an expression handler */
SCIP_RETCODE SCIPsetConsExprExprHdlrCompare(
   SCIP*                      scip,          /**< SCIP data structure */
   SCIP_CONSHDLR*             conshdlr,      /**< expression constraint handler */
   SCIP_CONSEXPR_EXPRHDLR*    exprhdlr,      /**< expression handler */
   SCIP_DECL_CONSEXPR_EXPRCMP((*compare))    /**< compare callback (can be NULL) */
   )
{  /*lint --e{715}*/
   assert(exprhdlr != NULL);

   exprhdlr->compare = compare;

   return SCIP_OKAY;
}

/** set the print callback of an expression handler */
SCIP_RETCODE SCIPsetConsExprExprHdlrPrint(
   SCIP*                      scip,          /**< SCIP data structure */
   SCIP_CONSHDLR*             conshdlr,      /**< expression constraint handler */
   SCIP_CONSEXPR_EXPRHDLR*    exprhdlr,      /**< expression handler */
   SCIP_DECL_CONSEXPR_EXPRPRINT((*print))    /**< print callback (can be NULL) */
   )
{  /*lint --e{715}*/
   assert(exprhdlr != NULL);

   exprhdlr->print = print;

   return SCIP_OKAY;
}

/** set the parse callback of an expression handler */
SCIP_RETCODE SCIPsetConsExprExprHdlrParse(
   SCIP*                      scip,          /**< SCIP data structure */
   SCIP_CONSHDLR*             conshdlr,      /**< expression constraint handler */
   SCIP_CONSEXPR_EXPRHDLR*    exprhdlr,      /**< expression handler */
   SCIP_DECL_CONSEXPR_EXPRPARSE((*parse))    /**< parse callback (can be NULL) */
   )
{  /*lint --e{715}*/
   assert(exprhdlr != NULL);

   exprhdlr->parse = parse;

   return SCIP_OKAY;
}

/** set the derivative evaluation callback of an expression handler */
SCIP_RETCODE SCIPsetConsExprExprHdlrBwdiff(
            SCIP*                      scip,          /**< SCIP data structure */
            SCIP_CONSHDLR*             conshdlr,      /**< expression constraint handler */
            SCIP_CONSEXPR_EXPRHDLR*    exprhdlr,      /**< expression handler */
            SCIP_DECL_CONSEXPR_EXPRBWDIFF((*bwdiff))  /**< derivative evaluation callback (can be NULL) */
   )
{  /*lint --e{715}*/
   assert(exprhdlr != NULL);

   exprhdlr->bwdiff = bwdiff;

   return SCIP_OKAY;
}

/** set the interval evaluation callback of an expression handler */
SCIP_RETCODE SCIPsetConsExprExprHdlrIntEval(
   SCIP*                      scip,          /**< SCIP data structure */
   SCIP_CONSHDLR*             conshdlr,      /**< expression constraint handler */
   SCIP_CONSEXPR_EXPRHDLR*    exprhdlr,      /**< expression handler */
   SCIP_DECL_CONSEXPR_EXPRINTEVAL((*inteval))/**< interval evaluation callback (can be NULL) */
   )
{  /*lint --e{715}*/
   assert(exprhdlr != NULL);

   exprhdlr->inteval = inteval;

   return SCIP_OKAY;
}

/** set the separation initialization callback of an expression handler */
SCIP_RETCODE SCIPsetConsExprExprHdlrInitSepa(
   SCIP*                      scip,          /**< SCIP data structure */
   SCIP_CONSHDLR*             conshdlr,      /**< expression constraint handler */
   SCIP_CONSEXPR_EXPRHDLR*    exprhdlr,      /**< expression handler */
   SCIP_DECL_CONSEXPR_EXPRINITSEPA((*initsepa))  /**< separation initialization callback (can be NULL) */
   )
{  /*lint --e{715}*/
   assert(exprhdlr != NULL);

   exprhdlr->initsepa = initsepa;

   return SCIP_OKAY;
}

/** set the separation deinitialization callback of an expression handler */
SCIP_RETCODE SCIPsetConsExprExprHdlrExitSepa(
   SCIP*                      scip,          /**< SCIP data structure */
   SCIP_CONSHDLR*             conshdlr,      /**< expression constraint handler */
   SCIP_CONSEXPR_EXPRHDLR*    exprhdlr,      /**< expression handler */
   SCIP_DECL_CONSEXPR_EXPREXITSEPA((*exitsepa))  /**< separation deinitialization callback (can be NULL) */
   )
{  /*lint --e{715}*/
   assert(exprhdlr != NULL);

   exprhdlr->exitsepa = exitsepa;

   return SCIP_OKAY;
}

/** set the separation callback of an expression handler */
SCIP_RETCODE SCIPsetConsExprExprHdlrSepa(
   SCIP*                      scip,          /**< SCIP data structure */
   SCIP_CONSHDLR*             conshdlr,      /**< expression constraint handler */
   SCIP_CONSEXPR_EXPRHDLR*    exprhdlr,      /**< expression handler */
   SCIP_DECL_CONSEXPR_EXPRSEPA((*sepa))      /**< separation callback (can be NULL) */
   )
{  /*lint --e{715}*/
   assert(exprhdlr != NULL);

   exprhdlr->sepa = sepa;

   return SCIP_OKAY;
}

/** set the reverse propagation callback of an expression handler */
SCIP_RETCODE SCIPsetConsExprExprHdlrReverseProp(
   SCIP*                      scip,          /**< SCIP data structure */
   SCIP_CONSHDLR*             conshdlr,      /**< expression constraint handler */
   SCIP_CONSEXPR_EXPRHDLR*    exprhdlr,      /**< expression handler */
   SCIP_DECL_CONSEXPR_REVERSEPROP((*reverseprop))/**< reverse propagation callback (can be NULL) */
   )
{  /*lint --e{715}*/
   assert(exprhdlr != NULL);

   exprhdlr->reverseprop = reverseprop;

   return SCIP_OKAY;
}

/** set the hash callback of an expression handler */
SCIP_RETCODE SCIPsetConsExprExprHdlrHash(
   SCIP*                      scip,          /**< SCIP data structure */
   SCIP_CONSHDLR*             conshdlr,      /**< expression constraint handler */
   SCIP_CONSEXPR_EXPRHDLR*    exprhdlr,      /**< expression handler */
   SCIP_DECL_CONSEXPR_EXPRHASH((*hash))      /**< hash callback (can be NULL) */
   )
{  /*lint --e{715}*/
   assert(exprhdlr != NULL);

   exprhdlr->hash = hash;

   return SCIP_OKAY;
}

/** set the branching score callback of an expression handler */
SCIP_RETCODE SCIPsetConsExprExprHdlrBranchscore(
   SCIP*                      scip,          /**< SCIP data structure */
   SCIP_CONSHDLR*             conshdlr,      /**< expression constraint handler */
   SCIP_CONSEXPR_EXPRHDLR*    exprhdlr,      /**< expression handler */
   SCIP_DECL_CONSEXPR_EXPRBRANCHSCORE((*brscore)) /**< branching score callback (can be NULL) */
   )
{  /*lint --e{715}*/
   assert(exprhdlr != NULL);

   exprhdlr->brscore = brscore;

   return SCIP_OKAY;
}

/** gives expression handlers */
SCIP_CONSEXPR_EXPRHDLR** SCIPgetConsExprExprHdlrs(
   SCIP_CONSHDLR*             conshdlr       /**< expression constraint handler */
   )
{
   assert(conshdlr != NULL);

   return SCIPconshdlrGetData(conshdlr)->exprhdlrs;
}

/** gives number of expression handlers */
int SCIPgetConsExprExprNHdlrs(
   SCIP_CONSHDLR*             conshdlr       /**< expression constraint handler */
)
{
   assert(conshdlr != NULL);

   return SCIPconshdlrGetData(conshdlr)->nexprhdlrs;
}

/** returns an expression handler of a given name (or NULL if not found) */
SCIP_CONSEXPR_EXPRHDLR* SCIPfindConsExprExprHdlr(
   SCIP_CONSHDLR*             conshdlr,      /**< expression constraint handler */
   const char*                name           /**< name of expression handler */
   )
{
   SCIP_CONSHDLRDATA* conshdlrdata;
   int h;

   assert(conshdlr != NULL);
   assert(name != NULL);

   conshdlrdata = SCIPconshdlrGetData(conshdlr);
   assert(conshdlrdata != NULL);

   for( h = 0; h < conshdlrdata->nexprhdlrs; ++h )
      if( strcmp(SCIPgetConsExprExprHdlrName(conshdlrdata->exprhdlrs[h]), name) == 0 )
         return conshdlrdata->exprhdlrs[h];

   return NULL;
}

/** returns expression handler for variable expressions */
SCIP_CONSEXPR_EXPRHDLR* SCIPgetConsExprExprHdlrVar(
   SCIP_CONSHDLR*             conshdlr       /**< expression constraint handler */
   )
{
   assert(conshdlr != NULL);

   return SCIPconshdlrGetData(conshdlr)->exprvarhdlr;
}

/** returns expression handler for constant value expressions */
SCIP_CONSEXPR_EXPRHDLR* SCIPgetConsExprExprHdlrValue(
   SCIP_CONSHDLR*             conshdlr       /**< expression constraint handler */
   )
{
   assert(conshdlr != NULL);

   return SCIPconshdlrGetData(conshdlr)->exprvalhdlr;
}

/** returns expression handler for sum expressions */
SCIP_CONSEXPR_EXPRHDLR* SCIPgetConsExprExprHdlrSum(
   SCIP_CONSHDLR*             conshdlr       /**< expression constraint handler */
   )
{
   assert(conshdlr != NULL);

   return SCIPconshdlrGetData(conshdlr)->exprsumhdlr;
}

/** returns expression handler for product expressions */
SCIP_CONSEXPR_EXPRHDLR* SCIPgetConsExprExprHdlrProduct(
   SCIP_CONSHDLR*             conshdlr       /**< expression constraint handler */
   )
{
   assert(conshdlr != NULL);

   return SCIPconshdlrGetData(conshdlr)->exprprodhdlr;
}

/** gives the name of an expression handler */
const char* SCIPgetConsExprExprHdlrName(
   SCIP_CONSEXPR_EXPRHDLR*    exprhdlr       /**< expression handler */
)
{
   assert(exprhdlr != NULL);

   return exprhdlr->name;
}

/** gives the description of an expression handler (can be NULL) */
const char* SCIPgetConsExprExprHdlrDescription(
   SCIP_CONSEXPR_EXPRHDLR*    exprhdlr       /**< expression handler */
)
{
   assert(exprhdlr != NULL);

   return exprhdlr->desc;
}

/** gives the precedence of an expression handler */
unsigned int SCIPgetConsExprExprHdlrPrecedence(
   SCIP_CONSEXPR_EXPRHDLR*    exprhdlr       /**< expression handler */
)
{
   assert(exprhdlr != NULL);

   return exprhdlr->precedence;
}

/** gives the data of an expression handler */
SCIP_CONSEXPR_EXPRHDLRDATA* SCIPgetConsExprExprHdlrData(
   SCIP_CONSEXPR_EXPRHDLR*    exprhdlr      /**< expression handler */
)
{
   assert(exprhdlr != NULL);

   return exprhdlr->data;
}

/** creates and captures an expression with given expression data and children */
SCIP_RETCODE SCIPcreateConsExprExpr(
   SCIP*                   scip,             /**< SCIP data structure */
   SCIP_CONSEXPR_EXPR**    expr,             /**< pointer where to store expression */
   SCIP_CONSEXPR_EXPRHDLR* exprhdlr,         /**< expression handler */
   SCIP_CONSEXPR_EXPRDATA* exprdata,         /**< expression data (expression assumes ownership) */
   int                     nchildren,        /**< number of children */
   SCIP_CONSEXPR_EXPR**    children          /**< children (can be NULL if nchildren is 0) */
   )
{
   int c;

   assert(expr != NULL);
   assert(exprhdlr != NULL);
   assert(children != NULL || nchildren == 0);

   SCIP_CALL( SCIPallocClearBlockMemory(scip, expr) );

   (*expr)->exprhdlr = exprhdlr;
   (*expr)->exprdata = exprdata;

   /* initialize an empty interval for interval evaluation */
   SCIPintervalSetEntire(SCIPinfinity(scip), &(*expr)->interval);

   if( nchildren > 0 )
   {
      SCIP_CALL( SCIPduplicateBlockMemoryArray(scip, &(*expr)->children, children, nchildren) );
      (*expr)->nchildren = nchildren;
      (*expr)->childrensize = nchildren;

      for( c = 0; c < nchildren; ++c )
         SCIPcaptureConsExprExpr((*expr)->children[c]);
   }

   SCIPcaptureConsExprExpr(*expr);

   return SCIP_OKAY;
}

/** creates and captures an expression with up to two children */
SCIP_RETCODE SCIPcreateConsExprExpr2(
   SCIP*                   scip,             /**< SCIP data structure */
   SCIP_CONSHDLR*          consexprhdlr,     /**< expression constraint handler */
   SCIP_CONSEXPR_EXPR**    expr,             /**< pointer where to store expression */
   SCIP_CONSEXPR_EXPRHDLR* exprhdlr,         /**< expression handler */
   SCIP_CONSEXPR_EXPRDATA* exprdata,         /**< expression data */
   SCIP_CONSEXPR_EXPR*     child1,           /**< first child (can be NULL) */
   SCIP_CONSEXPR_EXPR*     child2            /**< second child (can be NULL) */
   )
{  /*lint --e{715}*/
   assert(expr != NULL);
   assert(exprhdlr != NULL);

   if( child1 != NULL && child2 != NULL )
   {
      SCIP_CONSEXPR_EXPR* pair[2];
      pair[0] = child1;
      pair[1] = child2;

      SCIP_CALL( SCIPcreateConsExprExpr(scip, expr, exprhdlr, exprdata, 2, pair) );
   }
   else if( child2 == NULL )
   {
      SCIP_CALL( SCIPcreateConsExprExpr(scip, expr, exprhdlr, exprdata, child1 == NULL ? 0 : 1, &child1) );
   }
   else
   {
      /* child2 != NULL, child1 == NULL */
      SCIP_CALL( SCIPcreateConsExprExpr(scip, expr, exprhdlr, exprdata, 1, &child2) );
   }

   return SCIP_OKAY;
}

/** creates and captures an expression from a node in an (old-style) expression graph */
SCIP_RETCODE SCIPcreateConsExprExpr3(
   SCIP*                   scip,             /**< SCIP data structure */
   SCIP_CONSHDLR*          consexprhdlr,     /**< expression constraint handler */
   SCIP_CONSEXPR_EXPR**    expr,             /**< pointer where to store expression */
   SCIP_EXPRGRAPH*         exprgraph,        /**< expression graph */
   SCIP_EXPRGRAPHNODE*     node              /**< expression graph node */
   )
{
   SCIP_CONSEXPR_EXPR** children = NULL;
   int nchildren;
   int c = 0;

   assert(expr != NULL);
   assert(node != NULL);

   *expr = NULL;
   nchildren = SCIPexprgraphGetNodeNChildren(node);

   if( nchildren > 0 )
   {
      SCIP_CALL( SCIPallocBufferArray(scip, &children, nchildren) );

      for( c = 0; c < nchildren; ++c )
      {
         SCIP_CALL( SCIPcreateConsExprExpr3(scip, consexprhdlr, &children[c], exprgraph, SCIPexprgraphGetNodeChildren(node)[c]) );
         if( children[c] == NULL )
            goto TERMINATE;
      }

   }

   switch( SCIPexprgraphGetNodeOperator(node) )
   {
      case SCIP_EXPR_CONST :
         SCIP_CALL( SCIPcreateConsExprExprValue(scip, consexprhdlr, expr, SCIPexprgraphGetNodeOperatorReal(node)) );
         break;

      case SCIP_EXPR_VARIDX :
      {
         int varidx;

         varidx = SCIPexprgraphGetNodeOperatorIndex(node);
         assert(varidx >= 0);
         assert(varidx < SCIPexprgraphGetNVars(exprgraph));

         SCIP_CALL( SCIPcreateConsExprExprVar(scip, consexprhdlr, expr, (SCIP_VAR*)SCIPexprgraphGetVars(exprgraph)[varidx]) );

         break;
      }

      case SCIP_EXPR_PLUS:
      {
         assert(nchildren == 2);
         assert(children != NULL && children[0] != NULL && children[1] != NULL);

         SCIP_CALL( SCIPcreateConsExprExprSum(scip, consexprhdlr, expr, 2, children, NULL, 0.0) );

         break;
      }

      case SCIP_EXPR_MINUS:
      {
         SCIP_Real coefs[2] = {1.0, -1.0};

         assert(nchildren == 2);
         assert(children != NULL && children[0] != NULL && children[1] != NULL);

         SCIP_CALL( SCIPcreateConsExprExprSum(scip, consexprhdlr, expr, 2, children, coefs, 0.0) );

         break;
      }

      case SCIP_EXPR_MUL:
      {
         assert(nchildren == 2);
         assert(children != NULL && children[0] != NULL && children[1] != NULL);

         SCIP_CALL( SCIPcreateConsExprExprProduct(scip, consexprhdlr, expr, 2, children, 1.0) );

         break;
      }

      case SCIP_EXPR_DIV:
      {
         SCIP_CONSEXPR_EXPR* factors[2];

         assert(nchildren == 2);
         assert(children != NULL && children[0] != NULL && children[1] != NULL);

         factors[0] = children[0];
         SCIP_CALL( SCIPcreateConsExprExprPow(scip, consexprhdlr, &factors[1], children[1], -1.0) );
         SCIP_CALL( SCIPcreateConsExprExprProduct(scip, consexprhdlr, expr, 2, factors, 1.0) );

         SCIP_CALL( SCIPreleaseConsExprExpr(scip, &factors[1]) );

         break;
      }

      case SCIP_EXPR_SQUARE:
      {
         assert(nchildren == 1);
         assert(children != NULL && children[0] != NULL);

         SCIP_CALL( SCIPcreateConsExprExprPow(scip, consexprhdlr, expr, *children, 2.0) );

         break;
      }

      case SCIP_EXPR_SQRT:
      {
         assert(nchildren == 1);
         assert(children != NULL && children[0] != NULL);

         SCIP_CALL( SCIPcreateConsExprExprPow(scip, consexprhdlr, expr, *children, 0.5) );

         break;
      }

      case SCIP_EXPR_REALPOWER:
      {
         SCIP_Real exponent;

         exponent = SCIPexprgraphGetNodeRealPowerExponent(node);

         assert(nchildren == 1);
         assert(children != NULL && children[0] != NULL);

         SCIP_CALL( SCIPcreateConsExprExprPow(scip, consexprhdlr, expr, *children, exponent) );

         break;
      }

      case SCIP_EXPR_INTPOWER:
      {
         SCIP_Real exponent;

         exponent = (SCIP_Real)SCIPexprgraphGetNodeIntPowerExponent(node);

         assert(nchildren == 1);
         assert(children != NULL && children[0] != NULL);

         SCIP_CALL( SCIPcreateConsExprExprPow(scip, consexprhdlr, expr, *children, exponent) );

         break;
      }

      case SCIP_EXPR_SUM:
      {
         SCIP_CALL( SCIPcreateConsExprExprSum(scip, consexprhdlr, expr, nchildren, children, NULL, 0.0) );

         break;
      }

      case SCIP_EXPR_PRODUCT:
      {
         SCIP_CALL( SCIPcreateConsExprExprProduct(scip, consexprhdlr, expr, nchildren, children, 1.0) );

         break;
      }

      case SCIP_EXPR_LINEAR:
      {
         SCIP_CALL( SCIPcreateConsExprExprSum(scip, consexprhdlr, expr, nchildren, children, SCIPexprgraphGetNodeLinearCoefs(node), SCIPexprgraphGetNodeLinearConstant(node)) );

         break;
      }

      case SCIP_EXPR_QUADRATIC:
      {
         SCIP_QUADELEM quadelem;
         SCIP_CONSEXPR_EXPR* prod;
         int i;

         SCIP_CALL( SCIPcreateConsExprExprSum(scip, consexprhdlr, expr, 0, NULL, NULL, SCIPexprgraphGetNodeQuadraticConstant(node)) );

         /* append linear terms */
         if( SCIPexprgraphGetNodeQuadraticLinearCoefs(node) != NULL )
         {
            for( i = 0; i < nchildren; ++i )
            {
               if( SCIPexprgraphGetNodeQuadraticLinearCoefs(node)[i] != 0.0 )
               {
                  assert(children != NULL);
                  SCIP_CALL( SCIPappendConsExprExprSumExpr(scip, *expr, children[i], SCIPexprgraphGetNodeQuadraticLinearCoefs(node)[i]) );
               }
            }
         }

         /* append quadratic terms */
         for( i = 0; i < SCIPexprgraphGetNodeQuadraticNQuadElements(node); ++i )
         {
            quadelem = SCIPexprgraphGetNodeQuadraticQuadElements(node)[i];

            if( quadelem.idx1 == quadelem.idx2 )
            {
               assert(children != NULL);
               SCIP_CALL( SCIPcreateConsExprExprPow(scip, consexprhdlr, &prod, children[quadelem.idx1], 2.0) );
            }
            else
            {
               SCIP_CONSEXPR_EXPR* prodchildren[2];

               assert(children != NULL);

               prodchildren[0] = children[quadelem.idx1];
               prodchildren[1] = children[quadelem.idx2];

               SCIP_CALL( SCIPcreateConsExprExprProduct(scip, consexprhdlr, &prod, 2, prodchildren, 1.0) );
            }

            SCIP_CALL( SCIPappendConsExprExprSumExpr(scip, *expr, prod, quadelem.coef) );

            SCIP_CALL( SCIPreleaseConsExprExpr(scip, &prod) );
         }

         break;
      }

      case SCIP_EXPR_POLYNOMIAL:
      {
         SCIP_EXPRDATA_MONOMIAL* monom;
         int m;

         SCIP_CALL( SCIPcreateConsExprExprSum(scip, consexprhdlr, expr, 0, NULL, NULL, SCIPexprgraphGetNodePolynomialConstant(node)) );

         /* append monomials */
         for( m = 0; m < SCIPexprgraphGetNodePolynomialNMonomials(node); ++m )
         {
            SCIP_Real* exponents;

            monom = SCIPexprgraphGetNodePolynomialMonomials(node)[m];
            exponents = SCIPexprGetMonomialExponents(monom);

            if( SCIPexprGetMonomialNFactors(monom) == 1 && (exponents == NULL || exponents[0] == 1.0) )
            {
               assert(children != NULL && children[SCIPexprGetMonomialChildIndices(monom)[0]] != NULL);

               /* monom is linear in child -> append child itself */
               SCIP_CALL( SCIPappendConsExprExprSumExpr(scip, *expr, children[SCIPexprGetMonomialChildIndices(monom)[0]], SCIPexprGetMonomialCoef(monom)) );
            }
            else
            {
               /* monom is nonlinear -> translate into a product expression */
               SCIP_CONSEXPR_EXPR* monomial;
               int f;

               SCIP_CALL( SCIPcreateConsExprExprProduct(scip, consexprhdlr, &monomial, 0, NULL, 1.0) );

               for( f = 0; f < SCIPexprGetMonomialNFactors(monom); ++f )
               {
                  assert(children != NULL && children[SCIPexprGetMonomialChildIndices(monom)[f]] != NULL);
                  if( exponents == NULL || exponents[f] == 1.0 )
                  {
                     SCIP_CALL( SCIPappendConsExprExprProductExpr(scip, monomial, children[SCIPexprGetMonomialChildIndices(monom)[f]]) );
                  }
                  else
                  {
                     SCIP_CONSEXPR_EXPR* powexpr;

                     SCIP_CALL( SCIPcreateConsExprExprPow(scip, consexprhdlr, &powexpr, children[SCIPexprGetMonomialChildIndices(monom)[f]], exponents[f]) );
                     SCIP_CALL( SCIPappendConsExprExprProductExpr(scip, monomial, powexpr) );
                     SCIP_CALL( SCIPreleaseConsExprExpr(scip, &powexpr) );
                  }
               }

               SCIP_CALL( SCIPappendConsExprExprSumExpr(scip, *expr, monomial, SCIPexprGetMonomialCoef(monom)) );
               SCIP_CALL( SCIPreleaseConsExprExpr(scip, &monomial) );
            }
         }

         break;
      }

      case SCIP_EXPR_EXP:
      {
         assert(nchildren == 1);
         assert(children != NULL && children[0] != NULL);

         SCIP_CALL( SCIPcreateConsExprExprExp(scip, consexprhdlr, expr, children[0]) );

         break;
      }
      case SCIP_EXPR_LOG:
      {
         assert(nchildren == 1);
         assert(children != NULL && children[0] != NULL);

         SCIP_CALL( SCIPcreateConsExprExprLog(scip, consexprhdlr, expr, children[0]) );

         break;
      }
      case SCIP_EXPR_ABS:
      {
         assert(nchildren == 1);
         assert(children != NULL && children[0] != NULL);

         SCIP_CALL( SCIPcreateConsExprExprAbs(scip, consexprhdlr, expr, children[0]) );

         break;
      }
      case SCIP_EXPR_SIN:
      {
         assert(nchildren == 1);
         assert(children != NULL && children[0] != NULL);

         SCIP_CALL( SCIPcreateConsExprExprSin(scip, consexprhdlr, expr, children[0]) );

         break;
      }
      case SCIP_EXPR_COS:
      {
         assert(nchildren == 1);
         assert(children != NULL && children[0] != NULL);

         SCIP_CALL( SCIPcreateConsExprExprCos(scip, consexprhdlr, expr, children[0]) );

         break;
      }
      case SCIP_EXPR_SIGNPOWER:
      case SCIP_EXPR_TAN:
      case SCIP_EXPR_MIN:
      case SCIP_EXPR_MAX:
      case SCIP_EXPR_SIGN:
      case SCIP_EXPR_USER:
      case SCIP_EXPR_PARAM:
      case SCIP_EXPR_LAST:
      default:
         goto TERMINATE;
   }


TERMINATE:
   /* release all created children expressions (c-1...0) */
   for( --c; c >= 0; --c )
   {
      assert(children != NULL && children[c] != NULL);
      SCIP_CALL( SCIPreleaseConsExprExpr(scip, &children[c]) );
   }

   SCIPfreeBufferArrayNull(scip, &children);

   return SCIP_OKAY;
}

/** gets the number of times the expression is currently captured */
int SCIPgetConsExprExprNUses(
   SCIP_CONSEXPR_EXPR*   expr               /**< expression */
   )
{
   assert(expr != NULL);

   return expr->nuses;
}

/** captures an expression (increments usage count) */
void SCIPcaptureConsExprExpr(
   SCIP_CONSEXPR_EXPR*   expr               /**< expression */
   )
{
   assert(expr != NULL);

   ++expr->nuses;
}

/** releases an expression (decrements usage count and possibly frees expression) */
SCIP_RETCODE SCIPreleaseConsExprExpr(
   SCIP*                 scip,               /**< SCIP data structure */
   SCIP_CONSEXPR_EXPR**  expr                /**< pointer to expression to be released */
   )
{
   int i;

   assert(expr != NULL);
   assert(*expr != NULL);

   if( (*expr)->nuses == 1 )
   {
      /* release the auxiliary variable */
      if( (*expr)->auxvar != NULL )
      {
         /* remove variable locks of the auxiliary variable */
         SCIP_CALL( SCIPaddVarLocks(scip, (*expr)->auxvar, -1, -1) );

         SCIP_CALL( SCIPreleaseVar(scip, &(*expr)->auxvar) );
      }
      assert((*expr)->auxvar == NULL);

      /* free data stored by nonlinear handlers */
      for( i = 0; i < (*expr)->nnlhdlrs; ++i )
      {
         SCIP_CONSEXPR_NLHDLR* nlhdlr;

         /* nothing to free */
         if( (*expr)->nlhdlrsexprdata[i] == NULL )
            continue;

         nlhdlr = (*expr)->nlhdlrs[i];
         assert(nlhdlr != NULL);

         if( nlhdlr->freeexprdata != NULL )
         {
            SCIP_CALL( (*nlhdlr->freeexprdata)(scip, nlhdlr, (*expr)->nlhdlrsexprdata + i) );
            assert((*expr)->nlhdlrsexprdata[i] == NULL);
         }
      }
      /* free arrays with nonlinear handlers and their data */
      if( (*expr)->nnlhdlrs > 0 )
      {
         SCIPfreeBlockMemoryArray(scip, &(*expr)->nlhdlrs, (*expr)->nnlhdlrs);
         SCIPfreeBlockMemoryArray(scip, &(*expr)->nlhdlrsexprdata, (*expr)->nnlhdlrs);
      }

      /* handle the root expr separately: free its data here */
      if( (*expr)->exprdata != NULL && (*expr)->exprhdlr->freedata != NULL )
      {
         SCIP_CALL( (*expr)->exprhdlr->freedata(scip, *expr) );
      }

      SCIP_CALL( SCIPwalkConsExprExprDF(scip, *expr, NULL, freeExpr, freeExpr, NULL,  NULL) );

      /* handle the root expr separately: free its children and itself here */
      assert((*expr)->nuses == 1);

      /* free children array, if any */
      SCIPfreeBlockMemoryArrayNull(scip, &(*expr)->children, (*expr)->childrensize);

      /* expression should not be locked anymore */
      assert((*expr)->nlockspos == 0);
      assert((*expr)->nlocksneg == 0);

      SCIPfreeBlockMemory(scip, expr);
      assert(*expr == NULL);

      return SCIP_OKAY;
   }

   --(*expr)->nuses;
   assert((*expr)->nuses > 0);
   *expr = NULL;

   return SCIP_OKAY;
}

/** gives the number of children of an expression */
int SCIPgetConsExprExprNChildren(
   SCIP_CONSEXPR_EXPR*   expr               /**< expression */
   )
{
   assert(expr != NULL);

   return expr->nchildren;
}

/** gives the children of an expression (can be NULL if no children) */
SCIP_CONSEXPR_EXPR** SCIPgetConsExprExprChildren(
   SCIP_CONSEXPR_EXPR*   expr               /**< expression */
   )
{
   assert(expr != NULL);

   return expr->children;
}

/** gets the handler of an expression
 *
 * This identifies the type of the expression (sum, variable, ...).
 */
SCIP_CONSEXPR_EXPRHDLR* SCIPgetConsExprExprHdlr(
   SCIP_CONSEXPR_EXPR*   expr                /**< expression */
   )
{
   assert(expr != NULL);

   return expr->exprhdlr;
}

/** gets the expression data of an expression */
SCIP_CONSEXPR_EXPRDATA* SCIPgetConsExprExprData(
   SCIP_CONSEXPR_EXPR*   expr                /**< expression */
   )
{
   assert(expr != NULL);

   return expr->exprdata;
}

/** returns the variable used for linearizing a given expression (return value might be NULL)
 *
 * @note for variable expression it returns the corresponding variable
 */
SCIP_VAR* SCIPgetConsExprExprLinearizationVar(
   SCIP_CONSEXPR_EXPR*   expr                /**< expression */
   )
{
   assert(expr != NULL);

   return strcmp(expr->exprhdlr->name, "var") == 0 ? SCIPgetConsExprExprVarVar(expr) : expr->auxvar;
}

/** sets the expression data of an expression
 *
 * The pointer to possible old data is overwritten and the
 * freedata-callback is not called before.
 * This function is intended to be used by expression handler.
 */
void SCIPsetConsExprExprData(
   SCIP_CONSEXPR_EXPR*     expr,             /**< expression */
   SCIP_CONSEXPR_EXPRDATA* exprdata          /**< expression data to be set (can be NULL) */
   )
{
   assert(expr != NULL);

   expr->exprdata = exprdata;
}

/** print an expression as info-message */
SCIP_RETCODE SCIPprintConsExprExpr(
   SCIP*                   scip,             /**< SCIP data structure */
   SCIP_CONSEXPR_EXPR*     expr,             /**< expression to be printed */
   FILE*                   file              /**< file to print to, or NULL for stdout */
   )
{
   assert(expr != NULL);

   SCIP_CALL( SCIPwalkConsExprExprDF(scip, expr, printExpr, printExpr, printExpr, printExpr, (void*)file) );

   return SCIP_OKAY;
}

/** initializes printing of expressions in dot format */
SCIP_RETCODE SCIPprintConsExprExprDotInit(
   SCIP*                   scip,             /**< SCIP data structure */
   SCIP_CONSEXPR_PRINTDOTDATA** dotdata,     /**< buffer to store dot printing data */
   FILE*                   file,             /**< file to print to, or NULL for stdout */
   SCIP_CONSEXPR_PRINTDOT_WHAT whattoprint   /**< info on what to print for each expression */
   )
{
   assert(dotdata != NULL);

   if( file == NULL )
      file = stdout;

   SCIP_CALL( SCIPallocBlockMemory(scip, dotdata) );

   (*dotdata)->file = file;
   (*dotdata)->closefile = FALSE;
   SCIP_CALL( SCIPhashmapCreate(&(*dotdata)->visitedexprs, SCIPblkmem(scip), 1000) );
   (*dotdata)->whattoprint = whattoprint;

   SCIPinfoMessage(scip, file, "strict digraph exprgraph {\n");
   SCIPinfoMessage(scip, file, "node [fontcolor=white, style=filled, rankdir=LR]\n");

   return SCIP_OKAY;
}

/** initializes printing of expressions in dot format to a file with given filename */
SCIP_RETCODE SCIPprintConsExprExprDotInit2(
   SCIP*                   scip,             /**< SCIP data structure */
   SCIP_CONSEXPR_PRINTDOTDATA** dotdata,     /**< buffer to store dot printing data */
   const char*             filename,         /**< name of file to print to */
   SCIP_CONSEXPR_PRINTDOT_WHAT whattoprint   /**< info on what to print for each expression */
   )
{
   FILE* f;

   assert(dotdata != NULL);
   assert(filename != NULL);

   f = fopen(filename, "w");
   if( f == NULL )
   {
      SCIPerrorMessage("could not open file <%s> for writing\n", filename);  /* error code would be in errno */
      return SCIP_FILECREATEERROR;
   }

   SCIP_CALL( SCIPprintConsExprExprDotInit(scip, dotdata, f, whattoprint) );
   (*dotdata)->closefile = TRUE;

   return SCIP_OKAY;
}

SCIP_RETCODE SCIPprintConsExprExprDot(
   SCIP*                   scip,             /**< SCIP data structure */
   SCIP_CONSEXPR_PRINTDOTDATA* dotdata,      /**< data as initialized by \ref SCIPprintConsExprExprDotInit() */
   SCIP_CONSEXPR_EXPR*     expr              /**< expression to be printed */
   )
{
   assert(dotdata != NULL);
   assert(expr != NULL);

   SCIP_CALL( SCIPwalkConsExprExprDF(scip, expr, printExprDot, NULL, NULL, NULL, (void*)dotdata) );

   return SCIP_OKAY;
}

/** finishes printing of expressions in dot format */
SCIP_RETCODE SCIPprintConsExprExprDotFinal(
   SCIP*                   scip,             /**< SCIP data structure */
   SCIP_CONSEXPR_PRINTDOTDATA** dotdata      /**< buffer where dot printing data has been stored */
   )
{
   SCIP_CONSEXPR_EXPR* expr;
   SCIP_HASHMAPENTRY* entry;
   FILE* file;
   int i;

   assert(dotdata != NULL);
   assert(*dotdata != NULL);

   file = (*dotdata)->file;
   assert(file != NULL);

   /* iterate through all entries of the map */
   SCIPinfoMessage(scip, file, "{rank=same;");
   for( i = 0; i < SCIPhashmapGetNEntries((*dotdata)->visitedexprs); ++i )
   {
      entry = SCIPhashmapGetEntry((*dotdata)->visitedexprs, i);

      if( entry != NULL )
      {
         expr = (SCIP_CONSEXPR_EXPR*) SCIPhashmapEntryGetOrigin(entry);
         assert(expr != NULL);

         if( SCIPgetConsExprExprNChildren(expr) == 0 )
            SCIPinfoMessage(scip, file, " n%p", expr);
      }
   }
   SCIPinfoMessage(scip, file, "}\n");

   SCIPinfoMessage(scip, file, "}\n");

   SCIPhashmapFree(&(*dotdata)->visitedexprs);

   if( (*dotdata)->closefile )
      fclose((*dotdata)->file);

   SCIPfreeBlockMemory(scip, dotdata);

   return SCIP_OKAY;
}

/** shows a single expression by use of dot and gv
 *
 * This function is meant for debugging purposes.
 * It prints the expression into a temporary file in dot format, then calls dot to create a postscript file, then calls ghostview (gv) to show the file.
 * SCIP will hold until ghostscript is closed.
 */
SCIP_RETCODE SCIPshowConsExprExpr(
   SCIP*                   scip,             /**< SCIP data structure */
   SCIP_CONSEXPR_EXPR*     expr              /**< expression to be printed */
   )
{
   /* this function is for developers, so don't bother with C variants that don't have popen() */
#if _POSIX_C_SOURCE < 2
   SCIPerrorMessage("No POSIX version 2. Try http://distrowatch.com/.");
   return SCIP_ERROR;
#else
   SCIP_CONSEXPR_PRINTDOTDATA* dotdata;
   FILE* f;

   assert(expr != NULL);

   /* call dot to generate postscript output and show it via ghostview */
   f = popen("dot -Tps | gv -", "w");
   if( f == NULL )
   {
      SCIPerrorMessage("Calling popen() failed");
      return SCIP_FILECREATEERROR;
   }

   /* print all of the expression into the pipe */
   SCIP_CALL( SCIPprintConsExprExprDotInit(scip, &dotdata, f, SCIP_CONSEXPR_PRINTDOT_ALL) );
   SCIP_CALL( SCIPprintConsExprExprDot(scip, dotdata, expr) );
   SCIP_CALL( SCIPprintConsExprExprDotFinal(scip, &dotdata) );

   /* close the pipe */
   (void) pclose(f);

   return SCIP_OKAY;
#endif
}


/** evaluate an expression in a point
 *
 * Initiates an expression walk to also evaluate children, if necessary.
 * Value can be received via SCIPgetConsExprExprEvalValue().
 * If an evaluation error (division by zero, ...) occurs, this value will
 * be set to SCIP_INVALID.
 *
 * If a nonzero \p soltag is passed, then only (sub)expressions are
 * reevaluated that have a different solution tag. If a soltag of 0
 * is passed, then subexpressions are always reevaluated.
 * The tag is stored together with the value and can be received via
 * SCIPgetConsExprExprEvalTag().
 */
SCIP_RETCODE SCIPevalConsExprExpr(
   SCIP*                   scip,             /**< SCIP data structure */
   SCIP_CONSEXPR_EXPR*     expr,             /**< expression to be evaluated */
   SCIP_SOL*               sol,              /**< solution to be evaluated */
   unsigned int            soltag            /**< tag that uniquely identifies the solution (with its values), or 0. */
   )
{
   EXPREVAL_DATA evaldata;

   /* if value is up-to-date, then nothing to do */
   if( soltag != 0 && expr->evaltag == soltag )
      return SCIP_OKAY;

   evaldata.sol = sol;
   evaldata.soltag = soltag;
   evaldata.aborted = FALSE;

   SCIP_CALL( SCIPwalkConsExprExprDF(scip, expr, NULL, evalExprVisitChild, NULL, evalExprLeaveExpr, &evaldata) );

   if( evaldata.aborted )
   {
      expr->evalvalue = SCIP_INVALID;
      expr->evaltag = soltag;
   }

   return SCIP_OKAY;
}

/** computes the gradient for a given point
 *
 * Initiates an expression walk to also evaluate children, if necessary.
 * Value can be received via SCIPgetConsExprExprPartialDiff().
 * If an error (division by zero, ...) occurs, this value will
 * be set to SCIP_INVALID.
 */
SCIP_RETCODE SCIPcomputeConsExprExprGradient(
   SCIP*                   scip,             /**< SCIP data structure */
   SCIP_CONSHDLR*          consexprhdlr,     /**< expression constraint handler */
   SCIP_CONSEXPR_EXPR*     expr,             /**< expression to be evaluated */
   SCIP_SOL*               sol,              /**< solution to be evaluated (NULL for the current LP solution) */
   unsigned int            soltag            /**< tag that uniquely identifies the solution (with its values), or 0. */
   )
{
   assert(scip != NULL);
   assert(consexprhdlr != NULL);
   assert(expr != NULL);

   /* evaluate expression if necessary */
   if( soltag == 0 || expr->evaltag != soltag )
   {
      SCIP_CALL( SCIPevalConsExprExpr(scip, expr, sol, soltag) );
   }

   /* check if expression could not be evaluated */
   if( SCIPgetConsExprExprValue(expr) == SCIP_INVALID ) /*lint !e777*/
   {
      expr->derivative = SCIP_INVALID;
      return SCIP_OKAY;
   }

   if( strcmp(expr->exprhdlr->name, "val") == 0 )
   {
      expr->derivative = 0.0;
   }
   else
   {
      EXPRBWDIFF_DATA bwdiffdata;
      SCIP_CONSHDLRDATA* conshdlrdata;

      conshdlrdata = SCIPconshdlrGetData(consexprhdlr);
      assert(conshdlrdata != NULL);

      bwdiffdata.aborted = FALSE;
      bwdiffdata.difftag = ++(conshdlrdata->lastdifftag);

      expr->derivative = 1.0;
      expr->difftag = bwdiffdata.difftag;

      SCIP_CALL( SCIPwalkConsExprExprDF(scip, expr, NULL, bwdiffExprVisitChild, NULL, NULL, (void*)&bwdiffdata) );

      /* invalidate derivative if an error occurred */
      if( bwdiffdata.aborted )
         expr->derivative = SCIP_INVALID;
   }

   return SCIP_OKAY;
}

/** evaluates an expression over a box
 *
 * Initiates an expression walk to also evaluate children, if necessary.
 * The resulting interval can be received via SCIPgetConsExprExprEvalInterval().
 * If the box does not overlap with the domain of the function behind the expression
 * (e.g., sqrt([-2,-1]) or 1/[0,0]) this interval will be empty.
 *
 * For variables, the local variable bounds, possibly relaxed by the amount given
 * by varboundrelax, are used as interval. In the current implementation, variable
 * bounds are relaxed by varboundrelax if that does not change the sign of the bound,
 * and to 0.0 otherwise.
 *
 * If a nonzero \p boxtag is passed, then only (sub)expressions are
 * reevaluated that have a different tag. If a tag of 0 is passed,
 * then subexpressions are always reevaluated.
 * The tag is stored together with the interval and can be received via
 * SCIPgetConsExprExprEvalIntervalTag().
 */
SCIP_RETCODE SCIPevalConsExprExprInterval(
   SCIP*                   scip,             /**< SCIP data structure */
   SCIP_CONSEXPR_EXPR*     expr,             /**< expression to be evaluated */
   SCIP_Bool               intersect,        /**< should the new expr. bounds be intersected with the previous ones? */
   unsigned int            boxtag,           /**< tag that uniquely identifies the current variable domains (with its values), or 0 */
   SCIP_Real               varboundrelax     /**< amount by which variable bounds should be relaxed (at most) */
   )
{
   EXPRINTEVAL_DATA propdata;

   /* if value is up-to-date, then nothing to do */
   if( boxtag != 0 && expr->intevaltag == boxtag )
      return SCIP_OKAY;

   propdata.aborted = FALSE;
   propdata.boxtag = boxtag;
   propdata.intersect = intersect;
   propdata.varboundrelax = varboundrelax;

   SCIP_CALL( SCIPwalkConsExprExprDF(scip, expr, NULL, intevalExprVisitChild, NULL, intevalExprLeaveExpr, &propdata) );

   if( propdata.aborted )
   {
      SCIPintervalSetEmpty(&expr->interval);
      expr->intevaltag = boxtag;
   }

   return SCIP_OKAY;
}

/** tightens the bounds of an expression and stores the result in the expression interval; variables in variable
 *  expression will be tightened immediately if SCIP is in a stage above SCIP_STAGE_TRANSFORMED
 */
SCIP_RETCODE SCIPtightenConsExprExprInterval(
   SCIP*                   scip,             /**< SCIP data structure */
   SCIP_CONSEXPR_EXPR*     expr,             /**< expression to be tightened */
   SCIP_INTERVAL           newbounds,        /**< new bounds for the expression */
   SCIP_Bool               force,            /**< force tightening even if below bound strengthening tolerance */
   SCIP_Bool*              cutoff,           /**< buffer to store whether a node's bounds were propagated to an empty interval */
   int*                    ntightenings      /**< buffer to add the total number of tightenings */
   )
{
   SCIP_Real oldlb;
   SCIP_Real oldub;
   SCIP_Real newlb;
   SCIP_Real newub;
   SCIP_Bool tightenlb;
   SCIP_Bool tightenub;

   assert(scip != NULL);
   assert(expr != NULL);
   assert(cutoff != NULL);
   assert(ntightenings != NULL);
   assert(!SCIPintervalIsEmpty(SCIPinfinity(scip), expr->interval));

   oldlb = SCIPintervalGetInf(expr->interval);
   oldub = SCIPintervalGetSup(expr->interval);
   *cutoff = FALSE;

   /* check if the new bounds lead to an empty interval */
   if( SCIPintervalGetInf(newbounds) > oldub || SCIPintervalGetSup(newbounds) < oldlb )
   {
      SCIPintervalSetEmpty(&expr->interval);
      *cutoff = TRUE;
      return SCIP_OKAY;
   }

   /* intersect old interval with the new one */
   SCIPintervalIntersect(&expr->interval, expr->interval, newbounds);
   newlb = SCIPintervalGetInf(expr->interval);
   newub = SCIPintervalGetSup(expr->interval);

#ifdef SCIP_DEBUG
      SCIPinfoMessage(scip, NULL, "tighten bounds of ");
      SCIP_CALL( SCIPprintConsExprExpr(scip, expr, NULL) );
      SCIPinfoMessage(scip, NULL, "");
      SCIPinfoMessage(scip, NULL, " from [%g,%g] to [%g,%g]\n", oldlb, oldub, newlb, newub);
#endif

   /* check which bound can be tightened */
   if( force )
   {
      tightenlb = !SCIPisInfinity(scip, -newlb) && SCIPisGT(scip, newlb, oldlb);
      tightenub = !SCIPisInfinity(scip, newub) && SCIPisLT(scip, newub, oldub);
   }
   else
   {
      tightenlb = !SCIPisInfinity(scip, -newlb) && SCIPisLbBetter(scip, newlb, oldlb, oldub);
      tightenub = !SCIPisInfinity(scip, newub) && SCIPisUbBetter(scip, newub, oldlb, oldub);
   }

   /* tighten interval of the expression and variable bounds of linearization variables */
   if( tightenlb || tightenub )
   {
      SCIP_VAR* var;

      /* mark expression as tightened; important for reverse propagation to ignore irrelevant sub-expressions */
      expr->hastightened = TRUE;

      /* do not tighten variable in problem stage (important for unittests)
       * TODO put some kind of #ifdef UNITTEST around this once the unittest are modified to include the .c file (again)? */
      if( SCIPgetStage(scip) < SCIP_STAGE_TRANSFORMED )
         return SCIP_OKAY;

      /* tighten bounds of linearization variable */
      var = SCIPgetConsExprExprLinearizationVar(expr);
      if( var != NULL )
      {
         SCIP_Bool tightened;

         if( tightenlb )
         {
            SCIP_CALL( SCIPtightenVarLb(scip, var, newlb, force, cutoff, &tightened) );
            (*ntightenings) += tightened ? 1 : 0;
         }

         if( tightenub && !(*cutoff) )
         {
            SCIP_CALL( SCIPtightenVarUb(scip, var, newub, force, cutoff, &tightened) );
            (*ntightenings) += tightened ? 1 : 0;
         }
      }
   }

   return SCIP_OKAY;
}

/** gives the value from the last evaluation of an expression (or SCIP_INVALID if there was an eval error) */
SCIP_Real SCIPgetConsExprExprValue(
   SCIP_CONSEXPR_EXPR*     expr              /**< expression */
   )
{
   assert(expr != NULL);

   return expr->evalvalue;
}

/** returns the partial derivative of an expression w.r.t. a variable (or SCIP_INVALID if there was an evaluation error) */
SCIP_Real SCIPgetConsExprExprPartialDiff(
   SCIP*                 scip,               /**< SCIP data structure */
   SCIP_CONSHDLR*        consexprhdlr,       /**< expression constraint handler */
   SCIP_CONSEXPR_EXPR*   expr,               /**< expression which has been used in the last SCIPcomputeConsExprExprGradient() call */
   SCIP_VAR*             var                 /**< variable (needs to be in the expression) */
   )
{
   SCIP_CONSEXPR_EXPR* varexpr;
   SCIP_HASHMAP* var2expr;

   assert(scip != NULL);
   assert(consexprhdlr != NULL);
   assert(strcmp(SCIPconshdlrGetName(consexprhdlr), CONSHDLR_NAME) == 0);
   assert(expr != NULL);
   assert(var != NULL);
   assert(expr->exprhdlr != SCIPgetConsExprExprHdlrValue(consexprhdlr) || expr->derivative == 0.0);

   /* check if an error occurred during the last SCIPcomputeConsExprExprGradient() call */
   if( strcmp(expr->exprhdlr->name, "val") == 0 )
      return 0.0;

   /* return 0.0 for value expression */
   if( expr->derivative == SCIP_INVALID ) /*lint !e777*/
      return SCIP_INVALID;

   /* use variable to expressions mapping which is stored as the expression handler data */
   var2expr = (SCIP_HASHMAP*)SCIPgetConsExprExprHdlrData(SCIPgetConsExprExprHdlrVar(consexprhdlr));
   assert(var2expr != NULL);
   assert(SCIPhashmapExists(var2expr, var));

   varexpr = (SCIP_CONSEXPR_EXPR*)SCIPhashmapGetImage(var2expr, var);
   assert(varexpr != NULL);
   assert(strcmp(varexpr->exprhdlr->name, "var") == 0);

   /* use difftag to decide whether the variable belongs to the expression */
   return (expr->difftag != varexpr->difftag) ? 0.0 : varexpr->derivative;
}

/** returns the interval from the last interval evaluation of an expression (interval can be empty) */
SCIP_INTERVAL SCIPgetConsExprExprInterval(
   SCIP_CONSEXPR_EXPR*     expr              /**< expression */
   )
{
   assert(expr != NULL);

   return expr->interval;
}

/** gives the evaluation tag from the last evaluation, or 0 */
unsigned int SCIPgetConsExprExprEvalTag(
   SCIP_CONSEXPR_EXPR*     expr              /**< expression */
   )
{
   assert(expr != NULL);

   return expr->evaltag;
}

/** gives the box tag from the last interval evaluation, or 0 */
unsigned int SCIPgetConsExprExprEvalIntervalTag(
   SCIP_CONSEXPR_EXPR*     expr              /**< expression */
   )
{
   assert(expr != NULL);

   return expr->intevaltag;
}

/** sets the evaluation value */
void SCIPsetConsExprExprEvalValue(
   SCIP_CONSEXPR_EXPR*     expr,             /**< expression */
   SCIP_Real               value,            /**< value to set */
   unsigned int            tag               /**< tag of solution that was evaluated, or 0 */
   )
{
   assert(expr != NULL);

   expr->evalvalue = value;
   expr->evaltag = tag;
}

/** sets the evaluation interval */
void SCIPsetConsExprExprEvalInterval(
   SCIP_CONSEXPR_EXPR*     expr,             /**< expression */
   SCIP_INTERVAL*          interval,         /**< interval to set */
   unsigned int            tag               /**< tag of variable domains that were evaluated, or 0. */
   )
{
   assert(expr != NULL);

   SCIPintervalSetBounds(&expr->interval, SCIPintervalGetInf(*interval), SCIPintervalGetSup(*interval));
   expr->intevaltag = tag;
}

/** returns the hash key of an expression */
SCIP_RETCODE SCIPgetConsExprExprHashkey(
   SCIP*                   scip,             /**< SCIP data structure */
   SCIP_CONSEXPR_EXPR*     expr,             /**< expression */
   unsigned int*           hashkey           /**< pointer to store the hash key */
   )
{
   SCIP_HASHMAP* expr2key;

   assert(expr != NULL);

   SCIP_CALL( SCIPhashmapCreate(&expr2key, SCIPblkmem(scip), SCIPgetNVars(scip)) );

   SCIP_CALL( SCIPwalkConsExprExprDF(scip, expr, NULL, hashExprVisitingExpr, NULL, hashExprLeaveExpr, (void*)expr2key) );

   assert(SCIPhashmapExists(expr2key, (void*)expr));  /* we just computed the hash, so should be in the map */
   *hashkey = (unsigned int)(size_t)SCIPhashmapGetImage(expr2key, (void*)expr);

   SCIPhashmapFree(&expr2key);

   return SCIP_OKAY;
}



/** walks the expression graph in depth-first manner and executes callbacks at certain places
 *
 * Many algorithms over expression trees need to traverse the tree in depth-first manner and a
 * natural way of implementing this algorithms is using recursion.
 * In general, a function which traverses the tree in depth-first looks like
 * <pre>
 * fun( expr )
 *    enterexpr()
 *    continue skip or abort
 *       for( child in expr->children )
 *          visitingchild()
 *          continue skip or abort
 *          fun(child, data, proceed)
 *          visitedchild()
 *          continue skip or abort
 *    leaveexpr()
 * </pre>
 * Given that some expressions might be quite deep we provide this functionality in an iterative fashion.
 *
 * Consider an expression (x*y) + z + log(x-y).
 * The corresponding expression graph is
 * <pre>
 *           [+]
 *       /    |   \
 *    [*]     |    [log]
 *    / \     |      |
 *   /   \    |     [-]
 *   |   |    |     / \
 *  [x] [y]  [z]  [x] [y]
 * </pre>
 * (where [x] and [y] are actually the same expression).
 *
 * If given a pointer to the [+] expression is given as root to this expression, it will walk
 * the graph in a depth-first manner and call the given callback methods at various stages.
 * - When entering an expression, it calls the enterexpr callback.
 *   The SCIPgetConsExprExprWalkParent() function indicates from where the expression has been entered (NULL for the root expression).
 * - Before visiting a child of an expression, it calls the visitingchild callback.
 *   The SCIPgetConsExprExprWalkCurrentChild() function returns which child will be visited (as an index in the current expr's children array).
 * - When returning from visiting a child of an expression, the visitedchild callback is called.
 *   Again the SCIPgetConsExprExprWalkCurrentChild() function returns which child has been visited.
 * - When leaving an expression, it calls the leaveexpr callback.
 *
 * Thus, for the above expression, the callbacks are called in the following order:
 * - enterexpr([+])
 * - visitingchild([+])  currentchild == 0
 * - enterexpr([*])
 * - visitingchild([*])  currentchild == 0
 * - enterexpr([x])
 * - leaveexpr([x])
 * - visitedchild([*])   currentchild == 0
 * - visitingchild([*])  currentchild == 1
 * - enterexpr([y])
 * - leaveexpr([y])
 * - visitedchild([*])   currentchild == 1
 * - leaveexpr([*])
 * - visitedchild([+])   currentchild == 0
 * - visitingchild([+])  currentchild == 1
 * - enterexpr([z])
 * - leaveexpr([z])
 * - visitedchild([+])   currentchild == 1
 * - visitingchild([+])  currentchild == 2
 * - enterexpr([log])
 * - visitingchild([log]) currentchild == 0
 * - enterexpr([-])
 * - visitingchild([-])  currentchild == 0
 * - enterexpr([x])
 * - leaveexpr([x])
 * - visitedchild([-])   currentchild == 0
 * - visitingchild([-])  currentchild == 1
 * - enterexpr([y])
 * - leaveexpr([y])
 * - visitedchild([-])   currentchild == 1
 * - leaveexpr([-])
 * - visitedchild([log]) currentchild == 0
 * - leaveexpr([log])
 * - visitedchild([+])   currentchild == 2
 * - leaveexpr([+])
 *
 * The callbacks can direct the walking method to skip parts of the tree or abort.
 * If returning SCIP_CONSEXPREXPRWALK_SKIP as result of an enterexpr callback, all children of that expression will be skipped. The leaveexpr callback will still be called.
 * If returning SCIP_CONSEXPREXPRWALK_SKIP as result of an visitingchild callback, visiting the current child will be skipped.
 * If returning SCIP_CONSEXPREXPRWALK_SKIP as result of an visitedchild callback, visiting the remaining children will be skipped.
 * If returning SCIP_CONSEXPREXPRWALK_ABORT in any of the callbacks, the walk will be aborted immediately.
 *
 * @note The walkio member of the root expression is reset to its previous value when the walk finishes.
 */
SCIP_RETCODE SCIPwalkConsExprExprDF(
   SCIP*                 scip,                         /**< SCIP data structure */
   SCIP_CONSEXPR_EXPR*   root,                         /**< the root expression from where to start the walk */
   SCIP_DECL_CONSEXPREXPRWALK_VISIT((*enterexpr)),     /**< callback to be called when entering an expression, or NULL */
   SCIP_DECL_CONSEXPREXPRWALK_VISIT((*visitingchild)), /**< callback to be called before visiting a child, or NULL */
   SCIP_DECL_CONSEXPREXPRWALK_VISIT((*visitedchild)),  /**< callback to be called when returning from a child, or NULL */
   SCIP_DECL_CONSEXPREXPRWALK_VISIT((*leaveexpr)),     /**< callback to be called when leaving an expression, or NULL */
   void*                 data                          /**< data to be passed on to callback methods, or NULL */
   )
{
   SCIP_CONSEXPREXPRWALK_STAGE  stage;
   SCIP_CONSEXPREXPRWALK_RESULT result;
   SCIP_CONSEXPR_EXPR*          child;
   SCIP_CONSEXPR_EXPR*          oldroot;
   SCIP_CONSEXPR_EXPR*          oldparent;
   SCIP_CONSEXPREXPRWALK_IO     oldwalkio;
   int                          oldcurrentchild;
   SCIP_Bool                    aborted;

   assert(root != NULL);

   /* remember the current root, data, child and parent of incoming root, in case we are called from within another walk
    * furthermore, we need to capture the root, because we don't want nobody somebody to invalidate it while we have it
    * NOTE: no callback should touch walkparent, nor walkcurrentchild: these are internal fields of the walker!
    */
   SCIPcaptureConsExprExpr(root);
   oldroot         = root;
   oldcurrentchild = root->walkcurrentchild;
   oldparent       = root->walkparent;
   oldwalkio       = root->walkio;

   /* traverse the tree */
   root->walkcurrentchild = 0;
   root->walkparent = NULL;
   result = SCIP_CONSEXPREXPRWALK_CONTINUE;
   stage = SCIP_CONSEXPREXPRWALK_ENTEREXPR;
   aborted = FALSE;
   while( !aborted )
   {
      switch( stage )
      {
         case SCIP_CONSEXPREXPRWALK_ENTEREXPR:
            assert(root->walkcurrentchild == 0);
            if( enterexpr != NULL )
            {
               SCIP_CALL( (*enterexpr)(scip, root, stage, data, &result) );
               switch( result )
               {
                  case SCIP_CONSEXPREXPRWALK_CONTINUE :
                     break;
                  case SCIP_CONSEXPREXPRWALK_SKIP :
                     root->walkcurrentchild = root->nchildren;
                     break;
                  case SCIP_CONSEXPREXPRWALK_ABORT :
                     aborted = TRUE;
                     break;
               }
            }
            /* goto start visiting children */
            stage = SCIP_CONSEXPREXPRWALK_VISITINGCHILD;
            break;

         case SCIP_CONSEXPREXPRWALK_VISITINGCHILD:
            /* if there are no more children to visit, goto leave */
            if( root->walkcurrentchild >= root->nchildren )
            {
               assert(root->walkcurrentchild == root->nchildren);
               stage = SCIP_CONSEXPREXPRWALK_LEAVEEXPR;
               break;
            }
            /* prepare visit */
            if( visitingchild != NULL )
            {
               SCIP_CALL( (*visitingchild)(scip, root, stage, data, &result) );
               if( result == SCIP_CONSEXPREXPRWALK_SKIP )
               {
                  /* ok, we don't go down, but skip the child: continue and try again with next child (if any) */
                  ++root->walkcurrentchild;
                  continue;
               }
               else if( result == SCIP_CONSEXPREXPRWALK_ABORT )
               {
                  aborted = TRUE;
                  break;
               }
            }
            /* remember the parent and set the first child that should be visited of the new root */
            child = root->children[root->walkcurrentchild];
            child->walkparent = root;
            child->walkcurrentchild = 0;
            root = child;
            /* visit child */
            stage = SCIP_CONSEXPREXPRWALK_ENTEREXPR;
            break;

         case SCIP_CONSEXPREXPRWALK_VISITEDCHILD:
            if( visitedchild != NULL )
            {
               SCIP_CALL( (*visitedchild)(scip, root, stage, data, &result) );
               switch( result )
               {
                  case SCIP_CONSEXPREXPRWALK_CONTINUE :
                     /* visit next (if any) */
                     ++root->walkcurrentchild;
                     break;
                  case SCIP_CONSEXPREXPRWALK_SKIP :
                     /* skip visiting the rest of the children */
                     root->walkcurrentchild = root->nchildren;
                     break;
                  case SCIP_CONSEXPREXPRWALK_ABORT :
                     aborted = TRUE;
                     break;
               }
            }
            else
            {
               /* visit next child (if any) */
               ++root->walkcurrentchild;
            }
            /* goto visiting (next) */
            stage = SCIP_CONSEXPREXPRWALK_VISITINGCHILD;
            break;

         case SCIP_CONSEXPREXPRWALK_LEAVEEXPR:
            if( leaveexpr != NULL )
            {
               SCIP_CONSEXPR_EXPR* parent;

               /* store parent in case the callback frees root */
               parent = root->walkparent;

               SCIP_CALL( (*leaveexpr)(scip, root, stage, data, &result) );
               switch( result )
               {
                  case SCIP_CONSEXPREXPRWALK_CONTINUE :
                     break;
                  case SCIP_CONSEXPREXPRWALK_SKIP :
                     /* this result is not allowed here */
                     SCIPABORT();
                     break;
                  case SCIP_CONSEXPREXPRWALK_ABORT :
                     aborted = TRUE;
                     break;
               }

               /* go up */
               root = parent;
            }
            else
            {
               /* go up */
               root = root->walkparent;
            }
            /* if we finished with the real root (walkparent == NULL), we are done */
            if( root == NULL )
               aborted = TRUE;

            /* goto visited */
            stage = SCIP_CONSEXPREXPRWALK_VISITEDCHILD;
            break;
         default:
            /* unknown stage */
            SCIPABORT();
      }
   }

   /* recover previous information */
   root                   = oldroot;
   root->walkcurrentchild = oldcurrentchild;
   root->walkparent       = oldparent;
   root->walkio           = oldwalkio;

   /* release root captured by walker */
   SCIP_CALL( SCIPreleaseConsExprExpr(scip, &root) );

   return SCIP_OKAY;
}

/** Gives the parent of an expression in an expression graph walk.
 *
 * During an expression walk, this function returns the expression from which the given expression has been accessed.
 * If not in an expression walk, the returned pointer is undefined.
 */
SCIP_CONSEXPR_EXPR* SCIPgetConsExprExprWalkParent(
   SCIP_CONSEXPR_EXPR*   expr                /**< expression which parent to get */
   )
{
   assert(expr != NULL);

   return expr->walkparent;
}

/** Gives the index of the child that will be visited next (or is currently visited) by an expression walk. */
int SCIPgetConsExprExprWalkCurrentChild(
   SCIP_CONSEXPR_EXPR*   expr                /**< expression which nextchild to get */
   )
{
   assert(expr != NULL);

   return expr->walkcurrentchild;
}

/** Gives the precedence of the expression handler of the parent expression in an expression graph walk.
 *
 * If there is no parent, then 0 is returned.
 */
unsigned int SCIPgetConsExprExprWalkParentPrecedence(
   SCIP_CONSEXPR_EXPR*   expr                /**< expression which parent to get */
   )
{
   assert(expr != NULL);

   if( expr->walkparent == NULL )
      return 0;

   return expr->walkparent->exprhdlr->precedence;
}

/*
 * constraint specific interface methods
 */

/** create and include conshdlr to SCIP and set everything except for expression handlers */
static
SCIP_RETCODE includeConshdlrExprBasic(
   SCIP*                 scip                /**< SCIP data structure */
   )
{
   SCIP_CONSHDLRDATA* conshdlrdata;
   SCIP_CONSHDLR* conshdlr;

   /* create expr constraint handler data */
   SCIP_CALL( SCIPallocClearMemory(scip, &conshdlrdata) );
   conshdlrdata->lastsoltag = 1;

   conshdlr = NULL;

   /* include constraint handler */
#if 0
   /* use SCIPincludeConshdlr() if you want to set all callbacks explicitly and realize (by getting compiler errors) when
    * new callbacks are added in future SCIP versions
    */
   SCIP_CALL( SCIPincludeConshdlr(scip, CONSHDLR_NAME, CONSHDLR_DESC,
         CONSHDLR_SEPAPRIORITY, CONSHDLR_ENFOPRIORITY, CONSHDLR_CHECKPRIORITY,
         CONSHDLR_SEPAFREQ, CONSHDLR_PROPFREQ, CONSHDLR_EAGERFREQ, CONSHDLR_MAXPREROUNDS,
         CONSHDLR_DELAYSEPA, CONSHDLR_DELAYPROP, CONSHDLR_NEEDSCONS,
         CONSHDLR_PROP_TIMING, CONSHDLR_PRESOLTIMING,
         conshdlrCopyExpr,
         consFreeExpr, consInitExpr, consExitExpr,
         consInitpreExpr, consExitpreExpr, consInitsolExpr, consExitsolExpr,
         consDeleteExpr, consTransExpr, consInitlpExpr,
         consSepalpExpr, consSepasolExpr, consEnfolpExpr, consEnforelaxExpr, consEnfopsExpr, consCheckExpr,
         consPropExpr, consPresolExpr, consRespropExpr, consLockExpr,
         consActiveExpr, consDeactiveExpr,
         consEnableExpr, consDisableExpr, consDelvarsExpr,
         consPrintExpr, consCopyExpr, consParseExpr,
         consGetVarsExpr, consGetNVarsExpr, consGetDiveBdChgsExpr, conshdlrdata) );
#else
   /* use SCIPincludeConshdlrBasic() plus setter functions if you want to set callbacks one-by-one and your code should
    * compile independent of new callbacks being added in future SCIP versions
    */
   SCIP_CALL( SCIPincludeConshdlrBasic(scip, &conshdlr, CONSHDLR_NAME, CONSHDLR_DESC,
         CONSHDLR_ENFOPRIORITY, CONSHDLR_CHECKPRIORITY, CONSHDLR_EAGERFREQ, CONSHDLR_NEEDSCONS,
         consEnfolpExpr, consEnfopsExpr, consCheckExpr, consLockExpr,
         conshdlrdata) );
   assert(conshdlr != NULL);

   /* set non-fundamental callbacks via specific setter functions */
   SCIP_CALL( SCIPsetConshdlrActive(scip, conshdlr, consActiveExpr) );
   SCIP_CALL( SCIPsetConshdlrCopy(scip, conshdlr, conshdlrCopyExpr, consCopyExpr) );
   SCIP_CALL( SCIPsetConshdlrDeactive(scip, conshdlr, consDeactiveExpr) );
   SCIP_CALL( SCIPsetConshdlrDelete(scip, conshdlr, consDeleteExpr) );
   SCIP_CALL( SCIPsetConshdlrDelvars(scip, conshdlr, consDelvarsExpr) );
   SCIP_CALL( SCIPsetConshdlrDisable(scip, conshdlr, consDisableExpr) );
   SCIP_CALL( SCIPsetConshdlrEnable(scip, conshdlr, consEnableExpr) );
   SCIP_CALL( SCIPsetConshdlrExit(scip, conshdlr, consExitExpr) );
   SCIP_CALL( SCIPsetConshdlrExitpre(scip, conshdlr, consExitpreExpr) );
   SCIP_CALL( SCIPsetConshdlrExitsol(scip, conshdlr, consExitsolExpr) );
   SCIP_CALL( SCIPsetConshdlrFree(scip, conshdlr, consFreeExpr) );
   SCIP_CALL( SCIPsetConshdlrGetDiveBdChgs(scip, conshdlr, consGetDiveBdChgsExpr) );
   SCIP_CALL( SCIPsetConshdlrGetVars(scip, conshdlr, consGetVarsExpr) );
   SCIP_CALL( SCIPsetConshdlrGetNVars(scip, conshdlr, consGetNVarsExpr) );
   SCIP_CALL( SCIPsetConshdlrInit(scip, conshdlr, consInitExpr) );
   SCIP_CALL( SCIPsetConshdlrInitpre(scip, conshdlr, consInitpreExpr) );
   SCIP_CALL( SCIPsetConshdlrInitsol(scip, conshdlr, consInitsolExpr) );
   SCIP_CALL( SCIPsetConshdlrInitlp(scip, conshdlr, consInitlpExpr) );
   SCIP_CALL( SCIPsetConshdlrParse(scip, conshdlr, consParseExpr) );
   SCIP_CALL( SCIPsetConshdlrPresol(scip, conshdlr, consPresolExpr, CONSHDLR_MAXPREROUNDS, CONSHDLR_PRESOLTIMING) );
   SCIP_CALL( SCIPsetConshdlrPrint(scip, conshdlr, consPrintExpr) );
   SCIP_CALL( SCIPsetConshdlrProp(scip, conshdlr, consPropExpr, CONSHDLR_PROPFREQ, CONSHDLR_DELAYPROP,
         CONSHDLR_PROP_TIMING) );
   SCIP_CALL( SCIPsetConshdlrResprop(scip, conshdlr, consRespropExpr) );
   SCIP_CALL( SCIPsetConshdlrSepa(scip, conshdlr, consSepalpExpr, consSepasolExpr, CONSHDLR_SEPAFREQ, CONSHDLR_SEPAPRIORITY, CONSHDLR_DELAYSEPA) );
   SCIP_CALL( SCIPsetConshdlrTrans(scip, conshdlr, consTransExpr) );
   SCIP_CALL( SCIPsetConshdlrEnforelax(scip, conshdlr, consEnforelaxExpr) );
#endif

   if( SCIPfindConshdlr(scip, "quadratic") != NULL )
   {
      /* include function that upgrades quadratic constraint to expr constraints */
      SCIP_CALL( SCIPincludeQuadconsUpgrade(scip, quadconsUpgdExpr, QUADCONSUPGD_PRIORITY, TRUE, CONSHDLR_NAME) );
   }

   if( SCIPfindConshdlr(scip, "nonlinear") != NULL )
   {
      /* include the linear constraint upgrade in the linear constraint handler */
      SCIP_CALL( SCIPincludeNonlinconsUpgrade(scip, nonlinconsUpgdExpr, NULL, NONLINCONSUPGD_PRIORITY, TRUE, CONSHDLR_NAME) );
   }

   /* add expr constraint handler parameters */
   SCIP_CALL( SCIPaddIntParam(scip, "constraints/" CONSHDLR_NAME "/maxproprounds",
         "limit on number of propagation rounds for a set of constraints within one round of SCIP propagation",
         &conshdlrdata->maxproprounds, FALSE, 10, 0, INT_MAX, NULL, NULL) );

   SCIP_CALL( SCIPaddRealParam(scip, "constraints/" CONSHDLR_NAME "/minviolationsepa",
         "minimal violation for a cut to be added to the LP during separation; overwrites separating/efficacy",
         &conshdlrdata->mincutviolationsepa, TRUE, 0.0001, 0.0, SCIPinfinity(scip), NULL, NULL) );

   SCIP_CALL( SCIPaddRealParam(scip, "constraints/" CONSHDLR_NAME "/minviolationenfofac",
         "minimal target violation of a cut in order to add it to relaxation during enforcement as a factor of the feasibility tolerance (may be ignored)",
         &conshdlrdata->mincutviolationenfofac, TRUE, 2.0, 1.0, SCIPinfinity(scip), NULL, NULL) );

   /* include handler for bound change events */
   SCIP_CALL( SCIPincludeEventhdlrBasic(scip, &conshdlrdata->eventhdlr, CONSHDLR_NAME "_boundchange",
         "signals a bound change to an expression constraint", processVarEvent, NULL) );
   assert(conshdlrdata->eventhdlr != NULL);

   return SCIP_OKAY;
}


/** creates the handler for expr constraints and includes it in SCIP */
SCIP_RETCODE SCIPincludeConshdlrExpr(
   SCIP*                 scip                /**< SCIP data structure */
   )
{
   SCIP_CONSHDLRDATA* conshdlrdata;
   SCIP_CONSHDLR* conshdlr;

   SCIP_CALL( includeConshdlrExprBasic(scip) );

   conshdlr = SCIPfindConshdlr(scip, CONSHDLR_NAME);
   assert(conshdlr != NULL);

   conshdlrdata = SCIPconshdlrGetData(conshdlr);
   assert(conshdlrdata != NULL);

   /* include and remember handler for variable expression */
   SCIP_CALL( SCIPincludeConsExprExprHdlrVar(scip, conshdlr) );
   assert(conshdlrdata->nexprhdlrs > 0 && strcmp(conshdlrdata->exprhdlrs[conshdlrdata->nexprhdlrs-1]->name, "var") == 0);
   conshdlrdata->exprvarhdlr = conshdlrdata->exprhdlrs[conshdlrdata->nexprhdlrs-1];

   /* include and remember handler for constant value expression */
   SCIP_CALL( SCIPincludeConsExprExprHdlrValue(scip, conshdlr) );
   assert(conshdlrdata->nexprhdlrs > 0 && strcmp(conshdlrdata->exprhdlrs[conshdlrdata->nexprhdlrs-1]->name, "val") == 0);
   conshdlrdata->exprvalhdlr = conshdlrdata->exprhdlrs[conshdlrdata->nexprhdlrs-1];

   /* include and remember handler for sum expression */
   SCIP_CALL( SCIPincludeConsExprExprHdlrSum(scip, conshdlr) );
   assert(conshdlrdata->nexprhdlrs > 0 && strcmp(conshdlrdata->exprhdlrs[conshdlrdata->nexprhdlrs-1]->name, "sum") == 0);
   conshdlrdata->exprsumhdlr = conshdlrdata->exprhdlrs[conshdlrdata->nexprhdlrs-1];

   /* include and remember handler for product expression */
   SCIP_CALL( SCIPincludeConsExprExprHdlrProduct(scip, conshdlr) );
   assert(conshdlrdata->nexprhdlrs > 0 && strcmp(conshdlrdata->exprhdlrs[conshdlrdata->nexprhdlrs-1]->name, "prod") == 0);
   conshdlrdata->exprprodhdlr = conshdlrdata->exprhdlrs[conshdlrdata->nexprhdlrs-1];

   /* include handler for exponential expression */
   SCIP_CALL( SCIPincludeConsExprExprHdlrExp(scip, conshdlr) );
   assert(conshdlrdata->nexprhdlrs > 0 && strcmp(conshdlrdata->exprhdlrs[conshdlrdata->nexprhdlrs-1]->name, "exp") == 0);

   /* include handler for logarithmic expression */
   SCIP_CALL( SCIPincludeConsExprExprHdlrLog(scip, conshdlr) );
   assert(conshdlrdata->nexprhdlrs > 0 && strcmp(conshdlrdata->exprhdlrs[conshdlrdata->nexprhdlrs-1]->name, "log") == 0);

   /* include handler for absolute expression */
   SCIP_CALL( SCIPincludeConsExprExprHdlrAbs(scip, conshdlr) );
   assert(conshdlrdata->nexprhdlrs > 0 && strcmp(conshdlrdata->exprhdlrs[conshdlrdata->nexprhdlrs-1]->name, "abs") == 0);

   /* include handler for power expression */
   SCIP_CALL( SCIPincludeConsExprExprHdlrPow(scip, conshdlr) );
   assert(conshdlrdata->nexprhdlrs > 0 && strcmp(conshdlrdata->exprhdlrs[conshdlrdata->nexprhdlrs-1]->name, "pow") == 0);

<<<<<<< HEAD
   /* include handler for entropy expression */
   SCIP_CALL( SCIPincludeConsExprExprHdlrEntropy(scip, conshdlr) );
   assert(conshdlrdata->nexprhdlrs > 0 && strcmp(conshdlrdata->exprhdlrs[conshdlrdata->nexprhdlrs-1]->name, "entropy") == 0);
=======
   /* include handler for sine expression */
   SCIP_CALL( SCIPincludeConsExprExprHdlrSin(scip, conshdlr) );
   assert(conshdlrdata->nexprhdlrs > 0 && strcmp(conshdlrdata->exprhdlrs[conshdlrdata->nexprhdlrs-1]->name, "sin") == 0);

   /* include handler for cosine expression */
   SCIP_CALL( SCIPincludeConsExprExprHdlrCos(scip, conshdlr) );
   assert(conshdlrdata->nexprhdlrs > 0 && strcmp(conshdlrdata->exprhdlrs[conshdlrdata->nexprhdlrs-1]->name, "cos") == 0);
>>>>>>> 5c5630cf

   return SCIP_OKAY;
}

/** creates and captures a expr constraint
 *
 *  @note the constraint gets captured, hence at one point you have to release it using the method SCIPreleaseCons()
 */
SCIP_RETCODE SCIPcreateConsExpr(
   SCIP*                 scip,               /**< SCIP data structure */
   SCIP_CONS**           cons,               /**< pointer to hold the created constraint */
   const char*           name,               /**< name of constraint */
   SCIP_CONSEXPR_EXPR*   expr,               /**< expression of constraint (must not be NULL) */
   SCIP_Real             lhs,                /**< left hand side of constraint */
   SCIP_Real             rhs,                /**< right hand side of constraint */
   SCIP_Bool             initial,            /**< should the LP relaxation of constraint be in the initial LP?
                                              *   Usually set to TRUE. Set to FALSE for 'lazy constraints'. */
   SCIP_Bool             separate,           /**< should the constraint be separated during LP processing?
                                              *   Usually set to TRUE. */
   SCIP_Bool             enforce,            /**< should the constraint be enforced during node processing?
                                              *   TRUE for model constraints, FALSE for additional, redundant constraints. */
   SCIP_Bool             check,              /**< should the constraint be checked for feasibility?
                                              *   TRUE for model constraints, FALSE for additional, redundant constraints. */
   SCIP_Bool             propagate,          /**< should the constraint be propagated during node processing?
                                              *   Usually set to TRUE. */
   SCIP_Bool             local,              /**< is constraint only valid locally?
                                              *   Usually set to FALSE. Has to be set to TRUE, e.g., for branching constraints. */
   SCIP_Bool             modifiable,         /**< is constraint modifiable (subject to column generation)?
                                              *   Usually set to FALSE. In column generation applications, set to TRUE if pricing
                                              *   adds coefficients to this constraint. */
   SCIP_Bool             dynamic,            /**< is constraint subject to aging?
                                              *   Usually set to FALSE. Set to TRUE for own cuts which
                                              *   are separated as constraints. */
   SCIP_Bool             removable,          /**< should the relaxation be removed from the LP due to aging or cleanup?
                                              *   Usually set to FALSE. Set to TRUE for 'lazy constraints' and 'user cuts'. */
   SCIP_Bool             stickingatnode      /**< should the constraint always be kept at the node where it was added, even
                                              *   if it may be moved to a more global node?
                                              *   Usually set to FALSE. Set to TRUE to for constraints that represent node data. */
   )
{
   /* TODO: (optional) modify the definition of the SCIPcreateConsExpr() call, if you don't need all the information */

   SCIP_CONSHDLR* conshdlr;
   SCIP_CONSDATA* consdata;

   assert(expr != NULL);

   /* find the expr constraint handler */
   conshdlr = SCIPfindConshdlr(scip, CONSHDLR_NAME);
   if( conshdlr == NULL )
   {
      SCIPerrorMessage("expr constraint handler not found\n");
      return SCIP_PLUGINNOTFOUND;
   }

   /* create constraint data */
   SCIP_CALL( SCIPallocClearBlockMemory(scip, &consdata) );
   consdata->expr = expr;
   consdata->lhs = lhs;
   consdata->rhs = rhs;

   /* capture expression */
   SCIPcaptureConsExprExpr(consdata->expr);

   /* create constraint */
   SCIP_CALL( SCIPcreateCons(scip, cons, name, conshdlr, consdata, initial, separate, enforce, check, propagate,
         local, modifiable, dynamic, removable, stickingatnode) );

   return SCIP_OKAY;
}

/** creates and captures a expr constraint with all its constraint flags set to their
 *  default values
 *
 *  @note the constraint gets captured, hence at one point you have to release it using the method SCIPreleaseCons()
 */
SCIP_RETCODE SCIPcreateConsExprBasic(
   SCIP*                 scip,               /**< SCIP data structure */
   SCIP_CONS**           cons,               /**< pointer to hold the created constraint */
   const char*           name,               /**< name of constraint */
   SCIP_CONSEXPR_EXPR*   expr,               /**< expression of constraint (must not be NULL) */
   SCIP_Real             lhs,                /**< left hand side of constraint */
   SCIP_Real             rhs                 /**< right hand side of constraint */
   )
{
   SCIP_CALL( SCIPcreateConsExpr(scip, cons, name, expr, lhs, rhs,
         TRUE, TRUE, TRUE, TRUE, TRUE, FALSE, FALSE, FALSE, FALSE, FALSE) );

   return SCIP_OKAY;
}

/** returns the expression of the given expression constraint */
SCIP_CONSEXPR_EXPR* SCIPgetExprConsExpr(
   SCIP*                 scip,               /**< SCIP data structure */
   SCIP_CONS*            cons                /**< constraint data */
   )
{
   SCIP_CONSDATA* consdata;

   assert(scip != NULL);
   assert(cons != NULL);

   if( strcmp(SCIPconshdlrGetName(SCIPconsGetHdlr(cons)), CONSHDLR_NAME) != 0 )
   {
      SCIPerrorMessage("constraint is not expression\n");
      SCIPABORT();
      return NULL;  /*lint !e527*/
   }

   consdata = SCIPconsGetData(cons);
   assert(consdata != NULL);

   return consdata->expr;
}

/** Creates an expression from a string.
 * We specify the grammar that defines the syntax of an expression. Loosely speaking, a Base will be any "block",
 * a Factor is a Base to a power, a Term is a product of Factors and an Expression is a sum of terms
 * The actual definition:
 * <pre>
 * Expression -> ["+" | "-"] Term { ("+" | "-" | "number *") ] Term }
 * Term       -> Factor { ("*" | "/" ) Factor }
 * Factor     -> Base [ "^" "number" | "^(" "number" ")" ]
 * Base       -> "number" | "<varname>" | "(" Expression ")" | Op "(" OpExpression ")
 * </pre>
 * where [a|b] means a or b or none, (a|b) means a or b, {a} means 0 or more a.
 *
 * Note that Op and OpExpression are undefined. Op corresponds to the name of an expression handler and
 * OpExpression to whatever string the expression handler accepts (through its parse method).
 *
 * See also @ref parseExpr.
 */
SCIP_RETCODE SCIPparseConsExprExpr(
   SCIP*                 scip,               /**< SCIP data structure */
   SCIP_CONSHDLR*        consexprhdlr,       /**< expression constraint handler */
   const char*           exprstr,            /**< string with the expr to parse */
   const char**          finalpos,           /**< buffer to store the position of exprstr where we finished reading, or NULL if not of interest */
   SCIP_CONSEXPR_EXPR**  expr                /**< pointer to store the expr parsed */
   )
{
   const char* finalpos_;
   SCIP_RETCODE retcode;
   SCIP_HASHMAP* vartoexprvarmap;

   SCIP_CALL( SCIPhashmapCreate(&vartoexprvarmap, SCIPblkmem(scip), 5 * SCIPgetNVars(scip)) );

   /* if parseExpr fails, we still want to free hashmap */
   retcode = parseExpr(scip, consexprhdlr, vartoexprvarmap, exprstr, &finalpos_, expr);

   SCIPhashmapFree(&vartoexprvarmap);

   if( finalpos != NULL )
      *finalpos = finalpos_;

   return retcode;
}

/** appends child to the children list of expr */
SCIP_RETCODE SCIPappendConsExprExpr(
   SCIP*                 scip,               /**< SCIP data structure */
   SCIP_CONSEXPR_EXPR*   expr,               /**< expression */
   SCIP_CONSEXPR_EXPR*   child               /**< expression to be appended */
   )
{
   ENSUREBLOCKMEMORYARRAYSIZE(scip, expr->children, expr->childrensize, expr->nchildren + 1);

   expr->children[expr->nchildren] = child;
   ++expr->nchildren;

   /* capture child */
   SCIPcaptureConsExprExpr(child);

   /* update locks in child */
   SCIP_CALL( propagateLocks(scip, child, expr->nlockspos, expr->nlocksneg) );

   return SCIP_OKAY;
}

/** duplicates the given expression
 *
 * If a copy could not be created (e.g., due to missing copy callbacks in expression handlers), *copyexpr will be set to NULL.
 */
SCIP_RETCODE SCIPduplicateConsExprExpr(
   SCIP*                 scip,               /**< SCIP data structure */
   SCIP_CONSEXPR_EXPR*   expr,               /**< original expression */
   SCIP_CONSEXPR_EXPR**  copyexpr            /**< buffer to store duplicate of expr */
   )
{
   COPY_DATA copydata;

   copydata.targetscip = scip;
   copydata.mapvar = NULL;
   copydata.mapvardata = NULL;

   SCIP_CALL( SCIPwalkConsExprExprDF(scip, expr, copyExpr, NULL, copyExpr, copyExpr, &copydata) );
   *copyexpr = copydata.targetexpr;

   return SCIP_OKAY;
}

/** simplifies an expression
 * The given expression will be released and overwritten with the simplified expression.
 * To keep the expression, duplicate it via SCIPduplicateConsExprExpr before calling this method.
 */
SCIP_RETCODE SCIPsimplifyConsExprExpr(
   SCIP*                   scip,             /**< SCIP data structure */
   SCIP_CONSEXPR_EXPR*     expr,             /**< expression to be simplified */
   SCIP_CONSEXPR_EXPR**    simplified        /**< buffer to store simplified expression */
   )
{
   assert(scip != NULL);
   assert(expr != NULL);
   assert(simplified != NULL);

   SCIP_CALL( SCIPwalkConsExprExprDF(scip, expr, NULL, NULL, simplifyExpr, simplifyExpr, (void*)simplified) );
   assert(*simplified != NULL);

   return SCIP_OKAY;
}

/** prints structure of an expression a la Maple's dismantle */
SCIP_RETCODE SCIPdismantleConsExprExpr(
   SCIP*                   scip,             /**< SCIP data structure */
   SCIP_CONSEXPR_EXPR*     expr              /**< expression to dismantle */
   )
{
   int depth;

   depth = -1;
   SCIP_CALL( SCIPwalkConsExprExprDF(scip, expr, dismantleExpr, dismantleExpr, NULL, dismantleExpr, &depth) );
   assert(depth == -1);

   return SCIP_OKAY;
}

/** overwrites/replaces a child of an expressions
 *
 * @note the old child is released and the newchild is captured
 */
SCIP_RETCODE SCIPreplaceConsExprExprChild(
   SCIP*                   scip,             /**< SCIP data structure */
   SCIP_CONSEXPR_EXPR*     expr,             /**< expression which is going to replace a child */
   int                     childidx,         /**< index of child being replaced */
   SCIP_CONSEXPR_EXPR*     newchild          /**< the new child */
   )
{
   assert(scip != NULL);
   assert(expr != NULL);
   assert(newchild != NULL);
   assert(childidx < SCIPgetConsExprExprNChildren(expr));

   /* capture new child (do this before releasing the old child in case there are equal */
   SCIPcaptureConsExprExpr(newchild);

   /* update locks in old child */
   SCIP_CALL( propagateLocks(scip, expr->children[childidx], -expr->nlockspos, -expr->nlocksneg) );

   SCIP_CALL( SCIPreleaseConsExprExpr(scip, &(expr->children[childidx])) );
   expr->children[childidx] = newchild;

   /* update locks in new child */
   SCIP_CALL( propagateLocks(scip, expr->children[childidx], expr->nlockspos, expr->nlocksneg) );

   return SCIP_OKAY;
}

/* maybe should make this a parameter (was cutmaxrange in other conshdlr)
 * maybe should derive this from the current feastol (e.g., 10/feastol)
 */
#define SCIP_CONSEXPR_CUTMAXRANGE 1.0e7

/** checks a cut for violation and numerical stability and possibly tries to improve it
 *
 * If the numerical properties of the cut are too bad, the routines tries to improve this.
 * If the violation of the cut in the given solution will end up to be below the given minviolation,
 * the cut will be released.
 * Passing -SCIPinfinity(scip) as minviolation will disable the violation check.
 */
SCIP_RETCODE SCIPmassageConsExprExprCut(
   SCIP*                   scip,             /**< SCIP data structure */
   SCIP_ROW**              cut,              /**< cut to be checked and maybe modified */
   SCIP_SOL*               sol,              /**< solution that we try to cut off */
   SCIP_Real               minviolation      /**< minimal violation requirement (need to be nonnegative or -SCIPinfinity(scip)) */
   )
{
   SCIP_Real violation = SCIP_INVALID;
   SCIP_Real mincoef;
   SCIP_Real maxcoef;
   SCIP_SIDETYPE side;

   assert(scip != NULL);
   assert(cut != NULL);
   assert(*cut != NULL);
   assert(minviolation >= 0.0 || minviolation == -SCIPinfinity(scip)); /*lint !e777*/

   if( minviolation != -SCIPinfinity(scip) ) /*lint !e777*/
   {
      /* get current violation */
      violation = -SCIPgetRowSolFeasibility(scip, *cut, sol);

      /* release cut if its violation is too low */
      if( violation < minviolation )
      {
         SCIP_CALL( SCIPreleaseRow(scip, cut) );
         return SCIP_OKAY;
      }
   }

   /* check that there is either a lhs or a rhs (if not, then probably we were overflowing SCIPinfinity for one side) */
   if( SCIPisInfinity(scip, -SCIProwGetLhs(*cut)) && SCIPisInfinity(scip, SCIProwGetRhs(*cut)) )
   {
      SCIPdebugMsg(scip, "cut <%s> sides are both infinite: left %g right %g\n", SCIProwGetName(*cut), SCIProwGetLhs(*cut), SCIProwGetRhs(*cut));
      SCIP_CALL( SCIPreleaseRow(scip, cut) );
      return SCIP_OKAY;
   }

   /* assert that cut is an inequality */
   assert( SCIPisInfinity(scip, -SCIProwGetLhs(*cut)) ||  SCIPisInfinity(scip, SCIProwGetRhs(*cut)));
   /* check which side of the cut is not infinity */
   side = SCIPisInfinity(scip, SCIProwGetRhs(*cut)) ? SCIP_SIDETYPE_LEFT : SCIP_SIDETYPE_RIGHT;

   mincoef = SCIPgetRowMinCoef(scip, *cut);
   maxcoef = SCIPgetRowMaxCoef(scip, *cut);

   /* SCIPdebugMsg(scip, "cut <%s> violation %g mincoef %g maxcoef %g range %.2e side %g \n", SCIProwGetName(*cut), violation, mincoef, maxcoef, maxcoef/mincoef, side == SCIP_SIDETYPE_LEFT ? SCIProwGetLhs(*cut) : SCIProwGetRhs(*cut)); */

   /* if maximal coefficient is infinity, give up on the cut */
   if( SCIPisInfinity(scip, maxcoef) )
   {
      SCIPdebugMsg(scip, "maximal coefficients of cut <%s> is too large: %g\n", SCIProwGetName(*cut), maxcoef);
      SCIP_CALL( SCIPreleaseRow(scip, cut) );
      return SCIP_OKAY;
   }

   /* check and possibly try to improve cut range */
   while( maxcoef / mincoef > SCIP_CONSEXPR_CUTMAXRANGE )
   {
      SCIP_VAR* var;
      SCIP_Real coef;
      SCIP_Real constant;
      int j;

      /* if range of coefficients is bad, find very small coefficients and make them zero */
      SCIPdebugMsg(scip, "cut coefficients for cut <%s> have very large range: mincoef = %g maxcoef = %g\n", SCIProwGetName(*cut), mincoef, maxcoef);

      /* TODO in the original code, we were not looking into cases where the minimal coefficient is due to a linear variable.
       * This would correspond to the auxiliary variable here, which we might not want to eliminate from the cut.
       * Maybe we pass in a variable to this function which should not be removed from the cut?
       */

      /* eliminate variables with minimal coefficient from cut */
      constant = 0.0;
      for( j = 0; j < SCIProwGetNNonz(*cut); ++j )
      {
         coef = SCIProwGetVals(*cut)[j];
         if( !SCIPisEQ(scip, REALABS(coef), mincoef) )
            continue;

         var = SCIPcolGetVar(SCIProwGetCols(*cut)[j]);
         assert(var != NULL);

         /* try to eliminate coefficient with minimal absolute value by weakening cut and try again */
         if( (coef > 0.0 && side == SCIP_SIDETYPE_RIGHT) || (coef < 0.0 && side == SCIP_SIDETYPE_LEFT) )
         {
            SCIP_Real lb;

            lb = SCIProwIsLocal(*cut) ? SCIPvarGetLbLocal(var) : SCIPvarGetLbGlobal(var);
            if( !SCIPisInfinity(scip, -lb) )
            {
               SCIPdebugMsg(scip, "eliminate coefficient %g for <%s> = %g [>= %g]\n", coef, SCIPvarGetName(var), SCIPgetSolVal(scip, sol, var), lb);

               constant += coef * lb;
               SCIP_CALL( SCIPaddVarToRow(scip, *cut, var, -coef) );
               continue;
            }
         }

         if( (coef < 0.0 && side == SCIP_SIDETYPE_RIGHT) || (coef > 0.0 && side == SCIP_SIDETYPE_LEFT) )
         {
            SCIP_Real ub;

            ub = SCIProwIsLocal(*cut) ? SCIPvarGetUbLocal(var) : SCIPvarGetUbGlobal(var);
            if( !SCIPisInfinity(scip, ub) )
            {
               SCIPdebugMsg(scip, "eliminate coefficient %g for <%s> = %g [<= %g]\n", coef, SCIPvarGetName(var), SCIPgetSolVal(scip, sol, var), ub);

               constant += coef * ub;
               SCIP_CALL( SCIPaddVarToRow(scip, *cut, var, -coef) );
               continue;
            }
         }

         /* if variable could not be eliminated, then give up */
         SCIPdebugMsg(scip, "could not eliminate small coefficient %g of variable <%s>\n", coef, SCIPvarGetName(var));
         SCIP_CALL( SCIPreleaseRow(scip, cut) );
         return SCIP_OKAY;
      }

      /* adapt lhs/rhs */
      if( side == SCIP_SIDETYPE_LEFT )
      {
         SCIP_CALL( SCIPchgRowLhs(scip, *cut, SCIProwGetLhs(*cut) - constant) );
      }
      else
      {
         SCIP_CALL( SCIPchgRowRhs(scip, *cut, SCIProwGetRhs(*cut) - constant) );
      }

      /* update min/max coefficient */
      mincoef = SCIPgetRowMinCoef(scip, *cut);
      maxcoef = SCIPgetRowMaxCoef(scip, *cut);

      /* remember that we changed the cut */
      violation = SCIP_INVALID;
   }
   assert(maxcoef / mincoef < SCIP_CONSEXPR_CUTMAXRANGE);

   /* check that left/right hand side are finite */
   if( (side == SCIP_SIDETYPE_LEFT  && SCIPisInfinity(scip, -SCIProwGetLhs(*cut))) ||
       (side == SCIP_SIDETYPE_RIGHT && SCIPisInfinity(scip,  SCIProwGetRhs(*cut))) )
   {
      SCIPdebugMsg(scip, "cut <%s> has very large side: %g\n", SCIProwGetName(*cut), side == SCIP_SIDETYPE_LEFT ? -SCIProwGetLhs(*cut) : SCIProwGetRhs(*cut));
      SCIP_CALL( SCIPreleaseRow(scip, cut) );
      return SCIP_OKAY;
   }

   /* check violation again if cut was changed */
   if( violation == SCIP_INVALID && minviolation != -SCIPinfinity(scip) ) /*lint !e777*/
   {
      violation = -SCIPgetRowSolFeasibility(scip, *cut, sol);

      /* release cut if its violation is too low */
      if( violation < minviolation )
      {
         SCIP_CALL( SCIPreleaseRow(scip, cut) );
         return SCIP_OKAY;
      }
   }

   /* TODO we could scale up the cut (issue #7) if violation is >0 and <minviolation */

   return SCIP_OKAY;
}

/** creates the nonlinearity handler and includes it into the expression constraint handler */
SCIP_RETCODE SCIPincludeConsExprNlhdlrBasic(
   SCIP*                       scip,         /**< SCIP data structure */
   SCIP_CONSHDLR*              conshdlr,     /**< expression constraint handler */
   SCIP_CONSEXPR_NLHDLR**      nlhdlr,       /**< buffer where to store nonlinear handler */
   const char*                 name,         /**< name of nonlinear handler (must not be NULL) */
   const char*                 desc,         /**< description of nonlinear handler (can be NULL) */
   unsigned int                priority,     /**< priority of nonlinear handler */
   SCIP_DECL_CONSEXPR_NLHDLRDETECT((*detect)), /**< structure detection callback of nonlinear handler */
   SCIP_CONSEXPR_NLHDLRDATA*   data          /**< data of nonlinear handler (can be NULL) */
   )
{
   SCIP_CONSHDLRDATA* conshdlrdata;

   assert(scip != NULL);
   assert(conshdlr != NULL);
   assert(strcmp(SCIPconshdlrGetName(conshdlr), CONSHDLR_NAME) == 0);
   assert(nlhdlr != NULL);
   assert(name != NULL);
   assert(detect != NULL);

   conshdlrdata = SCIPconshdlrGetData(conshdlr);
   assert(conshdlrdata != NULL);

   SCIP_CALL( SCIPallocClearMemory(scip, nlhdlr) );

   SCIP_CALL( SCIPduplicateMemoryArray(scip, &(*nlhdlr)->name, name, strlen(name)+1) );
   if( desc != NULL )
   {
      SCIP_CALL( SCIPduplicateMemoryArray(scip, &(*nlhdlr)->desc, desc, strlen(desc)+1) );
   }

   (*nlhdlr)->priority = priority;
   (*nlhdlr)->data = data;
   (*nlhdlr)->detect = detect;

   ENSUREBLOCKMEMORYARRAYSIZE(scip, conshdlrdata->nlhdlrs, conshdlrdata->nlhdlrssize, conshdlrdata->nnlhdlrs+1);

   conshdlrdata->nlhdlrs[conshdlrdata->nnlhdlrs] = *nlhdlr;
   ++conshdlrdata->nnlhdlrs;

   /* sort nonlinear handlers by priority, in decreasing order
    * will happen in INIT, so only do when called late
    */
   if( SCIPgetStage(scip) >= SCIP_STAGE_INIT && conshdlrdata->nnlhdlrs > 1 )
      SCIPsortDownPtr((void**)conshdlrdata->nlhdlrs, nlhdlrCmp, conshdlrdata->nnlhdlrs);

   return SCIP_OKAY;
}

/** set the nonlinear handler callback to free the nonlinear handler data */
void SCIPsetConsExprNlhdlrFreeHdlrData(
   SCIP*                      scip,              /**< SCIP data structure */
   SCIP_CONSEXPR_NLHDLR*      nlhdlr,            /**< nonlinear handler */
   SCIP_DECL_CONSEXPR_NLHDLRFREEHDLRDATA((*freehdlrdata)) /**< handler free callback (can be NULL) */
)
{
   assert(nlhdlr != NULL);

   nlhdlr->freehdlrdata = freehdlrdata;
}

/** set the expression handler callback to free expression specific data of nonlinear handler */
void SCIPsetConsExprNlhdlrFreeExprData(
   SCIP*                      scip,              /**< SCIP data structure */
   SCIP_CONSEXPR_NLHDLR*      nlhdlr,            /**< nonlinear handler */
   SCIP_DECL_CONSEXPR_NLHDLRFREEEXPRDATA((*freeexprdata)) /**< nonlinear handler expression data free callback (can be NULL if data does not need to be freed) */
)
{
   assert(nlhdlr != NULL);

   nlhdlr->freeexprdata = freeexprdata;
}

/** set the copy handler callback of a nonlinear handler */
void SCIPsetConsExprNlhdlrCopyHdlr(
   SCIP*                      scip,          /**< SCIP data structure */
   SCIP_CONSEXPR_NLHDLR*      nlhdlr,        /**< nonlinear handler */
   SCIP_DECL_CONSEXPR_NLHDLRCOPYHDLR((*copy)) /**< copy callback (can be NULL) */
)
{
   assert(nlhdlr != NULL);

   nlhdlr->copyhdlr = copy;
}

/** set the initialization and deinitialization callback of a nonlinear handler */
void SCIPsetConsExprNlhdlrInitExit(
   SCIP*                      scip,          /**< SCIP data structure */
   SCIP_CONSEXPR_NLHDLR*      nlhdlr,        /**< nonlinear handler */
   SCIP_DECL_CONSEXPR_NLHDLRINIT((*init)),   /**< initialization callback (can be NULL) */
   SCIP_DECL_CONSEXPR_NLHDLREXIT((*exit_))    /**< deinitialization callback (can be NULL) */
)
{
   assert(nlhdlr != NULL);

   nlhdlr->init = init;
   nlhdlr->exit = exit_;
}

/** set the separation callback of a nonlinear handler */
void SCIPsetConsExprNlhdlrSepa(
   SCIP*                      scip,          /**< SCIP data structure */
   SCIP_CONSEXPR_NLHDLR*      nlhdlr,        /**< nonlinear handler */
   SCIP_DECL_CONSEXPR_NLHDLRSEPA((*sepa))    /**< separation callback (can be NULL) */
)
{
   assert(nlhdlr != NULL);

   nlhdlr->sepa = sepa;
}

/** gives name of nonlinear handler */
const char* SCIPgetConsExprNlhdlrName(
   SCIP_CONSEXPR_NLHDLR*      nlhdlr         /**< nonlinear handler */
)
{
   assert(nlhdlr != NULL);

   return nlhdlr->name;
}

/** gives description of nonlinear handler, can be NULL */
const char* SCIPgetConsExprNlhdlrDesc(
   SCIP_CONSEXPR_NLHDLR*      nlhdlr         /**< nonlinear handler */
)
{
   assert(nlhdlr != NULL);

   return nlhdlr->desc;
}

/** gives priority of nonlinear handler */
unsigned int SCIPgetConsExprNlhdlrPriority(
   SCIP_CONSEXPR_NLHDLR*      nlhdlr         /**< nonlinear handler */
)
{
   assert(nlhdlr != NULL);

   return nlhdlr->priority;
}

/** gives handler data of nonlinear handler */
SCIP_CONSEXPR_NLHDLRDATA* SCIPgetConsExprNlhdlrData(
   SCIP_CONSEXPR_NLHDLR*      nlhdlr         /**< nonlinear handler */
)
{
   assert(nlhdlr != NULL);

   return nlhdlr->data;
}
<|MERGE_RESOLUTION|>--- conflicted
+++ resolved
@@ -36,12 +36,9 @@
 #include "scip/cons_expr_log.h"
 #include "scip/cons_expr_abs.h"
 #include "scip/cons_expr_pow.h"
-<<<<<<< HEAD
 #include "scip/cons_expr_entropy.h"
-=======
 #include "scip/cons_expr_sin.h"
 #include "scip/cons_expr_cos.h"
->>>>>>> 5c5630cf
 #include "scip/debug.h"
 
 /* fundamental constraint handler properties */
@@ -7510,11 +7507,10 @@
    SCIP_CALL( SCIPincludeConsExprExprHdlrPow(scip, conshdlr) );
    assert(conshdlrdata->nexprhdlrs > 0 && strcmp(conshdlrdata->exprhdlrs[conshdlrdata->nexprhdlrs-1]->name, "pow") == 0);
 
-<<<<<<< HEAD
    /* include handler for entropy expression */
    SCIP_CALL( SCIPincludeConsExprExprHdlrEntropy(scip, conshdlr) );
    assert(conshdlrdata->nexprhdlrs > 0 && strcmp(conshdlrdata->exprhdlrs[conshdlrdata->nexprhdlrs-1]->name, "entropy") == 0);
-=======
+
    /* include handler for sine expression */
    SCIP_CALL( SCIPincludeConsExprExprHdlrSin(scip, conshdlr) );
    assert(conshdlrdata->nexprhdlrs > 0 && strcmp(conshdlrdata->exprhdlrs[conshdlrdata->nexprhdlrs-1]->name, "sin") == 0);
@@ -7522,7 +7518,6 @@
    /* include handler for cosine expression */
    SCIP_CALL( SCIPincludeConsExprExprHdlrCos(scip, conshdlr) );
    assert(conshdlrdata->nexprhdlrs > 0 && strcmp(conshdlrdata->exprhdlrs[conshdlrdata->nexprhdlrs-1]->name, "cos") == 0);
->>>>>>> 5c5630cf
 
    return SCIP_OKAY;
 }
