/* * * * * * * * * * * * * * * * * * * * * * * * * * * * * * * * * * * * * * */
/*                                                                           */
/*                  This file is part of the program and library             */
/*         SCIP --- Solving Constraint Integer Programs                      */
/*                                                                           */
/*    Copyright (C) 2002-2016 Konrad-Zuse-Zentrum                            */
/*                            fuer Informationstechnik Berlin                */
/*                                                                           */
/*  SCIP is distributed under the terms of the ZIB Academic License.         */
/*                                                                           */
/*  You should have received a copy of the ZIB Academic License              */
/*  along with SCIP; see the file COPYING. If not email to scip@zib.de.      */
/*                                                                           */
/* * * * * * * * * * * * * * * * * * * * * * * * * * * * * * * * * * * * * * */

/**@file   cons_expr.c
 * @brief  constraint handler for expression constraints (in particular, nonlinear constraints)
 * @author Stefan Vigerske
 * @author Benjamin Mueller
 * @author Felipe Serrano
 */

/*---+----1----+----2----+----3----+----4----+----5----+----6----+----7----+----8----+----9----+----0----+----1----+----2*/

#include <assert.h>
#include <string.h>
#include <ctype.h>

#include "scip/cons_expr.h"
#include "scip/struct_cons_expr.h"
#include "scip/cons_expr_var.h"
#include "scip/cons_expr_value.h"
#include "scip/cons_expr_sum.h"
#include "scip/cons_expr_product.h"
#include "scip/cons_expr_exp.h"
#include "scip/cons_expr_log.h"
#include "scip/cons_expr_abs.h"
#include "scip/cons_expr_pow.h"
#include "scip/debug.h"

/* fundamental constraint handler properties */
#define CONSHDLR_NAME          "expr"
#define CONSHDLR_DESC          "constraint handler for expressions"
#define CONSHDLR_ENFOPRIORITY       -60 /**< priority of the constraint handler for constraint enforcing */
#define CONSHDLR_CHECKPRIORITY -4000010 /**< priority of the constraint handler for checking feasibility */
#define CONSHDLR_EAGERFREQ          100 /**< frequency for using all instead of only the useful constraints in separation,
                                         *   propagation and enforcement, -1 for no eager evaluations, 0 for first only */
#define CONSHDLR_NEEDSCONS         TRUE /**< should the constraint handler be skipped, if no constraints are available? */

/* optional constraint handler properties */
#define CONSHDLR_SEPAPRIORITY        10 /**< priority of the constraint handler for separation */
#define CONSHDLR_SEPAFREQ             1 /**< frequency for separating cuts; zero means to separate only in the root node */
#define CONSHDLR_DELAYSEPA        FALSE /**< should separation method be delayed, if other separators found cuts? */

#define CONSHDLR_PROPFREQ             1 /**< frequency for propagating domains; zero means only preprocessing propagation */
#define CONSHDLR_DELAYPROP        FALSE /**< should propagation method be delayed, if other propagators found reductions? */
#define CONSHDLR_PROP_TIMING     SCIP_PROPTIMING_BEFORELP /**< propagation timing mask of the constraint handler*/

#define CONSHDLR_PRESOLTIMING    SCIP_PRESOLTIMING_ALWAYS /**< presolving timing of the constraint handler (fast, medium, or exhaustive) */
#define CONSHDLR_MAXPREROUNDS        -1 /**< maximal number of presolving rounds the constraint handler participates in (-1: no limit) */



/* enable nonlinear constraint upgrading */
#include "scip/cons_nonlinear.h"
#define NONLINCONSUPGD_PRIORITY   100000 /**< priority of the constraint handler for upgrading of nonlinear constraints */

/* enable quadratic constraint upgrading */
#include "scip/cons_quadratic.h"
#define QUADCONSUPGD_PRIORITY     100000 /**< priority of the constraint handler for upgrading of quadratic constraints */



/** ensures that a block memory array has at least a given size
 *
 *  if cursize is 0, then *array1 can be NULL
 */
#define ENSUREBLOCKMEMORYARRAYSIZE(scip, array1, cursize, minsize)      \
   do {                                                                 \
      int __newsize;                                                    \
      assert((scip)  != NULL);                                          \
      if( (cursize) >= (minsize) )                                      \
         break;                                                         \
      __newsize = SCIPcalcMemGrowSize(scip, minsize);                   \
      assert(__newsize >= (minsize));                                   \
      SCIP_CALL( SCIPreallocBlockMemoryArray(scip, &(array1), cursize, __newsize) ); \
      (cursize) = __newsize;                                            \
   } while( FALSE )


/*
 * Data structures
 */

/** eventdata for variable bound change events in constraints */
typedef struct
{
   SCIP_CONS*            cons;               /**< constraint */
   SCIP_CONSEXPR_EXPR*   varexpr;            /**< variable expression */
   int                   filterpos;          /**< position of eventdata in SCIP's event filter */
} SCIP_VAREVENTDATA;

/** constraint data for expr constraints */
struct SCIP_ConsData
{
   SCIP_CONSEXPR_EXPR**  varexprs;           /**< array containing all variable expressions */
   int                   nvarexprs;          /**< total number of variable expressions */
   SCIP_VAREVENTDATA**   vareventdata;       /**< array containing eventdata for bound change of variables */

   SCIP_CONSEXPR_EXPR*   expr;               /**< expression that represents this constraint */
   SCIP_Real             lhs;                /**< left-hand side */
   SCIP_Real             rhs;                /**< right-hand side */

   SCIP_Real             lhsviol;            /**< violation of left-hand side by current solution (used temporarily inside constraint handler) */
   SCIP_Real             rhsviol;            /**< violation of right-hand side by current solution (used temporarily inside constraint handler) */

   unsigned int          ispropagated:1;     /**< did we propagate the current bounds already? */

   SCIP_NLROW*           nlrow;              /**< a nonlinear row representation of this constraint */

   int                   nlockspos;          /**< number of positive locks */
   int                   nlocksneg;          /**< number of negative locks */
};

/** constraint handler data */
struct SCIP_ConshdlrData
{
   SCIP_CONSEXPR_EXPRHDLR** exprhdlrs;       /**< expression handlers */
   int                      nexprhdlrs;      /**< number of expression handlers */
   int                      exprhdlrssize;   /**< size of exprhdlrs array */

   SCIP_CONSEXPR_EXPRHDLR*  exprvarhdlr;     /**< variable expression handler */
   SCIP_CONSEXPR_EXPRHDLR*  exprvalhdlr;     /**< value expression handler */
   SCIP_CONSEXPR_EXPRHDLR*  exprsumhdlr;     /**< summation expression handler */
   SCIP_CONSEXPR_EXPRHDLR*  exprprodhdlr;    /**< product expression handler */

   int                      auxvarid;        /**< unique id for the next auxiliary variable */

   unsigned int             lastsoltag;      /**< last solution tag used to evaluate current solution */
   unsigned int             lastsepatag;     /**< last separation tag used to compute cuts */
   unsigned int             lastinitsepatag; /**< last separation initialization flag used */
<<<<<<< HEAD
   unsigned int             lastbrscoretag;  /**< last branching score tag used */
=======

   unsigned int             lastdifftag;     /**< last tag used for computing gradients */
>>>>>>> 38eba371

   SCIP_EVENTHDLR*          eventhdlr;       /**< handler for variable bound change events */

   int                      maxproprounds;   /**< limit on number of propagation rounds for a set of constraints within one round of SCIP propagation */

   /* separation parameters */
   SCIP_Real                mincutviolationsepa;    /**< minimal violation of a cut in order to add it to relaxation during separation */
   SCIP_Real                mincutviolationenfofac; /**< minimal target violation of a cut in order to add it to relaxation during enforcement as factor of feasibility tolerance (may be ignored) */

   unsigned int             restart;         /**< whether we are running after a restart */
};

/** data passed on during expression evaluation in a point */
typedef struct
{
   SCIP_SOL*             sol;                /**< solution that is evaluated */
   unsigned int          soltag;             /**< solution tag */
   SCIP_Bool             aborted;            /**< whether the evaluation has been aborted due to an evaluation error */
} EXPREVAL_DATA;

/** data passed on during backward automatic differentiation of an expression at a point */
typedef struct
{
   unsigned int          difftag;            /**< differentiation tag */
   SCIP_Bool             aborted;            /**< whether the evaluation has been aborted due to an evaluation error */
} EXPRBWDIFF_DATA;

/** data passed on during expression evaluation over a box */
typedef struct
{
   unsigned int          boxtag;             /**< box tag */
   SCIP_Bool             aborted;            /**< whether the evaluation has been aborted due to an empty interval */
   SCIP_Bool             intersect;          /**< should the computed expression interval be intersected with the existing one? */
   SCIP_Real             varboundrelax;      /**< by how much to relax variable bounds (at most) */
} EXPRINTEVAL_DATA;

/** data passed on during variable locking  */
typedef struct
{
   SCIP_CONSEXPR_EXPRHDLR* exprvarhdlr;      /**< handler for variable expressions (to recognize variable expressions) */
   int                     nlockspos;        /**< number of positive locks */
   int                     nlocksneg;        /**< number of negative locks */
} EXPRLOCK_DATA;

/** data passed on during collecting all expression variables */
typedef struct
{
   SCIP_CONSEXPR_EXPR**  varexprs;           /**< array to store variable expressions */
   int                   nvarexprs;          /**< total number of variable expressions */
   SCIP_HASHMAP*         varexprsmap;        /**< map containing all visited variable expressions */
} GETVARS_DATA;

/** data passed on during copying expressions */
typedef struct
{
   SCIP*                   targetscip;                 /**< target SCIP pointer */
   SCIP_DECL_CONSEXPR_EXPRCOPYDATA_MAPVAR((*mapvar));  /**< variable mapping function, or NULL for identity mapping (used in handler for var-expressions) */
   void*                   mapvardata;                 /**< data of variable mapping function */
   SCIP_CONSEXPR_EXPR*     targetexpr;                 /**< pointer that will hold the copied expression after the walk */
} COPY_DATA;

/** variable mapping data passed on during copying expressions when copying SCIP instances */
typedef struct
{
   SCIP_HASHMAP*           varmap;           /**< SCIP_HASHMAP mapping variables of the source SCIP to corresponding variables of the target SCIP */
   SCIP_HASHMAP*           consmap;          /**< SCIP_HASHMAP mapping constraints of the source SCIP to corresponding constraints of the target SCIP */
   SCIP_Bool               global;           /**< should a global or a local copy be created */
   SCIP_Bool               valid;            /**< indicates whether every variable copy was valid */
} COPY_MAPVAR_DATA;

/** data passed on during separation initialization */
typedef struct
{
   SCIP_CONSHDLR*          conshdlr;         /**< expression constraint handler */
   SCIP_Bool               infeasible;       /**< pointer to store whether the problem is infeasible */
   unsigned int            initsepatag;      /**< tag used for the separation initialization round */
} INITSEPA_DATA;

/** data passed on during separation */
typedef struct
{
   SCIP_CONSHDLR*          conshdlr;         /**< expression constraint handler */
   SCIP_SOL*               sol;              /**< solution to separate (NULL for separating the LP solution) */
   SCIP_Real               minviolation;     /**< minimal violation of a cut if it should be added to the LP */
   SCIP_RESULT             result;           /**< buffer to store a result */
   int                     ncuts;            /**< buffer to store the total number of added cuts */
   unsigned int            sepatag;          /**< separation tag */
} SEPA_DATA;

/** data passed on during computing branching scores */
typedef struct
{
   SCIP_SOL*               sol;              /**< solution (NULL for current the LP solution) */
   unsigned int            brscoretag;       /**< branching score tag */
} BRSCORE_DATA;

struct SCIP_ConsExpr_PrintDotData
{
   FILE*                   file;             /**< file to print to */
   SCIP_Bool               closefile;        /**< whether file need to be closed when finished printing */
   SCIP_HASHMAP*           visitedexprs;     /**< hashmap storing expressions that have been printed already */
   SCIP_CONSEXPR_PRINTDOT_WHAT whattoprint;  /**< flags that indicate what to print for each expression */
};

/** data passed on during creating of auxiliary variables */
typedef struct
{
   SCIP_CONSHDLR*          conshdlr;         /**< expression constraint handler */
#ifdef SCIP_DEBUG_SOLUTION
   SCIP_SOL*               debugsol;         /**< debug solution (or NULL if not debugging) */
#endif
} CREATE_AUXVARS_DATA;


/*
 * Local methods
 */

/** create and include conshdlr to SCIP and set everything except for expression handlers */
static
SCIP_RETCODE includeConshdlrExprBasic(SCIP* scip);

/** copy expression handlers from sourceconshdlr to (target's) scip consexprhdlr */
static
SCIP_RETCODE copyConshdlrExprExprHdlr(
   SCIP*                 scip,               /**< (target) SCIP data structure */
   SCIP_CONSHDLR*        sourceconshdlr,     /**< source constraint expression handler */
   SCIP_Bool*            valid               /**< was the copying process valid? */
   )
{
   int                i;
   SCIP_CONSHDLR*     conshdlr;
   SCIP_CONSHDLRDATA* conshdlrdata;
   SCIP_CONSHDLRDATA* sourceconshdlrdata;

   assert(strcmp(SCIPconshdlrGetName(sourceconshdlr), CONSHDLR_NAME) == 0);

   conshdlr = SCIPfindConshdlr(scip, CONSHDLR_NAME);
   assert(conshdlr != NULL);
   assert(conshdlr != sourceconshdlr);

   conshdlrdata = SCIPconshdlrGetData(conshdlr);
   assert(conshdlrdata != NULL);
   sourceconshdlrdata = SCIPconshdlrGetData(sourceconshdlr);
   assert(sourceconshdlrdata != NULL);

   /* copy expression handlers */
   *valid = TRUE;
   for( i = 0; i < sourceconshdlrdata->nexprhdlrs; i++ )
   {
      SCIP_Bool localvalid;
      SCIP_CONSEXPR_EXPRHDLR* sourceexprhdlr;

      sourceexprhdlr = sourceconshdlrdata->exprhdlrs[i];

      if( sourceexprhdlr->copyhdlr != NULL )
      {
         SCIP_CALL( sourceexprhdlr->copyhdlr(scip, conshdlr, sourceconshdlr, sourceexprhdlr, &localvalid) );
         *valid &= localvalid;
      }
      else
      {
         *valid = FALSE;
      }
   }

   /* set pointer to important expression handlers in conshdlr of target SCIP */
   conshdlrdata->exprvarhdlr = SCIPfindConsExprExprHdlr(conshdlr, "var");
   conshdlrdata->exprvalhdlr = SCIPfindConsExprExprHdlr(conshdlr, "val");
   conshdlrdata->exprsumhdlr = SCIPfindConsExprExprHdlr(conshdlr, "sum");
   conshdlrdata->exprprodhdlr = SCIPfindConsExprExprHdlr(conshdlr, "prod");

   return SCIP_OKAY;
}

/** returns an equivalent expression for a given expression if possible; it adds the expression to key2expr if the map
 *  does not contain the key
 */
static
SCIP_RETCODE findEqualExpr(
   SCIP*                 scip,               /**< SCIP data structure */
   SCIP_CONSEXPR_EXPR *  expr,               /**< expression to replace */
   SCIP_HASHTABLE*       key2expr,           /**< mapping of hashes to expressions */
   SCIP_CONSEXPR_EXPR**  newexpr             /**< pointer to store an equivalent expression (NULL if there is none) */
   )
{  /*lint --e{438}*/
   SCIP_HASHTABLELIST* hashtablelist;

   assert(scip != NULL);
   assert(expr != NULL);
   assert(key2expr != NULL);
   assert(newexpr != NULL);

   *newexpr = NULL;
   hashtablelist = NULL;

   do
   {
      /* search for an equivalent expression */
      *newexpr = (SCIP_CONSEXPR_EXPR*)(SCIPhashtableRetrieveNext(key2expr, &hashtablelist, (void*)expr));

      if( *newexpr == NULL )
      {
         /* processed all expressions like expr from hash table, so insert expr */
         SCIP_CALL( SCIPhashtableInsert(key2expr, (void*) expr) );
         break;
      }
      else if( expr != *newexpr )
      {
         assert(SCIPcompareConsExprExprs(expr, *newexpr) == 0);
         break;
      }
      else
      {
         /* can not replace expr since it is already contained in the hashtablelist */
         assert(expr == *newexpr);
         *newexpr = NULL;
         break;
      }
   }
   while( TRUE ); /*lint !e506*/

   return SCIP_OKAY;
}

/** @name Walking methods
 *
 * Several operations need to traverse the whole expression tree: print, evaluate, free, etc.
 * These operations have a very natural recursive implementation. However, deep recursion can raise stack overflows.
 * To avoid this issue, the method SCIPwalkConsExprExprDF is introduced to traverse the tree and execute callbacks
 * at different places. Here are the callbacks needed for performing the mentioned operations.
 *
 * @{
 */

/** expression walk callback to copy an expression
 *
 * In expr->walkio is given the targetexpr which is expected to hold the copy of expr.
 */
static
SCIP_DECL_CONSEXPREXPRWALK_VISIT(copyExpr)
{
   assert(expr != NULL);

   switch( stage )
   {
      case SCIP_CONSEXPREXPRWALK_ENTEREXPR :
      {
         /* create expr that will hold the copy */
         SCIP_CONSEXPR_EXPR*     targetexpr;
         SCIP_CONSEXPR_EXPRHDLR* targetexprhdlr;
         SCIP_CONSEXPR_EXPRDATA* targetexprdata;
         COPY_DATA* copydata;

         copydata = (COPY_DATA*)data;

         /* get the exprhdlr of the target scip */
         if( copydata->targetscip != scip )
         {
            SCIP_CONSHDLR* targetconsexprhdlr;

            targetconsexprhdlr = SCIPfindConshdlr(copydata->targetscip, "expr");
            assert(targetconsexprhdlr != NULL);

            targetexprhdlr = SCIPfindConsExprExprHdlr(targetconsexprhdlr,
                  SCIPgetConsExprExprHdlrName(SCIPgetConsExprExprHdlr(expr)));

            if( targetexprhdlr == NULL )
            {
               /* expression handler not in target scip (probably did not have a copy callback) -> abort */
               expr->walkio.ptrval = NULL;
               *result = SCIP_CONSEXPREXPRWALK_SKIP;
               return SCIP_OKAY;
            }
         }
         else
         {
            targetexprhdlr = SCIPgetConsExprExprHdlr(expr);
         }
         assert(targetexprhdlr != NULL);

         /* if the source is a variable expression create a variable expression directly; otherwise copy the expression data */
         if( strcmp(expr->exprhdlr->name, "var") == 0 )
         {
            SCIP_VAR* sourcevar;
            SCIP_VAR* targetvar;

            sourcevar = SCIPgetConsExprExprVarVar(expr);
            assert(sourcevar != NULL);
            targetvar = NULL;

            /* get the corresponding variable in the target SCIP */
            if( copydata->mapvar != NULL )
            {
               SCIP_CALL( copydata->mapvar(copydata->targetscip, &targetvar, scip, sourcevar, copydata->mapvardata) );
               SCIP_CALL( SCIPcreateConsExprExprVar(copydata->targetscip, SCIPfindConshdlr(copydata->targetscip, "expr"), &targetexpr, targetvar) );

               /* we need to release once since it has been captured by the mapvar() and SCIPcreateConsExprExprVar() call */
               SCIP_CALL( SCIPreleaseVar(copydata->targetscip, &targetvar) );
            }
            else
            {
               targetvar = sourcevar;
               SCIP_CALL( SCIPcreateConsExprExprVar(copydata->targetscip, SCIPfindConshdlr(copydata->targetscip, "expr"), &targetexpr, targetvar) );
            }
         }
         else
         {
            /* copy expression data */
            if( expr->exprhdlr->copydata != NULL )
            {
               SCIP_CALL( expr->exprhdlr->copydata(
                     copydata->targetscip,
                     targetexprhdlr,
                     &targetexprdata,
                     scip,
                     expr,
                     copydata->mapvar,
                     copydata->mapvardata) );
            }
            else if( expr->exprdata != NULL )
            {
               /* no copy callback for expression data implemented -> abort
                * (we could also just copy the exprdata pointer, but for now let's say that
                *  an expression handler should explicitly implement this behavior, if desired)
                */
               expr->walkio.ptrval = NULL;
               *result = SCIP_CONSEXPREXPRWALK_SKIP;
               return SCIP_OKAY;
            }
            else
            {
               targetexprdata = NULL;
            }

            /* create in targetexpr an expression of the same type as expr, but without children for now */
            SCIP_CALL( SCIPcreateConsExprExpr(copydata->targetscip, &targetexpr, targetexprhdlr, targetexprdata, 0, NULL) );
         }

         /* store targetexpr */
         expr->walkio.ptrval = targetexpr;

         /* continue */
         *result = SCIP_CONSEXPREXPRWALK_CONTINUE;
         return SCIP_OKAY;
      }


      case SCIP_CONSEXPREXPRWALK_VISITEDCHILD :
      {
         /* just visited child so a copy of himself should be available; append it */
         SCIP_CONSEXPR_EXPR* child;
         SCIP_CONSEXPR_EXPR* targetchild;
         SCIP_CONSEXPR_EXPR* targetexpr;
         COPY_DATA* copydata;

         assert(expr->walkcurrentchild < expr->nchildren);

         child = expr->children[expr->walkcurrentchild];
         copydata = (COPY_DATA*)data;

         /* get copy of child */
         targetchild = (SCIP_CONSEXPR_EXPR*)child->walkio.ptrval;

         if( targetchild == NULL )
         {
            /* release targetexpr (should free also the already copied children) */
            SCIP_CALL( SCIPreleaseConsExprExpr(copydata->targetscip, (SCIP_CONSEXPR_EXPR**)&expr->walkio.ptrval) );

            /* abort */
            *result = SCIP_CONSEXPREXPRWALK_SKIP;
            return SCIP_OKAY;
         }

         /* append child to copyexpr */
         targetexpr = (SCIP_CONSEXPR_EXPR*)expr->walkio.ptrval;
         SCIP_CALL( SCIPappendConsExprExpr(copydata->targetscip, targetexpr, targetchild) );

         /* release targetchild (captured by targetexpr) */
         SCIP_CALL( SCIPreleaseConsExprExpr(copydata->targetscip, &targetchild) );

         return SCIP_OKAY;
      }

      case SCIP_CONSEXPREXPRWALK_LEAVEEXPR :
      {
         COPY_DATA* copydata;

         /* store the copied expression in the copydata, in case this expression was the root, for which the walkio will be cleared */
         copydata = (COPY_DATA*)data;
         copydata->targetexpr = (SCIP_CONSEXPR_EXPR*)expr->walkio.ptrval;

         *result = SCIP_CONSEXPREXPRWALK_CONTINUE;
         return SCIP_OKAY;
      }

      case SCIP_CONSEXPREXPRWALK_VISITINGCHILD :
      default:
      {
         SCIPABORT(); /* we should never be called in this stage */
         *result = SCIP_CONSEXPREXPRWALK_CONTINUE; /*lint !e527*/
         return SCIP_OKAY;
      }
   }
}

static
SCIP_DECL_CONSEXPR_EXPRCOPYDATA_MAPVAR(transformVar)
{   /*lint --e{715}*/
   assert(sourcevar != NULL);
   assert(targetvar != NULL);
   assert(sourcescip == targetscip);

   /* transform variable (does not capture target variable) */
   SCIP_CALL( SCIPgetTransformedVar(sourcescip, sourcevar, targetvar) );
   assert(*targetvar != NULL);

   /* caller assumes that target variable has been captured */
   SCIP_CALL( SCIPcaptureVar(sourcescip, *targetvar) );

   return SCIP_OKAY;
}

static
SCIP_DECL_CONSEXPR_EXPRCOPYDATA_MAPVAR(copyVar)
{
   COPY_MAPVAR_DATA* data;
   SCIP_Bool valid;

   assert(sourcevar != NULL);
   assert(targetvar != NULL);
   assert(mapvardata != NULL);

   data = (COPY_MAPVAR_DATA*)mapvardata;

   SCIP_CALL( SCIPgetVarCopy(sourcescip, targetscip, sourcevar, targetvar, data->varmap, data->consmap, data->global, &valid) );
   assert(*targetvar != NULL);

   /* if copy was not valid, store so in mapvar data */
   if( !valid )
      data->valid = FALSE;

   /* caller assumes that target variable has been captured */
   SCIP_CALL( SCIPcaptureVar(targetscip, *targetvar) );

   return SCIP_OKAY;
}

/** expression walk callback to free an expression including its children (if not used anywhere else) */
static
SCIP_DECL_CONSEXPREXPRWALK_VISIT(freeExpr)
{  /*lint --e{715}*/
   assert(expr != NULL);

   /* expression should be used by its parent and maybe by the walker (only the root!)
    * in VISITEDCHILD we assert that expression is only used by its parent
    */
   assert(0 <= expr->nuses && expr->nuses <= 2);

   switch( stage )
   {
      case SCIP_CONSEXPREXPRWALK_VISITINGCHILD :
      {
         /* check whether a child needs to be visited (nuses == 1)
          * if not, then we still have to release it
          */
         SCIP_CONSEXPR_EXPR* child;

         assert(expr->walkcurrentchild < expr->nchildren);
         child = expr->children[expr->walkcurrentchild];
         if( child->nuses > 1 )
         {
            /* child is not going to be freed: just release it */
            SCIP_CALL( SCIPreleaseConsExprExpr(scip, &child) );
            *result = SCIP_CONSEXPREXPRWALK_SKIP;
         }
         else
         {
            assert(child->nuses == 1);

            if( child->exprdata != NULL )
            {
               /* free child's expression data when entering child */
               if( child->exprhdlr->freedata != NULL )
               {
                  SCIP_CALL( child->exprhdlr->freedata(scip, child) );
                  assert(child->exprdata == NULL);
               }
               else
               {
                  child->exprdata = NULL;
               }
            }

            *result = SCIP_CONSEXPREXPRWALK_CONTINUE;
         }

         return SCIP_OKAY;
      }

      case SCIP_CONSEXPREXPRWALK_VISITEDCHILD :
      {
         /* free child after visiting it */
         SCIP_CONSEXPR_EXPR* child;

         assert(expr->walkcurrentchild < expr->nchildren);

         child = expr->children[expr->walkcurrentchild];
         /* child should only be used by its parent */
         assert(child->nuses == 1);

         /* child should have no data associated */
         assert(child->exprdata == NULL);

         /* free child's children array, if any */
         SCIPfreeBlockMemoryArrayNull(scip, &child->children, child->childrensize);

         /* expression should not be locked anymore */
         assert(child->nlockspos == 0);
         assert(child->nlocksneg == 0);

         SCIPfreeBlockMemory(scip, &child);
         assert(child == NULL);
         expr->children[expr->walkcurrentchild] = NULL;

         *result = SCIP_CONSEXPREXPRWALK_CONTINUE;
         return SCIP_OKAY;
      }

      case SCIP_CONSEXPREXPRWALK_ENTEREXPR :
      case SCIP_CONSEXPREXPRWALK_LEAVEEXPR :
      default:
      {
         SCIPABORT(); /* we should never be called in this stage */
         *result = SCIP_CONSEXPREXPRWALK_CONTINUE; /*lint !e527*/
         return SCIP_OKAY;
      }
   }
}

/** expression walk callback to print an expression */
static
SCIP_DECL_CONSEXPREXPRWALK_VISIT(printExpr)
{
   FILE* file;

   assert(expr != NULL);
   assert(expr->exprhdlr != NULL);

   file = (FILE*)data;

   if( expr->exprhdlr->print == NULL )
   {
      /* default: <hdlrname>(<child1>, <child2>, ...) */
      switch( stage )
      {
         case SCIP_CONSEXPREXPRWALK_ENTEREXPR :
         {
            SCIPinfoMessage(scip, file, SCIPgetConsExprExprHdlrName(expr->exprhdlr));
            if( expr->nchildren > 0 )
            {
               SCIPinfoMessage(scip, file, "(");
            }
            break;
         }

         case SCIP_CONSEXPREXPRWALK_VISITEDCHILD :
         {
            if( SCIPgetConsExprExprWalkCurrentChild(expr) < expr->nchildren-1 )
            {
               SCIPinfoMessage(scip, file, ", ");
            }
            else
            {
               SCIPinfoMessage(scip, file, ")");
            }

            break;
         }

         case SCIP_CONSEXPREXPRWALK_VISITINGCHILD :
         case SCIP_CONSEXPREXPRWALK_LEAVEEXPR :
         default: ;
      }
   }
   else
   {
      /* redirect to expression callback */
      SCIP_CALL( (*expr->exprhdlr->print)(scip, expr, stage, file) );
   }

   *result = SCIP_CONSEXPREXPRWALK_CONTINUE;

   return SCIP_OKAY;
}

/** expression walk callback to print an expression in dot format */
static
SCIP_DECL_CONSEXPREXPRWALK_VISIT(printExprDot)
{  /*lint --e{715}*/
   SCIP_CONSEXPR_PRINTDOTDATA* dotdata;
   SCIP_CONSEXPR_EXPR* parentbackup;
   SCIP_Real color;
   int c;

   assert(expr != NULL);
   assert(expr->exprhdlr != NULL);
   assert(stage == SCIP_CONSEXPREXPRWALK_ENTEREXPR);
   assert(data != NULL);

   dotdata = (SCIP_CONSEXPR_PRINTDOTDATA*)data;

   /* skip expressions that have been printed already */
   if( SCIPhashmapExists(dotdata->visitedexprs, (void*)expr) )
   {
      *result = SCIP_CONSEXPREXPRWALK_SKIP;
      return SCIP_OKAY;
   }

   /* print expression as dot node */

   /* make up some color from the expression type (it's name) */
   color = 0.0;
   for( c = 0; expr->exprhdlr->name[c] != '\0'; ++c )
      color += (tolower(expr->exprhdlr->name[c]) - 'a') / 26.0;
   color = SCIPfrac(scip, color);
   SCIPinfoMessage(scip, dotdata->file, "n%p [fillcolor=\"%g,%g,%g\", label=\"", expr, color, color, color);

   if( dotdata->whattoprint & SCIP_CONSEXPR_PRINTDOT_EXPRHDLR )
   {
      SCIPinfoMessage(scip, dotdata->file, "%s\\n", SCIPgetConsExprExprHdlrName(expr->exprhdlr));
   }

   if( dotdata->whattoprint & SCIP_CONSEXPR_PRINTDOT_EXPRSTRING )
   {
      /* print expression string as label */
      parentbackup = expr->walkparent;
      expr->walkparent = NULL;
      assert(expr->walkcurrentchild == 0); /* as we are in enterexpr */

      SCIP_CALL( printExpr(scip, expr, SCIP_CONSEXPREXPRWALK_ENTEREXPR, (void*)dotdata->file, result) );
      for( c = 0; c < expr->nchildren; ++c )
      {
         expr->walkcurrentchild = c;
         SCIP_CALL( printExpr(scip, expr, SCIP_CONSEXPREXPRWALK_VISITINGCHILD, (void*)dotdata->file, result) );
         SCIPinfoMessage(scip, dotdata->file, "c%d", c);
         SCIP_CALL( printExpr(scip, expr, SCIP_CONSEXPREXPRWALK_VISITEDCHILD, (void*)dotdata->file, result) );
      }
      SCIP_CALL( printExpr(scip, expr, SCIP_CONSEXPREXPRWALK_LEAVEEXPR, (void*)dotdata->file, result) );
      SCIPinfoMessage(scip, dotdata->file, "\\n");

      expr->walkcurrentchild = 0;
      expr->walkparent = parentbackup;
   }

   if( dotdata->whattoprint & SCIP_CONSEXPR_PRINTDOT_NUSES )
   {
      /* print number of uses */
      SCIPinfoMessage(scip, dotdata->file, "%d uses\\n", expr->nuses);
   }

   if( dotdata->whattoprint & SCIP_CONSEXPR_PRINTDOT_NUSES )
   {
      /* print number of locks */
      SCIPinfoMessage(scip, dotdata->file, "%d,%d +,-locks\\n", expr->nlockspos, expr->nlocksneg);
   }

   if( dotdata->whattoprint & SCIP_CONSEXPR_PRINTDOT_EVALVALUE )
   {
      /* print eval value */
      SCIPinfoMessage(scip, dotdata->file, "val=%g", expr->evalvalue);

      if( (dotdata->whattoprint & SCIP_CONSEXPR_PRINTDOT_EVALTAG) == SCIP_CONSEXPR_PRINTDOT_EVALTAG )
      {
         /* print also eval tag */
         SCIPinfoMessage(scip, dotdata->file, " (%u)", expr->evaltag);
      }
      SCIPinfoMessage(scip, dotdata->file, "\\n");
   }

   if( dotdata->whattoprint & SCIP_CONSEXPR_PRINTDOT_INTERVAL )
   {
      /* print interval value */
      SCIPinfoMessage(scip, dotdata->file, "[%g,%g]", expr->interval.inf, expr->interval.sup);

      if( (dotdata->whattoprint & SCIP_CONSEXPR_PRINTDOT_INTERVALTAG) == SCIP_CONSEXPR_PRINTDOT_INTERVALTAG )
      {
         /* print also interval eval tag */
         SCIPinfoMessage(scip, dotdata->file, " (%u)", expr->intevaltag);
      }
      SCIPinfoMessage(scip, dotdata->file, "\\n");
   }

   SCIPinfoMessage(scip, dotdata->file, "\"]\n");  /* end of label and end of node */

   /* add edges from expr to its children */
   for( c = 0; c < expr->nchildren; ++c )
      SCIPinfoMessage(scip, dotdata->file, "n%p -> n%p [label=\"c%d\"]\n", (void*)expr, (void*)expr->children[c], c);

   /* remember that we have printed this expression */
   SCIP_CALL( SCIPhashmapInsert(dotdata->visitedexprs, (void*)expr, NULL) );

   *result = SCIP_CONSEXPREXPRWALK_CONTINUE;

   return SCIP_OKAY;
}

/** expression walk callback when evaluating expression, called before child is visited */
static
SCIP_DECL_CONSEXPREXPRWALK_VISIT(evalExprVisitChild)
{  /*lint --e{715}*/
   EXPREVAL_DATA* evaldata;

   assert(expr != NULL);
   assert(data != NULL);

   evaldata = (EXPREVAL_DATA*)data;

   /* skip child if it has been evaluated for that solution already */
   if( evaldata->soltag != 0 && evaldata->soltag == expr->children[expr->walkcurrentchild]->evaltag )
   {
      if( expr->children[expr->walkcurrentchild]->evalvalue == SCIP_INVALID ) /*lint !e777*/
      {
         evaldata->aborted = TRUE;
         *result = SCIP_CONSEXPREXPRWALK_ABORT;
      }
      else
      {
         *result = SCIP_CONSEXPREXPRWALK_SKIP;
      }
   }
   else
   {
      *result = SCIP_CONSEXPREXPRWALK_CONTINUE;
   }

   return SCIP_OKAY;
}

/** expression walk callback when evaluating expression, called when expression is left */
static
SCIP_DECL_CONSEXPREXPRWALK_VISIT(evalExprLeaveExpr)
{  /*lint --e{715}*/
   EXPREVAL_DATA* evaldata;

   assert(expr != NULL);
   assert(data != NULL);
   assert(expr->exprhdlr->eval != NULL);

   evaldata = (EXPREVAL_DATA*)data;

   SCIP_CALL( (*expr->exprhdlr->eval)(scip, expr, &expr->evalvalue, evaldata->sol) );
   expr->evaltag = evaldata->soltag;

   if( expr->evalvalue == SCIP_INVALID ) /*lint !e777*/
   {
      evaldata->aborted = TRUE;
      *result = SCIP_CONSEXPREXPRWALK_ABORT;
   }
   else
   {
      *result = SCIP_CONSEXPREXPRWALK_CONTINUE;
   }

   return SCIP_OKAY;
}

/** expression walk callback when evaluating expression on intervals, called before child is visited */
static
SCIP_DECL_CONSEXPREXPRWALK_VISIT(intevalExprVisitChild)
{  /*lint --e{715}*/
   EXPRINTEVAL_DATA* propdata;

   assert(expr != NULL);
   assert(data != NULL);

   propdata = (EXPRINTEVAL_DATA*)data;

   /* skip child if it has been evaluated already */
   if( propdata->boxtag != 0 && propdata->boxtag == expr->children[expr->walkcurrentchild]->intevaltag )
   {
      if( SCIPintervalIsEmpty(SCIPinfinity(scip), expr->children[expr->walkcurrentchild]->interval) )
      {
         propdata->aborted = TRUE;
         *result = SCIP_CONSEXPREXPRWALK_ABORT;
      }
      else
      {
         *result = SCIP_CONSEXPREXPRWALK_SKIP;
      }
   }
   else
   {
      *result = SCIP_CONSEXPREXPRWALK_CONTINUE;
   }

   return SCIP_OKAY;
}

/** expression walk callback when evaluating expression on intervals, called when expression is left */
static
SCIP_DECL_CONSEXPREXPRWALK_VISIT(intevalExprLeaveExpr)
{  /*lint --e{715}*/
   EXPRINTEVAL_DATA* propdata;
   SCIP_INTERVAL interval;

   assert(expr != NULL);
   assert(data != NULL);

   propdata = (EXPRINTEVAL_DATA*)data;

   /* set tag in any case */
   expr->intevaltag = propdata->boxtag;

   /* mark expression as not tightened if we do not intersect expression intervals; this happens onces before calling
    * the reverse propagation
    */
   if( !propdata->intersect )
      expr->hastightened = FALSE;

   /* set interval to [-inf,+inf] if interval evaluation callback is not implemented */
   if( expr->exprhdlr->inteval == NULL )
   {
      SCIPintervalSetEntire(SCIPinfinity(scip), &expr->interval);
      *result = SCIP_CONSEXPREXPRWALK_CONTINUE;

      return SCIP_OKAY;
   }

   /* evaluate current expression and move on */
   SCIP_CALL( (*expr->exprhdlr->inteval)(scip, expr, &interval, propdata->varboundrelax) );

   /* update expression interval */
   if( !SCIPintervalIsEmpty(SCIPinfinity(scip), interval) )
   {
      /* intersect new interval with the previous one */
      if( propdata->intersect )
         SCIPintervalIntersect(&expr->interval, expr->interval, interval);
      else
         SCIPintervalSetBounds(&expr->interval, interval.inf, interval.sup);

      *result = SCIP_CONSEXPREXPRWALK_CONTINUE;
   }

   /* stop if the computed or resulting interval is empty */
   if( SCIPintervalIsEmpty(SCIPinfinity(scip), interval) || SCIPintervalIsEmpty(SCIPinfinity(scip), expr->interval) )
   {
      SCIPintervalSetEmpty(&expr->interval);
      propdata->aborted = TRUE;
      *result = SCIP_CONSEXPREXPRWALK_ABORT;
   }

   return SCIP_OKAY;
}

static
SCIP_DECL_CONSEXPREXPRWALK_VISIT(lockVar)
{
   EXPRLOCK_DATA* lockdata;

   assert(expr != NULL);
   assert(data != NULL);
   assert(result != NULL);
   assert(stage == SCIP_CONSEXPREXPRWALK_ENTEREXPR);

   lockdata = (EXPRLOCK_DATA*)data;

   expr->nlockspos += lockdata->nlockspos;
   expr->nlocksneg += lockdata->nlocksneg;

   if( SCIPgetConsExprExprHdlr(expr) == lockdata->exprvarhdlr )
   {
      /* if a variable, then also add nlockspos/nlocksneg from lockdata via SCIPaddVarLocks() */
      SCIP_CALL( SCIPaddVarLocks(scip, SCIPgetConsExprExprVarVar(expr), lockdata->nlockspos, lockdata->nlocksneg) );
   }

   *result = SCIP_CONSEXPREXPRWALK_CONTINUE;

   return SCIP_OKAY;
}

/** prints structure a la Maple's dismantle */
static
SCIP_DECL_CONSEXPREXPRWALK_VISIT(dismantleExpr)
{
   assert(expr != NULL);

   switch( stage )
   {
      case SCIP_CONSEXPREXPRWALK_ENTEREXPR:
      {
         int* depth;
         int nspaces;
         const char* type;

         depth = (int*)data;
         ++*depth;
         nspaces = 3 * *depth;
         type = SCIPgetConsExprExprHdlrName(SCIPgetConsExprExprHdlr(expr));

         /* use depth of expression to align output */
         SCIPinfoMessage(scip, NULL, "%*s[%s]: ", nspaces, "", type);

         if(strcmp(type, "var") == 0)
            SCIPinfoMessage(scip, NULL, "%s\n", SCIPvarGetName(SCIPgetConsExprExprVarVar(expr)));
         else if(strcmp(type, "sum") == 0)
            SCIPinfoMessage(scip, NULL, "%g\n", SCIPgetConsExprExprSumConstant(expr));
         else if(strcmp(type, "prod") == 0)
            SCIPinfoMessage(scip, NULL, "%g\n", SCIPgetConsExprExprProductCoef(expr));
         else if(strcmp(type, "val") == 0)
            SCIPinfoMessage(scip, NULL, "%g\n", SCIPgetConsExprExprValueValue(expr));
         else if(strcmp(type, "pow") == 0)
            SCIPinfoMessage(scip, NULL, "%g\n", SCIPgetConsExprExprPowExponent(expr));
         else if(strcmp(type, "exp") == 0)
            SCIPinfoMessage(scip, NULL, "\n");
         else if(strcmp(type, "log") == 0)
            SCIPinfoMessage(scip, NULL, "\n");
         else if(strcmp(type, "abs") == 0)
            SCIPinfoMessage(scip, NULL, "\n");
         else
            SCIPinfoMessage(scip, NULL, "NOT IMPLEMENTED YET\n");
         break;
      }
      case SCIP_CONSEXPREXPRWALK_VISITINGCHILD:
      {
         int* depth;
         int nspaces;
         const char* type;

         depth = (int*)data;
         nspaces = 3 * *depth;
         type = SCIPgetConsExprExprHdlrName(SCIPgetConsExprExprHdlr(expr));

         if( strcmp(type, "sum") == 0 )
         {
            SCIPinfoMessage(scip, NULL, "%*s   ", nspaces, "");
            SCIPinfoMessage(scip, NULL, "[coef]: %g\n", SCIPgetConsExprExprSumCoefs(expr)[SCIPgetConsExprExprWalkCurrentChild(expr)]);
         }
         else if( strcmp(type, "prod") == 0 )
         {
            SCIPinfoMessage(scip, NULL, "%*s   \n", nspaces, "");
         }
         break;
      }
      case SCIP_CONSEXPREXPRWALK_LEAVEEXPR:
      {
         int* depth;

         depth = (int*)data;
         --*depth;
         break;
      }
      case SCIP_CONSEXPREXPRWALK_VISITEDCHILD:
      default:
      {
         /* shouldn't be here */
         SCIPABORT();
         *result = SCIP_CONSEXPREXPRWALK_CONTINUE; /*lint !e527*/
         return SCIP_OKAY;
      }
   }
   *result = SCIP_CONSEXPREXPRWALK_CONTINUE;

   return SCIP_OKAY;
}

/** expression walk callback to skip expression which have already been hashed */
static
SCIP_DECL_CONSEXPREXPRWALK_VISIT(hashExprVisitingExpr)
{
   SCIP_HASHMAP* expr2key;
   SCIP_CONSEXPR_EXPR* child;

   assert(expr != NULL);
   assert(stage == SCIP_CONSEXPREXPRWALK_VISITINGCHILD);

   expr2key = (SCIP_HASHMAP*) data;
   assert(expr2key != NULL);

   assert(expr->walkcurrentchild < expr->nchildren);
   child = expr->children[expr->walkcurrentchild];
   assert(child != NULL);

   /* skip child if the expression is already in the map */
   *result = SCIPhashmapExists(expr2key, (void*) child) ? SCIP_CONSEXPREXPRWALK_SKIP : SCIP_CONSEXPREXPRWALK_CONTINUE;

   return SCIP_OKAY;
}

/** expression walk callback to compute an hash value for an expression */
static
SCIP_DECL_CONSEXPREXPRWALK_VISIT(hashExprLeaveExpr)
{
   SCIP_HASHMAP* expr2key;
   unsigned int hashkey;
   int i;

   assert(expr != NULL);
   assert(stage == SCIP_CONSEXPREXPRWALK_LEAVEEXPR);

   expr2key = (SCIP_HASHMAP*) data;
   assert(expr2key != NULL);

   hashkey = 0;
   *result = SCIP_CONSEXPREXPRWALK_CONTINUE;

   if( expr->exprhdlr->hash != NULL )
   {
      SCIP_CALL( (*expr->exprhdlr->hash)(scip, expr, expr2key, &hashkey) );
   }
   else
   {
      /* compute hash from expression handler name if callback is not implemented
       * this can lead to more collisions and thus a larger number of expensive expression compare calls
       */
      for( i = 0; expr->exprhdlr->name[i] != '\0'; i++ )
         hashkey += (unsigned int) expr->exprhdlr->name[i]; /*lint !e571*/

      hashkey = SCIPcalcFibHash((SCIP_Real)hashkey);
   }

   /* put the hash key into expr2key map */
   SCIP_CALL( SCIPhashmapInsert(expr2key, (void*)expr, (void*)(size_t)hashkey) );

   return SCIP_OKAY;
}

/** expression walk callback to replace common sub-expression */
static
SCIP_DECL_CONSEXPREXPRWALK_VISIT(commonExprVisitingExpr)
{
   SCIP_HASHTABLE* key2expr;
   SCIP_CONSEXPR_EXPR* newchild;
   SCIP_CONSEXPR_EXPR* child;

   assert(expr != NULL);
   assert(data != NULL);
   assert(result != NULL);
   assert(stage == SCIP_CONSEXPREXPRWALK_VISITINGCHILD);

   key2expr = (SCIP_HASHTABLE*)data;
   assert(key2expr != NULL);

   assert(expr->walkcurrentchild < expr->nchildren);
   child = expr->children[expr->walkcurrentchild];
   assert(child != NULL);

   *result = SCIP_CONSEXPREXPRWALK_CONTINUE;

   /* try to find an equivalent expression */
   SCIP_CALL( findEqualExpr(scip, child, key2expr, &newchild) );

   /* replace child with newchild */
   if( newchild != NULL )
   {
      assert(child != newchild);
      assert(SCIPcompareConsExprExprs(child, newchild) == 0);

      SCIPdebugMessage("replacing common child expression %p -> %p\n", (void*)child, (void*)newchild);

      SCIP_CALL( SCIPreplaceConsExprExprChild(scip, expr, expr->walkcurrentchild, newchild) );

      *result = SCIP_CONSEXPREXPRWALK_SKIP;
   }

   return SCIP_OKAY;
}

/** expression walk callback to collect all variable expressions */
static
SCIP_DECL_CONSEXPREXPRWALK_VISIT(getVarExprsLeaveExpr)
{
   GETVARS_DATA* getvarsdata;

   assert(expr != NULL);
   assert(result != NULL);
   assert(stage == SCIP_CONSEXPREXPRWALK_LEAVEEXPR);

   getvarsdata = (GETVARS_DATA*) data;
   assert(getvarsdata != NULL);

   *result = SCIP_CONSEXPREXPRWALK_CONTINUE;

   /* add variable expression if not seen so far; there is only one variable expression representing a variable */
   if( strcmp(expr->exprhdlr->name, "var") == 0 && !SCIPhashmapExists(getvarsdata->varexprsmap, (void*) expr) )
   {
      assert(SCIPgetNTotalVars(scip) >= getvarsdata->nvarexprs + 1);

      getvarsdata->varexprs[ getvarsdata->nvarexprs ] = expr;
      assert(getvarsdata->varexprs[getvarsdata->nvarexprs] != NULL);
      ++(getvarsdata->nvarexprs);
      SCIP_CALL( SCIPhashmapInsert(getvarsdata->varexprsmap, (void*) expr, NULL) );

      /* capture expression */
      SCIPcaptureConsExprExpr(expr);
   }

   return SCIP_OKAY;
}

/**@} */  /* end of walking methods */

/** @name Simplifying methods
 *
 * This is largely inspired in Joel Cohen's
 * Computer algebra and symbolic computation: Mathematical methods
 * In particular Chapter 3
 * The other fountain of inspiration is the current simplifying methods in expr.c.
 *
 * Definition of simplified expressions
 * ^^^^^^^^^^^^^^^^^^^^^^^^^^^^^^^^^^^
 * An expression is simplified if it
 * - is a value expression
 * - is a var expression
 * - is a product expression such that
 *    SP1:  every child is simplified
 *    SP2:  no child is a product
 *    SP4:  no two children are the same expression (those should be multiplied)
 *    SP5:  the children are sorted [commutative rule]
 *    SP7:  no child is a value
 *    SP8:  its coefficient is 1.0 (otherwise should be written as sum)
 *    SP10: it has at least two children
 *    ? at most one child is an exp
 *    ? at most one child is an abs
 * - is a power expression such that
 *    POW1: exponent is not 0
 *    POW2: exponent is not 1
 *    POW3: its child is not a value
 *    POW4: its child is simplified
 *    POW5: if exponent is integer, its child is not a product
 *    POW6: if exponent is integer, its child is not a sum with a single term ((2*x)^2 -> 4*x^2)
 *    POW7: if exponent is 2, its child is not a sum (expand sums)
 *    POW8: if exponent is integer, its child is not a power
 * - is a sum expression such that
 *    SS1: every child is simplified
 *    SS2: no child is a sum
 *    SS3: no child is a value (values should go in the constant of the sum)
 *    SS4: no two children are the same expression (those should be summed up)
 *    SS5: the children are sorted [commutative rule]
 *    SS6: it has at least one child
 *    SS7: if it consists of a single child, then either constant is != 0.0 or coef != 1
 *    SS8: no child has coefficient 0
 *    x if it consists of a single child, then its constant != 0.0 (otherwise, should be written as a product)
 * - it is a function with simplified arguments, but not all of them can be values
 * ? a logarithm doesn't have a product as a child
 * ? the exponent of an exponential is always 1
 *
 * ORDERING RULES
 * ^^^^^^^^^^^^^^
 * These rules define a total order on *simplified* expressions.
 * There are two groups of rules, when comparing equal type expressions and different type expressions
 * Equal type expressions:
 * OR1: u,v value expressions: u < v <=> val(u) < val(v)
 * OR2: u,v var expressions: u < v <=> SCIPvarGetIndex(var(u)) < SCIPvarGetIndex(var(v))
 * OR3: u,v are both sum or product expression: < is a lexicographical order on the terms
 * OR4: u,v are both pow: u < v <=> base(u) < base(v) or, base(u) == base(v) and expo(u) < expo(v)
 * OR5: u,v are u = FUN(u_1, ..., u_n), v = FUN(v_1, ..., v_m): u < v <=> For the first k such that u_k != v_k, u_k < v_k,
 *      or if such a k doesn't exist, then n < m.
 *
 * Different type expressions:
 * OR6: u value, v other: u < v always
 * OR9: u sum, v var or func: u < v <=> u < 0+v
 *      In other words, u = \sum_{i = 1}^n \alpha_i u_i, then u < v <=> u_n < v or if u_n = v and \alpha_n < 1
 * OR7: u product, v pow, sum, var or func: u < v <=> u < 1*v
 *      In other words, u = \Pi_{i = 1}^n u_i,  then u < v <=> u_n < v
 *      @note: since this applies only to simplified expressions, the form of the product is correct. Simplified products
 *             do *not* have constant coefficients
 * OR8: u pow, v sum, var or func: u < v <=> u < v^1
 * OR10: u var, v func: u < v always
 * OR11: u func, v other type of func: u < v <=> name(type(u)) < name(type(v))
 * OR12: none of the rules apply: u < v <=> ! v < u
 * Examples:
 * OR12: x < x^2 ?:  x is var and x^2 product, so none applies.
 *       Hence, we try to answer x^2 < x ?: x^2 < x <=> x < x or if x = x and 2 < 1 <=> 2 < 1 <=> False, so x < x^2 is True
 *
 * Algorithm
 * ^^^^^^^^^
 * The recursive version of the algorithm is
 *
 * EXPR simplify(expr)
 *    for c in 1..expr->nchildren
 *       expr->children[c] = simplify(expr->children[c])
 *    end
 *    return expr->exprhdlr->simplify(expr)
 * end
 *
 * Important: Whatever is returned by a simplify callback **has** to be simplified.
 * Also, all children of the given expression **are** already simplified
 *
 * Here is an outline of the algorithm for simplifying sum expressions:
 * The idea is to create a list of all the children that the simplified expr must containt.
 * We use a linked list to construct it
 *
 * INPUT:  expr  :: sum expression to be simplified
 * OUTPUT: sexpr :: simplified expression
 * NOTE: it *can* modify expr
 *
 * simplified_coefficient <- expr->coefficient
 * expr_list <- empty list (list containing the simplified children of the final simplified expr)
 * For each child in expr->children:
 *    1. if child's coef is 0: continue
 *    2. if child is value: add it to simplified_coefficient and continue
 *    3. if child is not a sum: build list L = [(coef,child)]
 *    4. if child is sum:
 *       4.1. if coef is not 1.0: multiply child by coef (*)
 *       4.2. build list with the children of child, L = [(val, expr) for val in child->coeffs, expr in child->children)]
 *    5. mergeSum(L, expr_list)
 * if expr_list is empty, return value expression with value simplified_coefficient
 * if expr_list has only one child and simplified_coefficient is 1, return child
 * otherwise, build sum expression using the exprs in expr_list as children
 *
 * The method mergeSum simply inserts the elements of L into expr_list. Note that both lists are sorted.
 * While inserting, collisions can happen. A collision means that we have to add the two expressions.
 * However, after adding them, we need to simplify the resulting expression (e.g., the coefficient may become 0.0).
 * Fortunately, the coefficient being 0 is the only case we have to handle.
 * PROOF: all expressions in expr_list are simplified wrt to the sum, meaning that if we would build a sum
 * expression from them, it would yield a simplified sum expression. If there is a collision, then the expression
 * in L has to be in expr_list. The sum yields coef*expr and from the previous one can easily verify that it is
 * a valid child of a simplified sum (it is not a sum, etc), except for the case coef = 0.
 * Note: the context where the proof works is while merging (adding) children. Before this step, the children
 * go through a "local" simplification (i.e., 1-4 above). There, we *do* have to take care of other cases.
 * But, in contrast to products, after this steps, no child in finalchildren is a sum and the proof works.
 *
 * The algorithm for simplifying a product is basically the same. One extra difficulty occurs at (*):
 * The distribution of the exponent over a product children can only happen if the exponent is integral.
 * Also, in that case, the resulting new child could be unsimplified, so it must be re-simplified.
 * While merging, multiplying similar product expressions can render them unsimplified. So to handle it
 * one basically needs to simulate (the new) (*) while merging. Hence, a further merge might be necessary
 * (and then all the book-keeping information to perform the original merge faster is lost)
 *
 * @{
 */

/** expression walk callback to simplify an expression
 * simplifies bottom up; when leaving an expression it simplifies it and stores the simplified expr in its walkio ptr
 * and the walk data;
 * after the child was visited, it is replaced with the simplified expr
 */
static
SCIP_DECL_CONSEXPREXPRWALK_VISIT(simplifyExpr)
{
   assert(expr != NULL);
   switch( stage )
   {
      case SCIP_CONSEXPREXPRWALK_VISITEDCHILD:
      {
         SCIP_CONSEXPR_EXPR* newchild;
         int currentchild;

         currentchild = SCIPgetConsExprExprWalkCurrentChild(expr);
         newchild = (SCIP_CONSEXPR_EXPR*)expr->children[currentchild]->walkio.ptrval;

         SCIP_CALL( SCIPreplaceConsExprExprChild(scip, expr, currentchild, newchild) );

         /* SCIPreplaceConsExprExprChild has captured the new child and we don't need it anymore */
         SCIP_CALL( SCIPreleaseConsExprExpr(scip, &newchild) );
         expr->children[currentchild]->walkio.ptrval = NULL;

         /* continue */
         *result = SCIP_CONSEXPREXPRWALK_CONTINUE;
         return SCIP_OKAY;
      }
      case SCIP_CONSEXPREXPRWALK_LEAVEEXPR:
      {
         SCIP_CONSEXPR_EXPR* simplifiedexpr;

         if( *expr->exprhdlr->simplify != NULL )
         {
            SCIP_CALL( (*expr->exprhdlr->simplify)(scip, expr, &simplifiedexpr) );
         }
         else
         {
            assert(strcmp(SCIPgetConsExprExprHdlrName(SCIPgetConsExprExprHdlr(expr)), "sum")  != 0);
            assert(strcmp(SCIPgetConsExprExprHdlrName(SCIPgetConsExprExprHdlr(expr)), "prod") != 0);
            assert(strcmp(SCIPgetConsExprExprHdlrName(SCIPgetConsExprExprHdlr(expr)), "var") != 0);
            assert(strcmp(SCIPgetConsExprExprHdlrName(SCIPgetConsExprExprHdlr(expr)), "abs") != 0);
            assert(strcmp(SCIPgetConsExprExprHdlrName(SCIPgetConsExprExprHdlr(expr)), "log") != 0);
            assert(strcmp(SCIPgetConsExprExprHdlrName(SCIPgetConsExprExprHdlr(expr)), "exp") != 0);
            assert(strcmp(SCIPgetConsExprExprHdlrName(SCIPgetConsExprExprHdlr(expr)), "pow") != 0);

            /* if an expression handler doesn't implement simplify, we assume all those type of expressions are simplified
             * we have to capture it, since it must simulate a "normal" simplified call in which a new expression is created
             */
            simplifiedexpr = expr;
            SCIPcaptureConsExprExpr(simplifiedexpr);
         }
         assert(simplifiedexpr != NULL);
         expr->walkio.ptrval = (void *)simplifiedexpr;

         *(SCIP_CONSEXPR_EXPR**)data = simplifiedexpr;

         /* continue */
         *result = SCIP_CONSEXPREXPRWALK_CONTINUE;
         return SCIP_OKAY;
      }
      case SCIP_CONSEXPREXPRWALK_ENTEREXPR :
      case SCIP_CONSEXPREXPRWALK_VISITINGCHILD :
      default:
      {
         SCIPABORT(); /* we should never be called in this stage */
         *result = SCIP_CONSEXPREXPRWALK_CONTINUE; /*lint !e527*/
         return SCIP_OKAY;
      }
   }
}

/** Implements OR5: default comparison method of expressions of the same type:
 * expr1 < expr2 if and only if expr1_i = expr2_i for all i < k and expr1_k < expr2_k.
 * if there is no such k, use number of children to decide
 * if number of children is equal, both expressions are equal
 * @note: Warning, this method doesn't know about expression data. So if your expressions have special data,
 * you must implement the compare callback: SCIP_DECL_CONSEXPR_EXPRCMP
 */
static
int compareConsExprExprsDefault(
   SCIP_CONSEXPR_EXPR*   expr1,              /**< first expression */
   SCIP_CONSEXPR_EXPR*   expr2               /**< second expression */
   )
{
   int i;
   int nchildren1;
   int nchildren2;
   int compareresult;

   nchildren1 = SCIPgetConsExprExprNChildren(expr1);
   nchildren2 = SCIPgetConsExprExprNChildren(expr2);

   for( i = 0; i < nchildren1 && i < nchildren2; ++i )
   {
      compareresult = SCIPcompareConsExprExprs(SCIPgetConsExprExprChildren(expr1)[i], SCIPgetConsExprExprChildren(expr2)[i]);
      if( compareresult != 0 )
         return compareresult;
   }

   return nchildren1 == nchildren2 ? 0 : nchildren1 < nchildren2 ? -1 : 1;
}

/** compare expressions
 * @return -1, 0 or 1 if expr1 <, =, > expr2, respectively
 * @note: The given expressions are assumed to be simplified.
 */
int SCIPcompareConsExprExprs(
   SCIP_CONSEXPR_EXPR*   expr1,              /**< first expression */
   SCIP_CONSEXPR_EXPR*   expr2               /**< second expression */
   )
{
   SCIP_CONSEXPR_EXPRHDLR* exprhdlr1;
   SCIP_CONSEXPR_EXPRHDLR* exprhdlr2;
   int retval;

   exprhdlr1 = SCIPgetConsExprExprHdlr(expr1);
   exprhdlr2 = SCIPgetConsExprExprHdlr(expr2);

   /* expressions are of the same kind/type; use compare callback or default method */
   if( exprhdlr1 == exprhdlr2 )
   {
      if( exprhdlr1->compare != NULL )
         /* enforces OR1-OR4 */
         return exprhdlr1->compare(expr1, expr2);
      else
         /* enforces OR5 */
         return compareConsExprExprsDefault(expr1, expr2);
   }

   /* expressions are of different kind/type */
   /* enforces OR6 */
   if( strcmp(SCIPgetConsExprExprHdlrName(exprhdlr1), "val") == 0 )
   {
      return -1;
   }
   /* enforces OR12 */
   if( strcmp(SCIPgetConsExprExprHdlrName(exprhdlr2), "val") == 0 )
      return -SCIPcompareConsExprExprs(expr2, expr1);

   /* enforces OR7 */
   if( strcmp(SCIPgetConsExprExprHdlrName(exprhdlr1), "sum") == 0 )
   {
      int compareresult;
      int nchildren;

      nchildren = SCIPgetConsExprExprNChildren(expr1);
      compareresult = SCIPcompareConsExprExprs(SCIPgetConsExprExprChildren(expr1)[nchildren-1], expr2);

      if( compareresult != 0 )
         return compareresult;

      /* "base" of the largest expression of the sum is equal to expr2, coefficient might tell us that expr2 is larger */
      if( SCIPgetConsExprExprSumCoefs(expr1)[nchildren-1] < 1.0 )
         return -1;

      /* largest expression of sum is larger or equal than expr2 => expr1 > expr2 */
      return 1;
   }
   /* enforces OR12 */
   if( strcmp(SCIPgetConsExprExprHdlrName(exprhdlr2), "sum") == 0 )
      return -SCIPcompareConsExprExprs(expr2, expr1);

   /* enforces OR8 */
   if( strcmp(SCIPgetConsExprExprHdlrName(exprhdlr1), "prod") == 0 )
   {
      int compareresult;
      int nchildren;

      nchildren = SCIPgetConsExprExprNChildren(expr1);
      compareresult = SCIPcompareConsExprExprs(SCIPgetConsExprExprChildren(expr1)[nchildren-1], expr2);

      if( compareresult != 0 )
         return compareresult;

      /* largest expression of product is larger or equal than expr2 => expr1 > expr2 */
      return 1;
   }
   /* enforces OR12 */
   if( strcmp(SCIPgetConsExprExprHdlrName(exprhdlr2), "prod") == 0 )
      return -SCIPcompareConsExprExprs(expr2, expr1);

   /* enforces OR9 */
   if( strcmp(SCIPgetConsExprExprHdlrName(exprhdlr1), "pow") == 0 )
   {
      int compareresult;

      compareresult = SCIPcompareConsExprExprs(SCIPgetConsExprExprChildren(expr1)[0], expr2);

      if( compareresult != 0 )
         return compareresult;

      /* base equal to expr2, exponent might tell us that expr2 is larger */
      if( SCIPgetConsExprExprPowExponent(expr1) < 1.0 )
         return -1;

      /* power expression is larger => expr1 > expr2 */
      return 1;
   }
   /* enforces OR12 */
   if( strcmp(SCIPgetConsExprExprHdlrName(exprhdlr2), "pow") == 0 )
      return -SCIPcompareConsExprExprs(expr2, expr1);

   /* enforces OR10 */
   if( strcmp(SCIPgetConsExprExprHdlrName(exprhdlr1), "var") == 0 )
      return -1;
   /* enforces OR12 */
   if( strcmp(SCIPgetConsExprExprHdlrName(exprhdlr2), "var") == 0 )
      return -SCIPcompareConsExprExprs(expr2, expr1);

   /* enforces OR11 */
   retval = strcmp(SCIPgetConsExprExprHdlrName(exprhdlr1), SCIPgetConsExprExprHdlrName(exprhdlr2));
   return retval == 0 ? 0 : retval < 0 ? -1 : 1;
}

/**@} */  /* end of simplifying methods */


/** @name Differentiation methods
 * Automatic differentiation Backward mode:
 * Given a function, say, f(s(x,y),t(x,y)) there is a common mnemonic technique to compute its partial derivatives,
 * using a tree diagram. Suppose we want to compute the partial derivative of f w.r.t x. Write the function as a tree:
 * f
 * |-----|
 * s     t
 * |--|  |--|
 * x  y  x  y
 * The weight of an edge between two nodes represents the partial derivative of the parent w.r.t the children, eg,
 * f
 * |   is d_s f [where d is actually \partial]
 * s
 * The weight of a path is the product of the weight of the edges in the path.
 * The partial derivative of f w.r.t. x is then the sum of the weights of all paths connecting f with x:
 * df/dx = d_s f * d_x s + d_t f * d_x t
 *
 * We follow this method in order to compute the gradient of an expression (root) at a given point (point).
 * Note that an expression is a DAG representation of a function, but there is a 1-1 correspondence between paths
 * in the DAG and path in a tree diagram of a function.
 * Initially, we set root->derivative to 1.0.
 * Then, traversing the tree in Depth First (see SCIPwalkConsExprExprDF), for every expr that *has* children,
 * we store in its i-th child
 * child[i]->derivative = the derivative of expr w.r.t that child evaluated at point * expr->derivative
 * Example:
 * f->derivative = 1.0
 * s->derivative = d_s f * f->derivative = d_s f
 * x->derivative = d_x s * s->derivative = d_x s * d_s f
 * However, when the child is a variable expressions, we actually need to initialize child->derivative to 0.0
 * and afterwards add, instead of overwrite the computed value.
 * The complete example would then be:
 * f->derivative = 1.0, x->derivative = 0.0, y->derivative = 0.0
 * s->derivative = d_s f * f->derivative = d_s f
 * x->derivative += d_x s * s->derivative = d_x s * d_s f
 * y->derivative += d_t s * s->derivative = d_t s * d_s f
 * t->derivative = d_t f * f->derivative = d_t f
 * x->derivative += d_x t * t->derivative = d_x t * d_t f
 * y->derivative += d_t t * t->derivative = d_t t * d_t f
 *
 * At the end we have: x->derivative == d_x s * d_s f + d_x t * d_t f, y->derivative == d_t s * d_s f + d_t t * d_t f
 *
 * @{
 */

/** expression walk callback for computing derivatives with backward automatic differentiation, called before child is
 *  visited
 */
static
SCIP_DECL_CONSEXPREXPRWALK_VISIT(bwdiffExprVisitChild)
{  /*lint --e{715}*/
   EXPRBWDIFF_DATA* bwdiffdata;
   SCIP_Real derivative;

   assert(expr != NULL);
   assert(expr->evalvalue != SCIP_INVALID);
   assert(expr->children[expr->walkcurrentchild] != NULL);

   bwdiffdata = (EXPRBWDIFF_DATA*) data;
   assert(bwdiffdata != NULL);

   derivative = SCIP_INVALID;
   *result = SCIP_CONSEXPREXPRWALK_CONTINUE;

   /* reset the value of the partial derivative w.r.t. a variable expression if we see it for the first time */
   if( expr->children[expr->walkcurrentchild]->difftag != bwdiffdata->difftag
      && strcmp(expr->children[expr->walkcurrentchild]->exprhdlr->name, "var") == 0 )
   {
      expr->children[expr->walkcurrentchild]->derivative = 0.0;
   }

   /* update differentiation tag of the child */
   expr->children[expr->walkcurrentchild]->difftag = bwdiffdata->difftag;

   if( expr->exprhdlr->bwdiff == NULL )
   {
      bwdiffdata->aborted = TRUE;
      *result = SCIP_CONSEXPREXPRWALK_ABORT;
      return SCIP_OKAY;
   }

   /* call backward differentiation callback */
   if( strcmp(expr->children[expr->walkcurrentchild]->exprhdlr->name, "val") == 0 )
   {
      derivative = 0.0;
   }
   else
   {
      SCIP_CALL( (*expr->exprhdlr->bwdiff)(scip, expr, expr->walkcurrentchild, &derivative) );
   }

   if( derivative == SCIP_INVALID )
   {
      bwdiffdata->aborted = TRUE;
      *result = SCIP_CONSEXPREXPRWALK_ABORT;
      return SCIP_OKAY;
   }

   /* update partial derivative stored in the child expression
    * for a variable, we have to sum up the partial derivatives of the root w.r.t. this variable over all parents
    * for other intermediate expressions, we only store the partial derivative of the root w.r.t. this expression
    */
   if( strcmp(expr->children[expr->walkcurrentchild]->exprhdlr->name, "var") != 0 )
      expr->children[expr->walkcurrentchild]->derivative = expr->derivative * derivative;
   else
      expr->children[expr->walkcurrentchild]->derivative += expr->derivative * derivative;

   return SCIP_OKAY;
}

/**@} */  /* end of differentiation methods */

/* export this function here, so it can be used by unittests but is not really part of the API */
/** propagates bounds for each sub-expression in the constraint by using variable bounds; the resulting bounds for the
 *  root expression will be intersected with the [lhs,rhs] which might lead to an empty interval
 */
static
SCIP_RETCODE forwardPropCons(
   SCIP*                   scip,             /**< SCIP data structure */
   SCIP_CONS*              cons,             /**< constraint to propagate */
   SCIP_Bool               intersect,        /**< should the new expr. bounds be intersected with the previous ones? */
   SCIP_Bool*              infeasible,       /**< buffer to store whether an expression's bounds were propagated to an empty interval */
   SCIP_Bool*              redundant,        /**< buffer to store whether the constraint is redundant */
   int*                    ntightenings      /**< buffer to store the number of auxiliary variable tightenings */
   )
{
   SCIP_INTERVAL interval;
   SCIP_CONSDATA* consdata;

   assert(scip != NULL);
   assert(cons != NULL);
   assert(infeasible != NULL);
   assert(redundant != NULL);
   assert(ntightenings != NULL);

   consdata = SCIPconsGetData(cons);
   assert(consdata != NULL);

   *infeasible = FALSE;
   *redundant = FALSE;
   *ntightenings = 0;

   /* propagate active and non-deleted constraints only */
   if( SCIPconsIsDeleted(cons) || !SCIPconsIsActive(cons) )
      return SCIP_OKAY;

   /* use 0 tag to recompute intervals
    * we cannot trust variable bounds from SCIP, so relax them a little bit (a.k.a. epsilon)
    */
   SCIP_CALL( SCIPevalConsExprExprInterval(scip, consdata->expr, intersect, 0, SCIPepsilon(scip)) );

   /* @todo delete constraint locally if they are redundant w.r.t. bounds used by the LP solver; the LP solution might
    * violate variable bounds by more than SCIPfeastol() because of relative comparisons
    */
#ifdef SCIP_DISABLED_CODE
   /* if the root expression interval could not be tightened by constraint sides, then the constraint is redundant and
    * should be deleted (locally)
    *
    * @todo how to check this even if we have used the constraint sides during propagation, i.e. intersect is TRUE
    */
   if( !intersect && (SCIPisInfinity(scip, -consdata->lhs) || SCIPisLE(scip, consdata->lhs, consdata->expr->interval.inf))
      && (SCIPisInfinity(scip, consdata->rhs) || SCIPisGE(scip, consdata->rhs, consdata->expr->interval.sup)) )
   {
      SCIPdebugMessage("removing redundant constraint %s activity=[%e,%e] sides=[%e,%e]\n", SCIPconsGetName(cons),
         consdata->expr->interval.inf, consdata->expr->interval.sup, consdata->lhs, consdata->rhs);
      SCIP_CALL( SCIPdelConsLocal(scip, cons) );
      *redundant = TRUE;
      return SCIP_OKAY;
   }
#endif

   /* it may happen that we detect infeasibility during forward propagation if we use previously computed intervals */
   if( SCIPintervalIsEmpty(SCIPinfinity(scip), SCIPgetConsExprExprInterval(consdata->expr)) )
   {
      *infeasible = TRUE;
   }
   else
   {
      /* compare root expression interval with constraint sides; store the result in the root expression */
      SCIPintervalSetBounds(&interval, consdata->lhs, consdata->rhs);

      /* consider auxiliary variable stored in the root expression
       * it might happen that some other plug-ins tighten the bounds of these variables
       * we don't trust these bounds, so relax by epsilon
       */
      if( consdata->expr->auxvar != NULL )
      {
         SCIP_INTERVAL auxvarinterval;
         assert(SCIPvarGetLbLocal(consdata->expr->auxvar) <= SCIPvarGetUbLocal(consdata->expr->auxvar));  /* can SCIP ensure this by today? */

         SCIPintervalSetBounds(&auxvarinterval, SCIPvarGetLbLocal(consdata->expr->auxvar) - SCIPepsilon(scip), SCIPvarGetUbLocal(consdata->expr->auxvar) + SCIPepsilon(scip));
         SCIPintervalIntersect(&interval, interval, auxvarinterval);
      }

      SCIP_CALL( SCIPtightenConsExprExprInterval(scip, consdata->expr, interval, infeasible, ntightenings) );
   }

#ifdef SCIP_DEBUG
   if( *infeasible )
   {
      SCIPdebugMessage(" -> found empty bound for an expression during forward propagation of constraint %s\n",
         SCIPconsGetName(cons));
   }
#endif

   return SCIP_OKAY;
}

/* export this function here, so it can be used by unittests but is not really part of the API */
/** propagates bounds for each sub-expression of a given set of constraints by starting from the root expressions; the
 *  expression will be traversed in breadth first search by using a queue
 *
 *  @note calling this function requires feasible intervals for each sub-expression; this is guaranteed by calling
 *  forwardPropCons() before calling this function
 */
static
SCIP_RETCODE reversePropConss(
   SCIP*                   scip,             /**< SCIP data structure */
   SCIP_CONS**             conss,            /**< constraints to propagate */
   int                     nconss,           /**< total number of constraints to propagate */
   SCIP_Bool*              infeasible,       /**< buffer to store whether an expression's bounds were propagated to an empty interval */
   int*                    ntightenings      /**< buffer to store the number of (variable) tightenings */
   )
{
   SCIP_CONSDATA* consdata;
   SCIP_QUEUE* queue;
   int i;

   assert(scip != NULL);
   assert(conss != NULL);
   assert(nconss >= 0);
   assert(infeasible != NULL);
   assert(ntightenings != NULL);

   *infeasible = FALSE;
   *ntightenings = 0;

   if( nconss == 0 )
      return SCIP_OKAY;

   /* create queue */
   SCIP_CALL( SCIPqueueCreate(&queue, SCIPgetNVars(scip), 2.0) );

   /* add root expressions to the queue */
   for( i = 0; i < nconss; ++i )
   {
      assert(conss[i] != NULL);
      consdata = SCIPconsGetData(conss[i]);
      assert(consdata != NULL);

      /* propagate active and non-deleted constraints only */
      if( SCIPconsIsDeleted(conss[i]) || !SCIPconsIsActive(conss[i]) )
         continue;

      /* skip expressions that could not have been tightened or do not implement the reverseprop callback; */
      if( !consdata->expr->hastightened || consdata->expr->exprhdlr->reverseprop == NULL )
         continue;

      /* add expressions which are not in the queue so far */
      if( !consdata->expr->inqueue )
      {
         SCIP_CALL( SCIPqueueInsert(queue, (void*) consdata->expr) );
         consdata->expr->inqueue = TRUE;
      }
   }

   /* main loop */
   while( !SCIPqueueIsEmpty(queue) && !(*infeasible) )
   {
      SCIP_CONSEXPR_EXPR* expr;
      int nreds;

      expr = (SCIP_CONSEXPR_EXPR*) SCIPqueueRemove(queue);
      assert(expr != NULL);
      assert(expr->exprhdlr->reverseprop != NULL);

      nreds = 0;

      /* mark that the expression is not in the queue anymore */
      expr->inqueue = FALSE;

#ifdef SCIP_DEBUG
      SCIPdebugMessage("call reverse propagation for ");
      SCIP_CALL( SCIPprintConsExprExpr(scip, expr, NULL) );
      SCIPinfoMessage(scip, NULL, "\n");
#endif

      /* call reverse propagation callback */
      SCIP_CALL( (*expr->exprhdlr->reverseprop)(scip, expr, infeasible, &nreds) );
      assert(nreds >= 0);
      *ntightenings += nreds;

      /* stop propagation if the problem is infeasible */
      if( *infeasible )
         break;

      /* add tightened children with at least one child to the queue */
      for( i = 0; i < expr->nchildren; ++i )
      {
         SCIP_CONSEXPR_EXPR* child;

         child = expr->children[i];
         assert(child != NULL);

         /* add child to the queue */
         /* @todo put children which are in the queue to the end of it! */
         if( !child->inqueue && child->hastightened && child->nchildren > 0 && child->exprhdlr->reverseprop != NULL )
         {
            SCIP_CALL( SCIPqueueInsert(queue, (void*) child) );
            child->inqueue = TRUE;
         }
      }
   }

   /* free the queue */
   SCIPqueueFree(&queue);

   return SCIP_OKAY;
}

/* export this function here, so it can be used by unittests but is not really part of the API */
/** calls domain propagation for a given set of constraints; the algorithm alternates calls of forward and reverse
 *  propagation; the latter only for nodes which have been tightened during the propagation loop;
 *
 *  the propagation algorithm works as follows:
 *
 *   0.) mark all expressions as non-tightened
 *
 *   1.) apply forward propagation and intersect the root expressions with the constraint sides; mark root nodes which
 *       have been changed after intersecting with the constraint sides
 *
 *   2.) apply reverse propagation to each root expression which has been marked as tightened; don't explore
 *       sub-expressions which have not changed since the beginning of the propagation loop
 *
 *   3.) if we have found enough tightenings go to 1.) otherwise leave propagation loop
 *
 *  @note after calling forward propagation for a constraint we mark this constraint as propagated; this flag might be
 *  reset during the reverse propagation when we find a bound tightening of a variable expression contained in the
 *  constraint; resetting this flag is done in the EVENTEXEC callback of the event handler
 *
 *  @note when using forward and reverse propagation alternatingly we reuse expression intervals computed in previous
 *  iterations
 */
static
SCIP_RETCODE propConss(
   SCIP*                 scip,               /**< SCIP data structure */
   SCIP_CONSHDLR*        conshdlr,           /**< constraint handler */
   SCIP_CONS**           conss,              /**< constraints to propagate */
   int                   nconss,             /**< total number of constraints */
   SCIP_RESULT*          result,             /**< pointer to store the result */
   int*                  nchgbds,            /**< buffer to add the number of changed bounds */
   int*                  ndelconss           /**< buffer to add the number of deleted constraints */
   )
{
   SCIP_CONSHDLRDATA* conshdlrdata;
   SCIP_CONSDATA* consdata;
   SCIP_Bool cutoff;
   SCIP_Bool redundant;
   SCIP_Bool success;
   int ntightenings;
   int roundnr;
   int i;

   assert(scip != NULL);
   assert(conshdlr != NULL);
   assert(conss != NULL);
   assert(nconss >= 0);
   assert(result != NULL);
   assert(nchgbds != NULL);
   assert(*nchgbds >= 0);
   assert(ndelconss != NULL);

   /* no constraints to propagate */
   if( nconss == 0 )
   {
      *result = SCIP_DIDNOTRUN;
      return SCIP_OKAY;
   }

   conshdlrdata = SCIPconshdlrGetData(conshdlr);
   assert(conshdlrdata != NULL);

   *result = SCIP_DIDNOTFIND;
   roundnr = 0;
   cutoff = FALSE;

   /* main propagation loop */
   do
   {
      SCIPdebugMessage("start propagation round %d\n", roundnr);

      /* apply forward propagation; recompute expression intervals if it is called for the first time (this also marks
       * all expressions as non-tightened)
       */
      for( i = 0; i < nconss; ++i )
      {
         consdata = SCIPconsGetData(conss[i]);
         assert(consdata != NULL);

         if( SCIPconsIsActive(conss[i]) && !consdata->ispropagated )
         {
            SCIPdebugMessage("call forwardPropCons() for constraint <%s>\n", SCIPconsGetName(conss[i]));
            SCIPdebugPrintCons(scip, conss[i], NULL);

            cutoff = FALSE;
            redundant = FALSE;
            ntightenings = 0;

            SCIP_CALL( forwardPropCons(scip, conss[i], (roundnr != 0), &cutoff, &redundant, &ntightenings) );
            assert(ntightenings >= 0);
            *nchgbds += ntightenings;

            if( cutoff )
            {
               SCIPdebugMessage(" -> cutoff\n");
               *result = SCIP_CUTOFF;
               return SCIP_OKAY;
            }
            if( ntightenings > 0 )
               *result = SCIP_REDUCEDDOM;
            if( redundant )
               *ndelconss += 1;

            /* mark constraint as propagated; this will be reset via the event system when we find a variable tightening */
            consdata->ispropagated = TRUE;
         }
      }

      /* apply backward propagation; mark constraint as propagated */
      SCIP_CALL( reversePropConss(scip, conss, nconss, &cutoff, &ntightenings) );

      /* @todo add parameter for the minimum number of tightenings to trigger a new propagation round */
      success = ntightenings > 0;

      if( nchgbds != NULL )
         *nchgbds += ntightenings;

      if( cutoff )
      {
         SCIPdebugMessage(" -> cutoff\n");
         *result = SCIP_CUTOFF;
         return SCIP_OKAY;
      }

      if( success )
         *result = SCIP_REDUCEDDOM;
   }
   while( success && ++roundnr < conshdlrdata->maxproprounds );

   return SCIP_OKAY;
}

/* export this function here, so it can be used by unittests but is not really part of the API */
/** returns all variable expressions contained in a given expression; the array to store all variable expressions needs
 * to be at least of size the number of variables in the expression which is bounded by SCIPgetNVars() since there are
 * no two different variable expression sharing the same variable
 *
 * @note function captures variable expressions
 */
SCIP_RETCODE getVarExprs(
   SCIP*                   scip,             /**< SCIP data structure */
   SCIP_CONSEXPR_EXPR*     expr,             /**< expression */
   SCIP_CONSEXPR_EXPR**    varexprs,         /**< array to store all variable expressions */
   int*                    nvarexprs         /**< buffer to store the total number of variable expressions */
   );
SCIP_RETCODE getVarExprs(
   SCIP*                   scip,             /**< SCIP data structure */
   SCIP_CONSEXPR_EXPR*     expr,             /**< expression */
   SCIP_CONSEXPR_EXPR**    varexprs,         /**< array to store all variable expressions */
   int*                    nvarexprs         /**< buffer to store the total number of variable expressions */
   )
{
   GETVARS_DATA getvarsdata;

   assert(expr != NULL);
   assert(varexprs != NULL);
   assert(nvarexprs != NULL);

   getvarsdata.nvarexprs = 0;
   getvarsdata.varexprs = varexprs;

   /* use a hash map to dicide whether we have stored a variable expression already */
   SCIP_CALL( SCIPhashmapCreate(&getvarsdata.varexprsmap, SCIPblkmem(scip),
         SCIPcalcHashtableSize(SCIPgetNTotalVars(scip))) );

   /* collect all variable expressions */
   SCIP_CALL( SCIPwalkConsExprExprDF(scip, expr, NULL, NULL, NULL, getVarExprsLeaveExpr, (void*)&getvarsdata) );
   *nvarexprs = getvarsdata.nvarexprs;

   /* @todo sort variable expressions here? */

   SCIPhashmapFree(&getvarsdata.varexprsmap);

   return SCIP_OKAY;
}

/** stores all variable expressions into a given constraint */
static
SCIP_RETCODE storeVarExprs(
   SCIP*                   scip,             /**< SCIP data structure */
   SCIP_CONSDATA*          consdata          /**< constraint data */
   )
{
   assert(consdata != NULL);

   /* skip if we have stored the variable expressions already*/
   if( consdata->varexprs != NULL )
      return SCIP_OKAY;

   assert(consdata->varexprs == NULL);
   assert(consdata->nvarexprs == 0);

   /* create array to store all variable expressions; the number of variable expressions is bounded by SCIPgetNVars() */
   SCIP_CALL( SCIPallocBlockMemoryArray(scip, &consdata->varexprs, SCIPgetNTotalVars(scip)) );

   SCIP_CALL( getVarExprs(scip, consdata->expr, consdata->varexprs, &(consdata->nvarexprs)) );
   assert(SCIPgetNTotalVars(scip) >= consdata->nvarexprs);

   /* realloc array if there are less variable expression than variables */
   if( SCIPgetNTotalVars(scip) > consdata->nvarexprs )
   {
      SCIP_CALL( SCIPreallocBlockMemoryArray(scip, &consdata->varexprs, SCIPgetNTotalVars(scip), consdata->nvarexprs) );
   }

   return SCIP_OKAY;
}

/** frees all variable expression stored in storeVarExprs() */
static
SCIP_RETCODE freeVarExprs(
   SCIP*                   scip,             /**< SCIP data structure */
   SCIP_CONSDATA*          consdata          /**< constraint data */
   )
{
   int i;

   assert(consdata != NULL);

   /* skip if we have stored the variable expressions already*/
   if( consdata->varexprs == NULL )
      return SCIP_OKAY;

   assert(consdata->varexprs != NULL);
   assert(consdata->nvarexprs >= 0);

   /* release variable expressions */
   for( i = 0; i < consdata->nvarexprs; ++i )
   {
      assert(consdata->varexprs[i] != NULL);
      SCIP_CALL( SCIPreleaseConsExprExpr(scip, &consdata->varexprs[i]) );
      assert(consdata->varexprs[i] == NULL);
   }

   /* free variable expressions */
   SCIPfreeBlockMemoryArrayNull(scip, &consdata->varexprs, consdata->nvarexprs);
   consdata->varexprs = NULL;
   consdata->nvarexprs = 0;

   return SCIP_OKAY;
}

/** computes violation of a constraint */
static
SCIP_RETCODE computeViolation(
   SCIP*                 scip,               /**< SCIP data structure */
   SCIP_CONS*            cons,               /**< constraint */
   SCIP_SOL*             sol,                /**< solution or NULL if LP solution should be used */
   unsigned int          soltag              /**< tag that uniquely identifies the solution (with its values), or 0. */
   )
{
   SCIP_CONSDATA* consdata;
   SCIP_Real activity;

   assert(scip != NULL);
   assert(cons != NULL);

   consdata = SCIPconsGetData(cons);
   assert(consdata != NULL);

   SCIP_CALL( SCIPevalConsExprExpr(scip, consdata->expr, sol, soltag) );
   activity = SCIPgetConsExprExprValue(consdata->expr);

   /* consider constraint as violated if it is undefined in the current point */
   if( activity == SCIP_INVALID ) /*lint !e777*/
   {
      consdata->lhsviol = SCIPinfinity(scip);
      consdata->rhsviol = SCIPinfinity(scip);
      return SCIP_OKAY;
   }

   /* compute violations */
   consdata->lhsviol = SCIPisInfinity(scip, -consdata->lhs) ? -SCIPinfinity(scip) : consdata->lhs  - activity;
   consdata->rhsviol = SCIPisInfinity(scip,  consdata->rhs) ? -SCIPinfinity(scip) : activity - consdata->rhs;

   return SCIP_OKAY;
}

/** catch variable events */
static
SCIP_RETCODE catchVarEvents(
   SCIP*                 scip,               /**< SCIP data structure */
   SCIP_EVENTHDLR*       eventhdlr,          /**< event handler */
   SCIP_CONS*            cons                /**< constraint for which to catch bound change events */
   )
{
   SCIP_EVENTTYPE eventtype;
   SCIP_CONSDATA* consdata;
   SCIP_VAR* var;
   int i;

   assert(eventhdlr != NULL);
   assert(cons != NULL);

   consdata = SCIPconsGetData(cons);
   assert(consdata != NULL);
   assert(consdata->varexprs != NULL);
   assert(consdata->nvarexprs >= 0);

   /* check if we have catched variable events already */
   if( consdata->vareventdata != NULL )
      return SCIP_OKAY;

   assert(consdata->vareventdata == NULL);

   SCIPdebugMessage("catchVarEvents for %s\n", SCIPconsGetName(cons));

   eventtype = SCIP_EVENTTYPE_BOUNDCHANGED | SCIP_EVENTTYPE_VARFIXED;

   /* allocate enough memory to store all event data structs */
   SCIP_CALL( SCIPallocBlockMemoryArray(scip, &consdata->vareventdata, consdata->nvarexprs) );

   for( i = 0; i < consdata->nvarexprs; ++i )
   {
      assert(consdata->varexprs[i] != NULL);
      assert(strcmp(consdata->varexprs[i]->exprhdlr->name, "var") == 0);

      var = SCIPgetConsExprExprVarVar(consdata->varexprs[i]);
      assert(var != NULL);

      SCIP_CALL( SCIPallocBlockMemory(scip, &(consdata->vareventdata[i])) ); /*lint !e866*/
      consdata->vareventdata[i]->cons = cons;
      consdata->vareventdata[i]->varexpr = consdata->varexprs[i];

      SCIP_CALL( SCIPcatchVarEvent(scip, var, eventtype, eventhdlr, (SCIP_EVENTDATA*) consdata->vareventdata[i],
            &(consdata->vareventdata[i]->filterpos)) );
   }

   return SCIP_OKAY;
}

/** drop variable events */
static
SCIP_RETCODE dropVarEvents(
   SCIP*                 scip,               /**< SCIP data structure */
   SCIP_EVENTHDLR*       eventhdlr,          /**< event handler */
   SCIP_CONS*            cons                /**< constraint for which to drop bound change events */
   )
{
   SCIP_EVENTTYPE eventtype;
   SCIP_CONSDATA* consdata;
   SCIP_VAR* var;
   int i;

   assert(eventhdlr != NULL);
   assert(cons != NULL);

   consdata = SCIPconsGetData(cons);
   assert(consdata != NULL);

   /* check if we have catched variable events already */
   if( consdata->vareventdata == NULL )
      return SCIP_OKAY;

   assert(consdata->varexprs != NULL);
   assert(consdata->nvarexprs >= 0);
   assert(consdata->vareventdata != NULL);

   eventtype = SCIP_EVENTTYPE_BOUNDCHANGED | SCIP_EVENTTYPE_VARFIXED;

   SCIPdebugMessage("dropVarEvents for %s\n", SCIPconsGetName(cons));

   for( i = consdata->nvarexprs - 1; i >= 0; --i )
   {
      var = SCIPgetConsExprExprVarVar(consdata->varexprs[i]);
      assert(var != NULL);

      assert(SCIPgetConsExprExprVarVar(consdata->vareventdata[i]->varexpr) == var);
      assert(consdata->vareventdata[i]->cons == cons);
      assert(consdata->vareventdata[i]->varexpr == consdata->varexprs[i]);
      assert(consdata->vareventdata[i]->filterpos >= 0);

      SCIP_CALL( SCIPdropVarEvent(scip, var, eventtype, eventhdlr, (SCIP_EVENTDATA*) consdata->vareventdata[i], consdata->vareventdata[i]->filterpos) );

      SCIPfreeBlockMemory(scip, &consdata->vareventdata[i]); /*lint !e866*/
      consdata->vareventdata[i] = NULL;
   }

   SCIPfreeBlockMemoryArray(scip, &consdata->vareventdata, consdata->nvarexprs);
   consdata->vareventdata = NULL;

   return SCIP_OKAY;
}

/** processes variable fixing or bound change event */
static
SCIP_DECL_EVENTEXEC(processVarEvent)
{  /*lint --e{715}*/
   SCIP_EVENTTYPE eventtype;
   SCIP_CONSEXPR_EXPR* varexpr;
   SCIP_CONSDATA* consdata;
   SCIP_CONS* cons;
   SCIP_VAR* var;

   assert(eventdata != NULL);

   cons = ((SCIP_VAREVENTDATA*) eventdata)->cons;
   assert(cons != NULL);
   consdata = SCIPconsGetData(cons);
   assert(cons != NULL);

   varexpr = ((SCIP_VAREVENTDATA*) eventdata)->varexpr;
   assert(varexpr != NULL);
   assert(strcmp(varexpr->exprhdlr->name, "var") == 0);

   var = SCIPgetConsExprExprVarVar(varexpr);
   assert(var != NULL);

   eventtype = SCIPeventGetType(event);
   assert((eventtype & SCIP_EVENTTYPE_BOUNDCHANGED) != 0 || (eventtype & SCIP_EVENTTYPE_VARFIXED) != 0);

   SCIPdebugMessage("  exec event %u for %s in %s\n", eventtype, SCIPvarGetName(var), SCIPconsGetName(cons));

   /* mark constraint to be propagated again */
   /* TODO: we only need to re-propagate if SCIP_EVENTTYPE_BOUNDTIGHTENED, but we need to reevaluate
    * the intervals (forward-propagation) when SCIP_EVENTTYPE_BOUNDRELAXED
    * at some point we should start using the intevaltag for this
    */
   if( (eventtype & SCIP_EVENTTYPE_BOUNDCHANGED) != (unsigned int) 0 )
   {
      SCIPdebugMessage("  propagate %s again\n", SCIPconsGetName(cons));
      consdata->ispropagated = FALSE;
   }

   return SCIP_OKAY;
}

/** propagates variable locks through expression and adds lock to variables */
static
SCIP_RETCODE propagateLocks(
   SCIP*                 scip,               /**< SCIP data structure */
   SCIP_CONSEXPR_EXPR*   expr,               /**< expression */
   int                   nlockspos,          /**< number of positive locks */
   int                   nlocksneg           /**< number of negative locks */
   )
{
   SCIP_CONSHDLR* conshdlr;
   EXPRLOCK_DATA lockdata;

   assert(expr != NULL);

   /* if no locks, then nothing to do, then do nothing */
   if( nlockspos == 0 && nlocksneg == 0 )
      return SCIP_OKAY;

   conshdlr = SCIPfindConshdlr(scip, CONSHDLR_NAME);
   assert(conshdlr != NULL);

   lockdata.exprvarhdlr = SCIPgetConsExprExprHdlrVar(conshdlr);
   lockdata.nlockspos = nlockspos;
   lockdata.nlocksneg = nlocksneg;

   SCIP_CALL( SCIPwalkConsExprExprDF(scip, expr, lockVar, NULL, NULL, NULL, &lockdata) );

   return SCIP_OKAY;
}

/** get key of hash element */
static
SCIP_DECL_HASHGETKEY(hashCommonSubexprGetKey)
{
   return elem;
}  /*lint !e715*/

/** checks if two expressions are structurally the same */
static
SCIP_DECL_HASHKEYEQ(hashCommonSubexprEq)
{
   SCIP_CONSEXPR_EXPR* expr1;
   SCIP_CONSEXPR_EXPR* expr2;

   expr1 = (SCIP_CONSEXPR_EXPR*)key1;
   expr2 = (SCIP_CONSEXPR_EXPR*)key2;
   assert(expr1 != NULL);
   assert(expr2 != NULL);

   return expr1 == expr2 || SCIPcompareConsExprExprs(expr1, expr2) == 0;
}  /*lint !e715*/

/** get value of hash element when comparing with another expression */
static
SCIP_DECL_HASHKEYVAL(hashCommonSubexprKeyval)
{
   SCIP_CONSEXPR_EXPR* expr;
   SCIP_HASHMAP* expr2key;

   expr = (SCIP_CONSEXPR_EXPR*) key;
   assert(expr != NULL);

   expr2key = (SCIP_HASHMAP*) userptr;
   assert(expr2key != NULL);
   assert(SCIPhashmapExists(expr2key, (void*)expr));

   return (unsigned int)(size_t)SCIPhashmapGetImage(expr2key, (void*)expr);
}  /*lint !e715*/

/* export this function here, so it can be used by unittests but is not really part of the API */
/** replaces common sub-expressions in the current expression graph by using a hash key for each expression; the
 *  algorithm consists of two steps:
 *
 *  1. traverse through all expressions trees of given constraints and compute for each of them a (not necessarily
 *     unique) hash
 *
 *  2. initialize an empty hash table and traverse through all expression; check for each of them if we can find a
 *     structural equivalent expression in the hash table; if yes we replace the expression by the expression inside the
 *     hash table, otherwise we add it to the hash table
 *
 *  @note the hash keys of the expressions are used for the hashing inside the hash table; to compute if two expressions
 *  (with the same hash) are structurally the same we use the function SCIPcompareConsExprExprs()
 */
SCIP_RETCODE replaceCommonSubexpressions(
   SCIP*                 scip,               /**< SCIP data structure */
   SCIP_CONS**           conss,              /**< constraints */
   int                   nconss              /**< total number of constraints */
   );
SCIP_RETCODE replaceCommonSubexpressions(
   SCIP*                 scip,               /**< SCIP data structure */
   SCIP_CONS**           conss,              /**< constraints */
   int                   nconss              /**< total number of constraints */
   )
{
   SCIP_HASHMAP* expr2key;
   SCIP_HASHTABLE* key2expr;
   SCIP_CONSDATA* consdata;
   int i;

   assert(scip != NULL);
   assert(conss != NULL);
   assert(nconss >= 0);

   /* create empty map to store all sub-expression hashes */
   SCIP_CALL( SCIPhashmapCreate(&expr2key, SCIPblkmem(scip), SCIPcalcHashtableSize(SCIPgetNVars(scip))) );

   /* compute all hashes for each sub-expression */
   for( i = 0; i < nconss; ++i )
   {
      assert(conss[i] != NULL);

      consdata = SCIPconsGetData(conss[i]);
      assert(consdata != NULL);

      if( consdata->expr != NULL )
      {
         SCIP_CALL( SCIPwalkConsExprExprDF(scip, consdata->expr, NULL, hashExprVisitingExpr, NULL, hashExprLeaveExpr, (void*)expr2key) );
      }
   }

   /* replace equivalent sub-expressions */
   SCIP_CALL( SCIPhashtableCreate(&key2expr, SCIPblkmem(scip), SCIPcalcHashtableSize(SCIPhashmapGetNEntries(expr2key)),
         hashCommonSubexprGetKey, hashCommonSubexprEq, hashCommonSubexprKeyval, (void*)expr2key) );

   for( i = 0; i < nconss; ++i )
   {
      SCIP_CONSEXPR_EXPR* newroot;

      consdata = SCIPconsGetData(conss[i]);
      assert(consdata != NULL);

      if( consdata->expr == NULL )
         continue;

      /* since the root has not been checked for equivalence, it has to be checked separately */
      SCIP_CALL( findEqualExpr(scip, consdata->expr, key2expr, &newroot) );

      if( newroot != NULL )
      {
         assert(newroot != consdata->expr);
         assert(SCIPcompareConsExprExprs(consdata->expr, newroot) == 0);

         SCIPdebugMessage("replacing common root expression of constraint <%s>: %p -> %p\n", SCIPconsGetName(conss[i]), (void*)consdata->expr, (void*)newroot);

         /* remove locks on old expression */
         SCIP_CALL( propagateLocks(scip, consdata->expr, -consdata->nlockspos, -consdata->nlocksneg) );

         SCIP_CALL( SCIPreleaseConsExprExpr(scip, &consdata->expr) );

         consdata->expr = newroot;
         SCIPcaptureConsExprExpr(newroot);

         /* add locks on new expression */
         SCIP_CALL( propagateLocks(scip, consdata->expr, consdata->nlockspos, consdata->nlocksneg) );
      }
      else
      {
         /* replace equivalent sub-expressions in the tree */
         SCIP_CALL( SCIPwalkConsExprExprDF(scip, consdata->expr, NULL, commonExprVisitingExpr, NULL, NULL, (void*)key2expr) );
      }
   }

   /* free memory */
   SCIPhashtableFree(&key2expr);
   SCIPhashmapFree(&expr2key);

   return SCIP_OKAY;
}

/** simplifies expressions in constraints */
/* @todo put the constant to the constraint sides
 * @todo call removeFixedAndBoundConstraints() from here and remove it from CONSPRESOL
 */
static
SCIP_RETCODE simplifyConstraints(
   SCIP*                 scip,               /**< SCIP data structure */
   SCIP_CONS**           conss,              /**< constraints */
   int                   nconss              /**< total number of constraints */
   )
{
   int i;
   SCIP_CONSDATA* consdata;

   assert(scip != NULL);
   assert(conss != NULL);
   assert(nconss >= 0);

   /* simplify each constraint's expression */
   for( i = 0; i < nconss; ++i )
   {
      assert(conss[i] != NULL);

      consdata = SCIPconsGetData(conss[i]);
      assert(consdata != NULL);

      if( consdata->expr != NULL )
      {
         SCIP_CONSEXPR_EXPR* simplified;

         SCIP_CALL( SCIPsimplifyConsExprExpr(scip, consdata->expr, &simplified) );

         /* If root expression changed, then we need to take care updating the locks as well (the consdata is the one holding consdata->expr "as a child").
          * If root expression did not change, some subexpression may still have changed, but the locks were taking care of in the corresponding SCIPreplaceConsExprExprChild() call.
          */
         if( simplified != consdata->expr )
         {
            /* remove locks on old expression */
            SCIP_CALL( propagateLocks(scip, consdata->expr, -consdata->nlockspos, -consdata->nlocksneg) );

            /* release old expression */
            SCIP_CALL( SCIPreleaseConsExprExpr(scip, &consdata->expr) );

            /* store simplified expression */
            consdata->expr = simplified;

            /* add locks on new expression */
            SCIP_CALL( propagateLocks(scip, consdata->expr, consdata->nlockspos, consdata->nlocksneg) );
         }
         else
         {
            /* The simplify captures simplified in any case, also if nothing has changed.
             * Therefore, we have to release it here.
             */
            SCIP_CALL( SCIPreleaseConsExprExpr(scip, &simplified) );
         }
      }
   }

   return SCIP_OKAY;
}

/** @name Parsing methods
 * @{
 * Here is an attempt at defining the grammar of an expression.
 * We use upper case names for variables (in the grammar sense) and terminals are between "".
 * Loosely speaking, a Base will be any "block", a Factor is a Base to a power, a Term is a product of Factors
 * and an Expression is a sum of terms.
 * The actual definition:
 * <pre>
 * Expression -> ["+" | "-"] Term { ("+" | "-" | "number *") ] Term }
 * Term       -> Factor { ("*" | "/" ) Factor }
 * Factor     -> Base [ "^" "number" | "^(" "number" ")" ]
 * Base       -> "number" | "<varname>" | "(" Expression ")" | Op "(" OpExpression ")
 * </pre>
 * where [a|b] means a or b or none, (a|b) means a or b, {a} means 0 or more a.
 *
 * Note that Op and OpExpression are undefined. Op corresponds to the name of an expression handler and
 * OpExpression to whatever string the expression handler accepts (through its parse method).
 *
 * parse(Expr|Term|Base) returns an SCIP_CONSEXPR_EXPR
 *
 * @todo We can change the grammar so that Factor becomes base and we allow a Term to be
 *       <pre> Term       -> Factor { ("*" | "/" | "^") Factor } </pre>
 */

#ifdef PARSE_DEBUG
#define debugParse                      printf
#else
#define debugParse                      while( FALSE ) printf
#endif
static
SCIP_RETCODE parseExpr(SCIP*, SCIP_CONSHDLR*, SCIP_HASHMAP*, const char*, const char**, SCIP_CONSEXPR_EXPR**);

/** Parses base to build a value, variable, sum, or function-like ("func(...)") expression.
 * <pre>
 * Base       -> "number" | "<varname>" | "(" Expression ")" | Op "(" OpExpression ")
 * </pre>
 */
static
SCIP_RETCODE parseBase(
   SCIP*                 scip,               /**< SCIP data structure */
   SCIP_CONSHDLR*        conshdlr,           /**< expression constraint handler */
   SCIP_HASHMAP*         vartoexprvarmap,    /**< hashmap to map between SCIP vars and var expressions */
   const char*           expr,               /**< expr that we are parsing */
   const char**          newpos,             /**< buffer to store the position of expr where we finished reading */
   SCIP_CONSEXPR_EXPR**  basetree            /**< buffer to store the expr parsed by Base */
   )
{
   SCIP_VAR* var;

   debugParse("parsing base from %s\n", expr); /*lint !e506 !e681*/

   /* ignore whitespace */
   while( isspace((unsigned char)*expr) )
      ++expr;

   if( *expr == '\0' )
   {
      SCIPerrorMessage("Unexpected end of expression string\n");
      return SCIP_READERROR;
   }

   if( *expr == '<' )
   {
      /* parse a variable */
      SCIP_CALL( SCIPparseVarName(scip, expr, &var, (char**)newpos) );

      if( var == NULL )
      {
         SCIPerrorMessage("Could not find variable with name '%s'\n", expr);
         return SCIP_READERROR;
      }
      expr = *newpos;

      /* check if we have already created an expression out of this var */
      if( SCIPhashmapExists(vartoexprvarmap, (void *)var) )
      {
         debugParse("Variable %s has been parsed, capturing its expression\n", SCIPvarGetName(var)); /*lint !e506 !e681*/
         *basetree = (SCIP_CONSEXPR_EXPR*)SCIPhashmapGetImage(vartoexprvarmap, (void *)var);
         SCIPcaptureConsExprExpr(*basetree);
      }
      else
      {
         debugParse("First time parsing variable %s, creating varexpr and adding it to hashmap\n", SCIPvarGetName(var)); /*lint !e506 !e681*/
         SCIP_CALL( SCIPcreateConsExprExprVar(scip, conshdlr, basetree, var) );
         SCIP_CALL( SCIPhashmapInsert(vartoexprvarmap, (void*)var, (void*)(*basetree)) );
      }
   }
   else if( *expr == '(' )
   {
      /* parse expression */
      SCIP_CALL( parseExpr(scip, conshdlr, vartoexprvarmap, ++expr, newpos, basetree) );
      expr = *newpos;

      /* expect ')' */
      if( *expr != ')' )
      {
         SCIPerrorMessage("Expected ')', but got <%c> from <%s>\n", *expr, expr);
         SCIP_CALL( SCIPreleaseConsExprExpr(scip, basetree) );
         return SCIP_READERROR;
      }
      ++expr;
      debugParse("Done parsing expression, continue with <%s>\n", expr); /*lint !e506 !e681*/
   }
   else if( isdigit(*expr) )
   {
      /* parse number */
      SCIP_Real value;
      if( !SCIPstrToRealValue(expr, &value, (char**)&expr) )
      {
         SCIPerrorMessage("error parsing number from <%s>\n", expr);
         return SCIP_READERROR;
      }
      debugParse("Parsed value %g, creating a value-expression.\n", value); /*lint !e506 !e681*/
      SCIP_CALL( SCIPcreateConsExprExprValue(scip, conshdlr, basetree, value) );
   }
   else if( isalpha(*expr) )
   {
      /* a (function) name is coming, should find exprhandler with such name */
      int i;
      char operatorname[SCIP_MAXSTRLEN];
      SCIP_CONSEXPR_EXPRHDLR* exprhdlr;
      SCIP_Bool success;

      /* get name */
      i = 0;
      while( *expr != '(' && !isspace((unsigned char)*expr) && *expr != '\0' )
      {
         operatorname[i] = *expr;
         ++expr;
         ++i;
      }
      operatorname[i] = '\0';

      /* after name we must see a '(' */
      if( *expr != '(' )
      {
         SCIPerrorMessage("Expected '(' after operator name <%s>, but got %s.\n", operatorname, expr);
         return SCIP_READERROR;
      }

      /* search for expression handler */
      exprhdlr = SCIPfindConsExprExprHdlr(conshdlr, operatorname);

      /* check expression handler exists and has a parsing method */
      if( exprhdlr == NULL )
      {
         SCIPerrorMessage("No expression handler with name <%s> found.\n", operatorname);
         return SCIP_READERROR;
      }
      if( exprhdlr->parse == NULL )
      {
         SCIPerrorMessage("Expression handler <%s> has no parsing method.\n", operatorname);
         return SCIP_READERROR;
      }

      /* give control to exprhdlr's parser */
      ++expr;
      SCIP_CALL( exprhdlr->parse(scip, conshdlr, expr, newpos, basetree, &success) );

      if( !success )
      {
         SCIPerrorMessage("Error while expression handler <%s> was parsing %s\n", operatorname, expr);
         assert(*basetree == NULL);
         return SCIP_READERROR;
      }
      expr = *newpos;

      /* we should see the ')' of Op "(" OpExpression ") */
      assert(*expr == ')');

      /* move one character forward */
      ++expr;
   }
   else
   {
      /* Base -> "number" | "<varname>" | "(" Expression ")" | Op "(" OpExpression ") */
      SCIPerrorMessage("Expected a number, (expression), <varname>, Opname(Opexpr), instead got <%c> from %s\n", *expr, expr);
      return SCIP_READERROR;
   }

   *newpos = expr;

   return SCIP_OKAY;
}

/** Parses a factor and builds a product-expression if there is an exponent, otherwise returns the base expression.
 * <pre>
 * Factor -> Base [ "^" "number" | "^(" "number" ")" ]
 * </pre>
 */
static
SCIP_RETCODE parseFactor(
   SCIP*                 scip,               /**< SCIP data structure */
   SCIP_CONSHDLR*        conshdlr,           /**< expression constraint handler */
   SCIP_Bool             isdenominator,      /**< whether factor is in the denominator */
   SCIP_HASHMAP*         vartoexprvarmap,    /**< hashmap to map between scip vars and var expressions */
   const char*           expr,               /**< expr that we are parsing */
   const char**          newpos,             /**< buffer to store the position of expr where we finished reading */
   SCIP_CONSEXPR_EXPR**  factortree          /**< buffer to store the expr parsed by Factor */
   )
{
   SCIP_CONSEXPR_EXPR*  basetree;
   SCIP_Real exponent;

   debugParse("parsing factor from %s\n", expr); /*lint !e506 !e681*/

   if( *expr == '\0' )
   {
      SCIPerrorMessage("Unexpected end of expression string.\n");
      return SCIP_READERROR;
   }

   /* parse Base */
   /* ignore whitespace */
   while( isspace((unsigned char)*expr) )
      ++expr;

   SCIP_CALL( parseBase(scip, conshdlr, vartoexprvarmap, expr, newpos, &basetree) );
   expr = *newpos;

   /* check if there is an exponent */
   /* ignore whitespace */
   while( isspace((unsigned char)*expr) )
      ++expr;
   if( *expr == '^' )
   {

      ++expr;
      while( isspace((unsigned char)*expr) )
         ++expr;

      if( *expr == '\0' )
      {
         SCIPerrorMessage("Unexpected end of expression string after '^'.\n");
         SCIP_CALL( SCIPreleaseConsExprExpr(scip, &basetree) );
         return SCIP_READERROR;
      }

      if( *expr == '(' )
      {
         ++expr;

         /* it is exponent with parenthesis; expect number possibly starting with + or - */
         if( !SCIPstrToRealValue(expr, &exponent, (char**)&expr) )
         {
            SCIPerrorMessage("error parsing number from <%s>\n", expr);
            SCIP_CALL( SCIPreleaseConsExprExpr(scip, &basetree) );
            return SCIP_READERROR;
         }

         /* expect the ')' */
         while( isspace((unsigned char)*expr) )
            ++expr;
         if( *expr != ')' )
         {
            SCIPerrorMessage("error in parsing exponent: expected ')', received <%c> from <%s>\n", *expr,  expr);
            SCIP_CALL( SCIPreleaseConsExprExpr(scip, &basetree) );
            return SCIP_READERROR;
         }
         ++expr;
      }
      else
      {
         /* no parenthesis, we should see just a positive number */

         /* expect a digit */
         if( isdigit(*expr) )
         {
            if( !SCIPstrToRealValue(expr, &exponent, (char**)&expr) )
            {
               SCIPerrorMessage("error parsing number from <%s>\n", expr);
               SCIP_CALL( SCIPreleaseConsExprExpr(scip, &basetree) );
               return SCIP_READERROR;
            }
         }
         else
         {
            SCIPerrorMessage("error in parsing exponent, expected a digit, received <%c> from <%s>\n", *expr,  expr);
            SCIP_CALL( SCIPreleaseConsExprExpr(scip, &basetree) );
            return SCIP_READERROR;
         }
      }

      debugParse("parsed the exponent %g\n", exponent); /*lint !e506 !e681*/
   }
   else
   {
      /* there is no explicit exponent */
      exponent = 1.0;
   }
   *newpos = expr;

   /* multiply with -1 when we are in the denominator */
   if( isdenominator )
      exponent *= -1.0;

   /* create power */
   if( exponent != 1.0 )
   {
      SCIP_CALL( SCIPcreateConsExprExprPow(scip, conshdlr, factortree, basetree, exponent) );
      SCIP_CALL( SCIPreleaseConsExprExpr(scip, &basetree) );
   }
   else
      /* Factor consists of this unique Base */
      *factortree = basetree;

   return SCIP_OKAY;
}

/** Parses a term and builds a product-expression, where each factor is a child.
 * <pre>
 * Term -> Factor { ("*" | "/" ) Factor }
 * </pre>
 */
static
SCIP_RETCODE parseTerm(
   SCIP*                 scip,               /**< SCIP data structure */
   SCIP_CONSHDLR*        conshdlr,           /**< expression constraint handler */
   SCIP_HASHMAP*         vartoexprvarmap,    /**< hashmap to map between scip vars and var expressions */
   const char*           expr,               /**< expr that we are parsing */
   const char**          newpos,             /**< buffer to store the position of expr where we finished reading */
   SCIP_CONSEXPR_EXPR**  termtree            /**< buffer to store the expr parsed by Term */
   )
{
   SCIP_CONSEXPR_EXPR* factortree;

   debugParse("parsing term from %s\n", expr); /*lint !e506 !e681*/

   /* parse Factor */
   /* ignore whitespace */
   while( isspace((unsigned char)*expr) )
      ++expr;

   SCIP_CALL( parseFactor(scip, conshdlr, FALSE, vartoexprvarmap, expr, newpos, &factortree) );
   expr = *newpos;

   debugParse("back to parsing Term, continue parsing from %s\n", expr); /*lint !e506 !e681*/

   /* check if Terms has another Factor incoming */
   while( isspace((unsigned char)*expr) )
      ++expr;
   if( *expr == '*' || *expr == '/' )
   {
      /* initialize termtree as a product expression with a single term, so we can append the extra Factors */
      SCIP_CALL( SCIPcreateConsExprExprProduct(scip, conshdlr, termtree, 1, &factortree, 1.0) );
      SCIP_CALL( SCIPreleaseConsExprExpr(scip, &factortree) );

      /* loop: parse Factor, find next symbol */
      do
      {
         SCIP_RETCODE retcode;
         SCIP_Bool isdivision;

         isdivision = (*expr == '/') ? TRUE : FALSE;

         debugParse("while parsing term, read char %c\n", *expr); /*lint !e506 !e681*/

         ++expr;
         retcode = parseFactor(scip, conshdlr, isdivision, vartoexprvarmap, expr, newpos, &factortree);

         /* release termtree, if parseFactor fails with a read-error */
         if( retcode == SCIP_READERROR )
         {
            SCIP_CALL( SCIPreleaseConsExprExpr(scip, termtree) );
         }
         SCIP_CALL( retcode );

         /* append newly created factor */
         SCIP_CALL( SCIPappendConsExprExprProductExpr(scip, *termtree, factortree) );
         SCIP_CALL( SCIPreleaseConsExprExpr(scip, &factortree) );

         /* find next symbol */
         expr = *newpos;
         while( isspace((unsigned char)*expr) )
            ++expr;
      } while( *expr == '*' || *expr == '/' );
   }
   else
   {
      /* Term consists of this unique factor */
      *termtree = factortree;
   }

   *newpos = expr;

   return SCIP_OKAY;
}

/** Parses an expression and builds a sum-expression with children.
 * <pre>
 * Expression -> ["+" | "-"] Term { ("+" | "-" | "number *") ] Term }
 * </pre>
 */
static
SCIP_RETCODE parseExpr(
   SCIP*                 scip,               /**< SCIP data structure */
   SCIP_CONSHDLR*        conshdlr,           /**< expression constraint handler */
   SCIP_HASHMAP*         vartoexprvarmap,    /**< hashmap to map between scip vars and var expressions */
   const char*           expr,               /**< expr that we are parsing */
   const char**          newpos,             /**< buffer to store the position of expr where we finished reading */
   SCIP_CONSEXPR_EXPR**  exprtree            /**< buffer to store the expr parsed by Expr */
   )
{
   SCIP_Real sign;
   SCIP_CONSEXPR_EXPR* termtree;

   debugParse("parsing expression %s\n", expr); /*lint !e506 !e681*/

   /* ignore whitespace */
   while( isspace((unsigned char)*expr) )
      ++expr;

   /* if '+' or '-', store it */
   sign = 1.0;
   if( *expr == '+' || *expr == '-' )
   {
      debugParse("while parsing expression, read char %c\n", *expr); /*lint !e506 !e681*/
      sign = *expr == '+' ? 1.0 : -1.0;
      ++expr;
   }

   SCIP_CALL( parseTerm(scip, conshdlr, vartoexprvarmap, expr, newpos, &termtree) );
   expr = *newpos;

   debugParse("back to parsing expression (we have the following term), continue parsing from %s\n", expr); /*lint !e506 !e681*/

   /* check if Expr has another Term incoming */
   while( isspace((unsigned char)*expr) )
      ++expr;
   if( *expr == '+' || *expr == '-' )
   {
      if( SCIPgetConsExprExprHdlr(termtree) == SCIPgetConsExprExprHdlrValue(conshdlr) )
      {
         /* initialize exprtree as a sum expression with a constant only, so we can append the following terms */
         SCIP_CALL( SCIPcreateConsExprExprSum(scip, conshdlr, exprtree, 0, NULL, NULL, sign * SCIPgetConsExprExprValueValue(termtree)) );
         SCIP_CALL( SCIPreleaseConsExprExpr(scip, &termtree) );
      }
      else
      {
         /* initialize exprtree as a sum expression with a single term, so we can append the following terms */
         SCIP_CALL( SCIPcreateConsExprExprSum(scip, conshdlr, exprtree, 1, &termtree, &sign, 0.0) );
         SCIP_CALL( SCIPreleaseConsExprExpr(scip, &termtree) );
      }

      /* loop: parse Term, find next symbol */
      do
      {
         SCIP_RETCODE retcode;
         SCIP_Real coef;

         /* check if we have a "coef * <term>" */
         if( SCIPstrToRealValue(expr, &coef, (char**)newpos) )
         {
            while( isspace((unsigned char)**newpos) )
               ++(*newpos);

            if( **newpos != '*' )
            {
               /* no '*', so fall back to parsing term after sign */
               coef = (*expr == '+') ? 1.0 : -1.0;
               ++expr;
            }
            else
            {
               /* keep coefficient in coef and continue parsing term after coefficient */
               expr = (*newpos)+1;

               while( isspace((unsigned char)*expr) )
                  ++expr;
            }
         }
         else
         {
            coef = (*expr == '+') ? 1.0 : -1.0;
            ++expr;
         }

         debugParse("while parsing expression, read coefficient %g\n", coef); /*lint !e506 !e681*/

         retcode = parseTerm(scip, conshdlr, vartoexprvarmap, expr, newpos, &termtree);

         /* release exprtree if parseTerm fails with an read-error */
         if( retcode == SCIP_READERROR )
         {
            SCIP_CALL( SCIPreleaseConsExprExpr(scip, exprtree) );
         }
         SCIP_CALL( retcode );

         /* append newly created term */
         SCIP_CALL( SCIPappendConsExprExprSumExpr(scip, *exprtree, termtree, coef) );
         SCIP_CALL( SCIPreleaseConsExprExpr(scip, &termtree) );

         /* find next symbol */
         expr = *newpos;
         while( isspace((unsigned char)*expr) )
            ++expr;
      } while( *expr == '+' || *expr == '-' );
   }
   else
   {
      /* Expr consists of this unique ['+' | '-'] Term */
      if( sign  < 0.0 )
      {
         assert(sign == -1.0);
         SCIP_CALL( SCIPcreateConsExprExprSum(scip, conshdlr, exprtree, 1, &termtree, &sign, 0.0) );
         SCIP_CALL( SCIPreleaseConsExprExpr(scip, &termtree) );
      }
      else
         *exprtree = termtree;
   }

   *newpos = expr;

   return SCIP_OKAY;
}

/** given a cons_expr expression, creates an equivalent classic (nlpi-) expression */
static
SCIP_RETCODE makeClassicExpr(
   SCIP*                 scip,               /**< SCIP data structure */
   SCIP_CONSEXPR_EXPR*   sourceexpr,         /**< expression to convert */
   SCIP_EXPR**           targetexpr,         /**< buffer to store pointer to created expression */
   SCIP_CONSEXPR_EXPR**  varexprs,           /**< variable expressions that might occur in expr, their position in this array determines the varidx */
   int                   nvarexprs           /**< number of variable expressions */
   )
{
   SCIP_CONSEXPR_EXPRHDLR* exprhdlr;
   SCIP_EXPR** children = NULL;
   int nchildren;
   int c;

   assert(scip != NULL);
   assert(sourceexpr != NULL);
   assert(targetexpr != NULL);

   exprhdlr = SCIPgetConsExprExprHdlr(sourceexpr);
   nchildren = SCIPgetConsExprExprNChildren(sourceexpr);

   /* collect children expressions from children, if any */
   if( nchildren > 0 )
   {
      SCIP_CALL( SCIPallocBufferArray(scip, &children, nchildren) );
      for( c = 0; c < nchildren; ++c )
      {
         SCIP_CALL( makeClassicExpr(scip, SCIPgetConsExprExprChildren(sourceexpr)[c], &children[c], varexprs, nvarexprs) );
         assert(children[c] != NULL);
      }
   }

   /* create target expression */
   if( strcmp(SCIPgetConsExprExprHdlrName(exprhdlr), "var") == 0 )
   {
      int varidx;

      /* find variable expression in varexprs array
       * the position in the array determines the index of the variable in the classic expression
       * TODO if varexprs are sorted, then can do this more efficient
       */
      for( varidx = 0; varidx < nvarexprs; ++varidx )
         if( varexprs[varidx] == sourceexpr )
            break;
      assert(varidx < nvarexprs);

      SCIP_CALL( SCIPexprCreate(SCIPblkmem(scip), targetexpr, SCIP_EXPR_VARIDX, varidx) );
   }
   else if( strcmp(SCIPgetConsExprExprHdlrName(exprhdlr), "val") == 0 )
   {
      SCIP_CALL( SCIPexprCreate(SCIPblkmem(scip), targetexpr, SCIP_EXPR_CONST, SCIPgetConsExprExprValueValue(sourceexpr)) );
   }
   else if( strcmp(SCIPgetConsExprExprHdlrName(exprhdlr), "sum") == 0 )
   {
      SCIP_CALL( SCIPexprCreateLinear(SCIPblkmem(scip), targetexpr, nchildren, children, SCIPgetConsExprExprSumCoefs(sourceexpr), SCIPgetConsExprExprSumConstant(sourceexpr)) );
   }
   else if( strcmp(SCIPgetConsExprExprHdlrName(exprhdlr), "prod") == 0 )
   {
      SCIP_EXPRDATA_MONOMIAL* monomial;
      SCIP_CALL( SCIPexprCreateMonomial(SCIPblkmem(scip), &monomial, SCIPgetConsExprExprProductCoef(sourceexpr), nchildren, NULL, NULL) );
      SCIP_CALL( SCIPexprCreatePolynomial(SCIPblkmem(scip), targetexpr, nchildren, children, 1, &monomial, 0.0, FALSE) );
   }
   else if( strcmp(SCIPgetConsExprExprHdlrName(exprhdlr), "abs") == 0 )
   {
      assert(nchildren == 1);
      assert(children != NULL && children[0] != NULL);
      SCIP_CALL( SCIPexprCreate(SCIPblkmem(scip), targetexpr, SCIP_EXPR_ABS, children[0]) );
   }
   else if( strcmp(SCIPgetConsExprExprHdlrName(exprhdlr), "exp") == 0 )
   {
      assert(nchildren == 1);
      assert(children != NULL && children[0] != NULL);
      SCIP_CALL( SCIPexprCreate(SCIPblkmem(scip), targetexpr, SCIP_EXPR_EXP, children[0]) );
   }
   else if( strcmp(SCIPgetConsExprExprHdlrName(exprhdlr), "log") == 0 )
   {
      assert(nchildren == 1);
      assert(children != NULL && children[0] != NULL);
      SCIP_CALL( SCIPexprCreate(SCIPblkmem(scip), targetexpr, SCIP_EXPR_LOG, children[0]) );
   }
   else
   {
      SCIPerrorMessage("unsupported expression handler <%s>, cannot convert to classical expression\n", SCIPgetConsExprExprHdlrName(exprhdlr));
      return SCIP_ERROR;
   }

   SCIPfreeBufferArrayNull(scip, &children);

   return SCIP_OKAY;
}

/** given an expression and an array of occurring variable expressions, construct a classic expression tree */
static
SCIP_RETCODE makeClassicExprTree(
   SCIP*                 scip,               /**< SCIP data structure */
   SCIP_CONSEXPR_EXPR*   expr,               /**< expression to convert */
   SCIP_CONSEXPR_EXPR**  varexprs,           /**< variable expressions that occur in expr */
   int                   nvarexprs,          /**< number of variable expressions */
   SCIP_EXPRTREE**       exprtree            /**< buffer to store classic expression tree, or NULL if failed */
)
{
   SCIP_EXPR* classicexpr;
   SCIP_VAR** vars;
   int i;

   assert(scip != NULL);
   assert(expr != NULL);
   assert(varexprs != NULL);  /* we could also create this here, if NULL; but for now, assume it is given by called */
   assert(exprtree != NULL);

   /* make classic expression */
   SCIP_CALL( makeClassicExpr(scip, expr, &classicexpr, varexprs, nvarexprs) );

   /* make classic expression tree */
   SCIP_CALL( SCIPexprtreeCreate(SCIPblkmem(scip), exprtree, classicexpr, nvarexprs, 0, NULL) );

   /* set variables in expression tree */
   SCIP_CALL( SCIPallocBufferArray(scip, &vars, nvarexprs) );
   for( i = 0; i < nvarexprs; ++i )
      vars[i] = SCIPgetConsExprExprVarVar(varexprs[i]);
   SCIP_CALL( SCIPexprtreeSetVars(*exprtree, nvarexprs, vars) );
   SCIPfreeBufferArray(scip, &vars);

   return SCIP_OKAY;
}

/** create a nonlinear row representation of an expr constraint and stores them in consdata */
static
SCIP_RETCODE createNlRow(
   SCIP*                 scip,               /**< SCIP data structure */
   SCIP_CONS*            cons                /**< expression constraint */
   )
{
   SCIP_CONSDATA* consdata;

   assert(scip != NULL);
   assert(cons != NULL);

   consdata = SCIPconsGetData(cons);
   assert(consdata != NULL);

   if( consdata->nlrow != NULL )
   {
      SCIP_CALL( SCIPreleaseNlRow(scip, &consdata->nlrow) );
   }

   if( consdata->expr == NULL )
   {
      SCIP_CALL( SCIPcreateNlRow(scip, &consdata->nlrow, SCIPconsGetName(cons), 0.0,
            0, NULL, NULL, 0, NULL, 0, NULL, NULL, consdata->lhs, consdata->rhs) );
   }
   else
   {
      /* get an exprtree representation of the cons-expr-expression */
      SCIP_EXPRTREE* exprtree;

      SCIP_CALL( makeClassicExprTree(scip, consdata->expr, consdata->varexprs, consdata->nvarexprs, &exprtree) );
      if( exprtree == NULL )
      {
         SCIPerrorMessage("could not create classic expression tree from cons_expr expression\n");
         return SCIP_ERROR;
      }

      SCIP_CALL( SCIPcreateNlRow(scip, &consdata->nlrow, SCIPconsGetName(cons), 0.0,
            0, NULL, NULL, 0, NULL, 0, NULL, exprtree, consdata->lhs, consdata->rhs) );
      SCIP_CALL( SCIPexprtreeFree(&exprtree) );
   }

   return SCIP_OKAY;
}

/** registers branching candidates */
static
SCIP_RETCODE registerBranchingCandidates(
   SCIP*                 scip,               /**< SCIP data structure */
   SCIP_CONS**           conss,              /**< constraints to check */
   int                   nconss,             /**< number of constraints to check */
   int*                  nnotify             /**< counter for number of notifications performed */
   )
{
   SCIP_CONSDATA* consdata;
   SCIP_VAR* var;
   int c;
   int i;

   *nnotify = 0;

   for( c = 0; c < nconss; ++c )
   {
      assert(conss[c] != NULL);

      consdata = SCIPconsGetData(conss[c]);
      assert(consdata != NULL);

      /* violations have been computed during CONSENFOLP */
      if( SCIPisGT(scip, consdata->lhsviol, SCIPfeastol(scip)) || SCIPisGT(scip, consdata->rhsviol, SCIPfeastol(scip)) )
      {
         assert(consdata->varexprs != NULL);

         /* introduce all variables which do not have been fixed */
         for( i = 0; i < consdata->nvarexprs; ++i )
         {
            var = SCIPgetConsExprExprVarVar(consdata->varexprs[i]);
            assert(var != NULL);

            if( !SCIPisEQ(scip, SCIPcomputeVarLbLocal(scip, var), SCIPcomputeVarUbLocal(scip, var)) )
            {
               SCIP_CALL( SCIPaddExternBranchCand(scip, var, MAX(consdata->lhsviol, consdata->rhsviol), SCIP_INVALID) );
               ++(*nnotify);
            }
         }
      }
   }

   return SCIP_OKAY;
}

/** expression walk callback to create and add auxiliary variables for the outer approximation */
static
SCIP_DECL_CONSEXPREXPRWALK_VISIT(createAuxVarsEnterExpr)
{
   SCIP_CONSHDLRDATA* conshdlrdata;
   SCIP_CONSHDLR* conshdlr;
   CREATE_AUXVARS_DATA* createdata;

   assert(expr != NULL);
   assert(result != NULL);
   assert(data != NULL);
   assert(stage == SCIP_CONSEXPREXPRWALK_ENTEREXPR);

   createdata = (CREATE_AUXVARS_DATA *)data;
   conshdlr = createdata->conshdlr;
   assert(conshdlr != NULL);
   assert(strcmp(SCIPconshdlrGetName(conshdlr), CONSHDLR_NAME) == 0);

   conshdlrdata = SCIPconshdlrGetData(conshdlr);
   assert(conshdlrdata != NULL);
   assert(conshdlrdata->auxvarid >= 0);

   *result = SCIP_CONSEXPREXPRWALK_CONTINUE;

   /* create and capture auxiliary variable; because of common sub-expressions it might happen that we already added an
    * auxiliary variable to an expression
    */
   if( expr->auxvar == NULL && expr->exprhdlr != SCIPgetConsExprExprHdlrVar(conshdlr)
      && expr->exprhdlr != SCIPgetConsExprExprHdlrValue(conshdlr) )
   {
      char name[SCIP_MAXSTRLEN];
      (void) SCIPsnprintf(name, SCIP_MAXSTRLEN, "auxvar_%d", conshdlrdata->auxvarid);

      /* @todo add an unique variable name */
      SCIP_CALL( SCIPcreateVarBasic(scip, &expr->auxvar, name, -SCIPinfinity(scip), SCIPinfinity(scip), 0.0,
            SCIP_VARTYPE_CONTINUOUS) );
      SCIP_CALL( SCIPaddVar(scip, expr->auxvar) );
     ++(conshdlrdata->auxvarid);

      SCIPdebugMessage("add auxiliary variable %s for expression %p\n", SCIPvarGetName(expr->auxvar), (void*)expr);

      /* add variable locks in both directions */
      SCIP_CALL( SCIPaddVarLocks(scip, expr->auxvar, 1, 1) );

#ifdef SCIP_DEBUG_SOLUTION
      if( SCIPdebugIsMainscip(scip) )
      {
         /* store debug solution of auxiliary variable */
         assert(createdata->debugsol != NULL);
         SCIP_CALL( SCIPevalConsExprExpr(scip, expr, createdata->debugsol, 0) );
         SCIP_CALL( SCIPdebugAddSolVal(scip, expr->auxvar, SCIPgetConsExprExprValue(expr)) );
      }
#endif
   }
   else
   {
      /* skip nodes which have been already explored */
      *result = SCIP_CONSEXPREXPRWALK_SKIP;
   }

   return SCIP_OKAY;
}

/** expression walk callback to free auxiliary variables created for the outer approximation */
static
SCIP_DECL_CONSEXPREXPRWALK_VISIT(freeAuxVarsEnterExpr)
{
   assert(expr != NULL);
   assert(result != NULL);
   assert(stage == SCIP_CONSEXPREXPRWALK_ENTEREXPR);

   assert((SCIP_CONSHDLR*)data != NULL);
   assert(strcmp(SCIPconshdlrGetName((SCIP_CONSHDLR*)data), CONSHDLR_NAME) == 0);

   *result = SCIP_CONSEXPREXPRWALK_CONTINUE;

   if( expr->auxvar != NULL )
   {
      assert(expr->exprhdlr != SCIPgetConsExprExprHdlrVar((SCIP_CONSHDLR*)data));
      assert(expr->exprhdlr != SCIPgetConsExprExprHdlrValue((SCIP_CONSHDLR*)data));

      SCIPdebugMessage("remove auxiliary variable %s for expression %p\n", SCIPvarGetName(expr->auxvar), (void*)expr);

      /* remove variable locks */
      SCIP_CALL( SCIPaddVarLocks(scip, expr->auxvar, -1, -1) );

      SCIP_CALL( SCIPreleaseVar(scip, &expr->auxvar) );
      assert(expr->auxvar == NULL);
   }
   else
   {
      /* skip nodes which have been already explored */
      *result = SCIP_CONSEXPREXPRWALK_SKIP;
   }

   return SCIP_OKAY;
}

/** creates and adds auxiliary variables for outer approximation; we do not add variables for value and variable
 *  expressions; common sub-expression will share the same auxiliary variable
 */
static
SCIP_RETCODE createAuxVars(
   SCIP*                 scip,               /**< SCIP data structure */
   SCIP_CONSHDLR*        conshdlr,           /**< constraint handler */
   SCIP_CONS**           conss,              /**< constraints to check for auxiliary variables */
   int                   nconss              /**< total number of constraints */
   )
{
   CREATE_AUXVARS_DATA createdata;
   SCIP_CONSDATA* consdata;
   int i;

   assert(conss != NULL || nconss == 0);
   assert(nconss >= 0);

   createdata.conshdlr = conshdlr;
#ifdef SCIP_DEBUG_SOLUTION
   if( SCIPdebugIsMainscip(scip) )
   {
      createdata.debugsol = NULL;
      SCIP_CALL( SCIPdebugGetSol(scip, &createdata.debugsol) );
      assert(createdata.debugsol != NULL);
   }
#endif
   for( i = 0; i < nconss; ++i )
   {
      assert(conss != NULL && conss[i] != NULL);

      consdata = SCIPconsGetData(conss[i]);
      assert(consdata != NULL);

      if( consdata->expr != NULL && consdata->expr->auxvar == NULL )
      {
         SCIP_CALL( SCIPwalkConsExprExprDF(scip, consdata->expr, createAuxVarsEnterExpr, NULL, NULL, NULL, &createdata) );

         /* set the bounds of the auxiliary variable of the root node to [lhs,rhs] */
         assert(SCIPisInfinity(scip, -SCIPvarGetLbLocal(consdata->expr->auxvar)));
         assert(SCIPisInfinity(scip, SCIPvarGetUbLocal(consdata->expr->auxvar)));

         if( !SCIPisInfinity(scip, -consdata->lhs) )
         {
            SCIP_CALL( SCIPchgVarLb(scip, consdata->expr->auxvar, consdata->lhs) );
         }

         if( !SCIPisInfinity(scip, consdata->rhs) )
         {
            SCIP_CALL( SCIPchgVarUb(scip, consdata->expr->auxvar, consdata->rhs) );
         }
      }
   }

   return SCIP_OKAY;
}

/** frees auxiliary variables which have been added to compute an outer approximation */
static
SCIP_RETCODE freeAuxVars(
   SCIP*                 scip,               /**< SCIP data structure */
   SCIP_CONSHDLR*        conshdlr,           /**< constraint handler */
   SCIP_CONS**           conss,              /**< constraints to check for auxiliary variables */
   int                   nconss              /**< total number of constraints */
   )
{
   SCIP_CONSDATA* consdata;
   int i;

   assert(conss != NULL || nconss == 0);
   assert(nconss >= 0);

   for( i = 0; i < nconss; ++i )
   {
      assert(conss != NULL && conss[i] != NULL);

      consdata = SCIPconsGetData(conss[i]);
      assert(consdata != NULL);

      if( consdata->expr != NULL )
      {
         SCIP_CALL( SCIPwalkConsExprExprDF(scip, consdata->expr, freeAuxVarsEnterExpr, NULL, NULL, NULL, (void*)conshdlr) );
      }
   }

   return SCIP_OKAY;
}

/** expression walk callback for separation initialization */
static
SCIP_DECL_CONSEXPREXPRWALK_VISIT(initSepaEnterExpr)
{
   INITSEPA_DATA* initsepadata;

   assert(expr != NULL);
   assert(result != NULL);
   assert(stage == SCIP_CONSEXPREXPRWALK_ENTEREXPR);

   initsepadata = (INITSEPA_DATA*)data;
   assert(initsepadata != NULL);
   assert(initsepadata->conshdlr != NULL);
   assert(!initsepadata->infeasible);

   *result = SCIP_CONSEXPREXPRWALK_CONTINUE;

   /* skip expression if it has been considered already */
   if( initsepadata->initsepatag == expr->initsepatag )
   {
      *result = SCIP_CONSEXPREXPRWALK_SKIP;
      return SCIP_OKAY;
   }

   if( *(expr->exprhdlr->initsepa) != NULL )
   {
      /* call the separation initialization callback of the expression handler */
      SCIP_CALL( (*expr->exprhdlr->initsepa)(scip, initsepadata->conshdlr, expr, &initsepadata->infeasible) );
   }

   /* stop if we detected infeasibility */
   *result = initsepadata->infeasible ? SCIP_CONSEXPREXPRWALK_ABORT : SCIP_CONSEXPREXPRWALK_CONTINUE;

   /* store the initsepa tag */
   expr->initsepatag = initsepadata->initsepatag;

   return SCIP_OKAY;
}

/** expression walk callback for separation deinitialization */
static
SCIP_DECL_CONSEXPREXPRWALK_VISIT(exitSepaEnterExpr)
{  /*lint --e{715}*/
   assert(expr != NULL);
   assert(result != NULL);
   assert(stage == SCIP_CONSEXPREXPRWALK_ENTEREXPR);

   *result = SCIP_CONSEXPREXPRWALK_CONTINUE;

   if( *(expr->exprhdlr->exitsepa) != NULL )
   {
      /* call the separation deinitialization callback of the expression handler */
      SCIP_CALL( (*expr->exprhdlr->exitsepa)(scip, expr) );
   }

   return SCIP_OKAY;
}

/** expression walk callback for separating a given solution */
static
SCIP_DECL_CONSEXPREXPRWALK_VISIT(separateSolEnterExpr)
{
   SEPA_DATA* sepadata;

   assert(expr != NULL);
   assert(result != NULL);
   assert(stage == SCIP_CONSEXPREXPRWALK_ENTEREXPR);

   sepadata = (SEPA_DATA*)data;
   assert(sepadata != NULL);
   assert(sepadata->result != SCIP_CUTOFF);

   *result = SCIP_CONSEXPREXPRWALK_CONTINUE;

   /* skip expression if it has been considered already */
   if( sepadata->sepatag != 0 && sepadata->sepatag == expr->sepatag )
   {
      *result = SCIP_CONSEXPREXPRWALK_SKIP;
      return SCIP_OKAY;
   }

   /* it only makes sense to call the separation callback if there is a variable attached to the expression */
   if( expr->exprhdlr->sepa != NULL && expr->auxvar != NULL )
   {
      SCIP_RESULT separesult;
      int ncuts;

      separesult = SCIP_DIDNOTFIND;
      ncuts = 0;

      /* call the separation callback of the expression handler */
      SCIP_CALL( (*expr->exprhdlr->sepa)(scip, sepadata->conshdlr, expr, sepadata->sol, sepadata->minviolation, &separesult, &ncuts) );

      assert(ncuts >= 0);
      sepadata->ncuts += ncuts;

      if( separesult == SCIP_CUTOFF )
      {
         assert(ncuts > 0);
         SCIPdebugMessage("found a cutoff -> stop separation\n");
         sepadata->result = SCIP_CUTOFF;
         *result = SCIP_CONSEXPREXPRWALK_ABORT;
      }
      else if( separesult == SCIP_SEPARATED )
      {
         assert(ncuts > 0);
         SCIPdebugMessage("found %d cuts separating the current solution\n", ncuts);
         sepadata->result = SCIP_SEPARATED;
      }
   }

   /* store the separation tag at the expression */
   expr->sepatag = sepadata->sepatag;

   return SCIP_OKAY;
}

/** calls separation initialization callback for each expression */
static
SCIP_RETCODE initSepa(
   SCIP*                 scip,               /**< SCIP data structure */
   SCIP_CONSHDLR*        conshdlr,           /**< nonlinear constraints handler */
   SCIP_CONS**           conss,              /**< constraints */
   int                   nconss,             /**< number of constraints */
   SCIP_Bool*            infeasible          /**< pointer to store whether the problem is infeasible or not */
   )
{
   SCIP_CONSHDLRDATA* conshdlrdata;
   SCIP_CONSDATA* consdata;
   INITSEPA_DATA initsepadata;
   int c;

   assert(scip != NULL);
   assert(conshdlr != NULL);
   assert(conss != NULL || nconss == 0);
   assert(nconss >= 0);
   assert(infeasible != NULL);

   conshdlrdata = SCIPconshdlrGetData(conshdlr);
   assert(conshdlrdata != NULL);

   *infeasible = FALSE;

   initsepadata.infeasible = FALSE;
   initsepadata.conshdlr = conshdlr;
   initsepadata.initsepatag = (++conshdlrdata->lastinitsepatag);

   for( c = 0; c < nconss; ++c )
   {
      assert(conss != NULL);
      assert(conss[c] != NULL);

      /* call LP initialization callback for 'initial' constraints only */
      if( SCIPconsIsInitial(conss[c]) )
      {
         consdata = SCIPconsGetData(conss[c]);
         assert(consdata != NULL);

         /* walk through the expression tree and call separation initialization callbacks */
         SCIP_CALL( SCIPwalkConsExprExprDF(scip, consdata->expr, initSepaEnterExpr, NULL, NULL, NULL, (void*)&initsepadata) );

         if( initsepadata.infeasible )
         {
            SCIPdebugMessage("detect infeasibility for constraint %s during initsepa()\n", SCIPconsGetName(conss[c]));
            *infeasible = TRUE;
            return SCIP_OKAY;
         }
      }
   }

   return SCIP_OKAY;
}

/** calls separation deinitialization callback for each expression */
static
SCIP_RETCODE exitSepa(
   SCIP*                 scip,               /**< SCIP data structure */
   SCIP_CONSHDLR*        conshdlr,           /**< nonlinear constraints handler */
   SCIP_CONS**           conss,              /**< constraints */
   int                   nconss              /**< number of constraints */
   )
{
   SCIP_CONSDATA* consdata;
   int c;

   assert(scip != NULL);
   assert(conshdlr != NULL);
   assert(conss != NULL || nconss == 0);
   assert(nconss >= 0);

   for( c = 0; c < nconss; ++c )
   {
      assert(conss != NULL);
      assert(conss[c] != NULL);

      consdata = SCIPconsGetData(conss[c]);
      assert(consdata != NULL);

      /* walk through the expression tree and call separation deinitialization callbacks */
      SCIP_CALL( SCIPwalkConsExprExprDF(scip, consdata->expr, exitSepaEnterExpr, NULL, NULL, NULL, NULL) );
   }

   return SCIP_OKAY;
}

/** tries to separate solution or LP solution by a linear cut
 *
 *  assumes that constraint violations have been computed
 */
static
SCIP_RETCODE separatePoint(
   SCIP*                 scip,               /**< SCIP data structure */
   SCIP_CONSHDLR*        conshdlr,           /**< nonlinear constraints handler */
   SCIP_CONS**           conss,              /**< constraints */
   int                   nconss,             /**< number of constraints */
   int                   nusefulconss,       /**< number of constraints that seem to be useful */
   SCIP_SOL*             sol,                /**< solution to separate, or NULL if LP solution should be used */
   SCIP_Real             minviolation,       /**< minimal violation of a cut if it should be added to the LP */
   SCIP_RESULT*          result              /**< result of separation */
   )
{
   SCIP_CONSHDLRDATA* conshdlrdata;
   SCIP_CONSDATA* consdata;
   SEPA_DATA sepadata;
   int c;

   assert(conss != NULL || nconss == 0);
   assert(nconss >= nusefulconss);
   assert(minviolation >= 0.0);
   assert(result != NULL);

   conshdlrdata = SCIPconshdlrGetData(conshdlr);
   assert(conshdlrdata != NULL);

   /* increase separation tag; use the same tag for all constraints in this separatePoint() call */
   ++(conshdlrdata->lastsepatag);

   for( c = 0; c < nconss; ++c )
   {
      assert(conss != NULL && conss[c] != NULL);

      consdata = SCIPconsGetData(conss[c]);
      assert(consdata != NULL);

      /* skip constraints that are not enabled; skip non-violated constraints */
      if( !SCIPconsIsEnabled(conss[c]) || SCIPconsIsDeleted(conss[c])
         || SCIPisLE(scip, MAX(consdata->lhsviol, consdata->rhsviol), SCIPfeastol(scip)) )
         continue;
      assert(SCIPconsIsActive(conss[c]));

      /* initialize separation data */
      sepadata.conshdlr = conshdlr;
      sepadata.sol = sol;
      sepadata.minviolation = minviolation;
      sepadata.result = SCIP_DIDNOTFIND;
      sepadata.ncuts = 0;
      sepadata.sepatag = conshdlrdata->lastsepatag;

      #ifdef SEPA_DEBUG
      {
         int i;
         printf("separating point\n");
         for( i = 0; i < consdata->nvarexprs; ++i )
         {
            SCIP_VAR* var;
            var = SCIPgetConsExprExprVarVar(consdata->varexprs[i]);
            printf("%s = %g bounds: %g,%g\n", SCIPvarGetName(var), SCIPgetSolVal(scip, sol, var), SCIPvarGetLbLocal(var), SCIPvarGetUbLocal(var));
         }
         printf("in constraint\n");
         SCIP_CALL( SCIPprintCons(scip, conss[c], NULL) );
         SCIPinfoMessage(scip, NULL, ";\n");
      }
      #endif

      /* walk through the expression tree and call separation callback functions */
      SCIP_CALL( SCIPwalkConsExprExprDF(scip, consdata->expr, separateSolEnterExpr, NULL, NULL, NULL, (void*)&sepadata) );

      if( sepadata.result == SCIP_CUTOFF || sepadata.result == SCIP_SEPARATED )
      {
         assert(sepadata.ncuts > 0);
         *result = sepadata.result;

         if( *result == SCIP_CUTOFF )
            return SCIP_OKAY;
      }

      /* enforce only useful constraints; others are only checked and enforced if we are still feasible or have not
       * found a separating cut yet
       */
      if( c >= nusefulconss && *result == SCIP_SEPARATED )
         break;
   }

   return SCIP_OKAY;
}

/** removes locally fixed/bound constraints, i.e. constraints for which the root expression is a value or var */
static
SCIP_RETCODE removeFixedAndBoundConstraints(
   SCIP*                 scip,               /**< SCIP data structure */
   SCIP_CONSHDLR*        conshdlr,           /**< nonlinear constraints handler */
   SCIP_CONS**           conss,              /**< constraints */
   int                   nconss,             /**< number of constraints */
   SCIP_Bool*            infeasible,         /**< buffer to store whether the node is infeasible */
   int*                  ndelconss           /**< buffer to add the total number of deleted constraints */
   )
{
   SCIP_CONSDATA* consdata;
   SCIP_Real value;
   int c;

   assert(scip != NULL);
   assert(conshdlr != NULL);
   assert(conss != NULL || nconss == 0);
   assert(infeasible != NULL);
   assert(ndelconss != NULL);

   *infeasible = FALSE;

   for( c = 0; c < nconss; ++c )
   {
      assert(conss != NULL && conss[c] != NULL);

      consdata = SCIPconsGetData(conss[c]);
      assert(consdata != NULL);

      if( consdata->expr->exprhdlr == SCIPgetConsExprExprHdlrValue(conshdlr) )
      {
         value = SCIPgetConsExprExprValueValue(consdata->expr);
         if( (!SCIPisInfinity(scip, -consdata->lhs) && SCIPisLT(scip, value - consdata->lhs, -SCIPfeastol(scip)))
            || (!SCIPisInfinity(scip, consdata->rhs) && SCIPisGT(scip, value - consdata->rhs, SCIPfeastol(scip))) )
         {
            /* we should not stop here since SCIP is calling initSolve() independent if the problem is infeasible or
             * not; having some value expression as the root node of some other constraints trigger asserts at different
             * places, e.g. the creation of a sub-SCIP in the subnlp heuristic
             */
            *infeasible = TRUE;
         }

         /* delete the redundant constraint locally */
         SCIP_CALL( SCIPdelConsLocal(scip, conss[c]) );
         ++(*ndelconss);
      }

      if( consdata->expr->exprhdlr == SCIPgetConsExprExprHdlrVar(conshdlr) )
      {
         /* backward propagation should have tighthened the bounds of the variable */
         assert(SCIPvarGetLbLocal(SCIPgetConsExprExprVarVar(consdata->expr)) - consdata->lhs >= -SCIPfeastol(scip));
         assert(SCIPvarGetUbLocal(SCIPgetConsExprExprVarVar(consdata->expr)) - consdata->rhs <=  SCIPfeastol(scip));

         /* delete the redundant constraint locally */
         SCIP_CALL( SCIPdelConsLocal(scip, conss[c]) );
         ++(*ndelconss);
      }
   }

   return SCIP_OKAY;
}

<<<<<<< HEAD
/** expression walk callback for computing branching scores */
static
SCIP_DECL_CONSEXPREXPRWALK_VISIT(computeBranchScore)
{
   BRSCORE_DATA* brscoredata;

   assert(expr != NULL);
   assert(result != NULL);
   assert(stage == SCIP_CONSEXPREXPRWALK_ENTEREXPR || stage == SCIP_CONSEXPREXPRWALK_VISITINGCHILD);

   brscoredata = (BRSCORE_DATA*) data;
   assert(brscoredata != NULL);
   assert(expr->brscoretag == brscoredata->brscoretag);

   *result = SCIP_CONSEXPREXPRWALK_CONTINUE;

   /* compute violation if we see an expression for the first time */
   if( stage == SCIP_CONSEXPREXPRWALK_ENTEREXPR && expr->brscoretag != brscoredata->brscoretag )
   {
      SCIP_Real violation = 0.0;

      /* compute branching score for the current expression */
      if( expr->exprhdlr->brscore != NULL )
      {
         SCIP_CALL( (*expr->exprhdlr->brscore)(scip, expr, brscoredata->sol, &violation) );
      }
      else
      {
         /* mark all children as possible candidates if the callback has not been implemented; @todo maybe change this */
         violation = 2*SCIPfeastol(scip);
      }

      assert(violation >= 0.0);
      expr->violation += violation;
   }

   /* add violation of the expression to its children */
   else if( stage == SCIP_CONSEXPREXPRWALK_VISITINGCHILD )
   {
      SCIP_CONSEXPR_EXPR* child;

      assert(expr->walkcurrentchild < expr->nchildren);

      child = expr->children[expr->walkcurrentchild];
      assert(child != NULL);

      /* reset branching score if the tag has changed */
      if( child->brscoretag != brscoredata->brscoretag )
      {
         child->violation = expr->violation;
         child->brscoretag = brscoredata->brscoretag;
      }
   }

   return SCIP_OKAY;
}

/** computes the branching scores for a given set of constraints; the scores are computed by computing the violation of
 *  each expression by considering the values of the linearization variables of the expression and its children;
 */
static
SCIP_RETCODE computeBranchingScores(
   SCIP*                 scip,               /**< SCIP data structure */
   SCIP_CONSHDLR*        conshdlr,           /**< nonlinear constraints handler */
   SCIP_CONS**           conss,              /**< constraints */
   int                   nconss,             /**< number of constraints */
   SCIP_SOL*             sol                 /**< solution to separate, or NULL if LP solution should be used */
   )
{
   SCIP_CONSHDLRDATA* conshdlrdata;
   SCIP_CONSDATA* consdata;
   BRSCORE_DATA brscoredata;
   int i;

   assert(scip != NULL);
   assert(conshdlr != NULL);
   assert(conss != NULL || nconss == 0);
   assert(nconss >= 0);

   conshdlrdata = SCIPconshdlrGetData(conshdlr);
   assert(conshdlrdata != NULL);

   brscoredata.sol = sol;
   brscoredata.brscoretag = ++(conshdlrdata->lastbrscoretag);

   for( i = 0; i < nconss; ++i )
   {
      assert(conss[i] != NULL);

      consdata = SCIPconsGetData(conss[i]);
      assert(consdata != NULL);

      /* initialize root expression (could be part of multiple constraints) */
      if( consdata->expr->brscoretag != brscoredata.brscoretag )
      {
         consdata->expr->brscoretag = brscoredata.brscoretag;
         consdata->expr->violation = 0.0;
      }

      /* call walker with the branching score callback */
      SCIP_CALL( SCIPwalkConsExprExprDF(scip, consdata->expr, computeBranchScore, computeBranchScore, NULL, NULL, (void*)&brscoredata) );
   }

   return SCIP_OKAY;
}
=======

>>>>>>> 38eba371

/** @} */

/*
 * Callback methods of constraint handler
 */

/* TODO: Implement all necessary constraint handler methods. The methods with #if 0 ... #else #define ... are optional */


/** upgrades quadratic constraint to expr constraint */
static
SCIP_DECL_QUADCONSUPGD(quadconsUpgdExpr)
{  /*lint --e{715}*/
   SCIP_CONSHDLR* consexprhdlr;
   SCIP_CONSEXPR_EXPR* expr;
   SCIP_CONSEXPR_EXPR* varexpr;
   SCIP_CONSEXPR_EXPR** varexprs;
   SCIP_CONSEXPR_EXPR* prodexpr;
   SCIP_CONSEXPR_EXPR* powexpr;
   SCIP_CONSEXPR_EXPR* twoexprs[2];
   SCIP_QUADVARTERM* quadvarterm;
   SCIP_BILINTERM* bilinterm;
   int pos;
   int i;

   assert(scip != NULL);
   assert(cons != NULL);
   assert(nupgdconss != NULL);
   assert(upgdconss  != NULL);

   *nupgdconss = 0;

   SCIPdebugMessage("quadconsUpgdExpr called for constraint <%s>\n", SCIPconsGetName(cons));
   SCIPdebugPrintCons(scip, cons, NULL);

   /* no interest in linear constraints */
   if( SCIPgetNQuadVarTermsQuadratic(scip, cons) == 0 )
      return SCIP_OKAY;

   if( upgdconsssize < 1 )
   {
      /* signal that we need more memory */
      *nupgdconss = -1;
      return SCIP_OKAY;
   }

   if( SCIPgetNBilinTermsQuadratic(scip, cons) > 0 )
   {
      /* we will need SCIPfindQuadVarTermQuadratic later, so ensure now that quad var terms are sorted */
      SCIP_CALL( SCIPsortQuadVarTermsQuadratic(scip, cons) );
   }

   consexprhdlr = SCIPfindConshdlr(scip, "expr");
   assert(consexprhdlr != NULL);

   SCIP_CALL( SCIPcreateConsExprExprSum(scip, consexprhdlr, &expr, 0, NULL, NULL, 0.0) );

   /* append linear terms */
   for( i = 0; i < SCIPgetNLinearVarsQuadratic(scip, cons); ++i )
   {
      SCIP_CALL( SCIPcreateConsExprExprVar(scip, consexprhdlr, &varexpr, SCIPgetLinearVarsQuadratic(scip, cons)[i]) );
      SCIP_CALL( SCIPappendConsExprExprSumExpr(scip, expr, varexpr, SCIPgetCoefsLinearVarsQuadratic(scip, cons)[i]) );
      SCIP_CALL( SCIPreleaseConsExprExpr(scip, &varexpr) );
   }

   /* array to store variable expression for each quadratic variable */
   SCIP_CALL( SCIPallocBufferArray(scip, &varexprs, SCIPgetNQuadVarTermsQuadratic(scip, cons)) );

   /* create var exprs for quadratic vars; append linear and square part of quadratic terms */
   for( i = 0; i < SCIPgetNQuadVarTermsQuadratic(scip, cons); ++i )
   {
      quadvarterm = &SCIPgetQuadVarTermsQuadratic(scip, cons)[i];

      SCIP_CALL( SCIPcreateConsExprExprVar(scip, consexprhdlr, &varexprs[i], quadvarterm->var) );

      if( quadvarterm->lincoef != 0.0 )
      {
         SCIP_CALL( SCIPappendConsExprExprSumExpr(scip, expr, varexprs[i], quadvarterm->lincoef) );
      }

      if( quadvarterm->sqrcoef != 0.0 )
      {
         SCIP_CALL( SCIPcreateConsExprExprPow(scip, consexprhdlr, &powexpr, varexprs[i], 2.0) );
         SCIP_CALL( SCIPappendConsExprExprSumExpr(scip, expr, powexpr, quadvarterm->sqrcoef) );
         SCIP_CALL( SCIPreleaseConsExprExpr(scip, &powexpr) );
      }
   }

   /* append bilinear terms */
   for( i = 0; i < SCIPgetNBilinTermsQuadratic(scip, cons); ++i)
   {
      bilinterm = &SCIPgetBilinTermsQuadratic(scip, cons)[i];

      SCIP_CALL( SCIPfindQuadVarTermQuadratic(scip, cons, bilinterm->var1, &pos) );
      assert(pos >= 0);
      assert(pos < SCIPgetNQuadVarTermsQuadratic(scip, cons));
      assert(SCIPgetQuadVarTermsQuadratic(scip, cons)[pos].var == bilinterm->var1);
      twoexprs[0] = varexprs[pos];

      SCIP_CALL( SCIPfindQuadVarTermQuadratic(scip, cons, bilinterm->var2, &pos) );
      assert(pos >= 0);
      assert(pos < SCIPgetNQuadVarTermsQuadratic(scip, cons));
      assert(SCIPgetQuadVarTermsQuadratic(scip, cons)[pos].var == bilinterm->var2);
      twoexprs[1] = varexprs[pos];

      SCIP_CALL( SCIPcreateConsExprExprProduct(scip, consexprhdlr, &prodexpr, 2, twoexprs, 1.0) );
      SCIP_CALL( SCIPappendConsExprExprSumExpr(scip, expr, prodexpr, bilinterm->coef) );
      SCIP_CALL( SCIPreleaseConsExprExpr(scip, &prodexpr) );
   }

   /* release variable expressions */
   for( i = 0; i < SCIPgetNQuadVarTermsQuadratic(scip, cons); ++i )
   {
      SCIP_CALL( SCIPreleaseConsExprExpr(scip, &varexprs[i]) );
   }

   SCIPfreeBufferArray(scip, &varexprs);

   *nupgdconss = 1;
   SCIP_CALL( SCIPcreateConsExpr(scip, upgdconss, SCIPconsGetName(cons),
      expr, SCIPgetLhsQuadratic(scip, cons), SCIPgetRhsQuadratic(scip, cons),
      SCIPconsIsInitial(cons), SCIPconsIsSeparated(cons), SCIPconsIsEnforced(cons),
      SCIPconsIsChecked(cons), SCIPconsIsPropagated(cons),  SCIPconsIsLocal(cons),
      SCIPconsIsModifiable(cons), SCIPconsIsDynamic(cons), SCIPconsIsRemovable(cons),
      SCIPconsIsStickingAtNode(cons)) );

   SCIPdebugMessage("created expr constraint:\n");
   SCIPdebugPrintCons(scip, *upgdconss, NULL);

   SCIP_CALL( SCIPreleaseConsExprExpr(scip, &expr) );

   return SCIP_OKAY;
}

/** upgrades nonlinear constraint to expr constraint */
static
SCIP_DECL_NONLINCONSUPGD(nonlinconsUpgdExpr)
{
   SCIP_CONSHDLR* consexprhdlr;
   SCIP_EXPRGRAPH* exprgraph;
   SCIP_EXPRGRAPHNODE* node;
   SCIP_CONSEXPR_EXPR* expr;

   assert(nupgdconss != NULL);
   assert(upgdconss != NULL);

   *nupgdconss = 0;

   exprgraph = SCIPgetExprgraphNonlinear(scip, SCIPconsGetHdlr(cons));
   node = SCIPgetExprgraphNodeNonlinear(scip, cons);

   SCIPdebugMessage("nonlinconsUpgdExpr called for constraint <%s>\n", SCIPconsGetName(cons));
   SCIPdebugPrintCons(scip, cons, NULL);

   /* no interest in linear constraints */
   if( node == NULL )
      return SCIP_OKAY;

   consexprhdlr = SCIPfindConshdlr(scip, "expr");
   assert(consexprhdlr != NULL);

   /* try to create a cons_expr expression from an expression graph node */
   SCIP_CALL( SCIPcreateConsExprExpr3(scip, consexprhdlr, &expr, exprgraph, node) );

   /* if that didn't work, then because we do not support a certain expression type yet -> no upgrade */
   if( expr == NULL )
      return SCIP_OKAY;

   if( upgdconsssize < 1 )
   {
      /* request larger upgdconss array */
      *nupgdconss = -1;
      return SCIP_OKAY;
   }

   if( SCIPgetNLinearVarsNonlinear(scip, cons) > 0 )
   {
      /* add linear terms */
      SCIP_CONSEXPR_EXPR* varexpr;
      int i;

      /* ensure expr is a sum expression */
      if( SCIPgetConsExprExprHdlr(expr) != SCIPgetConsExprExprHdlrSum(consexprhdlr) )
      {
         SCIP_CONSEXPR_EXPR* sumexpr;

         SCIP_CALL( SCIPcreateConsExprExprSum(scip, consexprhdlr, &sumexpr, 1, &expr, NULL, 0.0) );
         SCIP_CALL( SCIPreleaseConsExprExpr(scip, &expr) );

         expr = sumexpr;
      }

      for( i = 0; i < SCIPgetNLinearVarsNonlinear(scip, cons); ++i )
      {
         SCIP_CALL( SCIPcreateConsExprExprVar(scip, consexprhdlr, &varexpr, SCIPgetLinearVarsNonlinear(scip, cons)[i]) );
         SCIP_CALL( SCIPappendConsExprExprSumExpr(scip, expr, varexpr, SCIPgetLinearCoefsNonlinear(scip, cons)[i]) );
         SCIP_CALL( SCIPreleaseConsExprExpr(scip, &varexpr) );
      }
   }

   *nupgdconss = 1;
   SCIP_CALL( SCIPcreateConsExpr(scip, upgdconss, SCIPconsGetName(cons),
      expr, SCIPgetLhsNonlinear(scip, cons), SCIPgetRhsNonlinear(scip, cons),
      SCIPconsIsInitial(cons), SCIPconsIsSeparated(cons), SCIPconsIsEnforced(cons),
      SCIPconsIsChecked(cons), SCIPconsIsPropagated(cons), SCIPconsIsLocal(cons),
      SCIPconsIsModifiable(cons), SCIPconsIsDynamic(cons), SCIPconsIsRemovable(cons),
      SCIPconsIsStickingAtNode(cons)) );

   SCIPdebugMessage("created expr constraint:\n");
   SCIPdebugPrintCons(scip, *upgdconss, NULL);

   SCIP_CALL( SCIPreleaseConsExprExpr(scip, &expr) );

   return SCIP_OKAY;
}

/** copy method for constraint handler plugins (called when SCIP copies plugins) */
static
SCIP_DECL_CONSHDLRCOPY(conshdlrCopyExpr)
{  /*lint --e{715}*/
   assert(scip != NULL);
   assert(conshdlr != NULL);
   assert(valid != NULL);
   assert(strcmp(SCIPconshdlrGetName(conshdlr), CONSHDLR_NAME) == 0);

   /* create basic data of constraint handler and include it to scip */
   SCIP_CALL( includeConshdlrExprBasic(scip) );

   /* copy expression handlers */
   SCIP_CALL( copyConshdlrExprExprHdlr(scip, conshdlr, valid) );

   return SCIP_OKAY;
}

/** destructor of constraint handler to free constraint handler data (called when SCIP is exiting) */
static
SCIP_DECL_CONSFREE(consFreeExpr)
{  /*lint --e{715}*/
   SCIP_CONSHDLRDATA* conshdlrdata;
   SCIP_CONSEXPR_EXPRHDLR* exprhdlr;
   int i;

   conshdlrdata = SCIPconshdlrGetData(conshdlr);
   assert(conshdlrdata != NULL);

   for( i = 0; i < conshdlrdata->nexprhdlrs; ++i )
   {
      exprhdlr = conshdlrdata->exprhdlrs[i];
      assert(exprhdlr != NULL);

      if( exprhdlr->freehdlr != NULL )
      {
         SCIP_CALL( (*exprhdlr->freehdlr)(scip, conshdlr, exprhdlr, &exprhdlr->data) );
      }

      SCIPfreeMemory(scip, &exprhdlr->name);
      SCIPfreeMemoryNull(scip, &exprhdlr->desc);

      SCIPfreeMemory(scip, &exprhdlr);
   }

   SCIPfreeBlockMemoryArray(scip, &conshdlrdata->exprhdlrs, conshdlrdata->exprhdlrssize);

   SCIPfreeMemory(scip, &conshdlrdata);
   SCIPconshdlrSetData(conshdlr, NULL);

   return SCIP_OKAY;
}


/** initialization method of constraint handler (called after problem was transformed) */
static
SCIP_DECL_CONSINIT(consInitExpr)
{  /*lint --e{715}*/
   SCIP_CONSHDLRDATA* conshdlrdata;
   int i;

   conshdlrdata = SCIPconshdlrGetData(conshdlr);
   assert(conshdlrdata != NULL);

   if( conshdlrdata->restart )
      return SCIP_OKAY;

   for( i = 0; i < nconss; ++i )
   {
      SCIP_CALL( storeVarExprs(scip, SCIPconsGetData(conss[i])) );
      SCIP_CALL( catchVarEvents(scip, conshdlrdata->eventhdlr, conss[i]) );
   }

   return SCIP_OKAY;
}


/** deinitialization method of constraint handler (called before transformed problem is freed) */
static
SCIP_DECL_CONSEXIT(consExitExpr)
{  /*lint --e{715}*/
   SCIP_CONSHDLRDATA* conshdlrdata;
   int i;

   conshdlrdata = SCIPconshdlrGetData(conshdlr);
   assert(conshdlrdata != NULL);

   for( i = 0; i < nconss; ++i )
   {
      SCIP_CALL( dropVarEvents(scip, conshdlrdata->eventhdlr, conss[i]) );
      SCIP_CALL( freeVarExprs(scip, SCIPconsGetData(conss[i])) );
   }

   return SCIP_OKAY;
}


/** presolving initialization method of constraint handler (called when presolving is about to begin) */
#if 0
static
SCIP_DECL_CONSINITPRE(consInitpreExpr)
{  /*lint --e{715}*/
   SCIPerrorMessage("method of expr constraint handler not implemented yet\n");
   SCIPABORT(); /*lint --e{527}*/

   return SCIP_OKAY;
}
#else
#define consInitpreExpr NULL
#endif


/** presolving deinitialization method of constraint handler (called after presolving has been finished) */
static
SCIP_DECL_CONSEXITPRE(consExitpreExpr)
{  /*lint --e{715}*/

   if( nconss > 0 )
   {
      /* tell SCIP that we have something nonlinear */
      SCIPenableNLP(scip);
   }

   return SCIP_OKAY;
}


/** solving process initialization method of constraint handler (called when branch and bound process is about to begin) */
static
SCIP_DECL_CONSINITSOL(consInitsolExpr)
{  /*lint --e{715}*/
   SCIP_CONSHDLRDATA* conshdlrdata;
   SCIP_CONSDATA* consdata;
   int c;

   conshdlrdata = SCIPconshdlrGetData(conshdlr);
   assert(conshdlrdata != NULL);

   if( conshdlrdata->restart )
      return SCIP_OKAY;

   for( c = 0; c < nconss; ++c )
   {
      consdata = SCIPconsGetData(conss[c]);  /*lint !e613*/
      assert(consdata != NULL);

      /* add nlrow representation to NLP, if NLP had been constructed */
      if( SCIPisNLPConstructed(scip) && SCIPconsIsEnabled(conss[c]) )
      {
         if( consdata->nlrow == NULL )
         {
            SCIP_CALL( createNlRow(scip, conss[c]) );
            assert(consdata->nlrow != NULL);
         }
         SCIP_CALL( SCIPaddNlRow(scip, consdata->nlrow) );
      }
   }

   return SCIP_OKAY;
}

/** solving process deinitialization method of constraint handler (called before branch and bound process data is freed) */
static
SCIP_DECL_CONSEXITSOL(consExitsolExpr)
{  /*lint --e{715}*/
   SCIP_CONSHDLRDATA* conshdlrdata;
   SCIP_CONSDATA* consdata;
   int c;

   conshdlrdata = SCIPconshdlrGetData(conshdlr);
   assert(conshdlrdata != NULL);

   /* call separation deinitialization callbacks; after a restart, the rows stored in the expressions are broken */
   SCIP_CALL( exitSepa(scip, conshdlr, conss, nconss) );

   conshdlrdata->restart = restart;
   if( conshdlrdata->restart )
      return SCIP_OKAY;

   for( c = 0; c < nconss; ++c )
   {
      consdata = SCIPconsGetData(conss[c]);  /*lint !e613*/
      assert(consdata != NULL);

      /* free nonlinear row representation */
      if( consdata->nlrow != NULL )
      {
         SCIP_CALL( SCIPreleaseNlRow(scip, &consdata->nlrow) );
      }
   }

   /* remove auxiliary variables from expressions */
   SCIP_CALL( freeAuxVars(scip, conshdlr, conss, nconss) );

   return SCIP_OKAY;
}


/** frees specific constraint data */
static
SCIP_DECL_CONSDELETE(consDeleteExpr)
{  /*lint --e{715}*/
   assert(consdata != NULL);
   assert(*consdata != NULL);
   assert((*consdata)->expr != NULL);
   assert((*consdata)->nvarexprs == 0);
   assert((*consdata)->varexprs == NULL);

   /* constraint locks should have been removed */
   assert((*consdata)->nlockspos == 0);
   assert((*consdata)->nlocksneg == 0);

   SCIP_CALL( SCIPreleaseConsExprExpr(scip, &(*consdata)->expr) );

   /* free nonlinear row representation */
   if( (*consdata)->nlrow != NULL )
   {
      SCIP_CALL( SCIPreleaseNlRow(scip, &(*consdata)->nlrow) );
   }

   SCIPfreeBlockMemory(scip, consdata);

   return SCIP_OKAY;
}


/** transforms constraint data into data belonging to the transformed problem */
static
SCIP_DECL_CONSTRANS(consTransExpr)
{  /*lint --e{715}*/
   COPY_DATA copydata;
   SCIP_CONSEXPR_EXPR* sourceexpr;
   SCIP_CONSEXPR_EXPR* targetexpr;
   SCIP_CONSDATA* sourcedata;

   sourcedata = SCIPconsGetData(sourcecons);
   assert(sourcedata != NULL);

   sourceexpr = sourcedata->expr;

   copydata.targetscip = scip;
   copydata.mapvar = transformVar;
   copydata.mapvardata = NULL;

   /* get a copy of sourceexpr with transformed vars */
   SCIP_CALL( SCIPwalkConsExprExprDF(scip, sourceexpr, copyExpr, NULL, copyExpr, copyExpr, &copydata) );
   targetexpr = copydata.targetexpr;

   if( targetexpr == NULL )
   {
      SCIPerrorMessage("Copying expression in consTransExpr failed.\n");
      return SCIP_ERROR;
   }

   /* create transformed cons (captures targetexpr) */
   SCIP_CALL( SCIPcreateConsExpr(scip, targetcons, SCIPconsGetName(sourcecons),
      targetexpr, sourcedata->lhs, sourcedata->rhs,
      SCIPconsIsInitial(sourcecons), SCIPconsIsSeparated(sourcecons), SCIPconsIsEnforced(sourcecons),
      SCIPconsIsChecked(sourcecons), SCIPconsIsPropagated(sourcecons),
      SCIPconsIsLocal(sourcecons), SCIPconsIsModifiable(sourcecons),
      SCIPconsIsDynamic(sourcecons), SCIPconsIsRemovable(sourcecons), SCIPconsIsStickingAtNode(sourcecons)) );

   /* release target expr */
   SCIP_CALL( SCIPreleaseConsExprExpr(scip, &targetexpr) );

   return SCIP_OKAY;
}


/** LP initialization method of constraint handler (called before the initial LP relaxation at a node is solved) */
static
SCIP_DECL_CONSINITLP(consInitlpExpr)
{  /*lint --e{715}*/
   SCIP_CONSHDLRDATA* conshdlrdata;

   conshdlrdata = SCIPconshdlrGetData(conshdlr);
   assert(conshdlrdata != NULL);

   /* add auxiliary variables to expressions */
   if( !conshdlrdata->restart )
   {
      SCIP_CALL( createAuxVars(scip, conshdlr, conss, nconss) );
   }

   /* call LP initialization callbacks of the expression handlers */
   SCIP_CALL( initSepa(scip, conshdlr, conss, nconss, infeasible) );

   return SCIP_OKAY;
}


/** separation method of constraint handler for LP solutions */
static
SCIP_DECL_CONSSEPALP(consSepalpExpr)
{  /*lint --e{715}*/
   SCIP_CONSHDLRDATA* conshdlrdata;
   int c;

   conshdlrdata = SCIPconshdlrGetData(conshdlr);
   assert(conshdlr != NULL);

   *result = SCIP_DIDNOTFIND;

   /* compute violations */
   for( c = 0; c < nconss; ++c )
   {
      assert(conss[c] != NULL);
      SCIP_CALL( computeViolation(scip, conss[c], NULL, 0) );
   }

   /* call separation */
   SCIP_CALL( separatePoint(scip, conshdlr, conss, nconss, nusefulconss, NULL, conshdlrdata->mincutviolationsepa,
         result) );

   return SCIP_OKAY;
}


/** separation method of constraint handler for arbitrary primal solutions */
static
SCIP_DECL_CONSSEPASOL(consSepasolExpr)
{  /*lint --e{715}*/
   SCIP_CONSHDLRDATA* conshdlrdata;
   int c;

   conshdlrdata = SCIPconshdlrGetData(conshdlr);
   assert(conshdlr != NULL);

   *result = SCIP_DIDNOTFIND;

   /* compute violations */
   for( c = 0; c < nconss; ++c )
   {
      assert(conss[c] != NULL);
      SCIP_CALL( computeViolation(scip, conss[c], NULL, 0) );
   }

   /* call separation */
   SCIP_CALL( separatePoint(scip, conshdlr, conss, nconss, nusefulconss, sol, conshdlrdata->mincutviolationsepa,
         result) );

   return SCIP_OKAY;
}


/** constraint enforcing method of constraint handler for LP solutions */
static
SCIP_DECL_CONSENFOLP(consEnfolpExpr)
{  /*lint --e{715}*/
   SCIP_CONSHDLRDATA* conshdlrdata;
   SCIP_CONSDATA* consdata;
   SCIP_Real minviolation;
   SCIP_Real maxviol;
   SCIP_RESULT propresult;
   int nnotify;
   int nchgbds;
   int ndelconss;
   int c;

   conshdlrdata = SCIPconshdlrGetData(conshdlr);
   assert(conshdlr != NULL);

   maxviol = 0.0;

   for( c = 0; c < nconss; ++c )
   {
      SCIP_CALL( computeViolation(scip, conss[c], NULL, 0) );
      consdata = SCIPconsGetData(conss[c]);

      /* compute max violation */
      maxviol = MAX3(maxviol, consdata->lhsviol, consdata->rhsviol);
   }
   SCIPdebugMessage("maxviol=%e\n", maxviol);

   *result = SCIPisGT(scip, maxviol, SCIPfeastol(scip)) ? SCIP_INFEASIBLE : SCIP_FEASIBLE;

   if( *result == SCIP_FEASIBLE )
      return SCIP_OKAY;

   /* try to propagate */
   nchgbds = 0;
   ndelconss = 0;
   SCIP_CALL( propConss(scip, conshdlr, conss, nconss, &propresult, &nchgbds, &ndelconss) );

   if( propresult == SCIP_CUTOFF || propresult == SCIP_REDUCEDDOM )
   {
      *result = propresult;
      return SCIP_OKAY;
   }

   /* try to separate the LP solution */
   minviolation = MIN(0.75*maxviol, conshdlrdata->mincutviolationenfofac * SCIPfeastol(scip));  /*lint !e666*/
   minviolation = MAX(minviolation, SCIPfeastol(scip));  /*lint !e666*/
   SCIP_CALL( separatePoint(scip, conshdlr, conss, nconss, nusefulconss, NULL, minviolation, result) );

   if( *result == SCIP_CUTOFF || *result == SCIP_SEPARATED )
      return SCIP_OKAY;

   /* find branching candidates */
   SCIP_CALL( registerBranchingCandidates(scip, conss, nconss, &nnotify) );
   SCIPdebugMessage("registered %d external branching candidates\n", nnotify);

   /* all variables have been fixed -> cutoff node */
   /* @todo If we do not branch on linear variables any more this should be changed. We need to introduce linear
    * constraints which are obtained by replacing all fixed non-linear variables as it is done in cons_nonlinear.
    */
   if( nnotify == 0 )
      *result = SCIP_CUTOFF;

   return SCIP_OKAY;
}


/** constraint enforcing method of constraint handler for pseudo solutions */
static
SCIP_DECL_CONSENFOPS(consEnfopsExpr)
{  /*lint --e{715}*/
   SCIP_CONSDATA* consdata;
   SCIP_RESULT propresult;
   int nchgbds;
   int ndelconss;
   int nnotify;
   int c;

   *result = SCIP_FEASIBLE;
   for( c = 0; c < nconss; ++c )
   {
      SCIP_CALL( computeViolation(scip, conss[c], NULL, 0) );

      consdata = SCIPconsGetData(conss[c]);
      if( SCIPisGT(scip, MAX(consdata->lhsviol, consdata->rhsviol), SCIPfeastol(scip)) )
      {
         *result = SCIP_INFEASIBLE;
         break;
      }
   }

   if( *result == SCIP_FEASIBLE )
      return SCIP_OKAY;

   /* try to propagate */
   nchgbds = 0;
   ndelconss = 0;
   SCIP_CALL( propConss(scip, conshdlr, conss, nconss, &propresult, &nchgbds, &ndelconss) );

   if( (propresult == SCIP_CUTOFF) || (propresult == SCIP_REDUCEDDOM) )
   {
      *result = propresult;
      return SCIP_OKAY;
   }

   /* find branching candidates */
   SCIP_CALL( registerBranchingCandidates(scip, conss, nconss, &nnotify) );
   SCIPdebugMessage("registered %d external branching candidates\n", nnotify);

   *result = nnotify == 0 ? SCIP_SOLVELP : SCIP_INFEASIBLE;

   return SCIP_OKAY;
}


/** feasibility check method of constraint handler for integral solutions */
static
SCIP_DECL_CONSCHECK(consCheckExpr)
{  /*lint --e{715}*/
   SCIP_CONSHDLRDATA* conshdlrdata;
   SCIP_CONSDATA*     consdata;
   unsigned int soltag;
   int c;

   assert(scip != NULL);
   assert(conshdlr != NULL);
   assert(conss != NULL || nconss == 0);
   assert(result != NULL);

   conshdlrdata = SCIPconshdlrGetData(conshdlr);
   assert(conshdlrdata != NULL);

   *result = SCIP_FEASIBLE;
   soltag = ++(conshdlrdata->lastsoltag);

   /* check all nonlinear constraints for feasibility */
   for( c = 0; c < nconss; ++c )
   {
      assert(conss != NULL && conss[c] != NULL);
      SCIP_CALL( computeViolation(scip, conss[c], sol, soltag) );

      consdata = SCIPconsGetData(conss[c]);
      assert(consdata != NULL);

      if( SCIPisGT(scip, consdata->lhsviol, SCIPfeastol(scip)) || SCIPisGT(scip, consdata->rhsviol, SCIPfeastol(scip)) )
      {
         *result = SCIP_INFEASIBLE;

         /* print reason for infeasibility */
         if( printreason )
         {
            SCIP_CALL( SCIPprintCons(scip, conss[c], NULL) );
            SCIPinfoMessage(scip, NULL, ";\n");

            if( SCIPisGT(scip, consdata->lhsviol, SCIPfeastol(scip)) )
            {
               SCIPinfoMessage(scip, NULL, "violation: left hand side is violated by %.15g\n", consdata->lhsviol);
            }
            if( SCIPisGT(scip, consdata->rhsviol, SCIPfeastol(scip)) )
            {
               SCIPinfoMessage(scip, NULL, "violation: right hand side is violated by %.15g\n", consdata->rhsviol);
            }
         }
      }
   }

   return SCIP_OKAY;
}


/** domain propagation method of constraint handler */
static
SCIP_DECL_CONSPROP(consPropExpr)
{  /*lint --e{715}*/
   int nchgbds;
   int ndelconss;

   nchgbds = 0;
   ndelconss = 0;

   SCIP_CALL( propConss(scip, conshdlr, conss, nconss, result, &nchgbds, &ndelconss) );
   assert(nchgbds >= 0);

   return SCIP_OKAY;
}


/** presolving method of constraint handler */
static
SCIP_DECL_CONSPRESOL(consPresolExpr)
{  /*lint --e{715}*/
   SCIP_CONSHDLRDATA* conshdlrdata;
   SCIP_Bool infeasible;
   int i;

   conshdlrdata = SCIPconshdlrGetData(conshdlr);
   assert(conshdlrdata != NULL);

   *result = SCIP_DIDNOTRUN;
   if( conshdlrdata->restart )
      return SCIP_OKAY;

   *result = SCIP_DIDNOTFIND;

   /* simplify constraints */
   SCIP_CALL( simplifyConstraints(scip, conss, nconss) );

   /* replace common subexpressions */
   SCIP_CALL( replaceCommonSubexpressions(scip, conss, nconss) );

   /* FIXME: this is a dirty hack for updating the variable expressions stored inside an expression which might have
    * been changed after simplification; now we completely recollect all variable expression and variable events
    */
   for( i = 0; i < nconss; ++i )
   {
      SCIP_CALL( dropVarEvents(scip, conshdlrdata->eventhdlr, conss[i]) );
      SCIP_CALL( freeVarExprs(scip, SCIPconsGetData(conss[i])) );
   }
   for( i = 0; i < nconss; ++i )
   {
      SCIP_CALL( storeVarExprs(scip, SCIPconsGetData(conss[i])) );
      SCIP_CALL( catchVarEvents(scip, conshdlrdata->eventhdlr, conss[i]) );
   }

   /* propagate constraints */
   SCIP_CALL( propConss(scip, conshdlr, conss, nconss, result, nchgbds, ndelconss) );
   assert(*nchgbds >= 0);
   assert(*ndelconss >= 0);

   /* it might be possible that after simplification only a value expression remains in the root node
    * FIXME: we can't terminate presolve before calling this function, since constraints' expression
    * can't be value nor variable expression in several functions! */
   SCIP_CALL( removeFixedAndBoundConstraints(scip, conshdlr, conss, nconss, &infeasible, ndelconss) );
   assert(*ndelconss >= 0);

   if( infeasible )
   {
      *result = SCIP_CUTOFF;
   }

   if( *result == SCIP_CUTOFF )
      return SCIP_OKAY;

   if( *ndelconss > 0 || *nchgbds > 0 )
      *result = SCIP_SUCCESS;
   else
      *result = SCIP_DIDNOTFIND;

   return SCIP_OKAY;
}


/** propagation conflict resolving method of constraint handler */
#if 0
static
SCIP_DECL_CONSRESPROP(consRespropExpr)
{  /*lint --e{715}*/
   SCIPerrorMessage("method of expr constraint handler not implemented yet\n");
   SCIPABORT(); /*lint --e{527}*/

   return SCIP_OKAY;
}
#else
#define consRespropExpr NULL
#endif


/** variable rounding lock method of constraint handler */
static
SCIP_DECL_CONSLOCK(consLockExpr)
{  /*lint --e{715}*/
   SCIP_CONSHDLRDATA* conshdlrdata;
   SCIP_CONSDATA* consdata;
   EXPRLOCK_DATA lockdata;

   assert(conshdlr != NULL);
   assert(cons != NULL);

   conshdlrdata = SCIPconshdlrGetData(conshdlr);
   assert(conshdlrdata != NULL);

   consdata = SCIPconsGetData(cons);
   assert(consdata != NULL);

   if( consdata->expr == NULL )
      return SCIP_OKAY;

   lockdata.exprvarhdlr = conshdlrdata->exprvarhdlr;
   lockdata.nlockspos = nlockspos + nlocksneg;
   lockdata.nlocksneg = nlockspos + nlocksneg;

   SCIP_CALL( SCIPwalkConsExprExprDF(scip, consdata->expr, lockVar, NULL, NULL, NULL, &lockdata) );

   /* remember how the constraint was locked */
   consdata->nlockspos += nlockspos + nlocksneg;
   consdata->nlocksneg += nlockspos + nlocksneg;

   return SCIP_OKAY;
}


/** constraint activation notification method of constraint handler */
static
SCIP_DECL_CONSACTIVE(consActiveExpr)
{  /*lint --e{715}*/

   if( SCIPgetStage(scip) > SCIP_STAGE_TRANSFORMED )
   {
      SCIP_CALL( storeVarExprs(scip, SCIPconsGetData(cons)) );
   }

   return SCIP_OKAY;
}


/** constraint deactivation notification method of constraint handler */
static
SCIP_DECL_CONSDEACTIVE(consDeactiveExpr)
{  /*lint --e{715}*/
   SCIP_CONSHDLRDATA* conshdlrdata;

   conshdlrdata = SCIPconshdlrGetData(conshdlr);
   assert(conshdlrdata != NULL);

   if( SCIPgetStage(scip) > SCIP_STAGE_TRANSFORMED )
   {
      SCIP_CALL( dropVarEvents(scip, conshdlrdata->eventhdlr, cons) );
      SCIP_CALL( freeVarExprs(scip, SCIPconsGetData(cons)) );
   }

   return SCIP_OKAY;
}

/** constraint enabling notification method of constraint handler */
static
SCIP_DECL_CONSENABLE(consEnableExpr)
{  /*lint --e{715}*/
   SCIP_CONSHDLRDATA* conshdlrdata;

   conshdlrdata = SCIPconshdlrGetData(conshdlr);
   assert(conshdlrdata != NULL);

   if( SCIPgetStage(scip) >= SCIP_STAGE_TRANSFORMED )
   {
      SCIP_CALL( catchVarEvents(scip, conshdlrdata->eventhdlr, cons) );
   }

   return SCIP_OKAY;
}

/** constraint disabling notification method of constraint handler */
static
SCIP_DECL_CONSDISABLE(consDisableExpr)
{  /*lint --e{715}*/
   SCIP_CONSHDLRDATA* conshdlrdata;

   conshdlrdata = SCIPconshdlrGetData(conshdlr);
   assert(conshdlrdata != NULL);

   if( SCIPgetStage(scip) >= SCIP_STAGE_TRANSFORMED )
   {
      SCIP_CALL( dropVarEvents(scip, conshdlrdata->eventhdlr, cons) );
   }

   return SCIP_OKAY;
}

/** variable deletion of constraint handler */
#if 0
static
SCIP_DECL_CONSDELVARS(consDelvarsExpr)
{  /*lint --e{715}*/
   SCIPerrorMessage("method of expr constraint handler not implemented yet\n");
   SCIPABORT(); /*lint --e{527}*/

   return SCIP_OKAY;
}
#else
#define consDelvarsExpr NULL
#endif


/** constraint display method of constraint handler */
static
SCIP_DECL_CONSPRINT(consPrintExpr)
{  /*lint --e{715}*/

   SCIP_CONSDATA* consdata;

   consdata = SCIPconsGetData(cons);
   assert(consdata != NULL);

   /* print left hand side for ranged constraints */
   if( !SCIPisInfinity(scip, -consdata->lhs)
      && !SCIPisInfinity(scip, consdata->rhs)
      && !SCIPisEQ(scip, consdata->lhs, consdata->rhs) )
      SCIPinfoMessage(scip, file, "%.15g <= ", consdata->lhs);

   /* print expression */
   if( consdata->expr != NULL )
   {
      SCIP_CALL( SCIPprintConsExprExpr(scip, consdata->expr, file) );
   }
   else
   {
      SCIPinfoMessage(scip, file, "0");
   }

   /* print right hand side */
   if( SCIPisEQ(scip, consdata->lhs, consdata->rhs) )
      SCIPinfoMessage(scip, file, " == %.15g", consdata->rhs);
   else if( !SCIPisInfinity(scip, consdata->rhs) )
      SCIPinfoMessage(scip, file, " <= %.15g", consdata->rhs);
   else if( !SCIPisInfinity(scip, -consdata->lhs) )
      SCIPinfoMessage(scip, file, " >= %.15g", consdata->lhs);
   else
      SCIPinfoMessage(scip, file, " [free]");

   return SCIP_OKAY;
}


/** constraint copying method of constraint handler */
static
SCIP_DECL_CONSCOPY(consCopyExpr)
{  /*lint --e{715}*/
   COPY_DATA copydata;
   COPY_MAPVAR_DATA mapvardata;
   SCIP_CONSEXPR_EXPR* sourceexpr;
   SCIP_CONSEXPR_EXPR* targetexpr;
   SCIP_CONSDATA* sourcedata;

   assert(cons != NULL);

   sourcedata = SCIPconsGetData(sourcecons);
   assert(sourcedata != NULL);

   sourceexpr = sourcedata->expr;

   mapvardata.varmap = varmap;
   mapvardata.consmap = consmap;
   mapvardata.global = global;
   mapvardata.valid = TRUE; /* hope the best */

   copydata.targetscip = scip;
   copydata.mapvar = copyVar;
   copydata.mapvardata = &mapvardata;

   /* get a copy of sourceexpr with transformed vars */
   SCIP_CALL( SCIPwalkConsExprExprDF(sourcescip, sourceexpr, copyExpr, NULL, copyExpr, copyExpr, &copydata) );
   targetexpr = copydata.targetexpr;

   if( targetexpr == NULL )
   {
      *cons = NULL;
      *valid = FALSE;

      return SCIP_OKAY;
   }

   /* validity depends only on the SCIPgetVarCopy() returns from copyVar, which are accumulated in mapvardata.valid */
   *valid = mapvardata.valid;

   /* create copy (captures targetexpr) */
   SCIP_CALL( SCIPcreateConsExpr(scip, cons, name != NULL ? name : SCIPconsGetName(sourcecons),
      targetexpr, sourcedata->lhs, sourcedata->rhs,
      initial, separate, enforce, check, propagate, local, modifiable, dynamic, removable, stickingatnode) );

   /* release target expr */
   SCIP_CALL( SCIPreleaseConsExprExpr(scip, &targetexpr) );

   return SCIP_OKAY;
}


/** constraint parsing method of constraint handler */
static
SCIP_DECL_CONSPARSE(consParseExpr)
{  /*lint --e{715}*/
   SCIP_Real  lhs;
   SCIP_Real  rhs;
   const char* endptr;
   SCIP_CONSEXPR_EXPR* consexprtree;

   SCIPdebugMessage("cons_expr::consparse parsing %s\n",str);

   assert(scip != NULL);
   assert(success != NULL);
   assert(str != NULL);
   assert(name != NULL);
   assert(cons != NULL);

   *success = FALSE;

   /* return if string empty */
   if( !*str )
      return SCIP_OKAY;

   endptr = str;

   /* set left and right hand side to their default values */
   lhs = -SCIPinfinity(scip);
   rhs =  SCIPinfinity(scip);

   /* parse constraint to get lhs, rhs, and expression in between (from cons_linear.c::consparse, but parsing whole string first, then getting expression) */

   /* check for left hand side */
   if( isdigit((unsigned char)str[0]) || ((str[0] == '-' || str[0] == '+') && isdigit((unsigned char)str[1])) )
   {
      /* there is a number coming, maybe it is a left-hand-side */
      if( !SCIPstrToRealValue(str, &lhs, (char**)&endptr) )
      {
         SCIPerrorMessage("error parsing number from <%s>\n", str);
         return SCIP_READERROR;
      }

      /* ignore whitespace */
      while( isspace((unsigned char)*endptr) )
         ++endptr;

      if( endptr[0] != '<' || endptr[1] != '=' )
      {
         /* no '<=' coming, so it was the beginning of the expression and not a left-hand-side */
         lhs = -SCIPinfinity(scip);
      }
      else
      {
         /* it was indeed a left-hand-side, so continue parsing after it */
         str = endptr + 2;

         /* ignore whitespace */
         while( isspace((unsigned char)*str) )
            ++str;
      }
   }

   debugParse("str should start at beginning of expr: %s\n", str); /*lint !e506 !e681*/

   /* parse expression: so far we did not allocate memory, so can just return in case of readerror */
   SCIP_CALL( SCIPparseConsExprExpr(scip, conshdlr, str, &str, &consexprtree) );

   /* check for left or right hand side */
   while( isspace((unsigned char)*str) )
      ++str;

   /* check for free constraint */
   if( strncmp(str, "[free]", 6) == 0 )
   {
      if( !SCIPisInfinity(scip, -lhs) )
      {
         SCIPerrorMessage("cannot have left hand side and [free] status \n");
         SCIP_CALL( SCIPreleaseConsExprExpr(scip, &consexprtree) );
         return SCIP_OKAY;
      }
      *success = TRUE;
   }
   else
   {
      switch( *str )
      {
         case '<':
            *success = SCIPstrToRealValue(str+2, &rhs, (char**)&endptr);
            break;
         case '=':
            if( !SCIPisInfinity(scip, -lhs) )
            {
               SCIPerrorMessage("cannot have == on rhs if there was a <= on lhs\n");
               SCIP_CALL( SCIPreleaseConsExprExpr(scip, &consexprtree) );
               return SCIP_OKAY;
            }
            else
            {
               *success = SCIPstrToRealValue(str+2, &rhs, (char**)&endptr);
               lhs = rhs;
            }
            break;
         case '>':
            if( !SCIPisInfinity(scip, -lhs) )
            {
               SCIPerrorMessage("cannot have => on rhs if there was a <= on lhs\n");
               SCIP_CALL( SCIPreleaseConsExprExpr(scip, &consexprtree) );
               return SCIP_OKAY;
            }
            else
            {
               *success = SCIPstrToRealValue(str+2, &lhs, (char**)&endptr);
               break;
            }
         case '\0':
            *success = TRUE;
            break;
         default:
            SCIPerrorMessage("unexpected character %c\n", *str);
            SCIP_CALL( SCIPreleaseConsExprExpr(scip, &consexprtree) );
            return SCIP_OKAY;
      }
   }

   /* create constraint */
   SCIP_CALL( SCIPcreateConsExpr(scip, cons, name,
      consexprtree, lhs, rhs,
      initial, separate, enforce, check, propagate, local, modifiable, dynamic, removable, stickingatnode) );
   assert(*cons != NULL);

   SCIP_CALL( SCIPreleaseConsExprExpr(scip, &consexprtree) );

   debugParse("created expression constraint: <%s>\n", SCIPconsGetName(*cons)); /*lint !e506 !e681*/

   return SCIP_OKAY;
}


/** constraint method of constraint handler which returns the variables (if possible) */
#if 0
static
SCIP_DECL_CONSGETVARS(consGetVarsExpr)
{  /*lint --e{715}*/
   SCIPerrorMessage("method of expr constraint handler not implemented yet\n");
   SCIPABORT(); /*lint --e{527}*/

   return SCIP_OKAY;
}
#else
#define consGetVarsExpr NULL
#endif

/** constraint method of constraint handler which returns the number of variables (if possible) */
#if 0
static
SCIP_DECL_CONSGETNVARS(consGetNVarsExpr)
{  /*lint --e{715}*/
   SCIPerrorMessage("method of expr constraint handler not implemented yet\n");
   SCIPABORT(); /*lint --e{527}*/

   return SCIP_OKAY;
}
#else
#define consGetNVarsExpr NULL
#endif

/** constraint handler method to suggest dive bound changes during the generic diving algorithm */
#if 0
static
SCIP_DECL_CONSGETDIVEBDCHGS(consGetDiveBdChgsExpr)
{  /*lint --e{715}*/
   SCIPerrorMessage("method of expr constraint handler not implemented yet\n");
   SCIPABORT(); /*lint --e{527}*/

   return SCIP_OKAY;
}
#else
#define consGetDiveBdChgsExpr NULL
#endif



/** creates the handler for an expression handler and includes it into the expression constraint handler */
SCIP_RETCODE SCIPincludeConsExprExprHdlrBasic(
   SCIP*                       scip,         /**< SCIP data structure */
   SCIP_CONSHDLR*              conshdlr,     /**< expression constraint handler */
   SCIP_CONSEXPR_EXPRHDLR**    exprhdlr,     /**< buffer where to store expression handler */
   const char*                 name,         /**< name of expression handler (must not be NULL) */
   const char*                 desc,         /**< description of expression handler (can be NULL) */
   unsigned int                precedence,   /**< precedence of expression operation (used for printing) */
   SCIP_DECL_CONSEXPR_EXPREVAL((*eval)),     /**< point evaluation callback (can not be NULL) */
   SCIP_CONSEXPR_EXPRHDLRDATA* data          /**< data of expression handler (can be NULL) */
   )
{
   SCIP_CONSHDLRDATA* conshdlrdata;

   assert(scip != NULL);
   assert(conshdlr != NULL);
   assert(strcmp(SCIPconshdlrGetName(conshdlr), CONSHDLR_NAME) == 0);
   assert(name != NULL);
   assert(exprhdlr != NULL);

   conshdlrdata = SCIPconshdlrGetData(conshdlr);
   assert(conshdlrdata != NULL);

   SCIP_CALL( SCIPallocClearMemory(scip, exprhdlr) );

   SCIP_CALL( SCIPduplicateMemoryArray(scip, &(*exprhdlr)->name, name, strlen(name)+1) );
   if( desc != NULL )
   {
      SCIP_CALL( SCIPduplicateMemoryArray(scip, &(*exprhdlr)->desc, desc, strlen(desc)+1) );
   }

   (*exprhdlr)->precedence = precedence;
   (*exprhdlr)->eval = eval;
   (*exprhdlr)->data = data;

   ENSUREBLOCKMEMORYARRAYSIZE(scip, conshdlrdata->exprhdlrs, conshdlrdata->exprhdlrssize, conshdlrdata->nexprhdlrs+1);

   conshdlrdata->exprhdlrs[conshdlrdata->nexprhdlrs] = *exprhdlr;
   ++conshdlrdata->nexprhdlrs;

   return SCIP_OKAY;
}

/** set the expression handler callbacks to copy and free an expression handler */
SCIP_RETCODE SCIPsetConsExprExprHdlrCopyFreeHdlr(
   SCIP*                      scip,              /**< SCIP data structure */
   SCIP_CONSHDLR*             conshdlr,          /**< expression constraint handler */
   SCIP_CONSEXPR_EXPRHDLR*    exprhdlr,          /**< expression handler */
   SCIP_DECL_CONSEXPR_EXPRCOPYHDLR((*copyhdlr)), /**< handler copy callback (can be NULL) */
   SCIP_DECL_CONSEXPR_EXPRFREEHDLR((*freehdlr))  /**< handler free callback (can be NULL) */
   )
{  /*lint --e{715}*/
   assert(exprhdlr != NULL);

   exprhdlr->copyhdlr = copyhdlr;
   exprhdlr->freehdlr = freehdlr;

   return SCIP_OKAY;
}

/** set the expression handler callbacks to copy and free expression data */
SCIP_RETCODE SCIPsetConsExprExprHdlrCopyFreeData(
   SCIP*                      scip,              /**< SCIP data structure */
   SCIP_CONSHDLR*             conshdlr,          /**< expression constraint handler */
   SCIP_CONSEXPR_EXPRHDLR*    exprhdlr,          /**< expression handler */
   SCIP_DECL_CONSEXPR_EXPRCOPYDATA((*copydata)), /**< expression data copy callback (can be NULL for expressions without data) */
   SCIP_DECL_CONSEXPR_EXPRFREEDATA((*freedata))  /**< expression data free callback (can be NULL if data does not need to be freed) */
   )
{  /*lint --e{715}*/
   assert(exprhdlr != NULL);

   exprhdlr->copydata = copydata;
   exprhdlr->freedata = freedata;

   return SCIP_OKAY;
}

/** set the simplify callback of an expression handler */
SCIP_RETCODE SCIPsetConsExprExprHdlrSimplify(
   SCIP*                      scip,          /**< SCIP data structure */
   SCIP_CONSHDLR*             conshdlr,      /**< expression constraint handler */
   SCIP_CONSEXPR_EXPRHDLR*    exprhdlr,      /**< expression handler */
   SCIP_DECL_CONSEXPR_EXPRSIMPLIFY((*simplify))  /**< simplify callback (can be NULL) */
   )
{  /*lint --e{715}*/
   assert(exprhdlr != NULL);

   exprhdlr->simplify = simplify;

   return SCIP_OKAY;
}

/** set the compare callback of an expression handler */
SCIP_RETCODE SCIPsetConsExprExprHdlrCompare(
   SCIP*                      scip,          /**< SCIP data structure */
   SCIP_CONSHDLR*             conshdlr,      /**< expression constraint handler */
   SCIP_CONSEXPR_EXPRHDLR*    exprhdlr,      /**< expression handler */
   SCIP_DECL_CONSEXPR_EXPRCMP((*compare))    /**< compare callback (can be NULL) */
   )
{  /*lint --e{715}*/
   assert(exprhdlr != NULL);

   exprhdlr->compare = compare;

   return SCIP_OKAY;
}

/** set the print callback of an expression handler */
SCIP_RETCODE SCIPsetConsExprExprHdlrPrint(
   SCIP*                      scip,          /**< SCIP data structure */
   SCIP_CONSHDLR*             conshdlr,      /**< expression constraint handler */
   SCIP_CONSEXPR_EXPRHDLR*    exprhdlr,      /**< expression handler */
   SCIP_DECL_CONSEXPR_EXPRPRINT((*print))    /**< print callback (can be NULL) */
   )
{  /*lint --e{715}*/
   assert(exprhdlr != NULL);

   exprhdlr->print = print;

   return SCIP_OKAY;
}

/** set the parse callback of an expression handler */
SCIP_RETCODE SCIPsetConsExprExprHdlrParse(
   SCIP*                      scip,          /**< SCIP data structure */
   SCIP_CONSHDLR*             conshdlr,      /**< expression constraint handler */
   SCIP_CONSEXPR_EXPRHDLR*    exprhdlr,      /**< expression handler */
   SCIP_DECL_CONSEXPR_EXPRPARSE((*parse))    /**< parse callback (can be NULL) */
   )
{  /*lint --e{715}*/
   assert(exprhdlr != NULL);

   exprhdlr->parse = parse;

   return SCIP_OKAY;
}

/** set the derivative evaluation callback of an expression handler */
SCIP_RETCODE SCIPsetConsExprExprHdlrBwdiff(
            SCIP*                      scip,          /**< SCIP data structure */
            SCIP_CONSHDLR*             conshdlr,      /**< expression constraint handler */
            SCIP_CONSEXPR_EXPRHDLR*    exprhdlr,      /**< expression handler */
            SCIP_DECL_CONSEXPR_EXPRBWDIFF((*bwdiff))  /**< derivative evaluation callback (can be NULL) */
   )
{  /*lint --e{715}*/
   assert(exprhdlr != NULL);

   exprhdlr->bwdiff = bwdiff;

   return SCIP_OKAY;
}

/** set the interval evaluation callback of an expression handler */
SCIP_RETCODE SCIPsetConsExprExprHdlrIntEval(
   SCIP*                      scip,          /**< SCIP data structure */
   SCIP_CONSHDLR*             conshdlr,      /**< expression constraint handler */
   SCIP_CONSEXPR_EXPRHDLR*    exprhdlr,      /**< expression handler */
   SCIP_DECL_CONSEXPR_EXPRINTEVAL((*inteval))/**< interval evaluation callback (can be NULL) */
   )
{  /*lint --e{715}*/
   assert(exprhdlr != NULL);

   exprhdlr->inteval = inteval;

   return SCIP_OKAY;
}

/** set the separation initialization callback of an expression handler */
SCIP_RETCODE SCIPsetConsExprExprHdlrInitSepa(
   SCIP*                      scip,          /**< SCIP data structure */
   SCIP_CONSHDLR*             conshdlr,      /**< expression constraint handler */
   SCIP_CONSEXPR_EXPRHDLR*    exprhdlr,      /**< expression handler */
   SCIP_DECL_CONSEXPR_EXPRINITSEPA((*initsepa))  /**< separation initialization callback (can be NULL) */
   )
{  /*lint --e{715}*/
   assert(exprhdlr != NULL);

   exprhdlr->initsepa = initsepa;

   return SCIP_OKAY;
}

/** set the separation deinitialization callback of an expression handler */
SCIP_RETCODE SCIPsetConsExprExprHdlrExitSepa(
   SCIP*                      scip,          /**< SCIP data structure */
   SCIP_CONSHDLR*             conshdlr,      /**< expression constraint handler */
   SCIP_CONSEXPR_EXPRHDLR*    exprhdlr,      /**< expression handler */
   SCIP_DECL_CONSEXPR_EXPREXITSEPA((*exitsepa))  /**< separation deinitialization callback (can be NULL) */
   )
{  /*lint --e{715}*/
   assert(exprhdlr != NULL);

   exprhdlr->exitsepa = exitsepa;

   return SCIP_OKAY;
}

/** set the separation callback of an expression handler */
SCIP_RETCODE SCIPsetConsExprExprHdlrSepa(
   SCIP*                      scip,          /**< SCIP data structure */
   SCIP_CONSHDLR*             conshdlr,      /**< expression constraint handler */
   SCIP_CONSEXPR_EXPRHDLR*    exprhdlr,      /**< expression handler */
   SCIP_DECL_CONSEXPR_EXPRSEPA((*sepa))      /**< separation callback (can be NULL) */
   )
{  /*lint --e{715}*/
   assert(exprhdlr != NULL);

   exprhdlr->sepa = sepa;

   return SCIP_OKAY;
}

/** set the reverse propagation callback of an expression handler */
SCIP_RETCODE SCIPsetConsExprExprHdlrReverseProp(
   SCIP*                      scip,          /**< SCIP data structure */
   SCIP_CONSHDLR*             conshdlr,      /**< expression constraint handler */
   SCIP_CONSEXPR_EXPRHDLR*    exprhdlr,      /**< expression handler */
   SCIP_DECL_CONSEXPR_REVERSEPROP((*reverseprop))/**< reverse propagation callback (can be NULL) */
   )
{  /*lint --e{715}*/
   assert(exprhdlr != NULL);

   exprhdlr->reverseprop = reverseprop;

   return SCIP_OKAY;
}

/** set the hash callback of an expression handler */
SCIP_RETCODE SCIPsetConsExprExprHdlrHash(
   SCIP*                      scip,          /**< SCIP data structure */
   SCIP_CONSHDLR*             conshdlr,      /**< expression constraint handler */
   SCIP_CONSEXPR_EXPRHDLR*    exprhdlr,      /**< expression handler */
   SCIP_DECL_CONSEXPR_EXPRHASH((*hash))      /**< hash callback (can be NULL) */
   )
{  /*lint --e{715}*/
   assert(exprhdlr != NULL);

   exprhdlr->hash = hash;

   return SCIP_OKAY;
}

/** set the branching score callback of an expression handler */
SCIP_RETCODE SCIPsetConsExprExprHdlrBranchscore(
   SCIP*                      scip,          /**< SCIP data structure */
   SCIP_CONSHDLR*             conshdlr,      /**< expression constraint handler */
   SCIP_CONSEXPR_EXPRHDLR*    exprhdlr,      /**< expression handler */
   SCIP_DECL_CONSEXPR_EXPRBRANCHSCORE((*brscore)) /**< hash callback (can be NULL) */
   )
{  /*lint --e{715}*/
   assert(exprhdlr != NULL);

   exprhdlr->brscore = brscore;

   return SCIP_OKAY;
}

/** gives expression handlers */
SCIP_CONSEXPR_EXPRHDLR** SCIPgetConsExprExprHdlrs(
   SCIP_CONSHDLR*             conshdlr       /**< expression constraint handler */
   )
{
   assert(conshdlr != NULL);

   return SCIPconshdlrGetData(conshdlr)->exprhdlrs;
}

/** gives number of expression handlers */
int SCIPgetConsExprExprNHdlrs(
   SCIP_CONSHDLR*             conshdlr       /**< expression constraint handler */
)
{
   assert(conshdlr != NULL);

   return SCIPconshdlrGetData(conshdlr)->nexprhdlrs;
}

/** returns an expression handler of a given name (or NULL if not found) */
SCIP_CONSEXPR_EXPRHDLR* SCIPfindConsExprExprHdlr(
   SCIP_CONSHDLR*             conshdlr,      /**< expression constraint handler */
   const char*                name           /**< name of expression handler */
   )
{
   SCIP_CONSHDLRDATA* conshdlrdata;
   int h;

   assert(conshdlr != NULL);
   assert(name != NULL);

   conshdlrdata = SCIPconshdlrGetData(conshdlr);
   assert(conshdlrdata != NULL);

   for( h = 0; h < conshdlrdata->nexprhdlrs; ++h )
      if( strcmp(SCIPgetConsExprExprHdlrName(conshdlrdata->exprhdlrs[h]), name) == 0 )
         return conshdlrdata->exprhdlrs[h];

   return NULL;
}

/** returns expression handler for variable expressions */
SCIP_CONSEXPR_EXPRHDLR* SCIPgetConsExprExprHdlrVar(
   SCIP_CONSHDLR*             conshdlr       /**< expression constraint handler */
   )
{
   assert(conshdlr != NULL);

   return SCIPconshdlrGetData(conshdlr)->exprvarhdlr;
}

/** returns expression handler for constant value expressions */
SCIP_CONSEXPR_EXPRHDLR* SCIPgetConsExprExprHdlrValue(
   SCIP_CONSHDLR*             conshdlr       /**< expression constraint handler */
   )
{
   assert(conshdlr != NULL);

   return SCIPconshdlrGetData(conshdlr)->exprvalhdlr;
}

/** returns expression handler for sum expressions */
SCIP_CONSEXPR_EXPRHDLR* SCIPgetConsExprExprHdlrSum(
   SCIP_CONSHDLR*             conshdlr       /**< expression constraint handler */
   )
{
   assert(conshdlr != NULL);

   return SCIPconshdlrGetData(conshdlr)->exprsumhdlr;
}

/** returns expression handler for product expressions */
SCIP_CONSEXPR_EXPRHDLR* SCIPgetConsExprExprHdlrProduct(
   SCIP_CONSHDLR*             conshdlr       /**< expression constraint handler */
   )
{
   assert(conshdlr != NULL);

   return SCIPconshdlrGetData(conshdlr)->exprprodhdlr;
}


/** gives the name of an expression handler */
const char* SCIPgetConsExprExprHdlrName(
   SCIP_CONSEXPR_EXPRHDLR*    exprhdlr       /**< expression handler */
)
{
   assert(exprhdlr != NULL);

   return exprhdlr->name;
}

/** gives the description of an expression handler (can be NULL) */
const char* SCIPgetConsExprExprHdlrDescription(
   SCIP_CONSEXPR_EXPRHDLR*    exprhdlr       /**< expression handler */
)
{
   assert(exprhdlr != NULL);

   return exprhdlr->desc;
}

/** gives the precedence of an expression handler */
unsigned int SCIPgetConsExprExprHdlrPrecedence(
   SCIP_CONSEXPR_EXPRHDLR*    exprhdlr       /**< expression handler */
)
{
   assert(exprhdlr != NULL);

   return exprhdlr->precedence;
}

/** gives the data of an expression handler */
SCIP_CONSEXPR_EXPRHDLRDATA* SCIPgetConsExprExprHdlrData(
   SCIP_CONSEXPR_EXPRHDLR*    exprhdlr      /**< expression handler */
)
{
   assert(exprhdlr != NULL);

   return exprhdlr->data;
}

/** creates and captures an expression with given expression data and children */
SCIP_RETCODE SCIPcreateConsExprExpr(
   SCIP*                   scip,             /**< SCIP data structure */
   SCIP_CONSEXPR_EXPR**    expr,             /**< pointer where to store expression */
   SCIP_CONSEXPR_EXPRHDLR* exprhdlr,         /**< expression handler */
   SCIP_CONSEXPR_EXPRDATA* exprdata,         /**< expression data (expression assumes ownership) */
   int                     nchildren,        /**< number of children */
   SCIP_CONSEXPR_EXPR**    children          /**< children (can be NULL if nchildren is 0) */
   )
{
   int c;

   assert(expr != NULL);
   assert(exprhdlr != NULL);
   assert(children != NULL || nchildren == 0);

   SCIP_CALL( SCIPallocClearBlockMemory(scip, expr) );

   (*expr)->exprhdlr = exprhdlr;
   (*expr)->exprdata = exprdata;

   /* initialize an empty interval for interval evaluation */
   SCIPintervalSetEntire(SCIPinfinity(scip), &(*expr)->interval);

   if( nchildren > 0 )
   {
      SCIP_CALL( SCIPduplicateBlockMemoryArray(scip, &(*expr)->children, children, nchildren) );
      (*expr)->nchildren = nchildren;
      (*expr)->childrensize = nchildren;

      for( c = 0; c < nchildren; ++c )
         SCIPcaptureConsExprExpr((*expr)->children[c]);
   }

   SCIPcaptureConsExprExpr(*expr);

   return SCIP_OKAY;
}

/** creates and captures an expression with up to two children */
SCIP_RETCODE SCIPcreateConsExprExpr2(
   SCIP*                   scip,             /**< SCIP data structure */
   SCIP_CONSHDLR*          consexprhdlr,     /**< expression constraint handler */
   SCIP_CONSEXPR_EXPR**    expr,             /**< pointer where to store expression */
   SCIP_CONSEXPR_EXPRHDLR* exprhdlr,         /**< expression handler */
   SCIP_CONSEXPR_EXPRDATA* exprdata,         /**< expression data */
   SCIP_CONSEXPR_EXPR*     child1,           /**< first child (can be NULL) */
   SCIP_CONSEXPR_EXPR*     child2            /**< second child (can be NULL) */
   )
{  /*lint --e{715}*/
   assert(expr != NULL);
   assert(exprhdlr != NULL);

   if( child1 != NULL && child2 != NULL )
   {
      SCIP_CONSEXPR_EXPR* pair[2];
      pair[0] = child1;
      pair[1] = child2;

      SCIP_CALL( SCIPcreateConsExprExpr(scip, expr, exprhdlr, exprdata, 2, pair) );
   }
   else if( child2 == NULL )
   {
      SCIP_CALL( SCIPcreateConsExprExpr(scip, expr, exprhdlr, exprdata, child1 == NULL ? 0 : 1, &child1) );
   }
   else
   {
      /* child2 != NULL, child1 == NULL */
      SCIP_CALL( SCIPcreateConsExprExpr(scip, expr, exprhdlr, exprdata, 1, &child2) );
   }

   return SCIP_OKAY;
}

/** creates and captures an expression from a node in an (old-style) expression graph */
SCIP_RETCODE SCIPcreateConsExprExpr3(
   SCIP*                   scip,             /**< SCIP data structure */
   SCIP_CONSHDLR*          consexprhdlr,     /**< expression constraint handler */
   SCIP_CONSEXPR_EXPR**    expr,             /**< pointer where to store expression */
   SCIP_EXPRGRAPH*         exprgraph,        /**< expression graph */
   SCIP_EXPRGRAPHNODE*     node              /**< expression graph node */
   )
{
   SCIP_CONSEXPR_EXPR** children = NULL;
   int nchildren;
   int c = 0;

   assert(expr != NULL);
   assert(node != NULL);

   *expr = NULL;
   nchildren = SCIPexprgraphGetNodeNChildren(node);

   if( nchildren > 0 )
   {
      SCIP_CALL( SCIPallocBufferArray(scip, &children, nchildren) );

      for( c = 0; c < nchildren; ++c )
      {
         SCIP_CALL( SCIPcreateConsExprExpr3(scip, consexprhdlr, &children[c], exprgraph, SCIPexprgraphGetNodeChildren(node)[c]) );
         if( children[c] == NULL )
            goto TERMINATE;
      }

   }

   switch( SCIPexprgraphGetNodeOperator(node) )
   {
      case SCIP_EXPR_CONST :
         SCIP_CALL( SCIPcreateConsExprExprValue(scip, consexprhdlr, expr, SCIPexprgraphGetNodeOperatorReal(node)) );
         break;

      case SCIP_EXPR_VARIDX :
      {
         int varidx;

         varidx = SCIPexprgraphGetNodeOperatorIndex(node);
         assert(varidx >= 0);
         assert(varidx < SCIPexprgraphGetNVars(exprgraph));

         SCIP_CALL( SCIPcreateConsExprExprVar(scip, consexprhdlr, expr, SCIPexprgraphGetVars(exprgraph)[varidx]) );

         break;
      }

      case SCIP_EXPR_PLUS:
      {
         assert(nchildren == 2);
         SCIP_CALL( SCIPcreateConsExprExprSum(scip, consexprhdlr, expr, 2, children, NULL, 0.0) );

         break;
      }

      case SCIP_EXPR_MINUS:
      {
         SCIP_Real coefs[2] = {1.0, -1.0};

         assert(nchildren == 2);
         SCIP_CALL( SCIPcreateConsExprExprSum(scip, consexprhdlr, expr, 2, children, coefs, 0.0) );

         break;
      }

      case SCIP_EXPR_MUL:
      {
         assert(nchildren == 2);

         SCIP_CALL( SCIPcreateConsExprExprProduct(scip, consexprhdlr, expr, 2, children, 1.0) );

         break;
      }

      case SCIP_EXPR_DIV:
      {
         SCIP_CONSEXPR_EXPR* factors[2];

         assert(nchildren == 2);
         factors[0] = children[0];
         SCIP_CALL( SCIPcreateConsExprExprPow(scip, consexprhdlr, &factors[1], children[1], -1.0) );
         SCIP_CALL( SCIPcreateConsExprExprProduct(scip, consexprhdlr, expr, 2, factors, 1.0) );

         break;
      }

      case SCIP_EXPR_SQUARE:
      {
         assert(nchildren == 1);
         SCIP_CALL( SCIPcreateConsExprExprPow(scip, consexprhdlr, expr, *children, 2.0) );

         break;
      }

      case SCIP_EXPR_SQRT:
      {
         assert(nchildren == 1);
         SCIP_CALL( SCIPcreateConsExprExprPow(scip, consexprhdlr, expr, *children, 0.5) );

         break;
      }

      case SCIP_EXPR_REALPOWER:
      {
         SCIP_Real exponent;

         exponent = SCIPexprgraphGetNodeRealPowerExponent(node);

         assert(nchildren == 1);
         SCIP_CALL( SCIPcreateConsExprExprPow(scip, consexprhdlr, expr, *children, exponent) );

         break;
      }

      case SCIP_EXPR_INTPOWER:
      {
         SCIP_Real exponent;

         exponent = (SCIP_Real)SCIPexprgraphGetNodeIntPowerExponent(node);

         assert(nchildren == 1);
         SCIP_CALL( SCIPcreateConsExprExprPow(scip, consexprhdlr, expr, *children, exponent) );

         break;
      }

      case SCIP_EXPR_SUM:
      {
         SCIP_CALL( SCIPcreateConsExprExprSum(scip, consexprhdlr, expr, nchildren, children, NULL, 0.0) );

         break;
      }

      case SCIP_EXPR_PRODUCT:
      {
         SCIP_CALL( SCIPcreateConsExprExprProduct(scip, consexprhdlr, expr, nchildren, children, 1.0) );

         break;
      }

      case SCIP_EXPR_LINEAR:
      {
         SCIP_CALL( SCIPcreateConsExprExprSum(scip, consexprhdlr, expr, nchildren, children, SCIPexprgraphGetNodeLinearCoefs(node), SCIPexprgraphGetNodeLinearConstant(node)) );

         break;
      }

      case SCIP_EXPR_QUADRATIC:
      {
         SCIP_QUADELEM quadelem;
         SCIP_CONSEXPR_EXPR* prod;
         int i;

         SCIP_CALL( SCIPcreateConsExprExprSum(scip, consexprhdlr, expr, 0, NULL, NULL, SCIPexprgraphGetNodeQuadraticConstant(node)) );

         /* append linear terms */
         if( SCIPexprgraphGetNodeQuadraticLinearCoefs(node) != NULL )
         {
            for( i = 0; i < nchildren; ++i )
            {
               if( SCIPexprgraphGetNodeQuadraticLinearCoefs(node)[i] != 0.0 )
               {
                  assert(children != NULL);
                  SCIP_CALL( SCIPappendConsExprExprSumExpr(scip, *expr, children[i], SCIPexprgraphGetNodeQuadraticLinearCoefs(node)[i]) );
               }
            }
         }

         /* append quadratic terms */
         for( i = 0; i < SCIPexprgraphGetNodeQuadraticNQuadElements(node); ++i )
         {
            quadelem = SCIPexprgraphGetNodeQuadraticQuadElements(node)[i];

            if( quadelem.idx1 == quadelem.idx2 )
            {
               assert(children != NULL);
               SCIP_CALL( SCIPcreateConsExprExprPow(scip, consexprhdlr, &prod, children[quadelem.idx1], 2.0) );
            }
            else
            {
               SCIP_CONSEXPR_EXPR* prodchildren[2];

               assert(children != NULL);

               prodchildren[0] = children[quadelem.idx1];
               prodchildren[1] = children[quadelem.idx2];

               SCIP_CALL( SCIPcreateConsExprExprProduct(scip, consexprhdlr, &prod, 2, prodchildren, 1.0) );
            }

            SCIP_CALL( SCIPappendConsExprExprSumExpr(scip, *expr, prod, quadelem.coef) );

            SCIP_CALL( SCIPreleaseConsExprExpr(scip, &prod) );
         }

         break;
      }

      case SCIP_EXPR_POLYNOMIAL:
      {
         SCIP_EXPRDATA_MONOMIAL* monom;
         int m;

         SCIP_CALL( SCIPcreateConsExprExprSum(scip, consexprhdlr, expr, 0, NULL, NULL, SCIPexprgraphGetNodePolynomialConstant(node)) );

         /* append monomials */
         for( m = 0; m < SCIPexprgraphGetNodePolynomialNMonomials(node); ++m )
         {
            SCIP_Real* exponents;

            monom = SCIPexprgraphGetNodePolynomialMonomials(node)[m];
            exponents = SCIPexprGetMonomialExponents(monom);

            if( SCIPexprGetMonomialNFactors(monom) == 1 && (exponents == NULL || exponents[0] == 1.0) )
            {
               assert(children != NULL && children[SCIPexprGetMonomialChildIndices(monom)[0]] != NULL);

               /* monom is linear in child -> append child itself */
               SCIP_CALL( SCIPappendConsExprExprSumExpr(scip, *expr, children[SCIPexprGetMonomialChildIndices(monom)[0]], SCIPexprGetMonomialCoef(monom)) );
            }
            else
            {
               /* monom is nonlinear -> translate into a product expression */
               SCIP_CONSEXPR_EXPR* monomial;
               int f;

               SCIP_CALL( SCIPcreateConsExprExprProduct(scip, consexprhdlr, &monomial, 0, NULL, 1.0) );

               for( f = 0; f < SCIPexprGetMonomialNFactors(monom); ++f )
               {
                  assert(children != NULL && children[SCIPexprGetMonomialChildIndices(monom)[f]] != NULL);
                  if( exponents == NULL || exponents[f] == 1.0 )
                  {
                     SCIP_CALL( SCIPappendConsExprExprProductExpr(scip, monomial, children[SCIPexprGetMonomialChildIndices(monom)[f]]) );
                  }
                  else
                  {
                     SCIP_CONSEXPR_EXPR* powexpr;

                     SCIP_CALL( SCIPcreateConsExprExprPow(scip, consexprhdlr, &powexpr, children[SCIPexprGetMonomialChildIndices(monom)[f]], exponents[f]) );
                     SCIP_CALL( SCIPappendConsExprExprProductExpr(scip, monomial, powexpr) );
                     SCIP_CALL( SCIPreleaseConsExprExpr(scip, &powexpr) );
                  }
               }

               SCIP_CALL( SCIPappendConsExprExprSumExpr(scip, *expr, monomial, SCIPexprGetMonomialCoef(monom)) );
               SCIP_CALL( SCIPreleaseConsExprExpr(scip, &monomial) );
            }
         }

         break;
      }

      case SCIP_EXPR_EXP:
      {
         assert(nchildren == 1);
         assert(children != NULL && children[0] != NULL);

         SCIP_CALL( SCIPcreateConsExprExprExp(scip, consexprhdlr, expr, children[0]) );

         break;
      }
      case SCIP_EXPR_LOG:
      {
         assert(nchildren == 1);
         assert(children != NULL && children[0] != NULL);

         SCIP_CALL( SCIPcreateConsExprExprLog(scip, consexprhdlr, expr, children[0]) );

         break;
      }
      case SCIP_EXPR_ABS:
      {
         assert(nchildren == 1);
         assert(children != NULL && children[0] != NULL);

         SCIP_CALL( SCIPcreateConsExprExprAbs(scip, consexprhdlr, expr, children[0]) );

         break;
      }
      case SCIP_EXPR_SIGNPOWER:
      case SCIP_EXPR_SIN:
      case SCIP_EXPR_COS:
      case SCIP_EXPR_TAN:
      case SCIP_EXPR_MIN:
      case SCIP_EXPR_MAX:
      case SCIP_EXPR_SIGN:
      case SCIP_EXPR_USER:
      case SCIP_EXPR_PARAM:
      case SCIP_EXPR_LAST:
      default:
         goto TERMINATE;
   }


TERMINATE:
   /* release all created children expressions (c-1...0) */
   for( --c; c >= 0; --c )
   {
      assert(children != NULL && children[c] != NULL);
      SCIP_CALL( SCIPreleaseConsExprExpr(scip, &children[c]) );
   }

   SCIPfreeBufferArrayNull(scip, &children);

   return SCIP_OKAY;
}

/** gets the number of times the expression is currently captured */
int SCIPgetConsExprExprNUses(
   SCIP_CONSEXPR_EXPR*   expr               /**< expression */
   )
{
   assert(expr != NULL);

   return expr->nuses;
}

/** captures an expression (increments usage count) */
void SCIPcaptureConsExprExpr(
   SCIP_CONSEXPR_EXPR*   expr               /**< expression */
   )
{
   assert(expr != NULL);

   ++expr->nuses;
}

/** releases an expression (decrements usage count and possibly frees expression) */
SCIP_RETCODE SCIPreleaseConsExprExpr(
   SCIP*                 scip,               /**< SCIP data structure */
   SCIP_CONSEXPR_EXPR**  expr                /**< pointer to expression to be released */
   )
{
   assert(expr != NULL);
   assert(*expr != NULL);

   if( (*expr)->nuses == 1 )
   {
      /* release the auxiliary variable */
      if( (*expr)->auxvar != NULL )
      {
         /* remove variable locks of the auxiliary variable */
         SCIP_CALL( SCIPaddVarLocks(scip, (*expr)->auxvar, -1, -1) );

         SCIP_CALL( SCIPreleaseVar(scip, &(*expr)->auxvar) );
      }
      assert((*expr)->auxvar == NULL);

      /* handle the root expr separately: free its data here */
      if( (*expr)->exprdata != NULL && (*expr)->exprhdlr->freedata != NULL )
      {
         SCIP_CALL( (*expr)->exprhdlr->freedata(scip, *expr) );
      }

      SCIP_CALL( SCIPwalkConsExprExprDF(scip, *expr, NULL, freeExpr, freeExpr, NULL,  NULL) );

      /* handle the root expr separately: free its children and itself here */
      assert((*expr)->nuses == 1);

      /* free children array, if any */
      SCIPfreeBlockMemoryArrayNull(scip, &(*expr)->children, (*expr)->childrensize);

      /* expression should not be locked anymore */
      assert((*expr)->nlockspos == 0);
      assert((*expr)->nlocksneg == 0);

      SCIPfreeBlockMemory(scip, expr);
      assert(*expr == NULL);

      return SCIP_OKAY;
   }

   --(*expr)->nuses;
   assert((*expr)->nuses > 0);
   *expr = NULL;

   return SCIP_OKAY;
}

/** gives the number of children of an expression */
int SCIPgetConsExprExprNChildren(
   SCIP_CONSEXPR_EXPR*   expr               /**< expression */
   )
{
   assert(expr != NULL);

   return expr->nchildren;
}

/** gives the children of an expression (can be NULL if no children) */
SCIP_CONSEXPR_EXPR** SCIPgetConsExprExprChildren(
   SCIP_CONSEXPR_EXPR*   expr               /**< expression */
   )
{
   assert(expr != NULL);

   return expr->children;
}

/** gets the handler of an expression
 *
 * This identifies the type of the expression (sum, variable, ...).
 */
SCIP_CONSEXPR_EXPRHDLR* SCIPgetConsExprExprHdlr(
   SCIP_CONSEXPR_EXPR*   expr                /**< expression */
   )
{
   assert(expr != NULL);

   return expr->exprhdlr;
}

/** gets the expression data of an expression */
SCIP_CONSEXPR_EXPRDATA* SCIPgetConsExprExprData(
   SCIP_CONSEXPR_EXPR*   expr                /**< expression */
   )
{
   assert(expr != NULL);

   return expr->exprdata;
}

/** returns the variable used for linearizing a given expression (return value might be NULL)
 *
 * @note for variable expression it returns the corresponding variable
 */
SCIP_VAR* SCIPgetConsExprExprLinearizationVar(
   SCIP_CONSEXPR_EXPR*   expr                /**< expression */
   )
{
   assert(expr != NULL);

   return strcmp(expr->exprhdlr->name, "var") == 0 ? SCIPgetConsExprExprVarVar(expr) : expr->auxvar;
}

/** sets the expression data of an expression
 *
 * The pointer to possible old data is overwritten and the
 * freedata-callback is not called before.
 * This function is intended to be used by expression handler.
 */
void SCIPsetConsExprExprData(
   SCIP_CONSEXPR_EXPR*     expr,             /**< expression */
   SCIP_CONSEXPR_EXPRDATA* exprdata          /**< expression data to be set (can be NULL) */
   )
{
   assert(expr != NULL);

   expr->exprdata = exprdata;
}

/** print an expression as info-message */
SCIP_RETCODE SCIPprintConsExprExpr(
   SCIP*                   scip,             /**< SCIP data structure */
   SCIP_CONSEXPR_EXPR*     expr,             /**< expression to be printed */
   FILE*                   file              /**< file to print to, or NULL for stdout */
   )
{
   assert(expr != NULL);

   SCIP_CALL( SCIPwalkConsExprExprDF(scip, expr, printExpr, printExpr, printExpr, printExpr, (void*)file) );

   return SCIP_OKAY;
}

/** initializes printing of expressions in dot format */
SCIP_RETCODE SCIPprintConsExprExprDotInit(
   SCIP*                   scip,             /**< SCIP data structure */
   SCIP_CONSEXPR_PRINTDOTDATA** dotdata,     /**< buffer to store dot printing data */
   FILE*                   file,             /**< file to print to, or NULL for stdout */
   SCIP_CONSEXPR_PRINTDOT_WHAT whattoprint   /**< info on what to print for each expression */
   )
{
   assert(dotdata != NULL);

   if( file == NULL )
      file = stdout;

   SCIP_CALL( SCIPallocBlockMemory(scip, dotdata) );

   (*dotdata)->file = file;
   (*dotdata)->closefile = FALSE;
   SCIP_CALL( SCIPhashmapCreate(&(*dotdata)->visitedexprs, SCIPblkmem(scip), 1000) );
   (*dotdata)->whattoprint = whattoprint;

   SCIPinfoMessage(scip, file, "strict digraph exprgraph {\n");
   SCIPinfoMessage(scip, file, "node [fontcolor=white, style=filled, rankdir=LR]\n");

   return SCIP_OKAY;
}

/** initializes printing of expressions in dot format to a file with given filename */
SCIP_RETCODE SCIPprintConsExprExprDotInit2(
   SCIP*                   scip,             /**< SCIP data structure */
   SCIP_CONSEXPR_PRINTDOTDATA** dotdata,     /**< buffer to store dot printing data */
   const char*             filename,         /**< name of file to print to */
   SCIP_CONSEXPR_PRINTDOT_WHAT whattoprint   /**< info on what to print for each expression */
   )
{
   FILE* f;

   assert(dotdata != NULL);
   assert(filename != NULL);

   f = fopen(filename, "w");
   if( f == NULL )
   {
      SCIPerrorMessage("could not open file <%s> for writing\n", filename);  /* error code would be in errno */
      return SCIP_FILECREATEERROR;
   }

   SCIP_CALL( SCIPprintConsExprExprDotInit(scip, dotdata, f, whattoprint) );
   (*dotdata)->closefile = TRUE;

   return SCIP_OKAY;
}

SCIP_RETCODE SCIPprintConsExprExprDot(
   SCIP*                   scip,             /**< SCIP data structure */
   SCIP_CONSEXPR_PRINTDOTDATA* dotdata,      /**< data as initialized by \ref SCIPprintConsExprExprDotInit() */
   SCIP_CONSEXPR_EXPR*     expr              /**< expression to be printed */
   )
{
   assert(dotdata != NULL);
   assert(expr != NULL);

   SCIP_CALL( SCIPwalkConsExprExprDF(scip, expr, printExprDot, NULL, NULL, NULL, (void*)dotdata) );

   return SCIP_OKAY;
}

/** finishes printing of expressions in dot format */
SCIP_RETCODE SCIPprintConsExprExprDotFinal(
   SCIP*                   scip,             /**< SCIP data structure */
   SCIP_CONSEXPR_PRINTDOTDATA** dotdata      /**< buffer where dot printing data has been stored */
   )
{
   SCIP_HASHMAPLIST* list;
   FILE* file;
   int l;

   assert(dotdata != NULL);
   assert(*dotdata != NULL);

   file = (*dotdata)->file;
   assert(file != NULL);

   /* tell dot that all expressions without children have the same rank */
   SCIPinfoMessage(scip, file, "{rank=same;");
   for( l = 0; l < SCIPhashmapGetNLists((*dotdata)->visitedexprs); ++l )
      for( list = SCIPhashmapGetList((*dotdata)->visitedexprs, l); list != NULL; list = SCIPhashmapListGetNext(list) )
         if( SCIPgetConsExprExprNChildren((SCIP_CONSEXPR_EXPR*)SCIPhashmapListGetOrigin(list)) == 0 )
            SCIPinfoMessage(scip, file, " n%p", SCIPhashmapListGetOrigin(list));
   SCIPinfoMessage(scip, file, "}\n");

   SCIPinfoMessage(scip, file, "}\n");

   SCIPhashmapFree(&(*dotdata)->visitedexprs);

   if( (*dotdata)->closefile )
      fclose((*dotdata)->file);

   SCIPfreeBlockMemory(scip, dotdata);

   return SCIP_OKAY;
}

/** shows a single expression by use of dot and gv
 *
 * This function is meant for debugging purposes.
 * It prints the expression into a temporary file in dot format, then calls dot to create a postscript file, then calls ghostview (gv) to show the file.
 * SCIP will hold until ghostscript is closed.
 */
SCIP_RETCODE SCIPshowConsExprExpr(
   SCIP*                   scip,             /**< SCIP data structure */
   SCIP_CONSEXPR_EXPR*     expr              /**< expression to be printed */
   )
{
   /* this function is for developers, so don't bother with C variants that don't have popen() */
#if _POSIX_C_SOURCE < 2
   SCIPerrorMessage("No POSIX version 2. Try http://distrowatch.com/.");
   return SCIP_ERROR;
#else
   SCIP_CONSEXPR_PRINTDOTDATA* dotdata;
   FILE* f;

   assert(expr != NULL);

   /* call dot to generate postscript output and show it via ghostview */
   f = popen("dot -Tps | gv -", "w");
   if( f == NULL )
   {
      SCIPerrorMessage("Calling popen() failed");
      return SCIP_FILECREATEERROR;
   }

   /* print all of the expression into the pipe */
   SCIP_CALL( SCIPprintConsExprExprDotInit(scip, &dotdata, f, SCIP_CONSEXPR_PRINTDOT_ALL) );
   SCIP_CALL( SCIPprintConsExprExprDot(scip, dotdata, expr) );
   SCIP_CALL( SCIPprintConsExprExprDotFinal(scip, &dotdata) );

   /* close the pipe */
   (void) pclose(f);

   return SCIP_OKAY;
#endif
}


/** evaluate an expression in a point
 *
 * Initiates an expression walk to also evaluate children, if necessary.
 * Value can be received via SCIPgetConsExprExprEvalValue().
 * If an evaluation error (division by zero, ...) occurs, this value will
 * be set to SCIP_INVALID.
 *
 * If a nonzero \p soltag is passed, then only (sub)expressions are
 * reevaluated that have a different solution tag. If a soltag of 0
 * is passed, then subexpressions are always reevaluated.
 * The tag is stored together with the value and can be received via
 * SCIPgetConsExprExprEvalTag().
 */
SCIP_RETCODE SCIPevalConsExprExpr(
   SCIP*                   scip,             /**< SCIP data structure */
   SCIP_CONSEXPR_EXPR*     expr,             /**< expression to be evaluated */
   SCIP_SOL*               sol,              /**< solution to be evaluated */
   unsigned int            soltag            /**< tag that uniquely identifies the solution (with its values), or 0. */
   )
{
   EXPREVAL_DATA evaldata;

   /* if value is up-to-date, then nothing to do */
   if( soltag != 0 && expr->evaltag == soltag )
      return SCIP_OKAY;

   evaldata.sol = sol;
   evaldata.soltag = soltag;
   evaldata.aborted = FALSE;

   SCIP_CALL( SCIPwalkConsExprExprDF(scip, expr, NULL, evalExprVisitChild, NULL, evalExprLeaveExpr, &evaldata) );

   if( evaldata.aborted )
   {
      expr->evalvalue = SCIP_INVALID;
      expr->evaltag = soltag;
   }

   return SCIP_OKAY;
}

/** computes the gradient for a given point
 *
 * Initiates an expression walk to also evaluate children, if necessary.
 * Value can be received via SCIPgetConsExprExprPartialDiff().
 * If an error (division by zero, ...) occurs, this value will
 * be set to SCIP_INVALID.
 */
SCIP_RETCODE SCIPcomputeConsExprExprGradient(
   SCIP*                   scip,             /**< SCIP data structure */
   SCIP_CONSHDLR*          consexprhdlr,     /**< expression constraint handler */
   SCIP_CONSEXPR_EXPR*     expr,             /**< expression to be evaluated */
   SCIP_SOL*               sol,              /**< solution to be evaluated (NULL for the current LP solution) */
   unsigned int            soltag            /**< tag that uniquely identifies the solution (with its values), or 0. */
   )
{
   assert(scip != NULL);
   assert(consexprhdlr != NULL);
   assert(expr != NULL);

   /* evaluate expression if necessary */
   if( soltag == 0 || expr->evaltag != soltag )
   {
      SCIP_CALL( SCIPevalConsExprExpr(scip, expr, sol, soltag) );
   }

   /* check if expression could not be evaluated */
   if( SCIPgetConsExprExprValue(expr) == SCIP_INVALID )
   {
      expr->derivative = SCIP_INVALID;
      return SCIP_OKAY;
   }

   if( strcmp(expr->exprhdlr->name, "val") == 0 )
   {
      expr->derivative = 0.0;
   }
   else
   {
      EXPRBWDIFF_DATA bwdiffdata;
      SCIP_CONSHDLRDATA* conshdlrdata;

      conshdlrdata = SCIPconshdlrGetData(consexprhdlr);
      assert(conshdlrdata != NULL);

      bwdiffdata.aborted = FALSE;
      bwdiffdata.difftag = ++(conshdlrdata->lastdifftag);

      expr->derivative = 1.0;
      expr->difftag = bwdiffdata.difftag;

      SCIP_CALL( SCIPwalkConsExprExprDF(scip, expr, NULL, bwdiffExprVisitChild, NULL, NULL, (void*)&bwdiffdata) );

      /* invalidate derivative if an error occurred */
      if( bwdiffdata.aborted )
         expr->derivative = SCIP_INVALID;
   }

   return SCIP_OKAY;
}

/** evaluates an expression over a box
 *
 * Initiates an expression walk to also evaluate children, if necessary.
 * The resulting interval can be received via SCIPgetConsExprExprEvalInterval().
 * If the box does not overlap with the domain of the function behind the expression
 * (e.g., sqrt([-2,-1]) or 1/[0,0]) this interval will be empty.
 *
 * For variables, the local variable bounds, possibly relaxed by the amount given
 * by varboundrelax, are used as interval. In the current implementation, variable
 * bounds are relaxed by varboundrelax if that does not change the sign of the bound,
 * and to 0.0 otherwise.
 *
 * If a nonzero \p boxtag is passed, then only (sub)expressions are
 * reevaluated that have a different tag. If a tag of 0 is passed,
 * then subexpressions are always reevaluated.
 * The tag is stored together with the interval and can be received via
 * SCIPgetConsExprExprEvalIntervalTag().
 */
SCIP_RETCODE SCIPevalConsExprExprInterval(
   SCIP*                   scip,             /**< SCIP data structure */
   SCIP_CONSEXPR_EXPR*     expr,             /**< expression to be evaluated */
   SCIP_Bool               intersect,        /**< should the new expr. bounds be intersected with the previous ones? */
   unsigned int            boxtag,           /**< tag that uniquely identifies the current variable domains (with its values), or 0 */
   SCIP_Real               varboundrelax     /**< amount by which variable bounds should be relaxed (at most) */
   )
{
   EXPRINTEVAL_DATA propdata;

   /* if value is up-to-date, then nothing to do */
   if( boxtag != 0 && expr->intevaltag == boxtag )
      return SCIP_OKAY;

   propdata.aborted = FALSE;
   propdata.boxtag = boxtag;
   propdata.intersect = intersect;
   propdata.varboundrelax = varboundrelax;

   SCIP_CALL( SCIPwalkConsExprExprDF(scip, expr, NULL, intevalExprVisitChild, NULL, intevalExprLeaveExpr, &propdata) );

   if( propdata.aborted )
   {
      SCIPintervalSetEmpty(&expr->interval);
      expr->intevaltag = boxtag;
   }

   return SCIP_OKAY;
}

/** tightens the bounds of an expression and stores the result in the expression interval; variables in variable
 *  expression will be tightened immediately if SCIP is in a stage above SCIP_STAGE_TRANSFORMED
 */
SCIP_RETCODE SCIPtightenConsExprExprInterval(
   SCIP*                   scip,             /**< SCIP data structure */
   SCIP_CONSEXPR_EXPR*     expr,             /**< expression to be tightened */
   SCIP_INTERVAL           newbounds,        /**< new bounds for the expression */
   SCIP_Bool*              cutoff,           /**< buffer to store whether a node's bounds were propagated to an empty interval */
   int*                    ntightenings      /**< buffer to add the total number of tightenings */
   )
{
   assert(scip != NULL);
   assert(expr != NULL);
   assert(cutoff != NULL);
   assert(ntightenings != NULL);
   assert(!SCIPintervalIsEmpty(SCIPinfinity(scip), expr->interval));

   *cutoff = FALSE;

   /* check if the new bounds lead to an empty interval */
   if( SCIPintervalGetInf(newbounds) > SCIPintervalGetSup(SCIPgetConsExprExprInterval(expr))
      || SCIPintervalGetSup(newbounds) < SCIPintervalGetInf(SCIPgetConsExprExprInterval(expr)) )
   {
      SCIPintervalSetEmpty(&expr->interval);
      *cutoff = TRUE;
      return SCIP_OKAY;
   }

   /* do not consider very small tightenings */
   if( SCIPisLbBetter(scip, SCIPintervalGetInf(newbounds), SCIPintervalGetInf(SCIPgetConsExprExprInterval(expr)), SCIPintervalGetSup(SCIPgetConsExprExprInterval(expr)))
      || SCIPisUbBetter(scip, SCIPintervalGetSup(newbounds), SCIPintervalGetInf(SCIPgetConsExprExprInterval(expr)), SCIPintervalGetSup(SCIPgetConsExprExprInterval(expr))) )
   {
      SCIP_VAR* var;

#ifdef SCIP_DEBUG
      SCIPinfoMessage(scip, NULL, "tighten bounds of ");
      SCIP_CALL( SCIPprintConsExprExpr(scip, expr, NULL) );
      SCIPinfoMessage(scip, NULL, "");
      SCIPinfoMessage(scip, NULL, " from [%e,%e] to ", SCIPintervalGetInf(SCIPgetConsExprExprInterval(expr)), SCIPintervalGetSup(SCIPgetConsExprExprInterval(expr)));
#endif

      /* intersect old bound with the found one */
      SCIPintervalIntersect(&expr->interval, expr->interval, newbounds);

#ifdef SCIP_DEBUG
      SCIPinfoMessage(scip, NULL, "[%e,%e]\n", SCIPintervalGetInf(SCIPgetConsExprExprInterval(expr)), SCIPintervalGetSup(SCIPgetConsExprExprInterval(expr)));
#endif

      /* mark expression as tightened; important for reverse propagation to ignore irrelevant sub-expressions*/
      expr->hastightened = TRUE;

      /* do not tighten variable in problem stage (important for unittests)
       * TODO put some kind of #ifdef UNITTEST around this once the unittest are modified to include the .c file (again)? */
      if( SCIPgetStage(scip) < SCIP_STAGE_TRANSFORMED )
         return SCIP_OKAY;

      var = SCIPgetConsExprExprLinearizationVar(expr);

      if( var != NULL )
      {
         SCIP_Bool tightened;

#ifdef SCIP_DEBUG
         SCIP_Real oldlb;
         SCIP_Real oldub;
         oldlb = SCIPvarGetLbLocal(SCIPgetConsExprExprVarVar(expr));
         oldub = SCIPvarGetUbLocal(SCIPgetConsExprExprVarVar(expr));
#endif

         /* tighten lower bound */
         SCIP_CALL( SCIPtightenVarLb(scip, var, SCIPintervalGetInf(expr->interval), FALSE, cutoff, &tightened) );

         if( tightened )
            ++(*ntightenings);

         /* tighten upper bound */
         if( !(*cutoff) )
         {
            SCIP_CALL( SCIPtightenVarUb(scip, var, SCIPintervalGetSup(expr->interval), FALSE, cutoff, &tightened) );

            if( tightened )
               ++(*ntightenings);
         }

#ifdef SCIP_DEBUG
         SCIPdebugMessage("tighten bounds of %s from [%e, %e] -> [%e, %e]\n", SCIPvarGetName(var), oldlb, oldub, SCIPvarGetLbLocal(var), SCIPvarGetUbLocal(var));
#endif
      }
   }

   return SCIP_OKAY;
}

/** gives the value from the last evaluation of an expression (or SCIP_INVALID if there was an eval error) */
SCIP_Real SCIPgetConsExprExprValue(
   SCIP_CONSEXPR_EXPR*     expr              /**< expression */
   )
{
   assert(expr != NULL);

   return expr->evalvalue;
}

/** returns the partial derivative of an expression w.r.t. a variable (or SCIP_INVALID if there was an evaluation error) */
SCIP_Real SCIPgetConsExprExprPartialDiff(
   SCIP*                 scip,               /**< SCIP data structure */
   SCIP_CONSHDLR*        consexprhdlr,       /**< expression constraint handler */
   SCIP_CONSEXPR_EXPR*   expr,               /**< expression which has been used in the last SCIPcomputeConsExprExprGradient() call */
   SCIP_VAR*             var                 /**< variable (needs to be in the expression) */
   )
{
   SCIP_CONSEXPR_EXPR* varexpr;
   SCIP_HASHMAP* var2expr;

   assert(scip != NULL);
   assert(consexprhdlr != NULL);
   assert(strcmp(SCIPconshdlrGetName(consexprhdlr), CONSHDLR_NAME) == 0);
   assert(expr != NULL);
   assert(var != NULL);
   assert(expr->exprhdlr != SCIPgetConsExprExprHdlrValue(consexprhdlr) || expr->derivative == 0.0);

   /* check if an error occurred during the last SCIPcomputeConsExprExprGradient() call */
   if( strcmp(expr->exprhdlr->name, "val") == 0 )
      return 0.0;

   /* return 0.0 for value expression */
   if( expr->derivative == SCIP_INVALID )
      return SCIP_INVALID;

   /* use variable to expressions mapping which is stored as the expression handler data */
   var2expr = (SCIP_HASHMAP*)SCIPgetConsExprExprHdlrData(SCIPgetConsExprExprHdlrVar(consexprhdlr));
   assert(var2expr != NULL);
   assert(SCIPhashmapExists(var2expr, var));

   varexpr = (SCIP_CONSEXPR_EXPR*)SCIPhashmapGetImage(var2expr, var);
   assert(varexpr != NULL);
   assert(strcmp(varexpr->exprhdlr->name, "var") == 0);

   /* use difftag to decide whether the variable belongs to the expression */
   return (expr->difftag != varexpr->difftag) ? 0.0 : varexpr->derivative;
}

/** returns the interval from the last interval evaluation of an expression (interval can be empty) */
SCIP_INTERVAL SCIPgetConsExprExprInterval(
   SCIP_CONSEXPR_EXPR*     expr              /**< expression */
   )
{
   assert(expr != NULL);

   return expr->interval;
}

/** gives the evaluation tag from the last evaluation, or 0 */
unsigned int SCIPgetConsExprExprEvalTag(
   SCIP_CONSEXPR_EXPR*     expr              /**< expression */
   )
{
   assert(expr != NULL);

   return expr->evaltag;
}

/** gives the box tag from the last interval evaluation, or 0 */
unsigned int SCIPgetConsExprExprEvalIntervalTag(
   SCIP_CONSEXPR_EXPR*     expr              /**< expression */
   )
{
   assert(expr != NULL);

   return expr->intevaltag;
}

/** sets the evaluation value */
void SCIPsetConsExprExprEvalValue(
   SCIP_CONSEXPR_EXPR*     expr,             /**< expression */
   SCIP_Real               value,            /**< value to set */
   unsigned int            tag               /**< tag of solution that was evaluated, or 0 */
   )
{
   assert(expr != NULL);

   expr->evalvalue = value;
   expr->evaltag = tag;
}

/** sets the evaluation interval */
void SCIPsetConsExprExprEvalInterval(
   SCIP_CONSEXPR_EXPR*     expr,             /**< expression */
   SCIP_INTERVAL*          interval,         /**< interval to set */
   unsigned int            tag               /**< tag of variable domains that were evaluated, or 0. */
   )
{
   assert(expr != NULL);

   SCIPintervalSetBounds(&expr->interval, SCIPintervalGetInf(*interval), SCIPintervalGetSup(*interval));
   expr->intevaltag = tag;
}

/** returns the hash key of an expression */
SCIP_RETCODE SCIPgetConsExprExprHashkey(
   SCIP*                   scip,             /**< SCIP data structure */
   SCIP_CONSEXPR_EXPR*     expr,             /**< expression */
   unsigned int*           hashkey           /**< pointer to store the hash key */
   )
{
   SCIP_HASHMAP* expr2key;

   assert(expr != NULL);

   SCIP_CALL( SCIPhashmapCreate(&expr2key, SCIPblkmem(scip), SCIPcalcHashtableSize(SCIPgetNVars(scip))) );

   SCIP_CALL( SCIPwalkConsExprExprDF(scip, expr, NULL, NULL, NULL, hashExprLeaveExpr, (void*)expr2key) );

   assert(SCIPhashmapExists(expr2key, (void*)expr));  /* we just computed the hash, so should be in the map */
   *hashkey = (unsigned int)(size_t)SCIPhashmapGetImage(expr2key, (void*)expr);

   SCIPhashmapFree(&expr2key);

   return SCIP_OKAY;
}



/** walks the expression graph in depth-first manner and executes callbacks at certain places
 *
 * Many algorithms over expression trees need to traverse the tree in depth-first manner and a
 * natural way of implementing this algorithms is using recursion.
 * In general, a function which traverses the tree in depth-first looks like
 * <pre>
 * fun( expr )
 *    enterexpr()
 *    continue skip or abort
 *       for( child in expr->children )
 *          visitingchild()
 *          continue skip or abort
 *          fun(child, data, proceed)
 *          visitedchild()
 *          continue skip or abort
 *    leaveexpr()
 * </pre>
 * Given that some expressions might be quite deep we provide this functionality in an iterative fashion.
 *
 * Consider an expression (x*y) + z + log(x-y).
 * The corresponding expression graph is
 * <pre>
 *           [+]
 *       /    |   \
 *    [*]     |    [log]
 *    / \     |      |
 *   /   \    |     [-]
 *   |   |    |     / \
 *  [x] [y]  [z]  [x] [y]
 * </pre>
 * (where [x] and [y] are actually the same expression).
 *
 * If given a pointer to the [+] expression is given as root to this expression, it will walk
 * the graph in a depth-first manner and call the given callback methods at various stages.
 * - When entering an expression, it calls the enterexpr callback.
 *   The SCIPgetConsExprExprWalkParent() function indicates from where the expression has been entered (NULL for the root expression).
 * - Before visiting a child of an expression, it calls the visitingchild callback.
 *   The SCIPgetConsExprExprWalkCurrentChild() function returns which child will be visited (as an index in the current expr's children array).
 * - When returning from visiting a child of an expression, the visitedchild callback is called.
 *   Again the SCIPgetConsExprExprWalkCurrentChild() function returns which child has been visited.
 * - When leaving an expression, it calls the leaveexpr callback.
 *
 * Thus, for the above expression, the callbacks are called in the following order:
 * - enterexpr([+])
 * - visitingchild([+])  currentchild == 0
 * - enterexpr([*])
 * - visitingchild([*])  currentchild == 0
 * - enterexpr([x])
 * - leaveexpr([x])
 * - visitedchild([*])   currentchild == 0
 * - visitingchild([*])  currentchild == 1
 * - enterexpr([y])
 * - leaveexpr([y])
 * - visitedchild([*])   currentchild == 1
 * - leaveexpr([*])
 * - visitedchild([+])   currentchild == 0
 * - visitingchild([+])  currentchild == 1
 * - enterexpr([z])
 * - leaveexpr([z])
 * - visitedchild([+])   currentchild == 1
 * - visitingchild([+])  currentchild == 2
 * - enterexpr([log])
 * - visitingchild([log]) currentchild == 0
 * - enterexpr([-])
 * - visitingchild([-])  currentchild == 0
 * - enterexpr([x])
 * - leaveexpr([x])
 * - visitedchild([-])   currentchild == 0
 * - visitingchild([-])  currentchild == 1
 * - enterexpr([y])
 * - leaveexpr([y])
 * - visitedchild([-])   currentchild == 1
 * - leaveexpr([-])
 * - visitedchild([log]) currentchild == 0
 * - leaveexpr([log])
 * - visitedchild([+])   currentchild == 2
 * - leaveexpr([+])
 *
 * The callbacks can direct the walking method to skip parts of the tree or abort.
 * If returning SCIP_CONSEXPREXPRWALK_SKIP as result of an enterexpr callback, all children of that expression will be skipped. The leaveexpr callback will still be called.
 * If returning SCIP_CONSEXPREXPRWALK_SKIP as result of an visitingchild callback, visiting the current child will be skipped.
 * If returning SCIP_CONSEXPREXPRWALK_SKIP as result of an visitedchild callback, visiting the remaining children will be skipped.
 * If returning SCIP_CONSEXPREXPRWALK_ABORT in any of the callbacks, the walk will be aborted immediately.
 *
 * @note The walkio member of the root expression is reset to its previous value when the walk finishes.
 */
SCIP_RETCODE SCIPwalkConsExprExprDF(
   SCIP*                 scip,                         /**< SCIP data structure */
   SCIP_CONSEXPR_EXPR*   root,                         /**< the root expression from where to start the walk */
   SCIP_DECL_CONSEXPREXPRWALK_VISIT((*enterexpr)),     /**< callback to be called when entering an expression, or NULL */
   SCIP_DECL_CONSEXPREXPRWALK_VISIT((*visitingchild)), /**< callback to be called before visiting a child, or NULL */
   SCIP_DECL_CONSEXPREXPRWALK_VISIT((*visitedchild)),  /**< callback to be called when returning from a child, or NULL */
   SCIP_DECL_CONSEXPREXPRWALK_VISIT((*leaveexpr)),     /**< callback to be called when leaving an expression, or NULL */
   void*                 data                          /**< data to be passed on to callback methods, or NULL */
   )
{
   SCIP_CONSEXPREXPRWALK_STAGE  stage;
   SCIP_CONSEXPREXPRWALK_RESULT result;
   SCIP_CONSEXPR_EXPR*          child;
   SCIP_CONSEXPR_EXPR*          oldroot;
   SCIP_CONSEXPR_EXPR*          oldparent;
   SCIP_CONSEXPREXPRWALK_IO     oldwalkio;
   int                          oldcurrentchild;
   SCIP_Bool                    aborted;

   assert(root != NULL);

   /* remember the current root, data, child and parent of incoming root, in case we are called from within another walk
    * furthermore, we need to capture the root, because we don't want nobody somebody to invalidate it while we have it
    * NOTE: no callback should touch walkparent, nor walkcurrentchild: these are internal fields of the walker!
    */
   SCIPcaptureConsExprExpr(root);
   oldroot         = root;
   oldcurrentchild = root->walkcurrentchild;
   oldparent       = root->walkparent;
   oldwalkio       = root->walkio;

   /* traverse the tree */
   root->walkcurrentchild = 0;
   root->walkparent = NULL;
   result = SCIP_CONSEXPREXPRWALK_CONTINUE;
   stage = SCIP_CONSEXPREXPRWALK_ENTEREXPR;
   aborted = FALSE;
   while( !aborted )
   {
      switch( stage )
      {
         case SCIP_CONSEXPREXPRWALK_ENTEREXPR:
            assert(root->walkcurrentchild == 0);
            if( enterexpr != NULL )
            {
               SCIP_CALL( (*enterexpr)(scip, root, stage, data, &result) );
               switch( result )
               {
                  case SCIP_CONSEXPREXPRWALK_CONTINUE :
                     break;
                  case SCIP_CONSEXPREXPRWALK_SKIP :
                     root->walkcurrentchild = root->nchildren;
                     break;
                  case SCIP_CONSEXPREXPRWALK_ABORT :
                     aborted = TRUE;
                     break;
               }
            }
            /* goto start visiting children */
            stage = SCIP_CONSEXPREXPRWALK_VISITINGCHILD;
            break;

         case SCIP_CONSEXPREXPRWALK_VISITINGCHILD:
            /* if there are no more children to visit, goto leave */
            if( root->walkcurrentchild >= root->nchildren )
            {
               assert(root->walkcurrentchild == root->nchildren);
               stage = SCIP_CONSEXPREXPRWALK_LEAVEEXPR;
               break;
            }
            /* prepare visit */
            if( visitingchild != NULL )
            {
               SCIP_CALL( (*visitingchild)(scip, root, stage, data, &result) );
               if( result == SCIP_CONSEXPREXPRWALK_SKIP )
               {
                  /* ok, we don't go down, but skip the child: continue and try again with next child (if any) */
                  ++root->walkcurrentchild;
                  continue;
               }
               else if( result == SCIP_CONSEXPREXPRWALK_ABORT )
               {
                  aborted = TRUE;
                  break;
               }
            }
            /* remember the parent and set the first child that should be visited of the new root */
            child = root->children[root->walkcurrentchild];
            child->walkparent = root;
            child->walkcurrentchild = 0;
            root = child;
            /* visit child */
            stage = SCIP_CONSEXPREXPRWALK_ENTEREXPR;
            break;

         case SCIP_CONSEXPREXPRWALK_VISITEDCHILD:
            if( visitedchild != NULL )
            {
               SCIP_CALL( (*visitedchild)(scip, root, stage, data, &result) );
               switch( result )
               {
                  case SCIP_CONSEXPREXPRWALK_CONTINUE :
                     /* visit next (if any) */
                     ++root->walkcurrentchild;
                     break;
                  case SCIP_CONSEXPREXPRWALK_SKIP :
                     /* skip visiting the rest of the children */
                     root->walkcurrentchild = root->nchildren;
                     break;
                  case SCIP_CONSEXPREXPRWALK_ABORT :
                     aborted = TRUE;
                     break;
               }
            }
            else
            {
               /* visit next child (if any) */
               ++root->walkcurrentchild;
            }
            /* goto visiting (next) */
            stage = SCIP_CONSEXPREXPRWALK_VISITINGCHILD;
            break;

         case SCIP_CONSEXPREXPRWALK_LEAVEEXPR:
            if( leaveexpr != NULL )
            {
               SCIP_CONSEXPR_EXPR* parent;

               /* store parent in case the callback frees root */
               parent = root->walkparent;

               SCIP_CALL( (*leaveexpr)(scip, root, stage, data, &result) );
               switch( result )
               {
                  case SCIP_CONSEXPREXPRWALK_CONTINUE :
                     break;
                  case SCIP_CONSEXPREXPRWALK_SKIP :
                     /* this result is not allowed here */
                     SCIPABORT();
                     break;
                  case SCIP_CONSEXPREXPRWALK_ABORT :
                     aborted = TRUE;
                     break;
               }

               /* go up */
               root = parent;
            }
            else
            {
               /* go up */
               root = root->walkparent;
            }
            /* if we finished with the real root (walkparent == NULL), we are done */
            if( root == NULL )
               aborted = TRUE;

            /* goto visited */
            stage = SCIP_CONSEXPREXPRWALK_VISITEDCHILD;
            break;
         default:
            /* unknown stage */
            SCIPABORT();
      }
   }

   /* recover previous information */
   root                   = oldroot;
   root->walkcurrentchild = oldcurrentchild;
   root->walkparent       = oldparent;
   root->walkio           = oldwalkio;

   /* release root captured by walker */
   SCIP_CALL( SCIPreleaseConsExprExpr(scip, &root) );

   return SCIP_OKAY;
}

/** Gives the parent of an expression in an expression graph walk.
 *
 * During an expression walk, this function returns the expression from which the given expression has been accessed.
 * If not in an expression walk, the returned pointer is undefined.
 */
SCIP_CONSEXPR_EXPR* SCIPgetConsExprExprWalkParent(
   SCIP_CONSEXPR_EXPR*   expr                /**< expression which parent to get */
   )
{
   assert(expr != NULL);

   return expr->walkparent;
}

/** Gives the index of the child that will be visited next (or is currently visited) by an expression walk. */
int SCIPgetConsExprExprWalkCurrentChild(
   SCIP_CONSEXPR_EXPR*   expr                /**< expression which nextchild to get */
   )
{
   assert(expr != NULL);

   return expr->walkcurrentchild;
}

/** Gives the precedence of the expression handler of the parent expression in an expression graph walk.
 *
 * If there is no parent, then 0 is returned.
 */
unsigned int SCIPgetConsExprExprWalkParentPrecedence(
   SCIP_CONSEXPR_EXPR*   expr                /**< expression which parent to get */
   )
{
   assert(expr != NULL);

   if( expr->walkparent == NULL )
      return 0;

   return expr->walkparent->exprhdlr->precedence;
}

/*
 * constraint specific interface methods
 */

/** create and include conshdlr to SCIP and set everything except for expression handlers */
static
SCIP_RETCODE includeConshdlrExprBasic(
   SCIP*                 scip                /**< SCIP data structure */
   )
{
   SCIP_CONSHDLRDATA* conshdlrdata;
   SCIP_CONSHDLR* conshdlr;

   /* create expr constraint handler data */
   SCIP_CALL( SCIPallocClearMemory(scip, &conshdlrdata) );
   conshdlrdata->lastsoltag = 1;

   conshdlr = NULL;

   /* include constraint handler */
#if 0
   /* use SCIPincludeConshdlr() if you want to set all callbacks explicitly and realize (by getting compiler errors) when
    * new callbacks are added in future SCIP versions
    */
   SCIP_CALL( SCIPincludeConshdlr(scip, CONSHDLR_NAME, CONSHDLR_DESC,
         CONSHDLR_SEPAPRIORITY, CONSHDLR_ENFOPRIORITY, CONSHDLR_CHECKPRIORITY,
         CONSHDLR_SEPAFREQ, CONSHDLR_PROPFREQ, CONSHDLR_EAGERFREQ, CONSHDLR_MAXPREROUNDS,
         CONSHDLR_DELAYSEPA, CONSHDLR_DELAYPROP, CONSHDLR_NEEDSCONS,
         CONSHDLR_PROP_TIMING, CONSHDLR_PRESOLTIMING,
         conshdlrCopyExpr,
         consFreeExpr, consInitExpr, consExitExpr,
         consInitpreExpr, consExitpreExpr, consInitsolExpr, consExitsolExpr,
         consDeleteExpr, consTransExpr, consInitlpExpr,
         consSepalpExpr, consSepasolExpr, consEnfolpExpr, consEnfopsExpr, consCheckExpr,
         consPropExpr, consPresolExpr, consRespropExpr, consLockExpr,
         consActiveExpr, consDeactiveExpr,
         consEnableExpr, consDisableExpr, consDelvarsExpr,
         consPrintExpr, consCopyExpr, consParseExpr,
         consGetVarsExpr, consGetNVarsExpr, consGetDiveBdChgsExpr, conshdlrdata) );
#else
   /* use SCIPincludeConshdlrBasic() plus setter functions if you want to set callbacks one-by-one and your code should
    * compile independent of new callbacks being added in future SCIP versions
    */
   SCIP_CALL( SCIPincludeConshdlrBasic(scip, &conshdlr, CONSHDLR_NAME, CONSHDLR_DESC,
         CONSHDLR_ENFOPRIORITY, CONSHDLR_CHECKPRIORITY, CONSHDLR_EAGERFREQ, CONSHDLR_NEEDSCONS,
         consEnfolpExpr, consEnfopsExpr, consCheckExpr, consLockExpr,
         conshdlrdata) );
   assert(conshdlr != NULL);

   /* set non-fundamental callbacks via specific setter functions */
   SCIP_CALL( SCIPsetConshdlrActive(scip, conshdlr, consActiveExpr) );
   SCIP_CALL( SCIPsetConshdlrCopy(scip, conshdlr, conshdlrCopyExpr, consCopyExpr) );
   SCIP_CALL( SCIPsetConshdlrDeactive(scip, conshdlr, consDeactiveExpr) );
   SCIP_CALL( SCIPsetConshdlrDelete(scip, conshdlr, consDeleteExpr) );
   SCIP_CALL( SCIPsetConshdlrDelvars(scip, conshdlr, consDelvarsExpr) );
   SCIP_CALL( SCIPsetConshdlrDisable(scip, conshdlr, consDisableExpr) );
   SCIP_CALL( SCIPsetConshdlrEnable(scip, conshdlr, consEnableExpr) );
   SCIP_CALL( SCIPsetConshdlrExit(scip, conshdlr, consExitExpr) );
   SCIP_CALL( SCIPsetConshdlrExitpre(scip, conshdlr, consExitpreExpr) );
   SCIP_CALL( SCIPsetConshdlrExitsol(scip, conshdlr, consExitsolExpr) );
   SCIP_CALL( SCIPsetConshdlrFree(scip, conshdlr, consFreeExpr) );
   SCIP_CALL( SCIPsetConshdlrGetDiveBdChgs(scip, conshdlr, consGetDiveBdChgsExpr) );
   SCIP_CALL( SCIPsetConshdlrGetVars(scip, conshdlr, consGetVarsExpr) );
   SCIP_CALL( SCIPsetConshdlrGetNVars(scip, conshdlr, consGetNVarsExpr) );
   SCIP_CALL( SCIPsetConshdlrInit(scip, conshdlr, consInitExpr) );
   SCIP_CALL( SCIPsetConshdlrInitpre(scip, conshdlr, consInitpreExpr) );
   SCIP_CALL( SCIPsetConshdlrInitsol(scip, conshdlr, consInitsolExpr) );
   SCIP_CALL( SCIPsetConshdlrInitlp(scip, conshdlr, consInitlpExpr) );
   SCIP_CALL( SCIPsetConshdlrParse(scip, conshdlr, consParseExpr) );
   SCIP_CALL( SCIPsetConshdlrPresol(scip, conshdlr, consPresolExpr, CONSHDLR_MAXPREROUNDS, CONSHDLR_PRESOLTIMING) );
   SCIP_CALL( SCIPsetConshdlrPrint(scip, conshdlr, consPrintExpr) );
   SCIP_CALL( SCIPsetConshdlrProp(scip, conshdlr, consPropExpr, CONSHDLR_PROPFREQ, CONSHDLR_DELAYPROP,
         CONSHDLR_PROP_TIMING) );
   SCIP_CALL( SCIPsetConshdlrResprop(scip, conshdlr, consRespropExpr) );
   SCIP_CALL( SCIPsetConshdlrSepa(scip, conshdlr, consSepalpExpr, consSepasolExpr, CONSHDLR_SEPAFREQ, CONSHDLR_SEPAPRIORITY, CONSHDLR_DELAYSEPA) );
   SCIP_CALL( SCIPsetConshdlrTrans(scip, conshdlr, consTransExpr) );
#endif

   if( SCIPfindConshdlr(scip, "quadratic") != NULL )
   {
      /* include function that upgrades quadratic constraint to expr constraints */
      SCIP_CALL( SCIPincludeQuadconsUpgrade(scip, quadconsUpgdExpr, QUADCONSUPGD_PRIORITY, TRUE, CONSHDLR_NAME) );
   }

   if( SCIPfindConshdlr(scip, "nonlinear") != NULL )
   {
      /* include the linear constraint upgrade in the linear constraint handler */
      SCIP_CALL( SCIPincludeNonlinconsUpgrade(scip, nonlinconsUpgdExpr, NULL, NONLINCONSUPGD_PRIORITY, TRUE, CONSHDLR_NAME) );
   }

   /* add expr constraint handler parameters */
   SCIP_CALL( SCIPaddIntParam(scip, "constraints/" CONSHDLR_NAME "/maxproprounds",
         "limit on number of propagation rounds for a set of constraints within one round of SCIP propagation",
         &conshdlrdata->maxproprounds, FALSE, 10, 0, INT_MAX, NULL, NULL) );

   SCIP_CALL( SCIPaddRealParam(scip, "constraints/" CONSHDLR_NAME "/minviolationsepa",
         "minimal violation for a cut to be added to the LP during separation; overwrites separating/efficacy",
         &conshdlrdata->mincutviolationsepa, TRUE, 0.0001, 0.0, SCIPinfinity(scip), NULL, NULL) );

   SCIP_CALL( SCIPaddRealParam(scip, "constraints/" CONSHDLR_NAME "/minviolationenfofac",
         "minimal target violation of a cut in order to add it to relaxation during enforcement as a factor of the feasibility tolerance (may be ignored)",
         &conshdlrdata->mincutviolationenfofac, TRUE, 2.0, 1.0, SCIPinfinity(scip), NULL, NULL) );

   /* include handler for bound change events */
   SCIP_CALL( SCIPincludeEventhdlrBasic(scip, &conshdlrdata->eventhdlr, CONSHDLR_NAME "_boundchange",
         "signals a bound change to an expression constraint", processVarEvent, NULL) );
   assert(conshdlrdata->eventhdlr != NULL);

   return SCIP_OKAY;
}


/** creates the handler for expr constraints and includes it in SCIP */
SCIP_RETCODE SCIPincludeConshdlrExpr(
   SCIP*                 scip                /**< SCIP data structure */
   )
{
   SCIP_CONSHDLRDATA* conshdlrdata;
   SCIP_CONSHDLR* conshdlr;

   SCIP_CALL( includeConshdlrExprBasic(scip) );

   conshdlr = SCIPfindConshdlr(scip, CONSHDLR_NAME);
   assert(conshdlr != NULL);

   conshdlrdata = SCIPconshdlrGetData(conshdlr);
   assert(conshdlrdata != NULL);

   /* include and remember handler for variable expression */
   SCIP_CALL( SCIPincludeConsExprExprHdlrVar(scip, conshdlr) );
   assert(conshdlrdata->nexprhdlrs > 0 && strcmp(conshdlrdata->exprhdlrs[conshdlrdata->nexprhdlrs-1]->name, "var") == 0);
   conshdlrdata->exprvarhdlr = conshdlrdata->exprhdlrs[conshdlrdata->nexprhdlrs-1];

   /* include and remember handler for constant value expression */
   SCIP_CALL( SCIPincludeConsExprExprHdlrValue(scip, conshdlr) );
   assert(conshdlrdata->nexprhdlrs > 0 && strcmp(conshdlrdata->exprhdlrs[conshdlrdata->nexprhdlrs-1]->name, "val") == 0);
   conshdlrdata->exprvalhdlr = conshdlrdata->exprhdlrs[conshdlrdata->nexprhdlrs-1];

   /* include and remember handler for sum expression */
   SCIP_CALL( SCIPincludeConsExprExprHdlrSum(scip, conshdlr) );
   assert(conshdlrdata->nexprhdlrs > 0 && strcmp(conshdlrdata->exprhdlrs[conshdlrdata->nexprhdlrs-1]->name, "sum") == 0);
   conshdlrdata->exprsumhdlr = conshdlrdata->exprhdlrs[conshdlrdata->nexprhdlrs-1];

   /* include and remember handler for product expression */
   SCIP_CALL( SCIPincludeConsExprExprHdlrProduct(scip, conshdlr) );
   assert(conshdlrdata->nexprhdlrs > 0 && strcmp(conshdlrdata->exprhdlrs[conshdlrdata->nexprhdlrs-1]->name, "prod") == 0);
   conshdlrdata->exprprodhdlr = conshdlrdata->exprhdlrs[conshdlrdata->nexprhdlrs-1];

   /* include handler for exponential expression */
   SCIP_CALL( SCIPincludeConsExprExprHdlrExp(scip, conshdlr) );
   assert(conshdlrdata->nexprhdlrs > 0 && strcmp(conshdlrdata->exprhdlrs[conshdlrdata->nexprhdlrs-1]->name, "exp") == 0);

   /* include handler for logarithmic expression */
   SCIP_CALL( SCIPincludeConsExprExprHdlrLog(scip, conshdlr) );
   assert(conshdlrdata->nexprhdlrs > 0 && strcmp(conshdlrdata->exprhdlrs[conshdlrdata->nexprhdlrs-1]->name, "log") == 0);

   /* include handler for absolute expression */
   SCIP_CALL( SCIPincludeConsExprExprHdlrAbs(scip, conshdlr) );
   assert(conshdlrdata->nexprhdlrs > 0 && strcmp(conshdlrdata->exprhdlrs[conshdlrdata->nexprhdlrs-1]->name, "abs") == 0);

   /* include handler for power expression */
   SCIP_CALL( SCIPincludeConsExprExprHdlrPow(scip, conshdlr) );
   assert(conshdlrdata->nexprhdlrs > 0 && strcmp(conshdlrdata->exprhdlrs[conshdlrdata->nexprhdlrs-1]->name, "pow") == 0);

   return SCIP_OKAY;
}

/** creates and captures a expr constraint
 *
 *  @note the constraint gets captured, hence at one point you have to release it using the method SCIPreleaseCons()
 */
SCIP_RETCODE SCIPcreateConsExpr(
   SCIP*                 scip,               /**< SCIP data structure */
   SCIP_CONS**           cons,               /**< pointer to hold the created constraint */
   const char*           name,               /**< name of constraint */
   SCIP_CONSEXPR_EXPR*   expr,               /**< expression of constraint (must not be NULL) */
   SCIP_Real             lhs,                /**< left hand side of constraint */
   SCIP_Real             rhs,                /**< right hand side of constraint */
   SCIP_Bool             initial,            /**< should the LP relaxation of constraint be in the initial LP?
                                              *   Usually set to TRUE. Set to FALSE for 'lazy constraints'. */
   SCIP_Bool             separate,           /**< should the constraint be separated during LP processing?
                                              *   Usually set to TRUE. */
   SCIP_Bool             enforce,            /**< should the constraint be enforced during node processing?
                                              *   TRUE for model constraints, FALSE for additional, redundant constraints. */
   SCIP_Bool             check,              /**< should the constraint be checked for feasibility?
                                              *   TRUE for model constraints, FALSE for additional, redundant constraints. */
   SCIP_Bool             propagate,          /**< should the constraint be propagated during node processing?
                                              *   Usually set to TRUE. */
   SCIP_Bool             local,              /**< is constraint only valid locally?
                                              *   Usually set to FALSE. Has to be set to TRUE, e.g., for branching constraints. */
   SCIP_Bool             modifiable,         /**< is constraint modifiable (subject to column generation)?
                                              *   Usually set to FALSE. In column generation applications, set to TRUE if pricing
                                              *   adds coefficients to this constraint. */
   SCIP_Bool             dynamic,            /**< is constraint subject to aging?
                                              *   Usually set to FALSE. Set to TRUE for own cuts which
                                              *   are separated as constraints. */
   SCIP_Bool             removable,          /**< should the relaxation be removed from the LP due to aging or cleanup?
                                              *   Usually set to FALSE. Set to TRUE for 'lazy constraints' and 'user cuts'. */
   SCIP_Bool             stickingatnode      /**< should the constraint always be kept at the node where it was added, even
                                              *   if it may be moved to a more global node?
                                              *   Usually set to FALSE. Set to TRUE to for constraints that represent node data. */
   )
{
   /* TODO: (optional) modify the definition of the SCIPcreateConsExpr() call, if you don't need all the information */

   SCIP_CONSHDLR* conshdlr;
   SCIP_CONSDATA* consdata;

   assert(expr != NULL);

   /* find the expr constraint handler */
   conshdlr = SCIPfindConshdlr(scip, CONSHDLR_NAME);
   if( conshdlr == NULL )
   {
      SCIPerrorMessage("expr constraint handler not found\n");
      return SCIP_PLUGINNOTFOUND;
   }

   /* create constraint data */
   SCIP_CALL( SCIPallocClearBlockMemory(scip, &consdata) );
   consdata->expr = expr;
   consdata->lhs = lhs;
   consdata->rhs = rhs;

   /* capture expression */
   SCIPcaptureConsExprExpr(consdata->expr);

   /* create constraint */
   SCIP_CALL( SCIPcreateCons(scip, cons, name, conshdlr, consdata, initial, separate, enforce, check, propagate,
         local, modifiable, dynamic, removable, stickingatnode) );

   return SCIP_OKAY;
}

/** creates and captures a expr constraint with all its constraint flags set to their
 *  default values
 *
 *  @note the constraint gets captured, hence at one point you have to release it using the method SCIPreleaseCons()
 */
SCIP_RETCODE SCIPcreateConsExprBasic(
   SCIP*                 scip,               /**< SCIP data structure */
   SCIP_CONS**           cons,               /**< pointer to hold the created constraint */
   const char*           name,               /**< name of constraint */
   SCIP_CONSEXPR_EXPR*   expr,               /**< expression of constraint (must not be NULL) */
   SCIP_Real             lhs,                /**< left hand side of constraint */
   SCIP_Real             rhs                 /**< right hand side of constraint */
   )
{
   SCIP_CALL( SCIPcreateConsExpr(scip, cons, name, expr, lhs, rhs,
         TRUE, TRUE, TRUE, TRUE, TRUE, FALSE, FALSE, FALSE, FALSE, FALSE) );

   return SCIP_OKAY;
}

/** returns the expression of the given expression constraint */
SCIP_CONSEXPR_EXPR* SCIPgetExprConsExpr(
   SCIP*                 scip,               /**< SCIP data structure */
   SCIP_CONS*            cons                /**< constraint data */
   )
{
   SCIP_CONSDATA* consdata;

   assert(scip != NULL);
   assert(cons != NULL);

   if( strcmp(SCIPconshdlrGetName(SCIPconsGetHdlr(cons)), CONSHDLR_NAME) != 0 )
   {
      SCIPerrorMessage("constraint is not expression\n");
      SCIPABORT();
      return NULL;  /*lint !e527*/
   }

   consdata = SCIPconsGetData(cons);
   assert(consdata != NULL);

   return consdata->expr;
}

/** Creates an expression from a string.
 * We specify the grammar that defines the syntax of an expression. Loosely speaking, a Base will be any "block",
 * a Factor is a Base to a power, a Term is a product of Factors and an Expression is a sum of terms
 * The actual definition:
 * <pre>
 * Expression -> ["+" | "-"] Term { ("+" | "-" | "number *") ] Term }
 * Term       -> Factor { ("*" | "/" ) Factor }
 * Factor     -> Base [ "^" "number" | "^(" "number" ")" ]
 * Base       -> "number" | "<varname>" | "(" Expression ")" | Op "(" OpExpression ")
 * </pre>
 * where [a|b] means a or b or none, (a|b) means a or b, {a} means 0 or more a.
 *
 * Note that Op and OpExpression are undefined. Op corresponds to the name of an expression handler and
 * OpExpression to whatever string the expression handler accepts (through its parse method).
 *
 * See also @ref parseExpr.
 */
SCIP_RETCODE SCIPparseConsExprExpr(
   SCIP*                 scip,               /**< SCIP data structure */
   SCIP_CONSHDLR*        consexprhdlr,       /**< expression constraint handler */
   const char*           exprstr,            /**< string with the expr to parse */
   const char**          finalpos,           /**< buffer to store the position of exprstr where we finished reading, or NULL if not of interest */
   SCIP_CONSEXPR_EXPR**  expr                /**< pointer to store the expr parsed */
   )
{
   const char* finalpos_;
   SCIP_RETCODE retcode;
   SCIP_HASHMAP* vartoexprvarmap;

   SCIP_CALL( SCIPhashmapCreate(&vartoexprvarmap, SCIPblkmem(scip), SCIPcalcHashtableSize(5 * SCIPgetNVars(scip))) );

   /* if parseExpr fails, we still want to free hashmap */
   retcode = parseExpr(scip, consexprhdlr, vartoexprvarmap, exprstr, &finalpos_, expr);

   SCIPhashmapFree(&vartoexprvarmap);

   if( finalpos != NULL )
      *finalpos = finalpos_;

   return retcode;
}

/** appends child to the children list of expr */
SCIP_RETCODE SCIPappendConsExprExpr(
   SCIP*                 scip,               /**< SCIP data structure */
   SCIP_CONSEXPR_EXPR*   expr,               /**< expression */
   SCIP_CONSEXPR_EXPR*   child               /**< expression to be appended */
   )
{
   ENSUREBLOCKMEMORYARRAYSIZE(scip, expr->children, expr->childrensize, expr->nchildren + 1);

   expr->children[expr->nchildren] = child;
   ++expr->nchildren;

   /* capture child */
   SCIPcaptureConsExprExpr(child);

   /* update locks in child */
   SCIP_CALL( propagateLocks(scip, child, expr->nlockspos, expr->nlocksneg) );

   return SCIP_OKAY;
}

/** duplicates the given expression
 *
 * If a copy could not be created (e.g., due to missing copy callbacks in expression handlers), *copyexpr will be set to NULL.
 */
SCIP_RETCODE SCIPduplicateConsExprExpr(
   SCIP*                 scip,               /**< SCIP data structure */
   SCIP_CONSEXPR_EXPR*   expr,               /**< original expression */
   SCIP_CONSEXPR_EXPR**  copyexpr            /**< buffer to store duplicate of expr */
   )
{
   COPY_DATA copydata;

   copydata.targetscip = scip;
   copydata.mapvar = NULL;
   copydata.mapvardata = NULL;

   SCIP_CALL( SCIPwalkConsExprExprDF(scip, expr, copyExpr, NULL, copyExpr, copyExpr, &copydata) );
   *copyexpr = copydata.targetexpr;

   return SCIP_OKAY;
}

/** simplifies an expression
 * The given expression will be released and overwritten with the simplified expression.
 * To keep the expression, duplicate it via SCIPduplicateConsExprExpr before calling this method.
 */
SCIP_RETCODE SCIPsimplifyConsExprExpr(
   SCIP*                   scip,             /**< SCIP data structure */
   SCIP_CONSEXPR_EXPR*     expr,             /**< expression to be simplified */
   SCIP_CONSEXPR_EXPR**    simplified        /**< buffer to store simplified expression */
   )
{
   assert(scip != NULL);
   assert(expr != NULL);
   assert(simplified != NULL);

   SCIP_CALL( SCIPwalkConsExprExprDF(scip, expr, NULL, NULL, simplifyExpr, simplifyExpr, (void*)simplified) );
   assert(*simplified != NULL);

   return SCIP_OKAY;
}

/** prints structure of an expression a la Maple's dismantle */
SCIP_RETCODE SCIPdismantleConsExprExpr(
   SCIP*                   scip,             /**< SCIP data structure */
   SCIP_CONSEXPR_EXPR*     expr              /**< expression to dismantle */
   )
{
   int depth;

   depth = -1;
   SCIP_CALL( SCIPwalkConsExprExprDF(scip, expr, dismantleExpr, dismantleExpr, NULL, dismantleExpr, &depth) );
   assert(depth == -1);

   return SCIP_OKAY;
}

/** overwrites/replaces a child of an expressions
 *
 * @note the old child is released and the newchild is captured
 */
SCIP_RETCODE SCIPreplaceConsExprExprChild(
   SCIP*                   scip,             /**< SCIP data structure */
   SCIP_CONSEXPR_EXPR*     expr,             /**< expression which is going to replace a child */
   int                     childidx,         /**< index of child being replaced */
   SCIP_CONSEXPR_EXPR*     newchild          /**< the new child */
   )
{
   assert(scip != NULL);
   assert(expr != NULL);
   assert(newchild != NULL);
   assert(childidx < SCIPgetConsExprExprNChildren(expr));

   /* capture new child (do this before releasing the old child in case there are equal */
   SCIPcaptureConsExprExpr(newchild);

   /* update locks in old child */
   SCIP_CALL( propagateLocks(scip, expr->children[childidx], -expr->nlockspos, -expr->nlocksneg) );

   SCIP_CALL( SCIPreleaseConsExprExpr(scip, &(expr->children[childidx])) );
   expr->children[childidx] = newchild;

   /* update locks in new child */
   SCIP_CALL( propagateLocks(scip, expr->children[childidx], expr->nlockspos, expr->nlocksneg) );

   return SCIP_OKAY;
}

/* maybe should make this a parameter (was cutmaxrange in other conshdlr)
 * maybe should derive this from the current feastol (e.g., 10/feastol)
 */
#define SCIP_CONSEXPR_CUTMAXRANGE 1.0e7

/** checks a cut for violation and numerical stability and possibly tries to improve it
 *
 * If the numerical properties of the cut are too bad, the routines tries to improve this.
 * If the violation of the cut in the given solution will end up to be below the given minviolation,
 * the cut will be released.
 * Passing -SCIPinfinity(scip) as minviolation will disable the violation check.
 */
SCIP_RETCODE SCIPmassageConsExprExprCut(
   SCIP*                   scip,             /**< SCIP data structure */
   SCIP_ROW**              cut,              /**< cut to be checked and maybe modified */
   SCIP_SOL*               sol,              /**< solution that we try to cut off */
   SCIP_Real               minviolation      /**< minimal violation requirement (need to be nonnegative or -SCIPinfinity(scip)) */
   )
{
   SCIP_Real violation = SCIP_INVALID;
   SCIP_Real mincoef;
   SCIP_Real maxcoef;
   SCIP_SIDETYPE side;

   assert(scip != NULL);
   assert(cut != NULL);
   assert(*cut != NULL);
   assert(minviolation >= 0.0 || minviolation == -SCIPinfinity(scip));

   if( minviolation != -SCIPinfinity(scip) )
   {
      /* get current violation */
      violation = -SCIPgetRowSolFeasibility(scip, *cut, sol);

      /* release cut if its violation is too low */
      if( violation < minviolation )
      {
         SCIP_CALL( SCIPreleaseRow(scip, cut) );
         return SCIP_OKAY;
      }
   }

   /* check that there is either a lhs or a rhs (if not, then probably we were overflowing SCIPinfinity for one side) */
   if( SCIPisInfinity(scip, -SCIProwGetLhs(*cut)) && SCIPisInfinity(scip, SCIProwGetRhs(*cut)) )
   {
      SCIPdebugMessage("cut <%s> sides are both infinite: left %g right %g\n", SCIProwGetName(*cut), SCIProwGetLhs(*cut), SCIProwGetRhs(*cut));
      SCIP_CALL( SCIPreleaseRow(scip, cut) );
      return SCIP_OKAY;
   }

   /* assert that cut is an inequality */
   assert( SCIPisInfinity(scip, -SCIProwGetLhs(*cut)) ||  SCIPisInfinity(scip, SCIProwGetRhs(*cut)));
   /* check which side of the cut is not infinity */
   side = SCIPisInfinity(scip, SCIProwGetRhs(*cut)) ? SCIP_SIDETYPE_LEFT : SCIP_SIDETYPE_RIGHT;

   mincoef = SCIPgetRowMinCoef(scip, *cut);
   maxcoef = SCIPgetRowMaxCoef(scip, *cut);

   /* SCIPdebugMessage("cut <%s> violation %g mincoef %g maxcoef %g range %.2e side %g \n", SCIProwGetName(*cut), violation, mincoef, maxcoef, maxcoef/mincoef, side == SCIP_SIDETYPE_LEFT ? SCIProwGetLhs(*cut) : SCIProwGetRhs(*cut)); */

   /* if maximal coefficient is infinity, give up on the cut */
   if( SCIPisInfinity(scip, maxcoef) )
   {
      SCIPdebugMessage("maximal coefficients of cut <%s> is too large: %g\n", SCIProwGetName(*cut), maxcoef);
      SCIP_CALL( SCIPreleaseRow(scip, cut) );
      return SCIP_OKAY;
   }

   /* check and possibly try to improve cut range */
   while( maxcoef / mincoef > SCIP_CONSEXPR_CUTMAXRANGE )
   {
      SCIP_VAR* var;
      SCIP_Real coef;
      SCIP_Real constant;
      int j;

      /* if range of coefficients is bad, find very small coefficients and make them zero */
      SCIPdebugMessage("cut coefficients for cut <%s> have very large range: mincoef = %g maxcoef = %g\n", SCIProwGetName(*cut), mincoef, maxcoef);

      /* TODO in the original code, we were not looking into cases where the minimal coefficient is due to a linear variable.
       * This would correspond to the auxiliary variable here, which we might not want to eliminate from the cut.
       * Maybe we pass in a variable to this function which should not be removed from the cut?
       */

      /* eliminate variables with minimal coefficient from cut */
      constant = 0.0;
      for( j = 0; j < SCIProwGetNNonz(*cut); ++j )
      {
         coef = SCIProwGetVals(*cut)[j];
         if( !SCIPisEQ(scip, REALABS(coef), mincoef) )
            continue;

         var = SCIPcolGetVar(SCIProwGetCols(*cut)[j]);
         assert(var != NULL);

         /* try to eliminate coefficient with minimal absolute value by weakening cut and try again */
         if( (coef > 0.0 && side == SCIP_SIDETYPE_RIGHT) || (coef < 0.0 && side == SCIP_SIDETYPE_LEFT) )
         {
            SCIP_Real lb;

            lb = SCIProwIsLocal(*cut) ? SCIPvarGetLbLocal(var) : SCIPvarGetLbGlobal(var);
            if( !SCIPisInfinity(scip, -lb) )
            {
               SCIPdebugMessage("eliminate coefficient %g for <%s> = %g [>= %g]\n", coef, SCIPvarGetName(var), SCIPgetSolVal(scip, sol, var), lb);

               constant += coef * lb;
               SCIP_CALL( SCIPaddVarToRow(scip, *cut, var, -coef) );
               continue;
            }
         }

         if( (coef < 0.0 && side == SCIP_SIDETYPE_RIGHT) || (coef > 0.0 && side == SCIP_SIDETYPE_LEFT) )
         {
            SCIP_Real ub;

            ub = SCIProwIsLocal(*cut) ? SCIPvarGetUbLocal(var) : SCIPvarGetUbGlobal(var);
            if( !SCIPisInfinity(scip, ub) )
            {
               SCIPdebugMessage("eliminate coefficient %g for <%s> = %g [<= %g]\n", coef, SCIPvarGetName(var), SCIPgetSolVal(scip, sol, var), ub);

               constant += coef * ub;
               SCIP_CALL( SCIPaddVarToRow(scip, *cut, var, -coef) );
               continue;
            }
         }

         /* if variable could not be eliminated, then give up */
         SCIPdebugMessage("could not eliminate small coefficient %g of variable <%s>\n", coef, SCIPvarGetName(var));
         SCIP_CALL( SCIPreleaseRow(scip, cut) );
         return SCIP_OKAY;
      }

      /* adapt lhs/rhs */
      if( side == SCIP_SIDETYPE_LEFT )
      {
         SCIP_CALL( SCIPchgRowLhs(scip, *cut, SCIProwGetLhs(*cut) - constant) );
      }
      else
      {
         SCIP_CALL( SCIPchgRowRhs(scip, *cut, SCIProwGetRhs(*cut) - constant) );
      }

      /* update min/max coefficient */
      mincoef = SCIPgetRowMinCoef(scip, *cut);
      maxcoef = SCIPgetRowMaxCoef(scip, *cut);

      /* remember that we changed the cut */
      violation = SCIP_INVALID;
   }
   assert(maxcoef / mincoef < SCIP_CONSEXPR_CUTMAXRANGE);

   /* check that left/right hand side are finite */
   if( (side == SCIP_SIDETYPE_LEFT  && SCIPisInfinity(scip, -SCIProwGetLhs(*cut))) ||
       (side == SCIP_SIDETYPE_RIGHT && SCIPisInfinity(scip,  SCIProwGetRhs(*cut))) )
   {
      SCIPdebugMessage("cut <%s> has very large side: %g\n", SCIProwGetName(*cut), side == SCIP_SIDETYPE_LEFT ? -SCIProwGetLhs(*cut) : SCIProwGetRhs(*cut));
      SCIP_CALL( SCIPreleaseRow(scip, cut) );
      return SCIP_OKAY;
   }

   /* check violation again if cut was changed */
   if( violation == SCIP_INVALID && minviolation != -SCIPinfinity(scip) )
   {
      violation = -SCIPgetRowSolFeasibility(scip, *cut, sol);

      /* release cut if its violation is too low */
      if( violation < minviolation )
      {
         SCIP_CALL( SCIPreleaseRow(scip, cut) );
         return SCIP_OKAY;
      }
   }

   /* TODO we could scale up the cut (issue #7) if violation is >0 and <minviolation */

   return SCIP_OKAY;
}<|MERGE_RESOLUTION|>--- conflicted
+++ resolved
@@ -139,12 +139,8 @@
    unsigned int             lastsoltag;      /**< last solution tag used to evaluate current solution */
    unsigned int             lastsepatag;     /**< last separation tag used to compute cuts */
    unsigned int             lastinitsepatag; /**< last separation initialization flag used */
-<<<<<<< HEAD
    unsigned int             lastbrscoretag;  /**< last branching score tag used */
-=======
-
    unsigned int             lastdifftag;     /**< last tag used for computing gradients */
->>>>>>> 38eba371
 
    SCIP_EVENTHDLR*          eventhdlr;       /**< handler for variable bound change events */
 
@@ -3852,7 +3848,6 @@
    return SCIP_OKAY;
 }
 
-<<<<<<< HEAD
 /** expression walk callback for computing branching scores */
 static
 SCIP_DECL_CONSEXPREXPRWALK_VISIT(computeBranchScore)
@@ -3958,9 +3953,6 @@
 
    return SCIP_OKAY;
 }
-=======
-
->>>>>>> 38eba371
 
 /** @} */
 
