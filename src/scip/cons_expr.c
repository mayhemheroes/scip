--- conflicted
+++ resolved
@@ -4548,30 +4548,9 @@
 /** LP initialization method of constraint handler (called before the initial LP relaxation at a node is solved) */
 static
 SCIP_DECL_CONSINITLP(consInitlpExpr)
-<<<<<<< HEAD
-{  /*lint --e{715}*/
-   SCIP_CONSHDLRDATA* conshdlrdata;
-
-   conshdlrdata = SCIPconshdlrGetData(conshdlr);
-   assert(conshdlrdata != NULL);
-
-   /* add auxiliary variables to expressions */
-   if( !conshdlrdata->restart )
-   {
-      *infeasible = FALSE;
-      SCIP_CALL( createAuxVars(scip, conshdlr, conss, nconss, infeasible) );
-
-      /** @todo: it is not clear what does *infeasible == TRUE means. when setting it by hand (and therefore stopping
-       * the process of building the auxvars/initSepa, asserts pop up! so it seems it is not really stopping everything
-       */
-      if( *infeasible )
-         return SCIP_OKAY;
-   }
-=======
 {
    /* create auxiliary variables */
    SCIP_CALL( createAuxVars(scip, conshdlr, conss, nconss) );
->>>>>>> 10a099aa
 
    /* call LP initialization callbacks of the expression handlers */
    SCIP_CALL( initSepa(scip, conshdlr, conss, nconss, infeasible) );
