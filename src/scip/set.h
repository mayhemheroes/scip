/* * * * * * * * * * * * * * * * * * * * * * * * * * * * * * * * * * * * * * */
/*                                                                           */
/*                  This file is part of the program and library             */
/*         SCIP --- Solving Constraint Integer Programs                      */
/*                                                                           */
/*  Copyright (c) 2002-2023 Zuse Institute Berlin (ZIB)                      */
/*                                                                           */
/*  Licensed under the Apache License, Version 2.0 (the "License");          */
/*  you may not use this file except in compliance with the License.         */
/*  You may obtain a copy of the License at                                  */
/*                                                                           */
/*      http://www.apache.org/licenses/LICENSE-2.0                           */
/*                                                                           */
/*  Unless required by applicable law or agreed to in writing, software      */
/*  distributed under the License is distributed on an "AS IS" BASIS,        */
/*  WITHOUT WARRANTIES OR CONDITIONS OF ANY KIND, either express or implied. */
/*  See the License for the specific language governing permissions and      */
/*  limitations under the License.                                           */
/*                                                                           */
/*  You should have received a copy of the Apache-2.0 license                */
/*  along with SCIP; see the file LICENSE. If not visit scipopt.org.         */
/*                                                                           */
/* * * * * * * * * * * * * * * * * * * * * * * * * * * * * * * * * * * * * * */

/**@file   set.h
 * @ingroup INTERNALAPI
 * @brief  internal methods for global SCIP settings
 * @author Tobias Achterberg
 * @author Timo Berthold
 */

/*---+----1----+----2----+----3----+----4----+----5----+----6----+----7----+----8----+----9----+----0----+----1----+----2*/

#ifndef __SCIP_SET_H__
#define __SCIP_SET_H__


#include "scip/def.h"
#include "blockmemshell/memory.h"
#include "scip/type_bandit.h"
#include "scip/type_set.h"
#include "scip/type_stat.h"
#include "scip/type_clock.h"
#include "scip/type_paramset.h"
#include "scip/type_event.h"
#include "scip/type_scip.h"
#include "scip/type_branch.h"
#include "scip/type_conflict.h"
#include "scip/type_cons.h"
#include "scip/type_disp.h"
#include "scip/type_heur.h"
#include "scip/type_compr.h"
#include "scip/type_nodesel.h"
#include "scip/type_presol.h"
#include "scip/type_pricer.h"
#include "scip/type_reader.h"
#include "scip/type_relax.h"
#include "scip/type_sepa.h"
#include "scip/type_table.h"
#include "scip/type_prop.h"
#include "scip/type_benders.h"
#include "scip/struct_set.h"


#ifdef NDEBUG
#include "scip/pub_misc.h"
#endif

#ifdef __cplusplus
extern "C" {
#endif

/** copies plugins from sourcescip to targetscip; in case that a constraint handler which does not need constraints
 *  cannot be copied, valid will return FALSE. All plugins can declare that, if their copy process failed, the 
 *  copied SCIP instance might not represent the same problem semantics as the original. 
 *  Note that in this case dual reductions might be invalid. */
SCIP_RETCODE SCIPsetCopyPlugins(
   SCIP_SET*             sourceset,          /**< source SCIP_SET data structure */
   SCIP_SET*             targetset,          /**< target SCIP_SET data structure */
   SCIP_Bool             copyreaders,        /**< should the file readers be copied */
   SCIP_Bool             copypricers,        /**< should the variable pricers be copied */
   SCIP_Bool             copyconshdlrs,      /**< should the constraint handlers be copied */
   SCIP_Bool             copyconflicthdlrs,  /**< should the conflict handlers be copied */
   SCIP_Bool             copypresolvers,     /**< should the presolvers be copied */
   SCIP_Bool             copyrelaxators,     /**< should the relaxators be copied */
   SCIP_Bool             copyseparators,     /**< should the separators be copied */
   SCIP_Bool             copycutselectors,   /**< should the cut selectors be copied */
   SCIP_Bool             copypropagators,    /**< should the propagators be copied */
   SCIP_Bool             copyheuristics,     /**< should the heuristics be copied */
   SCIP_Bool             copyeventhdlrs,     /**< should the event handlers be copied */
   SCIP_Bool             copynodeselectors,  /**< should the node selectors be copied */
   SCIP_Bool             copybranchrules,    /**< should the branchrules be copied */
   SCIP_Bool             copydisplays,       /**< should the display columns be copied */
   SCIP_Bool             copydialogs,        /**< should the dialogs be copied */
   SCIP_Bool             copytables,         /**< should the statistics tables be copied */
   SCIP_Bool             copyexprhdlrs,      /**< should the expression handlers be copied */
   SCIP_Bool             copynlpis,          /**< should the NLP interfaces be copied */
   SCIP_Bool*            allvalid            /**< pointer to store whether all plugins  were validly copied */
   );

/** copies parameters from sourcescip to targetscip */
SCIP_RETCODE SCIPsetCopyParams(
   SCIP_SET*             sourceset,          /**< source SCIP_SET data structure */
   SCIP_SET*             targetset,          /**< target SCIP_SET data structure */
   SCIP_MESSAGEHDLR*     messagehdlr         /**< message handler of target SCIP */
   );

/** creates global SCIP settings */
SCIP_RETCODE SCIPsetCreate(
   SCIP_SET**            set,                /**< pointer to SCIP settings */
   SCIP_MESSAGEHDLR*     messagehdlr,        /**< message handler */
   BMS_BLKMEM*           blkmem,             /**< block memory */
   SCIP*                 scip                /**< SCIP data structure */
   );

/** frees global SCIP settings */
SCIP_RETCODE SCIPsetFree(
   SCIP_SET**            set,                /**< pointer to SCIP settings */
   BMS_BLKMEM*           blkmem              /**< block memory */
   );

/** returns current stage of SCIP */
SCIP_STAGE SCIPsetGetStage(
   SCIP_SET*             set                 /**< pointer to SCIP settings */
   );

/** creates a SCIP_Bool parameter, sets it to its default value, and adds it to the parameter set */
SCIP_RETCODE SCIPsetAddBoolParam(
   SCIP_SET*             set,                /**< global SCIP settings */
   SCIP_MESSAGEHDLR*     messagehdlr,        /**< message handler */
   BMS_BLKMEM*           blkmem,             /**< block memory */
   const char*           name,               /**< name of the parameter */
   const char*           desc,               /**< description of the parameter */
   SCIP_Bool*            valueptr,           /**< pointer to store the current parameter value, or NULL */
   SCIP_Bool             isadvanced,         /**< is this parameter an advanced parameter? */
   SCIP_Bool             defaultvalue,       /**< default value of the parameter */
   SCIP_DECL_PARAMCHGD   ((*paramchgd)),     /**< change information method of parameter */
   SCIP_PARAMDATA*       paramdata           /**< locally defined parameter specific data */
   );

/** creates a int parameter, sets it to its default value, and adds it to the parameter set */
SCIP_RETCODE SCIPsetAddIntParam(
   SCIP_SET*             set,                /**< global SCIP settings */
   SCIP_MESSAGEHDLR*     messagehdlr,        /**< message handler */
   BMS_BLKMEM*           blkmem,             /**< block memory */
   const char*           name,               /**< name of the parameter */
   const char*           desc,               /**< description of the parameter */
   int*                  valueptr,           /**< pointer to store the current parameter value, or NULL */
   SCIP_Bool             isadvanced,         /**< is this parameter an advanced parameter? */
   int                   defaultvalue,       /**< default value of the parameter */
   int                   minvalue,           /**< minimum value for parameter */
   int                   maxvalue,           /**< maximum value for parameter */
   SCIP_DECL_PARAMCHGD   ((*paramchgd)),     /**< change information method of parameter */
   SCIP_PARAMDATA*       paramdata           /**< locally defined parameter specific data */
   );

/** creates a SCIP_Longint parameter, sets it to its default value, and adds it to the parameter set */
SCIP_RETCODE SCIPsetAddLongintParam(
   SCIP_SET*             set,                /**< global SCIP settings */
   SCIP_MESSAGEHDLR*     messagehdlr,        /**< message handler */
   BMS_BLKMEM*           blkmem,             /**< block memory */
   const char*           name,               /**< name of the parameter */
   const char*           desc,               /**< description of the parameter */
   SCIP_Longint*         valueptr,           /**< pointer to store the current parameter value, or NULL */
   SCIP_Bool             isadvanced,         /**< is this parameter an advanced parameter? */
   SCIP_Longint          defaultvalue,       /**< default value of the parameter */
   SCIP_Longint          minvalue,           /**< minimum value for parameter */
   SCIP_Longint          maxvalue,           /**< maximum value for parameter */
   SCIP_DECL_PARAMCHGD   ((*paramchgd)),     /**< change information method of parameter */
   SCIP_PARAMDATA*       paramdata           /**< locally defined parameter specific data */
   );

/** creates a SCIP_Real parameter, sets it to its default value, and adds it to the parameter set */
SCIP_RETCODE SCIPsetAddRealParam(
   SCIP_SET*             set,                /**< global SCIP settings */
   SCIP_MESSAGEHDLR*     messagehdlr,        /**< message handler */
   BMS_BLKMEM*           blkmem,             /**< block memory */
   const char*           name,               /**< name of the parameter */
   const char*           desc,               /**< description of the parameter */
   SCIP_Real*            valueptr,           /**< pointer to store the current parameter value, or NULL */
   SCIP_Bool             isadvanced,         /**< is this parameter an advanced parameter? */
   SCIP_Real             defaultvalue,       /**< default value of the parameter */
   SCIP_Real             minvalue,           /**< minimum value for parameter */
   SCIP_Real             maxvalue,           /**< maximum value for parameter */
   SCIP_DECL_PARAMCHGD   ((*paramchgd)),     /**< change information method of parameter */
   SCIP_PARAMDATA*       paramdata           /**< locally defined parameter specific data */
   );

/** creates a char parameter, sets it to its default value, and adds it to the parameter set */
SCIP_RETCODE SCIPsetAddCharParam(
   SCIP_SET*             set,                /**< global SCIP settings */
   SCIP_MESSAGEHDLR*     messagehdlr,        /**< message handler */
   BMS_BLKMEM*           blkmem,             /**< block memory */
   const char*           name,               /**< name of the parameter */
   const char*           desc,               /**< description of the parameter */
   char*                 valueptr,           /**< pointer to store the current parameter value, or NULL */
   SCIP_Bool             isadvanced,         /**< is this parameter an advanced parameter? */
   char                  defaultvalue,       /**< default value of the parameter */
   const char*           allowedvalues,      /**< array with possible parameter values, or NULL if not restricted */
   SCIP_DECL_PARAMCHGD   ((*paramchgd)),     /**< change information method of parameter */
   SCIP_PARAMDATA*       paramdata           /**< locally defined parameter specific data */
   );

/** creates a string parameter, sets it to its default value, and adds it to the parameter set */
SCIP_RETCODE SCIPsetAddStringParam(
   SCIP_SET*             set,                /**< global SCIP settings */
   SCIP_MESSAGEHDLR*     messagehdlr,        /**< message handler */
   BMS_BLKMEM*           blkmem,             /**< block memory */
   const char*           name,               /**< name of the parameter */
   const char*           desc,               /**< description of the parameter */
   char**                valueptr,           /**< pointer to store the current parameter value, or NULL */
   SCIP_Bool             isadvanced,         /**< is this parameter an advanced parameter? */
   const char*           defaultvalue,       /**< default value of the parameter */
   SCIP_DECL_PARAMCHGD   ((*paramchgd)),     /**< change information method of parameter */
   SCIP_PARAMDATA*       paramdata           /**< locally defined parameter specific data */
   );

/** gets the fixing status value of an existing parameter */
SCIP_Bool SCIPsetIsParamFixed(
   SCIP_SET*             set,                /**< global SCIP settings */
   const char*           name                /**< name of the parameter */
   );

/** returns the pointer to the SCIP parameter with the given name */
SCIP_PARAM* SCIPsetGetParam(
   SCIP_SET*             set,                /**< global SCIP settings */
   const char*           name                /**< name of the parameter */
   );

/** gets the value of an existing SCIP_Bool parameter */
SCIP_RETCODE SCIPsetGetBoolParam(
   SCIP_SET*             set,                /**< global SCIP settings */
   const char*           name,               /**< name of the parameter */
   SCIP_Bool*            value               /**< pointer to store the parameter */
   );

/** gets the value of an existing Int parameter */
SCIP_RETCODE SCIPsetGetIntParam(
   SCIP_SET*             set,                /**< global SCIP settings */
   const char*           name,               /**< name of the parameter */
   int*                  value               /**< pointer to store the parameter */
   );

/** gets the value of an existing SCIP_Longint parameter */
SCIP_RETCODE SCIPsetGetLongintParam(
   SCIP_SET*             set,                /**< global SCIP settings */
   const char*           name,               /**< name of the parameter */
   SCIP_Longint*         value               /**< pointer to store the parameter */
   );

/** gets the value of an existing SCIP_Real parameter */
SCIP_RETCODE SCIPsetGetRealParam(
   SCIP_SET*             set,                /**< global SCIP settings */
   const char*           name,               /**< name of the parameter */
   SCIP_Real*            value               /**< pointer to store the parameter */
   );

/** gets the value of an existing Char parameter */
SCIP_RETCODE SCIPsetGetCharParam(
   SCIP_SET*             set,                /**< global SCIP settings */
   const char*           name,               /**< name of the parameter */
   char*                 value               /**< pointer to store the parameter */
   );

/** gets the value of an existing String parameter */
SCIP_RETCODE SCIPsetGetStringParam(
   SCIP_SET*             set,                /**< global SCIP settings */
   const char*           name,               /**< name of the parameter */
   char**                value               /**< pointer to store the parameter */
   );

/** changes the fixing status of an existing parameter */
SCIP_RETCODE SCIPsetChgParamFixed(
   SCIP_SET*             set,                /**< global SCIP settings */
   const char*           name,               /**< name of the parameter */
   SCIP_Bool             fixed               /**< new fixing status of the parameter */
   );

/** changes the value of an existing SCIP_Bool parameter */
SCIP_RETCODE SCIPsetChgBoolParam(
   SCIP_SET*             set,                /**< global SCIP settings */
   SCIP_MESSAGEHDLR*     messagehdlr,        /**< message handler */
   SCIP_PARAM*           param,              /**< parameter */
   SCIP_Bool             value               /**< new value of the parameter */
   );

/** changes the value of an existing SCIP_Bool parameter */
SCIP_RETCODE SCIPsetSetBoolParam(
   SCIP_SET*             set,                /**< global SCIP settings */
   SCIP_MESSAGEHDLR*     messagehdlr,        /**< message handler */
   const char*           name,               /**< name of the parameter */
   SCIP_Bool             value               /**< new value of the parameter */
   );

/** changes the default value of an existing SCIP_Bool parameter */
SCIP_RETCODE SCIPsetSetDefaultBoolParam(
   SCIP_SET*             set,                /**< global SCIP settings */
   const char*           name,               /**< name of the parameter */
   SCIP_Bool             defaultvalue        /**< new default value of the parameter */
   );

/** changes the value of an existing Int parameter */
SCIP_RETCODE SCIPsetChgIntParam(
   SCIP_SET*             set,                /**< global SCIP settings */
   SCIP_MESSAGEHDLR*     messagehdlr,        /**< message handler */
   SCIP_PARAM*           param,              /**< parameter */
   int                   value               /**< new value of the parameter */
   );

/** changes the value of an existing Int parameter */
SCIP_RETCODE SCIPsetSetIntParam(
   SCIP_SET*             set,                /**< global SCIP settings */
   SCIP_MESSAGEHDLR*     messagehdlr,        /**< message handler */
   const char*           name,               /**< name of the parameter */
   int                   value               /**< new value of the parameter */
   );

/** changes the default value of an existing Int parameter */
SCIP_RETCODE SCIPsetSetDefaultIntParam(
   SCIP_SET*             set,                /**< global SCIP settings */
   const char*           name,               /**< name of the parameter */
   int                   defaultvalue        /**< new default value of the parameter */
   );

/** changes the value of an existing SCIP_Longint parameter */
SCIP_RETCODE SCIPsetChgLongintParam(
   SCIP_SET*             set,                /**< global SCIP settings */
   SCIP_MESSAGEHDLR*     messagehdlr,        /**< message handler */
   SCIP_PARAM*           param,              /**< parameter */
   SCIP_Longint          value               /**< new value of the parameter */
   );

/** changes the value of an existing SCIP_Longint parameter */
SCIP_RETCODE SCIPsetSetLongintParam(
   SCIP_SET*             set,                /**< global SCIP settings */
   SCIP_MESSAGEHDLR*     messagehdlr,        /**< message handler */
   const char*           name,               /**< name of the parameter */
   SCIP_Longint          value               /**< new value of the parameter */
   );

/** changes the value of an existing SCIP_Real parameter */
SCIP_RETCODE SCIPsetChgRealParam(
   SCIP_SET*             set,                /**< global SCIP settings */
   SCIP_MESSAGEHDLR*     messagehdlr,        /**< message handler */
   SCIP_PARAM*           param,              /**< parameter */
   SCIP_Real             value               /**< new value of the parameter */
   );

/** changes the value of an existing SCIP_Real parameter */
SCIP_RETCODE SCIPsetSetRealParam(
   SCIP_SET*             set,                /**< global SCIP settings */
   SCIP_MESSAGEHDLR*     messagehdlr,        /**< message handler */
   const char*           name,               /**< name of the parameter */
   SCIP_Real             value               /**< new value of the parameter */
   );

/** changes the value of an existing Char parameter */
SCIP_RETCODE SCIPsetChgCharParam(
   SCIP_SET*             set,                /**< global SCIP settings */
   SCIP_MESSAGEHDLR*     messagehdlr,        /**< message handler */
   SCIP_PARAM*           param,              /**< parameter */
   char                  value               /**< new value of the parameter */
   );

/** changes the value of an existing Char parameter */
SCIP_RETCODE SCIPsetSetCharParam(
   SCIP_SET*             set,                /**< global SCIP settings */
   SCIP_MESSAGEHDLR*     messagehdlr,        /**< message handler */
   const char*           name,               /**< name of the parameter */
   char                  value               /**< new value of the parameter */
   );

/** changes the value of an existing String parameter */
SCIP_RETCODE SCIPsetChgStringParam(
   SCIP_SET*             set,                /**< global SCIP settings */
   SCIP_MESSAGEHDLR*     messagehdlr,        /**< message handler */
   SCIP_PARAM*           param,              /**< parameter */
   const char*           value               /**< new value of the parameter */
   );

/** changes the value of an existing String parameter */
SCIP_RETCODE SCIPsetSetStringParam(
   SCIP_SET*             set,                /**< global SCIP settings */
   SCIP_MESSAGEHDLR*     messagehdlr,        /**< message handler */
   const char*           name,               /**< name of the parameter */
   const char*           value               /**< new value of the parameter */
   );

/** changes the value of an existing parameter */
SCIP_RETCODE SCIPsetSetParam(
   SCIP_SET*             set,                /**< global SCIP settings */
   SCIP_MESSAGEHDLR*     messagehdlr,        /**< message handler */
   const char*           name,               /**< name of the parameter */
   const char*           value               /**< new value of the parameter as string */
   );

/** reads parameters from a file */
SCIP_RETCODE SCIPsetReadParams(
   SCIP_SET*             set,                /**< global SCIP settings */
   SCIP_MESSAGEHDLR*     messagehdlr,        /**< message handler */
   const char*           filename            /**< file name */
   );

/** writes all parameters in the parameter set to a file */
SCIP_RETCODE SCIPsetWriteParams(
   SCIP_SET*             set,                /**< global SCIP settings */
   SCIP_MESSAGEHDLR*     messagehdlr,        /**< message handler */
   const char*           filename,           /**< file name, or NULL for stdout */
   SCIP_Bool             comments,           /**< should parameter descriptions be written as comments? */
   SCIP_Bool             onlychanged         /**< should only the parameters been written, that are changed from default? */
   );

/** resets a single parameters to its default value */
SCIP_RETCODE SCIPsetResetParam(
   SCIP_SET*             set,                /**< global SCIP settings */
   SCIP_MESSAGEHDLR*     messagehdlr,        /**< message handler */
   const char*           name                /**< name of the parameter */
   );

/** resets all parameters to their default values */
SCIP_RETCODE SCIPsetResetParams(
   SCIP_SET*             set,                /**< global SCIP settings */
   SCIP_MESSAGEHDLR*     messagehdlr         /**< message handler */
   );

/** sets parameters to
 *
 *  - \ref SCIP_PARAMEMPHASIS_DEFAULT to use default values (see also SCIPsetResetParams())
 *  - \ref SCIP_PARAMEMPHASIS_COUNTER to get feasible and "fast" counting process
 *  - \ref SCIP_PARAMEMPHASIS_CPSOLVER to get CP like search (e.g. no LP relaxation)
 *  - \ref SCIP_PARAMEMPHASIS_EASYCIP to solve easy problems fast
 *  - \ref SCIP_PARAMEMPHASIS_FEASIBILITY to detect feasibility fast
 *  - \ref SCIP_PARAMEMPHASIS_HARDLP to be capable to handle hard LPs
 *  - \ref SCIP_PARAMEMPHASIS_OPTIMALITY to prove optimality fast
 *  - \ref SCIP_PARAMEMPHASIS_PHASEFEAS to find feasible solutions during a 3 phase solution process
 *  - \ref SCIP_PARAMEMPHASIS_PHASEIMPROVE to find improved solutions during a 3 phase solution process
 *  - \ref SCIP_PARAMEMPHASIS_PHASEPROOF to proof optimality during a 3 phase solution process
 */
SCIP_RETCODE SCIPsetSetEmphasis(
   SCIP_SET*             set,                /**< global SCIP settings */
   SCIP_MESSAGEHDLR*     messagehdlr,        /**< message handler */
   SCIP_PARAMEMPHASIS    paramemphasis,      /**< parameter settings */
   SCIP_Bool             quiet               /**< should the parameter be set quiet (no output) */
   );

/** set parameters for reoptimization */
SCIP_RETCODE SCIPsetSetReoptimizationParams(
   SCIP_SET*             set,                /**< SCIP data structure */
   SCIP_MESSAGEHDLR*     messagehdlr         /**< message handler */
   );

/** enable or disable all plugin timers depending on the value of the flag \p enabled */
void SCIPsetEnableOrDisablePluginClocks(
   SCIP_SET*             set,                /**< SCIP settings */
   SCIP_Bool             enabled             /**< should plugin clocks be enabled? */
   );

/** sets parameters to deactivate separators and heuristics that use auxiliary SCIP instances; should be called for
 *  auxiliary SCIP instances to avoid recursion
 */
SCIP_RETCODE SCIPsetSetSubscipsOff(
   SCIP_SET*             set,                /**< global SCIP settings */
   SCIP_MESSAGEHDLR*     messagehdlr,        /**< message handler */
   SCIP_Bool             quiet               /**< should the parameter be set quiet (no output) */
   );

/** sets heuristic parameters values to
 *  - SCIP_PARAMSETTING_DEFAULT which are the default values of all heuristic parameters
 *  - SCIP_PARAMSETTING_FAST such that the time spend for heuristic is decreased
 *  - SCIP_PARAMSETTING_AGGRESSIVE such that the heuristic are called more aggregative
 *  - SCIP_PARAMSETTING_OFF which turn off all heuristics
 */
SCIP_RETCODE SCIPsetSetHeuristics(
   SCIP_SET*             set,                /**< global SCIP settings */
   SCIP_MESSAGEHDLR*     messagehdlr,        /**< message handler */
   SCIP_PARAMSETTING     paramsetting,       /**< parameter settings */
   SCIP_Bool             quiet               /**< should the parameter be set quiet (no output) */
   );

/** sets presolving parameters to
 *  - SCIP_PARAMSETTING_DEFAULT which are the default values of all presolving parameters
 *  - SCIP_PARAMSETTING_FAST such that the time spend for presolving is decreased
 *  - SCIP_PARAMSETTING_AGGRESSIVE such that the presolving is more aggregative
 *  - SCIP_PARAMSETTING_OFF which turn off all presolving
 */
SCIP_RETCODE SCIPsetSetPresolving(
   SCIP_SET*             set,                /**< global SCIP settings */
   SCIP_MESSAGEHDLR*     messagehdlr,        /**< message handler */
   SCIP_PARAMSETTING     paramsetting,       /**< parameter settings */
   SCIP_Bool             quiet               /**< should the parameter be set quiet (no output) */
   );

/** sets separating parameters to
 *  - SCIP_PARAMSETTING_DEFAULT which are the default values of all separating parameters
 *  - SCIP_PARAMSETTING_FAST such that the time spend for separating is decreased
 *  - SCIP_PARAMSETTING_AGGRESSIVE such that the separating is done more aggregative
 *  - SCIP_PARAMSETTING_OFF which turn off all separating
 */
SCIP_RETCODE SCIPsetSetSeparating(
   SCIP_SET*             set,                /**< global SCIP settings */
   SCIP_MESSAGEHDLR*     messagehdlr,        /**< message handler */
   SCIP_PARAMSETTING     paramsetting,       /**< parameter settings */
   SCIP_Bool             quiet               /**< should the parameter be set quiet (no output) */
   );

/** returns the array of all available SCIP parameters */
SCIP_PARAM** SCIPsetGetParams(
   SCIP_SET*             set                 /**< global SCIP settings */
   );

/** returns the total number of all available SCIP parameters */
int SCIPsetGetNParams(
   SCIP_SET*             set                 /**< global SCIP settings */
   );

/** inserts file reader in file reader list */
SCIP_RETCODE SCIPsetIncludeReader(
   SCIP_SET*             set,                /**< global SCIP settings */
   SCIP_READER*          reader              /**< file reader */
   );

/** returns the file reader of the given name, or NULL if not existing */
SCIP_READER* SCIPsetFindReader(
   SCIP_SET*             set,                /**< global SCIP settings */
   const char*           name                /**< name of file reader */
   );

/** inserts variable pricer in variable pricer list */
SCIP_RETCODE SCIPsetIncludePricer(
   SCIP_SET*             set,                /**< global SCIP settings */
   SCIP_PRICER*          pricer              /**< variable pricer */
   );

/** returns the variable pricer of the given name, or NULL if not existing */
SCIP_PRICER* SCIPsetFindPricer(
   SCIP_SET*             set,                /**< global SCIP settings */
   const char*           name                /**< name of variable pricer */
   );

/** sorts pricers by priorities */
void SCIPsetSortPricers(
   SCIP_SET*             set                 /**< global SCIP settings */
   );

/** sorts pricers by name */
void SCIPsetSortPricersName(
   SCIP_SET*             set                 /**< global SCIP settings */
   );

/** inserts Benders' decomposition into the Benders' decomposition list */
SCIP_RETCODE SCIPsetIncludeBenders(
   SCIP_SET*             set,                /**< global SCIP settings */
   SCIP_BENDERS*         benders             /**< Benders' decomposition */
   );

/** returns the Benders' decomposition of the given name, or NULL if not existing */
SCIP_BENDERS* SCIPsetFindBenders(
   SCIP_SET*             set,                /**< global SCIP settings */
   const char*           name                /**< name of Benders' decomposition */
   );

/** sorts Benders' decomposition by priorities */
void SCIPsetSortBenders(
   SCIP_SET*             set                 /**< global SCIP settings */
   );

/** sorts Benders' decomposition by name */
void SCIPsetSortBendersName(
   SCIP_SET*             set                 /**< global SCIP settings */
   );

/** inserts constraint handler in constraint handler list */
SCIP_RETCODE SCIPsetIncludeConshdlr(
   SCIP_SET*             set,                /**< global SCIP settings */
   SCIP_CONSHDLR*        conshdlr            /**< constraint handler */
   );

/** reinserts a constraint handler with modified sepa priority into the sepa priority sorted array */
void SCIPsetReinsertConshdlrSepaPrio(
   SCIP_SET*             set,                /**< global SCIP settings */
   SCIP_CONSHDLR*        conshdlr,           /**< constraint handler to be reinserted */
   int                   oldpriority         /**< the old separation priority of constraint handler */
   );

/** returns the constraint handler of the given name, or NULL if not existing */
SCIP_CONSHDLR* SCIPsetFindConshdlr(
   SCIP_SET*             set,                /**< global SCIP settings */
   const char*           name                /**< name of constraint handler */
   );

/** inserts conflict handler in conflict handler list */
SCIP_RETCODE SCIPsetIncludeConflicthdlr(
   SCIP_SET*             set,                /**< global SCIP settings */
   SCIP_CONFLICTHDLR*    conflicthdlr        /**< conflict handler */
   );

/** returns the conflict handler of the given name, or NULL if not existing */
SCIP_CONFLICTHDLR* SCIPsetFindConflicthdlr(
   SCIP_SET*             set,                /**< global SCIP settings */
   const char*           name                /**< name of conflict handler */
   );

/** sorts conflict handlers by priorities */
void SCIPsetSortConflicthdlrs(
   SCIP_SET*             set                 /**< global SCIP settings */
   );

/** sorts conflict handlers by name */
void SCIPsetSortConflicthdlrsName(
   SCIP_SET*             set                 /**< global SCIP settings */
   );

/** inserts presolver in presolver list */
SCIP_RETCODE SCIPsetIncludePresol(
   SCIP_SET*             set,                /**< global SCIP settings */
   SCIP_PRESOL*          presol              /**< presolver */
   );

/** returns the presolver of the given name, or NULL if not existing */
SCIP_PRESOL* SCIPsetFindPresol(
   SCIP_SET*             set,                /**< global SCIP settings */
   const char*           name                /**< name of presolver */
   );

/** sorts presolvers by priorities */
void SCIPsetSortPresols(
   SCIP_SET*             set                 /**< global SCIP settings */
   );

/** sorts presolvers by name */
void SCIPsetSortPresolsName(
   SCIP_SET*             set                 /**< global SCIP settings */
   );

/** inserts relaxator in relaxator list */
SCIP_RETCODE SCIPsetIncludeRelax(
   SCIP_SET*             set,                /**< global SCIP settings */
   SCIP_RELAX*           relax               /**< relaxator */
   );

/** returns the relaxator of the given name, or NULL if not existing */
SCIP_RELAX* SCIPsetFindRelax(
   SCIP_SET*             set,                /**< global SCIP settings */
   const char*           name                /**< name of relaxator */
   );

/** sorts relaxators by priorities */
void SCIPsetSortRelaxs(
   SCIP_SET*             set                 /**< global SCIP settings */
   );

/** sorts relaxators by name */
void SCIPsetSortRelaxsName(
   SCIP_SET*             set                 /**< global SCIP settings */
   );

/** inserts separator in separator list */
SCIP_RETCODE SCIPsetIncludeSepa(
   SCIP_SET*             set,                /**< global SCIP settings */
   SCIP_SEPA*            sepa                /**< separator */
   );

/** returns the separator of the given name, or NULL if not existing */
SCIP_SEPA* SCIPsetFindSepa(
   SCIP_SET*             set,                /**< global SCIP settings */
   const char*           name                /**< name of separator */
   );

/** sorts separators by priorities */
void SCIPsetSortSepas(
   SCIP_SET*             set                 /**< global SCIP settings */
   );

/** sorts separators by name */
void SCIPsetSortSepasName(
   SCIP_SET*             set                 /**< global SCIP settings */
   );

/** inserts cut selector in cut selector list */
SCIP_RETCODE SCIPsetIncludeCutsel(
   SCIP_SET*             set,                /**< global SCIP settings */
   SCIP_CUTSEL*          cutsel              /**< cut selector */
   );

/** returns the cut selector of the given name, or NULL if not existing */
SCIP_CUTSEL* SCIPsetFindCutsel(
   SCIP_SET*             set,                /**< global SCIP settings */
   const char*           name                /**< name of separator */
   );

/** sorts cut selectors by priorities */
void SCIPsetSortCutsels(
   SCIP_SET*             set                 /**< global SCIP settings */
   );

/** inserts propagator in propagator list */
SCIP_RETCODE SCIPsetIncludeProp(
   SCIP_SET*             set,                /**< global SCIP settings */
   SCIP_PROP*            prop                /**< propagator */
   );

/** returns the propagator of the given name, or NULL if not existing */
SCIP_PROP* SCIPsetFindProp(
   SCIP_SET*             set,                /**< global SCIP settings */
   const char*           name                /**< name of propagator */
   );

/** sorts propagators by priorities */
void SCIPsetSortProps(
   SCIP_SET*             set                 /**< global SCIP settings */
   );

/** sorts propagators by priorities for presolving */
void SCIPsetSortPropsPresol(
   SCIP_SET*             set                 /**< global SCIP settings */
   );

/** sorts propagators w.r.t. names */
void SCIPsetSortPropsName(
   SCIP_SET*             set                 /**< global SCIP settings */
   );

/** inserts concurrent solver type into the concurrent solver type list */
SCIP_RETCODE SCIPsetIncludeConcsolverType(
   SCIP_SET*             set,                /**< global SCIP settings */
   SCIP_CONCSOLVERTYPE*  concsolvertype      /**< concurrent solver type */
   );

/** returns the concurrent solver type with the given name, or NULL if not existing */
SCIP_CONCSOLVERTYPE* SCIPsetFindConcsolverType(
   SCIP_SET*             set,                /**< global SCIP settings */
   const char*           name                /**< name of concurrent solver type */
   );

/** inserts concurrent solver into the concurrent solver list */
SCIP_RETCODE SCIPsetIncludeConcsolver(
   SCIP_SET*             set,                /**< global SCIP settings */
   SCIP_CONCSOLVER*      concsolver          /**< concurrent solver */
   );

/** frees all concurrent solvers in the concurrent solver list */
SCIP_RETCODE SCIPsetFreeConcsolvers(
   SCIP_SET*             set                 /**< global SCIP settings */
   );

/** inserts primal heuristic in primal heuristic list */
SCIP_RETCODE SCIPsetIncludeHeur(
   SCIP_SET*             set,                /**< global SCIP settings */
   SCIP_HEUR*            heur                /**< primal heuristic */
   );

/** returns the primal heuristic of the given name, or NULL if not existing */
SCIP_HEUR* SCIPsetFindHeur(
   SCIP_SET*             set,                /**< global SCIP settings */
   const char*           name                /**< name of primal heuristic */
   );

/** sorts heuristics by priorities */
void SCIPsetSortHeurs(
   SCIP_SET*             set                 /**< global SCIP settings */
   );

/** sorts heuristics by name */
void SCIPsetSortHeursName(
   SCIP_SET*             set                 /**< global SCIP settings */
   );

/** inserts tree compression in tree compression list */
SCIP_RETCODE SCIPsetIncludeCompr(
   SCIP_SET*             set,                /**< global SCIP settings */
   SCIP_COMPR*           compr               /**< tree compression */
   );

/** returns the tree compression of the given name, or NULL if not existing */
SCIP_COMPR* SCIPsetFindCompr(
   SCIP_SET*             set,                /**< global SCIP settings */
   const char*           name                /**< name of tree compression */
   );

/** sorts compressions by priorities */
void SCIPsetSortComprs(
   SCIP_SET*             set                 /**< global SCIP settings */
   );

/** sorts heuristics by names */
void SCIPsetSortComprsName(
   SCIP_SET*             set                 /**< global SCIP settings */
   );

/** inserts event handler in event handler list */
SCIP_RETCODE SCIPsetIncludeEventhdlr(
   SCIP_SET*             set,                /**< global SCIP settings */
   SCIP_EVENTHDLR*       eventhdlr           /**< event handler */
   );

/** returns the event handler of the given name, or NULL if not existing */
SCIP_EVENTHDLR* SCIPsetFindEventhdlr(
   SCIP_SET*             set,                /**< global SCIP settings */
   const char*           name                /**< name of event handler */
   );

/** inserts node selector in node selector list */
SCIP_RETCODE SCIPsetIncludeNodesel(
   SCIP_SET*             set,                /**< global SCIP settings */
   SCIP_NODESEL*         nodesel             /**< node selector */
   );

/** returns the node selector of the given name, or NULL if not existing */
SCIP_NODESEL* SCIPsetFindNodesel(
   SCIP_SET*             set,                /**< global SCIP settings */
   const char*           name                /**< name of event handler */
   );

/** returns node selector with highest priority in the current mode */
SCIP_NODESEL* SCIPsetGetNodesel(
   SCIP_SET*             set,                /**< global SCIP settings */
   SCIP_STAT*            stat                /**< dynamic problem statistics */
   );

/** inserts branching rule in branching rule list */
SCIP_RETCODE SCIPsetIncludeBranchrule(
   SCIP_SET*             set,                /**< global SCIP settings */
   SCIP_BRANCHRULE*      branchrule          /**< branching rule */
   );

/** returns the branching rule of the given name, or NULL if not existing */
SCIP_BRANCHRULE* SCIPsetFindBranchrule(
   SCIP_SET*             set,                /**< global SCIP settings */
   const char*           name                /**< name of event handler */
   );

/** sorts branching rules by priorities */
void SCIPsetSortBranchrules(
   SCIP_SET*             set                 /**< global SCIP settings */
   );

/** sorts branching rules by name */
void SCIPsetSortBranchrulesName(
   SCIP_SET*             set                 /**< global SCIP settings */
   );

/** inserts display column in display column list */
SCIP_RETCODE SCIPsetIncludeDisp(
   SCIP_SET*             set,                /**< global SCIP settings */
   SCIP_DISP*            disp                /**< display column */
   );

/** returns the display column of the given name, or NULL if not existing */
SCIP_DISP* SCIPsetFindDisp(
   SCIP_SET*             set,                /**< global SCIP settings */
   const char*           name                /**< name of display */
   );

/** inserts statistics table in statistics table list */
SCIP_RETCODE SCIPsetIncludeTable(
   SCIP_SET*             set,                /**< global SCIP settings */
   SCIP_TABLE*           table               /**< statistics table */
   );

/** returns the statistics table of the given name, or NULL if not existing */
SCIP_TABLE* SCIPsetFindTable(
   SCIP_SET*             set,                /**< global SCIP settings */
   const char*           name                /**< name of statistics table */
   );

/** inserts dialog in dialog list */
SCIP_RETCODE SCIPsetIncludeDialog(
   SCIP_SET*             set,                /**< global SCIP settings */
   SCIP_DIALOG*          dialog              /**< dialog */
   );

/** returns if the dialog already exists */
SCIP_Bool SCIPsetExistsDialog(
   SCIP_SET*             set,                /**< global SCIP settings */
   SCIP_DIALOG*          dialog              /**< dialog */
   );

/** inserts expression handler in expression handler list */
SCIP_RETCODE SCIPsetIncludeExprhdlr(
   SCIP_SET*             set,                /**< global SCIP settings */
   SCIP_EXPRHDLR*        exprhdlr            /**< expression handler */
   );

/** returns the expression handler of the given name, or NULL if not existing */
SCIP_EXPORT  /* need SCIP_EXPORT here, because func is exposed in API via SCIPfindExprhdlr() macro */
SCIP_EXPRHDLR* SCIPsetFindExprhdlr(
   SCIP_SET*             set,                /**< global SCIP settings */
   const char*           name                /**< name of expression handler */
   );

/** sorts expression handlers by name */
void SCIPsetSortExprhdlrs(
   SCIP_SET*             set                 /**< global SCIP settings */
   );

/** inserts NLPI in NLPI list */
SCIP_RETCODE SCIPsetIncludeNlpi(
   SCIP_SET*             set,                /**< global SCIP settings */
   SCIP_NLPI*            nlpi                /**< NLPI */
   );

/** returns the NLPI of the given name, or NULL if not existing */
SCIP_NLPI* SCIPsetFindNlpi(
   SCIP_SET*             set,                /**< global SCIP settings */
   const char*           name                /**< name of NLPI */
   );

/** sorts NLPIs by priorities */
void SCIPsetSortNlpis(
   SCIP_SET*             set                 /**< global SCIP settings */
   );

/** set priority of an NLPI */
void SCIPsetSetPriorityNlpi(
   SCIP_SET*             set,                /**< global SCIP settings */
   SCIP_NLPI*            nlpi,               /**< NLPI */
   int                   priority            /**< new priority of NLPI */
   );

/** inserts information about an external code in external codes list */
SCIP_RETCODE SCIPsetIncludeExternalCode(
   SCIP_SET*             set,                /**< global SCIP settings */
   const char*           name,               /**< name of external code */
   const char*           description         /**< description of external code, can be NULL */
   );

/** inserts bandit virtual function table into set */
SCIP_RETCODE SCIPsetIncludeBanditvtable(
   SCIP_SET*             set,                /**< global SCIP settings */
   SCIP_BANDITVTABLE*    banditvtable        /**< bandit algorithm virtual function table */
   );

/** returns the bandit virtual function table of the given name, or NULL if not existing */
SCIP_BANDITVTABLE* SCIPsetFindBanditvtable(
   SCIP_SET*             set,                /**< global SCIP settings */
   const char*           name                /**< name of bandit algorithm virtual function table */
   );

/** calls init methods of all plugins */
SCIP_RETCODE SCIPsetInitPlugins(
   SCIP_SET*             set,                /**< global SCIP settings */
   BMS_BLKMEM*           blkmem,             /**< block memory */
   SCIP_STAT*            stat                /**< dynamic problem statistics */
   );

/** calls exit methods of all plugins */
SCIP_RETCODE SCIPsetExitPlugins(
   SCIP_SET*             set,                /**< global SCIP settings */
   BMS_BLKMEM*           blkmem,             /**< block memory */
   SCIP_STAT*            stat                /**< dynamic problem statistics */
   );

/** calls initpre methods of all plugins */
SCIP_RETCODE SCIPsetInitprePlugins(
   SCIP_SET*             set,                /**< global SCIP settings */
   BMS_BLKMEM*           blkmem,             /**< block memory */
   SCIP_STAT*            stat                /**< dynamic problem statistics */
   );

/** calls exitpre methods of all plugins */
SCIP_RETCODE SCIPsetExitprePlugins(
   SCIP_SET*             set,                /**< global SCIP settings */
   BMS_BLKMEM*           blkmem,             /**< block memory */
   SCIP_STAT*            stat                /**< dynamic problem statistics */
   );

/** calls initsol methods of all plugins */
SCIP_RETCODE SCIPsetInitsolPlugins(
   SCIP_SET*             set,                /**< global SCIP settings */
   BMS_BLKMEM*           blkmem,             /**< block memory */
   SCIP_STAT*            stat                /**< dynamic problem statistics */
   );

/** calls exitsol methods of all plugins */
SCIP_RETCODE SCIPsetExitsolPlugins(
   SCIP_SET*             set,                /**< global SCIP settings */
   BMS_BLKMEM*           blkmem,             /**< block memory */
   SCIP_STAT*            stat,               /**< dynamic problem statistics */
   SCIP_Bool             restart             /**< was this exit solve call triggered by a restart? */
   );

/** calculate memory size for dynamically allocated arrays */
int SCIPsetCalcMemGrowSize(
   SCIP_SET*             set,                /**< global SCIP settings */
   int                   num                 /**< minimum number of entries to store */
   );

/** calculate memory size for tree array */
int SCIPsetCalcTreeGrowSize(
   SCIP_SET*             set,                /**< global SCIP settings */
   int                   num                 /**< minimum number of entries to store */
   );

/** calculate memory size for path array */
int SCIPsetCalcPathGrowSize(
   SCIP_SET*             set,                /**< global SCIP settings */
   int                   num                 /**< minimum number of entries to store */
   );

/** sets verbosity level for message output */
SCIP_RETCODE SCIPsetSetVerbLevel(
   SCIP_SET*             set,                /**< global SCIP settings */
   SCIP_VERBLEVEL        verblevel           /**< verbosity level for message output */
   );

/** sets feasibility tolerance */
SCIP_RETCODE SCIPsetSetFeastol(
   SCIP_SET*             set,                /**< global SCIP settings */
   SCIP_LP*              lp,                 /**< LP data, or NULL */
   SCIP_Real             feastol             /**< new feasibility tolerance */
   );

/** sets feasibility tolerance for reduced costs in LP solution */
SCIP_RETCODE SCIPsetSetDualfeastol(
   SCIP_SET*             set,                /**< global SCIP settings */
   SCIP_Real             dualfeastol         /**< new reduced costs feasibility tolerance */
   );

/** sets LP convergence tolerance used in barrier algorithm */
SCIP_RETCODE SCIPsetSetBarrierconvtol(
   SCIP_SET*             set,                /**< global SCIP settings */
   SCIP_Real             barrierconvtol      /**< new convergence tolerance used in barrier algorithm */
   );

/** sets primal feasibility tolerance for relaxations (relaxfeastol)
 *
 * @note Set to SCIP_INVALID to apply relaxation-specific feasibility tolerance only.
 *
 * @return Previous value of relaxfeastol.
 */
SCIP_Real SCIPsetSetRelaxfeastol(
   SCIP_SET*             set,                /**< global SCIP settings */
   SCIP_Real             relaxfeastol        /**< new primal feasibility tolerance for relaxations, or SCIP_INVALID */
   );

/** marks that some limit parameter was changed */
void SCIPsetSetLimitChanged(
   SCIP_SET*             set                 /**< global SCIP settings */
   );

/** returns the maximal number of variables priced into the LP per round */
int SCIPsetGetPriceMaxvars(
   SCIP_SET*             set,                /**< global SCIP settings */
   SCIP_Bool             root                /**< are we at the root node? */
   );

<<<<<<< HEAD
/** returns the maximal number of cuts generated per round */
int SCIPsetGetSepaMaxcutsGen(
=======
/** returns factor for the maximal number of cuts generated per round */
SCIP_Real SCIPsetGetSepaMaxcutsGenFactor(
>>>>>>> c1df9ead
   SCIP_SET*             set,                /**< global SCIP settings */
   SCIP_Bool             root                /**< are we at the root node? */
   );

/** returns the maximal number of cuts separated per round */
int SCIPsetGetSepaMaxcuts(
   SCIP_SET*             set,                /**< global SCIP settings */
   SCIP_Bool             root                /**< are we at the root node? */
   );

/** returns the maximal ratio between coefficients to ensure in rowprep cleanup */
SCIP_Real SCIPsetGetSepaMaxCoefRatioRowprep(
   SCIP_SET*             set                 /**< global SCIP settings */
   );

/** returns user defined objective value (in original space) for reference purposes */
SCIP_Real SCIPsetGetReferencevalue(
   SCIP_SET*             set                 /**< global SCIP settings */
   );

/** returns debug solution data */
SCIP_DEBUGSOLDATA* SCIPsetGetDebugSolData(
   SCIP_SET*             set                 /**< global SCIP settings */
   );

/** Checks, if an iteratively updated value is reliable or should be recomputed from scratch.
 *  This is useful, if the value, e.g., the activity of a linear constraint or the pseudo objective value, gets a high
 *  absolute value during the optimization process which is later reduced significantly. In this case, the last digits
 *  were cancelled out when increasing the value and are random after decreasing it.
 *  We dot not consider the cancellations which can occur during increasing the absolute value because they just cannot
 *  be expressed using fixed precision floating point arithmetic, anymore.
 *  The idea to get more reliable values is to always store the last reliable value, where increasing the absolute of
 *  the value is viewed as preserving reliability. Then, after each update, the new absolute value can be compared
 *  against the last reliable one with this method, checking whether it was decreased by a factor of at least
 *  "lp/recompfac" and should be recomputed.
 */
SCIP_Bool SCIPsetIsUpdateUnreliable(
   SCIP_SET*             set,                /**< global SCIP settings */
   SCIP_Real             newvalue,           /**< new value after update */
   SCIP_Real             oldvalue            /**< old value, i.e., last reliable value */
   );

/** modifies an initial seed value with the global shift of random seeds */
unsigned int SCIPsetInitializeRandomSeed(
   SCIP_SET*             set,                /**< global SCIP settings */
   unsigned int          initialseedvalue    /**< initial seed value to be modified */
   );

/** returns value treated as infinity */
SCIP_Real SCIPsetInfinity(
   SCIP_SET*             set                 /**< global SCIP settings */
   );

/** returns the minimum value that is regarded as huge and should be handled separately (e.g., in activity
 *  computation)
 */
SCIP_Real SCIPsetGetHugeValue(
   SCIP_SET*             set                 /**< global SCIP settings */
   );

/** returns value treated as zero */
SCIP_Real SCIPsetEpsilon(
   SCIP_SET*             set                 /**< global SCIP settings */
   );

/** returns value treated as zero for sums of floating point values */
SCIP_Real SCIPsetSumepsilon(
   SCIP_SET*             set                 /**< global SCIP settings */
   );

/** returns feasibility tolerance for constraints */
#ifdef __GNUC__
__attribute__ ((pure))
#endif
SCIP_Real SCIPsetFeastol(
   SCIP_SET*             set                 /**< global SCIP settings */
   );

/** returns factor w.r.t. primal feasibility tolerance that determines default (and maximal) feasibility tolerance */
SCIP_Real SCIPsetLPFeastolFactor(
   SCIP_SET*             set                 /**< global SCIP settings */
   );

/** returns feasibility tolerance for reduced costs */
#ifdef __GNUC__
__attribute__ ((pure))
#endif
SCIP_Real SCIPsetDualfeastol(
   SCIP_SET*             set                 /**< global SCIP settings */
   );

/** returns convergence tolerance used in barrier algorithm */
SCIP_Real SCIPsetBarrierconvtol(
   SCIP_SET*             set                 /**< global SCIP settings */
   );

/** returns minimal variable distance value to use for pseudo cost updates */
SCIP_Real SCIPsetPseudocosteps(
   SCIP_SET*             set                 /**< global SCIP settings */
   );

/** returns minimal minimal objective distance value to use for pseudo cost updates */
SCIP_Real SCIPsetPseudocostdelta(
   SCIP_SET*             set                 /**< global SCIP settings */
   );

/** return the delta to use for computing the cutoff bound for integral objectives */
SCIP_Real SCIPsetCutoffbounddelta(
   SCIP_SET*             set                 /**< global SCIP settings */
   );

/** return the primal feasibility tolerance for relaxations */
SCIP_Real SCIPsetRelaxfeastol(
   SCIP_SET*             set                 /**< global SCIP settings */
   );

/** returns minimal decrease factor that causes the recomputation of a value
 *  (e.g., pseudo objective) instead of an update */
SCIP_Real SCIPsetRecompfac(
   SCIP_SET*             set                 /**< global SCIP settings */
   );

/** checks, if values are in range of epsilon */
SCIP_Bool SCIPsetIsEQ(
   SCIP_SET*             set,                /**< global SCIP settings */
   SCIP_Real             val1,               /**< first value to be compared */
   SCIP_Real             val2                /**< second value to be compared */
   );

/** checks, if val1 is (more than epsilon) lower than val2 */
SCIP_Bool SCIPsetIsLT(
   SCIP_SET*             set,                /**< global SCIP settings */
   SCIP_Real             val1,               /**< first value to be compared */
   SCIP_Real             val2                /**< second value to be compared */
   );

/** checks, if val1 is not (more than epsilon) greater than val2 */
SCIP_Bool SCIPsetIsLE(
   SCIP_SET*             set,                /**< global SCIP settings */
   SCIP_Real             val1,               /**< first value to be compared */
   SCIP_Real             val2                /**< second value to be compared */
   );

/** checks, if val1 is (more than epsilon) greater than val2 */
SCIP_Bool SCIPsetIsGT(
   SCIP_SET*             set,                /**< global SCIP settings */
   SCIP_Real             val1,               /**< first value to be compared */
   SCIP_Real             val2                /**< second value to be compared */
   );

/** checks, if val1 is not (more than epsilon) lower than val2 */
SCIP_Bool SCIPsetIsGE(
   SCIP_SET*             set,                /**< global SCIP settings */
   SCIP_Real             val1,               /**< first value to be compared */
   SCIP_Real             val2                /**< second value to be compared */
   );

/** checks, if value is (positive) infinite */
SCIP_Bool SCIPsetIsInfinity(
   SCIP_SET*             set,                /**< global SCIP settings */
   SCIP_Real             val                 /**< value to be compared against infinity */
   );

/** checks, if value is huge and should be handled separately (e.g., in activity computation) */
SCIP_Bool SCIPsetIsHugeValue(
   SCIP_SET*             set,                /**< global SCIP settings */
   SCIP_Real             val                 /**< value to be checked whether it is huge */
   );

/** checks, if value is in range epsilon of 0.0 */
SCIP_Bool SCIPsetIsZero(
   SCIP_SET*             set,                /**< global SCIP settings */
   SCIP_Real             val                 /**< value to be compared against zero */
   );

/** checks, if value is greater than epsilon */
SCIP_Bool SCIPsetIsPositive(
   SCIP_SET*             set,                /**< global SCIP settings */
   SCIP_Real             val                 /**< value to be compared against zero */
   );

/** checks, if value is lower than -epsilon */
SCIP_Bool SCIPsetIsNegative(
   SCIP_SET*             set,                /**< global SCIP settings */
   SCIP_Real             val                 /**< value to be compared against zero */
   );

/** checks, if value is integral within epsilon */
SCIP_Bool SCIPsetIsIntegral(
   SCIP_SET*             set,                /**< global SCIP settings */
   SCIP_Real             val                 /**< value to be compared against zero */
   );

/** checks whether the product val * scalar is integral in epsilon scaled by scalar */
SCIP_Bool SCIPsetIsScalingIntegral(
   SCIP_SET*             set,                /**< global SCIP settings */
   SCIP_Real             val,                /**< unscaled value to check for scaled integrality */
   SCIP_Real             scalar              /**< value to scale val with for checking for integrality */
   );

/** checks, if given fractional part is smaller than epsilon */
SCIP_Bool SCIPsetIsFracIntegral(
   SCIP_SET*             set,                /**< global SCIP settings */
   SCIP_Real             val                 /**< value to be compared against zero */
   );

/** rounds value + feasibility tolerance down to the next integer in epsilon tolerance */
SCIP_Real SCIPsetFloor(
   SCIP_SET*             set,                /**< global SCIP settings */
   SCIP_Real             val                 /**< value to be compared against zero */
   );

/** rounds value - feasibility tolerance up to the next integer in epsilon tolerance */
SCIP_Real SCIPsetCeil(
   SCIP_SET*             set,                /**< global SCIP settings */
   SCIP_Real             val                 /**< value to be compared against zero */
   );

/** rounds value to the nearest integer in epsilon tolerance */
SCIP_Real SCIPsetRound(
   SCIP_SET*             set,                /**< global SCIP settings */
   SCIP_Real             val                 /**< value to be compared against zero */
   );

/** returns fractional part of value, i.e. x - floor(x) in epsilon tolerance */
SCIP_Real SCIPsetFrac(
   SCIP_SET*             set,                /**< global SCIP settings */
   SCIP_Real             val                 /**< value to return fractional part for */
   );

/** checks, if values are in range of sumepsilon */
SCIP_Bool SCIPsetIsSumEQ(
   SCIP_SET*             set,                /**< global SCIP settings */
   SCIP_Real             val1,               /**< first value to be compared */
   SCIP_Real             val2                /**< second value to be compared */
   );

/** checks, if val1 is (more than sumepsilon) lower than val2 */
SCIP_Bool SCIPsetIsSumLT(
   SCIP_SET*             set,                /**< global SCIP settings */
   SCIP_Real             val1,               /**< first value to be compared */
   SCIP_Real             val2                /**< second value to be compared */
   );

/** checks, if val1 is not (more than sumepsilon) greater than val2 */
SCIP_Bool SCIPsetIsSumLE(
   SCIP_SET*             set,                /**< global SCIP settings */
   SCIP_Real             val1,               /**< first value to be compared */
   SCIP_Real             val2                /**< second value to be compared */
   );

/** checks, if val1 is (more than sumepsilon) greater than val2 */
SCIP_Bool SCIPsetIsSumGT(
   SCIP_SET*             set,                /**< global SCIP settings */
   SCIP_Real             val1,               /**< first value to be compared */
   SCIP_Real             val2                /**< second value to be compared */
   );

/** checks, if val1 is not (more than sumepsilon) lower than val2 */
SCIP_Bool SCIPsetIsSumGE(
   SCIP_SET*             set,                /**< global SCIP settings */
   SCIP_Real             val1,               /**< first value to be compared */
   SCIP_Real             val2                /**< second value to be compared */
   );

/** checks, if value is in range sumepsilon of 0.0 */
SCIP_Bool SCIPsetIsSumZero(
   SCIP_SET*             set,                /**< global SCIP settings */
   SCIP_Real             val                 /**< value to be compared against zero */
   );

/** checks, if value is greater than sumepsilon */
SCIP_Bool SCIPsetIsSumPositive(
   SCIP_SET*             set,                /**< global SCIP settings */
   SCIP_Real             val                 /**< value to be compared against zero */
   );

/** checks, if value is lower than -sumepsilon */
SCIP_Bool SCIPsetIsSumNegative(
   SCIP_SET*             set,                /**< global SCIP settings */
   SCIP_Real             val                 /**< value to be compared against zero */
   );

/** rounds value + sumepsilon tolerance down to the next integer */
SCIP_Real SCIPsetSumFloor(
   SCIP_SET*             set,                /**< global SCIP settings */
   SCIP_Real             val                 /**< value to process */
   );

/** rounds value - sumepsilon tolerance up to the next integer */
SCIP_Real SCIPsetSumCeil(
   SCIP_SET*             set,                /**< global SCIP settings */
   SCIP_Real             val                 /**< value to process */
   );

/** rounds value to the nearest integer in sumepsilon tolerance */
SCIP_Real SCIPsetSumRound(
   SCIP_SET*             set,                /**< global SCIP settings */
   SCIP_Real             val                 /**< value to process */
   );

/** returns fractional part of value, i.e. x - floor(x) in sumepsilon tolerance */
SCIP_Real SCIPsetSumFrac(
   SCIP_SET*             set,                /**< global SCIP settings */
   SCIP_Real             val                 /**< value to process */
   );

/** checks, if relative difference of values is in range of feastol */
SCIP_Bool SCIPsetIsFeasEQ(
   SCIP_SET*             set,                /**< global SCIP settings */
   SCIP_Real             val1,               /**< first value to be compared */
   SCIP_Real             val2                /**< second value to be compared */
   );

/** checks, if relative difference of val1 and val2 is lower than feastol */
SCIP_Bool SCIPsetIsFeasLT(
   SCIP_SET*             set,                /**< global SCIP settings */
   SCIP_Real             val1,               /**< first value to be compared */
   SCIP_Real             val2                /**< second value to be compared */
   );

/** checks, if relative difference of val1 and val2 is not greater than feastol */
SCIP_Bool SCIPsetIsFeasLE(
   SCIP_SET*             set,                /**< global SCIP settings */
   SCIP_Real             val1,               /**< first value to be compared */
   SCIP_Real             val2                /**< second value to be compared */
   );

/** checks, if relative difference of val1 and val2 is greater than feastol */
SCIP_Bool SCIPsetIsFeasGT(
   SCIP_SET*             set,                /**< global SCIP settings */
   SCIP_Real             val1,               /**< first value to be compared */
   SCIP_Real             val2                /**< second value to be compared */
   );

/** checks, if relative difference of val1 and val2 is not lower than -feastol */
SCIP_Bool SCIPsetIsFeasGE(
   SCIP_SET*             set,                /**< global SCIP settings */
   SCIP_Real             val1,               /**< first value to be compared */
   SCIP_Real             val2                /**< second value to be compared */
   );

/** checks, if value is in range feasibility tolerance of 0.0 */
SCIP_Bool SCIPsetIsFeasZero(
   SCIP_SET*             set,                /**< global SCIP settings */
   SCIP_Real             val                 /**< value to be compared against zero */
   );

/** checks, if value is greater than feasibility tolerance */
SCIP_Bool SCIPsetIsFeasPositive(
   SCIP_SET*             set,                /**< global SCIP settings */
   SCIP_Real             val                 /**< value to be compared against zero */
   );

/** checks, if value is lower than -feasibility tolerance */
SCIP_Bool SCIPsetIsFeasNegative(
   SCIP_SET*             set,                /**< global SCIP settings */
   SCIP_Real             val                 /**< value to be compared against zero */
   );

/** checks, if value is integral within the feasibility bounds */
SCIP_Bool SCIPsetIsFeasIntegral(
   SCIP_SET*             set,                /**< global SCIP settings */
   SCIP_Real             val                 /**< value to be compared against zero */
   );

/** checks, if given fractional part is smaller than feastol */
SCIP_Bool SCIPsetIsFeasFracIntegral(
   SCIP_SET*             set,                /**< global SCIP settings */
   SCIP_Real             val                 /**< value to be compared against zero */
   );

/** rounds value + feasibility tolerance down to the next integer */
SCIP_Real SCIPsetFeasFloor(
   SCIP_SET*             set,                /**< global SCIP settings */
   SCIP_Real             val                 /**< value to be compared against zero */
   );

/** rounds value - feasibility tolerance up to the next integer */
SCIP_Real SCIPsetFeasCeil(
   SCIP_SET*             set,                /**< global SCIP settings */
   SCIP_Real             val                 /**< value to be compared against zero */
   );

/** rounds value to the nearest integer in feasibility tolerance */
SCIP_Real SCIPsetFeasRound(
   SCIP_SET*             set,                /**< global SCIP settings */
   SCIP_Real             val                 /**< value to be compared against zero */
   );

/** returns fractional part of value, i.e. x - floor(x) in feasibility tolerance */
SCIP_Real SCIPsetFeasFrac(
   SCIP_SET*             set,                /**< global SCIP settings */
   SCIP_Real             val                 /**< value to return fractional part for */
   );

/** checks, if relative difference of values is in range of dual feasibility tolerance */
SCIP_Bool SCIPsetIsDualfeasEQ(
   SCIP_SET*             set,                /**< global SCIP settings */
   SCIP_Real             val1,               /**< first value to be compared */
   SCIP_Real             val2                /**< second value to be compared */
   );

/** checks, if relative difference of val1 and val2 is lower than dual feasibility tolerance */
SCIP_Bool SCIPsetIsDualfeasLT(
   SCIP_SET*             set,                /**< global SCIP settings */
   SCIP_Real             val1,               /**< first value to be compared */
   SCIP_Real             val2                /**< second value to be compared */
   );

/** checks, if relative difference of val1 and val2 is not greater than dual feasibility tolerance */
SCIP_Bool SCIPsetIsDualfeasLE(
   SCIP_SET*             set,                /**< global SCIP settings */
   SCIP_Real             val1,               /**< first value to be compared */
   SCIP_Real             val2                /**< second value to be compared */
   );

/** checks, if relative difference of val1 and val2 is greater than dual feasibility tolerance */
SCIP_Bool SCIPsetIsDualfeasGT(
   SCIP_SET*             set,                /**< global SCIP settings */
   SCIP_Real             val1,               /**< first value to be compared */
   SCIP_Real             val2                /**< second value to be compared */
   );

/** checks, if relative difference of val1 and val2 is not lower than -dual feasibility tolerance */
SCIP_Bool SCIPsetIsDualfeasGE(
   SCIP_SET*             set,                /**< global SCIP settings */
   SCIP_Real             val1,               /**< first value to be compared */
   SCIP_Real             val2                /**< second value to be compared */
   );

/** checks, if value is in range dual feasibility tolerance of 0.0 */
SCIP_Bool SCIPsetIsDualfeasZero(
   SCIP_SET*             set,                /**< global SCIP settings */
   SCIP_Real             val                 /**< value to be compared against zero */
   );

/** checks, if value is greater than dual feasibility tolerance */
SCIP_Bool SCIPsetIsDualfeasPositive(
   SCIP_SET*             set,                /**< global SCIP settings */
   SCIP_Real             val                 /**< value to be compared against zero */
   );

/** checks, if value is lower than -dual feasibility tolerance */
SCIP_Bool SCIPsetIsDualfeasNegative(
   SCIP_SET*             set,                /**< global SCIP settings */
   SCIP_Real             val                 /**< value to be compared against zero */
   );

/** checks, if value is integral within the dual feasibility bounds */
SCIP_Bool SCIPsetIsDualfeasIntegral(
   SCIP_SET*             set,                /**< global SCIP settings */
   SCIP_Real             val                 /**< value to be compared against zero */
   );

/** checks, if given fractional part is smaller than dual feasibility tolerance */
SCIP_Bool SCIPsetIsDualfeasFracIntegral(
   SCIP_SET*             set,                /**< global SCIP settings */
   SCIP_Real             val                 /**< value to be compared against zero */
   );

/** rounds value + dual feasibility tolerance down to the next integer */
SCIP_Real SCIPsetDualfeasFloor(
   SCIP_SET*             set,                /**< global SCIP settings */
   SCIP_Real             val                 /**< value to be compared against zero */
   );

/** rounds value - dual feasibility tolerance up to the next integer */
SCIP_Real SCIPsetDualfeasCeil(
   SCIP_SET*             set,                /**< global SCIP settings */
   SCIP_Real             val                 /**< value to be compared against zero */
   );

/** rounds value to the nearest integer in dual feasibility tolerance */
SCIP_Real SCIPsetDualfeasRound(
   SCIP_SET*             set,                /**< global SCIP settings */
   SCIP_Real             val                 /**< value to be compared against zero */
   );

/** returns fractional part of value, i.e. x - floor(x) in dual feasibility tolerance */
SCIP_Real SCIPsetDualfeasFrac(
   SCIP_SET*             set,                /**< global SCIP settings */
   SCIP_Real             val                 /**< value to return fractional part for */
   );

/** checks, if the given new lower bound is at least min(oldub - oldlb, |oldlb|) times the bound
 *  strengthening epsilon better than the old one or the change in the lower bound would fix the
 *  sign of the variable
 */
SCIP_Bool SCIPsetIsLbBetter(
   SCIP_SET*             set,                /**< global SCIP settings */
   SCIP_Real             newlb,              /**< new lower bound */
   SCIP_Real             oldlb,              /**< old lower bound */
   SCIP_Real             oldub               /**< old upper bound */
   );

/** checks, if the given new upper bound is at least min(oldub - oldlb, |oldub|) times the bound
 *  strengthening epsilon better than the old one or the change in the upper bound would fix the
 *  sign of the variable
 */
SCIP_Bool SCIPsetIsUbBetter(
   SCIP_SET*             set,                /**< global SCIP settings */
   SCIP_Real             newub,              /**< new upper bound */
   SCIP_Real             oldlb,              /**< old lower bound */
   SCIP_Real             oldub               /**< old upper bound */
   );

/** checks, if the given cut's efficacy is larger than the minimal cut efficacy */
SCIP_Bool SCIPsetIsEfficacious(
   SCIP_SET*             set,                /**< global SCIP settings */
   SCIP_Bool             root,               /**< should the root's minimal cut efficacy be used? */
   SCIP_Real             efficacy            /**< efficacy of the cut */
   );

/** checks, if relative difference of values is in range of epsilon */
SCIP_Bool SCIPsetIsRelEQ(
   SCIP_SET*             set,                /**< global SCIP settings */
   SCIP_Real             val1,               /**< first value to be compared */
   SCIP_Real             val2                /**< second value to be compared */
   );

/** checks, if relative difference of val1 and val2 is lower than epsilon */
SCIP_Bool SCIPsetIsRelLT(
   SCIP_SET*             set,                /**< global SCIP settings */
   SCIP_Real             val1,               /**< first value to be compared */
   SCIP_Real             val2                /**< second value to be compared */
   );

/** checks, if relative difference of val1 and val2 is not greater than epsilon */
SCIP_Bool SCIPsetIsRelLE(
   SCIP_SET*             set,                /**< global SCIP settings */
   SCIP_Real             val1,               /**< first value to be compared */
   SCIP_Real             val2                /**< second value to be compared */
   );

/** checks, if relative difference of val1 and val2 is greater than epsilon */
SCIP_Bool SCIPsetIsRelGT(
   SCIP_SET*             set,                /**< global SCIP settings */
   SCIP_Real             val1,               /**< first value to be compared */
   SCIP_Real             val2                /**< second value to be compared */
   );

/** checks, if relative difference of val1 and val2 is not lower than -epsilon */
SCIP_Bool SCIPsetIsRelGE(
   SCIP_SET*             set,                /**< global SCIP settings */
   SCIP_Real             val1,               /**< first value to be compared */
   SCIP_Real             val2                /**< second value to be compared */
   );

/** checks, if relative difference of values is in range of sumepsilon */
SCIP_Bool SCIPsetIsSumRelEQ(
   SCIP_SET*             set,                /**< global SCIP settings */
   SCIP_Real             val1,               /**< first value to be compared */
   SCIP_Real             val2                /**< second value to be compared */
   );

/** checks, if relative difference of val1 and val2 is lower than sumepsilon */
SCIP_Bool SCIPsetIsSumRelLT(
   SCIP_SET*             set,                /**< global SCIP settings */
   SCIP_Real             val1,               /**< first value to be compared */
   SCIP_Real             val2                /**< second value to be compared */
   );

/** checks, if relative difference of val1 and val2 is not greater than sumepsilon */
SCIP_Bool SCIPsetIsSumRelLE(
   SCIP_SET*             set,                /**< global SCIP settings */
   SCIP_Real             val1,               /**< first value to be compared */
   SCIP_Real             val2                /**< second value to be compared */
   );

/** checks, if relative difference of val1 and val2 is greater than sumepsilon */
SCIP_Bool SCIPsetIsSumRelGT(
   SCIP_SET*             set,                /**< global SCIP settings */
   SCIP_Real             val1,               /**< first value to be compared */
   SCIP_Real             val2                /**< second value to be compared */
   );

/** checks, if relative difference of val1 and val2 is not lower than -sumepsilon */
SCIP_Bool SCIPsetIsSumRelGE(
   SCIP_SET*             set,                /**< global SCIP settings */
   SCIP_Real             val1,               /**< first value to be compared */
   SCIP_Real             val2                /**< second value to be compared */
   );

/** returns the flag indicating whether sub-SCIPs that could cause recursion have been deactivated */
SCIP_Bool SCIPsetGetSubscipsOff(
   SCIP_SET*             set                 /**< global SCIP settings */
   );


#ifdef NDEBUG

/* In optimized mode, the function calls are overwritten by defines to reduce the number of function calls and
 * speed up the algorithms.
 */

#define SCIPsetInfinity(set)               ( (set)->num_infinity )
#define SCIPsetGetHugeValue(set)           ( (set)->num_hugeval )
#define SCIPsetEpsilon(set)                ( (set)->num_epsilon )
#define SCIPsetSumepsilon(set)             ( (set)->num_sumepsilon )
#define SCIPsetFeastol(set)                ( (set)->num_feastol )
#define SCIPsetLPFeastolFactor(set)        ( (set)->num_lpfeastolfactor )
#define SCIPsetDualfeastol(set)            ( (set)->num_dualfeastol )
#define SCIPsetBarrierconvtol(set)         ( (set)->num_barrierconvtol )
#define SCIPsetPseudocosteps(set)          ( (set)->num_pseudocosteps )
#define SCIPsetPseudocostdelta(set)        ( (set)->num_pseudocostdelta )
#define SCIPsetRelaxfeastol(set)           ( (set)->num_relaxfeastol )
#define SCIPsetCutoffbounddelta(set)       ( MIN(100.0 * SCIPsetFeastol(set), 0.0001) )
#define SCIPsetRecompfac(set)              ( (set)->num_recompfac )
#define SCIPsetIsEQ(set, val1, val2)       ( EPSEQ(val1, val2, (set)->num_epsilon) )
#define SCIPsetIsLT(set, val1, val2)       ( EPSLT(val1, val2, (set)->num_epsilon) )
#define SCIPsetIsLE(set, val1, val2)       ( EPSLE(val1, val2, (set)->num_epsilon) )
#define SCIPsetIsGT(set, val1, val2)       ( EPSGT(val1, val2, (set)->num_epsilon) )
#define SCIPsetIsGE(set, val1, val2)       ( EPSGE(val1, val2, (set)->num_epsilon) )
#define SCIPsetIsInfinity(set, val)        ( (val) >= (set)->num_infinity )
#define SCIPsetIsHugeValue(set, val)       ( (val) >= (set)->num_hugeval )
#define SCIPsetIsZero(set, val)            ( EPSZ(val, (set)->num_epsilon) )
#define SCIPsetIsPositive(set, val)        ( EPSP(val, (set)->num_epsilon) )
#define SCIPsetIsNegative(set, val)        ( EPSN(val, (set)->num_epsilon) )
#define SCIPsetIsIntegral(set, val)        ( EPSISINT(val, (set)->num_epsilon) )
#define SCIPsetIsScalingIntegral(set, val, scalar)                      \
   ( EPSISINT((scalar)*(val), MAX(REALABS(scalar), 1.0)*(set)->num_epsilon) )
#define SCIPsetIsFracIntegral(set, val)    ( !EPSP(val, (set)->num_epsilon) )
#define SCIPsetFloor(set, val)             ( EPSFLOOR(val, (set)->num_epsilon) )
#define SCIPsetCeil(set, val)              ( EPSCEIL(val, (set)->num_epsilon) )
#define SCIPsetRound(set, val)             ( EPSROUND(val, (set)->num_epsilon) )
#define SCIPsetFrac(set, val)              ( EPSFRAC(val, (set)->num_epsilon) )

#define SCIPsetIsSumEQ(set, val1, val2)    ( EPSEQ(val1, val2, (set)->num_sumepsilon) )
#define SCIPsetIsSumLT(set, val1, val2)    ( EPSLT(val1, val2, (set)->num_sumepsilon) )
#define SCIPsetIsSumLE(set, val1, val2)    ( EPSLE(val1, val2, (set)->num_sumepsilon) )
#define SCIPsetIsSumGT(set, val1, val2)    ( EPSGT(val1, val2, (set)->num_sumepsilon) )
#define SCIPsetIsSumGE(set, val1, val2)    ( EPSGE(val1, val2, (set)->num_sumepsilon) )
#define SCIPsetIsSumZero(set, val)         ( EPSZ(val, (set)->num_sumepsilon) )
#define SCIPsetIsSumPositive(set, val)     ( EPSP(val, (set)->num_sumepsilon) )
#define SCIPsetIsSumNegative(set, val)     ( EPSN(val, (set)->num_sumepsilon) )
#define SCIPsetSumFloor(set, val)          ( EPSFLOOR(val, (set)->num_sumepsilon) )
#define SCIPsetSumCeil(set, val)           ( EPSCEIL(val, (set)->num_sumepsilon) )
#define SCIPsetSumRound(set, val)          ( EPSROUND(val, (set)->num_sumepsilon) )
#define SCIPsetSumFrac(set, val)           ( EPSFRAC(val, (set)->num_sumepsilon) )

#define SCIPsetIsFeasEQ(set, val1, val2)   ( EPSZ(SCIPrelDiff(val1, val2), (set)->num_feastol) )
#define SCIPsetIsFeasLT(set, val1, val2)   ( EPSN(SCIPrelDiff(val1, val2), (set)->num_feastol) )
#define SCIPsetIsFeasLE(set, val1, val2)   ( !EPSP(SCIPrelDiff(val1, val2), (set)->num_feastol) )
#define SCIPsetIsFeasGT(set, val1, val2)   ( EPSP(SCIPrelDiff(val1, val2), (set)->num_feastol) )
#define SCIPsetIsFeasGE(set, val1, val2)   ( !EPSN(SCIPrelDiff(val1, val2), (set)->num_feastol) )
#define SCIPsetIsFeasZero(set, val)        ( EPSZ(val, (set)->num_feastol) )
#define SCIPsetIsFeasPositive(set, val)    ( EPSP(val, (set)->num_feastol) )
#define SCIPsetIsFeasNegative(set, val)    ( EPSN(val, (set)->num_feastol) )
#define SCIPsetIsFeasIntegral(set, val)    ( EPSISINT(val, (set)->num_feastol) )
#define SCIPsetIsFeasFracIntegral(set, val) ( !EPSP(val, (set)->num_feastol) )
#define SCIPsetFeasFloor(set, val)         ( EPSFLOOR(val, (set)->num_feastol) )
#define SCIPsetFeasCeil(set, val)          ( EPSCEIL(val, (set)->num_feastol) )
#define SCIPsetFeasRound(set, val)         ( EPSROUND(val, (set)->num_feastol) )
#define SCIPsetFeasFrac(set, val)          ( EPSFRAC(val, (set)->num_feastol) )

#define SCIPsetIsDualfeasEQ(set, val1, val2)   ( EPSZ(SCIPrelDiff(val1, val2), (set)->num_dualfeastol) )
#define SCIPsetIsDualfeasLT(set, val1, val2)   ( EPSN(SCIPrelDiff(val1, val2), (set)->num_dualfeastol) )
#define SCIPsetIsDualfeasLE(set, val1, val2)   ( !EPSP(SCIPrelDiff(val1, val2), (set)->num_dualfeastol) )
#define SCIPsetIsDualfeasGT(set, val1, val2)   ( EPSP(SCIPrelDiff(val1, val2), (set)->num_dualfeastol) )
#define SCIPsetIsDualfeasGE(set, val1, val2)   ( !EPSN(SCIPrelDiff(val1, val2), (set)->num_dualfeastol) )
#define SCIPsetIsDualfeasZero(set, val)        ( EPSZ(val, (set)->num_dualfeastol) )
#define SCIPsetIsDualfeasPositive(set, val)    ( EPSP(val, (set)->num_dualfeastol) )
#define SCIPsetIsDualfeasNegative(set, val)    ( EPSN(val, (set)->num_dualfeastol) )
#define SCIPsetIsDualfeasIntegral(set, val)    ( EPSISINT(val, (set)->num_dualfeastol) )
#define SCIPsetIsDualfeasFracIntegral(set, val) ( !EPSP(val, (set)->num_dualfeastol) )
#define SCIPsetDualfeasFloor(set, val)         ( EPSFLOOR(val, (set)->num_dualfeastol) )
#define SCIPsetDualfeasCeil(set, val)          ( EPSCEIL(val, (set)->num_dualfeastol) )
#define SCIPsetDualfeasRound(set, val)         ( EPSROUND(val, (set)->num_dualfeastol) )
#define SCIPsetDualfeasFrac(set, val)          ( EPSFRAC(val, (set)->num_dualfeastol) )

#define SCIPsetIsLbBetter(set, newlb, oldlb, oldub) ( ((oldlb) < 0.0 && (newlb) >= 0.0) || EPSGT(newlb, oldlb, \
         set->num_boundstreps * MAX(MIN((oldub) - (oldlb), REALABS(oldlb)), 1e-3)) )
#define SCIPsetIsUbBetter(set, newub, oldlb, oldub) ( ((oldub) > 0.0 && (newub) <= 0.0) || EPSLT(newub, oldub, \
         set->num_boundstreps * MAX(MIN((oldub) - (oldlb), REALABS(oldub)), 1e-3)) )
#define SCIPsetIsEfficacious(set, root, efficacy) \
   ( root ? EPSP(efficacy, (set)->sepa_minefficacyroot) : EPSP(efficacy, (set)->sepa_minefficacy) )

#define SCIPsetIsRelEQ(set, val1, val2)    ( EPSZ(SCIPrelDiff(val1, val2), (set)->num_epsilon) )
#define SCIPsetIsRelLT(set, val1, val2)    ( EPSN(SCIPrelDiff(val1, val2), (set)->num_epsilon) )
#define SCIPsetIsRelLE(set, val1, val2)    ( !EPSP(SCIPrelDiff(val1, val2), (set)->num_epsilon) )
#define SCIPsetIsRelGT(set, val1, val2)    ( EPSP(SCIPrelDiff(val1, val2), (set)->num_epsilon) )
#define SCIPsetIsRelGE(set, val1, val2)    ( !EPSN(SCIPrelDiff(val1, val2), (set)->num_epsilon) )

#define SCIPsetIsSumRelEQ(set, val1, val2) ( EPSZ(SCIPrelDiff(val1, val2), (set)->num_sumepsilon) )
#define SCIPsetIsSumRelLT(set, val1, val2) ( EPSN(SCIPrelDiff(val1, val2), (set)->num_sumepsilon) )
#define SCIPsetIsSumRelLE(set, val1, val2) ( !EPSP(SCIPrelDiff(val1, val2), (set)->num_sumepsilon) )
#define SCIPsetIsSumRelGT(set, val1, val2) ( EPSP(SCIPrelDiff(val1, val2), (set)->num_sumepsilon) )
#define SCIPsetIsSumRelGE(set, val1, val2) ( !EPSN(SCIPrelDiff(val1, val2), (set)->num_sumepsilon) )
#define SCIPsetIsUpdateUnreliable(set, newvalue, oldvalue) \
   ( (ABS(oldvalue) / MAX(ABS(newvalue), set->num_epsilon)) >= set->num_recompfac )
#define SCIPsetInitializeRandomSeed(set, val) ( (val + (set)->random_randomseedshift) )

#define SCIPsetGetSubscipsOff(set)         ( (set)->subscipsoff )

#endif

#define SCIPsetAllocBuffer(set,ptr)             ( (BMSallocBufferMemory((set)->buffer, (ptr)) == NULL) ? SCIP_NOMEMORY : SCIP_OKAY )
#define SCIPsetAllocBufferSize(set,ptr,size)    ( (BMSallocBufferMemorySize((set)->buffer, (ptr), (size)) == NULL) ? SCIP_NOMEMORY : SCIP_OKAY )
#define SCIPsetAllocBufferArray(set,ptr,num)    ( (BMSallocBufferMemoryArray((set)->buffer, (ptr), (num)) == NULL) ? SCIP_NOMEMORY : SCIP_OKAY )
#define SCIPsetDuplicateBufferSize(set,ptr,source,size) ( (BMSduplicateBufferMemory((set)->buffer, (ptr), (source), (size)) == NULL) ? SCIP_NOMEMORY : SCIP_OKAY )
#define SCIPsetDuplicateBufferArray(set,ptr,source,num) ( (BMSduplicateBufferMemoryArray((set)->buffer, (ptr), (source), (num)) == NULL) ? SCIP_NOMEMORY : SCIP_OKAY )
#define SCIPsetReallocBufferSize(set,ptr,size)  ( (BMSreallocBufferMemorySize((set)->buffer, (ptr), (size)) == NULL) ? SCIP_NOMEMORY : SCIP_OKAY )
#define SCIPsetReallocBufferArray(set,ptr,num)  ( (BMSreallocBufferMemoryArray((set)->buffer, (ptr), (num)) == NULL) ? SCIP_NOMEMORY : SCIP_OKAY )
#define SCIPsetFreeBuffer(set,ptr)              BMSfreeBufferMemory((set)->buffer, (ptr))
#define SCIPsetFreeBufferSize(set,ptr)          BMSfreeBufferMemorySize((set)->buffer, (ptr))
#define SCIPsetFreeBufferArray(set,ptr)         BMSfreeBufferMemoryArray((set)->buffer, (ptr))

#define SCIPsetAllocCleanBuffer(set,ptr)             ( (BMSallocBufferMemory((set)->cleanbuffer, (ptr)) == NULL) ? SCIP_NOMEMORY : SCIP_OKAY )
#define SCIPsetAllocCleanBufferSize(set,ptr,size)    ( (BMSallocBufferMemorySize((set)->cleanbuffer, (ptr), (size)) == NULL) ? SCIP_NOMEMORY : SCIP_OKAY )
#define SCIPsetAllocCleanBufferArray(set,ptr,num)    ( (BMSallocBufferMemoryArray((set)->cleanbuffer, (ptr), (num)) == NULL) ? SCIP_NOMEMORY : SCIP_OKAY )
#define SCIPsetFreeCleanBuffer(set,ptr)              BMSfreeBufferMemory((set)->cleanbuffer, (ptr))
#define SCIPsetFreeCleanBufferSize(set,ptr)          BMSfreeBufferMemorySize((set)->cleanbuffer, (ptr))
#define SCIPsetFreeCleanBufferArray(set,ptr)         BMSfreeBufferMemoryArray((set)->cleanbuffer, (ptr))

/* if we have a C99 compiler */
#ifdef SCIP_HAVE_VARIADIC_MACROS

/** prints a debugging message if SCIP_DEBUG flag is set */
#ifdef SCIP_DEBUG
#define SCIPsetDebugMsg(set, ...)       SCIPsetPrintDebugMessage(set, __FILE__, __LINE__, __VA_ARGS__)
#define SCIPsetDebugMsgPrint(set, ...)  SCIPsetDebugMessagePrint(set, __VA_ARGS__)
#else
#define SCIPsetDebugMsg(set, ...)       while ( FALSE ) SCIPsetPrintDebugMessage(set, __FILE__, __LINE__, __VA_ARGS__)
#define SCIPsetDebugMsgPrint(set, ...)  while ( FALSE ) SCIPsetDebugMessagePrint(set, __VA_ARGS__)
#endif

#else
/* if we do not have a C99 compiler, use a workaround that prints a message, but not the file and linenumber */

/** prints a debugging message if SCIP_DEBUG flag is set */
#ifdef SCIP_DEBUG
#define SCIPsetDebugMsg                 printf("debug: "), SCIPsetDebugMessagePrint
#define SCIPsetDebugMsgPrint            printf("debug: "), SCIPsetDebugMessagePrint
#else
#define SCIPsetDebugMsg                 while ( FALSE ) SCIPsetDebugMsgPrint
#define SCIPsetDebugMsgPrint            while ( FALSE ) SCIPsetDebugMessagePrint
#endif

#endif


/** prints a debug message */
#ifdef __GNUC__
__attribute__((format(printf, 4, 5)))
#endif
SCIP_EXPORT
void SCIPsetPrintDebugMessage(
   SCIP_SET*             set,                /**< global SCIP settings */
   const char*           sourcefile,         /**< name of the source file that called the function */
   int                   sourceline,         /**< line in the source file where the function was called */
   const char*           formatstr,          /**< format string like in printf() function */
   ...                                       /**< format arguments line in printf() function */
   );

/** prints a debug message without precode */
#ifdef __GNUC__
__attribute__((format(printf, 2, 3)))
#endif
SCIP_EXPORT
void SCIPsetDebugMessagePrint(
   SCIP_SET*             set,                /**< global SCIP settings */
   const char*           formatstr,          /**< format string like in printf() function */
   ...                                       /**< format arguments line in printf() function */
   );


#ifdef __cplusplus
}
#endif

#endif<|MERGE_RESOLUTION|>--- conflicted
+++ resolved
@@ -1044,13 +1044,8 @@
    SCIP_Bool             root                /**< are we at the root node? */
    );
 
-<<<<<<< HEAD
-/** returns the maximal number of cuts generated per round */
-int SCIPsetGetSepaMaxcutsGen(
-=======
 /** returns factor for the maximal number of cuts generated per round */
 SCIP_Real SCIPsetGetSepaMaxcutsGenFactor(
->>>>>>> c1df9ead
    SCIP_SET*             set,                /**< global SCIP settings */
    SCIP_Bool             root                /**< are we at the root node? */
    );
