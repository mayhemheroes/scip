--- conflicted
+++ resolved
@@ -335,11 +335,7 @@
       assert(!SCIPisZero(scip, val));
       solval = SCIPgetSolVal(scip, sol, var);
 
-<<<<<<< HEAD
-      isinteger = (SCIPvarIsIntegral(var) && !SCIPvarIsImpliedIntegral(var));
-=======
       isinteger = SCIPvarIsNonimpliedIntegral(var);
->>>>>>> 493e2712
       isfrac = (isinteger && !SCIPisFeasIntegral(scip, solval));
       increase = (direction * val > 0.0);
 
@@ -461,11 +457,7 @@
    for( v = 0; v < nlpcands; ++v )
    {
       var = lpcands[v];
-<<<<<<< HEAD
-      assert(SCIPvarIsIntegral(var) && !SCIPvarIsImpliedIntegral(var));
-=======
       assert(SCIPvarIsNonimpliedIntegral(var));
->>>>>>> 493e2712
 
       solval = SCIPgetSolVal(scip, sol, var);
       if( !SCIPisFeasIntegral(scip, solval) )
@@ -916,11 +908,7 @@
       /* update fractionality counter and minimal objective value possible after shifting remaining variables */
       oldsolvalisfrac = (!SCIPisFeasIntegral(scip, oldsolval) && SCIPvarIsIntegral(shiftvar) && !SCIPvarIsImpliedIntegral(shiftvar));
       obj = SCIPvarGetObj(shiftvar);
-<<<<<<< HEAD
-      if( SCIPvarIsIntegral(shiftvar) && !SCIPvarIsImpliedIntegral(shiftvar) && oldsolvalisfrac )
-=======
       if( SCIPvarIsNonimpliedIntegral(shiftvar) && oldsolvalisfrac )
->>>>>>> 493e2712
       {
          assert(SCIPisFeasIntegral(scip, newsolval));
          nfrac--;
