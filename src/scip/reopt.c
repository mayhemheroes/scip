/* * * * * * * * * * * * * * * * * * * * * * * * * * * * * * * * * * * * * * */
/*                                                                           */
/*                  This file is part of the program and library             */
/*         SCIP --- Solving Constraint Integer Programs                      */
/*                                                                           */
/*    Copyright (C) 2002-2018 Konrad-Zuse-Zentrum                            */
/*                            fuer Informationstechnik Berlin                */
/*                                                                           */
/*  SCIP is distributed under the terms of the ZIB Academic License.         */
/*                                                                           */
/*  You should have received a copy of the ZIB Academic License              */
/*  along with SCIP; see the file COPYING. If not email to scip@zib.de.      */
/*                                                                           */
/* * * * * * * * * * * * * * * * * * * * * * * * * * * * * * * * * * * * * * */

/**@file   reopt.c
 * @brief  data structures and methods for collecting reoptimization information
 * @author Jakob Witzig
 */

/*---+----1----+----2----+----3----+----4----+----5----+----6----+----7----+----8----+----9----+----0----+----1----+----2*/
#include <assert.h>
#include <string.h>

#include "scip/def.h"
#include "scip/mem.h"
#include "scip/event.h"
#include "scip/scip.h"
#include "scip/set.h"
#include "scip/sol.h"
#include "scip/var.h"
#include "scip/lp.h"
#include "scip/misc.h"
#include "scip/reopt.h"
#include "scip/tree.h"
#include "scip/primal.h"
#include "scip/sepastore.h"
#include "scip/cutpool.h"
#include "scip/prob.h"
#include "scip/cons.h"
#include "scip/cons_bounddisjunction.h"
#include "scip/cons_linear.h"
#include "scip/cons_logicor.h"
#include "scip/cons_setppc.h"
#include "scip/cons_linear.h"
#include "scip/clock.h"
#include "scip/heur_reoptsols.h"
#include "scip/history.h"
#include "blockmemshell/memory.h"

#define DEFAULT_MEM_VARAFTERDUAL    10
#define DEFAULT_MEM_VAR             10
#define DEFAULT_MEM_NODES         1000
#define DEFAULT_MEM_RUN            200
#define DEFAULT_MEM_DUALCONS        10

#define DEFAULT_RANDSEED            67

/* event handler properties */
#define EVENTHDLR_NAME         "Reopt"
#define EVENTHDLR_DESC         "node event handler for reoptimization"

/* ---------------- Callback methods of event handler ---------------- */

/** exec the event handler */
static
SCIP_DECL_EVENTEXEC(eventExecReopt)
{  /*lint --e{715}*/
   SCIP_NODE*          eventnode;
   SCIP_Real           oldbound;
   SCIP_Real           newbound;

   assert(scip != NULL);
   assert(eventhdlr != NULL);
   assert(strcmp(SCIPeventhdlrGetName(eventhdlr), EVENTHDLR_NAME) == 0);
   assert(SCIPvarGetType(SCIPeventGetVar(event)) != SCIP_VARTYPE_CONTINUOUS);

   if( SCIPgetStage(scip) != SCIP_STAGE_SOLVING )
      return SCIP_OKAY;

   eventnode = SCIPgetCurrentNode(scip);
   oldbound = SCIPeventGetOldbound(event);
   newbound = SCIPeventGetNewbound(event);

   assert( eventnode != NULL );

   /* skip if the node is not the focus nodes */
   if( SCIPnodeGetType(eventnode) != SCIP_NODETYPE_FOCUSNODE || SCIPnodeGetDepth(eventnode) != SCIPgetEffectiveRootDepth(scip) )
      return SCIP_OKAY;

   SCIPdebugMsg(scip, "catch event for node %lld: <%s>: %g -> %g\n", SCIPnodeGetNumber(eventnode),
         SCIPvarGetName(SCIPeventGetVar(event)), SCIPeventGetOldbound(event), SCIPeventGetNewbound(event));

   assert(SCIPisFeasLT(scip, newbound, oldbound) || SCIPisFeasGT(scip, newbound, oldbound));

   SCIP_CALL( SCIPaddReoptDualBndchg(scip, eventnode, SCIPeventGetVar(event), newbound, oldbound) );

   return SCIP_OKAY;
}

/** solving process initialization method of event handler (called when branch and bound process is about to begin) */
static
SCIP_DECL_EVENTINITSOL(eventInitsolReopt)
{
   SCIP_VAR** vars;
   int varnr;

   assert(scip != NULL);
   assert(eventhdlr != NULL);
   assert(strcmp(SCIPeventhdlrGetName(eventhdlr), EVENTHDLR_NAME) == 0);

   if( !SCIPisReoptEnabled(scip) )
      return SCIP_OKAY;

   vars = SCIPgetVars(scip);
   for(varnr = 0; varnr < SCIPgetNVars(scip); ++varnr)
   {
      if( SCIPvarGetType(vars[varnr]) != SCIP_VARTYPE_CONTINUOUS )
      {
         SCIP_CALL(SCIPcatchVarEvent(scip, vars[varnr], SCIP_EVENTTYPE_GBDCHANGED, eventhdlr, NULL, NULL));
      }
   }

   return SCIP_OKAY;
}

/** solving process deinitialization method of event handler (called before branch and bound process data is freed) */
static
SCIP_DECL_EVENTEXITSOL(eventExitsolReopt)
{
   SCIP_VAR** vars;
   int varnr;
   assert(scip != NULL);

   assert(eventhdlr != NULL);
   assert(strcmp(SCIPeventhdlrGetName(eventhdlr), EVENTHDLR_NAME) == 0);

   if( !SCIPisReoptEnabled(scip) )
      return SCIP_OKAY;

   vars = SCIPgetVars(scip);

   for(varnr = 0; varnr < SCIPgetNVars(scip); ++varnr)
   {
      if( SCIPvarGetType(vars[varnr]) == SCIP_VARTYPE_BINARY )
      {
         SCIP_CALL(SCIPdropVarEvent(scip, vars[varnr], SCIP_EVENTTYPE_GBDCHANGED , eventhdlr, NULL, -1));
      }
   }
   return SCIP_OKAY;
}

/* ---------------- Callback methods of reoptimization methods ---------------- */

/*
 * memory growing methods for dynamically allocated arrays
 */

/** ensures, that sols[pos] array can store at least num entries */
static
SCIP_RETCODE ensureSolsSize(
   SCIP_REOPT*           reopt,              /**< reoptimization data structure */
   SCIP_SET*             set,                /**< global SCIP settings */
   BMS_BLKMEM*           blkmem,             /**< block memory */
   int                   num,                /**< minimum number of entries to store */
   int                   runidx              /**< run index for which the memory should checked */
   )
{
   assert(runidx >= 0);
   assert(runidx <= reopt->runsize);

   if( num > reopt->soltree->solssize[runidx] )
   {
      int newsize = SCIPsetCalcMemGrowSize(set, num + 1);

      SCIP_ALLOC( BMSreallocBlockMemoryArray(blkmem, &reopt->soltree->sols[runidx],
            reopt->soltree->solssize[runidx], newsize) ); /*lint !e866 */

      reopt->soltree->solssize[runidx] = newsize;
   }
   assert(num <= reopt->soltree->solssize[runidx]);

   return SCIP_OKAY;
}

/** ensures, that sols array can store at least num entries */
static
SCIP_RETCODE ensureRunSize(
   SCIP_REOPT*           reopt,              /**< reoptimization data structure */
   SCIP_SET*             set,                /**< gloabl SCIP settings */
   int                   num,                /**< minimum number of entries to store */
   BMS_BLKMEM*           blkmem              /**< block memory */
   )
{
   if( num >= reopt->runsize )
   {
      int s;
      int newsize = SCIPsetCalcMemGrowSize(set, num+1);
      SCIP_ALLOC( BMSreallocBlockMemoryArray(blkmem, &reopt->soltree->sols, reopt->runsize, newsize) );
      SCIP_ALLOC( BMSreallocBlockMemoryArray(blkmem, &reopt->soltree->nsols, reopt->runsize, newsize) );
      SCIP_ALLOC( BMSreallocBlockMemoryArray(blkmem, &reopt->soltree->solssize, reopt->runsize, newsize) );
      SCIP_ALLOC( BMSreallocBlockMemoryArray(blkmem, &reopt->prevbestsols, reopt->runsize, newsize) );
      SCIP_ALLOC( BMSreallocBlockMemoryArray(blkmem, &reopt->varhistory, reopt->runsize, newsize) );
      SCIP_ALLOC( BMSreallocMemoryArray(&reopt->objs, newsize) );

      for(s = reopt->runsize; s < newsize; s++)
      {
         reopt->varhistory[s] = NULL;
         reopt->prevbestsols[s] = NULL;
         reopt->objs[s] = NULL;
         reopt->soltree->solssize[s] = 0;
         reopt->soltree->nsols[s] = 0;
         reopt->soltree->sols[s] = NULL;
      }

      reopt->runsize = newsize;
   }
   assert(num < reopt->runsize);

   return SCIP_OKAY;
}

/** check the memory of the reoptimization tree and if necessary reallocate */
static
SCIP_RETCODE reopttreeCheckMemory(
   SCIP_REOPTTREE*       reopttree,          /**< reoptimization tree */
   SCIP_SET*             set,                /**< global SCIP settings */
   BMS_BLKMEM*           blkmem              /**< block memory */
   )
{
   assert(reopttree != NULL);
   assert(blkmem != NULL);

   if( SCIPqueueIsEmpty(reopttree->openids) )
   {
      int newsize;
      unsigned int id;

      assert(reopttree->nreoptnodes == (int)(reopttree->reoptnodessize));

      newsize = SCIPsetCalcMemGrowSize(set, (int)reopttree->reoptnodessize+1);
      SCIP_ALLOC( BMSreallocBlockMemoryArray(blkmem, &reopttree->reoptnodes, reopttree->reoptnodessize, newsize) ); /*lint !e647*/

      for( id = reopttree->reoptnodessize; id < (unsigned int)newsize; id++ )
      {
         SCIP_CALL( SCIPqueueInsert(reopttree->openids, (void*) (size_t) id) ); /*lint !e571*/
         reopttree->reoptnodes[id] = NULL;
      }

      reopttree->reoptnodessize = (unsigned int)newsize;
   }

   return SCIP_OKAY;
}

/** check allocated memory of a node within the reoptimization tree and if necessary reallocate */
static
SCIP_RETCODE reoptnodeCheckMemory(
   SCIP_REOPTNODE*       reoptnode,          /**< node of the reoptimization tree */
   SCIP_SET*             set,                /**< global SCIP settings */
   BMS_BLKMEM*           blkmem,             /**< block memory */
   int                   var_mem,            /**< memory for variables */
   int                   child_mem,          /**< memory for child nodes */
   int                   conss_mem           /**< memory for constraints */
   )
{
   int newsize;

   assert(reoptnode != NULL);
   assert(blkmem != NULL);
   assert(var_mem >= 0);
   assert(child_mem >= 0);
   assert(conss_mem >= 0);

   /* check allocated memory for variable and bound information */
   if( var_mem > 0 )
   {
      if( reoptnode->varssize == 0 )
      {
         SCIP_ALLOC( BMSallocBlockMemoryArray(blkmem, &reoptnode->vars, var_mem) );
         SCIP_ALLOC( BMSallocBlockMemoryArray(blkmem, &reoptnode->varbounds, var_mem) );
         SCIP_ALLOC( BMSallocBlockMemoryArray(blkmem, &reoptnode->varboundtypes, var_mem) );
         reoptnode->varssize = var_mem;
      }
      else if( reoptnode->varssize < var_mem )
      {
         newsize = SCIPsetCalcMemGrowSize(set, var_mem+1);
         SCIP_ALLOC( BMSreallocBlockMemoryArray(blkmem, &reoptnode->vars, reoptnode->varssize, newsize) );
         SCIP_ALLOC( BMSreallocBlockMemoryArray(blkmem, &reoptnode->varbounds, reoptnode->varssize, newsize) );
         SCIP_ALLOC( BMSreallocBlockMemoryArray(blkmem, &reoptnode->varboundtypes, reoptnode->varssize, newsize) );
         reoptnode->varssize = newsize;
      }
   }

   /* check allocated memory for child node information */
   if( child_mem > 0 )
   {
      if( reoptnode->allocchildmem == 0 )
      {
         SCIP_ALLOC( BMSallocBlockMemoryArray(blkmem, &reoptnode->childids, child_mem) );
         reoptnode->nchilds = 0;
         reoptnode->allocchildmem = child_mem;
      }
      else if( reoptnode->allocchildmem < child_mem )
      {
         newsize = SCIPsetCalcMemGrowSize(set, child_mem+1);
         SCIP_ALLOC( BMSreallocBlockMemoryArray(blkmem, &reoptnode->childids, reoptnode->allocchildmem, newsize) );
         reoptnode->allocchildmem = newsize;
      }
   }

   /* check allocated memory for add constraints */
   if( conss_mem > 0 )
   {
      if( reoptnode->consssize == 0 )
      {
         SCIP_ALLOC( BMSallocBlockMemoryArray(blkmem, &reoptnode->conss, conss_mem) );
         reoptnode->nconss = 0;
         reoptnode->consssize = conss_mem;
      }
      else if( reoptnode->consssize < conss_mem )
      {
         newsize = SCIPsetCalcMemGrowSize(set, conss_mem);
         SCIP_ALLOC( BMSreallocBlockMemoryArray(blkmem, &reoptnode->conss, reoptnode->consssize, newsize) );
         reoptnode->consssize = newsize;
      }
   }

   return SCIP_OKAY;
}

/*
 * local methods
 */

/** returns the number of stored solutions in the subtree induced by @p solnode */
static
int soltreeNInducedSols(
   SCIP_SOLNODE*         solnode             /**< node within the solution tree */
   )
{
   SCIP_SOLNODE* sibling;
   int nsols;

   assert(solnode != NULL);

   if( solnode->child == NULL && solnode->sol == NULL )
      return 0;
   if( solnode->child == NULL && solnode->sol != NULL )
      return 1;

   nsols = 0;
   sibling = solnode->child;

   /* traverse through the list */
   while( sibling != NULL )
   {
      nsols += soltreeNInducedSols(sibling);
      sibling = sibling->sibling;
   }

   return nsols;
}

/** returns the similarity of the objective functions of two given iterations */
static
SCIP_Real reoptSimilarity(
   SCIP_REOPT*           reopt,              /**< reoptimization data */
   SCIP_SET*             set,                /**< global SCIP settings */
   int                   obj1_id,            /**< id of one objective function */
   int                   obj2_id,            /**< id of the other objective function */
   SCIP_VAR**            vars,               /**< problem variables */
   int                   nvars               /**< number of problem variables */
   )
{
   SCIP_Real similarity;
   SCIP_Real norm_obj1;
   SCIP_Real norm_obj2;
   int v;

   assert(reopt != NULL);
   assert(vars != NULL);
   assert(nvars >= 0);

   similarity = 0.0;
   norm_obj1 = 0.0;
   norm_obj2 = 0.0;

   /* calculate similarity */
   for( v = 0; v < nvars; v++ )
   {
      SCIP_VAR* origvar;
      SCIP_VAR* transvar;
      SCIP_Real c1;
      SCIP_Real c2;
      SCIP_Real lb;
      SCIP_Real ub;

      origvar = vars[v];

      /* get the original variable */
      if( !SCIPvarIsOriginal(origvar) )
      {
         SCIP_RETCODE retcode;
         SCIP_Real constant = 0.0;
         SCIP_Real scalar = 1.0;

         retcode = SCIPvarGetOrigvarSum(&origvar, &scalar, &constant);

         if( retcode != SCIP_OKAY )
            return SCIP_INVALID;
      }
      assert(origvar != NULL && SCIPvarIsOriginal(origvar));

      /* get the transformed variable, we skip globally fixed variables */
      transvar = SCIPvarGetTransVar(origvar);
      assert(transvar != NULL);

      lb = SCIPvarGetLbLocal(transvar);
      ub = SCIPvarGetUbLocal(transvar);

      if( SCIPsetIsFeasLT(set, lb, ub) )
      {
         int probidx;

         probidx = SCIPvarGetIndex(origvar);
         assert(0 <= probidx && probidx < reopt->nobjvars);

         c1 = reopt->objs[obj1_id][probidx];
         c2 = reopt->objs[obj2_id][probidx];

         /* vector product */
         similarity += c1*c2;
         norm_obj1 += SQR(c1);
         norm_obj2 += SQR(c2);
      }
   }

   /* divide similarity by norms of the objective vectors */
   norm_obj1 = SQRT(norm_obj1);
   norm_obj2 = SQRT(norm_obj2);

   if( !SCIPsetIsZero(set, norm_obj1) && !SCIPsetIsZero(set, norm_obj2) )
      similarity /= (norm_obj1 * norm_obj2);

   /* make sure that we are between -1.0 und +1.0 */
   similarity = MAX(similarity, -1.0);
   similarity = MIN(similarity, 1.0);

   return similarity;
}

/** delete the given reoptimization node */
static
SCIP_RETCODE reoptnodeDelete(
   SCIP_REOPTNODE**      reoptnode,          /**< node of the reoptimization tree */
   BMS_BLKMEM*           blkmem              /**< block memory */
   )
{
   assert((*reoptnode) != NULL );
   assert(blkmem != NULL );

   /* delete data for constraints */
   if( (*reoptnode)->consssize > 0 )
   {
      int c;

      assert((*reoptnode)->conss != NULL);

      for( c = 0; c < (*reoptnode)->nconss; c++ )
      {
         assert((*reoptnode)->conss[c] != NULL);
         assert((*reoptnode)->conss[c]->vals != NULL);
         assert((*reoptnode)->conss[c]->vars != NULL);

         BMSfreeBlockMemoryArrayNull(blkmem, &(*reoptnode)->conss[c]->boundtypes, (*reoptnode)->conss[c]->varssize);
         BMSfreeBlockMemoryArrayNull(blkmem, &(*reoptnode)->conss[c]->vals, (*reoptnode)->conss[c]->varssize);
         BMSfreeBlockMemoryArrayNull(blkmem, &(*reoptnode)->conss[c]->vars, (*reoptnode)->conss[c]->varssize);
         BMSfreeBlockMemory(blkmem, &(*reoptnode)->conss[c]); /*lint !e866*/
      }
      BMSfreeBlockMemoryArray(blkmem, &(*reoptnode)->conss, (*reoptnode)->consssize);
      (*reoptnode)->nconss = 0;
      (*reoptnode)->consssize = 0;
      (*reoptnode)->conss = NULL;
   }

   /* free list of children */
   if( (*reoptnode)->childids != NULL )
   {
      BMSfreeBlockMemoryArray(blkmem, &(*reoptnode)->childids, (*reoptnode)->allocchildmem);
      (*reoptnode)->nchilds = 0;
      (*reoptnode)->allocchildmem = 0;
      (*reoptnode)->childids = NULL;
   }

   /* delete dual constraint */
   if( (*reoptnode)->dualredscur != NULL )
   {
      assert((*reoptnode)->dualredscur->varssize > 0);
      BMSfreeBlockMemoryArray(blkmem, &(*reoptnode)->dualredscur->boundtypes, (*reoptnode)->dualredscur->varssize);
      BMSfreeBlockMemoryArray(blkmem, &(*reoptnode)->dualredscur->vals, (*reoptnode)->dualredscur->varssize);
      BMSfreeBlockMemoryArray(blkmem, &(*reoptnode)->dualredscur->vars, (*reoptnode)->dualredscur->varssize);
      BMSfreeBlockMemory(blkmem, &(*reoptnode)->dualredscur);
      (*reoptnode)->dualredscur = NULL;
   }

   /* delete dual constraint */
   if( (*reoptnode)->dualredsnex != NULL )
   {
      assert((*reoptnode)->dualredsnex->varssize > 0);
      BMSfreeBlockMemoryArray(blkmem, &(*reoptnode)->dualredsnex->boundtypes, (*reoptnode)->dualredsnex->varssize);
      BMSfreeBlockMemoryArray(blkmem, &(*reoptnode)->dualredsnex->vals, (*reoptnode)->dualredsnex->varssize);
      BMSfreeBlockMemoryArray(blkmem, &(*reoptnode)->dualredsnex->vars, (*reoptnode)->dualredsnex->varssize);
      BMSfreeBlockMemory(blkmem, &(*reoptnode)->dualredsnex);
      (*reoptnode)->dualredsnex = NULL;
   }

   /* free boundtypes */
   if ((*reoptnode)->varboundtypes != NULL )
   {
      assert((*reoptnode)->varssize > 0);
      BMSfreeBlockMemoryArray(blkmem, &(*reoptnode)->varboundtypes, (*reoptnode)->varssize);
      (*reoptnode)->varboundtypes = NULL;
   }

   /* free bounds */
   if ((*reoptnode)->varbounds != NULL )
   {
      assert((*reoptnode)->varssize > 0);
      BMSfreeBlockMemoryArray(blkmem, &(*reoptnode)->varbounds, (*reoptnode)->varssize);
      (*reoptnode)->varbounds = NULL;
   }

   /* free variables */
   if ((*reoptnode)->vars != NULL )
   {
      assert((*reoptnode)->varssize > 0);
      BMSfreeBlockMemoryArray(blkmem, &(*reoptnode)->vars, (*reoptnode)->varssize);
      (*reoptnode)->vars = NULL;
   }

   (*reoptnode)->varssize = 0;

   /* free afterdual-boundtypes */
   if ((*reoptnode)->afterdualvarboundtypes != NULL )
   {
      assert((*reoptnode)->afterdualvarssize > 0);
      BMSfreeBlockMemoryArray(blkmem, &(*reoptnode)->afterdualvarboundtypes, (*reoptnode)->afterdualvarssize);
      (*reoptnode)->afterdualvarboundtypes = NULL;
   }

   /* free afterdual-bounds */
   if ((*reoptnode)->afterdualvarbounds != NULL )
   {
      assert((*reoptnode)->afterdualvarssize > 0);
      BMSfreeBlockMemoryArray(blkmem, &(*reoptnode)->afterdualvarbounds, (*reoptnode)->afterdualvarssize);
      (*reoptnode)->afterdualvarbounds = NULL;
   }

   /* free afterdual-variables */
   if ((*reoptnode)->afterdualvars != NULL )
   {
      assert((*reoptnode)->afterdualvarssize > 0);
      BMSfreeBlockMemoryArray(blkmem, &(*reoptnode)->afterdualvars, (*reoptnode)->afterdualvarssize);
      (*reoptnode)->afterdualvars = NULL;
   }

   (*reoptnode)->afterdualvarssize = 0;

   BMSfreeBlockMemory(blkmem, reoptnode);
   (*reoptnode) = NULL;

   return SCIP_OKAY;
}

/** reset the given reoptimization node */
static
SCIP_RETCODE reoptnodeReset(
   SCIP_REOPTNODE*       reoptnode,          /**< reoptimization node */
   SCIP_SET*             set,                /**< global SCIP settings */
   BMS_BLKMEM*           blkmem              /**< block memory */
   )
{
   assert(reoptnode != NULL);
   assert(set != NULL);
   assert(blkmem != NULL);

   /* remove and delete all constraints */
   if( reoptnode->nconss > 0 )
   {
      int c;

      assert(reoptnode->conss != NULL);
      assert(reoptnode->consssize > 0);

      for( c = 0; c < reoptnode->nconss; c++ )
      {
         if( !reoptnode->conss[c]->linear )
         {
            assert(reoptnode->conss[c]->boundtypes != NULL);
            BMSfreeBlockMemoryArray(blkmem, &reoptnode->conss[c]->boundtypes, reoptnode->conss[c]->varssize);
         }
         BMSfreeBlockMemoryArray(blkmem, &reoptnode->conss[c]->vals, reoptnode->conss[c]->varssize);
         BMSfreeBlockMemoryArray(blkmem, &reoptnode->conss[c]->vars, reoptnode->conss[c]->varssize);
         BMSfreeBlockMemory(blkmem, &reoptnode->conss[c]); /*lint !e866 */
      }
      reoptnode->nconss = 0;
   }

   /* remove all children */
   if( reoptnode->childids != NULL )
      reoptnode->nchilds = 0;

   /* delete dual constraint */
   if( reoptnode->dualredscur != NULL )
   {
      assert(reoptnode->dualredscur->varssize > 0);
      if( !reoptnode->dualredscur->linear )
      {
         assert(reoptnode->dualredscur->boundtypes != NULL);
         BMSfreeBlockMemoryArray(blkmem, &reoptnode->dualredscur->boundtypes, reoptnode->dualredscur->varssize);
      }
      BMSfreeBlockMemoryArray(blkmem, &reoptnode->dualredscur->vals, reoptnode->dualredscur->varssize);
      BMSfreeBlockMemoryArray(blkmem, &reoptnode->dualredscur->vars, reoptnode->dualredscur->varssize);
      BMSfreeBlockMemory(blkmem, &reoptnode->dualredscur);
      reoptnode->dualredscur = NULL;
   }

   /* delete dual constraint */
   if( reoptnode->dualredsnex != NULL )
   {
      assert(reoptnode->dualredsnex->varssize > 0);
      if( !reoptnode->dualredsnex->linear )
      {
         assert(reoptnode->dualredsnex->boundtypes != NULL);
         BMSfreeBlockMemoryArray(blkmem, &reoptnode->dualredsnex->boundtypes, reoptnode->dualredsnex->varssize);
      }
      BMSfreeBlockMemoryArray(blkmem, &reoptnode->dualredsnex->vals, reoptnode->dualredsnex->varssize);
      BMSfreeBlockMemoryArray(blkmem, &reoptnode->dualredsnex->vars, reoptnode->dualredsnex->varssize);
      BMSfreeBlockMemory(blkmem, &reoptnode->dualredsnex);
      reoptnode->dualredsnex = NULL;
   }

   reoptnode->parentID = 0;
   reoptnode->nvars = 0;
   reoptnode->nafterdualvars = 0;
   reoptnode->dualreds = FALSE;
   reoptnode->reopttype = (unsigned int)SCIP_REOPTTYPE_NONE;
   reoptnode->lowerbound = -SCIPsetInfinity(set);

   return SCIP_OKAY;
}

/** delete the node stored at position @p nodeID of the reoptimization tree */
static
SCIP_RETCODE reopttreeDeleteNode(
   SCIP_REOPTTREE*       reopttree,          /**< reoptimization tree */
   SCIP_SET*             set,                /**< global SCIP settings */
   BMS_BLKMEM*           blkmem,             /**< block memory */
   unsigned int          id,                 /**< id of a node */
   SCIP_Bool             softreset           /**< delete at the end of the solving process */
   )
{
   assert(reopttree != NULL );
   assert(id < reopttree->reoptnodessize);
   assert(reopttree->reoptnodes[id] != NULL );

   if( softreset )
   {
      SCIP_CALL( reoptnodeReset(reopttree->reoptnodes[id], set, blkmem) );
   }
   else
   {
      SCIP_CALL( reoptnodeDelete(&reopttree->reoptnodes[id], blkmem) );
   }

   assert(softreset || reopttree->reoptnodes[id] == NULL);
   assert(reopttree->reoptnodes[id] == NULL || reopttree->reoptnodes[id]->conss == NULL || reopttree->reoptnodes[id]->nconss == 0);
   assert(reopttree->reoptnodes[id] == NULL || reopttree->reoptnodes[id]->childids == NULL || reopttree->reoptnodes[id]->nchilds == 0);

   --reopttree->nreoptnodes;

   return SCIP_OKAY;
}

/** constructor of the solution tree */
static
SCIP_RETCODE createSolTree(
   SCIP_SOLTREE*         soltree,            /**< solution tree */
   BMS_BLKMEM*           blkmem              /**< block memory */
   )
{
   int s;

   assert(soltree != NULL);

   SCIP_ALLOC( BMSallocBlockMemoryArray(blkmem, &soltree->sols, DEFAULT_MEM_RUN) );
   SCIP_ALLOC( BMSallocBlockMemoryArray(blkmem, &soltree->nsols, DEFAULT_MEM_RUN) );
   SCIP_ALLOC( BMSallocBlockMemoryArray(blkmem, &soltree->solssize, DEFAULT_MEM_RUN) );

   for( s = 0; s < DEFAULT_MEM_RUN; s++ )
   {
      soltree->nsols[s] = 0;
      soltree->solssize[s] = 0;
      soltree->sols[s] = NULL;
   }

   /* allocate the root node */
   SCIP_ALLOC( BMSallocBlockMemory(blkmem, &soltree->root) );
   soltree->root->sol = NULL;
   soltree->root->value = SCIP_INVALID;
   soltree->root->updated = FALSE;
   soltree->root->father = NULL;
   soltree->root->child = NULL;
   soltree->root->sibling = NULL;

   return SCIP_OKAY;
}

/** free the given solution node */
static
SCIP_RETCODE soltreefreeNode(
   SCIP_REOPT*           reopt,              /**< reoptimization data */
   SCIP_SET*             set,                /**< global SCIP settings */
   SCIP_PRIMAL*          primal,             /**< the primal */
   BMS_BLKMEM*           blkmem,             /**< block memory */
   SCIP_SOLNODE**        solnode             /**< node within the solution tree */
   )
{
   SCIP_SOLNODE* child;
   SCIP_SOLNODE* sibling;

   assert(reopt != NULL);
   assert(set != NULL);
   assert(primal != NULL || set->stage == SCIP_STAGE_INIT);
   assert(solnode != NULL);
   assert(blkmem != NULL);

   child = (*solnode)->child;

   /* traverse through the list and free recursive all subtree */
   while( child != NULL )
   {
      SCIP_CALL( soltreefreeNode(reopt, set, primal, blkmem, &child) );
      assert(child != NULL);

      sibling = child->sibling;
      BMSfreeBlockMemoryNull(blkmem, &child);
      child = sibling;
   }

   if( (*solnode)->sol != NULL )
   {
      assert(set->stage == SCIP_STAGE_PROBLEM);

      SCIP_CALL( SCIPsolFree(&(*solnode)->sol, blkmem, primal) );
   }

   return SCIP_OKAY;
}

/** free the solution tree */
static
SCIP_RETCODE freeSolTree(
   SCIP_REOPT*           reopt,              /**< reoptimization data */
   SCIP_SET*             set,                /**< global SCIP settings */
   SCIP_PRIMAL*          origprimal,         /**< the origprimal */
   BMS_BLKMEM*           blkmem              /**< block memory */
   )
{
   assert(reopt != NULL);
   assert(reopt->soltree != NULL);
   assert(reopt->soltree->root != NULL);
   assert(set != NULL);
   assert(blkmem != NULL);

   /* free all nodes recursive */
   SCIP_CALL( soltreefreeNode(reopt, set, origprimal, blkmem, &reopt->soltree->root) );
   BMSfreeBlockMemoryNull(blkmem, &reopt->soltree->root);

   BMSfreeBlockMemoryArray(blkmem, &reopt->soltree->sols, reopt->runsize);
   BMSfreeBlockMemoryArray(blkmem, &reopt->soltree->nsols, reopt->runsize);
   BMSfreeBlockMemoryArray(blkmem, &reopt->soltree->solssize, reopt->runsize);

   BMSfreeMemory(&reopt->soltree);

   return SCIP_OKAY;
}

/** creates and adds a solution node to the solution tree */
static
SCIP_RETCODE solnodeAddChild(
   SCIP_SET*             set,                /**< global SCIP settings */
   BMS_BLKMEM*           blkmem,             /**< block memory */
   SCIP_SOLNODE*         curnode,            /**< current node in the solution tree */
   SCIP_SOLNODE**        child,              /**< pointer to store the node representing the solution value */
   SCIP_VAR*             var,                /**< variable represented by this node */
   SCIP_Real             val,                /**< value the child shell represent */
   SCIP_Bool*            added               /**< TRUE iff we created a new node, i.e, we have not seen this solution so far */
   )
{
   SCIP_SOLNODE* solnode;

   assert(set != NULL);
   assert(blkmem != NULL);
   assert(curnode != NULL);
   assert(child != NULL && *child == NULL);
   assert(!SCIPsetIsInfinity(set, -val) && !SCIPsetIsInfinity(set, val));

   /* get the first node of the child node list */
   *child = curnode->child;

   /* this is the first solution in the subtree induced by the current node */
   if( *child == NULL )
   {
      assert(soltreeNInducedSols(curnode) == 0);

      SCIP_ALLOC( BMSallocBlockMemory(blkmem, &solnode) );
      solnode->sol = NULL;
      solnode->updated = FALSE;
      solnode->father = curnode;
      solnode->child = NULL;
      solnode->sibling = NULL;
      solnode->value = val;
#ifndef NDEBUG
      assert(var != NULL);
      solnode->var = var;
#endif

      *added = TRUE;
      *child = solnode;

      curnode->child = *child;

#ifdef SCIP_MORE_DEBUG
      SCIPsetDebugMsg(set, "-> create new node %p: value=%g, sibling=%p\n", (void*) solnode, solnode->value,
            (void*) solnode->sibling);
#endif
   }
   else
   {
      /* we traverse through all children */
      while( *child != NULL )
      {
#ifdef SCIP_MORE_DEBUG
         SCIPsetDebugMsg(set, "-> check %p: father=%p, value=%g, sibling=%p\n", (void*) *child, (void*) (*child)->father,
               (*child)->value, (void*) (*child)->sibling);
#endif
         /* we found a node repesenting this solution value */
         if( SCIPsetIsEQ(set, val, (*child)->value) )
            break;

         /* we are at the end of the list */
         if( (*child)->sibling == NULL )
         {
            /* create a new solnode */
            SCIP_ALLOC( BMSallocBlockMemory(blkmem, &solnode) );
            solnode->sol = NULL;
            solnode->updated = FALSE;
            solnode->father = curnode;
            solnode->child = NULL;
            solnode->value = val;
#ifndef NDEBUG
            assert(var != NULL);
            solnode->var = var;
#endif
            *added = TRUE;

            /* we have to append the new node at the end of the list. but we have to check whether the insertion before
             * the current node would be correct. in that case, we switch the values, the child pointer, and the
             * solution
             */
            solnode->sibling = NULL;
            (*child)->sibling = solnode;

#ifdef SCIP_MORE_DEBUG
            SCIPsetDebugMsg(set, "-> create new node %p: value=%g, sibling=%p\n", (void*) solnode, solnode->value,
               (void*) solnode->sibling);
#endif
            /* the given value is lower than the current, insertion before the current node would be correct
             * in this case we do not have to change the child pointer
             */
            if( SCIPsetIsLT(set, val, (*child)->value) )
            {
#ifdef SCIP_MORE_DEBUG
               SCIPsetDebugMsg(set, "-> need to switch:\n");
               SCIPsetDebugMsg(set, "   before switching: node %p witch child=%p, sibling=%p, sol=%p, value=%g\n",
                  (void*) (*child), (void*) (*child)->child, (void*) (*child)->sibling, (void*) (*child)->sol,
                  (*child)->value);
               SCIPsetDebugMsg(set, "                     node %p witch child=%p, sibling=%p, sol=%p, value=%g\n",
                  (void*) solnode, (void*) solnode->child, (void*) solnode->sibling, (void*) solnode->sol,
                  solnode->value);
#endif
               /* switch child pointer */
               solnode->child = (*child)->child;
               (*child)->child = NULL;

               /* switch solution values */
               solnode->value = (*child)->value;
               (*child)->value = val;
               assert(SCIPsetIsLT(set, (*child)->value, solnode->value));

               /* switch solution pointer */
               solnode->sol = (*child)->sol;
               (*child)->sol = NULL;
#ifdef SCIP_MORE_DEBUG
               SCIPsetDebugMsg(set, "    after switching: node %p witch child=%p, sibling=%p, sol=%p, value=%g\n",
                  (void*) (*child), (void*) (*child)->child, (void*) (*child)->sibling, (void*) (*child)->sol,
                  (*child)->value);
               SCIPsetDebugMsg(set, "                     node %p witch child=%p, sibling=%p, sol=%p, value=%g\n",
                  (void*) solnode, (void*) solnode->child, (void*) solnode->sibling, (void*) solnode->sol,
                  solnode->value);
#endif
            }
            /* set the child pointer to the new created solnode */
            else
               (*child) = solnode;

            break;
         }

         /* the next sibling represents a solution value of larger size.
          * we insert a new node between the current child and the next sibling.
          */
         if( SCIPsetIsLT(set, val, (*child)->sibling->value) )
         {
            /* create a new solnode that points to the sibling of the current child */
            SCIP_ALLOC( BMSallocBlockMemory(blkmem, &solnode) );
            solnode->sol = NULL;
            solnode->updated = FALSE;
            solnode->father = curnode;
            solnode->child = NULL;
            solnode->sibling = (*child)->sibling;
            solnode->value = val;
#ifndef NDEBUG
            assert(var != NULL);
            solnode->var = var;
#endif
            *added = TRUE;

            /* change the poiter of the next sibling to the new node */
            (*child)->sibling = solnode;

            *child = solnode;
#ifdef SCIP_MORE_DEBUG
            SCIPsetDebugMsg(set, "-> create new node %p: value=%g, sibling=%p\n", (void*) solnode, solnode->value,
                  (void*) solnode->sibling);
#endif
            break;
         }

         /* go to the next sibling */
         *child = (*child)->sibling;
      }

#ifdef SCIP_DEBUG
      /* check whether the insert was correct and the list is increasing */
      solnode = curnode->child;
      assert(solnode != NULL);

      while( solnode->sibling != NULL )
      {
         assert(SCIPsetIsLT(set, solnode->value, solnode->sibling->value));
         solnode = solnode->sibling;
      }
#endif
   }
   return SCIP_OKAY;
}

/** add a solution to the solution tree */
static
SCIP_RETCODE soltreeAddSol(
   SCIP_REOPT*           reopt,              /**< reoptimization data */
   SCIP_SET*             set,                /**< global SCIP settings */
   SCIP_STAT*            stat,               /**< dynamic problem statistics */
   SCIP_PRIMAL*          origprimal,         /**< orig primal */
   BMS_BLKMEM*           blkmem,             /**< block memory */
   SCIP_VAR**            vars,               /**< array of original variables */
   SCIP_SOL*             sol,                /**< solution to add */
   SCIP_SOLNODE**        solnode,            /**< current solution node */
   int                   nvars,              /**< number of variables */
   SCIP_Bool             bestsol,            /**< is the solution an optimal (best found) solution */
   SCIP_Bool*            added               /**< pointer to store the result */
   )
{
   SCIP_SOLNODE* cursolnode;
   SCIP_Bool purelp;
   int varid;

   assert(reopt != NULL);
   assert(set != NULL);
   assert(stat != NULL);
   assert(origprimal != NULL);
   assert(blkmem != NULL);
   assert(vars != NULL);
   assert(sol != NULL);
   assert(solnode != NULL);

   cursolnode = reopt->soltree->root;
   *added = FALSE;
   purelp = TRUE;

   if( set->reopt_savesols > 0 )
   {
#ifdef MORE_DEBUG
      SCIPsetDebugMsg(set, "try to add solution found by <%s>\n", (SCIPsolGetHeur(sol) == NULL ?
            "relaxation" : SCIPheurGetName(SCIPsolGetHeur(sol))));
#endif

      for( varid = 0; varid < nvars; varid++ )
      {
         if( SCIPvarGetType(vars[varid]) != SCIP_VARTYPE_CONTINUOUS )
         {
            SCIP_SOLNODE* child;

            purelp = FALSE;
            child = NULL;
            SCIP_CALL( solnodeAddChild(set, blkmem, cursolnode, &child, vars[varid],
                  SCIPsolGetVal(sol, set, stat, vars[varid]), added) );
            assert(child != NULL);
            cursolnode = child;
         }
      }

      /* the solution was added or is an optimal solution */
      if( (*added || bestsol) && !purelp )
      {
         SCIP_SOL* copysol;

         assert(cursolnode->child == NULL);

         if( *added )
         {
            SCIP_CALL( SCIPsolCopy(&copysol, blkmem, set, stat, origprimal, sol) );
            cursolnode->sol = copysol;
         }
         else
            /* this is a pseudo add; we do not want to save this solution more than once, but we will link this solution
             * to the solution storage of this round
             */
            (*added) = TRUE;

         if( bestsol )
         {
            assert(reopt->prevbestsols != NULL);
            assert(cursolnode->sol != NULL);

            reopt->prevbestsols[reopt->run-1] = cursolnode->sol;
         }

         (*solnode) = cursolnode;
      }
   }

   return SCIP_OKAY;
}

/** reset all marks 'updated' to FALSE */
static
void soltreeResetMarks(
   SCIP_SOLNODE*         node                /**< node within the solution tree */
   )
{
   assert(node != NULL);

   if( node->child != NULL )
   {
      SCIP_SOLNODE* child;

      /* the node is no leaf */
      assert(node->sol == NULL);
      assert(!node->updated);

      child = node->child;

      /* traverse through the list of siblings */
      while( child != NULL )
      {
         soltreeResetMarks(child);
         child = child->sibling;
      }
   }
   else
   {
      /* the node is a leaf */
      assert(node->father != NULL);
      assert(node->sol != NULL);
      node->updated = FALSE;
   }
}

/** allocate memory for a node within the reoptimization tree */
static
SCIP_RETCODE createReoptnode(
   SCIP_REOPTTREE*       reopttree,          /**< reoptimization tree */
   SCIP_SET*             set,                /**< global SCIP settings */
   BMS_BLKMEM*           blkmem,             /**< block memory */
   unsigned int          id                  /**< id of the node to create */
   )
{
   assert(reopttree != NULL );
   assert(id < reopttree->reoptnodessize);

   SCIPsetDebugMsg(set, "create a reoptnode at ID %u\n", id);

   if( reopttree->reoptnodes[id] == NULL )
   {
      SCIP_ALLOC( BMSallocBlockMemory(blkmem, &reopttree->reoptnodes[id]) ); /*lint !e866*/

      reopttree->reoptnodes[id]->conss = NULL;
      reopttree->reoptnodes[id]->nconss = 0;
      reopttree->reoptnodes[id]->consssize = 0;
      reopttree->reoptnodes[id]->childids = NULL;
      reopttree->reoptnodes[id]->allocchildmem = 0;
      reopttree->reoptnodes[id]->nchilds = 0;
      reopttree->reoptnodes[id]->nvars = 0;
      reopttree->reoptnodes[id]->nafterdualvars = 0;
      reopttree->reoptnodes[id]->parentID = 0;
      reopttree->reoptnodes[id]->dualreds = FALSE;
      reopttree->reoptnodes[id]->reopttype = (unsigned int)SCIP_REOPTTYPE_NONE;
      reopttree->reoptnodes[id]->varssize = 0;
      reopttree->reoptnodes[id]->afterdualvarssize = 0;
      reopttree->reoptnodes[id]->vars = NULL;
      reopttree->reoptnodes[id]->varbounds = NULL;
      reopttree->reoptnodes[id]->varboundtypes = NULL;
      reopttree->reoptnodes[id]->afterdualvars = NULL;
      reopttree->reoptnodes[id]->afterdualvarbounds = NULL;
      reopttree->reoptnodes[id]->afterdualvarboundtypes = NULL;
      reopttree->reoptnodes[id]->dualredscur = NULL;
      reopttree->reoptnodes[id]->dualredsnex = NULL;
      reopttree->reoptnodes[id]->lowerbound = -SCIPsetInfinity(set);
   }
   else
   {
      assert(reopttree->reoptnodes[id]->nvars == 0);
      assert(reopttree->reoptnodes[id]->nafterdualvars == 0);
      reopttree->reoptnodes[id]->reopttype = (unsigned int)SCIP_REOPTTYPE_NONE;
      reopttree->reoptnodes[id]->lowerbound = -SCIPsetInfinity(set);
   }

   /* increase the counter */
   ++reopttree->nreoptnodes;

   assert(reopttree->nreoptnodes + SCIPqueueNElems(reopttree->openids) == (int)reopttree->reoptnodessize);

   return SCIP_OKAY;
}

/** constructor of the reoptimization tree */
static
SCIP_RETCODE createReopttree(
   SCIP_REOPTTREE*       reopttree,          /**< pointer to the reoptimization tree */
   SCIP_SET*             set,                /**< global SCIP settings */
   BMS_BLKMEM*           blkmem              /**< block memory */
   )
{
   unsigned int id;

   assert(reopttree != NULL);
   assert(set != NULL);
   assert(blkmem != NULL);

   /* allocate memory */
   reopttree->reoptnodessize = DEFAULT_MEM_NODES;
   SCIP_ALLOC( BMSallocBlockMemoryArray(blkmem, &reopttree->reoptnodes, reopttree->reoptnodessize) );

   /* initialize the queue of open IDs */
   SCIP_CALL( SCIPqueueCreate(&reopttree->openids, (int)reopttree->reoptnodessize, 2.0) );

   /* fill the queue, but reserve the 0 for the root */
   for( id = 1; id < reopttree->reoptnodessize; id++ )
   {
      reopttree->reoptnodes[id] = NULL;
      SCIP_CALL( SCIPqueueInsert(reopttree->openids, (void*) (size_t) id) ); /*lint !e571*/
   }
   assert(SCIPqueueNElems(reopttree->openids) == (int)(reopttree->reoptnodessize)-1);

   reopttree->nreoptnodes = 0;
   reopttree->ntotalfeasnodes = 0;
   reopttree->nfeasnodes = 0;
   reopttree->ninfnodes = 0;
   reopttree->ntotalinfnodes= 0;
   reopttree->nprunednodes = 0;
   reopttree->ntotalprunednodes= 0;
   reopttree->ncutoffreoptnodes = 0;
   reopttree->ntotalcutoffreoptnodes = 0;

   /* initialize the root node */
   reopttree->reoptnodes[0] = NULL;
   SCIP_CALL( createReoptnode(reopttree, set, blkmem, 0) );

   return SCIP_OKAY;
}

/** clears the reopttree, e.g., to restart and solve the next problem from scratch */
static
SCIP_RETCODE clearReoptnodes(
   SCIP_REOPTTREE*       reopttree,          /**< reoptimization tree */
   SCIP_SET*             set,                /**< global SCIP settings */
   BMS_BLKMEM*           blkmem,             /**< block memory */
   SCIP_Bool             softreset           /**< delete nodes before exit the solving process */
   )
{
   unsigned int id;

   assert(reopttree != NULL );

   /* clear queue with open IDs */
   SCIPqueueClear(reopttree->openids);
   assert(SCIPqueueNElems(reopttree->openids) == 0);

   /* delete all data about nodes */
   for( id = 0; id < reopttree->reoptnodessize; id++ )
   {
      if( reopttree->reoptnodes[id] != NULL )
      {
         SCIP_CALL( reopttreeDeleteNode(reopttree, set, blkmem, id, softreset) );
         assert(reopttree->reoptnodes[id] == NULL || reopttree->reoptnodes[id]->nvars == 0);
      }

      if( id > 0 )
      {
         SCIP_CALL( SCIPqueueInsert(reopttree->openids, (void* ) (size_t ) id) ); /*lint !e571*/
      }
   }
   assert(SCIPqueueNElems(reopttree->openids) == (int)(reopttree->reoptnodessize)-1);

   reopttree->nreoptnodes = 0;

   return SCIP_OKAY;
}

/** free the reoptimization tree */
static
SCIP_RETCODE freeReoptTree(
   SCIP_REOPTTREE*       reopttree,          /**< reoptimization tree data */
   SCIP_SET*             set,                /**< global SCIP settings  */
   BMS_BLKMEM*           blkmem              /**< block memory */
   )
{
   assert(reopttree != NULL);
   assert(blkmem != NULL);

   /* free nodes */
   SCIP_CALL( clearReoptnodes(reopttree, set, blkmem, FALSE) );

   /* free the data */
   BMSfreeBlockMemoryArray(blkmem, &reopttree->reoptnodes, reopttree->reoptnodessize);
   SCIPqueueFree(&reopttree->openids);

   /* free the tree itself */
   BMSfreeMemory(&reopttree);

   return SCIP_OKAY;
}

/** check memory for the constraint to handle bound changes based on dual information */
static
SCIP_RETCODE checkMemDualCons(
   SCIP_REOPT*           reopt,              /**< reoptimization data structure */
   SCIP_SET*             set,                /**< global SCIP settings */
   BMS_BLKMEM*           blkmem,             /**< block memory */
   int                   size                /**< size which need to be allocated */
   )
{
   assert(reopt != NULL);
   assert(blkmem != NULL);
   assert(size > 0);

   if( reopt->dualreds == NULL )
   {
      SCIP_ALLOC( BMSallocBlockMemory(blkmem, &reopt->dualreds) );
      SCIP_ALLOC( BMSallocBlockMemoryArray(blkmem, &reopt->dualreds->vars, size) );
      SCIP_ALLOC( BMSallocBlockMemoryArray(blkmem, &reopt->dualreds->vals, size) );
      SCIP_ALLOC( BMSallocBlockMemoryArray(blkmem, &reopt->dualreds->boundtypes, size) );
      reopt->dualreds->varssize = size;
      reopt->dualreds->nvars = 0;
   }
   else if( reopt->dualreds->varssize < size )
   {
      int newsize = SCIPsetCalcMemGrowSize(set, size+1);
      SCIP_ALLOC( BMSreallocBlockMemoryArray(blkmem, &reopt->dualreds->vars, reopt->dualreds->varssize, newsize) );
      SCIP_ALLOC( BMSreallocBlockMemoryArray(blkmem, &reopt->dualreds->vals, reopt->dualreds->varssize, newsize) );
      SCIP_ALLOC( BMSreallocBlockMemoryArray(blkmem, &reopt->dualreds->boundtypes, reopt->dualreds->varssize, newsize) );
      reopt->dualreds->varssize = newsize;
   }

   return SCIP_OKAY;
}

/** check the memory to store global constraints */
static
SCIP_RETCODE checkMemGlbCons(
   SCIP_REOPT*           reopt,              /**< reoptimization data structure */
   SCIP_SET*             set,                /**< global SCIP settings */
   BMS_BLKMEM*           blkmem,             /**< block memory */
   int                   mem                 /**< memory which has to be allocated */
   )
{
   int c;

   assert(reopt != NULL);
   assert(blkmem != NULL);
   assert(mem > 0);

   if( mem > 0 )
   {
      if( reopt->glbconss == NULL )
      {
         SCIP_ALLOC( BMSallocBlockMemoryArray(blkmem, &reopt->glbconss, mem) );
         reopt->nglbconss = 0;
         reopt->allocmemglbconss = mem;

         for( c = 0; c < reopt->allocmemglbconss; c++ )
            reopt->glbconss[c] = NULL;

      }
      else if( reopt->allocmemglbconss < mem )
      {
         int newsize = SCIPsetCalcMemGrowSize(set, mem+1);

         SCIP_ALLOC( BMSreallocBlockMemoryArray(blkmem, &reopt->glbconss, reopt->allocmemglbconss, newsize) );

         for( c = reopt->allocmemglbconss; c < newsize; c++ )
            reopt->glbconss[c] = NULL;

         reopt->allocmemglbconss = newsize;
      }
   }

   return SCIP_OKAY;
}

/** reactivate globally valid constraints that were deactivated and necessary to ensure correctness */
static
SCIP_RETCODE cleanActiveConss(
   SCIP_REOPT*           reopt,              /**< reoptimization data structure */
   SCIP_SET*             set                 /**< global SCIP settings */
   )
{
   int nentries;
   int i;

   assert(reopt != NULL);
   assert(reopt->activeconss != NULL);

   nentries = SCIPhashmapGetNEntries(reopt->activeconss);

   /* loop over all entries of the hashmap and reactivate deactivated constraints */
   for( i = 0; i < nentries; i++ )
   {
      SCIP_CONS* cons;
      SCIP_HASHMAPENTRY* entry = SCIPhashmapGetEntry(reopt->activeconss, i);

      if( entry == NULL )
         continue;

      cons = (SCIP_CONS*)SCIPhashmapEntryGetImage(entry);
      assert(cons != NULL);

      SCIP_CALL( SCIPreleaseCons(set->scip, &cons) );
   }

   return SCIP_OKAY;
}

/** update the bound changes made by constraint propagations during current iteration; stop saving the bound changes if
 *  we reach a branching decision based on a dual information.
 */
static
SCIP_RETCODE updateConstraintPropagation(
   SCIP_REOPT*           reopt,              /**< reoptimization data structure */
   SCIP_SET*             set,                /**< global SCIP settings */
   BMS_BLKMEM*           blkmem,             /**< block memory */
   SCIP_NODE*            node,               /**< node of the search tree */
   unsigned int          id,                 /**< id of the node */
   SCIP_Bool*            transintoorig       /**< transform variables into originals */
   )
{
   int nvars;
   int nconsprops;
   int naddedbndchgs;

   assert(reopt != NULL);
   assert(blkmem != NULL);
   assert(node != NULL);
   assert(0 < id && id < reopt->reopttree->reoptnodessize);
   assert(reopt->reopttree->reoptnodes[id] != NULL );

   /* get the number of all stored constraint propagations */
   SCIPnodeGetNDomchg(node, NULL, &nconsprops, NULL);
   nvars = reopt->reopttree->reoptnodes[id]->nvars;

   if( nconsprops > 0 )
   {
      /* check the memory */
      SCIP_CALL( reoptnodeCheckMemory(reopt->reopttree->reoptnodes[id], set, blkmem, nvars + nconsprops, 0, 0) );

      SCIPnodeGetConsProps(node,
            &reopt->reopttree->reoptnodes[id]->vars[nvars],
            &reopt->reopttree->reoptnodes[id]->varbounds[nvars],
            &reopt->reopttree->reoptnodes[id]->varboundtypes[nvars],
            &naddedbndchgs,
            reopt->reopttree->reoptnodes[id]->varssize-nvars);

      assert(nvars + naddedbndchgs <= reopt->reopttree->reoptnodes[id]->varssize);

      reopt->reopttree->reoptnodes[id]->nvars += naddedbndchgs;

      *transintoorig = TRUE;
   }

   return SCIP_OKAY;
}

/** save bound changes made after the first bound change based on dual information, e.g., mode by strong branching
 *
 *  This method can be used during reoptimization. If we want to reconstruct a node containing dual bound changes we
 *  have to split the node into the original one and at least one node representing the pruned part. All bound changes,
 *  i.e., (constraint) propagation, made after the first bound change based on dual information are still valid for
 *  the original node after changing the objective function. thus, we can store them for the following iterations.
 *
 *  It should be noted, that these bound changes will be found by (constraint) propagation methods anyway after changing
 *  the objective function. do not saving these information and find them again might be useful for conflict analysis.
 */
static
SCIP_RETCODE saveAfterDualBranchings(
   SCIP_REOPT*           reopt,              /**< reoptimization data structure */
   SCIP_SET*             set,                /**< global SCIP settings */
   BMS_BLKMEM*           blkmem,             /**< block memory */
   SCIP_NODE*            node,               /**< node of the search tree */
   unsigned int          id,                 /**< id of the node */
   SCIP_Bool*            transintoorig       /**< transform variables into originals */
   )
{
   int nbranchvars;

   assert(reopt != NULL);
   assert(blkmem != NULL);
   assert(node != NULL);
   assert(0 < id && id < reopt->reopttree->reoptnodessize);
   assert(reopt->reopttree->reoptnodes[id] != NULL );

   nbranchvars = 0;

   /* allocate memory */
   if (reopt->reopttree->reoptnodes[id]->afterdualvarssize == 0)
   {
      assert(reopt->reopttree->reoptnodes[id]->afterdualvars == NULL );
      assert(reopt->reopttree->reoptnodes[id]->afterdualvarbounds == NULL );
      assert(reopt->reopttree->reoptnodes[id]->afterdualvarboundtypes == NULL );

      /* allocate block memory for node information */
      reopt->reopttree->reoptnodes[id]->afterdualvarssize = DEFAULT_MEM_VARAFTERDUAL;
      SCIP_ALLOC( BMSallocBlockMemoryArray(blkmem, &(reopt->reopttree->reoptnodes[id]->afterdualvars), \
            reopt->reopttree->reoptnodes[id]->afterdualvarssize) );
      SCIP_ALLOC( BMSallocBlockMemoryArray(blkmem, &(reopt->reopttree->reoptnodes[id]->afterdualvarbounds), \
            reopt->reopttree->reoptnodes[id]->afterdualvarssize) );
      SCIP_ALLOC( BMSallocBlockMemoryArray(blkmem, &(reopt->reopttree->reoptnodes[id]->afterdualvarboundtypes), \
            reopt->reopttree->reoptnodes[id]->afterdualvarssize) );
   }

   assert(reopt->reopttree->reoptnodes[id]->afterdualvarssize > 0);
   assert(reopt->reopttree->reoptnodes[id]->nafterdualvars >= 0);

   SCIPnodeGetBdChgsAfterDual(node,
         reopt->reopttree->reoptnodes[id]->afterdualvars,
         reopt->reopttree->reoptnodes[id]->afterdualvarbounds,
         reopt->reopttree->reoptnodes[id]->afterdualvarboundtypes,
         reopt->reopttree->reoptnodes[id]->nafterdualvars,
         &nbranchvars,
         reopt->reopttree->reoptnodes[id]->afterdualvarssize);

   if( nbranchvars > reopt->reopttree->reoptnodes[id]->afterdualvarssize )
   {
      int newsize = SCIPsetCalcMemGrowSize(set, nbranchvars+1);
      SCIP_ALLOC( BMSreallocBlockMemoryArray(blkmem, &(reopt->reopttree->reoptnodes[id]->afterdualvars), \
            reopt->reopttree->reoptnodes[id]->afterdualvarssize, newsize) );
      SCIP_ALLOC( BMSreallocBlockMemoryArray(blkmem, &(reopt->reopttree->reoptnodes[id]->afterdualvarbounds), \
            reopt->reopttree->reoptnodes[id]->afterdualvarssize, newsize) );
      SCIP_ALLOC( BMSreallocBlockMemoryArray(blkmem, &(reopt->reopttree->reoptnodes[id]->afterdualvarboundtypes), \
            reopt->reopttree->reoptnodes[id]->afterdualvarssize, newsize) );
      reopt->reopttree->reoptnodes[id]->afterdualvarssize = newsize;

      SCIPnodeGetBdChgsAfterDual(node,
            reopt->reopttree->reoptnodes[id]->afterdualvars,
            reopt->reopttree->reoptnodes[id]->afterdualvarbounds,
            reopt->reopttree->reoptnodes[id]->afterdualvarboundtypes,
            reopt->reopttree->reoptnodes[id]->nafterdualvars,
            &nbranchvars,
            reopt->reopttree->reoptnodes[id]->afterdualvarssize);
   }

   /* the stored variables of this node need to be transformed into the original space */
   if( nbranchvars > 0 )
      *transintoorig = TRUE;

   SCIPsetDebugMsg(set, " -> save %d bound changes after dual reductions\n", nbranchvars);

   assert(nbranchvars <= reopt->reopttree->reoptnodes[id]->afterdualvarssize); /* this should be the case */

   reopt->reopttree->reoptnodes[id]->nafterdualvars = nbranchvars;

   return SCIP_OKAY;
}

/** store cuts that are active in the current LP */
static
SCIP_RETCODE storeCuts(
   SCIP_REOPT*           reopt,              /**< reoptimization data structure */
   SCIP_SET*             set,                /**< global SCIP settings */
   BMS_BLKMEM*           blkmem,             /**< block memory */
   SCIP_LP*              lp,                 /**< current LP */
   unsigned int          id                  /**< id in the reopttree */
   )
{
   SCIP_ROW** lprows;
   int nlprows;
   int r;

   assert(reopt != NULL);
   assert(set != NULL);
   assert(lp != NULL);
   assert(blkmem != NULL);

   lprows = SCIPlpGetRows(lp);
   nlprows = SCIPlpGetNRows(lp);

   for( r = 0; r < nlprows; r++ )
   {
      /* we can break if we reach the first row that is not part of the current LP */
      if( SCIProwGetLPPos(lprows[r]) == -1 )
         break;

      /* currently we only want to store cuts generated by a seperator */
      if( SCIProwGetOrigintype(lprows[r]) == SCIP_ROWORIGINTYPE_SEPA && SCIProwGetAge(lprows[r]) <= set->reopt_maxcutage )
      {
         SCIP_VAR** cutvars;
         SCIP_COL** cols;
         SCIP_Real* cutvals;
         SCIP_Real lhs;
         SCIP_Real rhs;
         int ncutvars;
         int c;

         ncutvars = SCIProwGetNLPNonz(lprows[r]);
         lhs = SCIProwGetLhs(lprows[r]);
         rhs = SCIProwGetRhs(lprows[r]);

         /* subtract row constant */
         if( !SCIPsetIsInfinity(set, -lhs) )
            lhs -= SCIProwGetConstant(lprows[r]);
         if( !SCIPsetIsInfinity(set, rhs) )
            rhs -= SCIProwGetConstant(lprows[r]);

         cutvals = SCIProwGetVals(lprows[r]);
         cols = SCIProwGetCols(lprows[r]);

         SCIP_CALL( SCIPsetAllocBufferArray(set, &cutvars, ncutvars) );

         for( c = 0; c < ncutvars; c++ )
         {
            SCIP_Real constant;
            SCIP_Real scalar;

            cutvars[c] = SCIPcolGetVar(cols[c]);
            assert(cutvars[c] != NULL);

            constant = 0.0;
            scalar = 1.0;

            SCIP_CALL( SCIPvarGetOrigvarSum(&cutvars[c], &scalar, &constant) );
            assert(cutvars[c] != NULL);
            assert(!SCIPsetIsZero(set, scalar));

            /* subtract constant from sides */
            if( !SCIPsetIsZero(set, constant) && !SCIPsetIsInfinity(set, -lhs) )
               lhs -= constant;
            if( !SCIPsetIsZero(set, constant) && !SCIPsetIsInfinity(set, rhs) )
               rhs -= constant;

            cutvals[c] = cutvals[c]/scalar;
         }

         /* add cut as a linear constraint */
         SCIP_CALL( SCIPreoptnodeAddCons(reopt->reopttree->reoptnodes[id], set, blkmem, cutvars, cutvals, NULL,
               lhs, rhs, ncutvars, REOPT_CONSTYPE_CUT, TRUE) );

         SCIPsetFreeBufferArray(set, &cutvars);
      }
   }

   return SCIP_OKAY;
}

/** transform variable and bounds back to the original space */
static
SCIP_RETCODE transformIntoOrig(
   SCIP_REOPT*           reopt,              /**< reoptimization data structure */
   unsigned int          id                  /**< id of the node */
   )
{
   int varnr;

   assert(reopt != NULL );
   assert(0 < id && id < reopt->reopttree->reoptnodessize);
   assert(reopt->reopttree->reoptnodes[id] != NULL );

   /* transform branching variables and bound changes applied before the first dual reduction */
   for( varnr = 0; varnr < reopt->reopttree->reoptnodes[id]->nvars; varnr++ )
   {
      SCIP_Real constant = 0.0;
      SCIP_Real scalar = 1.0;

      if( !SCIPvarIsOriginal(reopt->reopttree->reoptnodes[id]->vars[varnr]) )
      {
         SCIP_CALL( SCIPvarGetOrigvarSum(&reopt->reopttree->reoptnodes[id]->vars[varnr], &scalar, &constant)) ;
         reopt->reopttree->reoptnodes[id]->varbounds[varnr] = (reopt->reopttree->reoptnodes[id]->varbounds[varnr] - constant) / scalar;
      }
      assert(SCIPvarIsOriginal(reopt->reopttree->reoptnodes[id]->vars[varnr]));
   }

   /* transform bound changes affected by dual reduction */
   for( varnr = 0; varnr < reopt->reopttree->reoptnodes[id]->nafterdualvars; varnr++ )
   {
      SCIP_Real constant = 0.0;
      SCIP_Real scalar = 1.0;

      if( !SCIPvarIsOriginal(reopt->reopttree->reoptnodes[id]->afterdualvars[varnr]) )
      {
         SCIP_CALL( SCIPvarGetOrigvarSum(&reopt->reopttree->reoptnodes[id]->afterdualvars[varnr], &scalar, &constant)) ;
         reopt->reopttree->reoptnodes[id]->afterdualvarbounds[varnr]
            = (reopt->reopttree->reoptnodes[id]->afterdualvarbounds[varnr] - constant) / scalar;
      }
      assert(SCIPvarIsOriginal(reopt->reopttree->reoptnodes[id]->afterdualvars[varnr]));
   }

   return SCIP_OKAY;
}

/** search the next node along the root path that was saved by reoptimization */
static
SCIP_RETCODE getLastSavedNode(
   SCIP_REOPT*           reopt,              /**< reoptimization data structure */
   SCIP_SET*             set,                /**< global SCIP settings */
   SCIP_NODE*            node,               /**< node of the search tree */
   SCIP_NODE**           parent,             /**< parent node within the search tree */
   unsigned int*         parentid,           /**< id of the parent node */
   int*                  nbndchgs            /**< number of bound changes */
   )
{
   assert(reopt != NULL);
   assert(reopt->reopttree != NULL);
   assert(reopt->reopttree->reoptnodes != NULL);

   (*nbndchgs) = 0;
   (*parent) = node;

   /* look for a saved parent along the root-path */
   while( SCIPnodeGetDepth(*parent) != 0 )
   {
      int nbranchings = 0;
      int nconsprop = 0;

      if( set->reopt_saveconsprop )
         SCIPnodeGetNDomchg((*parent), &nbranchings, &nconsprop, NULL);
      else
         SCIPnodeGetNDomchg((*parent), &nbranchings, NULL, NULL);

      (*nbndchgs) = (*nbndchgs) + nbranchings + nconsprop;
      (*parent) = SCIPnodeGetParent(*parent);
      (*parentid) = SCIPnodeGetReoptID(*parent);

      if( SCIPnodeGetDepth(*parent) == 0)
      {
         (*parentid) = 0;
         break;
      }
      else if( SCIPnodeGetReopttype((*parent)) >= SCIP_REOPTTYPE_TRANSIT )
      {
         /* this is a special case: due to re-propagation the node could be already deleted. We need to reset reoptid
          * and reopttype and continue upto we have found the last stored node
          */
         if( reopt->reopttree->reoptnodes[*parentid] == NULL )
         {
            SCIPnodeSetReoptID(*parent, 0);
            SCIPnodeSetReopttype(*parent, SCIP_REOPTTYPE_NONE);
         }
         else
         {
            assert(reopt->reopttree->reoptnodes[*parentid] != NULL);
            assert(SCIPnodeGetReoptID((*parent)) < reopt->reopttree->reoptnodessize);
            assert((*parentid) && (*parentid) < reopt->reopttree->reoptnodessize);
            break;
         }
      }
   }

   return SCIP_OKAY;
}

/** adds the id @p childid to the array of child nodes of @p parentid */
static
SCIP_RETCODE reoptAddChild(
   SCIP_REOPTTREE*       reopttree,          /**< reoptimization tree */
   SCIP_SET*             set,                /**< global SCIP settings */
   BMS_BLKMEM*           blkmem,             /**< block memory */
   unsigned int          parentid,           /**< id of the parent node */
   unsigned int          childid             /**< id of the child node */
   )
{
   int nchilds;

   assert(reopttree != NULL);
   assert(blkmem != NULL);
   assert(parentid < (unsigned int)reopttree->reoptnodessize);
   assert(childid < (unsigned int)reopttree->reoptnodessize);
   assert(reopttree->reoptnodes[parentid] != NULL);

   nchilds = reopttree->reoptnodes[parentid]->nchilds;

   /* ensure that the array is large enough */
   SCIP_CALL( reoptnodeCheckMemory(reopttree->reoptnodes[parentid], set, blkmem, 0, nchilds+1, 0) );
   assert(reopttree->reoptnodes[parentid]->allocchildmem > nchilds);

   /* add the child */
   reopttree->reoptnodes[parentid]->childids[nchilds] = childid;
   ++reopttree->reoptnodes[parentid]->nchilds;

   SCIPsetDebugMsg(set, "add ID %u as a child of ID %u.\n", childid, parentid);

   return SCIP_OKAY;
}

/** move all children to the next node (along the root path) stored in the reoptimization tree */
static
SCIP_RETCODE moveChildrenUp(
   SCIP_REOPT*           reopt,              /**< reoptimization data structure */
   SCIP_SET*             set,                /**< global SCIP settings */
   BMS_BLKMEM*           blkmem,             /**< block memory */
   unsigned int          nodeid,             /**< id of the node */
   unsigned int          parentid            /**< id of the parent node */
   )
{
   unsigned int childid;
   int varnr;
   int nvars;

   assert(reopt != NULL);
   assert(blkmem != NULL);
   assert(0 < nodeid && nodeid < reopt->reopttree->reoptnodessize);
   assert(parentid < reopt->reopttree->reoptnodessize);
   assert(reopt->reopttree->reoptnodes[nodeid]->childids != NULL);

   /* ensure that enough memory at the parentID is available */
   SCIP_CALL( reoptnodeCheckMemory(reopt->reopttree->reoptnodes[parentid], set, blkmem, 0,
         reopt->reopttree->reoptnodes[parentid]->nchilds + reopt->reopttree->reoptnodes[nodeid]->nchilds, 0) );

   while( reopt->reopttree->reoptnodes[nodeid]->nchilds > 0 )
   {
      int nchilds;

      nchilds = reopt->reopttree->reoptnodes[nodeid]->nchilds;
      childid = reopt->reopttree->reoptnodes[nodeid]->childids[nchilds-1];
      assert(0 < childid && childid < reopt->reopttree->reoptnodessize);

      /* check the memory */
      SCIP_CALL( reoptnodeCheckMemory(reopt->reopttree->reoptnodes[childid], set, blkmem,
            reopt->reopttree->reoptnodes[childid]->nvars + reopt->reopttree->reoptnodes[nodeid]->nvars, 0, 0) );
      assert(reopt->reopttree->reoptnodes[childid]->varssize >= reopt->reopttree->reoptnodes[childid]->nvars
         + reopt->reopttree->reoptnodes[nodeid]->nvars);

      /* save branching information */
      for( varnr = 0; varnr < reopt->reopttree->reoptnodes[nodeid]->nvars; varnr++ )
      {
         nvars = reopt->reopttree->reoptnodes[childid]->nvars;
         reopt->reopttree->reoptnodes[childid]->vars[nvars] = reopt->reopttree->reoptnodes[nodeid]->vars[varnr];
         reopt->reopttree->reoptnodes[childid]->varbounds[nvars] = reopt->reopttree->reoptnodes[nodeid]->varbounds[varnr];
         reopt->reopttree->reoptnodes[childid]->varboundtypes[nvars] = reopt->reopttree->reoptnodes[nodeid]->varboundtypes[varnr];
         ++reopt->reopttree->reoptnodes[childid]->nvars;
      }

      /* update the ID of the parent node */
      reopt->reopttree->reoptnodes[childid]->parentID = parentid;

      /* insert the node as a child */
      SCIP_CALL( reoptAddChild(reopt->reopttree, set, blkmem, parentid, childid) );

      /* reduce the number of child nodes by 1 */
      --reopt->reopttree->reoptnodes[nodeid]->nchilds;
   }

   return SCIP_OKAY;
}

/** delete all nodes in the subtree induced by nodeID */
static
SCIP_RETCODE deleteChildrenBelow(
   SCIP_REOPTTREE*       reopttree,          /**< reoptimization tree */
   SCIP_SET*             set,                /**< global SCIP settings */
   BMS_BLKMEM*           blkmem,             /**< block memory */
   unsigned int          id,                 /**< id of the node */
   SCIP_Bool             delnodeitself,      /**< should the node be deleted after deleting the induced subtree? */
   SCIP_Bool             exitsolve           /**< will the solving process end after deletion */
   )
{
   assert(reopttree != NULL );
   assert(blkmem != NULL);
   assert(id < reopttree->reoptnodessize);
   assert(reopttree->reoptnodes[id] != NULL);

   /* delete all children below */
   if( reopttree->reoptnodes[id]->childids != NULL && reopttree->reoptnodes[id]->nchilds > 0 )
   {
      SCIPsetDebugMsg(set, "-> delete subtree induced by ID %u (hard remove = %u)\n", id, exitsolve);

      while( reopttree->reoptnodes[id]->nchilds > 0 )
      {
         int nchilds;
         unsigned int childid;

         nchilds = reopttree->reoptnodes[id]->nchilds;
         childid = reopttree->reoptnodes[id]->childids[nchilds-1];
         assert(0 < childid && childid < reopttree->reoptnodessize);

         SCIP_CALL( deleteChildrenBelow(reopttree, set, blkmem, childid, TRUE, exitsolve) );

         --reopttree->reoptnodes[id]->nchilds;
      }
   }

   /* delete node data*/
   if( delnodeitself )
   {
      SCIP_CALL( reopttreeDeleteNode(reopttree, set, blkmem, id, exitsolve) );
      SCIP_CALL( SCIPqueueInsert(reopttree->openids, (void*) (size_t) id) );
   }

   return SCIP_OKAY;
}

/** replaces a reoptimization nodes by its stored child nodes */
static
SCIP_RETCODE shrinkNode(
   SCIP_REOPT*           reopt,              /**< reoptimization data structure */
   SCIP_SET*             set,                /**< global SCIP settings */
   SCIP_NODE*            node,               /**< node of the search tree */
   unsigned int          id,                 /**< id of the node */
   SCIP_Bool*            shrank,             /**< pointer to store if the node was shrank */
   BMS_BLKMEM*           blkmem              /**< block memory */
   )
{
   SCIP_REOPTNODE** reoptnodes;

   assert(reopt != NULL);
   assert(node != NULL);
   assert(id < reopt->reopttree->reoptnodessize);

   reoptnodes = reopt->reopttree->reoptnodes;
   assert(reoptnodes != NULL);
   assert(reoptnodes[id] != NULL);

   if( reoptnodes[id]->childids != NULL && reoptnodes[id]->nchilds > 0 )
   {
      int ndomchgs = 0;
      unsigned int parentid = 0;
      SCIP_NODE* parent = NULL;

      SCIP_CALL( getLastSavedNode(reopt, set, node, &parent, &parentid, &ndomchgs) );

      assert(parentid != id);
      assert(reoptnodes[parentid] != NULL );
      assert(reoptnodes[parentid]->childids != NULL && reoptnodes[parentid]->nchilds);

      /* check if we want move all children to the next saved node above
       * we want to shrink the path if either
       * - the maximal number of bound changes fix and the number of bound changes is
       *   less than the given threshold set->reopt_maxdiffofnodes
       * or
       * - the number is calculated dynamically and the number of bound changes
       *   is less than log2(SCIPgetNBinVars - (#vars of parent))
       * */
      if( ndomchgs <= set->reopt_maxdiffofnodes )
      {
         int c;

         SCIPsetDebugMsg(set, " -> shrink node %lld at ID %u, replaced by %d child nodes.\n", SCIPnodeGetNumber(node),
            id, reoptnodes[id]->nchilds);

         /* copy the references of child nodes to the parent*/
         SCIP_CALL( moveChildrenUp(reopt, set, blkmem, id, parentid) );

         /* delete the current node */
         c = 0;
         while( reoptnodes[parentid]->childids[c] != id )
         {
            ++c;
            assert(c < reoptnodes[parentid]->nchilds);
         }

         assert(reoptnodes[parentid]->childids[c] == id);

         /* replace the childid at position c by the last one */
         reoptnodes[parentid]->childids[c] = reoptnodes[parentid]->childids[reoptnodes[parentid]->nchilds-1];
         --reoptnodes[parentid]->nchilds;

         SCIP_CALL( reopttreeDeleteNode(reopt->reopttree, set, blkmem, id, TRUE) );
         SCIP_CALL( SCIPqueueInsert(reopt->reopttree->openids, (void*) (size_t) id) );

         *shrank = TRUE;

         /* set the reopttype to none */
         SCIPnodeSetReopttype(node, SCIP_REOPTTYPE_NONE);
      }
   }

   return SCIP_OKAY;
}

/** change all reopttypes in the subtree induced by @p nodeID */
static
SCIP_RETCODE changeReopttypeOfSubtree(
   SCIP_REOPTTREE*       reopttree,          /**< reopttree */
   unsigned int          id,                 /**< id of the node */
   SCIP_REOPTTYPE        reopttype           /**< reopttype */
   )
{
   assert(reopttree != NULL);
   assert(id < reopttree->reoptnodessize);
   assert(reopttree->reoptnodes[id] != NULL);

   if( reopttree->reoptnodes[id]->childids != NULL && reopttree->reoptnodes[id]->nchilds > 0 )
   {
      unsigned int childid;
      int nchildids;
      int seenids = 0;

      nchildids = reopttree->reoptnodes[id]->nchilds;

      while( seenids < nchildids )
      {
         /* get childID */
         childid = reopttree->reoptnodes[id]->childids[seenids];
         assert(childid < reopttree->reoptnodessize);
         assert(reopttree->reoptnodes[childid] != NULL);

         /* change the reopttype of the node iff the node is neither infeasible nor induces an
          * infeasible subtree and if the node contains no bound changes based on dual decisions
          */
         if( reopttree->reoptnodes[childid]->reopttype != SCIP_REOPTTYPE_STRBRANCHED
            && reopttree->reoptnodes[childid]->reopttype != SCIP_REOPTTYPE_INFSUBTREE ) /*lint !e641*/
            reopttree->reoptnodes[childid]->reopttype = reopttype; /*lint !e641*/

         /* change reopttype of subtree */
         SCIP_CALL( changeReopttypeOfSubtree(reopttree, childid, reopttype) );

         ++seenids;
      }
   }

   return SCIP_OKAY;
}

/** delete the constraint handling dual information for the current iteration and replace it with the dual constraint
 *  for the next iteration
 */
static
SCIP_RETCODE reoptnodeUpdateDualConss(
   SCIP_REOPTNODE*       reoptnode,          /**< reoptimization node */
   BMS_BLKMEM*           blkmem              /**< block memory */
   )
{
   assert(reoptnode != NULL);
   assert(blkmem != NULL);

   if( reoptnode->dualredscur != NULL )
   {
      SCIPdebugMessage("reset dual information (current run)\n");

      BMSfreeBlockMemoryArray(blkmem, &reoptnode->dualredscur->boundtypes, reoptnode->dualredscur->varssize);
      BMSfreeBlockMemoryArray(blkmem, &reoptnode->dualredscur->vals, reoptnode->dualredscur->varssize);
      BMSfreeBlockMemoryArray(blkmem, &reoptnode->dualredscur->vars, reoptnode->dualredscur->varssize);
      BMSfreeBlockMemory(blkmem, &reoptnode->dualredscur);
      reoptnode->dualredscur = NULL;
   }

   if( reoptnode->dualredsnex != NULL )
   {
      SCIPdebugMessage("set dual information of next run to current run\n");
      reoptnode->dualredscur = reoptnode->dualredsnex;
      reoptnode->dualredsnex = NULL;
   }

   reoptnode->dualreds = (reoptnode->dualredscur != NULL ? TRUE : FALSE);

   return SCIP_OKAY;
}

/** calculates a (local) similarity of a given node and returns if the subproblem should be solved from scratch */
static
SCIP_RETCODE reoptCheckLocalRestart(
   SCIP_REOPT*           reopt,              /**< reoptimization data structure */
   SCIP_SET*             set,                /**< global SCIP settings */
   BMS_BLKMEM*           blkmem,             /**< block memory */
   SCIP_NODE*            node,               /**< node of the search tree */
   SCIP_VAR**            transvars,          /**< transformed variables */
   int                   ntransvars,         /**< number of transformed variables */
   SCIP_Bool*            localrestart        /**< pointer to store if we want to restart solving the (sub)problem */
   )
{
   unsigned int id;

   assert(reopt != NULL);
   assert(reopt->reopttree != NULL);
   assert(set != NULL);
   assert(blkmem != NULL);
   assert(node != NULL);
   assert(transvars != NULL);

   /* node == NULL is equivalent to node == root, this case should be handled by SCIPreoptCheckReopt */
   assert(node != NULL);

   *localrestart = FALSE;

   id = SCIPnodeGetReoptID(node);
   assert(id < reopt->reopttree->reoptnodessize);

   /* set the id to -1 if the node is not part of the reoptimization tree */
   if( SCIPnodeGetDepth(node) > 0 && id == 0 )
      return SCIP_OKAY;

   if( set->reopt_objsimdelay > -1 )
   {
      SCIP_Real sim = 0.0;
      SCIP_Real lb;
      SCIP_Real ub;
      SCIP_Real oldcoef;
      SCIP_Real newcoef;
      int v;
      int idx;

      if( id == 0 )
         reopt->nlocrestarts = 0;

      /* since the stored objective functions are already normalize the dot-product is equivalent to the similarity */
      for( v = 0; v < ntransvars; v++ )
      {
         lb = SCIPvarGetLbLocal(transvars[v]);
         ub = SCIPvarGetUbLocal(transvars[v]);

         /* skip already fixed variables */
         if( SCIPsetIsFeasLT(set, lb, ub) )
         {
            idx = SCIPvarGetProbindex(transvars[v]);
            assert(0 <= idx && idx < ntransvars);

            oldcoef = SCIPreoptGetOldObjCoef(reopt, reopt->run-1, idx);
            newcoef = SCIPreoptGetOldObjCoef(reopt, reopt->run, idx);

            sim += (oldcoef * newcoef);
         }
      }

      /* delete the stored subtree and information about bound changes
       * based on dual information */
      if( SCIPsetIsLT(set, sim, set->reopt_objsimdelay) )
      {
         /* set the flag */
         *localrestart = TRUE;

         ++reopt->nlocrestarts;
         ++reopt->ntotallocrestarts;

         /* delete the stored subtree */
         SCIP_CALL( deleteChildrenBelow(reopt->reopttree, set, blkmem, id, FALSE, FALSE) );

         /* delete the stored constraints; we do this twice in a row because we want to delete both constraints */
         SCIP_CALL( reoptnodeUpdateDualConss(reopt->reopttree->reoptnodes[id], blkmem) );
         SCIP_CALL( reoptnodeUpdateDualConss(reopt->reopttree->reoptnodes[id], blkmem) );
      }

      SCIPsetDebugMsg(set, " -> local similarity: %.4f%s\n", sim, *localrestart ? " (solve subproblem from scratch)" : "");
   }

   return SCIP_OKAY;
}

/** save ancestor branching information up to the next stored node */
static
SCIP_RETCODE saveAncestorBranchings(
   SCIP_REOPTTREE*       reopttree,          /**< reoptimization tree */
   SCIP_SET*             set,                /**< global SCIP settings */
   BMS_BLKMEM*           blkmem,             /**< block memory */
   SCIP_NODE*            node,               /**< node of the branch and bound tree */
   SCIP_NODE*            parent,             /**< parent node */
   unsigned int          id,                 /**< id of the node */
   unsigned int          parentid            /**< id of the parent node */
   )
{
   int nbranchvars;

   assert(reopttree != NULL );
   assert(node != NULL );
   assert(parent != NULL );
   assert(1 <= id && id < reopttree->reoptnodessize);
   assert(reopttree->reoptnodes[id] != NULL );
   assert(parentid < reopttree->reoptnodessize);
   assert(parentid == 0 || reopttree->reoptnodes[parentid] != NULL ); /* if the root is the next saved node, the nodedata can be NULL */

   SCIPsetDebugMsg(set, " -> save ancestor branchings\n");

   /* allocate memory */
   if (reopttree->reoptnodes[id]->varssize == 0)
   {
      assert(reopttree->reoptnodes[id]->vars == NULL );
      assert(reopttree->reoptnodes[id]->varbounds == NULL );
      assert(reopttree->reoptnodes[id]->varboundtypes == NULL );

      /* allocate memory for node information */
      SCIP_CALL( reoptnodeCheckMemory(reopttree->reoptnodes[id], set, blkmem, DEFAULT_MEM_VAR, 0, 0) );
   }

   assert(reopttree->reoptnodes[id]->varssize > 0);
   assert(reopttree->reoptnodes[id]->nvars == 0);

   SCIPnodeGetAncestorBranchingsPart(node, parent,
         reopttree->reoptnodes[id]->vars,
         reopttree->reoptnodes[id]->varbounds,
         reopttree->reoptnodes[id]->varboundtypes,
         &nbranchvars,
         reopttree->reoptnodes[id]->varssize);

   if( nbranchvars >  reopttree->reoptnodes[id]->varssize )
   {
      /* reallocate memory */
      SCIP_CALL( reoptnodeCheckMemory(reopttree->reoptnodes[id], set, blkmem, nbranchvars, 0, 0) );

      SCIPnodeGetAncestorBranchingsPart(node, parent,
            reopttree->reoptnodes[id]->vars,
            reopttree->reoptnodes[id]->varbounds,
            reopttree->reoptnodes[id]->varboundtypes,
            &nbranchvars,
            reopttree->reoptnodes[id]->varssize);
   }

   assert(nbranchvars <= reopttree->reoptnodes[id]->varssize); /* this should be the case */

   reopttree->reoptnodes[id]->nvars = nbranchvars;

   assert(nbranchvars <= reopttree->reoptnodes[id]->varssize);
   assert(reopttree->reoptnodes[id]->vars != NULL );

   return SCIP_OKAY;
}

/** transform a constraint with linear representation into reoptimization constraint data */
static
SCIP_RETCODE saveConsLinear(
   SCIP_REOPTCONSDATA*   reoptconsdata,      /**< reoptimization constraint data */
   SCIP_SET*             set,                /**< global SCIP settings */
   BMS_BLKMEM*           blkmem,             /**< block memory */
   SCIP_CONS*            cons,               /**< linear constraint that should be stored */
   SCIP_Bool*            success             /**< pointer to store the success */
   )
{
   SCIP_VAR** vars;
   SCIP_Real* vals;
   SCIP_CONSHDLR* conshdlr;
   SCIP_Bool allocbuffervals;
   int v;

   assert(reoptconsdata != NULL);
   assert(cons != NULL);

   *success = FALSE;
   allocbuffervals = FALSE;
   reoptconsdata->linear = TRUE;

   vars = NULL;
   vals = NULL;
   SCIP_CALL( SCIPconsGetNVars(cons, set, &reoptconsdata->nvars, success) );
   assert(*success);

   /* allocate memory for variables and values; boundtypes are not needed */
   SCIP_ALLOC( BMSallocBlockMemoryArray(blkmem, &reoptconsdata->vars, reoptconsdata->nvars) );
   SCIP_ALLOC( BMSallocBlockMemoryArray(blkmem, &reoptconsdata->vals, reoptconsdata->nvars) );
   reoptconsdata->varssize = reoptconsdata->nvars;

   /* only needed for bounddisjuction constraints, thus we set them to NULL to avoid compiler warnings */
   reoptconsdata->boundtypes = NULL;

   conshdlr = SCIPconsGetHdlr(cons);
   assert(conshdlr != NULL);

   /* get all variables, values, and sides */
   if( strcmp(SCIPconshdlrGetName(conshdlr), "linear") == 0 )
   {
      vars = SCIPgetVarsLinear(NULL, cons);
      vals = SCIPgetValsLinear(NULL, cons);
      reoptconsdata->lhs = SCIPgetLhsLinear(NULL, cons);
      reoptconsdata->rhs = SCIPgetRhsLinear(NULL, cons);
   }
   else if( strcmp(SCIPconshdlrGetName(conshdlr), "logicor") == 0 )
   {
      vars = SCIPgetVarsLogicor(NULL, cons);

      /* initialize values to 1.0 */
      SCIP_CALL( SCIPsetAllocBufferArray(set, &vals, reoptconsdata->nvars) );
      allocbuffervals = TRUE;

      for( v = 0; v < reoptconsdata->nvars; v++ )
         vals[v] = 1.0;

      reoptconsdata->lhs = 1.0;
      reoptconsdata->rhs = SCIPsetInfinity(set);
   }
   else if( strcmp(SCIPconshdlrGetName(conshdlr), "setppc") == 0 )
   {
      vars = SCIPgetVarsSetppc(NULL, cons);

      /* initialize values to 1.0 */
      SCIP_CALL( SCIPsetAllocBufferArray(set, &vals, reoptconsdata->nvars) );
      allocbuffervals = TRUE;

      for( v = 0; v < reoptconsdata->nvars; v++ )
         vals[v] = 1.0;

      switch( SCIPgetTypeSetppc(NULL, cons) ) {
      case SCIP_SETPPCTYPE_PARTITIONING:
         reoptconsdata->lhs = 1.0;
         reoptconsdata->rhs = 1.0;
         break;
      case SCIP_SETPPCTYPE_PACKING:
         reoptconsdata->lhs = -SCIPsetInfinity(set);
         reoptconsdata->rhs = 1.0;
         break;
      case SCIP_SETPPCTYPE_COVERING:
         reoptconsdata->lhs = 1.0;
         reoptconsdata->rhs = SCIPsetInfinity(set);
         break;
      default:
         *success = FALSE;
         return SCIP_OKAY;
      }
   }
   else
   {
      assert(strcmp(SCIPconshdlrGetName(conshdlr), "linear") == 0 || strcmp(SCIPconshdlrGetName(conshdlr), "logicor") == 0
         || strcmp(SCIPconshdlrGetName(conshdlr), "setppc") == 0);

      SCIPerrorMessage("Cannot handle constraints of type <%s> in saveConsLinear.\n", SCIPconshdlrGetName(conshdlr));
      return SCIP_INVALIDDATA;
   }
   assert(vars != NULL);
   assert(vals != NULL);

   /* transform all variables into the original space */
   for( v = 0; v < reoptconsdata->nvars; v++ )
   {
      SCIP_Real constant = 0.0;
      SCIP_Real scalar = 1.0;

      assert(vars[v] != NULL);

      reoptconsdata->vars[v] = vars[v];
      reoptconsdata->vals[v] = vals[v];

      SCIP_CALL( SCIPvarGetOrigvarSum(&reoptconsdata->vars[v], &scalar, &constant) );
      assert(!SCIPsetIsZero(set, scalar));

      assert(!SCIPsetIsInfinity(set, REALABS(reoptconsdata->vals[v])));
      reoptconsdata->vals[v] *= scalar;

      if( !SCIPsetIsZero(set, constant) && !SCIPsetIsInfinity(set, -reoptconsdata->lhs) )
         reoptconsdata->lhs -= constant;
      if( !SCIPsetIsZero(set, constant) && !SCIPsetIsInfinity(set, reoptconsdata->rhs) )
         reoptconsdata->rhs -= constant;
   }

   /* free buffer if needed */
   if( allocbuffervals )
   {
      SCIPsetFreeBufferArray(set, &vals);
   }

   return SCIP_OKAY;
}

/** transform a bounddisjunction constraint into reoptimization constraint data */
static
SCIP_RETCODE saveConsBounddisjuction(
   SCIP_REOPTCONSDATA*   reoptconsdata,      /**< reoptimization constraint data */
   SCIP_SET*             set,                /**< global SCIP settings */
   BMS_BLKMEM*           blkmem,             /**< block memory */
   SCIP_CONS*            cons,               /**< bounddisjuction constraint that should be stored */
   SCIP_Bool*            success             /**< pointer to store the success */
   )
{
   SCIP_VAR** vars;
   SCIP_CONSHDLR* conshdlr;
   SCIP_BOUNDTYPE* boundtypes;
   SCIP_Real* bounds;
   int v;

   assert(reoptconsdata != NULL);
   assert(cons != NULL);

   *success = FALSE;
   reoptconsdata->linear = FALSE;

   conshdlr = SCIPconsGetHdlr(cons);
   assert(conshdlr != NULL);
   assert(strcmp(SCIPconshdlrGetName(conshdlr), "bounddisjunction") == 0);

   if( strcmp(SCIPconshdlrGetName(conshdlr), "bounddisjunction") != 0 )
   {
      SCIPerrorMessage("Cannot handle constraints of type <%s> in saveConsBounddisjuction.\n",
         SCIPconshdlrGetName(conshdlr));
      return SCIP_INVALIDDATA;
   }

   SCIP_CALL( SCIPconsGetNVars(cons, set, &reoptconsdata->nvars, success) );
   assert(*success);

   /* allocate memory for variables and values; boundtypes are not needed */
   vars = SCIPgetVarsBounddisjunction(NULL, cons);
   bounds = SCIPgetBoundsBounddisjunction(NULL, cons);
   boundtypes = SCIPgetBoundtypesBounddisjunction(NULL, cons);
   SCIP_ALLOC( BMSduplicateBlockMemoryArray(blkmem, &reoptconsdata->vars, vars, reoptconsdata->nvars) );
   SCIP_ALLOC( BMSduplicateBlockMemoryArray(blkmem, &reoptconsdata->vals, bounds, reoptconsdata->nvars) );
   SCIP_ALLOC( BMSduplicateBlockMemoryArray(blkmem, &reoptconsdata->boundtypes, boundtypes, reoptconsdata->nvars) );
   reoptconsdata->varssize = reoptconsdata->nvars;
   reoptconsdata->lhs = SCIP_UNKNOWN;
   reoptconsdata->rhs = SCIP_UNKNOWN;

   /* transform all variables into the original space */
   for( v = 0; v < reoptconsdata->nvars; v++ )
   {
      SCIP_Real constant = 0.0;
      SCIP_Real scalar = 1.0;

      assert(reoptconsdata->vars[v] != NULL);

      SCIP_CALL( SCIPvarGetOrigvarSum(&reoptconsdata->vars[v], &scalar, &constant) );
      assert(!SCIPsetIsZero(set, scalar));

      assert(!SCIPsetIsInfinity(set, REALABS(reoptconsdata->vals[v])));
      reoptconsdata->vals[v] -= constant;
      reoptconsdata->vals[v] *= scalar;

      /* due to multipling with a negative scalar the relation need to be changed */
      if( SCIPsetIsNegative(set, scalar) )
         reoptconsdata->boundtypes[v] = (SCIP_BOUNDTYPE)(SCIP_BOUNDTYPE_UPPER - reoptconsdata->boundtypes[v]); /*lint !e656*/
   }

   return SCIP_OKAY;
}

/** save additional all constraints that were additionally added to @p node */
static
SCIP_RETCODE saveLocalConssData(
   SCIP_REOPTTREE*       reopttree,          /**< reopttree */
   SCIP_SET*             set,                /**< global SCIP settings */
   BMS_BLKMEM*           blkmem,             /**< block memory */
   SCIP_NODE*            node,               /**< node of the branch and bound tree */
   unsigned int          id                  /**< id of the node*/
   )
{
   SCIP_CONS** addedcons;
   int naddedconss;
   int addedconsssize;
   int nconss;
   int c;

   assert(node != NULL );
   assert(reopttree != NULL);
   assert(id < reopttree->reoptnodessize);

   /* save the added pseudo-constraint */
   if( SCIPnodeGetNAddedConss(node) > 0 )
   {
      addedconsssize = SCIPnodeGetNAddedConss(node);

      SCIPsetDebugMsg(set, " -> save %d locally added constraints\n", addedconsssize);

      /* get memory */
      SCIP_CALL( SCIPsetAllocBufferArray(set, &addedcons, addedconsssize) );
      SCIPnodeGetAddedConss(node, addedcons, &naddedconss, addedconsssize);

      nconss = reopttree->reoptnodes[id]->nconss;

      /* check memory for added constraints */
      SCIP_CALL( reoptnodeCheckMemory(reopttree->reoptnodes[id], set, blkmem, 0, 0, naddedconss) );

      /* since the first nconss are already stored in the data structure, we skip them */
      for( c = nconss; c < naddedconss; c++ )
      {
         SCIP_CONSHDLR* conshdlr;
         SCIP_Bool islinear;
         SCIP_Bool success;

         conshdlr = SCIPconsGetHdlr(addedcons[c]);

         /* check whether the constraint has a linear representation */
         islinear = (strcmp(SCIPconshdlrGetName(conshdlr), "linear") == 0
               || strcmp(SCIPconshdlrGetName(conshdlr), "logicor") == 0
               || strcmp(SCIPconshdlrGetName(conshdlr), "setppc") == 0);

         SCIP_ALLOC( BMSallocBlockMemory(blkmem, &reopttree->reoptnodes[id]->conss[c]) ); /*lint !e866*/

         success = FALSE;

         /* the constraint has a linear representation */
         if( islinear )
         {
            SCIP_CALL( saveConsLinear(reopttree->reoptnodes[id]->conss[c], set, blkmem, addedcons[c], &success) );
            assert(success);

            /* increase the counter for added constraints */
            ++reopttree->reoptnodes[id]->nconss;
         }
         else
         {
            assert(strcmp(SCIPconshdlrGetName(conshdlr), "bounddisjunction") == 0);
            SCIP_CALL( saveConsBounddisjuction(reopttree->reoptnodes[id]->conss[c], set, blkmem, addedcons[c], &success) );
            assert(success);

            /* increase the counter for added constraints */
            ++reopttree->reoptnodes[id]->nconss;
         }
         assert(reopttree->reoptnodes[id]->conss[c]->nvars > 0);

         if( strcmp("reopt_inf", SCIPconsGetName(addedcons[c])) == 0 )
            reopttree->reoptnodes[id]->conss[c]->constype = REOPT_CONSTYPE_INFSUBTREE;
         else if( strcmp("reopt_dual", SCIPconsGetName(addedcons[c])) == 0 )
            reopttree->reoptnodes[id]->conss[c]->constype = REOPT_CONSTYPE_DUALREDS;
         else
            reopttree->reoptnodes[id]->conss[c]->constype = REOPT_CONSTYPE_UNKNOWN;
      }

      assert(reopttree->reoptnodes[id]->nconss == naddedconss);
      SCIPsetFreeBufferArray(set, &addedcons);
   }

   return SCIP_OKAY;
}

/** collect all bound changes based on dual information
 *
 *  If the bound changes are global, all information are already stored because they were caught by the event handler.
 *  otherwise, we have to use SCIPnodeGetDualBoundchgs.
 *
 *  Afterwards, we check if the constraint will be added in the next iteration or after splitting the node.
 */
static
SCIP_RETCODE collectDualInformation(
   SCIP_REOPT*           reopt,              /**< reoptimization data structure */
   SCIP_SET*             set,                /**< global SCIP settings */
   BMS_BLKMEM*           blkmem,             /**< block memory */
   SCIP_NODE*            node,               /**< node of the search tree */
   unsigned int          id,                 /**< id of the node */
   SCIP_REOPTTYPE        reopttype           /**< reopttype */
   )
{
   SCIP_Bool cons_is_next = TRUE;
   int nbndchgs;
   int v;

   assert(reopt != NULL);
   assert(reopt->reopttree != NULL);
   assert(id < reopt->reopttree->reoptnodessize);
   assert(reopt->reopttree->reoptnodes[id]->dualreds);
   assert(node != NULL);
   assert(blkmem != NULL);

   /* first case, all bound changes were global */
   if( reopt->currentnode == SCIPnodeGetNumber(node) && reopt->dualreds != NULL && reopt->dualreds->nvars > 0 )
   {
      nbndchgs = reopt->dualreds->nvars;
   }
   else
   {
      assert(reopt->currentnode == SCIPnodeGetNumber(node));

      /* get the number of bound changes based on dual information */
      nbndchgs = SCIPnodeGetNDualBndchgs(node);

      /* ensure that enough memory is allocated */
      SCIP_CALL( checkMemDualCons(reopt, set, blkmem, nbndchgs) );

      /* collect the bound changes */
      SCIPnodeGetDualBoundchgs(node, reopt->dualreds->vars, reopt->dualreds->vals, reopt->dualreds->boundtypes,
            &nbndchgs, reopt->dualreds->varssize);
      assert(nbndchgs <= reopt->dualreds->varssize);

      reopt->dualreds->nvars = nbndchgs;
      reopt->dualreds->linear = FALSE;

      /* transform the variables into the original space */
      for( v = 0; v < nbndchgs; v++ )
      {
         SCIP_Real constant = 0.0;
         SCIP_Real scalar = 1.0;

         SCIP_CALL( SCIPvarGetOrigvarSum(&reopt->dualreds->vars[v], &scalar, &constant) );
         reopt->dualreds->vals[v] = (reopt->dualreds->vals[v] - constant) / scalar;

         assert(SCIPvarIsOriginal(reopt->dualreds->vars[v]));
      }
   }

   assert(nbndchgs > 0);

   /* due to the strong branching initialization it can be possible that two
    * constraints handling dual information are stored at the same time.
    * During reoptimizing a node we add the constraint stored at dualredscur only,
    * i.e, if dualredscur is not NULL, we need to store the constraint for the next
    * iteration at dualredsnex because the constraint stored at dualredscur is needed
    * to split the constraint in the current iteration.
    */
   if( reopt->reopttree->reoptnodes[id]->dualredscur != NULL )
   {
      assert(reopt->reopttree->reoptnodes[id]->dualredsnex == NULL);
      cons_is_next = FALSE;
   }
   assert((cons_is_next && reopt->reopttree->reoptnodes[id]->dualredscur == NULL)
       || (!cons_is_next && reopt->reopttree->reoptnodes[id]->dualredsnex == NULL));

   /* the constraint will be added next */
   if( cons_is_next )
   {
      assert(reopt->reopttree->reoptnodes[id]->dualredscur == NULL);
      SCIP_ALLOC( BMSallocBlockMemory(blkmem, &reopt->reopttree->reoptnodes[id]->dualredscur) );
      SCIP_ALLOC( BMSduplicateBlockMemoryArray(blkmem, &reopt->reopttree->reoptnodes[id]->dualredscur->vars, \
            reopt->dualreds->vars, nbndchgs) );
      SCIP_ALLOC( BMSduplicateBlockMemoryArray(blkmem, &reopt->reopttree->reoptnodes[id]->dualredscur->vals, \
            reopt->dualreds->vals, nbndchgs) );
      SCIP_ALLOC( BMSduplicateBlockMemoryArray(blkmem, &reopt->reopttree->reoptnodes[id]->dualredscur->boundtypes, \
            reopt->dualreds->boundtypes, nbndchgs) );

      reopt->reopttree->reoptnodes[id]->dualredscur->nvars = nbndchgs;
      reopt->reopttree->reoptnodes[id]->dualredscur->varssize = nbndchgs;
      reopt->reopttree->reoptnodes[id]->dualredscur->lhs = 1.0;
      reopt->reopttree->reoptnodes[id]->dualredscur->rhs = SCIPsetInfinity(set);
      reopt->reopttree->reoptnodes[id]->dualredscur->constype = (reopttype == SCIP_REOPTTYPE_STRBRANCHED ?
         REOPT_CONSTYPE_DUALREDS : REOPT_CONSTYPE_INFSUBTREE);
      reopt->reopttree->reoptnodes[id]->dualredscur->linear = FALSE;

      SCIPsetDebugMsg(set, " -> save dual information of type 1: node %lld, nvars %d, constype %d\n",
            SCIPnodeGetNumber(node), reopt->reopttree->reoptnodes[id]->dualredscur->nvars,
            reopt->reopttree->reoptnodes[id]->dualredscur->constype);
   }
   /* the constraint will be added after next */
   else
   {
      assert(reopt->reopttree->reoptnodes[id]->dualredsnex == NULL);
      SCIP_ALLOC( BMSallocBlockMemory(blkmem, &reopt->reopttree->reoptnodes[id]->dualredsnex) );
      reopt->reopttree->reoptnodes[id]->dualredsnex->nvars = -1;

      SCIP_ALLOC( BMSduplicateBlockMemoryArray(blkmem, &reopt->reopttree->reoptnodes[id]->dualredsnex->vars, \
            reopt->dualreds->vars, nbndchgs) );
      SCIP_ALLOC( BMSduplicateBlockMemoryArray(blkmem, &reopt->reopttree->reoptnodes[id]->dualredsnex->vals, \
            reopt->dualreds->vals, nbndchgs) );
      SCIP_ALLOC( BMSduplicateBlockMemoryArray(blkmem, &reopt->reopttree->reoptnodes[id]->dualredsnex->boundtypes, \
            reopt->dualreds->boundtypes, nbndchgs) );
      reopt->reopttree->reoptnodes[id]->dualredsnex->nvars = nbndchgs;
      reopt->reopttree->reoptnodes[id]->dualredsnex->varssize = nbndchgs;
      reopt->reopttree->reoptnodes[id]->dualredsnex->lhs = 1.0;
      reopt->reopttree->reoptnodes[id]->dualredsnex->rhs = SCIPsetInfinity(set);
      reopt->reopttree->reoptnodes[id]->dualredsnex->constype = (reopttype == SCIP_REOPTTYPE_STRBRANCHED ?
         REOPT_CONSTYPE_DUALREDS : REOPT_CONSTYPE_INFSUBTREE);

      SCIPsetDebugMsg(set, " -> save dual information of type 2: node %lld, nvars %d, constype %d\n",
         SCIPnodeGetNumber(node), reopt->reopttree->reoptnodes[id]->dualredsnex->nvars,
         reopt->reopttree->reoptnodes[id]->dualredsnex->constype);
   }

   return SCIP_OKAY;
}

/** adds a node of the branch and bound tree to the reoptimization tree */
static
SCIP_RETCODE addNode(
   SCIP_REOPT*           reopt,              /**< reoptimization data structure */
   SCIP_SET*             set,                /**< global SCIP settings */
   SCIP_LP*              lp,                 /**< current LP */
   BMS_BLKMEM*           blkmem,             /**< block memory */
   SCIP_NODE*            node,               /**< current node */
   SCIP_REOPTTYPE        reopttype,          /**< reason for storing the node*/
   SCIP_Bool             saveafterdual,      /**< save branching decisions after the first dual */
   SCIP_Bool             isrootnode,         /**< node is the root node */
   SCIP_Real             lowerbound          /**< lower bound of the node */
   )
{
   SCIP_NODE* parent = NULL;
   SCIP_Bool shrank = FALSE;
   unsigned int id;
   unsigned int parentid = 0;

   assert(reopt != NULL);
   assert(set != NULL);
   assert(blkmem != NULL);
   assert(node != NULL);

   if( set->reopt_maxsavednodes == 0 )
      return SCIP_OKAY;

   assert(reopttype == SCIP_REOPTTYPE_TRANSIT
       || reopttype == SCIP_REOPTTYPE_INFSUBTREE
       || reopttype == SCIP_REOPTTYPE_STRBRANCHED
       || reopttype == SCIP_REOPTTYPE_LOGICORNODE
       || reopttype == SCIP_REOPTTYPE_LEAF
       || reopttype == SCIP_REOPTTYPE_PRUNED
       || reopttype == SCIP_REOPTTYPE_FEASIBLE);

   /* start clock */
   SCIPclockStart(reopt->savingtime, set);

   /* the node was created by reoptimization, i.e., we need to update the
    * stored data */
   if( SCIPnodeGetReoptID(node) >= 1 )
   {
      SCIP_Bool transintoorig;

      assert(reopttype != SCIP_REOPTTYPE_LEAF);
      assert(!isrootnode);

      id = SCIPnodeGetReoptID(node);
      assert(id < reopt->reopttree->reoptnodessize);

      /* this is a special case:
       *   due to re-propagation of the an anchester node it can happen that we try to update a node that was created by
       *   reoptimization and already removed by deleteChildrenBelow. In this case we do not want to save the current
       *   node
       */
      if( reopt->reopttree->reoptnodes[id] == NULL )
      {
         parent = SCIPnodeGetParent(node);
         assert(parent != NULL);

         parentid = SCIPnodeGetReoptID(parent);

         /* traverse along the branching path until reaching a node that is part of the reoptimization tree or the root node */
         while( SCIPnodeGetDepth(parent) > 0 && reopt->reopttree->reoptnodes[parentid] == NULL )
         {
            /* the parent node is not part of the reoptimization, reset the reoptid and reopttype of the parent node */
            SCIPnodeSetReoptID(parent, 0);
            SCIPnodeSetReopttype(parent, SCIP_REOPTTYPE_NONE);

            parent = SCIPnodeGetParent(parent);
            assert(parent != NULL);

            parentid = SCIPnodeGetReoptID(parent);
         }

         /* the anchestor node has to be part of the reoptimization tree. either the parent is the root itself or
          * marked to be a leaf, pruned or feasible
          */
         assert(reopt->reopttree->reoptnodes[parentid] != NULL);
         assert(parentid == 0
             || reopt->reopttree->reoptnodes[parentid]->reopttype == SCIP_REOPTTYPE_FEASIBLE
             || reopt->reopttree->reoptnodes[parentid]->reopttype == SCIP_REOPTTYPE_INFSUBTREE
             || reopt->reopttree->reoptnodes[parentid]->reopttype == SCIP_REOPTTYPE_LEAF
             || reopt->reopttree->reoptnodes[parentid]->reopttype == SCIP_REOPTTYPE_PRUNED); /*lint !e641*/

         SCIPsetDebugMsg(set, " -> skip saving\n");
         SCIPnodeSetReoptID(node, 0);
         SCIPnodeSetReopttype(node, SCIP_REOPTTYPE_NONE);

         /* stop clock */
         SCIPclockStop(reopt->savingtime, set);

         return SCIP_OKAY;
      }

      SCIPsetDebugMsg(set, "update node %lld at ID %u:\n", SCIPnodeGetNumber(node), id);

      transintoorig = FALSE;

      /* store separated cuts */
      if( set->reopt_usecuts )
      {
         SCIP_CALL( storeCuts(reopt, set, blkmem, lp, id) );
      }

      /* save primal bound changes made after the first dual bound change */
      if( saveafterdual )
      {
         assert(reopttype == SCIP_REOPTTYPE_STRBRANCHED);
         SCIP_CALL( saveAfterDualBranchings(reopt, set, blkmem, node, id, &transintoorig) );
      }

      /* update constraint propagations */
      if( set->reopt_saveconsprop )
      {
         SCIP_CALL( updateConstraintPropagation(reopt, set, blkmem, node, id, &transintoorig) );
      }

      /* ensure that all variables describing the branching path are original */
      if( transintoorig )
      {
         SCIP_CALL( transformIntoOrig(reopt, id) );
      }

      /* update the lowerbound if the new lower bound is finite */
      if( !SCIPsetIsInfinity(set, REALABS(lowerbound)) )
         reopt->reopttree->reoptnodes[id]->lowerbound = lowerbound;
      SCIPsetDebugMsg(set, " -> reopttype: %u, lowerbound: %g\n", reopttype, reopt->reopttree->reoptnodes[id]->lowerbound);

#ifdef SCIP_MORE_DEBUG
      {
         int varnr;
         SCIPsetDebugMsg(set, " -> saved variables:\n");
         for (varnr = 0; varnr < reopt->reopttree->reoptnodes[id]->nvars; varnr++)
         {
            SCIPsetDebugMsg(set, "  <%s> %s %g\n", SCIPvarGetName(reopt->reopttree->reoptnodes[id]->vars[varnr]),
               reopt->reopttree->reoptnodes[id]->varboundtypes[varnr] == SCIP_BOUNDTYPE_LOWER ?
               "=>" : "<=", reopt->reopttree->reoptnodes[id]->varbounds[varnr]);
         }
         for (varnr = 0; varnr < reopt->reopttree->reoptnodes[id]->nafterdualvars; varnr++)
         {
            int varnr;
            SCIPsetDebugMsg(set, " -> saved variables:\n");
            for (varnr = 0; varnr < reopt->reopttree->reoptnodes[id]->nvars; varnr++)
            {
               SCIPsetDebugMsg(set, "  <%s> %s %g\n", SCIPvarGetName(reopt->reopttree->reoptnodes[id]->vars[varnr]),
                  reopt->reopttree->reoptnodes[id]->varboundtypes[varnr] == SCIP_BOUNDTYPE_LOWER ?
                  "=>" : "<=", reopt->reopttree->reoptnodes[id]->varbounds[varnr]);
            }
            for (varnr = 0; varnr < reopt->reopttree->reoptnodes[id]->nafterdualvars; varnr++)
            {
               SCIPsetDebugMsg(set, "  <%s> %s %g (after dual red.)\n", SCIPvarGetName(reopt->reopttree->reoptnodes[id]->afterdualvars[varnr]),
                  reopt->reopttree->reoptnodes[id]->afterdualvarboundtypes[varnr] == SCIP_BOUNDTYPE_LOWER ?
                  "=>" : "<=", reopt->reopttree->reoptnodes[id]->afterdualvarbounds[varnr]);
            }
         }
      }
#endif

      /* update LPI state */
      switch( reopttype )
      {
      case SCIP_REOPTTYPE_TRANSIT:
         if( set->reopt_shrinkinner )
         {
            SCIP_CALL( shrinkNode(reopt, set, node, id, &shrank, blkmem) );
         }
         goto TRANSIT;

      case SCIP_REOPTTYPE_LOGICORNODE:
      case SCIP_REOPTTYPE_LEAF:
         goto TRANSIT;

      case SCIP_REOPTTYPE_INFSUBTREE:
         /* delete the whole subtree induced be the current node */
         SCIP_CALL( deleteChildrenBelow(reopt->reopttree, set, blkmem, id, FALSE, FALSE) );
         goto PSEUDO;

      case SCIP_REOPTTYPE_STRBRANCHED:
         goto PSEUDO;

      case SCIP_REOPTTYPE_FEASIBLE:
         /* delete the subtree */
         if( set->reopt_reducetofrontier )
         {
            SCIP_CALL( deleteChildrenBelow(reopt->reopttree, set, blkmem, id, FALSE, FALSE) );
            SCIP_CALL( SCIPreoptResetDualBndchgs(reopt, node, blkmem) );
         }
         /* dive through all children and change the reopttype to PRUNED */
         else
         {
            SCIP_CALL( changeReopttypeOfSubtree(reopt->reopttree, id, SCIP_REOPTTYPE_PRUNED) );
         }
         goto FEASIBLE;

      case SCIP_REOPTTYPE_PRUNED:
         /* delete the subtree */
         if( set->reopt_reducetofrontier )
         {
            SCIP_CALL( deleteChildrenBelow(reopt->reopttree, set, blkmem, id, FALSE, FALSE) );
            SCIP_CALL( SCIPreoptResetDualBndchgs(reopt, node, blkmem) );
         }
         /* dive through all children and change the reopttype to LEAF */
         else
         {
            SCIP_CALL( changeReopttypeOfSubtree(reopt->reopttree, id, SCIP_REOPTTYPE_PRUNED) );
         }

         /* increase number of reoptimized nodes that could be pruned */
         ++reopt->reopttree->ncutoffreoptnodes;
         ++reopt->reopttree->ntotalcutoffreoptnodes;

         goto PRUNED;

      default:
         break;
      } /*lint !e788*/

      /* stop clock */
      SCIPclockStart(reopt->savingtime, set);

      return SCIP_OKAY;
   }

   /* get new IDs */
   SCIP_CALL( reopttreeCheckMemory(reopt->reopttree, set, blkmem) );

   /* the current node is the root node */
   if( isrootnode )
   {
      id = 0;

      /* save local constraints
       * note: currently, there will be no constraint to save because all global constraints are added by calling
       * SCIPprobAddCons.
       */
      if (SCIPnodeGetNAddedConss(node) >= 1)
      {
         assert(reopt->reopttree->reoptnodes[id]->nconss == 0);

         SCIP_CALL( saveLocalConssData(reopt->reopttree, set, blkmem, node, id) );
      }

      /* store separated cuts
       * note: we need to call this after saveLocalConssData to be sure that the local conss array is ordered, first all
       * local constraints, then cuts
       */
      if( set->reopt_usecuts )
      {
         SCIP_CALL( storeCuts(reopt, set, blkmem, lp, id) );
      }

      switch( reopttype )
      {
      case SCIP_REOPTTYPE_TRANSIT:
         /* ensure that no dual constraints are stored */
         SCIP_CALL( SCIPreoptResetDualBndchgs(reopt, node, blkmem) );

         /* update the lowerbound */
         if( !SCIPsetIsInfinity(set, REALABS(lowerbound)) )
            reopt->reopttree->reoptnodes[id]->lowerbound = lowerbound;

         goto TRANSIT;

      case SCIP_REOPTTYPE_INFSUBTREE:
      case SCIP_REOPTTYPE_STRBRANCHED:
         reopt->reopttree->reoptnodes[0]->reopttype = (unsigned int)reopttype;
         reopt->reopttree->reoptnodes[0]->dualreds = TRUE;
         reopt->reopttree->reoptnodes[0]->nvars = 0;

         if( reopttype == SCIP_REOPTTYPE_INFSUBTREE )
         {
            /* delete the whole subtree induced be the current node */
            SCIP_CALL( deleteChildrenBelow(reopt->reopttree, set, blkmem, 0, FALSE, FALSE) );
         }

         /* update the lowerbound */
         if( !SCIPsetIsInfinity(set, REALABS(lowerbound)) )
            reopt->reopttree->reoptnodes[id]->lowerbound = lowerbound;

         SCIPsetDebugMsg(set, "update node %d at ID %d:\n", 1, 0);
         SCIPsetDebugMsg(set, " -> nvars: 0, ncons: 0, parentID: -, reopttype: %u, lowerbound: %g\n", reopttype,
               reopt->reopttree->reoptnodes[id]->lowerbound);

         goto PSEUDO;

      case SCIP_REOPTTYPE_FEASIBLE:
         ++reopt->reopttree->ntotalfeasnodes;
         ++reopt->reopttree->nfeasnodes;
         reopt->reopttree->reoptnodes[0]->reopttype = (unsigned int)SCIP_REOPTTYPE_FEASIBLE;
         reopt->reopttree->reoptnodes[0]->dualreds = FALSE;

         if( reopt->reopttree->reoptnodes[0]->childids != NULL && reopt->reopttree->reoptnodes[0]->nchilds > 0 )
         {
            /* delete the subtree */
            if( set->reopt_reducetofrontier )
            {
               SCIP_CALL( deleteChildrenBelow(reopt->reopttree, set, blkmem, 0, FALSE, FALSE) );
               SCIP_CALL( SCIPreoptResetDualBndchgs(reopt, node, blkmem) );
            }
            /* dive through all children and change the reopttype to LEAF */
            else
            {
               SCIP_CALL( changeReopttypeOfSubtree(reopt->reopttree, 0, SCIP_REOPTTYPE_PRUNED) );
            }
         }
         else
            SCIP_CALL( SCIPreoptResetDualBndchgs(reopt, node, blkmem) );

         /* update the lowerbound */
         if( !SCIPsetIsInfinity(set, REALABS(lowerbound)) )
            reopt->reopttree->reoptnodes[id]->lowerbound = lowerbound;

         SCIPsetDebugMsg(set, "update node %d at ID %d:\n", 1, 0);
         SCIPsetDebugMsg(set, " -> nvars: 0, ncons: 0, parentID: -, reopttype: %u, lowerbound: %g\n", reopttype,
               reopt->reopttree->reoptnodes[id]->lowerbound);

         break;

      case SCIP_REOPTTYPE_PRUNED:
         ++reopt->reopttree->nprunednodes;
         ++reopt->reopttree->ntotalprunednodes;
         reopt->reopttree->reoptnodes[0]->reopttype = (unsigned int)SCIP_REOPTTYPE_PRUNED;
         reopt->reopttree->reoptnodes[0]->dualreds = FALSE;

         if( reopt->reopttree->reoptnodes[0]->childids != NULL && reopt->reopttree->reoptnodes[0]->nchilds > 0 )
         {
            /* delete the subtree */
            if( set->reopt_reducetofrontier )
            {
               SCIP_CALL( deleteChildrenBelow(reopt->reopttree, set, blkmem, 0, FALSE, FALSE) );
               SCIP_CALL( SCIPreoptResetDualBndchgs(reopt, node, blkmem) );
            }
            /* dive through all children and change the reopttype to LEAF */
            else
            {
               SCIP_CALL( changeReopttypeOfSubtree(reopt->reopttree, 0, SCIP_REOPTTYPE_PRUNED) );
            }
         }
         else
            SCIP_CALL( SCIPreoptResetDualBndchgs(reopt, node, blkmem) );

         /* update the lowerbound if it was not set */
         if( !SCIPsetIsInfinity(set, REALABS(lowerbound)) )
            reopt->reopttree->reoptnodes[id]->lowerbound = lowerbound;

         SCIPsetDebugMsg(set, "update node %d at ID %d:\n", 1, 0);
         SCIPsetDebugMsg(set, " -> nvars: 0, ncons: 0, parentID: -, reopttype: %u, lowerbound:%g \n", reopttype,
               reopt->reopttree->reoptnodes[id]->lowerbound);

         break;

      default:
         assert(reopttype == SCIP_REOPTTYPE_TRANSIT
            || reopttype == SCIP_REOPTTYPE_INFSUBTREE
            || reopttype == SCIP_REOPTTYPE_STRBRANCHED
            || reopttype == SCIP_REOPTTYPE_PRUNED
            || reopttype == SCIP_REOPTTYPE_FEASIBLE);
         break;
      }/*lint !e788*/

      /* reset the information of dual bound changes */
      reopt->currentnode = -1;
      if( reopt->dualreds != NULL )
         reopt->dualreds->nvars = 0;

      /* stop clock */
      SCIPclockStop(reopt->savingtime, set);

      return SCIP_OKAY;
   }
   else
   {
      int nbndchgdiff;
      SCIP_Bool transintoorig;

      SCIPsetDebugMsg(set, "try to add node #%lld to the reopttree\n", SCIPnodeGetNumber(node));
      SCIPsetDebugMsg(set, " -> reopttype = %u\n", reopttype);

      /* check if we really want to save this node:
       *   1. save the node if reopttype is at least SCIP_REOPTTYPE_INFSUBTREE
       *   2. save the node if the number of bound changes of this node
       *      and the last saved node is at least a given number n
       */

      /* get the ID of the last saved node or 0 for the root */
      SCIP_CALL( getLastSavedNode(reopt, set, node, &parent, &parentid, &nbndchgdiff) );

      if( (reopttype < SCIP_REOPTTYPE_INFSUBTREE && nbndchgdiff <= set->reopt_maxdiffofnodes)
        || reopt->reopttree->reoptnodes[parentid]->reopttype >= SCIP_REOPTTYPE_LEAF ) /*lint !e641*/
      {
         SCIPsetDebugMsg(set, " -> skip saving\n");

         /* stop clock */
         SCIPclockStop(reopt->savingtime, set);

         return SCIP_OKAY;
      }

      /* check if there are free slots to store the node */
      SCIP_CALL( reopttreeCheckMemory(reopt->reopttree, set, blkmem) );

      id = (unsigned int) (size_t) SCIPqueueRemove(reopt->reopttree->openids);

      SCIPsetDebugMsg(set, " -> save at ID %u\n", id);

      assert(reopt->reopttree->reoptnodes[id] == NULL
         || (reopt->reopttree->reoptnodes[id]->nvars == 0 && reopt->reopttree->reoptnodes[id]->nconss == 0));
      assert(id >= 1 && id < reopt->reopttree->reoptnodessize);
      assert(!isrootnode);

      /* get memory for nodedata */
      assert(reopt->reopttree->reoptnodes[id] == NULL || reopt->reopttree->reoptnodes[id]->nvars == 0);
      SCIP_CALL( createReoptnode(reopt->reopttree, set, blkmem, id) );
      reopt->reopttree->reoptnodes[id]->parentID = parentid;

      assert(parent != NULL );
      assert((SCIPnodeGetDepth(parent) == 0 && parentid == 0) || (SCIPnodeGetDepth(parent) >= 1 && parentid > 0));
      assert(id >= 1);

      /* create the array of "child nodes" if they not exist */
      if( reopt->reopttree->reoptnodes[parentid]->childids == NULL
         || reopt->reopttree->reoptnodes[parentid]->allocchildmem == 0 )
      {
         SCIP_CALL( reoptnodeCheckMemory(reopt->reopttree->reoptnodes[parentid], set, blkmem, 0, 2, 0) );
      }

      /* add the new node as a "child node" of the last saved reoptminization node */
      SCIP_CALL( reoptAddChild(reopt->reopttree, set, blkmem, parentid, id) );

      /* save branching path */
      SCIP_CALL( saveAncestorBranchings(reopt->reopttree, set, blkmem, node, parent, id, parentid) );

      /* save bound changes after some dual reduction */
      if( saveafterdual )
      {
         assert(reopttype == SCIP_REOPTTYPE_STRBRANCHED);
         SCIP_CALL( saveAfterDualBranchings(reopt, set, blkmem, node, id, &transintoorig) );
      }
      else
      {
         SCIPsetDebugMsg(set, " -> skip saving bound changes after dual reductions.\n");
      }

      /* transform all bounds of branched variables and ensure that they are original. */
      SCIP_CALL( transformIntoOrig(reopt, id) );

      /* save pseudo-constraints (if one exists) */
      if (SCIPnodeGetNAddedConss(node) >= 1)
      {
         assert(reopt->reopttree->reoptnodes[id]->nconss == 0);

         SCIP_CALL( saveLocalConssData(reopt->reopttree, set, blkmem, node, id) );
      }

      /* store separated cuts
       * note: we need to call this after saveLocalConssData to be sure that the local conss array is ordered, first all
       * local constraints, then cuts
       */
      if( set->reopt_usecuts )
      {
         SCIP_CALL( storeCuts(reopt, set, blkmem, lp, id) );
      }

      /* update the lowerbound if it was not set */
      if( !SCIPsetIsInfinity(set, REALABS(lowerbound)) )
         reopt->reopttree->reoptnodes[id]->lowerbound = lowerbound;

      /* set ID */
      SCIPnodeSetReoptID(node, id);

      /* set the REOPTTYPE */
      SCIPnodeSetReopttype(node, reopttype);

      SCIPsetDebugMsg(set, "save node #%lld successful\n", SCIPnodeGetNumber(node));
      SCIPsetDebugMsg(set, " -> nvars: %d, ncons: %d, parentID: %u, reopttype: %d, lowerbound: %g\n",
         reopt->reopttree->reoptnodes[id]->nvars + reopt->reopttree->reoptnodes[id]->nafterdualvars,
         reopt->reopttree->reoptnodes[id]->nconss, reopt->reopttree->reoptnodes[id]->parentID,
         reopttype, reopt->reopttree->reoptnodes[id]->lowerbound);
#ifdef SCIP_MORE_DEBUG
      {
         int varnr;
         for (varnr = 0; varnr < reopt->reopttree->reoptnodes[id]->nvars; varnr++)
         {
            int varnr;
            for (varnr = 0; varnr < reopt->reopttree->reoptnodes[id]->nvars; varnr++)
            {
               SCIPsetDebugMsg(set, "  <%s> %s %g\n", SCIPvarGetName(reopt->reopttree->reoptnodes[id]->vars[varnr]),
                  reopt->reopttree->reoptnodes[id]->varboundtypes[varnr] == SCIP_BOUNDTYPE_LOWER ?
                  "=>" : "<=", reopt->reopttree->reoptnodes[id]->varbounds[varnr]);
            }
            for (varnr = 0; varnr < reopt->reopttree->reoptnodes[id]->nafterdualvars; varnr++)
            {
               SCIPsetDebugMsg(set, "  <%s> %s %g (after dual red.)\n",
                  SCIPvarGetName(reopt->reopttree->reoptnodes[id]->afterdualvars[varnr]),
                  reopt->reopttree->reoptnodes[id]->afterdualvarboundtypes[varnr] == SCIP_BOUNDTYPE_LOWER ?
                  "=>" : "<=", reopt->reopttree->reoptnodes[id]->afterdualvarbounds[varnr]);
            }
         }
      }
#endif
   }

   switch( reopttype )
   {
   case SCIP_REOPTTYPE_TRANSIT:
   case SCIP_REOPTTYPE_LOGICORNODE:
   case SCIP_REOPTTYPE_LEAF:
  TRANSIT:
      if( !shrank )
         reopt->reopttree->reoptnodes[id]->reopttype = (unsigned int)reopttype;
      else
      {
         SCIPnodeSetReoptID(node, 0);
         SCIPnodeSetReopttype(node, SCIP_REOPTTYPE_NONE);
      }
      break;

   case SCIP_REOPTTYPE_INFSUBTREE:
   case SCIP_REOPTTYPE_STRBRANCHED:
  PSEUDO:
      assert(reopt->currentnode == SCIPnodeGetNumber(node));

      reopt->reopttree->reoptnodes[id]->reopttype = (unsigned int)reopttype;
      reopt->reopttree->reoptnodes[id]->dualreds = TRUE;

      /* get all the dual information and decide if the constraint need
       * to be added next or after next */
      SCIP_CALL( collectDualInformation(reopt, set, blkmem, node, id, reopttype) );

      break;

   case SCIP_REOPTTYPE_FEASIBLE:
  FEASIBLE:
      reopt->reopttree->reoptnodes[id]->reopttype = (unsigned int)SCIP_REOPTTYPE_FEASIBLE;
      reopt->reopttree->reoptnodes[id]->dualreds = FALSE;
      ++reopt->reopttree->nfeasnodes;
      ++reopt->reopttree->ntotalfeasnodes;

      break;

   case SCIP_REOPTTYPE_PRUNED:
  PRUNED:
      reopt->reopttree->reoptnodes[id]->reopttype = (unsigned int)SCIP_REOPTTYPE_PRUNED;
      reopt->reopttree->reoptnodes[id]->dualreds = FALSE;
      ++reopt->reopttree->nprunednodes;
      ++reopt->reopttree->ntotalprunednodes;

      break;

   default:
      assert(reopttype == SCIP_REOPTTYPE_TRANSIT
         || reopttype == SCIP_REOPTTYPE_LOGICORNODE
         || reopttype == SCIP_REOPTTYPE_LEAF
         || reopttype == SCIP_REOPTTYPE_INFSUBTREE
         || reopttype == SCIP_REOPTTYPE_STRBRANCHED
         || reopttype == SCIP_REOPTTYPE_FEASIBLE
         || reopttype == SCIP_REOPTTYPE_PRUNED);
      break;
   } /*lint !e788*/

   /* stop clock */
   SCIPclockStop(reopt->savingtime, set);

   /* reset the information of dual bound changes */
   reopt->currentnode = -1;
   if( reopt->dualreds != NULL )
      reopt->dualreds->nvars = 0;

   return SCIP_OKAY;
}

/** delete the stored information about dual bound changes of the last focused node */
static
void deleteLastDualBndchgs(
   SCIP_REOPT*           reopt               /**< reoptimization data structure */
   )
{
   assert(reopt != NULL);

   if( reopt->dualreds != NULL && reopt->dualreds->nvars > 0 )
   {
      SCIPdebugMessage("delete %d dual variable information about node %lld\n", reopt->dualreds->nvars,
            reopt->currentnode);
      reopt->dualreds->nvars = 0;
      reopt->currentnode = -1;
   }
}

/** delete the stored constraints that dual information at the given reoptimization node */
static
SCIP_RETCODE reoptnodeResetDualConss(
   SCIP_REOPTNODE*       reoptnode,          /**< reoptimization node */
   BMS_BLKMEM*           blkmem              /**< block memory */
   )
{
   assert(reoptnode != NULL);
   assert(blkmem != NULL);

   if( reoptnode->dualredscur != NULL )
   {
      SCIP_REOPTCONSDATA* reoptconsdata;

      SCIPdebugMessage("reset dual information (current run)\n");

      reoptconsdata = reoptnode->dualredscur;

      BMSfreeBlockMemoryArray(blkmem, &reoptconsdata->boundtypes, reoptconsdata->varssize);
      BMSfreeBlockMemoryArray(blkmem, &reoptconsdata->vals, reoptconsdata->varssize);
      BMSfreeBlockMemoryArray(blkmem, &reoptconsdata->vars, reoptconsdata->varssize);
      BMSfreeBlockMemory(blkmem, &reoptnode->dualredscur);
      reoptnode->dualredscur = NULL;
   }

   if( reoptnode->dualredsnex != NULL )
   {
      SCIP_REOPTCONSDATA* reoptconsdata;

      SCIPdebugMessage("reset dual information (next run)\n");

      reoptconsdata = reoptnode->dualredsnex;

      BMSfreeBlockMemoryArray(blkmem, &reoptconsdata->boundtypes, reoptconsdata->varssize);
      BMSfreeBlockMemoryArray(blkmem, &reoptconsdata->vals, reoptconsdata->varssize);
      BMSfreeBlockMemoryArray(blkmem, &reoptconsdata->vars, reoptconsdata->varssize);
      BMSfreeBlockMemory(blkmem, &reoptnode->dualredsnex);
      reoptnode->dualredsnex = NULL;
   }

   reoptnode->dualreds = FALSE;

   return SCIP_OKAY;
}


/** transform given set of variables, bounds and boundtypes into a global cut.
 *
 *  @note: boundtypes can be NULL if all variables are binary or a MIP solution should be separated.
 *  @note: continuous variables will be skiped if boundtypes is NULL
 */
static
SCIP_RETCODE addGlobalCut(
   SCIP_REOPT*           reopt,              /**< reoptimization data structure */
   BMS_BLKMEM*           blkmem,             /**< block memory */
   SCIP_SET*             set,                /**< global SCIP settings */
   SCIP_VAR**            vars,               /**< variables of the cut */
   SCIP_Real*            vals,               /**< values of the cut */
   SCIP_BOUNDTYPE*       boundtypes,         /**< bounds of the cut */
   int                   nvars,              /**< number of variables in the cut */
   int                   nbinvars,           /**< number of binary variables */
   int                   nintvars            /**< number of integer variables */
   )
{
   SCIP_REOPTCONSDATA* reoptconsdata;
   int nglbconss;
   int nvarsadded;
   int v;

   assert(reopt != NULL);
   assert(blkmem != NULL);
   assert(set != NULL);
   assert(vars != NULL);
   assert(vals != NULL);
   assert(nbinvars + nintvars == nvars);

   nvarsadded = 0;

   /* check whether we have enough memory allocated */
   SCIP_CALL( checkMemGlbCons(reopt, set, blkmem, 10) );
   nglbconss = reopt->nglbconss;
   reoptconsdata = NULL;

   if( reopt->glbconss[nglbconss] == NULL )
   {
      SCIP_ALLOC( BMSallocBlockMemory(blkmem, &reopt->glbconss[nglbconss]) ); /*lint !e866*/
      reoptconsdata = reopt->glbconss[nglbconss];

      SCIP_ALLOC( BMSallocBlockMemoryArray(blkmem, &reoptconsdata->vars, (int)(nbinvars+2*nintvars)) );
      SCIP_ALLOC( BMSallocBlockMemoryArray(blkmem, &reoptconsdata->vals, (int)(nbinvars+2*nintvars)) );
      SCIP_ALLOC( BMSallocBlockMemoryArray(blkmem, &reoptconsdata->boundtypes, (int)(nbinvars+2*nintvars)) );
      reoptconsdata->varssize = (int)(nbinvars+2*nintvars);
      reoptconsdata->nvars = 0;
   }
   else
   {
      assert(reopt->glbconss[nglbconss]->nvars == 0);
      assert(reopt->glbconss[nglbconss]->varssize > 0);

      reoptconsdata = reopt->glbconss[nglbconss];

      if( reoptconsdata->varssize < nbinvars+2*nintvars )
      {
         SCIP_ALLOC( BMSreallocBlockMemoryArray(blkmem, &reoptconsdata->vars, reoptconsdata->varssize, \
               (int)(nbinvars+2*nintvars)) );
         SCIP_ALLOC( BMSreallocBlockMemoryArray(blkmem, &reoptconsdata->vals, reoptconsdata->varssize, \
               (int)(nbinvars+2*nintvars)) );
         SCIP_ALLOC( BMSreallocBlockMemoryArray(blkmem, &reoptconsdata->boundtypes, reoptconsdata->varssize, \
               (int)(nbinvars+2*nintvars)) );
         reoptconsdata->varssize = (int)(nbinvars+2*nintvars);
      }
   }
   assert(reoptconsdata != NULL);

   reoptconsdata->lhs = 1.0;
   reoptconsdata->rhs = SCIPsetInfinity(set);
   reoptconsdata->linear = FALSE;
   reoptconsdata->constype = REOPT_CONSTYPE_CUT;

   for( v = 0; v < nvars; v++ )
   {
      assert(nvarsadded < reoptconsdata->varssize);
      assert(vars[v] != NULL);
      assert(SCIPvarIsOriginal(vars[v]));
      assert(SCIPvarGetType(vars[v]) == SCIP_VARTYPE_CONTINUOUS || SCIPsetIsIntegral(set, vals[v]));

      /* if no boundtypes are given we skip continuous variables, otherwise we would add trivial clauses:
       * a)       x <= ub
       * b) lb <= x
       * c) (x <= val) or (x >= val)
       */
      if( boundtypes == NULL && SCIPvarGetType(vars[v]) == SCIP_VARTYPE_CONTINUOUS )
         continue;

      if( SCIPvarGetType(vars[v]) == SCIP_VARTYPE_BINARY )
      {
         reoptconsdata->vars[nvarsadded] = vars[v];

         if( SCIPsetIsEQ(set, vals[v], 1.0) )
         {
            assert(boundtypes == NULL || boundtypes[v] == SCIP_BOUNDTYPE_LOWER);
            reoptconsdata->vals[nvarsadded] = 0.0;
            reoptconsdata->boundtypes[nvarsadded] = SCIP_BOUNDTYPE_UPPER;
         }
         else
         {
            assert(SCIPsetIsEQ(set, vals[v], 0.0));
            assert(boundtypes == NULL || boundtypes[v] == SCIP_BOUNDTYPE_UPPER);
            reoptconsdata->vals[nvarsadded] = 1.0;
            reoptconsdata->boundtypes[nvarsadded] = SCIP_BOUNDTYPE_LOWER;
         }
         ++nvarsadded;
      }
      else if( SCIPvarGetType(vars[v]) == SCIP_VARTYPE_CONTINUOUS)
      {
         assert(boundtypes != NULL);

         reoptconsdata->vals[nvarsadded] = vals[v];
         reoptconsdata->boundtypes[nvarsadded] = (boundtypes[v] == SCIP_BOUNDTYPE_LOWER ? SCIP_BOUNDTYPE_UPPER : SCIP_BOUNDTYPE_LOWER);
         ++nvarsadded;
      }
      else
      {
         SCIP_Real roundedval;
         SCIP_Real ubglb;
         SCIP_Real lbglb;

         assert(SCIPvarGetType(vars[v]) == SCIP_VARTYPE_INTEGER || SCIPvarGetType(vars[v]) == SCIP_VARTYPE_IMPLINT);

         reoptconsdata->vars[nvarsadded] = vars[v];

         ubglb = SCIPvarGetUbGlobal(vars[v]);
         lbglb = SCIPvarGetLbGlobal(vars[v]);

         /* case 1  :      x == val == ub -> x <= ub-1
          * case 2  :      x == val == lb -> x >= lb+1
          * case 3.1:      x <= val <  ub -> x >= y+1
          * case 3.2:      x >= val >  lb -> x <= y-1
          * case 4  : lb < x == val <  ub -> (x <= y-1) or (x >= y+1)
          */

         /* case 1 */
         if( SCIPsetIsEQ(set, vals[v], ubglb) )
         {
            assert(boundtypes == NULL || boundtypes[v] == SCIP_BOUNDTYPE_LOWER);
            reoptconsdata->vals[nvarsadded] = ubglb - 1.0;
            reoptconsdata->boundtypes[nvarsadded] = SCIP_BOUNDTYPE_UPPER;
            ++nvarsadded;
         }
         /* case 2 */
         else if( SCIPsetIsEQ(set, vals[v], lbglb) )
         {
            assert(boundtypes == NULL || boundtypes[v] == SCIP_BOUNDTYPE_UPPER);
            reoptconsdata->vals[nvarsadded] = lbglb + 1.0;
            reoptconsdata->boundtypes[nvarsadded] = SCIP_BOUNDTYPE_LOWER;
            ++nvarsadded;
         }
         else if( boundtypes != NULL )
         {
            /* we round the solution value to get a 'clean' bound */
            assert(SCIPsetIsIntegral(set, vals[v]));
            roundedval = SCIPsetRound(set, vals[v]);

            /* case 3.1 */
            if( boundtypes[v] == SCIP_BOUNDTYPE_UPPER )
            {
               reoptconsdata->vals[nvarsadded] = roundedval + 1.0;
               reoptconsdata->boundtypes[nvarsadded] = SCIP_BOUNDTYPE_LOWER;
               ++nvarsadded;
            }
            /* case 3.2 */
            else
            {
               assert(boundtypes[v] == SCIP_BOUNDTYPE_LOWER);
               reoptconsdata->vals[nvarsadded] = roundedval - 1.0;
               reoptconsdata->boundtypes[nvarsadded] = SCIP_BOUNDTYPE_UPPER;
               ++nvarsadded;
            }
         }
         /* case 4: in this case we have to add two clauses: (x <= val-1) and (x >= val+1) */
         else
         {
            /* we round the solution value to get a 'clean' bound */
            assert(SCIPsetIsIntegral(set, vals[v]));
            roundedval = SCIPsetRound(set, vals[v]);

            /* first clause: x <= val-1 */
            reoptconsdata->vals[nvarsadded] = roundedval - 1.0;
            reoptconsdata->boundtypes[nvarsadded] = SCIP_BOUNDTYPE_UPPER;
            ++nvarsadded;

            /* second clause:  x >= val+1 */
            reoptconsdata->vars[nvarsadded] = vars[v];
            reoptconsdata->vals[nvarsadded] = roundedval + 1.0;
            reoptconsdata->boundtypes[nvarsadded] = SCIP_BOUNDTYPE_LOWER;
            ++nvarsadded;
         }
      }
   }
   assert(nvars <= nvarsadded);
   assert(nvarsadded == nbinvars + 2 * nintvars);

   reoptconsdata->nvars = nvarsadded;
   ++reopt->nglbconss;

   return SCIP_OKAY;
}

/** generate a global constraint to separate an infeasible subtree */
static
SCIP_RETCODE saveGlobalCons(
   SCIP_REOPT*           reopt,              /**< reoptimization data structure */
   SCIP_SET*             set,                /**< global SCIP settings */
   BMS_BLKMEM*           blkmem,             /**< block memory */
   SCIP_NODE*            node,               /**< node of the search tree */
   REOPT_CONSTYPE        consttype           /**< reopttype of the constraint */
   )
{
   assert(reopt != NULL);
   assert(node != NULL);

   if( consttype == REOPT_CONSTYPE_INFSUBTREE )
   {
      SCIP_VAR** vars;
      SCIP_Real* vals;
      SCIP_BOUNDTYPE* boundtypes;
      int allocmem;
      int nbranchvars;
      int nbinvars;
      int nintvars;
      int v;

      /* allocate memory to store the infeasible path */
      allocmem = SCIPnodeGetDepth(node);
      SCIP_CALL( SCIPsetAllocBufferArray(set, &vars, allocmem) );
      SCIP_CALL( SCIPsetAllocBufferArray(set, &vals, allocmem) );
      SCIP_CALL( SCIPsetAllocBufferArray(set, &boundtypes, allocmem) );

      /* get the branching path */
      SCIPnodeGetAncestorBranchings(node, vars, vals, boundtypes, &nbranchvars, allocmem);

      if( allocmem < nbranchvars )
      {
         SCIP_CALL( SCIPsetReallocBufferArray(set, &vars, nbranchvars) );
         SCIP_CALL( SCIPsetReallocBufferArray(set, &vals, nbranchvars) );
         SCIP_CALL( SCIPsetReallocBufferArray(set, &boundtypes, nbranchvars) );
         allocmem = nbranchvars;

         SCIPnodeGetAncestorBranchings(node, vars, vals, boundtypes, &nbranchvars, allocmem);
      }

      /* we count the number of binary and (impl) integer variables */
      nbinvars = 0;
      nintvars = 0;
      for( v = 0; v < nbranchvars; v++ )
      {
         if( SCIPvarGetType(vars[v]) == SCIP_VARTYPE_BINARY )
            ++nbinvars;
         if( SCIPvarGetType(vars[v]) == SCIP_VARTYPE_INTEGER || SCIPvarGetType(vars[v]) == SCIP_VARTYPE_IMPLINT )
            ++nintvars;
      }
      assert(nbinvars + nintvars == nbranchvars);

      SCIP_CALL( addGlobalCut(reopt, blkmem, set, vars, vals, boundtypes, nbranchvars, nbinvars, nintvars) );
      assert(!reopt->glbconss[reopt->nglbconss - 1]->linear);

      /* free buffer */
      SCIPsetFreeBufferArray(set, &boundtypes);
      SCIPsetFreeBufferArray(set, &vals);
      SCIPsetFreeBufferArray(set, &vars);
   }

   return SCIP_OKAY;
}


/** move all id of child nodes from reoptimization node stored at @p id1 to the node stored at @p id2 */
static
SCIP_RETCODE reoptMoveIDs(
   SCIP_REOPTTREE*       reopttree,          /**< reopttree */
   SCIP_SET*             set,                /**< global SCIP settings */
   BMS_BLKMEM*           blkmem,             /**< block memory */
   unsigned int          id1,                /**< source id */
   unsigned int          id2                 /**< target id */
   )
{
   int c;
   int nchilds_id1;
   int nchilds_id2;

   assert(reopttree != NULL);
   assert(blkmem != NULL);
   assert(id1 < reopttree->reoptnodessize);
   assert(id2 < reopttree->reoptnodessize);
   assert(reopttree->reoptnodes[id1] != NULL);
   assert(reopttree->reoptnodes[id2] != NULL);

   nchilds_id1 = reopttree->reoptnodes[id1]->nchilds;
   nchilds_id2 = reopttree->reoptnodes[id2]->nchilds;

   /* ensure that the array storing the child id's is large enough */
   SCIP_CALL( reoptnodeCheckMemory(reopttree->reoptnodes[id2], set, blkmem, 0, nchilds_id1+nchilds_id2, 0) );
   assert(reopttree->reoptnodes[id2]->allocchildmem >= nchilds_id1+nchilds_id2);

   SCIPsetDebugMsg(set, "move %d IDs: %u -> %u\n", nchilds_id1, id1, id2);

   /* move the ids */
   for( c = 0; c < nchilds_id1; c++ )
   {
#ifdef SCIP_DEBUG
      {
         /* check that no id is added twice */
         int k;
         for( k = 0; k < nchilds_id2; k++ )
            assert(reopttree->reoptnodes[id2]->childids[k] != reopttree->reoptnodes[id1]->childids[c]);
      }
#endif

      reopttree->reoptnodes[id2]->childids[nchilds_id2+c] = reopttree->reoptnodes[id1]->childids[c];
   }

   /* update the number of childs */
   reopttree->reoptnodes[id1]->nchilds = 0;
   reopttree->reoptnodes[id2]->nchilds += nchilds_id1;

   return SCIP_OKAY;
}

/** change all bound changes along the root path */
static
SCIP_RETCODE changeAncestorBranchings(
   SCIP_REOPT*           reopt,              /**< reoptimization data structure */
   SCIP_SET*             set,                /**< global SCIP settings */
   SCIP_STAT*            stat,               /**< dynamic problem statistics */
   SCIP_PROB*            transprob,          /**< transformed problem */
   SCIP_PROB*            origprob,           /**< original problem */
   SCIP_TREE*            tree,               /**< search tree */
   SCIP_LP*              lp,                 /**< current LP */
   SCIP_BRANCHCAND*      branchcand,         /**< branching candidates */
   SCIP_EVENTQUEUE*      eventqueue,         /**< event queue */
   SCIP_CLIQUETABLE*     cliquetable,        /**< clique table */
   BMS_BLKMEM*           blkmem,             /**< block memory */
   SCIP_NODE*            node,               /**< node of the branch and bound tree */
   unsigned int          id,                 /**< id of stored node */
   SCIP_Bool             afterdualintobranching /**< convert all bound changes made directly after the first bound
                                                 *   changes based on dual information into normal branchings
                                                 */
   )
{
   SCIP_REOPTTREE* reopttree;
   SCIP_REOPTNODE* reoptnode;
   int v;

   assert(reopt != NULL);
   assert(set != NULL);
   assert(stat != NULL);
   assert(transprob != NULL);
   assert(tree != NULL);
   assert(lp != NULL);
   assert(branchcand != NULL);
   assert(eventqueue != NULL);
   assert(cliquetable != NULL);
   assert(node != NULL);
   assert(blkmem != NULL);

   reopttree = reopt->reopttree;
   assert(reopttree != NULL);
   assert(id < reopttree->reoptnodessize);

   reoptnode = reopttree->reoptnodes[id];
   assert(reoptnode != NULL);

   /* copy memory to ensure that only original variables are saved */
   if( reoptnode->nvars == 0 && reoptnode->nafterdualvars == 0)
      return SCIP_OKAY;

   /* change the bounds along the branching path */
   for( v = 0; v < reoptnode->nvars; v++ )
   {
      SCIP_VAR* var;
      SCIP_Real val;
      SCIP_BOUNDTYPE boundtype;
      SCIP_Real oldlb;
      SCIP_Real oldub;
      SCIP_Real newbound;

      var = reoptnode->vars[v];
      val = reoptnode->varbounds[v];
      boundtype = reoptnode->varboundtypes[v];

      assert(SCIPvarIsOriginal(var));
      SCIP_CALL( SCIPvarGetProbvarBound(&var, &val, &boundtype) );
      assert(SCIPvarIsTransformed(var));
      assert(SCIPvarGetStatus(var) != SCIP_VARSTATUS_MULTAGGR);

      oldlb = SCIPvarGetLbLocal(var);
      oldub = SCIPvarGetUbLocal(var);
      newbound = val;

      assert(boundtype == SCIP_BOUNDTYPE_LOWER || boundtype == SCIP_BOUNDTYPE_UPPER);

      if( boundtype == SCIP_BOUNDTYPE_LOWER && SCIPsetIsGT(set, newbound, oldlb) && SCIPsetIsFeasLE(set, newbound, oldub) )
      {
         SCIPvarAdjustLb(var, set, &newbound);

         SCIP_CALL( SCIPnodeAddBoundchg(node, blkmem, set, stat, transprob, origprob,
               tree, reopt, lp, branchcand, eventqueue, cliquetable, var, newbound, SCIP_BOUNDTYPE_LOWER, FALSE) );
      }
      else if( boundtype == SCIP_BOUNDTYPE_UPPER && SCIPsetIsLT(set, newbound, oldub) && SCIPsetIsFeasGE(set, newbound, oldlb) )
      {
         SCIPvarAdjustUb(var, set, &newbound);

         SCIP_CALL( SCIPnodeAddBoundchg(node, blkmem, set, stat, transprob, origprob,
               tree, reopt, lp, branchcand, eventqueue, cliquetable, var, newbound, SCIP_BOUNDTYPE_UPPER, FALSE) );
      }
#ifdef SCIP_MORE_DEBUG
      SCIPsetDebugMsg(set, "  (path) <%s> %s %g\n", SCIPvarGetName(var), boundtype == SCIP_BOUNDTYPE_LOWER ? "=>" : "<=", newbound);
#endif
   }

   if( afterdualintobranching && reoptnode->nafterdualvars > 0 )
   {
      /* check the memory to convert this bound changes into 'normal' */
      SCIP_CALL( reoptnodeCheckMemory(reopttree->reoptnodes[id], set, blkmem,
            reoptnode->nvars + reoptnode->nafterdualvars, 0, 0) );

      /* change the bounds */
      for( v = 0; v < reoptnode->nafterdualvars; v++ )
      {
         SCIP_VAR* var;
         SCIP_Real val;
         SCIP_BOUNDTYPE boundtype;
         SCIP_Bool bndchgd;
         SCIP_Real oldlb;
         SCIP_Real oldub;
         SCIP_Real newbound;

         var = reoptnode->afterdualvars[v];
         val = reoptnode->afterdualvarbounds[v];
         boundtype = reoptnode->afterdualvarboundtypes[v];

         assert(SCIPvarIsOriginal(var));
         SCIP_CALL( SCIPvarGetProbvarBound(&var, &val, &boundtype) );
         assert(SCIPvarIsTransformed(var));
         assert(SCIPvarGetStatus(var) != SCIP_VARSTATUS_MULTAGGR);

         bndchgd = FALSE;

         oldlb = SCIPvarGetLbLocal(var);
         oldub = SCIPvarGetUbLocal(var);
         newbound = val;

         if( boundtype == SCIP_BOUNDTYPE_LOWER && SCIPsetIsGT(set, newbound, oldlb) && SCIPsetIsFeasLE(set, newbound, oldub) )
         {
            SCIPvarAdjustLb(var, set, &newbound);
            SCIP_CALL( SCIPnodeAddBoundchg(node, blkmem, set, stat, transprob, origprob,
                  tree, reopt, lp, branchcand, eventqueue, cliquetable, var, newbound, SCIP_BOUNDTYPE_LOWER, FALSE) );

            bndchgd = TRUE;
         }
         else if( boundtype == SCIP_BOUNDTYPE_UPPER && SCIPsetIsLT(set, newbound, oldub) && SCIPsetIsFeasGE(set, newbound, oldlb) )
         {
            SCIPvarAdjustUb(var, set, &newbound);
            SCIP_CALL( SCIPnodeAddBoundchg(node, blkmem, set, stat, transprob, origprob,
                  tree, reopt, lp, branchcand, eventqueue, cliquetable, var, newbound, SCIP_BOUNDTYPE_UPPER, FALSE) );

            bndchgd = TRUE;
         }

         assert(boundtype == SCIP_BOUNDTYPE_LOWER || boundtype == SCIP_BOUNDTYPE_UPPER);

#ifdef SCIP_MORE_DEBUG
         SCIPsetDebugMsg(set, "   (prop) <%s> %s %g\n", SCIPvarGetName(var), boundtype == SCIP_BOUNDTYPE_LOWER ? "=>" : "<=", newbound);
#endif
         if( bndchgd )
         {
            int nvars;

            nvars = reoptnode->nvars;
            reoptnode->vars[nvars] = reoptnode->afterdualvars[v];
            reoptnode->varbounds[nvars] = reoptnode->afterdualvarbounds[v];
            reoptnode->varboundtypes[nvars] = reoptnode->afterdualvarboundtypes[v];
            ++reoptnode->nvars;
         }
      }

      /* free the afterdualvars, -bounds, and -boundtypes */
      BMSfreeBlockMemoryArray(blkmem, &reoptnode->afterdualvarboundtypes, reoptnode->afterdualvarssize);
      reoptnode->afterdualvarboundtypes = NULL;

      BMSfreeBlockMemoryArray(blkmem, &reoptnode->afterdualvarbounds, reoptnode->afterdualvarssize);
      reoptnode->afterdualvarbounds = NULL;

      BMSfreeBlockMemoryArray(blkmem, &reoptnode->afterdualvars, reoptnode->afterdualvarssize);
      reoptnode->afterdualvars = NULL;

      reoptnode->nafterdualvars = 0;
      reoptnode->afterdualvarssize = 0;
   }

   return SCIP_OKAY;
}

/** add a constraint to ensure that at least one variable bound gets different */
static
SCIP_RETCODE addSplitcons(
   SCIP_REOPT*           reopt,              /**< reoptimization data structure */
   SCIP*                 scip,               /**< SCIP data structure */
   SCIP_SET*             set,                /**< global SCIP settings */
   SCIP_STAT*            stat,               /**< dynamic problem statistics */
   BMS_BLKMEM*           blkmem,             /**< block memory */
   SCIP_PROB*            transprob,          /**< transformed problem */
   SCIP_PROB*            origprob,           /**< original problem */
   SCIP_TREE*            tree,               /**< search tree */
   SCIP_LP*              lp,                 /**< current LP */
   SCIP_BRANCHCAND*      branchcand,         /**< branching candidates */
   SCIP_EVENTQUEUE*      eventqueue,         /**< event queue */
   SCIP_CLIQUETABLE*     cliquetable,        /**< clique table data structure */
   SCIP_NODE*            node,               /**< node corresponding to the pruned part */
   unsigned int          id                  /**< id of stored node */
   )
{
   SCIP_CONS* cons;
   char name[SCIP_MAXSTRLEN];
   int v;

   assert(reopt != NULL);
   assert(reopt->reopttree != NULL);
   assert(id < reopt->reopttree->reoptnodessize);
   assert(reopt->reopttree->reoptnodes[id] != NULL);
   assert(reopt->reopttree->reoptnodes[id]->dualreds);
   assert(reopt->reopttree->reoptnodes[id]->dualredscur != NULL);
   assert(scip != NULL);
   assert(set != NULL);
   assert(stat != NULL);
   assert(blkmem != NULL);
   assert(transprob != NULL);
   assert(origprob != NULL);
   assert(tree != NULL);
   assert(lp != NULL);
   assert(branchcand != NULL);
   assert(eventqueue != NULL);
   assert(node != NULL);

   assert(reopt->reopttree->reoptnodes[id]->dualredscur->constype == REOPT_CONSTYPE_DUALREDS
         || reopt->reopttree->reoptnodes[id]->dualredscur->constype == REOPT_CONSTYPE_INFSUBTREE);

#ifndef NDEBUG
   if( reopt->reopttree->reoptnodes[id]->dualredscur->constype == REOPT_CONSTYPE_DUALREDS )
      SCIPsetDebugMsg(set, " create a split-node #%lld\n", SCIPnodeGetNumber(node));
   else
      SCIPsetDebugMsg(set, " separate an infeasible subtree\n");
#endif

   /* if the constraint consists of exactly one variable it can be interpreted
    * as a normal branching step, i.e., we can fix the variable to the negated bound */
   if( reopt->reopttree->reoptnodes[id]->dualredscur->nvars == 1 )
   {
      SCIP_REOPTCONSDATA* reoptconsdata;
      SCIP_VAR* var;
      SCIP_BOUNDTYPE boundtype;
      SCIP_Real oldlb;
      SCIP_Real oldub;
      SCIP_Real newbound;

      reoptconsdata = reopt->reopttree->reoptnodes[id]->dualredscur;
      assert(!reoptconsdata->linear);
      assert(reoptconsdata->vars != NULL);
      assert(reoptconsdata->vals != NULL);
      assert(reoptconsdata->boundtypes != NULL);

      var = reoptconsdata->vars[0];
      newbound = reoptconsdata->vals[0];
      boundtype = reoptconsdata->boundtypes[0];

      assert(SCIPvarIsOriginal(var));
      SCIP_CALL( SCIPvarGetProbvarBound(&var, &newbound, &boundtype) );
      assert(SCIPvarIsTransformed(var));

      oldlb = SCIPvarGetLbLocal(var);
      oldub = SCIPvarGetUbLocal(var);

      if( boundtype == SCIP_BOUNDTYPE_LOWER )
      {
         newbound = reoptconsdata->vals[0] - 1.0;
         assert(SCIPisLE(scip, newbound, oldub));
      }
      else
      {
         newbound = reoptconsdata->vals[0] + 1.0;
         assert(SCIPisGE(scip, newbound, oldlb));
      }
      boundtype = (SCIP_BOUNDTYPE) (1 - (int)boundtype);
      assert(boundtype == SCIP_BOUNDTYPE_LOWER || boundtype == SCIP_BOUNDTYPE_UPPER);

      if( boundtype == SCIP_BOUNDTYPE_LOWER && SCIPsetIsGT(set, newbound, oldlb) && SCIPsetIsFeasLE(set, newbound, oldub) )
      {
         SCIPvarAdjustLb(var, set, &newbound);
         SCIP_CALL( SCIPnodeAddBoundchg(node, blkmem, set, stat, transprob, origprob,
               tree, reopt, lp, branchcand, eventqueue, cliquetable, var, newbound, SCIP_BOUNDTYPE_LOWER, FALSE) );
      }
      else if( boundtype == SCIP_BOUNDTYPE_UPPER && SCIPsetIsLT(set, newbound, oldub) && SCIPsetIsFeasGE(set, newbound, oldlb) )
      {
         SCIPvarAdjustUb(var, set, &newbound);
         SCIP_CALL( SCIPnodeAddBoundchg(node, blkmem, set, stat, transprob, origprob,
               tree, reopt, lp, branchcand, eventqueue, cliquetable, var, newbound, SCIP_BOUNDTYPE_UPPER, FALSE) );
      }

      SCIPsetDebugMsg(set, "  -> constraint consists of only one variable: <%s> %s %g\n", SCIPvarGetName(var),
            boundtype == SCIP_BOUNDTYPE_LOWER ? "=>" : "<=", newbound);
   }
   else
   {
      SCIP_REOPTCONSDATA* reoptconsdata;
      SCIP_VAR** consvars;
      SCIP_Real consval;
      SCIP_BOUNDTYPE consboundtype;
      int nbinvars = 0;
      int nintvars = 0;
      int ncontvars = 0;

      reoptconsdata = reopt->reopttree->reoptnodes[id]->dualredscur;
      assert(!reoptconsdata->linear);
      assert(reoptconsdata->vars != NULL);
      assert(reoptconsdata->vals != NULL);
      assert(reoptconsdata->boundtypes != NULL);

      /* allocate buffer */
      SCIP_CALL( SCIPallocBufferArray(scip, &consvars, reoptconsdata->nvars) );

      /* count number of binary, integer, and continuous variables */
      for( v = 0; v < reoptconsdata->nvars; v++ )
      {
         switch ( SCIPvarGetType(reoptconsdata->vars[v]) ) {
         case SCIP_VARTYPE_BINARY:
            ++nbinvars;
            break;
         case SCIP_VARTYPE_IMPLINT:
         case SCIP_VARTYPE_INTEGER:
            if( SCIPisEQ(scip, SCIPvarGetLbLocal(reoptconsdata->vars[v]), 0.0)
               && SCIPisEQ(scip, SCIPvarGetUbLocal(reoptconsdata->vars[v]), 1.0) )
               ++nbinvars;
            else
               ++nintvars;
            break;
         case SCIP_VARTYPE_CONTINUOUS:
            ++ncontvars;
            break;
         default:
            SCIPerrorMessage("Variable <%s> has to be either binary, (implied) integer, or continuous.\n",
               SCIPvarGetName(reoptconsdata->vars[v]));
            return SCIP_INVALIDDATA;
         }
      }

      if( reoptconsdata->constype == REOPT_CONSTYPE_INFSUBTREE )
         (void)SCIPsnprintf(name, SCIP_MAXSTRLEN, "reopt_inf");
      else
      {
         assert(reoptconsdata->constype == REOPT_CONSTYPE_DUALREDS);
         (void)SCIPsnprintf(name, SCIP_MAXSTRLEN, "reopt_dual");
      }

      /* case 1: all variables are binary. we use a logic-or constraint. */
      if( reoptconsdata->nvars == nbinvars )
      {
         for( v = 0; v < reoptconsdata->nvars; v++ )
         {
            consvars[v] = reoptconsdata->vars[v];
            consval = reoptconsdata->vals[v];
            consboundtype = SCIPsetIsFeasEQ(set, consval, 1.0) ? SCIP_BOUNDTYPE_LOWER : SCIP_BOUNDTYPE_UPPER;

           assert(SCIPvarIsOriginal(consvars[v]));
           SCIP_CALL( SCIPvarGetProbvarBound(&consvars[v], &consval, &consboundtype) );
           assert(SCIPvarIsTransformed(consvars[v]));
           assert(SCIPvarGetStatus(consvars[v]) != SCIP_VARSTATUS_MULTAGGR);

           if ( SCIPsetIsFeasEQ(set, consval, 1.0) )
           {
              SCIP_CALL( SCIPvarNegate(consvars[v], blkmem, set, stat, &consvars[v]) );
              assert(SCIPvarIsNegated(consvars[v]));
           }
         }

         SCIP_CALL( SCIPcreateConsLogicor(scip, &cons, name, reoptconsdata->nvars, consvars,
               FALSE, FALSE, TRUE, FALSE, TRUE, TRUE, FALSE, FALSE, FALSE, TRUE) );
      }
      /* case 2: at least one variable is integer or continuous. we use a bounddisjunction constraint. */
      else
      {
         SCIP_Real* consvals;
         SCIP_BOUNDTYPE* consboundtypes;

         assert(nintvars > 0 || ncontvars > 0);

         /* alloc buffer memory */
         SCIP_CALL( SCIPallocBufferArray(scip, &consvals, reoptconsdata->nvars) );
         SCIP_CALL( SCIPallocBufferArray(scip, &consboundtypes, reoptconsdata->nvars) );

         /* iterate over all variable and transform them */
         for( v = 0; v < reoptconsdata->nvars; v++ )
         {
            consvars[v] = reoptconsdata->vars[v];
            consvals[v] = reoptconsdata->vals[v];
            consboundtypes[v] = reoptconsdata->boundtypes[v];

            /* we have to switch the bounds.
             * case 1: integer variable with bound x <= u is transformed to u+1 <= x
             *                                 and l <= x is transformed to   x <= l-1
             * case 2: continuous variable with bound x <= u is transformed to u <= x
             *                                    and l <= x is transformed to x <= l
             */
            if( SCIPvarGetType(consvars[v]) == SCIP_VARTYPE_BINARY
             || SCIPvarGetType(consvars[v]) == SCIP_VARTYPE_INTEGER
             || SCIPvarGetType(consvars[v]) == SCIP_VARTYPE_IMPLINT )
            {
               if( consboundtypes[v] == SCIP_BOUNDTYPE_UPPER )
               {
                  consvals[v] += 1.0;
                  assert(SCIPsetIsLE(set, consvals[v], SCIPvarGetUbGlobal(consvars[v])));
               }
               else
               {
                  consvals[v] -= 1.0;
                  assert(SCIPsetIsGE(set, consvals[v], SCIPvarGetLbGlobal(consvars[v])));
               }
            }

            consboundtypes[v] = (SCIP_BOUNDTYPE)(1 - consboundtypes[v]); /*lint !e641*/

            assert(SCIPvarIsOriginal(consvars[v]));
            SCIP_CALL( SCIPvarGetProbvarBound(&consvars[v], &consvals[v], &consboundtypes[v]) );
            assert(SCIPvarIsTransformed(consvars[v]));
            assert(SCIPvarGetStatus(consvars[v]) != SCIP_VARSTATUS_MULTAGGR);
         }

         /* create the constraints and add them to the corresponding nodes */
         SCIP_CALL( SCIPcreateConsBounddisjunction(scip, &cons, name, reoptconsdata->nvars, consvars, consboundtypes,
               consvals, FALSE, FALSE, TRUE, FALSE, TRUE, TRUE, FALSE, FALSE, FALSE, TRUE) );

         /* free buffer memory */
         SCIPfreeBufferArray(scip, &consboundtypes);
         SCIPfreeBufferArray(scip, &consvals);
      }

      SCIPsetDebugMsg(set, " -> add constraint in node #%lld:\n", SCIPnodeGetNumber(node));
#ifdef SCIP_DEBUG_CONSS
      SCIPdebugPrintCons(scip, cons, NULL);
#endif

      SCIP_CALL( SCIPaddConsNode(scip, node, cons, NULL) );
      SCIP_CALL( SCIPreleaseCons(scip, &cons) );

      /* free buffer */
      SCIPfreeBufferArray(scip, &consvars);
   }

   return SCIP_OKAY;
}

/** fix all bounds ad stored in dualredscur at the given node @p node_fix */
static
SCIP_RETCODE fixBounds(
   SCIP_REOPT*           reopt,              /**< reoptimization data structure */
   SCIP_SET*             set,                /**< global SCIP settings */
   SCIP_STAT*            stat,               /**< dynamic problem statistics */
   SCIP_PROB*            transprob,          /**< transformed problem */
   SCIP_PROB*            origprob,           /**< original problem */
   SCIP_TREE*            tree,               /**< search tree */
   SCIP_LP*              lp,                 /**< current LP */
   SCIP_BRANCHCAND*      branchcand,         /**< branching candidates */
   SCIP_EVENTQUEUE*      eventqueue,         /**< event queue */
   SCIP_CLIQUETABLE*     cliquetable,        /**< clique table */
   BMS_BLKMEM*           blkmem,             /**< block memory */
   SCIP_NODE*            node,               /**< node corresponding to the fixed part */
   unsigned int          id,                 /**< id of stored node */
   SCIP_Bool             updatedualconss     /**< update constraint representing dual bound changes */
   )
{
   SCIP_REOPTTREE* reopttree;
   SCIP_REOPTNODE* reoptnode;
   int v;

   assert(reopt != NULL);
   assert(set != NULL);
   assert(stat != NULL);
   assert(transprob != NULL);
   assert(origprob != NULL);
   assert(tree != NULL);
   assert(lp != NULL);
   assert(branchcand != NULL);
   assert(eventqueue != NULL);
   assert(cliquetable != NULL);
   assert(node != NULL);
   assert(blkmem != NULL);

   reopttree = reopt->reopttree;
   assert(reopttree != NULL);
   assert(0 < id && id < reopttree->reoptnodessize);

   reoptnode = reopttree->reoptnodes[id];
   assert(reoptnode != NULL);
   assert(reoptnode->dualreds);
   assert(reoptnode->dualredscur != NULL);

   /* ensure that the arrays to store the bound changes are large enough */
   SCIP_CALL( reoptnodeCheckMemory(reoptnode, set, blkmem, reoptnode->nvars + reoptnode->dualredscur->nvars, 0, 0) );

   for( v = 0; v < reoptnode->dualredscur->nvars; v++ )
   {
      SCIP_VAR* var;
      SCIP_Real val;
      SCIP_BOUNDTYPE boundtype;
      SCIP_Bool bndchgd;

      var = reoptnode->dualredscur->vars[v];
      val = reoptnode->dualredscur->vals[v];
      boundtype = reoptnode->dualredscur->boundtypes[v];

      SCIP_CALL(SCIPvarGetProbvarBound(&var, &val, &boundtype));
      assert(SCIPvarIsTransformedOrigvar(var));

      bndchgd = FALSE;

      if( boundtype == SCIP_BOUNDTYPE_LOWER && SCIPsetIsGT(set, val, SCIPvarGetLbLocal(var))
         && SCIPsetIsFeasLE(set, val, SCIPvarGetUbLocal(var)) )
      {
         SCIPvarAdjustLb(var, set, &val);
         SCIP_CALL( SCIPnodeAddBoundchg(node, blkmem, set, stat, transprob, origprob,
               tree, reopt, lp, branchcand, eventqueue, cliquetable, var, val, SCIP_BOUNDTYPE_LOWER, FALSE) );

         bndchgd = TRUE;
      }
      else if( boundtype == SCIP_BOUNDTYPE_UPPER && SCIPsetIsLT(set, val, SCIPvarGetUbLocal(var))
         && SCIPsetIsFeasGE(set, val, SCIPvarGetLbLocal(var)) )
      {
         SCIPvarAdjustUb(var, set, &val);
         SCIP_CALL( SCIPnodeAddBoundchg(node, blkmem, set, stat, transprob, origprob,
               tree, reopt, lp, branchcand, eventqueue, cliquetable, var, val, SCIP_BOUNDTYPE_UPPER, FALSE) );

         bndchgd = TRUE;
      }
      else if( boundtype != SCIP_BOUNDTYPE_LOWER && boundtype != SCIP_BOUNDTYPE_UPPER )
      {
         SCIPerrorMessage("** Unknown boundtype: %d **\n", boundtype);
         return SCIP_INVALIDDATA;
      }
#ifdef SCIP_MORE_DEBUG
      SCIPsetDebugMsg(set, "  (dual) <%s> %s %g\n", SCIPvarGetName(var), boundtype == SCIP_BOUNDTYPE_LOWER ? ">=" : "<=", val);
#endif
      /* add variable and bound to branching path information, because we don't want to delete this data */
      if( bndchgd )
      {
         int pos;
         SCIP_Real constant;
         SCIP_Real scalar;

         pos = reoptnode->nvars;

         reoptnode->vars[pos] = var;
         scalar = 1.0;
         constant = 0.0;
         SCIP_CALL( SCIPvarGetOrigvarSum(&reoptnode->vars[pos], &scalar, &constant) );
         assert(SCIPvarIsOriginal(reoptnode->vars[pos]));

         reoptnode->varbounds[pos] = reoptnode->dualredscur->vals[v];
         reoptnode->varboundtypes[pos] = (SCIPsetIsFeasEQ(set, reoptnode->varbounds[pos], 0.0) ? SCIP_BOUNDTYPE_UPPER : SCIP_BOUNDTYPE_LOWER);
         ++reoptnode->nvars;
      }
   }

   if( updatedualconss )
   {
      /* delete dualredscur and move dualredsnex -> dualredscur */
      SCIP_CALL( reoptnodeUpdateDualConss(reoptnode, blkmem) );
   }

   return SCIP_OKAY;
}

/** fix all bounds corresponding to dual bound changes in a previous iteration in the fashion of interdiction branching;
 *  keep the first negbndchg-1 bound changes as stored in dualredscur and negate the negbndchg-th bound.
 */
static
SCIP_RETCODE fixInterdiction(
   SCIP_REOPT*           reopt,              /**< reoptimization data structure */
   SCIP_SET*             set,                /**< global SCIP settings */
   SCIP_STAT*            stat,               /**< dynamic problem statistics */
   SCIP_PROB*            transprob,          /**< transformed problem */
   SCIP_PROB*            origprob,           /**< original problem */
   SCIP_TREE*            tree,               /**< search tree */
   SCIP_LP*              lp,                 /**< current LP */
   SCIP_BRANCHCAND*      branchcand,         /**< branching candidates */
   SCIP_EVENTQUEUE*      eventqueue,         /**< event queue */
   SCIP_CLIQUETABLE*     cliquetable,        /**< clique table */
   BMS_BLKMEM*           blkmem,             /**< block memory */
   SCIP_NODE*            node,               /**< child node */
   unsigned int          id,                 /**< id of the node */
   int*                  perm,               /**< array of permuted indices */
   SCIP_VAR**            vars,               /**< variables */
   SCIP_Real*            vals,               /**< bounds */
   SCIP_BOUNDTYPE*       boundtypes,         /**< boundtypes */
   int                   nvars,              /**< number of variables */
   int                   negbndchg           /**< index of the variable that should negated */
   )
{
   SCIP_VAR* var;
   SCIP_Real val;
   SCIP_BOUNDTYPE boundtype;
   int nbndchgs;
   int v;

   assert(reopt != NULL);
   assert(set != NULL);
   assert(stat != NULL);
   assert(transprob != NULL);
   assert(origprob != NULL);
   assert(tree != NULL);
   assert(lp != NULL);
   assert(branchcand != NULL);
   assert(eventqueue != NULL);
   assert(cliquetable != NULL);
   assert(node != NULL);
   assert(perm != NULL);
   assert(vars != NULL);
   assert(vals != NULL);
   assert(boundtypes != NULL);
   assert(nvars >= 0);
   assert(blkmem != NULL);
   assert(0 < id && id < reopt->reopttree->reoptnodessize);

#ifndef NDEBUG
   {
      SCIP_REOPTTREE* reopttree;
      SCIP_REOPTNODE* reoptnode;

      reopttree = reopt->reopttree;
      assert(reopttree != NULL);

      reoptnode = reopttree->reoptnodes[id];
      assert(reoptnode != NULL);
      assert(reoptnode->dualreds);
   }
#endif

   nbndchgs = MIN(negbndchg, nvars);

   /* change the first nbndchg-1 bounds as stored in dualredscur and negate the negbndchg-th bound */
   for( v = 0; v < nbndchgs; v++ )
   {
      var = vars[perm[v]];
      val = vals[perm[v]];
      boundtype = boundtypes[perm[v]];

      SCIP_CALL(SCIPvarGetProbvarBound(&var, &val, &boundtype));
      assert(SCIPvarIsTransformedOrigvar(var));

      /* negate the last bound change */
      if( v == nbndchgs-1 )
      {
         boundtype = (SCIP_BOUNDTYPE)(SCIP_BOUNDTYPE_UPPER - boundtype); /*lint !e656*/
         if( SCIPvarGetType(var) != SCIP_VARTYPE_CONTINUOUS && boundtype == SCIP_BOUNDTYPE_UPPER )
            val = val - 1.0;
         else if( SCIPvarGetType(var) != SCIP_VARTYPE_CONTINUOUS && boundtype == SCIP_BOUNDTYPE_LOWER )
            val = val + 1.0;
      }

      if( boundtype == SCIP_BOUNDTYPE_LOWER && SCIPsetIsGT(set, val, SCIPvarGetLbLocal(var))
         && SCIPsetIsFeasLE(set, val, SCIPvarGetUbLocal(var)) )
      {
         SCIPvarAdjustLb(var, set, &val);
         SCIP_CALL( SCIPnodeAddBoundchg(node, blkmem, set, stat, transprob, origprob,
               tree, reopt, lp, branchcand, eventqueue, cliquetable, var, val, SCIP_BOUNDTYPE_LOWER, FALSE) );
      }
      else if( boundtype == SCIP_BOUNDTYPE_UPPER && SCIPsetIsLT(set, val, SCIPvarGetUbLocal(var))
         && SCIPsetIsFeasGE(set, val, SCIPvarGetLbLocal(var)) )
      {
         SCIPvarAdjustUb(var, set, &val);
         SCIP_CALL( SCIPnodeAddBoundchg(node, blkmem, set, stat, transprob, origprob,
               tree, reopt, lp, branchcand, eventqueue, cliquetable, var, val, SCIP_BOUNDTYPE_UPPER, FALSE) );
      }
      else if( boundtype != SCIP_BOUNDTYPE_LOWER && boundtype != SCIP_BOUNDTYPE_UPPER )
      {
         SCIPerrorMessage("** Unknown boundtype: %d **\n", boundtype);
         return SCIP_INVALIDDATA;
      }
#ifdef SCIP_MORE_DEBUG
      SCIPsetDebugMsg(set, "  (dual) <%s> %s %g\n", SCIPvarGetName(var), boundtype == SCIP_BOUNDTYPE_LOWER ? ">=" : "<=", val);
#endif
   }

   return SCIP_OKAY;
}

/** add all constraints stored at @p id to the given nodes @p node_fix and @p node_cons */
static
SCIP_RETCODE addLocalConss(
   SCIP*                 scip,               /**< SCIP data structure */
   SCIP_REOPT*           reopt,              /**< reoptimization data structure */
   SCIP_SET*             set,                /**< global SCIP settings */
   SCIP_STAT*            stat,               /**< dynamic problem statistics */
   BMS_BLKMEM*           blkmem,             /**< block memory */
   SCIP_NODE*            node,               /**< node of the branch and bound tree*/
   unsigned int          id                  /**< id of stored node */
   )
{
   int c;
   char name[SCIP_MAXSTRLEN];

   assert(scip != NULL);
   assert(reopt != NULL);
   assert(reopt->reopttree != NULL);
   assert(set != NULL);
   assert(stat != NULL);
   assert(blkmem != NULL);
   assert(node != NULL);
   assert(0 < id && id < reopt->reopttree->reoptnodessize);

   if( reopt->reopttree->reoptnodes[id]->nconss == 0 )
      return SCIP_OKAY;

   SCIPsetDebugMsg(set, " -> add %d constraint(s) to node #%lld:\n", reopt->reopttree->reoptnodes[id]->nconss,
      SCIPnodeGetNumber(node));

   for( c = 0; c < reopt->reopttree->reoptnodes[id]->nconss; c++ )
   {
      SCIP_CONS* cons;
      SCIP_REOPTCONSDATA* reoptconsdata;

      reoptconsdata = reopt->reopttree->reoptnodes[id]->conss[c];
      assert(reoptconsdata != NULL);
      assert(reoptconsdata->nvars > 0);
      assert(reoptconsdata->varssize >= reoptconsdata->nvars);

      if( reoptconsdata->constype == REOPT_CONSTYPE_CUT )
         continue;

      if( reoptconsdata->constype == REOPT_CONSTYPE_INFSUBTREE )
         (void)SCIPsnprintf(name, SCIP_MAXSTRLEN, "reopt_inf");
      else if( reoptconsdata->constype == REOPT_CONSTYPE_DUALREDS )
         (void)SCIPsnprintf(name, SCIP_MAXSTRLEN, "reopt_dual");
      else
         (void)SCIPsnprintf(name, SCIP_MAXSTRLEN, "reopt_unkn");

      if( reoptconsdata->linear )
      {
         SCIP_CALL( SCIPcreateConsLinear(scip, &cons, name, reoptconsdata->nvars, reoptconsdata->vars, reoptconsdata->vals,
            reoptconsdata->lhs, reoptconsdata->rhs, FALSE, FALSE, TRUE, TRUE, TRUE, TRUE, FALSE, FALSE, FALSE, TRUE) );
      }
      else
      {
         assert(reoptconsdata->boundtypes != NULL);
         SCIP_CALL( SCIPcreateConsBounddisjunction(scip, &cons, name, reoptconsdata->nvars, reoptconsdata->vars, reoptconsdata->boundtypes,
            reoptconsdata->vals, FALSE, FALSE, TRUE, TRUE, TRUE, TRUE, FALSE, FALSE, FALSE, TRUE) );
      }
#ifdef SCIP_DEBUG_CONSS
      SCIPdebugPrintCons(scip, cons, NULL);
#endif
      SCIP_CALL( SCIPaddConsNode(scip, node, cons, NULL) );
      SCIP_CALL( SCIPreleaseCons(scip, &cons) );
   }

   return SCIP_OKAY;
}

/** reset the internal statistics at the beginning of a new iteration */
static
void resetStats(
   SCIP_REOPT*           reopt               /**< reoptimization data structure */
   )
{
   assert(reopt != NULL);

   reopt->lastbranched = -1;
   reopt->currentnode = -1;
   reopt->lastseennode = -1;
   reopt->reopttree->nfeasnodes = 0;
   reopt->reopttree->ninfnodes = 0;
   reopt->reopttree->nprunednodes = 0;
   reopt->reopttree->ncutoffreoptnodes = 0;
}

/** check the stored bound changes of all child nodes for redundancy and infeasibility
 *
 *  Due to strongbranching initialization at node stored at @p id it can happen, that some bound changes stored in the
 *  child nodes of the reoptimization node stored at @p id become redundant or make the subproblem infeasible. in this
 *  method we remove all redundant bound changes and delete infeasible child nodes.
 */
static
SCIP_RETCODE dryBranch(
   SCIP_REOPT*           reopt,              /**< reoptimization data structure */
   SCIP_SET*             set,                /**< global SCIP settings */
   BMS_BLKMEM*           blkmem,             /**< block memory */
   SCIP_Bool*            runagain,           /**< pointer to store of this method should run again */
   unsigned int          id                  /**< id of stored node */
   )
{
   SCIP_REOPTNODE* reoptnode;
   unsigned int* cutoffchilds;
   int ncutoffchilds = 0;
   unsigned int* redchilds;
   int nredchilds = 0;
   int c;

   assert(reopt != NULL);
   assert(reopt->reopttree != NULL);
   assert(id < reopt->reopttree->reoptnodessize);
   assert(reopt->reopttree->reoptnodes != NULL);
   assert(reopt->reopttree->reoptnodes[id] != NULL);

   reoptnode = reopt->reopttree->reoptnodes[id];

   *runagain = FALSE;

   SCIPsetDebugMsg(set, "start dry branching of node at ID %u\n", id);

   /* allocate buffer arrays */
   SCIP_CALL( SCIPsetAllocBufferArray(set, &cutoffchilds, reoptnode->nchilds) );
   SCIP_CALL( SCIPsetAllocBufferArray(set, &redchilds, reoptnode->nchilds) );

   /* iterate over all child nodes and check each bound changes
    * for redundancy and conflict */
   for( c = 0; c < reoptnode->nchilds; c++ )
   {
      SCIP_REOPTNODE* child;
      SCIP_Bool cutoff;
      SCIP_Bool redundant;
      int* redundantvars;
      int nredundantvars;
      int v;
      unsigned int childid;

      cutoff = FALSE;
      redundant = FALSE;
      nredundantvars = 0;

      childid = reoptnode->childids[c];
      assert(childid < reopt->reopttree->reoptnodessize);
      child = reopt->reopttree->reoptnodes[childid];
      assert(child != NULL);
#ifdef SCIP_MORE_DEBUG
      SCIPsetDebugMsg(set, "-> check child at ID %d (%d vars, %d conss):\n", childid, child->nvars, child->nconss);
#endif
      if( child->nvars > 0 )
      {
         /* allocate buffer memory to store the redundant variables */
         SCIP_CALL( SCIPsetAllocBufferArray(set, &redundantvars, child->nvars) );

         for( v = 0; v < child->nvars && !cutoff; v++ )
         {
            SCIP_VAR* transvar;
            SCIP_Real transval;
            SCIP_BOUNDTYPE transbndtype;
            SCIP_Real ub;
            SCIP_Real lb;

            transvar = child->vars[v];
            transval = child->varbounds[v];
            transbndtype = child->varboundtypes[v];

            /* transform into the transformed space */
            SCIP_CALL( SCIPvarGetProbvarBound(&transvar, &transval, &transbndtype) );

            lb = SCIPvarGetLbLocal(transvar);
            ub = SCIPvarGetUbLocal(transvar);

            /* check for infeasibility */
            if( SCIPsetIsFeasEQ(set, lb, ub) && !SCIPsetIsFeasEQ(set, lb, transval) )
            {
               SCIPsetDebugMsg(set, " -> <%s> is fixed to %g, can not change bound to %g -> cutoff\n",
                  SCIPvarGetName(transvar), lb, transval);

               cutoff = TRUE;
               break;
            }

            /* check for redundancy */
            if( SCIPsetIsFeasEQ(set, lb, ub) && SCIPsetIsFeasEQ(set, lb, transval) )
            {
               SCIPsetDebugMsg(set, " -> <%s> is already fixed to %g -> redundant bound change\n",
                  SCIPvarGetName(transvar), lb);

               redundantvars[nredundantvars] = v;
               ++nredundantvars;
            }
         }

         if( !cutoff && nredundantvars > 0 )
         {
            for( v = 0; v < nredundantvars; v++ )
            {
               /* replace the redundant variable by the last stored variable */
               child->vars[redundantvars[v]] = child->vars[child->nvars-1];
               child->varbounds[redundantvars[v]] = child->varbounds[child->nvars-1];
               child->varboundtypes[redundantvars[v]] = child->varboundtypes[child->nvars-1];
               --child->nvars;
            }
         }

         /* free buffer memory */
         SCIPsetFreeBufferArray(set, &redundantvars);
      }
      else if( child->nconss == 0 )
      {
         redundant = TRUE;
         SCIPsetDebugMsg(set, " -> redundant node found.\n");
      }

      if( cutoff )
      {
         cutoffchilds[ncutoffchilds] = childid;
         ++ncutoffchilds;
      }
      else if( redundant )
      {
         redchilds[nredchilds] = childid;
         ++nredchilds;
      }
   }

   SCIPsetDebugMsg(set, "-> found %d redundant and %d infeasible nodes\n", nredchilds, ncutoffchilds);

   /* delete all nodes that can be cut off */
   while( ncutoffchilds > 0 )
   {
      /* delete the node and the induced subtree */
      SCIP_CALL( deleteChildrenBelow(reopt->reopttree, set, blkmem, cutoffchilds[ncutoffchilds-1], TRUE, TRUE) );

      /* find the position in the childid array */
      c = 0;
      while( reoptnode->childids[c] != cutoffchilds[ncutoffchilds-1] && c < reoptnode->nchilds )
         ++c;
      assert(reoptnode->childids[c] == cutoffchilds[ncutoffchilds-1]);

      /* replace the ID at position c by the last ID */
      reoptnode->childids[c] = reoptnode->childids[reoptnode->nchilds-1];
      --reoptnode->nchilds;

      /* decrease the number of nodes to cutoff */
      --ncutoffchilds;
   }

   /* replace all redundant nodes their child nodes or cutoff the node if it is a leaf */
   while( nredchilds > 0 )
   {
      /* find the position in the childid array */
      c = 0;
      while( reoptnode->childids[c] != redchilds[nredchilds-1] && c < reoptnode->nchilds )
         ++c;
      assert(reoptnode->childids[c] == redchilds[nredchilds-1]);

      /* the node is a leaf and we can cutoff them  */
      if( reopt->reopttree->reoptnodes[redchilds[nredchilds-1]]->nchilds == 0 )
      {
         /* delete the node and the induced subtree */
         SCIP_CALL( deleteChildrenBelow(reopt->reopttree, set, blkmem, redchilds[nredchilds-1], TRUE, TRUE) );

         /* replace the ID at position c by the last ID */
         reoptnode->childids[c] = reoptnode->childids[reoptnode->nchilds-1];
         --reoptnode->nchilds;

         /* decrease the number of redundant nodes */
         --nredchilds;
      }
      else
      {
         int cc;
         int ncc;

         /* replace the ID at position c by the last ID */
         reoptnode->childids[c] = reoptnode->childids[reoptnode->nchilds-1];
         --reoptnode->nchilds;

         ncc = reopt->reopttree->reoptnodes[redchilds[nredchilds-1]]->nchilds;

         /* check the memory */
         SCIP_CALL( reoptnodeCheckMemory(reopt->reopttree->reoptnodes[id], set, blkmem, 0, reoptnode->nchilds+ncc, 0) );

         /* add all IDs of child nodes to the current node */
         for( cc = 0; cc < ncc; cc++ )
         {
            reoptnode->childids[reoptnode->nchilds] = reopt->reopttree->reoptnodes[redchilds[nredchilds-1]]->childids[cc];
            ++reoptnode->nchilds;
         }

         /* delete the redundant node */
         SCIP_CALL( reopttreeDeleteNode(reopt->reopttree, set, blkmem, redchilds[nredchilds-1], TRUE) );
         SCIP_CALL( SCIPqueueInsert(reopt->reopttree->openids, (void*) (size_t) redchilds[nredchilds-1]) );

         /* decrease the number of redundant nodes */
         --nredchilds;

         /* update the flag to rerun this method */
         *runagain = TRUE;
      }
   }

   /* free buffer arrays */
   SCIPsetFreeBufferArray(set, &redchilds);
   SCIPsetFreeBufferArray(set, &cutoffchilds);

   return SCIP_OKAY;
}

/** return the number of all nodes in the subtree induced by the reoptimization node stored at @p id */
static
int reopttreeGetNNodes(
   SCIP_REOPTTREE*       reopttree,          /**< reopttree */
   unsigned int          id                  /**< id of stored node */
   )
{
   int nnodes = 0;
   int i;

   assert(reopttree != NULL);
   assert(id < reopttree->reoptnodessize);

   for( i = 0; i < reopttree->reoptnodes[id]->nchilds; i++ )
      nnodes += reopttreeGetNNodes(reopttree, reopttree->reoptnodes[id]->childids[i]);

   return nnodes + 1;
}

/** returns the number of leaf nodes of the induced subtree */
static
int reoptGetNLeaves(
   SCIP_REOPT*           reopt,              /**< reoptimization data structure */
   unsigned int          id                  /**< id of stored node */
   )
{
   int i;
   int nleaves = 0;

   assert(reopt != NULL);
   assert(id < reopt->reopttree->reoptnodessize);
   assert(reopt->reopttree->reoptnodes[id] != NULL);

   /* iterate over all child nods and check whether they are leaves or not */
   for( i = 0; i < reopt->reopttree->reoptnodes[id]->nchilds; i++ )
   {
      unsigned int childid;

      childid = reopt->reopttree->reoptnodes[id]->childids[i];
      assert(childid < reopt->reopttree->reoptnodessize);

      if( reopt->reopttree->reoptnodes[childid]->nchilds == 0 )
         ++nleaves;
      else
         nleaves += reoptGetNLeaves(reopt, childid);
   }

   return nleaves;
}

/** returns all leaves of the subtree induced by the node stored at @p id*/
static
SCIP_RETCODE reoptGetLeaves(
   SCIP_REOPT*           reopt,              /**< reoptimization data structure*/
   unsigned int          id,                 /**< id of stored node */
   unsigned int*         leaves,             /**< array of leave nodes */
   int                   leavessize,         /**< size of leaves array */
   int*                  nleaves             /**< pointer to store the number of leave nodes */
   )
{
   int i;
   int l;

   assert(reopt != NULL);
   assert(leavessize > 0 && leaves != NULL);
   assert((*nleaves) >= 0);
   assert(id < reopt->reopttree->reoptnodessize);
   assert(reopt->reopttree->reoptnodes[id] != NULL);

   for( i = 0, l = 0; i < reopt->reopttree->reoptnodes[id]->nchilds; i++ )
   {
      unsigned int childid;

      assert(*nleaves <= leavessize);

      childid = reopt->reopttree->reoptnodes[id]->childids[i];
      assert(childid < reopt->reopttree->reoptnodessize);

      if( reopt->reopttree->reoptnodes[childid]->nchilds == 0 )
      {
         leaves[l] = reopt->reopttree->reoptnodes[id]->childids[i];
         ++l;
         ++(*nleaves);
      }
      else
      {
         int nleaves2 = 0;

         SCIP_CALL( reoptGetLeaves(reopt, childid, &leaves[l], leavessize - l, &nleaves2) );
         l += nleaves2;
         (*nleaves) += nleaves2;
      }
   }

   return SCIP_OKAY;
}

/** after restarting the reoptimization and an after compressing the search tree we have to delete all stored information */
static
SCIP_RETCODE reoptResetTree(
   SCIP_REOPT*           reopt,              /**< reoptimization data structure */
   SCIP_SET*             set,                /**< global SCIP settings */
   BMS_BLKMEM*           blkmem,             /**< block memory */
   SCIP_Bool             softreset           /**< mark the nodes to overwriteable (TRUE) or delete them completely (FALSE) */
   )
{
   assert(reopt != NULL);
   assert(set != NULL);
   assert(blkmem != NULL);

   /* clear the tree */
   SCIP_CALL( clearReoptnodes(reopt->reopttree, set, blkmem, softreset) );
   assert(reopt->reopttree->nreoptnodes == 0);

   /* reset the dual constraint */
   if( reopt->dualreds != NULL )
      reopt->dualreds->nvars = 0;

   reopt->currentnode = -1;

   return SCIP_OKAY;
}

/** restart the reoptimization by removing all stored information about nodes and increase the number of restarts */
static
SCIP_RETCODE reoptRestart(
   SCIP_REOPT*           reopt,              /**< reoptimization data structure */
   SCIP_SET*             set,                /**< global SCIP settings */
   BMS_BLKMEM*           blkmem              /**< block memory */
   )
{
   assert(reopt != NULL);
   assert(reopt->reopttree != NULL);
   assert(set != NULL);
   assert(blkmem != NULL);

   /* clear the tree */
   SCIP_CALL( reoptResetTree(reopt, set, blkmem, FALSE) );
   assert(reopt->reopttree->nreoptnodes == 0);

   /* allocate memory for the root node */
   SCIP_CALL( createReoptnode(reopt->reopttree, set, blkmem, 0) );

   reopt->nglbrestarts += 1;

   if( reopt->firstrestart == -1 )
      reopt->firstrestart = reopt->run;

   reopt->lastrestart = reopt->run;

   return SCIP_OKAY;
}

/** save the new objective function */
static
SCIP_RETCODE reoptSaveNewObj(
   SCIP_REOPT*           reopt,              /**< reoptimization data */
   SCIP_SET*             set,                /**< global SCIP settings */
   BMS_BLKMEM*           blkmem,             /**< block memory */
   SCIP_VAR**            origvars,           /**< original problem variables */
   int                   norigvars           /**< number of original problem variables */
   )
{
   int probidx;
   int v;

   assert(reopt != NULL);
   assert(set != NULL);
   assert(blkmem != NULL);
   assert(origvars != NULL);
   assert(norigvars >= 0);

   /* check memory */
   SCIP_CALL( ensureRunSize(reopt, set, reopt->run, blkmem) );

   /* get memory and check whether we have to resize all previous objectives */
   if( reopt->nobjvars < norigvars )
   {
      int i;
      for( i = 0; i < reopt->run-1; i++ )
      {
         SCIP_ALLOC( BMSreallocMemoryArray(&reopt->objs[i], norigvars) ); /*lint !e866*/
         for( v = reopt->nobjvars-1; v < norigvars; v++ )
            reopt->objs[i][v] = 0.0;
      }
      reopt->nobjvars = norigvars;
   }
   SCIP_ALLOC( BMSallocClearMemoryArray(&reopt->objs[reopt->run-1], reopt->nobjvars) ); /*lint !e866*/

   /* save coefficients */
   for( v = 0; v < norigvars; v++ )
   {
      assert(SCIPvarIsOriginal(origvars[v]));

      probidx = SCIPvarGetIndex(origvars[v]);

      /* it can happen that the index is greater than the number of problem variables,
       * i.e., not all created variables were added
       */
      if( probidx >= reopt->nobjvars )
      {
         int i;
         int j;
         int newsize = SCIPsetCalcMemGrowSize(set, probidx+1);
         for( i = 0; i < reopt->run; i++ )
         {
            SCIP_ALLOC( BMSreallocMemoryArray(&reopt->objs[i], newsize) ); /*lint !e866*/
            for( j = reopt->nobjvars; j < newsize; j++ )
               reopt->objs[i][j] = 0.0;
         }
         reopt->nobjvars = newsize;
      }
      assert(0 <= probidx && probidx < reopt->nobjvars);

      reopt->objs[reopt->run-1][probidx] = SCIPvarGetObj(origvars[v]);

      /* update flag to remember if the objective function has changed */
      if( !reopt->objhaschanged && reopt->run >= 2
          && ! SCIPsetIsEQ(set, reopt->objs[reopt->run-2][probidx], reopt->objs[reopt->run-1][probidx]) )
         reopt->objhaschanged = TRUE;

      /* mark this objective as the first non empty */
      if( reopt->firstobj == -1 && reopt->objs[reopt->run-1][probidx] != 0 )
         reopt->firstobj = reopt->run-1;
   }

   /* calculate similarity to last objective */
   if( reopt->run-1 >= 1 )
   {
      /* calculate similarity to last objective */
      reopt->simtolastobj = reoptSimilarity(reopt, set, reopt->run-1, reopt->run-2, origvars, norigvars);

      if( reopt->simtolastobj == SCIP_INVALID )  /*lint !e777*/
         return SCIP_INVALIDRESULT;

      SCIPverbMessage(set->scip, SCIP_VERBLEVEL_HIGH, NULL, "new objective has similarity of %g compared to previous.\n",
         reopt->simtolastobj);
   }

   SCIPsetDebugMsg(set, "saved obj for run %d.\n", reopt->run);

   return SCIP_OKAY;
}

/** orders the variable by inference score */
static
SCIP_RETCODE getInferenceOrder(
   SCIP_SET*             set,                /**< global SCIP settings */
   SCIP_STAT*            stat,               /**< dynamic problem statistics */
   int*                  perm,               /**< array of indices that need to be permuted */
   SCIP_VAR**            vars,               /**< variable array to permute */
   SCIP_Real*            bounds,             /**< bound array to permute in the same order */
   SCIP_BOUNDTYPE*       boundtypes,         /**< boundtype array to permute in the same order */
   int                   nvars               /**< number of variables */
   )
{
   SCIP_Real* infscore;
   int v;

   assert(set != NULL);
   assert(perm != NULL);
   assert(vars != NULL);
   assert(bounds != NULL);
   assert(boundtypes != NULL);
   assert(nvars >= 0);

   /* allocate buffer for the scores */
   SCIP_CALL( SCIPsetAllocBufferArray(set, &infscore, nvars) );

   for( v = 0; v < nvars; v++ )
   {
      if( boundtypes[v] == SCIP_BOUNDTYPE_UPPER )
      {
         infscore[v] = 0.75 * SCIPvarGetAvgInferences(vars[v], stat, SCIP_BRANCHDIR_UPWARDS)
            + 0.25 * SCIPvarGetAvgInferences(vars[v], stat, SCIP_BRANCHDIR_DOWNWARDS);
      }
      else
      {
         infscore[v] = 0.25 * SCIPvarGetAvgInferences(vars[v], stat, SCIP_BRANCHDIR_UPWARDS)
               + 0.75 * SCIPvarGetAvgInferences(vars[v], stat, SCIP_BRANCHDIR_DOWNWARDS);
      }
   }

   /* permute indices by inference score */
   SCIPsortDownRealInt(infscore, perm, nvars);

   /* free buffer */
   SCIPsetFreeBufferArray(set, &infscore);

   return SCIP_OKAY;
}

/** create a global constraint to separate the given solution */
static
SCIP_RETCODE separateSolution(
   SCIP_REOPT*           reopt,              /**< reoptimization data structure */
   BMS_BLKMEM*           blkmem,             /**< block memory */
   SCIP_SET*             set,                /**< global SCIP settings */
   SCIP_STAT*            stat,               /**< dynamic SCIP statistics */
   SCIP_SOL*             sol,                /**< solution to separate */
   SCIP_VAR**            vars,               /**< array of original problem variables */
   int                   nvars               /**< number of original problem variables */
   )
{
   SCIP_VAR** origvars;
   SCIP_Real* vals;
   int nintvars;
   int nbinvars;
   int v;
   int w;

   assert(reopt != NULL);
   assert(sol != NULL);
   assert(blkmem != NULL);
   assert(set != NULL);
   assert(stat != NULL);
   assert(vars != NULL);
   assert(nvars != 0);
   assert(SCIPsolIsOriginal(sol));

   /* allocate buffer memory */
   SCIP_CALL( SCIPsetAllocBufferArray(set, &origvars, nvars) );
   SCIP_CALL( SCIPsetAllocBufferArray(set, &vals, nvars) );

   nbinvars = 0;
   nintvars = 0;

   /* get the solution values of the variables */
   for( v = 0, w = 0; v < nvars; v++ )
   {
      assert(SCIPvarIsOriginal(vars[v]));
      assert(nbinvars + nintvars == w);

      /* we do not want to create cuts for continous variables */
      if( SCIPvarGetType(vars[v]) == SCIP_VARTYPE_CONTINUOUS )
         continue;

      if( SCIPvarGetType(vars[v]) == SCIP_VARTYPE_BINARY )
         ++nbinvars;
      if( SCIPvarGetType(vars[v]) == SCIP_VARTYPE_INTEGER || SCIPvarGetType(vars[v]) == SCIP_VARTYPE_IMPLINT )
         ++nintvars;

      origvars[v] = vars[v];
      assert(origvars[v] != NULL);
      assert(SCIPvarIsOriginal(origvars[v]));

      vals[w] = SCIPsolGetVal(sol, set, stat, origvars[v]);
      ++w;
   }

   SCIP_CALL( addGlobalCut(reopt, blkmem, set, origvars, vals, NULL, w, nbinvars, nintvars) );

   /* free buffer memory */
   SCIPsetFreeBufferArray(set, &vals);
   SCIPsetFreeBufferArray(set, &origvars);

   return SCIP_OKAY;
}

/*
 * public methods
 */

/* ---------------- methods of general reoptimization ---------------- */

/* In debug mode, the following methods are implemented as function calls to ensure
 * type validity.
 * In optimized mode, the methods are implemented as defines to improve performance.
 * However, we want to have them in the library anyways, so we have to undef the defines.
 */

#undef SCIPreoptGetNRestartsGlobal
#undef SCIPreoptGetNRestartsLocal
#undef SCIPreoptGetNTotalRestartsLocal
#undef SCIPreoptGetFirstRestarts
#undef SCIPreoptGetLastRestarts
#undef SCIPreoptGetNFeasNodes
#undef SCIPreoptGetNTotalFeasNodes
#undef SCIPreoptGetNPrunedNodes
#undef SCIPreoptGetNTotalPrunedNodes
#undef SCIPreoptGetNCutoffReoptnodes
#undef SCIPreoptGetNTotalCutoffReoptnodes
#undef SCIPreoptGetNInfNodes
#undef SCIPreoptGetNTotalInfNodes
#undef SCIPreoptGetNInfSubtrees


/** returns the number of global restarts */
int SCIPreoptGetNRestartsGlobal(
   SCIP_REOPT*           reopt               /**< reoptimization data structure */
   )
{
   assert(reopt != NULL);

   return reopt->nglbrestarts;
}

/** returns the number of local restarts in the current run */
int SCIPreoptGetNRestartsLocal(
   SCIP_REOPT*           reopt               /**< reoptimization data structure */
   )
{
   assert(reopt != NULL);

   return reopt->nlocrestarts;
}

/** returns the number of local restarts over all runs */
int SCIPreoptGetNTotalRestartsLocal(
   SCIP_REOPT*           reopt               /**< reoptimization data structure */
   )
{
   assert(reopt != NULL);

   return reopt->ntotallocrestarts;
}

/** returns the number of iteration with the first global restarts */
int SCIPreoptGetFirstRestarts(
   SCIP_REOPT*           reopt               /**< reoptimization data structure */
   )
{
   assert(reopt != NULL);

   return reopt->firstrestart;
}

/** returns the number of iteration with the last global restarts */
int SCIPreoptGetLastRestarts(
   SCIP_REOPT*           reopt               /**< reoptimization data structure */
   )
{
   assert(reopt != NULL);

   return reopt->lastrestart;
}

/** returns the number of stored nodes providing an improving feasible LP solution in the current run */
int SCIPreoptGetNFeasNodes(
   SCIP_REOPT*           reopt               /**< reoptimization data structure */
   )
{
   assert(reopt != NULL);

   return reopt->reopttree->nfeasnodes;
}

/** returns the number of stored nodes providing an improving feasible LP solution over all runs */
int SCIPreoptGetNTotalFeasNodes(
   SCIP_REOPT*           reopt               /**< reoptimization data structure */
   )
{
   assert(reopt != NULL);

   return reopt->reopttree->ntotalfeasnodes;
}

/** returns the number of stored nodes that exceeded the cutoff bound in the current run */
int SCIPreoptGetNPrunedNodes(
   SCIP_REOPT*           reopt               /**< reoptimization data structure */
   )
{
   assert(reopt != NULL);

   return reopt->reopttree->nprunednodes;
}

/** returns the number of stored nodes that exceeded the cutoff bound over all runs */
int SCIPreoptGetNTotalPrunedNodes(
   SCIP_REOPT*           reopt               /**< reoptimization data structure */
   )
{
   assert(reopt != NULL);

   return reopt->reopttree->ntotalprunednodes;
}

/** rerturns the number of reoptimized nodes that were cutoff in the same iteration in the current run */
int SCIPreoptGetNCutoffReoptnodes(
   SCIP_REOPT*           reopt               /**< reoptimization data structure */
   )
{
   assert(reopt != NULL);

   return reopt->reopttree->ncutoffreoptnodes;
}

/** rerturns the number of reoptimized nodes that were cutoff in the same iteration over all runs */
int SCIPreoptGetNTotalCutoffReoptnodes(
   SCIP_REOPT*           reopt               /**< reoptimization data structure */
   )
{
   assert(reopt != NULL);

   return reopt->reopttree->ntotalcutoffreoptnodes;
}

/** returns the number of stored nodes with an infeasible LP in the current run */
int SCIPreoptGetNInfNodes(
   SCIP_REOPT*           reopt               /**< reoptimization data structure */
   )
{
   assert(reopt != NULL);

   return reopt->reopttree->ninfnodes;
}

/** returns the number of stored nodes with an infeasible LP over all runs */
int SCIPreoptGetNTotalInfNodes(
   SCIP_REOPT*           reopt               /**< reoptimization data structure */
   )
{
   assert(reopt != NULL);

   return reopt->reopttree->ntotalinfnodes;
}

/** constructor for the reoptimization data */
SCIP_RETCODE SCIPreoptCreate(
   SCIP_REOPT**          reopt,              /**< pointer to reoptimization data structure */
   SCIP_SET*             set,                /**< global SCIP settings */
   BMS_BLKMEM*           blkmem              /**< block memory */
   )
{
   SCIP_EVENTHDLR* eventhdlr;
   int i;

   assert(reopt != NULL);

   SCIP_ALLOC( BMSallocMemory(reopt) );
   (*reopt)->runsize = DEFAULT_MEM_RUN;
   (*reopt)->run = 0;
   (*reopt)->simtolastobj = -2.0;
   (*reopt)->simtofirstobj = -2.0;
   (*reopt)->firstobj = -1;
   (*reopt)->currentnode = -1;
   (*reopt)->lastbranched = -1;
   (*reopt)->dualreds = NULL;
   (*reopt)->glbconss = NULL;
   (*reopt)->nglbconss = 0;
   (*reopt)->allocmemglbconss = 0;
   (*reopt)->ncheckedsols = 0;
   (*reopt)->nimprovingsols = 0;
   (*reopt)->noptsolsbyreoptsol = 0;
   (*reopt)->nglbrestarts = 0;
   (*reopt)->nlocrestarts = 0;
   (*reopt)->ntotallocrestarts = 0;
   (*reopt)->firstrestart = -1;
   (*reopt)->lastrestart = 0;
   (*reopt)->nobjvars = 0;
   (*reopt)->objhaschanged = FALSE;
   (*reopt)->consadded = FALSE;
   (*reopt)->addedconss = NULL;
   (*reopt)->naddedconss = 0;
   (*reopt)->addedconsssize = 0;
   (*reopt)->glblb = NULL;
   (*reopt)->glbub = NULL;
   (*reopt)->activeconss = NULL;

   SCIP_ALLOC( BMSallocBlockMemoryArray(blkmem, &(*reopt)->varhistory, (*reopt)->runsize) );
   SCIP_ALLOC( BMSallocBlockMemoryArray(blkmem, &(*reopt)->prevbestsols, (*reopt)->runsize) );
   SCIP_ALLOC( BMSallocMemoryArray(&(*reopt)->objs, (*reopt)->runsize) );

   for( i = 0; i < (*reopt)->runsize; i++ )
   {
      (*reopt)->objs[i] = NULL;
      (*reopt)->prevbestsols[i] = NULL;
      (*reopt)->varhistory[i] = NULL;
   }

   /* clocks */
   SCIP_CALL( SCIPclockCreate(&(*reopt)->savingtime, SCIP_CLOCKTYPE_DEFAULT) );

   /* create and initialize SCIP_SOLTREE */
   SCIP_ALLOC( BMSallocMemory(&(*reopt)->soltree) );
   SCIP_CALL( createSolTree((*reopt)->soltree, blkmem) );

   /* create and initialize SCIP_REOPTTREE */
   SCIP_ALLOC( BMSallocMemory(&(*reopt)->reopttree) );
   SCIP_CALL( createReopttree((*reopt)->reopttree, set, blkmem) );

   /* create a random number generator */
   SCIP_CALL( SCIPrandomCreate(&(*reopt)->randnumgen, blkmem, (unsigned int)SCIPsetInitializeRandomSeed(set, DEFAULT_RANDSEED)) );

   /* create event handler for node events */
   eventhdlr = NULL;

   /* include event handler into SCIP */
   SCIP_CALL( SCIPeventhdlrCreate(&eventhdlr, EVENTHDLR_NAME, EVENTHDLR_DESC, NULL, NULL, NULL, NULL, eventInitsolReopt,
         eventExitsolReopt, NULL, eventExecReopt, NULL) );
   SCIP_CALL( SCIPsetIncludeEventhdlr(set, eventhdlr) );
   assert(eventhdlr != NULL);

   return SCIP_OKAY;
}

/* release all variables and constraints captured during reoptimization */
SCIP_RETCODE SCIPreoptReleaseData(
   SCIP_REOPT*           reopt,              /**< pointer to reoptimization data structure */
   SCIP_SET*             set,                /**< global SCIP settings */
   BMS_BLKMEM*           blkmem              /**< block memory */
   )
{
   /* release all added constraints and free the data */
   if( reopt->addedconss != NULL )
   {
      int c;
      for( c = 0; c < reopt->naddedconss; c++)
      {
         assert(reopt->addedconss[c] != NULL);

         SCIP_CALL( SCIPconsRelease(&reopt->addedconss[c], blkmem, set) );
      }

      BMSfreeBlockMemoryArray(blkmem, &reopt->addedconss, reopt->addedconsssize);
   }

   SCIP_CALL( cleanActiveConss(reopt, set) );

   return SCIP_OKAY;
}

/** frees reoptimization data */
SCIP_RETCODE SCIPreoptFree(
   SCIP_REOPT**          reopt,              /**< reoptimization data structure */
   SCIP_SET*             set,                /**< global SCIP settings */
   SCIP_PRIMAL*          origprimal,         /**< original primal */
   BMS_BLKMEM*           blkmem              /**< block memory */
   )
{
   assert(reopt != NULL);
   assert(*reopt != NULL);
   assert(set != NULL);
   assert(origprimal != NULL || set->stage == SCIP_STAGE_INIT);
   assert(blkmem != NULL);

   /* free random number generator */
   SCIPrandomFree(&(*reopt)->randnumgen, blkmem);

   /* free reopttree */
   SCIP_CALL( freeReoptTree((*reopt)->reopttree, set, blkmem) );

   /* free solutions */
   if( set->stage >= SCIP_STAGE_PROBLEM )
   {
      int p;
      for( p = (*reopt)->run-1; p >= 0; p-- )
      {
         if( (*reopt)->soltree->sols[p] != NULL )
         {
            BMSfreeBlockMemoryArray(blkmem, &(*reopt)->soltree->sols[p], (*reopt)->soltree->solssize[p]); /*lint !e866*/
            (*reopt)->soltree->sols[p] = NULL;
         }

         /* we have to free all optimal solution separatly, because those solutions are not stored in the
          * solution reopt_sepabestsol = TRUE
          */
         if( set->reopt_sepabestsol && (*reopt)->prevbestsols[p] != NULL )
         {
            SCIP_CALL( SCIPsolFree(&(*reopt)->prevbestsols[p], blkmem, origprimal) );
         }

         if( (*reopt)->objs[p] != NULL )
         {
            BMSfreeMemoryArray(&(*reopt)->objs[p]);
         }
      }
   }

   /* free solution tree */
   SCIP_CALL( freeSolTree((*reopt), set, origprimal, blkmem) );

   if( (*reopt)->dualreds != NULL )
   {
      if( (*reopt)->dualreds->varssize > 0 )
      {
         assert(!(*reopt)->dualreds->linear);

         BMSfreeBlockMemoryArray(blkmem, &(*reopt)->dualreds->boundtypes, (*reopt)->dualreds->varssize);
         BMSfreeBlockMemoryArray(blkmem, &(*reopt)->dualreds->vals, (*reopt)->dualreds->varssize);
         BMSfreeBlockMemoryArray(blkmem, &(*reopt)->dualreds->vars, (*reopt)->dualreds->varssize);
         BMSfreeBlockMemory(blkmem, &(*reopt)->dualreds);
         (*reopt)->dualreds = NULL;
      }
   }

   if( (*reopt)->glbconss != NULL && (*reopt)->allocmemglbconss > 0 )
   {
      int c;

      /* free all constraint */
      for( c = 0; c < (*reopt)->allocmemglbconss; c++ )
      {
         if( (*reopt)->glbconss[c] != NULL )
         {
            if( (*reopt)->glbconss[c]->varssize > 0 )
            {
               BMSfreeBlockMemoryArray(blkmem, &(*reopt)->glbconss[c]->boundtypes, (*reopt)->glbconss[c]->varssize);
               BMSfreeBlockMemoryArray(blkmem, &(*reopt)->glbconss[c]->vals, (*reopt)->glbconss[c]->varssize);
               BMSfreeBlockMemoryArray(blkmem, &(*reopt)->glbconss[c]->vars, (*reopt)->glbconss[c]->varssize);
               (*reopt)->glbconss[c]->varssize = 0;
            }
            BMSfreeBlockMemory(blkmem, &(*reopt)->glbconss[c]); /*lint !e866*/
            --(*reopt)->nglbconss;
         }

      }
      assert((*reopt)->nglbconss == 0);

      BMSfreeBlockMemoryArray(blkmem, &(*reopt)->glbconss, (*reopt)->allocmemglbconss);
      (*reopt)->allocmemglbconss = 0;
   }

   /* clocks */
   SCIPclockFree(&(*reopt)->savingtime);

   SCIPhashmapFree(&(*reopt)->activeconss);
   (*reopt)->activeconss = NULL;

   if( (*reopt)->glblb != NULL )
   {
      SCIPhashmapFree(&(*reopt)->glblb);
      SCIPhashmapFree(&(*reopt)->glbub);
      (*reopt)->glblb = NULL;
      (*reopt)->glbub = NULL;
   }
<<<<<<< HEAD

   if( (*reopt)->glblb != NULL )
   {
      SCIPhashmapFree(&(*reopt)->glblb);
      SCIPhashmapFree(&(*reopt)->glbub);
      SCIPhashmapFree(&(*reopt)->activeconss);
      (*reopt)->glblb = NULL;
      (*reopt)->glbub = NULL;
      (*reopt)->activeconss = NULL;
   }
   else
   {
      assert((*reopt)->glbub == NULL);
      assert((*reopt)->activeconss == NULL);
   }
=======
   else
      assert((*reopt)->glbub == NULL);
>>>>>>> 74ca42f9

   BMSfreeBlockMemoryArray(blkmem, &(*reopt)->varhistory, (*reopt)->runsize);
   BMSfreeBlockMemoryArray(blkmem, &(*reopt)->prevbestsols, (*reopt)->runsize);
   BMSfreeMemoryArray(&(*reopt)->objs);
   BMSfreeMemory(reopt);

   return SCIP_OKAY;
}

/** returns the number of constraints added by the reoptimization plug-in */
int SCIPreoptGetNAddedConss(
   SCIP_REOPT*           reopt,              /**< reoptimization data structure */
   SCIP_NODE*            node                /**< node of the search tree */
   )
{
   unsigned int id;

   assert(reopt != NULL);
   assert(node != NULL);

   id = SCIPnodeGetReoptID(node);
   assert(id < reopt->reopttree->reoptnodessize);

   /* set the id to -1 if the node is not part of the reoptimization tree */
   if( SCIPnodeGetDepth(node) > 0 && id == 0 )
      return SCIPnodeGetNAddedConss(node);

   if( id >= 1 && reopt->reopttree->reoptnodes[id]->nconss > 0 )
      return MAX(SCIPnodeGetNAddedConss(node), reopt->reopttree->reoptnodes[id]->nconss); /*lint !e666*/
   else
      return SCIPnodeGetNAddedConss(node);
}

/** add a solution to the solution tree */
SCIP_RETCODE SCIPreoptAddSol(
   SCIP_REOPT*           reopt,              /**< reoptimization data */
   SCIP_SET*             set,                /**< global SCIP settings */
   SCIP_STAT*            stat,               /**< dynamic problem statistics */
   SCIP_PRIMAL*          origprimal,         /**< original primal */
   BMS_BLKMEM*           blkmem,             /**< block memory */
   SCIP_SOL*             sol,                /**< solution to add */
   SCIP_Bool             bestsol,            /**< is the current solution an optimal solution? */
   SCIP_Bool*            added,              /**< pointer to store the information if the soltion was added */
   SCIP_VAR**            vars,               /**< variable array */
   int                   nvars,              /**< number of variables */
   int                   run                 /**< number of the current run (1,2,...) */
   )
{
   SCIP_SOLNODE* solnode = NULL;
   SCIP_HEUR* heur;
   int insertpos;

   assert(reopt != NULL);
   assert(set != NULL);
   assert(sol != NULL);
   assert(run > 0);

   assert(reopt->soltree->sols[run-1] != NULL);

   /* if the solution was found by reoptsols the solutions is already stored */
   heur = SCIPsolGetHeur(sol);
   if( heur != NULL && strcmp(SCIPheurGetName(heur), "reoptsols") == 0 && bestsol )
      ++reopt->noptsolsbyreoptsol;
   else if( bestsol )
      reopt->noptsolsbyreoptsol = 0;

   /* check memory */
   SCIP_CALL( ensureSolsSize(reopt, set, blkmem, reopt->soltree->nsols[run-1]+1, run-1) );

   /* add solution to solution tree */
   SCIP_CALL( soltreeAddSol(reopt, set, stat, origprimal, blkmem, vars, sol, &solnode, nvars, bestsol, added) );

   if( (*added) )
   {
      assert(solnode != NULL);

      /* add solution */
      insertpos = reopt->soltree->nsols[run-1];
      reopt->soltree->sols[run-1][insertpos] = solnode;
      ++reopt->soltree->nsols[run-1];
      assert(reopt->soltree->nsols[run-1] <= set->reopt_savesols);
   }

   return SCIP_OKAY;
}

/** we want to store the optimal solution of each run in a separate array */
SCIP_RETCODE SCIPreoptAddOptSol(
   SCIP_REOPT*           reopt,              /**< reoptimization data structure */
   SCIP_SOL*             sol,                /**< solution to add */
   BMS_BLKMEM*           blkmem,             /**< block memory */
   SCIP_SET*             set,                /**< global SCIP settings */
   SCIP_STAT*            stat,               /**< dynamic problem statistics */
   SCIP_PRIMAL*          origprimal,         /**< original primal */
   SCIP_VAR**            vars,               /**< original problem variables */
   int                   nvars               /**< number of original problem variables */
   )
{
   /* cppcheck-suppress unassignedVariable */
   SCIP_SOL* solcopy;

   assert(reopt != NULL);
   assert(reopt->run-1 >= 0);
   assert(sol != NULL);
   assert(blkmem != NULL);
   assert(set != NULL);
   assert(stat != NULL);
   assert(origprimal != NULL);

   SCIP_CALL( SCIPsolCopy(&solcopy, blkmem, set, stat, origprimal, sol) );
   reopt->prevbestsols[reopt->run-1] = solcopy;

   /* store a global constraint that cutsoff the solution */
   if( set->reopt_sepabestsol )
   {
      SCIP_CALL( separateSolution(reopt, blkmem, set, stat, sol, vars, nvars) );
   }

   return SCIP_OKAY;
}

/** add a new iteration after changing the objective function */
SCIP_RETCODE SCIPreoptAddRun(
   SCIP_REOPT*           reopt,              /**< reoptimization data sturcture */
   SCIP_SET*             set,                /**< global SCIP settings */
   BMS_BLKMEM*           blkmem,             /**< block memory */
   SCIP_VAR**            origvars,           /**< original problem variables */
   int                   norigvars,          /**< number of original variables */
   int                   size                /**< number of expected solutions */
   )
{
   assert(reopt != NULL);
   assert(set != NULL);
   assert(blkmem !=  NULL);
   assert(origvars != NULL);

   /* increase number of runs */
   ++reopt->run;

   /* check memory */
   SCIP_CALL( ensureRunSize(reopt, set, reopt->run, blkmem) );

   /* allocate memory */
   reopt->soltree->solssize[reopt->run-1] = size;
   SCIP_ALLOC( BMSallocBlockMemoryArray(blkmem, &reopt->soltree->sols[reopt->run-1], size) ); /*lint !e866*/

   /* reset flag */
   reopt->objhaschanged = FALSE;

   /* save the objective function */
   SCIP_CALL( reoptSaveNewObj(reopt, set, blkmem, origvars, norigvars) );

   resetStats(reopt);

   return SCIP_OKAY;
}

/** get the number of checked solutions during the reoptimization process */
int SCIPreoptGetNCheckedSols(
   SCIP_REOPT*           reopt               /**< reoptimization data structure */
   )
{
   assert(reopt != NULL);

   return reopt->ncheckedsols;
}

/** update the number of checked solutions during the reoptimization process */
void SCIPreoptAddNCheckedSols(
   SCIP_REOPT*           reopt,              /**< reoptimization data structure */
   int                   ncheckedsols        /**< number of updated solutions */
   )
{
   assert(reopt != NULL);

   reopt->ncheckedsols += ncheckedsols;
}

/** get the number of checked solutions during the reoptimization process */
int SCIPreoptGetNImprovingSols(
   SCIP_REOPT*           reopt               /**< reoptimization data structure */
   )
{
   assert(reopt != NULL);

   return reopt->nimprovingsols;
}

/** update the number of checked solutions during the reoptimization process */
void SCIPreoptAddNImprovingSols(
   SCIP_REOPT*           reopt,              /**< reoptimization data structure */
   int                   nimprovingsols      /**< number of improving solutions */
   )
{
   assert(reopt != NULL);

   reopt->nimprovingsols += nimprovingsols;
}

/** returns number of solutions stored in the solution tree of a given run */
int SCIPreoptGetNSolsRun(
   SCIP_REOPT*           reopt,              /**< reoptimization data structure */
   int                   run                 /**< number of the run (1,2,..) */
   )
{
   assert(reopt != NULL);
   assert(0 < run && run <= reopt->runsize);

   if( reopt->soltree->sols[run-1] == NULL )
      return 0;
   else
      return reopt->soltree->nsols[run-1];
}

/** returns number of all solutions of all runs */
int SCIPreoptGetNSols(
   SCIP_REOPT*           reopt               /**< reoptimization data structure */
   )
{
   int nsols = 0;
   int r;

   assert(reopt != NULL);

   for( r = 0; r < reopt->run; r++)
      nsols += reopt->soltree->nsols[r];

   return nsols;
}

/** return the stored solutions of a given run */
SCIP_RETCODE SCIPreoptGetSolsRun(
   SCIP_REOPT*           reopt,              /**< reoptimization data structure */
   int                   run,                /**< number of the run (1,2,...) */
   SCIP_SOL**            sols,               /**< array of solutions to fill */
   int                   solssize,           /**< length of the array */
   int*                  nsols               /**< pointer to store the number of added solutions */
   )
{
   int s;

   assert(reopt != NULL);
   assert(run > 0 && run <= reopt->run);
   assert(sols != NULL);

   assert(solssize > 0);
   assert(nsols != NULL);
   *nsols = 0;

   for( s = 0; s < reopt->soltree->nsols[run-1]; s++ )
   {
      if( !reopt->soltree->sols[run-1][s]->updated )
         ++(*nsols);
   }

   if( solssize < (*nsols) )
      return SCIP_OKAY;

   (*nsols) = 0;
   for( s = 0; s < reopt->soltree->nsols[run-1]; s++ )
   {
      if( !reopt->soltree->sols[run-1][s]->updated )
      {
         sols[*nsols] = reopt->soltree->sols[run-1][s]->sol;
         reopt->soltree->sols[run-1][s]->updated = TRUE;
         ++(*nsols);
      }
   }

   return SCIP_OKAY;
}

/** returns the number of saved solutions overall runs */
int SCIPreoptGetNSavedSols(
   SCIP_REOPT*           reopt               /**< reoptimization data structure */
   )
{
   int nsavedsols = 0;

   assert(reopt != NULL);
   assert(reopt->soltree->root != NULL);

   if( reopt->soltree->root->child != NULL )
      nsavedsols = soltreeNInducedSols(reopt->soltree->root);

   return nsavedsols;
}

/** check if the reoptimization process should be (locally) restarted.
 *
 *  First, we check whether the current node is the root node, e.g., node == NULL. in this case, we do not need to calculate
 *  the similarity again. we trigger a restart if
 *    1. the objective function has changed too much
 *    2. the number of stored nodes is exceeded
 *    3. the last n optimal solutions were found by heur_reoptsols (in this case, the stored tree was only needed to
 *       prove the optimality and this can be probably faster by solving from scratch)
 *
 *  If the current node is different to the root node we calculate the local similarity, i.e., exclude all variable
 *  that are already fixed by bounding.
 */
SCIP_RETCODE SCIPreoptCheckRestart(
   SCIP_REOPT*           reopt,              /**< reoptimization data structure */
   SCIP_SET*             set,                /**< global SCIP settings */
   BMS_BLKMEM*           blkmem,             /**< block memory */
   SCIP_NODE*            node,               /**< current node of the branch and bound tree (or NULL) */
   SCIP_VAR**            transvars,          /**< transformed problem variables */
   int                   ntransvars,         /**< number of transformed problem variables */
   SCIP_Bool*            restart             /**< pointer to store if the reoptimization process should be restarted */
   )
{
   SCIP_Real sim = 1.0;

   assert(reopt != NULL);
   assert(set != NULL);
   assert(blkmem != NULL);
   assert(transvars != NULL);
   assert(ntransvars >= 0);
   assert(restart != NULL);

   *restart = FALSE;

   /* check if the whole reoptimization process should start from scratch */
   if( node == NULL )
   {
      /* compute the similarity to the objective function of the first run after restarting */
      if( reopt->run > 1 && set->reopt_objsimdelay > -1.0 )
      {
         sim = reoptSimilarity(reopt, set, reopt->run-1, MAX(0, reopt->lastrestart-1), transvars, ntransvars);

         if( sim == SCIP_INVALID )  /*lint !e777*/
            return SCIP_INVALIDRESULT;
      }

      /* check similarity */
      if( SCIPsetIsFeasLT(set, sim, set->reopt_objsimdelay) )
      {
         SCIPsetDebugMsg(set, "-> restart reoptimization (objective functions are not similar enough)\n");
         *restart = TRUE;
      }
      /* check size of the reoptimization tree */
      else if( reopt->reopttree->nreoptnodes > set->reopt_maxsavednodes )
      {
         SCIPsetDebugMsg(set, "-> restart reoptimization (node limit reached)\n");
         *restart = TRUE;
      }
      /* check if the tree was only needed to prove optimality */
      else if( reopt->noptsolsbyreoptsol >= set->reopt_forceheurrestart )
      {
         SCIPsetDebugMsg(set, "-> restart reoptimization (found last %d optimal solutions by <reoptsols>)\n",
               reopt->noptsolsbyreoptsol);
         reopt->noptsolsbyreoptsol = 0;
         *restart = TRUE;
      }

      if( *restart )
      {
         /* trigger a restart */
         SCIP_CALL( reoptRestart(reopt, set, blkmem) );
      }
   }
   /* check for a local restart, ie, start the solving process of an inner node from scatch */
   else
   {
      SCIP_CALL( reoptCheckLocalRestart(reopt, set, blkmem, node, transvars, ntransvars, restart) );
   }
   return SCIP_OKAY;
}

/** returns the similarity to the previous objective function, if no exist return -2.0 */
SCIP_Real SCIPreoptGetSimToPrevious(
   SCIP_REOPT*           reopt               /**< reoptimization data structure */
   )
{
   assert(reopt != NULL);
   return reopt->simtolastobj;
}

/** returns the similarity to the first objective different to the zero-function function, if no exist return -2.0 */
SCIP_Real SCIPreoptGetSimToFirst(
   SCIP_REOPT*           reopt               /**< reoptimization data structure */
   )
{
   assert(reopt != NULL);
   return reopt->simtofirstobj;
}

/** return the similarity between two of objective functions of two given runs */
SCIP_Real SCIPreoptGetSimilarity(
   SCIP_REOPT*           reopt,              /**< reoptimization data structure */
   SCIP_SET*             set,                /**< global SCIP settings */
   int                   run1,               /**< number of the first run */
   int                   run2,               /**< number of the second run */
   SCIP_VAR**            origvars,           /**< original problem variables */
   int                   norigvars           /**< number of original problem variables */
   )
{
   assert(reopt != NULL);
   assert(run1 > 0 && run1 <= reopt->run);
   assert(run2 > 0 && run2 <= reopt->run);
   assert(origvars != NULL);
   assert(norigvars >= 0);

   return reoptSimilarity(reopt, set, run1-1, run2-1, origvars, norigvars);
}

/** returns the best solution of the last run */
SCIP_SOL* SCIPreoptGetLastBestSol(
   SCIP_REOPT*           reopt               /**< reoptimization data structure */
   )
{
   assert(reopt != NULL);
   assert(reopt->prevbestsols != NULL);

   if( reopt->run-2 < 0 )
      return NULL;
   else
      return reopt->prevbestsols[reopt->run-2];
}

/** returns the node of the reoptimization tree corresponding to the unique @p id */
SCIP_REOPTNODE* SCIPreoptGetReoptnode(
   SCIP_REOPT*           reopt,              /**< reoptimization data structure */
   unsigned int          id                  /**< unique id */
   )
{
   assert(reopt != NULL);
   assert(reopt->reopttree != NULL);
   assert(id < reopt->reopttree->reoptnodessize);
   assert(reopt->reopttree->reoptnodes[id] != NULL);

   return reopt->reopttree->reoptnodes[id];
}

/** returns the coefficient of variable with index @p idx in run @p run */
SCIP_Real SCIPreoptGetOldObjCoef(
   SCIP_REOPT*           reopt,              /**< reoptimization data structure */
   int                   run,                /**< number of the run (1,2,...) */
   int                   idx                 /**< index of original variable */
   )
{
   assert(reopt != NULL);
   assert(0 < run && run <= reopt->runsize);

   return reopt->objs[run-1][idx];
}

/** return the best solution of a given run.
 *
 *  @note the returned solution is part of the original space.
 */
SCIP_SOL* SCIPreoptGetBestSolRun(
   SCIP_REOPT*           reopt,              /**< reoptimization data structure */
   int                   run                 /**< number of the run (1,2,...) */
   )
{
   assert(reopt != NULL);
   assert(0 < run && run <= reopt->run);

   return reopt->prevbestsols[run-1];
}

/** reset solving specific parameters */
SCIP_RETCODE SCIPreoptReset(
   SCIP_REOPT*           reopt,              /**< reoptimization data structure */
   SCIP_SET*             set,                /**< global SCIP settings */
   BMS_BLKMEM*           blkmem              /**< block memory */
   )
{
   int c;

   assert(reopt != NULL);
   assert(set != NULL);
   assert(blkmem != NULL);

   /* clean addedconss array */
   for( c = 0; c < reopt->naddedconss; c++)
   {
      SCIP_CONS* cons;

      cons = reopt->addedconss[c];
      assert(cons != NULL);

      SCIP_CALL( SCIPconsRelease(&cons, blkmem, set) );
      reopt->addedconss[c] = NULL;
   }

   reopt->naddedconss = 0;
   reopt->consadded = FALSE;
   reopt->objhaschanged = FALSE;

   return SCIP_OKAY;
}

/** reset marks of stored solutions to not updated */
void SCIPreoptResetSolMarks(
   SCIP_REOPT*           reopt               /**< reoptimization data structure */
   )
{
   SCIP_SOLNODE* child;

   assert(reopt != NULL);
   assert(reopt->soltree != NULL);
   assert(reopt->soltree->root != NULL);

   child = reopt->soltree->root->child;

   /* traverse through the list */
   while( child != NULL )
   {
      soltreeResetMarks(child);
      child = child->sibling;
   }
}

/** returns the number of stored nodes in the subtree induced by @p node */
int SCIPreoptGetNNodes(
   SCIP_REOPT*           reopt,              /**< reoptimization data structure */
   SCIP_NODE*            node                /**< node of the search tree */
   )
{
   unsigned int id;

   assert(reopt != NULL);

   if( node == NULL || SCIPnodeGetDepth(node) == 0 )
      return reopt->reopttree->nreoptnodes;

   id = SCIPnodeGetReoptID(node);
   assert(id < reopt->reopttree->reoptnodessize);

   /* set the id to -1 if the node is not part of the reoptimization tree */
   if( SCIPnodeGetDepth(node) > 0 && id == 0 )
      return 0;

   assert(0 < id && id < reopt->reopttree->reoptnodessize);

   return reopttreeGetNNodes(reopt->reopttree, id);
}

/* ---------------- methods of general reoptimization nodes ---------------- */

/** In debug mode, the following methods are implemented as function calls to ensure
 * type validity.
 * In optimized mode, the methods are implemented as defines to improve performance.
 * However, we want to have them in the library anyways, so we have to undef the defines.
 */

#undef SCIPreoptnodeGetNVars
#undef SCIPreoptnodeGetNConss
#undef SCIPreoptnodeGetNDualBoundChgs
#undef SCIPreoptnodeGetNChildren
#undef SCIPreoptnodeGetLowerbound
#undef SCIPreoptnodeGetType

/** returns the number of bound changes stored in the reopttree at ID id */
int SCIPreoptnodeGetNVars(
   SCIP_REOPTNODE*       reoptnode           /**< node of the reopttree */
   )
{
   assert(reoptnode != NULL);

   return reoptnode->nvars + reoptnode->nafterdualvars;
}

/** returns the number of bound changes at the node stored at ID id */
int SCIPreoptnodeGetNConss(
   SCIP_REOPTNODE*       reoptnode           /**< node of the reoptimization tree */
   )
{
   assert(reoptnode != NULL);

   return reoptnode->nconss;
}

/** returns the number of stored bound changes based on dual information in the reopttree at ID id */
int SCIPreoptnodeGetNDualBoundChgs(
   SCIP_REOPTNODE*       reoptnode           /**< node of the reoptimization tree */
   )
{
   assert(reoptnode != NULL);

   if( reoptnode->dualredscur == NULL )
      return 0;
   else
      return reoptnode->dualredscur->nvars;
}

/** returns the number of child nodes of @p reoptnode */
int SCIPreoptnodeGetNChildren(
   SCIP_REOPTNODE*       reoptnode           /**< node of the reoptimization tree */
   )
{
   assert(reoptnode != NULL);

   return reoptnode->nchilds;
}

/** return the lower bound stored at @p ID id */
SCIP_Real SCIPreoptnodeGetLowerbound(
   SCIP_REOPTNODE*       reoptnode           /**< node of the reoptimization tree */
   )
{
   assert(reoptnode != NULL);

   return reoptnode->lowerbound;
}

/** returns the type of the @p reoptnode */
SCIP_REOPTTYPE SCIPreoptnodeGetType(
   SCIP_REOPTNODE*       reoptnode           /**< node of the reoptimization tree */
   )
{
   assert(reoptnode != NULL);

   return (SCIP_REOPTTYPE)reoptnode->reopttype;
}

/** returns all added constraints at ID id */
void SCIPreoptnodeGetConss(
   SCIP_REOPTNODE*       reoptnode,          /**< node of the reoptimization tree */
   SCIP_VAR***           vars,               /**< 2-dim array of variables */
   SCIP_Real**           bounds,             /**< 2-dim array of bounds */
   SCIP_BOUNDTYPE**      boundtypes,         /**< 2-dim array of boundtypes */
   int                   mem,                /**< allocated memory for constraints */
   int*                  nconss,             /**< pointer to store the number of constraints */
   int*                  nvars               /**< pointer to store the number of variables */
   )
{
   int c;

   assert(reoptnode != NULL);
   assert(vars != NULL);
   assert(bounds != NULL);
   assert(boundtypes != NULL);
   assert(nvars != NULL);
   assert(nconss != NULL);

   (*nconss) = reoptnode->nconss;

   if( mem < *nconss )
      return;

   for( c = 0; c < *nconss; c++ )
   {
      assert(vars[c] != NULL);
      assert(bounds[c] != NULL);

      vars[c] = reoptnode->conss[c]->vars;
      bounds[c] = reoptnode->conss[c]->vals;
      boundtypes[c] = reoptnode->conss[c]->boundtypes;
      nvars[c] = reoptnode->conss[c]->nvars;
   }
}

/** set the parent id */
void SCIPreoptnodeSetParentID(
   SCIP_REOPTNODE*       reoptnode,          /**< node of the reopttree */
   unsigned int          parentid            /**< id of the parent node */
   )
{
   assert(reoptnode != NULL);
   assert(parentid <= 536870911); /* id can be at most 2^29 - 1 */

   reoptnode->parentID = parentid;
}

/** returns the number of leaf nodes of the subtree induced by @p node (of the whole tree if node == NULL) */
int SCIPreoptGetNLeaves(
   SCIP_REOPT*           reopt,              /**< reoptimization data structure */
   SCIP_NODE*            node                /**< node of the search tree (or NULL) */
   )
{
   int nleaves = 0;
   unsigned int id;
   int i;

   assert(reopt != NULL);

   id = (node == NULL) ? 0 : SCIPnodeGetReoptID(node);
   assert(id < reopt->reopttree->reoptnodessize);

   /* return if the node is not part of the reoptimization tree */
   if( node != NULL && SCIPnodeGetDepth(node) > 0 && id == 0 )
      return nleaves;

   for( i = 0; i < reopt->reopttree->reoptnodes[id]->nchilds; i++ )
   {
      unsigned int childid;

      childid = reopt->reopttree->reoptnodes[id]->childids[i]; /*lint !e713*/
      assert(childid < reopt->reopttree->reoptnodessize);

      if( reopt->reopttree->reoptnodes[childid]->nchilds == 0 )
         ++nleaves;
      else
         nleaves += reoptGetNLeaves(reopt, childid);
   }

   return nleaves;
}

/** save information that given node is infeasible */
SCIP_RETCODE SCIPreoptAddInfNode(
   SCIP_REOPT*           reopt,              /**< reoptimization data structure */
   SCIP_SET*             set,                /**< global SCIP settings */
   BMS_BLKMEM*           blkmem,             /**< block memory */
   SCIP_NODE*            node                /**< node of the search tree */
   )
{
   assert(reopt != NULL);
   assert(set != NULL);
   assert(blkmem != NULL);
   assert(node != NULL);

   if( set->reopt_sepaglbinfsubtrees )
   {
      SCIP_CALL( saveGlobalCons(reopt, set, blkmem, node, REOPT_CONSTYPE_CUT) );
   }

   ++reopt->reopttree->ninfnodes;
   ++reopt->reopttree->ntotalinfnodes;

   return SCIP_OKAY;
}

/** check the reason for cut off a node and if necessary store the node */
SCIP_RETCODE SCIPreoptCheckCutoff(
   SCIP_REOPT*           reopt,              /**< reoptimization data structure */
   SCIP_SET*             set,                /**< global SCIP settings */
   BMS_BLKMEM*           blkmem,             /**< block memory */
   SCIP_NODE*            node,               /**< node of the search tree */
   SCIP_EVENTTYPE        eventtype,          /**< eventtype */
   SCIP_LP*              lp,                 /**< LP data */
   SCIP_LPSOLSTAT        lpsolstat,          /**< solution status of the LP */
   SCIP_Bool             isrootnode,         /**< the node is the root */
   SCIP_Bool             isfocusnode,        /**< the node is the current focus node */
   SCIP_Real             lowerbound,         /**< lower bound of the node */
   int                   effectiverootdepth  /**< effective root depth */
   )
{
   SCIP_Bool strongbranched;

   assert(reopt != NULL);
   assert(set != NULL);
   assert(blkmem != NULL);
   assert(lp != NULL);
   assert(node != NULL);
   assert(eventtype == SCIP_EVENTTYPE_NODEBRANCHED || eventtype == SCIP_EVENTTYPE_NODEFEASIBLE || eventtype == SCIP_EVENTTYPE_NODEINFEASIBLE);

   if( reopt->lastseennode == SCIPnodeGetNumber(node) )
      return SCIP_OKAY;

   /* we do not want to store probing node */
   if( SCIPnodeGetType(node) == SCIP_NODETYPE_PROBINGNODE )
      return SCIP_OKAY;

   reopt->lastseennode = SCIPnodeGetNumber(node);

   SCIPsetDebugMsg(set, "catch event %" SCIP_EVENTTYPE_FORMAT " for node %lld (type:%d)\n", eventtype, SCIPnodeGetNumber(node), SCIPnodeGetType(node));

   /* case 1: the current node is the root node
    * we can skip if the root is (in)feasible or branched w/o bound
    * changes based on dual information.
    *
    * case 2: we need to store the current node if it contains
    * bound changes based on dual information or is a leave node
    */
   if( isrootnode )
   {
      if( SCIPreoptGetNDualBndchgs(reopt, node) > 0 )
      {
         goto CHECK;
      }
      else if( eventtype == SCIP_EVENTTYPE_NODEBRANCHED )
      {
         /* store or update the information */
         SCIP_CALL( addNode(reopt, set, lp, blkmem, node, SCIP_REOPTTYPE_TRANSIT, FALSE, isrootnode, lowerbound) );
      }
      else if( eventtype == SCIP_EVENTTYPE_NODEFEASIBLE )
      {
         /* delete saved dual information which would lead to split the node in a further iteration */
         SCIP_CALL( SCIPreoptResetDualBndchgs(reopt, node, blkmem) );

         /* store or update the information */
         SCIP_CALL( addNode(reopt, set, lp, blkmem, node, SCIP_REOPTTYPE_FEASIBLE, FALSE, isrootnode, lowerbound) );
      }
      else if( eventtype == SCIP_EVENTTYPE_NODEINFEASIBLE )
      {
         /* delete saved dual information which would lead to split the node in a further iteration */
         SCIP_CALL( SCIPreoptResetDualBndchgs(reopt, node, blkmem) );

         if( SCIPlpGetSolstat(lp) == SCIP_LPSOLSTAT_OBJLIMIT )
         {
            SCIP_Real cutoffbound = SCIPlpGetCutoffbound(lp);
            lowerbound = MIN(lowerbound, cutoffbound);
         }

         /* store or update the information */
         SCIP_CALL( addNode(reopt, set, lp, blkmem, node, reopt->currentnode == 1 ? SCIP_REOPTTYPE_INFSUBTREE : SCIP_REOPTTYPE_PRUNED, FALSE,
               isrootnode, lowerbound) );
      }

      assert(reopt->currentnode == -1);
      assert(reopt->dualreds == NULL || reopt->dualreds->nvars == 0);

      return SCIP_OKAY;
   }

  CHECK:

   if( effectiverootdepth == SCIPnodeGetDepth(node) )
      strongbranched = SCIPreoptGetNDualBndchgs(reopt, node) > 0 ? TRUE : FALSE;
   else
      strongbranched = SCIPnodeGetNDualBndchgs(node) > 0 ? TRUE : FALSE;

   SCIPsetDebugMsg(set, "check the reason of cutoff for node %lld:\n", SCIPnodeGetNumber(node));
   SCIPsetDebugMsg(set, " -> focusnode       : %s\n", isfocusnode ? "yes" : "no");
   SCIPsetDebugMsg(set, " -> depth           : %d (eff. %d)\n", SCIPnodeGetDepth(node), effectiverootdepth);
   SCIPsetDebugMsg(set, " -> strong branched : %s\n", strongbranched ? "yes" : "no");
   SCIPsetDebugMsg(set, " -> LP lpsolstat    : %d\n", lpsolstat);

   switch( eventtype )
   {
   case SCIP_EVENTTYPE_NODEFEASIBLE:
      /* current node has to be the eventnode */
      assert(isfocusnode);

      SCIPsetDebugMsg(set, " -> new reopttype   : %d\n", SCIP_REOPTTYPE_FEASIBLE);

      /* delete strong branching information of some exists */
      deleteLastDualBndchgs(reopt);

      SCIP_CALL( addNode(reopt, set, lp, blkmem, node, SCIP_REOPTTYPE_FEASIBLE, FALSE, isrootnode, lowerbound) );
      break;

   case SCIP_EVENTTYPE_NODEINFEASIBLE:
      /* We have to check if the current node is the event node.
       * if the current node is not the event node, we have to save this node, else we have to
       * look at LP lpsolstat and decide.
       */
      if( isfocusnode )
      {
         /* An after-branch heuristic says NODEINFEASIBLE, maybe the cutoff bound is reached.
          * because the node is already branched we have all children and can delete this node.
          */
         if( SCIPnodeGetNumber(node) == reopt->lastbranched )
         {
            deleteLastDualBndchgs(reopt);
            break;
         }

         /* If the node is strong branched, we possibly detect an infeasible subtree;
          * otherwise, the whole node is either infeasible or exceeds the cutoff bound.
          */
         if( strongbranched )
         {
            /* 1. the LP is infeasible: the (sub-)node is infeasible and can be discarded
             *    because the LP proves infeasibility. We have to store an infeasible subtree separated by a constraint.
             * 2. the LP exceeds the objective limit or was not solved, we have to store the node and can delete the
             *    strong branching information
             */
            if( lpsolstat == SCIP_LPSOLSTAT_INFEASIBLE )
            {
               /* add a dummy variable, because the bound changes were not global in the sense of effective root depth */
               if( SCIPnodeGetDepth(node) > effectiverootdepth )
               {
                  SCIP_CALL( SCIPreoptAddDualBndchg(reopt, set, blkmem, node, NULL, 0.0, 1.0) );
               }

               SCIPsetDebugMsg(set, " -> new reopttype   : %d\n", SCIP_REOPTTYPE_INFSUBTREE);
               SCIPsetDebugMsg(set, " -> new constype    : %d\n", REOPT_CONSTYPE_INFSUBTREE);

               /* save the node as a strong branched node */
               SCIP_CALL( addNode(reopt, set, lp, blkmem, node, SCIP_REOPTTYPE_INFSUBTREE, FALSE, isrootnode, lowerbound) );
            }
            else
            {
               assert(SCIP_LPSOLSTAT_OBJLIMIT || SCIP_LPSOLSTAT_OPTIMAL || SCIP_LPSOLSTAT_NOTSOLVED);

               /* delete strong branching information if some exists */
               deleteLastDualBndchgs(reopt);

               SCIPsetDebugMsg(set, " -> new reopttype   : %d\n", SCIP_REOPTTYPE_PRUNED);
               SCIP_CALL( addNode(reopt, set, lp, blkmem, node, SCIP_REOPTTYPE_PRUNED, FALSE, isrootnode, lowerbound) );
            }
         }
         else
         {
            /* 1. the LP is infeasible: the whole node is infeasible and can be discarded
             * 2. the LP was not solved or exceeds the objective limit, we have to store the node
             */
            if( lpsolstat == SCIP_LPSOLSTAT_INFEASIBLE )
            {
               SCIPsetDebugMsg(set, " -> new reopttype   : %d\n", SCIP_REOPTTYPE_INFSUBTREE);
               SCIP_CALL( SCIPreoptAddInfNode(reopt, set, blkmem, node) );
            }
            else
            {
               assert(lpsolstat == SCIP_LPSOLSTAT_NOTSOLVED || lpsolstat == SCIP_LPSOLSTAT_OBJLIMIT
                  || lpsolstat == SCIP_LPSOLSTAT_OPTIMAL);

               if( SCIPreoptGetNAddedConss(reopt, node) > 0 )
               {
                  SCIPsetDebugMsg(set, " -> new reopttype   : %d\n", SCIP_REOPTTYPE_LOGICORNODE);
                  SCIP_CALL( addNode(reopt, set, lp, blkmem, node, SCIP_REOPTTYPE_LOGICORNODE, FALSE, isrootnode, lowerbound) );
               }
               else
               {
                  SCIPsetDebugMsg(set, " -> new reopttype   : %d\n", SCIP_REOPTTYPE_PRUNED);
                  SCIP_CALL( addNode(reopt, set, lp, blkmem, node, SCIP_REOPTTYPE_PRUNED, FALSE, isrootnode, lowerbound) );
               }
            }
         }
      }
      else
      {
         SCIPsetDebugMsg(set, " -> new reopttype   : %d\n", SCIP_REOPTTYPE_PRUNED);

         /* if the node was created by branch_nodereopt, nothing happens */
         SCIP_CALL( addNode(reopt, set, lp, blkmem, node, SCIP_REOPTTYPE_PRUNED, FALSE, isrootnode, lowerbound) );

      }
      break;

   case SCIP_EVENTTYPE_NODEBRANCHED:
      /* current node has to be the eventnode */
      assert(isfocusnode);

      reopt->lastbranched = SCIPnodeGetNumber(node);

      /* we have to check the depth of the current node. if the depth is equal to the effective
       * root depth, then all information about bound changes based on dual information already exists,
       * else we have to look at the domchg-data-structure.
       */
      if (SCIPnodeGetDepth(node) == effectiverootdepth)
      {
         /* Save the node if there are added constraints, because this means the node is a copy create by the
          * reoptimization plug-in and contains at least one logic-or-constraint */
         if( strongbranched )
         {
            SCIPsetDebugMsg(set, " -> new reopttype   : %d\n", SCIP_REOPTTYPE_STRBRANCHED);
            SCIPsetDebugMsg(set, " -> new constype    : %d\n", REOPT_CONSTYPE_DUALREDS);
            SCIP_CALL( addNode(reopt, set, lp, blkmem, node, SCIP_REOPTTYPE_STRBRANCHED, FALSE, isrootnode, lowerbound) );
         }
         else if( SCIPreoptGetNAddedConss(reopt, node) > 0 )
         {
            SCIPsetDebugMsg(set, " -> new reopttype   : %d\n", SCIP_REOPTTYPE_LOGICORNODE);
            SCIP_CALL( addNode(reopt, set, lp, blkmem, node, SCIP_REOPTTYPE_LOGICORNODE, FALSE, isrootnode, lowerbound) );
         }
         else
         {
            SCIPsetDebugMsg(set, " -> new reopttype   : %d\n", SCIP_REOPTTYPE_TRANSIT);
            SCIP_CALL( addNode(reopt, set, lp, blkmem, node, SCIP_REOPTTYPE_TRANSIT, FALSE, isrootnode, lowerbound) );
         }
      }
      else
      {
         /* we only branch on binary variables and var == NULL indicates memory allocation w/o saving information.
          *
          * we have to do this in the following order:
          * 1) all bound-changes are local, thats way we have to mark the node to include bound changes based
          *    on dual information.
          * 2) save or update the node.
          */
         if( strongbranched )
         {
            SCIPsetDebugMsg(set, " -> new reopttype   : %d\n", SCIP_REOPTTYPE_STRBRANCHED);
            SCIPsetDebugMsg(set, " -> new constype    : %d\n", REOPT_CONSTYPE_DUALREDS);
            SCIP_CALL( SCIPreoptAddDualBndchg(reopt, set, blkmem, node, NULL, 0.0, 1.0) );
            SCIP_CALL( addNode(reopt, set, lp, blkmem, node, SCIP_REOPTTYPE_STRBRANCHED, FALSE, isrootnode, lowerbound) );
         }
         else if( SCIPreoptGetNAddedConss(reopt, node) > 0 )
         {
            SCIPsetDebugMsg(set, " -> new reopttype   : %d\n", SCIP_REOPTTYPE_LOGICORNODE);
            SCIP_CALL( addNode(reopt, set, lp, blkmem, node, SCIP_REOPTTYPE_LOGICORNODE, FALSE, isrootnode, lowerbound) );
         }
         else
         {
            SCIPsetDebugMsg(set, " -> new reopttype   : %d\n", SCIP_REOPTTYPE_TRANSIT);
            SCIP_CALL( addNode(reopt, set, lp, blkmem, node, SCIP_REOPTTYPE_TRANSIT, FALSE, isrootnode, lowerbound) );
         }
      }
      break;

   default:
      break;
   }

   assert(reopt->currentnode == -1);
   assert(reopt->dualreds == NULL || reopt->dualreds->nvars == 0);

   return SCIP_OKAY; /*lint !e438*/
}

/** store bound change based on dual information */
SCIP_RETCODE SCIPreoptAddDualBndchg(
   SCIP_REOPT*           reopt,              /**< reoptimization data structure */
   SCIP_SET*             set,                /**< global SCIP settings */
   BMS_BLKMEM*           blkmem,             /**< block memory */
   SCIP_NODE*            node,               /**< node of the search tree */
   SCIP_VAR*             var,                /**< variable */
   SCIP_Real             newval,             /**< new bound */
   SCIP_Real             oldval              /**< old bound */
   )
{
   SCIP_Real constant = 0.0;
   SCIP_Real scalar = 1.0;

   assert(reopt != NULL);
   assert(node != NULL);

   /* If var == NULL, we save all information by calling SCIPreoptNodeFinished().
    * In that case, all bound changes were not global and we can find them within the
    * domchg data structure.
    * Otherwise, we allocate memory and store the information.
    */
   if( var != NULL )
   {
      SCIP_BOUNDTYPE boundtype;
      int resizelength;
      int allocmem;

      if( SCIPsetFindBranchrule(set, "relpscost") != NULL )
      {
         SCIP_CALL( SCIPsetGetIntParam(set, "branching/relpscost/maxlookahead", &resizelength) );
      }
      else
         resizelength = 1;

      if( reopt->dualreds == NULL || reopt->dualreds->varssize == 0 )
         allocmem = DEFAULT_MEM_DUALCONS;
      else
         allocmem = reopt->dualreds->nvars + resizelength;

      /* allocate memory of necessary */
      SCIP_CALL( checkMemDualCons(reopt, set, blkmem, allocmem) );

      assert(reopt->dualreds->varssize > 0);
      assert(reopt->dualreds->nvars >= 0);
      assert(reopt->currentnode == -1 || reopt->dualreds->nvars > 0);
      assert((reopt->dualreds->nvars > 0 && reopt->currentnode == SCIPnodeGetNumber(node))
           || reopt->dualreds->nvars == 0);

      reopt->currentnode = SCIPnodeGetNumber(node);

      /* transform into the original space and then save the bound change */
      SCIP_CALL(SCIPvarGetOrigvarSum(&var, &scalar, &constant));
      newval = (newval - constant) / scalar;
      oldval = (oldval - constant) / scalar;

      assert(SCIPvarIsOriginal(var));

      if( SCIPsetIsEQ(set, oldval, newval) )
      {
         SCIPerrorMessage("cannot store equal bounds: old = %g, new = %g\n", oldval, newval);
         return SCIP_INVALIDDATA;
      }

      if( SCIPsetIsLT(set, newval, oldval) )
         boundtype = SCIP_BOUNDTYPE_UPPER;
      else
         boundtype = SCIP_BOUNDTYPE_LOWER;

      reopt->dualreds->vars[reopt->dualreds->nvars] = var;
      reopt->dualreds->vals[reopt->dualreds->nvars] = newval;
      reopt->dualreds->boundtypes[reopt->dualreds->nvars] = boundtype;
      ++reopt->dualreds->nvars;

      SCIPsetDebugMsg(set, ">> store %s bound change of <%s>: %g -> %g\n",
         (boundtype == SCIP_BOUNDTYPE_LOWER ? "lower" : "upper"), SCIPvarGetName(var), oldval, newval);

      reopt->dualreds->linear = FALSE;
   }
   else
   {
      assert(reopt->currentnode == -1);
      assert(reopt->dualreds == NULL || reopt->dualreds->nvars == 0);

      reopt->currentnode = SCIPnodeGetNumber(node);
   }

   return SCIP_OKAY;
}

/** returns the number of bound changes based on dual information */
int SCIPreoptGetNDualBndchgs(
   SCIP_REOPT*           reopt,              /**< reoptimization data structure */
   SCIP_NODE*            node                /**< node of the search tree */
   )
{
   int ndualbndchgs = 0;

   assert(reopt != NULL);
   assert(node != NULL);

   if( SCIPnodeGetNumber(node) == reopt->currentnode )
   {
      assert(reopt->dualreds != NULL);
      ndualbndchgs = reopt->dualreds->nvars;
   }

   return ndualbndchgs;
}

/** returns the child nodes of @p node that need to be reoptimized next or NULL if @p node is a leaf */
SCIP_RETCODE SCIPreoptGetChildIDs(
   SCIP_REOPT*           reopt,              /**< reoptimization data structure */
   SCIP_SET*             set,                /**< global SCIP settings */
   BMS_BLKMEM*           blkmem,             /**< block memory */
   SCIP_NODE*            node,               /**< node of the search tree */
   unsigned int*         childs,             /**< array to store the child ids */
   int                   childssize,         /**< size of the childs array */
   int*                  nchilds             /**< pointer to store the number of child nodes */
   )
{
   SCIP_Bool runagain;
   unsigned int id;

   assert(reopt != NULL);
   assert(childssize > 0 && childs != NULL);
   assert(nchilds != NULL);

   (*nchilds) = 0;

   if( node == NULL )
      id = 0;
   else
      id = SCIPnodeGetReoptID(node);

   assert(id >= 1 || SCIPnodeGetDepth(node) == 0);
   assert(id < reopt->reopttree->reoptnodessize);
   assert(reopt->reopttree->reoptnodes[id] != NULL);

   /* check if there are redundant bound changes or infeasible nodes */
   runagain = TRUE;
   while( runagain && reopt->reopttree->reoptnodes[id]->nchilds > 0 )
   {
      SCIP_CALL( dryBranch(reopt, set, blkmem, &runagain, id) );
   }

   /* return the list of child nodes if some exists; otherwise return NULL */
   if( reopt->reopttree->reoptnodes[id]->childids != NULL && reopt->reopttree->reoptnodes[id]->nchilds > 0 )
   {
      int c;

      (*nchilds) = reopt->reopttree->reoptnodes[id]->nchilds;

      if( childssize < *nchilds )
         return SCIP_OKAY;

      for( c = 0; c < *nchilds; c++ )
         childs[c] = reopt->reopttree->reoptnodes[id]->childids[c];
   }

   return SCIP_OKAY;
}

/** returns all leaves of the subtree induced by @p node */
SCIP_RETCODE SCIPreoptGetLeaves(
   SCIP_REOPT*           reopt,              /**< reoptimization data */
   SCIP_NODE*            node,               /**< node of the search tree */
   unsigned int*         leaves,             /**< array to the the ids */
   int                   leavessize,         /**< size of leaves array */
   int*                  nleaves             /**< pointer to store the number of leave node */
   )
{
   unsigned int id;
   int i;

   assert(reopt != NULL);
   assert(leavessize > 0 && leaves != NULL);
   assert((*nleaves) >= 0);

   /* if the given node is we start from the root */
   if( node == NULL )
      id = 0;
   else
      id = SCIPnodeGetReoptID(node);

   /* return if the node is not part of the reoptimization tree */
   if( id == 0 && node != NULL )
   {
      (*nleaves) = 0;
      return SCIP_OKAY;
   }

   assert(id < reopt->reopttree->reoptnodessize);
   assert(reopt->reopttree->reoptnodes[id] != NULL);

   for( i = 0; i < leavessize; i++ )
      leaves[i] = 0;

   /* we traverse through all child nodes of the given node an collect all leave nodes of the subtrees induced by them */
   for( i = 0; i < reopt->reopttree->reoptnodes[id]->nchilds; i++ )
   {
      unsigned int childid;

      assert(*nleaves + 1 <= leavessize);

      childid = reopt->reopttree->reoptnodes[id]->childids[i];
      assert(childid < reopt->reopttree->reoptnodessize);

      /* the node is already a leave */
      if( reopt->reopttree->reoptnodes[childid]->nchilds == 0 )
      {
         leaves[(*nleaves)] = reopt->reopttree->reoptnodes[id]->childids[i];
         ++(*nleaves);
      }
      /* go into the tree induced by the current child node */
      else
      {
         int nleaves2 = 0;

         SCIP_CALL( reoptGetLeaves(reopt, childid, &leaves[*nleaves], leavessize - (*nleaves), &nleaves2) );
         (*nleaves) += nleaves2;
      }
   }

   return SCIP_OKAY;
}

/** add all unprocessed nodes to the reoptimization tree */
SCIP_RETCODE SCIPreoptSaveOpenNodes(
   SCIP_REOPT*           reopt,              /**< reoptimization data structure */
   SCIP_SET*             set,                /**< global SCIP settings */
   SCIP_LP*              lp,                 /**< current LP */
   BMS_BLKMEM*           blkmem,             /**< block memory */
   SCIP_NODE**           leaves,             /**< array of open leave nodes */
   int                   nleaves,            /**< number of open leave nodes */
   SCIP_NODE**           childs,             /**< array of open children nodes */
   int                   nchilds,            /**< number of open leave nodes */
   SCIP_NODE**           siblings,           /**< array of open sibling nodes */
   int                   nsiblings           /**< number of open leave nodes */
   )
{
   int n;

   assert(reopt != NULL);
   assert(set != NULL);
   assert(blkmem != NULL);
   assert(nleaves >= 0);
   assert(nleaves == 0 || leaves != NULL);
   assert(nchilds >= 0);
   assert(nchilds == 0 || childs != NULL);
   assert(nsiblings >= 0);
   assert(nsiblings == 0 || siblings != NULL);

   SCIPsetDebugMsg(set, "save unprocessed nodes (%d leaves, %d children, %d siblings)\n", nleaves, nchilds, nsiblings);

   /* save open leaves */
   for( n = 0; n < nleaves; n++ )
   {
      SCIP_CALL( addNode(reopt, set, lp, blkmem, leaves[n], SCIP_REOPTTYPE_PRUNED, FALSE, FALSE,
            SCIPnodeGetLowerbound(leaves[n])) );
   }

   /* save open children */
   for( n = 0; n < nchilds; n++ )
   {
      SCIP_CALL( addNode(reopt, set, lp, blkmem, childs[n], SCIP_REOPTTYPE_PRUNED, FALSE, FALSE,
            SCIPnodeGetLowerbound(childs[n])) );
   }

   /* save open siblings */
   for( n = 0; n < nsiblings; n++ )
   {
      SCIP_CALL( addNode(reopt, set, lp, blkmem, siblings[n], SCIP_REOPTTYPE_PRUNED, FALSE, FALSE,
            SCIPnodeGetLowerbound(siblings[n])) );
   }

   return SCIP_OKAY;
}

/** merges the variable history of the current run with the stored history */
SCIP_RETCODE SCIPreoptMergeVarHistory(
   SCIP_REOPT*           reopt,              /**< reoptimization data structure */
   SCIP_SET*             set,                /**< global SCIP settings */
   SCIP_STAT*            stat,               /**< dynamic problem statistics */
   SCIP_VAR**            vars,               /**< original problem variables */
   int                   nvars               /**< number of original problem variables */
   )
{
   SCIP_VAR* transvar;
   SCIP_Real avginference[2];
   SCIP_Real avgcutoff[2];
   SCIP_Real bestsim;
   int bestrun;
   int idx;
   int d;
   int r;
   int v;

   assert(reopt != NULL);
   assert(stat != NULL);
   assert(nvars >= 0);

   if( !set->reopt_storevarhistory )
      return SCIP_OKAY;

   SCIPsetDebugMsg(set, "start merging variable histories:\n");

   bestrun = reopt->run-2;
   bestsim = reopt->simtolastobj;

   /* find the run with the most similar objective */
   for( r = reopt->run-3; r >= 0 && reopt->objhaschanged && set->reopt_usepscost; r-- )
   {
      SCIP_Real sim;
      sim = reoptSimilarity(reopt, set, r, reopt->run-1, vars, nvars);

      if( sim == SCIP_INVALID )  /*lint !e777*/
         return SCIP_INVALIDRESULT;

      if( SCIPsetIsGT(set, sim, bestsim) )
      {
         bestsim = sim;
         bestrun = r;
      }
   }
   SCIPverbMessage(set->scip, SCIP_VERBLEVEL_NORMAL, NULL, "run %d has best similarity=%g\n", bestrun, bestsim);

   /* iterate through all variables and scale the histories */
   for( v = 0; v < nvars; v++ )
   {
      assert(SCIPvarIsOriginal(vars[v]));

      transvar = SCIPvarGetTransVar(vars[v]);
      assert(transvar != NULL);

      /* skip variable that are not active */
      if( !SCIPvarIsActive(transvar) )
         continue;

      idx = SCIPvarGetIndex(vars[v]);
      assert(0 <= idx && idx <= nvars);

      /* set the updated history for both directions */
      for( d = 0; d <= 1; d++ )
      {
         if( set->reopt_usepscost && !SCIPsetIsZero(set, reopt->varhistory[bestrun][idx]->pscostcount[d])
            && SCIPsetIsGT(set, bestsim, 0.985) ) /* 0.985 is a magic number determined in some experiments */
         {
            transvar->history->pscostcount[d] = 1.0;
            transvar->history->pscostweightedmean[d] = reopt->varhistory[bestrun][idx]->pscostweightedmean[d];
            transvar->history->pscostvariance[d] = 0.0;
            SCIPsetDebugMsg(set, "-> <%s> pscosts %4s: count=%g weightedmean=%g variance=%g\n", SCIPvarGetName(transvar),
               (d == 0 ? "down" : "up"), transvar->history->pscostcount[d], transvar->history->pscostweightedmean[d],
               transvar->history->pscostvariance[d]);
         }

         SCIPhistoryIncNBranchings(transvar->history, (SCIP_BRANCHDIR)d, 1);

         /* inference score */
         avginference[d] = SCIPhistoryGetAvgInferences(reopt->varhistory[reopt->run-2][idx], (SCIP_BRANCHDIR)d);
         SCIPhistoryIncInferenceSum(transvar->history, (SCIP_BRANCHDIR)d, avginference[d]);

         /* cutoff score */
         avgcutoff[d] = SCIPhistoryGetAvgCutoffs(reopt->varhistory[reopt->run-2][idx], (SCIP_BRANCHDIR)d);
         SCIPhistoryIncCutoffSum(transvar->history, (SCIP_BRANCHDIR)d, avgcutoff[d]);

         SCIPsetDebugMsg(set, "-> <%s> %4s scores: inf=%g cutoff=%g\n", SCIPvarGetName(transvar),
            (d == 0 ? "down" : "up"), avginference[d], avgcutoff[d]);
      }
   }

   return SCIP_OKAY;
}

/** updates the variable history */
SCIP_RETCODE SCIPreoptUpdateVarHistory(
   SCIP_REOPT*           reopt,              /**< reoptimization data structure */
   SCIP_SET*             set,                /**< global SCIP settings */
   SCIP_STAT*            stat,               /**< dynamic problem statistics */
   BMS_BLKMEM*           blkmem,             /**< block memory */
   SCIP_VAR**            vars,               /**< original variable array */
   int                   nvars               /**< number of original variables */
   )
{
   int v;

   assert(reopt != NULL);
   assert(stat != NULL);
   assert(blkmem != NULL);
   assert(nvars >= 0);

   if( !set->reopt_storevarhistory )
      return SCIP_OKAY;

   SCIPsetDebugMsg(set, "updating variable history\n");

   if( reopt->varhistory[reopt->run-1] == NULL )
   {
      /* allocate memory */
      SCIP_ALLOC( BMSallocBlockMemoryArray(blkmem, &reopt->varhistory[reopt->run-1], nvars) );

      for( v = 0; v < nvars; v++ )
      {
         SCIP_CALL( SCIPhistoryCreate(&(reopt->varhistory[reopt->run-1][v]), blkmem) );
      }
   }

   /* update the history and scale them */
   for( v = 0; v < nvars; v++ )
   {
      SCIP_VAR* transvar;
      int idx;

      assert(SCIPvarIsOriginal(vars[v]));
      idx = SCIPvarGetIndex(vars[v]);
      assert(idx >= 0 && idx < nvars);

      transvar = SCIPvarGetTransVar(vars[v]);
      assert(transvar != NULL);

      if( !SCIPvarIsActive(transvar) )
         continue;

      /* we store the complete history */
      SCIPhistoryReset(reopt->varhistory[reopt->run-1][idx]);
      SCIPhistoryUnite(reopt->varhistory[reopt->run-1][idx], transvar->history, FALSE);
   }

   return SCIP_OKAY;
}

/** reset the complete tree and set the given search frontier */
SCIP_RETCODE SCIPreoptApplyCompression(
   SCIP_REOPT*           reopt,              /**< reoptimization data structure */
   SCIP_SET*             set,                /**< global SCIP settings */
   BMS_BLKMEM*           blkmem,             /**< block memory */
   SCIP_REOPTNODE**      representatives,    /**< array of representatives */
   int                   nrepresentatives,   /**< number of representatives */
   SCIP_Bool*            success             /**< pointer to store if the method was successful */
   )
{
   SCIP_REOPTTREE* reopttree;
   unsigned int id;
   int r;

   assert(reopt != NULL);
   assert(set != NULL);
   assert(blkmem != NULL);
   assert(representatives != NULL);
   assert(nrepresentatives > 0);

   reopttree = reopt->reopttree;

   /* reset the current search tree */
   SCIP_CALL( reoptResetTree(reopt, set, blkmem, FALSE) );
   assert(reopttree->nreoptnodes == 0);

   /* create a new root node */
   id = 0;
   SCIP_CALL( createReoptnode(reopttree, set, blkmem, id) );

   /* set the reopttype */
   reopttree->reoptnodes[0]->reopttype = (unsigned int)SCIP_REOPTTYPE_TRANSIT;

   /* add all representatives */
   for( r = 0; r < nrepresentatives; r++ )
   {
      /* get an empty slot*/
      id = (unsigned int) (size_t) SCIPqueueRemove(reopttree->openids);
      assert(1 <= id && id < reopttree->reoptnodessize);
      assert(reopttree->reoptnodes[id] == NULL);

      SCIP_CALL( createReoptnode(reopttree, set, blkmem, id) );
      assert(reopttree->reoptnodes[id] != NULL);

      /* set the new node
       * 1. copy all variables, bounds, and boundtypes
       * 2. copy all constraints
       * 3. set the parent relation
       */
      if( representatives[r]->nvars > 0 )
      {
         int v;

         assert(representatives[r]->nvars <= representatives[r]->varssize);

         for( v = 0; v < representatives[r]->nvars; v++ )
         {
            SCIP_CALL( SCIPreoptnodeAddBndchg(reopttree->reoptnodes[id], set, blkmem, representatives[r]->vars[v],
                  representatives[r]->varbounds[v], representatives[r]->varboundtypes[v]) );
         }
      }

      if( representatives[r]->nconss > 0 )
      {
         int c;

         assert(representatives[r]->nconss <= representatives[r]->consssize);

         for( c = 0; c < representatives[r]->nconss; c++ )
         {
            SCIP_CALL( SCIPreoptnodeAddCons(reopttree->reoptnodes[id], set, blkmem, representatives[r]->conss[c]->vars,
                  representatives[r]->conss[c]->vals, representatives[r]->conss[c]->boundtypes,
                  representatives[r]->conss[c]->lhs, representatives[r]->conss[c]->rhs,
                  representatives[r]->conss[c]->nvars, representatives[r]->conss[c]->constype,
                  representatives[r]->conss[c]->linear) );
         }
      }

      reopttree->reoptnodes[id]->parentID = representatives[r]->parentID; /*lint !e732*/

      assert(reopttree->reoptnodes[id]->parentID == 0);
      assert(reopttree->reoptnodes[id]->nvars >= 0);
      assert(reopttree->reoptnodes[id]->nvars <= reopttree->reoptnodes[id]->varssize);
      assert(reopttree->reoptnodes[id]->nconss >= 0);

      /* set the reopttype */
      if( reopttree->reoptnodes[id]->nconss == 0 )
         reopttree->reoptnodes[id]->reopttype = (unsigned int)SCIP_REOPTTYPE_LEAF;
      else
         reopttree->reoptnodes[id]->reopttype = (unsigned int)SCIP_REOPTTYPE_LOGICORNODE;

      /* add the representative as a child of the root */
      SCIP_CALL( reoptAddChild(reopttree, set, blkmem, 0, id) );
   }

   SCIPsetDebugMsg(set, "-> new tree consists of %d nodes, the root has %d child nodes.\n",
         reopttree->nreoptnodes, reopttree->reoptnodes[0]->nchilds);

   (*success) = TRUE;

   return SCIP_OKAY;
}

/** transforms a set of dual reductions into a linear constraint */
static
SCIP_RETCODE transformDualredsToLinear(
   SCIP_REOPT*           reopt,              /**< reoptimization data structure */
   SCIP_SET*             set,                /**< global SCIP settings */
   BMS_BLKMEM*           blkmem,             /**< block memory */
   SCIP_REOPTCONSDATA*   consdata,           /**< reoptimization constraint data that should represent to set of solutions
                                               *  pruned by the dual reductions
                                               */
   SCIP_REOPTCONSDATA*   dualreds            /**< set of dual reductions */
   )
{
   int v;

   assert(reopt != NULL);
   assert(set != NULL);
   assert(blkmem != NULL);
   assert(consdata != NULL);
   assert(dualreds != NULL);

   /* we have to transform the set of bound changes into a linear constraint */
   SCIP_ALLOC( BMSduplicateBlockMemoryArray(blkmem, &consdata->vars, dualreds->vars, dualreds->nvars) );
   SCIP_ALLOC( BMSallocBlockMemoryArray(blkmem, &consdata->vals, dualreds->nvars) );
   consdata->boundtypes = NULL;

   consdata->varssize = dualreds->nvars;
   consdata->nvars = dualreds->nvars;
   consdata->constype = REOPT_CONSTYPE_DUALREDS;
   consdata->linear = TRUE;

   /* set lhs and rhs */
   consdata->lhs = 1.0;
   consdata->rhs = SCIPsetInfinity(set);

   for( v = 0; v < consdata->nvars; v++ )
   {
      assert(consdata->vars[v] != NULL);

      /* the bound is 0.0, the variable has to appear with a coefficient +1.0 in the constraint, sides do not change */
      if( SCIPsetIsEQ(set, dualreds->vals[v], 0.0) )
      {
         assert(dualreds->boundtypes[v] == SCIP_BOUNDTYPE_UPPER);
         consdata->vals[v] = 1.0;
      }
      /* the bound is 1.0, the variable has to appear with a coefficient -1.0 in the constraint, we subtract -1.0 from lhs
       *   logicor:       sum x_i + ~y_i    >= 1
       *           <==>   sum x_i + (1-y_i) >= 1
       *           <==>   sum x_i - y_i     >= 0
       */
      else
      {
         assert(SCIPsetIsEQ(set, dualreds->vals[v], 1.0));
         assert(dualreds->boundtypes[v] == SCIP_BOUNDTYPE_LOWER);

         consdata->vals[v] = -1.0;
         consdata->lhs -= 1.0;
      }
   }

   return SCIP_OKAY;
}


/** transforms a set of dual reductions into a bounddisjuction constraint */
static
SCIP_RETCODE transformDualredsToBounddisjunction(
   SCIP_REOPT*           reopt,              /**< reoptimization data structure */
   SCIP_SET*             set,                /**< global SCIP settings */
   BMS_BLKMEM*           blkmem,             /**< block memory */
   SCIP_REOPTCONSDATA*   consdata,           /**< reoptimization constraint data that should represent to set of solutions
                                               *  pruned by the dual reductions
                                               */
   SCIP_REOPTCONSDATA*   dualreds            /**< set of dual reductions */
   )
{
   int v;

   assert(reopt != NULL);
   assert(set != NULL);
   assert(blkmem != NULL);
   assert(consdata != NULL);
   assert(dualreds != NULL);

   /* we have to transform the set of bound changes into a linear constraint */
   SCIP_ALLOC( BMSduplicateBlockMemoryArray(blkmem, &consdata->vars, dualreds->vars, dualreds->nvars) );
   SCIP_ALLOC( BMSduplicateBlockMemoryArray(blkmem, &consdata->vals, dualreds->vals, dualreds->nvars) );
   SCIP_ALLOC( BMSduplicateBlockMemoryArray(blkmem, &consdata->boundtypes, dualreds->boundtypes, dualreds->nvars) );

   consdata->varssize = dualreds->nvars;
   consdata->nvars = dualreds->nvars;
   consdata->constype = REOPT_CONSTYPE_DUALREDS;
   consdata->linear = FALSE;

   /* set lhs and rhs */
   consdata->lhs = SCIP_UNKNOWN;
   consdata->rhs = SCIP_UNKNOWN;

   for( v = 0; v < consdata->nvars; v++ )
   {
      SCIP_Real glbbd;

      assert(consdata->vars[v] != NULL);

      /* we do the followung to transformations:
       * (a) x <= val   ==>   (x >= val+1)
       * (b) x >= val   ==>   (x <= val-1)
       */
      if( consdata->boundtypes[v] == SCIP_BOUNDTYPE_UPPER )
      {
         glbbd = SCIPvarGetUbGlobal(consdata->vars[v]);
         consdata->vals[v] = MIN(consdata->vals[v]+1.0, glbbd);
      }
      else
      {
         assert(dualreds->boundtypes[v] == SCIP_BOUNDTYPE_LOWER);
         glbbd = SCIPvarGetLbGlobal(consdata->vars[v]);
         consdata->vals[v] = MAX(glbbd, consdata->vals[v]-1.0);
      }
      consdata->boundtypes[v] = (SCIP_BOUNDTYPE)(SCIP_BOUNDTYPE_UPPER - consdata->boundtypes[v]); /*lint !e656*/
   }

   return SCIP_OKAY;
}

/** splits the root into several nodes and moves the child nodes of the root to one of the created nodes */
SCIP_RETCODE SCIPreoptSplitRoot(
   SCIP_REOPT*           reopt,              /**< reoptimization data structure */
   SCIP_TREE*            tree,               /**< branch and bound tree */
   SCIP_SET*             set,                /**< global SCIP settings */
   SCIP_STAT*            stat,               /**< dynamic SCIP statistics */
   BMS_BLKMEM*           blkmem,             /**< block memory */
   int*                  ncreatedchilds,     /**< pointer to store the number of created nodes */
   int*                  naddedconss         /**< pointer to store the number added constraints */
   )
{
   SCIP_REOPTTREE* reopttree;
   SCIP_REOPTNODE** reoptnodes;
   SCIP_REOPTCONSDATA* consdata;
   SCIP_VAR** vars;
   SCIP_Real* bounds;
   SCIP_BOUNDTYPE* boundtypes;
   int* perm = NULL;
   unsigned int id;
   int nbndchgs;
   int nchilds;
   int nvars = 0;
   int v;

   assert(reopt != NULL);
   assert(set != NULL);
   assert(stat != NULL);
   assert(blkmem != NULL);

   reopttree = reopt->reopttree;
   assert(reopttree != NULL);

   reoptnodes = reopttree->reoptnodes;
   assert(reoptnodes != NULL);
   assert(reoptnodes[0] != NULL);
   assert(reoptnodes[0]->dualreds);
   assert(reoptnodes[0]->reopttype == (unsigned int)SCIP_REOPTTYPE_STRBRANCHED);

   nchilds = reoptnodes[0]->nchilds;

   assert(reoptnodes[0]->dualredscur != NULL);
   nbndchgs = reoptnodes[0]->dualredscur->nvars;

   (*ncreatedchilds) = 0;
   (*naddedconss) = 0;

   /* create a node with all variables fixed, i.e., reconstruct the root of the last iteration */

   /* ensure that two free slots are available  */
   SCIP_CALL( reopttreeCheckMemory(reopttree, set, blkmem) );
   id = (unsigned int) (size_t) SCIPqueueRemove(reopttree->openids);

   assert(0 < id && id < reopt->reopttree->reoptnodessize);
   assert(reoptnodes[id] == NULL || reoptnodes[id]->nvars == 0);

   /*   1. create the node
    *   2. add all bound changes
    *   3. move all child nodes to id
    *   4. add id as a child of the root node
    */
   SCIP_CALL( createReoptnode(reopttree, set, blkmem, id) );
   reoptnodes[id]->parentID = 0;
   reoptnodes[id]->reopttype = (unsigned int)SCIP_REOPTTYPE_TRANSIT;

   /* check memory */
   SCIP_CALL( reoptnodeCheckMemory(reoptnodes[id], set, blkmem, nbndchgs, nchilds, 0) );
   assert(reoptnodes[id]->varssize >= nbndchgs);
   assert(reoptnodes[id]->nvars == 0);
   assert(reoptnodes[id]->vars != NULL);
   assert(reoptnodes[id]->varbounds != NULL);
   assert(reoptnodes[id]->varboundtypes != NULL);

   /* create a permutation array */
   if( !set->reopt_usesplitcons )
   {
      assert(perm == NULL);
      SCIP_CALL( SCIPsetAllocBufferArray(set, &perm, nbndchgs) );
   }

   /* copy bounds */
   for( v = 0; v < nbndchgs; v++ )
   {
      reoptnodes[id]->vars[v] = reoptnodes[0]->dualredscur->vars[v];
      reoptnodes[id]->varbounds[v] = reoptnodes[0]->dualredscur->vals[v];
      reoptnodes[id]->varboundtypes[v] = reoptnodes[0]->dualredscur->boundtypes[v];
      ++reoptnodes[id]->nvars;

      /* fill a permutation array */
      if( !set->reopt_usesplitcons )
         perm[v] = v;   /*lint !e613*/
   }
   assert(reoptnodes[id]->nvars == reoptnodes[0]->dualredscur->nvars);

   /* move the children */
   SCIP_CALL( reoptMoveIDs(reopttree, set, blkmem, 0, id) );
   assert(reoptnodes[0]->nchilds == 0);

   /* add the new reoptimization node as a child of the root node */
   SCIP_CALL( reoptAddChild(reopttree, set, blkmem, 0, id) );

   ++(*ncreatedchilds);

   if( set->reopt_usesplitcons )
   {
      int nbinvars = 0;
      int nintvars = 0;
      int ncontvars = 0;

      assert(*ncreatedchilds == 1);

      /* ensure that there is a free slots */
      SCIP_CALL( reopttreeCheckMemory(reopttree, set, blkmem) );
      id = (unsigned int) (size_t) SCIPqueueRemove(reopttree->openids);
      assert(0 < id && id < reopt->reopttree->reoptnodessize);

      /* 1. create the node
       * 2. add the constraint to ensure that at least one
       *    variable gets different
       * 3. add id as a child of the root node
       */
      SCIP_CALL( createReoptnode(reopttree, set, blkmem, id) );
      reoptnodes[id]->parentID = 0;
      reoptnodes[id]->reopttype = (unsigned int)SCIP_REOPTTYPE_LOGICORNODE;

      /* check memory for added constraints */
      SCIP_CALL( reoptnodeCheckMemory(reoptnodes[id], set, blkmem, 0, 0, 1) );

      /* create the constraint */
      SCIP_ALLOC( BMSallocBlockMemory(blkmem, &reoptnodes[id]->conss[0]) );
      consdata = reoptnodes[id]->conss[0];

      /* count number of binary, integer, and continuous varibales */
      for( v = 0; v < nbndchgs; v++ )
      {
         switch( SCIPvarGetType(reoptnodes[0]->dualredscur->vars[v]) ) {
         case SCIP_VARTYPE_BINARY:
            ++nbinvars;
            break;
         case SCIP_VARTYPE_INTEGER:
         case SCIP_VARTYPE_IMPLINT:
            ++nintvars;
            break;
         case SCIP_VARTYPE_CONTINUOUS:
            ++ncontvars;
            break;
         default:
            SCIPerrorMessage("Cannot handle vartype %d\n", SCIPvarGetType(reoptnodes[0]->dualredscur->vars[v]));
            return SCIP_INVALIDDATA;
         }
      }

      /* we create a linear constraint, since all variables are binary */
      if( nbinvars == nbndchgs )
      {
         SCIP_CALL( transformDualredsToLinear(reopt, set, blkmem, consdata, reoptnodes[0]->dualredscur) );
      }
      /* we create a bounddisjunction constraint, since at least one variable is (implicit) integer or continuous */
      else
      {
         assert(nintvars > 0 || ncontvars > 0);
         SCIP_CALL( transformDualredsToBounddisjunction(reopt, set, blkmem, consdata, reoptnodes[0]->dualredscur) );
      }
      ++reoptnodes[id]->nconss;

      /* add id as a child of the root node */
      SCIP_CALL( reoptAddChild(reopttree, set, blkmem, 0, id) );
      ++(*ncreatedchilds);

      ++(*naddedconss);
   }
   else
   {
      int c;

      assert(*ncreatedchilds == 1);
      assert(perm != NULL);

      vars = reoptnodes[0]->dualredscur->vars;
      bounds = reoptnodes[0]->dualredscur->vals;
      boundtypes = reoptnodes[0]->dualredscur->boundtypes;
      nvars = reoptnodes[0]->dualredscur->nvars;
      assert(perm[0] == 0 && perm[nvars-1] == nvars-1);

      /* calculate the order of the variables */
      switch (set->reopt_varorderinterdiction)
      {
         /* default order */
         case 'd':
            break;

         /* inference order */
         case 'i':
            SCIP_CALL( getInferenceOrder(set, stat, perm, vars, bounds, boundtypes, nvars) );
            break;

         /* random order */
         case 'r':
            SCIPrandomPermuteIntArray(reopt->randnumgen, perm, 0, nvars-1);
            break;

         default:
            return SCIP_INVALIDDATA;
      }

      /* create nvars nodes in the fashion of interdiction branching */
      for( c = 0; c < nvars; c++ )
      {
         /* ensure that two free slots are available  */
         SCIP_CALL( reopttreeCheckMemory(reopttree, set, blkmem) );
         id = (unsigned int) (size_t) SCIPqueueRemove(reopttree->openids);

         assert(0 < id && id < reopt->reopttree->reoptnodessize);
         assert(reoptnodes[id] == NULL || reoptnodes[id]->nvars == 0);

         /*   1. create the node
          *   2. fix the first v bound changes to vals[v] and v+1 to vals[v] +/- 1 (depending on the bound- and vartype)
          *   4. add the ID id as a child of the root node
          */
         SCIP_CALL( createReoptnode(reopttree, set, blkmem, id) );
         reoptnodes[id]->parentID = 0;
         reoptnodes[id]->reopttype = (unsigned int)SCIP_REOPTTYPE_TRANSIT;

         /* check memory */
         SCIP_CALL( reoptnodeCheckMemory(reoptnodes[id], set, blkmem, c+1, 0, 0) );
         assert(reoptnodes[id]->varssize >= perm[c]+1);
         assert(reoptnodes[id]->nvars == 0);
         assert(reoptnodes[id]->vars != NULL);
         assert(reoptnodes[id]->varbounds != NULL);
         assert(reoptnodes[id]->varboundtypes != NULL);

         /* the permutation is the identity */
         if( set->reopt_varorderinterdiction == 'd' )
         {
            /* copy first c bound changes */
            for( v = 0; v < c; v++ )
            {
               reoptnodes[id]->vars[v] = vars[v];
               reoptnodes[id]->varbounds[v] = bounds[v];
               reoptnodes[id]->varboundtypes[v] = boundtypes[v];
            }
         }
         else
         {
            /* copy first c bound changes */
            for( v = 0; v < c; v++ )
            {
               reoptnodes[id]->vars[v] = vars[perm[v]];
               reoptnodes[id]->varbounds[v] = bounds[perm[v]];
               reoptnodes[id]->varboundtypes[v] = boundtypes[perm[v]];
            }
         }
         reoptnodes[id]->nvars += c;

         /* set bound change v+1 (= c) to vals[v] +/- 1 (depending on the bound- and vartype) */
         assert(v == c);
         reoptnodes[id]->vars[c] = vars[perm[c]];
         reoptnodes[id]->varbounds[c] = bounds[perm[c]];
         if( SCIPvarGetType(vars[perm[c]]) != SCIP_VARTYPE_CONTINUOUS )
         {
            if( boundtypes[perm[c]] == SCIP_BOUNDTYPE_LOWER )
               reoptnodes[id]->varbounds[c] -= 1.0;
            else
               reoptnodes[id]->varbounds[c] += 1.0;
         }
         reoptnodes[id]->varboundtypes[c] = (boundtypes[perm[c]] == SCIP_BOUNDTYPE_UPPER ? SCIP_BOUNDTYPE_LOWER : SCIP_BOUNDTYPE_UPPER);
         ++reoptnodes[id]->nvars;

         /* add dummy1 as a child of the root node */
         SCIP_CALL( reoptAddChild(reopttree, set, blkmem, 0, id) );

         ++(*ncreatedchilds);
      }

      assert(*ncreatedchilds == nvars+1);

      SCIPsetFreeBufferArray(set, &perm);
      perm = NULL;
   }
   assert(perm == NULL);

   /* free the current dualredscur and assign dualredsnex */
   assert(reoptnodes[0]->dualredscur->vars != NULL);
   assert(reoptnodes[0]->dualredscur->vals != NULL);
   assert(reoptnodes[0]->dualredscur->boundtypes != NULL);

   /* free the current dualredscur and assign dualredsnex */
   SCIP_CALL( reoptnodeUpdateDualConss(reoptnodes[0], blkmem) );

   /* change the reopttype of the root node */
   SCIPnodeSetReopttype(SCIPtreeGetRootNode(tree), SCIP_REOPTTYPE_TRANSIT);

   return SCIP_OKAY;
}

/** reset the stored information abound bound changes based on dual information */
SCIP_RETCODE SCIPreoptResetDualBndchgs(
   SCIP_REOPT*           reopt,              /**< reoptimization data structure */
   SCIP_NODE*            node,               /**< node of the search tree */
   BMS_BLKMEM*           blkmem              /**< block memory */
   )
{
   unsigned int id;

   assert(reopt != NULL);
   assert(node != NULL);

   id = SCIPnodeGetReoptID(node);
   assert(id < reopt->reopttree->reoptnodessize);

   /* return if the node is not part of the reoptimization tree */
   if( SCIPnodeGetDepth(node) > 0 && id == 0 )
      return SCIP_OKAY;

   /* reset the dual constraint */
   SCIP_CALL( reoptnodeResetDualConss(reopt->reopttree->reoptnodes[id], blkmem) );

   return SCIP_OKAY;
}

/** return the branching path stored of the given node in the reoptimization tree */
void SCIPreoptnodeGetPath(
   SCIP_REOPT*           reopt,              /**< reoptimization data structure */
   SCIP_REOPTNODE*       reoptnode,          /**< node of the reoptimization tree */
   SCIP_VAR**            vars,               /**< array for variables */
   SCIP_Real*            vals,               /**< array for values */
   SCIP_BOUNDTYPE*       boundtypes,         /**< array for bound types */
   int                   varssize,           /**< size of arrays vars, vals, and boundtypes */
   int*                  nbndchgs,           /**< pointer to store the number of bound changes */
   int*                  nbndchgsafterdual   /**< pointer to store the number of bound changes applied after
                                              *  the first dual reduction at the given node */
   )
{
   int v;
   int nvars2;
   int nafterdualvars2;

   assert(reopt != NULL);
   assert(reoptnode != NULL);
   assert(vars != NULL);
   assert(vals != NULL);
   assert(boundtypes != NULL);

   (*nbndchgs) = reoptnode->nvars;
   (*nbndchgsafterdual) = reoptnode->nafterdualvars;

   /* return if the size of the given array is not large enough */
   if( varssize == 0 || varssize < *nbndchgs + *nbndchgsafterdual )
      return;

   /* add all bound changes made by branching (including dual reductions) */
   for( v = 0; v < *nbndchgs; v++ )
   {
      vars[v] = reoptnode->vars[v];
      vals[v] = reoptnode->varbounds[v];
      boundtypes[v] = reoptnode->varboundtypes[v];
   }

   /* add all bound changes made applied after a dual reduction */
   for( ; v < *nbndchgs + *nbndchgsafterdual; v++ )
   {
      vars[v] = reoptnode->afterdualvars[v-(*nbndchgs)];
      vals[v] = reoptnode->afterdualvarbounds[v-(*nbndchgs)];
      boundtypes[v] = reoptnode->afterdualvarboundtypes[v-(*nbndchgs)];
   }

   /* go along the root path within the reoptimization tree */
   if( reoptnode->parentID != 0 )
   {
      SCIP_REOPTNODE* parent;

      parent = reopt->reopttree->reoptnodes[reoptnode->parentID];
      SCIPreoptnodeGetPath(reopt, parent, &vars[v], &vals[v], &boundtypes[v], varssize, &nvars2, &nafterdualvars2);

      (*nbndchgs) += nvars2;
      (*nbndchgsafterdual) += nafterdualvars2;
   }
}

/** delete a node stored in the reoptimization tree */
SCIP_RETCODE SCIPreoptDeleteNode(
   SCIP_REOPT*           reopt,              /**< reoptimization data structure */
   SCIP_SET*             set,                /**< global SCIP settings */
   unsigned int          id,                 /**< id of a stored node */
   BMS_BLKMEM*           blkmem              /**< block memory */
   )
{
   assert(reopt != NULL);
   assert(reopt->reopttree != NULL);
   assert(id < reopt->reopttree->reoptnodessize);
   assert(reopt->reopttree->reoptnodes[id] != NULL);
   assert(blkmem != NULL);

   SCIP_CALL( reopttreeDeleteNode(reopt->reopttree, set, blkmem, id, TRUE) );
   SCIP_CALL( SCIPqueueInsert(reopt->reopttree->openids, (void*) (size_t) id) );

   return SCIP_OKAY;
}

/** reactivate the given @p reoptnode and split them into several nodes if necessary */
SCIP_RETCODE SCIPreoptApply(
   SCIP_REOPT*           reopt,              /**< reoptimization data structure */
   SCIP*                 scip,               /**< SCIP data structure */
   SCIP_SET*             set,                /**< global SCIP settings */
   SCIP_STAT*            stat,               /**< dynamic problem statistics */
   SCIP_PROB*            transprob,          /**< transformed problem */
   SCIP_PROB*            origprob,           /**< original problem */
   SCIP_TREE*            tree,               /**< branching tree */
   SCIP_LP*              lp,                 /**< current LP */
   SCIP_BRANCHCAND*      branchcand,         /**< branching candidate */
   SCIP_EVENTQUEUE*      eventqueue,         /**< event queue */
   SCIP_CLIQUETABLE*     cliquetable,        /**< clique table */
   BMS_BLKMEM*           blkmem,             /**< block memory */
   SCIP_REOPTNODE*       reoptnode,          /**< node of the reoptimization tree to reactivate */
   unsigned int          id,                 /**< id of the node to reactivate */
   SCIP_Real             estimate,           /**< estimate of the child nodes that should be created */
   SCIP_NODE**           childnodes,         /**< array to store the created child nodes */
   int*                  ncreatedchilds,     /**< pointer to store number of created child nodes */
   int*                  naddedconss,        /**< pointer to store number of generated constraints */
   int                   childnodessize,     /**< available size of childnodes array */
   SCIP_Bool*            success             /**< pointer store the result */
   )
{
   assert(reopt != NULL);
   assert(scip != NULL);
   assert(set != NULL);
   assert(stat != NULL);
   assert(transprob != NULL);
   assert(origprob != NULL);
   assert(tree != NULL);
   assert(lp != NULL);
   assert(branchcand != NULL);
   assert(eventqueue != NULL);
   assert(cliquetable != NULL);
   assert(blkmem != NULL);
   assert(reoptnode != NULL);
   assert(childnodes != NULL);
   assert(reopt->reopttree != NULL);
   assert(id < reopt->reopttree->reoptnodessize);
   assert(success != NULL);

   SCIPsetDebugMsg(set, "reactivating node at id %u:\n", id);

   *success = FALSE;

   /* check if we need to split the node */
   if( reoptnode->reopttype == (unsigned int)SCIP_REOPTTYPE_STRBRANCHED
      || reoptnode->reopttype == (unsigned int)SCIP_REOPTTYPE_INFSUBTREE )
   {
      int c;

      assert(reoptnode->dualreds);

      /* we want use a constraint to split the node into two disjoint node */
      if( set->reopt_usesplitcons )
      {
         if( reoptnode->reopttype == (unsigned int)SCIP_REOPTTYPE_INFSUBTREE )
         {
            assert(reoptnode->dualredscur != NULL);
            assert(reoptnode->dualredscur->constype == REOPT_CONSTYPE_INFSUBTREE);
            (*ncreatedchilds) = 1;
         }
         else
         {
            assert(reoptnode->dualredscur != NULL);
            assert(reoptnode->dualredscur->constype == REOPT_CONSTYPE_DUALREDS);
            (*ncreatedchilds) = 2;
         }

         /* in both cases we add exactly one constraint */
         (*naddedconss) = 1;

         if( childnodessize < *ncreatedchilds )
            return SCIP_OKAY;

         /* generate the nodes */
         for( c = 0; c < *ncreatedchilds; c++ )
         {
            /* create the child node */
            SCIP_CALL( SCIPnodeCreateChild(&childnodes[c], blkmem, set, stat, tree, 1.0, estimate) );

            /* change all bounds; convert the bound changes after the first based on dual reductions into branching
             * for second node only. if we generate only one node, i.e., the pruned part, we do not need this
             * changes anyway.
             */
            SCIP_CALL( changeAncestorBranchings(reopt, set, stat, transprob, origprob, tree, lp, branchcand, eventqueue,
                  cliquetable, blkmem, childnodes[c], id, c == 1) );

            /* add all local constraints */
            SCIP_CALL( addLocalConss(scip, reopt, set, stat, blkmem, childnodes[c], id) );

            /* we can use the old lowerbound if the objective function has not changed */
            if( !reopt->objhaschanged && SCIPsetIsGT(set, reopt->reopttree->reoptnodes[id]->lowerbound, estimate) )
               SCIPnodeSetEstimate(childnodes[c], set, reopt->reopttree->reoptnodes[id]->lowerbound);

            if( c == 0 )
            {
               /* in both cases the node generated first represents the pruned is currently not part of the reoptimization tree */
               SCIPnodeSetReopttype(childnodes[c], SCIP_REOPTTYPE_NONE);

               /* add the constraint to the node */
               assert(reopt->reopttree->reoptnodes[id]->dualredscur != NULL);
               SCIP_CALL( addSplitcons(reopt, scip, set, stat, blkmem, transprob, origprob, tree, lp, branchcand,
                     eventqueue, cliquetable, childnodes[c], id) );

               /* fixBounds() does the same, but in this case we go not into it */
               if( reoptnode->dualredscur->constype == REOPT_CONSTYPE_INFSUBTREE )
               {
                  assert(reoptnode->dualredscur->nvars > 0);
                  assert(reoptnode->dualredscur->varssize > 0);

                  /* delete dualredscur and move dualredsnex -> dualredscur */
                  SCIP_CALL( reoptnodeUpdateDualConss(reoptnode, blkmem) );
               }

               /* the added constraint could be deleted due to propagation, thus, we store the node in the reoptimization
                * tree. the node has to stored anyway, because of the constraint representing the dual reductions
                */
               SCIP_CALL( addNode(reopt, set, lp, blkmem, childnodes[c], SCIP_REOPTTYPE_LOGICORNODE, FALSE, FALSE,
                     -SCIPsetInfinity(set)) );
            }
            else
            {
               /* if we reach this lines of code, the current node represents the original node including all bound
                * changes based in dual information.
                */
               assert(reoptnode->dualredscur->constype == REOPT_CONSTYPE_DUALREDS);
               if( reoptnode->nconss == 0 )
                  SCIPnodeSetReopttype(childnodes[c], SCIP_REOPTTYPE_TRANSIT);
               else
                  SCIPnodeSetReopttype(childnodes[c], SCIP_REOPTTYPE_LOGICORNODE);

               /* fix all bound changes based on dual information and convert them into branchings */
               assert(reopt->reopttree->reoptnodes[id]->dualredscur != NULL);
               SCIP_CALL( fixBounds(reopt, set, stat, transprob, origprob, tree, lp, branchcand, eventqueue, cliquetable,
                     blkmem, childnodes[c], id, TRUE) );

               /* set the unique id the id of the original node */
               SCIPnodeSetReoptID(childnodes[c], id);
            }
         }

         /* reset the stored dual constraints */
         SCIP_CALL( reoptnodeUpdateDualConss(reopt->reopttree->reoptnodes[id], blkmem) );

         /* set the reoptimization type */
         if( reopt->reopttree->reoptnodes[id]->dualreds )
            reopt->reopttree->reoptnodes[id]->reopttype = (unsigned int)SCIP_REOPTTYPE_STRBRANCHED;
         else
            reopt->reopttree->reoptnodes[id]->reopttype = (unsigned int)SCIP_REOPTTYPE_TRANSIT;

         *success = TRUE;
      }
      else
      {
         SCIP_VAR** vars;
         SCIP_Real* bounds;
         SCIP_BOUNDTYPE* boundtypes;
         int* perm = NULL;
         int nvars;

         vars = reoptnode->dualredscur->vars;
         bounds = reoptnode->dualredscur->vals;
         boundtypes = reoptnode->dualredscur->boundtypes;
         nvars = reoptnode->dualredscur->nvars;

         *ncreatedchilds = nvars+1;
         *naddedconss = 0;

         /* check if there is enough memory allocated */
         if( childnodessize < *ncreatedchilds )
            return SCIP_OKAY;

         /* create and fill permutation array */
         SCIP_CALL( SCIPsetAllocBufferArray(set, &perm, nvars) );
         for( c = 0; c < nvars; c++ )
            perm[c] = c;

         /* calculate the order of the variables */
         switch (set->reopt_varorderinterdiction)
         {
            /* default order */
            case 'd':
               break;

            /* inference order */
            case 'i':
               SCIP_CALL( getInferenceOrder(set, stat, perm, vars, bounds, boundtypes, nvars) );
               break;

            /* random order */
            case 'r':
               SCIPrandomPermuteIntArray(reopt->randnumgen, perm, 0, nvars-1);
               break;

            default:
               return SCIP_INVALIDDATA;
         }

         assert(reopt->reopttree->reoptnodes[id] != NULL);
         reoptnode = reopt->reopttree->reoptnodes[id];

         /* enough that the node need to split */
         assert(reoptnode->dualreds);

         /* iterate over all nodes and change the necessary bounds (nodes[0] corresponds to the original one)
          * we need to do this in the reverse order because we want to transform the bound changes based on dual information
          * into branching decisions at nodes[0].
          */
         for( c = nvars; c >= 0; c-- )
         {
            /* create the child node */
            SCIP_CALL( SCIPnodeCreateChild(&childnodes[c], blkmem, set, stat, tree, 1.0, estimate) );

#ifdef SCIP_MORE_DEBUG
            SCIPsetDebugMsg(set, " change bounds at node %lld\n", SCIPnodeGetNumber(childnodes[c]));
#endif

            /* change all bounds */
            SCIP_CALL( changeAncestorBranchings(reopt, set, stat, transprob, origprob, tree, lp, branchcand, eventqueue,
                  cliquetable, blkmem, childnodes[c], id, FALSE) );

            /* reconstruct the original node and the pruned part, respectively */
            if( c == 0 )
            {
               /* fix bound changes based on dual information and convert all these bound changes to normal bound changes */
               SCIP_CALL( fixBounds(reopt, set, stat, transprob, origprob, tree, lp, branchcand, eventqueue, cliquetable,
                     blkmem, childnodes[c], id, TRUE) );

               /* set the reopttype of the node */
               SCIPnodeSetReopttype(childnodes[c], SCIP_REOPTTYPE_TRANSIT);

               /* set the unique id */
               SCIPnodeSetReoptID(childnodes[c], id);
            }
            else
            {
               /* fix the first c bound changes and negate the (c+1)th */
               SCIP_CALL( fixInterdiction(reopt, set, stat, transprob, origprob, tree, lp, branchcand, eventqueue, cliquetable,
                     blkmem, childnodes[c], id, perm, vars, bounds, boundtypes, nvars, c) );
            }

            /* add all local constraints */
            SCIP_CALL( addLocalConss(scip, reopt, set, stat, blkmem, childnodes[c], id) );

            /* we can use the old lowerbound if the objective function has not changed */
            if( !reopt->objhaschanged && SCIPsetIsGT(set, reopt->reopttree->reoptnodes[id]->lowerbound, estimate) )
               SCIPnodeSetEstimate(childnodes[c], set, reopt->reopttree->reoptnodes[id]->lowerbound);
         }

         /* free buffer array */
         SCIPsetFreeBufferArray(set, &perm);

         /* reset the stored dual constraints */
         SCIP_CALL( reoptnodeUpdateDualConss(reopt->reopttree->reoptnodes[id], blkmem) );

         /* set the reoptimization type to transit */
         if( reopt->reopttree->reoptnodes[id]->dualreds )
            reopt->reopttree->reoptnodes[id]->reopttype = (unsigned int)SCIP_REOPTTYPE_STRBRANCHED;
         else
            reopt->reopttree->reoptnodes[id]->reopttype = (unsigned int)SCIP_REOPTTYPE_TRANSIT;

         *success = TRUE;
      }
   }
   else
   {
      /* we need the create exactly one node to reconstruct the node itself and no additional constraint */
      (*ncreatedchilds) = 1;
      (*naddedconss) = 0;

      if( childnodessize < *ncreatedchilds )
         return SCIP_OKAY;

      /* create the child node */
      SCIP_CALL( SCIPnodeCreateChild(&childnodes[0], blkmem, set, stat, tree, 1.0, estimate) );

      /* change all bounds */
      assert(reoptnode->nafterdualvars == 0);
      SCIP_CALL( changeAncestorBranchings(reopt, set, stat, transprob, origprob, tree, lp, branchcand, eventqueue,
            cliquetable, blkmem, childnodes[0], id, FALSE) );

      /* add all local constraints */
      SCIP_CALL( addLocalConss(scip, reopt, set, stat, blkmem, childnodes[0], id) );

      /* we can use the old lowerbound if the objective function has not changed */
      if( !reopt->objhaschanged && SCIPsetIsGT(set, reopt->reopttree->reoptnodes[id]->lowerbound, estimate) )
         SCIPnodeSetEstimate(childnodes[0], set, reopt->reopttree->reoptnodes[id]->lowerbound);

      /* set the reopttype */
      assert(reoptnode->reopttype != (unsigned int)SCIP_REOPTTYPE_INFSUBTREE
          && reoptnode->reopttype != (unsigned int)SCIP_REOPTTYPE_STRBRANCHED);
      SCIPnodeSetReopttype(childnodes[0], (SCIP_REOPTTYPE)reoptnode->reopttype);

      /* set the unique id */
      SCIPnodeSetReoptID(childnodes[0], id);

      *success = TRUE;
   }

   return SCIP_OKAY;
}

/** returns the time needed to store the nodes for reoptimization */
SCIP_Real SCIPreoptGetSavingtime(
   SCIP_REOPT*           reopt               /**< reoptimization data structure */
   )
{
   assert(reopt != NULL);

   return SCIPclockGetTime(reopt->savingtime);
}

/** add the stored constraints globally to the problem */
SCIP_RETCODE SCIPreoptApplyGlbConss(
   SCIP*                 scip,               /**< SCIP data structure */
   SCIP_REOPT*           reopt,              /**< reoptimization data structure */
   SCIP_SET*             set,                /**< global SCIP settings */
   SCIP_STAT*            stat,               /**< dynamic problem statistics */
   BMS_BLKMEM*           blkmem              /**< block memory */
   )
{
   char name[SCIP_MAXSTRLEN];
   int c;

   assert(scip != NULL);
   assert(reopt != NULL);
   assert(set != NULL);
   assert(stat != NULL);
   assert(blkmem != NULL);

   if( reopt->glbconss == NULL || reopt->nglbconss == 0 )
      return SCIP_OKAY;

   for( c = reopt->nglbconss-1; c >= 0; c-- )
   {
      SCIP_CONS* cons;
      SCIP_VAR** consvars;
      int nbinvars;
      int nintvars;
      int v;

      assert(reopt->glbconss[c] != NULL);
      assert(reopt->glbconss[c]->nvars > 0);

      cons = NULL;
      consvars = NULL;
      nbinvars = 0;
      nintvars = 0;

      /* check if we can use a logic-or or if we have to use a bounddisjuction constraint */
      for( v = 0; v < reopt->glbconss[c]->nvars; v++ )
      {
         if( SCIPvarGetType(reopt->glbconss[c]->vars[v]) == SCIP_VARTYPE_BINARY )
            ++nbinvars;
         else if( SCIPvarGetType(reopt->glbconss[c]->vars[v]) == SCIP_VARTYPE_INTEGER
               || SCIPvarGetType(reopt->glbconss[c]->vars[v]) == SCIP_VARTYPE_IMPLINT )
            ++nintvars;
         else
         {
            SCIPerrorMessage("Expected variable type binary or (impl.) integer for variable <%s> in global constraint at pos. %d.\n",
                  SCIPvarGetName(reopt->glbconss[c]->vars[v]), c);
            return SCIP_INVALIDDATA;
         }
      }

      (void) SCIPsnprintf(name, SCIP_MAXSTRLEN, "glb_%s_%d_%d", reopt->glbconss[c]->constype == REOPT_CONSTYPE_CUT ? "cut" : "inf", reopt->run, c);

      /* @todo use active representatives */

      /* all variables are binary, we can create a logic-or constraint */
      if( nbinvars == reopt->glbconss[c]->nvars )
      {
         SCIPsetDebugMsg(set, "-> add logic-or constraints with %d binvars\n", nbinvars);

         /* allocate buffer */
         SCIP_CALL( SCIPallocBufferArray(scip, &consvars, reopt->glbconss[c]->nvars) );

         for( v = 0; v < reopt->glbconss[c]->nvars; v++ )
         {
            consvars[v] = reopt->glbconss[c]->vars[v];
            assert(SCIPvarIsOriginal(consvars[v]));

            /* negate the variable if it was fixed to 1 */
            if( SCIPsetIsFeasEQ(set, reopt->glbconss[c]->vals[v], 0.0) )
            {
               assert(reopt->glbconss[c]->boundtypes[v] == SCIP_BOUNDTYPE_UPPER);
               SCIP_CALL( SCIPvarNegate(consvars[v], blkmem, set, stat, &consvars[v]) );
            }
         }

         /* create the logic-or constraint */
         SCIP_CALL( SCIPcreateConsLogicor(scip, &cons, name, reopt->glbconss[c]->nvars,
               consvars, FALSE, TRUE, TRUE, TRUE, TRUE, FALSE, FALSE, FALSE, FALSE, FALSE) );

         /* free buffer */
         SCIPfreeBufferArray(scip, &consvars);
      }
      /* not all variables are binary, we need a bounddisjunction constraint */
      else
      {
         assert(reopt->glbconss[c]->nvars == nbinvars + 2*nintvars);

         SCIPsetDebugMsg(set, "-> add bounddisjuction constraints with %d binvars, %d intvars\n", nbinvars, (int) (2*nintvars));

         /* create the bounddisjuction constraint */
         SCIP_CALL( SCIPcreateConsBasicBounddisjunction(scip, &cons, name, reopt->glbconss[c]->nvars, reopt->glbconss[c]->vars,
               reopt->glbconss[c]->boundtypes, reopt->glbconss[c]->vals) );
      }

#ifdef SCIP_DEBUG_CONSS
      SCIPdebugPrintCons(scip, cons, NULL);
#endif

      SCIP_CALL( SCIPaddCons(scip, cons) );

      /* remember the constraint for re-activation */
      assert(!SCIPhashmapExists(reopt->activeconss, (void*)cons));
      SCIP_CALL( SCIPhashmapInsert(reopt->activeconss, (void*)cons, (void*)cons) );

      /* don't release the constraint because we would need to capture the constraint anyway */

      /* mark the constraint as empty */
      reopt->glbconss[c]->nvars = 0;
   }

   SCIPsetDebugMsg(set, "added %d gobal constraints\n", reopt->nglbconss);

   /* reset number of global constraints */
   reopt->nglbconss = 0;

   return SCIP_OKAY;
}

/** add the stored cuts to the separation storage */
SCIP_RETCODE SCIPreoptApplyCuts(
   SCIP_REOPT*           reopt,              /**< reoptimization data structure */
   SCIP_NODE*            node,               /**< current focus node */
   SCIP_SEPASTORE*       sepastore,          /**< separation storage */
   SCIP_CUTPOOL*         cutpool,            /**< global cutpool */
   BMS_BLKMEM*           blkmem,             /**< block memory */
   SCIP_SET*             set,                /**< global SCIP settings */
   SCIP_STAT*            stat,               /**< dynamic problem statistics */
   SCIP_EVENTQUEUE*      eventqueue,         /**< event queue */
   SCIP_EVENTFILTER*     eventfilter,        /**< event filter */
   SCIP_LP*              lp,                 /**< current LP */
   SCIP_Bool             root                /**< bool whether the current node is the root */
   )
{
   SCIP_REOPTNODE* reoptnode;
   SCIP_Bool infeasible;
   unsigned int id;
   int ncuts;
   int c;

   assert(reopt != NULL);
   assert(node != NULL);
   assert(sepastore != NULL);
   assert(blkmem != NULL);
   assert(set != NULL);
   assert(stat != NULL);
   assert(eventqueue != NULL);
   assert(eventfilter != NULL);
   assert(lp != NULL);

   id = SCIPnodeGetReoptID(node);
   assert(id < reopt->reopttree->reoptnodessize);

   /* skip nodes that are node part of the reoptimization tree */
   if( id == 0 && SCIPnodeGetDepth(node) > 0 )
      return SCIP_OKAY;

   reoptnode = reopt->reopttree->reoptnodes[id];
   assert(reoptnode != NULL);

   ncuts = 0;
   for( c = reoptnode->nconss-1; c >= 0; c-- )
   {
      SCIP_REOPTCONSDATA* cons;

      cons = reoptnode->conss[c];
      assert(cons != NULL);

      if( cons->constype == REOPT_CONSTYPE_CUT )
      {
         SCIP_ROW* cut;
         SCIP_COL** cols;
         SCIP_Real* vals;
         char cutname[SCIP_MAXSTRLEN];
         int ncols;
         int v;

         SCIP_CALL( SCIPsetAllocBufferArray(set, &cols, cons->nvars) );
         SCIP_CALL( SCIPsetAllocBufferArray(set, &vals, cons->nvars) );

         ncols = 0;
         for( v = 0; v < cons->nvars; v++ )
         {
            SCIP_VAR* transvar;

            assert(SCIPvarIsOriginal(cons->vars[v]));

            transvar = SCIPvarGetTransVar(cons->vars[v]);
            assert(transvar != NULL);
            assert(SCIPvarGetStatus(transvar) == SCIP_VARSTATUS_COLUMN);

            vals[ncols] = cons->vals[v];
            cols[ncols] = SCIPvarGetCol(transvar);
            assert(cols[ncols] != NULL);

            ++ncols;
         }
         assert(ncols == cons->nvars);

         (void) SCIPsnprintf(cutname, SCIP_MAXSTRLEN, "reoptcut_%d_%d", id, ncuts);
         infeasible = FALSE;

         if( id == 0 )
         {
            SCIP_CALL( SCIProwCreate(&cut, blkmem, set, stat, lp, cutname, ncols, cols, vals, cons->lhs, cons->rhs,
                  SCIP_ROWORIGINTYPE_REOPT, NULL, FALSE, FALSE, TRUE) );
            SCIP_CALL( SCIPcutpoolAddRow(cutpool, blkmem, set, stat, lp, cut) );

            SCIPsetDebugMsg(set, "add cut <%s> of size %d to cutpool, [lhs, rhs] = [%g,%g] to node %lld\n", cutname,
               ncols, cons->lhs, cons->rhs, SCIPnodeGetNumber(node));
         }
         else
         {
            SCIP_CALL( SCIProwCreate(&cut, blkmem, set, stat, lp, cutname, ncols, cols, vals, cons->lhs, cons->rhs,
                  SCIP_ROWORIGINTYPE_REOPT, NULL, TRUE, TRUE, TRUE) );
            SCIP_CALL( SCIPsepastoreAddCut(sepastore, blkmem, set, stat, eventqueue, eventfilter, lp, cut, FALSE, root,
                  &infeasible) );

            SCIPsetDebugMsg(set, "add cut <%s> of size %d to sepastore, [lhs, rhs] = [%g,%g] to node %lld\n", cutname,
               ncols, cons->lhs, cons->rhs, SCIPnodeGetNumber(node));
         }

         SCIP_CALL( SCIProwRelease(&cut, blkmem, set, lp) );

         if( infeasible )
            SCIPsetDebugMsg(set, "cut %d stored at node %llu (id: %u) is infeasible.\n", c, SCIPnodeGetNumber(node), id);
         else
            ++ncuts;

         SCIPsetFreeBufferArray(set, &vals);
         SCIPsetFreeBufferArray(set, &cols);

         BMSfreeBlockMemoryArrayNull(blkmem, &reoptnode->conss[c]->boundtypes, reoptnode->conss[c]->varssize);
         BMSfreeBlockMemoryArray(blkmem, &reoptnode->conss[c]->vals, reoptnode->conss[c]->varssize);
         BMSfreeBlockMemoryArray(blkmem, &reoptnode->conss[c]->vars, reoptnode->conss[c]->varssize);
         BMSfreeBlockMemory(blkmem, &reoptnode->conss[c]); /*lint !e866*/
         --reoptnode->nconss;
      }
      else
      {
#ifndef NDEBUG
         int i;
         for( i = c-1; i >= 0; i-- )
            assert(reoptnode->conss[i]->constype != REOPT_CONSTYPE_CUT);
#endif
         break;
      }
   }

   return SCIP_OKAY;
}

/** check if the LP of the given node should be solved or not */
SCIP_Bool SCIPreoptGetSolveLP(
   SCIP_REOPT*           reopt,              /**< reoptimization data structure */
   SCIP_SET*             set,                /**< global SCIP settings */
   SCIP_NODE*            node                /**< node of the current search tree */
   )
{
   unsigned int id;

   assert(reopt != NULL);
   assert(node != NULL);

   /* get the ID */
   id = SCIPnodeGetReoptID(node);
   assert(id < reopt->reopttree->reoptnodessize);

   /* return if the node is not part of the reoptimization tree */
   if( SCIPnodeGetDepth(node) > 0 && id == 0 )
      return TRUE;

   /* return always true if the parameter is set to 1.0 */
   if( SCIPsetIsGE(set, set->reopt_objsimrootlp, 1.0) )
      return TRUE;

   /* current node is the root */
   if( id == 0 )
   {
      if( reopt->reopttree->reoptnodes[0]->nchilds > 0 )
      {
         /* the objective function has changed only slightly */
         if( SCIPsetIsGE(set, reopt->simtolastobj, set->reopt_objsimrootlp) )
            return FALSE;
      }
   }
   else
   {
      /* solve node LP if the node type is greater or equal to solvelp or there were too many bound changes at the current node */
      if( reopt->reopttree->reoptnodes[id]->nvars < set->reopt_solvelpdiff && (int) SCIPnodeGetReopttype(node) < set->reopt_solvelp )
      {
         assert(reopt->reopttree->reoptnodes[id]->nchilds > 0);
         return FALSE;
      }
   }

   return TRUE;
}

/** initialize an empty node */
void SCIPreoptnodeInit(
   SCIP_REOPTNODE*       reoptnode,          /**< node of the reopttree */
   SCIP_SET*             set                 /**< global SCIP settings */
   )
{
   assert(reoptnode != NULL);
   assert(set != NULL);

   reoptnode->conss = NULL;
   reoptnode->nconss = 0;
   reoptnode->consssize = 0;
   reoptnode->childids = NULL;
   reoptnode->allocchildmem = 0;
   reoptnode->nchilds = 0;
   reoptnode->nvars = 0;
   reoptnode->nafterdualvars = 0;
   reoptnode->parentID = 0;
   reoptnode->dualreds = FALSE;
   reoptnode->reopttype = (unsigned int)SCIP_REOPTTYPE_NONE;
   reoptnode->varssize = 0;
   reoptnode->afterdualvarssize = 0;
   reoptnode->vars = NULL;
   reoptnode->varbounds = NULL;
   reoptnode->varboundtypes = NULL;
   reoptnode->afterdualvars = NULL;
   reoptnode->afterdualvarbounds = NULL;
   reoptnode->afterdualvarboundtypes = NULL;
   reoptnode->dualredscur = NULL;
   reoptnode->dualredsnex = NULL;
   reoptnode->lowerbound = -SCIPsetInfinity(set);
}

/** reset the given reoptimization node */
SCIP_RETCODE SCIPreoptnodeReset(
   SCIP_REOPT*           reopt,              /**< reoptimization data structure */
   SCIP_SET*             set,                /**< global SCIP settings */
   BMS_BLKMEM*           blkmem,             /**< block memory */
   SCIP_REOPTNODE*       reoptnode           /**< reoptimization node */
   )
{
   assert(reopt != NULL);
   assert(set != NULL);
   assert(blkmem != NULL);
   assert(reoptnode != NULL);

   SCIP_CALL( reoptnodeReset(reoptnode, set, blkmem) );

   return SCIP_OKAY;
}

/** delete the given reoptimization node */
SCIP_RETCODE SCIPreoptnodeDelete(
   SCIP_REOPTNODE**      reoptnode,          /**< pointer of reoptnode */
   BMS_BLKMEM*           blkmem              /**< block memory */
   )
{
   assert(reoptnode != NULL);
   assert(blkmem != NULL);

   SCIP_CALL( reoptnodeDelete(reoptnode, blkmem) );

   return SCIP_OKAY;
}

/** add a variable to a given reoptnode */
SCIP_RETCODE SCIPreoptnodeAddBndchg(
   SCIP_REOPTNODE*       reoptnode,          /**< node of the reopttree */
   SCIP_SET*             set,                /**< global SCIP settings */
   BMS_BLKMEM*           blkmem,             /**< block memory */
   SCIP_VAR*             var,                /**< variable to add */
   SCIP_Real             val,                /**< value of the variable */
   SCIP_BOUNDTYPE        boundtype           /**< boundtype of the variable */
   )
{
   int nvars;

   assert(reoptnode != NULL);
   assert(var != NULL);
   assert(blkmem != NULL);

   nvars = reoptnode->nvars;

   SCIP_CALL( reoptnodeCheckMemory(reoptnode, set, blkmem, nvars + 1, 0, 0) );

   reoptnode->vars[nvars] = var;
   reoptnode->varbounds[nvars] = val;
   reoptnode->varboundtypes[nvars] = boundtype;
   ++reoptnode->nvars;

   return SCIP_OKAY;
}

/** add a constraint to a given reoptnode */
SCIP_RETCODE SCIPreoptnodeAddCons(
   SCIP_REOPTNODE*       reoptnode,          /**< node of the reopttree */
   SCIP_SET*             set,                /**< global SCIP settings */
   BMS_BLKMEM*           blkmem,             /**< block memory */
   SCIP_VAR**            vars,               /**< variables which are part of the constraint */
   SCIP_Real*            bounds,             /**< bounds of the variables */
   SCIP_BOUNDTYPE*       boundtypes,         /**< boundtypes of the variables (or NULL is the constraint is a cut) */
   SCIP_Real             lhs,                /**< lhs of the constraint */
   SCIP_Real             rhs,                /**< rhs of the constraint */
   int                   nvars,              /**< number of variables */
   REOPT_CONSTYPE        constype,           /**< type of the constraint */
   SCIP_Bool             linear              /**< the given constraint has a linear representation */
   )
{
   int nconss;

   assert(reoptnode != NULL);
   assert(set != NULL);
   assert(vars != NULL);
   assert(bounds != NULL);
   assert(REOPT_CONSTYPE_CUT || boundtypes != NULL);
   assert(nvars > 0);
   assert(blkmem != NULL);

   /* the constraint can be interpreted as a normal bound change */
   if( nvars == 1 )
   {
      assert(constype == REOPT_CONSTYPE_DUALREDS || constype == REOPT_CONSTYPE_INFSUBTREE);

      SCIPsetDebugMsg(set, "-> constraint has size 1 -> save as normal bound change.\n");

      if( SCIPvarGetType(vars[0]) == SCIP_VARTYPE_BINARY )
      {
         SCIP_CALL( SCIPreoptnodeAddBndchg(reoptnode, set, blkmem, vars[0], 1-bounds[0],
               1-bounds[0] == 1 ? SCIP_BOUNDTYPE_LOWER : SCIP_BOUNDTYPE_UPPER) );
      }
      else
      {
         SCIP_Real newbound;
         SCIP_BOUNDTYPE newboundtype;

         assert(SCIPvarGetType(vars[0]) == SCIP_VARTYPE_INTEGER);

         if( boundtypes[0] == SCIP_BOUNDTYPE_UPPER )
         {
            newbound = bounds[0] + 1.0;
            assert(SCIPsetIsLE(set, newbound, SCIPvarGetUbLocal(vars[0])));

            newboundtype = SCIP_BOUNDTYPE_LOWER;
         }
         else
         {
            newbound = bounds[0] - 1.0;
            assert(SCIPsetIsGE(set, newbound, SCIPvarGetLbLocal(vars[0])));

            newboundtype = SCIP_BOUNDTYPE_UPPER;
         }

         SCIP_CALL( SCIPreoptnodeAddBndchg(reoptnode, set, blkmem, vars[0], newbound, newboundtype) );
      }
   }
   else
   {
      nconss = reoptnode->nconss;

      SCIP_CALL( reoptnodeCheckMemory(reoptnode, set, blkmem, 0, 0, nconss+1) );

      /* create the constraint */
      SCIP_ALLOC( BMSallocBlockMemory(blkmem, &reoptnode->conss[nconss]) ); /*lint !e866*/
      SCIP_ALLOC( BMSduplicateBlockMemoryArray(blkmem, &reoptnode->conss[nconss]->vars, vars, nvars) );
      SCIP_ALLOC( BMSduplicateBlockMemoryArray(blkmem, &reoptnode->conss[nconss]->vals, bounds, nvars) );
      if( boundtypes != NULL )
      {
         assert(!linear);
         SCIP_ALLOC( BMSduplicateBlockMemoryArray(blkmem, &reoptnode->conss[nconss]->boundtypes, boundtypes, nvars) );
      }
      else
         reoptnode->conss[nconss]->boundtypes = NULL;

      reoptnode->conss[nconss]->varssize = nvars;
      reoptnode->conss[nconss]->nvars = nvars;
      reoptnode->conss[nconss]->lhs = lhs;
      reoptnode->conss[nconss]->rhs = rhs;
      reoptnode->conss[nconss]->constype = constype;
      reoptnode->conss[nconss]->linear = linear;
      ++reoptnode->nconss;
   }
   return SCIP_OKAY;
}

/** add a constraint to the reoptimization data structure */
SCIP_RETCODE SCIPreoptAddCons(
   SCIP_REOPT*           reopt,              /**< reoptimization data structure */
   SCIP_SET*             set,                /**< global SCIP settings */
   BMS_BLKMEM*           blkmem,             /**< block memory */
   SCIP_CONS*            cons                /**< constraint to add */
   )
{
   assert(reopt != NULL);
   assert(set != NULL);
   assert(blkmem != NULL);
   assert(cons != NULL);

   /* check memory */
   if( reopt->addedconsssize == 0 )
   {
      assert(reopt->addedconss == NULL);

      reopt->addedconsssize = 10;
      SCIP_ALLOC( BMSallocClearBlockMemoryArray(blkmem, &reopt->addedconss, reopt->addedconsssize) );
   }
   else if( reopt->naddedconss == reopt->addedconsssize )
   {
      int newsize = SCIPsetCalcMemGrowSize(set, reopt->addedconsssize+1);
      SCIP_ALLOC( BMSreallocBlockMemoryArray(blkmem, &reopt->addedconss, reopt->addedconsssize, newsize) );

      /* clear the array */
      BMSclearMemoryArray(&reopt->addedconss[reopt->addedconsssize], newsize - reopt->addedconsssize); /*lint !e866 */

      reopt->addedconsssize = newsize;
   }
   assert(reopt->naddedconss < reopt->addedconsssize);
   assert(reopt->addedconss[reopt->naddedconss] == NULL);

   reopt->addedconss[reopt->naddedconss] = cons;
   reopt->consadded = TRUE;
   ++reopt->naddedconss;

   /* capture the constraint */
   SCIPconsCapture(cons);

   return SCIP_OKAY;
}

/** save global lower and upper bounds
 *
 *  @note this method should only be called once, i.e., after fishing presolving of the first problem
 */
SCIP_RETCODE SCIPreoptSaveGlobalBounds(
   SCIP_REOPT*           reopt,              /**< reoptimization data structure */
   SCIP_PROB*            transprob,          /**< transformed problem data */
   BMS_BLKMEM*           blkmem              /**< block memory */
   )
{
   SCIP_VAR** vars;
   int nvars;
   int i;

   assert(reopt != NULL);
   assert(transprob != NULL);
   assert(reopt->glblb == NULL && reopt->glbub == NULL);

   nvars = SCIPprobGetNVars(transprob);
   vars = SCIPprobGetVars(transprob);

   /* create hashmaps */
   SCIP_CALL( SCIPhashmapCreate(&reopt->glbub, blkmem, nvars) );
   SCIP_CALL( SCIPhashmapCreate(&reopt->glblb, blkmem, nvars) );

   /* store the global bounds */
   for( i = 0; i < nvars; i++ )
   {
      assert(!SCIPhashmapExists(reopt->glblb, (void*)vars[i]));
      assert(!SCIPhashmapExists(reopt->glbub, (void*)vars[i]));

      SCIP_CALL( SCIPhashmapInsertReal(reopt->glblb, (void*)vars[i], SCIPvarGetLbGlobal(vars[i])) );
      SCIP_CALL( SCIPhashmapInsertReal(reopt->glbub, (void*)vars[i], SCIPvarGetUbGlobal(vars[i])) );
   }

   return SCIP_OKAY;
}

/** save active constraints
 *
 *  @note this method can only called once, i.e., after fishing presolving of the first problem
 */
SCIP_RETCODE SCIPreoptSaveActiveConss(
   SCIP_REOPT*           reopt,              /**< reoptimization data structure */
   SCIP_PROB*            transprob,          /**< transformed problem data */
   BMS_BLKMEM*           blkmem              /**< block memory */
   )
{
   SCIP_CONS** conss;
   int nconss;
   int i;

   assert(reopt != NULL);
   assert(transprob != NULL);
   assert(reopt->activeconss == NULL);

   conss = transprob->conss;
   nconss = transprob->nconss;

   /* create hashmap */
   SCIP_CALL( SCIPhashmapCreate(&reopt->activeconss, blkmem, nconss) );

   for( i = 0; i < nconss; i++ )
   {
      assert(SCIPconsIsActive(conss[i]));
      assert(!SCIPhashmapExists(reopt->activeconss, (void*)conss[i]));

      SCIPconsCapture(conss[i]);
      SCIP_CALL( SCIPhashmapInsert(reopt->activeconss, (void*)conss[i], (void*)conss[i]) );
   }

   return SCIP_OKAY;
}

/** installs global lower and upper bounds */
SCIP_RETCODE SCIPreoptInstallBounds(
   SCIP_REOPT*           reopt,              /**< reoptimization data structure */
   SCIP_SET*             set,                /**< global SCIP settings */
   SCIP_STAT*            stat,               /**< dynamic SCIP statistics */
   SCIP_PROB*            transprob,          /**< transformed problem data */
   SCIP_LP*              lp,                 /**< current LP data */
   SCIP_BRANCHCAND*      branchcand,         /**< branching candidate storage */
   SCIP_EVENTQUEUE*      eventqueue,         /**< event queue */
   SCIP_CLIQUETABLE*     cliquetable,        /**< clique table data structure */
   BMS_BLKMEM*           blkmem              /**< block memory */
   )
{
   SCIP_VAR** vars;
   int nvars;
   int i;

   assert(reopt != NULL);
   assert(transprob != NULL);
   assert(reopt->glblb != NULL && reopt->glbub != NULL);
   assert(SCIPprobIsTransformed(transprob));

   nvars = SCIPprobGetNVars(transprob);
   vars = SCIPprobGetVars(transprob);

   /* install global lower and upper bounds */
   for( i = 0; i < nvars; i++ )
   {
      SCIP_Real lb;
      SCIP_Real ub;

      assert(SCIPhashmapExists(reopt->glblb, (void*)vars[i]));
      assert(SCIPhashmapExists(reopt->glbub, (void*)vars[i]));

      lb = SCIPhashmapGetImageReal(reopt->glblb, (void*)vars[i]);
      ub = SCIPhashmapGetImageReal(reopt->glbub, (void*)vars[i]);
      assert(lb < SCIP_INVALID && ub < SCIP_INVALID);

      /* reset the global bounds back */
      SCIP_CALL( SCIPvarChgLbGlobal(vars[i], blkmem, set, stat, lp, branchcand, eventqueue, cliquetable, lb) );
      SCIP_CALL( SCIPvarChgUbGlobal(vars[i], blkmem, set, stat, lp, branchcand, eventqueue, cliquetable, ub) );

      /* reset the local bounds back */
      SCIP_CALL( SCIPvarChgLbLocal(vars[i], blkmem, set, stat, lp, branchcand, eventqueue, lb) );
      SCIP_CALL( SCIPvarChgUbLocal(vars[i], blkmem, set, stat, lp, branchcand, eventqueue, ub) );
   }

   return SCIP_OKAY;
}

/** reactivate globally valid constraints that were deactivated and necessary to ensure correctness */
SCIP_RETCODE SCIPreoptResetActiveConss(
   SCIP_REOPT*           reopt,              /**< reoptimization data structure */
   SCIP_SET*             set,                /**< global SCIP settings */
   SCIP_STAT*            stat                /**< dynamic SCIP statistics */
   )
{
   int nentries;
   int i;

   assert(reopt != NULL);
   assert(reopt->activeconss != NULL);

   nentries = SCIPhashmapGetNEntries(reopt->activeconss);

   /* loop over all entries of the hashmap and reactivate deactivated constraints */
   for( i = 0; i < nentries; i++ )
   {
      SCIP_CONS* cons;
      SCIP_HASHMAPENTRY* entry = SCIPhashmapGetEntry(reopt->activeconss, i);

      if( entry == NULL )
         continue;

      cons = (SCIP_CONS*)SCIPhashmapEntryGetImage(entry);
      assert(cons != NULL);

      /* it can happen that the constraint got globally deleted */
      if( SCIPconsIsDeleted(cons) )
         cons->deleted = FALSE;

      /* to ensure that the constraint will be added to all the data structures we need to deactivate the
       * constraint first.
       */
      if( SCIPconsIsActive(cons) )
      {
         SCIP_CALL( SCIPconsDeactivate(cons, set, stat) );
      }
      SCIP_CALL( SCIPconsActivate(cons, set, stat, -1, TRUE) );
   }

   return SCIP_OKAY;
}

/** returns whether a constraint is necessary to ensure correctness and cannot be deleted */
SCIP_Bool SCIPreoptConsCanBeDeleted(
   SCIP_REOPT*           reopt,              /**< reoptimization data structure */
   SCIP_CONS*            cons                /**< problem constraint */
   )
{
   assert(reopt != NULL);
   assert(cons != NULL);

   /* the hashmap is not initialized, we can delete all constraints */
   if( reopt->activeconss == NULL )
      return TRUE;

   return !SCIPhashmapExists(reopt->activeconss, (void*)cons);
}<|MERGE_RESOLUTION|>--- conflicted
+++ resolved
@@ -5238,26 +5238,8 @@
       (*reopt)->glblb = NULL;
       (*reopt)->glbub = NULL;
    }
-<<<<<<< HEAD
-
-   if( (*reopt)->glblb != NULL )
-   {
-      SCIPhashmapFree(&(*reopt)->glblb);
-      SCIPhashmapFree(&(*reopt)->glbub);
-      SCIPhashmapFree(&(*reopt)->activeconss);
-      (*reopt)->glblb = NULL;
-      (*reopt)->glbub = NULL;
-      (*reopt)->activeconss = NULL;
-   }
-   else
-   {
-      assert((*reopt)->glbub == NULL);
-      assert((*reopt)->activeconss == NULL);
-   }
-=======
    else
       assert((*reopt)->glbub == NULL);
->>>>>>> 74ca42f9
 
    BMSfreeBlockMemoryArray(blkmem, &(*reopt)->varhistory, (*reopt)->runsize);
    BMSfreeBlockMemoryArray(blkmem, &(*reopt)->prevbestsols, (*reopt)->runsize);
