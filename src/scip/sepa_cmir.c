/* * * * * * * * * * * * * * * * * * * * * * * * * * * * * * * * * * * * * * */
/*                                                                           */
/*                  This file is part of the program and library             */
/*         SCIP --- Solving Constraint Integer Programs                      */
/*                                                                           */
/*    Copyright (C) 2002-2017 Konrad-Zuse-Zentrum                            */
/*                            fuer Informationstechnik Berlin                */
/*                                                                           */
/*  SCIP is distributed under the terms of the ZIB Academic License.         */
/*                                                                           */
/*  You should have received a copy of the ZIB Academic License              */
/*  along with SCIP; see the file COPYING. If not email to scip@zib.de.      */
/*                                                                           */
/* * * * * * * * * * * * * * * * * * * * * * * * * * * * * * * * * * * * * * */

/**@file   sepa_cmir.c
 * @brief  complemented mixed integer rounding cuts separator (Marchand's version)
 * @author Kati Wolter
 * @author Tobias Achterberg
 */

/*---+----1----+----2----+----3----+----4----+----5----+----6----+----7----+----8----+----9----+----0----+----1----+----2*/

#include <assert.h>
#include <string.h>

#include "scip/sepa_cmir.h"
#include "scip/pub_misc.h"
#include "scip/cuts.h"


#define SEPA_NAME              "cmir"
#define SEPA_DESC              "complemented mixed integer rounding cuts separator (Marchand's version)"
#define SEPA_PRIORITY             -3000
#define SEPA_FREQ                     0
#define SEPA_MAXBOUNDDIST           0.0
#define SEPA_USESSUBSCIP          FALSE /**< does the separator use a secondary SCIP instance? */
#define SEPA_DELAY                FALSE /**< should separation method be delayed, if other separators found cuts? */

#define DEFAULT_MAXROUNDS             5 /**< maximal number of cmir separation rounds per node (-1: unlimited) */
#define DEFAULT_MAXROUNDSROOT        -1 /**< maximal number of cmir separation rounds in the root node (-1: unlimited) */
#define DEFAULT_MAXTRIES             -1 /**< maximal number of rows to start aggregation with per separation round
                                         *   (-1: unlimited) */
#define DEFAULT_MAXTRIESROOT         -1 /**< maximal number of rows to start aggregation with per round in the root node
                                         *   (-1: unlimited) */
#define DEFAULT_MAXFAILS             20 /**< maximal number of consecutive unsuccessful aggregation tries (-1: unlimited) */
#define DEFAULT_MAXFAILSROOT        100 /**< maximal number of consecutive unsuccessful aggregation tries in the root node
                                         *   (-1: unlimited) */
#define DEFAULT_MAXAGGRS              3 /**< maximal number of aggregations for each row per separation round */
#define DEFAULT_MAXAGGRSROOT          6 /**< maximal number of aggregations for each row per round in the root node */
#define DEFAULT_MAXSEPACUTS         200 /**< maximal number of cmir cuts separated per separation round */
#define DEFAULT_MAXSEPACUTSROOT    1000 /**< maximal number of cmir cuts separated per separation round in root node */
#define DEFAULT_MAXSLACK            0.0 /**< maximal slack of rows to be used in aggregation */
#define DEFAULT_MAXSLACKROOT        0.1 /**< maximal slack of rows to be used in aggregation in the root node */
#define DEFAULT_DENSITYSCORE       1e-4 /**< weight of row density in the aggregation scoring of the rows */
#define DEFAULT_SLACKSCORE         1e-3 /**< weight of slack in the aggregation scoring of the rows */
#define DEFAULT_MAXAGGDENSITY      0.20 /**< maximal density of aggregated row */
#define DEFAULT_MAXROWDENSITY      0.05 /**< maximal density of row to be used in aggregation */
#define DEFAULT_DENSITYOFFSET       100 /**< additional number of variables allowed in row on top of density */
#define DEFAULT_MAXROWFAC          1e+4 /**< maximal row aggregation factor */
#define DEFAULT_MAXTESTDELTA         -1 /**< maximal number of different deltas to try (-1: unlimited) */
#define DEFAULT_MAXCONTS             10 /**< maximal number of active continuous variables in aggregated row */
#define DEFAULT_MAXCONTSROOT         10 /**< maximal number of active continuous variables in aggregated row in the root */
#define DEFAULT_AGGRTOL             0.1 /**< aggregation heuristic: tolerance for bound distances used to select real
                                         *   variable in current aggregated constraint to be eliminated */
#define DEFAULT_TRYNEGSCALING      TRUE /**< should negative values also be tested in scaling? */
#define DEFAULT_FIXINTEGRALRHS     TRUE /**< should an additional variable be complemented if f0 = 0? */
#define DEFAULT_DYNAMICCUTS        TRUE /**< should generated cuts be removed from the LP if they are no longer tight? */

#define BOUNDSWITCH                 0.5
#define USEVBDS                    TRUE
#define ALLOWLOCAL                 TRUE
#define MINFRAC                    0.05
#define MAXFRAC                   0.999
#define MAKECONTINTEGRAL          FALSE
#define IMPLINTSARECONT

#define MAXAGGRLEN(nvars)          (0.1*(nvars)+1000) /**< maximal length of base inequality */


/*
 * Data structures
 */

/** separator data */
struct SCIP_SepaData
{
   SCIP_Real             maxslack;           /**< maximal slack of rows to be used in aggregation */
   SCIP_Real             maxslackroot;       /**< maximal slack of rows to be used in aggregation in the root node */
   SCIP_Real             densityscore;       /**< weight of row density in the aggregation scoring of the rows */
   SCIP_Real             slackscore;         /**< weight of slack in the aggregation scoring of the rows */
   SCIP_Real             maxaggdensity;      /**< maximal density of aggregated row */
   SCIP_Real             maxrowdensity;      /**< maximal density of row to be used in aggregation */
   SCIP_Real             maxrowfac;          /**< maximal row aggregation factor */
   SCIP_Real             aggrtol;            /**< tolerance for bound distance used in aggregation heuristic */
   int                   maxrounds;          /**< maximal number of cmir separation rounds per node (-1: unlimited) */
   int                   maxroundsroot;      /**< maximal number of cmir separation rounds in the root node (-1: unlimited) */
   int                   maxtries;           /**< maximal number of rows to start aggregation with per separation round
                                              *   (-1: unlimited) */
   int                   maxtriesroot;       /**< maximal number of rows to start aggregation with per round in the root node
                                              *   (-1: unlimited) */
   int                   maxfails;           /**< maximal number of consecutive unsuccessful aggregation tries
                                              *   (-1: unlimited) */
   int                   maxfailsroot;       /**< maximal number of consecutive unsuccessful aggregation tries in the root
                                              *   node (-1: unlimited) */
   int                   maxaggrs;           /**< maximal number of aggregations for each row per separation round */
   int                   maxaggrsroot;       /**< maximal number of aggregations for each row per round in the root node */
   int                   maxsepacuts;        /**< maximal number of cmir cuts separated per separation round */
   int                   maxsepacutsroot;    /**< maximal number of cmir cuts separated per separation round in root node */
   int                   densityoffset;      /**< additional number of variables allowed in row on top of density */
   int                   maxtestdelta;       /**< maximal number of different deltas to try (-1: unlimited) */
   int                   maxconts;           /**< maximal number of active continuous variables in aggregated row */
   int                   maxcontsroot;       /**< maximal number of active continuous variables in aggregated row in the root */
   SCIP_Bool             trynegscaling;      /**< should negative values also be tested in scaling? */
   SCIP_Bool             fixintegralrhs;     /**< should an additional variable be complemented if f0 = 0? */
   SCIP_Bool             dynamiccuts;        /**< should generated cuts be removed from the LP if they are no longer tight? */
};

<<<<<<< HEAD
/** type of variable that is not at its bound */
typedef enum {
   BAD                = 0,
   GOOD_WITH_POS_SIGN = 1,
   GOOD_WITH_NEG_SIGN = 2,
   GOOD_WITH_ALL_SIGN = 3,
} BOUNDDIST_VARTYPE;

/** for each continuous variable, stores good candidates for generating an aggregation that projects out that variable;
 * it also stores the distance to the bounds of the continuous variables (at the current solution). */
typedef
struct AggregationData {
   SCIP_Real*            bounddist;          /**< bound distance of continuous variables */
   uint8_t*              bounddistvartype;   /**< array to store types of variabe that are not at their bound */
   int*                  bounddistinds;      /**< problem indices of the continuous variables corresponding to the bounddistance value */
   int                   nbounddistvars;     /**< number of continuous variables that are not at their bounds */
   SCIP_ROW**            aggrrows;           /**< array of rows suitable for substitution of continuous variable */
   SCIP_Real*            aggrrowscoef;       /**< coefficient of the continous variable in aggrrows */
   int                   aggrrowssize;       /**< size of aggrrows array */
   int                   naggrrows;          /**< occupied positions in aggrrows array */
   int*                  aggrrowsstart;      /**< array with start positions of suitable rows for substitution for each continous variable
                                              *   with non-zero bound distance */
   int*                  ngoodaggrrows;      /**< array with number of rows suitable for substitution that only contain one continuous
                                              *   variable that is not at it's bound */
   int*                  nbadvarsinrow;      /**< number of continuous variables that are not at their bounds for each row */
   SCIP_AGGRROW*         aggrrow;            /**< store aggregation row here so that it can be reused */
   int*                  aggrrowdatainds;    /**< buffer to store the indicies of bad variables of the current aggregation row
                                              *   within the other arrays in this struct */
=======
typedef
struct AggregationData {
   SCIP_Real*            bounddist;          /**< bound distance of continuous variables */
   int*                  bounddistinds;      /**< problem indices of the continUous variables corresponding to the bounddistance value */
   int                   nbounddistvars;     /**< number of continuous variables that are not at their bounds */
   SCIP_ROW**            aggrrows;           /**< array of rows suitable for substitution of continuous variable */
   SCIP_Real*            aggrrowscoef;       /**< coefficient of continous variable in row that is suitable for substitution of that variable */
   int                   aggrrowssize;       /**< size of aggrrows array */
   int                   naggrrows;          /**< occupied positions in aggrrows array */
   int*                  aggrrowsstart;      /**< array with start positions of suitable rows for substitution for each continous variable with non-zero bound distance */
   int*                  ngoodaggrrows;      /**< array with number of rows suitable for substitution that only contain one continuous variable that is not at it's bound */
   int*                  nbadvarsinrow;      /**< number of continuous variables that are not at their bounds for each row */
   SCIP_AGGRROW*         aggrrow;            /**< store aggregation row here so that it can be reused */
>>>>>>> 377a95ab
} AGGREGATIONDATA;

/*
 * Local methods
 */

/** adds given cut to LP if violated */
static
SCIP_RETCODE addCut(
   SCIP*                 scip,               /**< SCIP data structure */
   SCIP_SOL*             sol,                /**< the solution that should be separated, or NULL for LP solution */
   SCIP_SEPA*            sepa,               /**< separator */
   SCIP_Real*            cutcoefs,           /**< coefficients of active variables in cut */
   int*                  cutinds,            /**< problem indices of variables in cut */
   int                   cutnnz,             /**< number of non-zeros in cut */
   SCIP_Real             cutrhs,             /**< right hand side of cut */
   SCIP_Real             cutefficacy,        /**< efficacy of cut */
   SCIP_Bool             cutislocal,         /**< is the cut only locally valid? */
   SCIP_Bool             cutremovable,       /**< should the cut be removed from the LP due to aging or cleanup? */
   int                   cutrank,            /**< rank of the cut */
   const char*           cutclassname,       /**< name of cut class to use for row names */
   SCIP_Bool*            cutoff,             /**< whether a cutoff has been detected */
   int*                  ncuts               /**< pointer to count the number of added cuts */
   )
{
   assert(scip != NULL);
   assert(cutcoefs != NULL);
   assert(cutoff != NULL);
   assert(ncuts != NULL);

   *cutoff = FALSE;

   if( cutnnz > 0 && SCIPisEfficacious(scip, cutefficacy) )
   {
      SCIP_VAR** vars;
      int i;
      SCIP_ROW* cut;
      char cutname[SCIP_MAXSTRLEN];
      SCIP_Bool success;

      /* get active problem variables */
      vars = SCIPgetVars(scip);

      /* create the cut */
      (void) SCIPsnprintf(cutname, SCIP_MAXSTRLEN, "%s%d_%d", cutclassname, SCIPgetNLPs(scip), *ncuts);
      SCIP_CALL( SCIPcreateEmptyRowSepa(scip, &cut, sepa, cutname, -SCIPinfinity(scip), cutrhs,
                                        cutislocal, FALSE, cutremovable) );

      SCIP_CALL( SCIPcacheRowExtensions(scip, cut) );

      for( i = 0; i < cutnnz; ++i )
      {
         SCIP_CALL( SCIPaddVarToRow(scip, cut, vars[cutinds[i]], cutcoefs[i]) );
      }

      /* set cut rank */
      SCIProwChgRank(cut, cutrank);

      SCIPdebugMsg(scip, " -> found potential %s cut <%s>: rhs=%f, eff=%f\n",
                   cutclassname, cutname, cutrhs, cutefficacy);
      SCIPdebug( SCIP_CALL( SCIPprintRow(scip, cut, NULL) ) );

      /* try to scale the cut to integral values, but only if the scaling is small; otherwise keep the fractional cut */
      SCIP_CALL( SCIPmakeRowIntegral(scip, cut, -SCIPepsilon(scip), SCIPsumepsilon(scip),
                                     (SCIP_Longint) 30, 100.0, MAKECONTINTEGRAL, &success) );

      if( success && !SCIPisCutEfficacious(scip, sol, cut) )
      {
         SCIPdebugMsg(scip, " -> %s cut <%s> no longer efficacious: rhs=%f, eff=%f\n",
                      cutclassname, cutname, cutrhs, cutefficacy);
         SCIPdebug( SCIP_CALL( SCIPprintRow(scip, cut, NULL) ) );
         success = FALSE;
      }
      else
         success = TRUE; /* also use cut if scaling failed */

      /* if scaling was successful, add the cut */
      if( success )
      {
         SCIPdebugMsg(scip, " -> found %s cut <%s>: rhs=%f, eff=%f, rank=%d, min=%f, max=%f (range=%g)\n",
                      cutclassname, cutname, cutrhs, cutefficacy, SCIProwGetRank(cut),
                      SCIPgetRowMinCoef(scip, cut), SCIPgetRowMaxCoef(scip, cut),
                      SCIPgetRowMaxCoef(scip, cut)/SCIPgetRowMinCoef(scip, cut));
         SCIPdebug( SCIP_CALL( SCIPprintRow(scip, cut, NULL) ) );

         SCIP_CALL( SCIPflushRowExtensions(scip, cut) );

         SCIP_CALL( SCIPaddCut(scip, sol, cut, FALSE, cutoff) );
         if( !(*cutoff) && !cutislocal )
         {
            SCIP_CALL( SCIPaddPoolCut(scip, cut) );
         }
         (*ncuts)++;
      }

      /* release the row */
      SCIP_CALL( SCIPreleaseRow(scip, &cut) );
   }

   return SCIP_OKAY;
}

/** decreases the score of a row in order to not aggregate it again too soon */
static
void decreaseRowScore(
   SCIP_Real*            rowlhsscores,       /**< aggregation scores for left hand sides of row */
   SCIP_Real*            rowrhsscores,       /**< aggregation scores for right hand sides of row */
   int                   rowidx              /**< index of row to decrease score for */
   )
{
   assert(rowlhsscores != NULL);
   assert(rowrhsscores != NULL);
   assert(rowlhsscores[rowidx] >= 0.0);
   assert(rowrhsscores[rowidx] >= 0.0);

   rowlhsscores[rowidx] *= 0.99;
   rowrhsscores[rowidx] *= 0.99;
}

#if 0
/** returns whether the variable should be tried to be aggregated out */
static
SCIP_Bool varIsContinuous(
   SCIP_VAR*             var                 /**< problem variable */
   )
{
   SCIP_VARTYPE vartype;

   vartype = SCIPvarGetType(var);

#ifdef IMPLINTSARECONT
   return (vartype == SCIP_VARTYPE_CONTINUOUS || vartype == SCIP_VARTYPE_IMPLINT);
#else
   return (vartype == SCIP_VARTYPE_CONTINUOUS);
#endif
}

/** returns the minimal distance of the solution of a continuous variable to its bounds */
static
SCIP_Real getBounddist(
   SCIP*                 scip,               /**< SCIP data structure */
   int                   nintvars,           /**< number of integer variables in the problem */
   SCIP_Real*            varsolvals,         /**< LP solution value of all variables in LP */
   SCIP_Real*            bestcontlbs,        /**< best lower (variable or standard) bounds of continuous variables */
   SCIP_Real*            bestcontubs,        /**< best upper (variable or standard) bounds of continuous variables */
   SCIP_VAR*             var                 /**< continuous variable to get bound distance for */
   )
{
   SCIP_Real primsol;
   SCIP_Real lb;
   SCIP_Real ub;
   SCIP_Real distlower;
   SCIP_Real distupper;
   SCIP_Real bounddist;

   assert(varIsContinuous(var));
   assert(SCIPvarGetProbindex(var) >= nintvars);

   primsol = varsolvals[SCIPvarGetProbindex(var)];
   lb = bestcontlbs[SCIPvarGetProbindex(var) - nintvars];
   ub = bestcontubs[SCIPvarGetProbindex(var) - nintvars];
   assert(SCIPisGE(scip, lb, SCIPvarGetLbGlobal(var)));
   assert(SCIPisLE(scip, ub, SCIPvarGetUbGlobal(var)));
   distlower = primsol - lb;
   distupper = ub - primsol;
   bounddist = MIN(distlower, distupper);

#ifdef IMPLINTSARECONT
   /* prefer continuous variables over implicit integers to be aggregated out */
   if( SCIPvarGetType(var) != SCIP_VARTYPE_CONTINUOUS )
      bounddist /= 10.0;
#endif

   return bounddist;
}

#endif


<<<<<<< HEAD
=======

>>>>>>> 377a95ab
/** setup data for aggregating rows */
static
SCIP_RETCODE setupAggregationData(
   SCIP*                 scip,               /**< SCIP datastructure */
   SCIP_SOL*             sol,                /**< solution to separate, NULL for LP solution */
   AGGREGATIONDATA*      aggrdata            /**< pointer to aggregation data to setup */
   )
{
   SCIP_VAR** vars;
   int nvars;
   int nbinvars;
   int nintvars;
   int ncontvars;
   int firstcontvar;
   int nimplvars;
   SCIP_ROW** rows;
   int nrows;
   int i;

   SCIP_CALL( SCIPgetVarsData(scip, &vars, &nvars, &nbinvars, &nintvars, &nimplvars, &ncontvars) );
   SCIP_CALL( SCIPgetLPRowsData(scip, &rows, &nrows) );

<<<<<<< HEAD
   SCIP_CALL( SCIPallocBufferArray(scip, &aggrdata->bounddist, ncontvars) );
   SCIP_CALL( SCIPallocBufferArray(scip, &aggrdata->bounddistinds, ncontvars) );
   SCIP_CALL( SCIPallocBufferArray(scip, &aggrdata->bounddistvartype, ncontvars) );
   SCIP_CALL( SCIPallocBufferArray(scip, &aggrdata->ngoodaggrrows, ncontvars) );
   SCIP_CALL( SCIPallocBufferArray(scip, &aggrdata->aggrrowsstart, ncontvars + 1) );
=======
   SCIP_CALL( SCIPallocBufferArray(scip, &aggrdata->bounddist, ncontvars + nimplvars) );
   SCIP_CALL( SCIPallocBufferArray(scip, &aggrdata->bounddistinds, ncontvars + nimplvars) );
   SCIP_CALL( SCIPallocBufferArray(scip, &aggrdata->ngoodaggrrows, ncontvars + nimplvars) );
   SCIP_CALL( SCIPallocBufferArray(scip, &aggrdata->aggrrowsstart, ncontvars + nimplvars + 1) );
>>>>>>> 377a95ab
   SCIP_CALL( SCIPallocBufferArray(scip, &aggrdata->nbadvarsinrow, nrows) );
   SCIP_CALL( SCIPaggrRowCreate(scip, &aggrdata->aggrrow) );
   SCIP_CALL( SCIPallocBufferArray(scip, &aggrdata->aggrrowdatainds, nvars) );
   BMSclearMemoryArray(aggrdata->nbadvarsinrow, nrows);

   aggrdata->nbounddistvars = 0;
   aggrdata->aggrrows = NULL;
   aggrdata->aggrrowscoef = NULL;
   aggrdata->aggrrowssize = 0;
   aggrdata->naggrrows = 0;

<<<<<<< HEAD
   /* TODO: shall we loop over the implicit integers as well? */
   for( i = nvars - ncontvars; i < nvars; ++i )
=======
   firstcontvar = nvars - ncontvars;

   for( i = nbinvars + nintvars; i < nvars; ++i )
>>>>>>> 377a95ab
   {
      SCIP_Real bounddist;

      /* compute the bound distance of the variable */
      {
         SCIP_Real primsol;
         SCIP_Real distlb;
         SCIP_Real distub;
         SCIP_Real bestlb;
         SCIP_Real bestub;
         SCIP_Real bestvlb;
         SCIP_Real bestvub;
         int bestvlbidx;
         int bestvubidx;

#if ALLOWLOCAL == 1
         bestlb = SCIPvarGetLbLocal(vars[i]);
         bestub = SCIPvarGetUbLocal(vars[i]);
#else
         bestlb = SCIPvarGetLbGlobal(vars[i]);
         bestub = SCIPvarGetUbGlobal(vars[i]);
#endif
         SCIP_CALL( SCIPgetVarClosestVlb(scip, vars[i], sol, &bestvlb, &bestvlbidx) );
         SCIP_CALL( SCIPgetVarClosestVub(scip, vars[i], sol, &bestvub, &bestvubidx) );
         if( bestvlbidx >= 0 )
            bestlb = MAX(bestlb, bestvlb);
         if( bestvubidx >= 0 )
            bestub = MIN(bestub, bestvub);

         primsol = SCIPgetSolVal(scip, sol, vars[i]);
         distlb = primsol - bestlb;
         distub = bestub - primsol;

         bounddist = MIN(distlb, distub);
         bounddist = MAX(bounddist, 0.0);

         /* prefer continuous variables over implicit integers to be aggregated out */
         if( i < firstcontvar )
            bounddist *= 0.1;
      }

      /* when variable is not at its bound, we want to project it out, so add it to the aggregation data */
      if( !SCIPisZero(scip, bounddist) )
      {
         int k = aggrdata->nbounddistvars++;
         aggrdata->bounddist[k] = bounddist;
         aggrdata->bounddistinds[k] = i;
         aggrdata->aggrrowsstart[k] = aggrdata->naggrrows;

         /* the current variable is a bad variable (continuous, not at its bound): increase the number of bad variable count
          * on each row this variables appears in; also each of these rows can be used to project the variable out so store them */
         if( SCIPvarIsInLP(vars[i]) )
         {
            SCIP_COL* col = SCIPvarGetCol(vars[i]);
            SCIP_ROW** colrows = SCIPcolGetRows(col);
            SCIP_Real* colrowvals = SCIPcolGetVals(col);
            int ncolnonzeros = SCIPcolGetNLPNonz(col);
            int aggrrowsminsize = aggrdata->naggrrows + ncolnonzeros;

            if( aggrrowsminsize > aggrdata->aggrrowssize )
            {
               SCIP_CALL( SCIPreallocBufferArray(scip, &aggrdata->aggrrows, aggrrowsminsize) );
               SCIP_CALL( SCIPreallocBufferArray(scip, &aggrdata->aggrrowscoef, aggrrowsminsize) );
            }

            for( k = 0; k < ncolnonzeros; ++k )
            {
               /* ignore modifiable rows */
               if( SCIProwIsModifiable(colrows[k]) )
                  continue;

               ++aggrdata->nbadvarsinrow[SCIProwGetLPPos(colrows[k])];
               aggrdata->aggrrows[aggrdata->naggrrows] = colrows[k];
               aggrdata->aggrrowscoef[aggrdata->naggrrows] = colrowvals[k];
               ++aggrdata->naggrrows;
            }
         }
      }
   }

   /* add sentinel entry at the end */
   aggrdata->aggrrowsstart[aggrdata->nbounddistvars] = aggrdata->naggrrows;

   /* for each continous variable that is not at its bounds check if there is a
    * row where it is the only such variable ("good" rows). In the array with the rows that are
    * suitable for substituting this variable move the good rows to the beginning
    * and store the number of good rows for each of the variables.
    * If a variable has at least one good row, then it is a "better" variable and we make
    * the value of the bounddistance for this variable negative, to mark it.
    * Note that better variables are continous variables that are not at their bounds
    * and can be projected out without introducing bad variables (by using a good row).
    */
   {
      int beg;
      int end;

      beg = aggrdata->aggrrowsstart[0];
      for( i = 0; i < aggrdata->nbounddistvars; ++i )
      {
         int k;
         int ngoodrows;
         uint8_t bounddistvartype = BAD;

         end = aggrdata->aggrrowsstart[i + 1];
         ngoodrows = 0;

         for( k = beg; k != end; ++k )
         {
            int lppos = SCIProwGetLPPos(aggrdata->aggrrows[k]);
            if( aggrdata->nbadvarsinrow[lppos] == 1  && SCIProwGetNLPNonz(aggrdata->aggrrows[k]) > 2 && SCIProwGetRank(aggrdata->aggrrows[k]) == 0 )
            {
               SCIP_Real lhs;
               SCIP_Real rhs;
               int nextgoodrowpos = beg + ngoodrows;

               lhs = SCIProwGetLhs(aggrdata->aggrrows[k]);
               rhs = SCIProwGetRhs(aggrdata->aggrrows[k]);

#if 0
               /* TODO somehow this is better */
               if( !SCIPisEQ(scip, lhs, rhs) )
                  continue;
#endif

               if( k > nextgoodrowpos )
               {
                  SCIPswapPointers((void**) (&aggrdata->aggrrows[k]), (void**) (&aggrdata->aggrrows[nextgoodrowpos]));
                  SCIPswapReals(&aggrdata->aggrrowscoef[k], &aggrdata->aggrrowscoef[nextgoodrowpos]);
               }
               ++ngoodrows;

               if( !SCIPisInfinity(scip, -lhs) && !SCIPisInfinity(scip, rhs) )
               {
                  bounddistvartype = GOOD_WITH_ALL_SIGN;
               }
               else if( SCIPisInfinity(scip, -lhs) )
               {
                  assert(!SCIPisInfinity(scip, rhs));

                  if( aggrdata->aggrrowscoef[k] > 0 )
                     bounddistvartype |= GOOD_WITH_NEG_SIGN;
                  else
                     bounddistvartype |= GOOD_WITH_POS_SIGN;
               }
               else
               {
                  if( aggrdata->aggrrowscoef[k] < 0 )
                     bounddistvartype |= GOOD_WITH_NEG_SIGN;
                  else
                     bounddistvartype |= GOOD_WITH_POS_SIGN;
               }
            }
         }

         aggrdata->ngoodaggrrows[i] = ngoodrows;
         aggrdata->bounddistvartype[i] = bounddistvartype;
         beg = end;
      }
   }

   return SCIP_OKAY;
}

static
void destroyAggregationData(
   SCIP*                 scip,
   AGGREGATIONDATA*      aggrdata
   )
{
   SCIPfreeBufferArray(scip, &aggrdata->aggrrowdatainds);
   SCIPaggrRowFree(scip, &aggrdata->aggrrow);
   SCIPfreeBufferArrayNull(scip, &aggrdata->aggrrowscoef);
   SCIPfreeBufferArrayNull(scip, &aggrdata->aggrrows);
   SCIPfreeBufferArray(scip, &aggrdata->nbadvarsinrow);
   SCIPfreeBufferArray(scip, &aggrdata->aggrrowsstart);
   SCIPfreeBufferArray(scip, &aggrdata->ngoodaggrrows);
   SCIPfreeBufferArray(scip, &aggrdata->bounddistvartype);
   SCIPfreeBufferArray(scip, &aggrdata->bounddistinds);
   SCIPfreeBufferArray(scip, &aggrdata->bounddist);
}


static
int findAggrDataIndex(
   AGGREGATIONDATA*      aggrdata,
   int                   probvaridx
   )
{
   int aggrdataidx;

   if( !SCIPsortedvecFindInt(aggrdata->bounddistinds, probvaridx, aggrdata->nbounddistvars, &aggrdataidx) )
      return -1;

   return aggrdataidx;
}

/* retrieves the candidate rows for cancelling out the given variable,
 * also returns the number of "good" rows which are stored before the other rows.
 * A row is good if the given variable is the only continuous variable in the row
 * that is not at it's bounds. */
static
void getRowAggregationCandidates(
   AGGREGATIONDATA*      aggrdata,
   int                   aggrdataidx,
   SCIP_ROW***           rows,
   SCIP_Real**           rowvarcoefs,
   int*                  nrows,
   int*                  ngoodrows
   )
{
   *rows = aggrdata->aggrrows + aggrdata->aggrrowsstart[aggrdataidx];
   *nrows = aggrdata->aggrrowsstart[aggrdataidx + 1] - aggrdata->aggrrowsstart[aggrdataidx];
   *rowvarcoefs = aggrdata->aggrrowscoef + aggrdata->aggrrowsstart[aggrdataidx];
   *ngoodrows = aggrdata->ngoodaggrrows[aggrdataidx];
}

static
SCIP_Real aggrdataGetBoundDist(
   AGGREGATIONDATA*      aggrdata,
   int                   probvaridx
   )
{
   int aggrdataidx;

   if( !SCIPsortedvecFindInt(aggrdata->bounddistinds, probvaridx, aggrdata->nbounddistvars, &aggrdataidx) )
      return 0.0;

   return aggrdata->bounddist[aggrdataidx];
}

static
SCIP_DECL_SORTINDCOMP(compareBadVars)
{
   int aggrind1;
   int aggrind2;
   SCIP_Bool var1isgood;
   SCIP_Bool var2isgood;
   BOUNDDIST_VARTYPE desiredvar1type;
   BOUNDDIST_VARTYPE desiredvar2type;
   SCIP_Real* rowcoefs;
   AGGREGATIONDATA* aggrdata = (AGGREGATIONDATA*) dataptr;

   aggrind1 = aggrdata->aggrrowdatainds[ind1];
   aggrind2 = aggrdata->aggrrowdatainds[ind2];

   rowcoefs = SCIPaggrRowGetVals(aggrdata->aggrrow);

   desiredvar1type = (rowcoefs[ind1] > 0 ? GOOD_WITH_POS_SIGN : GOOD_WITH_NEG_SIGN);
   desiredvar2type = (rowcoefs[ind2] > 0 ? GOOD_WITH_POS_SIGN : GOOD_WITH_NEG_SIGN);

   var1isgood = (aggrdata->bounddistvartype[aggrind1] & desiredvar1type) != BAD;
   var2isgood = (aggrdata->bounddistvartype[aggrind2] & desiredvar2type) != BAD;

   if( var1isgood == var2isgood )
   {
      return aggrdata->bounddist[aggrind1] > aggrdata->bounddist[aggrind2] ? -1 : 1;
   }

   return var1isgood ? -1 : 1;
}


static
SCIP_RETCODE aggregateNextRow(
   SCIP*                 scip,               /**< SCIP data structure */
   SCIP_SEPADATA*        sepadata,           /**< separator data */
   int                   maxconts,
   SCIP_Real*            rowlhsscores,       /**< aggregation scores for left hand sides of row */
   SCIP_Real*            rowrhsscores,       /**< aggregation scores for right hand sides of row */
   AGGREGATIONDATA*      aggrdata,           /**< aggregation data */
   SCIP_AGGRROW*         aggrrow,            /**< current aggregation row */
   int*                  naggrs,             /**< pointer to increase counter if real aggregation took place */
   SCIP_Bool*            success             /**< pointer to return whether another row was added to the aggregation row */
   )
{
   int i;
   int firstcontvar;
   int* badvarrowinds;
   int nbadvars;
   SCIP_Bool bestrowisgood;

   SCIP_Real minbddist;
   SCIP_ROW* bestrow;
   SCIP_Real bestrowscore;
   SCIP_Real aggrfac;
   int bestrowside;

   int nnz = SCIPaggrRowGetNNz(aggrrow);
   SCIP_Real* vals = SCIPaggrRowGetVals(aggrrow);
   int* inds = SCIPaggrRowGetInds(aggrrow);

   *success = FALSE;

   {
      int nbinvars;
      int nintvars;
      int ncontvars;

      nbinvars = SCIPgetNBinVars(scip);
      nintvars = SCIPgetNIntVars(scip);
      firstcontvar =  nbinvars + nintvars;
      ncontvars = SCIPgetNVars(scip) - firstcontvar;

      SCIP_CALL( SCIPallocBufferArray(scip, &badvarrowinds, MIN(ncontvars, nnz)) );
   }

   nbadvars = 0;
   for( i = 0; i < nnz; ++i )
   {
      int badvarind;

      /* only consider continuous variables */
      if( inds[i] < firstcontvar )
         continue;

      badvarind = findAggrDataIndex(aggrdata, inds[i]);

      if( badvarind == -1 )
         continue;

      aggrdata->aggrrowdatainds[i] = badvarind;
      badvarrowinds[nbadvars++] = i;
   }

   if( nbadvars == 0 )
      goto TERMINATE;

   SCIPsortInd(badvarrowinds, compareBadVars, aggrdata, nbadvars);

   aggrfac = 0.0;
   bestrowscore = 0.0;
   bestrowisgood = FALSE;
   minbddist = 0.0;
   bestrow = NULL;

   /* because the "good" bad variables have a negative bound distance,
    * they are at the end
    */
   for( i = 0; i < nbadvars; ++i )
   {
      int probvaridx;
      int nrows;
      int ngoodrows;
      int k;
      int varposinrow;
      int aggrdataindex;
      BOUNDDIST_VARTYPE desiredvartype;
      SCIP_Bool isgood;
      SCIP_ROW** candrows;
      SCIP_Real* candrowcoefs;
      SCIP_Real bounddist;

      varposinrow = badvarrowinds[i];
      aggrdataindex = aggrdata->aggrrowdatainds[varposinrow];
      probvaridx = inds[varposinrow];
      desiredvartype = (vals[varposinrow] > 0 ? GOOD_WITH_POS_SIGN : GOOD_WITH_NEG_SIGN);
      isgood = desiredvartype & aggrdata->bounddistvartype[aggrdataindex];

      if( bestrowisgood && !isgood )
         break;

      bounddist = aggrdata->bounddist[aggrdataindex];

      /* if no best row was found yet, this variable has the currently best bound distance */
      if( aggrfac == 0.0 )
         minbddist = bounddist - sepadata->aggrtol;
      /* if the bound distance of the current variable is smaller than the minimum bound distance stop looping */
      else if( bounddist < minbddist )
         break;

      getRowAggregationCandidates(aggrdata, aggrdataindex, &candrows, &candrowcoefs, &nrows, &ngoodrows);

      /* bounddistance was negative for this variable, so it should have good rows */
      assert(!isgood || ngoodrows > 0);

      if( isgood )
      {
         for( k = 0; k < ngoodrows; ++k )
         {
            SCIP_Real rowaggrfac;
            SCIP_Real lhs;
            SCIP_Real rhs;
            SCIP_Real rowscore;
            int lppos;

            lppos = SCIProwGetLPPos(candrows[k]);
            lhs = SCIProwGetLhs(candrows[k]);
            rhs = SCIProwGetRhs(candrows[k]);
            rowaggrfac = -vals[probvaridx] / candrowcoefs[k];

            if( rowaggrfac < 0 )
            {
               if( SCIPisInfinity(scip, -lhs) )
                  continue;

               rowscore = rowlhsscores[lppos];
            }
            else
            {
               if( SCIPisInfinity(scip, rhs) )
                  continue;

               rowscore = rowrhsscores[lppos];
            }

            /* if this rows score is better than the currently best score, remember the row it */
            if( aggrfac == 0.0 || rowscore > bestrowscore )
            {
               bestrow = candrows[k];
               aggrfac = rowaggrfac;
               bestrowscore = rowscore;
               bestrowisgood = TRUE;
               bestrowside = 0;
            }
         }
      }
      else
      {
         for( k = 0; k < nrows; ++k )
         {
            SCIP_Real minweight;
            SCIP_Real maxweight;
            SCIP_Real rowaggrfac;
            int lppos;

            /* dont't add rows twice */
            if( SCIPaggrRowHasRowBeenAdded(aggrrow, candrows[k]) )
               continue;

            /* if factor is too extreme skip this row */
            SCIPaggrRowGetAbsWeightRange(aggrrow, &minweight, &maxweight);
            rowaggrfac = -vals[probvaridx] / candrowcoefs[k];
            lppos = SCIProwGetLPPos(candrows[k]);

            if( SCIPisZero(scip, rowaggrfac) ||
                REALABS(rowaggrfac) > sepadata->maxrowfac * minweight ||
                REALABS(rowaggrfac) * sepadata->maxrowfac < maxweight )
               continue;

            /* row could be used, decide which side */
            {
               SCIP_Real rowscore;
               int rowside;

               /* either both or none of the rowscores are 0.0 so use the one which gives a positive slack */
               if( (rowaggrfac < 0.0 && !SCIPisInfinity(scip, -SCIProwGetLhs(candrows[k]))) ||
                     SCIPisInfinity(scip, SCIProwGetRhs(candrows[k])) )
               {
                  rowscore = rowlhsscores[lppos];
                  rowside = -1;
               }
               else
               {
                  rowscore = rowrhsscores[lppos];
                  rowside = 1;
               }

               /* if this rows score is better than the currently best score, remember it */
               if( aggrfac == 0.0 || rowscore > bestrowscore )
               {
                  bestrow = candrows[k];
                  aggrfac = rowaggrfac;
                  bestrowscore = rowscore;
                  bestrowside = rowside;
               }
            }
         }
      }
   }

   /* found a row so aggregate it */
   if( aggrfac != 0.0 )
   {
      *success = TRUE;
      ++(*naggrs);
      SCIP_CALL( SCIPaggrRowAddRow(scip, aggrrow, bestrow, aggrfac, bestrowside) );
      SCIPaggrRowRemoveZeros(aggrrow, SCIPepsilon(scip));
   }

TERMINATE:
   SCIPfreeBufferArray(scip, &badvarrowinds);

   return SCIP_OKAY;
}

/** aggregates different single mixed integer constraints by taking linear combinations of the rows of the LP  */
static
SCIP_RETCODE aggregation(
   SCIP*                 scip,               /**< SCIP data structure */
   AGGREGATIONDATA*      aggrdata,
   SCIP_SEPA*            sepa,               /**< separator */
   SCIP_SEPADATA*        sepadata,           /**< separator data */
   SCIP_SOL*             sol,                /**< the solution that should be separated, or NULL for LP solution */
   SCIP_Real*            varsolvals,         /**< LP solution value of all variables in LP */
   SCIP_Real*            rowlhsscores,       /**< aggregation scores for left hand sides of row */
   SCIP_Real*            rowrhsscores,       /**< aggregation scores for right hand sides of row */
   int                   startrow,           /**< index of row to start aggregation */
   int                   maxaggrs,           /**< maximal number of aggregations */
   int                   maxconts,           /**< maximal number of active continuous variables in aggregated row */
   SCIP_Bool*            wastried,           /**< pointer to store whether the given startrow was actually tried */
   SCIP_Bool*            cutoff,             /**< whether a cutoff has been detected */
   int*                  cutinds,
   SCIP_Real*            cutcoefs,
   SCIP_Bool             negate,
   int*                  ncuts               /**< pointer to count the number of generated cuts */
   )
{
   SCIP_COL** cols;
   SCIP_VAR** vars;
   SCIP_ROW** rows;

   SCIP_Real startweight;
   SCIP_Real startrowact;
   int naggrintnonzs;
   int naggrcontnonzs;
   int maxaggrnonzs;
   int naggrs;
   int nactiveconts;
   int nvars;
   int ncols;
   int nrows;

   int cutrank;
   int cutnnz;
   SCIP_Real cutrhs;
   SCIP_Real cutefficacy;

   assert(scip != NULL);
   assert(sepadata != NULL);
   assert(varsolvals != NULL);
   assert(rowlhsscores != NULL);
   assert(rowrhsscores != NULL);
   assert(wastried != NULL);
   assert(cutoff != NULL);
   assert(ncuts != NULL);

   *cutoff = FALSE;
   *wastried = FALSE;

   SCIP_CALL( SCIPgetVarsData(scip, &vars, &nvars, NULL, NULL, NULL, NULL) );

   SCIP_CALL( SCIPgetLPColsData(scip, &cols, &ncols) );
   assert(ncols == 0 || cols != NULL);
   SCIP_CALL( SCIPgetLPRowsData(scip, &rows, &nrows) );
   assert(nrows == 0 || rows != NULL);
   assert(0 <= startrow && startrow < nrows);

   SCIPdebugMsg(scip, "start c-MIR aggregation with row <%s> (%d/%d)\n", SCIProwGetName(rows[startrow]), startrow, nrows);

   /* calculate maximal number of non-zeros in aggregated row */
   maxaggrnonzs = (int)(sepadata->maxaggdensity * ncols) + sepadata->densityoffset;

   startrowact = SCIPgetRowSolActivity(scip, rows[startrow], sol);

   if( startrowact <= 0.5 * SCIProwGetLhs(rows[startrow]) + 0.5 * SCIProwGetRhs(rows[startrow]) )
      startweight = -1.0;
   else
      startweight = 1.0;

   SCIP_CALL( SCIPaggrRowAddRow(scip, aggrdata->aggrrow, rows[startrow], negate ? -startweight : startweight, 0) );

   /* try to generate cut from the current aggregated row
    * add cut if found, otherwise add another row to aggregated row
    * in order to get rid of a continuous variable
    */
   naggrs = 0;
   while( naggrs <= maxaggrs )
   {
      int oldncuts;
      SCIP_Bool aggrsuccess;
      SCIP_Bool cmirsuccess;
      SCIP_Bool cmircutislocal;
      SCIP_Bool flowcoversuccess;
      SCIP_Real flowcoverefficacy;
      SCIP_Bool flowcovercutislocal;

      *wastried = TRUE;

      /* Step 1:
       * try to generate a MIR cut out of the current aggregation
       */

      flowcoverefficacy =  -SCIPinfinity(scip);
      SCIP_CALL( SCIPcalcFlowCover(scip, sol, BOUNDSWITCH, ALLOWLOCAL, aggrdata->aggrrow, cutcoefs, &cutrhs, cutinds, &cutnnz, &flowcoverefficacy, &cutrank, &flowcovercutislocal, &flowcoversuccess) );

      cutefficacy = flowcoverefficacy;
      SCIP_CALL( SCIPcutGenerationHeuristicCMIR(scip, sol, BOUNDSWITCH, USEVBDS, ALLOWLOCAL, NULL, NULL, MINFRAC, MAXFRAC, aggrdata->aggrrow, cutcoefs, &cutrhs, cutinds, &cutnnz, &cutefficacy, &cutrank, &cmircutislocal, &cmirsuccess) );

      oldncuts = *ncuts;

      if( cmirsuccess )
      {
         SCIP_CALL( addCut(scip, sol, sepa, cutcoefs, cutinds, cutnnz, cutrhs, cutefficacy, cmircutislocal, sepadata->dynamiccuts, cutrank, "cmir", cutoff, ncuts) );
      }
      else if ( flowcoversuccess )
      {
         SCIP_CALL( addCut(scip, sol, sepa, cutcoefs, cutinds, cutnnz, cutrhs, cutefficacy, flowcovercutislocal, sepadata->dynamiccuts, cutrank, "flowcover", cutoff, ncuts) );
      }

      if ( *cutoff )
         break;

      /* if the cut was successfully added, abort the aggregation of further rows */
      if( *ncuts > oldncuts )
      {
         int i;
         int nrows;
         int* rowinds;

         rowinds = SCIPaggrRowGetRowInds(aggrdata->aggrrow);
         nrows = SCIPaggrRowGetNRows(aggrdata->aggrrow);

         /* decrease row score of used rows slightly */
         for( i = 0; i < nrows; ++i )
            decreaseRowScore(rowlhsscores, rowrhsscores, rowinds[i]);

         SCIPdebugMsg(scip, " -> abort aggregation: cut found\n");
         break;
      }

      /* Step 2:
       * aggregate an additional row in order to remove a continuous variable
       */

      /* abort, if we reached the maximal number of aggregations */
      if( naggrs == maxaggrs )
      {
         SCIPdebugMsg(scip, " -> abort aggregation: %s\n", nactiveconts == 0 ? "no more active continuous variables"
            : "maximal number of aggregations reached");
         break;
      }

      SCIP_CALL( aggregateNextRow(scip, sepadata, maxconts, rowlhsscores, rowrhsscores, aggrdata, aggrdata->aggrrow, &naggrs, &aggrsuccess) );

      /* no suitable aggregation was found or number of non-zeros is now too large so abort */
      if( ! aggrsuccess || SCIPaggrRowGetNNz(aggrdata->aggrrow) > maxaggrnonzs || SCIPaggrRowGetNNz(aggrdata->aggrrow) == 0 )
      {
         break;
      }

      SCIPdebugMsg(scip, " -> %d continuous variables left (%d/%d active), %d/%d nonzeros, %d/%d aggregations\n",
         naggrcontnonzs, nactiveconts, maxconts, naggrcontnonzs + naggrintnonzs, maxaggrnonzs, naggrs, maxaggrs);
   }

   SCIPaggrRowClear(aggrdata->aggrrow);

   return SCIP_OKAY;
}

static
SCIP_Real getRowFracActivity(
   SCIP_ROW* row,
   SCIP_Real* fractionalities
   )
{
   int nlpnonz;
   int i;
   SCIP_COL** cols;
   SCIP_Real* vals;
   SCIP_Real fracsum = 0.0;

   cols = SCIProwGetCols(row);
   vals = SCIProwGetVals(row);
   nlpnonz = SCIProwGetNLPNonz(row);

   for( i = 0; i < nlpnonz; ++i )
   {
      SCIP_VAR* var = SCIPcolGetVar(cols[i]);
      fracsum += REALABS(vals[i] * fractionalities[SCIPvarGetProbindex(var)]);
   }

   return fracsum;


}

/** searches and adds c-MIR cuts that separate the given primal solution */
static
SCIP_RETCODE separateCuts(
   SCIP*                 scip,               /**< SCIP data structure */
   SCIP_SEPA*            sepa,               /**< the c-MIR separator */
   SCIP_SOL*             sol,                /**< the solution that should be separated, or NULL for LP solution */
   SCIP_RESULT*          result              /**< pointer to store the result */
   )
{
   AGGREGATIONDATA aggrdata;
   SCIP_SEPADATA* sepadata;
   SCIP_VAR** vars;
   SCIP_Real* varsolvals;
   SCIP_Real* bestcontlbs;
   SCIP_Real* bestcontubs;
   SCIP_Real* fractionalities;
   SCIP_ROW** rows;
   SCIP_Real* rowlhsscores;
   SCIP_Real* rowrhsscores;
   SCIP_Real* rowscores;
   int* roworder;
   SCIP_Real maxslack;
   SCIP_Real objnorm;
   SCIP_Bool cutoff = FALSE;
   int nvars;
   int nintvars;
   int ncontvars;
   int nrows;
   int nnonzrows;
   int zerorows;
   int ntries;
   int nfails;
   int depth;
   int ncalls;
   int maxtries;
   int maxfails;
   int maxaggrs;
   int maxsepacuts;
   int maxconts;
   int ncuts;
   int r;
   int v;

   int* cutinds;
   SCIP_Real* cutcoefs;

   assert(result != NULL);
   assert(*result == SCIP_DIDNOTRUN);

   sepadata = SCIPsepaGetData(sepa);
   assert(sepadata != NULL);

   depth = SCIPgetDepth(scip);
   ncalls = SCIPsepaGetNCallsAtNode(sepa);

   /* only call the cmir cut separator a given number of times at each node */
   if( (depth == 0 && sepadata->maxroundsroot >= 0 && ncalls >= sepadata->maxroundsroot)
      || (depth > 0 && sepadata->maxrounds >= 0 && ncalls >= sepadata->maxrounds) )
      return SCIP_OKAY;

   /* get all rows and number of columns */
   SCIP_CALL( SCIPgetLPRowsData(scip, &rows, &nrows) );
   assert(nrows == 0 || rows != NULL);

   /* nothing to do, if LP is empty */
   if( nrows == 0 )
      return SCIP_OKAY;

   /* check whether SCIP was stopped in the meantime */
   if( SCIPisStopped(scip) )
      return SCIP_OKAY;

   /* get active problem variables */
   vars = SCIPgetVars(scip);
   nvars = SCIPgetNVars(scip);
   ncontvars = SCIPgetNContVars(scip);
#ifdef IMPLINTSARECONT
   ncontvars += SCIPgetNImplVars(scip); /* also aggregate out implicit integers */
#endif
   nintvars = nvars-ncontvars;
   assert(nvars == 0 || vars != NULL);

   /* nothing to do, if problem has no variables */
   if( nvars == 0 )
      return SCIP_OKAY;

   SCIPdebugMsg(scip, "separating c-MIR cuts\n");

   *result = SCIP_DIDNOTFIND;

   /* get data structure */
   SCIP_CALL( SCIPallocBufferArray(scip, &rowlhsscores, nrows) );
   SCIP_CALL( SCIPallocBufferArray(scip, &rowrhsscores, nrows) );
   SCIP_CALL( SCIPallocBufferArray(scip, &rowscores, nrows) );
   SCIP_CALL( SCIPallocBufferArray(scip, &roworder, nrows) );
   SCIP_CALL( SCIPallocBufferArray(scip, &varsolvals, nvars) );
   SCIP_CALL( SCIPallocBufferArray(scip, &bestcontlbs, ncontvars) );
   SCIP_CALL( SCIPallocBufferArray(scip, &bestcontubs, ncontvars) );
   SCIP_CALL( SCIPallocBufferArray(scip, &fractionalities, nvars) );
   SCIP_CALL( SCIPallocBufferArray(scip, &cutinds, nvars) );
   SCIP_CALL( SCIPallocBufferArray(scip, &cutcoefs, nvars) );

   /* get the solution values for all active variables */
   SCIP_CALL( SCIPgetSolVals(scip, sol, nvars, vars, varsolvals) );

   /* calculate the tightest bounds w.r.t. current solution for the continuous variables */
   for( v = 0; v < nintvars; ++v )
   {
      fractionalities[v] = SCIPfeasFrac(scip, varsolvals[v]);
      fractionalities[v] = MIN(fractionalities[v], 1.0 - fractionalities[v]);
   }

   for( ; v < nvars; ++v )
   {
      SCIP_VAR** vlbvars;
      SCIP_VAR** vubvars;
      SCIP_Real* vlbcoefs;
      SCIP_Real* vubcoefs;
      SCIP_Real closestvlb;
      SCIP_Real closestvub;
      int closestvlbidx;
      int closestvubidx;

      SCIP_CALL( SCIPgetVarClosestVlb(scip, vars[v], sol, &closestvlb, &closestvlbidx) );
      SCIP_CALL( SCIPgetVarClosestVub(scip, vars[v], sol, &closestvub, &closestvubidx) );

      vlbvars = SCIPvarGetVlbVars(vars[v]);
      vubvars = SCIPvarGetVubVars(vars[v]);
      vlbcoefs = SCIPvarGetVlbCoefs(vars[v]);
      vubcoefs = SCIPvarGetVubCoefs(vars[v]);

      fractionalities[v] = 0.0;
      if( closestvlbidx != -1 && SCIPisEQ(scip, varsolvals[v], closestvlb) )
      {
         int vlbvarprobidx = SCIPvarGetProbindex(vlbvars[closestvlbidx]);
         SCIP_Real frac = SCIPfeasFrac(scip, varsolvals[vlbvarprobidx]);
         if( frac < 0.0 )
            frac = 0.0;
         assert(frac >= 0.0 && frac < 1.0);
         frac = MIN(frac, 1.0 - frac) * vlbcoefs[closestvlbidx];
         fractionalities[v] += frac;
      }

      if( closestvubidx != -1 && SCIPisEQ(scip, varsolvals[v], closestvub) )
      {
         int vubvarprobidx = SCIPvarGetProbindex(vubvars[closestvubidx]);
         SCIP_Real frac = SCIPfeasFrac(scip, varsolvals[vubvarprobidx]);
         if( frac < 0.0 )
            frac = 0.0;
         assert(frac >= 0.0 && frac < 1.0);
         frac = MIN(frac, 1.0 - frac) * vubcoefs[closestvubidx];
         fractionalities[v] += frac;
      }
   }

   /* get the maximal number of cuts allowed in a separation round */
   if( depth == 0 )
   {
      maxtries = sepadata->maxtriesroot;
      maxfails = sepadata->maxfailsroot;
      maxaggrs = sepadata->maxaggrsroot;
      maxsepacuts = sepadata->maxsepacutsroot;
      maxslack = sepadata->maxslackroot;
      maxconts = sepadata->maxcontsroot;
   }
   else
   {
      maxtries = sepadata->maxtries;
      maxfails = sepadata->maxfails;
      maxaggrs = sepadata->maxaggrs;
      maxsepacuts = sepadata->maxsepacuts;
      maxslack = sepadata->maxslack;
      maxconts = sepadata->maxconts;
   }

   /* calculate aggregation scores for both sides of all rows, and sort rows by nonincreasing maximal score */
   objnorm = SCIPgetObjNorm(scip);
   objnorm = MAX(objnorm, 1.0);

   /* count the number of non-zero rows and zero rows.
    * these values are used for the sorting of the rowscores.
    * only the non-zero rows need to be sorted. */
   nnonzrows = 0;
   zerorows = 0;
   for( r = 0; r < nrows; r++ )
   {
      int nnonz;
      int i;

      assert(SCIProwGetLPPos(rows[r]) == r);

      nnonz = SCIProwGetNLPNonz(rows[r]);
      if( nnonz == 0 )
      {
         /* ignore empty rows */
         rowlhsscores[r] = 0.0;
         rowrhsscores[r] = 0.0;

         /* adding the row number to the back of the roworder
          * for the zero rows  */
         zerorows++;
         rowscores[r] = 0.0;
         roworder[nrows - zerorows] = r;
      }
      else
      {
         SCIP_Real activity;
         SCIP_Real lhs;
         SCIP_Real rhs;
         SCIP_Real dualsol;
         SCIP_Real dualscore;
         SCIP_Real rowdensity;
         SCIP_Real rownorm;
         SCIP_Real slack;
         SCIP_Real fracact;
         SCIP_Real fracscore;

         fracact = getRowFracActivity(rows[r], fractionalities);
         dualsol = (sol == NULL ? SCIProwGetDualsol(rows[r]) : 1.0);
         activity = SCIPgetRowSolActivity(scip, rows[r], sol);
         lhs = SCIProwGetLhs(rows[r]);
         rhs = SCIProwGetRhs(rows[r]);
         rownorm = SCIProwGetNorm(rows[r]);
         rownorm = MAX(rownorm, 0.1);
         rowdensity = (SCIP_Real)(nnonz - sepadata->densityoffset)/(SCIP_Real)nvars;
         assert(SCIPisPositive(scip, rownorm));
         fracscore = fracact / rownorm;

         slack = (activity - lhs)/rownorm;
         dualscore = MAX(fracscore * dualsol/objnorm, 0.0001);
         if( !SCIPisInfinity(scip, -lhs) && SCIPisLE(scip, slack, maxslack)
            && (ALLOWLOCAL || !SCIProwIsLocal(rows[r])) /*lint !e506 !e774*/
            && rowdensity <= sepadata->maxrowdensity
            && rowdensity <= sepadata->maxaggdensity )  /*lint !e774*/
         {
            rowlhsscores[r] = dualscore + sepadata->densityscore * (1.0-rowdensity)
               + sepadata->slackscore * MAX(1.0 - slack, 0.0);
            assert(rowlhsscores[r] > 0.0);
         }
         else
            rowlhsscores[r] = 0.0;

         slack = (rhs - activity)/rownorm;
         dualscore = MAX(-fracscore * dualsol/objnorm, 0.0001);
         if( !SCIPisInfinity(scip, rhs) && SCIPisLE(scip, slack, maxslack)
            && (ALLOWLOCAL || !SCIProwIsLocal(rows[r])) /*lint !e506 !e774*/
            && rowdensity <= sepadata->maxrowdensity
            && rowdensity <= sepadata->maxaggdensity )  /*lint !e774*/
         {
            rowrhsscores[r] = dualscore + sepadata->densityscore * (1.0-rowdensity)
               + sepadata->slackscore * MAX(1.0 - slack, 0.0);
            assert(rowrhsscores[r] > 0.0);
         }
         else
            rowrhsscores[r] = 0.0;

         /* for the row order only use the fractionality score since it best indicates how likely it is to find a cut */
         rowscores[r] = fracscore;
         if( rowscores[r] == 0.0 )
         {
            /* adding the row number to the back of the roworder
             * for the zero rows  */
            zerorows++;
            roworder[nrows - zerorows] = r;
         }
         else
         {
            /* adding and sorting the row number to the next index
             * in roworder <= nnonzrows  */
            for( i = nnonzrows; i > 0 && rowscores[r] > rowscores[roworder[i - 1]]; --i )
               roworder[i] = roworder[i - 1];
            roworder[i] = r;

            nnonzrows++;
         }
      }

      SCIPdebugMsg(scip, " -> row %d <%s>: lhsscore=%g rhsscore=%g maxscore=%g\n", r, SCIProwGetName(rows[r]), rowlhsscores[r], rowrhsscores[r], rowscores[r]);
   }
   assert(nrows == nnonzrows + zerorows);

   SCIP_CALL( setupAggregationData(scip, sol, &aggrdata) );

   /* start aggregation heuristic for each row in the LP */
   ncuts = 0;
   if( maxtries < 0 )
      maxtries = INT_MAX;
   if( maxfails < 0 )
      maxfails = INT_MAX;
   else if( depth == 0 && 2*SCIPgetNSepaRounds(scip) < maxfails )
      maxfails += maxfails - 2*SCIPgetNSepaRounds(scip); /* allow up to double as many fails in early separounds of root node */
   ntries = 0;
   nfails = 0;
   for( r = 0; r < nrows && ntries < maxtries && ncuts < maxsepacuts && rowscores[roworder[r]] > 0.0
           && !SCIPisStopped(scip); r++ )
   {
      SCIP_Bool wastried;
      int oldncuts;

      oldncuts = ncuts;
      SCIP_CALL( aggregation(scip, &aggrdata, sepa, sepadata, sol, varsolvals, rowlhsscores, rowrhsscores,
                             roworder[r], maxaggrs, maxconts, &wastried, &cutoff, cutinds, cutcoefs, FALSE, &ncuts) );

      if( sepadata->trynegscaling && !cutoff )
      {
         SCIP_CALL( aggregation(scip, &aggrdata, sepa, sepadata, sol, varsolvals, rowlhsscores, rowrhsscores,
                             roworder[r], maxaggrs, maxconts, &wastried, &cutoff, cutinds, cutcoefs, TRUE, &ncuts) );
      }

      if ( cutoff )
         break;

      if( !wastried )
      {
         continue;
      }
      ntries++;

      if( ncuts == oldncuts )
      {
         nfails++;
         if( nfails >= maxfails )
         {
            break;
         }
      }
      else
      {
         nfails = 0;
      }
   }

   /* free data structure */
   destroyAggregationData(scip, &aggrdata);
   SCIPfreeBufferArray(scip, &cutcoefs);
   SCIPfreeBufferArray(scip, &cutinds);
   SCIPfreeBufferArray(scip, &fractionalities);
   SCIPfreeBufferArray(scip, &bestcontubs);
   SCIPfreeBufferArray(scip, &bestcontlbs);
   SCIPfreeBufferArray(scip, &varsolvals);
   SCIPfreeBufferArray(scip, &roworder);
   SCIPfreeBufferArray(scip, &rowscores);
   SCIPfreeBufferArray(scip, &rowrhsscores);
   SCIPfreeBufferArray(scip, &rowlhsscores);

   if ( cutoff )
      *result = SCIP_CUTOFF;
   else if ( ncuts > 0 )
      *result = SCIP_SEPARATED;

   return SCIP_OKAY;
}


/*
 * Callback methods of separator
 */

/** copy method for separator plugins (called when SCIP copies plugins) */
static
SCIP_DECL_SEPACOPY(sepaCopyCmir)
{  /*lint --e{715}*/
   assert(scip != NULL);
   assert(sepa != NULL);
   assert(strcmp(SCIPsepaGetName(sepa), SEPA_NAME) == 0);

   /* call inclusion method of constraint handler */
   SCIP_CALL( SCIPincludeSepaCmir(scip) );

   return SCIP_OKAY;
}

/** destructor of separator to free user data (called when SCIP is exiting) */
static
SCIP_DECL_SEPAFREE(sepaFreeCmir)
{  /*lint --e{715}*/
   SCIP_SEPADATA* sepadata;

   /* free separator data */
   sepadata = SCIPsepaGetData(sepa);
   assert(sepadata != NULL);

   SCIPfreeBlockMemory(scip, &sepadata);

   SCIPsepaSetData(sepa, NULL);

   return SCIP_OKAY;
}


/** LP solution separation method of separator */
static
SCIP_DECL_SEPAEXECLP(sepaExeclpCmir)
{  /*lint --e{715}*/

   *result = SCIP_DIDNOTRUN;

   /* only call separator, if we are not close to terminating */
   if( SCIPisStopped(scip) )
      return SCIP_OKAY;

   /* only call separator, if an optimal LP solution is at hand */
   if( SCIPgetLPSolstat(scip) != SCIP_LPSOLSTAT_OPTIMAL )
      return SCIP_OKAY;

   /* only call separator, if there are fractional variables */
   if( SCIPgetNLPBranchCands(scip) == 0 )
      return SCIP_OKAY;

   SCIP_CALL( separateCuts(scip, sepa, NULL, result) );

   return SCIP_OKAY;
}


/** arbitrary primal solution separation method of separator */
static
SCIP_DECL_SEPAEXECSOL(sepaExecsolCmir)
{  /*lint --e{715}*/

   *result = SCIP_DIDNOTRUN;

   SCIP_CALL( separateCuts(scip, sepa, sol, result) );

   return SCIP_OKAY;
}


/*
 * separator specific interface methods
 */

/** creates the cmir separator and includes it in SCIP */
SCIP_RETCODE SCIPincludeSepaCmir(
   SCIP*                 scip                /**< SCIP data structure */
   )
{
   SCIP_SEPADATA* sepadata;
   SCIP_SEPA* sepa;

   /* create cmir separator data */
   SCIP_CALL( SCIPallocBlockMemory(scip, &sepadata) );

   /* include separator */
   SCIP_CALL( SCIPincludeSepaBasic(scip, &sepa, SEPA_NAME, SEPA_DESC, SEPA_PRIORITY, SEPA_FREQ, SEPA_MAXBOUNDDIST,
         SEPA_USESSUBSCIP, SEPA_DELAY,
         sepaExeclpCmir, sepaExecsolCmir,
         sepadata) );

   assert(sepa != NULL);

   /* set non-NULL pointers to callback methods */
   SCIP_CALL( SCIPsetSepaCopy(scip, sepa, sepaCopyCmir) );
   SCIP_CALL( SCIPsetSepaFree(scip, sepa, sepaFreeCmir) );

   /* add cmir separator parameters */
   SCIP_CALL( SCIPaddIntParam(scip,
         "separating/cmir/maxrounds",
         "maximal number of cmir separation rounds per node (-1: unlimited)",
         &sepadata->maxrounds, FALSE, DEFAULT_MAXROUNDS, -1, INT_MAX, NULL, NULL) );
   SCIP_CALL( SCIPaddIntParam(scip,
         "separating/cmir/maxroundsroot",
         "maximal number of cmir separation rounds in the root node (-1: unlimited)",
         &sepadata->maxroundsroot, FALSE, DEFAULT_MAXROUNDSROOT, -1, INT_MAX, NULL, NULL) );
   SCIP_CALL( SCIPaddIntParam(scip,
         "separating/cmir/maxtries",
         "maximal number of rows to start aggregation with per separation round (-1: unlimited)",
         &sepadata->maxtries, TRUE, DEFAULT_MAXTRIES, -1, INT_MAX, NULL, NULL) );
   SCIP_CALL( SCIPaddIntParam(scip,
         "separating/cmir/maxtriesroot",
         "maximal number of rows to start aggregation with per separation round in the root node (-1: unlimited)",
         &sepadata->maxtriesroot, TRUE, DEFAULT_MAXTRIESROOT, -1, INT_MAX, NULL, NULL) );
     SCIP_CALL( SCIPaddIntParam(scip,
         "separating/cmir/maxfails",
         "maximal number of consecutive unsuccessful aggregation tries (-1: unlimited)",
         &sepadata->maxfails, TRUE, DEFAULT_MAXFAILS, -1, INT_MAX, NULL, NULL) );
   SCIP_CALL( SCIPaddIntParam(scip,
         "separating/cmir/maxfailsroot",
         "maximal number of consecutive unsuccessful aggregation tries in the root node (-1: unlimited)",
         &sepadata->maxfailsroot, TRUE, DEFAULT_MAXFAILSROOT, -1, INT_MAX, NULL, NULL) );
   SCIP_CALL( SCIPaddIntParam(scip,
         "separating/cmir/maxaggrs",
         "maximal number of aggregations for each row per separation round",
         &sepadata->maxaggrs, TRUE, DEFAULT_MAXAGGRS, 0, INT_MAX, NULL, NULL) );
   SCIP_CALL( SCIPaddIntParam(scip,
         "separating/cmir/maxaggrsroot",
         "maximal number of aggregations for each row per separation round in the root node",
         &sepadata->maxaggrsroot, TRUE, DEFAULT_MAXAGGRSROOT, 0, INT_MAX, NULL, NULL) );
   SCIP_CALL( SCIPaddIntParam(scip,
         "separating/cmir/maxsepacuts",
         "maximal number of cmir cuts separated per separation round",
         &sepadata->maxsepacuts, FALSE, DEFAULT_MAXSEPACUTS, 0, INT_MAX, NULL, NULL) );
   SCIP_CALL( SCIPaddIntParam(scip,
         "separating/cmir/maxsepacutsroot",
         "maximal number of cmir cuts separated per separation round in the root node",
         &sepadata->maxsepacutsroot, FALSE, DEFAULT_MAXSEPACUTSROOT, 0, INT_MAX, NULL, NULL) );
   SCIP_CALL( SCIPaddRealParam(scip,
         "separating/cmir/maxslack",
         "maximal slack of rows to be used in aggregation",
         &sepadata->maxslack, TRUE, DEFAULT_MAXSLACK, 0.0, SCIP_REAL_MAX, NULL, NULL) );
   SCIP_CALL( SCIPaddRealParam(scip,
         "separating/cmir/maxslackroot",
         "maximal slack of rows to be used in aggregation in the root node",
         &sepadata->maxslackroot, TRUE, DEFAULT_MAXSLACKROOT, 0.0, SCIP_REAL_MAX, NULL, NULL) );
   SCIP_CALL( SCIPaddRealParam(scip,
         "separating/cmir/densityscore",
         "weight of row density in the aggregation scoring of the rows",
         &sepadata->densityscore, TRUE, DEFAULT_DENSITYSCORE, 0.0, SCIP_REAL_MAX, NULL, NULL) );
   SCIP_CALL( SCIPaddRealParam(scip,
         "separating/cmir/slackscore",
         "weight of slack in the aggregation scoring of the rows",
         &sepadata->slackscore, TRUE, DEFAULT_SLACKSCORE, 0.0, SCIP_REAL_MAX, NULL, NULL) );
   SCIP_CALL( SCIPaddRealParam(scip,
         "separating/cmir/maxaggdensity",
         "maximal density of aggregated row",
         &sepadata->maxaggdensity, TRUE, DEFAULT_MAXAGGDENSITY, 0.0, 1.0, NULL, NULL) );
   SCIP_CALL( SCIPaddRealParam(scip,
         "separating/cmir/maxrowdensity",
         "maximal density of row to be used in aggregation",
         &sepadata->maxrowdensity, TRUE, DEFAULT_MAXROWDENSITY, 0.0, 1.0, NULL, NULL) );
   SCIP_CALL( SCIPaddIntParam(scip,
         "separating/cmir/densityoffset",
         "additional number of variables allowed in row on top of density",
         &sepadata->densityoffset, TRUE, DEFAULT_DENSITYOFFSET, 0, INT_MAX, NULL, NULL) );
   SCIP_CALL( SCIPaddRealParam(scip,
         "separating/cmir/maxrowfac",
         "maximal row aggregation factor",
         &sepadata->maxrowfac, TRUE, DEFAULT_MAXROWFAC, 0.0, SCIP_REAL_MAX, NULL, NULL) );
   SCIP_CALL( SCIPaddIntParam(scip,
         "separating/cmir/maxtestdelta",
         "maximal number of different deltas to try (-1: unlimited)",
         &sepadata->maxtestdelta, TRUE, DEFAULT_MAXTESTDELTA, -1, INT_MAX, NULL, NULL) );
   SCIP_CALL( SCIPaddIntParam(scip,
         "separating/cmir/maxconts",
         "maximal number of active continuous variables in aggregated row",
         &sepadata->maxconts, TRUE, DEFAULT_MAXCONTS, 0, INT_MAX, NULL, NULL) );
   SCIP_CALL( SCIPaddIntParam(scip,
         "separating/cmir/maxcontsroot",
         "maximal number of active continuous variables in aggregated row in the root node",
         &sepadata->maxcontsroot, TRUE, DEFAULT_MAXCONTSROOT, 0, INT_MAX, NULL, NULL) );
   SCIP_CALL( SCIPaddRealParam(scip,
         "separating/cmir/aggrtol",
         "tolerance for bound distances used to select continuous variable in current aggregated constraint to be eliminated",
         &sepadata->aggrtol, TRUE, DEFAULT_AGGRTOL, 0.0, SCIP_REAL_MAX, NULL, NULL) );
   SCIP_CALL( SCIPaddBoolParam(scip,
         "separating/cmir/trynegscaling",
         "should negative values also be tested in scaling?",
         &sepadata->trynegscaling, TRUE, DEFAULT_TRYNEGSCALING, NULL, NULL) );
   SCIP_CALL( SCIPaddBoolParam(scip,
         "separating/cmir/fixintegralrhs",
         "should an additional variable be complemented if f0 = 0?",
         &sepadata->fixintegralrhs, TRUE, DEFAULT_FIXINTEGRALRHS, NULL, NULL) );
   SCIP_CALL( SCIPaddBoolParam(scip,
         "separating/cmir/dynamiccuts",
         "should generated cuts be removed from the LP if they are no longer tight?",
         &sepadata->dynamiccuts, FALSE, DEFAULT_DYNAMICCUTS, NULL, NULL) );

   return SCIP_OKAY;
}<|MERGE_RESOLUTION|>--- conflicted
+++ resolved
@@ -71,7 +71,7 @@
 #define USEVBDS                    TRUE
 #define ALLOWLOCAL                 TRUE
 #define MINFRAC                    0.05
-#define MAXFRAC                   0.999
+#define MAXFRAC                    0.999
 #define MAKECONTINTEGRAL          FALSE
 #define IMPLINTSARECONT
 
@@ -116,36 +116,6 @@
    SCIP_Bool             dynamiccuts;        /**< should generated cuts be removed from the LP if they are no longer tight? */
 };
 
-<<<<<<< HEAD
-/** type of variable that is not at its bound */
-typedef enum {
-   BAD                = 0,
-   GOOD_WITH_POS_SIGN = 1,
-   GOOD_WITH_NEG_SIGN = 2,
-   GOOD_WITH_ALL_SIGN = 3,
-} BOUNDDIST_VARTYPE;
-
-/** for each continuous variable, stores good candidates for generating an aggregation that projects out that variable;
- * it also stores the distance to the bounds of the continuous variables (at the current solution). */
-typedef
-struct AggregationData {
-   SCIP_Real*            bounddist;          /**< bound distance of continuous variables */
-   uint8_t*              bounddistvartype;   /**< array to store types of variabe that are not at their bound */
-   int*                  bounddistinds;      /**< problem indices of the continuous variables corresponding to the bounddistance value */
-   int                   nbounddistvars;     /**< number of continuous variables that are not at their bounds */
-   SCIP_ROW**            aggrrows;           /**< array of rows suitable for substitution of continuous variable */
-   SCIP_Real*            aggrrowscoef;       /**< coefficient of the continous variable in aggrrows */
-   int                   aggrrowssize;       /**< size of aggrrows array */
-   int                   naggrrows;          /**< occupied positions in aggrrows array */
-   int*                  aggrrowsstart;      /**< array with start positions of suitable rows for substitution for each continous variable
-                                              *   with non-zero bound distance */
-   int*                  ngoodaggrrows;      /**< array with number of rows suitable for substitution that only contain one continuous
-                                              *   variable that is not at it's bound */
-   int*                  nbadvarsinrow;      /**< number of continuous variables that are not at their bounds for each row */
-   SCIP_AGGRROW*         aggrrow;            /**< store aggregation row here so that it can be reused */
-   int*                  aggrrowdatainds;    /**< buffer to store the indicies of bad variables of the current aggregation row
-                                              *   within the other arrays in this struct */
-=======
 typedef
 struct AggregationData {
    SCIP_Real*            bounddist;          /**< bound distance of continuous variables */
@@ -159,7 +129,6 @@
    int*                  ngoodaggrrows;      /**< array with number of rows suitable for substitution that only contain one continuous variable that is not at it's bound */
    int*                  nbadvarsinrow;      /**< number of continuous variables that are not at their bounds for each row */
    SCIP_AGGRROW*         aggrrow;            /**< store aggregation row here so that it can be reused */
->>>>>>> 377a95ab
 } AGGREGATIONDATA;
 
 /*
@@ -339,10 +308,7 @@
 #endif
 
 
-<<<<<<< HEAD
-=======
-
->>>>>>> 377a95ab
+
 /** setup data for aggregating rows */
 static
 SCIP_RETCODE setupAggregationData(
@@ -365,21 +331,12 @@
    SCIP_CALL( SCIPgetVarsData(scip, &vars, &nvars, &nbinvars, &nintvars, &nimplvars, &ncontvars) );
    SCIP_CALL( SCIPgetLPRowsData(scip, &rows, &nrows) );
 
-<<<<<<< HEAD
-   SCIP_CALL( SCIPallocBufferArray(scip, &aggrdata->bounddist, ncontvars) );
-   SCIP_CALL( SCIPallocBufferArray(scip, &aggrdata->bounddistinds, ncontvars) );
-   SCIP_CALL( SCIPallocBufferArray(scip, &aggrdata->bounddistvartype, ncontvars) );
-   SCIP_CALL( SCIPallocBufferArray(scip, &aggrdata->ngoodaggrrows, ncontvars) );
-   SCIP_CALL( SCIPallocBufferArray(scip, &aggrdata->aggrrowsstart, ncontvars + 1) );
-=======
    SCIP_CALL( SCIPallocBufferArray(scip, &aggrdata->bounddist, ncontvars + nimplvars) );
    SCIP_CALL( SCIPallocBufferArray(scip, &aggrdata->bounddistinds, ncontvars + nimplvars) );
    SCIP_CALL( SCIPallocBufferArray(scip, &aggrdata->ngoodaggrrows, ncontvars + nimplvars) );
    SCIP_CALL( SCIPallocBufferArray(scip, &aggrdata->aggrrowsstart, ncontvars + nimplvars + 1) );
->>>>>>> 377a95ab
    SCIP_CALL( SCIPallocBufferArray(scip, &aggrdata->nbadvarsinrow, nrows) );
    SCIP_CALL( SCIPaggrRowCreate(scip, &aggrdata->aggrrow) );
-   SCIP_CALL( SCIPallocBufferArray(scip, &aggrdata->aggrrowdatainds, nvars) );
    BMSclearMemoryArray(aggrdata->nbadvarsinrow, nrows);
 
    aggrdata->nbounddistvars = 0;
@@ -388,14 +345,9 @@
    aggrdata->aggrrowssize = 0;
    aggrdata->naggrrows = 0;
 
-<<<<<<< HEAD
-   /* TODO: shall we loop over the implicit integers as well? */
-   for( i = nvars - ncontvars; i < nvars; ++i )
-=======
    firstcontvar = nvars - ncontvars;
 
    for( i = nbinvars + nintvars; i < nvars; ++i )
->>>>>>> 377a95ab
    {
       SCIP_Real bounddist;
 
@@ -497,61 +449,28 @@
       {
          int k;
          int ngoodrows;
-         uint8_t bounddistvartype = BAD;
 
          end = aggrdata->aggrrowsstart[i + 1];
          ngoodrows = 0;
-
-         for( k = beg; k != end; ++k )
+         for( k = beg; k < end; ++k )
          {
             int lppos = SCIProwGetLPPos(aggrdata->aggrrows[k]);
-            if( aggrdata->nbadvarsinrow[lppos] == 1  && SCIProwGetNLPNonz(aggrdata->aggrrows[k]) > 2 && SCIProwGetRank(aggrdata->aggrrows[k]) == 0 )
+            if( aggrdata->nbadvarsinrow[lppos] == 1 && SCIPisEQ(scip, SCIProwGetLhs(aggrdata->aggrrows[k]), SCIProwGetRhs(aggrdata->aggrrows[k])) )
             {
-               SCIP_Real lhs;
-               SCIP_Real rhs;
                int nextgoodrowpos = beg + ngoodrows;
-
-               lhs = SCIProwGetLhs(aggrdata->aggrrows[k]);
-               rhs = SCIProwGetRhs(aggrdata->aggrrows[k]);
-
-#if 0
-               /* TODO somehow this is better */
-               if( !SCIPisEQ(scip, lhs, rhs) )
-                  continue;
-#endif
-
                if( k > nextgoodrowpos )
                {
                   SCIPswapPointers((void**) (&aggrdata->aggrrows[k]), (void**) (&aggrdata->aggrrows[nextgoodrowpos]));
                   SCIPswapReals(&aggrdata->aggrrowscoef[k], &aggrdata->aggrrowscoef[nextgoodrowpos]);
                }
                ++ngoodrows;
-
-               if( !SCIPisInfinity(scip, -lhs) && !SCIPisInfinity(scip, rhs) )
-               {
-                  bounddistvartype = GOOD_WITH_ALL_SIGN;
-               }
-               else if( SCIPisInfinity(scip, -lhs) )
-               {
-                  assert(!SCIPisInfinity(scip, rhs));
-
-                  if( aggrdata->aggrrowscoef[k] > 0 )
-                     bounddistvartype |= GOOD_WITH_NEG_SIGN;
-                  else
-                     bounddistvartype |= GOOD_WITH_POS_SIGN;
-               }
-               else
-               {
-                  if( aggrdata->aggrrowscoef[k] < 0 )
-                     bounddistvartype |= GOOD_WITH_NEG_SIGN;
-                  else
-                     bounddistvartype |= GOOD_WITH_POS_SIGN;
-               }
             }
          }
-
+         if( ngoodrows > 0 )
+         {
+            aggrdata->bounddist[i] = -aggrdata->bounddist[i];
+         }
          aggrdata->ngoodaggrrows[i] = ngoodrows;
-         aggrdata->bounddistvartype[i] = bounddistvartype;
          beg = end;
       }
    }
@@ -565,31 +484,14 @@
    AGGREGATIONDATA*      aggrdata
    )
 {
-   SCIPfreeBufferArray(scip, &aggrdata->aggrrowdatainds);
    SCIPaggrRowFree(scip, &aggrdata->aggrrow);
    SCIPfreeBufferArrayNull(scip, &aggrdata->aggrrowscoef);
    SCIPfreeBufferArrayNull(scip, &aggrdata->aggrrows);
    SCIPfreeBufferArray(scip, &aggrdata->nbadvarsinrow);
    SCIPfreeBufferArray(scip, &aggrdata->aggrrowsstart);
    SCIPfreeBufferArray(scip, &aggrdata->ngoodaggrrows);
-   SCIPfreeBufferArray(scip, &aggrdata->bounddistvartype);
    SCIPfreeBufferArray(scip, &aggrdata->bounddistinds);
    SCIPfreeBufferArray(scip, &aggrdata->bounddist);
-}
-
-
-static
-int findAggrDataIndex(
-   AGGREGATIONDATA*      aggrdata,
-   int                   probvaridx
-   )
-{
-   int aggrdataidx;
-
-   if( !SCIPsortedvecFindInt(aggrdata->bounddistinds, probvaridx, aggrdata->nbounddistvars, &aggrdataidx) )
-      return -1;
-
-   return aggrdataidx;
 }
 
 /* retrieves the candidate rows for cancelling out the given variable,
@@ -597,19 +499,26 @@
  * A row is good if the given variable is the only continuous variable in the row
  * that is not at it's bounds. */
 static
-void getRowAggregationCandidates(
+SCIP_Bool getRowAggregationCandidates(
    AGGREGATIONDATA*      aggrdata,
-   int                   aggrdataidx,
+   int                   probvaridx,
    SCIP_ROW***           rows,
    SCIP_Real**           rowvarcoefs,
    int*                  nrows,
    int*                  ngoodrows
    )
 {
+   int aggrdataidx;
+
+   if( !SCIPsortedvecFindInt(aggrdata->bounddistinds, probvaridx, aggrdata->nbounddistvars, &aggrdataidx) )
+      return FALSE;
+
    *rows = aggrdata->aggrrows + aggrdata->aggrrowsstart[aggrdataidx];
    *nrows = aggrdata->aggrrowsstart[aggrdataidx + 1] - aggrdata->aggrrowsstart[aggrdataidx];
    *rowvarcoefs = aggrdata->aggrrowscoef + aggrdata->aggrrowsstart[aggrdataidx];
    *ngoodrows = aggrdata->ngoodaggrrows[aggrdataidx];
+
+   return TRUE;
 }
 
 static
@@ -625,38 +534,6 @@
 
    return aggrdata->bounddist[aggrdataidx];
 }
-
-static
-SCIP_DECL_SORTINDCOMP(compareBadVars)
-{
-   int aggrind1;
-   int aggrind2;
-   SCIP_Bool var1isgood;
-   SCIP_Bool var2isgood;
-   BOUNDDIST_VARTYPE desiredvar1type;
-   BOUNDDIST_VARTYPE desiredvar2type;
-   SCIP_Real* rowcoefs;
-   AGGREGATIONDATA* aggrdata = (AGGREGATIONDATA*) dataptr;
-
-   aggrind1 = aggrdata->aggrrowdatainds[ind1];
-   aggrind2 = aggrdata->aggrrowdatainds[ind2];
-
-   rowcoefs = SCIPaggrRowGetVals(aggrdata->aggrrow);
-
-   desiredvar1type = (rowcoefs[ind1] > 0 ? GOOD_WITH_POS_SIGN : GOOD_WITH_NEG_SIGN);
-   desiredvar2type = (rowcoefs[ind2] > 0 ? GOOD_WITH_POS_SIGN : GOOD_WITH_NEG_SIGN);
-
-   var1isgood = (aggrdata->bounddistvartype[aggrind1] & desiredvar1type) != BAD;
-   var2isgood = (aggrdata->bounddistvartype[aggrind2] & desiredvar2type) != BAD;
-
-   if( var1isgood == var2isgood )
-   {
-      return aggrdata->bounddist[aggrind1] > aggrdata->bounddist[aggrind2] ? -1 : 1;
-   }
-
-   return var1isgood ? -1 : 1;
-}
-
 
 static
 SCIP_RETCODE aggregateNextRow(
@@ -673,10 +550,9 @@
 {
    int i;
    int firstcontvar;
-   int* badvarrowinds;
+   int* badvarinds;
+   SCIP_Real* badvarbddist;
    int nbadvars;
-   SCIP_Bool bestrowisgood;
-
    SCIP_Real minbddist;
    SCIP_ROW* bestrow;
    SCIP_Real bestrowscore;
@@ -699,184 +575,214 @@
       firstcontvar =  nbinvars + nintvars;
       ncontvars = SCIPgetNVars(scip) - firstcontvar;
 
-      SCIP_CALL( SCIPallocBufferArray(scip, &badvarrowinds, MIN(ncontvars, nnz)) );
+      SCIP_CALL( SCIPallocBufferArray(scip, &badvarinds, MIN(ncontvars, nnz)) );
+      SCIP_CALL( SCIPallocBufferArray(scip, &badvarbddist, MIN(ncontvars, nnz)) );
    }
 
    nbadvars = 0;
+
    for( i = 0; i < nnz; ++i )
    {
-      int badvarind;
+      SCIP_Real bounddist;
 
       /* only consider continuous variables */
       if( inds[i] < firstcontvar )
          continue;
 
-      badvarind = findAggrDataIndex(aggrdata, inds[i]);
-
-      if( badvarind == -1 )
+      bounddist = aggrdataGetBoundDist(aggrdata, inds[i]);
+
+      if( bounddist == 0.0 )
          continue;
 
-      aggrdata->aggrrowdatainds[i] = badvarind;
-      badvarrowinds[nbadvars++] = i;
+      badvarinds[nbadvars] = inds[i];
+      badvarbddist[nbadvars] = bounddist;
+      ++nbadvars;
    }
 
    if( nbadvars == 0 )
       goto TERMINATE;
 
-   SCIPsortInd(badvarrowinds, compareBadVars, aggrdata, nbadvars);
+   SCIPsortDownRealInt(badvarbddist, badvarinds, nbadvars);
 
    aggrfac = 0.0;
    bestrowscore = 0.0;
-   bestrowisgood = FALSE;
    minbddist = 0.0;
    bestrow = NULL;
 
    /* because the "good" bad variables have a negative bound distance,
     * they are at the end
     */
-   for( i = 0; i < nbadvars; ++i )
+   for( i = nbadvars - 1; i >= 0; --i )
    {
       int probvaridx;
+      SCIP_ROW** candrows;
+      SCIP_Real* candrowcoefs;
       int nrows;
       int ngoodrows;
       int k;
-      int varposinrow;
-      int aggrdataindex;
-      BOUNDDIST_VARTYPE desiredvartype;
-      SCIP_Bool isgood;
-      SCIP_ROW** candrows;
-      SCIP_Real* candrowcoefs;
-      SCIP_Real bounddist;
-
-      varposinrow = badvarrowinds[i];
-      aggrdataindex = aggrdata->aggrrowdatainds[varposinrow];
-      probvaridx = inds[varposinrow];
-      desiredvartype = (vals[varposinrow] > 0 ? GOOD_WITH_POS_SIGN : GOOD_WITH_NEG_SIGN);
-      isgood = desiredvartype & aggrdata->bounddistvartype[aggrdataindex];
-
-      if( bestrowisgood && !isgood )
+
+      /* if the bound distance is not negative, there are no more good variables so stop */
+      if( badvarbddist[i] > 0.0 )
          break;
-
-      bounddist = aggrdata->bounddist[aggrdataindex];
 
       /* if no best row was found yet, this variable has the currently best bound distance */
       if( aggrfac == 0.0 )
-         minbddist = bounddist - sepadata->aggrtol;
+         minbddist = -badvarbddist[i] - sepadata->aggrtol;
+
       /* if the bound distance of the current variable is smaller than the minimum bound distance stop looping */
-      else if( bounddist < minbddist )
+      if( -badvarbddist[i] < minbddist )
          break;
 
-      getRowAggregationCandidates(aggrdata, aggrdataindex, &candrows, &candrowcoefs, &nrows, &ngoodrows);
-
+      probvaridx = badvarinds[i];
+
+      if( !getRowAggregationCandidates(aggrdata, probvaridx, &candrows, &candrowcoefs, &nrows, &ngoodrows) )
+      {
+         SCIPABORT();
+      }
       /* bounddistance was negative for this variable, so it should have good rows */
-      assert(!isgood || ngoodrows > 0);
-
-      if( isgood )
-      {
-         for( k = 0; k < ngoodrows; ++k )
+      assert(ngoodrows > 0);
+
+      for( k = 0; k < ngoodrows; ++k )
+      {
+         SCIP_Real minweight;
+         SCIP_Real maxweight;
+         SCIP_Real rowaggrfac;
+         int lppos;
+
+         /* dont't add rows twice */
+         if( SCIPaggrRowHasRowBeenAdded(aggrrow, candrows[k]) )
+            continue;
+
+         /* if factor is too extreme skip this row */
+         SCIPaggrRowGetAbsWeightRange(aggrrow, &minweight, &maxweight);
+         rowaggrfac = -vals[probvaridx] / candrowcoefs[k];
+
+         if( SCIPisZero(scip, rowaggrfac) ||
+             REALABS(rowaggrfac) > sepadata->maxrowfac * minweight ||
+             REALABS(rowaggrfac) * sepadata->maxrowfac < maxweight )
+            continue;
+
+         lppos = SCIProwGetLPPos(candrows[k]);
+         /* row could be used and good rows are equalities, so ignore sidetype */
          {
-            SCIP_Real rowaggrfac;
-            SCIP_Real lhs;
-            SCIP_Real rhs;
-            SCIP_Real rowscore;
-            int lppos;
-
-            lppos = SCIProwGetLPPos(candrows[k]);
-            lhs = SCIProwGetLhs(candrows[k]);
-            rhs = SCIProwGetRhs(candrows[k]);
-            rowaggrfac = -vals[probvaridx] / candrowcoefs[k];
-
-            if( rowaggrfac < 0 )
-            {
-               if( SCIPisInfinity(scip, -lhs) )
-                  continue;
-
-               rowscore = rowlhsscores[lppos];
-            }
-            else
-            {
-               if( SCIPisInfinity(scip, rhs) )
-                  continue;
-
-               rowscore = rowrhsscores[lppos];
-            }
-
-            /* if this rows score is better than the currently best score, remember the row it */
+            SCIP_Real rowscore = MAX(rowlhsscores[lppos], rowrhsscores[lppos]);
+
+            /* if this rows score is better than the currently best score, remember it */
             if( aggrfac == 0.0 || rowscore > bestrowscore )
             {
                bestrow = candrows[k];
                aggrfac = rowaggrfac;
                bestrowscore = rowscore;
-               bestrowisgood = TRUE;
                bestrowside = 0;
             }
          }
       }
-      else
-      {
-         for( k = 0; k < nrows; ++k )
-         {
-            SCIP_Real minweight;
-            SCIP_Real maxweight;
-            SCIP_Real rowaggrfac;
-            int lppos;
-
-            /* dont't add rows twice */
-            if( SCIPaggrRowHasRowBeenAdded(aggrrow, candrows[k]) )
-               continue;
-
-            /* if factor is too extreme skip this row */
-            SCIPaggrRowGetAbsWeightRange(aggrrow, &minweight, &maxweight);
-            rowaggrfac = -vals[probvaridx] / candrowcoefs[k];
-            lppos = SCIProwGetLPPos(candrows[k]);
-
-            if( SCIPisZero(scip, rowaggrfac) ||
-                REALABS(rowaggrfac) > sepadata->maxrowfac * minweight ||
-                REALABS(rowaggrfac) * sepadata->maxrowfac < maxweight )
-               continue;
-
-            /* row could be used, decide which side */
-            {
-               SCIP_Real rowscore;
-               int rowside;
-
-               /* either both or none of the rowscores are 0.0 so use the one which gives a positive slack */
-               if( (rowaggrfac < 0.0 && !SCIPisInfinity(scip, -SCIProwGetLhs(candrows[k]))) ||
-                     SCIPisInfinity(scip, SCIProwGetRhs(candrows[k])) )
-               {
-                  rowscore = rowlhsscores[lppos];
-                  rowside = -1;
-               }
-               else
-               {
-                  rowscore = rowrhsscores[lppos];
-                  rowside = 1;
-               }
-
-               /* if this rows score is better than the currently best score, remember it */
-               if( aggrfac == 0.0 || rowscore > bestrowscore )
-               {
-                  bestrow = candrows[k];
-                  aggrfac = rowaggrfac;
-                  bestrowscore = rowscore;
-                  bestrowside = rowside;
-               }
-            }
-         }
-      }
-   }
-
-   /* found a row so aggregate it */
+   }
+
+   /* found a row among the good rows, so aggregate it and stop */
    if( aggrfac != 0.0 )
    {
       *success = TRUE;
       ++(*naggrs);
       SCIP_CALL( SCIPaggrRowAddRow(scip, aggrrow, bestrow, aggrfac, bestrowside) );
       SCIPaggrRowRemoveZeros(aggrrow, SCIPepsilon(scip));
+      goto TERMINATE;
+   }
+
+   for( i = 0; i < nbadvars; ++i )
+   {
+      int probvaridx;
+      SCIP_ROW** candrows;
+      SCIP_Real* candrowcoefs;
+      int nrows;
+      int ngoodrows;
+      int k;
+
+      /* if the bound distance is negative, there are no more variables to be tested, so stop */
+      if( badvarbddist[i] < 0.0 )
+         break;
+
+      /* if no best row was found yet, this variable has the currently best bound distance */
+      if( aggrfac == 0.0 )
+         minbddist = badvarbddist[i] - sepadata->aggrtol;
+
+      /* if the bound distance of the current variable is smaller than the minimum bound distance stop looping */
+      if( badvarbddist[i] < minbddist )
+         break;
+
+      probvaridx = badvarinds[i];
+
+      if( !getRowAggregationCandidates(aggrdata, probvaridx, &candrows, &candrowcoefs, &nrows, &ngoodrows) )
+      {
+         SCIPABORT();
+      }
+
+      /* bounddistance was positive for this variable, so it should not have good rows */
+      assert(ngoodrows == 0);
+
+      for( k = 0; k < nrows; ++k )
+      {
+         SCIP_Real minweight;
+         SCIP_Real maxweight;
+         SCIP_Real rowaggrfac;
+         int lppos;
+
+         /* dont't add rows twice */
+         if( SCIPaggrRowHasRowBeenAdded(aggrrow, candrows[k]) )
+            continue;
+
+         /* if factor is too extreme skip this row */
+         SCIPaggrRowGetAbsWeightRange(aggrrow, &minweight, &maxweight);
+         rowaggrfac = -vals[probvaridx] / candrowcoefs[k];
+         lppos = SCIProwGetLPPos(candrows[k]);
+
+         if( SCIPisZero(scip, rowaggrfac) ||
+             REALABS(rowaggrfac) > sepadata->maxrowfac * minweight ||
+             REALABS(rowaggrfac) * sepadata->maxrowfac < maxweight )
+            continue;
+
+         /* row could be used, decide which side */
+         {
+            SCIP_Real rowscore;
+            int rowside;
+
+            /* either both or none of the rowscores are 0.0 so use the one which gives a positive slack */
+            if( (rowaggrfac < 0.0 && !SCIPisInfinity(scip, -SCIProwGetLhs(candrows[k]))) ||
+                  SCIPisInfinity(scip, SCIProwGetRhs(candrows[k])) )
+            {
+               rowscore = rowlhsscores[lppos];
+               rowside = -1;
+            }
+            else
+            {
+               rowscore = rowrhsscores[lppos];
+               rowside = 1;
+            }
+
+            /* if this rows score is better than the currently best score, remember it */
+            if( aggrfac == 0.0 || rowscore > bestrowscore )
+            {
+               bestrow = candrows[k];
+               aggrfac = rowaggrfac;
+               bestrowscore = rowscore;
+               bestrowside = rowside;
+            }
+         }
+      }
+   }
+
+    /* found a row so aggregate it */
+   if( aggrfac != 0.0 )
+   {
+      *success = TRUE;
+      ++(*naggrs);
+      SCIP_CALL( SCIPaggrRowAddRow(scip, aggrrow, bestrow, aggrfac, bestrowside) );
+      SCIPaggrRowRemoveZeros(aggrrow, SCIPepsilon(scip));
    }
 
 TERMINATE:
-   SCIPfreeBufferArray(scip, &badvarrowinds);
+   SCIPfreeBufferArray(scip, &badvarbddist);
+   SCIPfreeBufferArray(scip, &badvarinds);
 
    return SCIP_OKAY;
 }
