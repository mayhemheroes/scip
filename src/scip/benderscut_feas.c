/* * * * * * * * * * * * * * * * * * * * * * * * * * * * * * * * * * * * * * */
/*                                                                           */
/*                  This file is part of the program and library             */
/*         SCIP --- Solving Constraint Integer Programs                      */
/*                                                                           */
/*    Copyright (C) 2002-2019 Konrad-Zuse-Zentrum                            */
/*                            fuer Informationstechnik Berlin                */
/*                                                                           */
/*  SCIP is distributed under the terms of the ZIB Academic License.         */
/*                                                                           */
/*  You should have received a copy of the ZIB Academic License              */
/*  along with SCIP; see the file COPYING. If not visit scip.zib.de.         */
/*                                                                           */
/* * * * * * * * * * * * * * * * * * * * * * * * * * * * * * * * * * * * * * */

/**@file   benderscut_feas.c
 * @ingroup OTHER_CFILES
 * @brief  Standard feasibility cuts for Benders' decomposition
 * @author Stephen J. Maher
 */

/*---+----1----+----2----+----3----+----4----+----5----+----6----+----7----+----8----+----9----+----0----+----1----+----2*/

#include "nlpi/exprinterpret.h"
#include "nlpi/pub_expr.h"
#include "scip/benderscut_feas.h"
#include "scip/benderscut_opt.h"
#include "scip/cons_linear.h"
#include "scip/pub_benderscut.h"
#include "scip/pub_benders.h"
#include "scip/pub_lp.h"
#include "scip/pub_message.h"
#include "scip/pub_misc.h"
#include "scip/pub_misc_linear.h"
#include "scip/pub_nlp.h"
#include "scip/pub_var.h"
#include "scip/scip_benders.h"
#include "scip/scip_cons.h"
#include "scip/scip_general.h"
#include "scip/scip_lp.h"
#include "scip/scip_mem.h"
#include "scip/scip_message.h"
#include "scip/scip_nlp.h"
#include "scip/scip_numerics.h"
#include "scip/scip_prob.h"
#include "scip/scip_solvingstats.h"
#include "scip/scip_var.h"

#define BENDERSCUT_NAME             "feas"
#define BENDERSCUT_DESC             "Standard feasibility cuts for Benders' decomposition"
#define BENDERSCUT_PRIORITY     10000
#define BENDERSCUT_LPCUT         TRUE

/*
 * Local methods
 */

/** adds a variable and value to the constraint/row arrays */
<<<<<<< HEAD
static
SCIP_RETCODE addVariableToArray(
   SCIP*                 masterprob,         /**< the SCIP instance of the master problem */
   SCIP_VAR***           vars,               /**< pointer to array of variables in the generated cut with non-zero coefficient */
   SCIP_Real**           vals,               /**< pointer to array of coefficients of the variables in the generated cut */
   SCIP_VAR*             addvar,             /**< the variable that will be added to the array */
   SCIP_Real             addval,             /**< the value that will be added to the array */
   int*                  nvars,              /**< the number of variables in the variable array */
   int*                  varssize            /**< the length of the variable size */
   )
{
   assert(masterprob != NULL);
   assert(vars != NULL);
   assert(*vars != NULL);
   assert(vals != NULL);
   assert(*vals != NULL);
   assert(addvar != NULL);
   assert(nvars != NULL);
   assert(varssize != NULL);

   if( *nvars >= *varssize )
   {
      *varssize = SCIPcalcMemGrowSize(masterprob, *varssize + 1);
      SCIP_CALL( SCIPreallocBufferArray(masterprob, vars, *varssize) );
      SCIP_CALL( SCIPreallocBufferArray(masterprob, vals, *varssize) );
   }
   assert(*nvars < *varssize);

   (*vars)[*nvars] = addvar;
   (*vals)[*nvars] = addval;
   (*nvars)++;

   return SCIP_OKAY;
}

/** computing as standard Benders' feasibility cut from the dual solutions of the LP */
static
=======
static
SCIP_RETCODE addVariableToArray(
   SCIP*                 masterprob,         /**< the SCIP instance of the master problem */
   SCIP_VAR***           vars,               /**< pointer to array of variables in the generated cut with non-zero coefficient */
   SCIP_Real**           vals,               /**< pointer to array of coefficients of the variables in the generated cut */
   SCIP_VAR*             addvar,             /**< the variable that will be added to the array */
   SCIP_Real             addval,             /**< the value that will be added to the array */
   int*                  nvars,              /**< the number of variables in the variable array */
   int*                  varssize            /**< the length of the variable size */
   )
{
   assert(masterprob != NULL);
   assert(vars != NULL);
   assert(*vars != NULL);
   assert(vals != NULL);
   assert(*vals != NULL);
   assert(addvar != NULL);
   assert(nvars != NULL);
   assert(varssize != NULL);

   if( *nvars >= *varssize )
   {
      *varssize = SCIPcalcMemGrowSize(masterprob, *varssize + 1);
      SCIP_CALL( SCIPreallocBufferArray(masterprob, vars, *varssize) );
      SCIP_CALL( SCIPreallocBufferArray(masterprob, vals, *varssize) );
   }
   assert(*nvars < *varssize);

   (*vars)[*nvars] = addvar;
   (*vals)[*nvars] = addval;
   (*nvars)++;

   return SCIP_OKAY;
}

/** computing as standard Benders' feasibility cut from the dual solutions of the LP */
static
>>>>>>> 485d77d7
SCIP_RETCODE computeStandardLPFeasibilityCut(
   SCIP*                 masterprob,         /**< the SCIP instance of the master problem */
   SCIP*                 subproblem,         /**< the SCIP instance of the pricing problem */
   SCIP_BENDERS*         benders,            /**< the benders' decomposition structure */
   SCIP_VAR***           vars,               /**< pointer to array of variables in the generated cut with non-zero coefficient */
   SCIP_Real**           vals,               /**< pointer to array of coefficients of the variables in the generated cut */
   SCIP_Real*            lhs,                /**< the left hand side of the cut */
   int*                  nvars,              /**< the number of variables in the cut */
   int*                  varssize,           /**< the number of variables in the array */
   SCIP_Bool*            success             /**< was the cut generation successful? */
   )
{
   SCIP_VAR** subvars;
   int nsubvars;
   int nrows;
   SCIP_Real dualsol;
   SCIP_Real addval;    /* the value that must be added to the lhs */
   int i;

   assert(masterprob != NULL);
   assert(subproblem != NULL);
   assert(benders != NULL);
   assert(SCIPgetLPSolstat(subproblem) == SCIP_LPSOLSTAT_INFEASIBLE);

   (*success) = FALSE;

   /* looping over all LP rows and setting the coefficients of the cut */
   nrows = SCIPgetNLPRows(subproblem);
   for( i = 0; i < nrows; i++ )
   {
      SCIP_ROW* lprow;

      lprow = SCIPgetLPRows(subproblem)[i];
      assert(lprow != NULL);

      dualsol = SCIProwGetDualfarkas(lprow);
      assert( !SCIPisInfinity(subproblem, dualsol) && !SCIPisInfinity(subproblem, -dualsol) );

      if( SCIPisDualfeasZero(subproblem, dualsol) )
         continue;

      if( dualsol > 0.0 )
         addval = dualsol*SCIProwGetLhs(lprow);
      else
         addval = dualsol*SCIProwGetRhs(lprow);

      *lhs += addval;

      /* if the bound becomes infinite, then the cut generation terminates. */
      if( SCIPisInfinity(masterprob, *lhs) || SCIPisInfinity(masterprob, -*lhs)
         || SCIPisInfinity(masterprob, addval) || SCIPisInfinity(masterprob, -addval))
      {
         (*success) = FALSE;
         SCIPdebugMsg(masterprob, "Infinite bound when generating feasibility cut.\n");
         return SCIP_OKAY;
      }
   }

   nsubvars = SCIPgetNVars(subproblem);
   subvars = SCIPgetVars(subproblem);

   /* looping over all variables to update the coefficients in the computed cut. */
   for( i = 0; i < nsubvars; i++ )
   {
      SCIP_VAR* var;
      SCIP_VAR* mastervar;

      var = subvars[i];

      /* retrieving the master problem variable for the given subproblem variable. */
      SCIP_CALL( SCIPgetBendersMasterVar(masterprob, benders, var, &mastervar) );

      dualsol = SCIPgetVarFarkasCoef(subproblem, var);

      if( SCIPisZero(subproblem, dualsol) )
         continue;

      /* checking whether the original variable is a linking variable.
       * If this is the case, then the corresponding master variable is added to the generated cut.
       * If the pricing variable is not a linking variable, then the farkas dual value is added to the lhs
       */
      if( mastervar != NULL )
      {
         SCIPdebugMsg(masterprob ,"Adding coeffs to feasibility cut: <%s> dualsol %g\n", SCIPvarGetName(mastervar), dualsol);

         /* adding the variable to the storage */
         SCIP_CALL( addVariableToArray(masterprob, vars, vals, mastervar, dualsol, nvars, varssize) );
      }
      else
      {
         addval = 0;

         if( SCIPisPositive(subproblem, dualsol) )
            addval = dualsol*SCIPvarGetUbGlobal(var);
         else if( SCIPisNegative(subproblem, dualsol) )
            addval = dualsol*SCIPvarGetLbGlobal(var);

         *lhs -= addval;

         /* if the bound becomes infinite, then the cut generation terminates. */
         if( SCIPisInfinity(masterprob, *lhs) || SCIPisInfinity(masterprob, -*lhs)
            || SCIPisInfinity(masterprob, addval) || SCIPisInfinity(masterprob, -addval))
         {
            (*success) = FALSE;
            SCIPdebugMsg(masterprob, "Infinite bound when generating feasibility cut.\n");
            return SCIP_OKAY;
         }
      }
   }
<<<<<<< HEAD

   (*success) = TRUE;

   return SCIP_OKAY;
}


/** computing as standard Benders' feasibility cut from the dual solutions of the NLP
 *
 *  NOTE: The cut must be created before being passed to this function
 */
static
SCIP_RETCODE computeStandardNLPFeasibilityCut(
   SCIP*                 masterprob,         /**< the SCIP instance of the master problem */
   SCIP*                 subproblem,         /**< the SCIP instance of the pricing problem */
   SCIP_BENDERS*         benders,            /**< the benders' decomposition structure */
   SCIP_VAR***           vars,               /**< pointer to array of variables in the generated cut with non-zero coefficient */
   SCIP_Real**           vals,               /**< pointer to array of coefficients of the variables in the generated cut */
   SCIP_Real*            lhs,                /**< the left hand side of the cut */
   int*                  nvars,              /**< the number of variables in the cut */
   int*                  varssize,           /**< the number of variables in the array */
   SCIP_Bool*            success             /**< was the cut generation successful? */
   )
{
   SCIP_EXPRINT* exprinterpreter;
   SCIP_VAR** subvars;
   int nrows;
   int nsubvars;
   SCIP_Real activity;
   SCIP_Real dirderiv;
   SCIP_Real dualsol;
   int i;

   assert(masterprob != NULL);
   assert(subproblem != NULL);
   assert(benders != NULL);
   assert(SCIPisNLPConstructed(subproblem));
   assert(SCIPgetNLPSolstat(subproblem) == SCIP_NLPSOLSTAT_LOCINFEASIBLE || SCIPgetNLPSolstat(subproblem) == SCIP_NLPSOLSTAT_GLOBINFEASIBLE);

   (*success) = FALSE;

   nsubvars = SCIPgetNNLPVars(subproblem);
   subvars = SCIPgetNLPVars(subproblem);

   *lhs = 0.0;
   dirderiv = 0.0;

=======

   (*success) = TRUE;

   return SCIP_OKAY;
}


/** computing as standard Benders' feasibility cut from the dual solutions of the NLP
 *
 *  NOTE: The cut must be created before being passed to this function
 */
static
SCIP_RETCODE computeStandardNLPFeasibilityCut(
   SCIP*                 masterprob,         /**< the SCIP instance of the master problem */
   SCIP*                 subproblem,         /**< the SCIP instance of the pricing problem */
   SCIP_BENDERS*         benders,            /**< the benders' decomposition structure */
   SCIP_VAR***           vars,               /**< pointer to array of variables in the generated cut with non-zero coefficient */
   SCIP_Real**           vals,               /**< pointer to array of coefficients of the variables in the generated cut */
   SCIP_Real*            lhs,                /**< the left hand side of the cut */
   int*                  nvars,              /**< the number of variables in the cut */
   int*                  varssize,           /**< the number of variables in the array */
   SCIP_Bool*            success             /**< was the cut generation successful? */
   )
{
   SCIP_EXPRINT* exprinterpreter;
   SCIP_VAR** subvars;
   int nrows;
   int nsubvars;
   SCIP_Real activity;
   SCIP_Real dirderiv;
   SCIP_Real dualsol;
   int i;

   assert(masterprob != NULL);
   assert(subproblem != NULL);
   assert(benders != NULL);
   assert(SCIPisNLPConstructed(subproblem));
   assert(SCIPgetNLPSolstat(subproblem) == SCIP_NLPSOLSTAT_LOCINFEASIBLE || SCIPgetNLPSolstat(subproblem) == SCIP_NLPSOLSTAT_GLOBINFEASIBLE);

   (*success) = FALSE;

   nsubvars = SCIPgetNNLPVars(subproblem);
   subvars = SCIPgetNLPVars(subproblem);

   *lhs = 0.0;
   dirderiv = 0.0;

>>>>>>> 485d77d7
   SCIP_CALL( SCIPexprintCreate(SCIPblkmem(subproblem), &exprinterpreter) );

   /* looping over all NLP rows and setting the corresponding coefficients of the cut */
   nrows = SCIPgetNNLPNlRows(subproblem);
   for( i = 0; i < nrows; i++ )
   {
      SCIP_NLROW* nlrow;

      nlrow = SCIPgetNLPNlRows(subproblem)[i];
      assert(nlrow != NULL);

      dualsol = SCIPnlrowGetDualsol(nlrow);
      assert( !SCIPisInfinity(subproblem, dualsol) && !SCIPisInfinity(subproblem, -dualsol) );

      if( SCIPisZero(subproblem, dualsol) )
         continue;

      SCIP_CALL( SCIPaddNlRowGradientBenderscutOpt(masterprob, subproblem, benders, nlrow, exprinterpreter, -dualsol,
            &dirderiv, vars, vals, nvars, varssize) );

      SCIP_CALL( SCIPgetNlRowActivity(subproblem, nlrow, &activity) );

      if( dualsol > 0.0 )
      {
         assert(!SCIPisInfinity(subproblem, SCIPnlrowGetRhs(nlrow)));
         *lhs += dualsol * (activity - SCIPnlrowGetRhs(nlrow));
      }
      else
      {
         assert(!SCIPisInfinity(subproblem, -SCIPnlrowGetLhs(nlrow)));
         *lhs += dualsol * (activity - SCIPnlrowGetLhs(nlrow));
      }
   }

   SCIP_CALL( SCIPexprintFree(&exprinterpreter) );

   /* looping over all variable bounds and updating the corresponding coefficients of the cut; compute checkobj */
   for( i = 0; i < nsubvars; i++ )
   {
      SCIP_VAR* var;
      SCIP_VAR* mastervar;
      SCIP_Real coef;

      var = subvars[i];

      /* retrieving the master problem variable for the given subproblem variable. */
      SCIP_CALL( SCIPgetBendersMasterVar(masterprob, benders, var, &mastervar) );

      dualsol = SCIPgetNLPVarsUbDualsol(subproblem)[i] - SCIPgetNLPVarsLbDualsol(subproblem)[i];

      /* checking whether the subproblem variable has a corresponding master variable. */
      if( mastervar == NULL || dualsol == 0.0 )
         continue;

      coef = -dualsol;

      /* adding the variable to the storage */
      SCIP_CALL( addVariableToArray(masterprob, vars, vals, mastervar, coef, nvars, varssize) );

      dirderiv += coef * SCIPvarGetNLPSol(var);
   }

   *lhs += dirderiv;

   /* if the side became infinite or dirderiv was infinite, then the cut generation terminates. */
   if( SCIPisInfinity(masterprob, *lhs) || SCIPisInfinity(masterprob, -*lhs)
      || SCIPisInfinity(masterprob, dirderiv) || SCIPisInfinity(masterprob, -dirderiv))
   {
      (*success) = FALSE;
      SCIPdebugMsg(masterprob, "Infinite bound when generating feasibility cut. lhs = %g dirderiv = %g.\n", lhs, dirderiv);
      return SCIP_OKAY;
   }

   (*success) = TRUE;

   return SCIP_OKAY;
}

/** generates and applies Benders' cuts */
static
SCIP_RETCODE generateAndApplyBendersCuts(
   SCIP*                 masterprob,         /**< the SCIP instance of the master problem */
   SCIP*                 subproblem,         /**< the SCIP instance of the pricing problem */
   SCIP_BENDERS*         benders,            /**< the benders' decomposition */
   SCIP_BENDERSCUT*      benderscut,         /**< the benders' decomposition cut method */
   SCIP_SOL*             sol,                /**< primal CIP solution */
   int                   probnumber,         /**< the number of the pricing problem */
   SCIP_RESULT*          result              /**< the result from solving the subproblems */
   )
{
   SCIP_CONS* cut;
   SCIP_VAR** vars;
   SCIP_Real* vals;
   SCIP_Real lhs;
   SCIP_Real activity;
   int nvars;
   int varssize;
   int nmastervars;
   char cutname[SCIP_MAXSTRLEN];
   SCIP_Bool success;

   assert(masterprob != NULL);
   assert(subproblem != NULL);
   assert(benders != NULL);
   assert(result != NULL);

   /* allocating memory for the variable and values arrays */
   nmastervars = SCIPgetNVars(masterprob) + SCIPgetNFixedVars(masterprob);
   SCIP_CALL( SCIPallocClearBufferArray(masterprob, &vars, nmastervars) );
   SCIP_CALL( SCIPallocClearBufferArray(masterprob, &vals, nmastervars) );
   lhs = 0.0;
   nvars = 0;
   varssize = nmastervars;

   /* setting the name of the generated cut */
   (void) SCIPsnprintf(cutname, SCIP_MAXSTRLEN, "feasibilitycut_%d_%d", probnumber,
      SCIPbenderscutGetNFound(benderscut) );

   if( SCIPisNLPConstructed(subproblem) && SCIPgetNNlpis(subproblem) )
   {
      /* computing the coefficients of the feasibility cut from the NLP */
      SCIP_CALL( computeStandardNLPFeasibilityCut(masterprob, subproblem, benders, &vars, &vals, &lhs, &nvars, &varssize,
            &success) );
   }
   else
   {
      if( SCIPgetNLPIterations(subproblem) == 0 )
      {
         SCIPverbMessage(masterprob, SCIP_VERBLEVEL_FULL, NULL, "There were no iterations in pricing problem %d. "
           "A Benders' decomposition feasibility cut will be generated from the presolved LP data.\n", probnumber);
      }

      /* computing the coefficients of the feasibility cut from the LP */
      SCIP_CALL( computeStandardLPFeasibilityCut(masterprob, subproblem, benders, &vars, &vals, &lhs, &nvars, &varssize,
            &success) );
   }

   /* if success is FALSE, then there was an error in generating the feasibility cut. No cut will be added to the master
    * problem. Otherwise, the constraint is added to the master problem.
    */
   if( !success )
   {
      (*result) = SCIP_DIDNOTFIND;
      SCIPdebugMsg(masterprob, "Error in generating Benders' feasibility cut for problem %d.\n", probnumber);
   }
   else
   {
      /* creating a constraint with the variables and coefficients previously stored */
      SCIP_CALL( SCIPcreateConsBasicLinear(masterprob, &cut, cutname, nvars, vars, vals, lhs, SCIPinfinity(masterprob)) );
      SCIP_CALL( SCIPsetConsDynamic(masterprob, cut, TRUE) );
      SCIP_CALL( SCIPsetConsRemovable(masterprob, cut, TRUE) );

      assert(SCIPisInfinity(masterprob, SCIPgetRhsLinear(masterprob, cut)));

      /* the activity of the cut should be less than the lhs. This will ensure that the evaluated solution will be cut off.
       * It is possible that the activity is greater than the lhs. This could be caused by numerical difficulties. In this
       * case, no cut will be generated.
       */
      lhs = SCIPgetLhsLinear(masterprob, cut);
      activity = SCIPgetActivityLinear(masterprob, cut, sol);
      if( SCIPisGE(masterprob, activity, lhs) )
      {
         success = FALSE;
         SCIPdebugMsg(masterprob ,"Invalid feasibility cut - activity is greater than lhs %g >= %g.\n", activity, lhs);
#ifdef SCIP_DEBUG
         SCIPABORT();
#endif
      }

      assert(cut != NULL);
<<<<<<< HEAD

      if( success )
      {
         /* adding the constraint to the master problem */
         SCIP_CALL( SCIPaddCons(masterprob, cut) );

         SCIPdebugPrintCons(masterprob, cut, NULL);

         (*result) = SCIP_CONSADDED;
      }

=======

      if( success )
      {
         /* adding the constraint to the master problem */
         SCIP_CALL( SCIPaddCons(masterprob, cut) );

         SCIPdebugPrintCons(masterprob, cut, NULL);

         (*result) = SCIP_CONSADDED;
      }

>>>>>>> 485d77d7
      SCIP_CALL( SCIPreleaseCons(masterprob, &cut) );
   }

   SCIPfreeBufferArray(masterprob, &vals);
   SCIPfreeBufferArray(masterprob, &vars);

   return SCIP_OKAY;
}

/*
 * Callback methods of Benders' decomposition cuts
 */

/** execution method of Benders' decomposition cuts */
static
SCIP_DECL_BENDERSCUTEXEC(benderscutExecFeas)
{  /*lint --e{715}*/
   SCIP* subproblem;
   SCIP_Bool nlprelaxation;

   assert(scip != NULL);
   assert(benders != NULL);
   assert(benderscut != NULL);
   assert(result != NULL);
   assert(probnumber >= 0 && probnumber < SCIPbendersGetNSubproblems(benders));

   subproblem = SCIPbendersSubproblem(benders, probnumber);

<<<<<<< HEAD
=======
   if( subproblem == NULL )
   {
      SCIPdebugMsg(scip, "The subproblem %d is set to NULL. The <%s> Benders' decomposition cut can not be executed.\n",
         probnumber, BENDERSCUT_NAME);

      (*result) = SCIP_DIDNOTRUN;
      return SCIP_OKAY;
   }

>>>>>>> 485d77d7
   /* setting a flag to indicate whether the NLP relaxation should be used to generate cuts */
   nlprelaxation = SCIPisNLPConstructed(subproblem) && SCIPgetNNlpis(subproblem);

   /* only generate feasibility cuts if the subproblem LP or NLP is infeasible,
    * since we use the farkas proof from the LP or the dual solution of the NLP to construct the feasibility cut
    */
   if( SCIPgetStage(subproblem) == SCIP_STAGE_SOLVING &&
      ((!nlprelaxation && SCIPgetLPSolstat(subproblem) == SCIP_LPSOLSTAT_INFEASIBLE) ||
       (nlprelaxation && (SCIPgetNLPSolstat(subproblem) == SCIP_NLPSOLSTAT_LOCINFEASIBLE || SCIPgetNLPSolstat(subproblem) == SCIP_NLPSOLSTAT_GLOBINFEASIBLE))) )
   {
      /* generating a cut for a given subproblem */
      SCIP_CALL( generateAndApplyBendersCuts(scip, subproblem, benders, benderscut,
            sol, probnumber, result) );
   }

   return SCIP_OKAY;
}


/*
 * Benders' decomposition cuts specific interface methods
 */

/** creates the Standard Feasibility Benders' decomposition cuts and includes it in SCIP */
SCIP_RETCODE SCIPincludeBenderscutFeas(
   SCIP*                 scip,               /**< SCIP data structure */
   SCIP_BENDERS*         benders             /**< Benders' decomposition */
   )
{
   SCIP_BENDERSCUT* benderscut;

   assert(benders != NULL);

   benderscut = NULL;

   /* include Benders' decomposition cuts */
   SCIP_CALL( SCIPincludeBenderscutBasic(scip, benders, &benderscut, BENDERSCUT_NAME, BENDERSCUT_DESC,
         BENDERSCUT_PRIORITY, BENDERSCUT_LPCUT, benderscutExecFeas, NULL) );

   assert(benderscut != NULL);

   return SCIP_OKAY;
}<|MERGE_RESOLUTION|>--- conflicted
+++ resolved
@@ -56,7 +56,6 @@
  */
 
 /** adds a variable and value to the constraint/row arrays */
-<<<<<<< HEAD
 static
 SCIP_RETCODE addVariableToArray(
    SCIP*                 masterprob,         /**< the SCIP instance of the master problem */
@@ -94,45 +93,6 @@
 
 /** computing as standard Benders' feasibility cut from the dual solutions of the LP */
 static
-=======
-static
-SCIP_RETCODE addVariableToArray(
-   SCIP*                 masterprob,         /**< the SCIP instance of the master problem */
-   SCIP_VAR***           vars,               /**< pointer to array of variables in the generated cut with non-zero coefficient */
-   SCIP_Real**           vals,               /**< pointer to array of coefficients of the variables in the generated cut */
-   SCIP_VAR*             addvar,             /**< the variable that will be added to the array */
-   SCIP_Real             addval,             /**< the value that will be added to the array */
-   int*                  nvars,              /**< the number of variables in the variable array */
-   int*                  varssize            /**< the length of the variable size */
-   )
-{
-   assert(masterprob != NULL);
-   assert(vars != NULL);
-   assert(*vars != NULL);
-   assert(vals != NULL);
-   assert(*vals != NULL);
-   assert(addvar != NULL);
-   assert(nvars != NULL);
-   assert(varssize != NULL);
-
-   if( *nvars >= *varssize )
-   {
-      *varssize = SCIPcalcMemGrowSize(masterprob, *varssize + 1);
-      SCIP_CALL( SCIPreallocBufferArray(masterprob, vars, *varssize) );
-      SCIP_CALL( SCIPreallocBufferArray(masterprob, vals, *varssize) );
-   }
-   assert(*nvars < *varssize);
-
-   (*vars)[*nvars] = addvar;
-   (*vals)[*nvars] = addval;
-   (*nvars)++;
-
-   return SCIP_OKAY;
-}
-
-/** computing as standard Benders' feasibility cut from the dual solutions of the LP */
-static
->>>>>>> 485d77d7
 SCIP_RETCODE computeStandardLPFeasibilityCut(
    SCIP*                 masterprob,         /**< the SCIP instance of the master problem */
    SCIP*                 subproblem,         /**< the SCIP instance of the pricing problem */
@@ -242,7 +202,6 @@
          }
       }
    }
-<<<<<<< HEAD
 
    (*success) = TRUE;
 
@@ -290,55 +249,6 @@
    *lhs = 0.0;
    dirderiv = 0.0;
 
-=======
-
-   (*success) = TRUE;
-
-   return SCIP_OKAY;
-}
-
-
-/** computing as standard Benders' feasibility cut from the dual solutions of the NLP
- *
- *  NOTE: The cut must be created before being passed to this function
- */
-static
-SCIP_RETCODE computeStandardNLPFeasibilityCut(
-   SCIP*                 masterprob,         /**< the SCIP instance of the master problem */
-   SCIP*                 subproblem,         /**< the SCIP instance of the pricing problem */
-   SCIP_BENDERS*         benders,            /**< the benders' decomposition structure */
-   SCIP_VAR***           vars,               /**< pointer to array of variables in the generated cut with non-zero coefficient */
-   SCIP_Real**           vals,               /**< pointer to array of coefficients of the variables in the generated cut */
-   SCIP_Real*            lhs,                /**< the left hand side of the cut */
-   int*                  nvars,              /**< the number of variables in the cut */
-   int*                  varssize,           /**< the number of variables in the array */
-   SCIP_Bool*            success             /**< was the cut generation successful? */
-   )
-{
-   SCIP_EXPRINT* exprinterpreter;
-   SCIP_VAR** subvars;
-   int nrows;
-   int nsubvars;
-   SCIP_Real activity;
-   SCIP_Real dirderiv;
-   SCIP_Real dualsol;
-   int i;
-
-   assert(masterprob != NULL);
-   assert(subproblem != NULL);
-   assert(benders != NULL);
-   assert(SCIPisNLPConstructed(subproblem));
-   assert(SCIPgetNLPSolstat(subproblem) == SCIP_NLPSOLSTAT_LOCINFEASIBLE || SCIPgetNLPSolstat(subproblem) == SCIP_NLPSOLSTAT_GLOBINFEASIBLE);
-
-   (*success) = FALSE;
-
-   nsubvars = SCIPgetNNLPVars(subproblem);
-   subvars = SCIPgetNLPVars(subproblem);
-
-   *lhs = 0.0;
-   dirderiv = 0.0;
-
->>>>>>> 485d77d7
    SCIP_CALL( SCIPexprintCreate(SCIPblkmem(subproblem), &exprinterpreter) );
 
    /* looping over all NLP rows and setting the corresponding coefficients of the cut */
@@ -509,7 +419,6 @@
       }
 
       assert(cut != NULL);
-<<<<<<< HEAD
 
       if( success )
       {
@@ -521,19 +430,6 @@
          (*result) = SCIP_CONSADDED;
       }
 
-=======
-
-      if( success )
-      {
-         /* adding the constraint to the master problem */
-         SCIP_CALL( SCIPaddCons(masterprob, cut) );
-
-         SCIPdebugPrintCons(masterprob, cut, NULL);
-
-         (*result) = SCIP_CONSADDED;
-      }
-
->>>>>>> 485d77d7
       SCIP_CALL( SCIPreleaseCons(masterprob, &cut) );
    }
 
@@ -562,8 +458,6 @@
 
    subproblem = SCIPbendersSubproblem(benders, probnumber);
 
-<<<<<<< HEAD
-=======
    if( subproblem == NULL )
    {
       SCIPdebugMsg(scip, "The subproblem %d is set to NULL. The <%s> Benders' decomposition cut can not be executed.\n",
@@ -573,7 +467,6 @@
       return SCIP_OKAY;
    }
 
->>>>>>> 485d77d7
    /* setting a flag to indicate whether the NLP relaxation should be used to generate cuts */
    nlprelaxation = SCIPisNLPConstructed(subproblem) && SCIPgetNNlpis(subproblem);
 
