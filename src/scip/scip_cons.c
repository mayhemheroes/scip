/* * * * * * * * * * * * * * * * * * * * * * * * * * * * * * * * * * * * * * */
/*                                                                           */
/*                  This file is part of the program and library             */
/*         SCIP --- Solving Constraint Integer Programs                      */
/*                                                                           */
/*  Copyright (c) 2002-2024 Zuse Institute Berlin (ZIB)                      */
/*                                                                           */
/*  Licensed under the Apache License, Version 2.0 (the "License");          */
/*  you may not use this file except in compliance with the License.         */
/*  You may obtain a copy of the License at                                  */
/*                                                                           */
/*      http://www.apache.org/licenses/LICENSE-2.0                           */
/*                                                                           */
/*  Unless required by applicable law or agreed to in writing, software      */
/*  distributed under the License is distributed on an "AS IS" BASIS,        */
/*  WITHOUT WARRANTIES OR CONDITIONS OF ANY KIND, either express or implied. */
/*  See the License for the specific language governing permissions and      */
/*  limitations under the License.                                           */
/*                                                                           */
/*  You should have received a copy of the Apache-2.0 license                */
/*  along with SCIP; see the file LICENSE. If not visit scipopt.org.         */
/*                                                                           */
/* * * * * * * * * * * * * * * * * * * * * * * * * * * * * * * * * * * * * * */

/**@file   scip_cons.c
 * @ingroup OTHER_CFILES
 * @brief  public methods for constraint handler plugins and constraints
 * @author Tobias Achterberg
 * @author Timo Berthold
 * @author Gerald Gamrath
 * @author Leona Gottwald
 * @author Stefan Heinz
 * @author Gregor Hendel
 * @author Christopher Hojny
 * @author Thorsten Koch
 * @author Alexander Martin
 * @author Marc Pfetsch
 * @author Michael Winkler
 * @author Kati Wolter
 *
 * @todo check all SCIP_STAGE_* switches, and include the new stages TRANSFORMED and INITSOLVE
 */

/*---+----1----+----2----+----3----+----4----+----5----+----6----+----7----+----8----+----9----+----0----+----1----+----2*/

#include "scip/cons.h"
#include "scip/debug.h"
#include "scip/prob.h"
#include "scip/pub_cons.h"
#include "scip/pub_message.h"
#include "scip/pub_misc.h"
#include "scip/scip_cons.h"
#include "scip/scip_general.h"
#include "scip/scip_mem.h"
#include "scip/set.h"
#include "scip/struct_cons.h"
#include "scip/struct_mem.h"
#include "scip/struct_scip.h"
#include "scip/struct_set.h"

/* In debug mode, the following methods are implemented as function calls to ensure
 * type validity.
 * In optimized mode, the methods are implemented as defines to improve performance.
 * However, we want to have them in the library anyways, so we have to undef the defines.
 */

#undef SCIPmarkConsPropagate

/** creates a constraint handler and includes it in SCIP.
 *
 *  @return \ref SCIP_OKAY is returned if everything worked. Otherwise a suitable error code is passed. See \ref
 *          SCIP_Retcode "SCIP_RETCODE" for a complete list of error codes.
 *
 *  @pre This method can be called if SCIP is in one of the following stages:
 *       - \ref SCIP_STAGE_INIT
 *       - \ref SCIP_STAGE_PROBLEM
 *
 *  @note method has all constraint handler callbacks as arguments and is thus changed every time a new
 *        callback is added
 *        in future releases; consider using SCIPincludeConshdlrBasic() and setter functions
 *        if you seek for a method which is less likely to change in future releases
 */
SCIP_RETCODE SCIPincludeConshdlr(
   SCIP*                 scip,               /**< SCIP data structure */
   const char*           name,               /**< name of constraint handler */
   const char*           desc,               /**< description of constraint handler */
   int                   sepapriority,       /**< priority of the constraint handler for separation */
   int                   enfopriority,       /**< priority of the constraint handler for constraint enforcing */
   int                   chckpriority,       /**< priority of the constraint handler for checking feasibility (and propagation) */
   int                   sepafreq,           /**< frequency for separating cuts; zero means to separate only in the root node */
   int                   propfreq,           /**< frequency for propagating domains; zero means only preprocessing propagation */
   int                   eagerfreq,          /**< frequency for using all instead of only the useful constraints in separation,
                                              *   propagation and enforcement, -1 for no eager evaluations, 0 for first only */
   int                   maxprerounds,       /**< maximal number of presolving rounds the constraint handler participates in (-1: no limit) */
   SCIP_Bool             delaysepa,          /**< should separation method be delayed, if other separators found cuts? */
   SCIP_Bool             delayprop,          /**< should propagation method be delayed, if other propagators found reductions? */
   SCIP_Bool             needscons,          /**< should the constraint handler be skipped, if no constraints are available? */
   SCIP_PROPTIMING       proptiming,         /**< positions in the node solving loop where propagation method of constraint handlers should be executed */
   SCIP_PRESOLTIMING     presoltiming,       /**< timing mask of the constraint handler's presolving method */
   SCIP_DECL_CONSHDLRCOPY((*conshdlrcopy)),  /**< copy method of constraint handler or NULL if you don't want to copy your plugin into sub-SCIPs */
   SCIP_DECL_CONSFREE    ((*consfree)),      /**< destructor of constraint handler */
   SCIP_DECL_CONSINIT    ((*consinit)),      /**< initialize constraint handler */
   SCIP_DECL_CONSEXIT    ((*consexit)),      /**< deinitialize constraint handler */
   SCIP_DECL_CONSINITPRE ((*consinitpre)),   /**< presolving initialization method of constraint handler */
   SCIP_DECL_CONSEXITPRE ((*consexitpre)),   /**< presolving deinitialization method of constraint handler */
   SCIP_DECL_CONSINITSOL ((*consinitsol)),   /**< solving process initialization method of constraint handler */
   SCIP_DECL_CONSEXITSOL ((*consexitsol)),   /**< solving process deinitialization method of constraint handler */
   SCIP_DECL_CONSDELETE  ((*consdelete)),    /**< free specific constraint data */
   SCIP_DECL_CONSTRANS   ((*constrans)),     /**< transform constraint data into data belonging to the transformed problem */
   SCIP_DECL_CONSINITLP  ((*consinitlp)),    /**< initialize LP with relaxations of "initial" constraints */
   SCIP_DECL_CONSSEPALP  ((*conssepalp)),    /**< separate cutting planes for LP solution */
   SCIP_DECL_CONSSEPASOL ((*conssepasol)),   /**< separate cutting planes for arbitrary primal solution */
   SCIP_DECL_CONSENFOLP  ((*consenfolp)),    /**< enforcing constraints for LP solutions */
   SCIP_DECL_CONSENFORELAX ((*consenforelax)), /**< enforcing constraints for relaxation solutions */
   SCIP_DECL_CONSENFOPS  ((*consenfops)),    /**< enforcing constraints for pseudo solutions */
   SCIP_DECL_CONSCHECK   ((*conscheck)),     /**< check feasibility of primal solution */
   SCIP_DECL_CONSPROP    ((*consprop)),      /**< propagate variable domains */
   SCIP_DECL_CONSPRESOL  ((*conspresol)),    /**< presolving method */
   SCIP_DECL_CONSRESPROP ((*consresprop)),   /**< propagation conflict resolving method */
   SCIP_DECL_CONSLOCK    ((*conslock)),      /**< variable rounding lock method */
   SCIP_DECL_CONSACTIVE  ((*consactive)),    /**< activation notification method */
   SCIP_DECL_CONSDEACTIVE((*consdeactive)),  /**< deactivation notification method */
   SCIP_DECL_CONSENABLE  ((*consenable)),    /**< enabling notification method */
   SCIP_DECL_CONSDISABLE ((*consdisable)),   /**< disabling notification method */
   SCIP_DECL_CONSDELVARS ((*consdelvars)),   /**< variable deletion method */
   SCIP_DECL_CONSPRINT   ((*consprint)),     /**< constraint display method */
   SCIP_DECL_CONSCOPY    ((*conscopy)),      /**< constraint copying method */
   SCIP_DECL_CONSPARSE   ((*consparse)),     /**< constraint parsing method */
   SCIP_DECL_CONSGETVARS ((*consgetvars)),   /**< constraint get variables method */
   SCIP_DECL_CONSGETNVARS((*consgetnvars)),  /**< constraint get number of variable method */
   SCIP_DECL_CONSGETDIVEBDCHGS((*consgetdivebdchgs)), /**< constraint handler diving solution enforcement method */
   SCIP_DECL_CONSGETPERMSYMGRAPH((*consgetpermsymgraph)), /**< constraint permutation symmetry detection graph
                                                           *   getter method */
   SCIP_DECL_CONSGETSIGNEDPERMSYMGRAPH((*consgetsignedpermsymgraph)), /**< constraint signed permutation symmetry
                                                                       *   detection graph getter method */
   SCIP_CONSHDLRDATA*    conshdlrdata        /**< constraint handler data */
   )
{
   SCIP_CONSHDLR* conshdlr;

   SCIP_CALL( SCIPcheckStage(scip, "SCIPincludeConshdlr", TRUE, TRUE, FALSE, FALSE, FALSE, FALSE, FALSE, FALSE, FALSE, FALSE, FALSE, FALSE, FALSE, FALSE) );

   /* check whether constraint handler is already present */
   if( SCIPfindConshdlr(scip, name) != NULL )
   {
      SCIPerrorMessage("constraint handler <%s> already included.\n", name);
      return SCIP_INVALIDDATA;
   }

   SCIP_CALL( SCIPconshdlrCreate(&conshdlr, scip->set, scip->messagehdlr, scip->mem->setmem,
         name, desc, sepapriority, enfopriority, chckpriority, sepafreq, propfreq, eagerfreq, maxprerounds,
         delaysepa, delayprop, needscons, proptiming, presoltiming, conshdlrcopy,
         consfree, consinit, consexit, consinitpre, consexitpre, consinitsol, consexitsol,
<<<<<<< HEAD
         consdelete, constrans, consinitlp, conssepalp, conssepasol, consenfolp, consenforelax, consenfops, conscheck,
         consprop, conspresol, consresprop, conslock, consactive, consdeactive, consenable, consdisable,
         consdelvars, consprint, conscopy, consparse, consgetvars, consgetnvars, consgetdivebdchgs, conshdlrdata) );
=======
         consdelete, constrans, consinitlp, conssepalp, conssepasol, consenfolp, consenforelax, consenfops, conscheck, consprop,
         conspresol, consresprop, conslock, consactive, consdeactive, consenable, consdisable, consdelvars, consprint,
         conscopy, consparse, consgetvars, consgetnvars, consgetdivebdchgs, consgetpermsymgraph,
         consgetsignedpermsymgraph, conshdlrdata) );
>>>>>>> 988dd4c7
   SCIP_CALL( SCIPsetIncludeConshdlr(scip->set, conshdlr) );

   return SCIP_OKAY;
}

/** creates a constraint handler and includes it in SCIP. All non-fundamental (or optional) callbacks will be set to NULL.
 *  Optional callbacks can be set via specific setter functions, see SCIPsetConshdlrInit(), SCIPsetConshdlrExit(),
 *  SCIPsetConshdlrCopy(), SCIPsetConshdlrFree(), SCIPsetConshdlrInitsol(), SCIPsetConshdlrExitsol(),
 *  SCIPsetConshdlrInitpre(), SCIPsetConshdlrExitpre(), SCIPsetConshdlrPresol(), SCIPsetConshdlrDelete(),
 *  SCIPsetConshdlrDelvars(), SCIPsetConshdlrInitlp(), SCIPsetConshdlrActive(), SCIPsetConshdlrDeactive(),
 *  SCIPsetConshdlrEnable(), SCIPsetConshdlrDisable(), SCIPsetConshdlrResprop(), SCIPsetConshdlrTrans(),
 *  SCIPsetConshdlrPrint(), SCIPsetConshdlrParse(), SCIPsetConshdlrGetVars(), SCIPsetConshdlrGetNVars(), and
 *  SCIPsetConshdlrGetDiveBdChgs().
 *
 *  @return \ref SCIP_OKAY is returned if everything worked. Otherwise a suitable error code is passed. See \ref
 *          SCIP_Retcode "SCIP_RETCODE" for a complete list of error codes.
 *
 *  @pre This method can be called if SCIP is in one of the following stages:
 *       - \ref SCIP_STAGE_INIT
 *       - \ref SCIP_STAGE_PROBLEM
 *
 *  @note if you want to set all callbacks with a single method call, consider using SCIPincludeConshdlr() instead
 */
SCIP_RETCODE SCIPincludeConshdlrBasic(
   SCIP*                 scip,               /**< SCIP data structure */
   SCIP_CONSHDLR**       conshdlrptr,        /**< reference to a constraint handler pointer, or NULL */
   const char*           name,               /**< name of constraint handler */
   const char*           desc,               /**< description of constraint handler */
   int                   enfopriority,       /**< priority of the constraint handler for constraint enforcing */
   int                   chckpriority,       /**< priority of the constraint handler for checking feasibility (and propagation) */
   int                   eagerfreq,          /**< frequency for using all instead of only the useful constraints in separation,
                                              *   propagation and enforcement, -1 for no eager evaluations, 0 for first only */
   SCIP_Bool             needscons,          /**< should the constraint handler be skipped, if no constraints are available? */
   SCIP_DECL_CONSENFOLP  ((*consenfolp)),    /**< enforcing constraints for LP solutions */
   SCIP_DECL_CONSENFOPS  ((*consenfops)),    /**< enforcing constraints for pseudo solutions */
   SCIP_DECL_CONSCHECK   ((*conscheck)),     /**< check feasibility of primal solution */
   SCIP_DECL_CONSLOCK    ((*conslock)),      /**< variable rounding lock method */
   SCIP_CONSHDLRDATA*    conshdlrdata        /**< constraint handler data */
   )
{
   SCIP_CONSHDLR* conshdlr;

   SCIP_CALL( SCIPcheckStage(scip, "SCIPincludeConshdlrBasic", TRUE, TRUE, FALSE, FALSE, FALSE, FALSE, FALSE, FALSE, FALSE, FALSE, FALSE, FALSE, FALSE, FALSE) );

   /* check whether constraint handler is already present */
   if( SCIPfindConshdlr(scip, name) != NULL )
   {
      SCIPerrorMessage("constraint handler <%s> already included.\n", name);
      return SCIP_INVALIDDATA;
   }

   SCIP_CALL( SCIPconshdlrCreate(&conshdlr, scip->set, scip->messagehdlr, scip->mem->setmem,
         name, desc, 0, enfopriority, chckpriority, -1, -1, eagerfreq, 0,
         FALSE, FALSE, needscons,
         SCIP_PROPTIMING_BEFORELP, SCIP_PRESOLTIMING_ALWAYS,
         NULL,
         NULL, NULL, NULL, NULL, NULL, NULL, NULL,
         NULL, NULL, NULL, NULL, NULL, consenfolp, NULL, consenfops, conscheck, NULL,
         NULL, NULL, conslock, NULL, NULL, NULL, NULL, NULL, NULL,
         NULL, NULL, NULL, NULL, NULL, NULL, NULL, conshdlrdata) );
   SCIP_CALL( SCIPsetIncludeConshdlr(scip->set, conshdlr) );

   if( conshdlrptr != NULL )
      *conshdlrptr = conshdlr;

   return SCIP_OKAY;
}

/** sets all separation related callbacks/parameters of the constraint handler
 *
 *  @return \ref SCIP_OKAY is returned if everything worked. Otherwise a suitable error code is passed. See \ref
 *          SCIP_Retcode "SCIP_RETCODE" for a complete list of error codes.
 *
 *  @pre This method can be called if SCIP is in one of the following stages:
 *       - \ref SCIP_STAGE_INIT
 *       - \ref SCIP_STAGE_PROBLEM
 */
SCIP_RETCODE SCIPsetConshdlrSepa(
   SCIP*                 scip,               /**< SCIP data structure */
   SCIP_CONSHDLR*        conshdlr,           /**< constraint handler */
   SCIP_DECL_CONSSEPALP  ((*conssepalp)),    /**< separate cutting planes for LP solution */
   SCIP_DECL_CONSSEPASOL ((*conssepasol)),   /**< separate cutting planes for arbitrary primal solution */
   int                   sepafreq,           /**< frequency for separating cuts; zero means to separate only in the root node */
   int                   sepapriority,       /**< priority of the constraint handler for separation */
   SCIP_Bool             delaysepa           /**< should separation method be delayed, if other separators found cuts? */
   )
{
   int oldsepapriority;
   const char* name;
   char paramname[SCIP_MAXSTRLEN];

   assert(scip != NULL);
   assert(conshdlr != NULL);

   SCIP_CALL( SCIPcheckStage(scip, "SCIPsetConshdlrSepa", TRUE, TRUE, FALSE, FALSE, FALSE, FALSE, FALSE, FALSE, FALSE, FALSE, FALSE, FALSE, FALSE, FALSE) );

   oldsepapriority = SCIPconshdlrGetSepaPriority(conshdlr);
   SCIPconshdlrSetSepa(conshdlr, conssepalp, conssepasol, sepafreq, sepapriority, delaysepa);

   /* change the position of the constraint handler in the constraint handler array w.r.t. its new sepa priority */
   if( oldsepapriority != sepapriority )
      SCIPsetReinsertConshdlrSepaPrio(scip->set, conshdlr, oldsepapriority);

   name = SCIPconshdlrGetName(conshdlr);

   (void) SCIPsnprintf(paramname, SCIP_MAXSTRLEN, "constraints/%s/sepafreq", name);
   SCIP_CALL( SCIPsetSetDefaultIntParam(scip->set, paramname, sepafreq) );

   (void) SCIPsnprintf(paramname, SCIP_MAXSTRLEN, "constraints/%s/delaysepa", name);
   SCIP_CALL( SCIPsetSetDefaultBoolParam(scip->set, paramname, delaysepa) );

   return SCIP_OKAY;
}

/** sets both the propagation callback and the propagation frequency of the constraint handler
 *
 *  @return \ref SCIP_OKAY is returned if everything worked. Otherwise a suitable error code is passed. See \ref
 *          SCIP_Retcode "SCIP_RETCODE" for a complete list of error codes.
 *
 *  @pre This method can be called if SCIP is in one of the following stages:
 *       - \ref SCIP_STAGE_INIT
 *       - \ref SCIP_STAGE_PROBLEM
 */
SCIP_RETCODE SCIPsetConshdlrProp(
   SCIP*                 scip,               /**< SCIP data structure */
   SCIP_CONSHDLR*        conshdlr,           /**< constraint handler */
   SCIP_DECL_CONSPROP    ((*consprop)),      /**< propagate variable domains */
   int                   propfreq,           /**< frequency for propagating domains; zero means only preprocessing propagation */
   SCIP_Bool             delayprop,          /**< should propagation method be delayed, if other propagators found reductions? */
   SCIP_PROPTIMING       proptiming          /**< positions in the node solving loop where propagation should be executed */
   )
{
   const char* name;
   char paramname[SCIP_MAXSTRLEN];

   assert(scip != NULL);
   assert(conshdlr != NULL);

   SCIP_CALL( SCIPcheckStage(scip, "SCIPsetConshdlrProp", TRUE, TRUE, FALSE, FALSE, FALSE, FALSE, FALSE, FALSE, FALSE, FALSE, FALSE, FALSE, FALSE, FALSE) );

   SCIPconshdlrSetProp(conshdlr, consprop, propfreq, delayprop, proptiming);

   name = SCIPconshdlrGetName(conshdlr);

   (void) SCIPsnprintf(paramname, SCIP_MAXSTRLEN, "constraints/%s/propfreq", name);
   SCIP_CALL( SCIPsetSetDefaultIntParam(scip->set, paramname, propfreq) );

   (void) SCIPsnprintf(paramname, SCIP_MAXSTRLEN, "constraints/%s/proptiming", name);
   SCIP_CALL( SCIPsetSetDefaultIntParam(scip->set, paramname, (int) proptiming) );

   (void) SCIPsnprintf(paramname, SCIP_MAXSTRLEN, "constraints/%s/delayprop", name);
   SCIP_CALL( SCIPsetSetDefaultBoolParam(scip->set, paramname, delayprop) );

   return SCIP_OKAY;
}

/** sets relaxation enforcement method of the constraint handler
 *
 *  @return \ref SCIP_OKAY is returned if everything worked. Otherwise a suitable error code is passed. See \ref
 *          SCIP_Retcode "SCIP_RETCODE" for a complete list of error codes.
 *
 *  @pre This method can be called if SCIP is in one of the following stages:
 *       - \ref SCIP_STAGE_INIT
 *       - \ref SCIP_STAGE_PROBLEM
 */
SCIP_RETCODE SCIPsetConshdlrEnforelax(
   SCIP*                 scip,               /**< SCIP data structure */
   SCIP_CONSHDLR*        conshdlr,           /**< constraint handler */
   SCIP_DECL_CONSENFORELAX ((*consenforelax)) /**< enforcement method for relaxation solution of constraint handler (might be NULL) */
   )
{
   SCIP_CALL( SCIPcheckStage(scip, "SCIPsetConshdlrEnforelax", TRUE, TRUE, FALSE, FALSE, FALSE, FALSE, FALSE, FALSE, FALSE, FALSE, FALSE, FALSE, FALSE, FALSE) );

   assert(conshdlr != NULL);

   SCIPconshdlrSetEnforelax(conshdlr, consenforelax);

   return SCIP_OKAY;
}

/** sets copy method of both the constraint handler and each associated constraint
 *
 *  @return \ref SCIP_OKAY is returned if everything worked. Otherwise a suitable error code is passed. See \ref
 *          SCIP_Retcode "SCIP_RETCODE" for a complete list of error codes.
 *
 *  @pre This method can be called if SCIP is in one of the following stages:
 *       - \ref SCIP_STAGE_INIT
 *       - \ref SCIP_STAGE_PROBLEM
 */
SCIP_RETCODE SCIPsetConshdlrCopy(
   SCIP*                 scip,               /**< SCIP data structure */
   SCIP_CONSHDLR*        conshdlr,           /**< constraint handler */
   SCIP_DECL_CONSHDLRCOPY((*conshdlrcopy)),  /**< copy method of constraint handler or NULL if you don't want to copy your plugin into sub-SCIPs */
   SCIP_DECL_CONSCOPY    ((*conscopy))       /**< constraint copying method */
   )
{
   SCIP_CALL( SCIPcheckStage(scip, "SCIPsetConshdlrCopy", TRUE, TRUE, FALSE, FALSE, FALSE, FALSE, FALSE, FALSE, FALSE, FALSE, FALSE, FALSE, FALSE, FALSE) );

   assert(conshdlr != NULL);

   SCIPconshdlrSetCopy(conshdlr, conshdlrcopy, conscopy);

   return SCIP_OKAY;
}

/** sets destructor method of constraint handler
 *
 *  @return \ref SCIP_OKAY is returned if everything worked. Otherwise a suitable error code is passed. See \ref
 *          SCIP_Retcode "SCIP_RETCODE" for a complete list of error codes.
 *
 *  @pre This method can be called if SCIP is in one of the following stages:
 *       - \ref SCIP_STAGE_INIT
 *       - \ref SCIP_STAGE_PROBLEM
 */
SCIP_RETCODE SCIPsetConshdlrFree(
   SCIP*                 scip,               /**< SCIP data structure */
   SCIP_CONSHDLR*        conshdlr,           /**< constraint handler */
   SCIP_DECL_CONSFREE    ((*consfree))       /**< destructor of constraint handler */
   )
{
   SCIP_CALL( SCIPcheckStage(scip, "SCIPsetConshdlrFree", TRUE, TRUE, FALSE, FALSE, FALSE, FALSE, FALSE, FALSE, FALSE, FALSE, FALSE, FALSE, FALSE, FALSE) );

   assert(conshdlr != NULL);

   SCIPconshdlrSetFree(conshdlr, consfree);

   return SCIP_OKAY;
}

/** sets initialization method of constraint handler
 *
 *  @return \ref SCIP_OKAY is returned if everything worked. Otherwise a suitable error code is passed. See \ref
 *          SCIP_Retcode "SCIP_RETCODE" for a complete list of error codes.
 *
 *  @pre This method can be called if SCIP is in one of the following stages:
 *       - \ref SCIP_STAGE_INIT
 *       - \ref SCIP_STAGE_PROBLEM
 */
SCIP_RETCODE SCIPsetConshdlrInit(
   SCIP*                 scip,               /**< SCIP data structure */
   SCIP_CONSHDLR*        conshdlr,           /**< constraint handler */
   SCIP_DECL_CONSINIT    ((*consinit))       /**< initialize constraint handler */
   )
{
   SCIP_CALL( SCIPcheckStage(scip, "SCIPsetConshdlrInit", TRUE, TRUE, FALSE, FALSE, FALSE, FALSE, FALSE, FALSE, FALSE, FALSE, FALSE, FALSE, FALSE, FALSE) );

   assert(conshdlr != NULL);

   SCIPconshdlrSetInit(conshdlr, consinit);

   return SCIP_OKAY;
}

/** sets deinitialization method of constraint handler
 *
 *  @return \ref SCIP_OKAY is returned if everything worked. Otherwise a suitable error code is passed. See \ref
 *          SCIP_Retcode "SCIP_RETCODE" for a complete list of error codes.
 *
 *  @pre This method can be called if SCIP is in one of the following stages:
 *       - \ref SCIP_STAGE_INIT
 *       - \ref SCIP_STAGE_PROBLEM
 */
SCIP_RETCODE SCIPsetConshdlrExit(
   SCIP*                 scip,               /**< SCIP data structure */
   SCIP_CONSHDLR*        conshdlr,           /**< constraint handler */
   SCIP_DECL_CONSEXIT    ((*consexit))       /**< deinitialize constraint handler */
   )
{
   SCIP_CALL( SCIPcheckStage(scip, "SCIPsetConshdlrExit", TRUE, TRUE, FALSE, FALSE, FALSE, FALSE, FALSE, FALSE, FALSE, FALSE, FALSE, FALSE, FALSE, FALSE) );

   assert(conshdlr != NULL);

   SCIPconshdlrSetExit(conshdlr, consexit);

   return SCIP_OKAY;
}

/** sets solving process initialization method of constraint handler
 *
 *  @return \ref SCIP_OKAY is returned if everything worked. Otherwise a suitable error code is passed. See \ref
 *          SCIP_Retcode "SCIP_RETCODE" for a complete list of error codes.
 *
 *  @pre This method can be called if SCIP is in one of the following stages:
 *       - \ref SCIP_STAGE_INIT
 *       - \ref SCIP_STAGE_PROBLEM
 */
SCIP_RETCODE SCIPsetConshdlrInitsol(
   SCIP*                 scip,               /**< SCIP data structure */
   SCIP_CONSHDLR*        conshdlr,           /**< constraint handler */
   SCIP_DECL_CONSINITSOL((*consinitsol))     /**< solving process initialization method of constraint handler */
   )
{
   SCIP_CALL( SCIPcheckStage(scip, "SCIPsetConshdlrInitsol", TRUE, TRUE, FALSE, FALSE, FALSE, FALSE, FALSE, FALSE, FALSE, FALSE, FALSE, FALSE, FALSE, FALSE) );

   assert(conshdlr != NULL);

   SCIPconshdlrSetInitsol(conshdlr, consinitsol);

   return SCIP_OKAY;
}

/** sets solving process deinitialization method of constraint handler
 *
 *  @return \ref SCIP_OKAY is returned if everything worked. Otherwise a suitable error code is passed. See \ref
 *          SCIP_Retcode "SCIP_RETCODE" for a complete list of error codes.
 *
 *  @pre This method can be called if SCIP is in one of the following stages:
 *       - \ref SCIP_STAGE_INIT
 *       - \ref SCIP_STAGE_PROBLEM
 */
SCIP_RETCODE SCIPsetConshdlrExitsol(
   SCIP*                 scip,               /**< SCIP data structure */
   SCIP_CONSHDLR*        conshdlr,           /**< constraint handler */
   SCIP_DECL_CONSEXITSOL ((*consexitsol))/**< solving process deinitialization method of constraint handler */
   )
{
   SCIP_CALL( SCIPcheckStage(scip, "SCIPsetConshdlrExitsol", TRUE, TRUE, FALSE, FALSE, FALSE, FALSE, FALSE, FALSE, FALSE, FALSE, FALSE, FALSE, FALSE, FALSE) );

   assert(conshdlr != NULL);

   SCIPconshdlrSetExitsol(conshdlr, consexitsol);

   return SCIP_OKAY;
}

/** sets preprocessing initialization method of constraint handler
 *
 *  @return \ref SCIP_OKAY is returned if everything worked. Otherwise a suitable error code is passed. See \ref
 *          SCIP_Retcode "SCIP_RETCODE" for a complete list of error codes.
 *
 *  @pre This method can be called if SCIP is in one of the following stages:
 *       - \ref SCIP_STAGE_INIT
 *       - \ref SCIP_STAGE_PROBLEM
 */
SCIP_RETCODE SCIPsetConshdlrInitpre(
   SCIP*                 scip,               /**< SCIP data structure */
   SCIP_CONSHDLR*        conshdlr,           /**< constraint handler */
   SCIP_DECL_CONSINITPRE((*consinitpre))     /**< preprocessing initialization method of constraint handler */
   )
{
   SCIP_CALL( SCIPcheckStage(scip, "SCIPsetConshdlrInitpre", TRUE, TRUE, FALSE, FALSE, FALSE, FALSE, FALSE, FALSE, FALSE, FALSE, FALSE, FALSE, FALSE, FALSE) );

   assert(conshdlr != NULL);

   SCIPconshdlrSetInitpre(conshdlr, consinitpre);

   return SCIP_OKAY;
}

/** sets preprocessing deinitialization method of constraint handler
 *
 *  @return \ref SCIP_OKAY is returned if everything worked. Otherwise a suitable error code is passed. See \ref
 *          SCIP_Retcode "SCIP_RETCODE" for a complete list of error codes.
 *
 *  @pre This method can be called if SCIP is in one of the following stages:
 *       - \ref SCIP_STAGE_INIT
 *       - \ref SCIP_STAGE_PROBLEM
 */
SCIP_RETCODE SCIPsetConshdlrExitpre(
   SCIP*                 scip,               /**< SCIP data structure */
   SCIP_CONSHDLR*        conshdlr,           /**< constraint handler */
   SCIP_DECL_CONSEXITPRE((*consexitpre))     /**< preprocessing deinitialization method of constraint handler */
   )
{
   SCIP_CALL( SCIPcheckStage(scip, "SCIPsetConshdlrExitpre", TRUE, TRUE, FALSE, FALSE, FALSE, FALSE, FALSE, FALSE, FALSE, FALSE, FALSE, FALSE, FALSE, FALSE) );

   assert(conshdlr != NULL);

   SCIPconshdlrSetExitpre(conshdlr, consexitpre);

   return SCIP_OKAY;
}

/** sets presolving method of constraint handler
 *
 *  @return \ref SCIP_OKAY is returned if everything worked. Otherwise a suitable error code is passed. See \ref
 *          SCIP_Retcode "SCIP_RETCODE" for a complete list of error codes.
 *
 *  @pre This method can be called if SCIP is in one of the following stages:
 *       - \ref SCIP_STAGE_INIT
 *       - \ref SCIP_STAGE_PROBLEM
 */
SCIP_RETCODE SCIPsetConshdlrPresol(
   SCIP*                 scip,               /**< SCIP data structure */
   SCIP_CONSHDLR*        conshdlr,           /**< constraint handler */
   SCIP_DECL_CONSPRESOL  ((*conspresol)),    /**< presolving method of constraint handler */
   int                   maxprerounds,       /**< maximal number of presolving rounds the constraint handler participates in (-1: no limit) */
   SCIP_PRESOLTIMING     presoltiming        /**< timing mask of the constraint handler's presolving method */
   )
{
   const char* name;
   char paramname[SCIP_MAXSTRLEN];

   assert(scip != NULL);
   assert(conshdlr != NULL);

   SCIP_CALL( SCIPcheckStage(scip, "SCIPsetConshdlrPresol", TRUE, TRUE, FALSE, FALSE, FALSE, FALSE, FALSE, FALSE, FALSE, FALSE, FALSE, FALSE, FALSE, FALSE) );

   SCIP_CALL( SCIPconshdlrSetPresol(conshdlr, conspresol, maxprerounds, presoltiming) );

   name = SCIPconshdlrGetName(conshdlr);

   (void) SCIPsnprintf(paramname, SCIP_MAXSTRLEN, "constraints/%s/maxprerounds", name);
   SCIP_CALL( SCIPsetSetDefaultIntParam(scip->set, paramname, maxprerounds) );

   (void) SCIPsnprintf(paramname, SCIP_MAXSTRLEN, "constraints/%s/presoltiming", name);
   SCIP_CALL( SCIPsetSetDefaultIntParam(scip->set, paramname, (int) presoltiming) );

   return SCIP_OKAY;
}

/** sets method of constraint handler to free specific constraint data
 *
 *  @return \ref SCIP_OKAY is returned if everything worked. Otherwise a suitable error code is passed. See \ref
 *          SCIP_Retcode "SCIP_RETCODE" for a complete list of error codes.
 *
 *  @pre This method can be called if SCIP is in one of the following stages:
 *       - \ref SCIP_STAGE_INIT
 *       - \ref SCIP_STAGE_PROBLEM
 */
SCIP_RETCODE SCIPsetConshdlrDelete(
   SCIP*                 scip,               /**< SCIP data structure */
   SCIP_CONSHDLR*        conshdlr,           /**< constraint handler */
   SCIP_DECL_CONSDELETE  ((*consdelete))     /**< free specific constraint data */
   )
{
   assert(scip != NULL);
   SCIP_CALL( SCIPcheckStage(scip, "SCIPsetConshdlrDelete", TRUE, TRUE, FALSE, FALSE, FALSE, FALSE, FALSE, FALSE, FALSE, FALSE, FALSE, FALSE, FALSE, FALSE) );

   SCIPconshdlrSetDelete(conshdlr, consdelete);

   return SCIP_OKAY;
}

/** sets method of constraint handler to transform constraint data into data belonging to the transformed problem
 *
 *  @return \ref SCIP_OKAY is returned if everything worked. Otherwise a suitable error code is passed. See \ref
 *          SCIP_Retcode "SCIP_RETCODE" for a complete list of error codes.
 *
 *  @pre This method can be called if SCIP is in one of the following stages:
 *       - \ref SCIP_STAGE_INIT
 *       - \ref SCIP_STAGE_PROBLEM
 */
SCIP_RETCODE SCIPsetConshdlrTrans(
   SCIP*                 scip,               /**< SCIP data structure */
   SCIP_CONSHDLR*        conshdlr,           /**< constraint handler */
   SCIP_DECL_CONSTRANS   ((*constrans))      /**< transform constraint data into data belonging to the transformed problem */
   )
{
   assert(scip != NULL);
   SCIP_CALL( SCIPcheckStage(scip, "SCIPsetConshdlrTrans", TRUE, TRUE, FALSE, FALSE, FALSE, FALSE, FALSE, FALSE, FALSE, FALSE, FALSE, FALSE, FALSE, FALSE) );

   SCIPconshdlrSetTrans(conshdlr, constrans);

   return SCIP_OKAY;
}

/** sets method of constraint handler to initialize LP with relaxations of "initial" constraints
 *
 *  @return \ref SCIP_OKAY is returned if everything worked. Otherwise a suitable error code is passed. See \ref
 *          SCIP_Retcode "SCIP_RETCODE" for a complete list of error codes.
 *
 *  @pre This method can be called if SCIP is in one of the following stages:
 *       - \ref SCIP_STAGE_INIT
 *       - \ref SCIP_STAGE_PROBLEM
 */
SCIP_RETCODE SCIPsetConshdlrInitlp(
   SCIP*                 scip,               /**< SCIP data structure */
   SCIP_CONSHDLR*        conshdlr,           /**< constraint handler */
   SCIP_DECL_CONSINITLP  ((*consinitlp))     /**< initialize LP with relaxations of "initial" constraints */
   )
{
   assert(scip != NULL);
   SCIP_CALL( SCIPcheckStage(scip, "SCIPsetConshdlrInitlp", TRUE, TRUE, FALSE, FALSE, FALSE, FALSE, FALSE, FALSE, FALSE, FALSE, FALSE, FALSE, FALSE, FALSE) );

   SCIPconshdlrSetInitlp(conshdlr, consinitlp);

   return SCIP_OKAY;
}

/** sets propagation conflict resolving method of constraint handler
 *
 *  @return \ref SCIP_OKAY is returned if everything worked. Otherwise a suitable error code is passed. See \ref
 *          SCIP_Retcode "SCIP_RETCODE" for a complete list of error codes.
 *
 *  @pre This method can be called if SCIP is in one of the following stages:
 *       - \ref SCIP_STAGE_INIT
 *       - \ref SCIP_STAGE_PROBLEM
 */
SCIP_RETCODE SCIPsetConshdlrResprop(
   SCIP*                 scip,               /**< SCIP data structure */
   SCIP_CONSHDLR*        conshdlr,           /**< constraint handler */
   SCIP_DECL_CONSRESPROP ((*consresprop))    /**< propagation conflict resolving method */
   )
{
   assert(scip != NULL);
   SCIP_CALL( SCIPcheckStage(scip, "SCIPsetConshdlrResprop", TRUE, TRUE, FALSE, FALSE, FALSE, FALSE, FALSE, FALSE, FALSE, FALSE, FALSE, FALSE, FALSE, FALSE) );

   SCIPconshdlrSetResprop(conshdlr, consresprop);

   return SCIP_OKAY;
}

/** sets activation notification method of constraint handler
 *
 *  @return \ref SCIP_OKAY is returned if everything worked. Otherwise a suitable error code is passed. See \ref
 *          SCIP_Retcode "SCIP_RETCODE" for a complete list of error codes.
 *
 *  @pre This method can be called if SCIP is in one of the following stages:
 *       - \ref SCIP_STAGE_INIT
 *       - \ref SCIP_STAGE_PROBLEM
 */
SCIP_RETCODE SCIPsetConshdlrActive(
   SCIP*                 scip,               /**< SCIP data structure */
   SCIP_CONSHDLR*        conshdlr,           /**< constraint handler */
   SCIP_DECL_CONSACTIVE  ((*consactive))     /**< activation notification method */
   )
{
   assert(scip != NULL);
   SCIP_CALL( SCIPcheckStage(scip, "SCIPsetConshdlrActive", TRUE, TRUE, FALSE, FALSE, FALSE, FALSE, FALSE, FALSE, FALSE, FALSE, FALSE, FALSE, FALSE, FALSE) );

   SCIPconshdlrSetActive(conshdlr, consactive);

   return SCIP_OKAY;
}

/** sets deactivation notification method of constraint handler
 *
 *  @return \ref SCIP_OKAY is returned if everything worked. Otherwise a suitable error code is passed. See \ref
 *          SCIP_Retcode "SCIP_RETCODE" for a complete list of error codes.
 *
 *  @pre This method can be called if SCIP is in one of the following stages:
 *       - \ref SCIP_STAGE_INIT
 *       - \ref SCIP_STAGE_PROBLEM
 */
SCIP_RETCODE SCIPsetConshdlrDeactive(
   SCIP*                 scip,               /**< SCIP data structure */
   SCIP_CONSHDLR*        conshdlr,           /**< constraint handler */
   SCIP_DECL_CONSDEACTIVE((*consdeactive))   /**< deactivation notification method */
   )
{
   assert(scip != NULL);
   SCIP_CALL( SCIPcheckStage(scip, "SCIPsetConshdlrDeactive", TRUE, TRUE, FALSE, FALSE, FALSE, FALSE, FALSE, FALSE, FALSE, FALSE, FALSE, FALSE, FALSE, FALSE) );

   SCIPconshdlrSetDeactive(conshdlr, consdeactive);

   return SCIP_OKAY;
}

/** sets enabling notification method of constraint handler
 *
 *  @return \ref SCIP_OKAY is returned if everything worked. Otherwise a suitable error code is passed. See \ref
 *          SCIP_Retcode "SCIP_RETCODE" for a complete list of error codes.
 *
 *  @pre This method can be called if SCIP is in one of the following stages:
 *       - \ref SCIP_STAGE_INIT
 *       - \ref SCIP_STAGE_PROBLEM
 */
SCIP_RETCODE SCIPsetConshdlrEnable(
   SCIP*                 scip,               /**< SCIP data structure */
   SCIP_CONSHDLR*        conshdlr,           /**< constraint handler */
   SCIP_DECL_CONSENABLE  ((*consenable))     /**< enabling notification method */
   )
{
   assert(scip != NULL);
   SCIP_CALL( SCIPcheckStage(scip, "SCIPsetConshdlrEnable", TRUE, TRUE, FALSE, FALSE, FALSE, FALSE, FALSE, FALSE, FALSE, FALSE, FALSE, FALSE, FALSE, FALSE) );

   SCIPconshdlrSetEnable(conshdlr, consenable);

   return SCIP_OKAY;
}

/** sets disabling notification method of constraint handler
 *
 *  @return \ref SCIP_OKAY is returned if everything worked. Otherwise a suitable error code is passed. See \ref
 *          SCIP_Retcode "SCIP_RETCODE" for a complete list of error codes.
 *
 *  @pre This method can be called if SCIP is in one of the following stages:
 *       - \ref SCIP_STAGE_INIT
 *       - \ref SCIP_STAGE_PROBLEM
 */
SCIP_RETCODE SCIPsetConshdlrDisable(
   SCIP*                 scip,               /**< SCIP data structure */
   SCIP_CONSHDLR*        conshdlr,           /**< constraint handler */
   SCIP_DECL_CONSDISABLE ((*consdisable))    /**< disabling notification method */
   )
{
   assert(scip != NULL);
   SCIP_CALL( SCIPcheckStage(scip, "SCIPsetConshdlrDisable", TRUE, TRUE, FALSE, FALSE, FALSE, FALSE, FALSE, FALSE, FALSE, FALSE, FALSE, FALSE, FALSE, FALSE) );

   SCIPconshdlrSetDisable(conshdlr, consdisable);

   return SCIP_OKAY;
}

/** sets variable deletion method of constraint handler
 *
 *  @return \ref SCIP_OKAY is returned if everything worked. Otherwise a suitable error code is passed. See \ref
 *          SCIP_Retcode "SCIP_RETCODE" for a complete list of error codes.
 *
 *  @pre This method can be called if SCIP is in one of the following stages:
 *       - \ref SCIP_STAGE_INIT
 *       - \ref SCIP_STAGE_PROBLEM
 */
SCIP_RETCODE SCIPsetConshdlrDelvars(
   SCIP*                 scip,               /**< SCIP data structure */
   SCIP_CONSHDLR*        conshdlr,           /**< constraint handler */
   SCIP_DECL_CONSDELVARS ((*consdelvars))    /**< variable deletion method */
   )
{
   assert(scip != NULL);
   SCIP_CALL( SCIPcheckStage(scip, "SCIPsetConshdlrDelvars", TRUE, TRUE, FALSE, FALSE, FALSE, FALSE, FALSE, FALSE, FALSE, FALSE, FALSE, FALSE, FALSE, FALSE) );

   SCIPconshdlrSetDelvars(conshdlr, consdelvars);

   return SCIP_OKAY;
}

/** sets constraint display method of constraint handler
 *
 *  @return \ref SCIP_OKAY is returned if everything worked. Otherwise a suitable error code is passed. See \ref
 *          SCIP_Retcode "SCIP_RETCODE" for a complete list of error codes.
 *
 *  @pre This method can be called if SCIP is in one of the following stages:
 *       - \ref SCIP_STAGE_INIT
 *       - \ref SCIP_STAGE_PROBLEM
 */
SCIP_RETCODE SCIPsetConshdlrPrint(
   SCIP*                 scip,               /**< SCIP data structure */
   SCIP_CONSHDLR*        conshdlr,           /**< constraint handler */
   SCIP_DECL_CONSPRINT   ((*consprint))      /**< constraint display method */
   )
{
   assert(scip != NULL);
   SCIP_CALL( SCIPcheckStage(scip, "SCIPsetConshdlrPrint", TRUE, TRUE, FALSE, FALSE, FALSE, FALSE, FALSE, FALSE, FALSE, FALSE, FALSE, FALSE, FALSE, FALSE) );

   SCIPconshdlrSetPrint(conshdlr, consprint);

   return SCIP_OKAY;
}

/** sets constraint parsing method of constraint handler
 *
 *  @return \ref SCIP_OKAY is returned if everything worked. Otherwise a suitable error code is passed. See \ref
 *          SCIP_Retcode "SCIP_RETCODE" for a complete list of error codes.
 *
 *  @pre This method can be called if SCIP is in one of the following stages:
 *       - \ref SCIP_STAGE_INIT
 *       - \ref SCIP_STAGE_PROBLEM
 */
SCIP_RETCODE SCIPsetConshdlrParse(
   SCIP*                 scip,               /**< SCIP data structure */
   SCIP_CONSHDLR*        conshdlr,           /**< constraint handler */
   SCIP_DECL_CONSPARSE   ((*consparse))      /**< constraint parsing method */
   )
{
   assert(scip != NULL);
   SCIP_CALL( SCIPcheckStage(scip, "SCIPsetConshdlrParse", TRUE, TRUE, FALSE, FALSE, FALSE, FALSE, FALSE, FALSE, FALSE, FALSE, FALSE, FALSE, FALSE, FALSE) );

   SCIPconshdlrSetParse(conshdlr, consparse);

   return SCIP_OKAY;
}

/** sets constraint variable getter method of constraint handler
 *
 *  @return \ref SCIP_OKAY is returned if everything worked. Otherwise a suitable error code is passed. See \ref
 *          SCIP_Retcode "SCIP_RETCODE" for a complete list of error codes.
 *
 *  @pre This method can be called if SCIP is in one of the following stages:
 *       - \ref SCIP_STAGE_INIT
 *       - \ref SCIP_STAGE_PROBLEM
 */
SCIP_RETCODE SCIPsetConshdlrGetVars(
   SCIP*                 scip,               /**< SCIP data structure */
   SCIP_CONSHDLR*        conshdlr,           /**< constraint handler */
   SCIP_DECL_CONSGETVARS ((*consgetvars))    /**< constraint variable getter method */
   )
{
   assert(scip != NULL);
   SCIP_CALL( SCIPcheckStage(scip, "SCIPsetConshdlrGetVars", TRUE, TRUE, FALSE, FALSE, FALSE, FALSE, FALSE, FALSE, FALSE, FALSE, FALSE, FALSE, FALSE, FALSE) );

   SCIPconshdlrSetGetVars(conshdlr, consgetvars);

   return SCIP_OKAY;
}

/** sets constraint variable number getter method of constraint handler
 *
 *  @return \ref SCIP_OKAY is returned if everything worked. Otherwise a suitable error code is passed. See \ref
 *          SCIP_Retcode "SCIP_RETCODE" for a complete list of error codes.
 *
 *  @pre This method can be called if SCIP is in one of the following stages:
 *       - \ref SCIP_STAGE_INIT
 *       - \ref SCIP_STAGE_PROBLEM
 */
SCIP_RETCODE SCIPsetConshdlrGetNVars(
   SCIP*                 scip,               /**< SCIP data structure */
   SCIP_CONSHDLR*        conshdlr,           /**< constraint handler */
   SCIP_DECL_CONSGETNVARS((*consgetnvars))   /**< constraint variable number getter method */
   )
{
   assert(scip != NULL);
   SCIP_CALL( SCIPcheckStage(scip, "SCIPsetConshdlrGetNVars", TRUE, TRUE, FALSE, FALSE, FALSE, FALSE, FALSE, FALSE, FALSE, FALSE, FALSE, FALSE, FALSE, FALSE) );

   SCIPconshdlrSetGetNVars(conshdlr, consgetnvars);

   return SCIP_OKAY;
}

/** sets diving bound change method of constraint handler
 *
 *  @return \ref SCIP_OKAY is returned if everything worked. Otherwise a suitable error code is passed. See \ref
 *          SCIP_Retcode "SCIP_RETCODE" for a complete list of error codes.
 *
 *  @pre This method can be called if SCIP is in one of the following stages:
 *       - \ref SCIP_STAGE_INIT
 *       - \ref SCIP_STAGE_PROBLEM
 */
SCIP_RETCODE SCIPsetConshdlrGetDiveBdChgs(
   SCIP*                 scip,               /**< SCIP data structure */
   SCIP_CONSHDLR*        conshdlr,           /**< constraint handler */
   SCIP_DECL_CONSGETDIVEBDCHGS((*consgetdivebdchgs)) /**< constraint handler diving solution enforcement method */
   )
{
   assert(scip != NULL);
   SCIP_CALL( SCIPcheckStage(scip, "SCIPsetConshdlrGetDiveBdChgs", TRUE, TRUE, FALSE, FALSE, FALSE, FALSE, FALSE, FALSE, FALSE, FALSE, FALSE, FALSE, FALSE, FALSE) );

   SCIPconshdlrSetGetDiveBdChgs(conshdlr, consgetdivebdchgs);

   return SCIP_OKAY;
}

<<<<<<< HEAD
=======
/** sets permutation symmetry detection graph getter method of constraint handler
 *
 *  @return \ref SCIP_OKAY is returned if everything worked. Otherwise a suitable error code is passed. See \ref
 *          SCIP_Retcode "SCIP_RETCODE" for a complete list of error codes.
 *
 *  @pre This method can be called if SCIP is in one of the following stages:
 *       - \ref SCIP_STAGE_INIT
 *       - \ref SCIP_STAGE_PROBLEM
 */
SCIP_RETCODE SCIPsetConshdlrGetPermsymGraph(
   SCIP*                 scip,               /**< SCIP data structure */
   SCIP_CONSHDLR*        conshdlr,           /**< constraint handler */
   SCIP_DECL_CONSGETPERMSYMGRAPH((*consgetpermsymgraph)) /**< constraint permutation symmetry detection graph
                                                          *   getter method */
   )
{
   assert(scip != NULL);
   SCIP_CALL( SCIPcheckStage(scip, "SCIPsetConshdlrGetPermsymGraph", TRUE, TRUE, FALSE, FALSE, FALSE, FALSE, FALSE, FALSE, FALSE, FALSE, FALSE, FALSE, FALSE, FALSE) );

   SCIPconshdlrSetGetPermsymGraph(conshdlr, consgetpermsymgraph);

   return SCIP_OKAY;
}

/** sets signed permutation symmetry detection graph getter method of constraint handler
 *
 *  @return \ref SCIP_OKAY is returned if everything worked. Otherwise a suitable error code is passed. See \ref
 *          SCIP_Retcode "SCIP_RETCODE" for a complete list of error codes.
 *
 *  @pre This method can be called if SCIP is in one of the following stages:
 *       - \ref SCIP_STAGE_INIT
 *       - \ref SCIP_STAGE_PROBLEM
 */
SCIP_RETCODE SCIPsetConshdlrGetSignedPermsymGraph(
   SCIP*                 scip,               /**< SCIP data structure */
   SCIP_CONSHDLR*        conshdlr,           /**< constraint handler */
   SCIP_DECL_CONSGETSIGNEDPERMSYMGRAPH((*consgetsignedpermsymgraph)) /**< constraint signed permutation symmetry
                                                                      *   detection graph getter method */
   )
{
   assert(scip != NULL);
   SCIP_CALL( SCIPcheckStage(scip, "SCIPsetConshdlrGetSignedPermsymGraph", TRUE, TRUE, FALSE, FALSE, FALSE, FALSE, FALSE, FALSE, FALSE, FALSE, FALSE, FALSE, FALSE, FALSE) );

   SCIPconshdlrSetGetSignedPermsymGraph(conshdlr, consgetsignedpermsymgraph);

   return SCIP_OKAY;
}

>>>>>>> 988dd4c7
/** returns the constraint handler of the given name, or NULL if not existing */
/** returns the constraint handler of the given name, or NULL if not existing */
SCIP_CONSHDLR* SCIPfindConshdlr(
   SCIP*                 scip,               /**< SCIP data structure */
   const char*           name                /**< name of constraint handler */
   )
{
   assert(scip != NULL);
   assert(scip->set != NULL);
   assert(name != NULL);

   return SCIPsetFindConshdlr(scip->set, name);
}

/** returns the array of currently available constraint handlers */
SCIP_CONSHDLR** SCIPgetConshdlrs(
   SCIP*                 scip                /**< SCIP data structure */
   )
{
   assert(scip != NULL);
   assert(scip->set != NULL);

   return scip->set->conshdlrs;
}

/** returns the number of currently available constraint handlers */
int SCIPgetNConshdlrs(
   SCIP*                 scip                /**< SCIP data structure */
   )
{
   assert(scip != NULL);
   assert(scip->set != NULL);

   return scip->set->nconshdlrs;
}

/** creates and captures a constraint of the given constraint handler
 *
 *  @warning If a constraint is marked to be checked for feasibility but not to be enforced, a LP or pseudo solution may
 *           be declared feasible even if it violates this particular constraint.  This constellation should only be
 *           used, if no LP or pseudo solution can violate the constraint -- e.g. if a local constraint is redundant due
 *           to the variable's local bounds.
 *
 *  @return \ref SCIP_OKAY is returned if everything worked. Otherwise a suitable error code is passed. See \ref
 *          SCIP_Retcode "SCIP_RETCODE" for a complete list of error codes.
 *
 *  @pre This method can be called if @p scip is in one of the following stages:
 *       - \ref SCIP_STAGE_PROBLEM
 *       - \ref SCIP_STAGE_TRANSFORMING
 *       - \ref SCIP_STAGE_INITPRESOLVE
 *       - \ref SCIP_STAGE_PRESOLVING
 *       - \ref SCIP_STAGE_EXITPRESOLVE
 *       - \ref SCIP_STAGE_PRESOLVED
 *       - \ref SCIP_STAGE_INITSOLVE
 *       - \ref SCIP_STAGE_SOLVING
 *       - \ref SCIP_STAGE_EXITSOLVE
 *
 *  @note the constraint gets captured, hence at one point you have to release it using the method SCIPreleaseCons()
 */
SCIP_RETCODE SCIPcreateCons(
   SCIP*                 scip,               /**< SCIP data structure */
   SCIP_CONS**           cons,               /**< pointer to constraint */
   const char*           name,               /**< name of constraint */
   SCIP_CONSHDLR*        conshdlr,           /**< constraint handler for this constraint */
   SCIP_CONSDATA*        consdata,           /**< data for this specific constraint */
   SCIP_Bool             initial,            /**< should the LP relaxation of constraint be in the initial LP?
                                              *   Usually set to TRUE. Set to FALSE for 'lazy constraints'. */
   SCIP_Bool             separate,           /**< should the constraint be separated during LP processing?
                                              *   Usually set to TRUE. */
   SCIP_Bool             enforce,            /**< should the constraint be enforced during node processing?
                                              *   TRUE for model constraints, FALSE for additional, redundant constraints. */
   SCIP_Bool             check,              /**< should the constraint be checked for feasibility?
                                              *   TRUE for model constraints, FALSE for additional, redundant constraints. */
   SCIP_Bool             propagate,          /**< should the constraint be propagated during node processing?
                                              *   Usually set to TRUE. */
   SCIP_Bool             local,              /**< is constraint only valid locally?
                                              *   Usually set to FALSE. Has to be set to TRUE, e.g., for branching constraints. */
   SCIP_Bool             modifiable,         /**< is constraint modifiable (subject to column generation)?
                                              *   Usually set to FALSE. In column generation applications, set to TRUE if pricing
                                              *   adds coefficients to this constraint. */
   SCIP_Bool             dynamic,            /**< is constraint subject to aging?
                                              *   Usually set to FALSE. Set to TRUE for own cuts which
                                              *   are separated as constraints. */
   SCIP_Bool             removable,          /**< should the relaxation be removed from the LP due to aging or cleanup?
                                              *   Usually set to FALSE. Set to TRUE for 'lazy constraints' and 'user cuts'. */
   SCIP_Bool             stickingatnode      /**< should the constraint always be kept at the node where it was added, even
                                              *   if it may be moved to a more global node?
                                              *   Usually set to FALSE. Set to TRUE to for constraints that represent node data. */
   )
{
   assert(cons != NULL);
   assert(name != NULL);
   assert(conshdlr != NULL);

   SCIP_CALL( SCIPcheckStage(scip, "SCIPcreateCons", FALSE, TRUE, TRUE, TRUE, TRUE, TRUE, TRUE, TRUE, TRUE, TRUE, FALSE, TRUE, FALSE, FALSE) );

   switch( scip->set->stage )
   {
   case SCIP_STAGE_PROBLEM:
      SCIP_CALL( SCIPconsCreate(cons, scip->mem->probmem, scip->set, name, conshdlr, consdata,
            initial, separate, enforce, check, propagate, local, modifiable, dynamic, removable, stickingatnode, TRUE, TRUE) );
      return SCIP_OKAY;

   case SCIP_STAGE_TRANSFORMING:
   case SCIP_STAGE_TRANSFORMED:
   case SCIP_STAGE_INITPRESOLVE:
   case SCIP_STAGE_PRESOLVING:
   case SCIP_STAGE_EXITPRESOLVE:
   case SCIP_STAGE_PRESOLVED:
   case SCIP_STAGE_INITSOLVE:
   case SCIP_STAGE_SOLVING:
   case SCIP_STAGE_EXITSOLVE:
      SCIP_CALL( SCIPconsCreate(cons, scip->mem->probmem, scip->set, name, conshdlr, consdata,
            initial, separate, enforce, check, propagate, local, modifiable, dynamic, removable, stickingatnode, FALSE, TRUE) );
      return SCIP_OKAY;

   default:
      SCIPerrorMessage("invalid SCIP stage <%d>\n", scip->set->stage);
      return SCIP_INVALIDCALL;
   }  /*lint !e788*/
}

/** parses constraint information (in cip format) out of a string; if the parsing process was successful a constraint is
 *  creates and captures;
 *
 *  @return \ref SCIP_OKAY is returned if everything worked. Otherwise a suitable error code is passed. See \ref
 *          SCIP_Retcode "SCIP_RETCODE" for a complete list of error codes.
 *
 *  @pre This method can be called if @p scip is in one of the following stages:
 *       - \ref SCIP_STAGE_PROBLEM
 *       - \ref SCIP_STAGE_TRANSFORMING
 *       - \ref SCIP_STAGE_INITPRESOLVE
 *       - \ref SCIP_STAGE_PRESOLVING
 *       - \ref SCIP_STAGE_EXITPRESOLVE
 *       - \ref SCIP_STAGE_PRESOLVED
 *       - \ref SCIP_STAGE_SOLVING
 *       - \ref SCIP_STAGE_EXITSOLVE
 *
 *  @warning If a constraint is marked to be checked for feasibility but not to be enforced, a LP or pseudo solution may
 *           be declared feasible even if it violates this particular constraint.  This constellation should only be
 *           used, if no LP or pseudo solution can violate the constraint -- e.g. if a local constraint is redundant due
 *           to the variable's local bounds.
 */
SCIP_RETCODE SCIPparseCons(
   SCIP*                 scip,               /**< SCIP data structure */
   SCIP_CONS**           cons,               /**< pointer to store constraint */
   const char*           str,                /**< string to parse for constraint */
   SCIP_Bool             initial,            /**< should the LP relaxation of constraint be in the initial LP?
                                              *   Usually set to TRUE. Set to FALSE for 'lazy constraints'. */
   SCIP_Bool             separate,           /**< should the constraint be separated during LP processing?
                                              *   Usually set to TRUE. */
   SCIP_Bool             enforce,            /**< should the constraint be enforced during node processing?
                                              *   TRUE for model constraints, FALSE for additional, redundant constraints. */
   SCIP_Bool             check,              /**< should the constraint be checked for feasibility?
                                              *   TRUE for model constraints, FALSE for additional, redundant constraints. */
   SCIP_Bool             propagate,          /**< should the constraint be propagated during node processing?
                                              *   Usually set to TRUE. */
   SCIP_Bool             local,              /**< is constraint only valid locally?
                                              *   Usually set to FALSE. Has to be set to TRUE, e.g., for branching constraints. */
   SCIP_Bool             modifiable,         /**< is constraint modifiable (subject to column generation)?
                                              *   Usually set to FALSE. In column generation applications, set to TRUE if pricing
                                              *   adds coefficients to this constraint. */
   SCIP_Bool             dynamic,            /**< is constraint subject to aging?
                                              *   Usually set to FALSE. Set to TRUE for own cuts which
                                              *   are separated as constraints. */
   SCIP_Bool             removable,          /**< should the relaxation be removed from the LP due to aging or cleanup?
                                              *   Usually set to FALSE. Set to TRUE for 'lazy constraints' and 'user cuts'. */
   SCIP_Bool             stickingatnode,     /**< should the constraint always be kept at the node where it was added, even
                                              *   if it may be moved to a more global node?
                                              *   Usually set to FALSE. Set to TRUE to for constraints that represent node data. */
   SCIP_Bool*            success             /**< pointer to store if the paring process was successful */
   )
{
   assert(cons != NULL);

   SCIP_CALL( SCIPcheckStage(scip, "SCIPparseCons", FALSE, TRUE, TRUE, FALSE, TRUE, TRUE, TRUE, TRUE, FALSE, TRUE, FALSE, TRUE, FALSE, FALSE) );

   SCIP_CALL( SCIPconsParse(cons, scip->set, scip->messagehdlr, str,
         initial, separate, enforce, check, propagate, local, modifiable, dynamic, removable, stickingatnode, success) );

   return SCIP_OKAY;
}

/** increases usage counter of constraint
 *
 *  @return \ref SCIP_OKAY is returned if everything worked. Otherwise a suitable error code is passed. See \ref
 *          SCIP_Retcode "SCIP_RETCODE" for a complete list of error codes.
 *
 *  @pre This method can be called if @p scip is in one of the following stages:
 *       - \ref SCIP_STAGE_PROBLEM
 *       - \ref SCIP_STAGE_TRANSFORMING
 *       - \ref SCIP_STAGE_TRANSFORMED
 *       - \ref SCIP_STAGE_INITPRESOLVE
 *       - \ref SCIP_STAGE_PRESOLVING
 *       - \ref SCIP_STAGE_EXITPRESOLVE
 *       - \ref SCIP_STAGE_PRESOLVED
 *       - \ref SCIP_STAGE_INITSOLVE
 *       - \ref SCIP_STAGE_SOLVING
 *       - \ref SCIP_STAGE_SOLVED
 */
SCIP_RETCODE SCIPcaptureCons(
   SCIP*                 scip,               /**< SCIP data structure */
   SCIP_CONS*            cons                /**< constraint to capture */
   )
{
   SCIP_CALL( SCIPcheckStage(scip, "SCIPcaptureCons", FALSE, TRUE, TRUE, TRUE, TRUE, TRUE, TRUE, TRUE, TRUE, TRUE, TRUE, FALSE, FALSE, FALSE) );

   assert( cons->scip == scip );

   SCIPconsCapture(cons);

   return SCIP_OKAY;
}

/** decreases usage counter of constraint, if the usage pointer reaches zero the constraint gets freed
 *
 *  @return \ref SCIP_OKAY is returned if everything worked. Otherwise a suitable error code is passed. See \ref
 *          SCIP_Retcode "SCIP_RETCODE" for a complete list of error codes.
 *
 *  @pre This method can be called if @p scip is in one of the following stages:
 *       - \ref SCIP_STAGE_PROBLEM
 *       - \ref SCIP_STAGE_TRANSFORMING
 *       - \ref SCIP_STAGE_TRANSFORMED
 *       - \ref SCIP_STAGE_INITPRESOLVE
 *       - \ref SCIP_STAGE_PRESOLVING
 *       - \ref SCIP_STAGE_EXITPRESOLVE
 *       - \ref SCIP_STAGE_PRESOLVED
 *       - \ref SCIP_STAGE_INITSOLVE
 *       - \ref SCIP_STAGE_SOLVING
 *       - \ref SCIP_STAGE_SOLVED
 *       - \ref SCIP_STAGE_EXITSOLVE
 *       - \ref SCIP_STAGE_FREETRANS
 *
 *  @note the pointer of the constraint will be NULLed
 */
SCIP_RETCODE SCIPreleaseCons(
   SCIP*                 scip,               /**< SCIP data structure */
   SCIP_CONS**           cons                /**< pointer to constraint */
   )
{
   assert(cons != NULL);
   assert(*cons != NULL);

   SCIP_CALL( SCIPcheckStage(scip, "SCIPreleaseCons", FALSE, TRUE, TRUE, TRUE, TRUE, TRUE, TRUE, TRUE, TRUE, TRUE, TRUE, TRUE, TRUE, FALSE) );

   switch( scip->set->stage )
   {
   case SCIP_STAGE_PROBLEM:
      SCIP_CALL( SCIPconsRelease(cons, scip->mem->probmem, scip->set) );
      return SCIP_OKAY;

   case SCIP_STAGE_TRANSFORMING:
   case SCIP_STAGE_TRANSFORMED:
   case SCIP_STAGE_INITPRESOLVE:
   case SCIP_STAGE_PRESOLVING:
   case SCIP_STAGE_EXITPRESOLVE:
   case SCIP_STAGE_PRESOLVED:
   case SCIP_STAGE_INITSOLVE:
   case SCIP_STAGE_SOLVING:
   case SCIP_STAGE_SOLVED:
   case SCIP_STAGE_EXITSOLVE:
   case SCIP_STAGE_FREETRANS:
      if( SCIPconsIsOriginal(*cons) && (*cons)->nuses == 1 && (*cons)->transorigcons != NULL )
      {
         SCIPerrorMessage("cannot release last use of original constraint while an associated transformed constraint exists\n");
         return SCIP_INVALIDCALL;
      }
      SCIP_CALL( SCIPconsRelease(cons, scip->mem->probmem, scip->set) );
      return SCIP_OKAY;

   default:
      SCIPerrorMessage("invalid SCIP stage <%d>\n", scip->set->stage);
      return SCIP_INVALIDCALL;
   }  /*lint !e788*/
}

/** change constraint name
 *
 *  @return \ref SCIP_OKAY is returned if everything worked. Otherwise a suitable error code is passed. See \ref
 *          SCIP_Retcode "SCIP_RETCODE" for a complete list of error codes.
 *
 *  @pre This method can be called if @p scip is in one of the following stages:
 *       - \ref SCIP_STAGE_PROBLEM
 *
 *  @note to get the current name of a constraint, use SCIPconsGetName() from pub_cons.h
 */
SCIP_RETCODE SCIPchgConsName(
   SCIP*                 scip,               /**< SCIP data structure */
   SCIP_CONS*            cons,               /**< constraint */
   const char*           name                /**< new name of constraint */
   )
{
   SCIP_CALL( SCIPcheckStage(scip, "SCIPchgConsName", FALSE, TRUE, FALSE, FALSE, FALSE, FALSE, FALSE, FALSE, FALSE, FALSE, FALSE , FALSE, FALSE, FALSE) );

   assert( cons->scip == scip );

   if( SCIPgetStage(scip) != SCIP_STAGE_PROBLEM )
   {
      SCIPerrorMessage("constraint names can only be changed in problem creation stage\n");
      SCIPABORT();
      return SCIP_INVALIDCALL; /*lint !e527*/
   }

   /* remove constraint's name from the namespace if the constraint was already added */
   if( SCIPconsIsAdded(cons) )
   {
      SCIP_CALL( SCIPprobRemoveConsName(scip->origprob, cons) );
   }

   /* change constraint name */
   SCIP_CALL( SCIPconsChgName(cons, SCIPblkmem(scip), name) );

   /* add constraint's name to the namespace if the constraint was already added */
   if( SCIPconsIsAdded(cons) )
   {
      SCIP_CALL( SCIPprobAddConsName(scip->origprob, cons) );
   }

   return SCIP_OKAY;
}

/** sets the initial flag of the given constraint
 *
 *  @return \ref SCIP_OKAY is returned if everything worked. Otherwise a suitable error code is passed. See \ref
 *          SCIP_Retcode "SCIP_RETCODE" for a complete list of error codes.
 *
 *  @pre This method can be called if @p scip is in one of the following stages:
 *       - \ref SCIP_STAGE_PROBLEM
 *       - \ref SCIP_STAGE_TRANSFORMING
 *       - \ref SCIP_STAGE_PRESOLVING
 *       - \ref SCIP_STAGE_PRESOLVED
 *       - \ref SCIP_STAGE_SOLVING
 */
SCIP_RETCODE SCIPsetConsInitial(
   SCIP*                 scip,               /**< SCIP data structure */
   SCIP_CONS*            cons,               /**< constraint */
   SCIP_Bool             initial             /**< new value */
   )
{
   SCIP_CALL( SCIPcheckStage(scip, "SCIPsetConsInitial", FALSE, TRUE, TRUE, FALSE, FALSE, TRUE, FALSE, TRUE, FALSE, TRUE, FALSE, FALSE, FALSE, FALSE) );

   SCIP_CALL( SCIPconsSetInitial(cons, scip->set, scip->stat, initial) );

   return SCIP_OKAY;
}

/** sets the separate flag of the given constraint
 *
 *  @return \ref SCIP_OKAY is returned if everything worked. Otherwise a suitable error code is passed. See \ref
 *          SCIP_Retcode "SCIP_RETCODE" for a complete list of error codes.
 *
 *  @pre This method can be called if @p scip is in one of the following stages:
 *       - \ref SCIP_STAGE_PROBLEM
 *       - \ref SCIP_STAGE_TRANSFORMING
 *       - \ref SCIP_STAGE_PRESOLVING
 *       - \ref SCIP_STAGE_PRESOLVED
 *       - \ref SCIP_STAGE_SOLVING
 */
SCIP_RETCODE SCIPsetConsSeparated(
   SCIP*                 scip,               /**< SCIP data structure */
   SCIP_CONS*            cons,               /**< constraint */
   SCIP_Bool             separate            /**< new value */
   )
{
   SCIP_CALL( SCIPcheckStage(scip, "SCIPsetConsSeparated", FALSE, TRUE, TRUE, FALSE, FALSE, TRUE, FALSE, TRUE, FALSE, TRUE, FALSE, FALSE, FALSE, FALSE) );

   SCIP_CALL( SCIPconsSetSeparated(cons, scip->set, separate) );

   return SCIP_OKAY;
}

/** sets the enforce flag of the given constraint
 *
 *  @return \ref SCIP_OKAY is returned if everything worked. Otherwise a suitable error code is passed. See \ref
 *          SCIP_Retcode "SCIP_RETCODE" for a complete list of error codes.
 *
 *  @pre This method can be called if @p scip is in one of the following stages:
 *       - \ref SCIP_STAGE_PROBLEM
 *       - \ref SCIP_STAGE_TRANSFORMING
 *       - \ref SCIP_STAGE_PRESOLVING
 *       - \ref SCIP_STAGE_PRESOLVED
 *       - \ref SCIP_STAGE_SOLVING
 */
SCIP_RETCODE SCIPsetConsEnforced(
   SCIP*                 scip,               /**< SCIP data structure */
   SCIP_CONS*            cons,               /**< constraint */
   SCIP_Bool             enforce             /**< new value */
   )
{
   SCIP_CALL( SCIPcheckStage(scip, "SCIPsetConsEnforced", FALSE, TRUE, TRUE, FALSE, FALSE, TRUE, FALSE, TRUE, FALSE, TRUE, FALSE, FALSE, FALSE, FALSE) );

   SCIP_CALL( SCIPconsSetEnforced(cons, scip->set, enforce) );

   return SCIP_OKAY;
}

/** sets the check flag of the given constraint
 *
 *  @return \ref SCIP_OKAY is returned if everything worked. Otherwise a suitable error code is passed. See \ref
 *          SCIP_Retcode "SCIP_RETCODE" for a complete list of error codes.
 *
 *  @pre This method can be called if @p scip is in one of the following stages:
 *       - \ref SCIP_STAGE_PROBLEM
 *       - \ref SCIP_STAGE_TRANSFORMING
 *       - \ref SCIP_STAGE_PRESOLVING
 *       - \ref SCIP_STAGE_PRESOLVED
 *       - \ref SCIP_STAGE_SOLVING
 */
SCIP_RETCODE SCIPsetConsChecked(
   SCIP*                 scip,               /**< SCIP data structure */
   SCIP_CONS*            cons,               /**< constraint */
   SCIP_Bool             check               /**< new value */
   )
{
   SCIP_CALL( SCIPcheckStage(scip, "SCIPsetConsChecked", FALSE, TRUE, TRUE, TRUE, TRUE, TRUE, TRUE, TRUE, FALSE, TRUE, FALSE, FALSE, FALSE, FALSE) );

   SCIP_CALL( SCIPconsSetChecked(cons, scip->set, check) );

   return SCIP_OKAY;
}

/** sets the propagate flag of the given constraint
 *
 *  @return \ref SCIP_OKAY is returned if everything worked. Otherwise a suitable error code is passed. See \ref
 *          SCIP_Retcode "SCIP_RETCODE" for a complete list of error codes.
 *
 *  @pre This method can be called if @p scip is in one of the following stages:
 *       - \ref SCIP_STAGE_PROBLEM
 *       - \ref SCIP_STAGE_TRANSFORMING
 *       - \ref SCIP_STAGE_PRESOLVING
 *       - \ref SCIP_STAGE_PRESOLVED
 *       - \ref SCIP_STAGE_SOLVING
 */
SCIP_RETCODE SCIPsetConsPropagated(
   SCIP*                 scip,               /**< SCIP data structure */
   SCIP_CONS*            cons,               /**< constraint */
   SCIP_Bool             propagate           /**< new value */
   )
{
   SCIP_CALL( SCIPcheckStage(scip, "SCIPsetConsPropagated", FALSE, TRUE, TRUE, FALSE, FALSE, TRUE, FALSE, TRUE, FALSE, TRUE, FALSE, FALSE, FALSE, FALSE) );

   SCIP_CALL( SCIPconsSetPropagated(cons, scip->set, propagate) );

   return SCIP_OKAY;
}

/** sets the local flag of the given constraint
 *
 *  @return \ref SCIP_OKAY is returned if everything worked. Otherwise a suitable error code is passed. See \ref
 *          SCIP_Retcode "SCIP_RETCODE" for a complete list of error codes.
 *
 *  @pre This method can be called if @p scip is in one of the following stages:
 *       - \ref SCIP_STAGE_PROBLEM
 *       - \ref SCIP_STAGE_TRANSFORMING
 *       - \ref SCIP_STAGE_INITPRESOLVE
 *       - \ref SCIP_STAGE_PRESOLVING
 *       - \ref SCIP_STAGE_PRESOLVED
 *       - \ref SCIP_STAGE_INITSOLVE
 *       - \ref SCIP_STAGE_SOLVING
 */
SCIP_RETCODE SCIPsetConsLocal(
   SCIP*                 scip,               /**< SCIP data structure */
   SCIP_CONS*            cons,               /**< constraint */
   SCIP_Bool             local               /**< new value */
   )
{
   SCIP_CALL( SCIPcheckStage(scip, "SCIPsetConsLocal", FALSE, TRUE, TRUE, FALSE, TRUE, TRUE, FALSE, TRUE, TRUE, TRUE, FALSE, FALSE, FALSE, FALSE) );

   SCIPconsSetLocal(cons, local);

   return SCIP_OKAY;
}

/** sets the modifiable flag of the given constraint
 *
 *  @return \ref SCIP_OKAY is returned if everything worked. Otherwise a suitable error code is passed. See \ref
 *          SCIP_Retcode "SCIP_RETCODE" for a complete list of error codes.
 *
 *  @pre This method can be called if @p scip is in one of the following stages:
 *       - \ref SCIP_STAGE_PROBLEM
 *       - \ref SCIP_STAGE_TRANSFORMING
 *       - \ref SCIP_STAGE_PRESOLVING
 *       - \ref SCIP_STAGE_PRESOLVED
 *       - \ref SCIP_STAGE_SOLVING
 *       - \ref SCIP_STAGE_EXITSOLVE
 */
SCIP_RETCODE SCIPsetConsModifiable(
   SCIP*                 scip,               /**< SCIP data structure */
   SCIP_CONS*            cons,               /**< constraint */
   SCIP_Bool             modifiable          /**< new value */
   )
{
   SCIP_CALL( SCIPcheckStage(scip, "SCIPsetConsModifiable", FALSE, TRUE, TRUE, FALSE, FALSE, TRUE, FALSE, TRUE, FALSE, TRUE, FALSE, TRUE, FALSE, FALSE) );

   SCIPconsSetModifiable(cons, modifiable);

   return SCIP_OKAY;
}

/** sets the dynamic flag of the given constraint
 *
 *  @return \ref SCIP_OKAY is returned if everything worked. Otherwise a suitable error code is passed. See \ref
 *          SCIP_Retcode "SCIP_RETCODE" for a complete list of error codes.
 *
 *  @pre This method can be called if @p scip is in one of the following stages:
 *       - \ref SCIP_STAGE_PROBLEM
 *       - \ref SCIP_STAGE_TRANSFORMING
 *       - \ref SCIP_STAGE_PRESOLVING
 *       - \ref SCIP_STAGE_PRESOLVED
 *       - \ref SCIP_STAGE_SOLVING
 */
SCIP_RETCODE SCIPsetConsDynamic(
   SCIP*                 scip,               /**< SCIP data structure */
   SCIP_CONS*            cons,               /**< constraint */
   SCIP_Bool             dynamic             /**< new value */
   )
{
   SCIP_CALL( SCIPcheckStage(scip, "SCIPsetConsDynamic", FALSE, TRUE, TRUE, FALSE, FALSE, TRUE, FALSE, TRUE, FALSE, TRUE, FALSE, FALSE, FALSE, FALSE) );

   SCIPconsSetDynamic(cons, dynamic);

   return SCIP_OKAY;
}

/** sets the removable flag of the given constraint
 *
 *  @return \ref SCIP_OKAY is returned if everything worked. Otherwise a suitable error code is passed. See \ref
 *          SCIP_Retcode "SCIP_RETCODE" for a complete list of error codes.
 *
 *  @pre This method can be called if @p scip is in one of the following stages:
 *       - \ref SCIP_STAGE_PROBLEM
 *       - \ref SCIP_STAGE_TRANSFORMING
 *       - \ref SCIP_STAGE_PRESOLVING
 *       - \ref SCIP_STAGE_PRESOLVED
 *       - \ref SCIP_STAGE_SOLVING
 */
SCIP_RETCODE SCIPsetConsRemovable(
   SCIP*                 scip,               /**< SCIP data structure */
   SCIP_CONS*            cons,               /**< constraint */
   SCIP_Bool             removable           /**< new value */
   )
{
   SCIP_CALL( SCIPcheckStage(scip, "SCIPsetConsRemovable", FALSE, TRUE, TRUE, FALSE, FALSE, TRUE, FALSE, TRUE, FALSE, TRUE, FALSE, FALSE, FALSE, FALSE) );

   SCIPconsSetRemovable(cons, removable);

   return SCIP_OKAY;
}

/** sets the stickingatnode flag of the given constraint
 *
 *  @return \ref SCIP_OKAY is returned if everything worked. Otherwise a suitable error code is passed. See \ref
 *          SCIP_Retcode "SCIP_RETCODE" for a complete list of error codes.
 *
 *  @pre This method can be called if @p scip is in one of the following stages:
 *       - \ref SCIP_STAGE_PROBLEM
 *       - \ref SCIP_STAGE_TRANSFORMING
 *       - \ref SCIP_STAGE_PRESOLVING
 *       - \ref SCIP_STAGE_PRESOLVED
 *       - \ref SCIP_STAGE_SOLVING
 */
SCIP_RETCODE SCIPsetConsStickingAtNode(
   SCIP*                 scip,               /**< SCIP data structure */
   SCIP_CONS*            cons,               /**< constraint */
   SCIP_Bool             stickingatnode      /**< new value */
   )
{
   SCIP_CALL( SCIPcheckStage(scip, "SCIPsetConsStickingAtNode", FALSE, TRUE, TRUE, FALSE, FALSE, TRUE, FALSE, TRUE, FALSE, TRUE, FALSE, FALSE, FALSE, FALSE) );

   SCIPconsSetStickingAtNode(cons, stickingatnode);

   return SCIP_OKAY;
}

/** updates the flags of the first constraint according to the ones of the second constraint
 *
 *  @return \ref SCIP_OKAY is returned if everything worked. Otherwise a suitable error code is passed. See \ref
 *          SCIP_Retcode "SCIP_RETCODE" for a complete list of error codes.
 *
 *  @pre This method can be called if @p scip is in one of the following stages:
 *       - \ref SCIP_STAGE_PROBLEM
 *       - \ref SCIP_STAGE_TRANSFORMING
 *       - \ref SCIP_STAGE_PRESOLVING
 *       - \ref SCIP_STAGE_PRESOLVED
 *       - \ref SCIP_STAGE_SOLVING
 */
SCIP_RETCODE SCIPupdateConsFlags(
   SCIP*                 scip,               /**< SCIP data structure */
   SCIP_CONS*            cons0,              /**< constraint that should stay */
   SCIP_CONS*            cons1               /**< constraint that should be deleted */
   )
{
   SCIP_CALL( SCIPcheckStage(scip, "SCIPupdateConsFlags", FALSE, TRUE, TRUE, FALSE, FALSE, TRUE, FALSE, TRUE, FALSE, TRUE, FALSE, FALSE, FALSE, FALSE) );

   if( SCIPconsIsInitial(cons1) )
   {
      SCIP_CALL( SCIPsetConsInitial(scip, cons0, TRUE) );
   }
   if( SCIPconsIsSeparated(cons1) )
   {
      SCIP_CALL( SCIPsetConsSeparated(scip, cons0, TRUE) );
   }
   if( SCIPconsIsEnforced(cons1) )
   {
      SCIP_CALL( SCIPsetConsEnforced(scip, cons0, TRUE) );
   }
   if( SCIPconsIsChecked(cons1) )
   {
      SCIP_CALL( SCIPsetConsChecked(scip, cons0, TRUE) );
   }
   if( SCIPconsIsPropagated(cons1) )
   {
      SCIP_CALL( SCIPsetConsPropagated(scip, cons0, TRUE) );
   }
   if( !SCIPconsIsDynamic(cons1) )
   {
      SCIP_CALL( SCIPsetConsDynamic(scip, cons0, FALSE) );
   }
   if( !SCIPconsIsRemovable(cons1) )
   {
      SCIP_CALL( SCIPsetConsRemovable(scip, cons0, FALSE) );
   }
   if( SCIPconsIsStickingAtNode(cons1) )
   {
      SCIP_CALL( SCIPsetConsStickingAtNode(scip, cons0, TRUE) );
   }

   return SCIP_OKAY;
}

/** gets and captures transformed constraint of a given constraint; if the constraint is not yet transformed,
 *  a new transformed constraint for this constraint is created
 *
 *  @return \ref SCIP_OKAY is returned if everything worked. Otherwise a suitable error code is passed. See \ref
 *          SCIP_Retcode "SCIP_RETCODE" for a complete list of error codes.
 *
 *  @pre This method can be called if @p scip is in one of the following stages:
 *       - \ref SCIP_STAGE_TRANSFORMING
 *       - \ref SCIP_STAGE_TRANSFORMED
 *       - \ref SCIP_STAGE_INITPRESOLVE
 *       - \ref SCIP_STAGE_PRESOLVING
 *       - \ref SCIP_STAGE_EXITPRESOLVE
 *       - \ref SCIP_STAGE_PRESOLVED
 *       - \ref SCIP_STAGE_INITSOLVE
 *       - \ref SCIP_STAGE_SOLVING
 */
SCIP_RETCODE SCIPtransformCons(
   SCIP*                 scip,               /**< SCIP data structure */
   SCIP_CONS*            cons,               /**< constraint to get/create transformed constraint for */
   SCIP_CONS**           transcons           /**< pointer to store the transformed constraint */
   )
{
   assert(transcons != NULL);
   assert(cons->scip == scip);

   SCIP_CALL( SCIPcheckStage(scip, "SCIPtransformCons", FALSE, FALSE, TRUE, TRUE, TRUE, TRUE, TRUE, TRUE, TRUE, TRUE, FALSE, FALSE, FALSE, FALSE) );

   if( SCIPconsIsTransformed(cons) )
   {
      *transcons = cons;
      SCIPconsCapture(*transcons);
   }
   else
   {
      SCIP_CALL( SCIPconsTransform(cons, scip->mem->probmem, scip->set, transcons) );
   }

   return SCIP_OKAY;
}

/** gets and captures transformed constraints for an array of constraints;
 *  if a constraint in the array is not yet transformed, a new transformed constraint for this constraint is created;
 *  it is possible to call this method with conss == transconss
 *
 *  @return \ref SCIP_OKAY is returned if everything worked. Otherwise a suitable error code is passed. See \ref
 *          SCIP_Retcode "SCIP_RETCODE" for a complete list of error codes.
 *
 *  @pre This method can be called if @p scip is in one of the following stages:
 *       - \ref SCIP_STAGE_TRANSFORMING
 *       - \ref SCIP_STAGE_TRANSFORMED
 *       - \ref SCIP_STAGE_INITPRESOLVE
 *       - \ref SCIP_STAGE_PRESOLVING
 *       - \ref SCIP_STAGE_EXITPRESOLVE
 *       - \ref SCIP_STAGE_PRESOLVED
 *       - \ref SCIP_STAGE_INITSOLVE
 *       - \ref SCIP_STAGE_SOLVING
 */
SCIP_RETCODE SCIPtransformConss(
   SCIP*                 scip,               /**< SCIP data structure */
   int                   nconss,             /**< number of constraints to get/create transformed constraints for */
   SCIP_CONS**           conss,              /**< array with constraints to get/create transformed constraints for */
   SCIP_CONS**           transconss          /**< array to store the transformed constraints */
   )
{
   int c;

   assert(nconss == 0 || conss != NULL);
   assert(nconss == 0 || transconss != NULL);

   SCIP_CALL( SCIPcheckStage(scip, "SCIPtransformConss", FALSE, FALSE, TRUE, TRUE, TRUE, TRUE, TRUE, TRUE, TRUE, TRUE, FALSE, FALSE, FALSE, FALSE) );

   for( c = 0; c < nconss; ++c )
   {
      if( SCIPconsIsTransformed(conss[c]) )
      {
         transconss[c] = conss[c];
         SCIPconsCapture(transconss[c]);
      }
      else
      {
         SCIP_CALL( SCIPconsTransform(conss[c], scip->mem->probmem, scip->set, &transconss[c]) );
      }
   }

   return SCIP_OKAY;
}

/** gets corresponding transformed constraint of a given constraint;
 *  returns NULL as transcons, if transformed constraint is not yet existing
 *
 *  @return \ref SCIP_OKAY is returned if everything worked. Otherwise a suitable error code is passed. See \ref
 *          SCIP_Retcode "SCIP_RETCODE" for a complete list of error codes.
 *
 *  @pre This method can be called if @p scip is in one of the following stages:
 *       - \ref SCIP_STAGE_TRANSFORMING
 *       - \ref SCIP_STAGE_TRANSFORMED
 *       - \ref SCIP_STAGE_INITPRESOLVE
 *       - \ref SCIP_STAGE_PRESOLVING
 *       - \ref SCIP_STAGE_EXITPRESOLVE
 *       - \ref SCIP_STAGE_PRESOLVED
 *       - \ref SCIP_STAGE_INITSOLVE
 *       - \ref SCIP_STAGE_SOLVING
 *       - \ref SCIP_STAGE_SOLVED
 *       - \ref SCIP_STAGE_EXITSOLVE
 *       - \ref SCIP_STAGE_FREETRANS
 */
SCIP_RETCODE SCIPgetTransformedCons(
   SCIP*                 scip,               /**< SCIP data structure */
   SCIP_CONS*            cons,               /**< constraint to get the transformed constraint for */
   SCIP_CONS**           transcons           /**< pointer to store the transformed constraint */
   )
{
   assert(transcons != NULL);
   assert(cons->scip == scip);

   SCIP_CALL( SCIPcheckStage(scip, "SCIPgetTransformedCons", FALSE, FALSE, TRUE, TRUE, TRUE, TRUE, TRUE, TRUE, TRUE, TRUE, TRUE, TRUE, TRUE, FALSE) );

   if( SCIPconsIsTransformed(cons) )
      *transcons = cons;
   else
      *transcons = SCIPconsGetTransformed(cons);

   return SCIP_OKAY;
}

/** gets corresponding transformed constraints for an array of constraints;
 *  stores NULL in a transconss slot, if the transformed constraint is not yet existing;
 *  it is possible to call this method with conss == transconss, but remember that constraints that are not
 *  yet transformed will be replaced with NULL
 *
 *  @return \ref SCIP_OKAY is returned if everything worked. Otherwise a suitable error code is passed. See \ref
 *          SCIP_Retcode "SCIP_RETCODE" for a complete list of error codes.
 *
 *  @pre This method can be called if @p scip is in one of the following stages:
 *       - \ref SCIP_STAGE_TRANSFORMING
 *       - \ref SCIP_STAGE_TRANSFORMED
 *       - \ref SCIP_STAGE_INITPRESOLVE
 *       - \ref SCIP_STAGE_PRESOLVING
 *       - \ref SCIP_STAGE_EXITPRESOLVE
 *       - \ref SCIP_STAGE_PRESOLVED
 *       - \ref SCIP_STAGE_INITSOLVE
 *       - \ref SCIP_STAGE_SOLVING
 *       - \ref SCIP_STAGE_SOLVED
 *       - \ref SCIP_STAGE_EXITSOLVE
 *       - \ref SCIP_STAGE_FREETRANS
 */
SCIP_RETCODE SCIPgetTransformedConss(
   SCIP*                 scip,               /**< SCIP data structure */
   int                   nconss,             /**< number of constraints to get the transformed constraints for */
   SCIP_CONS**           conss,              /**< constraints to get the transformed constraints for */
   SCIP_CONS**           transconss          /**< array to store the transformed constraints */
   )
{
   int c;

   assert(nconss == 0 || conss != NULL);
   assert(nconss == 0 || transconss != NULL);

   SCIP_CALL( SCIPcheckStage(scip, "SCIPgetTransformedConss", FALSE, FALSE, TRUE, TRUE, TRUE, TRUE, TRUE, TRUE, TRUE, TRUE, TRUE, TRUE, TRUE, FALSE) );

   for( c = 0; c < nconss; ++c )
   {
      if( SCIPconsIsTransformed(conss[c]) )
         transconss[c] = conss[c];
      else
         transconss[c] = SCIPconsGetTransformed(conss[c]);
   }

   return SCIP_OKAY;
}

/** adds given value to age of constraint, but age can never become negative;
 *  should be called
 *   - in constraint separation, if no cut was found for this constraint,
 *   - in constraint enforcing, if constraint was feasible, and
 *   - in constraint propagation, if no domain reduction was deduced;
 *
 *  @return \ref SCIP_OKAY is returned if everything worked. Otherwise a suitable error code is passed. See \ref
 *          SCIP_Retcode "SCIP_RETCODE" for a complete list of error codes.
 *
 *  @pre This method can be called if @p scip is in one of the following stages:
 *       - \ref SCIP_STAGE_TRANSFORMED
 *       - \ref SCIP_STAGE_PRESOLVING
 *       - \ref SCIP_STAGE_PRESOLVED
 *       - \ref SCIP_STAGE_SOLVING
 *       - \ref SCIP_STAGE_SOLVED
 */
SCIP_RETCODE SCIPaddConsAge(
   SCIP*                 scip,               /**< SCIP data structure */
   SCIP_CONS*            cons,               /**< constraint */
   SCIP_Real             deltaage            /**< value to add to the constraint's age */
   )
{
   SCIP_CALL( SCIPcheckStage(scip, "SCIPaddConsAge", FALSE, FALSE, FALSE, TRUE, FALSE, TRUE, FALSE, TRUE, FALSE, TRUE, TRUE, FALSE, FALSE, FALSE) );

   SCIP_CALL( SCIPconsAddAge(cons, scip->mem->probmem, scip->set, scip->stat, scip->transprob, deltaage, scip->reopt) );

   return SCIP_OKAY;
}

/** increases age of constraint by 1.0;
 *  should be called
 *   - in constraint separation, if no cut was found for this constraint,
 *   - in constraint enforcing, if constraint was feasible, and
 *   - in constraint propagation, if no domain reduction was deduced;
 *
 *  @return \ref SCIP_OKAY is returned if everything worked. Otherwise a suitable error code is passed. See \ref
 *          SCIP_Retcode "SCIP_RETCODE" for a complete list of error codes.
 *
 *  @pre This method can be called if @p scip is in one of the following stages:
 *       - \ref SCIP_STAGE_TRANSFORMED
 *       - \ref SCIP_STAGE_PRESOLVING
 *       - \ref SCIP_STAGE_PRESOLVED
 *       - \ref SCIP_STAGE_SOLVING
 *       - \ref SCIP_STAGE_SOLVED
 */
SCIP_RETCODE SCIPincConsAge(
   SCIP*                 scip,               /**< SCIP data structure */
   SCIP_CONS*            cons                /**< constraint */
   )
{
   SCIP_CALL( SCIPcheckStage(scip, "SCIPincConsAge", FALSE, FALSE, FALSE, TRUE, FALSE, TRUE, FALSE, TRUE, FALSE, TRUE, TRUE, FALSE, FALSE, FALSE) );

   SCIP_CALL( SCIPconsIncAge(cons, scip->mem->probmem, scip->set, scip->stat, scip->transprob, scip->reopt) );

   return SCIP_OKAY;
}

/** resets age of constraint to zero;
 *  should be called
 *   - in constraint separation, if a cut was found for this constraint,
 *   - in constraint enforcing, if the constraint was violated, and
 *   - in constraint propagation, if a domain reduction was deduced;
 *
 *  @return \ref SCIP_OKAY is returned if everything worked. Otherwise a suitable error code is passed. See \ref
 *          SCIP_Retcode "SCIP_RETCODE" for a complete list of error codes.
 *
 *  @pre This method can be called if @p scip is in one of the following stages:
 *       - \ref SCIP_STAGE_TRANSFORMED
 *       - \ref SCIP_STAGE_PRESOLVING
 *       - \ref SCIP_STAGE_PRESOLVED
 *       - \ref SCIP_STAGE_SOLVING
 *       - \ref SCIP_STAGE_SOLVED
 */
SCIP_RETCODE SCIPresetConsAge(
   SCIP*                 scip,               /**< SCIP data structure */
   SCIP_CONS*            cons                /**< constraint */
   )
{
   SCIP_CALL( SCIPcheckStage(scip, "SCIPresetConsAge", FALSE, FALSE, FALSE, TRUE, FALSE, TRUE, FALSE, TRUE, FALSE, TRUE, TRUE, FALSE, FALSE, FALSE) );

   SCIP_CALL( SCIPconsResetAge(cons, scip->set) );

   return SCIP_OKAY;
}

/** enables constraint's separation, propagation, and enforcing capabilities
 *
 *  @return \ref SCIP_OKAY is returned if everything worked. Otherwise a suitable error code is passed. See \ref
 *          SCIP_Retcode "SCIP_RETCODE" for a complete list of error codes.
 *
 *  @pre This method can be called if @p scip is in one of the following stages:
 *       - \ref SCIP_STAGE_TRANSFORMED
 *       - \ref SCIP_STAGE_PRESOLVING
 *       - \ref SCIP_STAGE_PRESOLVED
 *       - \ref SCIP_STAGE_INITSOLVE
 *       - \ref SCIP_STAGE_SOLVING
 *       - \ref SCIP_STAGE_SOLVED
 */
SCIP_RETCODE SCIPenableCons(
   SCIP*                 scip,               /**< SCIP data structure */
   SCIP_CONS*            cons                /**< constraint */
   )
{
   SCIP_CALL( SCIPcheckStage(scip, "SCIPenableCons", FALSE, FALSE, FALSE, TRUE, FALSE, TRUE, FALSE, TRUE, TRUE, TRUE, TRUE, FALSE, FALSE, FALSE) );

   SCIP_CALL( SCIPconsEnable(cons, scip->set, scip->stat) );

   return SCIP_OKAY;
}

/** disables constraint's separation, propagation, and enforcing capabilities, s.t. the constraint is not propagated,
 *  separated, and enforced anymore until it is enabled again with a call to SCIPenableCons();
 *  in contrast to SCIPdelConsLocal() and SCIPdelConsNode(), the disabling is not associated to a node in the tree and
 *  does not consume memory; therefore, the constraint is neither automatically enabled on leaving the node nor
 *  automatically disabled again on entering the node again;
 *  note that the constraints enforcing capabilities are necessary for the solution's feasibility, if the constraint
 *  is a model constraint; that means, you must be sure that the constraint cannot be violated in the current subtree,
 *  and you have to enable it again manually by calling SCIPenableCons(), if this subtree is left (e.g. by using
 *  an appropriate event handler that watches the corresponding variables' domain changes)
 *
 *  @return \ref SCIP_OKAY is returned if everything worked. Otherwise a suitable error code is passed. See \ref
 *          SCIP_Retcode "SCIP_RETCODE" for a complete list of error codes.
 *
 *  @pre This method can be called if @p scip is in one of the following stages:
 *       - \ref SCIP_STAGE_TRANSFORMED
 *       - \ref SCIP_STAGE_INITPRESOLVE
 *       - \ref SCIP_STAGE_PRESOLVING
 *       - \ref SCIP_STAGE_PRESOLVED
 *       - \ref SCIP_STAGE_INITSOLVE
 *       - \ref SCIP_STAGE_SOLVING
 *       - \ref SCIP_STAGE_SOLVED
 */
SCIP_RETCODE SCIPdisableCons(
   SCIP*                 scip,               /**< SCIP data structure */
   SCIP_CONS*            cons                /**< constraint */
   )
{
   SCIP_CALL( SCIPcheckStage(scip, "SCIPdisableCons", FALSE, FALSE, FALSE, TRUE, TRUE, TRUE, FALSE, TRUE, TRUE, TRUE, TRUE, FALSE, FALSE, FALSE) );

   SCIP_CALL( SCIPconsDisable(cons, scip->set, scip->stat) );

   return SCIP_OKAY;
}

/** enables constraint's separation capabilities
 *
 *  @return \ref SCIP_OKAY is returned if everything worked. Otherwise a suitable error code is passed. See \ref
 *          SCIP_Retcode "SCIP_RETCODE" for a complete list of error codes.
 *
 *  @pre This method can be called if @p scip is in one of the following stages:
 *       - \ref SCIP_STAGE_TRANSFORMED
 *       - \ref SCIP_STAGE_PRESOLVING
 *       - \ref SCIP_STAGE_PRESOLVED
 *       - \ref SCIP_STAGE_INITSOLVE
 *       - \ref SCIP_STAGE_SOLVING
 *       - \ref SCIP_STAGE_SOLVED
 */
SCIP_RETCODE SCIPenableConsSeparation(
   SCIP*                 scip,               /**< SCIP data structure */
   SCIP_CONS*            cons                /**< constraint */
   )
{
   SCIP_CALL( SCIPcheckStage(scip, "SCIPenableConsSeparation", FALSE, FALSE, FALSE, TRUE, FALSE, TRUE, FALSE, TRUE, TRUE, TRUE, TRUE, FALSE, FALSE, FALSE) );

   SCIP_CALL( SCIPconsEnableSeparation(cons, scip->set) );

   return SCIP_OKAY;
}

/** disables constraint's separation capabilities s.t. the constraint is not separated anymore until the separation
 *  is enabled again with a call to SCIPenableConsSeparation(); in contrast to SCIPdelConsLocal() and SCIPdelConsNode(),
 *  the disabling is not associated to a node in the tree and does not consume memory; therefore, the constraint
 *  is neither automatically enabled on leaving the node nor automatically disabled again on entering the node again
 *
 *  @return \ref SCIP_OKAY is returned if everything worked. Otherwise a suitable error code is passed. See \ref
 *          SCIP_Retcode "SCIP_RETCODE" for a complete list of error codes.
 *
 *  @pre This method can be called if @p scip is in one of the following stages:
 *       - \ref SCIP_STAGE_TRANSFORMED
 *       - \ref SCIP_STAGE_PRESOLVING
 *       - \ref SCIP_STAGE_PRESOLVED
 *       - \ref SCIP_STAGE_INITSOLVE
 *       - \ref SCIP_STAGE_SOLVING
 *       - \ref SCIP_STAGE_SOLVED
 */
SCIP_RETCODE SCIPdisableConsSeparation(
   SCIP*                 scip,               /**< SCIP data structure */
   SCIP_CONS*            cons                /**< constraint */
   )
{
   SCIP_CALL( SCIPcheckStage(scip, "SCIPdisableConsSeparation", FALSE, FALSE, FALSE, TRUE, FALSE, TRUE, FALSE, TRUE, TRUE, TRUE, TRUE, FALSE, FALSE, FALSE) );

   SCIP_CALL( SCIPconsDisableSeparation(cons, scip->set) );

   return SCIP_OKAY;
}

/** enables constraint's propagation capabilities
 *
 *  @return \ref SCIP_OKAY is returned if everything worked. Otherwise a suitable error code is passed. See \ref
 *          SCIP_Retcode "SCIP_RETCODE" for a complete list of error codes.
 *
 *  @pre This method can be called if @p scip is in one of the following stages:
 *       - \ref SCIP_STAGE_TRANSFORMED
 *       - \ref SCIP_STAGE_INITPRESOLVE
 *       - \ref SCIP_STAGE_PRESOLVING
 *       - \ref SCIP_STAGE_EXITPRESOLVE
 *       - \ref SCIP_STAGE_PRESOLVED
 *       - \ref SCIP_STAGE_INITSOLVE
 *       - \ref SCIP_STAGE_SOLVING
 *       - \ref SCIP_STAGE_SOLVED
 */
SCIP_RETCODE SCIPenableConsPropagation(
   SCIP*                 scip,               /**< SCIP data structure */
   SCIP_CONS*            cons                /**< constraint */
   )
{
   SCIP_CALL( SCIPcheckStage(scip, "SCIPenableConsPropagation", FALSE, FALSE, FALSE, TRUE, TRUE, TRUE, TRUE, TRUE, TRUE, TRUE, TRUE, FALSE, FALSE, FALSE) );

   SCIP_CALL( SCIPconsEnablePropagation(cons, scip->set) );

   return SCIP_OKAY;
}

/** disables constraint's propagation capabilities s.t. the constraint is not propagated anymore until the propagation
 *  is enabled again with a call to SCIPenableConsPropagation(); in contrast to SCIPdelConsLocal() and SCIPdelConsNode(),
 *  the disabling is not associated to a node in the tree and does not consume memory; therefore, the constraint
 *  is neither automatically enabled on leaving the node nor automatically disabled again on entering the node again
 *
 *  @return \ref SCIP_OKAY is returned if everything worked. Otherwise a suitable error code is passed. See \ref
 *          SCIP_Retcode "SCIP_RETCODE" for a complete list of error codes.
 *
 *  @pre This method can be called if @p scip is in one of the following stages:
 *       - \ref SCIP_STAGE_TRANSFORMED
 *       - \ref SCIP_STAGE_INITPRESOLVE
 *       - \ref SCIP_STAGE_PRESOLVING
 *       - \ref SCIP_STAGE_EXITPRESOLVE
 *       - \ref SCIP_STAGE_PRESOLVED
 *       - \ref SCIP_STAGE_INITSOLVE
 *       - \ref SCIP_STAGE_SOLVING
 *       - \ref SCIP_STAGE_SOLVED
 */
SCIP_RETCODE SCIPdisableConsPropagation(
   SCIP*                 scip,               /**< SCIP data structure */
   SCIP_CONS*            cons                /**< constraint */
   )
{
   SCIP_CALL( SCIPcheckStage(scip, "SCIPdisableConsPropagation", FALSE, FALSE, FALSE, TRUE, TRUE, TRUE, TRUE, TRUE, TRUE, TRUE, TRUE, FALSE, FALSE, FALSE) );

   SCIP_CALL( SCIPconsDisablePropagation(cons, scip->set) );

   return SCIP_OKAY;
}

#undef SCIPmarkConsPropagate

/** marks constraint to be propagated
 *
 *  @return \ref SCIP_OKAY is returned if everything worked. Otherwise a suitable error code is passed. See \ref
 *          SCIP_Retcode "SCIP_RETCODE" for a complete list of error codes.
 *
 *  @pre This method can be called if @p scip is in one of the following stages:
 *       - \ref SCIP_STAGE_TRANSFORMING
 *       - \ref SCIP_STAGE_TRANSFORMED
 *       - \ref SCIP_STAGE_INITPRESOLVE
 *       - \ref SCIP_STAGE_PRESOLVING
 *       - \ref SCIP_STAGE_EXITPRESOLVE
 *       - \ref SCIP_STAGE_PRESOLVED
 *       - \ref SCIP_STAGE_INITSOLVE
 *       - \ref SCIP_STAGE_SOLVING
 *       - \ref SCIP_STAGE_SOLVED
 *       - \ref SCIP_STAGE_EXITSOLVE
 *
 *  @note if a constraint is marked to be propagated, the age of the constraint will be ignored for propagation
 */
SCIP_RETCODE SCIPmarkConsPropagate(
   SCIP*                 scip,               /**< SCIP data structure */
   SCIP_CONS*            cons                /**< constraint */
   )
{
   SCIP_CALL( SCIPcheckStage(scip, "SCIPmarkConsPropagate", FALSE, FALSE, TRUE, TRUE, TRUE, TRUE, TRUE, TRUE, TRUE, TRUE, TRUE, TRUE, FALSE, FALSE) );

   SCIP_CALL( SCIPconsMarkPropagate(cons, scip->set) );

   assert(!SCIPconsIsEnabled(cons) || SCIPconsIsMarkedPropagate(cons));

   return SCIP_OKAY;
}

/** unmarks the constraint to be propagated
 *
 *  @return \ref SCIP_OKAY is returned if everything worked. Otherwise a suitable error code is passed. See \ref
 *          SCIP_Retcode "SCIP_RETCODE" for a complete list of error codes.
 *
 *  @pre This method can be called if @p scip is in one of the following stages:
 *       - \ref SCIP_STAGE_TRANSFORMED
 *       - \ref SCIP_STAGE_PRESOLVING
 *       - \ref SCIP_STAGE_EXITPRESOLVE
 *       - \ref SCIP_STAGE_PRESOLVED
 *       - \ref SCIP_STAGE_INITSOLVE
 *       - \ref SCIP_STAGE_SOLVING
 *       - \ref SCIP_STAGE_SOLVED
 */
SCIP_RETCODE SCIPunmarkConsPropagate(
   SCIP*                 scip,               /**< SCIP data structure */
   SCIP_CONS*            cons                /**< constraint */
   )
{
   SCIP_CALL( SCIPcheckStage(scip, "SCIPunmarkConsPropagate", FALSE, FALSE, FALSE, TRUE, FALSE, TRUE, TRUE, TRUE, TRUE, TRUE, TRUE, FALSE, FALSE, FALSE) );

   SCIP_CALL( SCIPconsUnmarkPropagate(cons, scip->set) );

   assert(!SCIPconsIsEnabled(cons) || !SCIPconsIsMarkedPropagate(cons));

   return SCIP_OKAY;
}

/** adds given values to lock status of type @p locktype of the constraint and updates the rounding locks of the involved variables
 *
 *  @return \ref SCIP_OKAY is returned if everything worked. Otherwise a suitable error code is passed. See \ref
 *          SCIP_Retcode "SCIP_RETCODE" for a complete list of error codes.
 *
 *  @pre This method can be called if @p scip is in one of the following stages:
 *       - \ref SCIP_STAGE_PROBLEM
 *       - \ref SCIP_STAGE_TRANSFORMING
 *       - \ref SCIP_STAGE_INITPRESOLVE
 *       - \ref SCIP_STAGE_PRESOLVING
 *       - \ref SCIP_STAGE_EXITPRESOLVE
 *       - \ref SCIP_STAGE_INITSOLVE
 *       - \ref SCIP_STAGE_SOLVING
 *       - \ref SCIP_STAGE_EXITSOLVE
 *       - \ref SCIP_STAGE_FREETRANS
 */
SCIP_RETCODE SCIPaddConsLocksType(
   SCIP*                 scip,               /**< SCIP data structure */
   SCIP_CONS*            cons,               /**< constraint */
   SCIP_LOCKTYPE         locktype,           /**< type of the variable locks */
   int                   nlockspos,          /**< increase in number of rounding locks for constraint */
   int                   nlocksneg           /**< increase in number of rounding locks for constraint's negation */
   )
{
   SCIP_CALL( SCIPcheckStage(scip, "SCIPaddConsLocksType", FALSE, TRUE, TRUE, FALSE, TRUE, TRUE, TRUE, FALSE, TRUE, TRUE, FALSE, TRUE, TRUE, FALSE) );

   SCIP_CALL( SCIPconsAddLocks(cons, scip->set, locktype, nlockspos, nlocksneg) );

   return SCIP_OKAY;
}

/** adds given values to lock status of the constraint and updates the rounding locks of the involved variables
 *
 *  @return \ref SCIP_OKAY is returned if everything worked. Otherwise a suitable error code is passed. See \ref
 *          SCIP_Retcode "SCIP_RETCODE" for a complete list of error codes.
 *
 *  @pre This method can be called if @p scip is in one of the following stages:
 *       - \ref SCIP_STAGE_PROBLEM
 *       - \ref SCIP_STAGE_TRANSFORMING
 *       - \ref SCIP_STAGE_INITPRESOLVE
 *       - \ref SCIP_STAGE_PRESOLVING
 *       - \ref SCIP_STAGE_EXITPRESOLVE
 *       - \ref SCIP_STAGE_INITSOLVE
 *       - \ref SCIP_STAGE_SOLVING
 *       - \ref SCIP_STAGE_EXITSOLVE
 *       - \ref SCIP_STAGE_FREETRANS
 *
 *  @note This methods always adds locks of type model
 */
SCIP_RETCODE SCIPaddConsLocks(
   SCIP*                 scip,               /**< SCIP data structure */
   SCIP_CONS*            cons,               /**< constraint */
   int                   nlockspos,          /**< increase in number of rounding locks for constraint */
   int                   nlocksneg           /**< increase in number of rounding locks for constraint's negation */
   )
{
   SCIP_CALL( SCIPcheckStage(scip, "SCIPaddConsLocks", FALSE, TRUE, TRUE, FALSE, TRUE, TRUE, TRUE, FALSE, TRUE, TRUE, FALSE, TRUE, TRUE, FALSE) );

   SCIP_CALL( SCIPaddConsLocksType(scip, cons, SCIP_LOCKTYPE_MODEL, nlockspos, nlocksneg) );

   return SCIP_OKAY;
}

/** checks single constraint for feasibility of the given solution
 *
 *  @return \ref SCIP_OKAY is returned if everything worked. Otherwise a suitable error code is passed. See \ref
 *          SCIP_Retcode "SCIP_RETCODE" for a complete list of error codes.
 *
 *  @pre This method can be called if @p scip is in one of the following stages:
 *       - \ref SCIP_STAGE_PROBLEM
 *       - \ref SCIP_STAGE_TRANSFORMED
 *       - \ref SCIP_STAGE_INITPRESOLVE
 *       - \ref SCIP_STAGE_PRESOLVING
 *       - \ref SCIP_STAGE_EXITPRESOLVE
 *       - \ref SCIP_STAGE_PRESOLVED
 *       - \ref SCIP_STAGE_INITSOLVE
 *       - \ref SCIP_STAGE_SOLVING
 *       - \ref SCIP_STAGE_SOLVED
 */
SCIP_RETCODE SCIPcheckCons(
   SCIP*                 scip,               /**< SCIP data structure */
   SCIP_CONS*            cons,               /**< constraint to check */
   SCIP_SOL*             sol,                /**< primal CIP solution */
   SCIP_Bool             checkintegrality,   /**< Has integrality to be checked? */
   SCIP_Bool             checklprows,        /**< Do constraints represented by rows in the current LP have to be checked? */
   SCIP_Bool             printreason,        /**< Should the reason for the violation be printed? */
   SCIP_RESULT*          result              /**< pointer to store the result of the callback method */
   )
{
   SCIP_CALL( SCIPcheckStage(scip, "SCIPcheckCons", FALSE, TRUE, FALSE, TRUE, TRUE, TRUE, TRUE, TRUE, TRUE, TRUE, TRUE, FALSE, FALSE, FALSE) );

   SCIP_CALL( SCIPconsCheck(cons, scip->set, sol, checkintegrality, checklprows, printreason, result) );

   return SCIP_OKAY;
}

/** enforces single constraint for a given pseudo solution
 *
 *  @return \ref SCIP_OKAY is returned if everything worked. Otherwise a suitable error code is passed. See \ref
 *          SCIP_Retcode "SCIP_RETCODE" for a complete list of error codes.
 *
 *  @pre This method can be called if @p scip is in one of the following stages:
 *       - \ref SCIP_STAGE_SOLVING
 *
 *  @note This is an advanced method and should be used with caution.  It may only be called for constraints that were not
 *        added to SCIP beforehand.
 */
SCIP_RETCODE SCIPenfopsCons(
   SCIP*                 scip,               /**< SCIP data structure */
   SCIP_CONS*            cons,               /**< constraint to enforce */
   SCIP_Bool             solinfeasible,      /**< was the solution already declared infeasible by a constraint handler? */
   SCIP_Bool             objinfeasible,      /**< is the solution infeasible anyway due to violating lower objective bound? */
   SCIP_RESULT*          result              /**< pointer to store the result of the callback method */
   )
{
   assert(scip != NULL);
   assert(cons != NULL);
   assert(!SCIPconsIsAdded(cons));
   assert(result != NULL);

   SCIP_CALL( SCIPcheckStage(scip, "SCIPenfopsCons", FALSE, FALSE, FALSE, FALSE, FALSE, FALSE, FALSE, FALSE, FALSE, TRUE, FALSE, FALSE, FALSE, FALSE) );

   SCIP_CALL( SCIPconsEnfops(cons, scip->set, solinfeasible, objinfeasible, result) );

   return SCIP_OKAY;
}

/** enforces single constraint for a given LP solution
 *
 *  @return \ref SCIP_OKAY is returned if everything worked. Otherwise a suitable error code is passed. See \ref
 *          SCIP_Retcode "SCIP_RETCODE" for a complete list of error codes.
 *
 *  @pre This method can be called if @p scip is in one of the following stages:
 *       - \ref SCIP_STAGE_SOLVING
 *
 *  @note This is an advanced method and should be used with caution.  It may only be called for constraints that were not
 *        added to SCIP beforehand.
 */
SCIP_RETCODE SCIPenfolpCons(
   SCIP*                 scip,               /**< SCIP data structure */
   SCIP_CONS*            cons,               /**< constraint to enforce */
   SCIP_Bool             solinfeasible,      /**< was the solution already declared infeasible by a constraint handler? */
   SCIP_RESULT*          result              /**< pointer to store the result of the callback method */
   )
{
   assert(scip != NULL);
   assert(cons != NULL);
   assert(!SCIPconsIsAdded(cons));
   assert(result != NULL);

   SCIP_CALL( SCIPcheckStage(scip, "SCIPenfolpCons", FALSE, FALSE, FALSE, FALSE, FALSE, FALSE, FALSE, FALSE, FALSE, TRUE, FALSE, FALSE, FALSE, FALSE) );

   SCIP_CALL( SCIPconsEnfolp(cons, scip->set, solinfeasible, result) );

   return SCIP_OKAY;
}

/** enforces single constraint for a given relaxation solution
 *
 *  @return \ref SCIP_OKAY is returned if everything worked. Otherwise a suitable error code is passed. See \ref
 *          SCIP_Retcode "SCIP_RETCODE" for a complete list of error codes.
 *
 *  @pre This method can be called if @p scip is in one of the following stages:
 *       - \ref SCIP_STAGE_SOLVING
 *
 *  @note This is an advanced method and should be used with caution.  It may only be called for constraints that were not
 *        added to SCIP beforehand.
 */
SCIP_RETCODE SCIPenforelaxCons(
   SCIP*                 scip,               /**< SCIP data structure */
   SCIP_CONS*            cons,               /**< constraint to enforce */
   SCIP_SOL*             sol,                /**< solution to enforce */
   SCIP_Bool             solinfeasible,      /**< was the solution already declared infeasible by a constraint handler? */
   SCIP_RESULT*          result              /**< pointer to store the result of the callback method */
   )
{
   assert(scip != NULL);
   assert(cons != NULL);
   assert(!SCIPconsIsAdded(cons));
   assert(sol != NULL);
   assert(result != NULL);

   SCIP_CALL( SCIPcheckStage(scip, "SCIPenforelaxCons", FALSE, FALSE, FALSE, FALSE, FALSE, FALSE, FALSE, FALSE, FALSE, TRUE, FALSE, FALSE, FALSE, FALSE) );

   SCIP_CALL( SCIPconsEnforelax(cons, scip->set, sol, solinfeasible, result) );

   return SCIP_OKAY;
}

/** calls LP initialization method for single constraint
 *
 *  @return \ref SCIP_OKAY is returned if everything worked. Otherwise a suitable error code is passed. See \ref
 *          SCIP_Retcode "SCIP_RETCODE" for a complete list of error codes.
 *
 *  @pre This method can be called if @p scip is in one of the following stages:
 *       - \ref SCIP_STAGE_SOLVING
 *
 *  @note This is an advanced method and should be used with caution.  It may only be called for constraints that were not
 *        added to SCIP beforehand.
 */
SCIP_RETCODE SCIPinitlpCons(
   SCIP*                 scip,               /**< SCIP data structure */
   SCIP_CONS*            cons,               /**< constraint to initialize */
   SCIP_Bool*            infeasible          /**< pointer to store whether infeasibility was detected while building the LP */
   )
{
   assert(scip != NULL);
   assert(cons != NULL);
   assert(!SCIPconsIsAdded(cons));

   SCIP_CALL( SCIPcheckStage(scip, "SCIPinitlpCons", FALSE, FALSE, FALSE, FALSE, FALSE, FALSE, FALSE, FALSE, FALSE, TRUE, FALSE, FALSE, FALSE, FALSE) );

   SCIP_CALL( SCIPconsInitlp(cons, scip->set, infeasible) );

   return SCIP_OKAY;
}

/** calls separation method of single constraint for LP solution
 *
 *  @return \ref SCIP_OKAY is returned if everything worked. Otherwise a suitable error code is passed. See \ref
 *          SCIP_Retcode "SCIP_RETCODE" for a complete list of error codes.
 *
 *  @pre This method can be called if @p scip is in one of the following stages:
 *       - \ref SCIP_STAGE_SOLVING
 *
 *  @note This is an advanced method and should be used with caution.
 */
SCIP_RETCODE SCIPsepalpCons(
   SCIP*                 scip,               /**< SCIP data structure */
   SCIP_CONS*            cons,               /**< constraint to separate */
   SCIP_RESULT*          result              /**< pointer to store the result of the separation call */
   )
{
   assert(scip != NULL);
   assert(cons != NULL);
   assert(result != NULL);

   SCIP_CALL( SCIPcheckStage(scip, "SCIPsepalpCons", FALSE, FALSE, FALSE, FALSE, FALSE, FALSE, FALSE, FALSE, FALSE, TRUE, FALSE, FALSE, FALSE, FALSE) );

   SCIP_CALL( SCIPconsSepalp(cons, scip->set, result) );

   return SCIP_OKAY;
}

/** calls separation method of single constraint for given primal solution
 *
 *  @return \ref SCIP_OKAY is returned if everything worked. Otherwise a suitable error code is passed. See \ref
 *          SCIP_Retcode "SCIP_RETCODE" for a complete list of error codes.
 *
 *  @pre This method can be called if @p scip is in one of the following stages:
 *       - \ref SCIP_STAGE_SOLVING
 *
 *  @note This is an advanced method and should be used with caution.
 */
SCIP_RETCODE SCIPsepasolCons(
   SCIP*                 scip,               /**< SCIP data structure */
   SCIP_CONS*            cons,               /**< constraint to separate */
   SCIP_SOL*             sol,                /**< primal solution that should be separated*/
   SCIP_RESULT*          result              /**< pointer to store the result of the separation call */
   )
{
   assert(scip != NULL);
   assert(cons != NULL);
   assert(sol != NULL);
   assert(result != NULL);

   SCIP_CALL( SCIPcheckStage(scip, "SCIPsepasolCons", FALSE, FALSE, FALSE, FALSE, FALSE, FALSE, FALSE, FALSE, FALSE, TRUE, FALSE, FALSE, FALSE, FALSE) );

   SCIP_CALL( SCIPconsSepasol(cons, scip->set, sol, result) );

   return SCIP_OKAY;
}

/** calls domain propagation method of single constraint
 *
 *  @return \ref SCIP_OKAY is returned if everything worked. Otherwise a suitable error code is passed. See \ref
 *          SCIP_Retcode "SCIP_RETCODE" for a complete list of error codes.
 *
 *  @pre This method can be called if @p scip is in one of the following stages:
 *       - \ref SCIP_STAGE_PRESOLVING
 *       - \ref SCIP_STAGE_SOLVING
 *
 *  @note This is an advanced method and should be used with caution.
 */
SCIP_RETCODE SCIPpropCons(
   SCIP*                 scip,               /**< SCIP data structure */
   SCIP_CONS*            cons,               /**< constraint to propagate */
   SCIP_PROPTIMING       proptiming,         /**< current point in the node solving loop */
   SCIP_RESULT*          result              /**< pointer to store the result of the callback method */
   )
{
   assert(scip != NULL);
   assert(cons != NULL);
   assert(result != NULL);

   SCIP_CALL( SCIPcheckStage(scip, "SCIPpropCons", FALSE, FALSE, FALSE, FALSE, FALSE, TRUE, FALSE, FALSE, FALSE, TRUE, FALSE, FALSE, FALSE, FALSE) );

   SCIP_CALL( SCIPconsProp(cons, scip->set, proptiming, result) );

   return SCIP_OKAY;
}

/** resolves propagation conflict of single constraint
 *
 *
 *  @return \ref SCIP_OKAY is returned if everything worked. Otherwise a suitable error code is passed. See \ref
 *          SCIP_Retcode "SCIP_RETCODE" for a complete list of error codes.
 *
 *  @pre This method can be called if @p scip is in one of the following stages:
 *       - \ref SCIP_STAGE_PRESOLVING
 *       - \ref SCIP_STAGE_SOLVING
 *
 *  @note This is an advanced method and should be used with caution.  It may only be called for constraints that were not
 *        added to SCIP beforehand.
 */
SCIP_RETCODE SCIPrespropCons(
   SCIP*                 scip,               /**< SCIP data structure */
   SCIP_CONS*            cons,               /**< constraint to resolve conflict for */
   SCIP_VAR*             infervar,           /**< the conflict variable whose bound change has to be resolved */
   int                   inferinfo,          /**< the user information passed to the corresponding SCIPinferVarLbCons() or SCIPinferVarUbCons() call */
   SCIP_BOUNDTYPE        boundtype,          /**< the type of the changed bound (lower or upper bound) */
   SCIP_BDCHGIDX*        bdchgidx,           /**< the index of the bound change, representing the point of time where the change took place */
   SCIP_Real             relaxedbd,          /**< the relaxed bound which is sufficient to be explained */
   SCIP_RESULT*          result              /**< pointer to store the result of the callback method */
   )
{
   assert(scip != NULL);
   assert(cons != NULL);
   assert(!SCIPconsIsAdded(cons));
   assert(infervar != NULL);
   assert(bdchgidx != NULL);
   assert(result != NULL);

   SCIP_CALL( SCIPcheckStage(scip, "SCIPrespropCons", FALSE, FALSE, FALSE, FALSE, FALSE, TRUE, FALSE, FALSE, FALSE, TRUE, FALSE, FALSE, FALSE, FALSE) );

   SCIP_CALL( SCIPconsResprop(cons, scip->set, infervar, inferinfo, boundtype, bdchgidx, relaxedbd, result) );

   return SCIP_OKAY;
}

/** presolves of single constraint
 *
 *  @return \ref SCIP_OKAY is returned if everything worked. Otherwise a suitable error code is passed. See \ref
 *          SCIP_Retcode "SCIP_RETCODE" for a complete list of error codes.
 *
 *  @pre This method can be called if @p scip is in one of the following stages:
 *       - \ref SCIP_STAGE_PRESOLVING
 *
 *  @note This is an advanced method and should be used with caution.
 */
SCIP_RETCODE SCIPpresolCons(
   SCIP*                 scip,               /**< SCIP data structure */
   SCIP_CONS*            cons,               /**< constraint to presolve */
   int                   nrounds,            /**< number of presolving rounds already done */
   SCIP_PRESOLTIMING     presoltiming,       /**< presolving timing(s) to be performed */
   int                   nnewfixedvars,      /**< number of variables fixed since the last call to the presolving method */
   int                   nnewaggrvars,       /**< number of variables aggregated since the last call to the presolving method */
   int                   nnewchgvartypes,    /**< number of variable type changes since the last call to the presolving method */
   int                   nnewchgbds,         /**< number of variable bounds tightened since the last call to the presolving method */
   int                   nnewholes,          /**< number of domain holes added since the last call to the presolving method */
   int                   nnewdelconss,       /**< number of deleted constraints since the last call to the presolving method */
   int                   nnewaddconss,       /**< number of added constraints since the last call to the presolving method */
   int                   nnewupgdconss,      /**< number of upgraded constraints since the last call to the presolving method */
   int                   nnewchgcoefs,       /**< number of changed coefficients since the last call to the presolving method */
   int                   nnewchgsides,       /**< number of changed left or right hand sides since the last call to the presolving method */
   int*                  nfixedvars,         /**< pointer to count total number of variables fixed of all presolvers */
   int*                  naggrvars,          /**< pointer to count total number of variables aggregated of all presolvers */
   int*                  nchgvartypes,       /**< pointer to count total number of variable type changes of all presolvers */
   int*                  nchgbds,            /**< pointer to count total number of variable bounds tightened of all presolvers */
   int*                  naddholes,          /**< pointer to count total number of domain holes added of all presolvers */
   int*                  ndelconss,          /**< pointer to count total number of deleted constraints of all presolvers */
   int*                  naddconss,          /**< pointer to count total number of added constraints of all presolvers */
   int*                  nupgdconss,         /**< pointer to count total number of upgraded constraints of all presolvers */
   int*                  nchgcoefs,          /**< pointer to count total number of changed coefficients of all presolvers */
   int*                  nchgsides,          /**< pointer to count total number of changed left/right hand sides of all presolvers */
   SCIP_RESULT*          result              /**< pointer to store the result of the callback method */
   )
{
   assert(scip != NULL);
   assert(cons != NULL);
   assert(nfixedvars != NULL);
   assert(naggrvars != NULL);
   assert(nchgvartypes != NULL);
   assert(nchgbds != NULL);
   assert(naddholes != NULL);
   assert(ndelconss != NULL);
   assert(naddconss != NULL);
   assert(nupgdconss != NULL);
   assert(nchgcoefs != NULL);
   assert(nchgsides != NULL);
   assert(result != NULL);

   SCIP_CALL( SCIPcheckStage(scip, "SCIPpresolCons", FALSE, FALSE, FALSE, FALSE, FALSE, TRUE, FALSE, FALSE, FALSE, FALSE, FALSE, FALSE, FALSE, FALSE) );

   SCIP_CALL( SCIPconsPresol(cons, scip->set, nrounds, presoltiming, nnewfixedvars, nnewaggrvars, nnewchgvartypes, nnewchgbds, nnewholes,
         nnewdelconss, nnewaddconss, nnewupgdconss, nnewchgcoefs, nnewchgsides, nfixedvars, naggrvars, nchgvartypes,
         nchgbds, naddholes, ndelconss, naddconss, nupgdconss, nchgcoefs, nchgsides , result) );

   return SCIP_OKAY;
}

/** calls constraint activation notification method of single constraint
 *
 *  @return \ref SCIP_OKAY is returned if everything worked. Otherwise a suitable error code is passed. See \ref
 *          SCIP_Retcode "SCIP_RETCODE" for a complete list of error codes.
 *
 *  @pre This method can be called if @p scip is in one of the following stages:
 *       - \ref SCIP_STAGE_TRANSFORMING
 *
 *  @note This is an advanced method and should be used with caution.  It may only be called for constraints that were not
 *      added to SCIP beforehand.
 */
SCIP_RETCODE SCIPactiveCons(
   SCIP*                 scip,               /**< SCIP data structure */
   SCIP_CONS*            cons                /**< constraint to notify */
   )
{
   assert(scip != NULL);
   assert(cons != NULL);
   assert(!SCIPconsIsAdded(cons));
   assert(!SCIPconsIsDeleted(cons));

   SCIP_CALL( SCIPcheckStage(scip, "SCIPactiveCons", FALSE, FALSE, TRUE, FALSE, FALSE, FALSE, FALSE, FALSE, FALSE, FALSE, FALSE, FALSE, FALSE, FALSE) );

   SCIP_CALL( SCIPconsActive(cons, scip->set) );

   return SCIP_OKAY;
}

/** calls constraint deactivation notification method of single constraint
 *
 *  @return \ref SCIP_OKAY is returned if everything worked. Otherwise a suitable error code is passed. See \ref
 *          SCIP_Retcode "SCIP_RETCODE" for a complete list of error codes.
 *
 *  @pre This method can be called if @p scip is in one of the following stages:
 *       - \ref SCIP_STAGE_PRESOLVING
 *       - \ref SCIP_STAGE_SOLVING
 *
 *  @note This is an advanced method and should be used with caution. It may only be called for constraints that were not
 *        added to SCIP beforehand.
 */
SCIP_RETCODE SCIPdeactiveCons(
   SCIP*                 scip,               /**< SCIP data structure */
   SCIP_CONS*            cons                /**< constraint to notify */
   )
{
   assert(scip != NULL);
   assert(cons != NULL);
   assert(!SCIPconsIsAdded(cons));

   SCIP_CALL( SCIPcheckStage(scip, "SCIPdeactiveCons", FALSE, FALSE, FALSE, FALSE, FALSE, TRUE, FALSE, FALSE, FALSE, TRUE, FALSE, FALSE, FALSE, FALSE) );

   SCIP_CALL( SCIPconsDeactive(cons, scip->set) );

   return SCIP_OKAY;
}

/** outputs constraint information to file stream via the message handler system
 *
 *  @return \ref SCIP_OKAY is returned if everything worked. Otherwise a suitable error code is passed. See \ref
 *          SCIP_Retcode "SCIP_RETCODE" for a complete list of error codes.
 *
 *  @pre This method can be called if @p scip is in one of the following stages:
 *       - \ref SCIP_STAGE_PROBLEM
 *       - \ref SCIP_STAGE_TRANSFORMING
 *       - \ref SCIP_STAGE_TRANSFORMED
 *       - \ref SCIP_STAGE_INITPRESOLVE
 *       - \ref SCIP_STAGE_PRESOLVING
 *       - \ref SCIP_STAGE_EXITPRESOLVE
 *       - \ref SCIP_STAGE_PRESOLVED
 *       - \ref SCIP_STAGE_INITSOLVE
 *       - \ref SCIP_STAGE_SOLVING
 *       - \ref SCIP_STAGE_SOLVED
 *       - \ref SCIP_STAGE_EXITSOLVE
 *       - \ref SCIP_STAGE_FREETRANS
 *
 *  @note If the message handler is set to a NULL pointer nothing will be printed.
 *  @note The file stream will not be flushed directly, this can be achieved by calling SCIPinfoMessage() printing a
 *        newline character.
 */
SCIP_RETCODE SCIPprintCons(
   SCIP*                 scip,               /**< SCIP data structure */
   SCIP_CONS*            cons,               /**< constraint */
   FILE*                 file                /**< output file (or NULL for standard output) */
   )
{
   SCIP_CALL( SCIPcheckStage(scip, "SCIPprintCons", FALSE, TRUE, TRUE, TRUE, TRUE, TRUE, TRUE, TRUE, TRUE, TRUE, TRUE, TRUE, TRUE, FALSE) );

   SCIP_CALL( SCIPconsPrint(cons, scip->set, scip->messagehdlr, file) );

   return SCIP_OKAY;
}

/** method to collect the variables of a constraint
 *
 *  If the number of variables is greater than the available slots in the variable array, nothing happens except that
 *  the success point is set to FALSE. With the method SCIPgetConsNVars() it is possible to get the number of variables
 *  a constraint has in its scope.
 *
 *  @return \ref SCIP_OKAY is returned if everything worked. Otherwise a suitable error code is passed. See \ref
 *          SCIP_Retcode "SCIP_RETCODE" for a complete list of error codes.
 *
 *  @pre This method can be called if @p scip is in one of the following stages:
 *       - \ref SCIP_STAGE_PROBLEM
 *       - \ref SCIP_STAGE_TRANSFORMING
 *       - \ref SCIP_STAGE_TRANSFORMED
 *       - \ref SCIP_STAGE_INITPRESOLVE
 *       - \ref SCIP_STAGE_PRESOLVING
 *       - \ref SCIP_STAGE_EXITPRESOLVE
 *       - \ref SCIP_STAGE_PRESOLVED
 *       - \ref SCIP_STAGE_INITSOLVE
 *       - \ref SCIP_STAGE_SOLVING
 *       - \ref SCIP_STAGE_SOLVED
 *       - \ref SCIP_STAGE_EXITSOLVE
 *       - \ref SCIP_STAGE_FREETRANS
 *
 *  @note The success pointer indicates if all variables were copied into the vars arrray.
 *
 *  @note It might be that a constraint handler does not support this functionality, in that case the success pointer is
 *        set to FALSE.
 */
SCIP_RETCODE SCIPgetConsVars(
   SCIP*                 scip,               /**< SCIP data structure */
   SCIP_CONS*            cons,               /**< constraint for which the variables are wanted */
   SCIP_VAR**            vars,               /**< array to store the involved variable of the constraint */
   int                   varssize,           /**< available slots in vars array which is needed to check if the array is large enough */
   SCIP_Bool*            success             /**< pointer to store whether the variables are successfully copied */
   )
{
   SCIP_CALL( SCIPcheckStage(scip, "SCIPgetConsVars", FALSE, TRUE, TRUE, TRUE, TRUE, TRUE, TRUE, TRUE, TRUE, TRUE, TRUE, TRUE, TRUE, FALSE) );

   assert(scip != NULL);
   assert(cons != NULL);
   assert(vars != NULL);
   assert(success != NULL);

   SCIP_CALL( SCIPconsGetVars(cons, scip->set, vars, varssize, success) );

   return SCIP_OKAY;
}

/** method to collect the number of variables of a constraint
 *
 *  @return \ref SCIP_OKAY is returned if everything worked. Otherwise a suitable error code is passed. See \ref
 *          SCIP_Retcode "SCIP_RETCODE" for a complete list of error codes.
 *
 *  @pre This method can be called if @p scip is in one of the following stages:
 *       - \ref SCIP_STAGE_PROBLEM
 *       - \ref SCIP_STAGE_TRANSFORMING
 *       - \ref SCIP_STAGE_TRANSFORMED
 *       - \ref SCIP_STAGE_INITPRESOLVE
 *       - \ref SCIP_STAGE_PRESOLVING
 *       - \ref SCIP_STAGE_EXITPRESOLVE
 *       - \ref SCIP_STAGE_PRESOLVED
 *       - \ref SCIP_STAGE_INITSOLVE
 *       - \ref SCIP_STAGE_SOLVING
 *       - \ref SCIP_STAGE_SOLVED
 *       - \ref SCIP_STAGE_EXITSOLVE
 *       - \ref SCIP_STAGE_FREETRANS
 *
 *  @note The success pointer indicates if the contraint handler was able to return the number of variables
 *
 *  @note It might be that a constraint handler does not support this functionality, in that case the success pointer is
 *        set to FALSE
 */
SCIP_RETCODE SCIPgetConsNVars(
   SCIP*                 scip,               /**< SCIP data structure */
   SCIP_CONS*            cons,               /**< constraint for which the number of variables is wanted */
   int*                  nvars,              /**< pointer to store the number of variables */
   SCIP_Bool*            success             /**< pointer to store whether the constraint successfully returned the number of variables */
   )
{
   SCIP_CALL( SCIPcheckStage(scip, "SCIPgetConsNVars", FALSE, TRUE, TRUE, TRUE, TRUE, TRUE, TRUE, TRUE, TRUE, TRUE, TRUE, TRUE, TRUE, FALSE) );

   assert(scip != NULL);
   assert(cons != NULL);
   assert(nvars != NULL);
   assert(success != NULL);

   SCIP_CALL( SCIPconsGetNVars(cons, scip->set, nvars, success) );

   return SCIP_OKAY;
}

/** method to get the permutation symmetry detection graph of a constraint
 *
 *  @return \ref SCIP_OKAY is returned if everything worked. Otherwise a suitable error code is passed. See \ref
 *          SCIP_Retcode "SCIP_RETCODE" for a complete list of error codes.
 *
 *  @pre This method can be called if SCIP is in one of the following stages:
 *       - \ref SCIP_STAGE_TRANSFORMED
 *       - \ref SCIP_STAGE_INITPRESOLVE
 *       - \ref SCIP_STAGE_PRESOLVING
 *       - \ref SCIP_STAGE_EXITPRESOLVE
 *       - \ref SCIP_STAGE_PRESOLVED
 *       - \ref SCIP_STAGE_INITSOLVE
 *       - \ref SCIP_STAGE_SOLVING
 */
SCIP_RETCODE SCIPgetConsPermsymGraph(
   SCIP*                 scip,               /**< SCIP data structure */
   SCIP_CONS*            cons,               /**< constraint for which the symmetry graph is requested */
   SYM_GRAPH*            graph,              /**< symmetry detection graph */
   SCIP_Bool*            success             /**< pointer to store whether the constraint successfully returned the graph */
   )
{
   SCIP_CALL( SCIPcheckStage(scip, "SCIPgetConsGetPermsymGraph", FALSE, FALSE, FALSE, TRUE, TRUE, TRUE, TRUE, TRUE, TRUE, TRUE, FALSE, FALSE, FALSE, FALSE) );

   assert(scip != NULL);
   assert(cons != NULL);
   assert(graph != NULL);
   assert(success != NULL);

   SCIP_CALL( SCIPconsGetPermsymGraph(cons, scip->set, graph, success) );

   return SCIP_OKAY;
}

/** method to get the signed permutation symmetry detection graph of a constraint
 *
 *  @return \ref SCIP_OKAY is returned if everything worked. Otherwise a suitable error code is passed. See \ref
 *          SCIP_Retcode "SCIP_RETCODE" for a complete list of error codes.
 *
 *  @pre This method can be called if SCIP is in one of the following stages:
 *       - \ref SCIP_STAGE_TRANSFORMED
 *       - \ref SCIP_STAGE_INITPRESOLVE
 *       - \ref SCIP_STAGE_PRESOLVING
 *       - \ref SCIP_STAGE_EXITPRESOLVE
 *       - \ref SCIP_STAGE_PRESOLVED
 *       - \ref SCIP_STAGE_INITSOLVE
 *       - \ref SCIP_STAGE_SOLVING
 */
SCIP_RETCODE SCIPgetConsSignedPermsymGraph(
   SCIP*                 scip,               /**< SCIP data structure */
   SCIP_CONS*            cons,               /**< constraint for which the symmetry graph is requested */
   SYM_GRAPH*            graph,              /**< symmetry detection graph */
   SCIP_Bool*            success             /**< pointer to store whether the constraint successfully returned the graph */
   )
{
   SCIP_CALL( SCIPcheckStage(scip, "SCIPgetConsGetSignedPermsymGraph", FALSE, FALSE, FALSE, TRUE, TRUE, TRUE, TRUE, TRUE, TRUE, TRUE, FALSE, FALSE, FALSE, FALSE) );

   assert(scip != NULL);
   assert(cons != NULL);
   assert(graph != NULL);
   assert(success != NULL);

   SCIP_CALL( SCIPconsGetSignedPermsymGraph(cons, scip->set, graph, success) );

   return SCIP_OKAY;
}<|MERGE_RESOLUTION|>--- conflicted
+++ resolved
@@ -151,16 +151,10 @@
          name, desc, sepapriority, enfopriority, chckpriority, sepafreq, propfreq, eagerfreq, maxprerounds,
          delaysepa, delayprop, needscons, proptiming, presoltiming, conshdlrcopy,
          consfree, consinit, consexit, consinitpre, consexitpre, consinitsol, consexitsol,
-<<<<<<< HEAD
-         consdelete, constrans, consinitlp, conssepalp, conssepasol, consenfolp, consenforelax, consenfops, conscheck,
-         consprop, conspresol, consresprop, conslock, consactive, consdeactive, consenable, consdisable,
-         consdelvars, consprint, conscopy, consparse, consgetvars, consgetnvars, consgetdivebdchgs, conshdlrdata) );
-=======
          consdelete, constrans, consinitlp, conssepalp, conssepasol, consenfolp, consenforelax, consenfops, conscheck, consprop,
          conspresol, consresprop, conslock, consactive, consdeactive, consenable, consdisable, consdelvars, consprint,
          conscopy, consparse, consgetvars, consgetnvars, consgetdivebdchgs, consgetpermsymgraph,
          consgetsignedpermsymgraph, conshdlrdata) );
->>>>>>> 988dd4c7
    SCIP_CALL( SCIPsetIncludeConshdlr(scip->set, conshdlr) );
 
    return SCIP_OKAY;
@@ -894,8 +888,6 @@
    return SCIP_OKAY;
 }
 
-<<<<<<< HEAD
-=======
 /** sets permutation symmetry detection graph getter method of constraint handler
  *
  *  @return \ref SCIP_OKAY is returned if everything worked. Otherwise a suitable error code is passed. See \ref
@@ -944,7 +936,6 @@
    return SCIP_OKAY;
 }
 
->>>>>>> 988dd4c7
 /** returns the constraint handler of the given name, or NULL if not existing */
 /** returns the constraint handler of the given name, or NULL if not existing */
 SCIP_CONSHDLR* SCIPfindConshdlr(
