--- conflicted
+++ resolved
@@ -843,20 +843,12 @@
    assert(benders->iscopy);
    assert(benders->mastervarsmap == NULL);
 
-<<<<<<< HEAD
    /* getting the master problem variable data */
    vars = SCIPgetVars(set->scip);
    nvars = SCIPgetNVars(set->scip);
 
    /* creating the hashmap for the mapping between the master variable of the target and source scip */
    SCIP_CALL( SCIPhashmapCreate(&benders->mastervarsmap, SCIPblkmem(set->scip), nvars) );
-=======
-   if( benders->initialized )
-   {
-      SCIPerrorMessage("Benders' decomposition <%s> already initialized\n", benders->name);
-      return SCIP_INVALIDCALL;
-   }
->>>>>>> 225aea0d
 
    for( i = 0; i < nvars; i++ )
    {
@@ -887,15 +879,6 @@
 
    assert(benders != NULL);
    assert(set != NULL);
-
-   /* Checking whether the benderssolvesub and the bendersfreesub are both implemented or both are not implemented */
-   if( (benders->benderssolvesub == NULL && benders->bendersfreesub != NULL)
-      || (benders->benderssolvesub != NULL && benders->bendersfreesub == NULL) )
-   {
-      SCIPerrorMessage("Benders' decomposition <%s> requires that both bendersSolvesub%s and bendersFreesub%s are \
-         implemented or neither\n", benders->name, benders->name, benders->name);
-      return SCIP_INVALIDCALL;
-   }
 
    if( benders->initialized )
    {
@@ -1268,7 +1251,10 @@
 
       SCIP_CALL( benders->bendersinitsol(set->scip, benders) );
 
-<<<<<<< HEAD
+      /* stop timing */
+      SCIPclockStop(benders->setuptime, set);
+   }
+
    /* calling the initsol method for the Benders' cuts */
    SCIPbendersSortBenderscuts(benders);
    for( i = 0; i < benders->nbenderscuts; i++ )
@@ -1276,51 +1262,38 @@
       SCIP_CALL( SCIPbenderscutInitsol(benders->benderscuts[i], set) );
    }
 
-   /* stop timing */
-   SCIPclockStop(benders->setuptime, set);
-=======
+   return SCIP_OKAY;
+}
+
+/** informs Benders' decomposition that the branch and bound process data is being freed */
+SCIP_RETCODE SCIPbendersExitsol(
+   SCIP_BENDERS*         benders,            /**< Benders' decomposition */
+   SCIP_SET*             set                 /**< global SCIP settings */
+   )
+{
+   int i;
+
+   assert(benders != NULL);
+   assert(set != NULL);
+
+   /* call solving process deinitialization method of Benders' decomposition */
+   if( benders->bendersexitsol != NULL )
+   {
+      /* start timing */
+      SCIPclockStart(benders->setuptime, set);
+
+      SCIP_CALL( benders->bendersexitsol(set->scip, benders) );
+
       /* stop timing */
       SCIPclockStop(benders->setuptime, set);
    }
->>>>>>> 225aea0d
-
-   return SCIP_OKAY;
-}
-
-/** informs Benders' decomposition that the branch and bound process data is being freed */
-SCIP_RETCODE SCIPbendersExitsol(
-   SCIP_BENDERS*         benders,            /**< Benders' decomposition */
-   SCIP_SET*             set                 /**< global SCIP settings */
-   )
-{
-   int i;
-
-   assert(benders != NULL);
-   assert(set != NULL);
-
-   /* call solving process deinitialization method of Benders' decomposition */
-   if( benders->bendersexitsol != NULL )
-   {
-      /* start timing */
-      SCIPclockStart(benders->setuptime, set);
-
-      SCIP_CALL( benders->bendersexitsol(set->scip, benders) );
-
-<<<<<<< HEAD
+
    /* calling the exitsol method for the Benders' cuts */
    SCIPbendersSortBenderscuts(benders);
    for( i = 0; i < benders->nbenderscuts; i++ )
    {
       SCIP_CALL( SCIPbenderscutExitsol(benders->benderscuts[i], set) );
    }
-
-   /* stop timing */
-   SCIPclockStop(benders->setuptime, set);
-=======
-      /* stop timing */
-      SCIPclockStop(benders->setuptime, set);
-   }
->>>>>>> 225aea0d
 
    return SCIP_OKAY;
 }
