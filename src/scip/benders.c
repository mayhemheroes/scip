/* * * * * * * * * * * * * * * * * * * * * * * * * * * * * * * * * * * * * * */
/*                                                                           */
/*                  This file is part of the program and library             */
/*         SCIP --- Solving Constraint Integer Programs                      */
/*                                                                           */
/*    Copyright (C) 2002-2019 Konrad-Zuse-Zentrum                            */
/*                            fuer Informationstechnik Berlin                */
/*                                                                           */
/*  SCIP is distributed under the terms of the ZIB Academic License.         */
/*                                                                           */
/*  You should have received a copy of the ZIB Academic License              */
/*  along with SCIP; see the file COPYING. If not visit scip.zib.de.         */
/*                                                                           */
/* * * * * * * * * * * * * * * * * * * * * * * * * * * * * * * * * * * * * * */

/**@file   scip/src/scip/benders.c
 * @ingroup OTHER_CFILES
 * @brief  methods for Benders' decomposition
 * @author Stephen J. Maher
 */

/*---+----1----+----2----+----3----+----4----+----5----+----6----+----7----+----8----+----9----+----0----+----1----+----2*/

#include <assert.h>
#include <string.h>

#include "scip/def.h"
#include "scip/set.h"
#include "scip/clock.h"
#include "scip/dcmp.h"
#include "scip/paramset.h"
#include "scip/lp.h"
#include "scip/prob.h"
#include "scip/pricestore.h"
#include "scip/scip.h"
#include "scip/scipdefplugins.h"
#include "scip/benders.h"
#include "scip/pub_message.h"
#include "scip/pub_misc.h"
#include "scip/pub_misc_linear.h"
#include "scip/pub_misc_nonlinear.h"
#include "scip/cons_linear.h"
#include "scip/cons_nonlinear.h"
#include "scip/cons_quadratic.h"
#include "scip/cons_abspower.h"

#include "scip/struct_benders.h"
#include "scip/struct_benderscut.h"

#include "scip/benderscut.h"

/* Defaults for parameters */
#define SCIP_DEFAULT_TRANSFERCUTS         FALSE  /** should Benders' cuts generated in LNS heuristics be transferred to the main SCIP instance? */
#define SCIP_DEFAULT_CUTSASCONSS           TRUE  /** should the transferred cuts be added as constraints? */
#define SCIP_DEFAULT_LNSCHECK              TRUE  /** should the Benders' decomposition be used in LNS heuristics */
#define SCIP_DEFAULT_LNSMAXDEPTH             -1  /** maximum depth at which the LNS check is performed */
#define SCIP_DEFAULT_LNSMAXCALLS             10  /** the maximum number of Benders' decomposition calls in LNS heuristics */
#define SCIP_DEFAULT_LNSMAXCALLSROOT          0  /** the maximum number of root node Benders' decomposition calls in LNS heuristics */
#define SCIP_DEFAULT_SUBPROBFRAC            1.0  /** fraction of subproblems that are solved in each iteration */
#define SCIP_DEFAULT_UPDATEAUXVARBOUND    FALSE  /** should the auxiliary variable lower bound be updated by solving the subproblem */
#define SCIP_DEFAULT_AUXVARSIMPLINT       FALSE  /** set the auxiliary variables as implint if the subproblem objective is integer */
#define SCIP_DEFAULT_CUTCHECK              TRUE  /** should cuts be generated during the checking of solutions? */
#define SCIP_DEFAULT_STRENGTHENMULT         0.5  /** the convex combination multiplier for the cut strengthening */
#define SCIP_DEFAULT_NOIMPROVELIMIT           5  /** the maximum number of cut strengthening without improvement */
#define SCIP_DEFAULT_STRENGTHENPERTURB    1e-06  /** the amount by which the cut strengthening solution is perturbed */
#define SCIP_DEFAULT_STRENGTHENENABLED    FALSE  /** enable the core point cut strengthening approach */
#define SCIP_DEFAULT_STRENGTHENINTPOINT     'r'  /** where should the strengthening interior point be sourced from ('l'p relaxation, 'f'irst solution, 'i'ncumbent solution, 'r'elative interior point, vector of 'o'nes, vector of 'z'eros) */
#define SCIP_DEFAULT_NUMTHREADS               1  /** the number of parallel threads to use when solving the subproblems */
<<<<<<< HEAD
=======
#define SCIP_DEFAULT_EXECFEASPHASE        FALSE  /** should a feasibility phase be executed during the root node processing */
#define SCIP_DEFAULT_SLACKVARCOEF          1e+6  /** the objective coefficient of the slack variables in the subproblem */
#define SCIP_DEFAULT_CHECKCONSCONVEXITY    TRUE  /** should the constraints of the subproblem be checked for convexity? */
>>>>>>> 412a0ac5

#define BENDERS_MAXPSEUDOSOLS                 5  /** the maximum number of pseudo solutions checked before suggesting
                                                     merge candidates */

#define BENDERS_ARRAYSIZE        1000    /**< the initial size of the added constraints/cuts arrays */

#define AUXILIARYVAR_NAME     "##bendersauxiliaryvar" /** the name for the Benders' auxiliary variables in the master problem */
#define SLACKVAR_NAME         "##bendersslackvar"     /** the name for the Benders' slack variables added to each
                                                          constraints in the subproblems */
#define NLINEARCONSHDLRS 5

/* event handler properties */
#define NODEFOCUS_EVENTHDLR_NAME         "bendersnodefocus"
#define NODEFOCUS_EVENTHDLR_DESC         "node focus event handler for Benders' decomposition"

#define MIPNODEFOCUS_EVENTHDLR_NAME      "bendersmipsolvenodefocus"
#define MIPNODEFOCUS_EVENTHDLR_DESC      "node focus event handler for the MIP solve method for Benders' decomposition"

#define UPPERBOUND_EVENTHDLR_NAME        "bendersupperbound"
#define UPPERBOUND_EVENTHDLR_DESC        "found solution event handler to terminate subproblem solve for a given upper bound"

#define NODESOLVED_EVENTHDLR_NAME        "bendersnodesolved"
#define NODESOLVED_EVENTHDLR_DESC        "node solved event handler for the Benders' integer cuts"


/** event handler data */
struct SCIP_EventhdlrData
{
   int                   filterpos;          /**< the event filter entry */
   int                   numruns;            /**< the number of times that the problem has been solved */
   SCIP_Real             upperbound;         /**< an upper bound for the problem */
   SCIP_Bool             solvecip;           /**< is the event called from a MIP subproblem solve*/
};


/* ---------------- Local methods for event handlers ---------------- */

/** initialises the members of the eventhandler data */
static
SCIP_RETCODE initEventhandlerData(
   SCIP*                 scip,               /**< the SCIP data structure */
   SCIP_EVENTHDLRDATA*   eventhdlrdata       /**< the event handler data */
   )
{
   assert(scip != NULL);
   assert(eventhdlrdata != NULL);

   eventhdlrdata->filterpos = -1;
   eventhdlrdata->numruns = 0;
   eventhdlrdata->upperbound = -SCIPinfinity(scip);
   eventhdlrdata->solvecip = FALSE;

   return SCIP_OKAY;
}

/** initsol method for the event handlers */
static
SCIP_RETCODE initsolEventhandler(
   SCIP*                 scip,               /**< the SCIP data structure */
   SCIP_EVENTHDLR*       eventhdlr,          /**< the event handlers data structure */
   SCIP_EVENTTYPE        eventtype           /**< event type mask to select events to catch */
   )
{
   SCIP_EVENTHDLRDATA* eventhdlrdata;

   assert(scip != NULL);
   assert(eventhdlr != NULL);

   eventhdlrdata = SCIPeventhdlrGetData(eventhdlr);

   SCIP_CALL(SCIPcatchEvent(scip, eventtype, eventhdlr, NULL, &eventhdlrdata->filterpos));

   return SCIP_OKAY;
}

/** the exit sol method for the event handlers */
static
SCIP_RETCODE exitsolEventhandler(
   SCIP*                 scip,               /**< the SCIP data structure */
   SCIP_EVENTHDLR*       eventhdlr,          /**< the event handlers data structure */
   SCIP_EVENTTYPE        eventtype           /**< event type mask to select events to catch */
   )
{
   SCIP_EVENTHDLRDATA* eventhdlrdata;

   assert(scip != NULL);
   assert(eventhdlr != NULL);

   eventhdlrdata = SCIPeventhdlrGetData(eventhdlr);

   if( eventhdlrdata->filterpos >= 0 )
   {
      SCIP_CALL(SCIPdropEvent(scip, eventtype, eventhdlr, NULL, eventhdlrdata->filterpos));
      eventhdlrdata->filterpos = -1;
   }

   return SCIP_OKAY;
}

/** the exit method for the event handlers */
static
SCIP_RETCODE exitEventhandler(
   SCIP*                 scip,               /**< the SCIP data structure */
   SCIP_EVENTHDLR*       eventhdlr           /**< the event handlers data structure */
   )
{
   SCIP_EVENTHDLRDATA* eventhdlrdata;

   assert(scip != NULL);
   assert(eventhdlr != NULL);

   eventhdlrdata = SCIPeventhdlrGetData(eventhdlr);

   /* reinitialise the event handler data */
   SCIP_CALL( initEventhandlerData(scip, eventhdlrdata) );

   return SCIP_OKAY;
}

/** free method for the event handler */
static
SCIP_RETCODE freeEventhandler(
   SCIP*                 scip,               /**< the SCIP data structure */
   SCIP_EVENTHDLR*       eventhdlr           /**< the event handlers data structure */
   )
{
   SCIP_EVENTHDLRDATA* eventhdlrdata;

   assert(scip != NULL);
   assert(eventhdlr != NULL);

   eventhdlrdata = SCIPeventhdlrGetData(eventhdlr);
   assert(eventhdlrdata != NULL);

   SCIPfreeBlockMemory(scip, &eventhdlrdata);

   SCIPeventhdlrSetData(eventhdlr, NULL);

   return SCIP_OKAY;
}



/* ---------------- Callback methods of node focus event handler ---------------- */

/** exec the event handler */
static
SCIP_DECL_EVENTEXEC(eventExecBendersNodefocus)
{  /*lint --e{715}*/
   SCIP_EVENTHDLRDATA* eventhdlrdata;

   assert(scip != NULL);
   assert(eventhdlr != NULL);
   assert(strcmp(SCIPeventhdlrGetName(eventhdlr), NODEFOCUS_EVENTHDLR_NAME) == 0);

   eventhdlrdata = SCIPeventhdlrGetData(eventhdlr);

   /* sending an interrupt solve signal to return the control back to the Benders' decomposition plugin.
    * This will ensure the SCIP stage is SCIP_STAGE_SOLVING, allowing the use of probing mode. */
   SCIP_CALL( SCIPinterruptSolve(scip) );

   SCIP_CALL(SCIPdropEvent(scip, SCIP_EVENTTYPE_NODEFOCUSED, eventhdlr, NULL, eventhdlrdata->filterpos));
   eventhdlrdata->filterpos = -1;

   return SCIP_OKAY;
}

/** solving process initialization method of event handler (called when branch and bound process is about to begin) */
static
SCIP_DECL_EVENTINITSOL(eventInitsolBendersNodefocus)
{
   assert(scip != NULL);
   assert(eventhdlr != NULL);
   assert(strcmp(SCIPeventhdlrGetName(eventhdlr), NODEFOCUS_EVENTHDLR_NAME) == 0);

   SCIP_CALL( initsolEventhandler(scip, eventhdlr, SCIP_EVENTTYPE_NODEFOCUSED) );

   return SCIP_OKAY;
}

/** solving process deinitialization method of event handler (called before branch and bound process data is freed) */
static
SCIP_DECL_EVENTEXITSOL(eventExitsolBendersNodefocus)
{
   assert(scip != NULL);
   assert(eventhdlr != NULL);
   assert(strcmp(SCIPeventhdlrGetName(eventhdlr), NODEFOCUS_EVENTHDLR_NAME) == 0);

   SCIP_CALL( exitsolEventhandler(scip, eventhdlr, SCIP_EVENTTYPE_NODEFOCUSED) );

   return SCIP_OKAY;
}

/** deinitialization method of event handler (called before transformed problem is freed) */
static
SCIP_DECL_EVENTEXIT(eventExitBendersNodefocus)
{
   assert(scip != NULL);
   assert(eventhdlr != NULL);
   assert(strcmp(SCIPeventhdlrGetName(eventhdlr), NODEFOCUS_EVENTHDLR_NAME) == 0);

   SCIP_CALL( exitEventhandler(scip, eventhdlr) );

   return SCIP_OKAY;
}

/** deinitialization method of event handler (called before transformed problem is freed) */
static
SCIP_DECL_EVENTFREE(eventFreeBendersNodefocus)
{
   assert(scip != NULL);
   assert(eventhdlr != NULL);
   assert(strcmp(SCIPeventhdlrGetName(eventhdlr), NODEFOCUS_EVENTHDLR_NAME) == 0);

   SCIP_CALL( freeEventhandler(scip, eventhdlr) );

   return SCIP_OKAY;
}


/* ---------------- Callback methods of MIP solve node focus event handler ---------------- */

/** exec the event handler */
static
SCIP_DECL_EVENTEXEC(eventExecBendersMipnodefocus)
{  /*lint --e{715}*/
   SCIP_EVENTHDLRDATA* eventhdlrdata;

   assert(scip != NULL);
   assert(eventhdlr != NULL);
   assert(strcmp(SCIPeventhdlrGetName(eventhdlr), MIPNODEFOCUS_EVENTHDLR_NAME) == 0);

   eventhdlrdata = SCIPeventhdlrGetData(eventhdlr);

   /* interrupting the solve so that the control is returned back to the Benders' core. */
   if( eventhdlrdata->numruns == 0 && !eventhdlrdata->solvecip )
   {
      SCIP_CALL( SCIPinterruptSolve(scip) );
   }

   SCIP_CALL(SCIPdropEvent(scip, SCIP_EVENTTYPE_NODEFOCUSED, eventhdlr, NULL, eventhdlrdata->filterpos));
   eventhdlrdata->filterpos = -1;

   eventhdlrdata->numruns++;

   return SCIP_OKAY;
}

/** solving process initialization method of event handler (called when branch and bound process is about to begin) */
static
SCIP_DECL_EVENTINITSOL(eventInitsolBendersMipnodefocus)
{
   assert(scip != NULL);
   assert(eventhdlr != NULL);
   assert(strcmp(SCIPeventhdlrGetName(eventhdlr), MIPNODEFOCUS_EVENTHDLR_NAME) == 0);

   SCIP_CALL( initsolEventhandler(scip, eventhdlr, SCIP_EVENTTYPE_NODEFOCUSED) );

   return SCIP_OKAY;
}

/** solving process deinitialization method of event handler (called before branch and bound process data is freed) */
static
SCIP_DECL_EVENTEXITSOL(eventExitsolBendersMipnodefocus)
{
   assert(scip != NULL);
   assert(eventhdlr != NULL);
   assert(strcmp(SCIPeventhdlrGetName(eventhdlr), MIPNODEFOCUS_EVENTHDLR_NAME) == 0);

   SCIP_CALL( exitsolEventhandler(scip, eventhdlr, SCIP_EVENTTYPE_NODEFOCUSED) );

   return SCIP_OKAY;
}

/** deinitialization method of event handler (called before transformed problem is freed) */
static
SCIP_DECL_EVENTEXIT(eventExitBendersMipnodefocus)
{
   assert(scip != NULL);
   assert(eventhdlr != NULL);
   assert(strcmp(SCIPeventhdlrGetName(eventhdlr), MIPNODEFOCUS_EVENTHDLR_NAME) == 0);

   SCIP_CALL( exitEventhandler(scip, eventhdlr) );

   return SCIP_OKAY;
}

/** deinitialization method of event handler (called before transformed problem is freed) */
static
SCIP_DECL_EVENTFREE(eventFreeBendersMipnodefocus)
{
   assert(scip != NULL);
   assert(eventhdlr != NULL);
   assert(strcmp(SCIPeventhdlrGetName(eventhdlr), MIPNODEFOCUS_EVENTHDLR_NAME) == 0);

   SCIP_CALL( freeEventhandler(scip, eventhdlr) );

   return SCIP_OKAY;
}

/* ---------------- Callback methods of solution found event handler ---------------- */

/** exec the event handler */
static
SCIP_DECL_EVENTEXEC(eventExecBendersUpperbound)
{  /*lint --e{715}*/
   SCIP_EVENTHDLRDATA* eventhdlrdata;
   SCIP_SOL* bestsol;

   assert(scip != NULL);
   assert(eventhdlr != NULL);
   assert(strcmp(SCIPeventhdlrGetName(eventhdlr), UPPERBOUND_EVENTHDLR_NAME) == 0);

   eventhdlrdata = SCIPeventhdlrGetData(eventhdlr);
   assert(eventhdlrdata != NULL);

   bestsol = SCIPgetBestSol(scip);

   if( SCIPisLT(scip, SCIPgetSolOrigObj(scip, bestsol)*(int)SCIPgetObjsense(scip), eventhdlrdata->upperbound) )
   {
      SCIP_CALL( SCIPinterruptSolve(scip) );
   }

   return SCIP_OKAY;
}

/** solving process initialization method of event handler (called when branch and bound process is about to begin) */
static
SCIP_DECL_EVENTINITSOL(eventInitsolBendersUpperbound)
{
   assert(scip != NULL);
   assert(eventhdlr != NULL);
   assert(strcmp(SCIPeventhdlrGetName(eventhdlr), UPPERBOUND_EVENTHDLR_NAME) == 0);

   SCIP_CALL( initsolEventhandler(scip, eventhdlr, SCIP_EVENTTYPE_BESTSOLFOUND) );

   return SCIP_OKAY;
}

/** solving process deinitialization method of event handler (called before branch and bound process data is freed) */
static
SCIP_DECL_EVENTEXITSOL(eventExitsolBendersUpperbound)
{
   assert(scip != NULL);
   assert(eventhdlr != NULL);
   assert(strcmp(SCIPeventhdlrGetName(eventhdlr), UPPERBOUND_EVENTHDLR_NAME) == 0);

   SCIP_CALL( exitsolEventhandler(scip, eventhdlr, SCIP_EVENTTYPE_BESTSOLFOUND) );

   return SCIP_OKAY;
}

/** deinitialization method of event handler (called before transformed problem is freed) */
static
SCIP_DECL_EVENTEXIT(eventExitBendersUpperbound)
{
   assert(scip != NULL);
   assert(eventhdlr != NULL);
   assert(strcmp(SCIPeventhdlrGetName(eventhdlr), UPPERBOUND_EVENTHDLR_NAME) == 0);

   SCIP_CALL( exitEventhandler(scip, eventhdlr) );

   return SCIP_OKAY;
}

/** deinitialization method of event handler (called before transformed problem is freed) */
static
SCIP_DECL_EVENTFREE(eventFreeBendersUpperbound)
{
   assert(scip != NULL);
   assert(eventhdlr != NULL);
   assert(strcmp(SCIPeventhdlrGetName(eventhdlr), UPPERBOUND_EVENTHDLR_NAME) == 0);

   SCIP_CALL( freeEventhandler(scip, eventhdlr) );

   return SCIP_OKAY;
}

/** updates the upper bound in the event handler data */
static
SCIP_RETCODE updateEventhdlrUpperbound(
   SCIP_BENDERS*         benders,            /**< Benders' decomposition */
   int                   probnumber,         /**< the subproblem number */
   SCIP_Real             upperbound          /**< the upper bound value */
   )
{
   SCIP_EVENTHDLR* eventhdlr;
   SCIP_EVENTHDLRDATA* eventhdlrdata;

   assert(benders != NULL);
   assert(probnumber >= 0 && probnumber < benders->nsubproblems);

   eventhdlr = SCIPfindEventhdlr(SCIPbendersSubproblem(benders, probnumber), UPPERBOUND_EVENTHDLR_NAME);
   assert(eventhdlr != NULL);

   eventhdlrdata = SCIPeventhdlrGetData(eventhdlr);
   assert(eventhdlrdata != NULL);

   eventhdlrdata->upperbound = upperbound;

   return SCIP_OKAY;
}

/* ---------------- Callback methods of the node solved event handler ---------------- */

/** Updates the cut constant of the Benders' cuts data.
 *  This function solves the master problem with only the auxiliary variables in the objective function.
 */
static
SCIP_RETCODE updateSubproblemLowerbound(
   SCIP*                 masterprob,         /**< the SCIP instance of the master problem */
   SCIP_BENDERS*         benders             /**< Benders' decomposition */
   )
{
   SCIP_VAR** vars;
   int nvars;
   int nsubproblems;
   int i;
   SCIP_Bool lperror;
   SCIP_Bool cutoff;

   assert(masterprob != NULL);
   assert(benders != NULL);

   /* don't run in probing or in repropagation */
   if( SCIPinProbing(masterprob) || SCIPinRepropagation(masterprob) || SCIPinDive(masterprob) )
      return SCIP_OKAY;

   nsubproblems = SCIPbendersGetNSubproblems(benders);

   SCIP_CALL( SCIPstartProbing(masterprob) );

   /* change the master problem variables to 0 */
   nvars = SCIPgetNVars(masterprob);
   vars = SCIPgetVars(masterprob);

   /* setting the objective function coefficient to 0 for all variables */
   for( i = 0; i < nvars; i++ )
   {
      if( SCIPvarGetStatus(vars[i]) == SCIP_VARSTATUS_COLUMN )
      {
         SCIP_CALL( SCIPchgVarObjProbing(masterprob, vars[i], 0.0) );
      }
   }

   /* solving an LP for all subproblems to find the lower bound */
   for( i = 0; i < nsubproblems; i++)
   {
      SCIP_VAR* auxiliaryvar;

      auxiliaryvar = SCIPbendersGetAuxiliaryVar(benders, i);

      if( SCIPvarGetStatus(auxiliaryvar) != SCIP_VARSTATUS_COLUMN )
         continue;

      SCIP_CALL( SCIPchgVarObjProbing(masterprob, auxiliaryvar, 1.0) );

      /* solving the probing LP to get a lower bound on the auxiliary variables */
      SCIP_CALL( SCIPsolveProbingLP(masterprob, -1, &lperror, &cutoff) );

      if( !SCIPisInfinity(masterprob, -SCIPgetSolTransObj(masterprob, NULL)) )
         SCIPbendersUpdateSubproblemLowerbound(benders, i, SCIPgetSolTransObj(masterprob, NULL));

      SCIPdebugMsg(masterprob, "Cut constant for subproblem %d: %g\n", i,
         SCIPbendersGetSubproblemLowerbound(benders, i));

      SCIP_CALL( SCIPchgVarObjProbing(masterprob, auxiliaryvar, 0.0) );
   }

   SCIP_CALL( SCIPendProbing(masterprob) );

   return SCIP_OKAY;
}

/** exec the event handler */
static
SCIP_DECL_EVENTEXEC(eventExecBendersNodesolved)
{  /*lint --e{715}*/
   SCIP_BENDERS* benders;

   assert(scip != NULL);
   assert(eventhdlr != NULL);
   assert(strcmp(SCIPeventhdlrGetName(eventhdlr), NODESOLVED_EVENTHDLR_NAME) == 0);

   benders = (SCIP_BENDERS*)SCIPeventhdlrGetData(eventhdlr);   /*lint !e826*/

   if( SCIPbendersGetNSubproblems(benders) > 0
      && SCIPbendersGetNSubproblems(benders) > SCIPbendersGetNConvexSubproblems(benders) )
   {
      SCIP_CALL( updateSubproblemLowerbound(scip, benders) );
   }

   SCIP_CALL( SCIPdropEvent(scip, SCIP_EVENTTYPE_NODESOLVED, eventhdlr, NULL, -1) );

   return SCIP_OKAY;
}

/** solving process initialization method of event handler (called when branch and bound process is about to begin) */
static
SCIP_DECL_EVENTINITSOL(eventInitsolBendersNodesolved)
{
   SCIP_BENDERS* benders;

   assert(scip != NULL);
   assert(eventhdlr != NULL);
   assert(strcmp(SCIPeventhdlrGetName(eventhdlr), NODESOLVED_EVENTHDLR_NAME) == 0);

   /* getting the Benders' decomposition data structure */
   benders = (SCIP_BENDERS*)SCIPeventhdlrGetData(eventhdlr);   /*lint !e826*/

   /* The event is only caught if there is an active Benders' decomposition, the integer subproblem are solved and
    * the Benders' decomposition has not been copied in thread safe mode
    */
   if( SCIPbendersIsActive(benders) && !SCIPbendersOnlyCheckConvexRelax(benders, SCIPgetSubscipsOff(scip))
      && !benders->threadsafe )
   {
      SCIP_CALL( SCIPcatchEvent(scip, SCIP_EVENTTYPE_NODESOLVED, eventhdlr, NULL, NULL) );
   }

   return SCIP_OKAY;
}


/* ---------------- Methods for the parallelisation of Benders' decomposition ---------------- */

/** comparison method for sorting the subproblems.
 *  The subproblem that has been called the least is prioritised
 */
static
SCIP_DECL_SORTPTRCOMP(benderssubcompdefault)
{
   SCIP_SUBPROBLEMSOLVESTAT* solvestat1;
   SCIP_SUBPROBLEMSOLVESTAT* solvestat2;

   assert(elem1 != NULL);
   assert(elem2 != NULL);

   solvestat1 = (SCIP_SUBPROBLEMSOLVESTAT*)elem1;
   solvestat2 = (SCIP_SUBPROBLEMSOLVESTAT*)elem2;

<<<<<<< HEAD
=======
   /* prefer subproblems with fewer calls, using the index as tie breaker */
   if( MAX(solvestat1->ncalls, solvestat2->ncalls) == 0 )
      return solvestat1->idx - solvestat2->idx;
   else if( solvestat1->ncalls != solvestat2->ncalls )
      return solvestat1->ncalls - solvestat2->ncalls;
   else
   {
      /* prefer the harder problem (with more average iterations) */
      int avgiterdiff = (int)solvestat2->avgiter - (int)solvestat1->avgiter;

      if( avgiterdiff != 0 )
         return avgiterdiff;

      return solvestat1->idx - solvestat2->idx;
   }

/* the code below does not give a total order of the elements */
#ifdef SCIP_DISABLED_CODE
>>>>>>> 412a0ac5
   if( solvestat1->ncalls == 0 )
      if( solvestat2->ncalls == 0 )
         if( solvestat1->idx < solvestat2->idx )
            return -1;
         else
            return 1;
      else
         return -1;
   else if( solvestat2->ncalls == 0 )
      return 1;
   else
   {
      if( solvestat1->ncalls < solvestat2->ncalls )
         return -1;
      else if( solvestat2->ncalls < solvestat1->ncalls )
         return 1;
      else
      {
         /* we want to execute the hard subproblems first */
         if( solvestat1->avgiter > solvestat2->avgiter )
            return 1;
         else
            return -1;
      }
   }
<<<<<<< HEAD
=======
#endif
>>>>>>> 412a0ac5
}

/* Local methods */

/** A workaround for GCG. This is a temp vardata that is set for the auxiliary variables */
struct SCIP_VarData
{
   int                   vartype;             /**< the variable type. In GCG this indicates whether the variable is a
                                               *   master problem or subproblem variable. */
};

/** adds the auxiliary variables to the Benders' decomposition master problem */
static
SCIP_RETCODE addAuxiliaryVariablesToMaster(
   SCIP*                 scip,               /**< SCIP data structure */
   SCIP_BENDERS*         benders             /**< Benders' decomposition structure */
   )
{
   SCIP_BENDERS* topbenders;        /* the highest priority Benders' decomposition */
   SCIP_VAR* auxiliaryvar;
   SCIP_VARDATA* vardata;
   char varname[SCIP_MAXSTRLEN];    /* the name of the auxiliary variable */
   SCIP_Bool shareauxvars;
   int i;

   /* this is a workaround for GCG. GCG expects that the variable has vardata when added. So a dummy vardata is created */
   SCIP_CALL( SCIPallocBlockMemory(scip, &vardata) );
   vardata->vartype = -1;

   /* getting the highest priority Benders' decomposition */
   topbenders = SCIPgetBenders(scip)[0];

   /* if the current Benders is the highest priority Benders, then we need to create the auxiliary variables.
    * Otherwise, if the shareauxvars flag is set, then the auxiliary variables from the highest priority Benders' are
    * stored with this Benders. */
   shareauxvars = FALSE;
   if( topbenders != benders && SCIPbendersShareAuxVars(benders) )
      shareauxvars = TRUE;

   for( i = 0; i < SCIPbendersGetNSubproblems(benders); i++ )
   {
      /* if the auxiliary variables are shared, then a pointer to the variable is retrieved from topbenders,
       * otherwise the auxiliaryvariable is created. */
      if( shareauxvars )
      {
         auxiliaryvar = SCIPbendersGetAuxiliaryVar(topbenders, i);

         SCIP_CALL( SCIPcaptureVar(scip, auxiliaryvar) );
      }
      else
      {
         SCIP_VARTYPE vartype;

         /* set the variable type of the auxiliary variables to implied integer if the objective function of the
          * subproblem is guaranteed to be integer. This behaviour is controlled through a user parameter.
          * NOTE: It is only possible to determine if the objective function is integral if the subproblem is defined as
          * a SCIP instance, i.e. not NULL.
          */
         if( benders->auxvarsimplint && SCIPbendersSubproblem(benders, i) != NULL
            && SCIPisObjIntegral(SCIPbendersSubproblem(benders, i)) )
            vartype = SCIP_VARTYPE_IMPLINT;
         else
            vartype = SCIP_VARTYPE_CONTINUOUS;

         (void) SCIPsnprintf(varname, SCIP_MAXSTRLEN, "%s_%d_%s", AUXILIARYVAR_NAME, i, SCIPbendersGetName(benders) );
         SCIP_CALL( SCIPcreateVarBasic(scip, &auxiliaryvar, varname, benders->subproblowerbound[i], SCIPinfinity(scip),
               1.0, vartype) );

         SCIPvarSetData(auxiliaryvar, vardata);

         SCIP_CALL( SCIPaddVar(scip, auxiliaryvar) );

         /* adding the down lock for the Benders' decomposition constraint handler */
         SCIP_CALL( SCIPaddVarLocksType(scip, auxiliaryvar, SCIP_LOCKTYPE_MODEL, 1, 0) );
      }

      benders->auxiliaryvars[i] = auxiliaryvar;
   }

   SCIPfreeBlockMemory(scip, &vardata);

   return SCIP_OKAY;
}

/** assigns the copied auxiliary variables in the target SCIP to the target Benders' decomposition data */
static
SCIP_RETCODE assignAuxiliaryVariables(
   SCIP*                 scip,               /**< SCIP data structure, the target scip */
   SCIP_BENDERS*         benders             /**< Benders' decomposition */
   )
{
   SCIP_BENDERS* topbenders;        /* the highest priority Benders' decomposition */
   SCIP_VAR* targetvar;
   SCIP_VARDATA* vardata;
   char varname[SCIP_MAXSTRLEN];    /* the name of the auxiliary variable */
   SCIP_Bool shareauxvars;
   int subscipdepth;
   int i;
   int j;

   assert(scip != NULL);
   assert(benders != NULL);

   /* this is a workaround for GCG. GCG expects that the variable has vardata when added. So a dummy vardata is created */
   SCIP_CALL( SCIPallocBlockMemory(scip, &vardata) );
   vardata->vartype = -1;

   /* getting the highest priority Benders' decomposition */
   topbenders = SCIPgetBenders(scip)[0];

   /* if the auxiliary variable are shared, then the variable name will have a suffix of the highest priority Benders'
    * name. So the shareauxvars flag indicates how to search for the auxiliary variables */
   shareauxvars = FALSE;
   if( topbenders != benders && SCIPbendersShareAuxVars(benders) )
      shareauxvars = TRUE;

   subscipdepth = SCIPgetSubscipDepth(scip);

   for( i = 0; i < SCIPbendersGetNSubproblems(benders); i++ )
   {
      char prefix[SCIP_MAXSTRLEN];
      char tmpprefix[SCIP_MAXSTRLEN];
      int len = 1;

      j = 0;
      targetvar = NULL;
<<<<<<< HEAD

      /* the prefix is required for UG, since we don't know how many copies have been made. */
      prefix[0] = '\0';
      while( targetvar == NULL && j <= subscipdepth )
      {
         if( shareauxvars )
            (void) SCIPsnprintf(varname, SCIP_MAXSTRLEN, "%s%s_%d_%s", prefix, AUXILIARYVAR_NAME, i, SCIPbendersGetName(topbenders));
         else
            (void) SCIPsnprintf(varname, SCIP_MAXSTRLEN, "%s%s_%d_%s", prefix, AUXILIARYVAR_NAME, i, SCIPbendersGetName(benders));

=======

      /* the prefix is required for UG, since we don't know how many copies have been made. */
      prefix[0] = '\0';
      while( targetvar == NULL && j <= subscipdepth )
      {
         if( shareauxvars )
            (void) SCIPsnprintf(varname, SCIP_MAXSTRLEN, "%s%s_%d_%s", prefix, AUXILIARYVAR_NAME, i, SCIPbendersGetName(topbenders));
         else
            (void) SCIPsnprintf(varname, SCIP_MAXSTRLEN, "%s%s_%d_%s", prefix, AUXILIARYVAR_NAME, i, SCIPbendersGetName(benders));

>>>>>>> 412a0ac5
         /* finding the variable in the copied problem that has the same name as the auxiliary variable */
         targetvar = SCIPfindVar(scip, varname);

         (void) SCIPsnprintf(tmpprefix, len, "t_%s", prefix);
         strcpy(prefix, tmpprefix);
         len += 2;

         j++;
      }
      assert(targetvar != NULL);

      SCIPvarSetData(targetvar, vardata);

      benders->auxiliaryvars[i] = SCIPvarGetTransVar(targetvar);

      SCIP_CALL( SCIPcaptureVar(scip, benders->auxiliaryvars[i]) );
   }

   SCIPfreeBlockMemory(scip, &vardata);

   return SCIP_OKAY;
}

/** sets the subproblem objective value array to -infinity */
static
void resetSubproblemObjectiveValue(
   SCIP_BENDERS*         benders,            /**< the Benders' decomposition structure */
   SCIP_SET*             set                 /**< global SCIP settings */
   )
{
   SCIP* subproblem;
   SCIP_Real inf;
   int nsubproblems;
   int i;

   assert(benders != NULL);

   nsubproblems = SCIPbendersGetNSubproblems(benders);

   for( i = 0; i < nsubproblems; i++ )
   {
      subproblem = SCIPbendersSubproblem(benders, i);
      if( subproblem != NULL )
         inf = SCIPinfinity(subproblem);
      else
         inf = SCIPsetInfinity(set);

      SCIPbendersSetSubproblemObjval(benders, i, inf);
   }
}

/** compares two Benders' decompositions w. r. to their priority */
SCIP_DECL_SORTPTRCOMP(SCIPbendersComp)
{  /*lint --e{715}*/
   return ((SCIP_BENDERS*)elem2)->priority - ((SCIP_BENDERS*)elem1)->priority;
}

/** comparison method for sorting Benders' decompositions w.r.t. to their name */
SCIP_DECL_SORTPTRCOMP(SCIPbendersCompName)
{
   return strcmp(SCIPbendersGetName((SCIP_BENDERS*)elem1), SCIPbendersGetName((SCIP_BENDERS*)elem2));
}

/** method to call, when the priority of a Benders' decomposition was changed */
static
SCIP_DECL_PARAMCHGD(paramChgdBendersPriority)
{  /*lint --e{715}*/
   SCIP_PARAMDATA* paramdata;

   paramdata = SCIPparamGetData(param);
   assert(paramdata != NULL);

   /* use SCIPsetBendersPriority() to mark the Benders' decompositions as unsorted */
   SCIPsetBendersPriority(scip, (SCIP_BENDERS*)paramdata, SCIPparamGetInt(param)); /*lint !e740*/

   return SCIP_OKAY;
}

/** creates a variable mapping between the master problem variables of the source scip and the sub scip */
static
SCIP_RETCODE createMasterVarMapping(
   SCIP_BENDERS*         benders,            /**< Benders' decomposition of the target SCIP instance */
   SCIP_SET*             sourceset,          /**< global SCIP settings from the source SCIP */
   SCIP_HASHMAP*         varmap              /**< a hashmap to store the mapping of source variables corresponding
                                              *   target variables; must not be NULL */
   )
{
   SCIP_VAR** vars;
   SCIP_VAR* targetvar;
   int nvars;
   int i;

   assert(benders != NULL);
   assert(sourceset != NULL);
   assert(benders->iscopy);
   assert(benders->mastervarsmap == NULL);

   /* getting the master problem variable data */
   vars = SCIPgetVars(sourceset->scip);
   nvars = SCIPgetNVars(sourceset->scip);

   /* creating the hashmap for the mapping between the master variable of the target and source scip */
   SCIP_CALL( SCIPhashmapCreate(&benders->mastervarsmap, SCIPblkmem(sourceset->scip), nvars) );

   for( i = 0; i < nvars; i++ )
   {
      /* getting the variable pointer for the target SCIP variables. The variable mapping returns the target SCIP
       * varibale for a given source SCIP variable. */
      targetvar = (SCIP_VAR*) SCIPhashmapGetImage(varmap, vars[i]);
      if( targetvar != NULL )
      {
         SCIP_CALL( SCIPhashmapInsert(benders->mastervarsmap, targetvar, vars[i]) );
         SCIP_CALL( SCIPcaptureVar(sourceset->scip, vars[i]) );
      }
   }

   return SCIP_OKAY;
}

/** copies the given Benders' decomposition to a new SCIP */
SCIP_RETCODE SCIPbendersCopyInclude(
   SCIP_BENDERS*         benders,            /**< Benders' decomposition */
   SCIP_SET*             sourceset,          /**< SCIP_SET of SCIP to copy from */
   SCIP_SET*             targetset,          /**< SCIP_SET of SCIP to copy to */
   SCIP_HASHMAP*         varmap,             /**< a hashmap to store the mapping of source variables corresponding
                                              *   target variables; if NULL, then the transfer of cuts is not possible */
   SCIP_Bool             threadsafe,         /**< must the Benders' decomposition copy be thread safe */
   SCIP_Bool*            valid               /**< was the copying process valid? */
   )
{
   SCIP_BENDERS* targetbenders;  /* the copy of the Benders' decomposition struct in the target set */
   int i;

   assert(benders != NULL);
   assert(targetset != NULL);
   assert(valid != NULL);
   assert(targetset->scip != NULL);

   (*valid) = FALSE;

   if( benders->benderscopy != NULL && targetset->benders_copybenders && SCIPbendersIsActive(benders) )
   {
      SCIPsetDebugMsg(targetset, "including Benders' decomposition %s in subscip %p\n", SCIPbendersGetName(benders), (void*)targetset->scip);
      SCIP_CALL( benders->benderscopy(targetset->scip, benders, threadsafe) );

      /* copying the Benders' cuts */
      targetbenders = SCIPsetFindBenders(targetset, SCIPbendersGetName(benders));

      /* storing the pointer to the source scip instance */
      targetbenders->sourcescip = sourceset->scip;

      /* the flag is set to indicate that the Benders' decomposition is a copy */
      targetbenders->iscopy = TRUE;

      /* storing whether the lnscheck should be performed */
      targetbenders->lnscheck = benders->lnscheck;
      targetbenders->lnsmaxdepth = benders->lnsmaxdepth;
      targetbenders->lnsmaxcalls = benders->lnsmaxcalls;
      targetbenders->lnsmaxcallsroot = benders->lnsmaxcallsroot;

      /* storing whether the Benders' copy required thread safety */
      targetbenders->threadsafe = threadsafe;

      /* calling the copy method for the Benders' cuts */
      SCIPbendersSortBenderscuts(benders);
      for( i = 0; i < benders->nbenderscuts; i++ )
      {
         SCIP_CALL( SCIPbenderscutCopyInclude(targetbenders, benders->benderscuts[i], targetset) );
      }

      /* When the Benders' decomposition is copied then a variable mapping between the master problem variables is
       * required. This variable mapping is used to transfer the cuts generated in the target SCIP to the source SCIP.
       * The variable map is stored in the target Benders' decomposition. This will be freed when the sub-SCIP is freed.
       */
      if( varmap != NULL )
      {
         SCIP_CALL( createMasterVarMapping(targetbenders, sourceset, varmap) );
      }

      assert((varmap != NULL && targetbenders->mastervarsmap != NULL)
         || (varmap == NULL && targetbenders->mastervarsmap == NULL));
   }

   /* if the Benders' decomposition is active, then copy is not valid. */
   (*valid) = !SCIPbendersIsActive(benders);

   return SCIP_OKAY;
}

/** internal method for creating a Benders' decomposition structure */
static
SCIP_RETCODE doBendersCreate(
   SCIP_BENDERS**        benders,            /**< pointer to Benders' decomposition data structure */
   SCIP_SET*             set,                /**< global SCIP settings */
   SCIP_MESSAGEHDLR*     messagehdlr,        /**< message handler */
   BMS_BLKMEM*           blkmem,             /**< block memory for parameter settings */
   const char*           name,               /**< name of Benders' decomposition */
   const char*           desc,               /**< description of Benders' decomposition */
   int                   priority,           /**< priority of the Benders' decomposition */
   SCIP_Bool             cutlp,              /**< should Benders' cuts be generated for LP solutions */
   SCIP_Bool             cutpseudo,          /**< should Benders' cuts be generated for pseudo solutions */
   SCIP_Bool             cutrelax,           /**< should Benders' cuts be generated for relaxation solutions */
   SCIP_Bool             shareauxvars,       /**< should this Benders' use the highest priority Benders aux vars */
   SCIP_DECL_BENDERSCOPY ((*benderscopy)),   /**< copy method of Benders' decomposition or NULL if you don't want to copy your plugin into sub-SCIPs */
   SCIP_DECL_BENDERSFREE ((*bendersfree)),   /**< destructor of Benders' decomposition */
   SCIP_DECL_BENDERSINIT ((*bendersinit)),   /**< initialize Benders' decomposition */
   SCIP_DECL_BENDERSEXIT ((*bendersexit)),   /**< deinitialize Benders' decomposition */
   SCIP_DECL_BENDERSINITPRE((*bendersinitpre)),/**< presolving initialization method for Benders' decomposition */
   SCIP_DECL_BENDERSEXITPRE((*bendersexitpre)),/**< presolving deinitialization method for Benders' decomposition */
   SCIP_DECL_BENDERSINITSOL((*bendersinitsol)),/**< solving process initialization method of Benders' decomposition */
   SCIP_DECL_BENDERSEXITSOL((*bendersexitsol)),/**< solving process deinitialization method of Benders' decomposition */
   SCIP_DECL_BENDERSGETVAR((*bendersgetvar)),/**< returns the master variable for a given subproblem variable */
   SCIP_DECL_BENDERSCREATESUB((*benderscreatesub)),/**< creates a Benders' decomposition subproblem */
   SCIP_DECL_BENDERSPRESUBSOLVE((*benderspresubsolve)),/**< called prior to the subproblem solving loop */
   SCIP_DECL_BENDERSSOLVESUBCONVEX((*benderssolvesubconvex)),/**< the solving method for convex Benders' decomposition subproblems */
   SCIP_DECL_BENDERSSOLVESUB((*benderssolvesub)),/**< the solving method for the Benders' decomposition subproblems */
   SCIP_DECL_BENDERSPOSTSOLVE((*benderspostsolve)),/**< called after the subproblems are solved. */
   SCIP_DECL_BENDERSFREESUB((*bendersfreesub)),/**< the freeing method for the Benders' decomposition subproblems */
   SCIP_BENDERSDATA*     bendersdata         /**< Benders' decomposition data */
   )
{
   char paramname[SCIP_MAXSTRLEN];
   char paramdesc[SCIP_MAXSTRLEN];

   assert(benders != NULL);
   assert(name != NULL);
   assert(desc != NULL);

   /* Checking whether the benderssolvesub and the bendersfreesub are both implemented or both are not implemented */
   if( (benderssolvesubconvex == NULL && benderssolvesub == NULL && bendersfreesub != NULL)
      || ((benderssolvesubconvex != NULL || benderssolvesub != NULL) && bendersfreesub == NULL) )
   {
      SCIPerrorMessage("Benders' decomposition <%s> requires that if bendersFreesub%s is implemented, then at least "
         "one of bendersSolvesubconvex%s or bendersSolvesub%s are implemented.\n", name, name, name, name);
      return SCIP_INVALIDCALL;
   }

   SCIP_ALLOC( BMSallocMemory(benders) );
   BMSclearMemory(*benders);
   SCIP_ALLOC( BMSduplicateMemoryArray(&(*benders)->name, name, strlen(name)+1) );
   SCIP_ALLOC( BMSduplicateMemoryArray(&(*benders)->desc, desc, strlen(desc)+1) );
   (*benders)->priority = priority;
   (*benders)->cutlp = cutlp;
   (*benders)->cutpseudo = cutpseudo;
   (*benders)->cutrelax = cutrelax;
   (*benders)->shareauxvars = shareauxvars;
   (*benders)->benderscopy = benderscopy;
   (*benders)->bendersfree = bendersfree;
   (*benders)->bendersinit = bendersinit;
   (*benders)->bendersexit = bendersexit;
   (*benders)->bendersinitpre = bendersinitpre;
   (*benders)->bendersexitpre = bendersexitpre;
   (*benders)->bendersinitsol = bendersinitsol;
   (*benders)->bendersexitsol = bendersexitsol;
   (*benders)->bendersgetvar = bendersgetvar;
   (*benders)->benderscreatesub = benderscreatesub;
   (*benders)->benderspresubsolve = benderspresubsolve;
   (*benders)->benderssolvesubconvex = benderssolvesubconvex;
   (*benders)->benderssolvesub = benderssolvesub;
   (*benders)->benderspostsolve = benderspostsolve;
   (*benders)->bendersfreesub = bendersfreesub;
   (*benders)->bendersdata = bendersdata;
   SCIP_CALL( SCIPclockCreate(&(*benders)->setuptime, SCIP_CLOCKTYPE_DEFAULT) );
   SCIP_CALL( SCIPclockCreate(&(*benders)->bendersclock, SCIP_CLOCKTYPE_DEFAULT) );

   /* add parameters */
   (void) SCIPsnprintf(paramname, SCIP_MAXSTRLEN, "benders/%s/priority", name);
   (void) SCIPsnprintf(paramdesc, SCIP_MAXSTRLEN, "priority of Benders' decomposition <%s>", name);
   SCIP_CALL( SCIPsetAddIntParam(set, messagehdlr, blkmem, paramname, paramdesc,
         &(*benders)->priority, FALSE, priority, INT_MIN/4, INT_MAX/4,
         paramChgdBendersPriority, (SCIP_PARAMDATA*)(*benders)) ); /*lint !e740*/

   (void) SCIPsnprintf(paramname, SCIP_MAXSTRLEN, "benders/%s/cutlp", name);
   SCIP_CALL( SCIPsetAddBoolParam(set, messagehdlr, blkmem, paramname,
         "should Benders' cuts be generated for LP solutions?", &(*benders)->cutlp, FALSE, cutlp, NULL, NULL) ); /*lint !e740*/

   (void) SCIPsnprintf(paramname, SCIP_MAXSTRLEN, "benders/%s/cutpseudo", name);
   SCIP_CALL( SCIPsetAddBoolParam(set, messagehdlr, blkmem, paramname,
         "should Benders' cuts be generated for pseudo solutions?", &(*benders)->cutpseudo, FALSE, cutpseudo, NULL, NULL) ); /*lint !e740*/

   (void) SCIPsnprintf(paramname, SCIP_MAXSTRLEN, "benders/%s/cutrelax", name);
   SCIP_CALL( SCIPsetAddBoolParam(set, messagehdlr, blkmem, paramname,
         "should Benders' cuts be generated for relaxation solutions?", &(*benders)->cutrelax, FALSE, cutrelax, NULL, NULL) ); /*lint !e740*/

   /* These parameters are left for the user to decide in a settings file. This departs from the usual SCIP convention
    * where the settings available at the creation of the plugin can be set in the function call.
    */
   (void) SCIPsnprintf(paramname, SCIP_MAXSTRLEN, "benders/%s/transfercuts", name);
   SCIP_CALL( SCIPsetAddBoolParam(set, messagehdlr, blkmem, paramname,
         "should Benders' cuts from LNS heuristics be transferred to the main SCIP instance?", &(*benders)->transfercuts,
         FALSE, SCIP_DEFAULT_TRANSFERCUTS, NULL, NULL) ); /*lint !e740*/

   (void) SCIPsnprintf(paramname, SCIP_MAXSTRLEN, "benders/%s/lnscheck", name);
   SCIP_CALL( SCIPsetAddBoolParam(set, messagehdlr, blkmem, paramname,
         "should Benders' decomposition be used in LNS heurisics?", &(*benders)->lnscheck, FALSE, SCIP_DEFAULT_LNSCHECK,
         NULL, NULL) ); /*lint !e740*/

   (void) SCIPsnprintf(paramname, SCIP_MAXSTRLEN, "benders/%s/lnsmaxdepth", name);
   SCIP_CALL( SCIPsetAddIntParam(set, messagehdlr, blkmem, paramname,
         "maximum depth at which the LNS check is performed (-1: no limit)", &(*benders)->lnsmaxdepth, TRUE,
         SCIP_DEFAULT_LNSMAXDEPTH, -1, SCIP_MAXTREEDEPTH, NULL, NULL) );

   (void) SCIPsnprintf(paramname, SCIP_MAXSTRLEN, "benders/%s/lnsmaxcalls", name);
   SCIP_CALL( SCIPsetAddIntParam(set, messagehdlr, blkmem, paramname,
         "the maximum number of Benders' decomposition calls in LNS heuristics (-1: no limit)", &(*benders)->lnsmaxcalls,
         TRUE, SCIP_DEFAULT_LNSMAXCALLS, -1, INT_MAX, NULL, NULL) );

   (void) SCIPsnprintf(paramname, SCIP_MAXSTRLEN, "benders/%s/lnsmaxcallsroot", name);
   SCIP_CALL( SCIPsetAddIntParam(set, messagehdlr, blkmem, paramname,
         "the maximum number of root node Benders' decomposition calls in LNS heuristics (-1: no limit)",
         &(*benders)->lnsmaxcallsroot, TRUE, SCIP_DEFAULT_LNSMAXCALLSROOT, -1, INT_MAX, NULL, NULL) );

   (void) SCIPsnprintf(paramname, SCIP_MAXSTRLEN, "benders/%s/cutsasconss", name);
   SCIP_CALL( SCIPsetAddBoolParam(set, messagehdlr, blkmem, paramname,
         "should the transferred cuts be added as constraints?", &(*benders)->cutsasconss, FALSE,
         SCIP_DEFAULT_CUTSASCONSS, NULL, NULL) ); /*lint !e740*/

   (void) SCIPsnprintf(paramname, SCIP_MAXSTRLEN, "benders/%s/subprobfrac", name);
   SCIP_CALL( SCIPsetAddRealParam(set, messagehdlr, blkmem, paramname,
         "fraction of subproblems that are solved in each iteration", &(*benders)->subprobfrac, FALSE,
         SCIP_DEFAULT_SUBPROBFRAC, 0.0, 1.0, NULL, NULL) ); /*lint !e740*/

   (void) SCIPsnprintf(paramname, SCIP_MAXSTRLEN, "benders/%s/updateauxvarbound", name);
   SCIP_CALL( SCIPsetAddBoolParam(set, messagehdlr, blkmem, paramname,
         "should the auxiliary variable bound be updated by solving the subproblem?", &(*benders)->updateauxvarbound,
         FALSE, SCIP_DEFAULT_UPDATEAUXVARBOUND, NULL, NULL) ); /*lint !e740*/

   (void) SCIPsnprintf(paramname, SCIP_MAXSTRLEN, "benders/%s/auxvarsimplint", name);
   SCIP_CALL( SCIPsetAddBoolParam(set, messagehdlr, blkmem, paramname,
         "if the subproblem objective is integer, then define the auxiliary variables as implied integers?",
         &(*benders)->auxvarsimplint, FALSE, SCIP_DEFAULT_AUXVARSIMPLINT, NULL, NULL) ); /*lint !e740*/

   (void) SCIPsnprintf(paramname, SCIP_MAXSTRLEN, "benders/%s/cutcheck", name);
   SCIP_CALL( SCIPsetAddBoolParam(set, messagehdlr, blkmem, paramname,
         "should Benders' cuts be generated while checking solutions?",
         &(*benders)->cutcheck, FALSE, SCIP_DEFAULT_CUTCHECK, NULL, NULL) ); /*lint !e740*/

   (void) SCIPsnprintf(paramname, SCIP_MAXSTRLEN, "benders/%s/cutstrengthenmult", name);
   SCIP_CALL( SCIPsetAddRealParam(set, messagehdlr, blkmem, paramname,
         "the convex combination multiplier for the cut strengthening", &(*benders)->convexmult, FALSE,
         SCIP_DEFAULT_STRENGTHENMULT, 0.0, 1.0, NULL, NULL) ); /*lint !e740*/

   (void) SCIPsnprintf(paramname, SCIP_MAXSTRLEN, "benders/%s/noimprovelimit", name);
   SCIP_CALL( SCIPsetAddIntParam(set, messagehdlr, blkmem, paramname,
         "the maximum number of cut strengthening without improvement", &(*benders)->noimprovelimit, TRUE,
         SCIP_DEFAULT_NOIMPROVELIMIT, 0, INT_MAX, NULL, NULL) );

   (void) SCIPsnprintf(paramname, SCIP_MAXSTRLEN, "benders/%s/corepointperturb", name);
   SCIP_CALL( SCIPsetAddRealParam(set, messagehdlr, blkmem, paramname,
         "the constant use to perturb the cut strengthening core point", &(*benders)->perturbeps, FALSE,
         SCIP_DEFAULT_STRENGTHENPERTURB, 0.0, 1.0, NULL, NULL) ); /*lint !e740*/

   (void) SCIPsnprintf(paramname, SCIP_MAXSTRLEN, "benders/%s/cutstrengthenenabled", name);
   SCIP_CALL( SCIPsetAddBoolParam(set, messagehdlr, blkmem, paramname,
         "should the core point cut strengthening be employed (only applied to fractional solutions or continuous subproblems)?",
         &(*benders)->strengthenenabled, FALSE, SCIP_DEFAULT_STRENGTHENENABLED, NULL, NULL) ); /*lint !e740*/

   (void) SCIPsnprintf(paramname, SCIP_MAXSTRLEN, "benders/%s/cutstrengthenintpoint", name);
   SCIP_CALL( SCIPsetAddCharParam(set, messagehdlr, blkmem, paramname,
         "where should the strengthening interior point be sourced from ('l'p relaxation, 'f'irst solution, 'i'ncumbent solution, 'r'elative interior point, vector of 'o'nes, vector of 'z'eros)",
         &(*benders)->strengthenintpoint, FALSE, SCIP_DEFAULT_STRENGTHENINTPOINT, "lfiroz", NULL, NULL) ); /*lint !e740*/

   (void) SCIPsnprintf(paramname, SCIP_MAXSTRLEN, "benders/%s/numthreads", name);
   SCIP_CALL( SCIPsetAddIntParam(set, messagehdlr, blkmem, paramname,
         "the number of threads to use when solving the subproblems", &(*benders)->numthreads, TRUE,
         SCIP_DEFAULT_NUMTHREADS, 1, INT_MAX, NULL, NULL) );

<<<<<<< HEAD
=======
   (void) SCIPsnprintf(paramname, SCIP_MAXSTRLEN, "benders/%s/execfeasphase", name);
   SCIP_CALL( SCIPsetAddBoolParam(set, messagehdlr, blkmem, paramname,
         "should a feasibility phase be executed during the root node, i.e. adding slack variables to constraints to ensure feasibility",
         &(*benders)->execfeasphase, FALSE, SCIP_DEFAULT_EXECFEASPHASE, NULL, NULL) ); /*lint !e740*/

   (void) SCIPsnprintf(paramname, SCIP_MAXSTRLEN, "benders/%s/slackvarcoef", name);
   SCIP_CALL( SCIPsetAddRealParam(set, messagehdlr, blkmem, paramname,
         "the objective coefficient of the slack variables in the subproblem", &(*benders)->slackvarcoef, FALSE,
         SCIP_DEFAULT_SLACKVARCOEF, 0.0, SCIPsetInfinity(set), NULL, NULL) ); /*lint !e740*/

   (void) SCIPsnprintf(paramname, SCIP_MAXSTRLEN, "benders/%s/checkconsconvexity", name);
   SCIP_CALL( SCIPsetAddBoolParam(set, messagehdlr, blkmem, paramname,
         "should the constraints of the subproblems be checked for convexity?", &(*benders)->checkconsconvexity, FALSE,
         SCIP_DEFAULT_CHECKCONSCONVEXITY, NULL, NULL) ); /*lint !e740*/

>>>>>>> 412a0ac5
   return SCIP_OKAY;
}

/** creates a Benders' decomposition structure
 *
 *  To use the Benders' decomposition for solving a problem, it first has to be activated with a call to SCIPactivateBenders().
 */
SCIP_RETCODE SCIPbendersCreate(
   SCIP_BENDERS**        benders,            /**< pointer to Benders' decomposition data structure */
   SCIP_SET*             set,                /**< global SCIP settings */
   SCIP_MESSAGEHDLR*     messagehdlr,        /**< message handler */
   BMS_BLKMEM*           blkmem,             /**< block memory for parameter settings */
   const char*           name,               /**< name of Benders' decomposition */
   const char*           desc,               /**< description of Benders' decomposition */
   int                   priority,           /**< priority of the Benders' decomposition */
   SCIP_Bool             cutlp,              /**< should Benders' cuts be generated for LP solutions */
   SCIP_Bool             cutpseudo,          /**< should Benders' cuts be generated for pseudo solutions */
   SCIP_Bool             cutrelax,           /**< should Benders' cuts be generated for relaxation solutions */
   SCIP_Bool             shareauxvars,       /**< should this Benders' use the highest priority Benders aux vars */
   SCIP_DECL_BENDERSCOPY ((*benderscopy)),   /**< copy method of Benders' decomposition or NULL if you don't want to copy your plugin into sub-SCIPs */
   SCIP_DECL_BENDERSFREE ((*bendersfree)),   /**< destructor of Benders' decomposition */
   SCIP_DECL_BENDERSINIT ((*bendersinit)),   /**< initialize Benders' decomposition */
   SCIP_DECL_BENDERSEXIT ((*bendersexit)),   /**< deinitialize Benders' decomposition */
   SCIP_DECL_BENDERSINITPRE((*bendersinitpre)),/**< presolving initialization method for Benders' decomposition */
   SCIP_DECL_BENDERSEXITPRE((*bendersexitpre)),/**< presolving deinitialization method for Benders' decomposition */
   SCIP_DECL_BENDERSINITSOL((*bendersinitsol)),/**< solving process initialization method of Benders' decomposition */
   SCIP_DECL_BENDERSEXITSOL((*bendersexitsol)),/**< solving process deinitialization method of Benders' decomposition */
   SCIP_DECL_BENDERSGETVAR((*bendersgetvar)),/**< returns the master variable for a given subproblem variable */
   SCIP_DECL_BENDERSCREATESUB((*benderscreatesub)),/**< creates a Benders' decomposition subproblem */
   SCIP_DECL_BENDERSPRESUBSOLVE((*benderspresubsolve)),/**< called prior to the subproblem solving loop */
   SCIP_DECL_BENDERSSOLVESUBCONVEX((*benderssolvesubconvex)),/**< the solving method for convex Benders' decomposition subproblems */
   SCIP_DECL_BENDERSSOLVESUB((*benderssolvesub)),/**< the solving method for the Benders' decomposition subproblems */
   SCIP_DECL_BENDERSPOSTSOLVE((*benderspostsolve)),/**< called after the subproblems are solved. */
   SCIP_DECL_BENDERSFREESUB((*bendersfreesub)),/**< the freeing method for the Benders' decomposition subproblems */
   SCIP_BENDERSDATA*     bendersdata         /**< Benders' decomposition data */
   )
{
   assert(benders != NULL);
   assert(name != NULL);
   assert(desc != NULL);

   SCIP_CALL_FINALLY( doBendersCreate(benders, set, messagehdlr, blkmem, name, desc, priority, cutlp, cutpseudo,
         cutrelax, shareauxvars, benderscopy, bendersfree, bendersinit, bendersexit, bendersinitpre, bendersexitpre,
         bendersinitsol, bendersexitsol, bendersgetvar, benderscreatesub, benderspresubsolve, benderssolvesubconvex,
         benderssolvesub, benderspostsolve, bendersfreesub, bendersdata), (void) SCIPbendersFree(benders, set) );

   return SCIP_OKAY;
}


/** releases the variables that have been captured in the hashmap */
static
SCIP_RETCODE releaseVarMappingHashmapVars(
   SCIP*                 scip,               /**< the SCIP data structure */
   SCIP_BENDERS*         benders             /**< Benders' decomposition */
   )
{
   int nentries;
   int i;

   assert(scip != NULL);
   assert(benders != NULL);

   assert(benders->mastervarsmap != NULL);

   nentries = SCIPhashmapGetNEntries(benders->mastervarsmap);

   for( i = 0; i < nentries; ++i )
   {
      SCIP_HASHMAPENTRY* entry;
      entry = SCIPhashmapGetEntry(benders->mastervarsmap, i);

      if( entry != NULL )
      {
         SCIP_VAR* var;
         var = (SCIP_VAR*) SCIPhashmapEntryGetImage(entry);

         SCIP_CALL( SCIPreleaseVar(scip, &var) );
      }
   }

   return SCIP_OKAY;
}


/** calls destructor and frees memory of Benders' decomposition */
SCIP_RETCODE SCIPbendersFree(
   SCIP_BENDERS**        benders,            /**< pointer to Benders' decomposition data structure */
   SCIP_SET*             set                 /**< global SCIP settings */
   )
{
   int i;

   assert(benders != NULL);
   assert(*benders != NULL);
   assert(!(*benders)->initialized);
   assert(set != NULL);

   /* call destructor of Benders' decomposition */
   if( (*benders)->bendersfree != NULL )
   {
      SCIP_CALL( (*benders)->bendersfree(set->scip, *benders) );
   }

   /* if the Benders' decomposition is a copy and a varmap has been passed to SCIP_BENDERS, then the variable map
    * between the source and the target SCIP needs to be freed.
    */
   if( (*benders)->iscopy && (*benders)->mastervarsmap != NULL )
   {
      SCIP_CALL( releaseVarMappingHashmapVars((*benders)->sourcescip, (*benders)) );
      SCIPhashmapFree(&(*benders)->mastervarsmap);
   }

   /* freeing the Benders' cuts */
   for( i = 0; i < (*benders)->nbenderscuts; i++ )
   {
      SCIP_CALL( SCIPbenderscutFree(&((*benders)->benderscuts[i]), set) );
   }
   BMSfreeMemoryArrayNull(&(*benders)->benderscuts);

   SCIPclockFree(&(*benders)->bendersclock);
   SCIPclockFree(&(*benders)->setuptime);
   BMSfreeMemoryArray(&(*benders)->name);
   BMSfreeMemoryArray(&(*benders)->desc);
   BMSfreeMemory(benders);

   return SCIP_OKAY;
}

/* adds a slack variable to the given constraint */
static
SCIP_RETCODE addSlackVars(
   SCIP*                 scip,               /**< the SCIP data structure */
   SCIP_BENDERS*         benders,            /**< Benders' decomposition */
   SCIP_CONS*            cons,               /**< constraint to which the slack variable(s) is added to */
   SCIP_CONSHDLR**       linearconshdlrs,    /**< an array storing the linear constraint handlers */
   SCIP_CONSHDLR*        conshdlr_nonlinear, /**< pointer to the non-linear constraint handler */
   SCIP_CONSHDLR*        conshdlr_quadratic, /**< pointer to the quadratic constraint handler */
   SCIP_CONSHDLR*        conshdlr_abspower,  /**< pointer to the absolute power constraint handler */
   int                   nlinearconshdlrs    /**< the number of linear constraint handlers */
   )
{
   SCIP_CONSHDLR* conshdlr;
   SCIP_VAR* var;
   SCIP_Real rhs;
   SCIP_Real lhs;
   SCIP_Real objcoef;
   int i;
   SCIP_Bool linearcons;
   SCIP_Bool success;
   char name[SCIP_MAXSTRLEN];

   conshdlr = SCIPconsGetHdlr(cons);

   /* assume that the constraint is not linear, then we check whether it is linear */
   linearcons = FALSE;

   /* checking whether the constraint is a linear constraint. If so, we add a coefficient to the constraint */
   for( i = 0; i < nlinearconshdlrs; ++i )
   {
      if( conshdlr == linearconshdlrs[i] )
      {
         linearcons = TRUE;
         break;
      }
   }

   if( !linearcons
      && (conshdlr != conshdlr_nonlinear && conshdlr != conshdlr_quadratic && conshdlr != conshdlr_abspower) )
   {
      SCIPwarningMessage(scip, "The subproblem includes constraint <%s>. "
         "This is not supported and the slack variable will not be added to the constraint. Feasibility cuts may be invalid.\n",
         SCIPconshdlrGetName(conshdlr));
   }

   if( linearcons )
   {
      rhs = SCIPconsGetRhs(scip, cons, &success);
      assert(success);
      lhs = SCIPconsGetLhs(scip, cons, &success);
      assert(success);
   }
   else
   {
      rhs = SCIPconsNonlinearGetRhs(scip, cons, &success);
      assert(success);
      lhs = SCIPconsNonlinearGetLhs(scip, cons, &success);
      assert(success);
   }

   /* getting the objective coefficient for the slack variables */
   objcoef = benders->slackvarcoef;

   /* if the right hand side is finite, then we need to add a slack variable with a negative coefficient */
   if( !SCIPisInfinity(scip, rhs) )
   {
      (void) SCIPsnprintf(name, SCIP_MAXSTRLEN, "%s_%s_neg", SLACKVAR_NAME, SCIPconsGetName(cons) );

      SCIP_CALL( SCIPcreateVarBasic(scip, &var, name, 0.0, SCIPinfinity(scip), objcoef, SCIP_VARTYPE_CONTINUOUS) );

      /* adding the slack variable to the subproblem */
      SCIP_CALL( SCIPaddVar(scip, var) );

      /* adds the slack variable to the constraint */
      if( linearcons )
      {
         SCIP_CALL( SCIPconsAddCoef(scip, cons, var, -1.0) );
      }
      else
      {
         SCIP_CALL( SCIPconsNonlinearAddLinearCoef(scip, cons, var, -1.0) );
      }

      /* releasing the variable */
      SCIP_CALL( SCIPreleaseVar(scip, &var) );
   }

   /* if the left hand side if finite, then we need to add a slack variable with a positive coefficient */
   if( !SCIPisInfinity(scip, -lhs) )
   {
      (void) SCIPsnprintf(name, SCIP_MAXSTRLEN, "%s_%s_pos", SLACKVAR_NAME, SCIPconsGetName(cons) );

      SCIP_CALL( SCIPcreateVarBasic(scip, &var, name, 0.0, SCIPinfinity(scip), objcoef, SCIP_VARTYPE_CONTINUOUS) );

      /* adding the slack variable to the subproblem */
      SCIP_CALL( SCIPaddVar(scip, var) );

      /* adds the slack variable to the constraint */
      if( linearcons )
      {
         SCIP_CALL( SCIPconsAddCoef(scip, cons, var, 1.0) );
      }
      else
      {
         SCIP_CALL( SCIPconsNonlinearAddLinearCoef(scip, cons, var, 1.0) );
      }

      /* releasing the variable */
      SCIP_CALL( SCIPreleaseVar(scip, &var) );
   }

   return SCIP_OKAY;
}

/** adds the slack variables to each of the constraints for the generation of feasibility cuts for the given non-linear
 * subproblem
 */
static
SCIP_RETCODE addSlackVarsToConstraints(
   SCIP_BENDERS*         benders,            /**< Benders' decomposition */
   SCIP_SET*             set,                /**< global SCIP settings */
   int                   probnumber          /**< the subproblem number */
   )
{
   SCIP* subproblem;
   SCIP_CONSHDLR* linearconshdlrs[NLINEARCONSHDLRS];
   SCIP_CONSHDLR* conshdlr_nonlinear;
   SCIP_CONSHDLR* conshdlr_quadratic;
   SCIP_CONSHDLR* conshdlr_abspower;
   SCIP_CONS* cons;
   int i;

   assert(benders != NULL);
   assert(set != NULL);
   assert(probnumber >= 0 && probnumber < SCIPbendersGetNSubproblems(benders));

   subproblem = SCIPbendersSubproblem(benders, probnumber);

   /* get pointers to linear constraints handlers, so can avoid string comparisons */
   linearconshdlrs[0] = SCIPfindConshdlr(subproblem, "knapsack");
   linearconshdlrs[1] = SCIPfindConshdlr(subproblem, "linear");
   linearconshdlrs[2] = SCIPfindConshdlr(subproblem, "logicor");
   linearconshdlrs[3] = SCIPfindConshdlr(subproblem, "setppc");
   linearconshdlrs[4] = SCIPfindConshdlr(subproblem, "varbound");

   conshdlr_nonlinear = SCIPfindConshdlr(subproblem, "nonlinear");
   conshdlr_quadratic = SCIPfindConshdlr(subproblem, "quadratic");
   conshdlr_abspower = SCIPfindConshdlr(subproblem, "abspower");

   for( i = 0; i < SCIPgetNOrigConss(subproblem); ++i )
   {
      cons = SCIPgetOrigConss(subproblem)[i];

      /* adding the slack variables to the constraint */
      SCIP_CALL( addSlackVars(subproblem, benders, cons, linearconshdlrs, conshdlr_nonlinear, conshdlr_quadratic,
            conshdlr_abspower, NLINEARCONSHDLRS) );
   }

   return SCIP_OKAY;
}

/** initialises a MIP subproblem by putting the problem into SCIP_STAGE_SOLVING. This is achieved by calling SCIPsolve
 *  and then interrupting the solve in a node focus event handler.
 *  The LP subproblem is also initialised using this method; however, a different event handler is added. This event
 *  handler will put the LP subproblem into probing mode.
 *  The MIP solving function is called to initialise the subproblem because this function calls SCIPsolve with the
 *  appropriate parameter settings for Benders' decomposition.
 */
static
SCIP_RETCODE initialiseSubproblem(
   SCIP_BENDERS*         benders,            /**< Benders' decomposition */
   SCIP_SET*             set,                /**< global SCIP settings */
   int                   probnumber,         /**< the subproblem number */
   SCIP_Bool*            success             /**< was the initialisation process successful */
   )
{
   SCIP* subproblem;
   SCIP_STATUS solvestatus;
   SCIP_Bool cutoff;

   assert(benders != NULL);
   assert(probnumber >= 0 && probnumber < SCIPbendersGetNSubproblems(benders));
   assert(success != NULL);

   (*success) = FALSE;

   subproblem = SCIPbendersSubproblem(benders, probnumber);
   assert(subproblem != NULL);

   /* Getting the problem into the right SCIP stage for solving */
   SCIP_CALL( SCIPbendersSolveSubproblemCIP(set->scip, benders, probnumber, &solvestatus, FALSE) );

   /* Constructing the LP that can be solved in later iterations */
   if( solvestatus != SCIP_STATUS_BESTSOLLIMIT && solvestatus != SCIP_STATUS_TIMELIMIT
      && solvestatus != SCIP_STATUS_MEMLIMIT )
   {
      assert(SCIPgetStage(subproblem) == SCIP_STAGE_SOLVING);

      SCIP_CALL( SCIPconstructLP(subproblem, &cutoff) );
      (*success) = TRUE;
   }

   return SCIP_OKAY;
}


/** initialises an LP subproblem by putting the problem into probing mode. The probing mode is invoked in a node focus
 *  event handler. This event handler is added just prior to calling the initialise subproblem function.
 */
static
SCIP_RETCODE initialiseLPSubproblem(
   SCIP_BENDERS*         benders,            /**< Benders' decomposition */
   SCIP_SET*             set,                /**< global SCIP settings */
   int                   probnumber          /**< the subproblem number */
   )
{
   SCIP* subproblem;
   SCIP_EVENTHDLR* eventhdlr;
   SCIP_EVENTHDLRDATA* eventhdlrdata;
   SCIP_Bool success;

   assert(benders != NULL);
   assert(probnumber >= 0 && probnumber < SCIPbendersGetNSubproblems(benders));

   subproblem = SCIPbendersSubproblem(benders, probnumber);
   assert(subproblem != NULL);

   /* include event handler into SCIP */
   SCIP_CALL( SCIPallocBlockMemory(subproblem, &eventhdlrdata) );

   SCIP_CALL( initEventhandlerData(subproblem, eventhdlrdata) );

   SCIP_CALL( SCIPincludeEventhdlrBasic(subproblem, &eventhdlr, NODEFOCUS_EVENTHDLR_NAME, NODEFOCUS_EVENTHDLR_DESC,
         eventExecBendersNodefocus, eventhdlrdata) );
   SCIP_CALL( SCIPsetEventhdlrInitsol(subproblem, eventhdlr, eventInitsolBendersNodefocus) );
   SCIP_CALL( SCIPsetEventhdlrExitsol(subproblem, eventhdlr, eventExitsolBendersNodefocus) );
   SCIP_CALL( SCIPsetEventhdlrExit(subproblem, eventhdlr, eventExitBendersNodefocus) );
   SCIP_CALL( SCIPsetEventhdlrFree(subproblem, eventhdlr, eventFreeBendersNodefocus) );
   assert(eventhdlr != NULL);

   /* calling an initial solve to put the problem into probing mode */
   SCIP_CALL( initialiseSubproblem(benders, set, probnumber, &success) );

   return SCIP_OKAY; /*lint !e438*/
<<<<<<< HEAD
}

/** checks whether the convex relaxation of the subproblem is sufficient to solve the original problem to optimality
 *
 * We check whether we can conclude that the CIP is actually an LP or a convex NLP.
 * To do this, we check that all variables are of continuous type and that every constraint is either handled by known
 * linear constraint handler (knapsack, linear, logicor, setppc, varbound) or a known nonlinear constraint handler
 * (nonlinear, quadratic, abspower). In the latter case, we also check whether the nonlinear constraint is convex.
 * Further, nonlinear constraints are only considered if an NLP solver interface is available, i.e., and NLP could
 * be solved.
 * If constraints are present that cannot be identified as linear or convex nonlinear, then we assume that the
 * problem is not convex, thus solving its LP or NLP relaxation will not be sufficient.
 */
static
SCIP_RETCODE checkSubproblemConvexity(
   SCIP_BENDERS*         benders,            /**< Benders' decomposition */
   SCIP_SET*             set,                /**< global SCIP settings */
   int                   probnumber          /**< the subproblem number */
   )
{
   SCIP* subproblem;
   SCIP_CONSHDLR* conshdlr;
   SCIP_CONS* cons;
   int nvars;
   int nbinvars;
   int nintvars;
   int nimplintvars;
   int i;
   int j;
   SCIP_Bool isconvex;
#define NLINEARCONSHDLRS 5
   SCIP_CONSHDLR* linearconshdlrs[NLINEARCONSHDLRS];
   SCIP_CONSHDLR* conshdlr_nonlinear = NULL;
   SCIP_CONSHDLR* conshdlr_quadratic = NULL;
   SCIP_CONSHDLR* conshdlr_abspower = NULL;

   assert(benders != NULL);
   assert(set != NULL);
   assert(probnumber >= 0 && probnumber < SCIPbendersGetNSubproblems(benders));

   subproblem = SCIPbendersSubproblem(benders, probnumber);
   assert(subproblem != NULL);

   isconvex = FALSE;

   /* getting the number of integer and binary variables to determine the problem type */
   SCIP_CALL( SCIPgetVarsData(subproblem, NULL, &nvars, &nbinvars, &nintvars, &nimplintvars, NULL) );

   /* if there are any binary, integer or implied integer variables, then the subproblems is marked as non-convex */
   if( nbinvars != 0 || nintvars != 0 || nimplintvars != 0 )
      goto TERMINATE;

   /* get pointers to linear constraints handlers, so can avoid string comparisons */
   linearconshdlrs[0] = SCIPfindConshdlr(subproblem, "knapsack");
   linearconshdlrs[1] = SCIPfindConshdlr(subproblem, "linear");
   linearconshdlrs[2] = SCIPfindConshdlr(subproblem, "logicor");
   linearconshdlrs[3] = SCIPfindConshdlr(subproblem, "setppc");
   linearconshdlrs[4] = SCIPfindConshdlr(subproblem, "varbound");

   /* Get pointers to interesting nonlinear constraint handlers, if we also have an NLP solver to solve NLPs.
    * If there is no NLP solver, but there are (convex) nonlinear constraints, then the LP relaxation of subproblems
    * will (currently) not be sufficient to solve subproblems to optimality. Thus, we also take the presence of convex
    * nonlinear constraints as signal for having to solve the CIP eventually, thus, by abuse of notation,
    * return not-convex here. In summary, we do not need to have a special look onto non-linear constraints
    * if no NLP solver is present, and can treat them as any other constraint that is not of linear type.
    */
   if( SCIPgetNNlpis(subproblem) > 0 )
   {
      conshdlr_nonlinear = SCIPfindConshdlr(subproblem, "nonlinear");
      conshdlr_quadratic = SCIPfindConshdlr(subproblem, "quadratic");
      conshdlr_abspower = SCIPfindConshdlr(subproblem, "abspower");
   }

   for( i = 0; i < SCIPgetNOrigConss(subproblem); ++i )
   {
      cons = SCIPgetOrigConss(subproblem)[i];
      conshdlr = SCIPconsGetHdlr(cons);

      for( j = 0; j < NLINEARCONSHDLRS; ++j )
         if( conshdlr == linearconshdlrs[j] )
            break;

      /* if linear constraint, then we are good */
      if( j < NLINEARCONSHDLRS )
      {
#ifdef SCIP_MOREDEBUG
         SCIPdebugMsg(subproblem, "subproblem <%s>: constraint <%s> is linear\n", SCIPgetProbName(subproblem), SCIPconsGetName(cons));
#endif
         continue;
      }

      /* if cons_nonlinear (and conshdlr_nonlinear != NULL), then check whether convex */
      if( conshdlr == conshdlr_nonlinear )
      {
         SCIP_EXPRCURV curvature;

         SCIP_CALL( SCIPgetCurvatureNonlinear(subproblem, cons, TRUE, &curvature) );
         if( ((SCIPisInfinity(subproblem, -SCIPgetLhsNonlinear(subproblem, cons)) || (curvature & SCIP_EXPRCURV_CONCAVE) == SCIP_EXPRCURV_CONCAVE)) &&
             ((SCIPisInfinity(subproblem,  SCIPgetRhsNonlinear(subproblem, cons)) || (curvature & SCIP_EXPRCURV_CONVEX) == SCIP_EXPRCURV_CONVEX)) )
         {
#ifdef SCIP_MOREDEBUG
            SCIPdebugMsg(subproblem, "subproblem <%s>: nonlinear constraint <%s> is convex\n", SCIPgetProbName(subproblem), SCIPconsGetName(cons));
#endif
            continue;
         }
         else
         {
#ifdef SCIP_MOREDEBUG
            SCIPdebugMsg(subproblem, "subproblem <%s>: nonlinear constraint <%s> is not convex\n", SCIPgetProbName(subproblem), SCIPconsGetName(cons));
#endif
            goto TERMINATE;
         }
      }

      /* if cons_quadratic (and conshdlr_quadratic != NULL), then check whether convex */
      if( conshdlr == conshdlr_quadratic )
      {
         SCIP_CALL( SCIPcheckCurvatureQuadratic(subproblem, cons) );

         if( (SCIPisInfinity(subproblem, -SCIPgetLhsQuadratic(subproblem, cons)) || SCIPisConcaveQuadratic(subproblem, cons)) &&
             (SCIPisInfinity(subproblem,  SCIPgetRhsQuadratic(subproblem, cons)) || SCIPisConvexQuadratic(subproblem, cons)) )
         {
#ifdef SCIP_MOREDEBUG
            SCIPdebugMsg(subproblem, "subproblem <%s>: quadratic constraint <%s> is convex\n", SCIPgetProbName(subproblem), SCIPconsGetName(cons));
#endif
            continue;
         }
         else
         {
#ifdef SCIP_MOREDEBUG
            SCIPdebugMsg(subproblem, "subproblem <%s>: quadratic constraint <%s> not convex\n", SCIPgetProbName(subproblem), SCIPconsGetName(cons));
#endif
            goto TERMINATE;
         }
      }

      /* if cons_abspower (and conshdlr_abspower != NULL), then check whether convex */
      if( conshdlr == conshdlr_abspower )
      {
         if( SCIPisConvexAbspower(subproblem, cons) )
         {
#ifdef SCIP_MOREDEBUG
            SCIPdebugMsg(subproblem, "subproblem <%s>: abspower constraint <%s> is convex\n", SCIPgetProbName(subproblem), SCIPconsGetName(cons));
#endif
            continue;
         }
         else
         {
#ifdef SCIP_MOREDEBUG
            SCIPdebugMsg(subproblem, "subproblem <%s>: abspower constraint <%s> not convex\n", SCIPgetProbName(subproblem), SCIPconsGetName(cons));
#endif
            goto TERMINATE;
         }
      }

      /* skip bivariate constraints: they are typically nonconvex
       * skip soc constraints: it would depend how these are represented in the NLP eventually, which could be nonconvex
       */

#ifdef SCIP_MOREDEBUG
      SCIPdebugMsg(subproblem, "subproblem <%s>: potentially nonconvex constraint <%s>\n", SCIPgetProbName(subproblem), SCIPconsGetName(cons));
#endif
      goto TERMINATE;
   }

   /* if we made it until here, then all constraints are known and convex */
   isconvex = TRUE;

TERMINATE:
   /* setting the flag for the convexity of the subproblem */
   SCIPbendersSetSubproblemIsConvex(benders, probnumber, isconvex);

   SCIPdebugMsg(subproblem, "subproblem <%s> has been found %sconvex\n", SCIPgetProbName(subproblem), isconvex ? "" : "not");

   return SCIP_OKAY;
=======
>>>>>>> 412a0ac5
}

/** checks whether the convex relaxation of the subproblem is sufficient to solve the original problem to optimality
 *
 * We check whether we can conclude that the CIP is actually an LP or a convex NLP.
 * To do this, we check that all variables are of continuous type and that every constraint is either handled by known
 * linear constraint handler (knapsack, linear, logicor, setppc, varbound) or a known nonlinear constraint handler
 * (nonlinear, quadratic, abspower). In the latter case, we also check whether the nonlinear constraint is convex.
 * Further, nonlinear constraints are only considered if an NLP solver interface is available, i.e., and NLP could
 * be solved.
 * If constraints are present that cannot be identified as linear or convex nonlinear, then we assume that the
 * problem is not convex, thus solving its LP or NLP relaxation will not be sufficient.
 */
static
SCIP_RETCODE checkSubproblemConvexity(
   SCIP_BENDERS*         benders,            /**< Benders' decomposition */
   SCIP_SET*             set,                /**< global SCIP settings */
   int                   probnumber          /**< the subproblem number, or -1 for the master problem */
   )
{
   SCIP* subproblem;
   SCIP_CONSHDLR* conshdlr;
   SCIP_CONS* cons;
   SCIP_HASHMAP* assumevarfixed;
   SCIP_VAR** vars;
   int nvars;
<<<<<<< HEAD
   int nsubproblems;
=======
   int nbinvars;
   int nintvars;
   int nimplintvars;
>>>>>>> 412a0ac5
   int i;
   int j;
   SCIP_Bool convexcons;
   SCIP_Bool discretevar;
   SCIP_Bool isnonlinear;
   SCIP_CONSHDLR* linearconshdlrs[NLINEARCONSHDLRS];
   SCIP_CONSHDLR* conshdlr_nonlinear = NULL;
   SCIP_CONSHDLR* conshdlr_quadratic = NULL;
   SCIP_CONSHDLR* conshdlr_abspower = NULL;

   assert(benders != NULL);
   assert(set != NULL);
   assert(probnumber >= -1 && probnumber < SCIPbendersGetNSubproblems(benders));

   assumevarfixed = NULL;
   if( probnumber >= 0 )
      subproblem = SCIPbendersSubproblem(benders, probnumber);
   else
      subproblem = set->scip;

   assert(subproblem != NULL);

   convexcons = FALSE;
   discretevar = FALSE;
   isnonlinear = FALSE;

   /* getting the number of integer and binary variables to determine the problem type */
   SCIP_CALL( SCIPgetVarsData(subproblem, &vars, &nvars, &nbinvars, &nintvars, &nimplintvars, NULL) );

<<<<<<< HEAD
      /* the subproblem SCIP instance could be set to NULL. This is because user defined subproblem solving methods
       * could be used that don't solve a SCIP instance. Thus, the following setup of the subproblem SCIP instance is
       * not required.
       *
       * NOTE: since the subproblems are supplied as NULL pointers, the internal convexity check can not be performed.
       * The user needs to specify whether the subproblems are convex or not.
       */
      if( subproblem != NULL )
      {
         /* setting global limits for the subproblems. This overwrites the limits set by the user */
         SCIP_CALL( SCIPsetIntParam(subproblem, "limits/maxorigsol", 0) );

         /* getting the number of integer and binary variables to determine the problem type */
         SCIP_CALL( SCIPgetVarsData(subproblem, &vars, &nvars, NULL, NULL, NULL, NULL) );

         /* The objective function coefficients of the master problem are set to zero. This is necessary for the Benders'
          * decomposition algorithm, since the cut methods and the objective function check assumes that the objective
          * coefficients of the master problem variables are zero.
          *
          * This only occurs if the Benders' decomposition is not a copy. It is assumed that the correct objective
          * coefficients are given during the first subproblem creation.
          *
          * If the subproblems were copied, then the master variables will be checked to ensure that they have a zero
          * objective value.
          */
         if( !benders->iscopy || benders->threadsafe )
         {
            SCIP_Bool objchanged = FALSE;

            assert(SCIPgetStage(subproblem) == SCIP_STAGE_PROBLEM);
            for( j = 0; j < nvars; j++ )
            {
               /* retrieving the master problem variable */
               SCIP_CALL( SCIPbendersGetVar(benders, set, vars[j], &mastervar, -1) );

               /* if mastervar is not NULL, then the subproblem variable has a corresponding master problem variable */
               if( mastervar != NULL && !SCIPisZero(subproblem, SCIPvarGetObj(vars[j])) )
               {
                  SCIPverbMessage(subproblem, SCIP_VERBLEVEL_FULL, NULL, "Benders' decomposition: Changing the objective "
                     "coefficient of copy of master problem variable <%s> in subproblem %d to zero.\n",
                     SCIPvarGetName(mastervar), i);
                  /* changing the subproblem variable objective coefficient to zero */
                  SCIP_CALL( SCIPchgVarObj(subproblem, vars[j], 0.0) );

                  objchanged = TRUE;
               }
            }

            if( objchanged )
            {
               SCIPverbMessage(subproblem, SCIP_VERBLEVEL_HIGH, NULL, "Benders' decomposition: Objective coefficients of "
                  "copied of master problem variables has been changed to zero.\n");
            }
=======
   /* if there are any binary, integer or implied integer variables, then the subproblems is marked as non-convex */
   if( nbinvars != 0 || nintvars != 0 || nimplintvars != 0 )
   {
      discretevar = TRUE;
   }

   /* get pointers to linear constraints handlers, so can avoid string comparisons */
   linearconshdlrs[0] = SCIPfindConshdlr(subproblem, "knapsack");
   linearconshdlrs[1] = SCIPfindConshdlr(subproblem, "linear");
   linearconshdlrs[2] = SCIPfindConshdlr(subproblem, "logicor");
   linearconshdlrs[3] = SCIPfindConshdlr(subproblem, "setppc");
   linearconshdlrs[4] = SCIPfindConshdlr(subproblem, "varbound");

   /* Get pointers to interesting nonlinear constraint handlers, if we also have an NLP solver to solve NLPs.
    * If there is no NLP solver, but there are (convex) nonlinear constraints, then the LP relaxation of subproblems
    * will (currently) not be sufficient to solve subproblems to optimality. Thus, we also take the presence of convex
    * nonlinear constraints as signal for having to solve the CIP eventually, thus, by abuse of notation,
    * return not-convex here. In summary, we do not need to have a special look onto non-linear constraints
    * if no NLP solver is present, and can treat them as any other constraint that is not of linear type.
    */
   if( SCIPgetNNlpis(subproblem) > 0 )
   {
      conshdlr_nonlinear = SCIPfindConshdlr(subproblem, "nonlinear");
      conshdlr_quadratic = SCIPfindConshdlr(subproblem, "quadratic");
      conshdlr_abspower = SCIPfindConshdlr(subproblem, "abspower");
   }

   /* if the quadratic constraint handler exists, then we create a hashmap of variables that can be assumed to be fixed.
    * These variables correspond to the copies of the master variables in the subproblem
    */
   if( probnumber >= 0 && conshdlr_quadratic != NULL )
   {
      SCIP_VAR* mappedvar;

      SCIP_CALL( SCIPhashmapCreate(&assumevarfixed, SCIPblkmem(set->scip), SCIPgetNVars(subproblem)) );

      /* finding the subproblem variables that correspond to master variables */
      for( i = 0; i < nvars; i++ )
      {
         /* getting the corresponding master problem variable for the given variable */
         SCIP_CALL( SCIPbendersGetVar(benders, set, vars[i], &mappedvar, -1) );

         /* if the mapped variable is not NULL, then it must be stored as a possible fixed variable */
         if( mappedvar != NULL )
         {
            SCIP_CALL( SCIPhashmapInsert(assumevarfixed, vars[i], vars[i]) );
         }
      }
   }

   for( i = 0; i < SCIPgetNOrigConss(subproblem); ++i )
   {
      cons = SCIPgetOrigConss(subproblem)[i];
      conshdlr = SCIPconsGetHdlr(cons);

      for( j = 0; j < NLINEARCONSHDLRS; ++j )
         if( conshdlr == linearconshdlrs[j] )
            break;

      /* if linear constraint, then we are good */
      if( j < NLINEARCONSHDLRS )
      {
#ifdef SCIP_MOREDEBUG
         SCIPdebugMsg(subproblem, "subproblem <%s>: constraint <%s> is linear\n", SCIPgetProbName(subproblem), SCIPconsGetName(cons));
#endif
         continue;
      }

      /* if cons_nonlinear (and conshdlr_nonlinear != NULL), then check whether convex */
      if( conshdlr == conshdlr_nonlinear )
      {
         SCIP_EXPRCURV curvature;

         isnonlinear = TRUE;

         SCIP_CALL( SCIPgetCurvatureNonlinear(subproblem, cons, TRUE, &curvature) );
         if( ((SCIPisInfinity(subproblem, -SCIPgetLhsNonlinear(subproblem, cons)) || (curvature & SCIP_EXPRCURV_CONCAVE) == SCIP_EXPRCURV_CONCAVE)) &&
             ((SCIPisInfinity(subproblem,  SCIPgetRhsNonlinear(subproblem, cons)) || (curvature & SCIP_EXPRCURV_CONVEX) == SCIP_EXPRCURV_CONVEX)) )
         {
#ifdef SCIP_MOREDEBUG
            SCIPdebugMsg(subproblem, "subproblem <%s>: nonlinear constraint <%s> is convex\n", SCIPgetProbName(subproblem), SCIPconsGetName(cons));
#endif
            continue;
         }
         else
         {
#ifdef SCIP_MOREDEBUG
            SCIPdebugMsg(subproblem, "subproblem <%s>: nonlinear constraint <%s> is not convex\n", SCIPgetProbName(subproblem), SCIPconsGetName(cons));
#endif
            goto TERMINATE;
>>>>>>> 412a0ac5
         }

<<<<<<< HEAD
         /* checking the convexity of the subproblem. The convexity of the subproblem indicates whether the convex
          * relaxation is a valid relaxation for the problem
          */
         SCIP_CALL( checkSubproblemConvexity(benders, set, i) );

         /* after checking the subproblem for convexity, if the subproblem is convex, then the problem is entered into
          * probing mode. Otherwise, it is initialised as a CIP
          */
         if( SCIPbendersSubproblemIsConvex(benders, i) )
         {
            /* if the user has not implemented a solve subproblem callback, then the subproblem solves are performed
             * internally. To be more efficient the subproblem is put into probing mode. */
            if( benders->benderssolvesubconvex == NULL && benders->benderssolvesub == NULL
               && SCIPgetStage(subproblem) <= SCIP_STAGE_PROBLEM )
            {
               SCIP_CALL( initialiseLPSubproblem(benders, set, i) );
            }
=======
      /* if cons_quadratic (and conshdlr_quadratic != NULL), then check whether convex */
      if( conshdlr == conshdlr_quadratic )
      {
         SCIP_Bool isconvex;
         isnonlinear = TRUE;

         SCIP_CALL( SCIPisConvexConsQuadratic(subproblem, cons, assumevarfixed, &isconvex) );

         if( isconvex )
         {
#ifdef SCIP_MOREDEBUG
            SCIPdebugMsg(subproblem, "subproblem <%s>: quadratic constraint <%s> is convex\n", SCIPgetProbName(subproblem), SCIPconsGetName(cons));
#endif
            continue;
>>>>>>> 412a0ac5
         }
         else
         {
#ifdef SCIP_MOREDEBUG
            SCIPdebugMsg(subproblem, "subproblem <%s>: quadratic constraint <%s> not convex\n", SCIPgetProbName(subproblem), SCIPconsGetName(cons));
#endif
            goto TERMINATE;
         }
      }

<<<<<<< HEAD
            /* because the subproblems could be reused in the copy, the event handler is not created again. If the
             * threadsafe is TRUE, then it is assumed that the subproblems are not reused.
             * NOTE: This currently works with the benders_default implementation. It may not be very general. */
            if( benders->benderssolvesubconvex == NULL && benders->benderssolvesub == NULL
               && (!benders->iscopy || benders->threadsafe) )
            {
               SCIP_CALL( SCIPallocBlockMemory(subproblem, &eventhdlrdata_mipnodefocus) );
               SCIP_CALL( SCIPallocBlockMemory(subproblem, &eventhdlrdata_upperbound) );
=======
      /* if cons_abspower (and conshdlr_abspower != NULL), then check whether convex */
      if( conshdlr == conshdlr_abspower )
      {
         isnonlinear = TRUE;

         if( SCIPisConvexAbspower(subproblem, cons) )
         {
#ifdef SCIP_MOREDEBUG
            SCIPdebugMsg(subproblem, "subproblem <%s>: abspower constraint <%s> is convex\n", SCIPgetProbName(subproblem), SCIPconsGetName(cons));
#endif
            continue;
         }
         else
         {
#ifdef SCIP_MOREDEBUG
            SCIPdebugMsg(subproblem, "subproblem <%s>: abspower constraint <%s> not convex\n", SCIPgetProbName(subproblem), SCIPconsGetName(cons));
#endif
            goto TERMINATE;
         }
      }
>>>>>>> 412a0ac5

      /* skip bivariate constraints: they are typically nonconvex
       * skip soc constraints: it would depend how these are represented in the NLP eventually, which could be nonconvex
       */

#ifdef SCIP_MOREDEBUG
      SCIPdebugMsg(subproblem, "subproblem <%s>: potentially nonconvex constraint <%s>\n", SCIPgetProbName(subproblem), SCIPconsGetName(cons));
#endif
      goto TERMINATE;
   }

   /* if we made it until here, then all constraints are known and convex */
   convexcons = TRUE;

TERMINATE:
   /* setting the flag for the convexity of the subproblem. If convexity doesn't need to be checked, then it is assumed
    * that the subproblems are convex. However, if there are discrete variables, then the problem must be set as
    * non-convex. The discrete master variables will be changed to continuous, but this will happen at the first call to
    * SCIPbendersSetupSubproblem
    */
   if( probnumber >= 0 )
   {
      convexcons = convexcons || !benders->checkconsconvexity;

      if( convexcons && !discretevar )
         SCIPbendersSetSubproblemType(benders, probnumber, SCIP_BENDERSSUBTYPE_CONVEXCONT);
      else if( convexcons && discretevar )
         SCIPbendersSetSubproblemType(benders, probnumber, SCIP_BENDERSSUBTYPE_CONVEXDIS);
      else if( !convexcons && !discretevar )
         SCIPbendersSetSubproblemType(benders, probnumber, SCIP_BENDERSSUBTYPE_NONCONVEXCONT);
      else if( !convexcons && discretevar )
         SCIPbendersSetSubproblemType(benders, probnumber, SCIP_BENDERSSUBTYPE_NONCONVEXDIS);
      else
         SCIPABORT();
   }

   /* setting the non-linear subproblem flag */
   if( probnumber >= 0 )
      SCIPbendersSetSubproblemIsNonlinear(benders, probnumber, isnonlinear);
   else
      SCIPbendersSetMasterIsNonlinear(benders, isnonlinear);

   if( probnumber >= 0 )
   {
      SCIPdebugMsg(subproblem, "subproblem <%s> has been found to be of type %d\n", SCIPgetProbName(subproblem),
         SCIPbendersGetSubproblemType(benders, probnumber));
   }

   /* releasing the fixed variable hashmap */
   if( assumevarfixed != NULL )
      SCIPhashmapFree(&assumevarfixed);

   return SCIP_OKAY;
}

/** creates the subproblems and registers it with the Benders' decomposition struct */
static
SCIP_RETCODE createSubproblems(
   SCIP_BENDERS*         benders,            /**< Benders' decomposition */
   SCIP_SET*             set                 /**< global SCIP settings */
   )
{
   SCIP* subproblem;
   SCIP_EVENTHDLR* eventhdlr;
   SCIP_VAR* mastervar;
   SCIP_VAR** vars;
   int nvars;
   int nsubproblems;
   int i;
   int j;

   assert(benders != NULL);
   assert(set != NULL);

   /* if the subproblems have already been created, then they will not be created again. This is the case if the
    * transformed problem has been freed and then retransformed. The subproblems should only be created when the problem
    * is first transformed. */
   if( benders->subprobscreated )
      return SCIP_OKAY;

   nsubproblems = SCIPbendersGetNSubproblems(benders);

   /* creating all subproblems */
   for( i = 0; i < nsubproblems; i++ )
   {
      /* calling the create subproblem call back method */
      SCIP_CALL( benders->benderscreatesub(set->scip, benders, i) );

      subproblem = SCIPbendersSubproblem(benders, i);

      /* the subproblem SCIP instance could be set to NULL. This is because user defined subproblem solving methods
       * could be used that don't solve a SCIP instance. Thus, the following setup of the subproblem SCIP instance is
       * not required.
       *
       * NOTE: since the subproblems are supplied as NULL pointers, the internal convexity check can not be performed.
       * The user needs to specify whether the subproblems are convex or not.
       */
      if( subproblem != NULL )
      {
         /* setting global limits for the subproblems. This overwrites the limits set by the user */
         SCIP_CALL( SCIPsetIntParam(subproblem, "limits/maxorigsol", 0) );

         /* getting the number of integer and binary variables to determine the problem type */
         SCIP_CALL( SCIPgetVarsData(subproblem, &vars, &nvars, NULL, NULL, NULL, NULL) );

         /* The objective function coefficients of the master problem are set to zero. This is necessary for the Benders'
          * decomposition algorithm, since the cut methods and the objective function check assumes that the objective
          * coefficients of the master problem variables are zero.
          *
          * This only occurs if the Benders' decomposition is not a copy. It is assumed that the correct objective
          * coefficients are given during the first subproblem creation.
          *
          * If the subproblems were copied, then the master variables will be checked to ensure that they have a zero
          * objective value.
          */
         if( !benders->iscopy || benders->threadsafe )
         {
            SCIP_Bool objchanged = FALSE;

            assert(SCIPgetStage(subproblem) == SCIP_STAGE_PROBLEM);
            for( j = 0; j < nvars; j++ )
            {
               /* retrieving the master problem variable */
               SCIP_CALL( SCIPbendersGetVar(benders, set, vars[j], &mastervar, -1) );

               /* if mastervar is not NULL, then the subproblem variable has a corresponding master problem variable */
               if( mastervar != NULL && !SCIPisZero(subproblem, SCIPvarGetObj(vars[j])) )
               {
                  SCIPverbMessage(subproblem, SCIP_VERBLEVEL_FULL, NULL, "Benders' decomposition: Changing the objective "
                     "coefficient of copy of master problem variable <%s> in subproblem %d to zero.\n",
                     SCIPvarGetName(mastervar), i);
                  /* changing the subproblem variable objective coefficient to zero */
                  SCIP_CALL( SCIPchgVarObj(subproblem, vars[j], 0.0) );

                  objchanged = TRUE;
               }
            }

            if( objchanged )
            {
               SCIPverbMessage(subproblem, SCIP_VERBLEVEL_HIGH, NULL, "Benders' decomposition: Objective coefficients of "
                  "copied of master problem variables has been changed to zero.\n");
            }
         }

         /* checking the convexity of the subproblem. The convexity of the subproblem indicates whether the convex
          * relaxation is a valid relaxation for the problem
          */
         SCIP_CALL( checkSubproblemConvexity(benders, set, i) );

         /* if the problem is convex and has nonlinear constraints, then slack variables must be added to each of the
          * constraints
             */
         if( benders->execfeasphase ||
            (SCIPbendersGetSubproblemType(benders, i) <= SCIP_BENDERSSUBTYPE_CONVEXDIS
             && SCIPbendersSubproblemIsNonlinear(benders, i)) )
         {
            /* the slack variables are only added to the subproblem once. If the initialisation methods are called from a
             * copy, then the slack variables are not re-added. Alternatively, if the copy must be threadsafe, then the
             * subproblems are created from scratch again, so the slack variables need to be added.
             */
            if( !benders->iscopy || benders->threadsafe )
            {
               SCIP_CALL( addSlackVarsToConstraints(benders, set, i) );
            }

            /* setting the flag to indicate that slack variables have been added to the subproblem constraints. This is only
             * set if the slack variables have been added at the request of the user.
             */
            if( benders->execfeasphase )
               benders->feasibilityphase = TRUE;
         }

         /* after checking the subproblem for convexity, if the subproblem has convex constraints and continuous variables,
          * then the problem is entered into probing mode. Otherwise, it is initialised as a CIP
          */
         if( SCIPbendersGetSubproblemType(benders, i) == SCIP_BENDERSSUBTYPE_CONVEXCONT )
         {
            /* if the user has not implemented a solve subproblem callback, then the subproblem solves are performed
             * internally. To be more efficient the subproblem is put into probing mode. */
            if( benders->benderssolvesubconvex == NULL && benders->benderssolvesub == NULL
               && SCIPgetStage(subproblem) <= SCIP_STAGE_PROBLEM )
            {
               SCIP_CALL( initialiseLPSubproblem(benders, set, i) );
            }
         }
         else
         {
            SCIP_EVENTHDLRDATA* eventhdlrdata_mipnodefocus;
            SCIP_EVENTHDLRDATA* eventhdlrdata_upperbound;

            /* because the subproblems could be reused in the copy, the event handler is not created again. If the
             * threadsafe is TRUE, then it is assumed that the subproblems are not reused.
             * NOTE: This currently works with the benders_default implementation. It may not be very general. */
            if( benders->benderssolvesubconvex == NULL && benders->benderssolvesub == NULL
               && (!benders->iscopy || benders->threadsafe) )
            {
               SCIP_CALL( SCIPallocBlockMemory(subproblem, &eventhdlrdata_mipnodefocus) );
               SCIP_CALL( SCIPallocBlockMemory(subproblem, &eventhdlrdata_upperbound) );

               SCIP_CALL( initEventhandlerData(subproblem, eventhdlrdata_mipnodefocus) );
               SCIP_CALL( initEventhandlerData(subproblem, eventhdlrdata_upperbound) );

               /* include the first LP solved event handler into the subproblem */
               SCIP_CALL( SCIPincludeEventhdlrBasic(subproblem, &eventhdlr, MIPNODEFOCUS_EVENTHDLR_NAME,
                     MIPNODEFOCUS_EVENTHDLR_DESC, eventExecBendersMipnodefocus, eventhdlrdata_mipnodefocus) );
               SCIP_CALL( SCIPsetEventhdlrInitsol(subproblem, eventhdlr, eventInitsolBendersMipnodefocus) );
               SCIP_CALL( SCIPsetEventhdlrExitsol(subproblem, eventhdlr, eventExitsolBendersMipnodefocus) );
               SCIP_CALL( SCIPsetEventhdlrExit(subproblem, eventhdlr, eventExitBendersMipnodefocus) );
               SCIP_CALL( SCIPsetEventhdlrFree(subproblem, eventhdlr, eventFreeBendersMipnodefocus) );
               assert(eventhdlr != NULL);

               /* include the upper bound interrupt event handler into the subproblem */
               SCIP_CALL( SCIPincludeEventhdlrBasic(subproblem, &eventhdlr, UPPERBOUND_EVENTHDLR_NAME,
                     UPPERBOUND_EVENTHDLR_DESC, eventExecBendersUpperbound, eventhdlrdata_upperbound) );
               SCIP_CALL( SCIPsetEventhdlrInitsol(subproblem, eventhdlr, eventInitsolBendersUpperbound) );
               SCIP_CALL( SCIPsetEventhdlrExitsol(subproblem, eventhdlr, eventExitsolBendersUpperbound) );
               SCIP_CALL( SCIPsetEventhdlrExit(subproblem, eventhdlr, eventExitBendersUpperbound) );
               SCIP_CALL( SCIPsetEventhdlrFree(subproblem, eventhdlr, eventFreeBendersUpperbound) );
               assert(eventhdlr != NULL);
            }
         }
      }
   }

   /* checking the convexity of the master problem. This information is useful for the cut generation methods, such as
    * non-good and integer cuts
    */
   SCIP_CALL( checkSubproblemConvexity(benders, set, -1) );

   benders->subprobscreated = TRUE;

   return SCIP_OKAY;
}


/** initializes Benders' decomposition */
SCIP_RETCODE SCIPbendersInit(
   SCIP_BENDERS*         benders,            /**< Benders' decomposition */
   SCIP_SET*             set                 /**< global SCIP settings */
   )
{
   int i;

   assert(benders != NULL);
   assert(set != NULL);

   if( benders->initialized )
   {
      SCIPerrorMessage("Benders' decomposition <%s> already initialized\n", benders->name);
      return SCIP_INVALIDCALL;
   }

   if( set->misc_resetstat )
   {
      SCIPclockReset(benders->setuptime);
      SCIPclockReset(benders->bendersclock);

      benders->ncalls = 0;
      benders->ncutsfound = 0;
      benders->ntransferred = 0;
   }

   /* start timing */
   SCIPclockStart(benders->setuptime, set);

   if( benders->bendersinit != NULL )
   {
      SCIP_CALL( benders->bendersinit(set->scip, benders) );
   }

   benders->initialized = TRUE;

   /* if the Benders' decomposition is a copy, then the auxiliary variables already exist. So they are registered with
    * the Benders' decomposition struct during the init stage. If the Benders' decomposition is not a copy, then the
    * auxiliary variables need to be created, which occurs in the initpre stage
    */
   if( benders->iscopy )
   {
      /* the copied auxiliary variables must be assigned to the target Benders' decomposition */
      SCIP_CALL( assignAuxiliaryVariables(set->scip, benders) );
   }

   /* creates the subproblems and sets up the probing mode for LP subproblems. This function calls the benderscreatesub
    * callback. */
   SCIP_CALL( createSubproblems(benders, set) );

   /* storing the solution tolerance set by the SCIP parameters */
   SCIP_CALL( SCIPsetGetRealParam(set, "benders/solutiontol", &benders->solutiontol) );

   /* allocating memory for the stored constraints array */
   if( benders->storedcutssize == 0 )
   {
      SCIP_ALLOC( BMSallocBlockMemoryArray(SCIPblkmem(set->scip), &benders->storedcuts, BENDERS_ARRAYSIZE) );
      benders->storedcutssize = BENDERS_ARRAYSIZE;
      benders->nstoredcuts = 0;
   }

   /* initialising the Benders' cuts */
   SCIPbendersSortBenderscuts(benders);
   for( i = 0; i < benders->nbenderscuts; i++ )
   {
      SCIP_CALL( SCIPbenderscutInit(benders->benderscuts[i], set) );
   }

   /* stop timing */
   SCIPclockStop(benders->setuptime, set);

   return SCIP_OKAY;
}


/** Transfers Benders' cuts that were generated while solving a sub-SCIP to the original SCIP instance. This involves
 *  creating a constraint/cut that is equivalent to the generated cut in the sub-SCIP. This new constraint/cut is then
 *  added to the original SCIP instance.
 */
static
SCIP_RETCODE createAndAddTransferredCut(
   SCIP*                 sourcescip,         /**< the source SCIP from when the Benders' decomposition was copied */
   SCIP_BENDERS*         benders,            /**< the Benders' decomposition structure of the sub SCIP */
   SCIP_VAR**            vars,               /**< the variables from the source constraint */
   SCIP_Real*            vals,               /**< the coefficients of the variables in the source constriant */
   SCIP_Real             lhs,                /**< the LHS of the source constraint */
   SCIP_Real             rhs,                /**< the RHS of the source constraint */
   int                   nvars               /**< the number of variables in the source constraint */
   )
{
   SCIP_BENDERS* sourcebenders;     /* the Benders' decomposition of the source SCIP */
   SCIP_CONSHDLR* consbenders;      /* a helper variable for the Benders' decomposition constraint handler */
   SCIP_CONS* transfercons = NULL;  /* the constraint that is generated to transfer the constraints/cuts */
   SCIP_ROW* transfercut = NULL;    /* the cut that is generated to transfer the constraints/cuts */
   SCIP_VAR* sourcevar;             /* the source variable that will be added to the transferred cut */
   SCIP_VAR* origvar;
   SCIP_Real scalar;
   SCIP_Real constant;
   char cutname[SCIP_MAXSTRLEN];    /* the name of the transferred cut */
   int i;
   SCIP_Bool fail;

   assert(sourcescip != NULL);
   assert(benders != NULL);
   assert(vars != NULL);
   assert(vals != NULL);

   /* retrieving the source Benders' decomposition structure */
   sourcebenders = SCIPfindBenders(sourcescip, SCIPbendersGetName(benders));

   /* retrieving the Benders' decomposition constraint handler */
   consbenders = SCIPfindConshdlr(sourcescip, "benders");

   /* setting the name of the transferred cut */
   (void) SCIPsnprintf(cutname, SCIP_MAXSTRLEN, "transferredcut_%d",
      SCIPbendersGetNTransferredCuts(sourcebenders) );

   /* TODO: It could be more efficient to pass an updated vars array with the vals array to the
    * SCIPcreateConsBasicLinear/SCIPcreateEmptyRowConshdlr. This should be implemented to improve the performance of the
    * Large Neighbourhood Benders Search.
    */

   /* creating an empty row/constraint for the transferred cut */
   if( sourcebenders->cutsasconss )
   {
      SCIP_CALL( SCIPcreateConsBasicLinear(sourcescip, &transfercons, cutname, 0, NULL, NULL, lhs, rhs) );
      SCIP_CALL( SCIPsetConsRemovable(sourcescip, transfercons, TRUE) );
   }
   else
   {
      SCIP_CALL( SCIPcreateEmptyRowConshdlr(sourcescip, &transfercut, consbenders, cutname, lhs, rhs, FALSE,
            FALSE, TRUE) );
   }

   fail = FALSE;
   for( i = 0; i < nvars; i++ )
   {
      /* getting the original variable for the transformed variable */
      origvar = vars[i];
      scalar = 1.0;
      constant = 0.0;
      SCIP_CALL( SCIPvarGetOrigvarSum(&origvar, &scalar, &constant) );

      /* getting the source var from the hash map */
      sourcevar = (SCIP_VAR*) SCIPhashmapGetImage(benders->mastervarsmap, origvar);

      /* if the source variable is not found, then the mapping in incomplete. So the constraint can not be
       * transferred. */
      if( sourcevar == NULL )
      {
         fail = TRUE;
         break;
      }

      if( sourcebenders->cutsasconss )
      {
         assert( transfercons != NULL );
         SCIP_CALL( SCIPaddCoefLinear(sourcescip, transfercons, sourcevar, vals[i]) );    /*lint !e644*/
      }
      else
      {
         assert( transfercut != NULL );
         SCIP_CALL( SCIPaddVarToRow(sourcescip, transfercut, sourcevar, vals[i]) );       /*lint !e644*/
      }
   }

   /* if all of the source variables were found to generate the cut */
   if( !fail )
   {
      if( sourcebenders->cutsasconss )
      {
         SCIP_CALL( SCIPaddCons(sourcescip, transfercons) );
      }
      else
      {
         SCIP_CALL( SCIPaddPoolCut(sourcescip, transfercut) );
      }

      sourcebenders->ntransferred++;
   }

   /* release the row/constraint */
   if( sourcebenders->cutsasconss )
   {
      /* only release if the creation of the constraint failed. */
      SCIP_CALL( SCIPreleaseCons(sourcescip, &transfercons) );
   }
   else
   {
      SCIP_CALL( SCIPreleaseRow(sourcescip, &transfercut) );
   }

   return SCIP_OKAY;
}


/** transfers the cuts generated in a subscip to the source scip */
static
SCIP_RETCODE transferBendersCuts(
   SCIP*                 sourcescip,         /**< the source SCIP from when the Benders' decomposition was copied */
   SCIP*                 subscip,            /**< the sub SCIP where the Benders' cuts were generated */
   SCIP_BENDERS*         benders             /**< the Benders' decomposition structure of the sub SCIP */
   )
{
   SCIP_BENDERS* sourcebenders;     /* the Benders' decomposition of the source SCIP */
   SCIP_VAR** vars;                 /* the variables of the added constraint/row */
   SCIP_Real* vals;                 /* the values of the added constraint/row */
   SCIP_Real lhs;                   /* the LHS of the added constraint/row */
   SCIP_Real rhs;                   /* the RHS of the added constraint/row */
   int naddedcuts;
   int nvars;
   int i;

   assert(subscip != NULL);
   assert(benders != NULL);

   /* retrieving the source Benders' decomposition structure */
   sourcebenders = SCIPfindBenders(sourcescip, SCIPbendersGetName(benders));

   /* exit if the cuts should not be transferred from the sub SCIP to the source SCIP. */
   if( !sourcebenders->transfercuts || benders->mastervarsmap == NULL )
      return SCIP_OKAY;

   /* retrieving the number of stored Benders' cuts */
   naddedcuts =  SCIPbendersGetNStoredCuts(benders);

   /* looping over all added cuts to construct the cut for the source scip */
   for( i = 0; i < naddedcuts; i++ )
   {
      /* collecting the variable information from the constraint */
      SCIP_CALL( SCIPbendersGetStoredCutData(benders, i, &vars, &vals, &lhs, &rhs, &nvars) );

      if( nvars > 0 )
      {
         /* create and add the cut to be transferred from the sub SCIP to the source SCIP */
         SCIP_CALL( createAndAddTransferredCut(sourcescip, benders, vars, vals, lhs, rhs, nvars) );
      }
   }

   return SCIP_OKAY;
}


/** calls exit method of Benders' decomposition */
SCIP_RETCODE SCIPbendersExit(
   SCIP_BENDERS*         benders,            /**< Benders' decomposition */
   SCIP_SET*             set                 /**< global SCIP settings */
   )
{
   int nsubproblems;
   int i;

   assert(benders != NULL);
   assert(set != NULL);

   if( !benders->initialized )
   {
      SCIPerrorMessage("Benders' decomposition <%s> not initialized\n", benders->name);
      return SCIP_INVALIDCALL;
   }

   /* start timing */
   SCIPclockStart(benders->setuptime, set);

   if( benders->bendersexit != NULL )
   {
      SCIP_CALL( benders->bendersexit(set->scip, benders) );
   }

   /* if the Benders' decomposition is a copy, then is a variable mapping was provided, then the generated cuts will
    * be transferred to the source scip
    */
   if( benders->iscopy && benders->mastervarsmap != NULL )
   {
      SCIP_CALL( transferBendersCuts(benders->sourcescip, set->scip, benders) );
   }

   /* releasing the stored constraints */
   for( i = benders->nstoredcuts - 1; i >= 0; i-- )
   {
      SCIPfreeBlockMemoryArray(set->scip, &benders->storedcuts[i]->vals, benders->storedcuts[i]->nvars);
      SCIPfreeBlockMemoryArray(set->scip, &benders->storedcuts[i]->vars, benders->storedcuts[i]->nvars);
      SCIPfreeBlockMemory(set->scip, &benders->storedcuts[i]); /*lint !e866*/
   }

   BMSfreeBlockMemoryArray(SCIPblkmem(set->scip), &benders->storedcuts, benders->storedcutssize);
   benders->storedcutssize = 0;
   benders->nstoredcuts = 0;

   /* releasing all of the auxiliary variables */
   nsubproblems = SCIPbendersGetNSubproblems(benders);
   for( i = 0; i < nsubproblems; i++ )
   {
      /* it is possible that the master problem is not solved. As such, the auxiliary variables will not be created. So
       * we don't need to release the variables
       */
      if( benders->auxiliaryvars[i] != NULL )
      {
         /* we need to remove the locks from the auxiliary variables. This will be called always for the highest priority
          * Benders' plugin and others if the auxiliary variables are not shared
          */
         if( !benders->iscopy && SCIPvarGetNLocksDown(benders->auxiliaryvars[i]) > 0 )
            SCIP_CALL( SCIPaddVarLocksType(set->scip, benders->auxiliaryvars[i], SCIP_LOCKTYPE_MODEL, -1, 0) );

         SCIP_CALL( SCIPreleaseVar(set->scip, &benders->auxiliaryvars[i]) );
      }
   }

   /* if a corepoint has been used for cut strengthening, then this needs to be freed */
   if( benders->corepoint != NULL )
   {
      SCIP_CALL( SCIPfreeSol(set->scip, &benders->corepoint) );
   }

   /* calling the exit method for the Benders' cuts */
   SCIPbendersSortBenderscuts(benders);
   for( i = 0; i < benders->nbenderscuts; i++ )
   {
      SCIP_CALL( SCIPbenderscutExit(benders->benderscuts[i], set) );
   }

   benders->initialized = FALSE;

   /* stop timing */
   SCIPclockStop(benders->setuptime, set);

   return SCIP_OKAY;
}

/** Checks whether a subproblem is independent. */
static
SCIP_RETCODE checkSubproblemIndependence(
   SCIP*                 scip,               /**< the SCIP data structure */
   SCIP_BENDERS*         benders             /**< Benders' decomposition */
   )
{
   SCIP_VAR** vars;
   int nvars;
   int nsubproblems;
   int i;
   int j;

   assert(scip != NULL);
   assert(benders != NULL);

   /* retrieving the master problem variables */
   SCIP_CALL( SCIPgetVarsData(scip, &vars, &nvars, NULL, NULL, NULL, NULL) );

   nsubproblems = SCIPbendersGetNSubproblems(benders);

   /* looping over all subproblems to check whether there exists at least one master problem variable */
   for( i = 0; i < nsubproblems; i++ )
   {
      SCIP_Bool independent = FALSE;

      /* if there are user defined solving or freeing functions, then it is not possible to declare the independence of
       * the subproblems.
       */
      if( benders->benderssolvesubconvex == NULL && benders->benderssolvesub == NULL
         && benders->bendersfreesub == NULL )
      {
         independent = TRUE;

         for( j = 0; j < nvars; j++ )
         {
            SCIP_VAR* subprobvar;

            /* getting the subproblem problem variable corresponding to the master problem variable */
            SCIP_CALL( SCIPgetBendersSubproblemVar(scip, benders, vars[j], &subprobvar, i) );

            /* if the subporblem variable is not NULL, then the subproblem depends on the master problem */
            if( subprobvar != NULL )
            {
               independent = FALSE;
               break;
            }
         }

         /* setting the independent flag */
         SCIPbendersSetSubproblemIsIndependent(benders, i, independent);
      }
   }

   return SCIP_OKAY;
}

/** informs the Benders' decomposition that the presolving process is being started */
SCIP_RETCODE SCIPbendersInitpre(
   SCIP_BENDERS*         benders,            /**< Benders' decomposition */
   SCIP_SET*             set,                /**< global SCIP settings */
   SCIP_STAT*            stat                /**< dynamic problem statistics */
   )
{
   assert(benders != NULL);
   assert(set != NULL);
   assert(stat != NULL);

   /* if the Benders' decomposition is the original, then the auxiliary variables need to be created. If the Benders'
    * decomposition is a copy, then the auxiliary variables already exist. The assignment of the auxiliary variables
    * occurs in bendersInit
    */
   if( !benders->iscopy )
   {
      /* check the subproblem independence. This check is only performed if the user has not implemented a solve
       * subproblem function.
       */
      if( benders->benderssolvesubconvex == NULL && benders->benderssolvesub == NULL )
        SCIP_CALL( checkSubproblemIndependence(set->scip, benders) );

      /* adding the auxiliary variables to the master problem */
      SCIP_CALL( addAuxiliaryVariablesToMaster(set->scip, benders) );
   }

   /* call presolving initialization method of Benders' decomposition */
   if( benders->bendersinitpre != NULL )
   {
      /* start timing */
      SCIPclockStart(benders->setuptime, set);

      SCIP_CALL( benders->bendersinitpre(set->scip, benders) );

      /* stop timing */
      SCIPclockStop(benders->setuptime, set);
   }

   return SCIP_OKAY;
}


/** informs the Benders' decomposition that the presolving process has completed */
SCIP_RETCODE SCIPbendersExitpre(
   SCIP_BENDERS*         benders,            /**< Benders' decomposition */
   SCIP_SET*             set,                /**< global SCIP settings */
   SCIP_STAT*            stat                /**< dynamic problem statistics */
   )
{
   assert(benders != NULL);
   assert(set != NULL);
   assert(stat != NULL);

   /* call presolving  deinitialization method of Benders' decomposition */
   if( benders->bendersexitpre != NULL )
   {
      /* start timing */
      SCIPclockStart(benders->setuptime, set);

      SCIP_CALL( benders->bendersexitpre(set->scip, benders) );

      /* stop timing */
      SCIPclockStop(benders->setuptime, set);
   }

   return SCIP_OKAY;
}

/** informs Benders' decomposition that the branch and bound process is being started */
SCIP_RETCODE SCIPbendersInitsol(
   SCIP_BENDERS*         benders,            /**< Benders' decomposition */
   SCIP_SET*             set                 /**< global SCIP settings */
   )
{
   int i;

   assert(benders != NULL);
   assert(set != NULL);

   /* call solving process initialization method of Benders' decomposition */
   if( benders->bendersinitsol != NULL )
   {
      /* start timing */
      SCIPclockStart(benders->setuptime, set);

      SCIP_CALL( benders->bendersinitsol(set->scip, benders) );

      /* stop timing */
      SCIPclockStop(benders->setuptime, set);
   }

   /* calling the initsol method for the Benders' cuts */
   SCIPbendersSortBenderscuts(benders);
   for( i = 0; i < benders->nbenderscuts; i++ )
   {
      SCIP_CALL( SCIPbenderscutInitsol(benders->benderscuts[i], set) );
   }

   return SCIP_OKAY;
}

/** informs Benders' decomposition that the branch and bound process data is being freed */
SCIP_RETCODE SCIPbendersExitsol(
   SCIP_BENDERS*         benders,            /**< Benders' decomposition */
   SCIP_SET*             set                 /**< global SCIP settings */
   )
{
   int nsubproblems;
   int i;

   assert(benders != NULL);
   assert(set != NULL);

   nsubproblems = SCIPbendersGetNSubproblems(benders);
   /* freeing all subproblems that are independent, this is because they have not bee freed during the subproblem
    * solving loop.
    */
   for( i = 0; i < nsubproblems; i++ )
   {
      if( SCIPbendersSubproblemIsIndependent(benders, i) )
      {
         /* disabling the independence of the subproblem so that it can be freed */
         SCIPbendersSetSubproblemIsIndependent(benders, i, FALSE);

         /* freeing the independent subproblem */
         SCIP_CALL( SCIPbendersFreeSubproblem(benders, set, i) );
      }
   }

   /* call solving process deinitialization method of Benders' decomposition */
   if( benders->bendersexitsol != NULL )
   {
      /* start timing */
      SCIPclockStart(benders->setuptime, set);

      SCIP_CALL( benders->bendersexitsol(set->scip, benders) );

      /* stop timing */
      SCIPclockStop(benders->setuptime, set);
   }

   /* sorting the Benders' decomposition cuts in order of priority. Only a single cut is generated for each subproblem
    * per solving iteration. This is particularly important in the case of the optimality and feasibility cuts. Since
    * these work on two different solutions to the subproblem, it is not necessary to generate both cuts. So, once the
    * feasibility cut is generated, then no other cuts will be generated.
    */
   SCIPbendersSortBenderscuts(benders);

   /* calling the exitsol method for the Benders' cuts */
   for( i = 0; i < benders->nbenderscuts; i++ )
   {
      SCIP_CALL( SCIPbenderscutExitsol(benders->benderscuts[i], set) );
   }

   return SCIP_OKAY;
}

/** activates Benders' decomposition such that it is called in LP solving loop */
SCIP_RETCODE SCIPbendersActivate(
   SCIP_BENDERS*         benders,            /**< the Benders' decomposition structure */
   SCIP_SET*             set,                /**< global SCIP settings */
   int                   nsubproblems        /**< the number subproblems used in this decomposition */
   )
{
   SCIP_EVENTHDLR* eventhdlr;
   SCIP_EVENTHDLRDATA* eventhdlrdata;
   int i;

   assert(benders != NULL);
   assert(set != NULL);
   assert(set->stage == SCIP_STAGE_INIT || set->stage == SCIP_STAGE_PROBLEM);

   if( !benders->active )
   {
      benders->active = TRUE;
      set->nactivebenders++;
      set->benderssorted = FALSE;

      benders->nsubproblems = nsubproblems;
      benders->nactivesubprobs = nsubproblems;
      benders->prevlowerbound = -SCIPsetInfinity(set);
      benders->strengthenround = FALSE;

      /* allocating memory for the subproblems arrays */
      SCIP_ALLOC( BMSallocMemoryArray(&benders->subproblems, benders->nsubproblems) );
      SCIP_ALLOC( BMSallocMemoryArray(&benders->auxiliaryvars, benders->nsubproblems) );
      SCIP_ALLOC( BMSallocMemoryArray(&benders->solvestat, benders->nsubproblems) );
      SCIP_ALLOC( BMSallocMemoryArray(&benders->subprobobjval, benders->nsubproblems) );
      SCIP_ALLOC( BMSallocMemoryArray(&benders->bestsubprobobjval, benders->nsubproblems) );
      SCIP_ALLOC( BMSallocMemoryArray(&benders->subproblowerbound, benders->nsubproblems) );
      SCIP_ALLOC( BMSallocMemoryArray(&benders->subprobtype, benders->nsubproblems) );
      SCIP_ALLOC( BMSallocMemoryArray(&benders->subprobisconvex, benders->nsubproblems) );
      SCIP_ALLOC( BMSallocMemoryArray(&benders->subprobisnonlinear, benders->nsubproblems) );
      SCIP_ALLOC( BMSallocMemoryArray(&benders->subprobsetup, benders->nsubproblems) );
      SCIP_ALLOC( BMSallocMemoryArray(&benders->indepsubprob, benders->nsubproblems) );
      SCIP_ALLOC( BMSallocMemoryArray(&benders->subprobenabled, benders->nsubproblems) );
      SCIP_ALLOC( BMSallocMemoryArray(&benders->mastervarscont, benders->nsubproblems) );

      /* creating the priority queue for the subproblem solving status */
      SCIP_CALL( SCIPpqueueCreate(&benders->subprobqueue, benders->nsubproblems, 1.1,
            benders->benderssubcomp == NULL ? benderssubcompdefault : benders->benderssubcomp) );


      for( i = 0; i < benders->nsubproblems; i++ )
      {
         SCIP_SUBPROBLEMSOLVESTAT* solvestat;

         benders->subproblems[i] = NULL;
         benders->auxiliaryvars[i] = NULL;
         benders->subprobobjval[i] = SCIPsetInfinity(set);
         benders->bestsubprobobjval[i] = SCIPsetInfinity(set);
         benders->subproblowerbound[i] = -SCIPsetInfinity(set);
         benders->subprobtype[i] = SCIP_BENDERSSUBTYPE_UNKNOWN;
         benders->subprobisconvex[i] = FALSE;
         benders->subprobisnonlinear[i] = FALSE;
         benders->subprobsetup[i] = FALSE;
         benders->indepsubprob[i] = FALSE;
         benders->subprobenabled[i] = TRUE;
         benders->mastervarscont[i] = FALSE;

         /* initialising the subproblem solving status */
         SCIP_ALLOC( BMSallocMemory(&solvestat) );
         solvestat->idx = i;
         solvestat->ncalls = 0;
         solvestat->avgiter = 0;
         benders->solvestat[i] = solvestat;

         /* inserting the initial elements into the priority queue */
         SCIP_CALL( SCIPpqueueInsert(benders->subprobqueue, benders->solvestat[i]) );
      }

      /* adding an eventhandler for updating the lower bound when the root node is solved. */
      eventhdlrdata = (SCIP_EVENTHDLRDATA*)benders;

      /* include event handler into SCIP */
      SCIP_CALL( SCIPincludeEventhdlrBasic(set->scip, &eventhdlr, NODESOLVED_EVENTHDLR_NAME, NODESOLVED_EVENTHDLR_DESC,
            eventExecBendersNodesolved, eventhdlrdata) );
      SCIP_CALL( SCIPsetEventhdlrInitsol(set->scip, eventhdlr, eventInitsolBendersNodesolved) );
      assert(eventhdlr != NULL);
   }

   return SCIP_OKAY;
}

/** deactivates Benders' decomposition such that it is no longer called in LP solving loop */
SCIP_RETCODE SCIPbendersDeactivate(
   SCIP_BENDERS*         benders,            /**< the Benders' decomposition structure */
   SCIP_SET*             set                 /**< global SCIP settings */
   )
{
   int i;

   assert(benders != NULL);
   assert(set != NULL);
   assert(set->stage == SCIP_STAGE_INIT || set->stage == SCIP_STAGE_PROBLEM);

   if( benders->active )
   {
      int nsubproblems;

      nsubproblems = SCIPbendersGetNSubproblems(benders);

#ifndef NDEBUG
      /* checking whether the auxiliary variables and subproblems are all NULL */
      for( i = 0; i < nsubproblems; i++ )
         assert(benders->auxiliaryvars[i] == NULL);
#endif

      /* if the subproblems were created by the Benders' decomposition core, then they need to be freed */
      if( benders->freesubprobs )
      {
         for( i = SCIPbendersGetNSubproblems(benders) - 1; i >= 0; i-- )
         {
            SCIP* subproblem = SCIPbendersSubproblem(benders, i);
            SCIP_CALL( SCIPfree(&subproblem) );
         }
      }

      benders->active = FALSE;
      set->nactivebenders--;
      set->benderssorted = FALSE;

      /* freeing the priority queue memory */
      SCIPpqueueFree(&benders->subprobqueue);

      for( i = nsubproblems - 1; i >= 0; i-- )
         BMSfreeMemory(&benders->solvestat[i]);

      /* freeing the memory allocated during the activation of the Benders' decomposition */
      BMSfreeMemoryArray(&benders->mastervarscont);
      BMSfreeMemoryArray(&benders->subprobenabled);
      BMSfreeMemoryArray(&benders->indepsubprob);
      BMSfreeMemoryArray(&benders->subprobsetup);
      BMSfreeMemoryArray(&benders->subprobisnonlinear);
      BMSfreeMemoryArray(&benders->subprobisconvex);
      BMSfreeMemoryArray(&benders->subprobtype);
      BMSfreeMemoryArray(&benders->subproblowerbound);
      BMSfreeMemoryArray(&benders->bestsubprobobjval);
      BMSfreeMemoryArray(&benders->subprobobjval);
      BMSfreeMemoryArray(&benders->auxiliaryvars);
      BMSfreeMemoryArray(&benders->solvestat);
      BMSfreeMemoryArray(&benders->subproblems);
   }

   return SCIP_OKAY;
}

/** returns whether the given Benders' decomposition is in use in the current problem */
SCIP_Bool SCIPbendersIsActive(
   SCIP_BENDERS*         benders             /**< the Benders' decomposition structure */
   )
{
   assert(benders != NULL);

   return benders->active;
}

/** updates the lower bound for all auxiliary variables. This is called if the first LP enforced is unbounded. */
static
SCIP_RETCODE updateAuxiliaryVarLowerbound(
   SCIP_BENDERS*         benders,            /**< Benders' decomposition */
   SCIP_SET*             set,                /**< global SCIP settings */
   SCIP_RESULT*          result              /**< the result from updating the auxiliary variable lower bound */
   )
{
   int nsubproblems;
   int i;

   assert(benders != NULL);
   assert(set != NULL);

   (*result) = SCIP_DIDNOTRUN;

   nsubproblems = SCIPbendersGetNSubproblems(benders);

   for( i = 0; i < nsubproblems; i++ )
   {
      SCIP_VAR* auxiliaryvar;
      SCIP_Real lowerbound;
      SCIP_Bool infeasible;

      infeasible = FALSE;

      /* computing the lower bound of the subproblem by solving it without any variable fixings */
      SCIP_CALL( SCIPbendersComputeSubproblemLowerbound(benders, set, i, &lowerbound, &infeasible) );

      /* if the subproblem is infeasible, then the original problem is infeasible */
      if( infeasible )
      {
         (*result) = SCIP_INFEASIBLE;
         break;
      }

      /* retrieving the auxiliary variable */
      auxiliaryvar = SCIPbendersGetAuxiliaryVar(benders, i);

      /* only update the lower bound if it is greater than the current lower bound */
      if( SCIPsetIsGT(set, lowerbound, SCIPvarGetLbGlobal(auxiliaryvar)) )
      {
         SCIPsetDebugMsg(set, "Tightened lower bound of <%s> to %g\n", SCIPvarGetName(auxiliaryvar), lowerbound);
         /* updating the lower bound of the auxiliary variable */
         SCIP_CALL( SCIPchgVarLb(set->scip, auxiliaryvar, lowerbound) );
         (*result) = SCIP_REDUCEDDOM;
      }

      /* stores the lower bound for the subproblem */
      SCIPbendersUpdateSubproblemLowerbound(benders, i, lowerbound);
   }

   return SCIP_OKAY;
}

/** sets the core point used for cut strengthening. If the strenghtenintpoint is set to 'i', then the core point is
 *  reinitialised each time the incumbent is updated
 */
static
SCIP_RETCODE setAndUpdateCorePoint(
   SCIP*                 scip,               /**< the SCIP data structure */
   SCIP_BENDERS*         benders             /**< Benders' decomposition */
   )
{
   SCIP_SOL* bestsol;

   assert(scip != NULL);
   assert(benders != NULL);

   /* if the core point is not NULL and the interior point is not reinitialised, then nothing is done  */
   if( benders->corepoint != NULL && benders->strengthenintpoint != 'i' )
      return SCIP_OKAY;

   bestsol = SCIPgetBestSol(scip);

   /* if the core point should be updated, then this only happens if the incumbent solution has been updated */
   if( benders->strengthenintpoint == 'i' && benders->initcorepoint == bestsol )
      return SCIP_OKAY;

   /* if a corepoint has been used for cut strengthening, then this needs to be freed */
   if( benders->corepoint != NULL )
   {
      SCIP_CALL( SCIPfreeSol(scip, &benders->corepoint) );
   }

   switch( benders->strengthenintpoint )
   {
      SCIP_VAR** vars;
      SCIP_Real timelimit;
      int nvars;
      int i;

      case 'l':
         SCIP_CALL( SCIPcreateLPSol(scip, &benders->corepoint, NULL) );
         SCIP_CALL( SCIPunlinkSol(scip, benders->corepoint) );
         break;
      case 'f':
      case 'i':
         SCIP_CALL( SCIPcreateSolCopy(scip, &benders->corepoint, bestsol) );
         SCIP_CALL( SCIPunlinkSol(scip, benders->corepoint) );
         benders->initcorepoint = bestsol;
         break;
      case 'r':
         /* prepare time limit */
         SCIP_CALL( SCIPgetRealParam(scip, "limits/time", &timelimit) );
         if ( ! SCIPisInfinity(scip, timelimit) )
            timelimit -= SCIPgetSolvingTime(scip);

         /* if there is time remaining, then compute the relative interior point. Otherwise, return the LP solution */
         if ( timelimit > 0.0 )
         {
            SCIPverbMessage(scip, SCIP_VERBLEVEL_MINIMAL, 0, "Computing relative interior point (time limit: %g, iter limit: %d) ...\n", timelimit, INT_MAX);
            SCIP_CALL( SCIPcomputeLPRelIntPoint(scip, TRUE, FALSE, timelimit, INT_MAX, &benders->corepoint) );
         }
         else
         {
            SCIP_CALL( SCIPcreateLPSol(scip, &benders->corepoint, NULL) );
            SCIP_CALL( SCIPunlinkSol(scip, benders->corepoint) );
         }
         break;
      case 'z':
         SCIP_CALL( SCIPcreateSol(scip, &benders->corepoint, NULL) );
         break;
      case 'o':
         SCIP_CALL( SCIPcreateSol(scip, &benders->corepoint, NULL) );

         /* getting the variable data so that the  */
         SCIP_CALL( SCIPgetVarsData(scip, &vars, &nvars, NULL, NULL, NULL, NULL) );

         /* setting all variable values to 1.0 */
         for( i = 0; i < nvars; i++ )
         {
            SCIP_CALL( SCIPsetSolVal(scip, benders->corepoint, vars[i], 1.0) );
         }
         break;
      default:
         SCIP_CALL( SCIPcreateLPSol(scip, &benders->corepoint, NULL) );
         SCIP_CALL( SCIPunlinkSol(scip, benders->corepoint) );
   }

   return SCIP_OKAY;
}

/** performs cut strengthening by using an interior solution to generate cuts */
static
SCIP_RETCODE performInteriorSolCutStrengthening(
   SCIP_BENDERS*         benders,            /**< Benders' decomposition */
   SCIP_SET*             set,                /**< global SCIP settings */
   SCIP_SOL*             sol,                /**< primal CIP solution */
   SCIP_BENDERSENFOTYPE  type,               /**< the type of solution being enforced */
   SCIP_Bool             checkint,           /**< are the subproblems called during a check/enforce of integer sols? */
   SCIP_Bool             perturbsol,         /**< should the solution be perturbed to escape infeasibility? */
   SCIP_Bool*            auxviol,            /**< set to TRUE only if the solution is feasible but the aux vars are violated */
   SCIP_Bool*            infeasible,         /**< is the master problem infeasible with respect to the Benders' cuts? */
   SCIP_Bool*            skipsolve,          /**< should the main solve be skipped as a result of this strengthening? */
   SCIP_RESULT*          result              /**< result of the pricing process */
   )
{
   SCIP_SOL* sepapoint;
   SCIP_VAR** vars;
   int prevcutsfound;
   int nvars;
   int i;

   assert(benders != NULL);
   assert(set != NULL);

   (*result) = SCIP_DIDNOTRUN;
   (*skipsolve) = FALSE;

   /* the cut stabilisation is only performed when enforcing LP solutions. The solution is not NULL if the stabilisation
    * is currently being performed. It is important to avoid recursion
    */
   if( type != SCIP_BENDERSENFOTYPE_LP || sol != NULL )
      return SCIP_OKAY;

   /* checking if a change to the lower bound has occurred */
   if( SCIPsetIsGT(set, SCIPgetLowerbound(set->scip), benders->prevlowerbound)
      || SCIPgetCurrentNode(set->scip) != benders->prevnode )
   {
      benders->prevnode = SCIPgetCurrentNode(set->scip);
      benders->prevlowerbound = SCIPgetLowerbound(set->scip);
      benders->noimprovecount = 0;
   }
   else
      benders->noimprovecount++;

   /* if the number of iterations without improvement exceeds 3*noimprovelimit, then the no stabilisation is performed
    */
   if( benders->noimprovecount > 3*benders->noimprovelimit )
      return SCIP_OKAY;

   /* if there is no incumbent solution, then it is not possible to create the core point and hence the strengthening
    * can not be performed
    */
   if( SCIPgetBestSol(set->scip) == NULL )
      return SCIP_OKAY;

   /* if no LP iterations have been performed since the last call of the cut strenghtening, then the strengthening is
    * aborted
    */
   if( benders->prevnlpiter == SCIPgetNLPIterations(set->scip) )
      return SCIP_OKAY;

   benders->prevnlpiter = SCIPgetNLPIterations(set->scip);

   /* if the separation point solution is NULL, then we create the solution using the current LP relaxation. */
   SCIP_CALL( setAndUpdateCorePoint(set->scip, benders) );

   /* creating the separation point
    * TODO: This could be a little to memory heavy, it may be better just to create the separation point once and then
    * update it each time.
    */
   SCIP_CALL( SCIPcreateLPSol(set->scip, &sepapoint, NULL) );
   SCIP_CALL( SCIPunlinkSol(set->scip, sepapoint) );

   SCIP_CALL( SCIPgetVarsData(set->scip, &vars, &nvars, NULL, NULL, NULL, NULL) );
   assert(vars != NULL);

   /* creating a solution that is a convex combination of the LP solution and the separation point */
   for( i = 0; i < nvars; i++ )
   {
      SCIP_VAR* subvar;
      SCIP_Real corepointval;
      SCIP_Real lpsolval;
      SCIP_Real newsolval;
      int j;

      corepointval = SCIPgetSolVal(set->scip, benders->corepoint, vars[i]);
      lpsolval = SCIPgetSolVal(set->scip, sol, vars[i]);
      newsolval = lpsolval;

      /* checking whether the master variable is mapped to any subproblem variables */
      subvar = NULL;
      j = 0;
      while( subvar == NULL && j < SCIPgetBendersNSubproblems(set->scip, benders)  )
      {
         SCIP_CALL( SCIPgetBendersSubproblemVar(set->scip, benders, vars[i], &subvar, j) );
         j++;
      }


      /* if the variable is a linking variable and it is not fixed, then a convex combination with the corepoint is
       * computed.
       */
      if( subvar != NULL && SCIPvarGetStatus(vars[i]) != SCIP_VARSTATUS_FIXED )
      {
         /* if the number of iterations without improvement exceeds noimprovelimit, then no convex combination is
          * created
          */
         if( !perturbsol && benders->noimprovecount <= benders->noimprovelimit )
         {
            newsolval = lpsolval*benders->convexmult + corepointval*(1 - benders->convexmult);

            /* updating the core point */
            SCIP_CALL( SCIPsetSolVal(set->scip, benders->corepoint, vars[i], newsolval) );
         }

         /* if the number of iterations without improvement is less than 2*noimprovelimit, then perturbation is
          * performed
          */
         if( perturbsol || benders->noimprovecount <= 2*benders->noimprovelimit )
            newsolval += benders->perturbeps;
      }

      /* updating the separation point */
      SCIP_CALL( SCIPsetSolVal(set->scip, sepapoint, vars[i], newsolval) );
   }

   /* storing the number of cuts found */
   prevcutsfound = SCIPbendersGetNCutsFound(benders);

<<<<<<< HEAD
=======
   SCIPsetDebugMsg(set, "solving Benders' decomposition subproblems with stabilised point.\n");

>>>>>>> 412a0ac5
   /* calling the subproblem solving method to generate cuts from the separation solution */
   SCIP_CALL( SCIPsolveBendersSubproblems(set->scip, benders, sepapoint, result, infeasible, auxviol, type, checkint) );

   SCIPsetDebugMsg(set, "solved Benders' decomposition subproblems with stabilised point. noimprovecount %d result %d\n",
      benders->noimprovecount, (*result));

   /* if constraints were added, then the main Benders' solving loop is skipped. */
   if( !(*infeasible) && ((*result) == SCIP_CONSADDED || (*result) == SCIP_SEPARATED) )
      (*skipsolve) = TRUE;

   /* capturing cut strengthening statistics */
   benders->nstrengthencalls++;
   benders->nstrengthencuts += (SCIPbendersGetNCutsFound(benders) - prevcutsfound);

   /* if no cuts were added, then the strengthening round is marked as failed */
   if( SCIPbendersGetNCutsFound(benders) == prevcutsfound )
      benders->nstrengthenfails++;

   /* freeing the sepapoint solution */
   SCIP_CALL( SCIPfreeSol(set->scip, &sepapoint) );

   return SCIP_OKAY;
}


/** Returns whether only the convex relaxations will be checked in this solve loop
 *  when Benders' is used in the LNS heuristics, only the convex relaxations of the master/subproblems are checked,
 *  i.e. no integer cuts are generated. In this case, then Benders' decomposition is performed under the assumption
 *  that all subproblems are convex relaxations.
 */
SCIP_Bool SCIPbendersOnlyCheckConvexRelax(
   SCIP_BENDERS*         benders,            /**< Benders' decomposition */
   SCIP_Bool             subscipsoff         /**< flag indicating whether plugins using sub-SCIPs are deactivated */
   )
{
   return benders->iscopy && benders->lnscheck && subscipsoff;
}

/** returns the number of subproblems that will be checked in this iteration */
static
int numSubproblemsToCheck(
   SCIP_BENDERS*         benders,            /**< Benders' decomposition */
   SCIP_SET*             set,                /**< global SCIP settings */
   SCIP_BENDERSENFOTYPE  type                /**< the type of solution being enforced */
   )
{
   if( benders->ncalls == 0 || type == SCIP_BENDERSENFOTYPE_CHECK
      || SCIPbendersOnlyCheckConvexRelax(benders, SCIPsetGetSubscipsOff(set)) )
      return SCIPbendersGetNSubproblems(benders);
   else
      return (int) SCIPsetCeil(set, (SCIP_Real) SCIPbendersGetNSubproblems(benders)*benders->subprobfrac);
}

/** returns whether the solving of the given subproblem needs to be executed */
static
SCIP_Bool subproblemIsActive(
   SCIP_BENDERS*         benders,            /**< Benders' decomposition */
   int                   probnumber          /**< the subproblem index */
   )
{
   return (!SCIPbendersSubproblemIsIndependent(benders, probnumber)
      && SCIPbendersSubproblemIsEnabled(benders, probnumber));
}

/** creates an ordered list of subproblem indices to be solved */
static
void createSolveSubproblemIndexList(
   SCIP_BENDERS*         benders,            /**< Benders' decomposition */
   SCIP_SET*             set,                /**< global SCIP settings */
   SCIP_BENDERSENFOTYPE  type,               /**< the type of solution being enforced */
   int**                 solveidx,           /**< a list of subproblem indices to the solved in the current iteration */
   int*                  nsolveidx           /**< the number of subproblem indices in the list */
   )
{
   int nsubproblems;
   int numtocheck;
   int subproblemcount;

   assert(benders != NULL);
   assert(set != NULL);
   assert((*solveidx) != NULL);
   assert(nsolveidx != NULL);
   assert(SCIPpqueueNElems(benders->subprobqueue) <= SCIPbendersGetNSubproblems(benders));

   nsubproblems = SCIPbendersGetNSubproblems(benders);

   /* it is possible to only solve a subset of subproblems. This is given by a parameter. */
   numtocheck = numSubproblemsToCheck(benders, set, type);

   (*nsolveidx) = 0;

   subproblemcount = 0;
   while( subproblemcount < nsubproblems && subproblemcount < numtocheck )
   {
      SCIP_SUBPROBLEMSOLVESTAT* solvestat;

      solvestat = (SCIP_SUBPROBLEMSOLVESTAT*)SCIPpqueueRemove(benders->subprobqueue);
      (*solveidx)[(*nsolveidx)] = solvestat->idx;
      (*nsolveidx)++;

      subproblemcount++;
   }
}

/** updates the subproblem solving statistics and inserts the indices into the queue */
static
SCIP_RETCODE updateSubproblemStatQueue(
   SCIP_BENDERS*         benders,            /**< Benders' decomposition */
   int*                  solveidx,           /**< the list of indices of subproblems that were solved */
   int                   nsolveidx,          /**< the number of subproblem indices */
   SCIP_Bool             updatestat          /**< should the statistics be updated */
   )
{
   int i;

   assert(benders != NULL);
   assert(solveidx != NULL);

   for( i = 0; i < nsolveidx; i++ )
   {
      SCIP* subproblem;
      SCIP_SUBPROBLEMSOLVESTAT* solvestat;

      subproblem = SCIPbendersSubproblem(benders, solveidx[i]);
      solvestat = benders->solvestat[solveidx[i]];
      assert(solvestat->idx == solveidx[i]);

      /* updating the solving statistics */
      if( updatestat )
      {
         if( subproblem == NULL )
            solvestat->avgiter = 1;
         else
            solvestat->avgiter = (SCIP_Real)(solvestat->avgiter*solvestat->ncalls + SCIPgetNLPIterations(subproblem))
               /(SCIP_Real)(solvestat->ncalls + 1);
         solvestat->ncalls++;
      }

      /* inserting the solving statistics into the priority queue */
      SCIP_CALL( SCIPpqueueInsert(benders->subprobqueue, solvestat) );
   }

   assert(SCIPpqueueNElems(benders->subprobqueue) == SCIPbendersGetNSubproblems(benders));

   return SCIP_OKAY;
}

/** Solves each of the Benders' decomposition subproblems for the given solution. All, or a fraction, of subproblems are
 *  solved before the Benders' decomposition cuts are generated.
 *  Since a convex relaxation of the subproblem could be solved to generate cuts, a parameter nverified is used to
 *  identified the number of subproblems that have been solved in their "original" form. For example, if the subproblem
 *  is a MIP, then if the LP is solved to generate cuts, this does not constitute a verification. The verification is
 *  only performed when the MIP is solved.
 */
static
SCIP_RETCODE solveBendersSubproblems(
   SCIP_BENDERS*         benders,            /**< Benders' decomposition */
   SCIP_SET*             set,                /**< global SCIP settings */
   SCIP_SOL*             sol,                /**< primal CIP solution */
   SCIP_BENDERSENFOTYPE  type,               /**< the type of solution being enforced */
   SCIP_BENDERSSOLVELOOP solveloop,          /**< the current solve loop */
   SCIP_Bool             checkint,           /**< are the subproblems called during a check/enforce of integer sols? */
   int*                  nverified,          /**< the number of subproblems verified in the current loop */
   int*                  solveidx,           /**< the indices of subproblems to be solved in this loop */
   int                   nsolveidx,          /**< the number of subproblems to be solved in this loop */
   SCIP_Bool**           subprobsolved,      /**< an array indicating the subproblems that were solved in this loop. */
   SCIP_BENDERSSUBSTATUS** substatus,        /**< array to store the status of the subsystem */
   SCIP_Bool*            infeasible,         /**< is the master problem infeasible with respect to the Benders' cuts? */
   SCIP_Bool*            optimal,            /**< is the current solution optimal? */
   SCIP_Bool*            stopped             /**< was the solving process stopped? */
   )
{
   SCIP_Bool onlyconvexcheck;
#ifdef _OPENMP
   int numthreads;
   int maxnthreads;
#endif
   int i;
   int j;

   /* local variables for parallelisation of the solving loop */
   int locnverified = *nverified;
   SCIP_Bool locinfeasible = *infeasible;
   SCIP_Bool locoptimal = *optimal;
   SCIP_Bool locstopped = *stopped;

   SCIP_RETCODE retcode = SCIP_OKAY;

   assert(benders != NULL);
   assert(set != NULL);

   /* getting the number of threads to use when solving the subproblems. This will be either be
    * min(numthreads, maxnthreads).
    * NOTE: This may not be correct. The Benders' decomposition parallelisation should not take all minimum threads if
    * they are specified. The number of threads should be specified with the Benders' decomposition parameters.
    */
#ifdef _OPENMP
   SCIP_CALL( SCIPsetGetIntParam(set, "parallel/maxnthreads", &maxnthreads) );
   numthreads = MIN(benders->numthreads, maxnthreads);
#endif

   /* in the case of an LNS check, only the convex relaxations of the subproblems will be solved. This is a performance
    * feature, since solving the convex relaxation is typically much faster than solving the corresponding CIP. While
    * the CIP is not solved during the LNS check, the solutions are still of higher quality than when Benders' is not
    * employed.
    */
   onlyconvexcheck = SCIPbendersOnlyCheckConvexRelax(benders, SCIPsetGetSubscipsOff(set));

   SCIPsetDebugMsg(set, "Performing the subproblem solving process. Number of subproblems to check %d\n", nsolveidx);

   SCIPsetDebugMsg(set, "Benders' decomposition - solve loop %d\n", solveloop);

   if( type == SCIP_BENDERSENFOTYPE_CHECK && sol == NULL )
   {
      /* TODO: Check whether this is absolutely necessary. I think that this if statment can be removed. */
      locinfeasible = TRUE;
   }
   else
   {
      /* solving each of the subproblems for Benders' decomposition */
      /* TODO: ensure that the each of the subproblems solve and update the parameters with the correct return values
       */
      #pragma omp parallel for num_threads(numthreads) private(i) reduction(&&:locoptimal) reduction(||:locinfeasible) reduction(+:locnverified) reduction(||:locstopped) reduction(min:retcode)
      for( j = 0; j < nsolveidx; j++ )
      {
         SCIP_Bool subinfeas = FALSE;
         SCIP_Bool convexsub;
         SCIP_Bool solvesub = TRUE;
         SCIP_Bool solved;

         i = solveidx[j];
<<<<<<< HEAD
         convexsub = SCIPbendersSubproblemIsConvex(benders, i);
=======
         convexsub = SCIPbendersGetSubproblemType(benders, i) == SCIP_BENDERSSUBTYPE_CONVEXCONT;;
>>>>>>> 412a0ac5

         /* the subproblem is initially flagged as not solved for this solving loop */
         (*subprobsolved)[i] = FALSE;

         /* setting the subsystem status to UNKNOWN at the start of each solve loop */
         (*substatus)[i] = SCIP_BENDERSSUBSTATUS_UNKNOWN;

         /* for the second solving loop, if the problem is an LP, it is not solved again. If the problem is a MIP,
          * then the subproblem objective function value is set to infinity. However, if the subproblem is proven
          * infeasible from the LP, then the IP loop is not performed.
          * If the solve loop is SCIP_BENDERSSOLVELOOP_USERCIP, then nothing is done. It is assumed that the user will
          * correctly update the objective function within the user-defined solving function.
          */
         if( solveloop == SCIP_BENDERSSOLVELOOP_CIP )
         {
            if( convexsub || (*substatus)[i] == SCIP_BENDERSSUBSTATUS_INFEAS )
               solvesub = FALSE;
            else
            {
               SCIPbendersSetSubproblemObjval(benders, i, SCIPbendersSubproblem(benders, i) != NULL ?
                  SCIPinfinity(SCIPbendersSubproblem(benders, i)) : SCIPsetInfinity(set));
            }
         }

         /* if the subproblem is independent, then it does not need to be solved. In this case, the nverified flag will
          * increase by one. When the subproblem is not independent, then it needs to be checked.
          */
         if( !subproblemIsActive(benders, i) )
         {
            /* NOTE: There is no need to update the optimal flag. This is because optimal is always TRUE until a
             * non-optimal subproblem is found.
             */
            /* if the auxiliary variable value is infinity, then the subproblem has not been solved yet. Currently the
             * subproblem statue is unknown. */
            if( SCIPsetIsInfinity(set, SCIPbendersGetAuxiliaryVarVal(benders, set, sol, i))
               || SCIPsetIsInfinity(set, -SCIPbendersGetAuxiliaryVarVal(benders, set, sol, i))
               || SCIPsetIsInfinity(set, -SCIPbendersGetSubproblemLowerbound(benders, i)) )
            {
               SCIPbendersSetSubproblemObjval(benders, i, SCIPbendersSubproblem(benders, i) != NULL ?
                  SCIPinfinity(SCIPbendersSubproblem(benders, i)) : SCIPsetInfinity(set));

               (*substatus)[i] = SCIP_BENDERSSUBSTATUS_UNKNOWN;
               locoptimal = FALSE;

               SCIPsetDebugMsg(set, "Benders' decomposition: subproblem %d is not active, but has not been solved."
                 " setting status to UNKNOWN\n", i);
            }
            else
            {
               if( SCIPrelDiff(SCIPbendersGetSubproblemLowerbound(benders, i),
                     SCIPbendersGetAuxiliaryVarVal(benders, set, sol, i)) < benders->solutiontol )
               {
                  SCIPbendersSetSubproblemObjval(benders, i, SCIPbendersGetAuxiliaryVarVal(benders, set, sol, i));
                  (*substatus)[i] = SCIP_BENDERSSUBSTATUS_OPTIMAL;
               }
               else
               {
                  SCIPbendersSetSubproblemObjval(benders, i, SCIPbendersGetSubproblemLowerbound(benders, i));
                  (*substatus)[i] = SCIP_BENDERSSUBSTATUS_AUXVIOL;
               }

               SCIPsetDebugMsg(set, "Benders' decomposition: subproblem %d is not active, setting status to OPTIMAL\n", i);
            }

            (*subprobsolved)[i] = TRUE;

            /* the nverified counter is only increased in the convex solving loop */
            if( solveloop == SCIP_BENDERSSOLVELOOP_CONVEX || solveloop == SCIP_BENDERSSOLVELOOP_USERCONVEX )
               locnverified++;
         }
         else if( solvesub )
         {
            retcode = SCIPbendersExecSubproblemSolve(benders, set, sol, i, solveloop, FALSE, &solved, &subinfeas, type);

            /* the solution for the subproblem is only processed if the return code is SCIP_OKAY */
            if( retcode == SCIP_OKAY )
            {
#ifdef SCIP_DEBUG
               if( type == SCIP_BENDERSENFOTYPE_LP )
               {
<<<<<<< HEAD
                  SCIPsetDebugMsg(set, "LP: Subproblem %d (%f < %f)\n", i, SCIPbendersGetAuxiliaryVarVal(benders, set, sol, i),
=======
               SCIPsetDebugMsg(set, "Enfo LP: Subproblem %d Type %d (%f < %f)\n", i,
                  SCIPbendersGetSubproblemType(benders, i), SCIPbendersGetAuxiliaryVarVal(benders, set, sol, i),
>>>>>>> 412a0ac5
                     SCIPbendersGetSubproblemObjval(benders, i));
               }
#endif
               (*subprobsolved)[i] = solved;

               locinfeasible = locinfeasible || subinfeas;
               if( subinfeas )
                  (*substatus)[i] = SCIP_BENDERSSUBSTATUS_INFEAS;

               /* if the subproblems are solved to check integer feasibility, then the optimality check must be performed.
                * This will only be performed if checkint is TRUE and the subproblem was solved. The subproblem may not be
                * solved if the user has defined a solving function
                */
               if( checkint && (*subprobsolved)[i] )
               {
                  /* if the subproblem is feasible, then it is necessary to update the value of the auxiliary variable to the
                   * objective function value of the subproblem.
                   */
                  if( !subinfeas )
                  {
                     SCIP_Bool subproboptimal;

                     subproboptimal = SCIPbendersSubproblemIsOptimal(benders, set, sol, i);

                     if( subproboptimal )
                        (*substatus)[i] = SCIP_BENDERSSUBSTATUS_OPTIMAL;
                     else
                        (*substatus)[i] = SCIP_BENDERSSUBSTATUS_AUXVIOL;

                     /* It is only possible to determine the optimality of a solution within a given subproblem in four
                      * different cases:
                      * i) solveloop == SCIP_BENDERSSOLVELOOP_CONVEX or USERCONVEX and the subproblem is convex.
                      * ii) solveloop == SCIP_BENDERSOLVELOOP_CONVEX  and only the convex relaxations will be checked.
                      * iii) solveloop == SCIP_BENDERSSOLVELOOP_USERCIP and the subproblem was solved, since the user has
                      * defined a solve function, it is expected that the solving is correctly executed.
                      * iv) solveloop == SCIP_BENDERSSOLVELOOP_CIP and the MIP for the subproblem has been solved.
                      */
                     if( convexsub || onlyconvexcheck
                        || solveloop == SCIP_BENDERSSOLVELOOP_CIP
                        || solveloop == SCIP_BENDERSSOLVELOOP_USERCIP )
                        locoptimal = locoptimal && subproboptimal;

#ifdef SCIP_DEBUG
                     if( convexsub || solveloop >= SCIP_BENDERSSOLVELOOP_CIP )
                     {
                        if( subproboptimal )
                        {
                           SCIPsetDebugMsg(set, "Subproblem %d is Optimal (%f >= %f)\n", i,
                              SCIPbendersGetAuxiliaryVarVal(benders, set, sol, i), SCIPbendersGetSubproblemObjval(benders, i));
                        }
                        else
                        {
                           SCIPsetDebugMsg(set, "Subproblem %d is NOT Optimal (%f < %f)\n", i,
                              SCIPbendersGetAuxiliaryVarVal(benders, set, sol, i), SCIPbendersGetSubproblemObjval(benders, i));
                        }
                     }
#endif

                     /* the nverified variable is only incremented when the original form of the subproblem has been solved.
                      * What is meant by "original" is that the LP relaxation of CIPs are solved to generate valid cuts. So
                      * if the subproblem is defined as a CIP, then it is only classified as checked if the CIP is solved.
                      * There are three cases where the "original" form is solved are:
                      * i) solveloop == SCIP_BENDERSSOLVELOOP_CONVEX or USERCONVEX and the subproblem is an LP
                      *    - the original form has been solved.
                      * ii) solveloop == SCIP_BENDERSSOLVELOOP_CIP or USERCIP and the CIP for the subproblem has been
                      *    solved.
                      * iii) or, only a convex check is performed.
                      */
                     if( ((solveloop == SCIP_BENDERSSOLVELOOP_CONVEX || solveloop == SCIP_BENDERSSOLVELOOP_USERCONVEX)
                           && convexsub)
                        || ((solveloop == SCIP_BENDERSSOLVELOOP_CIP || solveloop == SCIP_BENDERSSOLVELOOP_USERCIP)
                           && !convexsub)
                        || onlyconvexcheck )
                        locnverified++;
                  }
               }
            }
         }

         /* checking whether the limits have been exceeded in the master problem */
         locstopped = SCIPisStopped(set->scip);
      }
   }

   /* setting the input parameters to the local variables */
   SCIPsetDebugMsg(set, "Local variable values: nverified %d infeasible %d optimal %d stopped %d\n", locnverified,
      locinfeasible, locoptimal, locstopped);
   *nverified = locnverified;
   *infeasible = locinfeasible;
   *optimal = locoptimal;
   *stopped = locstopped;

   return retcode;
}

/** Calls the Benders' decompsition cuts for the given solve loop. There are four cases:
 *  i) solveloop == SCIP_BENDERSSOLVELOOP_CONVEX - only the LP Benders' cuts are called
 *  ii) solveloop == SCIP_BENDERSSOLVELOOP_CIP - only the CIP Benders' cuts are called
 *  iii) solveloop == SCIP_BENDERSSOLVELOOP_USERCONVEX - only the LP Benders' cuts are called
 *  iv) solveloop == SCIP_BENDERSSOLVELOOP_USERCIP - only the CIP Benders' cuts are called
 *
 *  The priority of the results are: SCIP_CONSADDED (SCIP_SEPARATED), SCIP_DIDNOTFIND, SCIP_FEASIBLE, SCIP_DIDNOTRUN. In
 *  this function, there are four levels of results that need to be assessed. These are:
 *  i) The result from the individual cut for the subproblem
 *  ii) The overall result for the subproblem from all cuts
 *  iii) the overall result for the solve loop from all cuts
 *  iv) the over all result from all solve loops.
 *  In each level, the priority of results must be adhered to.
 */
static
SCIP_RETCODE generateBendersCuts(
   SCIP_BENDERS*         benders,            /**< Benders' decomposition */
   SCIP_SET*             set,                /**< global SCIP settings */
   SCIP_SOL*             sol,                /**< primal CIP solution */
   SCIP_RESULT*          result,             /**< result of the pricing process */
   SCIP_BENDERSENFOTYPE  type,               /**< the type of solution being enforced */
   SCIP_BENDERSSOLVELOOP solveloop,          /**< the current solve loop */
   SCIP_Bool             checkint,           /**< are the subproblems called during a check/enforce of integer sols? */
   SCIP_Bool*            subprobsolved,      /**< an array indicating the subproblems that were solved in this loop. */
   SCIP_BENDERSSUBSTATUS* substatus,         /**< array to store the status of the subsystem */
   int*                  solveidx,           /**< the indices of subproblems to be solved in this loop */
   int                   nsolveidx,          /**< the number of subproblems to be solved in this loop */
   int**                 mergecands,         /**< the subproblems that are merge candidates */
   int*                  npriomergecands,    /**< the number of priority merge candidates. */
   int*                  nmergecands,        /**< the number of merge candidates. */
   int*                  nsolveloops         /**< the number of solve loops, is updated w.r.t added cuts */
   )
{
   SCIP_BENDERSCUT** benderscuts;
   SCIP_RESULT solveloopresult;
   int nbenderscuts;
   SCIP_Longint addedcuts = 0;
   int i;
   int j;
   int k;
   SCIP_Bool onlyconvexcheck;

   assert(benders != NULL);
   assert(set != NULL);

   /* getting the Benders' decomposition cuts */
   benderscuts = SCIPbendersGetBenderscuts(benders);
   nbenderscuts = SCIPbendersGetNBenderscuts(benders);

   solveloopresult = SCIP_DIDNOTRUN;

   /* in the case of an LNS check, only the convex relaxations of the subproblems will be solved. This is a performance
    * feature, since solving the convex relaxation is typically much faster than solving the corresponding CIP. While
    * the CIP is not solved during the LNS check, the solutions are still of higher quality than when Benders' is not
    * employed.
    */
   onlyconvexcheck = SCIPbendersOnlyCheckConvexRelax(benders, SCIPsetGetSubscipsOff(set));

   /* It is only possible to add cuts to the problem if it has not already been solved */
   if( SCIPsetGetStage(set) < SCIP_STAGE_SOLVED
      && SCIPsetGetStage(set) != SCIP_STAGE_TRANSFORMED && SCIPsetGetStage(set) != SCIP_STAGE_PRESOLVED
      && (benders->cutcheck || type != SCIP_BENDERSENFOTYPE_CHECK) )
   {
      /* This is done in two loops. The first is by subproblem and the second is by cut type. */
      for( k = 0; k < nsolveidx; k++ )
      {
         SCIP_RESULT subprobresult;
         SCIP_Bool convexsub;
<<<<<<< HEAD

         i = solveidx[k];

         convexsub = SCIPbendersSubproblemIsConvex(benders, i);

=======
>>>>>>> 412a0ac5

         i = solveidx[k];

         convexsub = SCIPbendersGetSubproblemType(benders, i) == SCIP_BENDERSSUBTYPE_CONVEXCONT;


         /* cuts can only be generated if the subproblem is not independent and if it has been solved. Additionally, the
          * status of the subproblem solving must not be INFEASIBLE while in a cut strengthening round.
          * The subproblem solved flag is important for the user-defined subproblem solving methods
          */
         if( subproblemIsActive(benders, i) && subprobsolved[i]
            && !(substatus[i] == SCIP_BENDERSSUBSTATUS_INFEAS && benders->strengthenround) )
         {
            subprobresult = SCIP_DIDNOTRUN;
            for( j = 0; j < nbenderscuts; j++ )
            {
               SCIP_RESULT cutresult;
               SCIP_Longint prevaddedcuts;

               assert(benderscuts[j] != NULL);

               prevaddedcuts = SCIPbenderscutGetNFound(benderscuts[j]);
               cutresult = SCIP_DIDNOTRUN;

               /* the result is updated only if a Benders' cut is generated or one was not found. However, if a cut has
                * been found in a previous iteration, then the result is returned as SCIP_CONSADDED or SCIP_SEPARATED.
                * This result is permitted because if a constraint was added, the solution that caused the error in the cut
                * generation will be cutoff from the master problem.
                */
               if( (SCIPbenderscutIsLPCut(benderscuts[j]) && (solveloop == SCIP_BENDERSSOLVELOOP_CONVEX
                        || solveloop == SCIP_BENDERSSOLVELOOP_USERCONVEX))
                  || (!SCIPbenderscutIsLPCut(benderscuts[j]) && ((solveloop == SCIP_BENDERSSOLVELOOP_CIP && !convexsub)
                        || solveloop == SCIP_BENDERSSOLVELOOP_USERCIP)) )
                  SCIP_CALL( SCIPbenderscutExec(benderscuts[j], set, benders, sol, i, type, &cutresult) );

               addedcuts += (SCIPbenderscutGetNFound(benderscuts[j]) - prevaddedcuts);

               /* the result is updated only if a Benders' cut is generated */
               if( cutresult == SCIP_CONSADDED || cutresult == SCIP_SEPARATED )
               {
                  subprobresult = cutresult;

                  benders->ncutsfound++;

                  /* at most a single cut is generated for each subproblem */
                  break;
               }
               else
               {
                  /* checking from lowest priority result */
                  if( subprobresult == SCIP_DIDNOTRUN )
                     subprobresult = cutresult;
                  else if( subprobresult == SCIP_FEASIBLE && cutresult == SCIP_DIDNOTFIND )
                     subprobresult = cutresult;
                  /* if the subprobresult is SCIP_DIDNOTFIND, then it can't be updated. */
               }
            }

            /* the highest priority for the results is CONSADDED and SEPARATED. The solveloopresult will always be
             * updated if the subprobresult is either of these.
             */
            if( subprobresult == SCIP_CONSADDED || subprobresult == SCIP_SEPARATED )
            {
               solveloopresult = subprobresult;
            }
            else if( subprobresult == SCIP_FEASIBLE )
            {
               /* updating the solve loop result based upon the priority */
               if( solveloopresult == SCIP_DIDNOTRUN )
                  solveloopresult = subprobresult;
            }
            else if( subprobresult == SCIP_DIDNOTFIND )
            {
               /* updating the solve loop result based upon the priority */
               if( solveloopresult == SCIP_DIDNOTRUN || solveloopresult == SCIP_FEASIBLE )
                  solveloopresult = subprobresult;

               /* since a cut was not found, then merging could be useful to avoid this in subsequent iterations. The
                * candidate is labelled as a non-priority merge candidate
                */
               if( substatus[i] != SCIP_BENDERSSUBSTATUS_OPTIMAL )
               {
                  (*mergecands)[(*nmergecands)] = i;
                  (*nmergecands)++;
               }
            }
            else if( subprobresult == SCIP_DIDNOTRUN )
            {
               /* if the subproblem is infeasible and no cut generation methods were run, then the infeasibility will
                * never be resolved. As such, the subproblem will be merged into the master problem. If the subproblem
                * was not infeasible, then it is added as a possible merge candidate
                */
               if( substatus[i] == SCIP_BENDERSSUBSTATUS_INFEAS )
               {
                  (*mergecands)[(*nmergecands)] = (*mergecands)[(*npriomergecands)];
                  (*mergecands)[(*npriomergecands)] = i;
                  (*npriomergecands)++;
                  (*nmergecands)++;
               }
               else if( substatus[i] != SCIP_BENDERSSUBSTATUS_OPTIMAL )
               {
                  (*mergecands)[(*nmergecands)] = i;
                  (*nmergecands)++;
               }
            }
         }
      }
   }

   /* updating the overall result based upon the priorities */
   if( solveloopresult == SCIP_CONSADDED || solveloopresult == SCIP_SEPARATED )
   {
      (*result) = solveloopresult;
   }
   else if( solveloopresult == SCIP_FEASIBLE )
   {
      /* updating the solve loop result based upon the priority */
      if( (*result) == SCIP_DIDNOTRUN )
         (*result) = solveloopresult;
   }
   else if( solveloopresult == SCIP_DIDNOTFIND )
   {
      /* updating the solve loop result based upon the priority */
      if( (*result) == SCIP_DIDNOTRUN || (*result) == SCIP_FEASIBLE )
         (*result) = solveloopresult;
   }

   /* if no cuts were added, then the number of solve loops is increased */
   if( addedcuts == 0 && SCIPbendersGetNConvexSubproblems(benders) < SCIPbendersGetNSubproblems(benders)
      && checkint && !onlyconvexcheck )
      (*nsolveloops) = 2;

   return SCIP_OKAY;
}

/** Solves the subproblem using the current master problem solution.
 *
 *  The checkint flag indicates whether integer feasibility can be assumed. If it is not assumed, i.e. checkint ==
 *  FALSE, then only the convex relaxations of the subproblems are solved. If integer feasibility is assumed, i.e.
 *  checkint == TRUE, then the convex relaxations and the full CIP are solved to generate Benders' cuts and check
 *  solution feasibility.
 *
 *  TODO: consider allowing the possibility to pass solution information back from the subproblems instead of the scip
 *  instance. This would allow the use of different solvers for the subproblems, more importantly allowing the use of an
 *  LP solver for LP subproblems.
 */
SCIP_RETCODE SCIPbendersExec(
   SCIP_BENDERS*         benders,            /**< Benders' decomposition */
   SCIP_SET*             set,                /**< global SCIP settings */
   SCIP_SOL*             sol,                /**< primal CIP solution */
   SCIP_RESULT*          result,             /**< result of the pricing process */
   SCIP_Bool*            infeasible,         /**< is the master problem infeasible with respect to the Benders' cuts? */
   SCIP_Bool*            auxviol,            /**< set to TRUE only if the solution is feasible but the aux vars are violated */
   SCIP_BENDERSENFOTYPE  type,               /**< the type of solution being enforced */
   SCIP_Bool             checkint            /**< should the integer solution be checked by the subproblems */
   )
{
   int nsubproblems;
   int subproblemcount;
   int nsolveloops;
   int nverified;
   int nsolved;
   int* mergecands;
   int npriomergecands;
   int nmergecands;
   int* solveidx;
   int* executedidx;
   int nsolveidx;
   int nexecutedidx;
   int nfree;
   SCIP_Bool* subprobsolved;
   SCIP_BENDERSSUBSTATUS* substatus;
   SCIP_Bool optimal;
   SCIP_Bool allverified;
   SCIP_Bool success;
   SCIP_Bool stopped;
   int i;
   int l;

   success = TRUE;
   stopped = FALSE;

   SCIPsetDebugMsg(set, "Starting Benders' decomposition subproblem solving. type %d checkint %d\n", type, checkint);

#ifdef SCIP_MOREDEBUG
   SCIP_CALL( SCIPprintSol(set->scip, sol, NULL, FALSE) );
#endif

   /* start timing */
   SCIPclockStart(benders->bendersclock, set);

   nsubproblems = SCIPbendersGetNSubproblems(benders);

   (*auxviol) = FALSE;
   (*infeasible) = FALSE;

   /* It is assumed that the problem is optimal, until a subproblem is found not to be optimal. However, not all
    * subproblems could be checked in each iteration. As such, it is not possible to state that the problem is optimal
    * if not all subproblems are checked. Situations where this may occur is when a subproblem is a MIP and only the LP
    * is solved. Also, in a distributed computation, then it may be advantageous to only solve some subproblems before
    * resolving the master problem. As such, for a problem to be optimal, then (optimal && allverified) == TRUE
    */
   optimal = TRUE;
   nverified = 0;
   nsolved = 0;

   assert(benders != NULL);
   assert(result != NULL);
   assert(infeasible != NULL);
   assert(auxviol != NULL);

   /* if the Benders' decomposition is called from a sub-SCIP and the sub-SCIPs have been deactivated, then it is
    * assumed that this is an LNS heuristic. As such, the check is not performed and the solution is assumed to be
    * feasible
    */
   if( benders->iscopy && set->subscipsoff
      && (!benders->lnscheck
         || (benders->lnsmaxdepth > -1 && SCIPgetDepth(benders->sourcescip) >= benders->lnsmaxdepth)
         || (benders->lnsmaxcalls > -1 && SCIPbendersGetNCalls(benders) >= benders->lnsmaxcalls)
         || (type != SCIP_BENDERSENFOTYPE_CHECK && SCIPgetDepth(set->scip) == 0 && benders->lnsmaxcallsroot > -1
            && SCIPbendersGetNCalls(benders) >= benders->lnsmaxcallsroot)) )
   {
      (*result) = SCIP_DIDNOTRUN;
      return SCIP_OKAY;
   }

   /* it is not necessary to check all primal solutions by solving the Benders' decomposition subproblems.
    * Only the improving solutions are checked to improve efficiency of the algorithm.
    * If the solution is non-improving, the result FEASIBLE is returned. While this may be incorrect w.r.t to the
    * Benders' subproblems, this solution will never be the optimal solution. A non-improving solution may be used
    * within LNS primal heuristics. If this occurs, the improving solution, if found, will be checked by the solving
    * the Benders' decomposition subproblems.
    * TODO: Add a parameter to control this behaviour.
    */
   if( checkint && SCIPsetIsLE(set, SCIPgetPrimalbound(set->scip)*(int)SCIPgetObjsense(set->scip),
         SCIPgetSolOrigObj(set->scip, sol)*(int)SCIPgetObjsense(set->scip)) )
   {
      (*result) = SCIP_DIDNOTRUN;
      return SCIP_OKAY;
   }

   /* if the enforcement type is SCIP_BENDERSENFOTYPE_LP and the LP is currently unbounded. This could mean that there
    * is no lower bound on the auxiliary variables. In this case, we try to update the lower bound for the auxiliary
    * variables.
    */
   if( type == SCIP_BENDERSENFOTYPE_LP && SCIPgetLPSolstat(set->scip) == SCIP_LPSOLSTAT_UNBOUNDEDRAY
      && benders->updateauxvarbound )
   {
      SCIP_CALL( updateAuxiliaryVarLowerbound(benders, set, result) );

      /* the auxiliary variable bound will only be updated once. */
      benders->updateauxvarbound = FALSE;
   }

   /* sets the stored objective function values of the subproblems to infinity */
   resetSubproblemObjectiveValue(benders, set);

   *result = SCIP_DIDNOTRUN;

   if( benders->benderspresubsolve != NULL && !benders->strengthenround )
   {
      SCIP_Bool skipsolve;

      skipsolve = FALSE;
      SCIP_CALL( benders->benderspresubsolve(set->scip, benders, sol, type, checkint, infeasible, auxviol, &skipsolve,
            result) );

      /* evaluate result */
      if( (*result) != SCIP_DIDNOTRUN
         && (*result) != SCIP_FEASIBLE
         && (*result) != SCIP_INFEASIBLE
         && (*result) != SCIP_CONSADDED
         && (*result) != SCIP_SEPARATED )
      {
         SCIPerrorMessage("the user-defined pre subproblem solving method for the Benders' decomposition <%s> returned "
            "invalid result <%d>\n", benders->name, *result);
         return SCIP_INVALIDRESULT;
      }

      /* if the solve must be skipped, then the solving loop is exited and the user defined result is returned */
      if( skipsolve )
      {
         SCIPsetDebugMsg(set, "skipping the subproblem solving for Benders' decomposition <%s>. "
            "returning result <%d>\n", benders->name, *result);
         return SCIP_OKAY;
      }
   }

   /* the cut strengthening is performed before the regular subproblem solve is called. To avoid recursion, the flag
    * strengthenround is set to TRUE when the cut strengthening is performed. The cut strengthening is not performed as
    * part of the large neighbourhood Benders' search.
    *
<<<<<<< HEAD
    * NOTE: cut strengthening is only applied for fraction solutions and integer solutions if there are no CIP
=======
    * NOTE: cut strengthening is only applied for fractional solutions and integer solutions if there are no CIP
>>>>>>> 412a0ac5
    * subproblems.
    */
   if( benders->strengthenenabled && !benders->strengthenround && !benders->iscopy
      && (!checkint || SCIPbendersGetNConvexSubproblems(benders) == SCIPbendersGetNSubproblems(benders)) )
   {
      SCIP_Bool skipsolve;

      benders->strengthenround = TRUE;
      /* if the user has not requested the solve to be skipped, then the cut strengthening is performed */
      SCIP_CALL( performInteriorSolCutStrengthening(benders, set, sol, type, checkint, FALSE, infeasible, auxviol,
            &skipsolve, result) );
      benders->strengthenround = FALSE;

      /* if the solve must be skipped, then the solving loop is exited and the user defined result is returned */
      if( skipsolve )
      {
         SCIPsetDebugMsg(set, "skipping the subproblem solving because cut strengthening found a cut "
            "for Benders' decomposition <%s>. Returning result <%d>\n", benders->name, *result);
         return SCIP_OKAY;
      }

      /* the result flag need to be reset to DIDNOTRUN for the main subproblem solve */
      (*result) = SCIP_DIDNOTRUN;
   }

   /* allocating memory for the infeasible subproblem array */
   SCIP_CALL( SCIPallocClearBlockMemoryArray(set->scip, &subprobsolved, nsubproblems) );
   SCIP_CALL( SCIPallocClearBlockMemoryArray(set->scip, &substatus, nsubproblems) );
   SCIP_CALL( SCIPallocClearBlockMemoryArray(set->scip, &mergecands, nsubproblems) );
   npriomergecands = 0;
   nmergecands = 0;

   /* allocating the memory for the subproblem solving and cut generation indices */
   SCIP_CALL( SCIPallocClearBlockMemoryArray(set->scip, &solveidx, nsubproblems) );
   SCIP_CALL( SCIPallocClearBlockMemoryArray(set->scip, &executedidx, nsubproblems) );
   nsolveidx = 0;
   nexecutedidx = 0;

   /* only a subset of the subproblems are initially solved. Both solving loops are executed for the subproblems to
    * check whether any cuts are generated. If a cut is generated, then no further subproblems are solved. If a cut is
    * not generated, then an additional set of subproblems are solved.
    */
   while( nsolved < nsubproblems )
   {
      /* getting the indices for the subproblems that will be solved */
      createSolveSubproblemIndexList(benders, set, type, &solveidx, &nsolveidx);

      /* by default the number of solve loops is 1. This is the case if all subproblems are LP or the user has defined a
       * benderssolvesub callback. If there is a subproblem that is not an LP, then 2 solve loops are performed. The first
       * loop is the LP solving loop, the second solves the subproblem to integer optimality.
       */
      nsolveloops = 1;

      for( l = 0; l < nsolveloops; l++ )
      {
         SCIP_BENDERSSOLVELOOP solveloop;    /* identifies what problem type is solve in this solve loop */

         /* if either benderssolvesubconvex or benderssolvesub are implemented, then the user callbacks are invoked */
         if( benders->benderssolvesubconvex != NULL || benders->benderssolvesub != NULL )
         {
            if( l == 0 )
               solveloop = SCIP_BENDERSSOLVELOOP_USERCONVEX;
            else
               solveloop = SCIP_BENDERSSOLVELOOP_USERCIP;
         }
         else
            solveloop = (SCIP_BENDERSSOLVELOOP) l;

         /* solving the subproblems for this round of enforcement/checking. */
         SCIP_CALL( solveBendersSubproblems(benders, set, sol, type, solveloop, checkint, &nverified,
               solveidx, nsolveidx, &subprobsolved, &substatus, infeasible, &optimal, &stopped) );

         /* if the solving has been stopped, then the subproblem solving and cut generation must terminate */
         if( stopped )
            break;

         /* Generating cuts for the subproblems. Cuts are only generated when the solution is from primal heuristics,
          * relaxations or the LP
          */
         if( type != SCIP_BENDERSENFOTYPE_PSEUDO )
         {
            SCIP_CALL( generateBendersCuts(benders, set, sol, result, type, solveloop, checkint, subprobsolved,
                  substatus, solveidx, nsolveidx, &mergecands, &npriomergecands, &nmergecands, &nsolveloops) );
         }
         else
         {
            /* The first solving loop solves the convex subproblems and the convex relaxations of the CIP subproblems. The
             * second solving loop solves the CIP subproblems. The second solving loop is only called if the integer
             * feasibility is being checked and if the convex subproblems and convex relaxations are not infeasible.
             */
            if( !(*infeasible) && checkint && !SCIPbendersOnlyCheckConvexRelax(benders, SCIPsetGetSubscipsOff(set))
               && SCIPbendersGetNConvexSubproblems(benders) < SCIPbendersGetNSubproblems(benders))
               nsolveloops = 2;
         }
      }

      nsolved += nsolveidx;

      /* storing the indices of the subproblems for which the solving loop was executed */
      for( i = 0; i < nsolveidx; i++ )
         executedidx[nexecutedidx++] = solveidx[i];

      /* if the result is CONSADDED or SEPARATED, then a cut is generated and no further subproblem processing is
       * required
       */
      if( (*result) == SCIP_CONSADDED || (*result) == SCIP_SEPARATED )
         break;
   }

   /* inserting the subproblems into the priority queue for the next solve call */
   SCIP_CALL( updateSubproblemStatQueue(benders, executedidx, nexecutedidx, TRUE) );

   if( stopped )
      goto TERMINATE;

   allverified = (nverified == nsubproblems);

   SCIPsetDebugMsg(set, "End Benders' decomposition subproblem solve. result %d infeasible %d auxviol %d nverified %d\n",
      *result, *infeasible, *auxviol, nverified);

#ifdef SCIP_DEBUG
   if( (*result) == SCIP_CONSADDED )
   {
      SCIPsetDebugMsg(set, "Benders' decomposition: Cut added\n");
   }
#endif

   /* if the number of checked pseudo solutions exceeds a set limit, then all subproblems are passed as merge
    * candidates. Currently, merging subproblems into the master problem is the only method for resolving numerical
    * troubles.
    *
    * We are only interested in the pseudo solutions that have been checked completely for integrality. This is
    * identified by checkint == TRUE. This means that the Benders' decomposition constraint is one of the last
    * constraint handlers that must resolve the infeasibility. If the Benders' decomposition framework can't resolve the
    * infeasibility, then this will result in an error.
    */
   if( type == SCIP_BENDERSENFOTYPE_PSEUDO && checkint )
   {
      benders->npseudosols++;

      if( benders->npseudosols > BENDERS_MAXPSEUDOSOLS )
      {
         /* if a priority merge candidate already exists, then no other merge candidates need to be added.*/
         if( npriomergecands == 0 )
         {
            /* all subproblems are added to the merge candidate list. The first active subproblem is added as a
             * priority merge candidate
             */
            nmergecands = 0;
            npriomergecands = 1;
            for( i = 0; i < nsubproblems; i++ )
            {
               /* only active subproblems are added to the merge candidate list */
               if( subproblemIsActive(benders, i) )
               {
                  mergecands[nmergecands] = i;
                  nmergecands++;
               }
            }

            SCIPverbMessage(set->scip, SCIP_VERBLEVEL_HIGH, NULL, "   The number of checked pseudo solutions exceeds the "
              "limit of %d. All active subproblems are merge candidates, with subproblem %d a priority candidate.\n",
              BENDERS_MAXPSEUDOSOLS, mergecands[0]);
         }
      }
   }
   else
      benders->npseudosols = 0;

   /* if the result is SCIP_DIDNOTFIND, then there was a error in generating cuts in all subproblems that are not
    * optimal. This result does not cutoff any solution, so the Benders' decomposition algorithm will fail.
    *
    * It could happen that the cut strengthening approach causes an error the cut generation. In this case, an error
    * should not be thrown. So, this check will be skipped when in a strengthening round.
    * TODO: Work out a way to ensure Benders' decomposition does not terminate due to a SCIP_DIDNOTFIND result.
    */
   if( (*result) == SCIP_DIDNOTFIND && !benders->strengthenround )
   {
      if( type == SCIP_BENDERSENFOTYPE_PSEUDO )
         (*result) = SCIP_SOLVELP;
      else
         (*result) = SCIP_INFEASIBLE;

      SCIPerrorMessage("An error was found when generating cuts for non-optimal subproblems of Benders' "
         "decomposition <%s>. Consider merging the infeasible subproblems into the master problem.\n", SCIPbendersGetName(benders));

      /* since no other cuts are generated, then this error will result in a crash. It is possible to avoid the error,
       * by merging the affected subproblem into the master problem.
       *
       * NOTE: If the error occurs while checking solutions, i.e. SCIP_BENDERSENFOTYPE_CHECK, then it is valid to set
       * the result to SCIP_INFEASIBLE and the success flag to TRUE
       */
      if( type != SCIP_BENDERSENFOTYPE_CHECK )
         success = FALSE;

      goto POSTSOLVE;
   }

   if( type == SCIP_BENDERSENFOTYPE_PSEUDO )
   {
      if( (*infeasible) || !allverified )
         (*result) = SCIP_SOLVELP;
      else
      {
         (*result) = SCIP_FEASIBLE;

         /* if the subproblems are not infeasible, but they are also not optimal. This means that there is a violation
          * in the auxiliary variable values. In this case, a feasible result is returned with the auxviol flag set to
          * TRUE.
          */
         (*auxviol) = !optimal;
      }
   }
   else if( checkint && (type == SCIP_BENDERSENFOTYPE_CHECK
         || ((*result) != SCIP_CONSADDED && (*result) != SCIP_SEPARATED)) )
   {
      /* if the subproblems are being solved as part of conscheck, then the results flag must be returned after the solving
       * has completed.
       */
      if( (*infeasible) || !allverified )
         (*result) = SCIP_INFEASIBLE;
      else
      {
         (*result) = SCIP_FEASIBLE;

         /* if the subproblems are not infeasible, but they are also not optimal. This means that there is a violation
          * in the auxiliary variable values. In this case, a feasible result is returned with the auxviol flag set to
          * TRUE.
          */
         (*auxviol) = !optimal;
      }
   }

POSTSOLVE:
   /* calling the post-solve call back for the Benders' decomposition algorithm. This allows the user to work directly
    * with the solved subproblems and the master problem */
   if( benders->benderspostsolve != NULL )
   {
      SCIP_Bool merged;

      merged = FALSE;

      SCIP_CALL( benders->benderspostsolve(set->scip, benders, sol, type, mergecands, npriomergecands, nmergecands,
            checkint, (*infeasible), &merged) );

      if( merged )
      {
         (*result) = SCIP_CONSADDED;

         /* since subproblems have been merged, then constraints have been added. This could resolve the unresolved
          * infeasibility, so the error has been corrected.
          */
         success = TRUE;
      }
      else if( !success )
      {
         SCIPerrorMessage("An error occurred during Benders' decomposition cut generations and no merging had been "
            "performed. It is not possible to continue solving the problem by Benders' decomposition\n");
      }
   }

TERMINATE:
   /* if the solving process has stopped, then all subproblems need to be freed */
   if( stopped )
      nfree = nsubproblems;
   else
      nfree = nexecutedidx;

   /* freeing the subproblems after the cuts are generated */
   subproblemcount = 0;
   while( subproblemcount < nfree )
   {
      int subidx;

      if( stopped )
         subidx = subproblemcount;
      else
         subidx = executedidx[subproblemcount];

      SCIP_CALL( SCIPbendersFreeSubproblem(benders, set, subidx) );

      subproblemcount++;
   }

#ifndef NDEBUG
   for( i = 0; i < nsubproblems; i++ )
      assert(SCIPbendersSubproblem(benders, i) == NULL
         || SCIPgetStage(SCIPbendersSubproblem(benders, i)) < SCIP_STAGE_TRANSFORMED
         || !SCIPinProbing(SCIPbendersSubproblem(benders, i))
         || !subproblemIsActive(benders, i));
#endif

   /* increment the number of calls to the Benders' decomposition subproblem solve */
   benders->ncalls++;

   SCIPsetDebugMsg(set, "End Benders' decomposition execution method. result %d infeasible %d auxviol %d\n", *result,
      *infeasible, *auxviol);

   /* end timing */
   SCIPclockStop(benders->bendersclock, set);

   /* freeing memory */
   SCIPfreeBlockMemoryArray(set->scip, &executedidx, nsubproblems);
   SCIPfreeBlockMemoryArray(set->scip, &solveidx, nsubproblems);
   SCIPfreeBlockMemoryArray(set->scip, &mergecands, nsubproblems);
   SCIPfreeBlockMemoryArray(set->scip, &substatus, nsubproblems);
   SCIPfreeBlockMemoryArray(set->scip, &subprobsolved, nsubproblems);

   /* if there was an error in generating cuts and merging was not performed, then the solution is perturbed in an
    * attempt to generate a cut and correct the infeasibility
    */
   if( !success && !stopped )
   {
      SCIP_Bool skipsolve;
      SCIP_RESULT perturbresult;

      skipsolve = FALSE;

      benders->strengthenround = TRUE;
      /* if the user has not requested the solve to be skipped, then the cut strengthening is performed */
      SCIP_CALL( performInteriorSolCutStrengthening(benders, set, sol, type, checkint, TRUE, infeasible, auxviol,
            &skipsolve, &perturbresult) );
      benders->strengthenround = FALSE;

      if( perturbresult == SCIP_CONSADDED || perturbresult == SCIP_SEPARATED )
         (*result) = perturbresult;

      success = skipsolve;
   }

   /* if the Benders' decomposition subproblem check stopped, then we don't have a valid result. In this case, the
    * safest thing to do is report INFEASIBLE.
    */
   if( stopped )
      (*result) = SCIP_INFEASIBLE;

<<<<<<< HEAD
=======
   /* if the subproblem verification identifies the solution as feasible, then a check whether slack variables have been
    * used is necessary. If any slack variables are non-zero, then the solution is reverified after the objective
    * coefficient for the slack variables is increased.
    */
   if( (*result) == SCIP_FEASIBLE )
   {
      SCIP_Bool activeslack;

      SCIP_CALL( SCIPbendersSolSlackVarsActive(benders, &activeslack) );
      SCIPsetDebugMsg(set, "Type: %d Active slack: %d Feasibility Phase: %d\n", type, activeslack,
         benders->feasibilityphase);
      if( activeslack )
      {
         if( type == SCIP_BENDERSENFOTYPE_CHECK )
            (*result) = SCIP_INFEASIBLE;
         else
         {
            /* increasing the value of the slack variable by a factor of 10 */
            benders->slackvarcoef *= 10;

            printf("Increasing the slack variable coefficient to %g\n", benders->slackvarcoef);

            /* resolving the subproblems with an increased slack variable */
            SCIP_CALL( SCIPsolveBendersSubproblems(set->scip, benders, sol, result, infeasible, auxviol, type, checkint) );
         }
      }
      else if( benders->feasibilityphase )
      {
         if( type != SCIP_BENDERSENFOTYPE_CHECK )
         {
            /* disabling the feasibility phase */
            benders->feasibilityphase = FALSE;

            /* resolving the subproblems with the slack variables set to zero */
            SCIP_CALL( SCIPsolveBendersSubproblems(set->scip, benders, sol, result, infeasible, auxviol, type, checkint) );
         }
      }
   }

>>>>>>> 412a0ac5
   if( !success )
      return SCIP_ERROR;
   else
      return SCIP_OKAY;
}

/** solves the user-defined subproblem solving function */
static
SCIP_RETCODE executeUserDefinedSolvesub(
   SCIP_BENDERS*         benders,            /**< Benders' decomposition */
   SCIP_SET*             set,                /**< global SCIP settings */
   SCIP_SOL*             sol,                /**< primal CIP solution */
   int                   probnumber,         /**< the subproblem number */
   SCIP_BENDERSSOLVELOOP solveloop,          /**< the solve loop iteration. The first iter is for LP, the second for IP */
   SCIP_Bool*            infeasible,         /**< returns whether the current subproblem is infeasible */
   SCIP_Real*            objective,          /**< the objective function value of the subproblem */
   SCIP_RESULT*          result              /**< the result from solving the subproblem */
   )
{
   assert(benders != NULL);
   assert(probnumber >= 0 && probnumber < benders->nsubproblems);
   assert(benders->benderssolvesubconvex != NULL || benders->benderssolvesub != NULL);

   assert(solveloop == SCIP_BENDERSSOLVELOOP_USERCONVEX || solveloop == SCIP_BENDERSSOLVELOOP_USERCIP);

   (*objective) = -SCIPsetInfinity(set);

   /* calls the user defined subproblem solving method. Only the convex relaxations are solved during the Large
    * Neighbourhood Benders' Search. */
   if( solveloop == SCIP_BENDERSSOLVELOOP_USERCONVEX )
   {
      if( benders->benderssolvesubconvex != NULL )
      {
         SCIP_CALL( benders->benderssolvesubconvex(set->scip, benders, sol, probnumber,
               SCIPbendersOnlyCheckConvexRelax(benders, SCIPsetGetSubscipsOff(set)), objective, result) );
      }
      else
         (*result) = SCIP_DIDNOTRUN;
   }
   else if( solveloop == SCIP_BENDERSSOLVELOOP_USERCIP )
   {
      if( benders->benderssolvesub != NULL )
      {
         SCIP_CALL( benders->benderssolvesub(set->scip, benders, sol, probnumber, objective, result) );
      }
      else
         (*result) = SCIP_DIDNOTRUN;
   }

   /* evaluate result */
   if( (*result) != SCIP_DIDNOTRUN
      && (*result) != SCIP_FEASIBLE
      && (*result) != SCIP_INFEASIBLE
      && (*result) != SCIP_UNBOUNDED )
   {
      SCIPerrorMessage("the user-defined solving method for the Benders' decomposition <%s> returned invalid result <%d>\n",
         benders->name, *result);
      return SCIP_INVALIDRESULT;
   }

   if( (*result) == SCIP_INFEASIBLE )
      (*infeasible) = TRUE;

   if( (*result) == SCIP_FEASIBLE
      && (SCIPsetIsInfinity(set, -(*objective)) || SCIPsetIsInfinity(set, (*objective))) )
   {
      SCIPerrorMessage("the user-defined solving method for the Benders' decomposition <%s> returned objective value %g\n",
         benders->name, (*objective));
      return SCIP_ERROR;
   }

   /* if the result is SCIP_DIDNOTFIND, then an error is returned and SCIP will terminate. */
   if( (*result) == SCIP_DIDNOTFIND )
      return SCIP_ERROR;
   else
      return SCIP_OKAY;
}

/** executes the subproblem solving process */
SCIP_RETCODE SCIPbendersExecSubproblemSolve(
   SCIP_BENDERS*         benders,            /**< Benders' decomposition */
   SCIP_SET*             set,                /**< global SCIP settings */
   SCIP_SOL*             sol,                /**< primal CIP solution */
   int                   probnumber,         /**< the subproblem number */
   SCIP_BENDERSSOLVELOOP solveloop,          /**< the solve loop iteration. The first iter is for LP, the second for IP */
   SCIP_Bool             enhancement,        /**< is the solve performed as part of and enhancement? */
   SCIP_Bool*            solved,             /**< flag to indicate whether the subproblem was solved */
   SCIP_Bool*            infeasible,         /**< returns whether the current subproblem is infeasible */
   SCIP_BENDERSENFOTYPE  type                /**< the enforcement type calling this function */
   )
{  /*lint --e{715}*/
   SCIP* subproblem;
   SCIP_RESULT result;
   SCIP_Real objective;
   SCIP_STATUS solvestatus = SCIP_STATUS_UNKNOWN;

   assert(benders != NULL);
   assert(probnumber >= 0 && probnumber < benders->nsubproblems);

   SCIPsetDebugMsg(set, "Benders' decomposition: solving subproblem %d\n", probnumber);

   result = SCIP_DIDNOTRUN;
   objective = SCIPsetInfinity(set);

   subproblem = SCIPbendersSubproblem(benders, probnumber);

   if( subproblem == NULL && (benders->benderssolvesubconvex == NULL || benders->benderssolvesub == NULL) )
   {
      SCIPerrorMessage("The subproblem %d is set to NULL, but both bendersSolvesubconvex%s and bendersSolvesub%s "
         "are not defined.\n", probnumber, benders->name, benders->name);
      SCIPABORT();
      return SCIP_ERROR;
   }

   /* initially setting the solved flag to FALSE */
   (*solved) = FALSE;

   /* if the subproblem solve callback is implemented, then that is used instead of the default setup */
   if( solveloop == SCIP_BENDERSSOLVELOOP_USERCONVEX || solveloop == SCIP_BENDERSSOLVELOOP_USERCIP )
   {
      /* calls the user defined subproblem solving method. Only the convex relaxations are solved during the Large
       * Neighbourhood Benders' Search. */
      SCIP_CALL( executeUserDefinedSolvesub(benders, set, sol, probnumber, solveloop, infeasible, &objective, &result) );

      /* if the result is DIDNOTRUN, then the subproblem was not solved */
      (*solved) = (result != SCIP_DIDNOTRUN);
   }
   else
   {
      assert(subproblem != NULL);

      /* setting up the subproblem */
      if( solveloop == SCIP_BENDERSSOLVELOOP_CONVEX )
      {
         SCIP_CALL( SCIPbendersSetupSubproblem(benders, set, sol, probnumber, type) );

         /* if the limits of the master problem were hit during the setup process, then the subproblem will not have
          * been setup. In this case, the solving function must be exited.
          */
         if( !SCIPbendersSubproblemIsSetup(benders, probnumber) )
         {
            SCIPbendersSetSubproblemObjval(benders, probnumber, SCIPsetInfinity(set));
            (*solved) = FALSE;
            return SCIP_OKAY;
         }
      }
      else
      {
         SCIP_CALL( updateEventhdlrUpperbound(benders, probnumber, SCIPbendersGetAuxiliaryVarVal(benders, set, sol, probnumber)) );
      }

      /* solving the subproblem
       * the LP of the subproblem is solved in the first solveloop.
       * In the second solve loop, the MIP problem is solved */
      if( solveloop == SCIP_BENDERSSOLVELOOP_CONVEX
         || SCIPbendersGetSubproblemType(benders, probnumber) == SCIP_BENDERSSUBTYPE_CONVEXCONT )
      {
         SCIP_CALL( SCIPbendersSolveSubproblemLP(set->scip, benders, probnumber, &solvestatus, &objective) );

         /* if the (N)LP was solved without error, then the subproblem is labelled as solved */
         if( solvestatus == SCIP_STATUS_OPTIMAL || solvestatus == SCIP_STATUS_INFEASIBLE )
            (*solved) = TRUE;

         if( solvestatus == SCIP_STATUS_INFEASIBLE )
            (*infeasible) = TRUE;
      }
      else
      {
         SCIP_SOL* bestsol;

         SCIP_CALL( SCIPbendersSolveSubproblemCIP(set->scip, benders, probnumber, &solvestatus, FALSE) );

         if( solvestatus == SCIP_STATUS_INFEASIBLE )
            (*infeasible) = TRUE;

         /* if the generic subproblem solving methods are used, then the CIP subproblems are always solved. */
         (*solved) = TRUE;

         bestsol = SCIPgetBestSol(subproblem);
         if( bestsol != NULL )
            objective = SCIPgetSolOrigObj(subproblem, bestsol)*(int)SCIPgetObjsense(set->scip);
         else
            objective = SCIPsetInfinity(set);
      }
   }


   if( !enhancement )
   {
      /* The following handles the cases when the subproblem is OPTIMAL, INFEASIBLE and UNBOUNDED.
       * If a subproblem is unbounded, then the auxiliary variables are set to -infinity and the unbounded flag is
       * returned as TRUE. No cut will be generated, but the result will be set to SCIP_FEASIBLE.
       */
      if( solveloop == SCIP_BENDERSSOLVELOOP_CONVEX || solveloop == SCIP_BENDERSSOLVELOOP_CIP )
      {
         /* TODO: Consider whether other solutions status should be handled */
         if( solvestatus == SCIP_STATUS_OPTIMAL )
            SCIPbendersSetSubproblemObjval(benders, probnumber, objective);
         else if( solvestatus == SCIP_STATUS_INFEASIBLE )
            SCIPbendersSetSubproblemObjval(benders, probnumber, SCIPsetInfinity(set));
         else if( solvestatus == SCIP_STATUS_USERINTERRUPT || solvestatus == SCIP_STATUS_BESTSOLLIMIT )
            SCIPbendersSetSubproblemObjval(benders, probnumber, objective);
         else if( solvestatus == SCIP_STATUS_MEMLIMIT || solvestatus == SCIP_STATUS_TIMELIMIT
            || solvestatus == SCIP_STATUS_UNKNOWN )
         {
            SCIPverbMessage(set->scip, SCIP_VERBLEVEL_FULL, NULL, "   Benders' decomposition: Error solving "
               "subproblem %d. No cut will be generated for this subproblem.\n", probnumber);
            SCIPbendersSetSubproblemObjval(benders, probnumber, SCIPsetInfinity(set));
         }
         else if( solvestatus == SCIP_STATUS_UNBOUNDED )
         {
            SCIPerrorMessage("The Benders' decomposition subproblem %d is unbounded. This should not happen.\n",
               probnumber);
            SCIPABORT();
         }
         else
         {
            SCIPerrorMessage("Invalid status returned from solving Benders' decomposition subproblem %d. Solution status: %d\n",
               probnumber, solvestatus);
            SCIPABORT();
         }
      }
      else
      {
         assert(solveloop == SCIP_BENDERSSOLVELOOP_USERCONVEX || solveloop == SCIP_BENDERSSOLVELOOP_USERCIP);
         if( result == SCIP_FEASIBLE )
            SCIPbendersSetSubproblemObjval(benders, probnumber, objective);
         else if( result == SCIP_INFEASIBLE )
            SCIPbendersSetSubproblemObjval(benders, probnumber, SCIPsetInfinity(set));
         else if( result == SCIP_UNBOUNDED )
         {
            SCIPerrorMessage("The Benders' decomposition subproblem %d is unbounded. This should not happen.\n",
               probnumber);
            SCIPABORT();
         }
         else if( result != SCIP_DIDNOTRUN )
         {
            SCIPerrorMessage("Invalid result <%d> from user-defined subproblem solving method. This should not happen.\n",
               result);
         }
      }
   }

   return SCIP_OKAY;
}

/** sets up the subproblem using the solution to the master problem  */
SCIP_RETCODE SCIPbendersSetupSubproblem(
   SCIP_BENDERS*         benders,            /**< Benders' decomposition */
   SCIP_SET*             set,                /**< global SCIP settings */
   SCIP_SOL*             sol,                /**< primal CIP solution */
   int                   probnumber,         /**< the subproblem number */
   SCIP_BENDERSENFOTYPE  type                /**< the enforcement type calling this function */
   )
{
   SCIP* subproblem;
   SCIP_VAR** vars;
   SCIP_VAR* mastervar;
   SCIP_Real solval;
   int nvars;
   int i;

   assert(benders != NULL);
   assert(set != NULL);
   assert(probnumber >= 0 && probnumber < SCIPbendersGetNSubproblems(benders));

   subproblem = SCIPbendersSubproblem(benders, probnumber);

   /* the subproblem setup can only be performed if the subproblem is not NULL */
   if( subproblem == NULL )
   {
      SCIPerrorMessage("The subproblem %d is NULL. Thus, the subproblem setup must be performed manually in either "
         "bendersSolvesubconvex%s or bendersSolvesub%s.\n", probnumber, benders->name, benders->name);
      return SCIP_ERROR;
   }
   assert(subproblem != NULL);

   /* changing all of the master problem variable to continuous. */
   SCIP_CALL( SCIPbendersChgMastervarsToCont(benders, set, probnumber) );

<<<<<<< HEAD
   /* if the Benders' decomposition subproblem is an LP, then probing mode must be started.
    * If the subproblem is a MIP, the problem must be initialised, put into SCIP_STAGE_SOLVING to be able to change the
    * variable bounds. The probing mode is entered once the variable bounds are set.
    * In the MIP case, the transformed problem is freed after each subproblem solve round. */
   if( SCIPbendersSubproblemIsConvex(benders, probnumber) )
=======
   /* if the Benders' decomposition subproblem is convex and has continuous variables, then probing mode
    * must be started.
    * If the subproblem contains non-convex constraints or discrete variables, then the problem must be initialised,
    * and then put into SCIP_STAGE_SOLVING to be able to change the variable bounds. The probing mode is entered once
    * the variable bounds are set.
    * In the latter case, the transformed problem is freed after each subproblem solve round. */
   if( SCIPbendersGetSubproblemType(benders, probnumber) == SCIP_BENDERSSUBTYPE_CONVEXCONT )
>>>>>>> 412a0ac5
   {
      SCIP_CALL( SCIPstartProbing(subproblem) );
   }
   else
   {
      SCIP_Bool success;

      SCIP_CALL( initialiseSubproblem(benders, set, probnumber, &success) );

      if( !success )
      {
         /* set the flag to indicate that the subproblems have been set up */
         SCIPbendersSetSubproblemIsSetup(benders, probnumber, FALSE);

         return SCIP_OKAY;
      }
   }

   vars = SCIPgetVars(subproblem);
   nvars = SCIPgetNVars(subproblem);

   /* looping over all variables in the subproblem to find those corresponding to the master problem variables. */
   /* TODO: It should be possible to store the pointers to the master variables to speed up the subproblem setup */
   for( i = 0; i < nvars; i++ )
   {
      SCIP_CALL( SCIPbendersGetVar(benders, set, vars[i], &mastervar, -1) );

      if( mastervar != NULL )
      {
         /* It is possible due to numerics that the solution value exceeds the upper or lower bounds. When this
          * happens, it causes an error in the LP solver as a result of inconsistent bounds. So the following statements
          * are used to ensure that the bounds are not exceeded when applying the fixings for the Benders'
          * decomposition subproblems
          */
         solval = SCIPgetSolVal(set->scip, sol, mastervar);
         if( !SCIPisLT(set->scip, solval, SCIPvarGetUbLocal(vars[i])) )
            solval = SCIPvarGetUbLocal(vars[i]);
         else if( !SCIPisGT(set->scip, solval, SCIPvarGetLbLocal(vars[i])) )
            solval = SCIPvarGetLbLocal(vars[i]);

         /* fixing the variable in the subproblem */
         if( !SCIPisEQ(subproblem, SCIPvarGetLbLocal(vars[i]), SCIPvarGetUbLocal(vars[i])) )
         {
            if( SCIPisGT(subproblem, solval, SCIPvarGetLbLocal(vars[i])) )
            {
               SCIP_CALL( SCIPchgVarLb(subproblem, vars[i], solval) );
            }
            if( SCIPisLT(subproblem, solval, SCIPvarGetUbLocal(vars[i])) )
            {
               SCIP_CALL( SCIPchgVarUb(subproblem, vars[i], solval) );
            }
         }

         assert(SCIPisEQ(subproblem, SCIPvarGetLbLocal(vars[i]), SCIPvarGetUbLocal(vars[i])));
      }
      else if( strstr(SCIPvarGetName(vars[i]), SLACKVAR_NAME) != NULL )
      {
         /* if the slack variables have been added to help improve feasibility, then they remain unfixed with a large
          * objective coefficient. Once the root node has been solved to optimality, then the slack variables are
          * fixed to zero.
          */
         if( benders->feasibilityphase && SCIPgetDepth(set->scip) == 0 && type != SCIP_BENDERSENFOTYPE_CHECK )
         {
            /* The coefficient update can only be performed if the subproblem is in probing mode. */
            if( SCIPinProbing(subproblem) )
            {
               SCIP_Real coef = benders->slackvarcoef;

               SCIP_CALL( SCIPchgVarObjProbing(subproblem, vars[i], coef) );
            }
         }
         else
         {
            /* if the subproblem is non-linear and convex, then slack variables have been added to the subproblem. These
             * need to be fixed to zero when first solving the subproblem. However, if the slack variables have been added
             * by setting the execfeasphase runtime parameter, then they must not get fixed to zero
             */
            assert( !SCIPisEQ(subproblem, SCIPvarGetLbLocal(vars[i]), SCIPvarGetUbLocal(vars[i])) );
            assert( SCIPisZero(subproblem, SCIPvarGetLbLocal(vars[i])) );

            if( SCIPisLT(subproblem, 0.0, SCIPvarGetUbLocal(vars[i])) )
            {
               SCIP_CALL( SCIPchgVarUb(subproblem, vars[i], 0.0) );
            }
         }
      }
   }

   /* if the subproblem contain non-convex constraints or discrete variables, then the probing mode is entered after
    * setting up the subproblem
    */
   if( SCIPbendersGetSubproblemType(benders, probnumber) != SCIP_BENDERSSUBTYPE_CONVEXCONT )
   {
      SCIP_CALL( SCIPstartProbing(subproblem) );
   }

   /* set the flag to indicate that the subproblems have been set up */
   SCIPbendersSetSubproblemIsSetup(benders, probnumber, TRUE);

   return SCIP_OKAY;
}

/** Solve a Benders' decomposition subproblems. This will either call the user defined method or the generic solving
 *  methods. If the generic method is called, then the subproblem must be set up before calling this method. */
SCIP_RETCODE SCIPbendersSolveSubproblem(
   SCIP_BENDERS*         benders,            /**< Benders' decomposition */
   SCIP_SET*             set,                /**< global SCIP settings */
   SCIP_SOL*             sol,                /**< primal CIP solution, can be NULL */
   int                   probnumber,         /**< the subproblem number */
   SCIP_Bool*            infeasible,         /**< returns whether the current subproblem is infeasible */
   SCIP_Bool             solvecip,           /**< directly solve the CIP subproblem */
   SCIP_Real*            objective           /**< the objective function value of the subproblem, can be NULL */
   )
{
   assert(benders != NULL);
   assert(set != NULL);
   assert(probnumber >= 0 && probnumber < SCIPbendersGetNSubproblems(benders));

   (*infeasible) = FALSE;

   /* the subproblem must be set up before this function is called. */
   if( SCIPbendersSubproblem(benders, probnumber) != NULL && !SCIPbendersSubproblemIsSetup(benders, probnumber)
      && !SCIPbendersSubproblemIsIndependent(benders, probnumber) )
   {
      SCIPerrorMessage("Benders' decomposition subproblem %d must be set up before calling SCIPbendersSolveSubproblem(). Call SCIPsetupSubproblem() first.\n", probnumber);
      return SCIP_ERROR;
   }

   /* if the subproblem solve callback is implemented, then that is used instead of the default setup */
   if( benders->benderssolvesubconvex != NULL ||  benders->benderssolvesub != NULL)
   {
      SCIP_BENDERSSOLVELOOP solveloop;
      SCIP_RESULT result;
      SCIP_Real subobj;

      if( solvecip )
         solveloop = SCIP_BENDERSSOLVELOOP_USERCIP;
      else
         solveloop = SCIP_BENDERSSOLVELOOP_USERCONVEX;

      SCIP_CALL( executeUserDefinedSolvesub(benders, set, sol, probnumber, solveloop, infeasible, &subobj, &result) );

      if( objective != NULL )
         (*objective) = subobj;
   }
   else
   {
      SCIP* subproblem;

      subproblem = SCIPbendersSubproblem(benders, probnumber);
      assert(subproblem != NULL);

      /* solving the subproblem */
      if( solvecip && SCIPbendersGetSubproblemType(benders, probnumber) != SCIP_BENDERSSUBTYPE_CONVEXCONT )
      {
         SCIP_STATUS solvestatus;
<<<<<<< HEAD

         SCIP_CALL( SCIPbendersSolveSubproblemCIP(set->scip, benders, probnumber, &solvestatus, solvecip) );

=======

         SCIP_CALL( SCIPbendersSolveSubproblemCIP(set->scip, benders, probnumber, &solvestatus, solvecip) );

>>>>>>> 412a0ac5
         if( solvestatus == SCIP_STATUS_INFEASIBLE )
            (*infeasible) = TRUE;
         if( objective != NULL )
            (*objective) = SCIPgetSolOrigObj(subproblem, SCIPgetBestSol(subproblem))*(int)SCIPgetObjsense(subproblem);
      }
      else
      {
         SCIP_Bool success;

         /* if the subproblem has convex constraints and continuous variables, then it should have been initialised and
          * in SCIP_STAGE_SOLVING. In this case, the subproblem only needs to be put into probing mode.
          */
         if( SCIPbendersGetSubproblemType(benders, probnumber) == SCIP_BENDERSSUBTYPE_CONVEXCONT )
         {
            /* if the subproblem is not in probing mode, then it must be put into that mode for the LP solve. */
            if( !SCIPinProbing(subproblem) )
            {
               SCIP_CALL( SCIPstartProbing(subproblem) );
            }

            success = TRUE;
         }
         else
         {
            SCIP_CALL( initialiseSubproblem(benders, set, probnumber, &success) );
         }

         /* if setting up the subproblem was successful */
         if( success )
         {
            SCIP_STATUS solvestatus;
            SCIP_Real lpobjective;

            SCIP_CALL( SCIPbendersSolveSubproblemLP(set->scip, benders, probnumber, &solvestatus, &lpobjective) );

            if( solvestatus == SCIP_STATUS_INFEASIBLE )
               (*infeasible) = TRUE;
            else if( objective != NULL )
               (*objective) = lpobjective;
         }
         else
         {
            if( objective != NULL )
               (*objective) = SCIPinfinity(subproblem);
         }
      }
   }

   return SCIP_OKAY;
}

/** copies the time and memory limit from the master problem to the subproblem */
static
SCIP_RETCODE copyMemoryAndTimeLimits(
   SCIP*                 scip,               /**< the SCIP data structure */
   SCIP*                 subproblem          /**< the Benders' decomposition subproblem */
   )
{
   SCIP_Real mastertimelimit;
   SCIP_Real subtimelimit;
   SCIP_Real maxsubtimelimit;
   SCIP_Real mastermemorylimit;
   SCIP_Real submemorylimit;
   SCIP_Real maxsubmemorylimit;

   assert(scip != NULL);

   /* setting the time limit for the Benders' decomposition subproblems. It is set to 102% of the remaining time. */
   SCIP_CALL( SCIPgetRealParam(scip, "limits/time", &mastertimelimit) );
   maxsubtimelimit = SCIPparamGetRealMax(SCIPgetParam(subproblem, "limits/time"));
   subtimelimit = (mastertimelimit - SCIPgetSolvingTime(scip)) * 1.02;
   subtimelimit = MIN(subtimelimit, maxsubtimelimit);
   SCIP_CALL( SCIPsetRealParam(subproblem, "limits/time", MAX(0.0, subtimelimit)) );

   /* setting the memory limit for the Benders' decomposition subproblems. */
   SCIP_CALL( SCIPgetRealParam(scip, "limits/memory", &mastermemorylimit) );
   maxsubmemorylimit = SCIPparamGetRealMax(SCIPgetParam(subproblem, "limits/memory"));
   submemorylimit = mastermemorylimit - (SCIPgetMemUsed(scip) + SCIPgetMemExternEstim(scip))/1048576.0;
   submemorylimit = MIN(submemorylimit, maxsubmemorylimit);
   SCIP_CALL( SCIPsetRealParam(subproblem, "limits/memory", MAX(0.0, submemorylimit)) );

   return SCIP_OKAY;
}

/** stores the original parameters from the subproblem */
static
SCIP_RETCODE storeOrigSubproblemParams(
   SCIP*                 subproblem,         /**< the SCIP data structure */
   SCIP_SUBPROBPARAMS*   origparams          /**< the original subproblem parameters */
   )
{
   assert(subproblem != NULL);
   assert(origparams != NULL);

   SCIP_CALL( SCIPgetRealParam(subproblem, "limits/memory", &origparams->limits_memory) );
   SCIP_CALL( SCIPgetRealParam(subproblem, "limits/time", &origparams->limits_time) );
   SCIP_CALL( SCIPgetBoolParam(subproblem, "conflict/enable", &origparams->conflict_enable) );
   SCIP_CALL( SCIPgetIntParam(subproblem, "lp/disablecutoff", &origparams->lp_disablecutoff) );
   SCIP_CALL( SCIPgetIntParam(subproblem, "lp/scaling", &origparams->lp_scaling) );
   SCIP_CALL( SCIPgetCharParam(subproblem, "lp/initalgorithm", &origparams->lp_initalg) );
   SCIP_CALL( SCIPgetCharParam(subproblem, "lp/resolvealgorithm", &origparams->lp_resolvealg) );
   SCIP_CALL( SCIPgetBoolParam(subproblem, "lp/alwaysgetduals", &origparams->lp_alwaysgetduals) );
   SCIP_CALL( SCIPgetBoolParam(subproblem, "misc/scaleobj", &origparams->misc_scaleobj) );
   SCIP_CALL( SCIPgetBoolParam(subproblem, "misc/catchctrlc", &origparams->misc_catchctrlc) );
   SCIP_CALL( SCIPgetIntParam(subproblem, "propagating/maxrounds", &origparams->prop_maxrounds) );
   SCIP_CALL( SCIPgetIntParam(subproblem, "propagating/maxroundsroot", &origparams->prop_maxroundsroot) );
   SCIP_CALL( SCIPgetIntParam(subproblem, "constraints/linear/propfreq", &origparams->cons_linear_propfreq) );

   return SCIP_OKAY;
}

/** sets the parameters for the subproblem */
static
SCIP_RETCODE setSubproblemParams(
   SCIP*                 scip,               /**< the SCIP data structure */
   SCIP*                 subproblem          /**< the subproblem SCIP instance */
   )
{
   assert(scip != NULL);
   assert(subproblem != NULL);

   /* copying memory and time limits */
   SCIP_CALL( copyMemoryAndTimeLimits(scip, subproblem) );

   /* Do we have to disable presolving? If yes, we have to store all presolving parameters. */
   SCIP_CALL( SCIPsetPresolving(subproblem, SCIP_PARAMSETTING_OFF, TRUE) );

   /* Disabling heuristics so that the problem is not trivially solved */
   SCIP_CALL( SCIPsetHeuristics(subproblem, SCIP_PARAMSETTING_OFF, TRUE) );

   /* store parameters that are changed for the generation of the subproblem cuts */
   SCIP_CALL( SCIPsetParam(subproblem, "conflict/enable", FALSE) );

   SCIP_CALL( SCIPsetIntParam(subproblem, "lp/disablecutoff", 1) );
   SCIP_CALL( SCIPsetIntParam(subproblem, "lp/scaling", 0) );

   SCIP_CALL( SCIPsetCharParam(subproblem, "lp/initalgorithm", 'd') );
   SCIP_CALL( SCIPsetCharParam(subproblem, "lp/resolvealgorithm", 'd') );

   SCIP_CALL( SCIPsetBoolParam(subproblem, "lp/alwaysgetduals", TRUE) );
   SCIP_CALL( SCIPsetBoolParam(subproblem, "misc/scaleobj", FALSE) );

   /* do not abort subproblem on CTRL-C */
   SCIP_CALL( SCIPsetBoolParam(subproblem, "misc/catchctrlc", FALSE) );

   SCIP_CALL( SCIPsetIntParam(subproblem, "display/verblevel", (int)SCIP_VERBLEVEL_NONE) );

   SCIP_CALL( SCIPsetIntParam(subproblem, "propagating/maxrounds", 0) );
   SCIP_CALL( SCIPsetIntParam(subproblem, "propagating/maxroundsroot", 0) );

   SCIP_CALL( SCIPsetIntParam(subproblem, "constraints/linear/propfreq", -1) );

   SCIP_CALL( SCIPsetIntParam(subproblem, "heuristics/alns/freq", -1) );

   SCIP_CALL( SCIPsetIntParam(subproblem, "separating/aggregation/freq", -1) );
   SCIP_CALL( SCIPsetIntParam(subproblem, "separating/gomory/freq", -1) );

   return SCIP_OKAY;
}

/** resets the original parameters from the subproblem */
static
SCIP_RETCODE resetOrigSubproblemParams(
   SCIP*                 subproblem,         /**< the SCIP data structure */
   SCIP_SUBPROBPARAMS*   origparams          /**< the original subproblem parameters */
   )
{
   assert(subproblem != NULL);
   assert(origparams != NULL);

   SCIP_CALL( SCIPsetRealParam(subproblem, "limits/memory", origparams->limits_memory) );
   SCIP_CALL( SCIPsetRealParam(subproblem, "limits/time", origparams->limits_time) );
   SCIP_CALL( SCIPsetBoolParam(subproblem, "conflict/enable", origparams->conflict_enable) );
   SCIP_CALL( SCIPsetIntParam(subproblem, "lp/disablecutoff", origparams->lp_disablecutoff) );
   SCIP_CALL( SCIPsetIntParam(subproblem, "lp/scaling", origparams->lp_scaling) );
   SCIP_CALL( SCIPsetCharParam(subproblem, "lp/initalgorithm", origparams->lp_initalg) );
   SCIP_CALL( SCIPsetCharParam(subproblem, "lp/resolvealgorithm", origparams->lp_resolvealg) );
   SCIP_CALL( SCIPsetBoolParam(subproblem, "lp/alwaysgetduals", origparams->lp_alwaysgetduals) );
   SCIP_CALL( SCIPsetBoolParam(subproblem, "misc/scaleobj", origparams->misc_scaleobj) );
   SCIP_CALL( SCIPsetBoolParam(subproblem, "misc/catchctrlc", origparams->misc_catchctrlc) );
   SCIP_CALL( SCIPsetIntParam(subproblem, "propagating/maxrounds", origparams->prop_maxrounds) );
   SCIP_CALL( SCIPsetIntParam(subproblem, "propagating/maxroundsroot", origparams->prop_maxroundsroot) );
   SCIP_CALL( SCIPsetIntParam(subproblem, "constraints/linear/propfreq", origparams->cons_linear_propfreq) );

   return SCIP_OKAY;
}

/** solves the LP of the Benders' decomposition subproblem
 *
 *  This requires that the subproblem is in probing mode.
 */
SCIP_RETCODE SCIPbendersSolveSubproblemLP(
   SCIP*                 scip,               /**< the SCIP data structure */
   SCIP_BENDERS*         benders,            /**< the Benders' decomposition data structure */
   int                   probnumber,         /**< the subproblem number */
   SCIP_STATUS*          solvestatus,        /**< status of subproblem solve */
   SCIP_Real*            objective           /**< optimal value of subproblem, if solved to optimality */
   )
{
   SCIP* subproblem;
   SCIP_SUBPROBPARAMS* origparams;
<<<<<<< HEAD
=======
   SCIP_Bool solvenlp;
>>>>>>> 412a0ac5

   assert(benders != NULL);
   assert(solvestatus != NULL);
   assert(objective != NULL);
   assert(SCIPbendersSubproblemIsSetup(benders, probnumber));

   /* TODO: This should be solved just as an LP, so as a MIP. There is too much overhead with the MIP.
    * Need to change status check for checking the LP. */
   subproblem = SCIPbendersSubproblem(benders, probnumber);
   assert(subproblem != NULL);

<<<<<<< HEAD
=======
   /* only solve the NLP relaxation if the NLP has been constructed and there exists an NLPI. If it is not possible to
    * solve the NLP relaxation, then the LP relaxation is used to generate Benders' cuts
    */
   solvenlp = FALSE;
   if( SCIPisNLPConstructed(subproblem) && SCIPgetNNlpis(subproblem) > 0
      && SCIPbendersGetSubproblemType(benders, probnumber) <= SCIP_BENDERSSUBTYPE_CONVEXDIS )
      solvenlp = TRUE;

>>>>>>> 412a0ac5
   *objective = SCIPinfinity(subproblem);

   assert(SCIPisNLPConstructed(subproblem) || SCIPisLPConstructed(subproblem));
   assert(SCIPinProbing(subproblem));

   /* allocating memory for the parameter storage */
   SCIP_CALL( SCIPallocBlockMemory(subproblem, &origparams) );

   /* store the original parameters of the subproblem */
   SCIP_CALL( storeOrigSubproblemParams(subproblem, origparams) );

   /* setting the subproblem parameters */
   SCIP_CALL( setSubproblemParams(scip, subproblem) );

<<<<<<< HEAD
   /* only solve the NLP relaxation if the NLP has been constructed and there exists an NLPI. If it is not possible to
    * solve the NLP relaxation, then the LP relaxation is used to generate Benders' cuts
    */
   if( SCIPisNLPConstructed(subproblem) && SCIPgetNNlpis(subproblem) > 0 )
   {
      SCIP_NLPSOLSTAT nlpsolstat;
      SCIP_NLPTERMSTAT nlptermstat;

#ifdef SCIP_MOREDEBUG
      SCIP_CALL( SCIPsetNLPIntPar(subproblem, SCIP_NLPPAR_VERBLEVEL, 1) );
#endif

=======
   if( solvenlp )
   {
      SCIP_NLPSOLSTAT nlpsolstat;
      SCIP_NLPTERMSTAT nlptermstat;
#ifdef SCIP_MOREDEBUG
      SCIP_SOL* nlpsol;

      SCIP_CALL( SCIPsetNLPIntPar(subproblem, SCIP_NLPPAR_VERBLEVEL, 1) );
#endif

      SCIP_CALL( SCIPsetNLPIntPar(subproblem, SCIP_NLPPAR_ITLIM, INT_MAX) );

>>>>>>> 412a0ac5
      SCIP_CALL( SCIPsolveNLP(subproblem) );

      nlpsolstat = SCIPgetNLPSolstat(subproblem);
      nlptermstat = SCIPgetNLPTermstat(subproblem);
      SCIPdebugMsg(scip, "NLP solstat %d termstat %d\n", nlpsolstat, nlptermstat);

      if( nlptermstat == SCIP_NLPTERMSTAT_OKAY && (nlpsolstat == SCIP_NLPSOLSTAT_LOCINFEASIBLE || nlpsolstat == SCIP_NLPSOLSTAT_GLOBINFEASIBLE) )
      {
         /* trust infeasible only if terminated "okay" */
         (*solvestatus) = SCIP_STATUS_INFEASIBLE;
      }
<<<<<<< HEAD
      else if( nlpsolstat == SCIP_NLPSOLSTAT_LOCOPT || nlpsolstat == SCIP_NLPSOLSTAT_GLOBOPT )
      {
=======
      else if( nlpsolstat == SCIP_NLPSOLSTAT_LOCOPT || nlpsolstat == SCIP_NLPSOLSTAT_GLOBOPT
         || nlpsolstat == SCIP_NLPSOLSTAT_FEASIBLE )
      {
#ifdef SCIP_MOREDEBUG
         SCIP_CALL( SCIPcreateNLPSol(subproblem, &nlpsol, NULL) );
         SCIP_CALL( SCIPprintSol(subproblem, nlpsol, NULL, FALSE) );
         SCIP_CALL( SCIPfreeSol(subproblem, &nlpsol) );
#endif

>>>>>>> 412a0ac5
         (*solvestatus) = SCIP_STATUS_OPTIMAL;
         (*objective) = SCIPretransformObj(subproblem, SCIPgetNLPObjval(subproblem));
      }
      else if( nlpsolstat == SCIP_NLPSOLSTAT_UNBOUNDED )
      {
         (*solvestatus) = SCIP_STATUS_UNBOUNDED;
         SCIPerrorMessage("The NLP of Benders' decomposition subproblem %d is unbounded. This should not happen.\n",
            probnumber);
         SCIPABORT();
      }
      else if( nlptermstat == SCIP_NLPTERMSTAT_TILIM )
      {
         (*solvestatus) = SCIP_STATUS_TIMELIMIT;
      }
      else
      {
         SCIPerrorMessage("Invalid solution status: %d. Termination status: %d. Solving the NLP relaxation of Benders' decomposition subproblem %d.\n",
            nlpsolstat, nlptermstat, probnumber);
         SCIPABORT();
      }
   }
   else
   {
      SCIP_Bool lperror;
      SCIP_Bool cutoff;

      SCIP_CALL( SCIPsolveProbingLP(subproblem, -1, &lperror, &cutoff) );

      switch( SCIPgetLPSolstat(subproblem) )
      {
         case SCIP_LPSOLSTAT_INFEASIBLE:
         {
            (*solvestatus) = SCIP_STATUS_INFEASIBLE;
            break;
         }

         case SCIP_LPSOLSTAT_OPTIMAL :
         {
            (*solvestatus) = SCIP_STATUS_OPTIMAL;
            (*objective) = SCIPgetSolOrigObj(subproblem, NULL)*(int)SCIPgetObjsense(scip);
            break;
         }

         case SCIP_LPSOLSTAT_UNBOUNDEDRAY :
         {
            (*solvestatus) = SCIP_STATUS_UNBOUNDED;
            SCIPerrorMessage("The LP of Benders' decomposition subproblem %d is unbounded. This should not happen.\n",
               probnumber);
            SCIPABORT();
            break;
         }

         case SCIP_LPSOLSTAT_ERROR :
         case SCIP_LPSOLSTAT_NOTSOLVED :
         case SCIP_LPSOLSTAT_TIMELIMIT :
         {
            if( SCIPgetLPSolstat(subproblem) == SCIP_LPSOLSTAT_TIMELIMIT )
               (*solvestatus) = SCIP_STATUS_TIMELIMIT;
            else
               (*solvestatus) = SCIP_STATUS_UNKNOWN;

            SCIPverbMessage(scip, SCIP_VERBLEVEL_FULL, NULL, "   Benders' decomposition: Error solving LP "
               "relaxation of subproblem %d. No cut will be generated for this subproblem.\n", probnumber);
            break;
         }

         case SCIP_LPSOLSTAT_OBJLIMIT:
         case SCIP_LPSOLSTAT_ITERLIMIT:
         default:
         {
            SCIPerrorMessage("Invalid status: %d. Solving the LP relaxation of Benders' decomposition subproblem %d.\n",
               SCIPgetLPSolstat(subproblem), probnumber);
            SCIPABORT();
            break;
         }
      }
   }

   /* resetting the subproblem parameters */
   SCIP_CALL( resetOrigSubproblemParams(subproblem, origparams) );

   /* freeing the parameter storage */
   SCIPfreeBlockMemory(subproblem, &origparams);

   return SCIP_OKAY;
}

/** solves the Benders' decomposition subproblem */
SCIP_RETCODE SCIPbendersSolveSubproblemCIP(
   SCIP*                 scip,               /**< the SCIP data structure */
   SCIP_BENDERS*         benders,            /**< the Benders' decomposition data structure */
   int                   probnumber,         /**< the subproblem number */
   SCIP_STATUS*          solvestatus,        /**< status of subproblem solve */
   SCIP_Bool             solvecip            /**< directly solve the CIP subproblem */
   )
{
   SCIP* subproblem;
   SCIP_SUBPROBPARAMS* origparams;

   assert(benders != NULL);
   assert(solvestatus != NULL);

   subproblem = SCIPbendersSubproblem(benders, probnumber);
   assert(subproblem != NULL);

   /* allocating memory for the parameter storage */
   SCIP_CALL( SCIPallocBlockMemory(subproblem, &origparams) );

   /* store the original parameters of the subproblem */
   SCIP_CALL( storeOrigSubproblemParams(subproblem, origparams) );

   /* If the solve has been stopped for the subproblem, then we need to restart it to complete the solve. The subproblem
    * is stopped when it is a MIP so that LP cuts and IP cuts can be generated. */
   if( SCIPgetStage(subproblem) == SCIP_STAGE_SOLVING )
   {
      /* the subproblem should be in probing mode. Otherwise, the event handler did not work correctly */
      assert( SCIPinProbing(subproblem) );

      /* the probing mode needs to be stopped so that the MIP can be solved */
      SCIP_CALL( SCIPendProbing(subproblem) );

      /* the problem was interrupted in the event handler, so SCIP needs to be informed that the problem is to be restarted */
      SCIP_CALL( SCIPrestartSolve(subproblem) );
   }
   else if( solvecip )
   {
      /* if the MIP will be solved directly, then the probing mode needs to be skipped.
       * This is achieved by setting the solvecip flag in the event handler data to TRUE
       */
      SCIP_EVENTHDLR* eventhdlr;
      SCIP_EVENTHDLRDATA* eventhdlrdata;

      eventhdlr = SCIPfindEventhdlr(subproblem, MIPNODEFOCUS_EVENTHDLR_NAME);
      eventhdlrdata = SCIPeventhdlrGetData(eventhdlr);

      eventhdlrdata->solvecip = TRUE;
   }
   else
   {
      /* if the problem is not in probing mode, then we need to solve the LP. That requires all methods that will
       * modify the structure of the problem need to be deactivated */

      /* setting the subproblem parameters */
      SCIP_CALL( setSubproblemParams(scip, subproblem) );

#ifdef SCIP_EVENMOREDEBUG
      SCIP_CALL( SCIPsetBoolParam(subproblem, "display/lpinfo", TRUE) );
#endif
   }

#ifdef SCIP_MOREDEBUG
      SCIP_CALL( SCIPsetIntParam(subproblem, "display/verblevel", (int)SCIP_VERBLEVEL_FULL) );
      SCIP_CALL( SCIPsetIntParam(subproblem, "display/freq", 1) );
#endif

   SCIP_CALL( SCIPsolve(subproblem) );

   *solvestatus = SCIPgetStatus(subproblem);

   if( *solvestatus != SCIP_STATUS_OPTIMAL && *solvestatus != SCIP_STATUS_UNBOUNDED
<<<<<<< HEAD
      && *solvestatus != SCIP_STATUS_USERINTERRUPT && *solvestatus != SCIP_STATUS_BESTSOLLIMIT
      && *solvestatus != SCIP_STATUS_TIMELIMIT && *solvestatus != SCIP_STATUS_MEMLIMIT )
=======
      && *solvestatus != SCIP_STATUS_INFEASIBLE && *solvestatus != SCIP_STATUS_USERINTERRUPT
      && *solvestatus != SCIP_STATUS_BESTSOLLIMIT && *solvestatus != SCIP_STATUS_TIMELIMIT
      && *solvestatus != SCIP_STATUS_MEMLIMIT )
>>>>>>> 412a0ac5
   {
      SCIPerrorMessage("Invalid status: %d. Solving the CIP of Benders' decomposition subproblem %d.\n",
         *solvestatus, probnumber);
      SCIPABORT();
   }

   /* resetting the subproblem parameters */
   SCIP_CALL( resetOrigSubproblemParams(subproblem, origparams) );

   /* freeing the parameter storage */
   SCIPfreeBlockMemory(subproblem, &origparams);

   return SCIP_OKAY;
}

/** frees the subproblems */
SCIP_RETCODE SCIPbendersFreeSubproblem(
   SCIP_BENDERS*         benders,            /**< Benders' decomposition */
   SCIP_SET*             set,                /**< global SCIP settings */
   int                   probnumber          /**< the subproblem number */
   )
{
   assert(benders != NULL);
   assert(benders->bendersfreesub != NULL
      || (benders->bendersfreesub == NULL && benders->benderssolvesubconvex == NULL && benders->benderssolvesub == NULL));
   assert(probnumber >= 0 && probnumber < benders->nsubproblems);

   if( benders->bendersfreesub != NULL )
   {
      SCIP_CALL( benders->bendersfreesub(set->scip, benders, probnumber) );
   }
   else
   {
      /* the subproblem is only freed if it is not independent */
      if( subproblemIsActive(benders, probnumber) )
      {
         SCIP* subproblem = SCIPbendersSubproblem(benders, probnumber);

         if( SCIPbendersGetSubproblemType(benders, probnumber) == SCIP_BENDERSSUBTYPE_CONVEXCONT )
         {
            /* ending probing mode to reset the current node. The probing mode will be restarted at the next solve */
            if( SCIPinProbing(subproblem) )
            {
               SCIP_CALL( SCIPendProbing(subproblem) );
            }
         }
         else
         {
            /* if the subproblems were solved as part of an enforcement stage, then they will still be in probing mode. The
             * probing mode must first be finished and then the problem can be freed */
            if( SCIPgetStage(subproblem) >= SCIP_STAGE_TRANSFORMED && SCIPinProbing(subproblem) )
            {
               SCIP_CALL( SCIPendProbing(subproblem) );
            }

            SCIP_CALL( SCIPfreeTransform(subproblem) );
         }
      }
   }

   /* setting the setup flag for the subproblem to FALSE */
   SCIPbendersSetSubproblemIsSetup(benders, probnumber, FALSE);
   return SCIP_OKAY;
}

/** compares the subproblem objective value with the auxiliary variable value for optimality */
SCIP_Bool SCIPbendersSubproblemIsOptimal(
   SCIP_BENDERS*         benders,            /**< the benders' decomposition structure */
   SCIP_SET*             set,                /**< global SCIP settings */
   SCIP_SOL*             sol,                /**< primal CIP solution */
   int                   probnumber          /**< the subproblem number */
   )
{
   SCIP_Real auxiliaryvarval;
   SCIP_Bool optimal;

   assert(benders != NULL);
   assert(set != NULL);
   assert(probnumber >= 0 && probnumber < benders->nsubproblems);

   optimal = FALSE;

   auxiliaryvarval = SCIPbendersGetAuxiliaryVarVal(benders, set, sol, probnumber);

   SCIPsetDebugMsg(set, "Subproblem %d - Auxiliary Variable: %g Subproblem Objective: %g Reldiff: %g Soltol: %g\n",
      probnumber, auxiliaryvarval, SCIPbendersGetSubproblemObjval(benders, probnumber),
      SCIPrelDiff(SCIPbendersGetSubproblemObjval(benders, probnumber), auxiliaryvarval), benders->solutiontol);

   if( SCIPrelDiff(SCIPbendersGetSubproblemObjval(benders, probnumber), auxiliaryvarval) < benders->solutiontol )
      optimal = TRUE;

   return optimal;
}

/** returns the value of the auxiliary variable value in a master problem solution */
SCIP_Real SCIPbendersGetAuxiliaryVarVal(
   SCIP_BENDERS*         benders,            /**< the benders' decomposition structure */
   SCIP_SET*             set,                /**< global SCIP settings */
   SCIP_SOL*             sol,                /**< primal CIP solution */
   int                   probnumber          /**< the subproblem number */
   )
{
   SCIP_VAR* auxiliaryvar;

   assert(benders != NULL);
   assert(set != NULL);

   auxiliaryvar = SCIPbendersGetAuxiliaryVar(benders, probnumber);
   assert(auxiliaryvar != NULL);

   return SCIPgetSolVal(set->scip, sol, auxiliaryvar);
}

/** Solves an independent subproblem to identify its lower bound. The lower bound is then used to update the bound on
 *  the auxiliary variable.
 */
SCIP_RETCODE SCIPbendersComputeSubproblemLowerbound(
   SCIP_BENDERS*         benders,            /**< Benders' decomposition */
   SCIP_SET*             set,                /**< global SCIP settings */
   int                   probnumber,         /**< the subproblem to be evaluated */
   SCIP_Real*            lowerbound,         /**< the lowerbound for the subproblem */
   SCIP_Bool*            infeasible          /**< was the subproblem found to be infeasible? */
   )
{
   SCIP* subproblem;
   SCIP_Real dualbound;
   SCIP_Real memorylimit;
   SCIP_Real timelimit;
   SCIP_Longint totalnodes;
   int disablecutoff;
   int verblevel;
   SCIP_Bool lperror;
   SCIP_Bool cutoff;

   assert(benders != NULL);
   assert(set != NULL);

   if( benders->benderssolvesub != NULL || benders->benderssolvesubconvex != NULL )
   {
      (*lowerbound) = SCIPvarGetLbGlobal(SCIPbendersGetAuxiliaryVar(benders, probnumber));
      (*infeasible) = FALSE;

      SCIPinfoMessage(set->scip, NULL, "Benders' decomposition: a bendersSolvesub or bendersSolvesubconvex has been "
         "implemented. SCIPbendersComputeSubproblemLowerbound can not be executed.\n");
      SCIPinfoMessage(set->scip, NULL, "Set the auxiliary variable lower bound by calling "
         "SCIPbendersUpdateSubproblemLowerbound in bendersCreatesub. The auxiliary variable %d will remain as %g\n",
         probnumber, (*lowerbound));

      return SCIP_OKAY;
   }
   else
   {
      SCIPverbMessage(set->scip, SCIP_VERBLEVEL_FULL, NULL, "Benders' decomposition: Computing a lower bound for"
         " subproblem %d\n", probnumber);
   }

   /* getting the subproblem to evaluate */
   subproblem = SCIPbendersSubproblem(benders, probnumber);

   (*lowerbound) = -SCIPinfinity(subproblem);
   (*infeasible) = FALSE;

   SCIP_CALL( SCIPgetIntParam(subproblem, "display/verblevel", &verblevel) );
   SCIP_CALL( SCIPsetIntParam(subproblem, "display/verblevel", (int)SCIP_VERBLEVEL_NONE) );
#ifdef SCIP_MOREDEBUG
   SCIP_CALL( SCIPsetIntParam(subproblem, "display/verblevel", (int)SCIP_VERBLEVEL_HIGH) );
#endif

   /* copying memory and time limits */
   SCIP_CALL( SCIPgetRealParam(subproblem, "limits/time", &timelimit) );
   SCIP_CALL( SCIPgetRealParam(subproblem, "limits/memory", &memorylimit) );
   SCIP_CALL( copyMemoryAndTimeLimits(set->scip, subproblem) );

   /* if the subproblem is independent, then the default SCIP settings are used. Otherwise, only the root node is solved
    * to compute a lower bound on the subproblem
    */
   SCIP_CALL( SCIPgetLongintParam(subproblem, "limits/totalnodes", &totalnodes) );
   SCIP_CALL( SCIPgetIntParam(subproblem, "lp/disablecutoff", &disablecutoff) );
   if( !SCIPbendersSubproblemIsIndependent(benders, probnumber) )
   {
      SCIP_CALL( SCIPsetLongintParam(subproblem, "limits/totalnodes", 1LL) );
      SCIP_CALL( SCIPsetIntParam(subproblem, "lp/disablecutoff", 1) );
   }

   /* if the subproblem not independent and is convex, then the probing LP is solved. Otherwise, the MIP is solved */
   dualbound = -SCIPinfinity(subproblem);
   if( SCIPbendersGetSubproblemType(benders, probnumber) == SCIP_BENDERSSUBTYPE_CONVEXCONT )
   {
      SCIP_Bool solvenlp = FALSE;

      assert(SCIPisLPConstructed(subproblem) || SCIPisNLPConstructed(subproblem));

      if( SCIPisNLPConstructed(subproblem) && SCIPgetNNlpis(subproblem) > 0
         && SCIPbendersGetSubproblemType(benders, probnumber) <= SCIP_BENDERSSUBTYPE_CONVEXDIS )
         solvenlp = TRUE;

      SCIP_CALL( SCIPstartProbing(subproblem) );
      if( solvenlp )
      {
         SCIP_NLPSOLSTAT nlpsolstat;
         SCIP_NLPTERMSTAT nlptermstat;
#ifdef SCIP_MOREDEBUG
         SCIP_SOL* nlpsol;

         SCIP_CALL( SCIPsetNLPIntPar(subproblem, SCIP_NLPPAR_VERBLEVEL, 1) );
#endif

         SCIP_CALL( SCIPsetNLPIntPar(subproblem, SCIP_NLPPAR_ITLIM, INT_MAX) );

         SCIP_CALL( SCIPsolveNLP(subproblem) );

         nlpsolstat = SCIPgetNLPSolstat(subproblem);
         nlptermstat = SCIPgetNLPTermstat(subproblem);
         SCIPdebugMsg(set->scip, "NLP solstat %d termstat %d\n", nlpsolstat, nlptermstat);

         if( nlptermstat == SCIP_NLPTERMSTAT_OKAY && (nlpsolstat == SCIP_NLPSOLSTAT_LOCINFEASIBLE || nlpsolstat == SCIP_NLPSOLSTAT_GLOBINFEASIBLE) )
         {
            /* trust infeasible only if terminated "okay" */
            (*infeasible) = TRUE;
         }
         else if( nlpsolstat == SCIP_NLPSOLSTAT_LOCOPT || nlpsolstat == SCIP_NLPSOLSTAT_GLOBOPT
            || nlpsolstat == SCIP_NLPSOLSTAT_FEASIBLE )
         {
            dualbound = SCIPretransformObj(subproblem, SCIPgetNLPObjval(subproblem));
         }
      }
      else
      {
         SCIP_CALL( SCIPsolveProbingLP(subproblem, -1, &lperror, &cutoff) );

         if( SCIPgetLPSolstat(subproblem) == SCIP_LPSOLSTAT_INFEASIBLE )
            (*infeasible) = TRUE;
         else if( SCIPgetLPSolstat(subproblem) == SCIP_LPSOLSTAT_OPTIMAL )
            dualbound = SCIPgetSolOrigObj(subproblem, NULL)*(int)SCIPgetObjsense(set->scip);
      }
   }
   else
   {
      SCIP_EVENTHDLRDATA* eventhdlrdata;

      /* if the subproblem is not convex, then event handlers have been added to interrupt the solve. These must be
       * disabled
       */
      eventhdlrdata = SCIPeventhdlrGetData(SCIPfindEventhdlr(subproblem, MIPNODEFOCUS_EVENTHDLR_NAME));
      eventhdlrdata->solvecip = TRUE;

      SCIP_CALL( SCIPsolve(subproblem) );

      if( SCIPgetStatus(subproblem) == SCIP_STATUS_INFEASIBLE )
         (*infeasible) = TRUE;
      else
         dualbound = SCIPgetDualbound(subproblem);
   }

   /* getting the lower bound value */
   (*lowerbound) = dualbound;

   if( !SCIPbendersSubproblemIsIndependent(benders, probnumber) )
   {
      SCIP_CALL( SCIPsetLongintParam(subproblem, "limits/totalnodes", totalnodes) );
      SCIP_CALL( SCIPsetIntParam(subproblem, "lp/disablecutoff", disablecutoff) );
   }
   SCIP_CALL( SCIPsetIntParam(subproblem, "display/verblevel", verblevel) );
   SCIP_CALL( SCIPsetRealParam(subproblem, "limits/memory", memorylimit) );
   SCIP_CALL( SCIPsetRealParam(subproblem, "limits/time", timelimit) );

   /* the subproblem must be freed so that it is reset for the subsequent Benders' decomposition solves. If the
    * subproblems are independent, they are not freed. SCIPfreeBendersSubproblem must still be called, but in this
    * function the independent subproblems are not freed. However, they will still be freed at the end of the
    * solving process for the master problem.
    */
   SCIP_CALL( SCIPbendersFreeSubproblem(benders, set, probnumber) );

   return SCIP_OKAY;
}

/** Merges a subproblem into the master problem. This process just adds a copy of the subproblem variables and
 *  constraints to the master problem, but keeps the subproblem stored in the Benders' decomposition data structure. The reason for
 *  keeping the subproblem available is for when it is queried for solutions after the problem is solved.
 *
 *  Once the subproblem is merged into the master problem, then the subproblem is flagged as disabled. This means that
 *  it will not be solved in the subsequent subproblem solving loops.
 *
 *  The associated auxiliary variables are kept in the master problem. The objective function of the merged subproblem
 *  is added as an underestimator constraint.
 */
SCIP_RETCODE SCIPbendersMergeSubproblemIntoMaster(
   SCIP_BENDERS*         benders,            /**< Benders' decomposition */
   SCIP_SET*             set,                /**< global SCIP settings */
   SCIP_HASHMAP*         varmap,             /**< a hashmap to store the mapping of subproblem variables corresponding
                                              *   to the newly created master variables, or NULL */
   SCIP_HASHMAP*         consmap,            /**< a hashmap to store the mapping of subproblem constraints to the
                                                  corresponding newly created constraints, or NULL */
   int                   probnumber          /**< the number of the subproblem that will be merged into the master problem*/
   )
{
   SCIP* subproblem;
   SCIP_HASHMAP* localvarmap;
   SCIP_HASHMAP* localconsmap;
   SCIP_VAR** vars;
   SCIP_VAR* auxiliaryvar;
   SCIP_CONS** conss;
   SCIP_CONS* objcons;
   int nvars;
   int nconss;
   int i;
   SCIP_Bool uselocalvarmap;
   SCIP_Bool uselocalconsmap;
   char varname[SCIP_MAXSTRLEN];
   char consname[SCIP_MAXSTRLEN];
   const char* origvarname;

   assert(benders != NULL);
   assert(set != NULL);
   assert(probnumber >= 0 && probnumber < benders->nsubproblems);

   SCIPverbMessage(set->scip, SCIP_VERBLEVEL_HIGH, NULL, "   Benders' decomposition: Infeasibility of subproblem %d can't "
      "be resolved. Subproblem %d is being merged into the master problem.\n", probnumber, probnumber);

   /* freeing the subproblem because it will be flagged as independent. Since the subproblem is flagged as independent,
    * it will no longer be solved or freed within the solving loop.
    */
   SCIP_CALL( SCIPbendersFreeSubproblem(benders, set, probnumber) );

   subproblem = SCIPbendersSubproblem(benders, probnumber);

   uselocalvarmap = (varmap == NULL);
   uselocalconsmap = (consmap == NULL);

   if( uselocalvarmap )
   {
      /* create the variable mapping hash map */
      SCIP_CALL( SCIPhashmapCreate(&localvarmap, SCIPblkmem(set->scip), SCIPgetNVars(subproblem)) );
   }
   else
      localvarmap = varmap;

   if( uselocalconsmap )
   {
      /* create the constraint mapping hash map */
      SCIP_CALL( SCIPhashmapCreate(&localconsmap, SCIPblkmem(set->scip), SCIPgetNConss(subproblem)) );
   }
   else
      localconsmap = consmap;

   /* retrieving the subproblem variable to build a subproblem mapping */
   vars = SCIPgetVars(subproblem);
   nvars = SCIPgetNVars(subproblem);

   /* creating the objective function constraint that will be added to the master problem */
   /* setting the name of the transferred cut */
   (void) SCIPsnprintf(consname, SCIP_MAXSTRLEN, "objectivecons_%d", probnumber );
   SCIP_CALL( SCIPcreateConsBasicLinear(set->scip, &objcons, consname, 0, NULL, NULL, -SCIPsetInfinity(set), 0.0) );
   SCIP_CALL( SCIPsetConsRemovable(set->scip, objcons, TRUE) );

   for( i = 0; i < nvars; i++ )
   {
      SCIP_VAR* mastervar = NULL;
      SCIP_Bool releasevar = FALSE;

      SCIP_CALL( SCIPgetBendersMasterVar(set->scip, benders, vars[i], &mastervar) );

      /* if the master problem variable is not NULL, then there is a corresponding variable in the master problem for
       * the given subproblem variable. In this case, the variable is added to the hashmap.
       */
      if( mastervar == NULL )
      {
         SCIP_VAR* origvar;
         SCIP_Real scalar;
         SCIP_Real constant;

         /* This is following the same process as in createVariableMappings. The original variable is used to map
          * between the subproblem and the master problem
          */
         origvar = vars[i];
         scalar = 1.0;
         constant = 0.0;
         SCIP_CALL( SCIPvarGetOrigvarSum(&origvar, &scalar, &constant) );

         /* retrieving the var name */
         origvarname = SCIPvarGetName(origvar);
         (void) SCIPsnprintf(varname, SCIP_MAXSTRLEN, "%s", origvarname);

         /* creating and adding the variable to the Benders' decomposition master problem */
         SCIP_CALL( SCIPcreateVarBasic(set->scip, &mastervar, varname, SCIPvarGetLbOriginal(origvar),
            SCIPvarGetUbOriginal(origvar), 0.0, SCIPvarGetType(origvar)) );

         /* adding the variable to the master problem */
         SCIP_CALL( SCIPaddVar(set->scip, mastervar) );

         /* adds the variable to the objective function constraint */
         SCIP_CALL( SCIPaddCoefLinear(set->scip, objcons, mastervar, SCIPvarGetObj(origvar)) );

         /* the variable must be released */
         releasevar = TRUE;
      }

      /* creating the mapping betwen the subproblem var and the master var for the constraint copying */
      SCIP_CALL( SCIPhashmapInsert(localvarmap, vars[i], mastervar) );

      /* releasing the variable */
      if( releasevar )
      {
         SCIP_CALL( SCIPreleaseVar(set->scip, &mastervar) );
      }
   }

   /* getting the constraints from the subproblem that will be added to the master problem */
   conss = SCIPgetConss(subproblem);
   nconss = SCIPgetNConss(subproblem);

   /* getting a copy of all constraints and adding it to the master problem */
   for( i = 0; i < nconss; i++ )
   {
      SCIP_CONS* targetcons;
      SCIP_Bool initial;
      SCIP_Bool valid;

      /* NOTE: adding all subproblem constraints appears to cause an error when resolving the LP, which results in the
       * current incumbent being reported as optimal. To avoid this, only half of the subproblem constraints are added
       * the master problem. The remaining half are marked as lazy and are separated as required.
       */
      initial = (i < nconss/2);

      SCIP_CALL( SCIPgetConsCopy(subproblem, set->scip, conss[i], &targetcons, SCIPconsGetHdlr(conss[i]),
         localvarmap, localconsmap, NULL, initial, SCIPconsIsSeparated(conss[i]),
         SCIPconsIsEnforced(conss[i]), SCIPconsIsChecked(conss[i]), SCIPconsIsPropagated(conss[i]), FALSE,
         SCIPconsIsModifiable(conss[i]), SCIPconsIsDynamic(conss[i]), SCIPconsIsRemovable(conss[i]),
         FALSE, TRUE, &valid) );
      assert(SCIPconsIsInitial(conss[i]));
      assert(valid);

      SCIP_CALL( SCIPaddCons(set->scip, targetcons) );

      SCIP_CALL( SCIPreleaseCons(set->scip, &targetcons) );
   }

   /* freeing the hashmaps */
   if( uselocalvarmap )
   {
      /* free hash map */
      SCIPhashmapFree(&localvarmap);
   }

   if( uselocalconsmap )
   {
      /* free hash map */
      SCIPhashmapFree(&localconsmap);
   }

   /* adding the auxiliary variable to the objective constraint */
   auxiliaryvar = SCIPbendersGetAuxiliaryVar(benders, probnumber);
   SCIP_CALL( SCIPaddCoefLinear(set->scip, objcons, auxiliaryvar, -1.0) );

   /* adding the objective function constraint to the master problem */
   SCIP_CALL( SCIPaddCons(set->scip, objcons) );

   SCIP_CALL( SCIPreleaseCons(set->scip, &objcons) );

   /* the merged subproblem is no longer solved. This is indicated by setting the subproblem as disabled. The
    * subproblem still exists, but it is not solved in the solving loop.
    */
   SCIPbendersSetSubproblemEnabled(benders, probnumber, FALSE);

   return SCIP_OKAY;
}

/** when applying a decomposition from a supplied format, constraints must be transferred from the master problem to the
 *  subproblem. This is achieved by adding new constraints to the subproblem
 */
static
SCIP_RETCODE addConstraintToBendersSubproblem(
   SCIP_SET*             set,                /**< global SCIP settings */
   SCIP*                 subproblem,         /**< the SCIP instance for the subproblem */
   SCIP_HASHMAP*         varmap,             /**< the variable hash map mapping the source variables to the target variables */
   SCIP_CONS*            sourcecons          /**< the constraint that being added to the subproblem */
   )
{
   SCIP* scip;
   SCIP_CONS* cons;
   SCIP_VAR** consvars;
   int nconsvars;
   int i;
   SCIP_Bool success;

   assert(set != NULL);
   assert(subproblem != NULL);
   assert(varmap != NULL);
   assert(sourcecons != NULL);

   SCIPdebugMessage("Adding constraint <%s> to Benders' decomposition subproblem\n", SCIPconsGetName(sourcecons));

   scip = set->scip;

   /* getting the variables that are in the constraint */
   SCIP_CALL( SCIPgetConsNVars(scip, sourcecons, &nconsvars, &success) );
   SCIP_CALL( SCIPallocBufferArray(scip, &consvars, nconsvars) );

   SCIP_CALL( SCIPgetConsVars(scip, sourcecons, consvars, nconsvars, &success) );
   assert(success);

   /* checking all variables to see whether they already exist in the subproblem. If they don't exist, then the variable
    * is created
    */
   for( i = 0; i < nconsvars; i++ )
   {
      /* if the variable is not in the hashmap, then it doesn't exist in the subproblem */
      if( !SCIPhashmapExists(varmap, consvars[i]) )
      {
         SCIP_VAR* var;

         /* creating a variable as a copy of the original variable. */
         SCIP_CALL( SCIPcreateVar(subproblem, &var, SCIPvarGetName(consvars[i]), SCIPvarGetLbGlobal(consvars[i]),
               SCIPvarGetUbGlobal(consvars[i]), SCIPvarGetObj(consvars[i]), SCIPvarGetType(consvars[i]),
               SCIPvarIsInitial(consvars[i]), SCIPvarIsRemovable(consvars[i]), NULL, NULL, NULL, NULL, NULL) );

         /* adding the variable to the subproblem */
         SCIP_CALL( SCIPaddVar(subproblem, var) );

         /* adding the variable to the hash map so that it is copied correctly in the constraint */
         SCIP_CALL( SCIPhashmapInsert(varmap, consvars[i], var) );

         /* releasing the variable */
         SCIP_CALL( SCIPreleaseVar(subproblem, &var) );
      }
   }

   /* freeing the buffer memory for the consvars */
   SCIPfreeBufferArray(scip, &consvars);

   /* copying the constraint from the master scip to the subproblem */
   SCIP_CALL( SCIPgetConsCopy(scip, subproblem, sourcecons, &cons, SCIPconsGetHdlr(sourcecons), varmap, NULL,
         SCIPconsGetName(sourcecons), SCIPconsIsInitial(sourcecons), SCIPconsIsSeparated(sourcecons),
         SCIPconsIsEnforced(sourcecons), SCIPconsIsChecked(sourcecons), SCIPconsIsMarkedPropagate(sourcecons),
         SCIPconsIsLocal(sourcecons), SCIPconsIsModifiable(sourcecons), SCIPconsIsDynamic(sourcecons),
         SCIPconsIsRemovable(sourcecons), SCIPconsIsStickingAtNode(sourcecons), TRUE, &success) );

   /* if the copy failed, then the subproblem for the decomposition could not be performed. */
   if( !success )
   {
      SCIPerrorMessage("It is not possible to copy constraint <%s>. Benders' decomposition could not be applied.\n",
         SCIPconsGetName(sourcecons));
      return SCIP_ERROR;
   }

   SCIP_CALL( SCIPaddCons(subproblem, cons) );
   SCIP_CALL( SCIPreleaseCons(subproblem, &cons) );

   return SCIP_OKAY;
}

/** removes the variables and constraints from the master problem that have been transferred to a subproblem when the
 *  decomposition was applied.
 */
static
SCIP_RETCODE removeVariablesAndConstraintsFromMaster(
   SCIP*                 scip,               /**< the SCIP data structure */
   SCIP_CONS**           conss,              /**< the master problem constraints */
   SCIP_VAR**            vars,               /**< the master problem variables, can be NULL */
   int*                  conslabels,         /**< the labels indicating the block for each constraint */
   int*                  varslabels,         /**< the labels indicating the block for each variable, can be NULL */
   int                   nconss,             /**< the number of constraints */
   int                   nvars               /**< the number of variables */
   )
{
   int i;

   assert(scip != NULL);
   assert(conss != NULL);
   assert(conslabels != NULL);
   assert((vars != NULL && varslabels != NULL) || (vars == NULL && varslabels == NULL));

   /* removing constraints */
   for( i = nconss - 1; i >= 0; i-- )
   {
      if( conslabels[i] >= 0 && !SCIPconsIsDeleted(conss[i]) )
         SCIP_CALL( SCIPdelCons(scip, conss[i]) );
   }

   /* removing variables */
   if( SCIPgetStage(scip) == SCIP_STAGE_PROBLEM && vars != NULL && varslabels != NULL )
   {
      for( i = nvars - 1; i >= 0; i-- )
      {
         if( varslabels[i] >= 0 && !SCIPvarIsDeleted(vars[i]) )
         {
            SCIP_Bool deleted;

            SCIP_CALL( SCIPdelVar(scip, vars[i], &deleted) );
            assert(deleted);
         }
      }
   }

   return SCIP_OKAY;
}

/** Applies a Benders' decomposition to the problem based upon the decomposition selected from the storage */
SCIP_RETCODE SCIPbendersApplyDecomposition(
   SCIP_BENDERS*         benders,            /**< Benders' decomposition */
   SCIP_SET*             set,                /**< global SCIP settings */
   SCIP_DECOMP*          decomp              /**< the decomposition to apply to the problem */
   )
{
   SCIP** subproblems;
   SCIP_VAR** vars;
   SCIP_CONS** conss;
   SCIP_HASHMAP** varmaps;
   int* varslabels;
   int* conslabels;
   int nvars;
   int nconss;
   int nblocks;
   int i;
   char subprobname[SCIP_MAXSTRLEN];

   assert(benders != NULL);
   assert(set != NULL);
   assert(decomp != NULL);

   SCIPdebugMessage("Applying a Benders' decomposition to <%s>\n", SCIPgetProbName(set->scip));

   /* retrieving the number of blocks for this decomposition */
   nblocks = SCIPdecompGetNBlocks(decomp);
   assert(nblocks > 0);

   /* initialising the subproblems for the Benders' decomposition */
   SCIP_CALL( SCIPallocBufferArray(set->scip, &subproblems, nblocks) );

   /* creating the subproblems before adding the constraints */
   for( i = 0; i < nblocks; i++ )
   {
      SCIP_Bool valid;

      SCIP_CALL( SCIPcreate(&subproblems[i]) );

      /* copying the plugins from the original SCIP instance to the subproblem SCIP */
      SCIP_CALL( SCIPcopyPlugins(set->scip, subproblems[i], TRUE, TRUE, TRUE, TRUE, TRUE, TRUE, TRUE, TRUE, TRUE,
            TRUE, TRUE, TRUE, TRUE, TRUE, TRUE, TRUE, TRUE, &valid) );

      (void) SCIPsnprintf(subprobname, SCIP_MAXSTRLEN, "sub_%s_%d", SCIPgetProbName(set->scip), i);
      SCIP_CALL( SCIPcreateProbBasic(subproblems[i], subprobname) );
   }

   /* TODO: Need to work out whether a check for original and transformed problem is necessary */

   /* getting the variables and constraints from the problem */
   SCIP_CALL( SCIPgetVarsData(set->scip, &vars, &nvars, NULL, NULL, NULL, NULL) );
   conss = SCIPgetConss(set->scip);
   nconss = SCIPgetNConss(set->scip);

   /* allocating buffer memory for the labels arrays */
   SCIP_CALL( SCIPallocBufferArray(set->scip, &varslabels, nvars) );
   SCIP_CALL( SCIPallocBufferArray(set->scip, &conslabels, nconss) );

   /* getting the labels for the variables and constraints from the decomposition */
   SCIPdecompGetVarsLabels(decomp, vars, varslabels, nvars);
   SCIPdecompGetConsLabels(decomp, conss, conslabels, nconss);

   /* creating the variable maps for adding the constraints to the subproblems */
   SCIP_CALL( SCIPallocBufferArray(set->scip, &varmaps, nblocks) );

   for( i = 0; i < nblocks; i++ )
   {
      SCIP_CALL( SCIPhashmapCreate(&varmaps[i], SCIPblkmem(subproblems[i]), nvars) );
   }

   /* copying the constraints to the appropriate subproblems */
   for( i = 0; i < nconss; i++ )
   {
      /* we are only interested in the constraints that are in the blocks. These are identified by a label >= 0 */
      if( conslabels[i] >= 0 )
      {
         SCIP_CALL( addConstraintToBendersSubproblem(set, subproblems[conslabels[i]], varmaps[conslabels[i]],
               conss[i]) );
      }
   }

   /* removing the variables and constraints from the master problem that have been added to the subproblem */
   SCIP_CALL( removeVariablesAndConstraintsFromMaster(set->scip, conss, vars, conslabels, varslabels, nconss, nvars) );

   /* creating the Benders' decomposition my calling the default plugin */
   SCIP_CALL( SCIPcreateBendersDefault(set->scip, subproblems, nblocks) );

   /* flag to the Benders' decomposition core that the subproblems need to be freed */
   benders->freesubprobs = TRUE;

   /* activating the Benders' constraint handler for the scenario stages.
    * TODO: consider whether the two-phase method should be activated by default in the scenario stages.
    */
   SCIP_CALL( SCIPsetBoolParam(set->scip, "constraints/benders/active", TRUE) );

   /* changing settings that are required for Benders' decomposition */
   SCIP_CALL( SCIPsetPresolving(set->scip, SCIP_PARAMSETTING_OFF, TRUE) );
   SCIP_CALL( SCIPsetIntParam(set->scip, "propagating/maxrounds", 0) );
   SCIP_CALL( SCIPsetIntParam(set->scip, "propagating/maxroundsroot", 0) );
   SCIP_CALL( SCIPsetIntParam(set->scip, "heuristics/trysol/freq", 1) );

   /* disabling aggregation since it can affect the mapping between the master and subproblem variables */
   SCIP_CALL( SCIPsetBoolParam(set->scip, "presolving/donotaggr", TRUE) );
   SCIP_CALL( SCIPsetBoolParam(set->scip, "presolving/donotmultaggr", TRUE) );

   /* freeing the allocated memory */
   for( i = nblocks - 1; i >= 0; i-- )
   {
      SCIPhashmapFree(&varmaps[i]);
   }

   SCIPfreeBufferArray(set->scip, &varmaps);
   SCIPfreeBufferArray(set->scip, &conslabels);
   SCIPfreeBufferArray(set->scip, &varslabels);
   SCIPfreeBufferArray(set->scip, &subproblems);

   return SCIP_OKAY;
}

/** Returns the corresponding master or subproblem variable for the given variable.
 *  This provides a call back for the variable mapping between the master and subproblems. */
SCIP_RETCODE SCIPbendersGetVar(
   SCIP_BENDERS*         benders,            /**< Benders' decomposition */
   SCIP_SET*             set,                /**< global SCIP settings */
   SCIP_VAR*             var,                /**< the variable for which the corresponding variable is desired */
   SCIP_VAR**            mappedvar,          /**< the variable that is mapped to var */
   int                   probnumber          /**< the problem number for the desired variable, -1 for the master problem */
   )
{
   assert(benders != NULL);
   assert(set != NULL);
   assert(var != NULL);
   assert(mappedvar != NULL);
   assert(benders->bendersgetvar != NULL);

   (*mappedvar) = NULL;

   /* if the variable name matches the auxiliary variable, then the master variable is returned as NULL */
   if( strstr(SCIPvarGetName(var), AUXILIARYVAR_NAME) != NULL )
      return SCIP_OKAY;

   SCIP_CALL( benders->bendersgetvar(set->scip, benders, var, mappedvar, probnumber) );

   return SCIP_OKAY;
}

/** gets user data of Benders' decomposition */
SCIP_BENDERSDATA* SCIPbendersGetData(
   SCIP_BENDERS*         benders             /**< Benders' decomposition */
   )
{
   assert(benders != NULL);

   return benders->bendersdata;
}

/** sets user data of Benders' decomposition; user has to free old data in advance! */
void SCIPbendersSetData(
   SCIP_BENDERS*         benders,            /**< Benders' decomposition */
   SCIP_BENDERSDATA*     bendersdata         /**< new Benders' decomposition user data */
   )
{
   assert(benders != NULL);

   benders->bendersdata = bendersdata;
}

/** sets copy callback of Benders' decomposition */
void SCIPbendersSetCopy(
   SCIP_BENDERS*         benders,            /**< Benders' decomposition */
   SCIP_DECL_BENDERSCOPY ((*benderscopy))    /**< copy callback of Benders' decomposition */
   )
{
   assert(benders != NULL);

   benders->benderscopy = benderscopy;
}

/** sets destructor callback of Benders' decomposition */
void SCIPbendersSetFree(
   SCIP_BENDERS*         benders,            /**< Benders' decomposition */
   SCIP_DECL_BENDERSFREE ((*bendersfree))    /**< destructor of Benders' decomposition */
   )
{
   assert(benders != NULL);

   benders->bendersfree = bendersfree;
}

/** sets initialization callback of Benders' decomposition */
void SCIPbendersSetInit(
   SCIP_BENDERS*         benders,            /**< Benders' decomposition */
   SCIP_DECL_BENDERSINIT((*bendersinit))     /**< initialize the Benders' decomposition */
   )
{
   assert(benders != NULL);

   benders->bendersinit = bendersinit;
}

/** sets deinitialization callback of Benders' decomposition */
void SCIPbendersSetExit(
   SCIP_BENDERS*         benders,            /**< Benders' decomposition */
   SCIP_DECL_BENDERSEXIT((*bendersexit))     /**< deinitialize the Benders' decomposition */
   )
{
   assert(benders != NULL);

   benders->bendersexit = bendersexit;
}

/** sets presolving initialization callback of Benders' decomposition */
void SCIPbendersSetInitpre(
   SCIP_BENDERS*         benders,            /**< Benders' decomposition */
   SCIP_DECL_BENDERSINITPRE((*bendersinitpre))/**< initialize presolving for Benders' decomposition */
   )
{
   assert(benders != NULL);

   benders->bendersinitpre = bendersinitpre;
}

/** sets presolving deinitialization callback of Benders' decomposition */
void SCIPbendersSetExitpre(
   SCIP_BENDERS*         benders,            /**< Benders' decomposition */
   SCIP_DECL_BENDERSEXITPRE((*bendersexitpre))/**< deinitialize presolving for Benders' decomposition */
   )
{
   assert(benders != NULL);

   benders->bendersexitpre = bendersexitpre;
}

/** sets solving process initialization callback of Benders' decomposition */
void SCIPbendersSetInitsol(
   SCIP_BENDERS*         benders,            /**< Benders' decomposition */
   SCIP_DECL_BENDERSINITSOL((*bendersinitsol))/**< solving process initialization callback of Benders' decomposition */
   )
{
   assert(benders != NULL);

   benders->bendersinitsol = bendersinitsol;
}

/** sets solving process deinitialization callback of Benders' decomposition */
void SCIPbendersSetExitsol(
   SCIP_BENDERS*         benders,            /**< Benders' decomposition */
   SCIP_DECL_BENDERSEXITSOL((*bendersexitsol))/**< solving process deinitialization callback of Benders' decomposition */
   )
{
   assert(benders != NULL);

   benders->bendersexitsol = bendersexitsol;
}

/** sets the pre subproblem solve callback of Benders' decomposition */
void SCIPbendersSetPresubsolve(
   SCIP_BENDERS*         benders,            /**< Benders' decomposition */
   SCIP_DECL_BENDERSPRESUBSOLVE((*benderspresubsolve))/**< called prior to the subproblem solving loop */
   )
{
   assert(benders != NULL);

   benders->benderspresubsolve = benderspresubsolve;
}

/** sets convex solve callback of Benders' decomposition */
void SCIPbendersSetSolvesubconvex(
   SCIP_BENDERS*         benders,            /**< Benders' decomposition */
   SCIP_DECL_BENDERSSOLVESUBCONVEX((*benderssolvesubconvex))/**< solving method for the convex Benders' decomposition subproblem */
   )
{
   assert(benders != NULL);

   benders->benderssolvesubconvex = benderssolvesubconvex;
}

/** sets solve callback of Benders' decomposition */
void SCIPbendersSetSolvesub(
   SCIP_BENDERS*         benders,            /**< Benders' decomposition */
   SCIP_DECL_BENDERSSOLVESUB((*benderssolvesub))/**< solving method for a Benders' decomposition subproblem */
   )
{
   assert(benders != NULL);

   benders->benderssolvesub = benderssolvesub;
}

/** sets post-solve callback of Benders' decomposition */
void SCIPbendersSetPostsolve(
   SCIP_BENDERS*         benders,            /**< Benders' decomposition */
   SCIP_DECL_BENDERSPOSTSOLVE((*benderspostsolve))/**< solving process deinitialization callback of Benders' decomposition */
   )
{
   assert(benders != NULL);

   benders->benderspostsolve = benderspostsolve;
}

/** sets post-solve callback of Benders' decomposition */
void SCIPbendersSetSubproblemComp(
   SCIP_BENDERS*         benders,            /**< Benders' decomposition */
   SCIP_DECL_SORTPTRCOMP((*benderssubcomp))  /**< a comparator for defining the solving order of the subproblems */
   )
{
   assert(benders != NULL);

   benders->benderssubcomp = benderssubcomp;
}

/** sets free subproblem callback of Benders' decomposition */
void SCIPbendersSetFreesub(
   SCIP_BENDERS*         benders,            /**< Benders' decomposition */
   SCIP_DECL_BENDERSFREESUB((*bendersfreesub))/**< the freeing callback for the subproblem */
   )
{
   assert(benders != NULL);

   benders->bendersfreesub = bendersfreesub;
}

/** gets name of Benders' decomposition */
const char* SCIPbendersGetName(
   SCIP_BENDERS*         benders             /**< Benders' decomposition */
   )
{
   assert(benders != NULL);

   return benders->name;
}

/** gets description of Benders' decomposition */
const char* SCIPbendersGetDesc(
   SCIP_BENDERS*         benders             /**< Benders' decomposition */
   )
{
   assert(benders != NULL);

   return benders->desc;
}

/** gets priority of Benders' decomposition */
int SCIPbendersGetPriority(
   SCIP_BENDERS*         benders             /**< Benders' decomposition */
   )
{
   assert(benders != NULL);

   return benders->priority;
}

/** sets priority of Benders' decomposition */
void SCIPbendersSetPriority(
   SCIP_BENDERS*         benders,            /**< Benders' decomposition */
   SCIP_SET*             set,                /**< global SCIP settings */
   int                   priority            /**< new priority of the Benders' decomposition */
   )
{
   assert(benders != NULL);
   assert(set != NULL);

   benders->priority = priority;
   set->benderssorted = FALSE;
}

/** gets the number of subproblems for the Benders' decomposition */
int SCIPbendersGetNSubproblems(
   SCIP_BENDERS*         benders             /**< the Benders' decomposition data structure */
   )
{
   assert(benders != NULL);

   return benders->nsubproblems;
}

/** returns the SCIP instance for a given subproblem */
SCIP* SCIPbendersSubproblem(
   SCIP_BENDERS*         benders,            /**< the Benders' decomposition data structure */
   int                   probnumber          /**< the subproblem number */
   )
{
   assert(benders != NULL);
   assert(probnumber >= 0 && probnumber < benders->nsubproblems);

   return benders->subproblems[probnumber];
}

/** gets the number of times, the Benders' decomposition was called and tried to find a variable with negative reduced costs */
int SCIPbendersGetNCalls(
   SCIP_BENDERS*         benders             /**< Benders' decomposition */
   )
{
   assert(benders != NULL);

   return benders->ncalls;
}

/** gets the number of optimality cuts found by the collection of Benders' decomposition subproblems */
int SCIPbendersGetNCutsFound(
   SCIP_BENDERS*         benders             /**< Benders' decomposition */
   )
{
   assert(benders != NULL);

   return benders->ncutsfound;
}

/** gets the number of cuts found from the strengthening round */
int SCIPbendersGetNStrengthenCutsFound(
   SCIP_BENDERS*         benders             /**< Benders' decomposition */
   )
{
   assert(benders != NULL);

   return benders->nstrengthencuts;
}

/** gets the number of calls to the strengthening round */
int SCIPbendersGetNStrengthenCalls(
   SCIP_BENDERS*         benders             /**< Benders' decomposition */
   )
{
   assert(benders != NULL);

   return benders->nstrengthencalls;
}

/** gets the number of calls to the strengthening round that fail */
int SCIPbendersGetNStrengthenFails(
   SCIP_BENDERS*         benders             /**< Benders' decomposition */
   )
{
   assert(benders != NULL);

   return benders->nstrengthenfails;
}

/** gets time in seconds used in this Benders' decomposition for setting up for next stages */
SCIP_Real SCIPbendersGetSetupTime(
   SCIP_BENDERS*         benders             /**< Benders' decomposition */
   )
{
   assert(benders != NULL);

   return SCIPclockGetTime(benders->setuptime);
}

/** gets time in seconds used in this Benders' decomposition */
SCIP_Real SCIPbendersGetTime(
   SCIP_BENDERS*         benders             /**< Benders' decomposition */
   )
{
   assert(benders != NULL);

   return SCIPclockGetTime(benders->bendersclock);
}

/** enables or disables all clocks of the Benders' decomposition, depending on the value of the flag */
void SCIPbendersEnableOrDisableClocks(
   SCIP_BENDERS*         benders,            /**< the Benders' decomposition for which all clocks should be enabled or disabled */
   SCIP_Bool             enable              /**< should the clocks of the Benders' decomposition be enabled? */
   )
{
   assert(benders != NULL);

   SCIPclockEnableOrDisable(benders->setuptime, enable);
   SCIPclockEnableOrDisable(benders->bendersclock, enable);
}

/** is Benders' decomposition initialized? */
SCIP_Bool SCIPbendersIsInitialized(
   SCIP_BENDERS*         benders             /**< Benders' decomposition */
   )
{
   assert(benders != NULL);

   return benders->initialized;
}

/** Are Benders' cuts generated from the LP solutions? */
SCIP_Bool SCIPbendersCutLP(
   SCIP_BENDERS*         benders             /**< Benders' decomposition */
   )
{
   assert(benders != NULL);

   return benders->cutlp;
}

/** Are Benders' cuts generated from the pseudo solutions? */
SCIP_Bool SCIPbendersCutPseudo(
   SCIP_BENDERS*         benders             /**< Benders' decomposition */
   )
{
   assert(benders != NULL);

   return benders->cutpseudo;
}

/** Are Benders' cuts generated from the relaxation solutions? */
SCIP_Bool SCIPbendersCutRelaxation(
   SCIP_BENDERS*         benders             /**< Benders' decomposition */
   )
{
   assert(benders != NULL);

   return benders->cutrelax;
}

/** should this Benders' use the auxiliary variables from the highest priority Benders' */
SCIP_Bool SCIPbendersShareAuxVars(
   SCIP_BENDERS*         benders             /**< Benders' decomposition */
   )
{
   assert(benders != NULL);

   return benders->shareauxvars;
}

/** adds a subproblem to the Benders' decomposition data. If a custom subproblem solving method is used, then the
 *  subproblem pointer can be set to NULL
 */
SCIP_RETCODE SCIPbendersAddSubproblem(
   SCIP_BENDERS*         benders,            /**< Benders' decomposition */
   SCIP*                 subproblem          /**< subproblem to be added to the data storage, can be NULL */
   )
{
   assert(benders != NULL);
   assert(benders->naddedsubprobs + 1 <= benders->nsubproblems);

   /* if the subproblem pointer is NULL, then the subproblem solving callback functions must be set. */
   if( subproblem == NULL && (!benders->benderssolvesubconvex || !benders->benderssolvesub) )
   {
      SCIPerrorMessage("The subproblem can only be set to NULL if both bendersSolvesubconvex%s and bendersSolvesub%s "
         "are defined.\n", benders->name, benders->name);
      return SCIP_ERROR;
   }

   benders->subproblems[benders->naddedsubprobs] = subproblem;

   benders->naddedsubprobs++;

   return SCIP_OKAY;
}

/** removes the subproblems from the Benders' decomposition data */
void SCIPbendersRemoveSubproblems(
   SCIP_BENDERS*         benders             /**< Benders' decomposition */
   )
{
   assert(benders != NULL);
   assert(benders->subproblems != NULL);

   BMSclearMemoryArray(&benders->subproblems, benders->naddedsubprobs);
   benders->naddedsubprobs = 0;
}

/** returns the auxiliary variable for the given subproblem */
SCIP_VAR* SCIPbendersGetAuxiliaryVar(
   SCIP_BENDERS*         benders,            /**< Benders' decomposition */
   int                   probnumber          /**< the subproblem number */
   )
{
   assert(benders != NULL);
   assert(probnumber >= 0 && probnumber < SCIPbendersGetNSubproblems(benders));

   return benders->auxiliaryvars[probnumber];
}

/** returns all auxiliary variables */
SCIP_VAR** SCIPbendersGetAuxiliaryVars(
   SCIP_BENDERS*         benders             /**< Benders' decomposition */
   )
{
   assert(benders != NULL);

   return benders->auxiliaryvars;
}

/** stores the objective function value of the subproblem for use in cut generation */
void SCIPbendersSetSubproblemObjval(
   SCIP_BENDERS*         benders,            /**< the Benders' decomposition structure */
   int                   probnumber,         /**< the subproblem number */
   SCIP_Real             objval              /**< the objective function value for the subproblem */
   )
{
   assert(benders != NULL);
   assert(probnumber >= 0 && probnumber < SCIPbendersGetNSubproblems(benders));

   /* updating the best objval */
   if( objval < benders->bestsubprobobjval[probnumber] )
      benders->bestsubprobobjval[probnumber] = objval;

   benders->subprobobjval[probnumber] = objval;
}

/** returns the objective function value of the subproblem for use in cut generation */
SCIP_Real SCIPbendersGetSubproblemObjval(
   SCIP_BENDERS*         benders,            /**< Benders' decomposition */
   int                   probnumber          /**< the subproblem number */
   )
{
   assert(benders != NULL);
   assert(probnumber >= 0 && probnumber < SCIPbendersGetNSubproblems(benders));

   return benders->subprobobjval[probnumber];
}

/** returns whether the solution has non-zero slack variables */
SCIP_RETCODE SCIPbendersSolSlackVarsActive(
   SCIP_BENDERS*         benders,            /**< Benders' decomposition */
   SCIP_Bool*            activeslack         /**< flag to indicate whether a slack variable is active */
   )
{
   SCIP* subproblem;
   SCIP_SOL* sol;
   SCIP_VAR** vars;
   int nsubproblems;
   int nvars;
   int ncontvars;
   int i;
   int j;
   SCIP_Bool freesol = FALSE;

   assert(benders != NULL);
   assert(activeslack != NULL);

   (*activeslack) = FALSE;

   /* if the slack variables have not been added, then we can immediately state that no slack variables are active */
   if( !benders->feasibilityphase )
   {
      return SCIP_OKAY;
   }

   nsubproblems = SCIPbendersGetNSubproblems(benders);

   /* checking all subproblems for active slack variables */
   for( i = 0; i < nsubproblems && !(*activeslack); i++ )
   {
      subproblem = SCIPbendersSubproblem(benders, i);

      /* if the subproblem is convex and an NLP, then we need to create the NLP solution. Otherwise, the solution can be
       * retrieved from the LP or CIP.
       */
      if( SCIPbendersGetSubproblemType(benders, i) == SCIP_BENDERSSUBTYPE_CONVEXCONT )
      {
         if( SCIPisNLPConstructed(subproblem) && SCIPgetNNlpis(subproblem) > 0 )
         {
            SCIP_CALL( SCIPcreateNLPSol(subproblem, &sol, NULL) );
         }
         else
         {
            SCIP_CALL( SCIPcreateCurrentSol(subproblem, &sol, NULL) );
         }
         freesol = TRUE;
      }
      else
         sol = SCIPgetBestSol(subproblem);

      /* getting the variable data. Only the continuous variables are important. */
      SCIP_CALL( SCIPgetVarsData(subproblem, &vars, &nvars, NULL, NULL, NULL, &ncontvars) );

      /* checking all slack variables for non-zero solution values */
      for( j = nvars - 1; j >= nvars - ncontvars; j-- )
      {
         if( strstr(SCIPvarGetName(vars[j]), SLACKVAR_NAME) != NULL )
         {
            if( !SCIPisZero(subproblem, SCIPgetSolVal(subproblem, sol, vars[j])) )
            {
               (*activeslack) = TRUE;
               break;
            }
         }
      }

      /* freeing the LP and NLP solutions */
      if( freesol )
      {
         SCIP_CALL( SCIPfreeSol(subproblem, &sol) );
      }
   }

   return SCIP_OKAY;
}

/** sets the subproblem type
 *
 * The subproblem types are:
 *    - Convex constraints with continuous variables
 *    - Convex constraints with discrete variables
 *    - Non-convex constraints with continuous variables
 *    - Non-convex constraints with discrete variables
 */
void SCIPbendersSetSubproblemType(
   SCIP_BENDERS*         benders,            /**< Benders' decomposition */
   int                   probnumber,         /**< the subproblem number */
   SCIP_BENDERSSUBTYPE   subprobtype         /**< the subproblem type */
   )
{
   assert(benders != NULL);
   assert(probnumber >= 0 && probnumber < SCIPbendersGetNSubproblems(benders));

   if( subprobtype == SCIP_BENDERSSUBTYPE_CONVEXCONT
      && benders->subprobtype[probnumber] != SCIP_BENDERSSUBTYPE_CONVEXCONT )
      benders->nconvexsubprobs++;
   else if( subprobtype != SCIP_BENDERSSUBTYPE_CONVEXCONT
      && benders->subprobtype[probnumber] == SCIP_BENDERSSUBTYPE_CONVEXCONT )
      benders->nconvexsubprobs--;

   benders->subprobtype[probnumber] = subprobtype;

   assert(benders->nconvexsubprobs >= 0 && benders->nconvexsubprobs <= benders->nsubproblems);
}

/** returns the type of the subproblem
 *
 *  This type is used to determine whether the duals of the problem can be used to generate cuts
 */
SCIP_BENDERSSUBTYPE SCIPbendersGetSubproblemType(
   SCIP_BENDERS*         benders,            /**< Benders' decomposition */
   int                   probnumber          /**< the subproblem number */
   )
{
   assert(benders != NULL);
   assert(probnumber >= 0 && probnumber < SCIPbendersGetNSubproblems(benders));

   return benders->subprobtype[probnumber];
}

/** sets the flag indicating whether a subproblem is convex
 *
 *  It is possible that this can change during the solving process. One example is when the three-phase method is
 *  employed, where the first phase solves the convex relaxation of both the master and subproblems, the second phase
 *  reintroduces the integrality constraints to the master problem and the third phase then reintroduces integrality
 *  constraints to the subproblems.
 */
void SCIPbendersSetSubproblemIsConvex(
   SCIP_BENDERS*         benders,            /**< Benders' decomposition */
   int                   probnumber,         /**< the subproblem number */
   SCIP_Bool             isconvex            /**< flag to indicate whether the subproblem is convex */
   )
{
   assert(benders != NULL);
   assert(probnumber >= 0 && probnumber < SCIPbendersGetNSubproblems(benders));

   if( isconvex && !benders->subprobisconvex[probnumber] )
      benders->nconvexsubprobs++;
   else if( !isconvex && benders->subprobisconvex[probnumber] )
      benders->nconvexsubprobs--;

   benders->subprobisconvex[probnumber] = isconvex;

   assert(benders->nconvexsubprobs >= 0 && benders->nconvexsubprobs <= benders->nsubproblems);
}

/** returns whether the subproblem is convex
 *
 *  This means that the dual solution can be used to generate cuts.
 */
SCIP_Bool SCIPbendersSubproblemIsConvex(
   SCIP_BENDERS*         benders,            /**< Benders' decomposition */
   int                   probnumber          /**< the subproblem number */
   )
{
   assert(benders != NULL);
   assert(probnumber >= 0 && probnumber < SCIPbendersGetNSubproblems(benders));

   return benders->subprobisconvex[probnumber];
}

/** returns the number of subproblems that are convex */
int SCIPbendersGetNConvexSubproblems(
   SCIP_BENDERS*         benders             /**< Benders' decomposition */
   )
{
   assert(benders != NULL);

   return benders->nconvexsubprobs;
}

/** sets the flag indicating whether a subproblem contains non-linear constraints */
void SCIPbendersSetSubproblemIsNonlinear(
   SCIP_BENDERS*         benders,            /**< Benders' decomposition */
   int                   probnumber,         /**< the subproblem number */
   SCIP_Bool             isnonlinear         /**< flag to indicate whether the subproblem contains non-linear constraints */
   )
{
   assert(benders != NULL);
   assert(probnumber >= 0 && probnumber < SCIPbendersGetNSubproblems(benders));

   if( isnonlinear && !benders->subprobisnonlinear[probnumber] )
      benders->nnonlinearsubprobs++;
   else if( !isnonlinear && benders->subprobisnonlinear[probnumber] )
      benders->nnonlinearsubprobs--;

   benders->subprobisnonlinear[probnumber] = isnonlinear;

   assert(benders->nnonlinearsubprobs >= 0 && benders->nnonlinearsubprobs <= benders->nsubproblems);
}

/** returns whether the subproblem contains non-linear constraints. */
SCIP_Bool SCIPbendersSubproblemIsNonlinear(
   SCIP_BENDERS*         benders,            /**< Benders' decomposition */
   int                   probnumber          /**< the subproblem number */
   )
{
   assert(benders != NULL);
   assert(probnumber >= 0 && probnumber < SCIPbendersGetNSubproblems(benders));

   return benders->subprobisnonlinear[probnumber];
}

/** returns the number of subproblems that contain non-linear constraints  */
int SCIPbendersGetNNonlinearSubproblems(
   SCIP_BENDERS*         benders             /**< Benders' decomposition */
   )
{
   assert(benders != NULL);

   return benders->nnonlinearsubprobs;
}

/** sets the flag indicating whether the master problem contains non-linear constraints */
void SCIPbendersSetMasterIsNonlinear(
   SCIP_BENDERS*         benders,            /**< Benders' decomposition */
   SCIP_Bool             isnonlinear         /**< flag to indicate whether the subproblem contains non-linear constraints */
   )
{
   assert(benders != NULL);

   benders->masterisnonlinear = isnonlinear;
}

/** returns whether the master problem contains non-linear constraints. */
SCIP_Bool SCIPbendersMasterIsNonlinear(
   SCIP_BENDERS*         benders             /**< Benders' decomposition */
   )
{
   assert(benders != NULL);

   return benders->masterisnonlinear;
}

/** returns the flag indicating that Benders' decomposition is in a cut strengthening round */
SCIP_Bool SCIPbendersInStrengthenRound(
   SCIP_BENDERS*         benders             /**< Benders' decomposition */
   )
{
   assert(benders != NULL);

   return benders->strengthenround;
}

/** changes all of the master problem variables in the given subproblem to continuous. */
SCIP_RETCODE SCIPbendersChgMastervarsToCont(
   SCIP_BENDERS*         benders,            /**< Benders' decomposition */
   SCIP_SET*             set,                /**< global SCIP settings */
   int                   probnumber          /**< the subproblem number */
   )
{
   SCIP* subproblem;
   SCIP_VAR** vars;
   int nbinvars;
   int nintvars;
   int nimplvars;
   int chgvarscount;
   int origintvars;
   int i;
   SCIP_Bool infeasible;

   assert(benders != NULL);
   assert(set != NULL);
   assert(probnumber >= 0 && probnumber < SCIPbendersGetNSubproblems(benders));

   subproblem = SCIPbendersSubproblem(benders, probnumber);
   assert(subproblem != NULL);

   /* only set the master problem variable to continuous if they have not already been changed. */
   if( !SCIPbendersGetMastervarsCont(benders, probnumber) )
   {
      SCIP_VAR* mastervar;

      /* retrieving the variable data */
      SCIP_CALL( SCIPgetVarsData(subproblem, &vars, NULL, &nbinvars, &nintvars, &nimplvars, NULL) );

      origintvars = nbinvars + nintvars + nimplvars;

      chgvarscount = 0;

      /* looping over all integer variables to change the master variables to continuous */
      i = 0;
      while( i < nbinvars + nintvars + nimplvars )
      {
         SCIP_CALL( SCIPbendersGetVar(benders, set, vars[i], &mastervar, -1) );

         if( SCIPvarGetType(vars[i]) != SCIP_VARTYPE_CONTINUOUS && mastervar != NULL )
         {
            /* changing the type of the subproblem variable corresponding to mastervar to CONTINUOUS */
            SCIP_CALL( SCIPchgVarType(subproblem, vars[i], SCIP_VARTYPE_CONTINUOUS, &infeasible) );

            assert(!infeasible);

            chgvarscount++;
            SCIP_CALL( SCIPgetVarsData(subproblem, NULL, NULL, &nbinvars, &nintvars, &nimplvars, NULL) );
         }
         else
            i++;
      }

      /* if all of the integer variables have been changed to continuous, then the subproblem could now be a convex
       * problem. This must be checked and if TRUE, then the LP subproblem is initialised and then put into probing
       * mode
       */
      if( chgvarscount > 0 && chgvarscount == origintvars )
      {
         /* checking the convexity of the subproblem */
         SCIP_CALL( checkSubproblemConvexity(benders, set, probnumber) );

<<<<<<< HEAD
         /* if the subproblem is convex, then it is initialised and put into probing mode */
         if( SCIPbendersSubproblemIsConvex(benders, probnumber) )
=======
         /* if the subproblem has convex constraints and continuous variables, then it is initialised and put into
          * probing mode
          */
         if( SCIPbendersGetSubproblemType(benders, probnumber) == SCIP_BENDERSSUBTYPE_CONVEXCONT )
>>>>>>> 412a0ac5
         {
            SCIP_CALL( initialiseLPSubproblem(benders, set, probnumber) );
         }
      }

      SCIP_CALL( SCIPbendersSetMastervarsCont(benders, probnumber, TRUE) );
   }

   return SCIP_OKAY;
}

/** sets the subproblem setup flag */
void SCIPbendersSetSubproblemIsSetup(
   SCIP_BENDERS*         benders,            /**< Benders' decomposition */
   int                   probnumber,         /**< the subproblem number */
   SCIP_Bool             issetup             /**< flag to indicate whether the subproblem has been setup */
   )
{
   assert(benders != NULL);
   assert(probnumber >= 0 && probnumber < SCIPbendersGetNSubproblems(benders));

   benders->subprobsetup[probnumber] = issetup;
}

/** returns the subproblem setup flag */
SCIP_Bool SCIPbendersSubproblemIsSetup(
   SCIP_BENDERS*         benders,            /**< Benders' decomposition */
   int                   probnumber          /**< the subproblem number */
   )
{
   assert(benders != NULL);
   assert(probnumber >= 0 && probnumber < SCIPbendersGetNSubproblems(benders));

   return benders->subprobsetup[probnumber];
}

/** sets the independent subproblem flag */
void SCIPbendersSetSubproblemIsIndependent(
   SCIP_BENDERS*         benders,            /**< Benders' decomposition */
   int                   probnumber,         /**< the subproblem number */
   SCIP_Bool             isindep             /**< flag to indicate whether the subproblem is independent */
   )
{
   assert(benders != NULL);
   assert(probnumber >= 0 && probnumber < SCIPbendersGetNSubproblems(benders));

   /* if the user has defined solving or freeing functions, then it is not possible to declare a subproblem as
    * independent. This is because declaring a subproblem as independent changes the solving loop, so it would change
    * the expected behaviour of the user defined plugin. If a user calls this function, then an error will be returned.
    */
   if( benders->benderssolvesubconvex != NULL || benders->benderssolvesub != NULL || benders->bendersfreesub != NULL )
   {
      SCIPerrorMessage("The user has defined either bendersSolvesubconvex%d, bendersSolvesub%d or bendersFreesub%s. "
         "Thus, it is not possible to declare the independence of a subproblem.\n", benders->name, benders->name,
         benders->name);
      SCIPABORT();
   }
   else
   {
      SCIP_Bool activesubprob;

      /* if the active status of the subproblem changes, then we must update the activesubprobs counter */
      activesubprob = subproblemIsActive(benders, probnumber);

      benders->indepsubprob[probnumber] = isindep;

      /* updating the activesubprobs counter */
      if( activesubprob && !subproblemIsActive(benders, probnumber) )
         benders->nactivesubprobs--;
      else if( !activesubprob && subproblemIsActive(benders, probnumber) )
         benders->nactivesubprobs++;

      assert(benders->nactivesubprobs >= 0 && benders->nactivesubprobs <= SCIPbendersGetNSubproblems(benders));
   }
}

/** returns whether the subproblem is independent */
SCIP_Bool SCIPbendersSubproblemIsIndependent(
   SCIP_BENDERS*         benders,            /**< Benders' decomposition */
   int                   probnumber          /**< the subproblem number */
   )
{
   assert(benders != NULL);
   assert(probnumber >= 0 && probnumber < SCIPbendersGetNSubproblems(benders));

   return benders->indepsubprob[probnumber];
}

/** Sets whether the subproblem is enabled or disabled. A subproblem is disabled if it has been merged into the master
 *  problem.
 */
void SCIPbendersSetSubproblemEnabled(
   SCIP_BENDERS*         benders,            /**< Benders' decomposition */
   int                   probnumber,         /**< the subproblem number */
   SCIP_Bool             enabled             /**< flag to indicate whether the subproblem is enabled */
   )
{
   SCIP_Bool activesubprob;

   assert(benders != NULL);
   assert(probnumber >= 0 && probnumber < SCIPbendersGetNSubproblems(benders));

   /* if the active status of the subproblem changes, then we must update the activesubprobs counter */
   activesubprob = subproblemIsActive(benders, probnumber);

   benders->subprobenabled[probnumber] = enabled;

   /* updating the activesubprobs counter */
   if( activesubprob && !subproblemIsActive(benders, probnumber) )
      benders->nactivesubprobs--;
   else if( !activesubprob && subproblemIsActive(benders, probnumber) )
      benders->nactivesubprobs++;

   assert(benders->nactivesubprobs >= 0 && benders->nactivesubprobs <= SCIPbendersGetNSubproblems(benders));
}

/** returns whether the subproblem is enabled, i.e. the subproblem is still solved in the solving loop. */
SCIP_Bool SCIPbendersSubproblemIsEnabled(
   SCIP_BENDERS*         benders,            /**< Benders' decomposition */
   int                   probnumber          /**< the subproblem number */
   )
{
   assert(benders != NULL);
   assert(probnumber >= 0 && probnumber < SCIPbendersGetNSubproblems(benders));

   return benders->subprobenabled[probnumber];
}

/** sets a flag to indicate whether the master variables are all set to continuous */
SCIP_RETCODE SCIPbendersSetMastervarsCont(
   SCIP_BENDERS*         benders,            /**< Benders' decomposition */
   int                   probnumber,         /**< the subproblem number */
   SCIP_Bool             arecont             /**< flag to indicate whether the master problem variables are continuous */
   )
{
   assert(benders != NULL);
   assert(probnumber >= 0 && probnumber < SCIPbendersGetNSubproblems(benders));

   /* if the master variables were all continuous and now are not, then the subproblem must exit probing mode and be
    * changed to non-LP subproblem */
   if( benders->mastervarscont[probnumber] && !arecont )
   {
      SCIP_BENDERSSUBTYPE subtype;

      if( SCIPinProbing(SCIPbendersSubproblem(benders, probnumber)) )
      {
         SCIP_CALL( SCIPendProbing(SCIPbendersSubproblem(benders, probnumber)) );
      }

      subtype = SCIPbendersGetSubproblemType(benders, probnumber);
      assert(subtype == SCIP_BENDERSSUBTYPE_CONVEXCONT || subtype == SCIP_BENDERSSUBTYPE_NONCONVEXCONT);

      if( subtype == SCIP_BENDERSSUBTYPE_CONVEXCONT )
         SCIPbendersSetSubproblemType(benders, probnumber, SCIP_BENDERSSUBTYPE_CONVEXDIS);
      else if( subtype == SCIP_BENDERSSUBTYPE_NONCONVEXCONT )
         SCIPbendersSetSubproblemType(benders, probnumber, SCIP_BENDERSSUBTYPE_NONCONVEXDIS);
   }

   benders->mastervarscont[probnumber] = arecont;

   return SCIP_OKAY;
}

/** returns whether the master variables are all set to continuous */
SCIP_Bool SCIPbendersGetMastervarsCont(
   SCIP_BENDERS*         benders,            /**< Benders' decomposition */
   int                   probnumber          /**< the subproblem number */
   )
{
   assert(benders != NULL);
   assert(probnumber >= 0 && probnumber < SCIPbendersGetNSubproblems(benders));

   return benders->mastervarscont[probnumber];
}

/** returns the number of cuts that have been transferred from sub SCIPs to the master SCIP */
int SCIPbendersGetNTransferredCuts(
   SCIP_BENDERS*         benders             /**< the Benders' decomposition data structure */
   )
{
   assert(benders != NULL);

   return benders->ntransferred;
}

/** updates the lower bound for the subproblem. If the lower bound is not greater than the previously stored lowerbound,
 *  then no update occurs.
 */
void SCIPbendersUpdateSubproblemLowerbound(
   SCIP_BENDERS*         benders,            /**< Benders' decomposition */
   int                   probnumber,         /**< the subproblem number */
   SCIP_Real             lowerbound          /**< the lower bound */
   )
{
   assert(benders != NULL);
   assert(probnumber >= 0 && probnumber < SCIPbendersGetNSubproblems(benders));

   if( EPSGE(lowerbound, benders->subproblowerbound[probnumber], 1e-06) )
      benders->subproblowerbound[probnumber] = lowerbound;
   else
   {
      SCIPdebugMessage("The lowerbound %g for subproblem %d is less than the currently stored lower bound %g\n",
         lowerbound, probnumber, benders->subproblowerbound[probnumber]);
   }
}

/** returns the stored lower bound for the given subproblem */
SCIP_Real SCIPbendersGetSubproblemLowerbound(
   SCIP_BENDERS*         benders,            /**< Benders' decomposition */
   int                   probnumber          /**< the subproblem number */
   )
{
   assert(benders != NULL);
   assert(probnumber >= 0 && probnumber < SCIPbendersGetNSubproblems(benders));

   return benders->subproblowerbound[probnumber];
}

/** returns the number of cuts that have been added for storage */
int SCIPbendersGetNStoredCuts(
   SCIP_BENDERS*         benders             /**< Benders' decomposition */
   )
{
   assert(benders != NULL);

   return benders->nstoredcuts;
}

/** returns the cuts that have been stored for transfer */
SCIP_RETCODE SCIPbendersGetStoredCutData(
   SCIP_BENDERS*         benders,            /**< Benders' decomposition */
   int                   cutidx,             /**< the index for the cut data that is requested */
   SCIP_VAR***           vars,               /**< the variables that have non-zero coefficients in the cut */
   SCIP_Real**           vals,               /**< the coefficients of the variables in the cut */
   SCIP_Real*            lhs,                /**< the left hand side of the cut */
   SCIP_Real*            rhs,                /**< the right hand side of the cut */
   int*                  nvars               /**< the number of variables with non-zero coefficients in the cut */
   )
{
   assert(benders != NULL);
   assert(vars != NULL);
   assert(vals != NULL);
   assert(lhs != NULL);
   assert(rhs != NULL);
   assert(nvars != NULL);
   assert(cutidx >= 0 && cutidx < benders->nstoredcuts);

   (*vars) = benders->storedcuts[cutidx]->vars;
   (*vals) = benders->storedcuts[cutidx]->vals;
   (*lhs) = benders->storedcuts[cutidx]->lhs;
   (*rhs) = benders->storedcuts[cutidx]->rhs;
   (*nvars) = benders->storedcuts[cutidx]->nvars;

   return SCIP_OKAY;
}

/** returns the original problem data for the cuts that have been added by the Benders' cut plugin. The stored
 *  variables and values will populate the input vars and vals arrays. Thus, memory must be allocated for the vars and
 *  vals arrays
 */
SCIP_RETCODE SCIPbendersGetStoredCutOrigData(
   SCIP_BENDERS*         benders,            /**< Benders' decomposition cut */
   int                   cutidx,             /**< the index for the cut data that is requested */
   SCIP_VAR***           vars,               /**< the variables that have non-zero coefficients in the cut */
   SCIP_Real**           vals,               /**< the coefficients of the variables in the cut */
   SCIP_Real*            lhs,                /**< the left hand side of the cut */
   SCIP_Real*            rhs,                /**< the right hand side of the cut */
   int*                  nvars,              /**< the number of variables with non-zero coefficients in the cut */
   int                   varssize            /**< the available slots in the array */
   )
{
   SCIP_VAR* origvar;
   SCIP_Real scalar;
   SCIP_Real constant;
   int i;

   assert(benders != NULL);
   assert(vars != NULL);
   assert(vals != NULL);
   assert(lhs != NULL);
   assert(rhs != NULL);
   assert(nvars != NULL);
   assert(cutidx >= 0 && cutidx < benders->nstoredcuts);

   (*lhs) = benders->storedcuts[cutidx]->lhs;
   (*rhs) = benders->storedcuts[cutidx]->rhs;
   (*nvars) = benders->storedcuts[cutidx]->nvars;

   /* if there are enough slots, then store the cut variables and values */
   if( varssize >= *nvars )
   {
      for( i = 0; i < *nvars; i++ )
      {
         /* getting the original variable for the transformed variable */
         origvar = benders->storedcuts[cutidx]->vars[i];
         scalar = 1.0;
         constant = 0.0;
         SCIP_CALL( SCIPvarGetOrigvarSum(&origvar, &scalar, &constant) );

         (*vars)[i] = origvar;
         (*vals)[i] = benders->storedcuts[cutidx]->vals[i];
      }
   }

   return SCIP_OKAY;
}

/** adds the data for the generated cuts to the Benders' cut storage */
SCIP_RETCODE SCIPbendersStoreCut(
   SCIP_BENDERS*         benders,            /**< Benders' decomposition cut */
   SCIP_SET*             set,                /**< global SCIP settings */
   SCIP_VAR**            vars,               /**< the variables that have non-zero coefficients in the cut */
   SCIP_Real*            vals,               /**< the coefficients of the variables in the cut */
   SCIP_Real             lhs,                /**< the left hand side of the cut */
   SCIP_Real             rhs,                /**< the right hand side of the cut */
   int                   nvars               /**< the number of variables with non-zero coefficients in the cut */
   )
{
   SCIP_BENDERSCUTCUT* cut;

   assert(benders != NULL);
   assert(set != NULL);
   assert(vars != NULL);
   assert(vals != NULL);

   /* allocating the block memory for the cut storage */
   SCIP_CALL( SCIPallocBlockMemory(set->scip, &cut) );

   /* storing the cut data */
   SCIP_CALL( SCIPduplicateBlockMemoryArray(set->scip, &cut->vars, vars, nvars) );
   SCIP_CALL( SCIPduplicateBlockMemoryArray(set->scip, &cut->vals, vals, nvars) );
   cut->lhs = lhs;
   cut->rhs = rhs;
   cut->nvars = nvars;

   /* ensuring the required memory is available for the stored cuts array */
   if( benders->storedcutssize < benders->nstoredcuts + 1 )
   {
      int newsize;

      newsize = SCIPsetCalcMemGrowSize(set, benders->nstoredcuts + 1);
      SCIP_ALLOC( BMSreallocBlockMemoryArray(SCIPblkmem(set->scip), &benders->storedcuts,
            benders->storedcutssize, newsize) );

      benders->storedcutssize = newsize;
   }
   assert(benders->storedcutssize >= benders->nstoredcuts + 1);

   /* adding the cuts to the Benders' cut storage */
   benders->storedcuts[benders->nstoredcuts] = cut;
   benders->nstoredcuts++;

   return SCIP_OKAY;
}

/** sets the sorted flags in the Benders' decomposition */
void SCIPbendersSetBenderscutsSorted(
   SCIP_BENDERS*         benders,            /**< Benders' decomposition structure */
   SCIP_Bool             sorted              /**< the value to set the sorted flag to */
   )
{
   assert(benders != NULL);

   benders->benderscutssorted = sorted;
   benders->benderscutsnamessorted = sorted;
}

/** inserts a Benders' cut into the Benders' cuts list */
SCIP_RETCODE SCIPbendersIncludeBenderscut(
   SCIP_BENDERS*         benders,            /**< Benders' decomposition structure */
   SCIP_SET*             set,                /**< global SCIP settings */
   SCIP_BENDERSCUT*      benderscut          /**< Benders' cut */
   )
{
   assert(benders != NULL);
   assert(benderscut != NULL);

   if( benders->nbenderscuts >= benders->benderscutssize )
   {
      benders->benderscutssize = SCIPsetCalcMemGrowSize(set, benders->nbenderscuts+1);
      SCIP_ALLOC( BMSreallocMemoryArray(&benders->benderscuts, benders->benderscutssize) );
   }
   assert(benders->nbenderscuts < benders->benderscutssize);

   benders->benderscuts[benders->nbenderscuts] = benderscut;
   benders->nbenderscuts++;
   benders->benderscutssorted = FALSE;

   return SCIP_OKAY;
}

/** returns the Benders' cut of the given name, or NULL if not existing */
SCIP_BENDERSCUT* SCIPfindBenderscut(
   SCIP_BENDERS*         benders,            /**< Benders' decomposition */
   const char*           name                /**< name of Benderscut' decomposition */
   )
{
   int i;

   assert(benders != NULL);
   assert(name != NULL);

   for( i = 0; i < benders->nbenderscuts; i++ )
   {
      if( strcmp(SCIPbenderscutGetName(benders->benderscuts[i]), name) == 0 )
         return benders->benderscuts[i];
   }

   return NULL;
}

/** returns the array of currently available Benders' cuts; active Benders' decomposition are in the first slots of
 * the array
 */
SCIP_BENDERSCUT** SCIPbendersGetBenderscuts(
   SCIP_BENDERS*         benders             /**< Benders' decomposition */
   )
{
   assert(benders != NULL);

   if( !benders->benderscutssorted )
   {
      SCIPsortPtr((void**)benders->benderscuts, SCIPbenderscutComp, benders->nbenderscuts);
      benders->benderscutssorted = TRUE;
      benders->benderscutsnamessorted = FALSE;
   }

   return benders->benderscuts;
}

/** returns the number of currently available Benders' cuts */
int SCIPbendersGetNBenderscuts(
   SCIP_BENDERS*         benders             /**< Benders' decomposition */
   )
{
   assert(benders != NULL);

   return benders->nbenderscuts;
}

/** sets the priority of a Benders' decomposition */
SCIP_RETCODE SCIPbendersSetBenderscutPriority(
   SCIP_BENDERS*         benders,            /**< Benders' decomposition */
   SCIP_BENDERSCUT*      benderscut,         /**< Benders' cut */
   int                   priority            /**< new priority of the Benders' decomposition */
   )
{
   assert(benders != NULL);
   assert(benderscut != NULL);

   benderscut->priority = priority;
   benders->benderscutssorted = FALSE;

   return SCIP_OKAY;
}

/** sorts Benders' decomposition cuts by priorities */
void SCIPbendersSortBenderscuts(
   SCIP_BENDERS*         benders             /**< Benders' decomposition */
   )
{
   assert(benders != NULL);

   if( !benders->benderscutssorted )
   {
      SCIPsortPtr((void**)benders->benderscuts, SCIPbenderscutComp, benders->nbenderscuts);
      benders->benderscutssorted = TRUE;
      benders->benderscutsnamessorted = FALSE;
   }
}

/** sorts Benders' decomposition cuts by name */
void SCIPbendersSortBenderscutsName(
   SCIP_BENDERS*         benders             /**< Benders' decomposition */
   )
{
   assert(benders != NULL);

   if( !benders->benderscutsnamessorted )
   {
      SCIPsortPtr((void**)benders->benderscuts, SCIPbenderscutCompName, benders->nbenderscuts);
      benders->benderscutssorted = FALSE;
      benders->benderscutsnamessorted = TRUE;
   }
}<|MERGE_RESOLUTION|>--- conflicted
+++ resolved
@@ -66,12 +66,9 @@
 #define SCIP_DEFAULT_STRENGTHENENABLED    FALSE  /** enable the core point cut strengthening approach */
 #define SCIP_DEFAULT_STRENGTHENINTPOINT     'r'  /** where should the strengthening interior point be sourced from ('l'p relaxation, 'f'irst solution, 'i'ncumbent solution, 'r'elative interior point, vector of 'o'nes, vector of 'z'eros) */
 #define SCIP_DEFAULT_NUMTHREADS               1  /** the number of parallel threads to use when solving the subproblems */
-<<<<<<< HEAD
-=======
 #define SCIP_DEFAULT_EXECFEASPHASE        FALSE  /** should a feasibility phase be executed during the root node processing */
 #define SCIP_DEFAULT_SLACKVARCOEF          1e+6  /** the objective coefficient of the slack variables in the subproblem */
 #define SCIP_DEFAULT_CHECKCONSCONVEXITY    TRUE  /** should the constraints of the subproblem be checked for convexity? */
->>>>>>> 412a0ac5
 
 #define BENDERS_MAXPSEUDOSOLS                 5  /** the maximum number of pseudo solutions checked before suggesting
                                                      merge candidates */
@@ -612,8 +609,6 @@
    solvestat1 = (SCIP_SUBPROBLEMSOLVESTAT*)elem1;
    solvestat2 = (SCIP_SUBPROBLEMSOLVESTAT*)elem2;
 
-<<<<<<< HEAD
-=======
    /* prefer subproblems with fewer calls, using the index as tie breaker */
    if( MAX(solvestat1->ncalls, solvestat2->ncalls) == 0 )
       return solvestat1->idx - solvestat2->idx;
@@ -632,7 +627,6 @@
 
 /* the code below does not give a total order of the elements */
 #ifdef SCIP_DISABLED_CODE
->>>>>>> 412a0ac5
    if( solvestat1->ncalls == 0 )
       if( solvestat2->ncalls == 0 )
          if( solvestat1->idx < solvestat2->idx )
@@ -658,10 +652,7 @@
             return -1;
       }
    }
-<<<<<<< HEAD
-=======
 #endif
->>>>>>> 412a0ac5
 }
 
 /* Local methods */
@@ -788,7 +779,6 @@
 
       j = 0;
       targetvar = NULL;
-<<<<<<< HEAD
 
       /* the prefix is required for UG, since we don't know how many copies have been made. */
       prefix[0] = '\0';
@@ -799,18 +789,6 @@
          else
             (void) SCIPsnprintf(varname, SCIP_MAXSTRLEN, "%s%s_%d_%s", prefix, AUXILIARYVAR_NAME, i, SCIPbendersGetName(benders));
 
-=======
-
-      /* the prefix is required for UG, since we don't know how many copies have been made. */
-      prefix[0] = '\0';
-      while( targetvar == NULL && j <= subscipdepth )
-      {
-         if( shareauxvars )
-            (void) SCIPsnprintf(varname, SCIP_MAXSTRLEN, "%s%s_%d_%s", prefix, AUXILIARYVAR_NAME, i, SCIPbendersGetName(topbenders));
-         else
-            (void) SCIPsnprintf(varname, SCIP_MAXSTRLEN, "%s%s_%d_%s", prefix, AUXILIARYVAR_NAME, i, SCIPbendersGetName(benders));
-
->>>>>>> 412a0ac5
          /* finding the variable in the copied problem that has the same name as the auxiliary variable */
          targetvar = SCIPfindVar(scip, varname);
 
@@ -1178,8 +1156,6 @@
          "the number of threads to use when solving the subproblems", &(*benders)->numthreads, TRUE,
          SCIP_DEFAULT_NUMTHREADS, 1, INT_MAX, NULL, NULL) );
 
-<<<<<<< HEAD
-=======
    (void) SCIPsnprintf(paramname, SCIP_MAXSTRLEN, "benders/%s/execfeasphase", name);
    SCIP_CALL( SCIPsetAddBoolParam(set, messagehdlr, blkmem, paramname,
          "should a feasibility phase be executed during the root node, i.e. adding slack variables to constraints to ensure feasibility",
@@ -1195,7 +1171,6 @@
          "should the constraints of the subproblems be checked for convexity?", &(*benders)->checkconsconvexity, FALSE,
          SCIP_DEFAULT_CHECKCONSCONVEXITY, NULL, NULL) ); /*lint !e740*/
 
->>>>>>> 412a0ac5
    return SCIP_OKAY;
 }
 
@@ -1570,7 +1545,6 @@
    SCIP_CALL( initialiseSubproblem(benders, set, probnumber, &success) );
 
    return SCIP_OKAY; /*lint !e438*/
-<<<<<<< HEAD
 }
 
 /** checks whether the convex relaxation of the subproblem is sufficient to solve the original problem to optimality
@@ -1588,20 +1562,23 @@
 SCIP_RETCODE checkSubproblemConvexity(
    SCIP_BENDERS*         benders,            /**< Benders' decomposition */
    SCIP_SET*             set,                /**< global SCIP settings */
-   int                   probnumber          /**< the subproblem number */
+   int                   probnumber          /**< the subproblem number, or -1 for the master problem */
    )
 {
    SCIP* subproblem;
    SCIP_CONSHDLR* conshdlr;
    SCIP_CONS* cons;
+   SCIP_HASHMAP* assumevarfixed;
+   SCIP_VAR** vars;
    int nvars;
    int nbinvars;
    int nintvars;
    int nimplintvars;
    int i;
    int j;
-   SCIP_Bool isconvex;
-#define NLINEARCONSHDLRS 5
+   SCIP_Bool convexcons;
+   SCIP_Bool discretevar;
+   SCIP_Bool isnonlinear;
    SCIP_CONSHDLR* linearconshdlrs[NLINEARCONSHDLRS];
    SCIP_CONSHDLR* conshdlr_nonlinear = NULL;
    SCIP_CONSHDLR* conshdlr_quadratic = NULL;
@@ -1609,19 +1586,28 @@
 
    assert(benders != NULL);
    assert(set != NULL);
-   assert(probnumber >= 0 && probnumber < SCIPbendersGetNSubproblems(benders));
-
-   subproblem = SCIPbendersSubproblem(benders, probnumber);
+   assert(probnumber >= -1 && probnumber < SCIPbendersGetNSubproblems(benders));
+
+   assumevarfixed = NULL;
+   if( probnumber >= 0 )
+      subproblem = SCIPbendersSubproblem(benders, probnumber);
+   else
+      subproblem = set->scip;
+
    assert(subproblem != NULL);
 
-   isconvex = FALSE;
+   convexcons = FALSE;
+   discretevar = FALSE;
+   isnonlinear = FALSE;
 
    /* getting the number of integer and binary variables to determine the problem type */
-   SCIP_CALL( SCIPgetVarsData(subproblem, NULL, &nvars, &nbinvars, &nintvars, &nimplintvars, NULL) );
+   SCIP_CALL( SCIPgetVarsData(subproblem, &vars, &nvars, &nbinvars, &nintvars, &nimplintvars, NULL) );
 
    /* if there are any binary, integer or implied integer variables, then the subproblems is marked as non-convex */
    if( nbinvars != 0 || nintvars != 0 || nimplintvars != 0 )
-      goto TERMINATE;
+   {
+      discretevar = TRUE;
+   }
 
    /* get pointers to linear constraints handlers, so can avoid string comparisons */
    linearconshdlrs[0] = SCIPfindConshdlr(subproblem, "knapsack");
@@ -1644,6 +1630,29 @@
       conshdlr_abspower = SCIPfindConshdlr(subproblem, "abspower");
    }
 
+   /* if the quadratic constraint handler exists, then we create a hashmap of variables that can be assumed to be fixed.
+    * These variables correspond to the copies of the master variables in the subproblem
+    */
+   if( probnumber >= 0 && conshdlr_quadratic != NULL )
+   {
+      SCIP_VAR* mappedvar;
+
+      SCIP_CALL( SCIPhashmapCreate(&assumevarfixed, SCIPblkmem(set->scip), SCIPgetNVars(subproblem)) );
+
+      /* finding the subproblem variables that correspond to master variables */
+      for( i = 0; i < nvars; i++ )
+      {
+         /* getting the corresponding master problem variable for the given variable */
+         SCIP_CALL( SCIPbendersGetVar(benders, set, vars[i], &mappedvar, -1) );
+
+         /* if the mapped variable is not NULL, then it must be stored as a possible fixed variable */
+         if( mappedvar != NULL )
+         {
+            SCIP_CALL( SCIPhashmapInsert(assumevarfixed, vars[i], vars[i]) );
+         }
+      }
+   }
+
    for( i = 0; i < SCIPgetNOrigConss(subproblem); ++i )
    {
       cons = SCIPgetOrigConss(subproblem)[i];
@@ -1666,6 +1675,8 @@
       if( conshdlr == conshdlr_nonlinear )
       {
          SCIP_EXPRCURV curvature;
+
+         isnonlinear = TRUE;
 
          SCIP_CALL( SCIPgetCurvatureNonlinear(subproblem, cons, TRUE, &curvature) );
          if( ((SCIPisInfinity(subproblem, -SCIPgetLhsNonlinear(subproblem, cons)) || (curvature & SCIP_EXPRCURV_CONCAVE) == SCIP_EXPRCURV_CONCAVE)) &&
@@ -1688,10 +1699,12 @@
       /* if cons_quadratic (and conshdlr_quadratic != NULL), then check whether convex */
       if( conshdlr == conshdlr_quadratic )
       {
-         SCIP_CALL( SCIPcheckCurvatureQuadratic(subproblem, cons) );
-
-         if( (SCIPisInfinity(subproblem, -SCIPgetLhsQuadratic(subproblem, cons)) || SCIPisConcaveQuadratic(subproblem, cons)) &&
-             (SCIPisInfinity(subproblem,  SCIPgetRhsQuadratic(subproblem, cons)) || SCIPisConvexQuadratic(subproblem, cons)) )
+         SCIP_Bool isconvex;
+         isnonlinear = TRUE;
+
+         SCIP_CALL( SCIPisConvexConsQuadratic(subproblem, cons, assumevarfixed, &isconvex) );
+
+         if( isconvex )
          {
 #ifdef SCIP_MOREDEBUG
             SCIPdebugMsg(subproblem, "subproblem <%s>: quadratic constraint <%s> is convex\n", SCIPgetProbName(subproblem), SCIPconsGetName(cons));
@@ -1710,6 +1723,8 @@
       /* if cons_abspower (and conshdlr_abspower != NULL), then check whether convex */
       if( conshdlr == conshdlr_abspower )
       {
+         isnonlinear = TRUE;
+
          if( SCIPisConvexAbspower(subproblem, cons) )
          {
 #ifdef SCIP_MOREDEBUG
@@ -1725,314 +1740,6 @@
             goto TERMINATE;
          }
       }
-
-      /* skip bivariate constraints: they are typically nonconvex
-       * skip soc constraints: it would depend how these are represented in the NLP eventually, which could be nonconvex
-       */
-
-#ifdef SCIP_MOREDEBUG
-      SCIPdebugMsg(subproblem, "subproblem <%s>: potentially nonconvex constraint <%s>\n", SCIPgetProbName(subproblem), SCIPconsGetName(cons));
-#endif
-      goto TERMINATE;
-   }
-
-   /* if we made it until here, then all constraints are known and convex */
-   isconvex = TRUE;
-
-TERMINATE:
-   /* setting the flag for the convexity of the subproblem */
-   SCIPbendersSetSubproblemIsConvex(benders, probnumber, isconvex);
-
-   SCIPdebugMsg(subproblem, "subproblem <%s> has been found %sconvex\n", SCIPgetProbName(subproblem), isconvex ? "" : "not");
-
-   return SCIP_OKAY;
-=======
->>>>>>> 412a0ac5
-}
-
-/** checks whether the convex relaxation of the subproblem is sufficient to solve the original problem to optimality
- *
- * We check whether we can conclude that the CIP is actually an LP or a convex NLP.
- * To do this, we check that all variables are of continuous type and that every constraint is either handled by known
- * linear constraint handler (knapsack, linear, logicor, setppc, varbound) or a known nonlinear constraint handler
- * (nonlinear, quadratic, abspower). In the latter case, we also check whether the nonlinear constraint is convex.
- * Further, nonlinear constraints are only considered if an NLP solver interface is available, i.e., and NLP could
- * be solved.
- * If constraints are present that cannot be identified as linear or convex nonlinear, then we assume that the
- * problem is not convex, thus solving its LP or NLP relaxation will not be sufficient.
- */
-static
-SCIP_RETCODE checkSubproblemConvexity(
-   SCIP_BENDERS*         benders,            /**< Benders' decomposition */
-   SCIP_SET*             set,                /**< global SCIP settings */
-   int                   probnumber          /**< the subproblem number, or -1 for the master problem */
-   )
-{
-   SCIP* subproblem;
-   SCIP_CONSHDLR* conshdlr;
-   SCIP_CONS* cons;
-   SCIP_HASHMAP* assumevarfixed;
-   SCIP_VAR** vars;
-   int nvars;
-<<<<<<< HEAD
-   int nsubproblems;
-=======
-   int nbinvars;
-   int nintvars;
-   int nimplintvars;
->>>>>>> 412a0ac5
-   int i;
-   int j;
-   SCIP_Bool convexcons;
-   SCIP_Bool discretevar;
-   SCIP_Bool isnonlinear;
-   SCIP_CONSHDLR* linearconshdlrs[NLINEARCONSHDLRS];
-   SCIP_CONSHDLR* conshdlr_nonlinear = NULL;
-   SCIP_CONSHDLR* conshdlr_quadratic = NULL;
-   SCIP_CONSHDLR* conshdlr_abspower = NULL;
-
-   assert(benders != NULL);
-   assert(set != NULL);
-   assert(probnumber >= -1 && probnumber < SCIPbendersGetNSubproblems(benders));
-
-   assumevarfixed = NULL;
-   if( probnumber >= 0 )
-      subproblem = SCIPbendersSubproblem(benders, probnumber);
-   else
-      subproblem = set->scip;
-
-   assert(subproblem != NULL);
-
-   convexcons = FALSE;
-   discretevar = FALSE;
-   isnonlinear = FALSE;
-
-   /* getting the number of integer and binary variables to determine the problem type */
-   SCIP_CALL( SCIPgetVarsData(subproblem, &vars, &nvars, &nbinvars, &nintvars, &nimplintvars, NULL) );
-
-<<<<<<< HEAD
-      /* the subproblem SCIP instance could be set to NULL. This is because user defined subproblem solving methods
-       * could be used that don't solve a SCIP instance. Thus, the following setup of the subproblem SCIP instance is
-       * not required.
-       *
-       * NOTE: since the subproblems are supplied as NULL pointers, the internal convexity check can not be performed.
-       * The user needs to specify whether the subproblems are convex or not.
-       */
-      if( subproblem != NULL )
-      {
-         /* setting global limits for the subproblems. This overwrites the limits set by the user */
-         SCIP_CALL( SCIPsetIntParam(subproblem, "limits/maxorigsol", 0) );
-
-         /* getting the number of integer and binary variables to determine the problem type */
-         SCIP_CALL( SCIPgetVarsData(subproblem, &vars, &nvars, NULL, NULL, NULL, NULL) );
-
-         /* The objective function coefficients of the master problem are set to zero. This is necessary for the Benders'
-          * decomposition algorithm, since the cut methods and the objective function check assumes that the objective
-          * coefficients of the master problem variables are zero.
-          *
-          * This only occurs if the Benders' decomposition is not a copy. It is assumed that the correct objective
-          * coefficients are given during the first subproblem creation.
-          *
-          * If the subproblems were copied, then the master variables will be checked to ensure that they have a zero
-          * objective value.
-          */
-         if( !benders->iscopy || benders->threadsafe )
-         {
-            SCIP_Bool objchanged = FALSE;
-
-            assert(SCIPgetStage(subproblem) == SCIP_STAGE_PROBLEM);
-            for( j = 0; j < nvars; j++ )
-            {
-               /* retrieving the master problem variable */
-               SCIP_CALL( SCIPbendersGetVar(benders, set, vars[j], &mastervar, -1) );
-
-               /* if mastervar is not NULL, then the subproblem variable has a corresponding master problem variable */
-               if( mastervar != NULL && !SCIPisZero(subproblem, SCIPvarGetObj(vars[j])) )
-               {
-                  SCIPverbMessage(subproblem, SCIP_VERBLEVEL_FULL, NULL, "Benders' decomposition: Changing the objective "
-                     "coefficient of copy of master problem variable <%s> in subproblem %d to zero.\n",
-                     SCIPvarGetName(mastervar), i);
-                  /* changing the subproblem variable objective coefficient to zero */
-                  SCIP_CALL( SCIPchgVarObj(subproblem, vars[j], 0.0) );
-
-                  objchanged = TRUE;
-               }
-            }
-
-            if( objchanged )
-            {
-               SCIPverbMessage(subproblem, SCIP_VERBLEVEL_HIGH, NULL, "Benders' decomposition: Objective coefficients of "
-                  "copied of master problem variables has been changed to zero.\n");
-            }
-=======
-   /* if there are any binary, integer or implied integer variables, then the subproblems is marked as non-convex */
-   if( nbinvars != 0 || nintvars != 0 || nimplintvars != 0 )
-   {
-      discretevar = TRUE;
-   }
-
-   /* get pointers to linear constraints handlers, so can avoid string comparisons */
-   linearconshdlrs[0] = SCIPfindConshdlr(subproblem, "knapsack");
-   linearconshdlrs[1] = SCIPfindConshdlr(subproblem, "linear");
-   linearconshdlrs[2] = SCIPfindConshdlr(subproblem, "logicor");
-   linearconshdlrs[3] = SCIPfindConshdlr(subproblem, "setppc");
-   linearconshdlrs[4] = SCIPfindConshdlr(subproblem, "varbound");
-
-   /* Get pointers to interesting nonlinear constraint handlers, if we also have an NLP solver to solve NLPs.
-    * If there is no NLP solver, but there are (convex) nonlinear constraints, then the LP relaxation of subproblems
-    * will (currently) not be sufficient to solve subproblems to optimality. Thus, we also take the presence of convex
-    * nonlinear constraints as signal for having to solve the CIP eventually, thus, by abuse of notation,
-    * return not-convex here. In summary, we do not need to have a special look onto non-linear constraints
-    * if no NLP solver is present, and can treat them as any other constraint that is not of linear type.
-    */
-   if( SCIPgetNNlpis(subproblem) > 0 )
-   {
-      conshdlr_nonlinear = SCIPfindConshdlr(subproblem, "nonlinear");
-      conshdlr_quadratic = SCIPfindConshdlr(subproblem, "quadratic");
-      conshdlr_abspower = SCIPfindConshdlr(subproblem, "abspower");
-   }
-
-   /* if the quadratic constraint handler exists, then we create a hashmap of variables that can be assumed to be fixed.
-    * These variables correspond to the copies of the master variables in the subproblem
-    */
-   if( probnumber >= 0 && conshdlr_quadratic != NULL )
-   {
-      SCIP_VAR* mappedvar;
-
-      SCIP_CALL( SCIPhashmapCreate(&assumevarfixed, SCIPblkmem(set->scip), SCIPgetNVars(subproblem)) );
-
-      /* finding the subproblem variables that correspond to master variables */
-      for( i = 0; i < nvars; i++ )
-      {
-         /* getting the corresponding master problem variable for the given variable */
-         SCIP_CALL( SCIPbendersGetVar(benders, set, vars[i], &mappedvar, -1) );
-
-         /* if the mapped variable is not NULL, then it must be stored as a possible fixed variable */
-         if( mappedvar != NULL )
-         {
-            SCIP_CALL( SCIPhashmapInsert(assumevarfixed, vars[i], vars[i]) );
-         }
-      }
-   }
-
-   for( i = 0; i < SCIPgetNOrigConss(subproblem); ++i )
-   {
-      cons = SCIPgetOrigConss(subproblem)[i];
-      conshdlr = SCIPconsGetHdlr(cons);
-
-      for( j = 0; j < NLINEARCONSHDLRS; ++j )
-         if( conshdlr == linearconshdlrs[j] )
-            break;
-
-      /* if linear constraint, then we are good */
-      if( j < NLINEARCONSHDLRS )
-      {
-#ifdef SCIP_MOREDEBUG
-         SCIPdebugMsg(subproblem, "subproblem <%s>: constraint <%s> is linear\n", SCIPgetProbName(subproblem), SCIPconsGetName(cons));
-#endif
-         continue;
-      }
-
-      /* if cons_nonlinear (and conshdlr_nonlinear != NULL), then check whether convex */
-      if( conshdlr == conshdlr_nonlinear )
-      {
-         SCIP_EXPRCURV curvature;
-
-         isnonlinear = TRUE;
-
-         SCIP_CALL( SCIPgetCurvatureNonlinear(subproblem, cons, TRUE, &curvature) );
-         if( ((SCIPisInfinity(subproblem, -SCIPgetLhsNonlinear(subproblem, cons)) || (curvature & SCIP_EXPRCURV_CONCAVE) == SCIP_EXPRCURV_CONCAVE)) &&
-             ((SCIPisInfinity(subproblem,  SCIPgetRhsNonlinear(subproblem, cons)) || (curvature & SCIP_EXPRCURV_CONVEX) == SCIP_EXPRCURV_CONVEX)) )
-         {
-#ifdef SCIP_MOREDEBUG
-            SCIPdebugMsg(subproblem, "subproblem <%s>: nonlinear constraint <%s> is convex\n", SCIPgetProbName(subproblem), SCIPconsGetName(cons));
-#endif
-            continue;
-         }
-         else
-         {
-#ifdef SCIP_MOREDEBUG
-            SCIPdebugMsg(subproblem, "subproblem <%s>: nonlinear constraint <%s> is not convex\n", SCIPgetProbName(subproblem), SCIPconsGetName(cons));
-#endif
-            goto TERMINATE;
->>>>>>> 412a0ac5
-         }
-
-<<<<<<< HEAD
-         /* checking the convexity of the subproblem. The convexity of the subproblem indicates whether the convex
-          * relaxation is a valid relaxation for the problem
-          */
-         SCIP_CALL( checkSubproblemConvexity(benders, set, i) );
-
-         /* after checking the subproblem for convexity, if the subproblem is convex, then the problem is entered into
-          * probing mode. Otherwise, it is initialised as a CIP
-          */
-         if( SCIPbendersSubproblemIsConvex(benders, i) )
-         {
-            /* if the user has not implemented a solve subproblem callback, then the subproblem solves are performed
-             * internally. To be more efficient the subproblem is put into probing mode. */
-            if( benders->benderssolvesubconvex == NULL && benders->benderssolvesub == NULL
-               && SCIPgetStage(subproblem) <= SCIP_STAGE_PROBLEM )
-            {
-               SCIP_CALL( initialiseLPSubproblem(benders, set, i) );
-            }
-=======
-      /* if cons_quadratic (and conshdlr_quadratic != NULL), then check whether convex */
-      if( conshdlr == conshdlr_quadratic )
-      {
-         SCIP_Bool isconvex;
-         isnonlinear = TRUE;
-
-         SCIP_CALL( SCIPisConvexConsQuadratic(subproblem, cons, assumevarfixed, &isconvex) );
-
-         if( isconvex )
-         {
-#ifdef SCIP_MOREDEBUG
-            SCIPdebugMsg(subproblem, "subproblem <%s>: quadratic constraint <%s> is convex\n", SCIPgetProbName(subproblem), SCIPconsGetName(cons));
-#endif
-            continue;
->>>>>>> 412a0ac5
-         }
-         else
-         {
-#ifdef SCIP_MOREDEBUG
-            SCIPdebugMsg(subproblem, "subproblem <%s>: quadratic constraint <%s> not convex\n", SCIPgetProbName(subproblem), SCIPconsGetName(cons));
-#endif
-            goto TERMINATE;
-         }
-      }
-
-<<<<<<< HEAD
-            /* because the subproblems could be reused in the copy, the event handler is not created again. If the
-             * threadsafe is TRUE, then it is assumed that the subproblems are not reused.
-             * NOTE: This currently works with the benders_default implementation. It may not be very general. */
-            if( benders->benderssolvesubconvex == NULL && benders->benderssolvesub == NULL
-               && (!benders->iscopy || benders->threadsafe) )
-            {
-               SCIP_CALL( SCIPallocBlockMemory(subproblem, &eventhdlrdata_mipnodefocus) );
-               SCIP_CALL( SCIPallocBlockMemory(subproblem, &eventhdlrdata_upperbound) );
-=======
-      /* if cons_abspower (and conshdlr_abspower != NULL), then check whether convex */
-      if( conshdlr == conshdlr_abspower )
-      {
-         isnonlinear = TRUE;
-
-         if( SCIPisConvexAbspower(subproblem, cons) )
-         {
-#ifdef SCIP_MOREDEBUG
-            SCIPdebugMsg(subproblem, "subproblem <%s>: abspower constraint <%s> is convex\n", SCIPgetProbName(subproblem), SCIPconsGetName(cons));
-#endif
-            continue;
-         }
-         else
-         {
-#ifdef SCIP_MOREDEBUG
-            SCIPdebugMsg(subproblem, "subproblem <%s>: abspower constraint <%s> not convex\n", SCIPgetProbName(subproblem), SCIPconsGetName(cons));
-#endif
-            goto TERMINATE;
-         }
-      }
->>>>>>> 412a0ac5
 
       /* skip bivariate constraints: they are typically nonconvex
        * skip soc constraints: it would depend how these are represented in the NLP eventually, which could be nonconvex
@@ -3246,11 +2953,8 @@
    /* storing the number of cuts found */
    prevcutsfound = SCIPbendersGetNCutsFound(benders);
 
-<<<<<<< HEAD
-=======
    SCIPsetDebugMsg(set, "solving Benders' decomposition subproblems with stabilised point.\n");
 
->>>>>>> 412a0ac5
    /* calling the subproblem solving method to generate cuts from the separation solution */
    SCIP_CALL( SCIPsolveBendersSubproblems(set->scip, benders, sepapoint, result, infeasible, auxviol, type, checkint) );
 
@@ -3482,11 +3186,7 @@
          SCIP_Bool solved;
 
          i = solveidx[j];
-<<<<<<< HEAD
-         convexsub = SCIPbendersSubproblemIsConvex(benders, i);
-=======
          convexsub = SCIPbendersGetSubproblemType(benders, i) == SCIP_BENDERSSUBTYPE_CONVEXCONT;;
->>>>>>> 412a0ac5
 
          /* the subproblem is initially flagged as not solved for this solving loop */
          (*subprobsolved)[i] = FALSE;
@@ -3567,12 +3267,8 @@
 #ifdef SCIP_DEBUG
                if( type == SCIP_BENDERSENFOTYPE_LP )
                {
-<<<<<<< HEAD
-                  SCIPsetDebugMsg(set, "LP: Subproblem %d (%f < %f)\n", i, SCIPbendersGetAuxiliaryVarVal(benders, set, sol, i),
-=======
                SCIPsetDebugMsg(set, "Enfo LP: Subproblem %d Type %d (%f < %f)\n", i,
                   SCIPbendersGetSubproblemType(benders, i), SCIPbendersGetAuxiliaryVarVal(benders, set, sol, i),
->>>>>>> 412a0ac5
                      SCIPbendersGetSubproblemObjval(benders, i));
                }
 #endif
@@ -3736,14 +3432,6 @@
       {
          SCIP_RESULT subprobresult;
          SCIP_Bool convexsub;
-<<<<<<< HEAD
-
-         i = solveidx[k];
-
-         convexsub = SCIPbendersSubproblemIsConvex(benders, i);
-
-=======
->>>>>>> 412a0ac5
 
          i = solveidx[k];
 
@@ -4036,11 +3724,7 @@
     * strengthenround is set to TRUE when the cut strengthening is performed. The cut strengthening is not performed as
     * part of the large neighbourhood Benders' search.
     *
-<<<<<<< HEAD
-    * NOTE: cut strengthening is only applied for fraction solutions and integer solutions if there are no CIP
-=======
     * NOTE: cut strengthening is only applied for fractional solutions and integer solutions if there are no CIP
->>>>>>> 412a0ac5
     * subproblems.
     */
    if( benders->strengthenenabled && !benders->strengthenround && !benders->iscopy
@@ -4377,8 +4061,6 @@
    if( stopped )
       (*result) = SCIP_INFEASIBLE;
 
-<<<<<<< HEAD
-=======
    /* if the subproblem verification identifies the solution as feasible, then a check whether slack variables have been
     * used is necessary. If any slack variables are non-zero, then the solution is reverified after the objective
     * coefficient for the slack variables is increased.
@@ -4418,7 +4100,6 @@
       }
    }
 
->>>>>>> 412a0ac5
    if( !success )
       return SCIP_ERROR;
    else
@@ -4699,13 +4380,6 @@
    /* changing all of the master problem variable to continuous. */
    SCIP_CALL( SCIPbendersChgMastervarsToCont(benders, set, probnumber) );
 
-<<<<<<< HEAD
-   /* if the Benders' decomposition subproblem is an LP, then probing mode must be started.
-    * If the subproblem is a MIP, the problem must be initialised, put into SCIP_STAGE_SOLVING to be able to change the
-    * variable bounds. The probing mode is entered once the variable bounds are set.
-    * In the MIP case, the transformed problem is freed after each subproblem solve round. */
-   if( SCIPbendersSubproblemIsConvex(benders, probnumber) )
-=======
    /* if the Benders' decomposition subproblem is convex and has continuous variables, then probing mode
     * must be started.
     * If the subproblem contains non-convex constraints or discrete variables, then the problem must be initialised,
@@ -4713,7 +4387,6 @@
     * the variable bounds are set.
     * In the latter case, the transformed problem is freed after each subproblem solve round. */
    if( SCIPbendersGetSubproblemType(benders, probnumber) == SCIP_BENDERSSUBTYPE_CONVEXCONT )
->>>>>>> 412a0ac5
    {
       SCIP_CALL( SCIPstartProbing(subproblem) );
    }
@@ -4870,15 +4543,9 @@
       if( solvecip && SCIPbendersGetSubproblemType(benders, probnumber) != SCIP_BENDERSSUBTYPE_CONVEXCONT )
       {
          SCIP_STATUS solvestatus;
-<<<<<<< HEAD
 
          SCIP_CALL( SCIPbendersSolveSubproblemCIP(set->scip, benders, probnumber, &solvestatus, solvecip) );
 
-=======
-
-         SCIP_CALL( SCIPbendersSolveSubproblemCIP(set->scip, benders, probnumber, &solvestatus, solvecip) );
-
->>>>>>> 412a0ac5
          if( solvestatus == SCIP_STATUS_INFEASIBLE )
             (*infeasible) = TRUE;
          if( objective != NULL )
@@ -5080,10 +4747,7 @@
 {
    SCIP* subproblem;
    SCIP_SUBPROBPARAMS* origparams;
-<<<<<<< HEAD
-=======
    SCIP_Bool solvenlp;
->>>>>>> 412a0ac5
 
    assert(benders != NULL);
    assert(solvestatus != NULL);
@@ -5095,8 +4759,6 @@
    subproblem = SCIPbendersSubproblem(benders, probnumber);
    assert(subproblem != NULL);
 
-<<<<<<< HEAD
-=======
    /* only solve the NLP relaxation if the NLP has been constructed and there exists an NLPI. If it is not possible to
     * solve the NLP relaxation, then the LP relaxation is used to generate Benders' cuts
     */
@@ -5105,7 +4767,6 @@
       && SCIPbendersGetSubproblemType(benders, probnumber) <= SCIP_BENDERSSUBTYPE_CONVEXDIS )
       solvenlp = TRUE;
 
->>>>>>> 412a0ac5
    *objective = SCIPinfinity(subproblem);
 
    assert(SCIPisNLPConstructed(subproblem) || SCIPisLPConstructed(subproblem));
@@ -5120,20 +4781,6 @@
    /* setting the subproblem parameters */
    SCIP_CALL( setSubproblemParams(scip, subproblem) );
 
-<<<<<<< HEAD
-   /* only solve the NLP relaxation if the NLP has been constructed and there exists an NLPI. If it is not possible to
-    * solve the NLP relaxation, then the LP relaxation is used to generate Benders' cuts
-    */
-   if( SCIPisNLPConstructed(subproblem) && SCIPgetNNlpis(subproblem) > 0 )
-   {
-      SCIP_NLPSOLSTAT nlpsolstat;
-      SCIP_NLPTERMSTAT nlptermstat;
-
-#ifdef SCIP_MOREDEBUG
-      SCIP_CALL( SCIPsetNLPIntPar(subproblem, SCIP_NLPPAR_VERBLEVEL, 1) );
-#endif
-
-=======
    if( solvenlp )
    {
       SCIP_NLPSOLSTAT nlpsolstat;
@@ -5146,7 +4793,6 @@
 
       SCIP_CALL( SCIPsetNLPIntPar(subproblem, SCIP_NLPPAR_ITLIM, INT_MAX) );
 
->>>>>>> 412a0ac5
       SCIP_CALL( SCIPsolveNLP(subproblem) );
 
       nlpsolstat = SCIPgetNLPSolstat(subproblem);
@@ -5158,10 +4804,6 @@
          /* trust infeasible only if terminated "okay" */
          (*solvestatus) = SCIP_STATUS_INFEASIBLE;
       }
-<<<<<<< HEAD
-      else if( nlpsolstat == SCIP_NLPSOLSTAT_LOCOPT || nlpsolstat == SCIP_NLPSOLSTAT_GLOBOPT )
-      {
-=======
       else if( nlpsolstat == SCIP_NLPSOLSTAT_LOCOPT || nlpsolstat == SCIP_NLPSOLSTAT_GLOBOPT
          || nlpsolstat == SCIP_NLPSOLSTAT_FEASIBLE )
       {
@@ -5171,7 +4813,6 @@
          SCIP_CALL( SCIPfreeSol(subproblem, &nlpsol) );
 #endif
 
->>>>>>> 412a0ac5
          (*solvestatus) = SCIP_STATUS_OPTIMAL;
          (*objective) = SCIPretransformObj(subproblem, SCIPgetNLPObjval(subproblem));
       }
@@ -5332,14 +4973,9 @@
    *solvestatus = SCIPgetStatus(subproblem);
 
    if( *solvestatus != SCIP_STATUS_OPTIMAL && *solvestatus != SCIP_STATUS_UNBOUNDED
-<<<<<<< HEAD
-      && *solvestatus != SCIP_STATUS_USERINTERRUPT && *solvestatus != SCIP_STATUS_BESTSOLLIMIT
-      && *solvestatus != SCIP_STATUS_TIMELIMIT && *solvestatus != SCIP_STATUS_MEMLIMIT )
-=======
       && *solvestatus != SCIP_STATUS_INFEASIBLE && *solvestatus != SCIP_STATUS_USERINTERRUPT
       && *solvestatus != SCIP_STATUS_BESTSOLLIMIT && *solvestatus != SCIP_STATUS_TIMELIMIT
       && *solvestatus != SCIP_STATUS_MEMLIMIT )
->>>>>>> 412a0ac5
    {
       SCIPerrorMessage("Invalid status: %d. Solving the CIP of Benders' decomposition subproblem %d.\n",
          *solvestatus, probnumber);
@@ -6856,15 +6492,10 @@
          /* checking the convexity of the subproblem */
          SCIP_CALL( checkSubproblemConvexity(benders, set, probnumber) );
 
-<<<<<<< HEAD
-         /* if the subproblem is convex, then it is initialised and put into probing mode */
-         if( SCIPbendersSubproblemIsConvex(benders, probnumber) )
-=======
          /* if the subproblem has convex constraints and continuous variables, then it is initialised and put into
           * probing mode
           */
          if( SCIPbendersGetSubproblemType(benders, probnumber) == SCIP_BENDERSSUBTYPE_CONVEXCONT )
->>>>>>> 412a0ac5
          {
             SCIP_CALL( initialiseLPSubproblem(benders, set, probnumber) );
          }
