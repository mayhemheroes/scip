--- conflicted
+++ resolved
@@ -199,13 +199,8 @@
 /* other defines */
 #define MAXGENNUMERATOR          64000000    /**< determine maximal number of generators by dividing this number by the number of variables */
 #define COMPRESSNVARSLB             25000    /**< lower bound on the number of variables above which compression could be performed */
-<<<<<<< HEAD
-#define DEFAULT_NAUTYMAXNCELLS    1000000    /**< terminate symmetry detection using Nauty when number of cells in color refinment is at least this number */
-#define DEFAULT_NAUTYMAXNNODES     100000    /**< terminate symmetry detection using Nauty when its search tree has at least this number of nodes */
-=======
 #define DEFAULT_NAUTYMAXNCELLS     100000    /**< terminate symmetry detection using Nauty when number of cells in color refinment is at least this number */
 #define DEFAULT_NAUTYMAXNNODES   10000000    /**< terminate symmetry detection using Nauty when its search tree has at least this number of nodes */
->>>>>>> 697ea272
 
 /* macros for getting activeness of symmetry handling methods */
 #define ISSYMRETOPESACTIVE(x)      (((unsigned) x & SYM_HANDLETYPE_SYMBREAK) != 0)
