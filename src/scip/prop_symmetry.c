/* * * * * * * * * * * * * * * * * * * * * * * * * * * * * * * * * * * * * * */
/*                                                                           */
/*                  This file is part of the program and library             */
/*         SCIP --- Solving Constraint Integer Programs                      */
/*                                                                           */
/*    Copyright (C) 2002-2020 Konrad-Zuse-Zentrum                            */
/*                            fuer Informationstechnik Berlin                */
/*                                                                           */
/*  SCIP is distributed under the terms of the ZIB Academic License.         */
/*                                                                           */
/*  You should have received a copy of the ZIB Academic License              */
/*  along with SCIP; see the file COPYING. If not visit scipopt.org.         */
/*                                                                           */
/* * * * * * * * * * * * * * * * * * * * * * * * * * * * * * * * * * * * * * */

/**@file   prop_symmetry.c
 * @ingroup DEFPLUGINS_PROP
 * @brief  propagator for handling symmetries
 * @author Marc Pfetsch
 * @author Thomas Rehn
 * @author Christopher Hojny
 * @author Fabian Wegscheider
 *
 * This propagator combines the following symmetry handling functionalities:
 * - It allows to compute symmetries of the problem and to store this information in adequate form. The symmetry
 *   information can be accessed through external functions.
 * - It allows to add the following symmetry breaking constraints:
 *    - symresack constraints, which separate minimal cover inequalities
 *    - orbitope constraints, if special symmetry group structures are detected
 * - It allows to apply orbital fixing.
 *
 *
 * @section SYMCOMP Symmetry Computation
 *
 * The following comments apply to symmetry computation.
 *
 * - The generic functionality of the compute_symmetry.h interface is used.
 * - We treat implicit integer variables as if they were continuous/real variables. The reason is that there is currently
 *   no distinction between implicit integer and implicit binary. Moreover, currently implicit integer variables hurt
 *   our code more than continuous/real variables (we basically do not handle integral variables at all).
 * - We do not copy symmetry information, since it is not clear how this information transfers. Moreover, copying
 *   symmetry might inhibit heuristics. But note that solving a sub-SCIP might then happen without symmetry information!
 *
 *
 * @section SYMBREAK Symmetry Handling Constraints
 *
 * The following comments apply to adding symmetry handling constraints.
 *
 * - The code automatically detects whether symmetry substructures like symresacks or orbitopes are present and possibly
 *   adds the corresponding constraints.
 * - If orbital fixing is active, only orbitopes are added (if present) and no symresacks.
 * - We try to compute symmetry as late as possible and then add constraints based on this information.
 * - Currently, we only allocate memory for pointers to symresack constraints for group generators. If further
 *   constraints are considered, we have to reallocate memory.
 *
 *
 * @section OF Orbital Fixing
 *
 * Orbital fixing is implemented as introduced by@n
 * F. Margot: Exploiting orbits in symmetric ILP. Math. Program., 98(1-3):3–21, 2003.
 *
 * The method computes orbits of variables with respect to the subgroup of the symmetry group that stabilizes the
 * variables globally fixed or branched to 1. Then one can fix all variables in an orbit to 0 or 1 if one of the other
 * variables in the orbit is fixed to 0 or 1, respectively. Different from Margot, the subgroup is obtained by filtering
 * out generators that do not individually stabilize the variables branched to 1.
 *
 * @pre All variable fixings applied by other components are required to be strict, i.e., if one variable is fixed to
 *      a certain value v, all other variables in the same variable orbit can be fixed to v as well, c.f.@n
 *      F. Margot: Symmetry in integer linear programming. 50 Years of Integer Programming, 647-686, Springer 2010.
 *
 * To illustrate this, consider the example \f$\max\{x_1 + x_2 : x_1 + x_2 \leq 1, Ay \leq b,
 * (x,y) \in \{0,1\}^{2 + n}\} \f$. Since \f$x_1\f$ and \f$x_2\f$ are independent from the remaining problem, the
 * setppc constraint handler may fix \f$(x_1,x_2) = (1,0)\f$. However, since both variables are symmetric, this setting
 * is not strict (if it was strict, both variables would have been set to the same value) and orbital fixing would
 * declare this subsolution as infeasible (there exists an orbit of non-branching variables that are fixed to different
 * values). To avoid this situation, we have to assume that all non-strict settings fix variables globally, i.e., we
 * can take care of it by taking variables into account that have been globally fixed to 1. In fact, it suffices to
 * consider one kind of global fixings since stabilizing one kind prevents an orbit to contain variables that have
 * been fixed globally to different values.
 *
 * @pre All non-strict settings are global settings, since otherwise, we cannot (efficiently) take care of them.
 *
 * @pre No non-strict setting algorithm is interrupted early (e.g., by a time or iteration limit), since this may lead to
 * wrong decisions by orbital fixing as well. For example, if cons_setppc in the above toy example starts by fixing
 * \f$x_2 = 0\f$ and is interrupted afterwards, orbital fixing detects that the orbit \f$\{x_1, x_2\}\f$ contains
 * one variable that is fixed to 0, and thus, it fixes \f$x_1\f$ to 0 as well. Thus, after these reductions, every
 * feasible solution has objective 0 which is not optimal. This situation would not occur if the non-strict setting is
 * complete, because then \f$x_1\f$ is globally fixed to 1, and thus, is stabilized in orbital fixing.
 *
 * Note that orbital fixing might lead to wrong results if it is called in repropagation of a node, because the path
 * from the node to the root might have been changed. Thus, the stabilizers of global 1-fixing and 1-branchings of the
 * initial propagation and repropagation might differ, which may cause conflicts. For this reason, orbital fixing cannot
 * be called in repropagation.
 *
 * @note If, besides orbital fixing, also symmetry handling constraints shall be added, orbital fixing is only applied
 *       to symmetry components that are not handled by orbitope constraints.
 *
 *
 * @section SST Cuts derived from the Schreier Sims table
 *
 * SST cuts have been introduced by@n
 * D. Salvagnin: Symmetry Breaking Inequalities from the Schreier-Sims table. CPAIOR 2018 Proceedings, 521-529, 2018.
 *
 * These inequalities are computed as follows. Throughout these procedure a set of so-called leaders is maintained.
 * Initially the set of leaders is empty. In a first step, select a variable \f$x_i\f$ and compute its orbit w.r.t.
 * the symmetry group of the mixed-integer program. For each variable \f$x_j\f$ in the orbit of \f$x_i\f$, the
 * inequality \f$x_i \geq x_j\f$ is a valid symmetry handling inequality, which can be added to the mixed-integer
 * program. We call \f$x_i\f$ the leader of this inequality. Add the leader \f$x_i\f$ to the set of leaders and
 * compute the pointwise stabilizer of the leader set. In the next step, select a new variable, compute its orbit
 * w.r.t. the stabilizer group of the leaders, add the inequalities based on this orbit, and add the new leader
 * to the set of leaders. This procedure is iterated until the pointwise stabilizer group of the leaders has become
 * trivial.
 *
 * @todo Possibly turn off propagator in subtrees.
 * @todo Check application of conflict resolution.
 * @todo Check whether one should switch the role of 0 and 1
 * @todo Implement stablizer computation?
 * @todo Implement isomorphism pruning?
 * @todo Implement particular preprocessing rules
 * @todo Separate permuted cuts (first experiments not successful)
 * @todo Allow the computation of local symmetries
 * @todo Order rows of orbitopes (in particular packing/partitioning) w.r.t. cliques in conflict graph.
 */
/* #define SCIP_OUTPUT */
/* #define SCIP_OUTPUT_COMPONENT */

/*---+----1----+----2----+----3----+----4----+----5----+----6----+----7----+----8----+----9----+----0----+----1----+----2*/

<<<<<<< HEAD
#include "scip/cons_linear.h"
#include "scip/cons_knapsack.h"
#include "scip/cons_varbound.h"
#include "scip/cons_setppc.h"
#include "scip/cons_and.h"
#include "scip/cons_logicor.h"
#include "scip/cons_or.h"
#include "scip/cons_orbitope.h"
#include "scip/cons_symresack.h"
#include "scip/cons_xor.h"
#include "scip/cons_linking.h"
#include "scip/cons_bounddisjunction.h"
#include "scip/pub_misc.h"
=======
#include <scip/cons_linear.h>
#include <scip/cons_knapsack.h>
#include <scip/cons_varbound.h>
#include <scip/cons_setppc.h>
#include <scip/cons_and.h>
#include <scip/cons_logicor.h>
#include <scip/cons_or.h>
#include <scip/cons_orbitope.h>
#include <scip/cons_symresack.h>
#include <scip/cons_xor.h>
#include <scip/cons_linking.h>
#include <scip/cons_bounddisjunction.h>
#include <scip/misc.h>
#include <scip/scip_datastructures.h>
>>>>>>> f5757ab3

#include "scip/prop_symmetry.h"
#include "symmetry/compute_symmetry.h"
#include "scip/symmetry.h"

#include "string.h"

/* propagator properties */
#define PROP_NAME            "symmetry"
#define PROP_DESC            "propagator for handling symmetry"
#define PROP_TIMING    SCIP_PROPTIMING_BEFORELP   /**< propagation timing mask */
#define PROP_PRIORITY          -1000000           /**< propagator priority */
#define PROP_FREQ                     1           /**< propagator frequency */
#define PROP_DELAY                FALSE           /**< should propagation method be delayed, if other propagators found reductions? */

#define PROP_PRESOL_PRIORITY  -10000000           /**< priority of the presolving method (>= 0: before, < 0: after constraint handlers) */
#define PROP_PRESOLTIMING   SCIP_PRESOLTIMING_EXHAUSTIVE /* timing of the presolving method (fast, medium, or exhaustive) */
#define PROP_PRESOL_MAXROUNDS        -1           /**< maximal number of presolving rounds the presolver participates in (-1: no limit) */


/* default parameter values for symmetry computation */
#define DEFAULT_MAXGENERATORS        1500    /**< limit on the number of generators that should be produced within symmetry detection (0 = no limit) */
#define DEFAULT_CHECKSYMMETRIES     FALSE    /**< Should all symmetries be checked after computation? */
#define DEFAULT_DISPLAYNORBITVARS   FALSE    /**< Should the number of variables affected by some symmetry be displayed? */
#define DEFAULT_USECOLUMNSPARSITY   FALSE    /**< Should the number of conss a variable is contained in be exploited in symmetry detection? */
#define DEFAULT_DOUBLEEQUATIONS     FALSE    /**< Double equations to positive/negative version? */
#define DEFAULT_COMPRESSSYMMETRIES   TRUE    /**< Should non-affected variables be removed from permutation to save memory? */
#define DEFAULT_COMPRESSTHRESHOLD     0.5    /**< Compression is used if percentage of moved vars is at most the threshold. */
#define DEFAULT_SYMFIXNONBINARYVARS FALSE    /**< Whether all non-binary variables shall be not affected by symmetries if OF is active? */

/* default parameters for symmetry constraints */
#define DEFAULT_CONSSADDLP           TRUE    /**< Should the symmetry breaking constraints be added to the LP? */
#define DEFAULT_ADDSYMRESACKS        TRUE    /**< Add inequalities for symresacks for each generator? */
#define DEFAULT_DETECTORBITOPES      TRUE    /**< Should we check whether the components of the symmetry group can be handled by orbitopes? */
#define DEFAULT_ORBITOPEPCTBINROWS    0.9    /**< percentage of binary rows of an orbitope matrix below which orbitopes are not added */
#define DEFAULT_DETECTSUBGROUPS     FALSE    /**< Should we try to detect orbitopes in subgroups of the symmetry group? */
#define DEFAULT_ADDWEAKSBCS          TRUE    /**< Should we add weak SBCs for enclosing orbit of symmetric subgroups? */
#define DEFAULT_ADDCONSSTIMING          2    /**< timing of adding constraints (0 = before presolving, 1 = during presolving, 2 = after presolving) */
#define DEFAULT_ROWCOLUMNRATIO        3.0    /**< If symmetric subgroup inducing orbitope is detected, discard this orbitope if nrows / ncols is
                                              *   greater than this value. */
#define DEFAULT_MAXNCONSSSUBGROUP  500000    /**< Maximum number of constraints up to which subgroup structures are detected */
#define DEFAULT_USEDYNAMICPROP       TRUE    /**< whether dynamic propagation should be used for full orbitopes */
#define DEFAULT_ONLYBINSUBGROUPS     TRUE    /**< Should only subgroups on binary variables be handled */
#define DEFAULT_SUBGRPPERMRATIO     0.501    /**< minimum percentage of permutations a subgroup has to use to be valid */

/* default parameters for orbital fixing */
#define DEFAULT_OFSYMCOMPTIMING         2    /**< timing of symmetry computation for orbital fixing (0 = before presolving, 1 = during presolving, 2 = at first call) */
#define DEFAULT_PERFORMPRESOLVING   FALSE    /**< Run orbital fixing during presolving? */
#define DEFAULT_RECOMPUTERESTART    FALSE    /**< Recompute symmetries after a restart has occurred? */
#define DEFAULT_DISABLEOFRESTART    FALSE    /**< whether OF shall be disabled if OF has found a reduction and a restart occurs */

/* default parameters for Schreier Sims constraints */
#define DEFAULT_SSTTIEBREAKRULE   1          /**< index of tie break rule for selecting orbit for Schreier Sims constraints? */
#define DEFAULT_SSTLEADERRULE     0          /**< index of rule for selecting leader variables for Schreier Sims constraints? */
#define DEFAULT_SSTLEADERVARTYPE 14          /**< bitset encoding which variable types can be leaders (1: binary; 2: integer; 4: impl. int; 8: continuous);
                                              *   if multiple types are allowed, take the one with most affected vars */
#define DEFAULT_ADDCONFLICTCUTS       TRUE   /**< Should Schreier Sims constraints be added if we use a conflict based rule? */
#define DEFAULT_SSTADDCUTS            TRUE   /**< Should Schreier Sims constraints be added? */
#define DEFAULT_SSTMIXEDCOMPONENTS    TRUE   /**< Should Schreier Sims constraints be added if a symmetry component contains variables of different types? */

/* event handler properties */
#define EVENTHDLR_SYMMETRY_NAME    "symmetry"
#define EVENTHDLR_SYMMETRY_DESC    "filter global variable fixing event handler for orbital fixing"

/* output table properties */
#define TABLE_NAME_ORBITALFIXING        "orbitalfixing"
#define TABLE_DESC_ORBITALFIXING        "orbital fixing statistics"
#define TABLE_POSITION_ORBITALFIXING    7001                    /**< the position of the statistics table */
#define TABLE_EARLIEST_ORBITALFIXING    SCIP_STAGE_SOLVING      /**< output of the statistics table is only printed from this stage onwards */


/* other defines */
#define MAXGENNUMERATOR          64000000    /**< determine maximal number of generators by dividing this number by the number of variables */
#define SCIP_SPECIALVAL 1.12345678912345e+19 /**< special floating point value for handling zeros in bound disjunctions */
#define COMPRESSNVARSLB             25000    /**< lower bound on the number of variables above which compression could be performed */

/* macros for getting activeness of symmetry handling methods */
#define ISSYMRETOPESACTIVE(x)      (((unsigned) x & SYM_HANDLETYPE_SYMBREAK) != 0)
#define ISORBITALFIXINGACTIVE(x)   (((unsigned) x & SYM_HANDLETYPE_ORBITALFIXING) != 0)
#define ISSSTACTIVE(x)             (((unsigned) x & SYM_HANDLETYPE_SST) != 0)

#define ISSSTBINACTIVE(x)          (((unsigned) x & SCIP_SSTTYPE_BINARY) != 0)
#define ISSSTINTACTIVE(x)          (((unsigned) x & SCIP_SSTTYPE_INTEGER) != 0)
#define ISSSTIMPLINTACTIVE(x)      (((unsigned) x & SCIP_SSTTYPE_IMPLINT) != 0)
#define ISSSTCONTACTIVE(x)         (((unsigned) x & SCIP_SSTTYPE_CONTINUOUS) != 0)


/** propagator data */
struct SCIP_PropData
{
   /* symmetry group information */
   int                   npermvars;          /**< number of variables for permutations */
   int                   nbinpermvars;       /**< number of binary variables for permuations */
   SCIP_VAR**            permvars;           /**< variables on which permutations act */
#ifndef NDEBUG
   SCIP_Real*            permvarsobj;        /**< objective values of permuted variables (for debugging) */
#endif
   int                   nperms;             /**< number of permutations */
   int                   nmaxperms;          /**< maximal number of permutations (needed for freeing storage) */
   int**                 perms;              /**< pointer to store permutation generators as (nperms x npermvars) matrix */
   int**                 permstrans;         /**< pointer to store transposed permutation generators as (npermvars x nperms) matrix */
   SCIP_HASHMAP*         permvarmap;         /**< map of variables to indices in permvars array */
   int                   nmovedpermvars;     /**< number of variables moved by any permutation */
   int                   nmovedbinpermvars;  /**< number of binary variables moved by any permutation */
   int                   nmovedintpermvars;  /**< number of integer variables moved by any permutation */
   int                   nmovedimplintpermvars; /**< number of implicitly integer variables moved by any permutation */
   int                   nmovedcontpermvars; /**< number of continuous variables moved by any permutation */
   SCIP_Shortbool*       nonbinpermvarcaptured; /**< array to store which non-binary variables have been captured
                                                 *   (only necessary for SST cuts) */

   /* components of symmetry group */
   int                   ncomponents;        /**< number of components of symmetry group */
   int                   ncompblocked;       /**< number of components that have been blocked */
   int*                  components;         /**< array containing the indices of permutations sorted by components */
   int*                  componentbegins;    /**< array containing in i-th position the first position of
                                              *   component i in components array */
   int*                  vartocomponent;     /**< array containing for each permvar the index of the component it is
                                              *   contained in (-1 if not affected) */
   unsigned*             componentblocked;   /**< array to store which symmetry methods have been applied to a component using
                                              *   the same bitset as for misc/usesymmetry */

   /* further symmetry information */
   int                   nmovedvars;         /**< number of variables moved by some permutation */
   SCIP_Real             log10groupsize;     /**< log10 of size of symmetry group */
   SCIP_Bool             binvaraffected;     /**< whether binary variables are affected by some symmetry */

   /* for symmetry computation */
   int                   maxgenerators;      /**< limit on the number of generators that should be produced within symmetry detection (0 = no limit) */
   SCIP_Bool             checksymmetries;    /**< Should all symmetries be checked after computation? */
   SCIP_Bool             displaynorbitvars;  /**< Whether the number of variables in non-trivial orbits shall be computed */
   SCIP_Bool             compresssymmetries; /**< Should non-affected variables be removed from permutation to save memory? */
   SCIP_Real             compressthreshold;  /**< Compression is used if percentage of moved vars is at most the threshold. */
   SCIP_Bool             compressed;         /**< Whether symmetry data has been compressed */
   SCIP_Bool             computedsymmetry;   /**< Have we already tried to compute symmetries? */
   int                   usesymmetry;        /**< encoding of active symmetry handling methods (for debugging) */
   SCIP_Bool             usecolumnsparsity;  /**< Should the number of conss a variable is contained in be exploited in symmetry detection? */
   SCIP_Bool             doubleequations;    /**< Double equations to positive/negative version? */
<<<<<<< HEAD
   SCIP_Bool             nonbinaryallowed;   /**< whether nonbinary symmetries should be computed and stored */
=======
   SCIP_Bool             symfixnonbinaryvars; /**< Whether all non-binary variables shall be not affected by symmetries if OF is active? */
>>>>>>> f5757ab3

   /* for symmetry constraints */
   SCIP_Bool             symconsenabled;     /**< Should symmetry constraints be added? */
   SCIP_Bool             triedaddconss;      /**< whether we already tried to add symmetry breaking constraints */
   SCIP_Bool             conssaddlp;         /**< Should the symmetry breaking constraints be added to the LP? */
   SCIP_Bool             addsymresacks;      /**< Add symresack constraints for each generator? */
   int                   addconsstiming;     /**< timing of adding constraints (0 = before presolving, 1 = during presolving, 2 = after presolving) */
   SCIP_CONS**           genorbconss;        /**< list of generated orbitope/orbisack/symresack constraints */
   SCIP_CONS**           genlinconss;        /**< list of generated linear constraints */
   int                   ngenorbconss;       /**< number of generated orbitope/orbisack/symresack constraints */
   int                   ngenlinconss;       /**< number of generated linear constraints */
   int                   genlinconsssize;    /**< size of linear constraints array */
   int                   nsymresacks;        /**< number of symresack constraints */
   SCIP_Bool             detectorbitopes;    /**< Should we check whether the components of the symmetry group can be handled by orbitopes? */
   SCIP_Real             orbitopepctbinrows; /**< percentage of binary rows of an orbitope matrix below which orbitopes are not added */
   SCIP_Bool             detectsubgroups;    /**< Should we try to detect orbitopes in subgroups of the symmetry group? */
   SCIP_Bool             addweaksbcs;        /**< Should we add weak SBCs for enclosing orbit of symmetric subgroups? */
   int                   norbitopes;         /**< number of orbitope constraints */
   SCIP_Real             rowcolumnratio;     /**< If symmetric subgroup inducing orbitope is detected, discard this orbitope if nrows / ncols is
                                              *   greater than this value. */
   int                   maxnconsssubgroup;  /**< Maximum number of constraints up to which subgroup structures are detected */
   SCIP_Bool             usedynamicprop;     /**< whether dynamic propagation should be used for full orbitopes */
   SCIP_Bool             onlybinsubgroups;   /**< whether only subgroups on binary variables should be handled */
   SCIP_Real             subgrppermratio;    /**< minimum percentage of permutations a subgroup has to use to be valid */

   /* data necessary for orbital fixing */
   SCIP_Bool             ofenabled;          /**< Run orbital fixing? */
   SCIP_EVENTHDLR*       eventhdlr;          /**< event handler for handling global variable fixings */
   SCIP_Shortbool*       bg0;                /**< bitset to store variables globally fixed to 0 */
   int*                  bg0list;            /**< list of variables globally fixed to 0 */
   int                   nbg0;               /**< number of variables in bg0 and bg0list */
   SCIP_Shortbool*       bg1;                /**< bitset to store variables globally fixed or branched to 1 */
   int*                  bg1list;            /**< list of variables globally fixed or branched to 1 */
   int                   nbg1;               /**< number of variables in bg1 and bg1list */
   int*                  permvarsevents;     /**< stores events caught for permvars */
   SCIP_Shortbool*       inactiveperms;      /**< array to store whether permutations are inactive */
   SCIP_Bool             performpresolving;  /**< Run orbital fixing during presolving? */
   SCIP_Bool             recomputerestart;   /**< Recompute symmetries after a restart has occured? */
   int                   ofsymcomptiming;    /**< timing of orbital fixing (0 = before presolving, 1 = during presolving, 2 = at first call) */
   int                   lastrestart;        /**< last restart for which symmetries have been computed */
   int                   nfixedzero;         /**< number of variables fixed to 0 */
   int                   nfixedone;          /**< number of variables fixed to 1 */
   SCIP_Longint          nodenumber;         /**< number of node where propagation has been last applied */
   SCIP_Bool             offoundreduction;   /**< whether orbital fixing has found a reduction since the last time computing symmetries */
   SCIP_Bool             disableofrestart;   /**< whether OF shall be disabled if OF has found a reduction and a restart occurs */

   /* data necessary for Schreier Sims constraints */
   SCIP_Bool             sstenabled;         /**< Use Schreier Sims constraints? */
   SCIP_CONS**           sstconss;           /**< list of generated schreier sims conss */
   int                   nsstconss;          /**< number of generated schreier sims conss */
   int                   maxnsstconss;       /**< maximum number of conss in sstconss */
   int                   sstleaderrule;      /**< rule to select leader  */
   int                   ssttiebreakrule;    /**< tie break rule for leader selection */
   int                   sstleadervartype;   /**< bitset encoding which variable types can be leaders;
                                              *   if multiple types are allowed, take the one with most affected vars */
   int*                  leaders;            /**< index of orbit leaders in permvars */
   int                   nleaders;           /**< number of orbit leaders in leaders array */
   int                   maxnleaders;        /**< maximum number of leaders in leaders array */
   SCIP_Bool             addconflictcuts;    /**< Should Schreier Sims constraints be added if we use a conflict based rule? */
   SCIP_Bool             sstaddcuts;         /**< Should Schreier Sims constraints be added? */
   SCIP_Bool             sstmixedcomponents; /**< Should Schreier Sims constraints be added if a symmetry component contains variables of different types? */
};

/** node data of a given node in the conflict graph */
struct SCIP_NodeData
{
   SCIP_VAR*             var;                /**< variable belonging to node */
   int                   orbitidx;           /**< orbit of variable w.r.t. current stabilizer subgroup
                                              *   or -1 if not affected by symmetry */
   int                   nconflictinorbit;   /**< number of variables the node's var is in conflict with */
   int                   orbitsize;          /**< size of the variable's orbit */
   int                   posinorbit;         /**< position of variable in its orbit */
   SCIP_Bool             active;             /**< whether variable has not been fixed by Schreier Sims code */
};
typedef struct SCIP_NodeData SCIP_NODEDATA;


/*
 * Event handler callback methods
 */

/** exec the event handler for handling global variable bound changes (necessary for orbital fixing)
 *
 *  Global variable fixings during the solving process might arise because parts of the tree are pruned or if certain
 *  preprocessing steps are performed that do not correspond to strict setting algorithms. Since these fixings might be
 *  caused by or be in conflict with orbital fixing, they can be in conflict with the symmetry handling decisions of
 *  orbital fixing in the part of the tree that is not pruned. Thus, we have to take global fixings into account when
 *  filtering out symmetries.
 */
static
SCIP_DECL_EVENTEXEC(eventExecSymmetry)
{
   SCIP_PROPDATA* propdata;
   SCIP_VAR* var;
   int varidx;

   assert( eventhdlr != NULL );
   assert( eventdata != NULL );
   assert( strcmp(SCIPeventhdlrGetName(eventhdlr), EVENTHDLR_SYMMETRY_NAME) == 0 );
   assert( event != NULL );

   propdata = (SCIP_PROPDATA*) eventdata;
   assert( propdata != NULL );
   assert( propdata->permvarmap != NULL );
   assert( propdata->permstrans != NULL );
   assert( propdata->nperms > 0 );
   assert( propdata->permvars != NULL );
   assert( propdata->npermvars > 0 );

   /* get fixed variable */
   var = SCIPeventGetVar(event);
   assert( var != NULL );
   assert( SCIPvarGetType(var) == SCIP_VARTYPE_BINARY );

   if ( ! SCIPhashmapExists(propdata->permvarmap, (void*) var) )
   {
      SCIPerrorMessage("Invalid variable.\n");
      SCIPABORT();
      return SCIP_INVALIDDATA; /*lint !e527*/
   }
   varidx = SCIPhashmapGetImageInt(propdata->permvarmap, (void*) var);
   assert( 0 <= varidx && varidx < propdata->npermvars );

   if ( SCIPeventGetType(event) == SCIP_EVENTTYPE_GUBCHANGED )
   {
      assert( SCIPisEQ(scip, SCIPeventGetNewbound(event), 0.0) );
      assert( SCIPisEQ(scip, SCIPeventGetOldbound(event), 1.0) );

      SCIPdebugMsg(scip, "Mark variable <%s> as globally fixed to 0.\n", SCIPvarGetName(var));
      assert( ! propdata->bg0[varidx] );
      propdata->bg0[varidx] = TRUE;
      propdata->bg0list[propdata->nbg0++] = varidx;
      assert( propdata->nbg0 <= propdata->npermvars );
   }

   if ( SCIPeventGetType(event) == SCIP_EVENTTYPE_GLBCHANGED )
   {
      assert( SCIPisEQ(scip, SCIPeventGetNewbound(event), 1.0) );
      assert( SCIPisEQ(scip, SCIPeventGetOldbound(event), 0.0) );

      SCIPdebugMsg(scip, "Mark variable <%s> as globally fixed to 1.\n", SCIPvarGetName(var));
      assert( ! propdata->bg1[varidx] );
      propdata->bg1[varidx] = TRUE;
      propdata->bg1list[propdata->nbg1++] = varidx;
      assert( propdata->nbg1 <= propdata->npermvars );
   }

   return SCIP_OKAY;
}




/*
 * Table callback methods
 */

/** table data */
struct SCIP_TableData
{
   SCIP_PROPDATA*        propdata;           /** pass data of propagator for table output function */
};


/** output method of orbital fixing propagator statistics table to output file stream 'file' */
static
SCIP_DECL_TABLEOUTPUT(tableOutputOrbitalfixing)
{
   SCIP_TABLEDATA* tabledata;

   assert( scip != NULL );
   assert( table != NULL );

   tabledata = SCIPtableGetData(table);
   assert( tabledata != NULL );
   assert( tabledata->propdata != NULL );

   if ( tabledata->propdata->nperms > 0 )
   {
      SCIPverbMessage(scip, SCIP_VERBLEVEL_MINIMAL, file, "Orbital fixing     :\n");
      SCIPverbMessage(scip, SCIP_VERBLEVEL_MINIMAL, file, "  vars fixed to 0  :%11d\n", tabledata->propdata->nfixedzero);
      SCIPverbMessage(scip, SCIP_VERBLEVEL_MINIMAL, file, "  vars fixed to 1  :%11d\n", tabledata->propdata->nfixedone);
   }

   return SCIP_OKAY;
}


/** destructor of statistics table to free user data (called when SCIP is exiting) */
static
SCIP_DECL_TABLEFREE(tableFreeOrbitalfixing)
{
   SCIP_TABLEDATA* tabledata;
   tabledata = SCIPtableGetData(table);
   assert( tabledata != NULL );

   SCIPfreeBlockMemory(scip, &tabledata);

   return SCIP_OKAY;
}



/*
 * local data structures
 */

/** gets the key of the given element */
static
SCIP_DECL_HASHGETKEY(SYMhashGetKeyVartype)
{  /*lint --e{715}*/
   return elem;
}

/** returns TRUE iff both keys are equal
 *
 *  Compare the types of two variables according to objective, lower and upper bound, variable type, and column sparsity.
 */
static
SCIP_DECL_HASHKEYEQ(SYMhashKeyEQVartype)
{
   SCIP* scip;
   SYM_VARTYPE* k1;
   SYM_VARTYPE* k2;

   scip = (SCIP*) userptr;
   k1 = (SYM_VARTYPE*) key1;
   k2 = (SYM_VARTYPE*) key2;

   /* first check objective coefficients */
   if ( ! SCIPisEQ(scip, k1->obj, k2->obj) )
      return FALSE;

   /* if still undecided, take lower bound */
   if ( ! SCIPisEQ(scip, k1->lb, k2->lb) )
      return FALSE;

   /* if still undecided, take upper bound */
   if ( ! SCIPisEQ(scip, k1->ub, k2->ub) )
      return FALSE;

   /* if still undecided, take variable type */
   if ( k1->type != k2->type )
      return FALSE;

   /* if still undecided, take number of conss var is contained in */
   if ( k1->nconss != k2->nconss )
      return FALSE;

   return TRUE;
}

/** returns the hash value of the key */
static
SCIP_DECL_HASHKEYVAL(SYMhashKeyValVartype)
{  /*lint --e{715}*/
   SYM_VARTYPE* k;

   k = (SYM_VARTYPE*) key;

   return SCIPhashFour(SCIPrealHashCode(k->obj), SCIPrealHashCode(k->lb), SCIPrealHashCode((double) k->nconss), SCIPrealHashCode(k->ub));
}

/** data struct to store arrays used for sorting rhs types */
struct SYM_Sortrhstype
{
   SCIP_Real*            vals;               /**< array of values */
   SYM_RHSSENSE*         senses;             /**< array of senses of rhs */
   int                   nrhscoef;           /**< size of arrays (for debugging) */
};
typedef struct SYM_Sortrhstype SYM_SORTRHSTYPE;

/** data struct to store arrays used for sorting colored component types */
struct SYM_Sortgraphcompvars
{
   int*                  components;         /**< array of components */
   int*                  colors;             /**< array of colors */
};
typedef struct SYM_Sortgraphcompvars SYM_SORTGRAPHCOMPVARS;

/** sorts rhs types - first by sense, then by value
 *
 *  Due to numerical issues, we first sort by sense, then by value.
 *
 *  result:
 *    < 0: ind1 comes before (is better than) ind2
 *    = 0: both indices have the same value
 *    > 0: ind2 comes after (is worse than) ind2
 */
static
SCIP_DECL_SORTINDCOMP(SYMsortRhsTypes)
{
   SYM_SORTRHSTYPE* data;
   SCIP_Real diffvals;

   data = (SYM_SORTRHSTYPE*) dataptr;
   assert( 0 <= ind1 && ind1 < data->nrhscoef );
   assert( 0 <= ind2 && ind2 < data->nrhscoef );

   /* first sort by senses */
   if ( data->senses[ind1] < data->senses[ind2] )
      return -1;
   else if ( data->senses[ind1] > data->senses[ind2] )
      return 1;

   /* senses are equal, use values */
   diffvals = data->vals[ind1] - data->vals[ind2];

   if ( diffvals < 0.0 )
      return -1;
   else if ( diffvals > 0.0 )
      return 1;

   return 0;
}

/** sorts matrix coefficients
 *
 *  result:
 *    < 0: ind1 comes before (is better than) ind2
 *    = 0: both indices have the same value
 *    > 0: ind2 comes after (is worse than) ind2
 */
static
SCIP_DECL_SORTINDCOMP(SYMsortMatCoef)
{
   SCIP_Real diffvals;
   SCIP_Real* vals;

   vals = (SCIP_Real*) dataptr;
   diffvals = vals[ind1] - vals[ind2];

   if ( diffvals < 0.0 )
      return -1;
   else if ( diffvals > 0.0 )
      return 1;

   return 0;
}


/** sorts variable indices according to their corresponding component in the graph
 *  variables are sorted first by the color of their component and then by the
 *  component index.
 *
 *  result:
 *    < 0: ind1 comes before (is better than) ind2
 *    = 0: both indices have the same value
 *    > 0: ind2 comes after (is worse than) ind2
 */
static
SCIP_DECL_SORTINDCOMP(SYMsortGraphCompVars)
{
   SYM_SORTGRAPHCOMPVARS* data;

   data = (SYM_SORTGRAPHCOMPVARS*) dataptr;

   if ( data->colors[ind1] < data->colors[ind2] )
      return -1;
   else if ( data->colors[ind1] > data->colors[ind2] )
      return 1;

   if ( data->components[ind1] < data->components[ind2] )
      return -1;
   if ( data->components[ind1] > data->components[ind2] )
      return 1;

   return 0;
}



/*
 * Local methods
 */

#ifndef NDEBUG
/** checks that symmetry data is all freed */
static
SCIP_Bool checkSymmetryDataFree(
   SCIP_PROPDATA*        propdata            /**< propagator data */
   )
{
   assert( propdata->permvarmap == NULL );
   assert( propdata->permvarsevents == NULL );
   assert( propdata->bg0list == NULL );
   assert( propdata->bg0 == NULL );
   assert( propdata->bg1list == NULL );
   assert( propdata->bg1 == NULL );
   assert( propdata->nbg0 == 0 );
   assert( propdata->nbg1 == 0 );
<<<<<<< HEAD
   assert( propdata->genorbconss == NULL );
   assert( propdata->genlinconss == NULL );
=======
   assert( propdata->genconss == NULL );
   assert( propdata->sstconss == NULL );
   assert( propdata->leaders == NULL );
>>>>>>> f5757ab3

   assert( propdata->permvars == NULL );
   assert( propdata->permvarsobj == NULL );
   assert( propdata->inactiveperms == NULL );
   assert( propdata->perms == NULL );
   assert( propdata->permstrans == NULL );
   assert( propdata->nonbinpermvarcaptured == NULL );
   assert( propdata->npermvars == 0 );
   assert( propdata->nbinpermvars == 0 );
   assert( propdata->nperms == -1 || propdata->nperms == 0 );
   assert( propdata->nmaxperms == 0 );
   assert( propdata->nmovedpermvars == -1 );
   assert( propdata->nmovedbinpermvars == 0 );
   assert( propdata->nmovedintpermvars == 0 );
   assert( propdata->nmovedimplintpermvars == 0 );
   assert( propdata->nmovedcontpermvars == 0 );
   assert( propdata->nmovedvars == -1 );
   assert( propdata->binvaraffected == FALSE );

   assert( propdata->componentblocked == NULL );
   assert( propdata->componentbegins == NULL );
   assert( propdata->components == NULL );
   assert( propdata->ncomponents == -1 );
   assert( propdata->ncompblocked == 0 );

   return TRUE;
}
#endif


/** checks whether a variable has a type compatible with the leader vartype */
static
SCIP_Bool isLeadervartypeCompatible(
   SCIP_VAR*             var,                /**< variable to check */
   int                   leadervartype       /**< bit set encoding possible leader variable types */
   )
{
   SCIP_VARTYPE vartype;
   unsigned int vartypeencoding;

   assert( var != NULL );
   assert( leadervartype >= 0 );
   assert( leadervartype <= 15 );

   vartype = SCIPvarGetType(var);

   if ( vartype == SCIP_VARTYPE_BINARY )
      vartypeencoding = 1;
   else if ( vartype == SCIP_VARTYPE_INTEGER )
      vartypeencoding = 2;
   else if ( vartype == SCIP_VARTYPE_IMPLINT )
      vartypeencoding = 4;
   else
      vartypeencoding = 8;

   return (SCIP_Bool) (vartypeencoding & (unsigned) leadervartype);
}


/** frees symmetry data */
static
SCIP_RETCODE freeSymmetryData(
   SCIP*                 scip,               /**< SCIP pointer */
   SCIP_PROPDATA*        propdata            /**< propagator data */
   )
{
   int i;

   assert( scip != NULL );
   assert( propdata != NULL );

   if ( propdata->permvarmap != NULL )
   {
      SCIPhashmapFree(&propdata->permvarmap);
   }

   /* drop events */
   if ( propdata->permvarsevents != NULL )
   {
      assert( propdata->permvars != NULL );
      assert( propdata->npermvars > 0 );

      for (i = 0; i < propdata->npermvars; ++i)
      {
         if ( SCIPvarGetType(propdata->permvars[i]) == SCIP_VARTYPE_BINARY )
         {
            /* If symmetry is computed before presolving, it might happen that some variables are turned into binary
             * variables, for which no event has been catched. Since there currently is no way of checking whether a var
             * event has been caught for a particular variable, we use the stored eventfilter positions. */
            if ( propdata->permvarsevents[i] >= 0 )
            {
               SCIP_CALL( SCIPdropVarEvent(scip, propdata->permvars[i], SCIP_EVENTTYPE_GLBCHANGED | SCIP_EVENTTYPE_GUBCHANGED,
                     propdata->eventhdlr, (SCIP_EVENTDATA*) propdata, propdata->permvarsevents[i]) );
            }
         }
      }
      SCIPfreeBlockMemoryArray(scip, &propdata->permvarsevents, propdata->npermvars);
   }

<<<<<<< HEAD
   /*  release variables */
   if ( propdata->npermvars > 0 )
=======
   /* release variables if the leader type is not binary */
   if ( propdata->sstenabled && propdata->sstleadervartype != (int) SCIP_SSTTYPE_BINARY )
   {
      int cnt;

      for (i = propdata->nbinpermvars, cnt = 0; i < propdata->npermvars; ++i, ++cnt)
      {
         /* release captured non-binary variables
          * (cannot use isLeadervartypeCompatible(), because vartype may have changed in between)
          */
         if ( propdata->nonbinpermvarcaptured[cnt] )
         {
            SCIP_CALL( SCIPreleaseVar(scip, &propdata->permvars[i]) );
         }
      }
      SCIPfreeBlockMemoryArray(scip, &propdata->nonbinpermvarcaptured, propdata->npermvars - propdata->nbinpermvars);
      propdata->nonbinpermvarcaptured = NULL;
   }

   if ( propdata->binvaraffected )
>>>>>>> f5757ab3
   {
      int nvarstorelease;

      nvarstorelease = propdata->nonbinaryallowed ? propdata->npermvars : propdata->nbinpermvars;

      for (i = 0; i < nvarstorelease; ++i)
      {
         SCIP_CALL( SCIPreleaseVar(scip, &propdata->permvars[i]) );
      }
   }

   /* free lists for orbitopal fixing */
   if ( propdata->bg0list != NULL )
   {
      assert( propdata->bg0 != NULL );
      assert( propdata->bg1list != NULL );
      assert( propdata->bg1 != NULL );

      SCIPfreeBlockMemoryArray(scip, &propdata->bg0list, propdata->npermvars);
      SCIPfreeBlockMemoryArray(scip, &propdata->bg0, propdata->npermvars);
      SCIPfreeBlockMemoryArray(scip, &propdata->bg1list, propdata->npermvars);
      SCIPfreeBlockMemoryArray(scip, &propdata->bg1, propdata->npermvars);

      propdata->nbg0 = 0;
      propdata->nbg1 = 0;
   }

   /* other data */
   SCIPfreeBlockMemoryArrayNull(scip, &propdata->inactiveperms, propdata->nperms);

   /* free permstrans matrix*/
   if ( propdata->permstrans != NULL )
   {
      assert( propdata->nperms > 0 );
      assert( propdata->permvars != NULL );
      assert( propdata->npermvars > 0 );
      assert( propdata->nmaxperms > 0 );

      for (i = 0; i < propdata->npermvars; ++i)
      {
         SCIPfreeBlockMemoryArray(scip, &propdata->permstrans[i], propdata->nmaxperms);
      }
      SCIPfreeBlockMemoryArray(scip, &propdata->permstrans, propdata->npermvars);
   }

   /* free data of added orbitope/orbisack/symresack constraints */
   if ( propdata->genorbconss != NULL )
   {
      assert( propdata->ngenorbconss + propdata->ngenlinconss > 0
         || (ISORBITALFIXINGACTIVE(propdata->usesymmetry) && propdata->norbitopes == 0) );

      /* release constraints */
      for (i = 0; i < propdata->ngenorbconss; ++i)
      {
         assert( propdata->genorbconss[i] != NULL );
         SCIP_CALL( SCIPreleaseCons(scip, &propdata->genorbconss[i]) );
      }

      /* free pointers to symmetry group and binary variables */
      SCIPfreeBlockMemoryArray(scip, &propdata->genorbconss, propdata->nperms);
      propdata->ngenorbconss = 0;
   }

   /* free data of added constraints */
   if ( propdata->genlinconss != NULL )
   {
      /* release constraints */
      for (i = 0; i < propdata->ngenlinconss; ++i)
      {
         assert( propdata->genlinconss[i] != NULL );
         SCIP_CALL( SCIPreleaseCons(scip, &propdata->genlinconss[i]) );
      }

      /* free pointers to symmetry group and binary variables */
      SCIPfreeBlockMemoryArray(scip, &propdata->genlinconss, propdata->genlinconsssize);
      propdata->ngenlinconss = 0;
      propdata->genlinconsssize = 0;
   }

   if ( propdata->sstconss != NULL )
   {
      assert( propdata->nsstconss > 0 );

      /* release constraints */
      for (i = 0; i < propdata->nsstconss; ++i)
      {
         assert( propdata->sstconss[i] != NULL );
         SCIP_CALL( SCIPreleaseCons(scip, &propdata->sstconss[i]) );
      }

      /* free pointers to symmetry group and binary variables */
      SCIPfreeBlockMemoryArray(scip, &propdata->sstconss, propdata->maxnsstconss);
      propdata->sstconss = NULL;
      propdata->nsstconss = 0;
      propdata->maxnsstconss = 0;
   }

   if ( propdata->leaders != NULL )
   {
      assert( propdata->maxnleaders > 0 );

      SCIPfreeBlockMemoryArray(scip, &propdata->leaders, propdata->maxnleaders);
      propdata->maxnleaders = 0;
      propdata->leaders = NULL;
      propdata->nleaders = 0;
   }

   /* free components */
   if ( propdata->ncomponents > 0 )
   {
      assert( propdata->componentblocked != NULL );
      assert( propdata->vartocomponent != NULL );
      assert( propdata->componentbegins != NULL );
      assert( propdata->components != NULL );

      SCIPfreeBlockMemoryArray(scip, &propdata->componentblocked, propdata->ncomponents);
      SCIPfreeBlockMemoryArray(scip, &propdata->vartocomponent, propdata->npermvars);
      SCIPfreeBlockMemoryArray(scip, &propdata->componentbegins, propdata->ncomponents + 1);
      SCIPfreeBlockMemoryArray(scip, &propdata->components, propdata->nperms);

      propdata->ncomponents = -1;
      propdata->ncompblocked = 0;
   }

   /* free main symmetry data */
   if ( propdata->nperms > 0 )
   {
      assert( propdata->permvars != NULL );

      SCIPfreeBlockMemoryArray(scip, &propdata->permvars, propdata->npermvars);

      /* if orbital fixing runs exclusively, propdata->perms was already freed in determineSymmetry() */
      if ( propdata->perms != NULL )
      {
         for (i = 0; i < propdata->nperms; ++i)
         {
            SCIPfreeBlockMemoryArray(scip, &propdata->perms[i], propdata->npermvars);
         }
         SCIPfreeBlockMemoryArray(scip, &propdata->perms, propdata->nmaxperms);
      }

#ifndef NDEBUG
      SCIPfreeBlockMemoryArrayNull(scip, &propdata->permvarsobj, propdata->npermvars);
#endif

      propdata->npermvars = 0;
      propdata->nbinpermvars = 0;
      propdata->nperms = -1;
      propdata->nmaxperms = 0;
      propdata->nmovedpermvars = -1;
      propdata->nmovedbinpermvars = 0;
      propdata->nmovedintpermvars = 0;
      propdata->nmovedimplintpermvars = 0;
      propdata->nmovedcontpermvars = 0;
      propdata->nmovedvars = -1;
      propdata->log10groupsize = -1.0;
      propdata->binvaraffected = FALSE;
   }
   propdata->nperms = -1;

   assert( checkSymmetryDataFree(propdata) );

   propdata->computedsymmetry = FALSE;
   propdata->compressed = FALSE;

   return SCIP_OKAY;
}


/** deletes symmetry handling constraints */
static
SCIP_RETCODE delSymConss(
   SCIP*                 scip,               /**< SCIP pointer */
   SCIP_PROPDATA*        propdata            /**< propagator data */
   )
{
   int i;

   assert( scip != NULL );
   assert( propdata != NULL );

<<<<<<< HEAD
   if ( propdata->ngenorbconss == 0 )
   {
      if ( propdata->genorbconss != NULL )
         SCIPfreeBlockMemoryArray(scip, &propdata->genorbconss, propdata->nperms);
      propdata->triedaddconss = FALSE;
   }
   else
   {
      assert( propdata->genorbconss != NULL );
      assert( propdata->nperms > 0 );
      assert( propdata->nperms >= propdata->ngenorbconss );

      for (i = 0; i < propdata->ngenorbconss; ++i)
      {
         assert( propdata->genorbconss[i] != NULL );

         SCIP_CALL( SCIPdelCons(scip, propdata->genorbconss[i]) );
         SCIP_CALL( SCIPreleaseCons(scip, &propdata->genorbconss[i]) );
      }

      /* free pointers to symmetry group and binary variables */
      SCIPfreeBlockMemoryArray(scip, &propdata->genorbconss, propdata->nperms);
      propdata->ngenorbconss = 0;
      propdata->triedaddconss = FALSE;
=======
   /* free Schreier Sims data */
   if ( propdata->nsstconss > 0 )
   {
      for (i = 0; i < propdata->nsstconss; ++i)
      {
         assert( propdata->sstconss[i] != NULL );

         SCIP_CALL( SCIPdelCons(scip, propdata->sstconss[i]) );
         SCIP_CALL( SCIPreleaseCons(scip, &propdata->sstconss[i]) );
      }

      SCIPfreeBlockMemoryArray(scip, &propdata->sstconss, propdata->maxnsstconss);
      propdata->nsstconss = 0;
      propdata->maxnsstconss = 0;
>>>>>>> f5757ab3
   }

   if ( propdata->ngenlinconss == 0 )
   {
<<<<<<< HEAD
      if ( propdata->genlinconss != NULL )
         SCIPfreeBlockMemoryArray(scip, &propdata->genlinconss, propdata->genlinconsssize);
      propdata->triedaddconss = FALSE;
=======
      assert( propdata->genconss != NULL );
      assert( propdata->genconss[i] != NULL );

      SCIP_CALL( SCIPdelCons(scip, propdata->genconss[i]) );
      SCIP_CALL( SCIPreleaseCons(scip, &propdata->genconss[i]) );
>>>>>>> f5757ab3
   }
   else
   {
      assert( propdata->genlinconss != NULL );
      assert( propdata->nperms > 0 );

<<<<<<< HEAD
      for (i = 0; i < propdata->ngenlinconss; ++i)
      {
         assert( propdata->genlinconss[i] != NULL );

         SCIP_CALL( SCIPdelCons(scip, propdata->genlinconss[i]) );
         SCIP_CALL( SCIPreleaseCons(scip, &propdata->genlinconss[i]) );
      }

      /* free pointers to symmetry group and binary variables */
      SCIPfreeBlockMemoryArray(scip, &propdata->genlinconss, propdata->genlinconsssize);
      propdata->ngenlinconss = 0;
      propdata->triedaddconss = FALSE;
   }
=======
   /* free pointers to symmetry group and binary variables */
   assert( propdata->nperms > 0 );
   assert( propdata->nperms >= propdata->ngenconss );
   SCIPfreeBlockMemoryArrayNull(scip, &propdata->genconss, propdata->nperms);
   propdata->ngenconss = 0;
   propdata->triedaddconss = FALSE;
>>>>>>> f5757ab3

   return SCIP_OKAY;
}


/** determines whether variable should be fixed by permutations */
static
SCIP_Bool SymmetryFixVar(
   SYM_SPEC              fixedtype,          /**< bitset of variable types that should be fixed */
   SCIP_VAR*             var                 /**< variable to be considered */
   )
{
   if ( (fixedtype & SYM_SPEC_INTEGER) && SCIPvarGetType(var) == SCIP_VARTYPE_INTEGER )
      return TRUE;
   if ( (fixedtype & SYM_SPEC_BINARY) && SCIPvarGetType(var) == SCIP_VARTYPE_BINARY )
      return TRUE;
   if ( (fixedtype & SYM_SPEC_REAL) &&
      (SCIPvarGetType(var) == SCIP_VARTYPE_CONTINUOUS || SCIPvarGetType(var) == SCIP_VARTYPE_IMPLINT) )
      return TRUE;
   return FALSE;
}


/** Transforms given variables, scalars, and constant to the corresponding active variables, scalars, and constant.
 *
 *  @note @p constant needs to be initialized!
 */
static
SCIP_RETCODE getActiveVariables(
   SCIP*                 scip,               /**< SCIP data structure */
   SCIP_VAR***           vars,               /**< pointer to vars array to get active variables for */
   SCIP_Real**           scalars,            /**< pointer to scalars a_1, ..., a_n in linear sum a_1*x_1 + ... + a_n*x_n + c */
   int*                  nvars,              /**< pointer to number of variables and values in vars and vals array */
   SCIP_Real*            constant,           /**< pointer to constant c in linear sum a_1*x_1 + ... + a_n*x_n + c */
   SCIP_Bool             transformed         /**< transformed constraint? */
   )
{
   int requiredsize;
   int v;

   assert( scip != NULL );
   assert( vars != NULL );
   assert( scalars != NULL );
   assert( *vars != NULL );
   assert( *scalars != NULL );
   assert( nvars != NULL );
   assert( constant != NULL );

   if ( transformed )
   {
      SCIP_CALL( SCIPgetProbvarLinearSum(scip, *vars, *scalars, nvars, *nvars, constant, &requiredsize, TRUE) );

      if ( requiredsize > *nvars )
      {
         SCIP_CALL( SCIPreallocBufferArray(scip, vars, requiredsize) );
         SCIP_CALL( SCIPreallocBufferArray(scip, scalars, requiredsize) );

         SCIP_CALL( SCIPgetProbvarLinearSum(scip, *vars, *scalars, nvars, requiredsize, constant, &requiredsize, TRUE) );
         assert( requiredsize <= *nvars );
      }
   }
   else
   {
      for (v = 0; v < *nvars; ++v)
      {
         SCIP_CALL( SCIPvarGetOrigvarSum(&(*vars)[v], &(*scalars)[v], constant) );
      }
   }
   return SCIP_OKAY;
}


/** fills in matrix elements into coefficient arrays */
static
SCIP_RETCODE collectCoefficients(
   SCIP*                 scip,               /**< SCIP data structure */
   SCIP_Bool             doubleequations,    /**< Double equations to positive/negative version? */
   SCIP_VAR**            linvars,            /**< array of linear variables */
   SCIP_Real*            linvals,            /**< array of linear coefficients values (or NULL if all linear coefficient values are 1) */
   int                   nlinvars,           /**< number of linear variables */
   SCIP_Real             lhs,                /**< left hand side */
   SCIP_Real             rhs,                /**< right hand side */
   SCIP_Bool             istransformed,      /**< whether the constraint is transformed */
   SYM_RHSSENSE          rhssense,           /**< identifier of constraint type */
   SYM_MATRIXDATA*       matrixdata,         /**< matrix data to be filled in */
   int*                  nconssforvar        /**< pointer to array to store for each var the number of conss */
   )
{
   SCIP_VAR** vars;
   SCIP_Real* vals;
   SCIP_Real constant = 0.0;
   int nrhscoef;
   int nmatcoef;
   int nvars;
   int j;

   assert( scip != NULL );
   assert( nlinvars == 0 || linvars != NULL );
   assert( lhs <= rhs );

   /* do nothing if constraint is empty */
   if ( nlinvars == 0 )
      return SCIP_OKAY;

   /* ignore redundant constraints */
   if ( SCIPisInfinity(scip, -lhs) && SCIPisInfinity(scip, rhs) )
      return SCIP_OKAY;

   /* duplicate variable and value array */
   nvars = nlinvars;
   SCIP_CALL( SCIPduplicateBufferArray(scip, &vars, linvars, nvars) );
   if ( linvals != NULL )
   {
      SCIP_CALL( SCIPduplicateBufferArray(scip, &vals, linvals, nvars) );
   }
   else
   {
      SCIP_CALL( SCIPallocBufferArray(scip, &vals, nvars) );
      for (j = 0; j < nvars; ++j)
         vals[j] = 1.0;
   }
   assert( vars != NULL );
   assert( vals != NULL );

   /* get active variables */
   SCIP_CALL( getActiveVariables(scip, &vars, &vals, &nvars, &constant, istransformed) );

   /* check whether constraint is empty after transformation to active variables */
   if ( nvars <= 0 )
   {
      SCIPfreeBufferArray(scip, &vals);
      SCIPfreeBufferArray(scip, &vars);
      return SCIP_OKAY;
   }

   /* handle constant */
   if ( ! SCIPisInfinity(scip, -lhs) )
      lhs -= constant;
   if ( ! SCIPisInfinity(scip, rhs) )
      rhs -= constant;

   /* check whether we have to resize; note that we have to add 2 * nvars since two inequalities may be added */
   if ( matrixdata->nmatcoef + 2 * nvars > matrixdata->nmaxmatcoef )
   {
      int newsize;

      newsize = SCIPcalcMemGrowSize(scip, matrixdata->nmatcoef + 2 * nvars);
      assert( newsize >= 0 );
      SCIP_CALL( SCIPreallocBlockMemoryArray(scip, &(matrixdata->matidx), matrixdata->nmaxmatcoef, newsize) );
      SCIP_CALL( SCIPreallocBlockMemoryArray(scip, &(matrixdata->matrhsidx), matrixdata->nmaxmatcoef, newsize) );
      SCIP_CALL( SCIPreallocBlockMemoryArray(scip, &(matrixdata->matvaridx), matrixdata->nmaxmatcoef, newsize) );
      SCIP_CALL( SCIPreallocBlockMemoryArray(scip, &(matrixdata->matcoef), matrixdata->nmaxmatcoef, newsize) );
      SCIPdebugMsg(scip, "Resized matrix coefficients from %u to %d.\n", matrixdata->nmaxmatcoef, newsize);
      matrixdata->nmaxmatcoef = newsize;
   }

   nrhscoef = matrixdata->nrhscoef;
   nmatcoef = matrixdata->nmatcoef;

   /* check lhs/rhs */
   if ( SCIPisEQ(scip, lhs, rhs) )
   {
      SCIP_Bool poscoef = FALSE;
      SCIP_Bool negcoef = FALSE;

      assert( ! SCIPisInfinity(scip, rhs) );

      /* equality constraint */
      matrixdata->rhscoef[nrhscoef] = rhs;

      /* if we deal with special constraints */
      if ( rhssense >= SYM_SENSE_XOR )
         matrixdata->rhssense[nrhscoef] = rhssense;
      else
         matrixdata->rhssense[nrhscoef] = SYM_SENSE_EQUATION;
      matrixdata->rhsidx[nrhscoef] = nrhscoef;

      for (j = 0; j < nvars; ++j)
      {
         assert( nmatcoef < matrixdata->nmaxmatcoef );

         matrixdata->matidx[nmatcoef] = nmatcoef;
         matrixdata->matrhsidx[nmatcoef] = nrhscoef;

         assert( 0 <= SCIPvarGetProbindex(vars[j]) && SCIPvarGetProbindex(vars[j]) < SCIPgetNVars(scip) );

         if ( nconssforvar != NULL )
            nconssforvar[SCIPvarGetProbindex(vars[j])] += 1;
         matrixdata->matvaridx[nmatcoef] = SCIPvarGetProbindex(vars[j]);
         matrixdata->matcoef[nmatcoef++] = vals[j];
         if ( SCIPisPositive(scip, vals[j]) )
            poscoef = TRUE;
         else
            negcoef = TRUE;
      }
      nrhscoef++;

      /* add negative of equation; increases chance to detect symmetry, but might increase time to compute symmetry. */
      if ( doubleequations && poscoef && negcoef )
      {
         for (j = 0; j < nvars; ++j)
         {
            assert( nmatcoef < matrixdata->nmaxmatcoef );
            assert( 0 <= SCIPvarGetProbindex(vars[j]) && SCIPvarGetProbindex(vars[j]) < SCIPgetNVars(scip) );

            matrixdata->matidx[nmatcoef] = nmatcoef;
            matrixdata->matrhsidx[nmatcoef] = nrhscoef;
            matrixdata->matvaridx[nmatcoef] = SCIPvarGetProbindex(vars[j]);
            matrixdata->matcoef[nmatcoef++] = -vals[j];
         }
         matrixdata->rhssense[nrhscoef] = SYM_SENSE_EQUATION;
         matrixdata->rhsidx[nrhscoef] = nrhscoef;
         matrixdata->rhscoef[nrhscoef++] = -rhs;
      }
   }
   else
   {
#ifndef NDEBUG
      if ( rhssense == SYM_SENSE_BOUNDIS_TYPE_2 )
      {
         assert( ! SCIPisInfinity(scip, -lhs) );
         assert( ! SCIPisInfinity(scip, rhs) );
      }
#endif

      if ( ! SCIPisInfinity(scip, -lhs) )
      {
         matrixdata->rhscoef[nrhscoef] = -lhs;
         if ( rhssense >= SYM_SENSE_XOR )
         {
            assert( rhssense == SYM_SENSE_BOUNDIS_TYPE_2 );
            matrixdata->rhssense[nrhscoef] = rhssense;
         }
         else
            matrixdata->rhssense[nrhscoef] = SYM_SENSE_INEQUALITY;

         matrixdata->rhsidx[nrhscoef] = nrhscoef;

         for (j = 0; j < nvars; ++j)
         {
            assert( nmatcoef < matrixdata->nmaxmatcoef );
            matrixdata->matidx[nmatcoef] = nmatcoef;
            matrixdata->matrhsidx[nmatcoef] = nrhscoef;
            matrixdata->matvaridx[nmatcoef] = SCIPvarGetProbindex(vars[j]);

            assert( 0 <= SCIPvarGetProbindex(vars[j]) && SCIPvarGetProbindex(vars[j]) < SCIPgetNVars(scip) );

            if ( nconssforvar != NULL )
               nconssforvar[SCIPvarGetProbindex(vars[j])] += 1;

            matrixdata->matcoef[nmatcoef++] = -vals[j];
         }
         nrhscoef++;
      }

      if ( ! SCIPisInfinity(scip, rhs) )
      {
         matrixdata->rhscoef[nrhscoef] = rhs;
         if ( rhssense >= SYM_SENSE_XOR )
         {
            assert( rhssense == SYM_SENSE_BOUNDIS_TYPE_2 );
            matrixdata->rhssense[nrhscoef] = rhssense;
         }
         else
            matrixdata->rhssense[nrhscoef] = SYM_SENSE_INEQUALITY;

         matrixdata->rhsidx[nrhscoef] = nrhscoef;

         for (j = 0; j < nvars; ++j)
         {
            assert( nmatcoef < matrixdata->nmaxmatcoef );
            matrixdata->matidx[nmatcoef] = nmatcoef;
            matrixdata->matrhsidx[nmatcoef] = nrhscoef;

            assert( 0 <= SCIPvarGetProbindex(vars[j]) && SCIPvarGetProbindex(vars[j]) < SCIPgetNVars(scip) );

            if ( nconssforvar != NULL )
               nconssforvar[SCIPvarGetProbindex(vars[j])] += 1;

            matrixdata->matvaridx[nmatcoef] = SCIPvarGetProbindex(vars[j]);
            matrixdata->matcoef[nmatcoef++] = vals[j];
         }
         nrhscoef++;
      }
   }
   matrixdata->nrhscoef = nrhscoef;
   matrixdata->nmatcoef = nmatcoef;

   SCIPfreeBufferArray(scip, &vals);
   SCIPfreeBufferArray(scip, &vars);

   return SCIP_OKAY;
}


/** checks whether given permutations form a symmetry of a MIP
 *
 *  We need the matrix and rhs in the original order in order to speed up the comparison process. The matrix is needed
 *  in the right order to easily check rows. The rhs is used because of cache effects.
 */
static
SCIP_RETCODE checkSymmetriesAreSymmetries(
   SCIP*                 scip,               /**< SCIP data structure */
   SYM_SPEC              fixedtype,          /**< variable types that must be fixed by symmetries */
   SYM_MATRIXDATA*       matrixdata,         /**< matrix data */
   int                   nperms,             /**< number of permutations */
   int**                 perms               /**< permutations */
   )
{
   SCIP_Real* permrow = 0;
   int* rhsmatbeg = 0;
   int oldrhs;
   int j;
   int p;

   SCIPdebugMsg(scip, "Checking whether symmetries are symmetries (generators: %u).\n", nperms);

   /* set up dense row for permuted row */
   SCIP_CALL( SCIPallocBlockMemoryArray(scip, &permrow, matrixdata->npermvars) );

   /* set up map between rows and first entry in matcoef array */
   SCIP_CALL( SCIPallocBlockMemoryArray(scip, &rhsmatbeg, matrixdata->nrhscoef) );
   for (j = 0; j < matrixdata->nrhscoef; ++j)
      rhsmatbeg[j] = -1;

   /* build map from rhs into matrix */
   oldrhs = -1;
   for (j = 0; j < matrixdata->nmatcoef; ++j)
   {
      int rhs;

      rhs = matrixdata->matrhsidx[j];
      if ( rhs != oldrhs )
      {
         assert( 0 <= rhs && rhs < matrixdata->nrhscoef );
         rhsmatbeg[rhs] = j;
         oldrhs = rhs;
      }
   }

   /* create row */
   for (j = 0; j < matrixdata->npermvars; ++j)
      permrow[j] = 0.0;

   /* check all generators */
   for (p = 0; p < nperms; ++p)
   {
      int* P;
      int r1;
      int r2;

      SCIPdebugMsg(scip, "Verifying automorphism group generator #%d ...\n", p);
      P = perms[p];
      assert( P != NULL );

      for (j = 0; j < matrixdata->npermvars; ++j)
      {
         if ( SymmetryFixVar(fixedtype, matrixdata->permvars[j]) && P[j] != j )
         {
            SCIPdebugMsg(scip, "Permutation does not fix types %u, moving variable %d.\n", fixedtype, j);
            return SCIP_ERROR;
         }
      }

      /* check all constraints == rhs */
      for (r1 = 0; r1 < matrixdata->nrhscoef; ++r1)
      {
         int npermuted = 0;

         /* fill row into permrow (dense) */
         j = rhsmatbeg[r1];
         assert( 0 <= j && j < matrixdata->nmatcoef );
         assert( matrixdata->matrhsidx[j] == r1 ); /* note: row cannot be empty by construction */

         /* loop through row */
         while ( j < matrixdata->nmatcoef && matrixdata->matrhsidx[j] == r1 )
         {
            int varidx;

            assert( matrixdata->matvaridx[j] < matrixdata->npermvars );
            varidx = P[matrixdata->matvaridx[j]];
            assert( 0 <= varidx && varidx < matrixdata->npermvars );
            if ( varidx != matrixdata->matvaridx[j] )
               ++npermuted;
            assert( SCIPisZero(scip, permrow[varidx]) );
            permrow[varidx] = matrixdata->matcoef[j];
            ++j;
         }

         /* if row is not affected by permutation, we do not have to check it */
         if ( npermuted > 0 )
         {
            /* check other rows (sparse) */
            SCIP_Bool found = FALSE;
            for (r2 = 0; r2 < matrixdata->nrhscoef; ++r2)
            {
               /* a permutation must map constraints of the same type and respect rhs coefficients */
               if ( matrixdata->rhssense[r1] == matrixdata->rhssense[r2] && SCIPisEQ(scip, matrixdata->rhscoef[r1], matrixdata->rhscoef[r2]) )
               {
                  j = rhsmatbeg[r2];
                  assert( 0 <= j && j < matrixdata->nmatcoef );
                  assert( matrixdata->matrhsidx[j] == r2 );
                  assert( matrixdata->matvaridx[j] < matrixdata->npermvars );

                  /* loop through row r2 and check whether it is equal to permuted row r */
                  while (j < matrixdata->nmatcoef && matrixdata->matrhsidx[j] == r2 && SCIPisEQ(scip, permrow[matrixdata->matvaridx[j]], matrixdata->matcoef[j]) )
                     ++j;

                  /* check whether rows are completely equal */
                  if ( j >= matrixdata->nmatcoef || matrixdata->matrhsidx[j] != r2 )
                  {
                     /* perm[p] is indeed a symmetry */
                     found = TRUE;
                     break;
                  }
               }
            }

            assert( found );
            if ( ! found ) /*lint !e774*/
            {
               SCIPerrorMessage("Found permutation that is not a symmetry.\n");
               return SCIP_ERROR;
            }
         }

         /* reset permrow */
         j = rhsmatbeg[r1];
         while ( j < matrixdata->nmatcoef && matrixdata->matrhsidx[j] == r1 )
         {
            int varidx;
            varidx = P[matrixdata->matvaridx[j]];
            permrow[varidx] = 0.0;
            ++j;
         }
      }
   }

   SCIPfreeBlockMemoryArray(scip, &rhsmatbeg, matrixdata->nrhscoef);
   SCIPfreeBlockMemoryArray(scip, &permrow, matrixdata->npermvars);

   return SCIP_OKAY;
}


/** returns the number of active constraints that can be handled by symmetry */
static
int getNSymhandableConss(
   SCIP*                 scip                /**< SCIP instance */
   )
{
   SCIP_CONSHDLR* conshdlr;
   int nhandleconss = 0;

   assert( scip != NULL );

   conshdlr = SCIPfindConshdlr(scip, "linear");
   nhandleconss += SCIPconshdlrGetNActiveConss(conshdlr);
   conshdlr = SCIPfindConshdlr(scip, "linking");
   nhandleconss += SCIPconshdlrGetNActiveConss(conshdlr);
   conshdlr = SCIPfindConshdlr(scip, "setppc");
   nhandleconss += SCIPconshdlrGetNActiveConss(conshdlr);
   conshdlr = SCIPfindConshdlr(scip, "xor");
   nhandleconss += SCIPconshdlrGetNActiveConss(conshdlr);
   conshdlr = SCIPfindConshdlr(scip, "and");
   nhandleconss += SCIPconshdlrGetNActiveConss(conshdlr);
   conshdlr = SCIPfindConshdlr(scip, "or");
   nhandleconss += SCIPconshdlrGetNActiveConss(conshdlr);
   conshdlr = SCIPfindConshdlr(scip, "logicor");
   nhandleconss += SCIPconshdlrGetNActiveConss(conshdlr);
   conshdlr = SCIPfindConshdlr(scip, "knapsack");
   nhandleconss += SCIPconshdlrGetNActiveConss(conshdlr);
   conshdlr = SCIPfindConshdlr(scip, "varbound");
   nhandleconss += SCIPconshdlrGetNActiveConss(conshdlr);
   conshdlr = SCIPfindConshdlr(scip, "bounddisjunction");
   nhandleconss += SCIPconshdlrGetNActiveConss(conshdlr);

   return nhandleconss;
}


/** set symmetry data */
static
SCIP_RETCODE setSymmetryData(
   SCIP*                 scip,               /**< SCIP pointer */
   SCIP_VAR**            vars,               /**< vars present at time of symmetry computation */
   int                   nvars,              /**< number of vars present at time of symmetry computation */
   int                   nbinvars,           /**< number of binary vars present at time of symmetry computation */
   SCIP_VAR***           permvars,           /**< pointer to permvars array */
   int*                  npermvars,          /**< pointer to store number of permvars */
   int*                  nbinpermvars,       /**< pointer to store number of binary permvars */
   int**                 perms,              /**< permutations matrix (nperms x nvars) */
   int                   nperms,             /**< number of permutations */
   int*                  nmovedvars,         /**< pointer to store number of vars affected by symmetry (if usecompression) or NULL */
   SCIP_Bool*            binvaraffected,     /**< pointer to store whether a binary variable is affected by symmetry */
   SCIP_Bool             usecompression,     /**< whether symmetry data shall be compressed */
   SCIP_Real             compressthreshold,  /**< if percentage of moved vars is at most threshold, compression is done */
   SCIP_Bool*            compressed          /**< pointer to store whether compression has been performed */
   )
{
   int i;
   int p;

   assert( scip != NULL );
   assert( vars != NULL );
   assert( nvars > 0 );
   assert( permvars != NULL );
   assert( npermvars != NULL );
   assert( nbinpermvars != NULL );
   assert( perms != NULL );
   assert( nperms > 0 );
   assert( binvaraffected != NULL );
   assert( SCIPisGE(scip, compressthreshold, 0.0) );
   assert( SCIPisLE(scip, compressthreshold, 1.0) );
   assert( compressed != NULL );

   /* set default return values */
   *permvars = vars;
   *npermvars = nvars;
   *nbinpermvars = nbinvars;
   *binvaraffected = FALSE;
   *compressed = FALSE;

   /* if we possibly perform compression */
   if ( usecompression && SCIPgetNVars(scip) >= COMPRESSNVARSLB )
   {
      SCIP_Real percentagemovedvars;
      int* labelmovedvars;
      int* labeltopermvaridx;
      int nbinvarsaffected = 0;

      assert( nmovedvars != NULL );

      *nmovedvars = 0;

      /* detect number of moved vars and label moved vars */
      SCIP_CALL( SCIPallocBufferArray(scip, &labelmovedvars, nvars) );
      SCIP_CALL( SCIPallocBufferArray(scip, &labeltopermvaridx, nvars) );
      for (i = 0; i < nvars; ++i)
      {
         labelmovedvars[i] = -1;

         for (p = 0; p < nperms; ++p)
         {
            if ( perms[p][i] != i )
            {
               labeltopermvaridx[*nmovedvars] = i;
               labelmovedvars[i] = (*nmovedvars)++;

               if ( SCIPvarIsBinary(vars[i]) )
                  ++nbinvarsaffected;
               break;
            }
         }
      }

      if ( nbinvarsaffected > 0 )
         *binvaraffected = TRUE;

      /* check whether compression should be performed */
      percentagemovedvars = (SCIP_Real) *nmovedvars / (SCIP_Real) nvars;
      if ( *nmovedvars > 0 && SCIPisLE(scip, percentagemovedvars, compressthreshold) )
      {
         /* remove variables from permutations that are not affected by any permutation */
         for (p = 0; p < nperms; ++p)
         {
            /* iterate over labels and adapt permutation */
            for (i = 0; i < *nmovedvars; ++i)
            {
               assert( i <= labeltopermvaridx[i] );
               perms[p][i] = labelmovedvars[perms[p][labeltopermvaridx[i]]];
            }

            SCIP_CALL( SCIPreallocBlockMemoryArray(scip, &perms[p], nvars, *nmovedvars) );
         }

         /* remove variables from permvars array that are not affected by any symmetry */
         SCIP_CALL( SCIPallocBlockMemoryArray(scip, permvars, *nmovedvars) );
         for (i = 0; i < *nmovedvars; ++i)
         {
            (*permvars)[i] = vars[labeltopermvaridx[i]];
         }
         *npermvars = *nmovedvars;
         *nbinpermvars = nbinvarsaffected;
         *compressed = TRUE;

         SCIPfreeBlockMemoryArray(scip, &vars, nvars);
      }
      SCIPfreeBufferArray(scip, &labeltopermvaridx);
      SCIPfreeBufferArray(scip, &labelmovedvars);
   }
   else
   {
      /* detect whether binary variable is affected by symmetry and count number of binary permvars */
      for (i = 0; i < nbinvars; ++i)
      {
         for (p = 0; p < nperms && ! *binvaraffected; ++p)
         {
            if ( perms[p][i] != i )
            {
               if ( SCIPvarIsBinary(vars[i]) )
                  *binvaraffected = TRUE;
               break;
            }
         }
      }
   }

   return SCIP_OKAY;
}


/** computes symmetry group of a MIP */
static
SCIP_RETCODE computeSymmetryGroup(
   SCIP*                 scip,               /**< SCIP pointer */
   SCIP_Bool             doubleequations,    /**< Double equations to positive/negative version? */
   SCIP_Bool             compresssymmetries, /**< Should non-affected variables be removed from permutation to save memory? */
   SCIP_Real             compressthreshold,  /**< Compression is used if percentage of moved vars is at most the threshold. */
   int                   maxgenerators,      /**< maximal number of generators constructed (= 0 if unlimited) */
   SYM_SPEC              fixedtype,          /**< variable types that must be fixed by symmetries */
   SCIP_Bool             local,              /**< Use local variable bounds? */
   SCIP_Bool             checksymmetries,    /**< Should all symmetries be checked after computation? */
   SCIP_Bool             usecolumnsparsity,  /**< Should the number of conss a variable is contained in be exploited in symmetry detection? */
   int*                  npermvars,          /**< pointer to store number of variables for permutations */
   int*                  nbinpermvars,       /**< pointer to store number of binary variables for permutations */
   SCIP_VAR***           permvars,           /**< pointer to store variables on which permutations act */
   int*                  nperms,             /**< pointer to store number of permutations */
   int*                  nmaxperms,          /**< pointer to store maximal number of permutations (needed for freeing storage) */
   int***                perms,              /**< pointer to store permutation generators as (nperms x npermvars) matrix */
   SCIP_Real*            log10groupsize,     /**< pointer to store log10 of size of group */
   int*                  nmovedvars,         /**< pointer to store number of moved vars */
   SCIP_Bool*            binvaraffected,     /**< pointer to store wether a binary variable is affected by symmetry */
   SCIP_Bool*            compressed,         /**< pointer to store whether compression has been performed */
   SCIP_Bool*            success             /**< pointer to store whether symmetry computation was successful */
   )
{
   SCIP_CONSHDLR* conshdlr;
   SYM_MATRIXDATA matrixdata;
   SCIP_HASHTABLE* vartypemap;
   SCIP_VAR** consvars;
   SCIP_Real* consvals;
   SCIP_CONS** conss;
   SCIP_VAR** vars;
   SYM_VARTYPE* uniquevararray;
   SYM_RHSSENSE oldsense = SYM_SENSE_UNKOWN;
   SYM_SORTRHSTYPE sortrhstype;
   SCIP_Real oldcoef = SCIP_INVALID;
   SCIP_Real val;
   int* nconssforvar = NULL;
   int nuniquevararray = 0;
   int nhandleconss;
   int nactiveconss;
   int nconss;
   int nvars;
   int nbinvars;
   int nvarsorig;
   int nallvars;
   int c;
   int j;

   assert( scip != NULL );
   assert( npermvars != NULL );
   assert( nbinpermvars != NULL );
   assert( permvars != NULL );
   assert( nperms != NULL );
   assert( nmaxperms != NULL );
   assert( perms != NULL );
   assert( log10groupsize != NULL );
   assert( binvaraffected != NULL );
   assert( compressed != NULL );
   assert( success != NULL );
   assert( SYMcanComputeSymmetry() );

   /* init */
   *npermvars = 0;
   *nbinpermvars = 0;
   *permvars = NULL;
   *nperms = 0;
   *nmaxperms = 0;
   *perms = NULL;
   *log10groupsize = 0;
   *nmovedvars = -1;
   *binvaraffected = FALSE;
   *compressed = FALSE;
   *success = FALSE;

   nconss = SCIPgetNConss(scip);
   nvars = SCIPgetNVars(scip);
   nbinvars = SCIPgetNBinVars(scip);
   nvarsorig = nvars;

   /* exit if no constraints or no variables are available */
   if ( nconss == 0 || nvars == 0 )
   {
      *success = TRUE;
      return SCIP_OKAY;
   }

   conss = SCIPgetConss(scip);
   assert( conss != NULL );

   /* compute the number of active constraints */
   nactiveconss = SCIPgetNActiveConss(scip);

   /* exit if no active constraints are available */
   if ( nactiveconss == 0 )
   {
      *success = TRUE;
      return SCIP_OKAY;
   }

   /* before we set up the matrix, check whether we can handle all constraints */
   nhandleconss = getNSymhandableConss(scip);
   assert( nhandleconss <= nactiveconss );
   if ( nhandleconss < nactiveconss )
   {
      /* In this case we found unkown constraints and we exit, since we cannot handle them. */
      *success = FALSE;
      *nperms = -1;
      return SCIP_OKAY;
   }

   SCIPdebugMsg(scip, "Detecting %ssymmetry on %d variables and %d constraints.\n", local ? "local " : "", nvars, nactiveconss);

   /* copy variables */
   SCIP_CALL( SCIPduplicateBlockMemoryArray(scip, &vars, SCIPgetVars(scip), nvars) ); /*lint !e666*/
   assert( vars != NULL );

   /* fill matrixdata */

   /* use a staggered scheme for allocating space for non-zeros of constraint matrix since it can become large */
   if ( nvars <= 100000 )
      matrixdata.nmaxmatcoef = 100 * nvars;
   else if ( nvars <= 1000000 )
      matrixdata.nmaxmatcoef = 32 * nvars;
   else if ( nvars <= 16700000 )
      matrixdata.nmaxmatcoef = 16 * nvars;
   else
      matrixdata.nmaxmatcoef = INT_MAX / 10;

   matrixdata.nmatcoef = 0;
   matrixdata.nrhscoef = 0;
   matrixdata.nuniquemat = 0;
   matrixdata.nuniquevars = 0;
   matrixdata.nuniquerhs = 0;
   matrixdata.npermvars = nvars;
   matrixdata.permvars = vars;
   matrixdata.permvarcolors = NULL;
   matrixdata.matcoefcolors = NULL;
   matrixdata.rhscoefcolors = NULL;

   /* prepare matrix data (use block memory, since this can become large) */
   SCIP_CALL( SCIPallocBlockMemoryArray(scip, &matrixdata.matcoef, matrixdata.nmaxmatcoef) );
   SCIP_CALL( SCIPallocBlockMemoryArray(scip, &matrixdata.matidx, matrixdata.nmaxmatcoef) );
   SCIP_CALL( SCIPallocBlockMemoryArray(scip, &matrixdata.matrhsidx, matrixdata.nmaxmatcoef) );
   SCIP_CALL( SCIPallocBlockMemoryArray(scip, &matrixdata.matvaridx, matrixdata.nmaxmatcoef) );
   SCIP_CALL( SCIPallocBlockMemoryArray(scip, &matrixdata.rhscoef, 2 * nactiveconss) );
   SCIP_CALL( SCIPallocBlockMemoryArray(scip, &matrixdata.rhssense, 2 * nactiveconss) );
   SCIP_CALL( SCIPallocBlockMemoryArray(scip, &matrixdata.rhsidx, 2 * nactiveconss) );

   /* prepare temporary constraint data (use block memory, since this can become large);
    * also allocate memory for fixed vars since some vars might have been deactivated meanwhile */
   nallvars = nvars + SCIPgetNFixedVars(scip);
   SCIP_CALL( SCIPallocBlockMemoryArray(scip, &consvars, nallvars) );
   SCIP_CALL( SCIPallocBlockMemoryArray(scip, &consvals, nallvars) );

   /* allocate memory for getting the number of constraints that contain a variable */
   if ( usecolumnsparsity )
   {
      SCIP_CALL( SCIPallocClearBlockMemoryArray(scip, &nconssforvar, nvars) );
   }

   /* loop through all constraints */
   for (c = 0; c < nconss; ++c)
   {
      const char* conshdlrname;
      SCIP_CONS* cons;
      SCIP_VAR** linvars;
      int nconsvars;

      /* get constraint */
      cons = conss[c];
      assert( cons != NULL );

      /* skip non-active constraints */
      if ( ! SCIPconsIsActive(cons) )
         continue;

      /* Skip conflict constraints if we are late in the solving process */
      if ( SCIPgetStage(scip) == SCIP_STAGE_SOLVING && SCIPconsIsConflict(cons) )
         continue;

      /* get constraint handler */
      conshdlr = SCIPconsGetHdlr(cons);
      assert( conshdlr != NULL );

      conshdlrname = SCIPconshdlrGetName(conshdlr);
      assert( conshdlrname != NULL );

      /* check type of constraint */
      if ( strcmp(conshdlrname, "linear") == 0 )
      {
         SCIP_CALL( collectCoefficients(scip, doubleequations, SCIPgetVarsLinear(scip, cons), SCIPgetValsLinear(scip, cons),
               SCIPgetNVarsLinear(scip, cons), SCIPgetLhsLinear(scip, cons), SCIPgetRhsLinear(scip, cons),
               SCIPconsIsTransformed(cons), SYM_SENSE_UNKOWN, &matrixdata, nconssforvar) );
      }
      else if ( strcmp(conshdlrname, "linking") == 0 )
      {
         SCIP_VAR** curconsvars;
         SCIP_Real* curconsvals;
         int i;

         /* get constraint variables and their coefficients */
         curconsvals = SCIPgetValsLinking(scip, cons);
         SCIP_CALL( SCIPgetBinvarsLinking(scip, cons, &curconsvars, &nconsvars) );
         /* SCIPgetBinVarsLinking returns the number of binary variables, but we also need the integer variable */
         nconsvars++;

         /* copy vars and vals for binary variables */
         for (i = 0; i < nconsvars - 1; i++)
         {
            consvars[i] = curconsvars[i];
            consvals[i] = (SCIP_Real) curconsvals[i];
         }

         /* set final entry of vars and vals to the linking variable and its coefficient, respectively */
         consvars[nconsvars - 1] = SCIPgetLinkvarLinking(scip, cons);
         consvals[nconsvars - 1] = -1.0;

         SCIP_CALL( collectCoefficients(scip, doubleequations, consvars, consvals, nconsvars, 0.0, 0.0,
               SCIPconsIsTransformed(cons), SYM_SENSE_UNKOWN, &matrixdata, nconssforvar) );
         SCIP_CALL( collectCoefficients(scip, doubleequations, consvars, NULL, nconsvars - 1, 1.0, 1.0,
               SCIPconsIsTransformed(cons), SYM_SENSE_UNKOWN, &matrixdata, nconssforvar) );
      }
      else if ( strcmp(conshdlrname, "setppc") == 0 )
      {
         linvars = SCIPgetVarsSetppc(scip, cons);
         nconsvars = SCIPgetNVarsSetppc(scip, cons);

         switch ( SCIPgetTypeSetppc(scip, cons) )
         {
         case SCIP_SETPPCTYPE_PARTITIONING :
            SCIP_CALL( collectCoefficients(scip, doubleequations, linvars, 0, nconsvars, 1.0, 1.0, SCIPconsIsTransformed(cons), SYM_SENSE_EQUATION, &matrixdata, nconssforvar) );
            break;
         case SCIP_SETPPCTYPE_PACKING :
            SCIP_CALL( collectCoefficients(scip, doubleequations, linvars, 0, nconsvars, -SCIPinfinity(scip), 1.0, SCIPconsIsTransformed(cons), SYM_SENSE_INEQUALITY, &matrixdata, nconssforvar) );
            break;
         case SCIP_SETPPCTYPE_COVERING :
            SCIP_CALL( collectCoefficients(scip, doubleequations, linvars, 0, nconsvars, 1.0, SCIPinfinity(scip), SCIPconsIsTransformed(cons), SYM_SENSE_INEQUALITY, &matrixdata, nconssforvar) );
            break;
         default:
            SCIPerrorMessage("Unknown setppc type %d.\n", SCIPgetTypeSetppc(scip, cons));
            return SCIP_ERROR;
         }
      }
      else if ( strcmp(conshdlrname, "xor") == 0 )
      {
         SCIP_VAR** curconsvars;
         SCIP_VAR* var;

         /* get number of variables of XOR constraint (without integer variable) */
         nconsvars = SCIPgetNVarsXor(scip, cons);

         /* get variables of XOR constraint */
         curconsvars = SCIPgetVarsXor(scip, cons);
         for (j = 0; j < nconsvars; ++j)
         {
            assert( curconsvars[j] != NULL );
            consvars[j] = curconsvars[j];
            consvals[j] = 1.0;
         }

         /* intVar of xor constraint might have been removed */
         var = SCIPgetIntVarXor(scip, cons);
         if ( var != NULL )
         {
            consvars[nconsvars] = var;
            consvals[nconsvars++] = 2.0;
         }
         assert( nconsvars <= nallvars );

         SCIP_CALL( collectCoefficients(scip, doubleequations, consvars, consvals, nconsvars, (SCIP_Real) SCIPgetRhsXor(scip, cons),
               (SCIP_Real) SCIPgetRhsXor(scip, cons), SCIPconsIsTransformed(cons), SYM_SENSE_XOR, &matrixdata, nconssforvar) );
      }
      else if ( strcmp(conshdlrname, "and") == 0 )
      {
         SCIP_VAR** curconsvars;

         /* get number of variables of AND constraint (without resultant) */
         nconsvars = SCIPgetNVarsAnd(scip, cons);

         /* get variables of AND constraint */
         curconsvars = SCIPgetVarsAnd(scip, cons);

         for (j = 0; j < nconsvars; ++j)
         {
            assert( curconsvars[j] != NULL );
            consvars[j] = curconsvars[j];
            consvals[j] = 1.0;
         }

         assert( SCIPgetResultantAnd(scip, cons) != NULL );
         consvars[nconsvars] = SCIPgetResultantAnd(scip, cons);
         consvals[nconsvars++] = 2.0;
         assert( nconsvars <= nallvars );

         SCIP_CALL( collectCoefficients(scip, doubleequations, consvars, consvals, nconsvars, 0.0, 0.0,
               SCIPconsIsTransformed(cons), SYM_SENSE_AND, &matrixdata, nconssforvar) );
      }
      else if ( strcmp(conshdlrname, "or") == 0 )
      {
         SCIP_VAR** curconsvars;

         /* get number of variables of OR constraint (without resultant) */
         nconsvars = SCIPgetNVarsOr(scip, cons);

         /* get variables of OR constraint */
         curconsvars = SCIPgetVarsOr(scip, cons);

         for (j = 0; j < nconsvars; ++j)
         {
            assert( curconsvars[j] != NULL );
            consvars[j] = curconsvars[j];
            consvals[j] = 1.0;
         }

         assert( SCIPgetResultantOr(scip, cons) != NULL );
         consvars[nconsvars] = SCIPgetResultantOr(scip, cons);
         consvals[nconsvars++] = 2.0;
         assert( nconsvars <= nallvars );

         SCIP_CALL( collectCoefficients(scip, doubleequations, consvars, consvals, nconsvars, 0.0, 0.0,
               SCIPconsIsTransformed(cons), SYM_SENSE_OR, &matrixdata, nconssforvar) );
      }
      else if ( strcmp(conshdlrname, "logicor") == 0 )
      {
         SCIP_CALL( collectCoefficients(scip, doubleequations, SCIPgetVarsLogicor(scip, cons), 0, SCIPgetNVarsLogicor(scip, cons),
               1.0, SCIPinfinity(scip), SCIPconsIsTransformed(cons), SYM_SENSE_INEQUALITY, &matrixdata, nconssforvar) );
      }
      else if ( strcmp(conshdlrname, "knapsack") == 0 )
      {
         SCIP_Longint* weights;

         nconsvars = SCIPgetNVarsKnapsack(scip, cons);

         /* copy Longint array to SCIP_Real array and get active variables of constraint */
         weights = SCIPgetWeightsKnapsack(scip, cons);
         for (j = 0; j < nconsvars; ++j)
            consvals[j] = (SCIP_Real) weights[j];
         assert( nconsvars <= nallvars );

         SCIP_CALL( collectCoefficients(scip, doubleequations, SCIPgetVarsKnapsack(scip, cons), consvals, nconsvars, -SCIPinfinity(scip),
               (SCIP_Real) SCIPgetCapacityKnapsack(scip, cons), SCIPconsIsTransformed(cons), SYM_SENSE_INEQUALITY, &matrixdata, nconssforvar) );
      }
      else if ( strcmp(conshdlrname, "varbound") == 0 )
      {
         consvars[0] = SCIPgetVarVarbound(scip, cons);
         consvals[0] = 1.0;

         consvars[1] = SCIPgetVbdvarVarbound(scip, cons);
         consvals[1] = SCIPgetVbdcoefVarbound(scip, cons);

         SCIP_CALL( collectCoefficients(scip, doubleequations, consvars, consvals, 2, SCIPgetLhsVarbound(scip, cons),
               SCIPgetRhsVarbound(scip, cons), SCIPconsIsTransformed(cons), SYM_SENSE_INEQUALITY, &matrixdata, nconssforvar) );
      }
      else if ( strcmp(conshdlrname, "bounddisjunction") == 0 )
      {
         /* To model bound disjunctions, we normalize each constraint
          * \f[
          *   (x_1 \{\leq,\geq\} b_1) \vee \ldots \vee (x_n \{\leq,\geq\} b_n)
          * \f]
          * to a constraint of type
          * \f[
          *   (x_1 \leq b'_1 \vee \ldots \vee (x_n \leq b'_n).
          * \f]
          *
          * If no variable appears twice in such a normalized constraint, we say this bound disjunction
          * is of type 1. If the bound disjunction has length two and both disjunctions contain the same variable,
          * we say the bound disjunction is of type 2. Further bound disjunctions are possible, but can currently
          * not be handled.
          *
          * Bound disjunctions of type 1 are modeled as the linear constraint
          * \f[
          *    b'_1 \cdot x_1 + \ldots +  b'_n \cdot x_n = 0
          * \f]
          * and bound disjunctions of type 2 are modeled as the linear constraint
          * \f[
          *    \min\{b'_1, b'_2\} \leq x_1 \leq \max\{b'_1, b'_2\}.
          * \f]
          * Note that problems arise if \fb'_i = 0\f for some variable \fx_i\f, because its coefficient in the
          * linear constraint is 0. To avoid this, we replace 0 by a special number.
          */
         SCIP_VAR** bounddisjvars;
         SCIP_BOUNDTYPE* boundtypes;
         SCIP_Real* bounds;
         SCIP_Bool repetition = FALSE;
         int nbounddisjvars;
         int k;

         /* collect coefficients for normalized constraint */
         nbounddisjvars = SCIPgetNVarsBounddisjunction(scip, cons);
         bounddisjvars = SCIPgetVarsBounddisjunction(scip, cons);
         boundtypes = SCIPgetBoundtypesBounddisjunction(scip, cons);
         bounds = SCIPgetBoundsBounddisjunction(scip, cons);

         /* copy data */
         for (j = 0; j < nbounddisjvars; ++j)
         {
            consvars[j] = bounddisjvars[j];

            /* normalize bounddisjunctions to SCIP_BOUNDTYPE_LOWER */
            if ( boundtypes[j] == SCIP_BOUNDTYPE_LOWER )
               consvals[j] = - bounds[j];
            else
               consvals[j] = bounds[j];

            /* special treatment of 0 values */
            if ( SCIPisZero(scip, consvals[j]) )
               consvals[j] = SCIP_SPECIALVAL;

            /* detect whether a variable appears in two literals */
            for (k = 0; k < j && ! repetition; ++k)
            {
               if ( consvars[j] == consvars[k] )
                  repetition = TRUE;
            }

            /* stop, we cannot handle bounddisjunctions with more than two variables that contain a variable twice */
            if ( repetition && nbounddisjvars > 2 )
            {
               *success = FALSE;

               SCIPverbMessage(scip, SCIP_VERBLEVEL_HIGH, NULL,
                  "   Deactivated symmetry handling methods, there exist constraints that cannot be handled by symmetry methods.\n");

               if ( usecolumnsparsity )
                  SCIPfreeBlockMemoryArrayNull(scip, &nconssforvar, nvars);

               SCIPfreeBlockMemoryArrayNull(scip, &consvals, nallvars);
               SCIPfreeBlockMemoryArrayNull(scip, &consvars, nallvars);
               SCIPfreeBlockMemoryArrayNull(scip, &matrixdata.rhsidx, 2 * nactiveconss);
               SCIPfreeBlockMemoryArrayNull(scip, &matrixdata.rhssense, 2 * nactiveconss);
               SCIPfreeBlockMemoryArrayNull(scip, &matrixdata.rhscoef, 2 * nactiveconss);
               SCIPfreeBlockMemoryArrayNull(scip, &matrixdata.matvaridx, matrixdata.nmaxmatcoef);
               SCIPfreeBlockMemoryArrayNull(scip, &matrixdata.matrhsidx, matrixdata.nmaxmatcoef);
               SCIPfreeBlockMemoryArrayNull(scip, &matrixdata.matidx, matrixdata.nmaxmatcoef);
               SCIPfreeBlockMemoryArrayNull(scip, &matrixdata.matcoef, matrixdata.nmaxmatcoef);
               SCIPfreeBlockMemoryArrayNull(scip, &vars, nvars);

               return SCIP_OKAY;
            }
         }
         assert( ! repetition || nbounddisjvars == 2 );

         /* if no variable appears twice */
         if ( ! repetition )
         {
            /* add information for bounddisjunction of type 1 */
            SCIP_CALL( collectCoefficients(scip, doubleequations, consvars, consvals, nbounddisjvars, 0.0, 0.0,
                  SCIPconsIsTransformed(cons), SYM_SENSE_BOUNDIS_TYPE_1, &matrixdata, nconssforvar) );
         }
         else
         {
            /* add information for bounddisjunction of type 2 */
            SCIP_Real lhs;
            SCIP_Real rhs;

            lhs = MIN(consvals[0], consvals[1]);
            rhs = MAX(consvals[0], consvals[1]);

            consvals[0] = 1.0;

            SCIP_CALL( collectCoefficients(scip, doubleequations, consvars, consvals, 1, lhs, rhs,
                  SCIPconsIsTransformed(cons), SYM_SENSE_BOUNDIS_TYPE_2, &matrixdata, nconssforvar) );
         }
      }
      else
      {
         SCIPerrorMessage("Cannot determine symmetries for constraint <%s> of constraint handler <%s>.\n",
            SCIPconsGetName(cons), SCIPconshdlrGetName(conshdlr) );
         return SCIP_ERROR;
      }
   }
   assert( matrixdata.nrhscoef <= 2 * nactiveconss );
   assert( matrixdata.nrhscoef >= 0 );

   SCIPfreeBlockMemoryArray(scip, &consvals, nallvars);
   SCIPfreeBlockMemoryArray(scip, &consvars, nallvars);

   /* if no active constraint contains active variables */
   if ( matrixdata.nrhscoef == 0 )
   {
      *success = TRUE;

      if ( usecolumnsparsity )
         SCIPfreeBlockMemoryArrayNull(scip, &nconssforvar, nvars);

      /* free matrix data */
      SCIPfreeBlockMemoryArrayNull(scip, &matrixdata.rhsidx, 2 * nactiveconss);
      SCIPfreeBlockMemoryArrayNull(scip, &matrixdata.rhssense, 2 * nactiveconss);
      SCIPfreeBlockMemoryArrayNull(scip, &matrixdata.rhscoef, 2 * nactiveconss);
      SCIPfreeBlockMemoryArrayNull(scip, &matrixdata.matvaridx, matrixdata.nmaxmatcoef);
      SCIPfreeBlockMemoryArrayNull(scip, &matrixdata.matrhsidx, matrixdata.nmaxmatcoef);
      SCIPfreeBlockMemoryArrayNull(scip, &matrixdata.matidx, matrixdata.nmaxmatcoef);
      SCIPfreeBlockMemoryArrayNull(scip, &matrixdata.matcoef, matrixdata.nmaxmatcoef);

      SCIPfreeBlockMemoryArray(scip, &vars, nvars);

      return SCIP_OKAY;
   }

   /* sort matrix coefficients (leave matrix array intact) */
   SCIPsort(matrixdata.matidx, SYMsortMatCoef, (void*) matrixdata.matcoef, matrixdata.nmatcoef);

   /* sort rhs types (first by sense, then by value, leave rhscoef intact) */
   sortrhstype.vals = matrixdata.rhscoef;
   sortrhstype.senses = matrixdata.rhssense;
   sortrhstype.nrhscoef = matrixdata.nrhscoef;
   SCIPsort(matrixdata.rhsidx, SYMsortRhsTypes, (void*) &sortrhstype, matrixdata.nrhscoef);

   /* create map for variables to indices */
   SCIP_CALL( SCIPhashtableCreate(&vartypemap, SCIPblkmem(scip), 5 * nvars, SYMhashGetKeyVartype, SYMhashKeyEQVartype, SYMhashKeyValVartype, (void*) scip) );
   assert( vartypemap != NULL );

   /* allocate space for mappings to colors */
   SCIP_CALL( SCIPallocBlockMemoryArray(scip, &matrixdata.permvarcolors, nvars) );
   SCIP_CALL( SCIPallocBlockMemoryArray(scip, &matrixdata.matcoefcolors, matrixdata.nmatcoef) );
   SCIP_CALL( SCIPallocBlockMemoryArray(scip, &matrixdata.rhscoefcolors, matrixdata.nrhscoef) );
   SCIP_CALL( SCIPallocBlockMemoryArray(scip, &uniquevararray, nvars) );

   /* determine number of different coefficents */

   /* find non-equivalent variables: same objective, lower and upper bounds, and variable type */
   for (j = 0; j < nvars; ++j)
   {
      SCIP_VAR* var;

      var = vars[j];
      assert( var != NULL );

      /* if the variable type should be fixed, just increase the color */
      if ( SymmetryFixVar(fixedtype, var) )
      {
         matrixdata.permvarcolors[j] = matrixdata.nuniquevars++;
#ifdef SCIP_OUTPUT
         SCIPdebugMsg(scip, "Detected variable <%s> of fixed type %d - color %d.\n", SCIPvarGetName(var), SCIPvarGetType(var), matrixdata.nuniquevars - 1);
#endif
      }
      else
      {
         SYM_VARTYPE* vt;

         vt = &uniquevararray[nuniquevararray];
         assert( nuniquevararray <= matrixdata.nuniquevars );

         vt->obj = SCIPvarGetObj(var);
         if ( local )
         {
            vt->lb = SCIPvarGetLbLocal(var);
            vt->ub = SCIPvarGetUbLocal(var);
         }
         else
         {
            vt->lb = SCIPvarGetLbGlobal(var);
            vt->ub = SCIPvarGetUbGlobal(var);
         }
         vt->type = SCIPvarGetType(var);
         vt->nconss = usecolumnsparsity ? nconssforvar[j] : 0; /*lint !e613*/

         if ( ! SCIPhashtableExists(vartypemap, (void*) vt) )
         {
            SCIP_CALL( SCIPhashtableInsert(vartypemap, (void*) vt) );
            vt->color = matrixdata.nuniquevars;
            matrixdata.permvarcolors[j] = matrixdata.nuniquevars++;
            ++nuniquevararray;
#ifdef SCIP_OUTPUT
            SCIPdebugMsg(scip, "Detected variable <%s> of new type (probindex: %d, obj: %g, lb: %g, ub: %g, type: %d) - color %d.\n",
               SCIPvarGetName(var), SCIPvarGetProbindex(var), vt->obj, vt->lb, vt->ub, vt->type, matrixdata.nuniquevars - 1);
#endif
         }
         else
         {
            SYM_VARTYPE* vtr;

            vtr = (SYM_VARTYPE*) SCIPhashtableRetrieve(vartypemap, (void*) vt);
            matrixdata.permvarcolors[j] = vtr->color;
         }
      }
   }

   /* If every variable is unique, terminate. -> no symmetries can be present */
   if ( matrixdata.nuniquevars == nvars )
   {
      *success = TRUE;

      /* free matrix data */
      SCIPfreeBlockMemoryArray(scip, &uniquevararray, nvars);

      SCIPfreeBlockMemoryArrayNull(scip, &matrixdata.rhscoefcolors, matrixdata.nrhscoef);
      SCIPfreeBlockMemoryArrayNull(scip, &matrixdata.matcoefcolors, matrixdata.nmatcoef);
      SCIPfreeBlockMemoryArrayNull(scip, &matrixdata.permvarcolors, nvars);
      SCIPhashtableFree(&vartypemap);

      if ( usecolumnsparsity )
         SCIPfreeBlockMemoryArrayNull(scip, &nconssforvar, nvars);

      SCIPfreeBlockMemoryArrayNull(scip, &matrixdata.rhsidx, 2 * nactiveconss);
      SCIPfreeBlockMemoryArrayNull(scip, &matrixdata.rhssense, 2 * nactiveconss);
      SCIPfreeBlockMemoryArrayNull(scip, &matrixdata.rhscoef, 2 * nactiveconss);
      SCIPfreeBlockMemoryArrayNull(scip, &matrixdata.matvaridx, matrixdata.nmaxmatcoef);
      SCIPfreeBlockMemoryArrayNull(scip, &matrixdata.matrhsidx, matrixdata.nmaxmatcoef);
      SCIPfreeBlockMemoryArrayNull(scip, &matrixdata.matidx, matrixdata.nmaxmatcoef);
      SCIPfreeBlockMemoryArrayNull(scip, &matrixdata.matcoef, matrixdata.nmaxmatcoef);

      SCIPfreeBlockMemoryArray(scip, &vars, nvars);

      return SCIP_OKAY;
   }

   /* find non-equivalent matrix entries (use sorting to avoid too many map calls) */
   for (j = 0; j < matrixdata.nmatcoef; ++j)
   {
      int idx;

      idx = matrixdata.matidx[j];
      assert( 0 <= idx && idx < matrixdata.nmatcoef );

      val = matrixdata.matcoef[idx];
      assert( oldcoef == SCIP_INVALID || oldcoef <= val ); /*lint !e777*/

      if ( ! SCIPisEQ(scip, val, oldcoef) )
      {
#ifdef SCIP_OUTPUT
         SCIPdebugMsg(scip, "Detected new matrix entry type %f - color: %d\n.", val, matrixdata.nuniquemat);
#endif
         matrixdata.matcoefcolors[idx] = matrixdata.nuniquemat++;
         oldcoef = val;
      }
      else
      {
         assert( matrixdata.nuniquemat > 0 );
         matrixdata.matcoefcolors[idx] = matrixdata.nuniquemat - 1;
      }
   }

   /* find non-equivalent rhs */
   oldcoef = SCIP_INVALID;
   for (j = 0; j < matrixdata.nrhscoef; ++j)
   {
      SYM_RHSSENSE sense;
      int idx;

      idx = matrixdata.rhsidx[j];
      assert( 0 <= idx && idx < matrixdata.nrhscoef );
      sense = matrixdata.rhssense[idx];
      val = matrixdata.rhscoef[idx];

      /* make sure that new senses are treated with new color */
      if ( sense != oldsense )
         oldcoef = SCIP_INVALID;
      oldsense = sense;
      assert( oldcoef == SCIP_INVALID || oldcoef <= val ); /*lint !e777*/

      /* assign new color to new type */
      if ( ! SCIPisEQ(scip, val, oldcoef) )
      {
#ifdef SCIP_OUTPUT
         SCIPdebugMsg(scip, "Detected new rhs type %f, type: %u - color: %d\n", val, sense, matrixdata.nuniquerhs);
#endif
         matrixdata.rhscoefcolors[idx] = matrixdata.nuniquerhs++;
         oldcoef = val;
      }
      else
      {
         assert( matrixdata.nuniquerhs > 0 );
         matrixdata.rhscoefcolors[idx] = matrixdata.nuniquerhs - 1;
      }
   }
   assert( 0 < matrixdata.nuniquevars && matrixdata.nuniquevars <= nvars );
   assert( 0 < matrixdata.nuniquerhs && matrixdata.nuniquerhs <= matrixdata.nrhscoef );
   assert( 0 < matrixdata.nuniquemat && matrixdata.nuniquemat <= matrixdata.nmatcoef );

   SCIPdebugMsg(scip, "Number of detected different variables: %d (total: %d).\n", matrixdata.nuniquevars, nvars);
   SCIPdebugMsg(scip, "Number of detected different rhs types: %d (total: %d).\n", matrixdata.nuniquerhs, matrixdata.nrhscoef);
   SCIPdebugMsg(scip, "Number of detected different matrix coefficients: %d (total: %d).\n", matrixdata.nuniquemat, matrixdata.nmatcoef);

   /* do not compute symmetry if all variables are non-equivalent (unique) or if all matrix coefficients are different */
   if ( matrixdata.nuniquevars < nvars && matrixdata.nuniquemat < matrixdata.nmatcoef )
   {
      /* determine generators */
      SCIP_CALL( SYMcomputeSymmetryGenerators(scip, maxgenerators, &matrixdata, nperms, nmaxperms, perms, log10groupsize) );
      assert( *nperms <= *nmaxperms );

      /* SCIPisStopped() might call SCIPgetGap() which is only available after initpresolve */
      if ( checksymmetries && SCIPgetStage(scip) > SCIP_STAGE_INITPRESOLVE && ! SCIPisStopped(scip) )
      {
         SCIP_CALL( checkSymmetriesAreSymmetries(scip, fixedtype, &matrixdata, *nperms, *perms) );
      }

      if ( *nperms > 0 )
      {
         SCIP_CALL( setSymmetryData(scip, vars, nvars, nbinvars, permvars, npermvars, nbinpermvars, *perms, *nperms,
               nmovedvars, binvaraffected, compresssymmetries, compressthreshold, compressed) );
      }
      else
      {
         SCIPfreeBlockMemoryArray(scip, &vars, nvars);
      }
   }
   else
   {
      SCIPfreeBlockMemoryArray(scip, &vars, nvars);
   }
   *success = TRUE;

   /* free matrix data */
   SCIPfreeBlockMemoryArray(scip, &uniquevararray, nvarsorig);

   SCIPfreeBlockMemoryArrayNull(scip, &matrixdata.rhscoefcolors, matrixdata.nrhscoef);
   SCIPfreeBlockMemoryArrayNull(scip, &matrixdata.matcoefcolors, matrixdata.nmatcoef);
   SCIPfreeBlockMemoryArrayNull(scip, &matrixdata.permvarcolors, nvarsorig);
   SCIPhashtableFree(&vartypemap);

   if ( usecolumnsparsity )
      SCIPfreeBlockMemoryArrayNull(scip, &nconssforvar, nvarsorig);

   SCIPfreeBlockMemoryArrayNull(scip, &matrixdata.rhsidx, 2 * nactiveconss);
   SCIPfreeBlockMemoryArrayNull(scip, &matrixdata.rhssense, 2 * nactiveconss);
   SCIPfreeBlockMemoryArrayNull(scip, &matrixdata.rhscoef, 2 * nactiveconss);
   SCIPfreeBlockMemoryArrayNull(scip, &matrixdata.matvaridx, matrixdata.nmaxmatcoef);
   SCIPfreeBlockMemoryArrayNull(scip, &matrixdata.matrhsidx, matrixdata.nmaxmatcoef);
   SCIPfreeBlockMemoryArrayNull(scip, &matrixdata.matidx, matrixdata.nmaxmatcoef);
   SCIPfreeBlockMemoryArrayNull(scip, &matrixdata.matcoef, matrixdata.nmaxmatcoef);

   return SCIP_OKAY;
}


/** determines symmetry */
static
SCIP_RETCODE determineSymmetry(
   SCIP*                 scip,               /**< SCIP instance */
   SCIP_PROPDATA*        propdata,           /**< propagator data */
   SYM_SPEC              symspecrequire,     /**< symmetry specification for which we need to compute symmetries */
   SYM_SPEC              symspecrequirefixed /**< symmetry specification of variables which must be fixed by symmetries */
   )
{ /*lint --e{641}*/
   SCIP_Bool successful;
   int maxgenerators;
   int nhandleconss;
   int nconss;
   int nvarstocapture;
   unsigned int type = 0;
   int nvars;
   int j;
   int p;

   assert( scip != NULL );
   assert( propdata != NULL );
   assert( propdata->usesymmetry >= 0 );
   assert( propdata->ofenabled || propdata->symconsenabled || propdata->sstenabled );

   /* do not compute symmetry if reoptimization is enabled */
   if ( SCIPisReoptEnabled(scip) )
   {
      propdata->ofenabled = FALSE;
      propdata->symconsenabled = FALSE;
      propdata->sstenabled = FALSE;
      return SCIP_OKAY;
   }

   /* do not compute symmetry if Benders decomposition enabled */
   if ( SCIPgetNActiveBenders(scip) > 0 )
   {
      propdata->ofenabled = FALSE;
      propdata->symconsenabled = FALSE;
      propdata->sstenabled = FALSE;
      return SCIP_OKAY;
   }

   /* skip symmetry computation if no graph automorphism code was linked */
   if ( ! SYMcanComputeSymmetry() )
   {
      propdata->ofenabled = FALSE;
      propdata->symconsenabled = FALSE;
      propdata->sstenabled = FALSE;

      nconss = SCIPgetNActiveConss(scip);
      nhandleconss = getNSymhandableConss(scip);

      /* print verbMessage only if problem consists of symmetry handable constraints */
      assert( nhandleconss <=  nconss );
      if ( nhandleconss < nconss )
         return SCIP_OKAY;

      SCIPverbMessage(scip, SCIP_VERBLEVEL_HIGH, NULL,
         "   Deactivated symmetry handling methods, since SCIP was built without symmetry detector (SYM=none).\n");

      return SCIP_OKAY;
   }

   /* do not compute symmetry if there are active pricers */
   if ( SCIPgetNActivePricers(scip) > 0 )
   {
      propdata->ofenabled = FALSE;
      propdata->symconsenabled = FALSE;
      propdata->sstenabled = FALSE;

      return SCIP_OKAY;
   }

   propdata->nonbinaryallowed = propdata->detectsubgroups && ! propdata->onlybinsubgroups;

   /* avoid trivial cases */
   nvars = SCIPgetNVars(scip);
   if ( nvars <= 0 )
   {
      propdata->ofenabled = FALSE;
      propdata->symconsenabled = FALSE;
      propdata->sstenabled = FALSE;

      return SCIP_OKAY;
   }

   /* do not compute symmetry if there are no binary variables and non-binary variables cannot be handled */
   if ( SCIPgetNBinVars(scip) == 0 )
   {
      propdata->ofenabled = FALSE;
      if ( ! propdata->nonbinaryallowed )
         propdata->symconsenabled = FALSE;

      /* terminate if only Schreier Sims for binary variables is selected */
      if ( propdata->sstenabled )
      {
         if ( ! ((ISSSTINTACTIVE(propdata->sstleadervartype) && SCIPgetNIntVars(scip) > 0)
               || (ISSSTIMPLINTACTIVE(propdata->sstleadervartype) && SCIPgetNImplVars(scip) > 0)
               || (ISSSTCONTACTIVE(propdata->sstleadervartype) && SCIPgetNContVars(scip) > 0)) )
            return SCIP_OKAY;
      }
      else
         return SCIP_OKAY;
   }

   /* determine symmetry specification */
   if ( SCIPgetNBinVars(scip) > 0 )
      type |= (int) SYM_SPEC_BINARY;
   if ( SCIPgetNIntVars(scip) > 0 )
      type |= (int) SYM_SPEC_INTEGER;
   /* count implicit integer variables as real variables, since we cannot currently handle integral variables well */
   if ( SCIPgetNContVars(scip) > 0 || SCIPgetNImplVars(scip) > 0 )
      type |= (int) SYM_SPEC_REAL;

   /* skip symmetry computation if required variables are not present */
   if ( ! (type & symspecrequire) )
   {
      SCIPverbMessage(scip, SCIP_VERBLEVEL_HIGH, NULL,
         "   (%.1fs) symmetry computation skipped: type (bin %c, int %c, cont %c) does not match requirements (bin %c, int %c, cont %c).\n",
         SCIPgetSolvingTime(scip),
         SCIPgetNBinVars(scip) > 0 ? '+' : '-',
         SCIPgetNIntVars(scip) > 0  ? '+' : '-',
         SCIPgetNContVars(scip) + SCIPgetNImplVars(scip) > 0 ? '+' : '-',
         (symspecrequire & (int) SYM_SPEC_BINARY) != 0 ? '+' : '-',
         (symspecrequire & (int) SYM_SPEC_INTEGER) != 0 ? '+' : '-',
         (symspecrequire & (int) SYM_SPEC_REAL) != 0 ? '+' : '-');

      propdata->ofenabled = FALSE;
      propdata->symconsenabled = FALSE;
      propdata->sstenabled = FALSE;

      return SCIP_OKAY;
   }

   /* if a restart occured, either disable orbital fixing... */
   if ( propdata->offoundreduction && propdata->disableofrestart  && SCIPgetNRuns(scip) > propdata->lastrestart )
      propdata->ofenabled = FALSE;
   /* ... or free symmetries after a restart to recompute them later */
   else if ( (propdata->offoundreduction || propdata->recomputerestart)
      && propdata->nperms > 0 && SCIPgetNRuns(scip) > propdata->lastrestart )
   {
      assert( propdata->npermvars > 0 );
      assert( propdata->permvars != NULL );
      assert( ! propdata->ofenabled || propdata->permvarmap != NULL );
      assert( ! propdata->ofenabled || propdata->bg0list != NULL );

      /* reset symmetry information */
      SCIP_CALL( delSymConss(scip, propdata) );
      SCIP_CALL( freeSymmetryData(scip, propdata) );
   }

   /* skip computation if symmetry has already been computed */
   if ( propdata->computedsymmetry )
      return SCIP_OKAY;

   /* skip symmetry computation if there are constraints that cannot be handled by symmetry */
   nconss = SCIPgetNActiveConss(scip);
   nhandleconss = getNSymhandableConss(scip);
   if ( nhandleconss < nconss )
   {
      SCIPverbMessage(scip, SCIP_VERBLEVEL_HIGH, NULL,
         "   (%.1fs) symmetry computation skipped: there exist constraints that cannot be handled by symmetry methods.\n",
         SCIPgetSolvingTime(scip));

      propdata->ofenabled = FALSE;
      propdata->symconsenabled = FALSE;
      propdata->sstenabled = FALSE;

      return SCIP_OKAY;
   }

   assert( propdata->npermvars == 0 );
   assert( propdata->permvars == NULL );
#ifndef NDEBUG
   assert( propdata->permvarsobj == NULL );
#endif
   assert( propdata->nperms < 0 );
   assert( propdata->nmaxperms == 0 );
   assert( propdata->perms == NULL );

   /* output message */
   SCIPverbMessage(scip, SCIP_VERBLEVEL_HIGH, NULL,
      "   (%.1fs) symmetry computation started: requiring (bin %c, int %c, cont %c), (fixed: bin %c, int %c, cont %c)\n",
      SCIPgetSolvingTime(scip),
      (symspecrequire & (int) SYM_SPEC_BINARY) != 0 ? '+' : '-',
      (symspecrequire & (int) SYM_SPEC_INTEGER) != 0 ? '+' : '-',
      (symspecrequire & (int) SYM_SPEC_REAL) != 0 ? '+' : '-',
      (symspecrequirefixed & (int) SYM_SPEC_BINARY) != 0 ? '+' : '-',
      (symspecrequirefixed & (int) SYM_SPEC_INTEGER) != 0 ? '+' : '-',
      (symspecrequirefixed & (int) SYM_SPEC_REAL) != 0 ? '+' : '-');

   /* output warning if we want to fix certain symmetry parts that we also want to compute */
   if ( symspecrequire & symspecrequirefixed )
      SCIPwarningMessage(scip, "Warning: some required symmetries must be fixed.\n");

   /* determine maximal number of generators depending on the number of variables */
   maxgenerators = propdata->maxgenerators;
   maxgenerators = MIN(maxgenerators, MAXGENNUMERATOR / nvars);

   /* actually compute (global) symmetry */
   SCIP_CALL( computeSymmetryGroup(scip, propdata->doubleequations, propdata->compresssymmetries, propdata->compressthreshold,
	 maxgenerators, symspecrequirefixed, FALSE, propdata->checksymmetries, propdata->usecolumnsparsity,
         &propdata->npermvars, &propdata->nbinpermvars, &propdata->permvars, &propdata->nperms, &propdata->nmaxperms,
         &propdata->perms, &propdata->log10groupsize, &propdata->nmovedvars, &propdata->binvaraffected,
         &propdata->compressed, &successful) );

   /* mark that we have computed the symmetry group */
   propdata->computedsymmetry = TRUE;

   /* store restart level */
   propdata->lastrestart = SCIPgetNRuns(scip);

   /* return if not successful */
   if ( ! successful )
   {
      assert( checkSymmetryDataFree(propdata) );
      SCIPverbMessage(scip, SCIP_VERBLEVEL_HIGH, NULL, "   (%.1fs) could not compute symmetry\n", SCIPgetSolvingTime(scip));

      propdata->ofenabled = FALSE;
      propdata->symconsenabled = FALSE;
      propdata->sstenabled = FALSE;

      return SCIP_OKAY;
   }

   /* return if no symmetries found */
   if ( propdata->nperms == 0 )
   {
      assert( checkSymmetryDataFree(propdata) );
      SCIPverbMessage(scip, SCIP_VERBLEVEL_HIGH, NULL, "   (%.1fs) no symmetry present\n", SCIPgetSolvingTime(scip));

      propdata->ofenabled = FALSE;
      propdata->symconsenabled = FALSE;
      propdata->sstenabled = FALSE;

      return SCIP_OKAY;
   }

   /* display statistics */
   SCIPverbMessage(scip, SCIP_VERBLEVEL_HIGH, NULL, "   (%.1fs) symmetry computation finished: %d generators found (max: ",
      SCIPgetSolvingTime(scip), propdata->nperms);

   /* display statistics: maximum number of generators */
   if ( maxgenerators == 0 )
      SCIPverbMessage(scip, SCIP_VERBLEVEL_HIGH, NULL, "-");
   else
      SCIPverbMessage(scip, SCIP_VERBLEVEL_HIGH, NULL, "%u", maxgenerators);

   /* display statistics: log10 group size, number of affected vars*/
   SCIPverbMessage(scip, SCIP_VERBLEVEL_HIGH, NULL, ", log10 of symmetry group size: %.1f", propdata->log10groupsize);

   if ( propdata->displaynorbitvars )
   {
      if ( propdata->nmovedvars == -1 )
      {
         SCIP_CALL( SCIPdetermineNVarsAffectedSym(scip, propdata->perms, propdata->nperms, propdata->permvars,
               propdata->npermvars, &(propdata->nmovedvars)) );
      }
      SCIPverbMessage(scip, SCIP_VERBLEVEL_HIGH, NULL, ", number of affected variables: %d)\n", propdata->nmovedvars);
   }
   SCIPverbMessage(scip, SCIP_VERBLEVEL_HIGH, NULL, ")\n");

<<<<<<< HEAD
   /* exit if no binary variables are affected by symmetry and nonbinary symmetry is not allowed */
=======
   /* exit if no binary variables are affected by symmetry and we cannot handle non-binary symmetries */
>>>>>>> f5757ab3
   if ( ! propdata->binvaraffected )
   {
      SCIPverbMessage(scip, SCIP_VERBLEVEL_HIGH, NULL, "   (%.1fs) no symmetry on binary variables present.\n", SCIPgetSolvingTime(scip));

<<<<<<< HEAD
      /* if no subgroups shall be detected, free symmetry data*/
      if ( ! propdata->nonbinaryallowed )
      {
         /* free data and exit */
         SCIP_CALL( freeSymmetryData(scip, propdata) );

         /* disable OF and symmetry handling constraints */
         propdata->ofenabled = FALSE;
         propdata->symconsenabled = FALSE;

         return SCIP_OKAY;
      }

      /* disable OF */
      propdata->ofenabled = FALSE;
=======
      /* disable OF and symmetry handling constraints based on symretopes */
      propdata->ofenabled = FALSE;
      propdata->symconsenabled = FALSE;

      /* currently we can only handle non-binary symmetries by Schreier-Sims constraints */
      if ( ! propdata->sstenabled )
         return SCIP_OKAY;
>>>>>>> f5757ab3
   }

   assert( propdata->nperms > 0 );
   assert( propdata->npermvars > 0 );

   /* compute components */
   assert( propdata->components == NULL );
   assert( propdata->componentbegins == NULL );
   assert( propdata->vartocomponent == NULL );

#ifdef SCIP_OUTPUT_COMPONENT
   SCIPverbMessage(scip, SCIP_VERBLEVEL_HIGH, NULL, "   (%.1fs) component computation started\n", SCIPgetSolvingTime(scip));
#endif

<<<<<<< HEAD
   /* we only need the components for orbital fixing, orbitope detection and subgroup detection  */
   if ( propdata->ofenabled || ( propdata->symconsenabled && propdata->detectorbitopes ) || propdata->detectsubgroups )
=======
   /* we only need the components for orbital fixing, orbitope detection, and Schreier Sims constraints */
   if ( propdata->ofenabled || ( propdata->symconsenabled && propdata->detectorbitopes ) || propdata->sstenabled )
>>>>>>> f5757ab3
   {
      SCIP_CALL( SCIPcomputeComponentsSym(scip, propdata->perms, propdata->nperms, propdata->permvars,
            propdata->npermvars, FALSE, &propdata->components, &propdata->componentbegins,
            &propdata->vartocomponent, &propdata->componentblocked, &propdata->ncomponents) );
   }

#ifdef SCIP_OUTPUT_COMPONENT
   SCIPverbMessage(scip, SCIP_VERBLEVEL_HIGH, NULL, "   (%.1fs) component computation finished\n", SCIPgetSolvingTime(scip));
#endif

   /* set up data for OF */
   if ( propdata->ofenabled )
   {
      int componentidx;
      int v;

      /* transpose symmetries matrix here if necessary */
      SCIP_CALL( SCIPallocBlockMemoryArray(scip, &propdata->permstrans, propdata->npermvars) );
      for (v = 0; v < propdata->npermvars; ++v)
      {
         SCIP_CALL( SCIPallocBlockMemoryArray(scip, &(propdata->permstrans[v]), propdata->nmaxperms) );
         for (p = 0; p < propdata->nperms; ++p)
         {
            if ( SCIPvarIsBinary(propdata->permvars[v]) || propdata->sstenabled )
               propdata->permstrans[v][p] = propdata->perms[p][v];
            else
               propdata->permstrans[v][p] = v; /* ignore symmetry information on non-binary variables */
         }
      }

      /* prepare array for active permutations */
      SCIP_CALL( SCIPallocBlockMemoryArray(scip, &propdata->inactiveperms, propdata->nperms) );
      for (v = 0; v < propdata->nperms; ++v)
         propdata->inactiveperms[v] = FALSE;

      /* create hashmap for storing the indices of variables */
      assert( propdata->permvarmap == NULL );
      SCIP_CALL( SCIPhashmapCreate(&propdata->permvarmap, SCIPblkmem(scip), propdata->npermvars) );

      /* prepare data structures */
      SCIP_CALL( SCIPallocBlockMemoryArray(scip, &propdata->permvarsevents, propdata->npermvars) );
      SCIP_CALL( SCIPallocBlockMemoryArray(scip, &propdata->bg0, propdata->npermvars) );
      SCIP_CALL( SCIPallocBlockMemoryArray(scip, &propdata->bg0list, propdata->npermvars) );
      SCIP_CALL( SCIPallocBlockMemoryArray(scip, &propdata->bg1, propdata->npermvars) );
      SCIP_CALL( SCIPallocBlockMemoryArray(scip, &propdata->bg1list, propdata->npermvars) );

      /* insert variables into hashmap  */
      assert( propdata->nmovedpermvars == -1 );
      propdata->nmovedpermvars = 0;
      for (v = 0; v < propdata->npermvars; ++v)
      {
         SCIP_CALL( SCIPhashmapInsertInt(propdata->permvarmap, propdata->permvars[v], v) );

         propdata->bg0[v] = FALSE;
         propdata->bg1[v] = FALSE;
         propdata->permvarsevents[v] = -1;

         /* collect number of moved permvars */
         componentidx = propdata->vartocomponent[v];
         if ( componentidx > -1 && ! propdata->componentblocked[componentidx] )
         {
            propdata->nmovedpermvars += 1;

            if ( SCIPvarGetType(propdata->permvars[v]) == SCIP_VARTYPE_BINARY )
               ++propdata->nmovedbinpermvars;
            else if ( SCIPvarGetType(propdata->permvars[v]) == SCIP_VARTYPE_INTEGER )
               ++propdata->nmovedintpermvars;
            else if ( SCIPvarGetType(propdata->permvars[v]) == SCIP_VARTYPE_IMPLINT )
               ++propdata->nmovedimplintpermvars;
            else
               ++propdata->nmovedcontpermvars;
         }

         /* Only catch binary variables, since integer variables should be fixed pointwise; implicit integer variables
          * are not branched on. */
         if ( SCIPvarGetType(propdata->permvars[v]) == SCIP_VARTYPE_BINARY )
         {
            /* catch whether binary variables are globally fixed; also store filter position */
            SCIP_CALL( SCIPcatchVarEvent(scip, propdata->permvars[v], SCIP_EVENTTYPE_GLBCHANGED | SCIP_EVENTTYPE_GUBCHANGED,
                  propdata->eventhdlr, (SCIP_EVENTDATA*) propdata, &propdata->permvarsevents[v]) );
         }
      }
      assert( propdata->nbg1 == 0 );
   }

   /* set up data for Schreier Sims constraints */
   if ( propdata->sstenabled && ! propdata->ofenabled )
   {
      int v;

      /* transpose symmetries matrix here if necessary */
      assert( propdata->permstrans == NULL );
      SCIP_CALL( SCIPallocBlockMemoryArray(scip, &propdata->permstrans, propdata->npermvars) );
      for (v = 0; v < propdata->npermvars; ++v)
      {
         SCIP_CALL( SCIPallocBlockMemoryArray(scip, &(propdata->permstrans[v]), propdata->nmaxperms) );
         for (p = 0; p < propdata->nperms; ++p)
            propdata->permstrans[v][p] = propdata->perms[p][v];
      }

      /* create hashmap for storing the indices of variables */
      assert( propdata->permvarmap == NULL );
      SCIP_CALL( SCIPhashmapCreate(&propdata->permvarmap, SCIPblkmem(scip), propdata->npermvars) );

      /* insert variables into hashmap  */
      for (v = 0; v < propdata->npermvars; ++v)
      {
         SCIP_CALL( SCIPhashmapInsertInt(propdata->permvarmap, propdata->permvars[v], v) );
      }
   }

   /* handle several general aspects */
#ifndef NDEBUG
   /* store objective coefficients for debug purposes */
   SCIP_CALL( SCIPallocBlockMemoryArray(scip, &propdata->permvarsobj, propdata->npermvars) );
   for (j = 0; j < propdata->npermvars; ++j)
      propdata->permvarsobj[j] = SCIPvarGetObj(propdata->permvars[j]);
#endif

<<<<<<< HEAD
   /* capture (binary) variables and forbid multi-aggregation of symmetric variables
    *
    * note: binary variables are in the beginning of permvars
    */
   nvarstocapture = propdata->nonbinaryallowed ? propdata->npermvars : propdata->nbinpermvars;
   for (j = 0; j < nvarstocapture; ++j)
=======
   /* capture symmetric variables and forbid multi aggregation */

   /* binary symmetries are always handled
    *
    * note: binary variables are in the beginning of permvars
    */
   if ( propdata->binvaraffected )
>>>>>>> f5757ab3
   {
      for (j = 0; j < propdata->nbinpermvars; ++j)
      {
         SCIP_CALL( SCIPcaptureVar(scip, propdata->permvars[j]) );

         if ( propdata->compressed )
         {
            SCIP_CALL( SCIPmarkDoNotMultaggrVar(scip, propdata->permvars[j]) );
         }
         else
         {
            for (p = 0; p < propdata->nperms; ++p)
            {
               if ( propdata->perms[p][j] != j )
               {
                  SCIP_CALL( SCIPmarkDoNotMultaggrVar(scip, propdata->permvars[j]) );
                  break;
               }
            }
         }
      }
   }

   /* if Schreier-Sims constraints are enabled, also capture symmetric variables and forbid multi aggregation of handable vars */
   if ( propdata->sstenabled && propdata->sstleadervartype != (int) SCIP_SSTTYPE_BINARY )
   {
      int cnt;

      SCIP_CALL( SCIPallocBlockMemoryArray(scip, &propdata->nonbinpermvarcaptured,
            propdata->npermvars - propdata->nbinpermvars) );
      for (j = propdata->nbinpermvars, cnt = 0; j < propdata->npermvars; ++j, ++cnt)
      {
         if ( ! isLeadervartypeCompatible(propdata->permvars[j], propdata->sstleadervartype) )
         {
            propdata->nonbinpermvarcaptured[cnt] = FALSE;
            continue;
         }

         SCIP_CALL( SCIPcaptureVar(scip, propdata->permvars[j]) );
         propdata->nonbinpermvarcaptured[cnt] = TRUE;

         if ( propdata->compressed )
         {
            SCIP_CALL( SCIPmarkDoNotMultaggrVar(scip, propdata->permvars[j]) );
         }
         else
         {
            for (p = 0; p < propdata->nperms; ++p)
            {
               if ( propdata->perms[p][j] != j )
               {
                  SCIP_CALL( SCIPmarkDoNotMultaggrVar(scip, propdata->permvars[j]) );
                  break;
               }
            }
         }
      }
   }

   /* free original perms matrix if no symmetry constraints are added */
   if ( ! propdata->symconsenabled )
   {
      for (p = 0; p < propdata->nperms; ++p)
      {
         SCIPfreeBlockMemoryArray(scip, &(propdata->perms)[p], propdata->npermvars);
      }
      SCIPfreeBlockMemoryArrayNull(scip, &propdata->perms, propdata->nmaxperms);
   }

   return SCIP_OKAY;
}


/*
 * Functions for symmetry constraints
 */


/** Checks whether a given set of 2-cycle permutations forms an orbitope and if so,
 *  builds the variable index matrix. If @p activevars == NULL, then the function
 *  assumes all permutations of the component are active and therefore all moved
 *  vars are considered.
 *
 * @pre @p orbitopevaridx has to be an initialized 2D array of size @p ntwocycles x @p nperms
 * @pre @p columnorder has to be an initialized array of size nperms
 * @pre @p nusedelems has to be an initialized array of size npermvars
 */
static
SCIP_RETCODE checkTwoCyclePermsAreOrbitope(
   SCIP*                 scip,               /**< SCIP instance */
   SCIP_VAR**            permvars,           /**< array of all permutation variables */
   int                   npermvars,          /**< number of permutation variables */
   int**                 perms,              /**< array of all permutations of the symmety group */
   int*                  activeperms,        /**< indices of the relevant permutations in perms */
   int                   ntwocycles,         /**< number of 2-cycles in the permutations */
   int                   nactiveperms,       /**< number of active permutations */
   int**                 orbitopevaridx,     /**< pointer to store variable index matrix */
   int*                  columnorder,        /**< pointer to store column order */
   int*                  nusedelems,         /**< pointer to store how often each element was used */
   SCIP_Bool*            rowisbinary,        /**< pointer to store which rows are binary (or NULL) */
   SCIP_Bool*            isorbitope,         /**< buffer to store result */
   SCIP_HASHSET*         activevars          /**< hashset of relevant variable indices (+1) (or NULL) */
   )
{  /*lint --e{571}*/
   SCIP_Bool* usedperm;
   int nusedperms;
   int nfilledcols;
   int coltoextend;
   int ntestedperms;
   int row;
   int j;
   SCIP_Bool foundperm;

   assert( scip != NULL );
   assert( permvars != NULL );
   assert( perms != NULL );
   assert( activeperms != NULL );
   assert( orbitopevaridx != NULL );
   assert( columnorder != NULL );
   assert( nusedelems != NULL );
   assert( isorbitope != NULL );
   assert( nactiveperms > 0 );
   assert( ntwocycles > 0 );
   assert( npermvars > 0 );

   *isorbitope = TRUE;

   /* whether a permutation was considered to contribute to orbitope */
   SCIP_CALL( SCIPallocClearBufferArray(scip, &usedperm, nactiveperms) );
   nusedperms = 0;

   /* fill first two columns of orbitopevaridx matrix */
   row = 0;
   ntestedperms = 0;
   foundperm = FALSE;

   /* look for the first active permutation which moves an active variable */
   while (!foundperm)
   {
      int permidx;

      assert( ntestedperms < nactiveperms );

      permidx = activeperms[ntestedperms];

      for (j = 0; j < npermvars; ++j)
      {
         if ( activevars != NULL && !SCIPhashsetExists(activevars, (void*) (size_t) (j+1)) ) /*lint !e776*/
            continue;

         assert( activevars == NULL || SCIPhashsetExists(activevars, (void*) (size_t) (perms[permidx][j]+1)) ); /*lint !e776*/

         /* avoid adding the same 2-cycle twice */
         if ( perms[permidx][j] > j )
         {
            assert( SCIPvarIsBinary(permvars[j]) == SCIPvarIsBinary(permvars[perms[permidx][j]]) );

            if ( rowisbinary != NULL && SCIPvarIsBinary(permvars[j]) )
               rowisbinary[row] = TRUE;

            orbitopevaridx[row][0] = j;
            orbitopevaridx[row++][1] = perms[permidx][j];
            nusedelems[j] += 1;
            nusedelems[perms[permidx][j]] += 1;

            foundperm = TRUE;
         }

         if ( row == ntwocycles )
            break;
      }
<<<<<<< HEAD
=======
      assert( row == ntwocyclescomp );

      usedperm[0] = TRUE;
      ++nusedperms;
      columnorder[0] = 0;
      columnorder[1] = 1;
      nfilledcols = 2;

      /* extend orbitopevaridx matrix to the left, i.e., iteratively find new permutations that
       * intersect the last added left column in each row in exactly one entry, starting with
       * column 0 */
      coltoextend = 0;
      for (j = 0; j < npermsincomponent; ++j)
      {  /*lint --e{850}*/
         SCIP_Bool success = FALSE;
         SCIP_Bool infeasible = FALSE;

         if ( nusedperms == npermsincomponent )
            break;
>>>>>>> f5757ab3

      ++ntestedperms;
   }
   assert( row == ntwocycles );

   usedperm[ntestedperms - 1] = TRUE;
   ++nusedperms;
   columnorder[0] = 0;
   columnorder[1] = 1;
   nfilledcols = 2;

   /* extend orbitopevaridx matrix to the left, i.e., iteratively find new permutations that
      * intersect the last added left column in each row in exactly one entry, starting with
      * column 0 */
   coltoextend = 0;
   for (j = ntestedperms; j < nactiveperms; ++j)
   {  /* lint --e{850} */
      SCIP_Bool success = FALSE;
      SCIP_Bool infeasible = FALSE;

      if ( nusedperms == nactiveperms )
         break;

      if ( usedperm[j] )
         continue;

      SCIP_CALL( SCIPextendSubOrbitope(orbitopevaridx, ntwocycles, nfilledcols, coltoextend,
            perms[activeperms[j]], TRUE, &nusedelems, permvars, NULL, &success, &infeasible) );

      if ( infeasible )
      {
         *isorbitope = FALSE;
         break;
      }
      else if ( success )
      {
         usedperm[j] = TRUE;
         ++nusedperms;
         coltoextend = nfilledcols;
         columnorder[nfilledcols++] = -1; /* mark column to be filled from the left */
         j = 0; /*lint !e850*/ /* reset j since previous permutations can now intersect with the latest added column */
      }
   }

   if ( ! *isorbitope ) /*lint !e850*/
   {
      SCIPfreeBufferArray(scip, &usedperm);
      return SCIP_OKAY;
   }

   coltoextend = 1;
   for (j = ntestedperms; j < nactiveperms; ++j)
   {  /*lint --e(850)*/
      SCIP_Bool success = FALSE;
      SCIP_Bool infeasible = FALSE;

      if ( nusedperms == nactiveperms )
         break;

      if ( usedperm[j] )
         continue;

      SCIP_CALL( SCIPextendSubOrbitope(orbitopevaridx, ntwocycles, nfilledcols, coltoextend,
            perms[activeperms[j]], FALSE, &nusedelems, permvars, NULL, &success, &infeasible) );

      if ( infeasible )
      {
         *isorbitope = FALSE;
         break;
      }
      else if ( success )
      {
         usedperm[j] = TRUE;
         ++nusedperms;
         coltoextend = nfilledcols;
         columnorder[nfilledcols] = 1; /* mark column to be filled from the right */
         ++nfilledcols;
         j = 0; /*lint !e850*/ /* reset j since previous permutations can now intersect with the latest added column */
      }
   }

   if ( activevars == NULL && nusedperms < nactiveperms ) /*lint !e850*/
      *isorbitope = FALSE;

   assert( activevars == NULL || nusedperms == SCIPhashsetGetNElements(activevars) / ntwocycles - 1 );

   SCIPfreeBufferArray(scip, &usedperm);

   return SCIP_OKAY;
}

<<<<<<< HEAD
=======
         propdata->componentblocked[i] |= SYM_HANDLETYPE_SYMBREAK;
      }
>>>>>>> f5757ab3

/** choose an order in which the generators should be added for subgroup detection */
static
SCIP_RETCODE chooseOrderOfGenerators(
   SCIP*                 scip,               /**< SCIP instance */
   SCIP_PROPDATA*        propdata,           /**< pointer to data of symmetry propagator */
   int                   compidx,            /**< index of component */
   int**                 genorder,           /**< (initialized) buffer to store the resulting order of generator */
   int*                  ntwocycleperms      /**< pointer to store the number of 2-cycle permutations in component compidx */
   )
{
   int** perms;
   int* components;
   int* componentbegins;
   int* ntwocycles;
   int npermvars;
   int npermsincomp;
   int i;

   assert( scip != NULL );
   assert( propdata != NULL );
   assert( compidx >= 0 );
   assert( compidx < propdata->ncomponents );
   assert( genorder != NULL );
   assert( *genorder != NULL );
   assert( ntwocycleperms != NULL );
   assert( propdata->computedsymmetry );
   assert( propdata->nperms > 0 );
   assert( propdata->perms != NULL );
   assert( propdata->npermvars > 0 );
   assert( propdata->ncomponents > 0 );
   assert( propdata->components != NULL );
   assert( propdata->componentbegins != NULL );

   perms = propdata->perms;
   npermvars = propdata->npermvars;
   components = propdata->components;
   componentbegins = propdata->componentbegins;
   npermsincomp = componentbegins[compidx + 1] - componentbegins[compidx];
   *ntwocycleperms = npermsincomp;

   SCIP_CALL( SCIPallocBufferArray(scip, &ntwocycles, npermsincomp) );

   for (i = 0; i < npermsincomp; ++i)
   {
      int* perm;
      int nbincycles;

      perm = perms[components[componentbegins[compidx] + i]];

      SCIP_CALL( SCIPisInvolutionPerm(perm, propdata->permvars, npermvars, &(ntwocycles[i]),
            &nbincycles, FALSE) );

      /* we skip permutations which do not purely consist of 2-cycles */
      if ( ntwocycles[i] == 0 )
      {
         /* we change the number of two cycles for this perm so that it will be sorted to the end */
         ntwocycles[i] = npermvars;
         --(*ntwocycleperms);
      }
   }

   SCIPsortIntInt(ntwocycles, *genorder, npermsincomp);

   SCIPfreeBufferArray(scip, &ntwocycles);

   return SCIP_OKAY;
}

/** checks whether a given graph is acyclic.
 *
 *  Note: The graph has to be undirected, i.e., each edge has to exist in both directions.
 */
static
SCIP_RETCODE isAcyclicGraph(
   SCIP*                 scip,               /**< SCIP instance */
   SCIP_DIGRAPH*         graph,              /**< the graph to be checked */
   SCIP_Bool*            result              /**< buffer to store whether the graph is acyclic */
   )
{
   SCIP_QUEUE* queue;
   SCIP_Bool* visited;
   int* pred;
   int nnodes;
   int i;

   assert( graph != NULL );
   assert( result != NULL );

   nnodes = SCIPdigraphGetNNodes(graph);

   SCIP_CALL( SCIPallocClearBufferArray(scip, &visited, nnodes) );
   SCIP_CALL( SCIPallocClearBufferArray(scip, &pred, nnodes) );
   SCIP_CALL( SCIPqueueCreate(&queue, nnodes / 2, 2.0) );

   /* we need this enclosing loop for unconnected graphs */
   for (i = 0; i < nnodes; ++i)
   {
      if ( visited[i] )
         continue;

      SCIP_CALL( SCIPqueueInsertUInt(queue, (unsigned int) i) );
      pred[i] = -1;

      while( !SCIPqueueIsEmpty(queue) )
      {
         int* successors;
         int currnode;
         int j;

         currnode = (int) SCIPqueueRemoveUInt(queue);
         successors = SCIPdigraphGetSuccessors(graph, currnode);

         for (j = 0; j < SCIPdigraphGetNSuccessors(graph, currnode); ++j)
         {
            /* don't go back to node that we came from */
            if ( successors[j] == pred[currnode] )
               continue;

            /* if a node is encountered for the second time, we found a cycle */
            if ( visited[successors[j]] )
            {
               SCIPfreeBufferArray(scip, &pred);
               SCIPfreeBufferArray(scip, &visited);

               *result = FALSE;
               return SCIP_OKAY;
            }

            /* add successor of the current node to queue */
            SCIP_CALL( SCIPqueueInsertUInt(queue, (unsigned int) successors[j]) );

            pred[successors[j]] = currnode;
            visited[successors[j]] = TRUE;
         }
      }
   }

   SCIPfreeBufferArray(scip, &pred);
   SCIPfreeBufferArray(scip, &visited);

   *result =  TRUE;
   return SCIP_OKAY;
}

/** builds the graph for symmetric subgroup detection from the given permutation of generators
 *
 *  After execution, @p graphcomponents contains all permvars sorted by their color and component,
 *  @p graphcompbegins points to the indices where new components in @p graphcomponents start and
 *  @p compcolorbegins points to the indices where new colors in @p graphcompbegins start.
*/
static
SCIP_RETCODE buildSubgroupGraph(
   SCIP*                 scip,               /**< SCIP instance */
   SCIP_PROPDATA*        propdata,           /**< pointer to data of symmetry propagator */
   int*                  genorder,           /**< order in which the generators should be considered */
   int                   ntwocycleperms,     /**< number of 2-cycle permutations in this component */
   int                   compidx,            /**< index of the component */
   int**                 graphcomponents,    /**< buffer to store the components of the graph (ordered var indices) */
   int**                 graphcompbegins,    /**< buffer to store the indices of each new graph component */
   int**                 compcolorbegins,    /**< buffer to store at which indices a new color begins */
   int*                  ngraphcomponents,   /**< pointer to store the number of graph components */
   int*                  ncompcolors,        /**< pointer to store the number of different colors */
   int**                 usedperms,          /**< buffer to store the indices of permutations that were used */
   int*                  nusedperms,         /**< pointer to store the number of used permutations in the graph */
   int                   usedpermssize       /**< initial size of usedperms */
   )
{
   SCIP_DISJOINTSET* vartocomponent;
   SCIP_DISJOINTSET* comptocolor;
   SCIP_DIGRAPH* graph;
   int** perms;
   int* components;
   int* componentbegins;
   int* componentslastperm;
   SYM_SORTGRAPHCOMPVARS graphcompvartype;
   int npermvars;
   int nextcolor;
   int nextcomp;
   int j;
   int k;

   assert( scip != NULL );
   assert( propdata != NULL );
   assert( graphcomponents != NULL );
   assert( graphcompbegins != NULL );
   assert( compcolorbegins != NULL );
   assert( ngraphcomponents != NULL );
   assert( ncompcolors != NULL );
   assert( genorder != NULL );
   assert( usedperms != NULL );
   assert( nusedperms != NULL );
   assert( usedpermssize > 0 );
   assert( ntwocycleperms >= 0 );
   assert( compidx >= 0 );
   assert( compidx < propdata->ncomponents );
   assert( propdata->computedsymmetry );
   assert( propdata->nperms > 0 );
   assert( propdata->perms != NULL );
   assert( propdata->npermvars > 0 );
   assert( propdata->ncomponents > 0 );
   assert( propdata->components != NULL );
   assert( propdata->componentbegins != NULL );
   assert( !propdata->componentblocked[compidx] );

   perms = propdata->perms;
   npermvars = propdata->npermvars;
   components = propdata->components;
   componentbegins = propdata->componentbegins;
   *nusedperms = 0;

   assert( ntwocycleperms <= componentbegins[compidx + 1] - componentbegins[compidx] );

   SCIP_CALL( SCIPcreateDisjointset(scip, &vartocomponent, npermvars) );
   SCIP_CALL( SCIPcreateDisjointset(scip, &comptocolor, npermvars) );
   SCIP_CALL( SCIPcreateDigraph(scip, &graph, npermvars) );
   SCIP_CALL( SCIPallocBufferArray( scip, &componentslastperm, npermvars) );

   for (k = 0; k < npermvars; ++k)
      componentslastperm[k] = -1;

   for (j = 0; j < ntwocycleperms; ++j)
   {
      int* perm;
      int firstcolor = -1;
      SCIP_Bool isacyclic;

      /* use given order of generators */
      perm = perms[components[componentbegins[compidx] + genorder[j]]];

      /* iteratively handle each swap of perm until an invalid one is found or all edges have been added */
      for (k = 0; k < npermvars; ++k)
      {
         int comp1;
         int comp2;
         int color1;
         int color2;
         int img;

         img = perm[k];
         assert( perm[img] == k );

         if ( img <= k )
            continue;

         comp1 = SCIPdisjointsetFind(vartocomponent, k);
         comp2 = SCIPdisjointsetFind(vartocomponent, img);

         /* if both variables are in the same component or it is the second time that the
          * component is used for this generator, it would create a cycle, so skip it
          */
         if ( comp1 == comp2 || componentslastperm[comp1] == j || componentslastperm[comp2] == j )
            break;

         color1 = SCIPdisjointsetFind(comptocolor, comp1);
         color2 = SCIPdisjointsetFind(comptocolor, comp2);

         /* a generator is not allowed to connect two components of the same color, since they depend on each other */
         if ( color1 == color2 )
            break;

         componentslastperm[comp1] = j;
         componentslastperm[comp2] = j;

         if ( firstcolor < 0 )
            firstcolor = color1;

         /* add the edges for this swap to the graph */
         SCIP_CALL( SCIPdigraphAddArc(graph, k, img, NULL) );
         SCIP_CALL( SCIPdigraphAddArc(graph, img, k, NULL) );
      }

      SCIP_CALL( isAcyclicGraph(scip, graph, &isacyclic) );

      /* if the generator is invalid or the new graph is not acyclic, delete the newly added edges */
      if ( k < npermvars || ! isacyclic )
      {
         int img;
         int l;

         for (l = 0; l < k; ++l)
         {
            img = perm[l];

            if ( img > l )
            {
               SCIP_CALL( SCIPdigraphSetNSuccessors(graph, l, SCIPdigraphGetNSuccessors(graph, l) - 1) );
               SCIP_CALL( SCIPdigraphSetNSuccessors(graph, img, SCIPdigraphGetNSuccessors(graph, img) - 1) );
            }
         }

         /* go to next generator */
         continue;
      }

      assert( firstcolor > -1 );

      /* check whether we need to resize */
      if ( *nusedperms >= usedpermssize )
      {
         int newsize = SCIPcalcMemGrowSize(scip, (*nusedperms) + 1);
         assert( newsize > usedpermssize );

         SCIP_CALL( SCIPreallocBufferArray(scip, usedperms, newsize) );

         usedpermssize = newsize;
      }

      (*usedperms)[*nusedperms] = components[componentbegins[compidx] + genorder[j]];
      ++(*nusedperms);

      /* if the generator can be added, update the datastructures for graph components and colors */
      for (k = 0; k < npermvars; ++k)
      {
         int comp1;
         int comp2;
         int color1;
         int color2;
         int img;

         img = perm[k];
         assert( perm[img] == k );

         if ( img <= k )
            continue;

         comp1 = SCIPdisjointsetFind(vartocomponent, k);
         comp2 = SCIPdisjointsetFind(vartocomponent, img);

         assert( comp1 != comp2 );

         color1 = SCIPdisjointsetFind(comptocolor, comp1);
         color2 = SCIPdisjointsetFind(comptocolor, comp2);

         if ( color1 != color2 )
         {
            SCIPdisjointsetUnion(comptocolor, firstcolor, color1, TRUE);
            SCIPdisjointsetUnion(comptocolor, firstcolor, color2, TRUE);
         }

         SCIPdisjointsetUnion(vartocomponent, comp1, comp2, FALSE);

         assert( SCIPdisjointsetFind(vartocomponent, k) == SCIPdisjointsetFind(vartocomponent, img) );
         assert( SCIPdisjointsetFind(comptocolor, SCIPdisjointsetFind(vartocomponent, k)) == firstcolor );
         assert( SCIPdisjointsetFind(comptocolor, SCIPdisjointsetFind(vartocomponent, img)) == firstcolor );
      }
   }

   SCIP_CALL( SCIPallocBlockMemoryArray(scip, graphcomponents, npermvars) );
   SCIP_CALL( SCIPallocBufferArray(scip, &(graphcompvartype.components), npermvars) );
   SCIP_CALL( SCIPallocBufferArray(scip, &(graphcompvartype.colors), npermvars) );

   /*
    * At this point, we have built the colored graph. Now we transform the information in the
    * disjoint sets to the arrays graphcomponents, graphcompbegins, and compcolorbegins (see above).
    */

   /* build the struct graphcompvartype which is used to sort the graphcomponents array */
   for (j = 0; j < npermvars; ++j)
   {
      int comp;

      comp = SCIPdisjointsetFind(vartocomponent, j);

      graphcompvartype.components[j] = comp;
      graphcompvartype.colors[j] = SCIPdisjointsetFind(comptocolor, comp);

      (*graphcomponents)[j] = j;
   }

   /* sort graphcomponents first by color, then by component */
   SCIPsort(*graphcomponents, SYMsortGraphCompVars, (void*) &graphcompvartype, npermvars);

   *ngraphcomponents = SCIPdisjointsetGetComponentCount(vartocomponent);
   *ncompcolors = SCIPdisjointsetGetComponentCount(comptocolor);
   SCIP_CALL( SCIPallocBlockMemoryArray(scip, graphcompbegins, (*ngraphcomponents) + 1) );
   SCIP_CALL( SCIPallocBlockMemoryArray(scip, compcolorbegins, (*ncompcolors) + 1) );

   nextcolor = 1;
   nextcomp = 1;
   (*graphcompbegins)[0] = 0;
   (*compcolorbegins)[0] = 0;

   /* find the starting indices of new components and new colors */
   for (j = 1; j < npermvars; ++j)
   {
      int idx1;
      int idx2;

      idx1 = (*graphcomponents)[j];
      idx2 = (*graphcomponents)[j-1];

      assert( graphcompvartype.colors[idx1] >= graphcompvartype.colors[idx2] );

      if ( graphcompvartype.components[idx1] != graphcompvartype.components[idx2] )
      {
         (*graphcompbegins)[nextcomp] = j;

         if ( graphcompvartype.colors[idx1] > graphcompvartype.colors[idx2] )
         {
            (*compcolorbegins)[nextcolor] = nextcomp;
            ++nextcolor;
         }

         ++nextcomp;
      }
   }
   assert( nextcomp == *ngraphcomponents );
   assert( nextcolor == *ncompcolors );

   (*compcolorbegins)[nextcolor] = *ngraphcomponents;
   (*graphcompbegins)[nextcomp] = npermvars;

   SCIPfreeBufferArray(scip, &(graphcompvartype.colors));
   SCIPfreeBufferArray(scip, &(graphcompvartype.components));
   SCIPfreeBufferArray(scip, &componentslastperm);
   SCIPdigraphFree(&graph);
   SCIPfreeDisjointset(scip, &comptocolor);
   SCIPfreeDisjointset(scip, &vartocomponent);

   return SCIP_OKAY;
}

/** adds an orbitope constraint for a suitable color of the subgroup graph */
static
SCIP_RETCODE addOrbitopeSubgroup(
   SCIP*                 scip,               /**< SCIP instance */
   SCIP_PROPDATA*        propdata,           /**< pointer to data of symmetry propagator */
   int*                  usedperms,          /**< array of the permutations that build the orbitope */
   int                   nusedperms,         /**< number of permutations in usedperms */
   int*                  compcolorbegins,    /**< array indicating where a new graphcolor begins */
   int*                  graphcompbegins,    /**< array indicating where a new graphcomponent begins */
   int*                  graphcomponents,    /**< array of all variable indices sorted by color and comp */
   int                   graphcoloridx,      /**< index of the graph color */
   int                   nrows,              /**< number of rows in the orbitope  */
   int                   ncols,              /**< number of columns in the orbitope  */
   int*                  firstvaridx,        /**< buffer to store the index of the largest variable (or NULL) */
   int*                  compidxfirstrow     /**< buffer to store the comp index for the first row (or NULL) */
   )
{  /*lint --e{571}*/
   SCIP_VAR*** orbitopevarmatrix;
   SCIP_HASHSET* activevars;
   int** orbitopevaridx;
   int* columnorder;
   int* nusedelems;
   char name[SCIP_MAXSTRLEN];
   SCIP_CONS* cons;
   int k;
   SCIP_Bool isorbitope;
   SCIP_Bool infeasible = FALSE;

   assert( scip != NULL );
   assert( propdata != NULL );
   assert( usedperms != NULL );
   assert( compcolorbegins != NULL );
   assert( graphcompbegins != NULL );
   assert( graphcomponents != NULL );
   assert( nusedperms > 0 );
   assert( nrows > 0 );
   assert( ncols > 0 );

   /* create hashset to mark variables */
   SCIP_CALL( SCIPhashsetCreate(&activevars, SCIPblkmem(scip), nrows * ncols) );

   /* orbitope matrix for indices of variables in permvars array */
   SCIP_CALL( SCIPallocBufferArray(scip, &orbitopevaridx, nrows) );
   for (k = 0; k < nrows; ++k)
   {
      SCIP_CALL( SCIPallocBufferArray(scip, &orbitopevaridx[k], ncols) ); /*lint !e866*/
   }

   /* order of columns of orbitopevaridx */
   SCIP_CALL( SCIPallocBufferArray(scip, &columnorder, ncols) );
   for (k = 0; k < ncols; ++k)
      columnorder[k] = ncols + 1;

   /* count how often an element was used in the potential orbitope */
   SCIP_CALL( SCIPallocClearBufferArray(scip, &nusedelems, propdata->npermvars) );

   /* mark variables in this subgroup orbitope */
   for (k = compcolorbegins[graphcoloridx]; k < compcolorbegins[graphcoloridx+1]; ++k)
   {
      SCIP_VAR* firstvar;
      int compstart;
      int l;

      compstart = graphcompbegins[k];
      firstvar = propdata->permvars[graphcomponents[compstart]];

      if ( ! SCIPvarIsBinary(firstvar) )
         continue;

      for (l = 0; l < ncols; ++l)
      {
         int varidx;

         varidx = graphcomponents[compstart + l];
         assert( !SCIPhashsetExists(activevars, (void*) (size_t) (varidx + 1)) ); /*lint !e776*/

         SCIP_CALL( SCIPhashsetInsert(activevars, SCIPblkmem(scip),
               (void*) (size_t) (varidx + 1)) ); /*lint !e776*/
      }
   }
   assert( SCIPhashsetGetNElements(activevars) == nrows * ncols );

   /* build the variable index matrix for the orbitope */
   SCIP_CALL( checkTwoCyclePermsAreOrbitope(scip, propdata->permvars, propdata->npermvars,
         propdata->perms, usedperms, nrows, nusedperms, orbitopevaridx, columnorder,
         nusedelems, NULL, &isorbitope, activevars) );

   assert( isorbitope );

   /* There are three possibilities for the structure of columnorder:
    * 1)  [0, 1, -1, -1, ..., -1]
    * 2)  [0, 1, 1, 1, ..., 1]
    * 3)  [0, 1, -1, -1, ...., -1, 1, 1, ..., 1]
    *
    * The '1'-columns will be added to the matrix first and in the last 2
    * cases the method starts from the right. So to store the variable index
    * that will be in the upper-left corner, we need either the entryin the
    * second column (case 1) or the entry in the last column (cases 2 and 3).
    */
   if ( firstvaridx != NULL )
   {
      if ( columnorder[ncols-1] > -1 )
         *firstvaridx = orbitopevaridx[0][ncols-1];
      else
         *firstvaridx = orbitopevaridx[0][1];
   }

   /* find corresponding graphcomponent of first variable (needed for weak sbcs) */
   if ( compidxfirstrow != NULL && firstvaridx != NULL )
   {
      *compidxfirstrow = -1;
      for (k = compcolorbegins[graphcoloridx];
         k < compcolorbegins[graphcoloridx+1] && (*compidxfirstrow) < 0; ++k)
      {
         SCIP_VAR* firstvar;
         int compstart;
         int l;

         compstart = graphcompbegins[k];
         firstvar = propdata->permvars[graphcomponents[compstart]];

         if ( ! SCIPvarIsBinary(firstvar) )
            continue;

         for (l = 0; l < ncols; ++l)
         {
            if ( graphcomponents[compstart + l] == *firstvaridx )
            {
               *compidxfirstrow = k;
               break;
            }
         }
      }
      assert( *compidxfirstrow > -1 );
   }

   /* prepare orbitope variable matrix */
   SCIP_CALL( SCIPallocBufferArray(scip, &orbitopevarmatrix, nrows) );
   for (k = 0; k < nrows; ++k)
   {
      SCIP_CALL( SCIPallocBufferArray(scip, &orbitopevarmatrix[k], ncols) );
   }

   /* build the matrix containing the actual variables of the orbitope */
   SCIP_CALL( SCIPgenerateOrbitopeVarsMatrix(&orbitopevarmatrix, nrows, ncols,
         propdata->permvars, propdata->npermvars, orbitopevaridx, columnorder,
         nusedelems, NULL, &infeasible) );

   assert( ! infeasible );
   assert( firstvaridx == NULL || propdata->permvars[*firstvaridx] == orbitopevarmatrix[0][0] );

   (void) SCIPsnprintf(name, SCIP_MAXSTRLEN, "suborbitope_%d_%d", graphcoloridx, propdata->norbitopes);

   SCIP_CALL( SCIPcreateConsOrbitope(scip, &cons, name, orbitopevarmatrix,
         SCIP_ORBITOPETYPE_FULL, nrows, ncols, FALSE, TRUE, FALSE, propdata->conssaddlp,
         TRUE, FALSE, TRUE, TRUE, FALSE, FALSE, FALSE, FALSE, FALSE) );

   SCIP_CALL( SCIPaddCons(scip, cons) );

   /* do not release constraint here - will be done later */
   propdata->genorbconss[propdata->ngenorbconss++] = cons;
   ++propdata->norbitopes;

   for (k = nrows - 1; k >= 0; --k)
      SCIPfreeBufferArray(scip, &orbitopevarmatrix[k]);
   SCIPfreeBufferArray(scip, &orbitopevarmatrix);
   SCIPfreeBufferArray(scip, &nusedelems);
   SCIPfreeBufferArray(scip, &columnorder);
   for (k = nrows - 1; k >= 0; --k)
      SCIPfreeBufferArray(scip, &orbitopevaridx[k]);
   SCIPfreeBufferArray(scip, &orbitopevaridx);
   SCIPhashsetFree(&activevars, SCIPblkmem(scip));

   return SCIP_OKAY;
}

/** adds strong SBCs for a suitable color of the subgroup graph */
static
SCIP_RETCODE addStrongSBCsSubgroup(
   SCIP*                 scip,               /**< SCIP instance */
   SCIP_PROPDATA*        propdata,           /**< pointer to data of symmetry propagator */
   int*                  graphcompbegins,    /**< array indicating where a new graphcomponent begins */
   int*                  graphcomponents,    /**< array of all variable indices sorted by color and comp */
   int                   graphcompidx        /**< index of the graph component */
   )
{
   int k;

   assert( scip != NULL );
   assert( propdata != NULL );
   assert( graphcompbegins != NULL );
   assert( graphcomponents != NULL );
   assert( graphcompidx >= 0 );

   /* add strong SBCs (lex-max order) for chosen graph component */
   for (k = graphcompbegins[graphcompidx]+1; k < graphcompbegins[graphcompidx+1]; ++k)
   {
      SCIP_CONS* cons;
      char name[SCIP_MAXSTRLEN];
      SCIP_VAR* vars[2];
      SCIP_Real vals[2] = {1, -1};

      vars[0] = propdata->permvars[graphcomponents[k-1]];
      vars[1] = propdata->permvars[graphcomponents[k]];

      (void) SCIPsnprintf(name, SCIP_MAXSTRLEN, "strong_sbcs_%s_%s",
         SCIPvarGetName(vars[0]), SCIPvarGetName(vars[1]));

      SCIP_CALL( SCIPcreateConsLinear(scip, &cons, name, 2, vars, vals, 0.0,
            SCIPinfinity(scip), propdata->conssaddlp, propdata->conssaddlp, TRUE,
            FALSE, TRUE, FALSE, FALSE, FALSE, FALSE, FALSE) );

      SCIP_CALL( SCIPaddCons(scip, cons) );

#ifdef SCIP_MORE_DEBUG
      SCIP_CALL( SCIPprintCons(scip, cons, NULL) );
      SCIPinfoMessage(scip, NULL, "\n");
#endif

      /* check whether we need to resize */
      if ( propdata->ngenlinconss >= propdata->genlinconsssize )
      {
         int newsize = SCIPcalcMemGrowSize(scip, propdata->ngenlinconss + 1);
         assert( newsize > propdata->ngenlinconss );

         SCIP_CALL( SCIPreallocBlockMemoryArray(scip, &propdata->genlinconss,
               propdata->genlinconsssize, newsize) );

         propdata->genlinconsssize = newsize;
      }

      propdata->genlinconss[propdata->ngenlinconss] = cons;
      ++propdata->ngenlinconss;
   }

   return SCIP_OKAY;
}

/** adds weak SBCs for a suitable color of the subgroup graph */
static
SCIP_RETCODE addWeakSBCsSubgroup(
   SCIP*                 scip,               /**< SCIP instance */
   SCIP_PROPDATA*        propdata,           /**< pointer to data of symmetry propagator */
   int*                  compcolorbegins,    /**< array indicating where a new graphcolor begins */
   int*                  graphcompbegins,    /**< array indicating where a new graphcomponent begins */
   int*                  graphcomponents,    /**< array of all variable indices sorted by color and comp */
   int                   ncompcolors,        /**< number of colors in the graph  */
   int*                  chosencomppercolor, /**< array indicating which comp was handled per color */
   int*                  firstvaridxpercolor,/**< array indicating the largest variable per color */
   int                   symgrpcompidx,      /**< index of the component of the symmetry group */
   int*                  naddedconss         /**< buffer to store the number of added constraints */
   )
{  /*lint --e{571}*/
   SCIP_HASHSET* usedvars;
   SCIP_VAR* vars[2];
   SCIP_Real vals[2] = {1, -1};
   SCIP_Shortbool* varfound;
   int* orbit[2];
   int orbitsize[2] = {1, 1};
   int activeorb = 0;
   int chosencolor = -1;
   int npermsincomp;
   int j;

   assert( scip != NULL );
   assert( propdata != NULL );
   assert( compcolorbegins != NULL );
   assert( graphcompbegins != NULL );
   assert( graphcomponents != NULL );
   assert( firstvaridxpercolor != NULL );
   assert( chosencomppercolor != NULL );
   assert( naddedconss != NULL );
   assert( symgrpcompidx >= 0 );
   assert( symgrpcompidx < propdata->ncomponents );

   npermsincomp = propdata->componentbegins[symgrpcompidx + 1] - propdata->componentbegins[symgrpcompidx];

   SCIP_CALL( SCIPhashsetCreate(&usedvars, SCIPblkmem(scip), 2 * npermsincomp) );
   SCIP_CALL( SCIPallocClearBufferArray(scip, &varfound, propdata->npermvars) );
   SCIP_CALL( SCIPallocBufferArray(scip, &orbit[0], propdata->npermvars) );
   SCIP_CALL( SCIPallocBufferArray(scip, &orbit[1], propdata->npermvars) );

   /*
    * We will store the newest and the largest orbit and activeorb will be used to
    * mark at which entry of the array orbit the newly computed one will be stored.
    */

   for (j = 0; j < ncompcolors; ++j)
   {
      int graphcomp;
      int graphcompsize;
      int k;

      /* skip color for which we did not add anything */
      if ( chosencomppercolor[j] < 0 )
         continue;

      graphcomp = chosencomppercolor[j];
      graphcompsize = graphcompbegins[graphcomp+1] - graphcompbegins[graphcomp];

      /* if the first variable was already contained in another orbit
         * or if there are no variables left anyway, skip the component */
      if ( varfound[ firstvaridxpercolor[j]] || graphcompsize == propdata->npermvars )
         continue;

      SCIPhashsetRemoveAll(usedvars);

      /* mark all variables that have been used in strong SBCs */
      for (k = graphcompbegins[graphcomp]; k < graphcompbegins[graphcomp+1]; ++k)
      {
         SCIP_CALL( SCIPhashsetInsert(usedvars, SCIPblkmem(scip),
               (void*) (size_t) (graphcomponents[k]+1)) ); /*lint !e776*/
      }

      SCIP_CALL( SCIPcomputeOrbitVar(scip, propdata->npermvars, propdata->perms,
            propdata->permstrans, propdata->components, propdata->componentbegins,
            usedvars, varfound, firstvaridxpercolor[j],symgrpcompidx,
            orbit[activeorb], &orbitsize[activeorb]) );

      assert( orbit[activeorb][0] ==  firstvaridxpercolor[j] );

      if ( orbitsize[activeorb] > orbitsize[!activeorb] ) /*lint !e514*/
      {
         /* if the new orbit is larger then the old largest one, flip activeorb */
         activeorb = !activeorb;
         chosencolor = j;
      }
   }

   /* check if we have found at least one non-empty orbit */
   if ( chosencolor > -1 )
   {
      /* flip activeorb again to avoid confusion, it is then at the largest orbit */
      activeorb = !activeorb;

      assert( orbit[activeorb][0] == firstvaridxpercolor[chosencolor] );
      vars[0] = propdata->permvars[orbit[activeorb][0]];

      assert( chosencolor > -1 );
      SCIPdebugMsg(scip, "    adding %d weak sbcs for enclosing orbit of color %d.\n",
         orbitsize[activeorb]-1, chosencolor);

      *naddedconss = orbitsize[activeorb] - 1;

      /* add weak SBCs for rest of enclosing orbit */
      for (j = 1; j < orbitsize[activeorb]; ++j)
      {
         SCIP_CONS* cons;
         char name[SCIP_MAXSTRLEN];

         vars[1] = propdata->permvars[orbit[activeorb][j]];

         (void) SCIPsnprintf(name, SCIP_MAXSTRLEN, "weak_sbcs_%d_%s_%s",
            symgrpcompidx, SCIPvarGetName(vars[0]), SCIPvarGetName(vars[1]));

         SCIP_CALL( SCIPcreateConsLinear(scip, &cons, name, 2, vars, vals, 0.0,
               SCIPinfinity(scip), propdata->conssaddlp, propdata->conssaddlp, TRUE,
               FALSE, TRUE, FALSE, FALSE, FALSE, FALSE, FALSE) );

         SCIP_CALL( SCIPaddCons(scip, cons) );

#ifdef SCIP_MORE_DEBUG
         SCIP_CALL( SCIPprintCons(scip, cons, NULL) );
         SCIPinfoMessage(scip, NULL, "\n");
#endif

         /* check whether we need to resize */
         if ( propdata->ngenlinconss >= propdata->genlinconsssize )
         {
            int newsize = SCIPcalcMemGrowSize(scip, propdata->ngenlinconss + 1);
            assert( newsize > propdata->ngenlinconss );

            SCIP_CALL( SCIPreallocBlockMemoryArray(scip, &propdata->genlinconss,
                  propdata->genlinconsssize, newsize) );

            propdata->genlinconsssize = newsize;
         }

         propdata->genlinconss[propdata->ngenlinconss] = cons;
         ++propdata->ngenlinconss;
      }
   }
   else
      SCIPdebugMsg(scip, "  no further weak sbcs are valid\n");

   SCIPfreeBufferArray(scip, &orbit[1]);
   SCIPfreeBufferArray(scip, &orbit[0]);
   SCIPfreeBufferArray(scip, &varfound);
   SCIPhashsetFree(&usedvars, SCIPblkmem(scip));

   return SCIP_OKAY;
}

/** checks whether subgroups of the components are symmetric groups and adds SBCs for them */
static
SCIP_RETCODE detectAndHandleSubgroups(
   SCIP*                 scip,               /**< SCIP instance */
   SCIP_PROPDATA*        propdata            /**< pointer to data of symmetry propagator */
   )
{
   int* genorder;
   int i;
#ifdef SCIP_DEBUG
   int norbitopes = 0;
   int nstrongsbcs = 0;
   int nweaksbcs = 0;
#endif
   SCIP_Real rowcolumnratio;
   SCIP_Real orbitopepctbinrows;

   assert( scip != NULL );
   assert( propdata != NULL );
   assert( propdata->computedsymmetry );
   assert( propdata->components != NULL );
   assert( propdata->componentbegins != NULL );
   assert( propdata->ncomponents > 0 );
   assert( propdata->nperms >= 0 );

   /* exit if no symmetry is present */
   if ( propdata->nperms == 0 )
      return SCIP_OKAY;

   /* exit if instance is too large */
   if ( SCIPgetNConss(scip) > propdata->maxnconsssubgroup )
      return SCIP_OKAY;

   assert( propdata->nperms > 0 );
   assert( propdata->perms != NULL );
   assert( propdata->npermvars > 0 );
   assert( propdata->permvars != NULL );

   rowcolumnratio = propdata->rowcolumnratio;
   orbitopepctbinrows = propdata->orbitopepctbinrows;

   /* create array for permutation order */
   SCIP_CALL( SCIPallocBufferArray(scip, &genorder, propdata->nperms) );

   SCIPdebugMsg(scip, "starting subgroup detection routine for %d components\n", propdata->ncomponents);

   /* iterate over components */
   for (i = 0; i < propdata->ncomponents; ++i)
   {
      int* graphcomponents;
      int* graphcompbegins;
      int* compcolorbegins;
      int* chosencomppercolor = NULL;
      int* firstvaridxpercolor = NULL;
      int* usedperms;
      int usedpermssize;
      int ngraphcomponents;
      int ncompcolors;
      int ntwocycleperms;
      int npermsincomp;
      int nusedperms;
      int ntrivialcolors = 0;
      int j;
      SCIP_Bool useorbitope;

      /* if component is blocked, skip it */
      if ( propdata->componentblocked[i] )
      {
         SCIPdebugMsg(scip, "component %d has already been handled and will be skipped\n", i);
         continue;
      }

      npermsincomp = propdata->componentbegins[i + 1] - propdata->componentbegins[i];

      /* set the first npermsincomp entries of genorder; the others are not used for this component */
      for (j = 0; j < npermsincomp; ++j)
         genorder[j] = j;

      SCIP_CALL( chooseOrderOfGenerators(scip, propdata, i, &genorder, &ntwocycleperms) );

      assert( ntwocycleperms >= 0 );
      assert( ntwocycleperms <= npermsincomp );

      SCIPdebugMsg(scip, "component %d has %d permutations consisting of 2-cycles\n", i, ntwocycleperms);

#ifdef SCIP_MORE_DEBUG
      SCIP_Bool* used;
      int perm;
      int p;
      int k;

      SCIP_CALL( SCIPallocBufferArray(scip, &used, propdata->npermvars) );
      for (p = propdata->componentbegins[i]; p < propdata->componentbegins[i+1]; ++p)
      {
         perm = propdata->components[p];

         for (k = 0; k < propdata->npermvars; ++k)
            used[k] = FALSE;

         SCIPverbMessage(scip, SCIP_VERBLEVEL_HIGH, NULL, "permutation %d\n", perm);

         for (k = 0; k < propdata->npermvars; ++k)
         {
            if ( used[k] )
               continue;

            j = propdata->perms[perm][k];

            if ( k == j )
               continue;

            SCIPverbMessage(scip, SCIP_VERBLEVEL_HIGH, NULL, "(%s,", SCIPvarGetName(propdata->permvars[k]));
            used[k] = TRUE;
            while (j != k)
            {
               SCIPverbMessage(scip, SCIP_VERBLEVEL_HIGH, NULL, "%s,", SCIPvarGetName(propdata->permvars[j]));
               used[j] = TRUE;

               j = propdata->perms[perm][j];
            }
            SCIPverbMessage(scip, SCIP_VERBLEVEL_HIGH, NULL, ")");
         }
         SCIPverbMessage(scip, SCIP_VERBLEVEL_HIGH, NULL, "\n");
      }

      SCIPfreeBufferArray(scip, &used);
#endif

      if ( ntwocycleperms < 2 )
      {
         SCIPdebugMsg(scip, "  --> skip\n");
         continue;
      }

      usedpermssize = ntwocycleperms / 2;
      SCIP_CALL( SCIPallocBufferArray(scip, &usedperms, usedpermssize) );

      SCIP_CALL( buildSubgroupGraph(scip, propdata, genorder, ntwocycleperms, i,
            &graphcomponents, &graphcompbegins, &compcolorbegins, &ngraphcomponents,
            &ncompcolors, &usedperms, &nusedperms, usedpermssize) );

      SCIPdebugMsg(scip, "  created subgroup detection graph using %d of the permutations\n", nusedperms);

      assert( graphcomponents != NULL );
      assert( graphcompbegins != NULL );
      assert( compcolorbegins != NULL );
      assert( ngraphcomponents > 0 );
      assert( ncompcolors > 0 );
      assert( nusedperms <= ntwocycleperms );
      assert( ncompcolors < propdata->npermvars );

      if ( SCIPisLT(scip, (SCIP_Real) nusedperms, propdata->subgrppermratio * (SCIP_Real) npermsincomp) )
      {
         SCIPdebugMsg(scip, "  -> skipping component, since less than %f%% of the permutations were used",
            propdata->subgrppermratio);

         continue;
      }

      SCIPdebugMsg(scip, "  number of different colors in the graph: %d\n", ncompcolors);

      if ( propdata->addweaksbcs )
      {
         SCIP_CALL( SCIPallocBufferArray(scip, &chosencomppercolor, ncompcolors) );
         SCIP_CALL( SCIPallocBufferArray(scip, &firstvaridxpercolor, ncompcolors) );
      }

      for (j = 0; j < ncompcolors; ++j)
      {
         int ncomps;
         int nbinarycomps = 0;
         int largestcolorcomp = -1;
         int largestcompsize = 0;
         int k;
         SCIP_Bool isorbitope = TRUE;
#ifdef SCIP_DEBUG
         SCIP_Bool binaffected = FALSE;
         SCIP_Bool intaffected = FALSE;
         SCIP_Bool contaffected = FALSE;
#endif

         /* skip trivial components */
         if ( graphcompbegins[compcolorbegins[j+1]] - graphcompbegins[compcolorbegins[j]] < 2 )
         {
            if( chosencomppercolor != NULL )
               chosencomppercolor[j] = -1;

            ++ntrivialcolors;
            continue;
         }

         ncomps = compcolorbegins[j+1] - compcolorbegins[j];

         SCIPdebugMsg(scip, "    color %d has %d components with overall %d variables\n", j, ncomps,
            graphcompbegins[compcolorbegins[j+1]] - graphcompbegins[compcolorbegins[j]]);

         /* check whether components of this color build an orbitope (with > 2 columns) */
         for (k = compcolorbegins[j]; k < compcolorbegins[j+1]; ++k)
         {
            SCIP_VAR* firstvar;
            int compsize;

            compsize = graphcompbegins[k+1] - graphcompbegins[k];

            /* the first component that we are looking at for this color */
            if ( largestcompsize < 1 )
            {
               if ( compsize < 3 )
               {
                  isorbitope = FALSE;

                  if ( propdata->onlybinsubgroups )
                     break;
               }

               largestcompsize = compsize;
               largestcolorcomp = k;
            }
            else if ( compsize != largestcompsize )
            {
               /* variable orbits (compsize) have not the same size, cannot define orbitope */
               isorbitope = FALSE;

               if ( propdata->onlybinsubgroups )
                  break;
               else if ( compsize > largestcompsize )
               {
                  largestcolorcomp = k;
                  largestcompsize = compsize;
               }
            }

            firstvar = propdata->permvars[graphcomponents[graphcompbegins[k]]];

            /* count number of binary orbits (comps) */
            if ( SCIPvarIsBinary(firstvar) )
               ++nbinarycomps;
         }

#ifdef SCIP_DEBUG
         for (k = compcolorbegins[j]; k < compcolorbegins[j+1]; ++k)
         {
            SCIP_VAR* firstvar;

            firstvar = propdata->permvars[graphcomponents[graphcompbegins[k]]];

            if ( SCIPvarIsBinary(firstvar) )
               binaffected = TRUE;
            else if (SCIPvarIsIntegral(firstvar) )
               intaffected = TRUE;
            else
               contaffected = TRUE;
         }

         SCIPdebugMsg(scip, "      affected types (bin,int,cont): (%d,%d,%d)\n",
            binaffected, intaffected, contaffected);
#endif

         /* only use the orbitope if there are enough binary rows according to parameters */
         if ( nbinarycomps == 0
            || SCIPisGT(scip, (SCIP_Real) nbinarycomps, rowcolumnratio * (SCIP_Real) largestcompsize)
            || SCIPisLT(scip, (SCIP_Real) nbinarycomps, orbitopepctbinrows * (SCIP_Real) ncomps) )
         {
            useorbitope = FALSE;
         }
         else
            useorbitope = TRUE;

         if ( isorbitope && useorbitope )
         {
            int* firstvaridx;
            int* chosencomp;

            SCIPdebugMsg(scip, "      detected an orbitope with %d rows and %d columns\n",
              nbinarycomps, largestcompsize);

            assert( nbinarycomps > 0 );
            assert( largestcompsize > 2 );

            firstvaridx = propdata->addweaksbcs ? &(firstvaridxpercolor[j]) : NULL; /*lint !e613*/
            chosencomp = propdata->addweaksbcs ? &(chosencomppercolor[j]) : NULL; /*lint !e613*/

            /* add the orbitope constraint for this color */
            SCIP_CALL( addOrbitopeSubgroup(scip, propdata, usedperms, nusedperms, compcolorbegins,
                  graphcompbegins, graphcomponents, j, nbinarycomps, largestcompsize,
                  firstvaridx, chosencomp) );

            assert( firstvaridxpercolor == NULL || firstvaridxpercolor[j] >= 0 );
            assert( firstvaridxpercolor == NULL || firstvaridxpercolor[j] < propdata->npermvars );
            assert( chosencomppercolor == NULL || chosencomppercolor[j] >= 0 );

            if ( ! propdata->componentblocked[i] )
            {
               propdata->componentblocked[i] = TRUE;
               ++propdata->ncompblocked;
            }

#ifdef SCIP_DEBUG
            ++norbitopes;
#endif
         }
         /* if no (useable) orbitope was found, possibly add strong SBCs */
         else if ( ! propdata->onlybinsubgroups )
         {
            assert( largestcolorcomp >= 0 );
            assert( largestcolorcomp < ngraphcomponents );
            assert( largestcompsize > 0 );

            if( propdata->addweaksbcs )
            {
               assert( chosencomppercolor != NULL );
               assert( firstvaridxpercolor != NULL );

               chosencomppercolor[j] = largestcolorcomp;
               firstvaridxpercolor[j] = graphcomponents[graphcompbegins[largestcolorcomp]];
            }

            SCIPdebugMsg(scip, "      choosing component %d with %d variables and adding strong SBCs\n",
               largestcolorcomp, graphcompbegins[largestcolorcomp+1] - graphcompbegins[largestcolorcomp]);

            /* add the strong SBCs for the corresponding component */
            SCIP_CALL( addStrongSBCsSubgroup(scip, propdata, graphcompbegins,
                  graphcomponents, largestcolorcomp) );

            if ( ! propdata->componentblocked[i] )
            {
               propdata->componentblocked[i] = TRUE;
               ++propdata->ncompblocked;
            }

#ifdef SCIP_DEBUG
            nstrongsbcs += graphcompbegins[largestcolorcomp+1] - graphcompbegins[largestcolorcomp] - 1;
#endif
         }
         /* otherwise, just mark the color as not handled */
         else
         {
            SCIPdebugMsg(scip, "      no useable orbitope found and no SBCs added\n");

            if ( propdata->addweaksbcs )
            {
               assert( chosencomppercolor != NULL );
               chosencomppercolor[j] = -1; /*lint !e613*/
            }
         }
      }

      SCIPdebugMsg(scip, "    skipped %d trivial colors\n", ntrivialcolors);

      /* possibly add weak SBCs for enclosing orbit of first component */
      if ( propdata->addweaksbcs && propdata->componentblocked[i] && nusedperms < npermsincomp )
      {
         int naddedconss;

         assert( firstvaridxpercolor != NULL );
         assert( chosencomppercolor != NULL );

         SCIP_CALL( addWeakSBCsSubgroup(scip, propdata, compcolorbegins, graphcompbegins,
               graphcomponents, ncompcolors, chosencomppercolor, firstvaridxpercolor,
               i, &naddedconss) );

         assert( naddedconss < propdata->npermvars );

#ifdef SCIP_DEBUG
         nweaksbcs += naddedconss;
#endif
      }
      else
         SCIPdebugMsg(scip, "  don't add weak sbcs because all generators were used or the settings forbid it\n");

      SCIPfreeBufferArrayNull(scip, &firstvaridxpercolor);
      SCIPfreeBufferArrayNull(scip, &chosencomppercolor);
      SCIPfreeBlockMemoryArrayNull(scip, &compcolorbegins, ncompcolors + 1);
      SCIPfreeBlockMemoryArrayNull(scip, &graphcompbegins, ngraphcomponents + 1);
      SCIPfreeBlockMemoryArrayNull(scip, &graphcomponents, propdata->npermvars);
      SCIPfreeBufferArrayNull(scip, &usedperms);
   }

#ifdef SCIP_DEBUG
   SCIPdebugMsg(scip, "total number of added (sub-)orbitopes: %d\n", norbitopes);
   SCIPdebugMsg(scip, "total number of added strong sbcs: %d\n", nstrongsbcs);
   SCIPdebugMsg(scip, "total number of added weak sbcs: %d\n", nweaksbcs);
#endif

   SCIPfreeBufferArray(scip, &genorder);

   return SCIP_OKAY;
}


/** checks whether components of the symmetry group can be completely handled by orbitopes */
static
SCIP_RETCODE detectOrbitopes(
   SCIP*                 scip,               /**< SCIP instance */
   SCIP_PROPDATA*        propdata,           /**< pointer to data of symmetry propagator */
   int*                  components,         /**< array containing components of symmetry group */
   int*                  componentbegins,    /**< array containing begin positions of components in components array */
   int                   ncomponents         /**< number of components */
   )
{
   SCIP_VAR** permvars;
   int** perms;
   int npermvars;
   int i;

   assert( scip != NULL );
   assert( propdata != NULL );
   assert( components != NULL );
   assert( componentbegins != NULL );
   assert( ncomponents > 0 );
   assert( propdata->nperms >= 0 );

   /* exit if no symmetry is present */
   if ( propdata->nperms == 0 )
      return SCIP_OKAY;

   assert( propdata->nperms > 0 );
   assert( propdata->perms != NULL );
   assert( propdata->nbinpermvars >= 0 );
   assert( propdata->npermvars >= 0 );
   assert( propdata->permvars != NULL );

   /* exit if no symmetry on binary variables is present */
   if ( propdata->nbinpermvars == 0 )
   {
      assert( ! propdata->binvaraffected );
      return SCIP_OKAY;
   }

   perms = propdata->perms;
   npermvars = propdata->npermvars;
   permvars = propdata->permvars;

   /* iterate over components */
   for (i = 0; i < ncomponents; ++i)
   {
      SCIP_VAR*** vars;
      SCIP_VAR*** varsallocorder;
      SCIP_CONS* cons;
      SCIP_Bool* rowisbinary;
      SCIP_Bool isorbitope = TRUE;
      SCIP_Bool infeasibleorbitope;
      int** orbitopevaridx;
      int* columnorder;
      int npermsincomponent;
      int ntwocyclescomp = INT_MAX;
      int nbincyclescomp = INT_MAX;
      int* nusedelems;
      int j;
      int cnt;

      /* orbitopes are detected first, so no component should be blocked */
      assert( ! propdata->componentblocked[i] );

      /* get properties of permutations */
      npermsincomponent = componentbegins[i + 1] - componentbegins[i];
      assert( npermsincomponent > 0 );
      for (j = componentbegins[i]; j < componentbegins[i + 1]; ++j)
      {
         int ntwocyclesperm = 0;
         int nbincyclesperm = 0;
         SCIP_Bool onlybinorbitopes;

         onlybinorbitopes = propdata->orbitopepctbinrows == 1.0 ? TRUE : FALSE;
         SCIP_CALL( SCIPisInvolutionPerm(perms[components[j]], permvars, npermvars,
               &ntwocyclesperm, &nbincyclesperm, onlybinorbitopes) );

         if ( ntwocyclescomp == 0 )
         {
            isorbitope = FALSE;
            break;
         }

         /* if we are checking the first permutation */
         if ( ntwocyclescomp == INT_MAX )
         {
            ntwocyclescomp = ntwocyclesperm;
            nbincyclescomp = nbincyclesperm;

            /* if the percentage of binary rows in the orbitope's action var matrix is too small, discard the orbitope */
            if ( (SCIP_Real) nbincyclescomp <= (SCIP_Real) ntwocyclesperm * propdata->orbitopepctbinrows )
            {
               isorbitope = FALSE;
               break;
            }
         }

         /* no or different number of 2-cycles or not all vars binary: permutations cannot generate orbitope */
         if ( ntwocyclescomp != ntwocyclesperm || nbincyclesperm != nbincyclescomp )
         {
            isorbitope = FALSE;
            break;
         }
      }

      /* if no orbitope was detected */
      if ( ! isorbitope )
         continue;
      assert( ntwocyclescomp > 0 );
      assert( ntwocyclescomp < INT_MAX );

      /* iterate over permutations and check whether for each permutation there exists
       * another permutation whose 2-cycles intersect pairwise in exactly one element */

      /* orbitope matrix for indices of variables in permvars array */
      SCIP_CALL( SCIPallocBufferArray(scip, &orbitopevaridx, ntwocyclescomp) );
      for (j = 0; j < ntwocyclescomp; ++j)
      {
         SCIP_CALL( SCIPallocBufferArray(scip, &orbitopevaridx[j], npermsincomponent + 1) ); /*lint !e866*/
      }

      /* order of columns of orbitopevaridx */
      SCIP_CALL( SCIPallocBufferArray(scip, &columnorder, npermsincomponent + 1) );
      for (j = 0; j < npermsincomponent + 1; ++j)
         columnorder[j] = npermsincomponent + 2;

      /* count how often an element was used in the potential orbitope */
      SCIP_CALL( SCIPallocClearBufferArray(scip, &nusedelems, npermvars) );

      /* store whether a row of the potential orbitope contains only binary variables */
      SCIP_CALL( SCIPallocClearBufferArray(scip, &rowisbinary, ntwocyclescomp) );

      /* check if the permutations fulfill properties of an orbitope */
      SCIP_CALL( checkTwoCyclePermsAreOrbitope(scip, permvars, npermvars, perms,
            &(components[componentbegins[i]]), ntwocyclescomp, npermsincomponent,
            orbitopevaridx, columnorder, nusedelems, rowisbinary, &isorbitope, NULL) );

      if ( ! isorbitope )
         goto FREEDATASTRUCTURES;

      /* we have found a potential orbitope, prepare data for orbitope conshdlr */
      SCIP_CALL( SCIPallocBufferArray(scip, &vars, nbincyclescomp) );
      SCIP_CALL( SCIPallocBufferArray(scip, &varsallocorder, nbincyclescomp) );
      cnt = 0;
      for (j = 0; j < ntwocyclescomp; ++j)
      {
         if ( ! rowisbinary[j] )
            continue;

         SCIP_CALL( SCIPallocBufferArray(scip, &vars[cnt], npermsincomponent + 1) ); /*lint !e866*/
         varsallocorder[cnt] = vars[cnt]; /* to ensure that we can free the buffer in reverse order */
         ++cnt;
      }
      assert( cnt == nbincyclescomp );

      /* prepare variable matrix (reorder columns of orbitopevaridx) */
      infeasibleorbitope = FALSE;
      SCIP_CALL( SCIPgenerateOrbitopeVarsMatrix(&vars, ntwocyclescomp, npermsincomponent + 1, permvars,
            npermvars, orbitopevaridx, columnorder, nusedelems, rowisbinary, &infeasibleorbitope) );

      if ( ! infeasibleorbitope )
      {
         char name[SCIP_MAXSTRLEN];

         SCIPdebugMsg(scip, "found an orbitope of size %d x %d in component %d\n", ntwocyclescomp,
            npermsincomponent + 1, i);

         (void) SCIPsnprintf(name, SCIP_MAXSTRLEN, "orbitope_component%d", i);

         SCIP_CALL( SCIPcreateConsOrbitope(scip, &cons, name, vars, SCIP_ORBITOPETYPE_FULL,
               nbincyclescomp, npermsincomponent + 1, propdata->usedynamicprop, TRUE, FALSE,
               propdata->conssaddlp, TRUE, FALSE, TRUE, TRUE, FALSE, FALSE, FALSE, FALSE, FALSE) );

         SCIP_CALL( SCIPaddCons(scip, cons) );

         /* do not release constraint here - will be done later */
         propdata->genorbconss[propdata->ngenorbconss++] = cons;
         ++propdata->norbitopes;

         propdata->componentblocked[i] = TRUE;
         ++propdata->ncompblocked;
      }

      /* free data structures */
      for (j = nbincyclescomp - 1; j >= 0; --j)
      {
         SCIPfreeBufferArray(scip, &varsallocorder[j]);
      }
      SCIPfreeBufferArray(scip, &varsallocorder);
      SCIPfreeBufferArray(scip, &vars);

   FREEDATASTRUCTURES:
      SCIPfreeBufferArray(scip, &rowisbinary);
      SCIPfreeBufferArray(scip, &nusedelems);
      SCIPfreeBufferArray(scip, &columnorder);
      for (j = ntwocyclescomp - 1; j >= 0; --j)
      {
         SCIPfreeBufferArray(scip, &orbitopevaridx[j]);
      }
      SCIPfreeBufferArray(scip, &orbitopevaridx);
   }

   return SCIP_OKAY;
}


/** update symmetry information of conflict graph */
static
SCIP_RETCODE updateSymInfoConflictGraphSST(
   SCIP*                 scip,               /**< SCIP instance */
   SCIP_DIGRAPH*         conflictgraph,      /**< conflict graph */
   SCIP_VAR**            graphvars,          /**< variables encoded in conflict graph (either all vars or permvars) */
   int                   ngraphvars,         /**< number of nodes/vars in conflict graph */
   SCIP_VAR**            permvars,           /**< variables considered in permutations */
   int                   npermvars,          /**< number of permvars */
   SCIP_Bool             onlypermvars,       /**< whether conflict graph contains only permvars */
   SCIP_HASHMAP*         varmap,             /**< map from graphvar to node label in conflict graph
                                              *   (or NULL if onlypermvars == TRUE) */
   int*                  orbits,             /**< array of non-trivial orbits */
   int*                  orbitbegins,        /**< array containing begin positions of new orbits in orbits array */
   int                   norbits             /**< number of non-trivial orbits */
   )
{
   int i;
   int j;

   assert( scip != NULL );
   assert( conflictgraph != NULL );
   assert( graphvars != NULL );
   assert( ngraphvars > 0 );
   assert( permvars != NULL );
   assert( npermvars > 0 );
   assert( onlypermvars || varmap != NULL );
   assert( orbits != NULL );
   assert( orbitbegins != NULL );
   assert( norbits >= 0 );

   /* initialize/reset variable information of nodes in conflict graph */
   for (i = 0; i < ngraphvars; ++i)
   {
      SCIP_NODEDATA* nodedata;

      nodedata = (SCIP_NODEDATA*) SCIPdigraphGetNodeData(conflictgraph, i);

      /* possibly create node data */
      if ( nodedata == NULL )
      {
         SCIP_CALL( SCIPallocBlockMemory(scip, &nodedata) );
         nodedata->var = graphvars[i];
         nodedata->active = TRUE;
      }

      /* (re-)set node data */
      nodedata->orbitidx = -1;
      nodedata->nconflictinorbit = 0;
      nodedata->orbitsize = -1;
      nodedata->posinorbit = -1;

      /* set node data */
      SCIPdigraphSetNodeData(conflictgraph, (void*) nodedata, i);
   }

   /* add orbit information to nodes of conflict graph */
   for (j = 0; j < norbits; ++j)
   {
      int posinorbit = 0;
      int orbitsize;

      orbitsize = orbitbegins[j + 1] - orbitbegins[j];
      assert( orbitsize >= 0 );

      for (i = orbitbegins[j]; i < orbitbegins[j + 1]; ++i)
      {
         SCIP_NODEDATA* nodedata;
         SCIP_VAR* var;
         int pos;

         /* get variable and position in conflict graph */
         if ( onlypermvars )
         {
            pos = orbits[i];
            var = permvars[pos];
         }
         else
         {
            var = permvars[orbits[i]];
            assert( var != NULL );

            assert( SCIPhashmapExists(varmap, var) );
            pos = SCIPhashmapGetImageInt(varmap, var);
            assert( pos != INT_MAX );
         }

<<<<<<< HEAD
         /* do not release constraint here - will be done later */
         propdata->genorbconss[propdata->ngenorbconss++] = cons;
         ++propdata->nsymresacks;
         ++nsymresackcons;
=======
         /* get node data */
         nodedata = (SCIP_NODEDATA*) SCIPdigraphGetNodeData(conflictgraph, pos);
         assert( nodedata != NULL );
         assert( nodedata->var == var );

         nodedata->orbitidx = j;
         nodedata->orbitsize = orbitsize;
         nodedata->posinorbit = posinorbit++;
>>>>>>> f5757ab3
      }
   }

   /* add information on number of conflicts within orbit to conflict graph */
   for (i = 0; i < ngraphvars; ++i)
   {
      SCIP_NODEDATA* nodedata;
      SCIP_NODEDATA* nodedataconflict;
      int* conflictvaridx;
      int nconflictinorbit = 0;
      int curorbit;

      nodedata = (SCIP_NODEDATA*) SCIPdigraphGetNodeData(conflictgraph, i);
      conflictvaridx = SCIPdigraphGetSuccessors(conflictgraph, i);

      assert( nodedata != NULL );
      assert( nodedata->nconflictinorbit == 0 );
      assert( conflictvaridx != NULL || SCIPdigraphGetNSuccessors(conflictgraph, i) == 0 );

      curorbit = nodedata->orbitidx;

      /* i-th variable is fixed by all permutations */
      if ( curorbit == -1 )
      {
         nodedata->nconflictinorbit = 0;
         continue;
      }

<<<<<<< HEAD
            /* do not release constraint here - will be done later */
            propdata->genorbconss[propdata->ngenorbconss++] = cons;
            ++propdata->nsymresacks;
            ++nsymresackcons;
         }
=======
      /* get conflicts in orbit by couting the active neighbors of i in the same orbit */
      for (j = 0; j < SCIPdigraphGetNSuccessors(conflictgraph, i); ++j)
      {
         assert( conflictvaridx != NULL );
         nodedataconflict = (SCIP_NODEDATA*) SCIPdigraphGetNodeData(conflictgraph, conflictvaridx[j]);
         assert( nodedataconflict != NULL );

         if ( nodedataconflict->active && nodedataconflict->orbitidx == curorbit )
            ++nconflictinorbit;
>>>>>>> f5757ab3
      }

      nodedata->nconflictinorbit = nconflictinorbit;
   }

   return SCIP_OKAY;
}


/** create conflict graph either for symmetric or for all variables
 *
 *  This routine just creates the graph, but does not add (symmetry) information to its nodes.
 *  This has to be done separately by the routine updateSymInfoConflictGraphSST().
 */
static
SCIP_RETCODE createConflictGraphSST(
   SCIP*                 scip,               /**< SCIP instance */
   SCIP_DIGRAPH**        conflictgraph,      /**< pointer to store conflict graph */
   SCIP_VAR**            graphvars,          /**< variables encoded in conflict graph */
   int                   ngraphvars,         /**< number of vars encoded in conflict graph */
   SCIP_Bool             onlypermvars,       /**< whether conflict graph contains only permvars */
   SCIP_HASHMAP*         permvarmap,         /**< map of variables to indices in permvars array (or NULL) */
   SCIP_Bool*            success             /**< pointer to store whether conflict graph could be created successfully */
   )
{
   SCIP_CONSHDLR* setppcconshdlr;
   SCIP_CONS** setppcconss;
   SCIP_VAR** setppcvars;
   SCIP_CONS* cons;
   int nsetppcconss;
   int nsetppcvars;
   int nodei;
   int nodej;
   int c;
   int i;
   int j;
   int nedges = 0;

   assert( scip != NULL );
   assert( conflictgraph != NULL );
   assert( graphvars != NULL );
   assert( ngraphvars > 0 );
   assert( success != NULL );

<<<<<<< HEAD
   propdata = SCIPpropGetData(prop);
   assert( propdata != NULL );
   assert( propdata->symconsenabled );

   /* possibly compute symmetry */
   SCIP_CALL( determineSymmetry(scip, propdata, SYM_SPEC_BINARY | SYM_SPEC_INTEGER | SYM_SPEC_REAL, 0) );
   assert( propdata->binvaraffected || ! propdata->symconsenabled || propdata->nonbinaryallowed );
=======
   *success = FALSE;
>>>>>>> f5757ab3

   /* get setppcconss for creating conflict graph */
   setppcconshdlr = SCIPfindConshdlr(scip, "setppc");
   if ( setppcconshdlr == NULL )
   {
      SCIPdebugMsg(scip, "Could not find setppc conshdlr --> construction of conflict graph aborted.\n");
      return SCIP_OKAY;
   }
   assert( setppcconshdlr != NULL );

   setppcconss = SCIPconshdlrGetConss(setppcconshdlr);
   nsetppcconss = SCIPconshdlrGetNConss(setppcconshdlr);
   if ( nsetppcconss == 0 )
   {
      SCIPdebugMsg(scip, "No setppc constraints present --> construction of conflict graph aborted.\n");
      return SCIP_OKAY;
   }

   /* construct conflict graph */
   SCIP_CALL( SCIPcreateDigraph(scip, conflictgraph, ngraphvars) );
   *success = TRUE;

   SCIPdebugMsg(scip, "Construction of conflict graph:\n");

   for (c = 0; c < nsetppcconss; ++c)
   {
      cons = setppcconss[c];
      assert( cons != NULL );

      /* skip covering constraints */
      if ( SCIPgetTypeSetppc(scip, cons) == SCIP_SETPPCTYPE_COVERING )
         continue;

      setppcvars = SCIPgetVarsSetppc(scip, cons);
      nsetppcvars = SCIPgetNVarsSetppc(scip, cons);
      assert( setppcvars != NULL );
      assert( nsetppcvars > 0 );

      SCIPdebugMsg(scip, "\tAdd edges for constraint %s.\n", SCIPconsGetName(cons));

      /* iterate over pairs of variables in constraint and add bidirected arc
       * if both are affected by a symmetry or active */
      for (i = 0; i < nsetppcvars; ++i)
      {
         if ( onlypermvars )
         {
            nodei = SCIPhashmapGetImageInt(permvarmap, setppcvars[i]);

            /* skip variables that are not affected by symmetry */
            if ( nodei == INT_MAX )
               continue;
         }
         else
         {
            nodei = SCIPvarGetProbindex(setppcvars[i]);

            /* skip inactive variables */
            if ( nodei < 0 )
               continue;
         }

         for (j = i + 1; j < nsetppcvars; ++j)
         {
            if ( onlypermvars )
            {
               nodej = SCIPhashmapGetImageInt(permvarmap, setppcvars[j]);

               /* skip variables that are not affected by symmetyr */
               if ( nodej == INT_MAX )
                  continue;
            }
            else
            {
               nodej = SCIPvarGetProbindex(setppcvars[j]);

               /* skip inactive variables */
               if ( nodej < 0 )
                  continue;
            }

            SCIP_CALL( SCIPdigraphAddArcSafe(*conflictgraph, nodei, nodej, NULL) );
            SCIP_CALL( SCIPdigraphAddArcSafe(*conflictgraph, nodej, nodei, NULL) );
            ++nedges;
         }
      }
   }
   SCIPdebugMsg(scip, "Construction of conflict graph terminated; %d conflicts detected.\n", nedges);

   return SCIP_OKAY;
}


/** frees conflict graph */
static
SCIP_RETCODE freeConflictGraphSST(
   SCIP*                 scip,               /**< SCIP instance */
   SCIP_DIGRAPH**        conflictgraph,      /**< conflict graph */
   int                   nnodes              /**< number of nodes in conflict graph */
   )
{
   int i;

   assert( scip != NULL );
   assert( conflictgraph != NULL );
   assert( *conflictgraph != NULL );
   assert( nnodes > 0 );

   /* free node data */
   for (i = 0; i < nnodes; ++i)
   {
      SCIP_NODEDATA* nodedata;

      /* get node data */
      nodedata = (SCIP_NODEDATA*) SCIPdigraphGetNodeData(*conflictgraph, i);

      /* free node data (might not have been allocated if all components are already blocked) */
      if ( nodedata != NULL )
      {
         SCIPfreeBlockMemory(scip, &nodedata);
      }
   }

   /* free conflict graph */
   SCIPdigraphFree(conflictgraph);

   return SCIP_OKAY;
}


/** temporarily adapt symmetry data to new variable order given by Schreier Sims */
static
SCIP_RETCODE adaptSymmetryDataSST(
   SCIP*                 scip,               /**< SCIP instance */
   int**                 origperms,          /**< permutation matrix w.r.t. original variable ordering */
   int**                 modifiedperms,      /**< memory for permutation matrix w.r.t. new variable ordering */
   int                   nperms,             /**< number of permutations */
   SCIP_VAR**            origpermvars,       /**< array of permutation vars w.r.t. original variable ordering */
   SCIP_VAR**            modifiedpermvars,   /**< memory for array of permutation vars w.r.t. new variable ordering */
   int                   npermvars,          /**< length or modifiedpermvars array */
   int*                  leaders,            /**< leaders of Schreier Sims constraints */
   int                   nleaders            /**< number of leaders */
   )
{
   int* permvaridx;
   int* posinpermvar;
   int leader;
   int curposleader;
   int varidx;
   int lidx;
   int i;
   int l;
   int p;

   assert( scip != NULL );
   assert( origperms != NULL );
   assert( modifiedperms != NULL );
   assert( nperms > 0 );
   assert( origpermvars != NULL );
   assert( modifiedpermvars != NULL );
   assert( npermvars > 0 );
   assert( leaders != NULL );
   assert( nleaders > 0 );

   /* initialize map from position in lexicographic order to index of original permvar */
   SCIP_CALL( SCIPallocBufferArray(scip, &permvaridx, npermvars) );
   for (i = 0; i < npermvars; ++i)
      permvaridx[i] = i;

   /* initialize map from permvaridx to its current position in the reordered permvars array */
   SCIP_CALL( SCIPallocBufferArray(scip, &posinpermvar, npermvars) );
   for (i = 0; i < npermvars; ++i)
      posinpermvar[i] = i;

   /* Iterate over leaders and put the l-th leader to the l-th position of the lexicographic order.
    * We do this by swapping the l-th leader with the element at position l of the current permvars array. */
   for (l = 0; l < nleaders; ++l)
   {
      leader = leaders[l];
      curposleader = posinpermvar[leader];
      varidx = permvaridx[curposleader];
      lidx = permvaridx[l];

      /* swap the permvar at position l with the l-th leader */
      permvaridx[curposleader] = lidx;
      permvaridx[l] = varidx;

      /* update the position map */
      posinpermvar[lidx] = curposleader;
      posinpermvar[leader] = l;
   }

   /* update the permvars array to new variable order */
   for (i = 0; i < npermvars; ++i)
      modifiedpermvars[i] = origpermvars[permvaridx[i]];

   /* update the permutation to the new variable order */
   for (p = 0; p < nperms; ++p)
   {
      for (i = 0; i < npermvars; ++i)
         modifiedperms[p][i] = posinpermvar[origperms[p][permvaridx[i]]];
   }

   SCIPfreeBufferArray(scip, &permvaridx);
   SCIPfreeBufferArray(scip, &posinpermvar);

   return SCIP_OKAY;
}


/** adds symresack constraints */
static
SCIP_RETCODE addSymresackConss(
   SCIP*                 scip,               /**< SCIP instance */
   SCIP_PROP*            prop,               /**< symmetry breaking propagator */
   int*                  components,         /**< array containing components of symmetry group */
   int*                  componentbegins,    /**< array containing begin positions of components in components array */
   int                   ncomponents         /**< number of components */
   )
{ /*lint --e{641}*/
   SCIP_PROPDATA* propdata;
   SCIP_VAR** permvars;
   SCIP_Bool conssaddlp;
   int** modifiedperms = NULL;
   SCIP_VAR** modifiedpermvars = NULL;
   int** perms;
   int nsymresackcons = 0;
   int npermvars;
   int nperms;
   int i;
   int p;

   assert( scip != NULL );
   assert( prop != NULL );

   propdata = SCIPpropGetData(prop);
   assert( propdata != NULL );
   assert( propdata->npermvars >= 0 );
   assert( propdata->nbinpermvars >= 0 );

   /* if no symmetries on binary variables are present */
   if ( propdata->nbinpermvars == 0 )
   {
      assert( propdata->binvaraffected == 0 );
      return SCIP_OKAY;
   }

   perms = propdata->perms;
   nperms = propdata->nperms;
   permvars = propdata->permvars;
   npermvars = propdata->npermvars;
   conssaddlp = propdata->conssaddlp;

   assert( nperms <= 0 || perms != NULL );
   assert( permvars != NULL );
   assert( npermvars > 0 );

   /* adapt natural variable order to a variable order that is compatible with Schreier Sims constraints */
   if ( propdata->nleaders > 0 && ISSSTBINACTIVE(propdata->sstleadervartype) )
   {
      SCIP_CALL( SCIPallocBufferArray(scip, &modifiedperms, nperms) );
      for (p = 0; p < nperms; ++p)
      {
         SCIP_CALL( SCIPallocBufferArray(scip, &modifiedperms[p], npermvars) );
      }
      SCIP_CALL( SCIPallocBufferArray(scip, &modifiedpermvars, npermvars) );

      for (i = 0; i < npermvars; ++i)
         modifiedpermvars[i] = permvars[i];

      SCIP_CALL( adaptSymmetryDataSST(scip, perms, modifiedperms, nperms, permvars, modifiedpermvars, npermvars,
            propdata->leaders, propdata->nleaders) );
   }

   /* if components have not been computed */
   if ( ncomponents == -1 )
   {
      assert( ! propdata->ofenabled );
      assert( ! propdata->detectorbitopes );
      assert( ! propdata->sstenabled );

      /* loop through perms and add symresack constraints */
      for (p = 0; p < propdata->nperms; ++p)
      {
         SCIP_CONS* cons;
         char name[SCIP_MAXSTRLEN];

         (void) SCIPsnprintf(name, SCIP_MAXSTRLEN, "symbreakcons_perm%d", p);

         SCIP_CALL( SCIPcreateSymbreakCons(scip, &cons, name, perms[p], permvars, npermvars, FALSE,
                  conssaddlp, TRUE, FALSE, TRUE, TRUE, FALSE, FALSE, FALSE, FALSE, FALSE) );

         SCIP_CALL( SCIPaddCons(scip, cons) );

         /* do not release constraint here - will be done later */
         propdata->genconss[propdata->ngenconss++] = cons;
         ++propdata->nsymresacks;
         ++nsymresackcons;
      }
   }
   else
   {
      /* loop through components */
      for (i = 0; i < ncomponents; ++i)
      {
         SCIP_Bool sstcompatible = TRUE;

         if ( ISSSTINTACTIVE(propdata->sstleadervartype)
            || ISSSTIMPLINTACTIVE(propdata->sstleadervartype)
            || ISSSTCONTACTIVE(propdata->sstleadervartype) )
            sstcompatible = FALSE;

         /* skip components that were treated by incompatible symmetry handling techniques */
         if ( (propdata->componentblocked[i] & SYM_HANDLETYPE_SYMBREAK) != 0
            || (propdata->componentblocked[i] & SYM_HANDLETYPE_ORBITALFIXING) != 0
            || ((propdata->componentblocked[i] & SYM_HANDLETYPE_SST) != 0 && ! sstcompatible) )
            continue;

         /* loop through perms in component i and add symresack constraints */
         for (p = componentbegins[i]; p < componentbegins[i + 1]; ++p)
         {
            SCIP_CONS* cons;
            int permidx;
            char name[SCIP_MAXSTRLEN];

            permidx = components[p];

            (void) SCIPsnprintf(name, SCIP_MAXSTRLEN, "symbreakcons_component%d_perm%d", i, permidx);

            /* adapt permutation to leader */
            if ( propdata->nleaders > 0 && ISSSTBINACTIVE(propdata->sstleadervartype) )
            {
               assert( (propdata->componentblocked[i] & SYM_HANDLETYPE_SST) != 0 );
               assert( modifiedperms != NULL );
               assert( modifiedpermvars != NULL );

               SCIP_CALL( SCIPcreateSymbreakCons(scip, &cons, name, modifiedperms[permidx], modifiedpermvars, npermvars, FALSE,
                     conssaddlp, TRUE, FALSE, TRUE, TRUE, FALSE, FALSE, FALSE, FALSE, FALSE) );
            }
            else
            {
               SCIP_CALL( SCIPcreateSymbreakCons(scip, &cons, name, perms[permidx], permvars, npermvars, FALSE,
                     conssaddlp, TRUE, FALSE, TRUE, TRUE, FALSE, FALSE, FALSE, FALSE, FALSE) );
            }

            SCIP_CALL( SCIPaddCons(scip, cons) );

            /* do not release constraint here - will be done later */
            propdata->genconss[propdata->ngenconss++] = cons;
            ++propdata->nsymresacks;
            ++nsymresackcons;
         }
      }
   }

   if ( propdata->nleaders > 0 && ISSSTBINACTIVE(propdata->sstleadervartype) )
   {
      assert( modifiedperms != NULL );
      assert( modifiedpermvars != NULL );

      SCIPfreeBufferArray(scip, &modifiedpermvars);
      for (p = nperms - 1; p >= 0; --p)
      {
         SCIPfreeBufferArray(scip, &modifiedperms[p]);
      }
      SCIPfreeBufferArray(scip, &modifiedperms);
   }

   SCIPdebugMsg(scip, "Added %d symresack constraints.\n", nsymresackcons);

   return SCIP_OKAY;
}


/** add Schreier Sims constraints for a specific orbit and update Schreier Sims table */
static
SCIP_RETCODE addSSTConssOrbitAndUpdateSST(
   SCIP*                 scip,               /**< SCIP instance */
   SCIP_DIGRAPH*         conflictgraph,      /**< conflict graph or NULL if useconflictgraph == FALSE */
   SCIP_PROPDATA*        propdata,           /**< data of symmetry propagator */
   SCIP_VAR**            permvars,           /**< permvars array */
   int*                  orbits,             /**< symmetry orbits */
   int*                  orbitbegins,        /**< array storing begin position for each orbit */
   int                   orbitidx,           /**< index of orbit for Schreier Sims constraints */
   int                   orbitleaderidx,     /**< index of leader variable for Schreier Sims constraints */
   SCIP_Shortbool*       orbitvarinconflict, /**< indicator whether orbitvar is in conflict with orbit leader */
   int                   norbitvarinconflict, /**< number of variables in conflict with orbit leader */
   int*                  nchgbds,            /**< pointer to store number of bound changes (or NULL) */
   SCIP_Bool             useconflictgraph    /**< whether conflict graph shall be used */
   )
{ /*lint --e{613,641}*/
   SCIP_CONS* cons;
   char name[SCIP_MAXSTRLEN];
   SCIP_VAR* vars[2];
   SCIP_Real vals[2];
   int orbitsize;
   int posleader;
   int poscur;
   int ncuts = 0;
   SCIP_Bool addcuts = FALSE;
   int i;
#ifndef NDEBUG
   int j;
#endif

   assert( scip != NULL );
   assert( conflictgraph != NULL || ! useconflictgraph );
   assert( propdata != NULL );
   assert( permvars != NULL );
   assert( orbits != NULL );
   assert( orbitbegins != NULL );
   assert( orbitidx >= 0 );
   assert( orbitleaderidx >= 0 );
   assert( orbitvarinconflict != NULL || ! useconflictgraph );
   assert( norbitvarinconflict >= 0 );
   assert( nchgbds != NULL );

   orbitsize = orbitbegins[orbitidx + 1] - orbitbegins[orbitidx];

   /* variables in conflict with leader are fixed and not treated by a cut; trailing -1 to not count the leader */
   if ( propdata->sstaddcuts )
      addcuts = TRUE;
   else if ( propdata->sstleaderrule == SCIP_LEADERRULE_MAXCONFLICTSINORBIT
      || propdata->sstleaderrule == SCIP_LEADERRULE_MAXCONFLICTS
      || propdata->ssttiebreakrule == SCIP_LEADERTIEBREAKRULE_MAXCONFLICTSINORBIT )
      addcuts = propdata->addconflictcuts;

   if ( addcuts )
      ncuts = orbitsize - norbitvarinconflict - 1;

   /* (re-)allocate memory for Schreier Sims constraints and leaders */
   if ( ncuts > 0 )
   {
      if ( propdata->nsstconss == 0 )
      {
         assert( propdata->sstconss == NULL );
         assert( propdata->maxnsstconss == 0 );
         propdata->maxnsstconss = 2 * ncuts;
         SCIP_CALL( SCIPallocBlockMemoryArray(scip, &(propdata->sstconss), propdata->maxnsstconss) );
      }
      else if ( propdata->nsstconss + ncuts > propdata->maxnsstconss )
      {
         int newsize;

         newsize = SCIPcalcMemGrowSize(scip, propdata->maxnsstconss + 2 * ncuts);
         SCIP_CALL( SCIPreallocBlockMemoryArray(scip, &(propdata->sstconss),
               propdata->maxnsstconss, newsize) );
         propdata->maxnsstconss = newsize;
      }
   }

   if ( propdata->nleaders == 0 )
   {
      propdata->maxnleaders = MIN(propdata->nperms, propdata->npermvars);
      SCIP_CALL( SCIPallocBlockMemoryArray(scip, &(propdata->leaders), propdata->maxnleaders) );
   }
   assert( propdata->nleaders < propdata->maxnleaders );

   /* add Schreier Sims constraints vars[0] >= vars[1], where vars[0] is always the leader */
   posleader = orbitbegins[orbitidx] + orbitleaderidx;
   vars[0] = permvars[orbits[posleader]];
   vals[0] = -1.0;
   vals[1] = 1.0;
   propdata->leaders[propdata->nleaders++] = orbits[posleader];
   *nchgbds = 0;
   for (i = 0, poscur = orbitbegins[orbitidx]; i < orbitsize; ++i, ++poscur)
   {
      if ( i == orbitleaderidx )
      {
         assert( orbitvarinconflict == NULL || ! orbitvarinconflict[i] );
         continue;
      }

      vars[1] = permvars[orbits[poscur]];
#ifndef NDEBUG
      for (j = 0; j < propdata->nleaders - 1; ++j)
      {
         assert( propdata->leaders[j] != orbits[poscur] );
      }
#endif

      /* if the i-th variable in the orbit is in a conflict with the leader, fix it to 0 */
      if ( useconflictgraph )
      {
         if ( orbitvarinconflict[i] )
         {
            assert( SCIPvarIsBinary(vars[1]) );
            assert( SCIPvarGetLbLocal(vars[1]) < 0.5 );
            assert( useconflictgraph );

            /* if variable is fixed */
            if ( SCIPvarGetUbLocal(vars[1]) > 0.5 )
            {
               SCIP_NODEDATA* nodedata;

               SCIP_CALL( SCIPchgVarUb(scip, vars[1], 0.0) );
               ++(*nchgbds);

               /* deactivate the fixed variable (cannot contribute to a conflict anymore) */
               nodedata = (SCIP_NODEDATA*) SCIPdigraphGetNodeData(conflictgraph, orbits[poscur]);
               assert( nodedata != NULL );
               assert( nodedata->active );

               nodedata->active = FALSE;
            }

            /* reset value */
            orbitvarinconflict[i] = FALSE;
         }
         else if ( addcuts )
         {
            (void) SCIPsnprintf(name, SCIP_MAXSTRLEN, "SSTcut_%d_%d", orbits[posleader], orbits[poscur]);
            SCIP_CALL( SCIPcreateConsLinear(scip, &cons, name, 2, vars, vals, - SCIPinfinity(scip), 0.0,
                  FALSE, TRUE, TRUE, TRUE, TRUE, FALSE, FALSE, FALSE, FALSE, FALSE) );

            SCIP_CALL( SCIPaddCons(scip, cons) );
            propdata->sstconss[propdata->nsstconss++] = cons;
         }
      }
      else if ( addcuts )
      {
         (void) SCIPsnprintf(name, SCIP_MAXSTRLEN, "SSTcut_%d_%d", orbits[posleader], orbits[poscur]);
         SCIP_CALL( SCIPcreateConsLinear(scip, &cons, name, 2, vars, vals, - SCIPinfinity(scip), 0.0,
               FALSE, TRUE, TRUE, TRUE, TRUE, FALSE, FALSE, FALSE, FALSE, FALSE) );

         SCIP_CALL( SCIPaddCons(scip, cons) );
         propdata->sstconss[propdata->nsstconss++] = cons;
      }
   }

   return SCIP_OKAY;
}


/** selection rule of next orbit/leader in orbit for Schreier Sims constraints */
static
SCIP_RETCODE selectOrbitLeaderSSTConss(
   SCIP*                 scip,               /**< SCIP instance */
   SCIP_DIGRAPH*         conflictgraph,      /**< conflict graph or NULL if useconflictgraph == FALSE */
   SCIP_VAR**            graphvars,          /**< variables encoded in conflict graph */
   int                   ngraphvars,         /**< number of variables encoded in conflict graph */
   SCIP_HASHMAP*         varmap,             /**< map from variable to node label in conflict graph or NULL if useconflictgraph == FALSE  */
   SCIP_VAR**            permvars,           /**< vars encoded in a permutation */
   int                   npermvars,          /**< number of vars in a permutation */
   int*                  orbits,             /**< orbits of stabilizer subgroup */
   int*                  orbitbegins,        /**< array storing the begin position of each orbit in orbits */
   int                   norbits,            /**< number of orbits */
   int                   leaderrule,         /**< rule to select leader */
   int                   tiebreakrule,       /**< tie break rule to select leader */
   SCIP_VARTYPE          leadervartype,      /**< variable type of leader */
   int*                  orbitidx,           /**< pointer to index of selected orbit */
   int*                  leaderidx,          /**< pointer to leader in orbit */
   SCIP_Shortbool*       orbitvarinconflict, /**< array to store whether a var in the orbit is conflicting with leader */
   int*                  norbitvarinconflict, /**< pointer to store number of vars in the orbit in conflict with leader */
   SCIP_Bool             useconflictgraph,   /**< whether conflict graph shall be used */
   SCIP_Bool*            success             /**< pointer to store whether orbit cut be selected successfully */
   )
{
   SCIP_NODEDATA* nodedata;
   int* conflictvars;
   int nconflictvars = 0;
   int varidx;
   int orbitcriterion;
   int curcriterion = INT_MIN;
   int orbitsize;
   int i;
   SCIP_NODEDATA* neighbordata;
   int leader = -1;
   int j;

   assert( scip != NULL );
   assert( conflictgraph != NULL || ! useconflictgraph );
   assert( graphvars != NULL );
   assert( ngraphvars > 0 );
   assert( varmap != NULL || ! useconflictgraph );
   assert( permvars != NULL );
   assert( npermvars > 0 );
   assert( orbits != NULL );
   assert( orbitbegins != NULL );
   assert( norbits > 0 );
   assert( orbitidx != NULL );
   assert( leaderidx != NULL );
   assert( orbitvarinconflict != NULL || ! useconflictgraph );
   assert( norbitvarinconflict != NULL );
   assert( success != NULL );

   *orbitidx = 0;
   *leaderidx = 0;
   *norbitvarinconflict = 0;
   *success = FALSE;

   /* terminate if leader or tiebreak rule cannot be checked */
   if ( ! useconflictgraph && (leaderrule == (int) SCIP_LEADERRULE_MAXCONFLICTS
         || leaderrule == (int) SCIP_LEADERRULE_MAXCONFLICTSINORBIT
         || tiebreakrule == (int) SCIP_LEADERTIEBREAKRULE_MAXCONFLICTSINORBIT) )
      return SCIP_OKAY;

   /* select the leader and its orbit */
   if ( leaderrule == (int) SCIP_LEADERRULE_FIRSTINORBIT || leaderrule == (int) SCIP_LEADERRULE_LASTINORBIT )
   {
      orbitcriterion = INT_MIN;

      /* iterate over orbits and select the first one that meets the tiebreak rule */
      for (i = 0; i < norbits; ++i)
      {
         /* skip orbits containing vars different to the leader's vartype */
         if ( SCIPvarGetType(permvars[orbits[orbitbegins[i]]]) != leadervartype )
            continue;

         if ( tiebreakrule == (int) SCIP_LEADERTIEBREAKRULE_MINORBIT )
            curcriterion = orbitbegins[i] - orbitbegins[i + 1];
         else if ( tiebreakrule == (int) SCIP_LEADERTIEBREAKRULE_MAXORBIT )
            curcriterion = orbitbegins[i + 1] - orbitbegins[i];
         else
         {
            /* get first or last active variable in orbit */
            if ( leaderrule == (int) SCIP_LEADERRULE_FIRSTINORBIT )
            {
               int cnt = orbitbegins[i];

               do
               {
                  varidx = SCIPvarGetProbindex(permvars[orbits[cnt++]]);
               }
               while ( varidx == -1 && cnt < orbitbegins[i + 1]);
            }
            else
            {
               int cnt = orbitbegins[i + 1] - 1;

               do
               {
                  varidx = SCIPvarGetProbindex(permvars[orbits[cnt--]]);
               }
               while ( varidx == -1 && cnt >= orbitbegins[i]);
            }

            /* skip inactive variables */
            if ( varidx == -1 )
               continue;

            nodedata = (SCIP_NODEDATA*) SCIPdigraphGetNodeData(conflictgraph, varidx);
            assert( nodedata != NULL );
            assert( nodedata->orbitidx == i );

            if ( nodedata->nconflictinorbit > 0 )
               curcriterion = nodedata->nconflictinorbit;
         }

         /* update selected orbit */
         if ( curcriterion > orbitcriterion )
         {
            orbitcriterion = curcriterion;
            *orbitidx = i;
            *success = TRUE;

            if ( leaderrule == (int) SCIP_LEADERRULE_FIRSTINORBIT )
               *leaderidx = 0;
            else
               *leaderidx = orbitbegins[i + 1] - orbitbegins[i] - 1;
         }
      }

      /* store variables in conflict with leader */
      if ( useconflictgraph )
      {
         leader = SCIPhashmapGetImageInt(varmap, permvars[orbits[orbitbegins[*orbitidx] + *leaderidx]]);
         assert( leader < SCIPdigraphGetNNodes(conflictgraph) );

         nconflictvars = SCIPdigraphGetNSuccessors(conflictgraph, leader);
      }

      if ( *success && tiebreakrule == (int) SCIP_LEADERTIEBREAKRULE_MAXCONFLICTSINORBIT && nconflictvars > 0 )
      {
         SCIP_VAR* var;
         orbitsize = orbitbegins[*orbitidx + 1] - orbitbegins[*orbitidx];
         assert( useconflictgraph );
         assert( leader >= 0 && leader < npermvars );

         conflictvars = SCIPdigraphGetSuccessors(conflictgraph, leader);
         assert( conflictvars != NULL );
         assert( orbitvarinconflict != NULL );

         for (i = 0; i < orbitsize; ++i)
         {
            /* skip the leader */
            if ( i == *leaderidx )
               continue;

            var = permvars[orbits[orbitbegins[*orbitidx] + i]];

            for (j = 0; j < nconflictvars; ++j)
            {
               neighbordata = (SCIP_NODEDATA*) SCIPdigraphGetNodeData(conflictgraph, conflictvars[j]);

               assert( neighbordata != NULL );

               if ( neighbordata->var == var && neighbordata->active )
               {
                  orbitvarinconflict[i] = TRUE;
                  *norbitvarinconflict += 1;
                  break;
               }
            }
         }
      }
   }
   else if ( useconflictgraph )
   {
      orbitcriterion = 0;

      /* iterate over variables and select the first one that meets the tiebreak rule */
      for (i = 0; i < ngraphvars; ++i)
      {
         /* skip vars different to the leader's vartype */
         if ( SCIPvarGetType(graphvars[i]) != leadervartype )
            continue;

         nodedata = (SCIP_NODEDATA*) SCIPdigraphGetNodeData(conflictgraph, i);
         assert( nodedata != NULL );

         /* skip variables not affected by symmetry */
         if ( nodedata->orbitidx == -1 )
            continue;

         if ( leaderrule == (int) SCIP_LEADERRULE_MAXCONFLICTSINORBIT )
            curcriterion = nodedata->nconflictinorbit;
         else
            curcriterion = SCIPdigraphGetNSuccessors(conflictgraph, i);

         if ( curcriterion > orbitcriterion )
         {
            orbitcriterion = curcriterion;
            *orbitidx = nodedata->orbitidx;
            *leaderidx = nodedata->posinorbit;
            *success = TRUE;
         }
      }

      /* store variables in conflict with leader */
      leader = SCIPhashmapGetImageInt(varmap, permvars[orbits[orbitbegins[*orbitidx] + *leaderidx]]);
      assert( leader < SCIPdigraphGetNNodes(conflictgraph) );
      assert( norbitvarinconflict != NULL );

      nconflictvars = SCIPdigraphGetNSuccessors(conflictgraph, leader);
      if ( *success && nconflictvars > 0 )
      {
         SCIP_VAR* var;
         assert( orbitvarinconflict != NULL );

         orbitsize = orbitbegins[*orbitidx + 1] - orbitbegins[*orbitidx];

         conflictvars = SCIPdigraphGetSuccessors(conflictgraph, leader);
         assert( conflictvars != NULL );

         for (i = 0; i < orbitsize; ++i)
         {
            /* skip the leader */
            if ( i == *leaderidx )
               continue;

            var = permvars[orbits[orbitbegins[*orbitidx] + i]];

            for (j = 0; j < nconflictvars; ++j)
            {
               neighbordata = (SCIP_NODEDATA*) SCIPdigraphGetNodeData(conflictgraph, conflictvars[j]);
               assert( neighbordata != NULL );

               if ( neighbordata->var == var && neighbordata->active )
               {
                  orbitvarinconflict[i] = TRUE;
                  *norbitvarinconflict += 1;
                  break;
               }
            }
         }
      }
   }

   return SCIP_OKAY;
}


/** add Schreier Sims constraints to the problem */
static
SCIP_RETCODE addSSTConss(
   SCIP*                 scip,               /**< SCIP instance */
   SCIP_PROPDATA*        propdata,           /**< datas of symmetry propagator */
   int*                  nchgbds             /**< pointer to store number of bound changes (or NULL) */
   )
{ /*lint --e{641}*/
   SCIP_DIGRAPH* conflictgraph = NULL;
   SCIP_HASHMAP* varmap = NULL;
   SCIP_VAR** vars;
   int nvars;

   SCIP_HASHMAP* permvarmap;
   SCIP_VAR** permvars;
   int** permstrans;
   int npermvars;
   int nmovedpermvars;
   int nmovedbinpermvars;
   int nmovedintpermvars;
   int nmovedimplintpermvars;
   int nmovedcontpermvars;
   int nperms;

   int* orbits;
   int* orbitbegins;
   int norbits;
   int* components;
   int* componentbegins;
   int* vartocomponent;
   int ncomponents;
   unsigned* componentblocked;

   int orbitidx;
   int orbitleaderidx;
   SCIP_Shortbool* orbitvarinconflict = NULL;
   int norbitvarinconflict;
   SCIP_Shortbool* inactiveperms;
   int ninactiveperms;
   int posleader;
   int leaderrule;
   int tiebreakrule;
   int leadervartype;
   SCIP_VARTYPE selectedtype = SCIP_VARTYPE_CONTINUOUS;
   int nvarsselectedtype;
   SCIP_Bool conflictgraphcreated = FALSE;
   SCIP_Bool mixedcomponents;
   int* norbitleadercomponent;

   int c;
   int v;
   int p;

   assert( scip != NULL );
   assert( propdata != NULL );

   permvars = propdata->permvars;
   npermvars = propdata->npermvars;
   permvarmap = propdata->permvarmap;
   permstrans = propdata->permstrans;
   nperms = propdata->nperms;
   components = propdata->components;
   componentbegins = propdata->componentbegins;
   componentblocked = propdata->componentblocked;
   vartocomponent = propdata->vartocomponent;
   ncomponents = propdata->ncomponents;
   nmovedpermvars = propdata->nmovedpermvars;
   nmovedbinpermvars = propdata->nmovedbinpermvars;
   nmovedintpermvars = propdata->nmovedintpermvars;
   nmovedimplintpermvars = propdata->nmovedimplintpermvars;
   nmovedcontpermvars = propdata->nmovedcontpermvars;

   assert( permvars != NULL );
   assert( npermvars > 0 );
   assert( permvarmap != NULL );
   assert( permstrans != NULL );
   assert( nperms > 0 );
   assert( components != NULL );
   assert( componentbegins != NULL );
   assert( vartocomponent != NULL );
   assert( ncomponents > 0 );
   assert( nmovedpermvars > 0 || ! propdata->ofenabled );
   assert( nmovedbinpermvars > 0 || ! propdata->ofenabled );

   leaderrule = propdata->sstleaderrule;
   tiebreakrule = propdata->ssttiebreakrule;
   leadervartype = propdata->sstleadervartype;
   mixedcomponents = propdata->sstmixedcomponents;

   /* if not already computed, get number of affected vars */
   if ( nmovedpermvars == -1 )
   {
      nmovedpermvars = 0;

      for (v = 0; v < npermvars; ++v)
      {
         for (p = 0; p < nperms; ++p)
         {
            if ( permstrans[v][p] != v )
            {
               ++nmovedpermvars;

               switch ( SCIPvarGetType(permvars[v]) )
               {
               case SCIP_VARTYPE_BINARY:
                  ++nmovedbinpermvars;
                  break;
               case SCIP_VARTYPE_INTEGER:
                  ++nmovedintpermvars;
                  break;
               case SCIP_VARTYPE_IMPLINT:
                  ++nmovedimplintpermvars;
                  break;
               case SCIP_VARTYPE_CONTINUOUS:
               default:
                  ++nmovedcontpermvars;
               }
            }
         }
      }
   }
   propdata->nmovedbinpermvars = nmovedbinpermvars;
   propdata->nmovedintpermvars = nmovedintpermvars;
   propdata->nmovedimplintpermvars = nmovedimplintpermvars;
   propdata->nmovedcontpermvars = nmovedcontpermvars;

   vars = SCIPgetVars(scip);
   nvars = SCIPgetNVars(scip);

   /* determine the leader's vartype */
   nvarsselectedtype = 0;
   if ( ISSSTBINACTIVE(leadervartype) && nmovedbinpermvars > nvarsselectedtype )
   {
      selectedtype = SCIP_VARTYPE_BINARY;
      nvarsselectedtype = nmovedbinpermvars;
   }

   if ( ISSSTINTACTIVE(leadervartype) && nmovedintpermvars > nvarsselectedtype )
   {
      selectedtype = SCIP_VARTYPE_INTEGER;
      nvarsselectedtype = nmovedintpermvars;
   }

   if ( ISSSTIMPLINTACTIVE(leadervartype) && nmovedimplintpermvars > nvarsselectedtype )
   {
      selectedtype = SCIP_VARTYPE_IMPLINT;
      nvarsselectedtype = nmovedimplintpermvars;
   }

   if ( ISSSTCONTACTIVE(leadervartype) && nmovedcontpermvars > nvarsselectedtype )
   {
      selectedtype = SCIP_VARTYPE_CONTINUOUS;
      nvarsselectedtype = nmovedcontpermvars;
   }

   /* terminate if no variables of a possible leader type is affected */
   if ( nvarsselectedtype == 0 )
      return SCIP_OKAY;

   /* possibly create conflict graph; graph is not created if no setppc conss are present */
   if ( selectedtype == SCIP_VARTYPE_BINARY && (leaderrule == SCIP_LEADERRULE_MAXCONFLICTSINORBIT
         || leaderrule == SCIP_LEADERRULE_MAXCONFLICTS
         || tiebreakrule == SCIP_LEADERTIEBREAKRULE_MAXCONFLICTSINORBIT) )
   {
      SCIP_CALL( createConflictGraphSST(scip, &conflictgraph, vars, nvars, FALSE,
            permvarmap, &conflictgraphcreated) );
   }

   /* allocate data structures necessary for orbit computations and conflict graph */
   SCIP_CALL( SCIPallocBufferArray(scip, &inactiveperms, nperms) );
   SCIP_CALL( SCIPallocBufferArray(scip, &orbits, npermvars) );
   SCIP_CALL( SCIPallocBufferArray(scip, &orbitbegins, npermvars) );

   if ( conflictgraphcreated )
   {
      SCIP_CALL( SCIPallocClearBufferArray(scip, &orbitvarinconflict, npermvars) );
      SCIP_CALL( SCIPhashmapCreate(&varmap, SCIPblkmem(scip), nvars) );
      for (v = 0; v < nvars; ++v)
      {
         assert( ! SCIPhashmapExists(varmap, vars[v]) );
         SCIP_CALL( SCIPhashmapInsertInt(varmap, vars[v], v) );
      }
   }

   SCIPdebugMsg(scip, "Start selection of orbits and leaders for Schreier Sims constraints.\n");
   SCIPdebugMsg(scip, "orbitidx\tleaderidx\torbitsize\n");

   if ( nchgbds != NULL )
      *nchgbds = 0;

   /* initialize array indicating whether permutations shall not be considered for orbit permutations */
   for (p = 0; p < nperms; ++p)
      inactiveperms[p] = TRUE;

   SCIP_CALL( SCIPallocBufferArray(scip, &norbitleadercomponent, ncomponents) );
   for (c = 0; c < ncomponents; ++c)
      norbitleadercomponent[c] = 0;

   /* iterate over components and compute orbits */
   for (c = 0; c < ncomponents; ++c)
   {
      SCIP_Bool success = TRUE;

      if ( componentblocked[c] )
         continue;

      for (p = componentbegins[c]; p < componentbegins[c + 1]; ++p)
         inactiveperms[components[p]] = FALSE;
      ninactiveperms = nperms - componentbegins[c + 1] + componentbegins[c];

      /* as long as the stabilizer is non-trivial, add Schreier Sims constraints */
      while ( ninactiveperms < nperms )
      {
         int nchanges = 0;

         /* compute orbits w.r.t. active perms */
         SCIP_CALL( SCIPcomputeOrbitsFilterSym(scip, npermvars, permstrans, nperms, inactiveperms,
               orbits, orbitbegins, &norbits, components, componentbegins, vartocomponent,
               componentblocked, ncomponents, nmovedpermvars) );

         /* stop if we require pure components and a component contains variables of different types */
         if ( ! mixedcomponents )
         {
            for (p = 0; p < norbits; ++p)
            {
               /* stop if the first element of an orbits has the wrong vartype */
               if ( SCIPvarGetType(permvars[orbits[orbitbegins[p]]]) != selectedtype )
               {
                  success = FALSE;
                  break;
               }
            }
         }

         if ( ! success )
            break;

         /* update symmetry information of conflict graph */
         if ( conflictgraphcreated )
         {
            assert( conflictgraph != NULL );
            SCIP_CALL( updateSymInfoConflictGraphSST(scip, conflictgraph, vars, nvars, permvars, npermvars, FALSE,
                  varmap, orbits, orbitbegins, norbits) );
         }

         /* possibly adapt the leader and tie-break rule */
         if ( (leaderrule == SCIP_LEADERRULE_MAXCONFLICTSINORBIT || leaderrule == SCIP_LEADERRULE_MAXCONFLICTS)
            && ! conflictgraphcreated )
            leaderrule = SCIP_LEADERRULE_FIRSTINORBIT;
         if ( (leaderrule == SCIP_LEADERRULE_MAXCONFLICTSINORBIT || leaderrule == SCIP_LEADERRULE_MAXCONFLICTS)
            && selectedtype != SCIP_VARTYPE_BINARY )
            leaderrule = SCIP_LEADERRULE_FIRSTINORBIT;
         if ( tiebreakrule == SCIP_LEADERTIEBREAKRULE_MAXCONFLICTSINORBIT && ! conflictgraphcreated )
            tiebreakrule = SCIP_LEADERTIEBREAKRULE_MAXORBIT;
         if ( tiebreakrule == SCIP_LEADERTIEBREAKRULE_MAXCONFLICTSINORBIT && selectedtype != SCIP_VARTYPE_BINARY )
            tiebreakrule = SCIP_LEADERTIEBREAKRULE_MAXORBIT;

         /* select orbit and leader */
         SCIP_CALL( selectOrbitLeaderSSTConss(scip, conflictgraph, vars, nvars, varmap,
               permvars, npermvars, orbits, orbitbegins, norbits, propdata->sstleaderrule, propdata->ssttiebreakrule, selectedtype,
               &orbitidx, &orbitleaderidx, orbitvarinconflict, &norbitvarinconflict, conflictgraphcreated, &success) );

         if ( ! success )
            break;

         assert( 0 <= orbitidx && orbitidx < norbits );
         assert( 0 <= orbitleaderidx && orbitleaderidx < orbitbegins[orbitidx + 1] - orbitbegins[orbitidx] );
         SCIPdebugMsg(scip, "%d\t\t%d\t\t%d\n", orbitidx, orbitleaderidx, orbitbegins[orbitidx + 1] - orbitbegins[orbitidx]);

         /* add Schreier Sims constraints for the selected orbit and update Schreier Sims table */
         SCIP_CALL( addSSTConssOrbitAndUpdateSST(scip, conflictgraph, propdata, permvars,
               orbits, orbitbegins, orbitidx, orbitleaderidx, orbitvarinconflict, norbitvarinconflict, &nchanges, conflictgraphcreated) );

         ++norbitleadercomponent[propdata->vartocomponent[orbits[orbitbegins[orbitidx] + orbitleaderidx]]];

         if ( nchgbds != NULL )
            *nchgbds += nchanges;

         /* deactivate permutations that move the orbit leader */
         posleader = orbits[orbitbegins[orbitidx] + orbitleaderidx];
         for (p = 0; p < nperms; ++p)
         {
            if ( inactiveperms[p] )
               continue;

            if ( permstrans[posleader][p] != posleader )
            {
               inactiveperms[p] = TRUE;
               ++ninactiveperms;
            }
         }
      }

      for (p = componentbegins[c]; p < componentbegins[c + 1]; ++p)
         inactiveperms[components[p]] = TRUE;
   }

   /* if Schreier Sims constraints have been added, store that Schreier Sims has been used for this component */
   for (c = 0; c < ncomponents; ++c)
   {
      if ( norbitleadercomponent[c] > 0 )
         componentblocked[c] |= SYM_HANDLETYPE_SST;
   }
   SCIPfreeBufferArray(scip, &norbitleadercomponent);

   if ( conflictgraphcreated )
   {
      SCIPhashmapFree(&varmap);
      SCIPfreeBufferArray(scip, &orbitvarinconflict);
   }
   SCIPfreeBufferArray(scip, &orbitbegins);
   SCIPfreeBufferArray(scip, &orbits);
   if ( conflictgraphcreated )
   {
      assert( conflictgraph != NULL );
      SCIP_CALL( freeConflictGraphSST(scip, &conflictgraph, nvars) );
   }
   SCIPfreeBufferArray(scip, &inactiveperms);

   return SCIP_OKAY;
}


/** finds problem symmetries */
static
SCIP_RETCODE tryAddSymmetryHandlingConss(
   SCIP*                 scip,               /**< SCIP instance */
   SCIP_PROP*            prop,               /**< symmetry breaking propagator */
   int*                  nchgbds,            /**< pointer to store number of bound changes (or NULL)*/
   SCIP_Bool*            earlyterm           /**< pointer to store whether we terminated early (or NULL) */
   )
{
   SCIP_PROPDATA* propdata;

   assert( prop != NULL );
   assert( scip != NULL );

   propdata = SCIPpropGetData(prop);
   assert( propdata != NULL );
   assert( propdata->symconsenabled || propdata->sstenabled );

   /* possibly compute symmetry */
   if ( propdata->ofenabled )
   {
      if ( propdata->symfixnonbinaryvars )
      {
         SCIP_CALL( determineSymmetry(scip, propdata, SYM_SPEC_BINARY, SYM_SPEC_INTEGER | SYM_SPEC_REAL) );
      }
      else
      {
         SCIP_CALL( determineSymmetry(scip, propdata, SYM_SPEC_BINARY | SYM_SPEC_REAL, SYM_SPEC_INTEGER) );
      }
   }
   else
   {
      SCIP_CALL( determineSymmetry(scip, propdata, SYM_SPEC_BINARY | SYM_SPEC_INTEGER | SYM_SPEC_REAL, 0) );
   }
   assert( propdata->binvaraffected || ! propdata->symconsenabled );

   /* if constraints have already been added */
   if ( propdata->triedaddconss )
   {
      assert( propdata->nperms > 0 );

      if ( earlyterm != NULL )
         *earlyterm = TRUE;

      return SCIP_OKAY;
   }

   if ( propdata->nperms <= 0 || (! propdata->symconsenabled && ! propdata->sstenabled) )
      return SCIP_OKAY;

   assert( propdata->nperms > 0 );
<<<<<<< HEAD
   assert( propdata->binvaraffected || propdata->nonbinaryallowed );
   propdata->triedaddconss = TRUE;

   SCIP_CALL( SCIPallocBlockMemoryArray(scip, &propdata->genorbconss, propdata->nperms) );

   if ( propdata->detectorbitopes )
=======
   assert( propdata->binvaraffected || propdata->sstenabled );
   propdata->triedaddconss = TRUE;

   if ( propdata->symconsenabled )
>>>>>>> f5757ab3
   {
      SCIP_CALL( SCIPallocBlockMemoryArray(scip, &propdata->genconss, propdata->nperms) );

      if ( propdata->detectorbitopes )
      {
         SCIP_CALL( detectOrbitopes(scip, propdata, propdata->components, propdata->componentbegins, propdata->ncomponents) );
      }
   }

   /* disable orbital fixing if all components are handled by orbitopes */
   if ( propdata->ncomponents == propdata->norbitopes )
      propdata->ofenabled = FALSE;

   /* possibly stop */
   if ( SCIPisStopped(scip) )
      return SCIP_OKAY;

<<<<<<< HEAD
   if ( propdata->ncompblocked < propdata->ncomponents && propdata->detectsubgroups )
   {
      /* @TODO: create array only when needed */
      propdata->genlinconsssize = propdata->nperms;
      SCIP_CALL( SCIPallocBlockMemoryArray(scip, &propdata->genlinconss, propdata->genlinconsssize) );

      SCIP_CALL( detectAndHandleSubgroups(scip, propdata) );
   }

   /* possibly stop */
   if ( SCIPisStopped(scip) )
=======
   if ( propdata->sstenabled )
   {
      SCIP_CALL( addSSTConss(scip, propdata, nchgbds) );
   }

   /* possibly stop */
   if ( SCIPisStopped(scip) || ! propdata->symconsenabled )
>>>>>>> f5757ab3
      return SCIP_OKAY;

   /* add symmetry breaking constraints if orbital fixing is not used outside orbitopes */
   if ( ! propdata->ofenabled )
   {
      /* exit if no or only trivial symmetry group is available */
      if ( propdata->nperms <= 0 || ! propdata->binvaraffected )
         return SCIP_OKAY;

      if ( propdata->addsymresacks )
      {
         SCIP_CALL( addSymresackConss(scip, prop, propdata->components, propdata->componentbegins, propdata->ncomponents) );
      }

      /* free symmetry conss if no orbitope/symresack constraints have been found (may happen if Schreier-Sims constraints are active) */
      if ( propdata->ngenconss == 0 )
         SCIPfreeBlockMemoryArrayNull(scip, &propdata->genconss, propdata->nperms);
   }

   return SCIP_OKAY;
}



/*
 * Local methods for orbital fixing
 */


/** performs orbital fixing
 *
 *  Note that we do not have to distinguish between variables that have been fixed or branched to 1, since the
 *  stabilizer is with respect to the variables that have been branched to 1. Thus, if an orbit contains a variable that
 *  has been branched to 1, the whole orbit only contains variables that have been branched to 1 - and nothing can be
 *  fixed.
 */
static
SCIP_RETCODE performOrbitalFixing(
   SCIP*                 scip,               /**< SCIP pointer */
   SCIP_VAR**            permvars,           /**< variables */
   int                   npermvars,          /**< number of variables */
   int*                  orbits,             /**< array of non-trivial orbits */
   int*                  orbitbegins,        /**< array containing begin positions of new orbits in orbits array */
   int                   norbits,            /**< number of orbits */
   SCIP_Bool*            infeasible,         /**< pointer to store whether problem is infeasible */
   int*                  nfixedzero,         /**< pointer to store number of variables fixed to 0 */
   int*                  nfixedone           /**< pointer to store number of variables fixed to 1 */
   )
{
   SCIP_Bool tightened;
   int i;

   assert( scip != NULL );
   assert( permvars != NULL );
   assert( orbits != NULL );
   assert( orbitbegins != NULL );
   assert( infeasible != NULL );
   assert( nfixedzero != NULL );
   assert( nfixedone != NULL );
   assert( norbits > 0 );
   assert( orbitbegins[0] == 0 );

   *infeasible = FALSE;
   *nfixedzero = 0;
   *nfixedone = 0;

   /* check all orbits */
   for (i = 0; i < norbits; ++i)
   {
      SCIP_Bool havefixedone = FALSE;
      SCIP_Bool havefixedzero = FALSE;
      SCIP_VAR* var;
      int j;

      /* we only have nontrivial orbits */
      assert( orbitbegins[i+1] - orbitbegins[i] >= 2 );

      /* check all variables in the orbit */
      for (j = orbitbegins[i]; j < orbitbegins[i+1]; ++j)
      {
         assert( 0 <= orbits[j] && orbits[j] < npermvars );
         var = permvars[orbits[j]];
         assert( var != NULL );

         /* check whether variable is not binary (and not implicit integer!) */
         if ( SCIPvarGetType(var) != SCIP_VARTYPE_BINARY )
         {
            /* skip orbit if there are non-binary variables */
            havefixedone = FALSE;
            havefixedzero = FALSE;
            break;
         }

         /* if variable is fixed to 1 -> can fix all variables in orbit to 1 */
         if ( SCIPvarGetLbLocal(var) > 0.5 )
            havefixedone = TRUE;

         /* check for zero-fixed variables */
         if ( SCIPvarGetUbLocal(var) < 0.5 )
            havefixedzero = TRUE;
      }

      /* check consistency */
      if ( havefixedone && havefixedzero )
      {
         *infeasible = TRUE;
         return SCIP_OKAY;
      }

      /* fix all variables to 0 if there is one variable fixed to 0 */
      if ( havefixedzero )
      {
         assert( ! havefixedone );

         for (j = orbitbegins[i]; j < orbitbegins[i+1]; ++j)
         {
            assert( 0 <= orbits[j] && orbits[j] < npermvars );
            var = permvars[orbits[j]];
            assert( var != NULL );

            /* only variables that are not yet fixed to 0 */
            if ( SCIPvarGetUbLocal(var) > 0.5 )
            {
               SCIPdebugMsg(scip, "can fix <%s> (index %d) to 0.\n", SCIPvarGetName(var), orbits[j]);
               assert( SCIPvarGetType(var) == SCIP_VARTYPE_BINARY );
               /* due to aggregation, var might already be fixed to 1, so do not put assert here */

               /* do not use SCIPinferBinvarProp(), since conflict analysis is not valid */
               SCIP_CALL( SCIPtightenVarUb(scip, var, 0.0, FALSE, infeasible, &tightened) );
               if ( *infeasible )
                  return SCIP_OKAY;
               if ( tightened )
                  ++(*nfixedzero);
            }
         }
      }

      /* fix all variables to 1 if there is one variable fixed to 1 */
      if ( havefixedone )
      {
         assert( ! havefixedzero );

         for (j = orbitbegins[i]; j < orbitbegins[i+1]; ++j)
         {
            assert( 0 <= orbits[j] && orbits[j] < npermvars );
            var = permvars[orbits[j]];
            assert( var != NULL );

            /* only variables that are not yet fixed to 1 */
            if ( SCIPvarGetLbLocal(var) < 0.5)
            {
               SCIPdebugMsg(scip, "can fix <%s> (index %d) to 1.\n", SCIPvarGetName(var), orbits[j]);
               assert( SCIPvarGetType(var) == SCIP_VARTYPE_BINARY );
               /* due to aggregation, var might already be fixed to 0, so do not put assert here */

               /* do not use SCIPinferBinvarProp(), since conflict analysis is not valid */
               SCIP_CALL( SCIPtightenVarLb(scip, var, 1.0, FALSE, infeasible, &tightened) );
               if ( *infeasible )
                  return SCIP_OKAY;
               if ( tightened )
                  ++(*nfixedone);
            }
         }
      }
   }

   return SCIP_OKAY;
}


/** Gets branching variables on the path to root
 *
 *  The variables are added to bg1 and bg1list, which are prefilled with the variables globally fixed to 1.
 */
static
SCIP_RETCODE computeBranchingVariables(
   SCIP*                 scip,               /**< SCIP pointer */
   int                   nvars,              /**< number of variables */
   SCIP_HASHMAP*         varmap,             /**< map of variables to indices in vars array */
   SCIP_Shortbool*       bg1,                /**< bitset marking the variables globally fixed or branched to 1 */
   int*                  bg1list,            /**< array to store the variable indices globally fixed or branched to 1 */
   int*                  nbg1                /**< pointer to store the number of variables in bg1 and bg1list */
   )
{
   SCIP_NODE* node;

   assert( scip != NULL );
   assert( varmap != NULL );
   assert( bg1 != NULL );
   assert( bg1list != NULL );
   assert( nbg1 != NULL );
   assert( *nbg1 >= 0 );

   /* get current node */
   node = SCIPgetCurrentNode(scip);

#ifdef SCIP_OUTPUT
   SCIP_CALL( SCIPprintNodeRootPath(scip, node, NULL) );
#endif

   /* follow path to the root (in the root no domains were changed due to branching) */
   while ( SCIPnodeGetDepth(node) != 0 )
   {
      SCIP_BOUNDCHG* boundchg;
      SCIP_DOMCHG* domchg;
      SCIP_VAR* branchvar;
      int nboundchgs;
      int i;

      /* get domain changes of current node */
      domchg = SCIPnodeGetDomchg(node);

      /* If we stopped due to a solving limit, it might happen that a non-root node has no domain changes, in all other
       * cases domchg should not be NULL. */
      if ( domchg != NULL )
      {
         /* loop through all bound changes */
         nboundchgs = SCIPdomchgGetNBoundchgs(domchg);
         for (i = 0; i < nboundchgs; ++i)
         {
            /* get bound change info */
            boundchg = SCIPdomchgGetBoundchg(domchg, i);
            assert( boundchg != NULL );

            /* branching decisions have to be in the beginning of the bound change array */
            if ( SCIPboundchgGetBoundchgtype(boundchg) != SCIP_BOUNDCHGTYPE_BRANCHING )
               break;

            /* get corresponding branching variable */
            branchvar = SCIPboundchgGetVar(boundchg);

            /* we only consider binary variables */
            if ( SCIPvarGetType(branchvar) == SCIP_VARTYPE_BINARY )
            {
               /* if branching variable is not known (may have been created meanwhile,
                * e.g., by prop_inttobinary; may have been removed from symmetry data
                * due to compression), continue with parent node */
               if ( ! SCIPhashmapExists(varmap, (void*) branchvar) )
                  break;

               if ( SCIPvarGetLbLocal(branchvar) > 0.5 )
               {
                  int branchvaridx;

                  branchvaridx = SCIPhashmapGetImageInt(varmap, (void*) branchvar);
                  assert( branchvaridx < nvars );

                  /* the variable might already be fixed to 1 */
                  if ( ! bg1[branchvaridx] )
                  {
                     bg1[branchvaridx] = TRUE;
                     bg1list[(*nbg1)++] = branchvaridx;
                  }
               }
            }
         }
      }

      node = SCIPnodeGetParent(node);
   }

   return SCIP_OKAY;
}


/** propagates orbital fixing */
static
SCIP_RETCODE propagateOrbitalFixing(
   SCIP*                 scip,               /**< SCIP pointer */
   SCIP_PROPDATA*        propdata,           /**< data of symmetry breaking propagator */
   SCIP_Bool*            infeasible,         /**< pointer to store whether the node is detected to be infeasible */
   int*                  nprop               /**< pointer to store the number of propagations */
   )
{
   SCIP_Shortbool* inactiveperms;
   SCIP_Shortbool* bg0;
   SCIP_Shortbool* bg1;
   SCIP_VAR** permvars;
   int* orbitbegins;
   int* orbits;
   int* components;
   int* componentbegins;
   int* vartocomponent;
   int ncomponents;
   int* bg0list;
   int nbg0;
   int* bg1list;
   int nbg1;
   int nactiveperms;
   int norbits;
   int npermvars;
   int nbinpermvars;
   int** permstrans;
   int nperms;
   int p;
   int v;
   int j;
   int componentidx;

   assert( scip != NULL );
   assert( propdata != NULL );
   assert( propdata->ofenabled );
   assert( infeasible != NULL );
   assert( nprop != NULL );

   *infeasible = FALSE;
   *nprop = 0;

   /* possibly compute symmetry */
   if ( propdata->symfixnonbinaryvars )
   {
      SCIP_CALL( determineSymmetry(scip, propdata, SYM_SPEC_BINARY, SYM_SPEC_INTEGER | SYM_SPEC_REAL) );
   }
   else
   {
      SCIP_CALL( determineSymmetry(scip, propdata, SYM_SPEC_BINARY | SYM_SPEC_REAL, SYM_SPEC_INTEGER) );
   }
   assert( propdata->binvaraffected || ! propdata->ofenabled );

   /* return if there is no symmetry available */
   nperms = propdata->nperms;
   if ( nperms <= 0 || ! propdata->ofenabled )
      return SCIP_OKAY;

   assert( propdata->permvars != NULL );
   assert( propdata->npermvars > 0 );
   assert( propdata->permvarmap != NULL );
   assert( propdata->permstrans != NULL );
   assert( propdata->inactiveperms != NULL );
   assert( propdata->components != NULL );
   assert( propdata->componentbegins != NULL );
   assert( propdata->vartocomponent != NULL );
   assert( propdata->ncomponents > 0 );

   permvars = propdata->permvars;
   npermvars = propdata->npermvars;
   nbinpermvars = propdata->nbinpermvars;
   permstrans = propdata->permstrans;
   inactiveperms = propdata->inactiveperms;
   components = propdata->components;
   componentbegins = propdata->componentbegins;
   vartocomponent = propdata->vartocomponent;
   ncomponents = propdata->ncomponents;

   /* init bitset for marking variables (globally fixed or) branched to 1 */
   assert( propdata->bg1 != NULL );
   assert( propdata->bg1list != NULL );
   assert( propdata->nbg1 >= 0 );
   assert( propdata->nbg1 <= npermvars );

   bg1 = propdata->bg1;
   bg1list = propdata->bg1list;
   nbg1 = propdata->nbg1;

   /* get branching variables */
   SCIP_CALL( computeBranchingVariables(scip, npermvars, propdata->permvarmap, bg1, bg1list, &nbg1) );
   assert( nbg1 >= propdata->nbg1 );

   /* reset inactive permutations */
   nactiveperms = nperms;
   for (p = 0; p < nperms; ++p)
      propdata->inactiveperms[p] = FALSE;

   /* get pointers for bg0 */
   assert( propdata->bg0 != NULL );
   assert( propdata->bg0list != NULL );
   assert( propdata->nbg0 >= 0 );
   assert( propdata->nbg0 <= npermvars );

   bg0 = propdata->bg0;
   bg0list = propdata->bg0list;
   nbg0 = propdata->nbg0;

   /* filter out permutations that move variables that are fixed to 0 */
   for (j = 0; j < nbg0 && nactiveperms > 0; ++j)
   {
      int* pt;

      v = bg0list[j];
      assert( 0 <= v && v < npermvars );
      assert( bg0[v] );

      componentidx = vartocomponent[v];

      /* skip unaffected variables and blocked components */
      if ( componentidx < 0 || propdata->componentblocked[componentidx] )
         continue;

      pt = permstrans[v];
      assert( pt != NULL );

      for (p = componentbegins[componentidx]; p < componentbegins[componentidx + 1]; ++p)
      {
         int img;
         int perm;

         perm = components[p];

         /* skip inactive permutations */
         if ( inactiveperms[perm] )
            continue;

         img = pt[perm];

         if ( img != v )
         {
#ifndef NDEBUG
            SCIP_VAR* varv = permvars[v];
            SCIP_VAR* varimg = permvars[img];

            /* check whether moved variables have the same type (might have been aggregated in the meanwhile) */
            assert( SCIPvarGetType(varv) == SCIPvarGetType(varimg) ||
               (SCIPvarIsBinary(varv) && SCIPvarIsBinary(varimg)) ||
               (SCIPvarGetType(varv) == SCIP_VARTYPE_IMPLINT && SCIPvarGetType(varimg) == SCIP_VARTYPE_CONTINUOUS &&
                  SCIPisEQ(scip, SCIPvarGetLbGlobal(varv), SCIPvarGetLbGlobal(varimg)) &&
                  SCIPisEQ(scip, SCIPvarGetUbGlobal(varv), SCIPvarGetUbGlobal(varimg))) ||
               (SCIPvarGetType(varv) == SCIP_VARTYPE_CONTINUOUS && SCIPvarGetType(varimg) == SCIP_VARTYPE_IMPLINT &&
                  SCIPisEQ(scip, SCIPvarGetLbGlobal(varv), SCIPvarGetLbGlobal(varimg)) &&
                  SCIPisEQ(scip, SCIPvarGetUbGlobal(varv), SCIPvarGetUbGlobal(varimg))) );
            assert( SCIPisEQ(scip, propdata->permvarsobj[v], propdata->permvarsobj[img]) );
#endif

            /* we are moving a variable globally fixed to 0 to a variable not of this type */
            if ( ! bg0[img] )
            {
               inactiveperms[perm] = TRUE; /* mark as inactive */
               --nactiveperms;
            }
         }
      }
   }

   /* filter out permutations that move variables that are fixed to different values */
   for (j = 0; j < nbg1 && nactiveperms > 0; ++j)
   {
      int* pt;

      v = bg1list[j];
      assert( 0 <= v && v < npermvars );
      assert( bg1[v] );

      componentidx = vartocomponent[v];

      /* skip unaffected variables and blocked components */
      if ( componentidx < 0 || propdata->componentblocked[componentidx] )
         continue;

      pt = permstrans[v];
      assert( pt != NULL );

      for (p = componentbegins[componentidx]; p < componentbegins[componentidx + 1]; ++p)
      {
         int img;
         int perm;

         perm = components[p];

         /* skip inactive permutations */
         if ( inactiveperms[perm] )
            continue;

         img = pt[perm];

         if ( img != v )
         {
#ifndef NDEBUG
            SCIP_VAR* varv = permvars[v];
            SCIP_VAR* varimg = permvars[img];

            /* check whether moved variables have the same type (might have been aggregated in the meanwhile) */
            assert( SCIPvarGetType(varv) == SCIPvarGetType(varimg) ||
               (SCIPvarIsBinary(varv) && SCIPvarIsBinary(varimg)) ||
               (SCIPvarGetType(varv) == SCIP_VARTYPE_IMPLINT && SCIPvarGetType(varimg) == SCIP_VARTYPE_CONTINUOUS &&
                  SCIPisEQ(scip, SCIPvarGetLbGlobal(varv), SCIPvarGetLbGlobal(varimg)) &&
                  SCIPisEQ(scip, SCIPvarGetUbGlobal(varv), SCIPvarGetUbGlobal(varimg))) ||
               (SCIPvarGetType(varv) == SCIP_VARTYPE_CONTINUOUS && SCIPvarGetType(varimg) == SCIP_VARTYPE_IMPLINT &&
                  SCIPisEQ(scip, SCIPvarGetLbGlobal(varv), SCIPvarGetLbGlobal(varimg)) &&
                  SCIPisEQ(scip, SCIPvarGetUbGlobal(varv), SCIPvarGetUbGlobal(varimg))) );
            assert( SCIPisEQ(scip, propdata->permvarsobj[v], propdata->permvarsobj[img]) );
#endif

            /* we are moving a variable globally fixed or branched to 1 to a variable not of this type */
            if ( ! bg1[img] )
            {
               inactiveperms[perm] = TRUE; /* mark as inactive */
               --nactiveperms;
            }
         }
      }
   }

   /* Clean bg1 list - need to do this after the main loop! (Not needed for bg0.)
    * Note that variables globally fixed to 1 are not resetted, since the loop starts at propdata->nbg1. */
   for (j = propdata->nbg1; j < nbg1; ++j)
      bg1[bg1list[j]] = FALSE;

   /* exit if no active permuations left */
   if ( nactiveperms == 0 )
      return SCIP_OKAY;

   /* compute orbits of binary variables */
   SCIP_CALL( SCIPallocBufferArray(scip, &orbits, nbinpermvars) );
   SCIP_CALL( SCIPallocBufferArray(scip, &orbitbegins, nbinpermvars) );
   SCIP_CALL( SCIPcomputeOrbitsFilterSym(scip, nbinpermvars, permstrans, nperms, inactiveperms,
         orbits, orbitbegins, &norbits, components, componentbegins, vartocomponent, propdata->componentblocked, ncomponents, propdata->nmovedpermvars) );

   if ( norbits > 0 )
   {
      int nfixedzero = 0;
      int nfixedone = 0;

      SCIPdebugMsg(scip, "Perform orbital fixing on %d orbits (%d active perms).\n", norbits, nactiveperms);
      SCIP_CALL( performOrbitalFixing(scip, permvars, nbinpermvars, orbits, orbitbegins, norbits, infeasible, &nfixedzero, &nfixedone) );

      propdata->nfixedzero += nfixedzero;
      propdata->nfixedone += nfixedone;
      *nprop = nfixedzero + nfixedone;

      SCIPdebugMsg(scip, "Orbital fixings: %d 0s, %d 1s.\n", nfixedzero, nfixedone);
   }

   SCIPfreeBufferArray(scip, &orbitbegins);
   SCIPfreeBufferArray(scip, &orbits);

   return SCIP_OKAY;
}



/*
 * Callback methods of propagator
 */

/** presolving initialization method of propagator (called when presolving is about to begin) */
static
SCIP_DECL_PROPINITPRE(propInitpreSymmetry)
{  /*lint --e{715}*/
   SCIP_PROPDATA* propdata;

   assert( scip != NULL );
   assert( prop != NULL );

   propdata = SCIPpropGetData(prop);
   assert( propdata != NULL );

   /* check whether we should run */
   if ( propdata->usesymmetry < 0 )
   {
      SCIP_CALL( SCIPgetIntParam(scip, "misc/usesymmetry", &propdata->usesymmetry) );

      if ( ISSYMRETOPESACTIVE(propdata->usesymmetry) )
         propdata->symconsenabled = TRUE;
      else
         propdata->symconsenabled = FALSE;

      if ( ISORBITALFIXINGACTIVE(propdata->usesymmetry) )
         propdata->ofenabled = TRUE;
      else
         propdata->ofenabled = FALSE;

      if ( ISSSTACTIVE(propdata->usesymmetry) )
         propdata->sstenabled = TRUE;
      else
         propdata->sstenabled = FALSE;
   }

   /* add symmetry handling constraints if required  */
   if ( (propdata->symconsenabled || propdata->sstenabled) && propdata->addconsstiming == 0 )
   {
      SCIPdebugMsg(scip, "Try to add symmetry handling constraints before presolving.");

      SCIP_CALL( tryAddSymmetryHandlingConss(scip, prop, NULL, NULL) );
   }

   return SCIP_OKAY;
}


/** presolving deinitialization method of propagator (called after presolving has been finished) */
static
SCIP_DECL_PROPEXITPRE(propExitpreSymmetry)
{  /*lint --e{715}*/
   SCIP_PROPDATA* propdata;

   assert( scip != NULL );
   assert( prop != NULL );
   assert( strcmp(SCIPpropGetName(prop), PROP_NAME) == 0 );

   SCIPdebugMsg(scip, "Exitpre method of propagator <%s> ...\n", PROP_NAME);

   propdata = SCIPpropGetData(prop);
   assert( propdata != NULL );
   assert( propdata->usesymmetry >= 0 );

   /* guarantee that symmetries are computed (and handled) if the solving process has not been interrupted
    * and even if presolving has been disabled */
   if ( (propdata->symconsenabled || propdata->sstenabled) && SCIPgetStatus(scip) == SCIP_STATUS_UNKNOWN )
   {
      SCIP_CALL( tryAddSymmetryHandlingConss(scip, prop, NULL, NULL) );
   }

   return SCIP_OKAY;
}


/** presolving method of propagator */
static
SCIP_DECL_PROPPRESOL(propPresolSymmetry)
{  /*lint --e{715}*/
   SCIP_PROPDATA* propdata;
   int i;

   assert( scip != NULL );
   assert( prop != NULL );
   assert( result != NULL );
   assert( SCIPgetStage(scip) == SCIP_STAGE_PRESOLVING );

   *result = SCIP_DIDNOTRUN;

   propdata = SCIPpropGetData(prop);
   assert( propdata != NULL );
   assert( propdata->usesymmetry >= 0 );

   /* possibly create symmetry handling constraints */
   if ( propdata->symconsenabled || propdata->sstenabled )
   {
      int noldngenconns;
      int nchanges = 0;
      SCIP_Bool earlyterm = FALSE;

      /* skip presolving if we are not at the end if addconsstiming == 2 */
      assert( 0 <= propdata->addconsstiming && propdata->addconsstiming <= SYM_COMPUTETIMING_AFTERPRESOL );
      if ( propdata->addconsstiming > SYM_COMPUTETIMING_DURINGPRESOL && ! SCIPisPresolveFinished(scip) )
         return SCIP_OKAY;

      /* possibly stop */
      if ( SCIPisStopped(scip) )
         return SCIP_OKAY;

<<<<<<< HEAD
      noldngenconns = propdata->ngenorbconss + propdata->ngenlinconss;
=======
      noldngenconns = propdata->ngenconss + propdata->nsstconss;
>>>>>>> f5757ab3

      SCIP_CALL( tryAddSymmetryHandlingConss(scip, prop, &nchanges, &earlyterm) );

      /* if we actually tried to add symmetry handling constraints */
      if ( ! earlyterm )
      {
         *result = SCIP_DIDNOTFIND;

         if ( nchanges > 0 )
         {
            *result = SCIP_SUCCESS;
            *nchgbds += nchanges;
         }

         /* if symmetry handling constraints have been added, presolve each */
<<<<<<< HEAD
         if ( propdata->ngenorbconss > 0 || propdata->ngenlinconss )
=======
         if ( propdata->ngenconss > 0 || propdata->nsstconss > 0 )
>>>>>>> f5757ab3
         {
            /* at this point, the symmetry group should be computed and nontrivial */
            assert( propdata->nperms > 0 );
            assert( propdata->triedaddconss );

            /* we have added at least one symmetry handling constraints, i.e., we were successful */
            *result = SCIP_SUCCESS;

<<<<<<< HEAD
            *naddconss += propdata->ngenorbconss + propdata->ngenlinconss - noldngenconns;
            SCIPdebugMsg(scip, "Added symmetry breaking constraints: %d.\n", *naddconss);
=======
            *naddconss += propdata->ngenconss + propdata->nsstconss - noldngenconns;
            SCIPdebugMsg(scip, "Added symmetry breaking constraints: %d.\n", propdata->ngenconss + propdata->nsstconss - noldngenconns);
>>>>>>> f5757ab3

            /* if constraints have been added, loop through generated constraints and presolve each */
            for (i = 0; i < propdata->ngenorbconss; ++i)
            {
               SCIP_CALL( SCIPpresolCons(scip, propdata->genorbconss[i], nrounds, SCIP_PROPTIMING_ALWAYS, nnewfixedvars, nnewaggrvars, nnewchgvartypes,
                     nnewchgbds, nnewholes, nnewdelconss, nnewaddconss, nnewupgdconss, nnewchgcoefs, nnewchgsides, nfixedvars, naggrvars,
                     nchgvartypes, nchgbds, naddholes, ndelconss, naddconss, nupgdconss, nchgcoefs, nchgsides, result) );

               /* exit if cutoff or unboundedness has been detected */
               if ( *result == SCIP_CUTOFF || *result == SCIP_UNBOUNDED )
               {
                  SCIPdebugMsg(scip, "Presolving constraint <%s> detected cutoff or unboundedness.\n", SCIPconsGetName(propdata->genorbconss[i]));
                  return SCIP_OKAY;
               }
            }

            for (i = 0; i < propdata->ngenlinconss; ++i)
            {
               SCIP_CALL( SCIPpresolCons(scip, propdata->genlinconss[i], nrounds, SCIP_PROPTIMING_ALWAYS, nnewfixedvars, nnewaggrvars, nnewchgvartypes,
                     nnewchgbds, nnewholes, nnewdelconss, nnewaddconss, nnewupgdconss, nnewchgcoefs, nnewchgsides, nfixedvars, naggrvars,
                     nchgvartypes, nchgbds, naddholes, ndelconss, naddconss, nupgdconss, nchgcoefs, nchgsides, result) );

               /* exit if cutoff or unboundedness has been detected */
               if ( *result == SCIP_CUTOFF || *result == SCIP_UNBOUNDED )
               {
                  SCIPdebugMsg(scip, "Presolving constraint <%s> detected cutoff or unboundedness.\n", SCIPconsGetName(propdata->genlinconss[i]));
                  return SCIP_OKAY;
               }
            }

<<<<<<< HEAD
            SCIPdebugMsg(scip, "Presolved %d generated constraints.\n",
               propdata->ngenorbconss + propdata->ngenlinconss);
=======
            for (i = 0; i < propdata->nsstconss; ++i)
            {
               SCIP_CALL( SCIPpresolCons(scip, propdata->sstconss[i], nrounds, SCIP_PROPTIMING_ALWAYS, nnewfixedvars, nnewaggrvars, nnewchgvartypes,
                     nnewchgbds, nnewholes, nnewdelconss, nnewaddconss, nnewupgdconss, nnewchgcoefs, nnewchgsides, nfixedvars, naggrvars,
                     nchgvartypes, nchgbds, naddholes, ndelconss, naddconss, nupgdconss, nchgcoefs, nchgsides, result) );

               /* exit if cutoff or unboundedness has been detected */
               if ( *result == SCIP_CUTOFF || *result == SCIP_UNBOUNDED )
               {
                  SCIPdebugMsg(scip, "Presolving constraint <%s> detected cutoff or unboundedness.\n", SCIPconsGetName(propdata->sstconss[i]));
                  return SCIP_OKAY;
               }
            }
            SCIPdebugMsg(scip, "Presolved %d generated Schreier Sims constraints.\n", propdata->ngenconss);
>>>>>>> f5757ab3
         }
      }
   }

   /* run OF presolving */
   assert( 0 <= propdata->ofsymcomptiming && propdata->ofsymcomptiming <= SYM_COMPUTETIMING_AFTERPRESOL );
   if ( propdata->ofenabled && propdata->performpresolving && propdata->ofsymcomptiming <= SYM_COMPUTETIMING_DURINGPRESOL )
   {
      SCIP_Bool infeasible;
      int nprop;

      /* if we did not tried to add symmetry handling constraints */
      if ( *result == SCIP_DIDNOTRUN )
         *result = SCIP_DIDNOTFIND;

      SCIPdebugMsg(scip, "Presolving <%s>.\n", PROP_NAME);

      SCIP_CALL( propagateOrbitalFixing(scip, propdata, &infeasible, &nprop) );

      if ( infeasible )
      {
         *result = SCIP_CUTOFF;
         propdata->offoundreduction = TRUE;
      }
      else if ( nprop > 0 )
      {
         *result = SCIP_SUCCESS;
         *nfixedvars += nprop;
         propdata->offoundreduction = TRUE;
      }
   }
   else if ( propdata->ofenabled && propdata->ofsymcomptiming == SYM_COMPUTETIMING_DURINGPRESOL )
   {
      /* otherwise compute symmetry if timing requests it */
      if ( propdata->symfixnonbinaryvars )
      {
         SCIP_CALL( determineSymmetry(scip, propdata, SYM_SPEC_BINARY, SYM_SPEC_INTEGER | SYM_SPEC_REAL) );
      }
      else
      {
         SCIP_CALL( determineSymmetry(scip, propdata, SYM_SPEC_BINARY | SYM_SPEC_REAL, SYM_SPEC_INTEGER) );
      }
      assert( propdata->binvaraffected || ! propdata->ofenabled );
   }

   return SCIP_OKAY;
}


/** execution method of propagator */
static
SCIP_DECL_PROPEXEC(propExecSymmetry)
{  /*lint --e{715}*/
   SCIP_PROPDATA* propdata;
   SCIP_Bool infeasible = FALSE;
   SCIP_Longint nodenumber;
   int nprop = 0;

   assert( scip != NULL );
   assert( result != NULL );

   *result = SCIP_DIDNOTRUN;

   /* do not run if we are in the root or not yet solving */
   if ( SCIPgetDepth(scip) <= 0 || SCIPgetStage(scip) < SCIP_STAGE_SOLVING )
      return SCIP_OKAY;

   /* do nothing if we are in a probing node */
   if ( SCIPinProbing(scip) )
      return SCIP_OKAY;

   /* do not run again in repropagation, since the path to the root might have changed */
   if ( SCIPinRepropagation(scip) )
      return SCIP_OKAY;

   /* get data */
   propdata = SCIPpropGetData(prop);
   assert( propdata != NULL );

   /* if usesymmetry has not been read so far */
   if ( propdata->usesymmetry < 0 )
   {
      SCIP_CALL( SCIPgetIntParam(scip, "misc/usesymmetry", &propdata->usesymmetry) );
      if ( ISSYMRETOPESACTIVE(propdata->usesymmetry) )
         propdata->symconsenabled = TRUE;
      else
         propdata->symconsenabled = FALSE;

      if ( ISORBITALFIXINGACTIVE(propdata->usesymmetry) )
         propdata->ofenabled = TRUE;
      else
         propdata->ofenabled = FALSE;

      if ( ISSSTACTIVE(propdata->usesymmetry) )
         propdata->sstenabled = TRUE;
      else
         propdata->sstenabled = FALSE;
   }

   /* do not propagate if orbital fixing is not enabled */
   if ( ! propdata->ofenabled )
      return SCIP_OKAY;

   /* return if there is no symmetry available */
   if ( propdata->nperms == 0 )
      return SCIP_OKAY;

   /* return if we already ran in this node */
   nodenumber = SCIPnodeGetNumber(SCIPgetCurrentNode(scip));
   if ( nodenumber == propdata->nodenumber )
      return SCIP_OKAY;
   propdata->nodenumber = nodenumber;

   /* propagate */
   *result = SCIP_DIDNOTFIND;

   SCIPdebugMsg(scip, "Propagating <%s>.\n", SCIPpropGetName(prop));

   SCIP_CALL( propagateOrbitalFixing(scip, propdata, &infeasible, &nprop) );

   if ( infeasible )
   {
      *result = SCIP_CUTOFF;
      propdata->offoundreduction = TRUE;
   }
   else if ( nprop > 0 )
   {
      *result = SCIP_REDUCEDDOM;
      propdata->offoundreduction = TRUE;
   }

   return SCIP_OKAY;
}


/** deinitialization method of propagator (called before transformed problem is freed) */
static
SCIP_DECL_PROPEXIT(propExitSymmetry)
{
   SCIP_PROPDATA* propdata;

   assert( scip != NULL );
   assert( prop != NULL );
   assert( strcmp(SCIPpropGetName(prop), PROP_NAME) == 0 );

   SCIPdebugMsg(scip, "Exiting propagator <%s>.\n", PROP_NAME);

   propdata = SCIPpropGetData(prop);
   assert( propdata != NULL );

   SCIP_CALL( freeSymmetryData(scip, propdata) );

   /* reset basic data */
   propdata->usesymmetry = -1;
   propdata->symconsenabled = FALSE;
   propdata->triedaddconss = FALSE;
   propdata->nsymresacks = 0;
   propdata->norbitopes = 0;
   propdata->ofenabled = FALSE;
   propdata->sstenabled = FALSE;
   propdata->lastrestart = 0;
   propdata->nfixedzero = 0;
   propdata->nfixedone = 0;
   propdata->nodenumber = -1;
   propdata->offoundreduction = FALSE;

   return SCIP_OKAY;
}


/** propagation conflict resolving method of propagator
 *
 *  @todo Implement reverse propagation.
 *
 *  Note that this is relatively difficult to obtain: One needs to include all bounds of variables that are responsible
 *  for creating the orbit in which the variables that was propagated lies. This includes all variables that are moved
 *  by the permutations which are involved in creating the orbit.
 */
static
SCIP_DECL_PROPRESPROP(propRespropSymmetry)
{  /*lint --e{715,818}*/
   assert( result != NULL );

   *result = SCIP_DIDNOTFIND;

   return SCIP_OKAY;
}


/** destructor of propagator to free user data (called when SCIP is exiting) */
static
SCIP_DECL_PROPFREE(propFreeSymmetry)
{  /*lint --e{715}*/
   SCIP_PROPDATA* propdata;

   assert( scip != NULL );
   assert( prop != NULL );
   assert( strcmp(SCIPpropGetName(prop), PROP_NAME) == 0 );

   SCIPdebugMsg(scip, "Freeing symmetry propagator.\n");

   propdata = SCIPpropGetData(prop);
   assert( propdata != NULL );

   SCIPfreeBlockMemory(scip, &propdata);

   return SCIP_OKAY;
}


/*
 * External methods
 */

/** include symmetry propagator */
SCIP_RETCODE SCIPincludePropSymmetry(
   SCIP*                 scip                /**< SCIP data structure */
   )
{
   SCIP_TABLEDATA* tabledata;
   SCIP_PROPDATA* propdata = NULL;
   SCIP_PROP* prop = NULL;

   SCIP_CALL( SCIPallocBlockMemory(scip, &propdata) );
   assert( propdata != NULL );

   propdata->npermvars = 0;
   propdata->nbinpermvars = 0;
   propdata->permvars = NULL;
#ifndef NDEBUG
   propdata->permvarsobj = NULL;
#endif
   propdata->nperms = -1;
   propdata->nmaxperms = 0;
   propdata->perms = NULL;
   propdata->permstrans = NULL;
   propdata->permvarmap = NULL;
   propdata->nonbinpermvarcaptured = NULL;

   propdata->ncomponents = -1;
   propdata->ncompblocked = 0;
   propdata->components = NULL;
   propdata->componentbegins = NULL;
   propdata->vartocomponent = NULL;
   propdata->componentblocked = NULL;

   propdata->log10groupsize = -1.0;
   propdata->nmovedvars = -1;
   propdata->binvaraffected = FALSE;
   propdata->computedsymmetry = FALSE;

   propdata->usesymmetry = -1;
   propdata->symconsenabled = FALSE;
   propdata->triedaddconss = FALSE;
   propdata->genorbconss = NULL;
   propdata->genlinconss = NULL;
   propdata->ngenorbconss = 0;
   propdata->ngenlinconss = 0;
   propdata->genlinconsssize = 0;
   propdata->nsymresacks = 0;
   propdata->norbitopes = 0;

   propdata->ofenabled = FALSE;
   propdata->bg0 = NULL;
   propdata->bg0list = NULL;
   propdata->nbg0 = 0;
   propdata->bg1 = NULL;
   propdata->bg1list = NULL;
   propdata->nbg1 = 0;
   propdata->permvarsevents = NULL;
   propdata->inactiveperms = NULL;
   propdata->nmovedpermvars = -1;
   propdata->nmovedbinpermvars = 0;
   propdata->nmovedintpermvars = 0;
   propdata->nmovedimplintpermvars = 0;
   propdata->nmovedcontpermvars = 0;
   propdata->lastrestart = 0;
   propdata->nfixedzero = 0;
   propdata->nfixedone = 0;
   propdata->nodenumber = -1;
   propdata->offoundreduction = FALSE;

   propdata->sstenabled = FALSE;
   propdata->sstconss = NULL;
   propdata->nsstconss = 0;
   propdata->maxnsstconss = 0;
   propdata->leaders = NULL;
   propdata->nleaders = 0;
   propdata->maxnleaders = 0;

   /* create event handler */
   propdata->eventhdlr = NULL;
   SCIP_CALL( SCIPincludeEventhdlrBasic(scip, &(propdata->eventhdlr), EVENTHDLR_SYMMETRY_NAME, EVENTHDLR_SYMMETRY_DESC,
         eventExecSymmetry, NULL) );
   assert( propdata->eventhdlr != NULL );

   /* include constraint handler */
   SCIP_CALL( SCIPincludePropBasic(scip, &prop, PROP_NAME, PROP_DESC,
         PROP_PRIORITY, PROP_FREQ, PROP_DELAY, PROP_TIMING, propExecSymmetry, propdata) );
   assert( prop != NULL );

   SCIP_CALL( SCIPsetPropFree(scip, prop, propFreeSymmetry) );
   SCIP_CALL( SCIPsetPropExit(scip, prop, propExitSymmetry) );
   SCIP_CALL( SCIPsetPropInitpre(scip, prop, propInitpreSymmetry) );
   SCIP_CALL( SCIPsetPropExitpre(scip, prop, propExitpreSymmetry) );
   SCIP_CALL( SCIPsetPropResprop(scip, prop, propRespropSymmetry) );
   SCIP_CALL( SCIPsetPropPresol(scip, prop, propPresolSymmetry, PROP_PRESOL_PRIORITY, PROP_PRESOL_MAXROUNDS, PROP_PRESOLTIMING) );

   /* include table */
   SCIP_CALL( SCIPallocBlockMemory(scip, &tabledata) );
   tabledata->propdata = propdata;
   SCIP_CALL( SCIPincludeTable(scip, TABLE_NAME_ORBITALFIXING, TABLE_DESC_ORBITALFIXING, TRUE,
         NULL, tableFreeOrbitalfixing, NULL, NULL, NULL, NULL, tableOutputOrbitalfixing,
         tabledata, TABLE_POSITION_ORBITALFIXING, TABLE_EARLIEST_ORBITALFIXING) );

   /* add parameters for computing symmetry */
   SCIP_CALL( SCIPaddIntParam(scip,
         "propagating/" PROP_NAME "/maxgenerators",
         "limit on the number of generators that should be produced within symmetry detection (0 = no limit)",
         &propdata->maxgenerators, TRUE, DEFAULT_MAXGENERATORS, 0, INT_MAX, NULL, NULL) );

   SCIP_CALL( SCIPaddBoolParam(scip,
         "propagating/" PROP_NAME "/checksymmetries",
         "Should all symmetries be checked after computation?",
         &propdata->checksymmetries, TRUE, DEFAULT_CHECKSYMMETRIES, NULL, NULL) );

   SCIP_CALL( SCIPaddBoolParam(scip,
         "propagating/" PROP_NAME "/displaynorbitvars",
         "Should the number of variables affected by some symmetry be displayed?",
         &propdata->displaynorbitvars, TRUE, DEFAULT_DISPLAYNORBITVARS, NULL, NULL) );

   SCIP_CALL( SCIPaddBoolParam(scip,
         "propagating/" PROP_NAME "/doubleequations",
         "Double equations to positive/negative version?",
         &propdata->doubleequations, TRUE, DEFAULT_DOUBLEEQUATIONS, NULL, NULL) );

   /* add parameters for adding symmetry handling constraints */
   SCIP_CALL( SCIPaddBoolParam(scip,
         "propagating/" PROP_NAME "/conssaddlp",
         "Should the symmetry breaking constraints be added to the LP?",
         &propdata->conssaddlp, TRUE, DEFAULT_CONSSADDLP, NULL, NULL) );

   SCIP_CALL( SCIPaddBoolParam(scip,
         "propagating/" PROP_NAME "/addsymresacks",
         "Add inequalities for symresacks for each generator?",
         &propdata->addsymresacks, TRUE, DEFAULT_ADDSYMRESACKS, NULL, NULL) );

   SCIP_CALL( SCIPaddBoolParam(scip,
         "propagating/" PROP_NAME "/detectorbitopes",
         "Should we check whether the components of the symmetry group can be handled by orbitopes?",
         &propdata->detectorbitopes, TRUE, DEFAULT_DETECTORBITOPES, NULL, NULL) );

   SCIP_CALL( SCIPaddRealParam(scip,
         "propagating/" PROP_NAME "/orbitopepctbinrows",
         "percentage of binary rows of an orbitope matrix below which orbitopes are not added",
         &propdata->orbitopepctbinrows, TRUE, DEFAULT_ORBITOPEPCTBINROWS, 0.0, 1.0, NULL, NULL) );
   SCIP_CALL( SCIPaddBoolParam(scip,
         "propagating/" PROP_NAME "/detectsubgroups",
         "Should we try to detect symmetric subgroups of the symmetry group on binary variables?",
         &propdata->detectsubgroups, TRUE, DEFAULT_DETECTSUBGROUPS, NULL, NULL) );

   SCIP_CALL( SCIPaddBoolParam(scip,
         "propagating/" PROP_NAME "/addweaksbcs",
         "Should we add weak SBCs for enclosing orbit of symmetric subgroups?",
         &propdata->addweaksbcs, TRUE, DEFAULT_ADDWEAKSBCS, NULL, NULL) );

   SCIP_CALL( SCIPaddIntParam(scip,
         "propagating/" PROP_NAME "/addconsstiming",
         "timing of adding constraints (0 = before presolving, 1 = during presolving, 2 = after presolving)",
         &propdata->addconsstiming, TRUE, DEFAULT_ADDCONSSTIMING, 0, 2, NULL, NULL) );

   /* add parameters for orbital fixing */
   SCIP_CALL( SCIPaddIntParam(scip,
         "propagating/" PROP_NAME "/ofsymcomptiming",
         "timing of symmetry computation for orbital fixing (0 = before presolving, 1 = during presolving, 2 = at first call)",
         &propdata->ofsymcomptiming, TRUE, DEFAULT_OFSYMCOMPTIMING, 0, 2, NULL, NULL) );

   SCIP_CALL( SCIPaddBoolParam(scip,
         "propagating/" PROP_NAME "/performpresolving",
         "run orbital fixing during presolving?",
         &propdata->performpresolving, TRUE, DEFAULT_PERFORMPRESOLVING, NULL, NULL) );

   SCIP_CALL( SCIPaddBoolParam(scip,
         "propagating/" PROP_NAME "/recomputerestart",
         "recompute symmetries after a restart has occured?",
         &propdata->recomputerestart, TRUE, DEFAULT_RECOMPUTERESTART, NULL, NULL) );

   SCIP_CALL( SCIPaddBoolParam(scip,
         "propagating/" PROP_NAME "/compresssymmetries",
         "Should non-affected variables be removed from permutation to save memory?",
         &propdata->compresssymmetries, TRUE, DEFAULT_COMPRESSSYMMETRIES, NULL, NULL) );

   SCIP_CALL( SCIPaddRealParam(scip,
         "propagating/" PROP_NAME "/compressthreshold",
         "Compression is used if percentage of moved vars is at most the threshold.",
         &propdata->compressthreshold, TRUE, DEFAULT_COMPRESSTHRESHOLD, 0.0, 1.0, NULL, NULL) );

   SCIP_CALL( SCIPaddBoolParam(scip,
         "propagating/" PROP_NAME "/usecolumnsparsity",
         "Should the number of conss a variable is contained in be exploited in symmetry detection?",
         &propdata->usecolumnsparsity, TRUE, DEFAULT_USECOLUMNSPARSITY, NULL, NULL) );

<<<<<<< HEAD
   SCIP_CALL( SCIPaddRealParam(scip,
         "propagating/" PROP_NAME "/rowcolumnratio",
         "If symmetric subgroup inducing orbitope is detected, discard this orbitope if nrows / ncols is greater than this value",
         &propdata->rowcolumnratio, TRUE, DEFAULT_ROWCOLUMNRATIO, 0.0, SCIPinfinity(scip), NULL, NULL) );

   SCIP_CALL( SCIPaddIntParam(scip,
         "propagating/" PROP_NAME "/maxnconsssubgroup",
         "maximum number of constraints up to which subgroup structures are detected",
         &propdata->maxnconsssubgroup, TRUE, DEFAULT_MAXNCONSSSUBGROUP, 0, INT_MAX, NULL, NULL) );

   SCIP_CALL( SCIPaddBoolParam(scip,
         "propagating/" PROP_NAME "/usedynamicprop",
         "maximum number of constraints up to which subgroup structures are detected",
         &propdata->usedynamicprop, TRUE, DEFAULT_USEDYNAMICPROP, NULL, NULL) );

   SCIP_CALL( SCIPaddBoolParam(scip,
         "propagating/" PROP_NAME "/onlybinsubgroups",
         "Should only subgroups on binary variables be handled?",
         &propdata->onlybinsubgroups, TRUE, DEFAULT_ONLYBINSUBGROUPS, NULL, NULL) );

   SCIP_CALL( SCIPaddRealParam(scip,
         "propagating/" PROP_NAME "/subgrppermratio",
         "minimum percentage of permutations a subgroup has to use to be valid",
         &propdata->subgrppermratio, TRUE, DEFAULT_SUBGRPPERMRATIO, 0.0, 1.0, NULL, NULL) );
=======
   SCIP_CALL( SCIPaddIntParam(scip,
         "propagating/" PROP_NAME "/ssttiebreakrule",
         "rule to select the orbit in Schreier Sims inequalities (variable in 0: minimum size orbit; 1: maximum size orbit; 2: orbit with most variables in conflict with leader)",
         &propdata->ssttiebreakrule, TRUE, DEFAULT_SSTTIEBREAKRULE, 0, 2, NULL, NULL) );

   SCIP_CALL( SCIPaddIntParam(scip,
         "propagating/" PROP_NAME "/sstleaderrule",
         "rule to select the leader in an orbit (0: first var; 1: last var; 2: var having most conflicting vars in orbit; 3: var having most conflicting vars in problem)",
         &propdata->sstleaderrule, TRUE, DEFAULT_SSTLEADERRULE, 0, 3, NULL, NULL) );

   SCIP_CALL( SCIPaddIntParam(scip,
         "propagating/" PROP_NAME "/sstleadervartype",
         "bitset encoding which variable types can be leaders (1: binary; 2: integer; 4: impl. int; 8: continuous);" \
         "if multiple types are allowed, take the one with most affected vars",
         &propdata->sstleadervartype, TRUE, DEFAULT_SSTLEADERVARTYPE, 1, 15, NULL, NULL) );

   SCIP_CALL( SCIPaddBoolParam(scip,
         "propagating/" PROP_NAME "/addconflictcuts",
         "Should Schreier Sims constraints be added if we use a conflict based rule?",
         &propdata->addconflictcuts, TRUE, DEFAULT_ADDCONFLICTCUTS, NULL, NULL) );

   SCIP_CALL( SCIPaddBoolParam(scip,
         "propagating/" PROP_NAME "/sstaddcuts",
         "Should Schreier Sims constraints be added?",
         &propdata->sstaddcuts, TRUE, DEFAULT_SSTADDCUTS, NULL, NULL) );

   SCIP_CALL( SCIPaddBoolParam(scip,
         "propagating/" PROP_NAME "/sstmixedcomponents",
         "Should Schreier Sims constraints be added if a symmetry component contains variables of different types?",
         &propdata->sstmixedcomponents, TRUE, DEFAULT_SSTMIXEDCOMPONENTS, NULL, NULL) );
>>>>>>> f5757ab3

   SCIP_CALL( SCIPaddBoolParam(scip,
         "propagating/" PROP_NAME "/disableofrestart",
         "Shall orbital fixing be disabled if orbital fixing has found a reduction and a restart occurs?",
         &propdata->disableofrestart, TRUE, DEFAULT_DISABLEOFRESTART, NULL, NULL) );

   SCIP_CALL( SCIPaddBoolParam(scip,
         "propagating/" PROP_NAME "/symfixnonbinaryvars",
         "Whether all non-binary variables shall be not affected by symmetries if OF is active?",
         &propdata->symfixnonbinaryvars, TRUE, DEFAULT_SYMFIXNONBINARYVARS, NULL, NULL) );

   /* possibly add description */
   if ( SYMcanComputeSymmetry() )
   {
      SCIP_CALL( SCIPincludeExternalCodeInformation(scip, SYMsymmetryGetName(), SYMsymmetryGetDesc()) );
   }

   return SCIP_OKAY;
}


/** return currently available symmetry group information */
SCIP_RETCODE SCIPgetSymmetry(
   SCIP*                 scip,               /**< SCIP data structure */
   int*                  npermvars,          /**< pointer to store number of variables for permutations */
   SCIP_VAR***           permvars,           /**< pointer to store variables on which permutations act */
   SCIP_HASHMAP**        permvarmap,         /**< pointer to store hash map of permvars (or NULL) */
   int*                  nperms,             /**< pointer to store number of permutations */
   int***                perms,              /**< pointer to store permutation generators as (nperms x npermvars) matrix (or NULL)*/
   int***                permstrans,         /**< pointer to store permutation generators as (npermvars x nperms) matrix (or NULL)*/
   SCIP_Real*            log10groupsize,     /**< pointer to store log10 of group size (or NULL) */
   SCIP_Bool*            binvaraffected,     /**< pointer to store whether binary variables are affected */
   int**                 components,         /**< pointer to store components of symmetry group (or NULL) */
   int**                 componentbegins,    /**< pointer to store begin positions of components in components array (or NULL) */
   int**                 vartocomponent,     /**< pointer to store assignment from variable to its component (or NULL) */
   int*                  ncomponents         /**< pointer to store number of components (or NULL) */
   )
{
   SCIP_PROPDATA* propdata;
   SCIP_PROP* prop;

   assert( scip != NULL );
   assert( npermvars != NULL );
   assert( permvars != NULL );
   assert( nperms != NULL );
   assert( perms != NULL || permstrans != NULL );
   assert( ncomponents != NULL || (components == NULL && componentbegins == NULL && vartocomponent == NULL) );

   /* find symmetry propagator */
   prop = SCIPfindProp(scip, "symmetry");
   if ( prop == NULL )
   {
      SCIPerrorMessage("Could not find symmetry propagator.\n");
      return SCIP_PLUGINNOTFOUND;
   }
   assert( prop != NULL );
   assert( strcmp(SCIPpropGetName(prop), PROP_NAME) == 0 );

   propdata = SCIPpropGetData(prop);
   assert( propdata != NULL );

   *npermvars = propdata->npermvars;
   *permvars = propdata->permvars;

   if ( permvarmap != NULL )
      *permvarmap = propdata->permvarmap;

   *nperms = propdata->nperms;
   if ( perms != NULL )
   {
      *perms = propdata->perms;
      assert( *perms != NULL || *nperms <= 0 );
   }

   if ( permstrans != NULL )
   {
      *permstrans = propdata->permstrans;
      assert( *permstrans != NULL || *nperms <= 0 );
   }

   if ( log10groupsize != NULL )
      *log10groupsize = propdata->log10groupsize;

   if ( binvaraffected != NULL )
      *binvaraffected = propdata->binvaraffected;

   if ( components != NULL )
      *components = propdata->components;

   if ( componentbegins != NULL )
      *componentbegins = propdata->componentbegins;

   if ( vartocomponent )
      *vartocomponent = propdata->vartocomponent;

   if ( ncomponents )
      *ncomponents = propdata->ncomponents;

   return SCIP_OKAY;
}

/** return whether orbital fixing is enabled */
SCIP_Bool SCIPisOrbitalfixingEnabled(
   SCIP*                 scip                /**< SCIP data structure */
   )
{
   SCIP_PROP* prop;
   SCIP_PROPDATA* propdata;

   assert( scip != NULL );

   prop = SCIPfindProp(scip, PROP_NAME);
   if ( prop == NULL )
      return FALSE;

   propdata = SCIPpropGetData(prop);
   assert( propdata != NULL );

   return propdata->ofenabled;
}

/** return number of the symmetry group's generators */
int SCIPgetSymmetryNGenerators(
   SCIP*                 scip                /**< SCIP data structure */
   )
{
   SCIP_PROP* prop;
   SCIP_PROPDATA* propdata;

   assert( scip != NULL );

   prop = SCIPfindProp(scip, PROP_NAME);
   if ( prop == NULL )
      return 0;

   propdata = SCIPpropGetData(prop);
   assert( propdata != NULL );

   if ( propdata->nperms < 0 )
      return 0;
   else
      return propdata->nperms;
}<|MERGE_RESOLUTION|>--- conflicted
+++ resolved
@@ -126,21 +126,6 @@
 
 /*---+----1----+----2----+----3----+----4----+----5----+----6----+----7----+----8----+----9----+----0----+----1----+----2*/
 
-<<<<<<< HEAD
-#include "scip/cons_linear.h"
-#include "scip/cons_knapsack.h"
-#include "scip/cons_varbound.h"
-#include "scip/cons_setppc.h"
-#include "scip/cons_and.h"
-#include "scip/cons_logicor.h"
-#include "scip/cons_or.h"
-#include "scip/cons_orbitope.h"
-#include "scip/cons_symresack.h"
-#include "scip/cons_xor.h"
-#include "scip/cons_linking.h"
-#include "scip/cons_bounddisjunction.h"
-#include "scip/pub_misc.h"
-=======
 #include <scip/cons_linear.h>
 #include <scip/cons_knapsack.h>
 #include <scip/cons_varbound.h>
@@ -155,11 +140,10 @@
 #include <scip/cons_bounddisjunction.h>
 #include <scip/misc.h>
 #include <scip/scip_datastructures.h>
->>>>>>> f5757ab3
-
-#include "scip/prop_symmetry.h"
-#include "symmetry/compute_symmetry.h"
-#include "scip/symmetry.h"
+
+#include <scip/prop_symmetry.h>
+#include <symmetry/compute_symmetry.h>
+#include <scip/symmetry.h>
 
 #include "string.h"
 
@@ -293,11 +277,7 @@
    int                   usesymmetry;        /**< encoding of active symmetry handling methods (for debugging) */
    SCIP_Bool             usecolumnsparsity;  /**< Should the number of conss a variable is contained in be exploited in symmetry detection? */
    SCIP_Bool             doubleequations;    /**< Double equations to positive/negative version? */
-<<<<<<< HEAD
-   SCIP_Bool             nonbinaryallowed;   /**< whether nonbinary symmetries should be computed and stored */
-=======
    SCIP_Bool             symfixnonbinaryvars; /**< Whether all non-binary variables shall be not affected by symmetries if OF is active? */
->>>>>>> f5757ab3
 
    /* for symmetry constraints */
    SCIP_Bool             symconsenabled;     /**< Should symmetry constraints be added? */
@@ -689,14 +669,10 @@
    assert( propdata->bg1 == NULL );
    assert( propdata->nbg0 == 0 );
    assert( propdata->nbg1 == 0 );
-<<<<<<< HEAD
    assert( propdata->genorbconss == NULL );
    assert( propdata->genlinconss == NULL );
-=======
-   assert( propdata->genconss == NULL );
    assert( propdata->sstconss == NULL );
    assert( propdata->leaders == NULL );
->>>>>>> f5757ab3
 
    assert( propdata->permvars == NULL );
    assert( propdata->permvarsobj == NULL );
@@ -796,10 +772,6 @@
       SCIPfreeBlockMemoryArray(scip, &propdata->permvarsevents, propdata->npermvars);
    }
 
-<<<<<<< HEAD
-   /*  release variables */
-   if ( propdata->npermvars > 0 )
-=======
    /* release variables if the leader type is not binary */
    if ( propdata->sstenabled && propdata->sstleadervartype != (int) SCIP_SSTTYPE_BINARY )
    {
@@ -820,13 +792,8 @@
    }
 
    if ( propdata->binvaraffected )
->>>>>>> f5757ab3
-   {
-      int nvarstorelease;
-
-      nvarstorelease = propdata->nonbinaryallowed ? propdata->npermvars : propdata->nbinpermvars;
-
-      for (i = 0; i < nvarstorelease; ++i)
+   {
+      for (i = 0; i < propdata->nbinpermvars; ++i)
       {
          SCIP_CALL( SCIPreleaseVar(scip, &propdata->permvars[i]) );
       }
@@ -1002,12 +969,10 @@
    assert( scip != NULL );
    assert( propdata != NULL );
 
-<<<<<<< HEAD
    if ( propdata->ngenorbconss == 0 )
    {
       if ( propdata->genorbconss != NULL )
          SCIPfreeBlockMemoryArray(scip, &propdata->genorbconss, propdata->nperms);
-      propdata->triedaddconss = FALSE;
    }
    else
    {
@@ -1026,8 +991,8 @@
       /* free pointers to symmetry group and binary variables */
       SCIPfreeBlockMemoryArray(scip, &propdata->genorbconss, propdata->nperms);
       propdata->ngenorbconss = 0;
-      propdata->triedaddconss = FALSE;
-=======
+   }
+
    /* free Schreier Sims data */
    if ( propdata->nsstconss > 0 )
    {
@@ -1042,29 +1007,18 @@
       SCIPfreeBlockMemoryArray(scip, &propdata->sstconss, propdata->maxnsstconss);
       propdata->nsstconss = 0;
       propdata->maxnsstconss = 0;
->>>>>>> f5757ab3
    }
 
    if ( propdata->ngenlinconss == 0 )
    {
-<<<<<<< HEAD
       if ( propdata->genlinconss != NULL )
          SCIPfreeBlockMemoryArray(scip, &propdata->genlinconss, propdata->genlinconsssize);
-      propdata->triedaddconss = FALSE;
-=======
-      assert( propdata->genconss != NULL );
-      assert( propdata->genconss[i] != NULL );
-
-      SCIP_CALL( SCIPdelCons(scip, propdata->genconss[i]) );
-      SCIP_CALL( SCIPreleaseCons(scip, &propdata->genconss[i]) );
->>>>>>> f5757ab3
    }
    else
    {
       assert( propdata->genlinconss != NULL );
       assert( propdata->nperms > 0 );
 
-<<<<<<< HEAD
       for (i = 0; i < propdata->ngenlinconss; ++i)
       {
          assert( propdata->genlinconss[i] != NULL );
@@ -1076,16 +1030,14 @@
       /* free pointers to symmetry group and binary variables */
       SCIPfreeBlockMemoryArray(scip, &propdata->genlinconss, propdata->genlinconsssize);
       propdata->ngenlinconss = 0;
-      propdata->triedaddconss = FALSE;
-   }
-=======
+   }
+
    /* free pointers to symmetry group and binary variables */
    assert( propdata->nperms > 0 );
-   assert( propdata->nperms >= propdata->ngenconss );
-   SCIPfreeBlockMemoryArrayNull(scip, &propdata->genconss, propdata->nperms);
-   propdata->ngenconss = 0;
+   assert( propdata->nperms >= propdata->ngenorbconss );
+   SCIPfreeBlockMemoryArrayNull(scip, &propdata->genorbconss, propdata->nperms);
+   propdata->ngenorbconss = 0;
    propdata->triedaddconss = FALSE;
->>>>>>> f5757ab3
 
    return SCIP_OKAY;
 }
@@ -2438,7 +2390,6 @@
    int maxgenerators;
    int nhandleconss;
    int nconss;
-   int nvarstocapture;
    unsigned int type = 0;
    int nvars;
    int j;
@@ -2498,8 +2449,6 @@
       return SCIP_OKAY;
    }
 
-   propdata->nonbinaryallowed = propdata->detectsubgroups && ! propdata->onlybinsubgroups;
-
    /* avoid trivial cases */
    nvars = SCIPgetNVars(scip);
    if ( nvars <= 0 )
@@ -2515,8 +2464,7 @@
    if ( SCIPgetNBinVars(scip) == 0 )
    {
       propdata->ofenabled = FALSE;
-      if ( ! propdata->nonbinaryallowed )
-         propdata->symconsenabled = FALSE;
+      propdata->symconsenabled = FALSE;
 
       /* terminate if only Schreier Sims for binary variables is selected */
       if ( propdata->sstenabled )
@@ -2687,32 +2635,11 @@
    }
    SCIPverbMessage(scip, SCIP_VERBLEVEL_HIGH, NULL, ")\n");
 
-<<<<<<< HEAD
-   /* exit if no binary variables are affected by symmetry and nonbinary symmetry is not allowed */
-=======
    /* exit if no binary variables are affected by symmetry and we cannot handle non-binary symmetries */
->>>>>>> f5757ab3
    if ( ! propdata->binvaraffected )
    {
       SCIPverbMessage(scip, SCIP_VERBLEVEL_HIGH, NULL, "   (%.1fs) no symmetry on binary variables present.\n", SCIPgetSolvingTime(scip));
 
-<<<<<<< HEAD
-      /* if no subgroups shall be detected, free symmetry data*/
-      if ( ! propdata->nonbinaryallowed )
-      {
-         /* free data and exit */
-         SCIP_CALL( freeSymmetryData(scip, propdata) );
-
-         /* disable OF and symmetry handling constraints */
-         propdata->ofenabled = FALSE;
-         propdata->symconsenabled = FALSE;
-
-         return SCIP_OKAY;
-      }
-
-      /* disable OF */
-      propdata->ofenabled = FALSE;
-=======
       /* disable OF and symmetry handling constraints based on symretopes */
       propdata->ofenabled = FALSE;
       propdata->symconsenabled = FALSE;
@@ -2720,7 +2647,6 @@
       /* currently we can only handle non-binary symmetries by Schreier-Sims constraints */
       if ( ! propdata->sstenabled )
          return SCIP_OKAY;
->>>>>>> f5757ab3
    }
 
    assert( propdata->nperms > 0 );
@@ -2735,13 +2661,8 @@
    SCIPverbMessage(scip, SCIP_VERBLEVEL_HIGH, NULL, "   (%.1fs) component computation started\n", SCIPgetSolvingTime(scip));
 #endif
 
-<<<<<<< HEAD
-   /* we only need the components for orbital fixing, orbitope detection and subgroup detection  */
-   if ( propdata->ofenabled || ( propdata->symconsenabled && propdata->detectorbitopes ) || propdata->detectsubgroups )
-=======
-   /* we only need the components for orbital fixing, orbitope detection, and Schreier Sims constraints */
-   if ( propdata->ofenabled || ( propdata->symconsenabled && propdata->detectorbitopes ) || propdata->sstenabled )
->>>>>>> f5757ab3
+   /* we only need the components for orbital fixing, orbitope and subgroup detection, and Schreier Sims constraints */
+   if ( propdata->ofenabled || ( propdata->symconsenabled && propdata->detectorbitopes ) || propdata->detectsubgroups || propdata->sstenabled )
    {
       SCIP_CALL( SCIPcomputeComponentsSym(scip, propdata->perms, propdata->nperms, propdata->permvars,
             propdata->npermvars, FALSE, &propdata->components, &propdata->componentbegins,
@@ -2861,14 +2782,6 @@
       propdata->permvarsobj[j] = SCIPvarGetObj(propdata->permvars[j]);
 #endif
 
-<<<<<<< HEAD
-   /* capture (binary) variables and forbid multi-aggregation of symmetric variables
-    *
-    * note: binary variables are in the beginning of permvars
-    */
-   nvarstocapture = propdata->nonbinaryallowed ? propdata->npermvars : propdata->nbinpermvars;
-   for (j = 0; j < nvarstocapture; ++j)
-=======
    /* capture symmetric variables and forbid multi aggregation */
 
    /* binary symmetries are always handled
@@ -2876,7 +2789,6 @@
     * note: binary variables are in the beginning of permvars
     */
    if ( propdata->binvaraffected )
->>>>>>> f5757ab3
    {
       for (j = 0; j < propdata->nbinpermvars; ++j)
       {
@@ -3048,28 +2960,6 @@
          if ( row == ntwocycles )
             break;
       }
-<<<<<<< HEAD
-=======
-      assert( row == ntwocyclescomp );
-
-      usedperm[0] = TRUE;
-      ++nusedperms;
-      columnorder[0] = 0;
-      columnorder[1] = 1;
-      nfilledcols = 2;
-
-      /* extend orbitopevaridx matrix to the left, i.e., iteratively find new permutations that
-       * intersect the last added left column in each row in exactly one entry, starting with
-       * column 0 */
-      coltoextend = 0;
-      for (j = 0; j < npermsincomponent; ++j)
-      {  /*lint --e{850}*/
-         SCIP_Bool success = FALSE;
-         SCIP_Bool infeasible = FALSE;
-
-         if ( nusedperms == npermsincomponent )
-            break;
->>>>>>> f5757ab3
 
       ++ntestedperms;
    }
@@ -3160,12 +3050,6 @@
 
    return SCIP_OKAY;
 }
-
-<<<<<<< HEAD
-=======
-         propdata->componentblocked[i] |= SYM_HANDLETYPE_SYMBREAK;
-      }
->>>>>>> f5757ab3
 
 /** choose an order in which the generators should be added for subgroup detection */
 static
@@ -4551,8 +4435,7 @@
          propdata->genorbconss[propdata->ngenorbconss++] = cons;
          ++propdata->norbitopes;
 
-         propdata->componentblocked[i] = TRUE;
-         ++propdata->ncompblocked;
+         propdata->componentblocked[i] |= SYM_HANDLETYPE_SYMBREAK;
       }
 
       /* free data structures */
@@ -4665,12 +4548,6 @@
             assert( pos != INT_MAX );
          }
 
-<<<<<<< HEAD
-         /* do not release constraint here - will be done later */
-         propdata->genorbconss[propdata->ngenorbconss++] = cons;
-         ++propdata->nsymresacks;
-         ++nsymresackcons;
-=======
          /* get node data */
          nodedata = (SCIP_NODEDATA*) SCIPdigraphGetNodeData(conflictgraph, pos);
          assert( nodedata != NULL );
@@ -4679,7 +4556,6 @@
          nodedata->orbitidx = j;
          nodedata->orbitsize = orbitsize;
          nodedata->posinorbit = posinorbit++;
->>>>>>> f5757ab3
       }
    }
 
@@ -4708,13 +4584,6 @@
          continue;
       }
 
-<<<<<<< HEAD
-            /* do not release constraint here - will be done later */
-            propdata->genorbconss[propdata->ngenorbconss++] = cons;
-            ++propdata->nsymresacks;
-            ++nsymresackcons;
-         }
-=======
       /* get conflicts in orbit by couting the active neighbors of i in the same orbit */
       for (j = 0; j < SCIPdigraphGetNSuccessors(conflictgraph, i); ++j)
       {
@@ -4724,7 +4593,6 @@
 
          if ( nodedataconflict->active && nodedataconflict->orbitidx == curorbit )
             ++nconflictinorbit;
->>>>>>> f5757ab3
       }
 
       nodedata->nconflictinorbit = nconflictinorbit;
@@ -4769,17 +4637,7 @@
    assert( ngraphvars > 0 );
    assert( success != NULL );
 
-<<<<<<< HEAD
-   propdata = SCIPpropGetData(prop);
-   assert( propdata != NULL );
-   assert( propdata->symconsenabled );
-
-   /* possibly compute symmetry */
-   SCIP_CALL( determineSymmetry(scip, propdata, SYM_SPEC_BINARY | SYM_SPEC_INTEGER | SYM_SPEC_REAL, 0) );
-   assert( propdata->binvaraffected || ! propdata->symconsenabled || propdata->nonbinaryallowed );
-=======
    *success = FALSE;
->>>>>>> f5757ab3
 
    /* get setppcconss for creating conflict graph */
    setppcconshdlr = SCIPfindConshdlr(scip, "setppc");
@@ -5074,7 +4932,7 @@
          SCIP_CALL( SCIPaddCons(scip, cons) );
 
          /* do not release constraint here - will be done later */
-         propdata->genconss[propdata->ngenconss++] = cons;
+         propdata->genorbconss[propdata->ngenorbconss++] = cons;
          ++propdata->nsymresacks;
          ++nsymresackcons;
       }
@@ -5127,7 +4985,7 @@
             SCIP_CALL( SCIPaddCons(scip, cons) );
 
             /* do not release constraint here - will be done later */
-            propdata->genconss[propdata->ngenconss++] = cons;
+            propdata->genorbconss[propdata->ngenorbconss++] = cons;
             ++propdata->nsymresacks;
             ++nsymresackcons;
          }
@@ -5936,21 +5794,13 @@
       return SCIP_OKAY;
 
    assert( propdata->nperms > 0 );
-<<<<<<< HEAD
-   assert( propdata->binvaraffected || propdata->nonbinaryallowed );
+   assert( propdata->binvaraffected || propdata->sstenabled );
+
    propdata->triedaddconss = TRUE;
 
-   SCIP_CALL( SCIPallocBlockMemoryArray(scip, &propdata->genorbconss, propdata->nperms) );
-
-   if ( propdata->detectorbitopes )
-=======
-   assert( propdata->binvaraffected || propdata->sstenabled );
-   propdata->triedaddconss = TRUE;
-
    if ( propdata->symconsenabled )
->>>>>>> f5757ab3
-   {
-      SCIP_CALL( SCIPallocBlockMemoryArray(scip, &propdata->genconss, propdata->nperms) );
+   {
+      SCIP_CALL( SCIPallocBlockMemoryArray(scip, &propdata->genorbconss, propdata->nperms) );
 
       if ( propdata->detectorbitopes )
       {
@@ -5966,7 +5816,6 @@
    if ( SCIPisStopped(scip) )
       return SCIP_OKAY;
 
-<<<<<<< HEAD
    if ( propdata->ncompblocked < propdata->ncomponents && propdata->detectsubgroups )
    {
       /* @TODO: create array only when needed */
@@ -5976,9 +5825,6 @@
       SCIP_CALL( detectAndHandleSubgroups(scip, propdata) );
    }
 
-   /* possibly stop */
-   if ( SCIPisStopped(scip) )
-=======
    if ( propdata->sstenabled )
    {
       SCIP_CALL( addSSTConss(scip, propdata, nchgbds) );
@@ -5986,7 +5832,6 @@
 
    /* possibly stop */
    if ( SCIPisStopped(scip) || ! propdata->symconsenabled )
->>>>>>> f5757ab3
       return SCIP_OKAY;
 
    /* add symmetry breaking constraints if orbital fixing is not used outside orbitopes */
@@ -6002,8 +5847,8 @@
       }
 
       /* free symmetry conss if no orbitope/symresack constraints have been found (may happen if Schreier-Sims constraints are active) */
-      if ( propdata->ngenconss == 0 )
-         SCIPfreeBlockMemoryArrayNull(scip, &propdata->genconss, propdata->nperms);
+      if ( propdata->ngenorbconss == 0 )
+         SCIPfreeBlockMemoryArrayNull(scip, &propdata->genorbconss, propdata->nperms);
    }
 
    return SCIP_OKAY;
@@ -6626,11 +6471,7 @@
       if ( SCIPisStopped(scip) )
          return SCIP_OKAY;
 
-<<<<<<< HEAD
-      noldngenconns = propdata->ngenorbconss + propdata->ngenlinconss;
-=======
-      noldngenconns = propdata->ngenconss + propdata->nsstconss;
->>>>>>> f5757ab3
+      noldngenconns = propdata->ngenorbconss + propdata->nsstconss + propdata->ngenlinconss;
 
       SCIP_CALL( tryAddSymmetryHandlingConss(scip, prop, &nchanges, &earlyterm) );
 
@@ -6646,11 +6487,7 @@
          }
 
          /* if symmetry handling constraints have been added, presolve each */
-<<<<<<< HEAD
-         if ( propdata->ngenorbconss > 0 || propdata->ngenlinconss )
-=======
-         if ( propdata->ngenconss > 0 || propdata->nsstconss > 0 )
->>>>>>> f5757ab3
+         if ( propdata->ngenorbconss > 0 || propdata->ngenlinconss > 0 || propdata->nsstconss > 0 )
          {
             /* at this point, the symmetry group should be computed and nontrivial */
             assert( propdata->nperms > 0 );
@@ -6659,13 +6496,8 @@
             /* we have added at least one symmetry handling constraints, i.e., we were successful */
             *result = SCIP_SUCCESS;
 
-<<<<<<< HEAD
-            *naddconss += propdata->ngenorbconss + propdata->ngenlinconss - noldngenconns;
+            *naddconss += propdata->ngenorbconss + propdata->ngenlinconss + propdata->nsstconss - noldngenconns;
             SCIPdebugMsg(scip, "Added symmetry breaking constraints: %d.\n", *naddconss);
-=======
-            *naddconss += propdata->ngenconss + propdata->nsstconss - noldngenconns;
-            SCIPdebugMsg(scip, "Added symmetry breaking constraints: %d.\n", propdata->ngenconss + propdata->nsstconss - noldngenconns);
->>>>>>> f5757ab3
 
             /* if constraints have been added, loop through generated constraints and presolve each */
             for (i = 0; i < propdata->ngenorbconss; ++i)
@@ -6695,11 +6527,9 @@
                   return SCIP_OKAY;
                }
             }
-
-<<<<<<< HEAD
             SCIPdebugMsg(scip, "Presolved %d generated constraints.\n",
                propdata->ngenorbconss + propdata->ngenlinconss);
-=======
+
             for (i = 0; i < propdata->nsstconss; ++i)
             {
                SCIP_CALL( SCIPpresolCons(scip, propdata->sstconss[i], nrounds, SCIP_PROPTIMING_ALWAYS, nnewfixedvars, nnewaggrvars, nnewchgvartypes,
@@ -6713,8 +6543,7 @@
                   return SCIP_OKAY;
                }
             }
-            SCIPdebugMsg(scip, "Presolved %d generated Schreier Sims constraints.\n", propdata->ngenconss);
->>>>>>> f5757ab3
+            SCIPdebugMsg(scip, "Presolved %d generated Schreier Sims constraints.\n", propdata->nsstconss);
          }
       }
    }
@@ -7117,7 +6946,6 @@
          "Should the number of conss a variable is contained in be exploited in symmetry detection?",
          &propdata->usecolumnsparsity, TRUE, DEFAULT_USECOLUMNSPARSITY, NULL, NULL) );
 
-<<<<<<< HEAD
    SCIP_CALL( SCIPaddRealParam(scip,
          "propagating/" PROP_NAME "/rowcolumnratio",
          "If symmetric subgroup inducing orbitope is detected, discard this orbitope if nrows / ncols is greater than this value",
@@ -7142,7 +6970,7 @@
          "propagating/" PROP_NAME "/subgrppermratio",
          "minimum percentage of permutations a subgroup has to use to be valid",
          &propdata->subgrppermratio, TRUE, DEFAULT_SUBGRPPERMRATIO, 0.0, 1.0, NULL, NULL) );
-=======
+
    SCIP_CALL( SCIPaddIntParam(scip,
          "propagating/" PROP_NAME "/ssttiebreakrule",
          "rule to select the orbit in Schreier Sims inequalities (variable in 0: minimum size orbit; 1: maximum size orbit; 2: orbit with most variables in conflict with leader)",
@@ -7173,7 +7001,6 @@
          "propagating/" PROP_NAME "/sstmixedcomponents",
          "Should Schreier Sims constraints be added if a symmetry component contains variables of different types?",
          &propdata->sstmixedcomponents, TRUE, DEFAULT_SSTMIXEDCOMPONENTS, NULL, NULL) );
->>>>>>> f5757ab3
 
    SCIP_CALL( SCIPaddBoolParam(scip,
          "propagating/" PROP_NAME "/disableofrestart",
