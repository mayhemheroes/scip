/* * * * * * * * * * * * * * * * * * * * * * * * * * * * * * * * * * * * * * */
/*                                                                           */
/*                  This file is part of the program and library             */
/*         SCIP --- Solving Constraint Integer Programs                      */
/*                                                                           */
/*  Copyright (c) 2002-2025 Zuse Institute Berlin (ZIB)                      */
/*                                                                           */
/*  Licensed under the Apache License, Version 2.0 (the "License");          */
/*  you may not use this file except in compliance with the License.         */
/*  You may obtain a copy of the License at                                  */
/*                                                                           */
/*      http://www.apache.org/licenses/LICENSE-2.0                           */
/*                                                                           */
/*  Unless required by applicable law or agreed to in writing, software      */
/*  distributed under the License is distributed on an "AS IS" BASIS,        */
/*  WITHOUT WARRANTIES OR CONDITIONS OF ANY KIND, either express or implied. */
/*  See the License for the specific language governing permissions and      */
/*  limitations under the License.                                           */
/*                                                                           */
/*  You should have received a copy of the Apache-2.0 license                */
/*  along with SCIP; see the file LICENSE. If not visit scipopt.org.         */
/*                                                                           */
/* * * * * * * * * * * * * * * * * * * * * * * * * * * * * * * * * * * * * * */

/**@file   prop_symmetry.c
 * @ingroup DEFPLUGINS_PROP
 * @brief  propagator for handling symmetries
 * @author Marc Pfetsch
 * @author Thomas Rehn
 * @author Christopher Hojny
 * @author Fabian Wegscheider
 * @author Jasper van Doornmalen
 *
 * This propagator combines the following symmetry handling functionalities:
 * - It allows to compute symmetries of the problem and to store this information in adequate form. The symmetry
 *   information can be accessed through external functions.
 * - It implements various methods to handle the symmetries:
 *    - orbital reduction, which generalizes orbital fixing. See symmetry_orbital.c
 *    - (dynamic) orbitopal reduction, which generalizes (dynamic) orbital fixing. See symmetry_orbitopal.c
 *    - static orbitopal fixing (for binary variable domains) for full orbitopes. See cons_orbitope.c
 *    - static orbitopal fixing (for binary variable domains) for packing-partitioning orbitopes. See cons_orbitope.c
 *    - (dynamic) lexicographic reduction. See symmetry_lexred.c
 *    - static lexicographic fixing for binary variable domains (i.e., symresack propagation). See cons_symresack.c
 *    - static lexicographic fixing for binary variable domains on involutions (i.e., orbisacks). See cons_orbisack.c
 *    - Symmetry breaking inequalities based on the Schreier-Sims Table (i.e., SST cuts).
 *    - Strong and weak symmetry breaking inequalities.
 *
 *
 * @section SYMCOMP Symmetry Computation
 *
 * The generic functionality of the compute_symmetry.h interface is used.
 * We do not copy symmetry information, since it is not clear how this information transfers. Moreover, copying
 * symmetry might inhibit heuristics. But note that solving a sub-SCIP might then happen without symmetry information!
 *
 *
 * @section SYMBREAK Symmetry handling by the (unified) symmetry handling constraints
 *
 * Many common methods are captured by a framework that dynamifies symmetry handling constraints. The ideas are
 * described in@n
 * J. van Doornmalen, C. Hojny, "A Unified Framework for Symmetry Handling", preprint, 2023,
 * https://doi.org/10.48550/arXiv.2211.01295.
 *
 * This paper shows that various symmetry handling methods are compatible under certain conditions, and provides
 * generalizations to common symmetry handling constraints from binary variable domains to arbitrary variable domains.
 * This includes symresack propagation, orbitopal fixing, and orbital fixing, that are generalized to
 * lexicographic reduction, orbitopal reduction and orbital reduction, respectively. For a description and
 * implementation, see symmetry_lexred.c, symmetry_orbitopal.c and symmetry_orbital.c, respectively.
 * The static counterparts on binary variable domains are cons_symresack.c and cons_orbisack.c for lexicographic
 * reduction (cf. symresack propagation), and cons_orbitope.c and cons_orbisack.c for orbitopal reduction
 * (cf. orbitopal fixing). We refer to the description of tryAddSymmetryHandlingMethods for the order in which these
 * methods are applied.
 *
 * @section SST Cuts derived from the Schreier Sims table
 *
 * SST cuts have been introduced by@n
 * D. Salvagnin: Symmetry Breaking Inequalities from the Schreier-Sims table. CPAIOR 2018 Proceedings, 521-529, 2018.
 *
 * These inequalities are computed as follows. Throughout these procedure a set of so-called leaders is maintained.
 * Initially the set of leaders is empty. In a first step, select a variable \f$x_i\f$ and compute its orbit w.r.t.
 * the symmetry group of the mixed-integer program. For each variable \f$x_j\f$ in the orbit of \f$x_i\f$, the
 * inequality \f$x_i \geq x_j\f$ is a valid symmetry handling inequality, which can be added to the mixed-integer
 * program. We call \f$x_i\f$ the leader of this inequality. Add the leader \f$x_i\f$ to the set of leaders and
 * compute the pointwise stabilizer of the leader set. In the next step, select a new variable, compute its orbit
 * w.r.t. the stabilizer group of the leaders, add the inequalities based on this orbit, and add the new leader
 * to the set of leaders. This procedure is iterated until the pointwise stabilizer group of the leaders has become
 * trivial.
 *
 * @todo Possibly turn off propagator in subtrees.
 * @todo Check application of conflict resolution.
 * @todo Check whether one should switch the role of 0 and 1
 * @todo Implement stabilizer computation?
 * @todo Implement isomorphism pruning?
 * @todo Implement particular preprocessing rules
 * @todo Separate permuted cuts (first experiments not successful)
 * @todo Allow the computation of local symmetries
 * @todo Order rows of orbitopes (in particular packing/partitioning) w.r.t. cliques in conflict graph.
 * @todo A dynamic variant for packing-partitioning orbitopal structures
 * @todo A dynamic variant for suborbitopes
 */
/* #define SCIP_OUTPUT */
/* #define SCIP_OUTPUT_COMPONENT */
/* #define SCIP_DISPLAY_SYM_CHECK */

/*---+----1----+----2----+----3----+----4----+----5----+----6----+----7----+----8----+----9----+----0----+----1----+----2*/

#include "scip/cons_linear.h"
#include "scip/cons_knapsack.h"
#include "scip/cons_varbound.h"
#include "scip/cons_setppc.h"
#include "scip/cons_and.h"
#include "scip/cons_logicor.h"
#include "scip/cons_or.h"
#include "scip/cons_orbitope.h"
#include "scip/cons_symresack.h"
#include "scip/cons_xor.h"
#include "scip/cons_linking.h"
#include "scip/cons_bounddisjunction.h"
#include "scip/cons_indicator.h"
#include "scip/cons_nonlinear.h"
#include "scip/cons_sos1.h"
#include "scip/cons_sos2.h"
#include "scip/expr_pow.h"
#include "scip/expr_product.h"
#include "scip/pub_expr.h"
#include "scip/misc.h"
#include "scip/scip_datastructures.h"

#include "scip/prop_symmetry.h"
#include "symmetry/compute_symmetry.h"
#include "scip/event_shadowtree.h"
#include "scip/symmetry.h"
#include "scip/symmetry_graph.h"
#include "scip/symmetry_orbitopal.h"
#include "scip/symmetry_orbital.h"
#include "scip/symmetry_lexred.h"

#include <math.h>
#include <string.h>

/* propagator properties */
#define PROP_NAME            "symmetry"
#define PROP_DESC            "propagator for handling symmetry"
#define PROP_TIMING    SCIP_PROPTIMING_BEFORELP   /**< propagation timing mask */
#define PROP_PRIORITY          -1000000           /**< propagator priority */
#define PROP_FREQ                     1           /**< propagator frequency */
#define PROP_DELAY                FALSE           /**< should propagation method be delayed, if other propagators found reductions? */

#define PROP_PRESOL_PRIORITY  -10000000           /**< priority of the presolving method (>= 0: before, < 0: after constraint handlers) */
#define PROP_PRESOLTIMING   SCIP_PRESOLTIMING_EXHAUSTIVE /* timing of the presolving method (fast, medium, or exhaustive) */
#define PROP_PRESOL_MAXROUNDS        -1           /**< maximal number of presolving rounds the presolver participates in (-1: no limit) */


/* default parameter values for symmetry computation */
#define DEFAULT_MAXGENERATORS        1500    /**< limit on the number of generators that should be produced within symmetry detection (0 = no limit) */
#define DEFAULT_CHECKSYMMETRIES     FALSE    /**< Should all symmetries be checked after computation? */
#define DEFAULT_DISPLAYNORBITVARS   FALSE    /**< Should the number of variables affected by some symmetry be displayed? */
#define DEFAULT_USECOLUMNSPARSITY   FALSE    /**< Should the number of conss a variable is contained in be exploited in symmetry detection? */
#define DEFAULT_DOUBLEEQUATIONS     FALSE    /**< Double equations to positive/negative version? */
#define DEFAULT_COMPRESSSYMMETRIES   TRUE    /**< Should non-affected variables be removed from permutation to save memory? */
#define DEFAULT_COMPRESSTHRESHOLD     0.5    /**< Compression is used if percentage of moved vars is at most the threshold. */
#define DEFAULT_SYMFIXNONBINARYVARS FALSE    /**< Disabled parameter */
#define DEFAULT_ENFORCECOMPUTESYMMETRY FALSE /**< always compute symmetries, even if they cannot be handled */
#define DEFAULT_SYMTYPE (int) SYM_SYMTYPE_PERM /**< type of symmetries to be computed */
#define DEFAULT_DISPSYMINFO         FALSE    /**< Shall symmetry information be printed to the terminal? */

/* default parameters for linear symmetry constraints */
#define DEFAULT_CONSSADDLP           TRUE    /**< Should the symmetry breaking constraints be added to the LP? */
#define DEFAULT_ADDSYMRESACKS        TRUE    /**< Add inequalities for symresacks for each generator? */
#define DEFAULT_DETECTDOUBLELEX      TRUE    /**< Should we check whether the components of the symmetry group can be handled by double lex matrices? */
#define DEFAULT_DETECTORBITOPES      TRUE    /**< Should we check whether the components of the symmetry group can be handled by orbitopes? */
#define DEFAULT_DETECTSUBGROUPS      TRUE    /**< Should we try to detect orbitopes in subgroups of the symmetry group? */
#define DEFAULT_ADDWEAKSBCS          TRUE    /**< Should we add weak SBCs for enclosing orbit of symmetric subgroups? */
#define DEFAULT_ADDSTRONGSBCS       FALSE    /**< Should we add strong SBCs for enclosing orbit of symmetric subgroups if orbitopes are not used? */
#define DEFAULT_ADDCONSSTIMING          2    /**< timing of adding constraints (0 = before presolving, 1 = during presolving, 2 = after presolving) */
#define DEFAULT_MAXNCONSSSUBGROUP  500000    /**< Maximum number of constraints up to which subgroup structures are detected */
#define DEFAULT_USEDYNAMICPROP       TRUE    /**< whether dynamic propagation should be used for full orbitopes */
#define DEFAULT_PREFERLESSROWS       TRUE    /**< Shall orbitopes with less rows be preferred in detection? */
#define DEFAULT_HANDLESIGNEDORBITOPES TRUE   /**< Should orbitopes on which proper signed permutations act be handled?" */
#define DEFAULT_USESIMPLESGNCOMP     TRUE /**< Should components consisting of a single full reflection be handled? */

/* default parameters for symmetry computation */
#define DEFAULT_SYMCOMPTIMING           2    /**< timing of symmetry computation (0 = before presolving, 1 = during presolving, 2 = at first call) */
#define DEFAULT_PERFORMPRESOLVING       0    /**< Run orbital fixing during presolving? (disabled parameter) */
#define DEFAULT_RECOMPUTERESTART        0    /**< Recompute symmetries after a restart has occurred? (0 = never) */

/* default parameters for Schreier Sims constraints */
#define DEFAULT_SSTTIEBREAKRULE   1          /**< index of tie break rule for selecting orbit for Schreier Sims constraints? */
#define DEFAULT_SSTLEADERRULE     0          /**< index of rule for selecting leader variables for Schreier Sims constraints? */
#define DEFAULT_SSTLEADERVARTYPE  6          /**< bitset encoding which variable types can be leaders (1: binary; 2: integer; 4: continuous);
                                              *   if multiple types are allowed, take the one with most affected vars */
#define DEFAULT_ADDCONFLICTCUTS       TRUE   /**< Should Schreier Sims constraints be added if we use a conflict based rule? */
#define DEFAULT_SSTADDCUTS            TRUE   /**< Should Schreier Sims constraints be added? */
#define DEFAULT_SSTMIXEDCOMPONENTS    TRUE   /**< Should Schreier Sims constraints be added if a symmetry component contains variables of different types? */

/* output table properties */
#define TABLE_NAME_SYMMETRY     "symmetry"
#define TABLE_DESC_SYMMETRY     "symmetry handling statistics"
#define TABLE_POSITION_SYMMETRY 7001                    /**< the position of the statistics table */
#define TABLE_EARLIEST_SYMMETRY SCIP_STAGE_SOLVING      /**< output of the statistics table is only printed from this stage onwards */


/* other defines */
#define MAXGENNUMERATOR          64000000    /**< determine maximal number of generators by dividing this number by the number of variables */
#define COMPRESSNVARSLB             25000    /**< lower bound on the number of variables above which compression could be performed */
#define DEFAULT_NAUTYMAXNCELLS     100000    /**< terminate symmetry detection using Nauty when number of cells in color refinment is at least this number
                                              *   (avoids segfaults due to Nauty for large graphs) */
#define DEFAULT_NAUTYMAXNNODES   10000000    /**< terminate symmetry detection using Nauty when its search tree has at least this number of nodes */
/*@todo investigate why the Nauty works well for some large instances (miplib2010/mspp16.mps) but not for PB instances (e.g., normalized-celar6-sub0_wcsp.wbo) */


/* macros for getting activeness of symmetry handling methods */
#define ISSYMRETOPESACTIVE(x)      (((unsigned) x & SYM_HANDLETYPE_SYMBREAK) != 0)
#define ISORBITALREDUCTIONACTIVE(x) (((unsigned) x & SYM_HANDLETYPE_ORBITALREDUCTION) != 0)
#define ISSSTACTIVE(x)             (((unsigned) x & SYM_HANDLETYPE_SST) != 0)

#define ISSSTBINACTIVE(x)          (((unsigned) x & SCIP_SSTTYPE_BINARY) != 0)
#define ISSSTINTACTIVE(x)          (((unsigned) x & SCIP_SSTTYPE_INTEGER) != 0)
#define ISSSTCONTACTIVE(x)         (((unsigned) x & SCIP_SSTTYPE_CONTINUOUS) != 0)

/* enable symmetry statistics */
#define SYMMETRY_STATISTICS 1

/** propagator data */
struct SCIP_PropData
{
   /* symmetry group information */
   int                   npermvars;          /**< number of variables for permutations */
   int                   nbinpermvars;       /**< number of binary variables for permutations */
   SCIP_VAR**            permvars;           /**< variables on which permutations act */
   int                   nperms;             /**< number of permutations */
   int                   nmaxperms;          /**< maximal number of permutations (needed for freeing storage) */
   int**                 perms;              /**< pointer to store permutation generators as (nperms x npermvars) matrix */
   int**                 permstrans;         /**< pointer to store transposed permutation generators as (npermvars x nperms) matrix */
   SCIP_HASHMAP*         permvarmap;         /**< map of variables to indices in permvars array */
   int                   nmovedpermvars;     /**< number of variables moved by any permutation */
   int                   nmovedbinpermvars;  /**< number of binary variables moved by any permutation */
   int                   nmovedintpermvars;  /**< number of integer variables moved by any permutation */
   int                   nmovedcontpermvars; /**< number of continuous variables moved by any permutation */
   SCIP_HASHMAP*         customsymopnodetypes; /**< types of operator nodes introduced
                                                *   by a user for symmetry detection */
   int                   nopnodetypes;       /**< current number of operator node types used for symmetry detection */
   SCIP_Real*            permvardomaincenter; /**< center of variable domains (needed for signed permutations) */
   int                   symtype;             /**< type of symmetries to be computed */
   SCIP_Bool*            isproperperm;        /**< stores for every generator whether it is a proper permutation */

   /* components of symmetry group */
   int                   ncomponents;        /**< number of components of symmetry group */
   int                   ncompblocked;       /**< number of components that have been blocked */
   int*                  components;         /**< array containing the indices of permutations sorted by components */
   int*                  componentbegins;    /**< array containing in i-th position the first position of
                                              *   component i in components array */
   int*                  vartocomponent;     /**< array containing for each permvar the index of the component it is
                                              *   contained in (-1 if not affected) */
   unsigned*             componentblocked;   /**< array to store which symmetry methods have been applied to a component using
                                              *   the same bitset as for misc/usesymmetry */
   SCIP_Bool*            componenthassignedperm; /**< array to indicate whether a component has a signed permutation */

   /* further symmetry information */
   int                   nmovedvars;         /**< number of variables moved by some permutation */
   SCIP_Real             log10groupsize;     /**< log10 of size of symmetry group */
   SCIP_Bool             binvaraffected;     /**< whether binary variables are affected by some symmetry */

   /* for symmetry computation */
   int                   maxgenerators;      /**< limit on the number of generators that should be produced within symmetry detection (0 = no limit) */
   SCIP_Bool             checksymmetries;    /**< Should all symmetries be checked after computation? */
   SCIP_Bool             displaynorbitvars;  /**< Whether the number of variables in non-trivial orbits shall be computed */
   SCIP_Bool             compresssymmetries; /**< Should non-affected variables be removed from permutation to save memory? */
   SCIP_Real             compressthreshold;  /**< Compression is used if percentage of moved vars is at most the threshold. */
   SCIP_Bool             compressed;         /**< Whether symmetry data has been compressed */
   SCIP_Bool             computedsymmetry;   /**< Have we already tried to compute symmetries? */
   int                   usesymmetry;        /**< encoding of active symmetry handling methods (for debugging) */
   SCIP_Bool             usecolumnsparsity;  /**< Should the number of conss a variable is contained in be exploited in symmetry detection? */
   SCIP_Bool             doubleequations;    /**< Double equations to positive/negative version? */
   SCIP_Bool             enforcecomputesymmetry; /**< always compute symmetries, even if they cannot be handled */
   int                   symtiming;          /**< timing of computing and handling symmetries (0 = before presolving, 1 = during presolving, 2 = after presolving) */
   SCIP_Bool             dispsyminfo;        /**< Shall symmetry information be printed to the terminal? */

   /* for symmetry constraints */
   SCIP_Bool             triedaddsymmethods; /**< whether we already tried to add symmetry handling methods */
   SCIP_Bool             conssaddlp;         /**< Should the symmetry breaking constraints be added to the LP? */
   SCIP_Bool             addsymresacks;      /**< Add symresack constraints for each generator? */
   SCIP_CONS**           genorbconss;        /**< list of generated orbitope/orbisack/symresack constraints */
   SCIP_CONS**           genlinconss;        /**< list of generated linear constraints */
   int                   ngenorbconss;       /**< number of generated orbitope/orbisack/symresack constraints */
   int                   genorbconsssize;    /**< size of generated orbitope/orbisack/symresack constraints array */
   int                   ngenlinconss;       /**< number of generated linear constraints */
   int                   genlinconsssize;    /**< size of linear constraints array */
   int                   nsymresacks;        /**< number of symresack constraints */
   SCIP_Bool             detectdoublelex;    /**< Should we check whether the components of the symmetry group can be handled by double lex matrices? */
   SCIP_Bool             detectorbitopes;    /**< Should we check whether the components of the symmetry group can be handled by orbitopes? */
   SCIP_Bool             detectsubgroups;    /**< Should we try to detect orbitopes in subgroups of the symmetry group? */
   SCIP_Bool             addweaksbcs;        /**< Should we add weak SBCs for enclosing orbit of symmetric subgroups? */
   SCIP_Bool             addstrongsbcs;      /**< Should we add strong SBCs for enclosing orbit of symmetric subgroups if orbitopes are not used? */
   int                   norbitopes;         /**< number of orbitope constraints */
   SCIP_Bool*            isnonlinvar;        /**< array indicating whether variables appear non-linearly */
   SCIP_CONSHDLR*        conshdlr_nonlinear; /**< nonlinear constraint handler */
   int                   maxnconsssubgroup;  /**< maximum number of constraints up to which subgroup structures are detected */
   SCIP_Bool             usedynamicprop;     /**< whether dynamic propagation should be used for full orbitopes */
   SCIP_Bool             preferlessrows;     /**< Shall orbitopes with less rows be preferred in detection? */
   SCIP_Bool             handlesignedorbitopes; /**< Should orbitopes on which proper signed permutations act be handled?" */
   SCIP_Bool             usesimplesgncomp;   /**< Should components consisting of a single full reflection be handled? */

   /* data necessary for symmetry computation order */
   int                   recomputerestart;   /**< Recompute symmetries after a restart has occurred? (0 = never, 1 = always, 2 = if symmetry reduction found) */
   int                   lastrestart;        /**< last restart for which symmetries have been computed */
   SCIP_Bool             symfoundreduction;  /**< whether symmetry handling propagation has found a reduction since the last time computing symmetries */

   /* data necessary for Schreier Sims constraints */
   SCIP_CONS**           sstconss;           /**< list of generated schreier sims conss */
   int                   nsstconss;          /**< number of generated schreier sims conss */
   int                   maxnsstconss;       /**< maximum number of conss in sstconss */
   int                   sstleaderrule;      /**< rule to select leader  */
   int                   ssttiebreakrule;    /**< tie break rule for leader selection */
   int                   sstleadervartype;   /**< bitset encoding which variable types can be leaders;
                                              *   if multiple types are allowed, take the one with most affected vars */
   int*                  leaders;            /**< index of orbit leaders in permvars */
   int                   nleaders;           /**< number of orbit leaders in leaders array */
   int                   maxnleaders;        /**< maximum number of leaders in leaders array */
   SCIP_Bool             addconflictcuts;    /**< Should Schreier Sims constraints be added if we use a conflict based rule? */
   SCIP_Bool             sstaddcuts;         /**< Should Schreier Sims constraints be added? */
   SCIP_Bool             sstmixedcomponents; /**< Should Schreier Sims constraints be added if a symmetry component contains variables of different types? */

   SCIP_EVENTHDLR*       shadowtreeeventhdlr;/**< pointer to event handler for shadow tree */
   SCIP_ORBITOPALREDDATA* orbitopalreddata;  /**< container for the orbitopal reduction data */
   SCIP_ORBITALREDDATA*  orbitalreddata;     /**< container for orbital reduction data */
   SCIP_LEXREDDATA*      lexreddata;         /**< container for lexicographic reduction propagation */
};

/** conflict data structure for SST cuts */
struct SCIP_ConflictData
{
   SCIP_VAR*             var;                /**< variable belonging to node */
   int                   orbitidx;           /**< orbit of variable w.r.t. current stabilizer subgroup
                                              *   or -1 if not affected by symmetry */
   int                   nconflictinorbit;   /**< number of variables the node's var is in conflict with */
   int                   orbitsize;          /**< size of the variable's orbit */
   int                   posinorbit;         /**< position of variable in its orbit */
   SCIP_Bool             active;             /**< whether variable has not been fixed by Schreier Sims code */
   SCIP_CLIQUE**         cliques;            /**< List of setppc constraints. */
   int                   ncliques;           /**< Number of setppc constraints. */
};
typedef struct SCIP_ConflictData SCIP_CONFLICTDATA;


/** compare function for sorting an array by the addresses of its members  */
static
SCIP_DECL_SORTPTRCOMP(sortByPointerValue)
{
   /* @todo move to misc.c? */
   if ( elem1 < elem2 )
      return -1;
   else if ( elem1 > elem2 )
      return +1;
   return 0;
}


/** checks whether two arrays that are sorted with the same comparator have a common element */
static
SCIP_Bool checkSortedArraysHaveOverlappingEntry(
   void**                arr1,               /**< first array */
   int                   narr1,              /**< number of elements in first array */
   void**                arr2,               /**< second array */
   int                   narr2,              /**< number of elements in second array */
   SCIP_DECL_SORTPTRCOMP((*compfunc))        /**< comparator function that was used to sort arr1 and arr2; must define a total ordering */
   )
{
   /* @todo move to misc.c? */
   int it1;
   int it2;
   int cmp;

   assert( arr1 != NULL || narr1 == 0 );
   assert( narr1 >= 0 );
   assert( arr2 != NULL || narr2 == 0 );
   assert( narr2 >= 0 );
   assert( compfunc != NULL );

   /* there is no overlap if one of the two arrays is empty */
   if ( narr1 <= 0 )
      return FALSE;
   if ( narr2 <= 0 )
      return FALSE;

   it1 = 0;
   it2 = 0;

   while ( TRUE )  /*lint !e716*/
   {
      cmp = compfunc(arr1[it1], arr2[it2]);
      if ( cmp < 0 )
      {
         /* comparison function determines arr1[it1] < arr2[it2]
          * increase iterator for arr1
          */
         if ( ++it1 >= narr1 )
            break;
         continue;
      }
      else if ( cmp > 0 )
      {
         /* comparison function determines arr1[it1] > arr2[it2]
          * increase iterator for arr2
          */
         if ( ++it2 >= narr2 )
            break;
         continue;
      }
      else
      {
         /* the entries arr1[it1] and arr2[it2] are the same with respect to the comparison function */
         assert( cmp == 0 );
         return TRUE;
      }
   }

   /* no overlap detected */
   assert( it1 >= narr1 || it2 >= narr2 );
   return FALSE;
}


/*
 * Display dialog callback methods
 */

/** displays the cycle of a symmetry */
static
SCIP_RETCODE displayCycleOfSymmetry(
   SCIP*                 scip,               /**< SCIP pointer */
   int*                  perm,               /**< symmetry */
   SYM_SYMTYPE           symtype,            /**< type of symmetry */
   int                   baseidx,            /**< variable index for which cycle is computed */
   SCIP_Bool*            covered,            /**< allocated array to store covered variables */
   int                   nvars,              /**< number of (non-negated) variables in symmetry */
   SCIP_VAR**            vars                /**< variables on which symmetry acts */
   )
{
   char* string;
   int varidx;
   int j;

   assert( scip != NULL );
   assert( perm != NULL );
   assert( 0 <= baseidx );
   assert( (symtype == SYM_SYMTYPE_PERM && baseidx < nvars) ||
      (symtype == SYM_SYMTYPE_SIGNPERM && baseidx < 2 * nvars) );
   assert( covered != NULL );

   /* skip fixed points or elements already covered in previous cycle */
   if ( perm[baseidx] == baseidx || covered[baseidx] )
      return SCIP_OKAY;

   varidx = baseidx >= nvars ? baseidx - nvars : baseidx;
   string = (char*) SCIPvarGetName(vars[varidx]);
   SCIPinfoMessage(scip, NULL, "  (%s<%s>", baseidx >= nvars ? "negated " : "", string);
   j = perm[baseidx];
   covered[baseidx] = TRUE;
   while ( j != baseidx )
   {
      covered[j] = TRUE;
      varidx = j >= nvars ? j - nvars : j;
      string = (char*) SCIPvarGetName(vars[varidx]);
      SCIPinfoMessage(scip, NULL, ",%s<%s>", j >= nvars ? "negated " : "", string);
      j = perm[j];
   }
   SCIPinfoMessage(scip, NULL, ")\n");

   return SCIP_OKAY;
}

/** displays symmetry information without taking components into account */
static
SCIP_RETCODE displaySymmetriesWithoutComponents(
   SCIP*                 scip,               /**< SCIP pointer */
   SCIP_PROPDATA*        propdata            /**< propagator data */
   )
{
   SCIP_Bool* covered;
   SYM_SYMTYPE symtype;
   int* perm;
   int permlen;
   int npermvars;
   int i;
   int p;

   assert( scip != NULL );
   assert( propdata != NULL );
   assert( propdata->nperms > 0 );
   assert( propdata->permvars != NULL );
   assert( propdata->npermvars > 0 );

   symtype = (SYM_SYMTYPE) propdata->symtype;
   npermvars = propdata->npermvars;
   permlen = symtype == SYM_SYMTYPE_PERM ? npermvars : 2 * npermvars;

   if ( symtype == SYM_SYMTYPE_SIGNPERM )
      SCIPinfoMessage(scip, NULL, "Display permutations as signed permutations (allowing translations)\n");

   SCIP_CALL( SCIPallocClearBufferArray(scip, &covered, permlen) );

   for (p = 0; p < propdata->nperms; ++p)
   {
      SCIPinfoMessage(scip, NULL, "Permutation %d:\n", p);
      perm = propdata->perms[p];

      for (i = 0; i < permlen; ++i)
      {
         SCIP_CALL( displayCycleOfSymmetry(scip, perm, symtype, i, covered, npermvars, propdata->permvars) );
      }

      for (i = 0; i < permlen; ++i)
         covered[i] = FALSE;
   }

   SCIPfreeBufferArray(scip, &covered);

   return SCIP_OKAY;
}

/** displays symmetry information taking components into account */
static
SCIP_RETCODE displaySymmetriesWithComponents(
   SCIP*                 scip,               /**< SCIP pointer */
   SCIP_PROPDATA*        propdata            /**< propagator data */
   )
{
   SCIP_Bool* covered;
   SYM_SYMTYPE symtype;
   int* perm;
   int comppermlen;
   int permlen;
   int npermvars;
   int i;
   int p;
   int c;

   assert( scip != NULL );
   assert( propdata != NULL );
   assert( propdata->nperms > 0 );
   assert( propdata->permvars != NULL );
   assert( propdata->npermvars > 0 );
   assert( propdata->ncomponents > 0 );

   symtype = (SYM_SYMTYPE) propdata->symtype;
   npermvars = propdata->npermvars;
   permlen = symtype == SYM_SYMTYPE_PERM ? npermvars : 2 * npermvars;

   SCIP_CALL( SCIPallocClearBufferArray(scip, &covered, permlen) );

   if ( symtype == SYM_SYMTYPE_PERM )
      SCIPinfoMessage(scip, NULL, "   Symmetries of different components are displayed as permutations.\n\n");
   else
      SCIPinfoMessage(scip, NULL, "   Symmetries of different components are displayed as permutations,\n"
      "   or signed permutations (allowing translations) if the component has signed permutations.\n\n");
   for (c = 0; c < propdata->ncomponents; ++c)
   {
      int cnt;

      SCIPinfoMessage(scip, NULL, "Display symmetries of component %d%s.\n", c,
         propdata->componenthassignedperm[c] ? " as signed permutations" : "");

      comppermlen = propdata->componenthassignedperm[c] ? 2 * npermvars : npermvars;

      for (p = propdata->componentbegins[c], cnt = 0; p < propdata->componentbegins[c + 1]; ++p, ++cnt)
      {
         SCIPinfoMessage(scip, NULL, "Permutation %d:\n", cnt);
         perm = propdata->perms[propdata->components[p]];

         for (i = 0; i < comppermlen; ++i)
         {
            SCIP_CALL( displayCycleOfSymmetry(scip, perm, symtype, i, covered, npermvars, propdata->permvars) );
         }

         for (i = 0; i < comppermlen; ++i)
            covered[i] = FALSE;
      }
   }

   SCIPfreeBufferArray(scip, &covered);

   return SCIP_OKAY;
}

/*
 * Methods for printing symmetry information
 */

/** prints header of symmetry information to terminal */
static
SCIP_RETCODE printSyminfoHeader(
   SCIP*                 scip                /**< SCIP pointer */
   )
{
   assert( scip != NULL );

   SCIPinfoMessage(scip, NULL, "### SYMMETRY INFORMATION ###\n");

   return SCIP_OKAY;
}

/** prints footer of symmetry information to terminal */
static
SCIP_RETCODE printSyminfoFooter(
   SCIP*                 scip                /**< SCIP pointer */
   )
{
   assert( scip != NULL );

   SCIPinfoMessage(scip, NULL, "### END SYMMETRY INFORMATION ###\n");

   return SCIP_OKAY;
}

/** prints general information about symmetry component to terminal */
static
SCIP_RETCODE printSyminfoComponentHeader(
   SCIP*                 scip,               /**< SCIP pointer */
   SCIP_PROPDATA*        propdata,           /**< data of symmetry propagator */
   int                   cidx                /**< index of component */
   )
{
   assert( scip != NULL );
   assert( propdata != NULL );
   assert( 0 <= cidx && cidx < propdata->ncomponents );

   SCIPinfoMessage(scip, NULL, "%sSymmetry information component %d\n", cidx == 0 ? "" : "\n", cidx);
   SCIPinfoMessage(scip, NULL, "  number of generators:\t\t%d\n",
      propdata->componentbegins[cidx + 1] - propdata->componentbegins[cidx]);

   return SCIP_OKAY;
}

/** prints general information about symmetry component to terminal */
static
SCIP_RETCODE printSyminfoGroupAction(
   SCIP*                 scip,               /**< SCIP pointer */
   SCIP_Bool             isorbitope,         /**< whether group action is orbitopal */
   SCIP_Bool             isdoublelex,        /**< whether group action id doublelex */
   int                   nrows,              /**< number of rows for matrix actions */
   int                   ncols,              /**< number of columns for matrix actions */
   int                   nrowmatrices,       /**< number of row matrices (for doublelex) */
   int                   ncolmatrices,       /**< number of column matrices (for doublelex) */
   int*                  rowsbegin,          /**< array to indicate length of row matrices (for doublelex) */
   int*                  colsbegin           /**< array to indicate length of column matrices (for doublelex) */
   )
{
   assert( scip != NULL );
   assert( isorbitope || rowsbegin != NULL );
   assert( isorbitope || colsbegin != NULL );

   SCIPinfoMessage(scip, NULL, "  Group action:\t\t\t");
   if ( isorbitope )
      SCIPinfoMessage(scip, NULL, "column action on %d x %d matrix\n", nrows, ncols);
   else if ( isdoublelex )
   {
      int i;

      SCIPinfoMessage(scip, NULL, "row and column action on %d x %d matrix\n", nrows, ncols);
      SCIPinfoMessage(scip, NULL, "  number of row blocks:\t\t%d (blocks of length %d", nrowmatrices,
         rowsbegin[1] - rowsbegin[0]);
      for (i = 1; i < nrowmatrices; ++i)
         SCIPinfoMessage(scip, NULL, ", %d", rowsbegin[i + 1] - rowsbegin[i]);
      SCIPinfoMessage(scip, NULL, ")\n");
      SCIPinfoMessage(scip, NULL, "  number of column blocks:\t%d (blocks of length %d", ncolmatrices,
         colsbegin[1] - colsbegin[0]);
      for (i = 1; i < ncolmatrices; ++i)
         SCIPinfoMessage(scip, NULL, ", %d", colsbegin[i + 1] - colsbegin[i]);
      SCIPinfoMessage(scip, NULL, ")\n");
   }
   else
      SCIPinfoMessage(scip, NULL, "unknown\n");

   return SCIP_OKAY;
}

/*
 * Table callback methods
 */

/** table data */
struct SCIP_TableData
{
   SCIP_PROPDATA*        propdata;           /** pass data of propagator for table output function */
};


/** output method of symmetry propagator statistics table to output file stream 'file' */
static
SCIP_DECL_TABLEOUTPUT(tableOutputSymmetry)
{
   SCIP_TABLEDATA* tabledata;
   int nred;
   int ncutoff;
   SCIP_Real time;

   assert( scip != NULL );
   assert( table != NULL );

   tabledata = SCIPtableGetData(table);
   assert( tabledata != NULL );
   assert( tabledata->propdata != NULL );

   if ( tabledata->propdata->orbitopalreddata || tabledata->propdata->orbitalreddata
      || tabledata->propdata->lexreddata )
   {
      SCIPverbMessage(scip, SCIP_VERBLEVEL_MINIMAL, file, "Symmetry           :\n");
      if ( tabledata->propdata->orbitopalreddata )
      {
         SCIP_CALL( SCIPorbitopalReductionGetStatistics(scip, tabledata->propdata->orbitopalreddata, &nred, &ncutoff) );
         SCIPverbMessage(scip, SCIP_VERBLEVEL_MINIMAL, file, "  orbitopal red.   : %10d reductions applied,"
            " %10d cutoffs\n", nred, ncutoff);
      }
      if ( tabledata->propdata->orbitalreddata )
      {
         SCIP_CALL( SCIPorbitalReductionGetStatistics(scip, tabledata->propdata->orbitalreddata, &nred, &ncutoff) );
         SCIPverbMessage(scip, SCIP_VERBLEVEL_MINIMAL, file, "  orbital reduction: %10d reductions applied,"
            " %10d cutoffs\n", nred, ncutoff);
      }
      if ( tabledata->propdata->lexreddata )
      {
         SCIP_CALL( SCIPlexicographicReductionGetStatistics(scip, tabledata->propdata->lexreddata, &nred, &ncutoff) );
         SCIPverbMessage(scip, SCIP_VERBLEVEL_MINIMAL, file, "  lexicographic red: %10d reductions applied,"
            " %10d cutoffs\n", nred, ncutoff);
      }
      if ( tabledata->propdata->shadowtreeeventhdlr )
      {
         time = SCIPgetShadowTreeEventHandlerExecutionTime(scip, tabledata->propdata->shadowtreeeventhdlr);
         SCIPverbMessage(scip, SCIP_VERBLEVEL_MINIMAL, file, "  shadow tree time : %10.2f s\n", time);
      }
   }

   return SCIP_OKAY;
}


static
SCIP_DECL_TABLECOLLECT(tableCollectSymmetry)
{
   SCIP_TABLEDATA* tabledata;
   int nred;
   int ncutoff;

   assert(scip != NULL);
   assert(table != NULL);

   tabledata = SCIPtableGetData(table);
   assert(tabledata != NULL);
   assert(datatree != NULL);

   /* Create a subtree for symmetry statistics */
   SCIP_DATATREE* symmetry_stats;
   SCIP_CALL( SCIPcreateDatatreeInTree(scip, datatree, &symmetry_stats, "plugins", -1) );

   /* Collect orbitopal reduction statistics */
   if( tabledata->propdata->orbitopalreddata )
   {
      SCIP_DATATREE* orbitopal_red;
      SCIP_CALL( SCIPcreateDatatreeInTree(scip, symmetry_stats, &orbitopal_red, "orbitopalreduction", 2) );

      SCIP_CALL( SCIPorbitopalReductionGetStatistics(scip, tabledata->propdata->orbitopalreddata, &nred, &ncutoff) );
      SCIP_CALL( SCIPinsertDatatreeInt(scip, orbitopal_red, "nreductionsapplied", nred) );
      SCIP_CALL( SCIPinsertDatatreeInt(scip, orbitopal_red, "ncutoffs", ncutoff) );
   }

   /* Collect orbital reduction statistics */
   if( tabledata->propdata->orbitalreddata )
   {
      SCIP_DATATREE* orbital_red;
      SCIP_CALL( SCIPcreateDatatreeInTree(scip, symmetry_stats, &orbital_red, "orbital_reduction", 2) );

      SCIP_CALL( SCIPorbitalReductionGetStatistics(scip, tabledata->propdata->orbitalreddata, &nred, &ncutoff) );
      SCIP_CALL( SCIPinsertDatatreeInt(scip, orbital_red, "nreductionsapplied", nred) );
      SCIP_CALL( SCIPinsertDatatreeInt(scip, orbital_red, "ncutoffs", ncutoff) );
   }

   /* Collect lexicographic reduction statistics */
   if( tabledata->propdata->lexreddata )
   {
      SCIP_DATATREE* lex_red;
      SCIP_CALL( SCIPcreateDatatreeInTree(scip, symmetry_stats, &lex_red, "lexicographicreduction", 2) );

      SCIP_CALL( SCIPlexicographicReductionGetStatistics(scip, tabledata->propdata->lexreddata, &nred, &ncutoff) );
      SCIP_CALL( SCIPinsertDatatreeInt(scip, lex_red, "nreductionsapplied", nred) );
      SCIP_CALL( SCIPinsertDatatreeInt(scip, lex_red, "ncutoffs", ncutoff) );
   }

   /* Collect shadow tree event handler execution time */
   if( tabledata->propdata->shadowtreeeventhdlr )
   {
      SCIP_Real time = SCIPgetShadowTreeEventHandlerExecutionTime(scip, tabledata->propdata->shadowtreeeventhdlr);
      SCIP_CALL( SCIPinsertDatatreeReal(scip, datatree, "shadowtreeexecutiontime", time) );
   }

   return SCIP_OKAY;
}

/** destructor of statistics table to free user data (called when SCIP is exiting) */
static
SCIP_DECL_TABLEFREE(tableFreeSymmetry)
{
   SCIP_TABLEDATA* tabledata;
   tabledata = SCIPtableGetData(table);
   assert( tabledata != NULL );

   SCIPfreeBlockMemory(scip, &tabledata);

   return SCIP_OKAY;
}



/*
 * local data structures
 */

/** data structure to store arrays used for sorting colored component types */
struct SYM_Sortgraphcompvars
{
   int*                  components;         /**< array of components */
   int*                  colors;             /**< array of colors */
};
typedef struct SYM_Sortgraphcompvars SYM_SORTGRAPHCOMPVARS;

/** sorts variable indices according to their corresponding component in the graph
 *
 *  Variables are sorted first by the color of their component and then by the component index.
 *
 *  result:
 *    < 0: ind1 comes before (is better than) ind2
 *    = 0: both indices have the same value
 *    > 0: ind2 comes after (is worse than) ind2
 */
static
SCIP_DECL_SORTINDCOMP(SYMsortGraphCompVars)
{
   SYM_SORTGRAPHCOMPVARS* data;

   data = (SYM_SORTGRAPHCOMPVARS*) dataptr;

   if ( data->colors[ind1] < data->colors[ind2] )
      return -1;
   else if ( data->colors[ind1] > data->colors[ind2] )
      return 1;

   if ( data->components[ind1] < data->components[ind2] )
      return -1;
   if ( data->components[ind1] > data->components[ind2] )
      return 1;

   return 0;
}

/** compares two symmetry detection graphs
 *
 *  Graphs are compared by their number of consnodes, then their constypes, then by their lhs,
 *  then by their rhs, then by their total number of nodes, then by the number of operator nodes,
 *  then by their number of value nodes, and then by their number of edges.
 *
 *  result:
 *    < 0: ind1 comes before (is better than) ind2
 *    = 0: both indices have the same value
 *    > 0: ind2 comes after (is worse than) ind2
 */
static
int compareSymgraphs(
   SCIP*                 scip,               /**< SCIP pointer (or NULL) */
   SYM_GRAPH*            G1,                 /**< first graph in comparison */
   SYM_GRAPH*            G2                  /**< second graph in comparison */
   )
{
   int c;
   int perm1;
   int perm2;

   /* compare the number of constraint nodes */
   if ( G1->nconsnodes < G2->nconsnodes )
      return -1;
   if ( G1->nconsnodes > G2->nconsnodes )
      return 1;

   /* compare the constraint nodes of the two graphs */
   for (c = 0; c < G1->nconsnodes; ++c)
   {
      perm1 = G1->consnodeperm[c];
      perm2 = G2->consnodeperm[c];

      if ( SCIPconsGetHdlr(G1->conss[perm1]) < SCIPconsGetHdlr(G2->conss[perm2]) )
         return -1;
      if ( SCIPconsGetHdlr(G1->conss[perm1]) > SCIPconsGetHdlr(G2->conss[perm2]) )
         return 1;

      /* compare using SCIP functions when SCIP is available */
      if ( scip != NULL )
      {
         if ( SCIPisLT(scip, G1->lhs[perm1], G2->lhs[perm2]) )
            return -1;
         if ( SCIPisGT(scip, G1->lhs[perm1], G2->lhs[perm2]) )
            return 1;

         if ( SCIPisLT(scip, G1->rhs[perm1], G2->rhs[perm2]) )
            return -1;
         if ( SCIPisGT(scip, G1->rhs[perm1], G2->rhs[perm2]) )
            return 1;
      }
      else
      {
         if ( G1->lhs[perm1] < G2->lhs[perm2] )
            return -1;
         if ( G1->lhs[perm1] > G2->lhs[perm2] )
            return 1;

         if ( G1->rhs[perm1] < G2->rhs[perm2] )
            return -1;
         if ( G1->rhs[perm1] > G2->rhs[perm2] )
            return 1;
      }
   }

   /* compare number of remaining node types */
   if ( G1->nnodes < G2->nnodes )
      return -1;
   if ( G1->nnodes > G2->nnodes )
      return 1;

   if ( G1->nopnodes < G2->nopnodes )
      return -1;
   if ( G1->nopnodes > G2->nopnodes )
      return 1;

   if ( G1->nvalnodes < G2->nvalnodes )
      return -1;
   if ( G1->nvalnodes > G2->nvalnodes )
      return 1;

   if ( G1->nedges < G2->nedges )
      return -1;
   if ( G1->nedges > G2->nedges )
      return 1;

   return 0;
}

/** sorts symmetry detection graphs
 *
 *  Graphs are sorted by their number of consnodes, then their constypes, then by their lhs,
 *  then by their rhs, then by their total number of nodes, then by the number of operator nodes,
 *  then by their number of value nodes, and then by their number of edges.
 *
 *  result:
 *    < 0: ind1 comes before (is better than) ind2
 *    = 0: both indices have the same value
 *    > 0: ind2 comes after (is worse than) ind2
 */
static
SCIP_DECL_SORTINDCOMP(SYMsortSymgraphs)
{
   SYM_GRAPH** data;
   SYM_GRAPH* G1;
   SYM_GRAPH* G2;

   data = (SYM_GRAPH**) dataptr;
   G1 = data[ind1];
   G2 = data[ind2];

   return compareSymgraphs(NULL, G1, G2);
}

/*
 * Local methods
 */

#ifndef NDEBUG
/** checks that symmetry data is all freed */
static
SCIP_Bool checkSymmetryDataFree(
   SCIP_PROPDATA*        propdata            /**< propagator data */
   )
{
   assert( propdata->permvarmap == NULL );
   assert( propdata->genorbconss == NULL );
   assert( propdata->genlinconss == NULL );
   assert( propdata->ngenlinconss == 0 );
   assert( propdata->ngenorbconss == 0 );
   assert( propdata->genorbconsssize == 0 );
   assert( propdata->genlinconsssize == 0 );
   assert( propdata->sstconss == NULL );
   assert( propdata->leaders == NULL );

   assert( propdata->permvardomaincenter == NULL );
   assert( propdata->permvars == NULL );
   assert( propdata->perms == NULL );
   assert( propdata->permstrans == NULL );
   assert( propdata->npermvars == 0 );
   assert( propdata->nbinpermvars == 0 );
   assert( propdata->nperms == -1 || propdata->nperms == 0 );
   assert( propdata->nmaxperms == 0 );
   assert( propdata->nmovedpermvars == -1 );
   assert( propdata->nmovedbinpermvars == 0 );
   assert( propdata->nmovedintpermvars == 0 );
   assert( propdata->nmovedcontpermvars == 0 );
   assert( propdata->nmovedvars == -1 );
   assert( propdata->binvaraffected == FALSE );
   assert( propdata->isnonlinvar == NULL );
   assert( propdata->isproperperm == NULL );

   assert( propdata->componenthassignedperm == NULL );
   assert( propdata->componentblocked == NULL );
   assert( propdata->componentbegins == NULL );
   assert( propdata->components == NULL );
   assert( propdata->ncomponents == -1 );
   assert( propdata->ncompblocked == 0 );

   return TRUE;
}
#endif


/** resets symmetry handling propagators that depend on the branch-and-bound tree structure */
static
SCIP_RETCODE resetDynamicSymmetryHandling(
   SCIP*                 scip,               /**< SCIP pointer */
   SCIP_PROPDATA*        propdata            /**< propagator data */
   )
{
   assert( scip != NULL );
   assert( propdata != NULL );

   /* propagators managed by a different file */
   if ( propdata->orbitalreddata != NULL )
   {
      SCIP_CALL( SCIPorbitalReductionReset(scip, propdata->orbitalreddata) );
   }
   if ( propdata->orbitopalreddata != NULL )
   {
      SCIP_CALL( SCIPorbitopalReductionReset(scip, propdata->orbitopalreddata) );
   }
   if ( propdata->lexreddata != NULL )
   {
      SCIP_CALL( SCIPlexicographicReductionReset(scip, propdata->lexreddata) );
   }

   return SCIP_OKAY;
}


/** frees symmetry data */
static
SCIP_RETCODE freeSymmetryData(
   SCIP*                 scip,               /**< SCIP pointer */
   SCIP_PROPDATA*        propdata            /**< propagator data */
   )
{
   int i;

   assert( scip != NULL );
   assert( propdata != NULL );

   SCIP_CALL( resetDynamicSymmetryHandling(scip, propdata) );

   if ( propdata->permvarmap != NULL )
   {
      SCIPhashmapFree(&propdata->permvarmap);
   }

   /* release all variables contained in permvars array */
   for (i = 0; i < propdata->npermvars; ++i)
   {
      assert( propdata->permvars[i] != NULL );
      SCIP_CALL( SCIPreleaseVar(scip, &propdata->permvars[i]) );
   }

   /* free permstrans matrix*/
   if ( propdata->permstrans != NULL )
   {
      assert( propdata->nperms > 0 );
      assert( propdata->permvars != NULL );
      assert( propdata->npermvars > 0 );
      assert( propdata->nmaxperms > 0 );

      for (i = 0; i < propdata->npermvars; ++i)
      {
         SCIPfreeBlockMemoryArray(scip, &propdata->permstrans[i], propdata->nmaxperms);
      }
      SCIPfreeBlockMemoryArray(scip, &propdata->permstrans, propdata->npermvars);
   }

   /* free data of added orbitope/orbisack/symresack constraints */
   if ( propdata->genorbconss != NULL )
   {
      /* release constraints */
      while ( propdata->ngenorbconss > 0 )
      {
         assert( propdata->genorbconss[propdata->ngenorbconss - 1] != NULL );
         SCIP_CALL( SCIPreleaseCons(scip, &propdata->genorbconss[--propdata->ngenorbconss]) );
      }
      assert( propdata->ngenorbconss == 0 );

      /* free pointers to symmetry group and binary variables */
      SCIPfreeBlockMemoryArray(scip, &propdata->genorbconss, propdata->genorbconsssize);
      propdata->genorbconsssize = 0;
   }

   /* free data of added constraints */
   if ( propdata->genlinconss != NULL )
   {
      /* release constraints */
      for (i = 0; i < propdata->ngenlinconss; ++i)
      {
         assert( propdata->genlinconss[i] != NULL );
         SCIP_CALL( SCIPreleaseCons(scip, &propdata->genlinconss[i]) );
      }

      /* free pointers to symmetry group and binary variables */
      SCIPfreeBlockMemoryArray(scip, &propdata->genlinconss, propdata->genlinconsssize);
      propdata->ngenlinconss = 0;
      propdata->genlinconsssize = 0;
   }

   if ( propdata->sstconss != NULL )
   {
      assert( propdata->nsstconss > 0 );

      /* release constraints */
      for (i = 0; i < propdata->nsstconss; ++i)
      {
         assert( propdata->sstconss[i] != NULL );
         SCIP_CALL( SCIPreleaseCons(scip, &propdata->sstconss[i]) );
      }

      /* free pointers to symmetry group and binary variables */
      SCIPfreeBlockMemoryArray(scip, &propdata->sstconss, propdata->maxnsstconss);
      propdata->sstconss = NULL;
      propdata->nsstconss = 0;
      propdata->maxnsstconss = 0;
   }

   if ( propdata->leaders != NULL )
   {
      assert( propdata->maxnleaders > 0 );

      SCIPfreeBlockMemoryArray(scip, &propdata->leaders, propdata->maxnleaders);
      propdata->maxnleaders = 0;
      propdata->leaders = NULL;
      propdata->nleaders = 0;
   }

   /* free components */
   if ( propdata->ncomponents > 0 )
   {
      assert( propdata->componentblocked != NULL );
      assert( propdata->vartocomponent != NULL );
      assert( propdata->componentbegins != NULL );
      assert( propdata->components != NULL );

      SCIPfreeBlockMemoryArray(scip, &propdata->componenthassignedperm, propdata->ncomponents);
      SCIPfreeBlockMemoryArray(scip, &propdata->componentblocked, propdata->ncomponents);
      SCIPfreeBlockMemoryArray(scip, &propdata->vartocomponent, propdata->npermvars);
      SCIPfreeBlockMemoryArray(scip, &propdata->componentbegins, propdata->ncomponents + 1);
      SCIPfreeBlockMemoryArray(scip, &propdata->components, propdata->nperms);

      propdata->ncomponents = -1;
      propdata->ncompblocked = 0;
   }

   /* free main symmetry data */
   if ( propdata->nperms > 0 )
   {
      int permlen;

      assert( propdata->permvars != NULL );

      if ( (SYM_SYMTYPE) propdata->symtype == SYM_SYMTYPE_SIGNPERM )
         permlen = 2 * propdata->npermvars;
      else
         permlen = propdata->npermvars;

      SCIPfreeBlockMemoryArray(scip, &propdata->permvars, propdata->npermvars);
      SCIPfreeBlockMemoryArray(scip, &propdata->permvardomaincenter, propdata->npermvars);

      if ( propdata->perms != NULL )
      {
         for (i = 0; i < propdata->nperms; ++i)
         {
            SCIPfreeBlockMemoryArray(scip, &propdata->perms[i], permlen);
         }
         SCIPfreeBlockMemoryArray(scip, &propdata->perms, propdata->nmaxperms);
      }

      SCIPfreeBlockMemoryArrayNull(scip, &propdata->isnonlinvar, propdata->npermvars);
      SCIPfreeBlockMemoryArrayNull(scip, &propdata->isproperperm, propdata->nperms);

      propdata->npermvars = 0;
      propdata->nbinpermvars = 0;
      propdata->nperms = -1;
      propdata->nmaxperms = 0;
      propdata->nmovedpermvars = -1;
      propdata->nmovedbinpermvars = 0;
      propdata->nmovedintpermvars = 0;
      propdata->nmovedcontpermvars = 0;
      propdata->nmovedvars = -1;
      propdata->log10groupsize = -1.0;
      propdata->binvaraffected = FALSE;
      propdata->isnonlinvar = NULL;
   }
   propdata->nperms = -1;

   assert( checkSymmetryDataFree(propdata) );

   propdata->computedsymmetry = FALSE;
   propdata->compressed = FALSE;

   return SCIP_OKAY;
}


/** makes sure that the constraint array (potentially NULL) of given array size is sufficiently large */
static
SCIP_RETCODE ensureDynamicConsArrayAllocatedAndSufficientlyLarge(
   SCIP*                 scip,               /**< SCIP pointer */
   SCIP_CONS***          consarrptr,         /**< constraint array pointer */
   int*                  consarrsizeptr,     /**< constraint array size pointer */
   int                   consarrsizereq      /**< constraint array size required */
   )
{
   int newsize;

   assert( scip != NULL );
   assert( consarrptr != NULL );
   assert( consarrsizeptr != NULL );
   assert( consarrsizereq > 0 );
   assert( *consarrsizeptr >= 0 );
   assert( (*consarrsizeptr == 0) == (*consarrptr == NULL) );

   /* array is already sufficiently large */
   if ( consarrsizereq <= *consarrsizeptr )
      return SCIP_OKAY;

   /* compute new size */
   newsize = SCIPcalcMemGrowSize(scip, consarrsizereq);
   assert( newsize > *consarrsizeptr );

   /* allocate or reallocate */
   if ( *consarrptr == NULL )
   {
      SCIP_CALL( SCIPallocBlockMemoryArray(scip, consarrptr, newsize) );
   }
   else
   {
      SCIP_CALL( SCIPreallocBlockMemoryArray(scip, consarrptr, *consarrsizeptr, newsize) );
   }

   *consarrsizeptr = newsize;

   return SCIP_OKAY;
}

/** set symmetry data */
static
SCIP_RETCODE setSymmetryData(
   SCIP*                 scip,               /**< SCIP pointer */
   SYM_SYMTYPE           symtype,            /**< type of symmetries in perms */
   SCIP_VAR**            vars,               /**< vars present at time of symmetry computation */
   int                   nvars,              /**< number of vars present at time of symmetry computation */
   int                   nbinvars,           /**< number of binary vars present at time of symmetry computation */
   SCIP_VAR***           permvars,           /**< pointer to permvars array */
   int*                  npermvars,          /**< pointer to store number of permvars */
   int*                  nbinpermvars,       /**< pointer to store number of binary permvars */
   SCIP_Real**           permvardomaincenter, /**< pointer to store center points of variable domains */
   SCIP_Bool**           isproperperm,       /**< pointer to store whether generators are proper permutations */
   int**                 perms,              /**< permutations matrix (nperms x nvars) */
   int                   nperms,             /**< number of permutations */
   int*                  nmovedvars,         /**< pointer to store number of vars affected by symmetry (if usecompression) or NULL */
   SCIP_Bool*            binvaraffected,     /**< pointer to store whether a binary variable is affected by symmetry */
   SCIP_Bool             usecompression,     /**< whether symmetry data shall be compressed */
   SCIP_Real             compressthreshold,  /**< if percentage of moved vars is at most threshold, compression is done */
   SCIP_Bool*            compressed          /**< pointer to store whether compression has been performed */
   )
{
   SCIP_Real ub;
   SCIP_Real lb;
   int i;
   int p;

   assert( scip != NULL );
   assert( vars != NULL );
   assert( nvars > 0 );
   assert( permvars != NULL );
   assert( npermvars != NULL );
   assert( nbinpermvars != NULL );
   assert( isproperperm != NULL );
   assert( perms != NULL );
   assert( nperms > 0 );
   assert( binvaraffected != NULL );
   assert( SCIPisGE(scip, compressthreshold, 0.0) );
   assert( SCIPisLE(scip, compressthreshold, 1.0) );
   assert( compressed != NULL );

   /* set default return values */
   *permvars = vars;
   *npermvars = nvars;
   *nbinpermvars = nbinvars;
   *binvaraffected = FALSE;
   *compressed = FALSE;

   /* if we possibly perform compression */
   if ( usecompression && SCIPgetNVars(scip) >= COMPRESSNVARSLB )
   {
      SCIP_Real percentagemovedvars;
      int* labelmovedvars;
      int* labeltopermvaridx;
      int nbinvarsaffected = 0;

      assert( nmovedvars != NULL );

      *nmovedvars = 0;

      /* detect number of moved vars and label moved vars */
      SCIP_CALL( SCIPallocBufferArray(scip, &labelmovedvars, nvars) );
      SCIP_CALL( SCIPallocBufferArray(scip, &labeltopermvaridx, nvars) );
      for (i = 0; i < nvars; ++i)
      {
         labelmovedvars[i] = -1;

         for (p = 0; p < nperms; ++p)
         {
            if ( perms[p][i] != i )
            {
               labeltopermvaridx[*nmovedvars] = i;
               labelmovedvars[i] = (*nmovedvars)++;

               if ( SCIPvarIsBinary(vars[i]) )
                  ++nbinvarsaffected;
               break;
            }
         }
      }

      if ( nbinvarsaffected > 0 )
         *binvaraffected = TRUE;

      /* check whether compression should be performed */
      percentagemovedvars = (SCIP_Real) *nmovedvars / (SCIP_Real) nvars;
      if ( *nmovedvars > 0 && SCIPisLE(scip, percentagemovedvars, compressthreshold) )
      {
         /* remove variables from permutations that are not affected by any permutation */
         for (p = 0; p < nperms; ++p)
         {
            /* iterate over labels and adapt permutation (possibly taking signed permutations into account) */
            for (i = 0; i < *nmovedvars; ++i)
            {
               assert( i <= labeltopermvaridx[i] );
               if ( perms[p][labeltopermvaridx[i]] >= nvars )
               {
                  int imgvaridx;

                  assert( symtype == SYM_SYMTYPE_SIGNPERM );

                  imgvaridx = perms[p][labeltopermvaridx[i]] - nvars;
                  perms[p][i] = labelmovedvars[imgvaridx] + *nmovedvars;

                  assert( 0 <= perms[p][i] && perms[p][i] < 2 * (*nmovedvars) );
               }
               else
                  perms[p][i] = labelmovedvars[perms[p][labeltopermvaridx[i]]];
            }

            if ( symtype == SYM_SYMTYPE_SIGNPERM )
            {
               SCIP_CALL( SCIPreallocBlockMemoryArray(scip, &perms[p], 2 * nvars, 2 * (*nmovedvars)) );
            }
            else
            {
               SCIP_CALL( SCIPreallocBlockMemoryArray(scip, &perms[p], nvars, *nmovedvars) );
            }
         }

         /* remove variables from permvars array that are not affected by any symmetry */
         SCIP_CALL( SCIPallocBlockMemoryArray(scip, permvars, *nmovedvars) );
         for (i = 0; i < *nmovedvars; ++i)
         {
            (*permvars)[i] = vars[labeltopermvaridx[i]];
         }
         *npermvars = *nmovedvars;
         *nbinpermvars = nbinvarsaffected;
         *compressed = TRUE;

         SCIPfreeBlockMemoryArray(scip, &vars, nvars);
      }
      SCIPfreeBufferArray(scip, &labeltopermvaridx);
      SCIPfreeBufferArray(scip, &labelmovedvars);
   }
   else
   {
      /* detect whether binary variable is affected by symmetry and count number of binary permvars */
      for (i = 0; i < nbinvars; ++i)
      {
         for (p = 0; p < nperms && ! *binvaraffected; ++p)
         {
            if ( perms[p][i] != i )
            {
               if ( SCIPvarIsBinary(vars[i]) )
                  *binvaraffected = TRUE;
               break;
            }
         }
      }
   }

   /* store center points of variable domains */
   SCIP_CALL( SCIPallocBlockMemoryArray(scip, permvardomaincenter, *npermvars) );
   for (i = 0; i < *npermvars; ++i)
   {
      ub = SCIPvarGetUbGlobal((*permvars)[i]);
      lb = SCIPvarGetLbGlobal((*permvars)[i]);

      (*permvardomaincenter)[i] = 0.5 * (ub + lb);
   }

   /* store whether symmetries are proper permutations */
   SCIP_CALL( SCIPallocBlockMemoryArray(scip, isproperperm, nperms) );
   for (p = 0; p < nperms; ++p)
   {
      (*isproperperm)[p] = TRUE;
      if ( symtype == SYM_SYMTYPE_SIGNPERM )
      {
         for (i = 0; i < *npermvars; ++i)
         {
            if ( perms[p][i] >= *npermvars )
            {
               (*isproperperm)[p] = FALSE;
               break;
            }
         }
      }
   }

   return SCIP_OKAY;
}

/** returns whether a constraint handler can provide required symmetry information */
static
SCIP_Bool conshdlrCanProvideSymInformation(
   SCIP_CONSHDLR*        conshdlr,           /**< constraint handler */
   SYM_SYMTYPE           symtype             /**< type of symmetries for which information are needed */
   )
{
   assert( conshdlr != NULL );

   switch ( symtype )
   {
   case SYM_SYMTYPE_PERM:
      return SCIPconshdlrSupportsPermsymDetection(conshdlr);
   default:
      assert( symtype == SYM_SYMTYPE_SIGNPERM );
      return SCIPconshdlrSupportsSignedPermsymDetection(conshdlr);
   } /*lint !e788*/
}

/** returns whether all constraint handlers with constraints can provide symmetry information */
static
SCIP_Bool conshdlrsCanProvideSymInformation(
   SCIP*                 scip,               /**< SCIP pointer */
   SYM_SYMTYPE           symtype             /**< type of symmetries for which information are needed */
   )
{
   SCIP_CONSHDLR** conshdlrs;
   SCIP_CONSHDLR* conshdlr;
   int nconshdlrs;
   int c;

   conshdlrs = SCIPgetConshdlrs(scip);
   assert( conshdlrs != NULL );

   nconshdlrs = SCIPgetNConshdlrs(scip);
   for (c = 0; c < nconshdlrs; ++c)
   {
      conshdlr = conshdlrs[c];
      assert( conshdlr != NULL );

      if ( ! conshdlrCanProvideSymInformation(conshdlr, symtype) && SCIPconshdlrGetNConss(conshdlr) > 0 )
      {
         char name[SCIP_MAXSTRLEN];

         if ( symtype == SYM_SYMTYPE_PERM )
            (void) SCIPsnprintf(name, SCIP_MAXSTRLEN, "CONSGETPERMSYMGRAPH");
         else
            (void) SCIPsnprintf(name, SCIP_MAXSTRLEN, "CONSGETSIGNEDPERMSYMGRAPH");

         SCIPverbMessage(scip, SCIP_VERBLEVEL_HIGH, NULL,
            "   Symmetry detection interrupted: constraints of type %s do not provide symmetry information.\n"
            "   If symmetries shall be detected, implement the %s callback.\n",
            SCIPconshdlrGetName(conshdlr), name);

         return FALSE;
      }
   }

   /* check whether all expressions provide sufficient symmetry information */
   conshdlr = SCIPfindConshdlr(scip, "nonlinear");
   if ( conshdlr != NULL && SCIPconshdlrGetNConss(conshdlr) > 0 )
   {
      SCIP_EXPRHDLR* exprhdlr;

      for (c = 0; c < SCIPgetNExprhdlrs(scip); ++c)
      {
         SCIP_Bool found = FALSE;
         exprhdlr = SCIPgetExprhdlrs(scip)[c];

         if ( SCIPexprhdlrHasGetSymData(exprhdlr) )
            continue;

         /* check whether exprhdlr is known by SCIP (and handles symmetries correctly) */
         if ( strcmp(SCIPexprhdlrGetName(exprhdlr), "var") == 0
            || strcmp(SCIPexprhdlrGetName(exprhdlr), "sum") == 0
            || strcmp(SCIPexprhdlrGetName(exprhdlr), "product") == 0
            || strcmp(SCIPexprhdlrGetName(exprhdlr), "val") == 0
            || strcmp(SCIPexprhdlrGetName(exprhdlr), "pow") == 0
            || strcmp(SCIPexprhdlrGetName(exprhdlr), "signpow") == 0
            || strcmp(SCIPexprhdlrGetName(exprhdlr), "exp") == 0
            || strcmp(SCIPexprhdlrGetName(exprhdlr), "log") == 0
            || strcmp(SCIPexprhdlrGetName(exprhdlr), "abs") == 0
            || strcmp(SCIPexprhdlrGetName(exprhdlr), "sin") == 0
            || strcmp(SCIPexprhdlrGetName(exprhdlr), "cos") == 0
            || strcmp(SCIPexprhdlrGetName(exprhdlr), "entropy") == 0
            || strcmp(SCIPexprhdlrGetName(exprhdlr), "erf") == 0
            || strcmp(SCIPexprhdlrGetName(exprhdlr), "varidx") == 0 )
            found = TRUE;

         /* there exists an unknown expression handler that does not provide symmetry information */
         if ( ! found )
         {
            SCIPwarningMessage(scip, "Expression handler %s does not implement the EXPRGETSYMDATA callback.\n"
               "Computed symmetries might be incorrect if the expression uses different constants or assigns\n"
               "different coefficients to its children.\n", SCIPexprhdlrGetName(SCIPgetExprhdlrs(scip)[c]));
         }
      }
   }

   return TRUE;
}

/** provides estimates for the number of nodes and edges in a symmetry detection graph */
static
SCIP_RETCODE estimateSymgraphSize(
   SCIP*                 scip,               /**< SCIP pointer */
   int*                  nopnodes,           /**< pointer to store estimate for number of operator nodes */
   int*                  nvalnodes,          /**< pointer to store estimate for number of value nodes */
   int*                  nconsnodes,         /**< pointer to store estimate for number of constraint nodes */
   int*                  nedges              /**< pointer to store estimate for number of edges */
   )
{
   SCIP_CONS** conss;
   SCIP_Bool success;
   int nvars;
   int nconss;
   int num;
   int c;

   assert( scip != NULL );
   assert( nopnodes != NULL );
   assert( nvalnodes != NULL );
   assert( nconsnodes != NULL );
   assert( nedges != NULL );

   nvars = SCIPgetNVars(scip);
   nconss = SCIPgetNConss(scip);
   conss = SCIPgetConss(scip);
   assert( conss != NULL || nconss == 0 );

   *nconsnodes = nconss;

   /* get estimate from different types of constraints */
   *nopnodes = 0;
   *nvalnodes = 0;
   for (c = 0; c < nconss; ++c)
   {
      if ( strcmp(SCIPconshdlrGetName(SCIPconsGetHdlr(conss[c])), "bounddisjunction") == 0 )
      {
         SCIP_CALL( SCIPgetConsNVars(scip, conss[c], &num, &success) );

         if ( success )
         {
            *nopnodes += num;
            *nvalnodes += num;
         }
      }
      else if ( strcmp(SCIPconshdlrGetName(SCIPconsGetHdlr(conss[c])), "indicator") == 0 )
      {
         *nopnodes += 3;
         *nvalnodes += 1;
      }
      else if ( strcmp(SCIPconshdlrGetName(SCIPconsGetHdlr(conss[c])), "nonlinear") == 0 )
      {
         SCIP_CALL( SCIPgetConsNVars(scip, conss[c], &num, &success) );

         /* use binary trees as a proxy for an expression tree */
         if ( success )
         {
            int depth;
            int numnodes;
            int expval;

            depth = (int) log2((double) num);
            expval = (int) exp2((double) (depth + 1));
            numnodes = MIN(expval, 100);

            *nopnodes += numnodes;
            *nvalnodes += MAX((int) 0.1 * numnodes, 1);
         }
      }
      else if ( strcmp(SCIPconshdlrGetName(SCIPconsGetHdlr(conss[c])), "SOS1") == 0 )
      {
         SCIP_CALL( SCIPgetConsNVars(scip, conss[c], &num, &success) );

         if ( success )
            *nopnodes += num;
      }
      else if ( strcmp(SCIPconshdlrGetName(SCIPconsGetHdlr(conss[c])), "SOS2") == 0 )
      {
         SCIP_CALL( SCIPgetConsNVars(scip, conss[c], &num, &success) );

         if ( success )
            *nopnodes += num - 1;
      }
   }

   /* use a staggered scheme for the number of edges since this can become large
    *
    * In most cases, edges represent variable coefficients from linear constraints.
    * For this reason, use number of variables as proxy.
    */
   if ( nvars <= 100000 )
      *nedges = 100 * nvars;
   else if ( nvars <= 1000000 )
      *nedges = 32 * nvars;
   else if ( nvars <= 16700000 )
      *nedges = 16 * nvars;
   else
      *nedges = INT_MAX / 10;

   return SCIP_OKAY;
}

/** checks whether computed symmetries are indeed symmetries */
static
SCIP_RETCODE checkSymmetriesAreSymmetries(
   SCIP*                 scip,               /**< SCIP pointer */
   SYM_SYMTYPE           symtype,            /**< type of symmetries to be checked */
   int**                 perms,              /**< array of permutations */
   int                   nperms,             /**< number of permutations */
   int                   npermvars,          /**< number of variables permutations act on */
   SYM_SPEC              fixedtype           /**< variable types that must be fixed by symmetries */
   )
{
   SYM_GRAPH** graphs;
   SCIP_CONS** conss;
   SCIP_VAR** symvars;
   SCIP_Bool success;
   int* graphperm;
   int* groupbegins;
   int ngroups = 1;
   int nsymvars;
   int nconss;
   int p;
   int c;
   int g;
#ifdef SCIP_DISPLAY_SYM_CHECK
   int permlen;
   SCIP_Bool* covered;
#endif

   assert( scip != NULL );
   assert( perms != NULL );
   assert( nperms > 0 );
   assert( npermvars > 0 );

   /* get symmetry detection graphs for all constraints */
   nconss = SCIPgetNConss(scip);
   conss = SCIPgetConss(scip);
   assert( conss != NULL );

   symvars = SCIPgetVars(scip);
   nsymvars = SCIPgetNVars(scip);
   assert( nsymvars == npermvars );

   SCIP_CALL( SCIPallocBufferArray(scip, &graphs, nconss) );

   for (c = 0; c < nconss; ++c)
   {
      SCIP_CALL( SCIPcreateSymgraph(scip, symtype, &graphs[c], symvars, nsymvars, 10, 10, 1, 100) );

      success = FALSE;
      switch ( symtype )
      {
      case SYM_SYMTYPE_PERM:
         SCIP_CALL( SCIPgetConsPermsymGraph(scip, conss[c], graphs[c], &success) );
         break;
      default:
         assert( symtype == SYM_SYMTYPE_SIGNPERM );
         SCIP_CALL( SCIPgetConsSignedPermsymGraph(scip, conss[c], graphs[c], &success) );
      } /*lint !e788*/

      SCIP_CALL( SCIPcomputeSymgraphColors(scip, graphs[c], fixedtype) );

      assert( success );
   }

   /* sort graphs for quicker comparisons */
   SCIP_CALL( SCIPallocBufferArray(scip, &graphperm, nconss) );
   SCIP_CALL( SCIPallocBufferArray(scip, &groupbegins, nconss + 1) );
   for (c = 0; c < nconss; ++c)
   {
      SCIP_CALL( SCIPcreateSymgraphConsnodeperm(scip, graphs[c]) );
   }

   SCIPsort(graphperm, SYMsortSymgraphs, graphs, nconss);

   groupbegins[0] = 0;
   for (c = 1; c < nconss; ++c)
   {
      if ( compareSymgraphs(scip, graphs[graphperm[c]], graphs[graphperm[c-1]]) != 0 )
         groupbegins[ngroups++] = c;
   }
   groupbegins[ngroups] = nconss;

   /* remove information from symmetry detection graph that is not needed anymore */
   for (c = 0; c < nconss; ++c)
   {
      SCIP_CALL( SCIPfreeSymgraphConsnodeperm(scip, graphs[c]) );
   }

#ifdef SCIP_DISPLAY_SYM_CHECK
   permlen = symtype == SYM_SYMTYPE_SIGNPERM ? 2 * npermvars : npermvars;
   SCIP_CALL( SCIPallocClearBufferArray(scip, &covered, permlen) );
#endif

   /* iterate over all permutations and check whether they define symmetries */
   for (p = 0; p < nperms; ++p)
   {
      SYM_GRAPH* graph;
      SCIP_Bool found = TRUE;
      int d;
#ifdef SCIP_DISPLAY_SYM_CHECK
      int i;

      SCIPinfoMessage(scip, NULL, "Check whether permutation %d is a symmetry:\n", p);
      for (i = 0; i < permlen; ++i)
      {
         SCIP_CALL( displayCycleOfSymmetry(scip, perms[p], symtype, i, covered, npermvars, SCIPgetVars(scip)) );
      }

      for (i = 0; i < permlen; ++i)
         covered[i] = FALSE;
      SCIPinfoMessage(scip, NULL, "Check whether every constraint has a symmetric counterpart.\n");
#endif

      /* for every constraint, create permuted graph by copying nodes and edges */
      for (g = 0; g < ngroups; ++g)
      {
         for (c = groupbegins[g]; c < groupbegins[g+1]; ++c)
         {
#ifdef SCIP_DISPLAY_SYM_CHECK
            SCIPinfoMessage(scip, NULL, "Check whether constraint %d has a symmetric counterpart:\n",
               graphperm[c]);
            SCIP_CALL( SCIPprintCons(scip, conss[graphperm[c]], NULL) );
            SCIPinfoMessage(scip, NULL, "\n");
#endif
            SCIP_CALL( SCIPcopySymgraph(scip, &graph, graphs[graphperm[c]], perms[p], fixedtype) );

            /* if adapted graph is equivalent to original graph, we don't need to check further graphs */
            if ( SYMcheckGraphsAreIdentical(scip, symtype, graph, graphs[graphperm[c]]) )
            {
#ifdef SCIP_DISPLAY_SYM_CHECK
               SCIPinfoMessage(scip, NULL, "\tconstraint is symmetric to itself\n");
#endif
               SCIP_CALL( SCIPfreeSymgraph(scip, &graph) );
               continue;
            }

            /* check whether graph has an isomorphic counterpart */
            found = FALSE;
            for (d = groupbegins[g]; d < groupbegins[g+1] && ! found; ++d)
            {
               found = SYMcheckGraphsAreIdentical(scip, symtype, graph, graphs[graphperm[d]]);

#ifdef SCIP_DISPLAY_SYM_CHECK
               SCIPinfoMessage(scip, NULL, "\tconstraint is %ssymmetric to constraint %d\n\t", !found ? "not " : "", d);
               SCIP_CALL( SCIPprintCons(scip, conss[graphperm[d]], NULL) );
               SCIPinfoMessage(scip, NULL, "\n");
#endif
            }

            SCIP_CALL( SCIPfreeSymgraph(scip, &graph) );

            if ( ! found )
            {
#ifdef SCIP_DISPLAY_SYM_CHECK
               SCIPfreeBufferArray(scip, &covered);
#endif
               SCIPerrorMessage("permutation %d is not a symmetry\n", p);
               return SCIP_ERROR;
            }
         }
      }
   }

#ifdef SCIP_DISPLAY_SYM_CHECK
   SCIPfreeBufferArray(scip, &covered);
#endif

   SCIPfreeBufferArray(scip, &groupbegins);
   SCIPfreeBufferArray(scip, &graphperm);

   for (c = nconss - 1; c >= 0; --c)
   {
      SCIP_CALL( SCIPfreeSymgraph(scip, &graphs[c]) );
   }
   SCIPfreeBufferArray(scip, &graphs);

   return SCIP_OKAY;
}

/** computes symmetry group of a CIP */
static
SCIP_RETCODE computeSymmetryGroup(
   SCIP*                 scip,               /**< SCIP pointer */
   SYM_SYMTYPE           symtype,            /**< type of symmetries to be computed */
   SCIP_Bool             compresssymmetries, /**< Should non-affected variables be removed from permutation to save memory? */
   SCIP_Real             compressthreshold,  /**< if percentage of moved vars is at most threshold, compression is done */
   int                   maxgenerators,      /**< maximal number of generators constructed (= 0 if unlimited) */
   SYM_SPEC              fixedtype,          /**< variable types that must be fixed by symmetries */
   SCIP_Bool             checksymmetries,    /**< Should all symmetries be checked after computation? */
   SCIP_VAR***           permvars,           /**< pointer to permvars array */
   int*                  npermvars,          /**< pointer to store number of permvars */
   int*                  nbinpermvars,       /**< pointer to store number of binary permvars */
   SCIP_Real**           permvardomaincenter, /**< pointer to store center points of variable domains */
   SCIP_Bool**           isproperperm,       /**< pointer to store whether generators are proper permutations */
   int***                perms,              /**< pointer to store permutation matrix (nperms x nvars) */
   int*                  nperms,             /**< pointer to store number of permutations */
   int*                  nmaxperms,          /**< pointer to store maximal number of permutations
                                              *   (needed for freeing storage) */
   int*                  nmovedvars,         /**< pointer to store number of vars affected
                                              *   by symmetry (if usecompression) or NULL */
   SCIP_Bool*            binvaraffected,     /**< pointer to store whether a binary variable is affected by symmetry */
   SCIP_Bool*            compressed,         /**< pointer to store whether compression has been performed */
   SCIP_Real*            log10groupsize,     /**< pointer to store log10 of size of group */
   SCIP_Real*            symcodetime,        /**< pointer to store the time for symmetry code */
   SCIP_Bool*            success             /**< pointer to store whether symmetry computation was successful */
   )
{
   SCIP_CONS** conss;
   SYM_GRAPH* graph;
   int nconsnodes = 0;
   int nvalnodes = 0;
   int nopnodes = 0;
   int nedges = 0;
   int nconss;
   int c;

   assert( scip != NULL );
   assert( permvars != NULL );
   assert( npermvars != NULL );
   assert( nbinpermvars != NULL );
   assert( perms != NULL );
   assert( nperms != NULL );
   assert( nmaxperms != NULL );
   assert( nmovedvars != NULL );
   assert( binvaraffected != NULL );
   assert( compressed != NULL );
   assert( log10groupsize != NULL );
   assert( symcodetime != NULL );
   assert( success != NULL );

   /* init pointers */
   *permvars = NULL;
   *npermvars = 0;
   *nbinpermvars = 0;
   *perms = NULL;
   *nperms = 0;
   *nmaxperms = 0;
   *nmovedvars = -1;
   *binvaraffected = FALSE;
   *compressed = FALSE;
   *log10groupsize = 0;
   *success = FALSE;
   *symcodetime = 0.0;

   /* check whether all constraints can provide symmetry information */
   if ( ! conshdlrsCanProvideSymInformation(scip, symtype) )
      return SCIP_OKAY;

   /* get symmetry detection graphs from constraints */
   conss = SCIPgetConss(scip);
   nconss = SCIPgetNConss(scip);

   assert( conss != NULL || nconss == 0 );

   /* exit if no constraints or no variables are available */
   if ( nconss == 0 || SCIPgetNVars(scip) == 0 )
   {
      *success = TRUE;
      return SCIP_OKAY;
   }

   /* get an estimate for the number of nodes and edges */
   SCIP_CALL( estimateSymgraphSize(scip, &nopnodes, &nvalnodes, &nconsnodes, &nedges) );

   /* create graph */
   SCIP_CALL( SCIPcreateSymgraph(scip, symtype, &graph, SCIPgetVars(scip), SCIPgetNVars(scip),
         nopnodes, nvalnodes, nconsnodes, nedges) );

   *success = TRUE;
   for (c = 0; c < nconss && *success; ++c)
   {
      if ( symtype == SYM_SYMTYPE_PERM )
      {
         SCIP_CALL( SCIPgetConsPermsymGraph(scip, conss[c], graph, success) );
      }
      else
      {
         assert( symtype == SYM_SYMTYPE_SIGNPERM );
         SCIP_CALL( SCIPgetConsSignedPermsymGraph(scip, conss[c], graph, success) );
      }

      /* terminate early if graph could not be returned */
      if ( ! *success )
      {
         SCIP_CALL( SCIPfreeSymgraph(scip, &graph) );

         return SCIP_OKAY;
      }
   }

   SCIP_CALL( SCIPcomputeSymgraphColors(scip, graph, fixedtype) );

   /* terminate early in case all variables are different */
   if ( (symtype == SYM_SYMTYPE_PERM && SCIPgetSymgraphNVarcolors(graph) == SCIPgetNVars(scip))
      || (symtype == SYM_SYMTYPE_SIGNPERM && SCIPgetSymgraphNVarcolors(graph) == 2 * SCIPgetNVars(scip)) )
   {
      SCIP_CALL( SCIPfreeSymgraph(scip, &graph) );
      return SCIP_OKAY;
   }

   /*
    * actually compute symmetries
    */
   SCIP_CALL( SYMcomputeSymmetryGenerators(scip, maxgenerators, graph, nperms, nmaxperms,
         perms, log10groupsize, symcodetime) );

   if ( checksymmetries && *nperms > 0 )
   {
      SCIP_CALL( checkSymmetriesAreSymmetries(scip, symtype, *perms, *nperms, SCIPgetNVars(scip), fixedtype) );
   }

   /* potentially store symmetries */
   if ( *nperms > 0 )
   {
      SCIP_VAR** vars;
      int nvars;

      nvars = SCIPgetNVars(scip);
      SCIP_CALL( SCIPduplicateBlockMemoryArray(scip, &vars, SCIPgetVars(scip), nvars) ); /*lint !e666*/

      SCIP_CALL( setSymmetryData(scip, symtype, vars, nvars, SCIPgetNBinVars(scip), permvars, npermvars, nbinpermvars,
            permvardomaincenter, isproperperm, *perms, *nperms, nmovedvars, binvaraffected,
            compresssymmetries, compressthreshold, compressed) );
   }

   /* free symmetry graph */
   SCIP_CALL( SCIPfreeSymgraph(scip, &graph) );

   return SCIP_OKAY;
}

/** returns whether a symmetry is a non-standard permutation */
static
SCIP_Bool isNonstandardPerm(
   SCIP*                 scip,               /**< SCIP instance */
   int*                  symmetry,           /**< a symmetry encoded as a signed permutation */
   SCIP_VAR**            vars,               /**< array of variables the symmetry acts on */
   int                   nvars               /**< number of variables in vars */
   )
{
   int v;

   assert( symmetry != NULL );
   assert( vars != NULL );
   assert( nvars > 0 );

   for (v = 0; v < nvars; ++v)
   {
      /* the symmetry is signed */
      if ( symmetry[v] >= nvars )
         return TRUE;

      /* the domain of symmetric variables is different */
      if ( !SCIPisEQ(scip, SCIPvarGetLbLocal(vars[v]), SCIPvarGetLbLocal(vars[symmetry[v]]))
         || !SCIPisEQ(scip, SCIPvarGetUbLocal(vars[v]), SCIPvarGetUbLocal(vars[symmetry[v]])) )
      {
         assert( SCIPisEQ(scip, SCIPvarGetUbLocal(vars[v]) - SCIPvarGetLbLocal(vars[v]),
               SCIPvarGetUbLocal(vars[symmetry[v]]) - SCIPvarGetLbLocal(vars[symmetry[v]])) );
         return TRUE;
      }
   }

   return FALSE;
}

/** checks whether component contains non-standard permutations
 *
 *  If all symmetries are standard permutations, stores them as such.
 */
static
SCIP_RETCODE checkComponentsForNonstandardPerms(
   SCIP*                 scip,               /**< SCIP instance */
   SCIP_PROPDATA*        propdata            /**< propagator data */
   )
{
   int* components;
   int* componentbegins;
   int ncomponents;
   int i;
   int c;

   assert( scip != NULL );
   assert( propdata != NULL );
   assert( propdata->ncomponents > 0 );
   assert( propdata->components != NULL );
   assert( propdata->componentbegins != NULL );

   components = propdata->components;
   componentbegins = propdata->componentbegins;
   ncomponents = propdata->ncomponents;

   SCIP_CALL( SCIPallocClearBlockMemoryArray(scip, &(propdata->componenthassignedperm), ncomponents) );

   /* stop if no non-standard permutations can exist */
   if ( (SYM_SYMTYPE) propdata->symtype == SYM_SYMTYPE_PERM )
      return SCIP_OKAY;

   /* for each component, check whether it has a non-standard permutation  */
   for (c = 0; c < ncomponents; ++c)
   {
      for (i = componentbegins[c]; i < componentbegins[c + 1]; ++i)
      {
         if ( isNonstandardPerm(scip, propdata->perms[components[i]], propdata->permvars, propdata->npermvars) )
         {
            propdata->componenthassignedperm[c] = TRUE;
            break;
         }
      }
   }

   return SCIP_OKAY;
}

/** ensures that the symmetry components are already computed */
static
SCIP_RETCODE ensureSymmetryComponentsComputed(
   SCIP*                 scip,               /**< SCIP instance */
   SCIP_PROPDATA*        propdata            /**< propagator data */
   )
{
   assert( scip != NULL );
   assert( propdata != NULL );

   /* symmetries must have been determined */
   assert( propdata->nperms >= 0 );

   /* stop if already computed */
   if ( propdata->ncomponents >= 0 )
      return SCIP_OKAY;

   /* compute components */
   assert( propdata->ncomponents == -1 );
   assert( propdata->components == NULL );
   assert( propdata->componentbegins == NULL );
   assert( propdata->vartocomponent == NULL );

#ifdef SCIP_OUTPUT_COMPONENT
   SCIPverbMessage(scip, SCIP_VERBLEVEL_HIGH, NULL, "   (%.1fs) component computation started\n", SCIPgetSolvingTime(scip));
#endif

   SCIP_CALL( SCIPcomputeComponentsSym(scip, (SYM_SYMTYPE) propdata->symtype, propdata->perms, propdata->nperms,
         propdata->permvars, propdata->npermvars, FALSE, &propdata->components, &propdata->componentbegins,
         &propdata->vartocomponent, &propdata->componentblocked, &propdata->ncomponents) );

#ifdef SCIP_OUTPUT_COMPONENT
   SCIPverbMessage(scip, SCIP_VERBLEVEL_HIGH, NULL, "   (%.1fs) component computation finished\n", SCIPgetSolvingTime(scip));
#endif

   assert( propdata->components != NULL );
   assert( propdata->componentbegins != NULL );
   assert( propdata->ncomponents > 0 );

   /* structure of symmetries can be simplified if they are standard permutations */
   SCIP_CALL( checkComponentsForNonstandardPerms(scip, propdata) );
   assert( propdata->componenthassignedperm != NULL );

   return SCIP_OKAY;
}


/** ensures that permvarmap is initialized */
static
SCIP_RETCODE ensureSymmetryPermvarmapComputed(
   SCIP*                 scip,               /**< SCIP instance */
   SCIP_PROPDATA*        propdata            /**< propagator data */
   )
{
   int v;

   assert( scip != NULL );
   assert( propdata != NULL );

   /* symmetries must have been determined */
   assert( propdata->nperms >= 0 );

   /* stop if already computed */
   if ( propdata->permvarmap != NULL )
      return SCIP_OKAY;

   /* create hashmap for storing the indices of variables */
   SCIP_CALL( SCIPhashmapCreate(&propdata->permvarmap, SCIPblkmem(scip), propdata->npermvars) );

   /* insert variables into hashmap  */
   for (v = 0; v < propdata->npermvars; ++v)
   {
      SCIP_CALL( SCIPhashmapInsertInt(propdata->permvarmap, propdata->permvars[v], v) );
   }

   return SCIP_OKAY;
}


/** ensures that permstrans is initialized */
static
SCIP_RETCODE ensureSymmetryPermstransComputed(
   SCIP*                 scip,               /**< SCIP instance */
   SCIP_PROPDATA*        propdata            /**< propagator data */
   )
{
   int v;
   int p;

   assert( scip != NULL );
   assert( propdata != NULL );

   /* symmetries must have been determined */
   assert( propdata->nperms >= 0 );

   /* stop if already computed */
   if ( propdata->permstrans != NULL )
      return SCIP_OKAY;

   /* transpose symmetries matrix here */
   assert( propdata->permstrans == NULL );
   SCIP_CALL( SCIPallocBlockMemoryArray(scip, &propdata->permstrans, propdata->npermvars) );
   for (v = 0; v < propdata->npermvars; ++v)
   {
      SCIP_CALL( SCIPallocBlockMemoryArray(scip, &(propdata->permstrans[v]), propdata->nmaxperms) );
      for (p = 0; p < propdata->nperms; ++p)
         propdata->permstrans[v][p] = propdata->perms[p][v];
   }

   return SCIP_OKAY;
}


/** ensures that movedpermvarscounts is initialized */
static
SCIP_RETCODE ensureSymmetryMovedPermvarsCountsComputed(
   SCIP*                 scip,               /**< SCIP instance */
   SCIP_PROPDATA*        propdata            /**< propagator data */
   )
{
   int v;
   int p;

   assert( scip != NULL );
   assert( propdata != NULL );

   /* symmetries must have been determined */
   assert( propdata->nperms >= 0 );

   /* stop if already computed */
   if ( propdata->nmovedpermvars >= 0 )
      return SCIP_OKAY;
   assert( propdata->nmovedpermvars == -1 );

   propdata->nmovedpermvars = 0;
   propdata->nmovedbinpermvars = 0;
   propdata->nmovedintpermvars = 0;
   propdata->nmovedcontpermvars = 0;

   for (v = 0; v < propdata->npermvars; ++v)
   {
      for (p = 0; p < propdata->nperms; ++p)
      {
         if ( propdata->perms[p][v] != v )
         {
            ++propdata->nmovedpermvars;

            switch ( SCIPgetSymInferredVarType(propdata->permvars[v]) )
            {
            case SCIP_VARTYPE_BINARY:
               ++propdata->nmovedbinpermvars;
               break;
            case SCIP_VARTYPE_INTEGER:
               ++propdata->nmovedintpermvars;
               break;
            case SCIP_VARTYPE_CONTINUOUS:
               ++propdata->nmovedcontpermvars;
               break;
            default:
<<<<<<< HEAD
               SCIPerrorMessage("unknown variable type\n");
               return SCIP_INVALIDDATA;
            } /*lint !e788*/
=======
               SCIPerrorMessage("Variable provided with unknown vartype\n");
               return SCIP_ERROR;
            }
            break;
>>>>>>> 7b45648e
         }
      }
   }

   return SCIP_OKAY;
}


/** returns whether a SCIP instance has an active inferred binary variable */
static
SCIP_Bool hasInferredBinVar(
   SCIP*                 scip                /**< SCIP instance */
   )
{
   SCIP_VAR** vars;
   int start;
   int end;
   int i;

   assert( scip != NULL );

   /* check for variables declared binary or implied binary */
   if ( SCIPgetNBinVars(scip) > 0 || SCIPgetNBinImplVars(scip) > 0 )
      return TRUE;

   /* check for inferred binary variables among integers and continuous implied integral variables */
   vars = SCIPgetVars(scip);
   assert( vars != NULL );

   start = 0;
   end = SCIPgetNVars(scip) - SCIPgetNContVars(scip);
   assert( end >= start );
   for (i = start; i < end; ++i)
   {
      if( SCIPvarIsBinary(vars[i]) )
         return TRUE;
   }

   return FALSE;
}


/** returns whether a SCIP instance has an active inferred integer variable */
static
SCIP_Bool hasInferredIntVar(
   SCIP*                 scip                /**< SCIP instance */
   )
{
   SCIP_VAR** vars;
   int start;
   int end;
   int i;

   assert( scip != NULL );

   vars = SCIPgetVars(scip);
   assert( vars != NULL );

   /* check for non-binary variables among integer variables */
   start = SCIPgetNBinVars(scip);
   end = SCIPgetNBinVars(scip) + SCIPgetNIntVars(scip);
   for (i = start; i < end; ++i)
   {
      if( ! SCIPvarIsBinary(vars[i]) )
         return TRUE;
   }

   /* check for non-binary variables among implied integral variables */
   start = end + SCIPgetNBinImplVars(scip);
   end = SCIPgetNVars(scip) - SCIPgetNContVars(scip);
   assert( end >= start );
   for (i = start; i < end; ++i)
   {
      if( ! SCIPvarIsBinary(vars[i]) )
         return TRUE;
   }

   return FALSE;
}


/** returns whether any allowed symmetry handling method is effective for the problem instance */
static
SCIP_Bool testSymmetryComputationRequired(
   SCIP*                 scip,               /**< SCIP instance */
   SCIP_PROPDATA*        propdata            /**< propagator data */
   )
{
   /* must always compute symmetry if it is enforced */
   if ( propdata->enforcecomputesymmetry )
      return TRUE;

   /* avoid trivial cases */
   if ( SCIPgetNVars(scip) <= 0 )
      return FALSE;

   /* for dynamic symmetry handling or orbital reduction, branching must be possible */
   if ( propdata->usedynamicprop || ISORBITALREDUCTIONACTIVE(propdata->usesymmetry) )
   {
      /* @todo a proper test whether variables can be branched on or not */
      if ( SCIPgetNBinVars(scip) > 0 )
         return TRUE;
      if ( SCIPgetNIntVars(scip) > 0 )
         return TRUE;
      /* continuous variables can be branched on if nonlinear constraints exist */
      if ( SCIPconshdlrGetNActiveConss(propdata->conshdlr_nonlinear) > 0 )
         return TRUE;
   }

   /* for SST, matching leadervartypes */
   if ( ISSSTACTIVE(propdata->usesymmetry) )
   {
      if ( ISSSTBINACTIVE(propdata->sstleadervartype) && hasInferredBinVar(scip) ) /*lint !e641*/
         return TRUE;
      if ( ISSSTINTACTIVE(propdata->sstleadervartype) && hasInferredIntVar(scip) ) /*lint !e641*/
         return TRUE;
      if ( ISSSTCONTACTIVE(propdata->sstleadervartype) && SCIPgetNContVars(scip) > 0 ) /*lint !e641*/
         return TRUE;
   }

   /* for static symmetry handling constraints, binary variables must be present */
   if ( ISSYMRETOPESACTIVE(propdata->usesymmetry) )
   {
      if ( SCIPgetNBinVars(scip) > 0 )
         return TRUE;
   }

   /* if all tests above fail, then the symmetry handling methods cannot achieve anything */
   return FALSE;
}

/** determines symmetry */
static
SCIP_RETCODE determineSymmetry(
   SCIP*                 scip,               /**< SCIP instance */
   SCIP_PROPDATA*        propdata,           /**< propagator data */
   SYM_SPEC              symspecrequire,     /**< symmetry specification for which we need to compute symmetries */
   SYM_SPEC              symspecrequirefixed /**< symmetry specification of variables which must be fixed by symmetries */
   )
{ /*lint --e{641}*/
   SCIP_Bool successful;
   SCIP_Real symcodetime = 0.0;
   int maxgenerators;
   unsigned int type = 0;
   int nvars;
   int i;

   assert( scip != NULL );
   assert( propdata != NULL );
   assert( propdata->usesymmetry >= 0 );

   /* do not compute symmetry if reoptimization is enabled */
   if ( SCIPisReoptEnabled(scip) )
      return SCIP_OKAY;

   /* do not compute symmetry if Benders decomposition enabled */
   if ( SCIPgetNActiveBenders(scip) > 0 )
      return SCIP_OKAY;

   /* skip symmetry computation if no graph automorphism code was linked */
   if ( ! SYMcanComputeSymmetry() )
   {
      SCIPverbMessage(scip, SCIP_VERBLEVEL_HIGH, NULL,
         "   Deactivated symmetry handling methods, since SCIP was built without symmetry detector (SYM=none).\n");

      return SCIP_OKAY;
   }

   /* do not compute symmetry if there are active pricers */
   if ( SCIPgetNActivePricers(scip) > 0 )
      return SCIP_OKAY;

   /* avoid trivial cases */
   nvars = SCIPgetNVars(scip);
   if ( nvars <= 0 )
      return SCIP_OKAY;

   /* do not compute symmetry if we cannot handle it */
   if ( !testSymmetryComputationRequired(scip, propdata) )
      return SCIP_OKAY;

   /* determine symmetry specification */
   if ( SCIPgetNBinVars(scip) > 0 )
      type |= (int) SYM_SPEC_BINARY;
   if ( SCIPgetNIntVars(scip) > 0 )
      type |= (int) SYM_SPEC_INTEGER;
   /* count implicit integer variables as real variables, since we cannot currently handle integral variables well */
   if ( SCIPgetNContVars(scip) > 0 || SCIPgetNImplVars(scip) > 0 )
      type |= (int) SYM_SPEC_REAL;

   /* skip symmetry computation if required variables are not present */
   if ( ! (type & symspecrequire) )
   {
      SCIPverbMessage(scip, SCIP_VERBLEVEL_HIGH, NULL,
         "   (%.1fs) symmetry computation skipped: type (bin %c, int %c, cont %c) does not match requirements (bin %c, int %c, cont %c).\n",
         SCIPgetSolvingTime(scip),
         SCIPgetNBinVars(scip) > 0 ? '+' : '-',
         SCIPgetNIntVars(scip) > 0  ? '+' : '-',
         SCIPgetNContVars(scip) + SCIPgetNImplVars(scip) > 0 ? '+' : '-',
         (symspecrequire & (int) SYM_SPEC_BINARY) != 0 ? '+' : '-',
         (symspecrequire & (int) SYM_SPEC_INTEGER) != 0 ? '+' : '-',
         (symspecrequire & (int) SYM_SPEC_REAL) != 0 ? '+' : '-');

      return SCIP_OKAY;
   }

   /* skip computation if symmetry has already been computed */
   if ( propdata->computedsymmetry )
      return SCIP_OKAY;

   assert( propdata->npermvars == 0 );
   assert( propdata->permvars == NULL );
   assert( propdata->nperms < 0 );
   assert( propdata->nmaxperms == 0 );
   assert( propdata->perms == NULL );

   /* output message */
   SCIPverbMessage(scip, SCIP_VERBLEVEL_HIGH, NULL,
      "   (%.1fs) symmetry computation started: requiring (bin %c, int %c, cont %c), (fixed: bin %c, int %c, cont %c)\n",
      SCIPgetSolvingTime(scip),
      (symspecrequire & (int) SYM_SPEC_BINARY) != 0 ? '+' : '-',
      (symspecrequire & (int) SYM_SPEC_INTEGER) != 0 ? '+' : '-',
      (symspecrequire & (int) SYM_SPEC_REAL) != 0 ? '+' : '-',
      (symspecrequirefixed & (int) SYM_SPEC_BINARY) != 0 ? '+' : '-',
      (symspecrequirefixed & (int) SYM_SPEC_INTEGER) != 0 ? '+' : '-',
      (symspecrequirefixed & (int) SYM_SPEC_REAL) != 0 ? '+' : '-');

   /* output warning if we want to fix certain symmetry parts that we also want to compute */
   if ( symspecrequire & symspecrequirefixed )
      SCIPwarningMessage(scip, "Warning: some required symmetries must be fixed.\n");

   /* determine maximal number of generators depending on the number of variables */
   maxgenerators = propdata->maxgenerators;
   maxgenerators = MIN(maxgenerators, MAXGENNUMERATOR / nvars);

   /* actually compute (global) symmetry */
   SCIP_CALL( computeSymmetryGroup(scip, (SYM_SYMTYPE) propdata->symtype,
         propdata->compresssymmetries, propdata->compressthreshold,
         maxgenerators, symspecrequirefixed, propdata->checksymmetries, &propdata->permvars,
         &propdata->npermvars, &propdata->nbinpermvars, &propdata->permvardomaincenter,
         &propdata->isproperperm, &propdata->perms, &propdata->nperms, &propdata->nmaxperms,
         &propdata->nmovedvars, &propdata->binvaraffected, &propdata->compressed,
         &propdata->log10groupsize, &symcodetime, &successful) );

   /* mark that we have computed the symmetry group */
   propdata->computedsymmetry = TRUE;

   /* store restart level */
   propdata->lastrestart = SCIPgetNRuns(scip);

   /* return if not successful */
   if ( ! successful )
   {
      assert( checkSymmetryDataFree(propdata) );
      SCIPverbMessage(scip, SCIP_VERBLEVEL_HIGH, NULL, "   (%.1fs) could not compute symmetry\n", SCIPgetSolvingTime(scip));

      return SCIP_OKAY;
   }

   /* return if no symmetries found */
   if ( propdata->nperms == 0 )
   {
      assert( checkSymmetryDataFree(propdata) );
      SCIPverbMessage(scip, SCIP_VERBLEVEL_HIGH, NULL, "   (%.1fs) no symmetry present (symcode time: %.2f)\n", SCIPgetSolvingTime(scip), symcodetime);

      return SCIP_OKAY;
   }
   assert( propdata->nperms > 0 );
   assert( propdata->npermvars > 0 );

   /* display statistics */
   SCIPverbMessage(scip, SCIP_VERBLEVEL_HIGH, NULL, "   (%.1fs) symmetry computation finished: %d generators found (max: ",
      SCIPgetSolvingTime(scip), propdata->nperms);

   /* display statistics: maximum number of generators */
   if ( maxgenerators == 0 )
      SCIPverbMessage(scip, SCIP_VERBLEVEL_HIGH, NULL, "-");
   else
      SCIPverbMessage(scip, SCIP_VERBLEVEL_HIGH, NULL, "%d", maxgenerators);

   /* display statistics: log10 group size, number of affected vars*/
   SCIPverbMessage(scip, SCIP_VERBLEVEL_HIGH, NULL, ", log10 of symmetry group size: %.2f", propdata->log10groupsize);

   if ( propdata->displaynorbitvars )
   {
      if ( propdata->nmovedvars == -1 )
      {
         SCIP_CALL( SCIPdetermineNVarsAffectedSym(scip, propdata->perms, propdata->nperms, propdata->permvars,
               propdata->npermvars, &(propdata->nmovedvars)) );
      }
      SCIPverbMessage(scip, SCIP_VERBLEVEL_HIGH, NULL, ", number of affected variables: %d)\n", propdata->nmovedvars);
   }
   SCIPverbMessage(scip, SCIP_VERBLEVEL_HIGH, NULL, ") (symcode time: %.2f)\n", symcodetime);

   /* capture all variables while they are in the permvars array */
   for (i = 0; i < propdata->npermvars; ++i)
   {
      SCIP_CALL( SCIPcaptureVar(scip, propdata->permvars[i]) );
   }

   return SCIP_OKAY;
}


/*
 * Functions for symmetry constraints
 */


/** Checks whether given set of 2-cycle permutations forms an orbitope and if so, builds the variable index matrix.
 *
 *  If @p activevars == NULL, then the function assumes all permutations of the component are active and therefore all
 *  moved vars are considered.
 *
 *  We need to keep track of the number of generated columns, because we might not be able to detect all orbitopes.
 *  For example (1,2), (2,3), (3,4), (3,5) defines the symmetric group on {1,2,3,4,5}, but the generators we expect
 *  in our construction need shape (1,2), (2,3), (3,4), (4,5).
 *
 *  @pre @p orbitopevaridx has to be an initialized 2D array of size @p ntwocycles x @p nperms
 *  @pre @p columnorder has to be an initialized array of size nperms
 *  @pre @p nusedelems has to be an initialized array of size npermvars
 */
static
SCIP_RETCODE checkTwoCyclePermsAreOrbitope(
   SCIP*                 scip,               /**< SCIP instance */
   SCIP_VAR**            permvars,           /**< array of all permutation variables */
   int                   npermvars,          /**< number of permutation variables */
   int**                 perms,              /**< array of all permutations of the symmetry group */
   int*                  activeperms,        /**< indices of the relevant permutations in perms */
   int                   ntwocycles,         /**< number of 2-cycles in the permutations */
   int                   nactiveperms,       /**< number of active permutations */
   int**                 orbitopevaridx,     /**< pointer to store variable index matrix */
   int*                  columnorder,        /**< pointer to store column order */
   int*                  nusedelems,         /**< pointer to store how often each element was used */
   int*                  nusedcols,          /**< pointer to store number of columns used in orbitope (or NULL) */
   SCIP_Shortbool*       rowisbinary,        /**< pointer to store which rows are binary (or NULL) */
   SCIP_Bool*            isorbitope,         /**< buffer to store result */
   SCIP_Shortbool*       activevars          /**< bitset to store whether a variable is active (or NULL) */
   )
{  /*lint --e{571}*/
   SCIP_Bool* usedperm;
   SCIP_Bool foundperm = FALSE;
   int nusedperms = 0;
   int nfilledcols;
   int coltoextend;
   int ntestedperms = 0;
   int row = 0;
   int j;

   assert( scip != NULL );
   assert( permvars != NULL );
   assert( perms != NULL );
   assert( activeperms != NULL );
   assert( orbitopevaridx != NULL );
   assert( columnorder != NULL );
   assert( nusedelems != NULL );
   assert( isorbitope != NULL );
   assert( nactiveperms > 0 );
   assert( ntwocycles > 0 );
   assert( npermvars > 0 );
   assert( activevars == NULL || (0 <= nactiveperms && nactiveperms < npermvars) );

   *isorbitope = TRUE;
   if ( nusedcols != NULL )
      *nusedcols = 0;

   /* whether a permutation was considered to contribute to orbitope */
   SCIP_CALL( SCIPallocClearBufferArray(scip, &usedperm, nactiveperms) );

   /* fill first two columns of orbitopevaridx matrix */

   /* look for the first active permutation which moves an active variable */
   while ( ! foundperm )
   {
      int permidx;

      assert( ntestedperms < nactiveperms );

      permidx = activeperms[ntestedperms];

      for (j = 0; j < npermvars; ++j)
      {
         if ( activevars != NULL && ! activevars[j] )
            continue;

         assert( activevars == NULL || activevars[perms[permidx][j]] );

         /* avoid adding the same 2-cycle twice */
         if ( perms[permidx][j] > j )
         {
            assert( SCIPvarIsBinary(permvars[j]) == SCIPvarIsBinary(permvars[perms[permidx][j]]) );

            if ( rowisbinary != NULL && SCIPvarIsBinary(permvars[j]) )
               rowisbinary[row] = TRUE;

            orbitopevaridx[row][0] = j;
            orbitopevaridx[row++][1] = perms[permidx][j];
            ++(nusedelems[j]);
            ++(nusedelems[perms[permidx][j]]);

            foundperm = TRUE;
         }

         if ( row == ntwocycles )
            break;
      }

      ++ntestedperms;
   }

   /* in the subgroup case it might happen that a generator has less than ntwocycles many 2-cyles */
   if ( row != ntwocycles )
   {
      *isorbitope = FALSE;
      SCIPfreeBufferArray(scip, &usedperm);
      return SCIP_OKAY;
   }

   usedperm[ntestedperms - 1] = TRUE;
   ++nusedperms;
   columnorder[0] = 0;
   columnorder[1] = 1;
   nfilledcols = 2;

   /* extend orbitopevaridx matrix to the left, i.e., iteratively find new permutations that
    * intersect the last added left column in each row in exactly one entry, starting with
    * column 0 */
   coltoextend = 0;
   for (j = ntestedperms; j < nactiveperms; ++j)
   {  /* lint --e{850} */
      SCIP_Bool success = FALSE;
      SCIP_Bool infeasible = FALSE;

      if ( nusedperms == nactiveperms )
         break;

      if ( usedperm[j] )
         continue;

      SCIP_CALL( SCIPextendSubOrbitope(orbitopevaridx, ntwocycles, nfilledcols, coltoextend,
            perms[activeperms[j]], TRUE, &nusedelems, permvars, NULL, &success, &infeasible) );

      if ( infeasible )
      {
         *isorbitope = FALSE;
         break;
      }
      else if ( success )
      {
         usedperm[j] = TRUE;
         ++nusedperms;
         coltoextend = nfilledcols;
         columnorder[nfilledcols++] = -1; /* mark column to be filled from the left */
         j = 0; /*lint !e850*/ /* reset j since previous permutations can now intersect with the latest added column */
      }
   }

   if ( ! *isorbitope ) /*lint !e850*/
   {
      SCIPfreeBufferArray(scip, &usedperm);
      return SCIP_OKAY;
   }

   coltoextend = 1;
   for (j = ntestedperms; j < nactiveperms; ++j)
   {  /*lint --e(850)*/
      SCIP_Bool success = FALSE;
      SCIP_Bool infeasible = FALSE;

      if ( nusedperms == nactiveperms )
         break;

      if ( usedperm[j] )
         continue;

      SCIP_CALL( SCIPextendSubOrbitope(orbitopevaridx, ntwocycles, nfilledcols, coltoextend,
            perms[activeperms[j]], FALSE, &nusedelems, permvars, NULL, &success, &infeasible) );

      if ( infeasible )
      {
         *isorbitope = FALSE;
         break;
      }
      else if ( success )
      {
         usedperm[j] = TRUE;
         ++nusedperms;
         coltoextend = nfilledcols;
         columnorder[nfilledcols] = 1; /* mark column to be filled from the right */
         ++nfilledcols;
         j = 0; /*lint !e850*/ /* reset j since previous permutations can now intersect with the latest added column */
      }
   }

   if ( activevars == NULL && nusedperms < nactiveperms ) /*lint !e850*/
      *isorbitope = FALSE;

   if ( nusedcols != NULL )
      *nusedcols = nfilledcols;
   assert( ! *isorbitope || activevars == NULL || nusedperms < nfilledcols );

   SCIPfreeBufferArray(scip, &usedperm);

   return SCIP_OKAY;
}

/** choose an order in which the generators should be added for subgroup detection */
static
SCIP_RETCODE chooseOrderOfGenerators(
   SCIP*                 scip,               /**< SCIP instance */
   SCIP_PROPDATA*        propdata,           /**< pointer to data of symmetry propagator */
   int                   compidx,            /**< index of component */
   int**                 genorder,           /**< (initialized) buffer to store the resulting order of generator */
   int*                  ntwocycleperms      /**< pointer to store the number of 2-cycle permutations in component compidx */
   )
{
   int** perms;
   int* components;
   int* componentbegins;
   int* ntwocycles;
   int npermvars;
   int npermsincomp;
   int i;

   assert( scip != NULL );
   assert( propdata != NULL );
   assert( compidx >= 0 );
   assert( compidx < propdata->ncomponents );
   assert( genorder != NULL );
   assert( *genorder != NULL );
   assert( ntwocycleperms != NULL );
   assert( propdata->computedsymmetry );
   assert( propdata->nperms > 0 );
   assert( propdata->perms != NULL );
   assert( propdata->npermvars > 0 );
   assert( propdata->ncomponents > 0 );
   assert( propdata->components != NULL );
   assert( propdata->componentbegins != NULL );

   perms = propdata->perms;
   npermvars = propdata->npermvars;
   components = propdata->components;
   componentbegins = propdata->componentbegins;
   npermsincomp = componentbegins[compidx + 1] - componentbegins[compidx];
   *ntwocycleperms = npermsincomp;

   SCIP_CALL( SCIPallocBufferArray(scip, &ntwocycles, npermsincomp) );

   for (i = 0; i < npermsincomp; ++i)
   {
      int* perm;
      int nbincycles;

      perm = perms[components[componentbegins[compidx] + i]];

      SCIP_CALL( SCIPisInvolutionPerm(perm, propdata->permvars, npermvars, &(ntwocycles[i]), &nbincycles, FALSE) );

      /* we skip permutations which do not purely consist of 2-cycles */
      if ( ntwocycles[i] == 0 )
      {
         /* we change the number of two cycles for this perm so that it will be sorted to the end */
         if ( propdata->preferlessrows )
            ntwocycles[i] = npermvars;
         else
            ntwocycles[i] = 0;
         --(*ntwocycleperms);
      }
      else if ( ! propdata->preferlessrows )
         ntwocycles[i] = - ntwocycles[i];
   }

   SCIPsortIntInt(ntwocycles, *genorder, npermsincomp);

   SCIPfreeBufferArray(scip, &ntwocycles);

   return SCIP_OKAY;
}


/** builds the graph for symmetric subgroup detection from the given permutation of generators
 *
 *  After execution, @p graphcomponents contains all permvars sorted by their color and component,
 *  @p graphcompbegins points to the indices where new components in @p graphcomponents start and
 *  @p compcolorbegins points to the indices where new colors in @p graphcompbegins start.
*/
static
SCIP_RETCODE buildSubgroupGraph(
   SCIP*                 scip,               /**< SCIP instance */
   SCIP_PROPDATA*        propdata,           /**< pointer to data of symmetry propagator */
   int*                  genorder,           /**< order in which the generators should be considered */
   int                   ntwocycleperms,     /**< number of 2-cycle permutations in this component */
   int                   compidx,            /**< index of the component */
   int**                 graphcomponents,    /**< buffer to store the components of the graph (ordered var indices) */
   int**                 graphcompbegins,    /**< buffer to store the indices of each new graph component */
   int**                 compcolorbegins,    /**< buffer to store at which indices a new color begins */
   int*                  ngraphcomponents,   /**< pointer to store the number of graph components */
   int*                  ncompcolors,        /**< pointer to store the number of different colors */
   int**                 usedperms,          /**< buffer to store the indices of permutations that were used */
   int*                  nusedperms,         /**< pointer to store the number of used permutations in the graph */
   int                   usedpermssize,      /**< initial size of usedperms */
   SCIP_Shortbool*       permused            /**< initialized buffer to store which permutations have been used
                                              *   (identified by index in component) */
   )
{
   SCIP_DISJOINTSET* vartocomponent;
   SCIP_DISJOINTSET* comptocolor;
   int** perms;
   int* components;
   int* componentbegins;
   int* componentslastperm;
   SYM_SORTGRAPHCOMPVARS graphcompvartype;
   int npermvars;
   int nextcolor;
   int nextcomp;
   int j;
   int k;

   assert( scip != NULL );
   assert( propdata != NULL );
   assert( graphcomponents != NULL );
   assert( graphcompbegins != NULL );
   assert( compcolorbegins != NULL );
   assert( ngraphcomponents != NULL );
   assert( ncompcolors != NULL );
   assert( genorder != NULL );
   assert( usedperms != NULL );
   assert( nusedperms != NULL );
   assert( usedpermssize > 0 );
   assert( permused != NULL );
   assert( ntwocycleperms >= 0 );
   assert( compidx >= 0 );
   assert( compidx < propdata->ncomponents );
   assert( propdata->computedsymmetry );
   assert( propdata->nperms > 0 );
   assert( propdata->perms != NULL );
   assert( propdata->npermvars > 0 );
   assert( propdata->ncomponents > 0 );
   assert( propdata->components != NULL );
   assert( propdata->componentbegins != NULL );
   assert( ! propdata->componentblocked[compidx] );

   perms = propdata->perms;
   npermvars = propdata->npermvars;
   components = propdata->components;
   componentbegins = propdata->componentbegins;
   *nusedperms = 0;

   assert( ntwocycleperms <= componentbegins[compidx + 1] - componentbegins[compidx] );

   SCIP_CALL( SCIPcreateDisjointset(scip, &vartocomponent, npermvars) );
   SCIP_CALL( SCIPcreateDisjointset(scip, &comptocolor, npermvars) );
   SCIP_CALL( SCIPallocBufferArray( scip, &componentslastperm, npermvars) );

   for (k = 0; k < npermvars; ++k)
      componentslastperm[k] = -1;

   for (j = 0; j < ntwocycleperms; ++j)
   {
      int* perm;
      int firstcolor = -1;

      /* use given order of generators */
      perm = perms[components[componentbegins[compidx] + genorder[j]]];
      assert( perm != NULL );

      /* iteratively handle each swap of perm until an invalid one is found or all edges have been added */
      for (k = 0; k < npermvars; ++k)
      {
         int comp1;
         int comp2;
         int color1;
         int color2;
         int img;

         img = perm[k];
         assert( perm[img] == k );

         if ( img <= k )
            continue;

         comp1 = SCIPdisjointsetFind(vartocomponent, k);
         comp2 = SCIPdisjointsetFind(vartocomponent, img);

         if ( comp1 == comp2 )
         {
            /* another permutation has already merged these variables into one component; store its color */
            if ( firstcolor < 0 )
            {
               assert( SCIPdisjointsetFind(comptocolor, comp1) == SCIPdisjointsetFind(comptocolor, comp2) );
               firstcolor = SCIPdisjointsetFind(comptocolor, comp1);
            }
            componentslastperm[comp1] = j;
            continue;
         }

         /* if it is the second time that the component is used for this generator,
          * it is not guaranteed that the group acts like the symmetric group, so skip it
          */
         if ( componentslastperm[comp1] == j || componentslastperm[comp2] == j )
            break;

         color1 = SCIPdisjointsetFind(comptocolor, comp1);
         color2 = SCIPdisjointsetFind(comptocolor, comp2);

         /* a generator is not allowed to connect two components of the same color, since they depend on each other */
         if ( color1 == color2 )
            break;

         componentslastperm[comp1] = j;
         componentslastperm[comp2] = j;

         if ( firstcolor < 0 )
            firstcolor = color1;
      }

      /* if the generator is invalid, delete the newly added edges, go to next generator */
      if ( k < npermvars )
         continue;

      /* if the generator only acts on already existing components, we don't have to store it */
      if ( firstcolor == -1 )
         continue;

      /* check whether we need to resize */
      if ( *nusedperms >= usedpermssize )
      {
         int newsize = SCIPcalcMemGrowSize(scip, (*nusedperms) + 1);
         assert( newsize > usedpermssize );

         SCIP_CALL( SCIPreallocBufferArray(scip, usedperms, newsize) );

         usedpermssize = newsize;
      }

      (*usedperms)[*nusedperms] = components[componentbegins[compidx] + genorder[j]];
      ++(*nusedperms);
      permused[genorder[j]] = TRUE;

      /* if the generator can be added, update the datastructures for graph components and colors */
      for (k = 0; k < npermvars; ++k)
      {
         int comp1;
         int comp2;
         int color1;
         int color2;
         int img;

         img = perm[k];
         assert( perm[img] == k );

         if ( img <= k )
            continue;

         comp1 = SCIPdisjointsetFind(vartocomponent, k);
         comp2 = SCIPdisjointsetFind(vartocomponent, img);

         /* components and colors don't have to be updated if the components are the same */
         if ( comp1 == comp2 )
            continue;

         color1 = SCIPdisjointsetFind(comptocolor, comp1);
         color2 = SCIPdisjointsetFind(comptocolor, comp2);

         if ( color1 != color2 )
         {
            SCIPdisjointsetUnion(comptocolor, firstcolor, color1, TRUE);
            SCIPdisjointsetUnion(comptocolor, firstcolor, color2, TRUE);
         }

         SCIPdisjointsetUnion(vartocomponent, comp1, comp2, FALSE);

         assert( SCIPdisjointsetFind(vartocomponent, k) == SCIPdisjointsetFind(vartocomponent, img) );
         assert( SCIPdisjointsetFind(comptocolor, SCIPdisjointsetFind(vartocomponent, k)) == firstcolor );
         assert( SCIPdisjointsetFind(comptocolor, SCIPdisjointsetFind(vartocomponent, img)) == firstcolor );
      }
   }

   SCIP_CALL( SCIPallocBlockMemoryArray(scip, graphcomponents, npermvars) );
   SCIP_CALL( SCIPallocBufferArray(scip, &(graphcompvartype.components), npermvars) );
   SCIP_CALL( SCIPallocBufferArray(scip, &(graphcompvartype.colors), npermvars) );

   /*
    * At this point, we have built the colored graph. Now we transform the information in the
    * disjoint sets to the arrays graphcomponents, graphcompbegins, and compcolorbegins (see above).
    */

   /* build the struct graphcompvartype which is used to sort the graphcomponents array */
   for (j = 0; j < npermvars; ++j)
   {
      int comp;

      comp = SCIPdisjointsetFind(vartocomponent, j);

      graphcompvartype.components[j] = comp;
      graphcompvartype.colors[j] = SCIPdisjointsetFind(comptocolor, comp);

      (*graphcomponents)[j] = j;
   }

   /* sort graphcomponents first by color, then by component */
   SCIPsort(*graphcomponents, SYMsortGraphCompVars, (void*) &graphcompvartype, npermvars);

   *ngraphcomponents = SCIPdisjointsetGetComponentCount(vartocomponent);
   *ncompcolors = SCIPdisjointsetGetComponentCount(comptocolor);
   SCIP_CALL( SCIPallocBlockMemoryArray(scip, graphcompbegins, (*ngraphcomponents) + 1) );
   SCIP_CALL( SCIPallocBlockMemoryArray(scip, compcolorbegins, (*ncompcolors) + 1) );

   nextcolor = 1;
   nextcomp = 1;
   (*graphcompbegins)[0] = 0;
   (*compcolorbegins)[0] = 0;

   /* find the starting indices of new components and new colors */
   for (j = 1; j < npermvars; ++j)
   {
      int idx1;
      int idx2;

      idx1 = (*graphcomponents)[j];
      idx2 = (*graphcomponents)[j-1];

      assert( graphcompvartype.colors[idx1] >= graphcompvartype.colors[idx2] );

      if ( graphcompvartype.components[idx1] != graphcompvartype.components[idx2] )
      {
         (*graphcompbegins)[nextcomp] = j;

         if ( graphcompvartype.colors[idx1] > graphcompvartype.colors[idx2] )
         {
            (*compcolorbegins)[nextcolor] = nextcomp;
            ++nextcolor;
         }

         ++nextcomp;
      }
   }
   assert( nextcomp == *ngraphcomponents );
   assert( nextcolor == *ncompcolors );

   (*compcolorbegins)[nextcolor] = *ngraphcomponents;
   (*graphcompbegins)[nextcomp] = npermvars;

   SCIPfreeBufferArray(scip, &(graphcompvartype.colors));
   SCIPfreeBufferArray(scip, &(graphcompvartype.components));
   SCIPfreeBufferArray(scip, &componentslastperm);
   SCIPfreeDisjointset(scip, &comptocolor);
   SCIPfreeDisjointset(scip, &vartocomponent);

   return SCIP_OKAY;
}

/** adds an orbitope constraint for a suitable color of the subgroup graph */
static
SCIP_RETCODE addOrbitopeSubgroup(
   SCIP*                 scip,               /**< SCIP instance */
   SCIP_PROPDATA*        propdata,           /**< pointer to data of symmetry propagator */
   int*                  usedperms,          /**< array of the permutations that build the orbitope */
   int                   nusedperms,         /**< number of permutations in usedperms */
   int*                  compcolorbegins,    /**< array indicating where a new graphcolor begins */
   int*                  graphcompbegins,    /**< array indicating where a new graphcomponent begins */
   int*                  graphcomponents,    /**< array of all variable indices sorted by color and comp */
   int                   graphcoloridx,      /**< index of the graph color */
   int                   nrows,              /**< number of rows in the orbitope  */
   int                   ncols,              /**< number of columns in the orbitope  */
   int*                  firstvaridx,        /**< buffer to store the index of the largest variable (or NULL) */
   int*                  compidxfirstrow,    /**< buffer to store the comp index for the first row (or NULL) */
   int**                 lexorder,           /**< pointer to array storing lexicographic order defined by sub orbitopes */
   int*                  nvarslexorder,      /**< number of variables in lexicographic order */
   int*                  maxnvarslexorder,   /**< maximum number of variables in lexicographic order */
   SCIP_Bool*            success             /**< whether the orbitope could be added */
   )
{  /*lint --e{571}*/
   char name[SCIP_MAXSTRLEN];
   SCIP_VAR*** orbitopevarmatrix;
   SCIP_Shortbool* activevars;
   int** orbitopevaridx;
   int* columnorder;
   int* nusedelems;
   SCIP_CONS* cons;
   SCIP_Bool isorbitope;
   SCIP_Bool infeasible = FALSE;
#ifndef NDEBUG
   int nactivevars = 0;
#endif
   int ngencols = 0;
   int k;

   assert( scip != NULL );
   assert( propdata != NULL );
   assert( usedperms != NULL );
   assert( compcolorbegins != NULL );
   assert( graphcompbegins != NULL );
   assert( graphcomponents != NULL );
   assert( nusedperms > 0 );
   assert( nrows > 0 );
   assert( ncols > 0 );
   assert( lexorder != NULL );
   assert( nvarslexorder != NULL );
   assert( maxnvarslexorder != NULL );

   *success = FALSE;

   /* create hashset to mark variables */
   SCIP_CALL( SCIPallocClearBufferArray(scip, &activevars, propdata->npermvars) );

   /* orbitope matrix for indices of variables in permvars array */
   SCIP_CALL( SCIPallocBufferArray(scip, &orbitopevaridx, nrows) );
   for (k = 0; k < nrows; ++k)
   {
      SCIP_CALL( SCIPallocBufferArray(scip, &orbitopevaridx[k], ncols) ); /*lint !e866*/
   }

   /* order of columns of orbitopevaridx */
   SCIP_CALL( SCIPallocBufferArray(scip, &columnorder, ncols) );
   for (k = 0; k < ncols; ++k)
      columnorder[k] = ncols + 1;

   /* count how often an element was used in the potential orbitope */
   SCIP_CALL( SCIPallocClearBufferArray(scip, &nusedelems, propdata->npermvars) );

   /* mark variables in this subgroup orbitope */
   for (k = compcolorbegins[graphcoloridx]; k < compcolorbegins[graphcoloridx+1]; ++k)
   {
      SCIP_VAR* firstvar;
      int compstart;
      int l;

      compstart = graphcompbegins[k];
      firstvar = propdata->permvars[graphcomponents[compstart]];

      if ( ! SCIPvarIsBinary(firstvar) )
         continue;

      for (l = 0; l < ncols; ++l)
      {
         int varidx;

         varidx = graphcomponents[compstart + l];
         assert( ! activevars[varidx] );

         activevars[varidx] = TRUE;
#ifndef NDEBUG
         ++nactivevars;
#endif
      }
   }
   assert( nactivevars == nrows * ncols );

   /* build the variable index matrix for the orbitope
    *
    * It is possible that we find an orbitope, but not using all possible columns. For example
    * (1,2), (2,3), (3,4), (3,5) defines the symmetric group on {1,2,3,4,5}, but the generators
    * we expect in our construction need shape (1,2), (2,3), (3,4), (4,5). For this reason,
    * we need to store how many columns have been generated.
    *
    * @todo ensure compatibility with more general generators
    */
   SCIP_CALL( checkTwoCyclePermsAreOrbitope(scip, propdata->permvars, propdata->npermvars,
         propdata->perms, usedperms, nrows, nusedperms, orbitopevaridx, columnorder,
         nusedelems, &ngencols, NULL, &isorbitope, activevars) );

   /* it might happen that we cannot detect the orbitope if it is generated by permutations with different
    *  number of 2-cycles.
    */
   if ( ! isorbitope )
   {
      SCIPfreeBufferArray(scip, &nusedelems);
      SCIPfreeBufferArray(scip, &columnorder);
      for (k = nrows - 1; k >= 0; --k)
      {
         SCIPfreeBufferArray(scip, &orbitopevaridx[k]);
      }
      SCIPfreeBufferArray(scip, &orbitopevaridx);
      SCIPfreeBufferArray(scip, &activevars);

      return SCIP_OKAY;
   }

   /* There are three possibilities for the structure of columnorder:
    * 1)  [0, 1, -1, -1, ..., -1]
    * 2)  [0, 1, 1, 1, ..., 1]
    * 3)  [0, 1, -1, -1, ...., -1, 1, 1, ..., 1]
    *
    * The '1'-columns will be added to the matrix first and in the last 2
    * cases the method starts from the right. So to store the variable index
    * that will be in the upper-left corner, we need either the entryin the
    * second column (case 1) or the entry in the last column (cases 2 and 3).
    */
   if ( firstvaridx != NULL )
   {
      if ( columnorder[ngencols-1] > -1 )
         *firstvaridx = orbitopevaridx[0][ngencols-1];
      else
         *firstvaridx = orbitopevaridx[0][1];
   }

   /* find corresponding graphcomponent of first variable (needed for weak sbcs) */
   if ( compidxfirstrow != NULL && firstvaridx != NULL )
   {
      *compidxfirstrow = -1;

      for (k = compcolorbegins[graphcoloridx]; k < compcolorbegins[graphcoloridx+1] && (*compidxfirstrow) < 0; ++k)
      {
         SCIP_VAR* firstvar;
         int compstart;
         int l;

         compstart = graphcompbegins[k];
         firstvar = propdata->permvars[graphcomponents[compstart]];

         if ( ! SCIPvarIsBinary(firstvar) )
            continue;

         /* iterate over all columns (elements in orbit), because we cannot see from ngencols which columns
          * have been left out
          */
         for (l = 0; l < ncols; ++l)
         {
            if ( graphcomponents[compstart + l] == *firstvaridx )
            {
               *compidxfirstrow = k;
               break;
            }
         }
      }
      assert( *compidxfirstrow > -1 );
   }

   /* prepare orbitope variable matrix */
   SCIP_CALL( SCIPallocBufferArray(scip, &orbitopevarmatrix, nrows) );
   for (k = 0; k < nrows; ++k)
   {
      SCIP_CALL( SCIPallocBufferArray(scip, &orbitopevarmatrix[k], ngencols) );
   }

   /* build the matrix containing the actual variables of the orbitope */
   SCIP_CALL( SCIPgenerateOrbitopeVarsMatrix(scip, &orbitopevarmatrix, nrows, ngencols,
         propdata->permvars, propdata->npermvars, orbitopevaridx, columnorder,
         nusedelems, NULL, &infeasible, TRUE, lexorder, nvarslexorder, maxnvarslexorder) );

   assert( ! infeasible );
   assert( firstvaridx == NULL || propdata->permvars[*firstvaridx] == orbitopevarmatrix[0][0] );

   (void) SCIPsnprintf(name, SCIP_MAXSTRLEN, "suborbitope_%d_%d", graphcoloridx, propdata->norbitopes);

   SCIP_CALL( SCIPcreateConsOrbitope(scip, &cons, name, orbitopevarmatrix,
         SCIP_ORBITOPETYPE_FULL, nrows, ngencols, FALSE, FALSE, TRUE,
         propdata->conssaddlp, TRUE, FALSE, TRUE, TRUE, FALSE, FALSE, FALSE, FALSE, FALSE) );

   SCIP_CALL( SCIPaddCons(scip, cons) );
   *success = TRUE;

   if( propdata->dispsyminfo )
   {
      SCIPinfoMessage(scip, NULL, "  detected subgroup acting as symmetric group on columns of %d x %d matrix\n",
         nrows, ngencols);
      SCIPinfoMessage(scip, NULL, "  use full orbitope constraint\n");
   }

   /* do not release constraint here - will be done later */
   SCIP_CALL( ensureDynamicConsArrayAllocatedAndSufficientlyLarge(scip, &propdata->genorbconss,
      &propdata->genorbconsssize, propdata->ngenorbconss + 1) );
   propdata->genorbconss[propdata->ngenorbconss++] = cons;
   ++propdata->norbitopes;

   for (k = nrows - 1; k >= 0; --k)
      SCIPfreeBufferArray(scip, &orbitopevarmatrix[k]);
   SCIPfreeBufferArray(scip, &orbitopevarmatrix);
   SCIPfreeBufferArray(scip, &nusedelems);
   SCIPfreeBufferArray(scip, &columnorder);
   for (k = nrows - 1; k >= 0; --k)
      SCIPfreeBufferArray(scip, &orbitopevaridx[k]);
   SCIPfreeBufferArray(scip, &orbitopevaridx);
   SCIPfreeBufferArray(scip, &activevars);

   return SCIP_OKAY;
}

/** adds strong SBCs for a suitable color of the subgroup graph */
static
SCIP_RETCODE addStrongSBCsSubgroup(
   SCIP*                 scip,               /**< SCIP instance */
   SCIP_PROPDATA*        propdata,           /**< pointer to data of symmetry propagator */
   int*                  graphcompbegins,    /**< array indicating where a new graphcomponent begins */
   int*                  graphcomponents,    /**< array of all variable indices sorted by color and comp */
   int                   graphcompidx,       /**< index of the graph component */
   SCIP_Bool             storelexorder,      /**< whether the lexicographic order induced by the orbitope shall be stored */
   int**                 lexorder,           /**< pointer to array storing lexicographic order defined by sub orbitopes */
   int*                  nvarsorder,         /**< number of variables in lexicographic order */
   int*                  maxnvarsorder       /**< maximum number of variables in lexicographic order */
   )
{
   int k;

   assert( scip != NULL );
   assert( propdata != NULL );
   assert( graphcompbegins != NULL );
   assert( graphcomponents != NULL );
   assert( graphcompidx >= 0 );
   assert( ! storelexorder || lexorder != NULL );
   assert( ! storelexorder || nvarsorder != NULL );
   assert( ! storelexorder || maxnvarsorder != NULL );

   /* possibly store lexicographic order defined by strong SBCs */
   if ( storelexorder )
   {
      if ( *maxnvarsorder == 0 )
      {
         *maxnvarsorder = graphcompbegins[graphcompidx + 1] - graphcompbegins[graphcompidx + 1];
         *nvarsorder = 0;

         SCIP_CALL( SCIPallocBlockMemoryArray(scip, lexorder, *maxnvarsorder) );
      }
      else
      {
         assert( *nvarsorder == *maxnvarsorder );

         *maxnvarsorder += graphcompbegins[graphcompidx + 1] - graphcompbegins[graphcompidx + 1];

         SCIP_CALL( SCIPreallocBlockMemoryArray(scip, lexorder, *nvarsorder, *maxnvarsorder) );
      }

      (*lexorder)[*nvarsorder++] = graphcomponents[graphcompbegins[graphcompidx]];
   }

   /* add strong SBCs (lex-max order) for chosen graph component */
   for (k = graphcompbegins[graphcompidx]+1; k < graphcompbegins[graphcompidx+1]; ++k)
   {
      char name[SCIP_MAXSTRLEN];
      SCIP_CONS* cons;
      SCIP_VAR* vars[2];
      SCIP_Real vals[2] = {1, -1};

      vars[0] = propdata->permvars[graphcomponents[k-1]];
      vars[1] = propdata->permvars[graphcomponents[k]];

      if ( storelexorder )
         (*lexorder)[*nvarsorder++] = graphcomponents[k];

      (void) SCIPsnprintf(name, SCIP_MAXSTRLEN, "strong_sbcs_%s_%s", SCIPvarGetName(vars[0]), SCIPvarGetName(vars[1]));

      SCIP_CALL( SCIPcreateConsLinear(scip, &cons, name, 2, vars, vals, 0.0,
            SCIPinfinity(scip), propdata->conssaddlp, propdata->conssaddlp, TRUE,
            TRUE, TRUE, FALSE, FALSE, FALSE, FALSE, FALSE) );

      SCIP_CALL( SCIPaddCons(scip, cons) );

#ifdef SCIP_MORE_DEBUG
      SCIP_CALL( SCIPprintCons(scip, cons, NULL) );
      SCIPinfoMessage(scip, NULL, "\n");
#endif

      /* check whether we need to resize */
      SCIP_CALL( ensureDynamicConsArrayAllocatedAndSufficientlyLarge(scip, &propdata->genlinconss,
         &propdata->genlinconsssize, propdata->ngenlinconss + 1) );
      propdata->genlinconss[propdata->ngenlinconss] = cons;
      ++propdata->ngenlinconss;
   }

   if( propdata->dispsyminfo )
      SCIPinfoMessage(scip, NULL, "  use %d SST cuts to sort first row\n",
         graphcompbegins[graphcompidx+1] - graphcompbegins[graphcompidx] - 1);

   return SCIP_OKAY;
}

/** adds weak SBCs for a suitable color of the subgroup graph */
static
SCIP_RETCODE addWeakSBCsSubgroup(
   SCIP*                 scip,               /**< SCIP instance */
   SCIP_PROPDATA*        propdata,           /**< pointer to data of symmetry propagator */
   int*                  compcolorbegins,    /**< array indicating where a new graphcolor begins */
   int*                  graphcompbegins,    /**< array indicating where a new graphcomponent begins */
   int*                  graphcomponents,    /**< array of all variable indices sorted by color and comp */
   int                   ncompcolors,        /**< number of colors in the graph  */
   int*                  chosencomppercolor, /**< array indicating which comp was handled per color */
   int*                  firstvaridxpercolor,/**< array indicating the largest variable per color */
   int                   symgrpcompidx,      /**< index of the component of the symmetry group */
   int*                  naddedconss,        /**< buffer to store the number of added constraints */
   SCIP_Bool             storelexorder,      /**< whether the lexicographic order induced by the orbitope shall be stored */
   int**                 lexorder,           /**< pointer to array storing lexicographic order defined by sub orbitopes */
   int*                  nvarsorder,         /**< number of variables in lexicographic order */
   int*                  maxnvarsorder       /**< maximum number of variables in lexicographic order */
   )
{  /*lint --e{571}*/
   SCIP_HASHMAP* varsinlexorder;
   SCIP_Shortbool* usedvars;
   SCIP_VAR* vars[2];
   SCIP_Real vals[2] = {1, -1};
   SCIP_Shortbool* varfound;
   int* orbit[2];
   int orbitsize[2] = {1, 1};
   int activeorb = 0;
   int chosencolor = -1;
   int j;
   int k;

   assert( scip != NULL );
   assert( propdata != NULL );
   assert( compcolorbegins != NULL );
   assert( graphcompbegins != NULL );
   assert( graphcomponents != NULL );
   assert( firstvaridxpercolor != NULL );
   assert( chosencomppercolor != NULL );
   assert( naddedconss != NULL );
   assert( symgrpcompidx >= 0 );
   assert( symgrpcompidx < propdata->ncomponents );
   assert( ! storelexorder || lexorder != NULL );
   assert( ! storelexorder || nvarsorder != NULL );
   assert( ! storelexorder || maxnvarsorder != NULL );

   *naddedconss = 0;

   SCIP_CALL( SCIPallocCleanBufferArray(scip, &usedvars, propdata->npermvars) );
   SCIP_CALL( SCIPallocClearBufferArray(scip, &varfound, propdata->npermvars) );
   SCIP_CALL( SCIPallocBufferArray(scip, &orbit[0], propdata->npermvars) );
   SCIP_CALL( SCIPallocBufferArray(scip, &orbit[1], propdata->npermvars) );

   /* Store the entries in lexorder in a hashmap, for fast lookups. */
   if ( lexorder == NULL || *lexorder == NULL )
   {
      /* Lexorder does not exist, so do not create hashmap. */
      varsinlexorder = NULL;
   }
   else
   {
      assert( *maxnvarsorder >= 0 );
      assert( *nvarsorder >= 0 );

      SCIP_CALL( SCIPhashmapCreate(&varsinlexorder, SCIPblkmem(scip), *maxnvarsorder) );

      for (k = 0; k < *nvarsorder; ++k)
      {
         /* add element from lexorder to hashmap.
          * Use insert, as duplicate entries in lexorder is not permitted. */
         assert((*lexorder)[k] >= 0);
         assert( ! SCIPhashmapExists(varsinlexorder, (void*) (size_t) (*lexorder)[k]) ); /* Use int as pointer */
         SCIP_CALL( SCIPhashmapInsertInt(varsinlexorder, (void*) (size_t) (*lexorder)[k], k) );
      }
   }

   /* We will store the newest and the largest orbit and activeorb will be used to mark at which entry of the array
    * orbit the newly computed one will be stored. */
   if ( ncompcolors > 0 )
   {
      SCIP_CALL( ensureSymmetryPermstransComputed(scip, propdata) );
   }
   for (j = 0; j < ncompcolors; ++j)
   {
      int graphcomp;
      int graphcompsize;
      int varidx;

      /* skip color for which we did not add anything */
      if ( chosencomppercolor[j] < 0 )
         continue;

      assert( firstvaridxpercolor[j] >= 0 );

      graphcomp = chosencomppercolor[j];
      graphcompsize = graphcompbegins[graphcomp+1] - graphcompbegins[graphcomp];
      varidx = firstvaridxpercolor[j];
      assert(varidx >= 0);

      /* if the first variable was already contained in another orbit or if there are no variables left anyway, skip the
       * component */
      if ( varfound[varidx] || graphcompsize == propdata->npermvars )
         continue;

      /* If varidx is in lexorder, then it must be the first entry of lexorder. */
      if ( varsinlexorder != NULL
         && SCIPhashmapExists(varsinlexorder, (void*) (size_t) varidx)
         && lexorder != NULL && *lexorder != NULL && *maxnvarsorder > 0 && *nvarsorder > 0
         && (*lexorder)[0] != varidx )
         continue;

      /* mark all variables that have been used in strong SBCs */
      for (k = graphcompbegins[graphcomp]; k < graphcompbegins[graphcomp+1]; ++k)
      {
         assert( 0 <= graphcomponents[k] && graphcomponents[k] < propdata->npermvars );

         usedvars[graphcomponents[k]] = TRUE;
      }

      SCIP_CALL( SCIPcomputeOrbitVar(scip, propdata->npermvars, propdata->perms,
            propdata->permstrans, propdata->components, propdata->componentbegins,
            usedvars, varfound, varidx, symgrpcompidx,
            orbit[activeorb], &orbitsize[activeorb]) );

      assert( orbit[activeorb][0] ==  varidx );

      if ( orbitsize[activeorb] > orbitsize[1 - activeorb] ) /*lint !e514*/
      {
         /* if the new orbit is larger then the old largest one, flip activeorb */
         activeorb = 1 - activeorb;
         chosencolor = j;
      }

      /* reset array */
      for (k = graphcompbegins[graphcomp]; k < graphcompbegins[graphcomp+1]; ++k)
         usedvars[graphcomponents[k]] = FALSE;
   }

   /* check if we have found at least one non-empty orbit */
   if ( chosencolor > -1 )
   {
      /* flip activeorb again to avoid confusion, it is then at the largest orbit */
      activeorb = 1 - activeorb;

      assert( orbit[activeorb][0] == firstvaridxpercolor[chosencolor] );
      vars[0] = propdata->permvars[orbit[activeorb][0]];

      assert( chosencolor > -1 );
      SCIPdebugMsg(scip, "    adding %d weak sbcs for enclosing orbit of color %d.\n", orbitsize[activeorb]-1, chosencolor);

      *naddedconss = orbitsize[activeorb] - 1;

      /* add weak SBCs for rest of enclosing orbit */
      for (j = 1; j < orbitsize[activeorb]; ++j)
      {
         SCIP_CONS* cons;
         char name[SCIP_MAXSTRLEN];

         vars[1] = propdata->permvars[orbit[activeorb][j]];

         (void) SCIPsnprintf(name, SCIP_MAXSTRLEN, "weak_sbcs_%d_%s_%s", symgrpcompidx, SCIPvarGetName(vars[0]), SCIPvarGetName(vars[1]));

         SCIP_CALL( SCIPcreateConsLinear(scip, &cons, name, 2, vars, vals, 0.0,
               SCIPinfinity(scip), propdata->conssaddlp, propdata->conssaddlp, TRUE,
               TRUE, TRUE, FALSE, FALSE, FALSE, FALSE, FALSE) );

         SCIP_CALL( SCIPaddCons(scip, cons) );

#ifdef SCIP_MORE_DEBUG
         SCIP_CALL( SCIPprintCons(scip, cons, NULL) );
         SCIPinfoMessage(scip, NULL, "\n");
#endif

         /* check whether we need to resize */
         SCIP_CALL( ensureDynamicConsArrayAllocatedAndSufficientlyLarge(scip, &propdata->genlinconss,
            &propdata->genlinconsssize, propdata->ngenlinconss + 1) );
         propdata->genlinconss[propdata->ngenlinconss] = cons;
         ++propdata->ngenlinconss;
      }
      if ( orbitsize[activeorb] > 0 && propdata->dispsyminfo )
         SCIPinfoMessage(scip, NULL, "  use %d SST cuts for leader %s\n",
            orbitsize[activeorb] - 1, SCIPvarGetName(vars[0]));


      /* possibly store lexicographic order defined by weak SBCs */
      if ( storelexorder )
      {
         int varidx;

         varidx = orbit[activeorb][0];
         assert(varidx >= 0);

         if ( *maxnvarsorder == 0 )
         {
            *maxnvarsorder = 1;
            *nvarsorder = 0;

            SCIP_CALL( SCIPallocBlockMemoryArray(scip, lexorder, *maxnvarsorder) );
            (*lexorder)[(*nvarsorder)++] = varidx;
         }
         else
         {
            assert( *nvarsorder == *maxnvarsorder );
            assert( varsinlexorder != NULL );
            assert( lexorder != NULL );
            assert( *lexorder != NULL );

            /* the leader of the weak inequalities has to be the first element in the lexicographic order */
            if ( varidx == (*lexorder)[0] )
            {
               /* lexorder is already ok!! */
               assert( SCIPhashmapExists(varsinlexorder, (void*) (size_t) varidx) );
            }
            else
            {
               /* Then varidx must not be in the lexorder,
                * We must add it at the front of the array, and maintain the current order. */
               assert( ! SCIPhashmapExists(varsinlexorder, (void*) (size_t) varidx) );

               ++(*maxnvarsorder);
               ++(*nvarsorder);

               SCIP_CALL( SCIPreallocBlockMemoryArray(scip, lexorder, *nvarsorder, *maxnvarsorder) );

               /* Shift array by one position to the right */
               for (k = *maxnvarsorder - 1; k >= 1; --k)
                  (*lexorder)[k] = (*lexorder)[k - 1];

               (*lexorder)[0] = varidx;
            }
         }
      }
   }
   else
      SCIPdebugMsg(scip, "  no further weak sbcs are valid\n");

   SCIPfreeBufferArray(scip, &orbit[1]);
   SCIPfreeBufferArray(scip, &orbit[0]);
   if ( varsinlexorder != NULL )
      SCIPhashmapFree(&varsinlexorder);
   SCIPfreeBufferArray(scip, &varfound);
   SCIPfreeCleanBufferArray(scip, &usedvars);

   return SCIP_OKAY;
}


/** temporarily adapt symmetry data to new variable order given by Schreier Sims */
static
SCIP_RETCODE adaptSymmetryDataSST(
   SCIP*                 scip,               /**< SCIP instance */
   int**                 origperms,          /**< permutation matrix w.r.t. original variable ordering */
   int**                 modifiedperms,      /**< memory for permutation matrix w.r.t. new variable ordering */
   int                   nperms,             /**< number of permutations */
   SCIP_VAR**            origpermvars,       /**< array of permutation vars w.r.t. original variable ordering */
   SCIP_VAR**            modifiedpermvars,   /**< memory for array of permutation vars w.r.t. new variable ordering */
   int                   npermvars,          /**< length or modifiedpermvars array */
   int*                  leaders,            /**< leaders of Schreier Sims constraints */
   int                   nleaders            /**< number of leaders */
   )
{
   int* permvaridx;
   int* posinpermvar;
   int leader;
   int curposleader;
   int varidx;
   int lidx;
   int i;
   int l;
   int p;

   assert( scip != NULL );
   assert( origperms != NULL );
   assert( modifiedperms != NULL );
   assert( nperms > 0 );
   assert( origpermvars != NULL );
   assert( modifiedpermvars != NULL );
   assert( npermvars > 0 );
   assert( leaders != NULL );
   assert( nleaders > 0 );

   /* initialize map from position in lexicographic order to index of original permvar */
   SCIP_CALL( SCIPallocBufferArray(scip, &permvaridx, npermvars) );
   for (i = 0; i < npermvars; ++i)
      permvaridx[i] = i;

   /* initialize map from permvaridx to its current position in the reordered permvars array */
   SCIP_CALL( SCIPallocBufferArray(scip, &posinpermvar, npermvars) );
   for (i = 0; i < npermvars; ++i)
      posinpermvar[i] = i;

   /* Iterate over leaders and put the l-th leader to the l-th position of the lexicographic order.
    * We do this by swapping the l-th leader with the element at position l of the current permvars array. */
   for (l = 0; l < nleaders; ++l)
   {
      leader = leaders[l];
      curposleader = posinpermvar[leader];
      varidx = permvaridx[curposleader];
      lidx = permvaridx[l];

      /* swap the permvar at position l with the l-th leader */
      permvaridx[curposleader] = lidx;
      permvaridx[l] = varidx;

      /* update the position map */
      posinpermvar[lidx] = curposleader;
      posinpermvar[leader] = l;
   }

   /* update the permvars array to new variable order */
   for (i = 0; i < npermvars; ++i)
      modifiedpermvars[i] = origpermvars[permvaridx[i]];

   /* update the permutation to the new variable order */
   for (p = 0; p < nperms; ++p)
   {
      for (i = 0; i < npermvars; ++i)
         modifiedperms[p][i] = posinpermvar[origperms[p][permvaridx[i]]];
   }

   SCIPfreeBufferArray(scip, &permvaridx);
   SCIPfreeBufferArray(scip, &posinpermvar);

   return SCIP_OKAY;
}


/* returns the number of found orbitopes with at least three columns per graph component or 0
 * if the found orbitopes do not satisfy certain criteria for being used
 */
static
int getNOrbitopesInComp(
   SCIP_VAR**            permvars,           /**< array of variables affected by symmetry */
   int*                  graphcomponents,    /**< array of graph components */
   int*                  graphcompbegins,    /**< array indicating starting position of graph components */
   int*                  compcolorbegins,    /**< array indicating starting positions of potential orbitopes */
   int                   ncompcolors,        /**< number of components encoded in compcolorbegins */
   int                   symcompsize         /**< size of symmetry component for that we detect suborbitopes */
   )
{
   SCIP_Bool oneorbitopecriterion = FALSE;
   SCIP_Bool multorbitopecriterion = FALSE;
   int norbitopes = 0;
   int j;

   assert( graphcompbegins != NULL );
   assert( compcolorbegins != NULL );
   assert( ncompcolors >= 0 );
   assert( symcompsize > 0 );

   for (j = 0; j < ncompcolors; ++j)
   {
      SCIP_VAR* firstvar;
      int largestcompsize = 0;
      int nbinrows= 0;
      int k;

      /* skip trivial components */
      if ( graphcompbegins[compcolorbegins[j+1]] - graphcompbegins[compcolorbegins[j]] < 2 )
         continue;

      /* check whether components of this color build an orbitope (with > 2 columns) */
      for (k = compcolorbegins[j]; k < compcolorbegins[j+1]; ++k)
      {
         int compsize;

         compsize = graphcompbegins[k+1] - graphcompbegins[k];

         /* the first component that we are looking at for this color */
         if ( largestcompsize < 1 )
         {
            if ( compsize < 3 )
               break;

            largestcompsize = compsize;
         }
         else if ( compsize != largestcompsize )
            break;

         firstvar = permvars[graphcomponents[graphcompbegins[k]]];

         /* count number of binary orbits (comps) */
         if ( SCIPvarIsBinary(firstvar) )
            ++nbinrows;
      }

      /* we have found an orbitope */
      if ( k == compcolorbegins[j+1] )
      {
         SCIP_Real threshold;
         int ncols;

         ++norbitopes;
         ncols = graphcompbegins[compcolorbegins[j] + 1] - graphcompbegins[compcolorbegins[j]];

         threshold = 0.7 * (SCIP_Real) symcompsize;

         /* check whether criteria for adding orbitopes are satisfied */
         if ( nbinrows <= 2 * ncols || (nbinrows <= 8 * ncols && nbinrows < 100) )
            multorbitopecriterion = TRUE;
         else if ( nbinrows <= 3 * ncols || (SCIP_Real) nbinrows * ncols >= threshold )
            oneorbitopecriterion = TRUE;
      }
   }

   if ( (norbitopes == 1 && oneorbitopecriterion) || (norbitopes >= 2 && multorbitopecriterion) )
      return norbitopes;

   return 0;
}


/** checks whether subgroups of the components are symmetric groups and adds SBCs for them */
static
SCIP_RETCODE detectAndHandleSubgroups(
   SCIP*                 scip,               /**< SCIP instance */
   SCIP_PROPDATA*        propdata,           /**< pointer to data of symmetry propagator */
   int                   cidx                /**< index of component which shall be handled */
   )
{
   int* genorder;
   int p;
#ifdef SCIP_DEBUG
   int norbitopes = 0;
   int nstrongsbcs = 0;
   int nweaksbcs = 0;
#endif
   int** modifiedperms;
   SCIP_VAR** modifiedpermvars;
   int* nvarsincomponent;

   int* graphcomponents;
   int* graphcompbegins;
   int* compcolorbegins;
   int* chosencomppercolor = NULL;
   int* firstvaridxpercolor = NULL;
   int* usedperms;
   int usedpermssize;
   int ngraphcomponents;
   int ncompcolors;
   int ntwocycleperms;
   int npermsincomp;
   int nusedperms;
   int ntrivialcolors = 0;
   int j;
   int* lexorder = NULL;
   int nvarslexorder = 0;
   int maxnvarslexorder = 0;
   SCIP_Shortbool* permused;
   SCIP_Bool handlednonbinarysymmetry = FALSE;
   int norbitopesincomp;

   assert( scip != NULL );
   assert( propdata != NULL );
   assert( propdata->computedsymmetry );
   assert( propdata->nperms >= 0 );
   assert( 0 <= cidx && cidx < propdata->ncomponents );
   assert( propdata->components != NULL );
   assert( propdata->componentbegins != NULL );

   /* exit if no symmetry is present or component is blocked */
   if ( propdata->nperms == 0 || propdata->componentblocked[cidx] )
      return SCIP_OKAY;

   /* exit if instance is too large */
   if ( SCIPgetNConss(scip) > propdata->maxnconsssubgroup )
      return SCIP_OKAY;

   assert( propdata->nperms > 0 );
   assert( propdata->perms != NULL );
   assert( propdata->npermvars > 0 );
   assert( propdata->permvars != NULL );

   /* create array for permutation order */
   SCIP_CALL( SCIPallocBufferArray(scip, &genorder, propdata->nperms) );

   /* create arrays for modified permutations in case we adapt the lexicographic order because of suborbitopes */
   SCIP_CALL( SCIPallocBufferArray(scip, &modifiedperms, propdata->nperms) );
   for (p = 0; p < propdata->nperms; ++p)
   {
      SCIP_CALL( SCIPallocBufferArray(scip, &modifiedperms[p], propdata->npermvars) );
   }
   SCIP_CALL( SCIPallocBufferArray(scip, &modifiedpermvars, propdata->npermvars) );

   SCIP_CALL( SCIPallocClearBufferArray(scip, &nvarsincomponent, propdata->npermvars) );
   for (p = 0; p < propdata->npermvars; ++p)
   {
      if ( propdata->vartocomponent[p] >= 0 )
         ++nvarsincomponent[propdata->vartocomponent[p]];
   }

   SCIPdebugMsg(scip, "starting subgroup detection routine for component %d\n", cidx);

   npermsincomp = propdata->componentbegins[cidx + 1] - propdata->componentbegins[cidx];

   /* set the first npermsincomp entries of genorder; the others are not used for this component */
   for (j = 0; j < npermsincomp; ++j)
      genorder[j] = j;

   SCIP_CALL( chooseOrderOfGenerators(scip, propdata, cidx, &genorder, &ntwocycleperms) );

   assert( ntwocycleperms >= 0 );
   assert( ntwocycleperms <= npermsincomp );

   SCIPdebugMsg(scip, "component %d has %d permutations consisting of 2-cycles\n", cidx, ntwocycleperms);

#ifdef SCIP_MORE_DEBUG
   SCIP_Bool* used;
   int perm;
   int p;
   int k;

   SCIP_CALL( SCIPallocBufferArray(scip, &used, propdata->npermvars) );
   for (p = propdata->componentbegins[cidx]; p < propdata->componentbegins[cidx+1]; ++p)
   {
      perm = propdata->components[p];

      for (k = 0; k < propdata->npermvars; ++k)
         used[k] = FALSE;

      SCIPverbMessage(scip, SCIP_VERBLEVEL_HIGH, NULL, "permutation %d\n", perm);

      for (k = 0; k < propdata->npermvars; ++k)
      {
         if ( used[k] )
            continue;

         j = propdata->perms[perm][k];

         if ( k == j )
            continue;

         SCIPverbMessage(scip, SCIP_VERBLEVEL_HIGH, NULL, "(%s,", SCIPvarGetName(propdata->permvars[k]));
         used[k] = TRUE;
         while (j != k)
         {
            SCIPverbMessage(scip, SCIP_VERBLEVEL_HIGH, NULL, "%s,", SCIPvarGetName(propdata->permvars[j]));
            used[j] = TRUE;

            j = propdata->perms[perm][j];
         }
         SCIPverbMessage(scip, SCIP_VERBLEVEL_HIGH, NULL, ")");
      }
      SCIPverbMessage(scip, SCIP_VERBLEVEL_HIGH, NULL, "\n");
   }

   SCIPfreeBufferArray(scip, &used);
#endif

   if ( ntwocycleperms < 2 )
   {
      SCIPdebugMsg(scip, "  --> skip\n");
      goto FREEBASICMEM;
   }

   usedpermssize = ntwocycleperms / 2;
   SCIP_CALL( SCIPallocBufferArray(scip, &usedperms, usedpermssize) );
   SCIP_CALL( SCIPallocClearBufferArray(scip, &permused, npermsincomp) );

   SCIP_CALL( buildSubgroupGraph(scip, propdata, genorder, ntwocycleperms, cidx,
         &graphcomponents, &graphcompbegins, &compcolorbegins, &ngraphcomponents,
         &ncompcolors, &usedperms, &nusedperms, usedpermssize, permused) );

   SCIPdebugMsg(scip, "  created subgroup detection graph using %d of the permutations\n", nusedperms);

   assert( graphcomponents != NULL );
   assert( graphcompbegins != NULL );
   assert( compcolorbegins != NULL );
   assert( ngraphcomponents > 0 );
   assert( ncompcolors > 0 );
   assert( nusedperms <= ntwocycleperms );
   assert( ncompcolors < propdata->npermvars );

   if ( nusedperms == 0 )
   {
      SCIPdebugMsg(scip, "  -> skipping component, since less no permutation was used\n");

      SCIPfreeBufferArray(scip, &permused);
      SCIPfreeBufferArray(scip, &usedperms);

      goto FREEBASICMEM;
   }

   SCIPdebugMsg(scip, "  number of different colors in the graph: %d\n", ncompcolors);

   if ( propdata->addstrongsbcs || propdata->addweaksbcs )
   {
      SCIP_CALL( SCIPallocBufferArray(scip, &chosencomppercolor, ncompcolors) );
      SCIP_CALL( SCIPallocBufferArray(scip, &firstvaridxpercolor, ncompcolors) );

      /* Initialize the arrays with -1 to encode that we have not added orbitopes/strong SBCs
       * yet. In case we do not modify this entry, no weak inequalities are added based on
       * this component.
       */
      for (j = 0; j < ncompcolors; ++j)
      {
         chosencomppercolor[j] = -1;
         firstvaridxpercolor[j] = -1;
      }
   }

   norbitopesincomp = getNOrbitopesInComp(propdata->permvars, graphcomponents, graphcompbegins, compcolorbegins,
      ncompcolors, nvarsincomponent[cidx]);

   /* if there is just one orbitope satisfying the requirements, handle the full component by symresacks */
   if ( norbitopesincomp == 1 )
   {
      int k;

      if( propdata->dispsyminfo )
      {
         SCIPinfoMessage(scip, NULL, "  detected subgroup acting as symmetric group on columns of 1 x %d matrix\n",
            npermsincomp + 1);
         SCIPinfoMessage(scip, NULL, "  use %d orbisack constraints to handle column permutations\n", npermsincomp);
      }

      for (k = 0; k < npermsincomp; ++k)
      {
         SCIP_CONS* cons;
         char name[SCIP_MAXSTRLEN];

         (void) SCIPsnprintf(name, SCIP_MAXSTRLEN, "symresack_comp%d_perm%d", cidx, k);

         SCIP_CALL( SCIPcreateSymbreakCons(scip, &cons, name,
               propdata->perms[propdata->components[propdata->componentbegins[cidx] + k]],
               propdata->permvars, propdata->npermvars, FALSE,
               propdata->conssaddlp, TRUE, FALSE, TRUE, TRUE, FALSE, FALSE, FALSE, FALSE, FALSE) );
         SCIP_CALL( SCIPaddCons(scip, cons) );

         /* do not release constraint here - will be done later */
         SCIP_CALL( ensureDynamicConsArrayAllocatedAndSufficientlyLarge(scip, &propdata->genorbconss,
               &propdata->genorbconsssize, propdata->ngenorbconss + 1) );
         propdata->genorbconss[propdata->ngenorbconss++] = cons;
         ++propdata->nsymresacks;

         if ( ! propdata->componentblocked[cidx] )
         {
            propdata->componentblocked[cidx] |= SYM_HANDLETYPE_SYMBREAK;
            ++propdata->ncompblocked;
         }

         SCIPdebugMsg(scip, "  add symresack for permutation %d of component %d\n", k, cidx);
      }

      goto FREEMEMORY;
   }

   for (j = 0; j < ncompcolors; ++j)
   {
      int nbinarycomps = 0;
      int largestcolorcomp = -1;
      int largestcompsize = 0;
      int k;
      SCIP_Bool isorbitope = TRUE;
      SCIP_Bool orbitopeadded = FALSE;
      SCIP_Bool useorbitope;
#ifdef SCIP_DEBUG
      SCIP_Bool binaffected = FALSE;
      SCIP_Bool intaffected = FALSE;
      SCIP_Bool contaffected = FALSE;
#endif

      /* skip trivial components */
      if ( graphcompbegins[compcolorbegins[j+1]] - graphcompbegins[compcolorbegins[j]] < 2 )
      {
         if( chosencomppercolor != NULL )
            chosencomppercolor[j] = -1;

         ++ntrivialcolors;
         continue;
      }

      SCIPdebugMsg(scip, "    color %d has %d components with overall %d variables\n", j, compcolorbegins[j+1] - compcolorbegins[j],
         graphcompbegins[compcolorbegins[j+1]] - graphcompbegins[compcolorbegins[j]]);

      /* check whether components of this color might build an orbitope (with > 2 columns) */
      for (k = compcolorbegins[j]; k < compcolorbegins[j+1]; ++k)
      {
         SCIP_VAR* firstvar;
         int compsize;

         compsize = graphcompbegins[k+1] - graphcompbegins[k];

         /* the first component that we are looking at for this color */
         if ( largestcompsize < 1 )
         {
            if ( compsize < 3 )
            {
               isorbitope = FALSE;
               break;
            }

            largestcompsize = compsize;
            largestcolorcomp = k;
         }
         else if ( compsize != largestcompsize )
         {
            /* variable orbits (compsize) have not the same size, cannot define orbitope */
            isorbitope = FALSE;
            break;
         }

         firstvar = propdata->permvars[graphcomponents[graphcompbegins[k]]];

         /* count number of binary orbits (comps) */
         if ( SCIPvarIsBinary(firstvar) )
            ++nbinarycomps;
      }

#ifdef SCIP_DEBUG
      for (k = compcolorbegins[j]; k < compcolorbegins[j+1]; ++k)
      {
         SCIP_VAR* firstvar;

         firstvar = propdata->permvars[graphcomponents[graphcompbegins[k]]];

         if ( SCIPvarIsBinary(firstvar) )
            binaffected = TRUE;
         else if (SCIPvarIsIntegral(firstvar) )
            intaffected = TRUE;
         else
            contaffected = TRUE;
      }

      SCIPdebugMsg(scip, "      affected types (bin,int,cont): (%d,%d,%d)\n", binaffected, intaffected, contaffected);
#endif

      /* only use the orbitope if there are binary rows */
      useorbitope = FALSE;
      if ( norbitopesincomp > 0 && nbinarycomps > 0 )
         useorbitope = TRUE;

      if ( isorbitope && useorbitope )
      {
         int firstvaridx;
         int chosencomp;

         SCIPdebugMsg(scip, "      detected an orbitope with %d rows and %d columns\n", nbinarycomps, largestcompsize);

         assert( nbinarycomps > 0 );
         assert( largestcompsize > 2 );

         /* add the orbitope constraint for this color
          *
          * It might happen that we cannot generate the orbitope matrix if the orbitope is not generated by permutations
          * all having the same number of 2-cycles, e.g., the orbitope generated by (1,2)(4,5), (2,3), (5,6).
          */
         SCIP_CALL( addOrbitopeSubgroup(scip, propdata, usedperms, nusedperms, compcolorbegins,
               graphcompbegins, graphcomponents, j, nbinarycomps, largestcompsize, &firstvaridx, &chosencomp,
               &lexorder, &nvarslexorder, &maxnvarslexorder, &orbitopeadded) );

         if ( orbitopeadded )
         {
            if ( propdata->addstrongsbcs || propdata->addweaksbcs )
            {
               assert( chosencomppercolor != NULL );
               assert( firstvaridxpercolor != NULL );

               /* adapt the first variable per color to be compatible with the created orbiope (upper left variable) */
               assert( compcolorbegins[j] <= chosencomp && chosencomp < compcolorbegins[j+1] );
               assert( 0 <= firstvaridx && firstvaridx < propdata->npermvars );

               chosencomppercolor[j] = chosencomp;
               firstvaridxpercolor[j] = firstvaridx;
            }

            if ( ! propdata->componentblocked[cidx] )
            {
               propdata->componentblocked[cidx] |= SYM_HANDLETYPE_SYMBREAK;
               ++propdata->ncompblocked;
            }

#ifdef SCIP_DEBUG
            ++norbitopes;
#endif
         }
      }

      /* if no (useable) orbitope was found, possibly add strong SBCs */
      if ( propdata->addstrongsbcs && ! orbitopeadded )
      {
         assert( largestcolorcomp >= 0 );
         assert( largestcolorcomp < ngraphcomponents );
         assert( largestcompsize > 0 );

         if( propdata->addweaksbcs )
         {
            assert( chosencomppercolor != NULL );
            assert( firstvaridxpercolor != NULL );

            chosencomppercolor[j] = largestcolorcomp;
            firstvaridxpercolor[j] = graphcomponents[graphcompbegins[largestcolorcomp]];
         }

         SCIPdebugMsg(scip, "      choosing component %d with %d variables and adding strong SBCs\n",
            largestcolorcomp, graphcompbegins[largestcolorcomp+1] - graphcompbegins[largestcolorcomp]);

         /* add the strong SBCs for the corresponding component */
         SCIP_CALL( addStrongSBCsSubgroup(scip, propdata, graphcompbegins, graphcomponents, largestcolorcomp,
               propdata->addsymresacks, &lexorder, &nvarslexorder, &maxnvarslexorder) );

         /* store whether symmetries on non-binary symmetries have been handled */
         if ( ! SCIPvarIsBinary(propdata->permvars[graphcomponents[graphcompbegins[largestcolorcomp]]]) )
            handlednonbinarysymmetry = TRUE;

         if ( ! propdata->componentblocked[cidx] )
         {
            propdata->componentblocked[cidx] |= SYM_HANDLETYPE_SYMBREAK;
            ++propdata->ncompblocked;
         }

#ifdef SCIP_DEBUG
         nstrongsbcs += graphcompbegins[largestcolorcomp+1] - graphcompbegins[largestcolorcomp] - 1;
#endif
      }
      else if ( ! orbitopeadded )
      {
         SCIPdebugMsg(scip, "      no useable orbitope found and no SBCs added\n");

         /* mark the color as not handled */
         if ( propdata->addweaksbcs )
         {
            assert( chosencomppercolor != NULL );
            chosencomppercolor[j] = -1; /*lint !e613*/
         }
      }
   }

   SCIPdebugMsg(scip, "    skipped %d trivial colors\n", ntrivialcolors);

   /* possibly add weak SBCs for enclosing orbit of first component */
   if ( propdata->addweaksbcs && propdata->componentblocked[cidx] && nusedperms < npermsincomp )
   {
      int naddedconss;

      assert( firstvaridxpercolor != NULL );
      assert( chosencomppercolor != NULL );

      SCIP_CALL( addWeakSBCsSubgroup(scip, propdata, compcolorbegins, graphcompbegins,
            graphcomponents, ncompcolors, chosencomppercolor, firstvaridxpercolor,
            cidx, &naddedconss, propdata->addsymresacks, &lexorder, &nvarslexorder, &maxnvarslexorder) );

      assert( naddedconss < propdata->npermvars );

#ifdef SCIP_DEBUG
      nweaksbcs += naddedconss;
#endif
   }
   else
      SCIPdebugMsg(scip, "  don't add weak sbcs because all generators were used or the settings forbid it\n");

   /* if suborbitopes or strong group actions have been found, potentially add symresacks adapted to
    * variable order given by lexorder if no symmetries on non-binary variables have been handled
    */
   if ( nvarslexorder > 0 && propdata->addsymresacks && ! handlednonbinarysymmetry )
   {
      int naddedconss = 0;
      int k;

      SCIP_CALL( adaptSymmetryDataSST(scip, propdata->perms, modifiedperms, propdata->nperms,
            propdata->permvars, modifiedpermvars, propdata->npermvars, lexorder, nvarslexorder) );

      for (k = 0; k < npermsincomp; ++k)
      {
         SCIP_CONS* cons;
         char name[SCIP_MAXSTRLEN];
         int* symresackperm;
         SCIP_Bool actsonbinary = FALSE;

         /* skip permutations that have been used to build an orbitope */
         if ( permused[k] )
            continue;

         /* skip permutations that do not act on binary variables */
         symresackperm = modifiedperms[propdata->components[propdata->componentbegins[cidx] + k]];
         for (j = 0; j < propdata->nperms && !actsonbinary; ++j)
         {
            if ( symresackperm[j] != j && SCIPvarIsBinary(modifiedpermvars[j]) )
               actsonbinary = TRUE;
         }

         if ( ! actsonbinary )
            continue;

         (void) SCIPsnprintf(name, SCIP_MAXSTRLEN, "symresack_comp%d_perm%d", cidx, k);

         SCIP_CALL( SCIPcreateSymbreakCons(scip, &cons, name,
               symresackperm, modifiedpermvars, propdata->npermvars, FALSE,
               propdata->conssaddlp, TRUE, FALSE, TRUE, TRUE, FALSE, FALSE, FALSE, FALSE, FALSE) );
         SCIP_CALL( SCIPaddCons(scip, cons) );

         /* do not release constraint here - will be done later */
         SCIP_CALL( ensureDynamicConsArrayAllocatedAndSufficientlyLarge(scip, &propdata->genorbconss,
               &propdata->genorbconsssize, propdata->ngenorbconss + 1) );
         propdata->genorbconss[propdata->ngenorbconss++] = cons;
         ++propdata->nsymresacks;
         ++naddedconss;

         if ( ! propdata->componentblocked[cidx] )
         {
            propdata->componentblocked[cidx] |= SYM_HANDLETYPE_SYMBREAK;
            ++propdata->ncompblocked;
         }

         SCIPdebugMsg(scip, "  add symresack for permutation %d of component %d adapted to suborbitope lexorder\n", k, cidx);
      }

      if ( propdata->dispsyminfo )
         SCIPinfoMessage(scip, NULL, "  use %d symresack constraints\n", naddedconss);
   }

 FREEMEMORY:
   SCIPfreeBlockMemoryArrayNull(scip, &lexorder, maxnvarslexorder);

   SCIPfreeBufferArrayNull(scip, &firstvaridxpercolor);
   SCIPfreeBufferArrayNull(scip, &chosencomppercolor);
   SCIPfreeBlockMemoryArrayNull(scip, &compcolorbegins, ncompcolors + 1);
   SCIPfreeBlockMemoryArrayNull(scip, &graphcompbegins, ngraphcomponents + 1);
   SCIPfreeBlockMemoryArrayNull(scip, &graphcomponents, propdata->npermvars);
   SCIPfreeBufferArrayNull(scip, &permused);
   SCIPfreeBufferArrayNull(scip, &usedperms);

#ifdef SCIP_DEBUG
   SCIPdebugMsg(scip, "total number of added (sub-)orbitopes: %d\n", norbitopes);
   SCIPdebugMsg(scip, "total number of added strong sbcs: %d\n", nstrongsbcs);
   SCIPdebugMsg(scip, "total number of added weak sbcs: %d\n", nweaksbcs);
#endif

 FREEBASICMEM:
   SCIPfreeBufferArray(scip, &nvarsincomponent);

   SCIPfreeBufferArray(scip, &modifiedpermvars);
   for (p = propdata->nperms - 1; p >= 0; --p)
   {
      SCIPfreeBufferArray(scip, &modifiedperms[p]);
   }
   SCIPfreeBufferArray(scip, &modifiedperms);
   SCIPfreeBufferArray(scip, &genorder);

   return SCIP_OKAY;
}


/*
 * Functions for symmetry constraints
 */


/** update symmetry information of conflict graph */
static
SCIP_RETCODE updateSymInfoConflictGraphSST(
   SCIP*                 scip,               /**< SCIP instance */
   SCIP_CONFLICTDATA*    varconflicts,       /**< conflict structure */
   SCIP_VAR**            conflictvars,       /**< variables encoded in conflict structure */
   int                   nconflictvars,      /**< number of nodes/vars in conflict structure */
   int*                  orbits,             /**< array of non-trivial orbits */
   int*                  orbitbegins,        /**< array containing begin positions of new orbits in orbits array */
   int                   norbits             /**< number of non-trivial orbits */
   )
{
   int i;
   int j;
   int ii;
   int jj;
   int r; /* r from orbit, the orbit index. */

   assert( scip != NULL );
   assert( varconflicts != NULL );
   assert( conflictvars != NULL );
   assert( nconflictvars > 0 );
   assert( orbits != NULL );
   assert( orbitbegins != NULL );
   assert( norbits >= 0 );

   /* initialize/reset variable information of nodes in conflict graph */
   for (i = 0; i < nconflictvars; ++i)
   {
      /* (re-)set node data */
      varconflicts[i].orbitidx = -1;
      varconflicts[i].nconflictinorbit = 0;
      varconflicts[i].orbitsize = -1;
      varconflicts[i].posinorbit = -1;
   }

   /* add orbit information to nodes of conflict graph */
   for (r = 0; r < norbits; ++r)
   {
      int posinorbit = 0;
      int orbitsize;

      orbitsize = orbitbegins[r + 1] - orbitbegins[r];
      assert( orbitsize >= 0 );

      for (i = orbitbegins[r]; i < orbitbegins[r + 1]; ++i)
      {
         int pos;

         /* get variable and position in conflict graph */
         pos = orbits[i];
         assert( pos < nconflictvars );
         assert( varconflicts[pos].var == conflictvars[pos] );

         varconflicts[pos].orbitidx = r;
         varconflicts[pos].nconflictinorbit = 0;
         varconflicts[pos].orbitsize = orbitsize;
         varconflicts[pos].posinorbit = posinorbit++;
      }

      /* determine nconflictsinorbit
       *
       * For each pair of active variables in this orbit, check if it is part of a conflict clique.
       * Use that we store the cliques of this type in varconflicts[pos].cliques.
       * These lists are sorted (by the address of the constraint), so we only need to check for each i, j in the orbit
       * whether they are contained in the same clique.
       */
      for (i = orbitbegins[r]; i < orbitbegins[r + 1]; ++i)
      {
         ii = orbits[i];
         assert( varconflicts[ii].orbitidx == r );

         /* skip inactive variables */
         if ( ! varconflicts[ii].active )
            continue;

         for (j = i + 1; j < orbitbegins[r + 1]; ++j)
         {
            jj = orbits[j];
            assert( varconflicts[jj].orbitidx == r );

            /* skip inactive variables */
            if ( ! varconflicts[jj].active )
               continue;

            /* Check if i and j are overlapping in some clique, where only one of the two could have value 1.
             * Use that cliques are sorted by the constraint address.
             *
             * @todo A better sorted order would be: First constraints with large variables (higher hitting probability)
             *  and then by a unique constraint identifier (address, or conspos).
             */
            if ( checkSortedArraysHaveOverlappingEntry((void**)varconflicts[ii].cliques,
               varconflicts[ii].ncliques, (void**)varconflicts[jj].cliques, varconflicts[jj].ncliques,
               sortByPointerValue) )
            {
               /* there is overlap! */
               ++varconflicts[ii].nconflictinorbit;
               ++varconflicts[jj].nconflictinorbit;
            }
         }
      }
   }

   return SCIP_OKAY;
}


/** create conflict graph either for symmetric or for all variables
 *
 *  This routine just creates the graph, but does not add (symmetry) information to its nodes.
 *  This has to be done separately by the routine updateSymInfoConflictGraphSST().
 *
 *  The function returns with varconflicts as NULL when we do not create it.
 */
static
SCIP_RETCODE createConflictGraphSST(
   SCIP*                 scip,               /**< SCIP instance */
   SCIP_CONFLICTDATA**   varconflicts,       /**< pointer to store the variable conflict data */
   SCIP_VAR**            conflictvars,       /**< array of variables to encode in conflict graph */
   int                   nconflictvars,      /**< number of vars to encode in conflict graph */
   SCIP_HASHMAP*         conflictvarmap      /**< map of variables to indices in conflictvars array */
   )
{
   SCIP_CLIQUE** cliques;
   SCIP_VAR** cliquevars;
   SCIP_CLIQUE* clique;
   int* tmpncliques;
   int ncliques;
   int ncliquevars;
   int node;
   int c;
   int i;

#ifdef SCIP_DEBUG
   int varncliques = 0;
#endif

   assert( scip != NULL );
   assert( varconflicts != NULL );
   assert( conflictvars != NULL );
   assert( nconflictvars > 0 );

   /* we set the pointer of varconflicts to NULL to illustrate that we didn't generate it */
   *varconflicts = NULL;

   /* get cliques for creating conflict structure */

   cliques = SCIPgetCliques(scip);
   ncliques = SCIPgetNCliques(scip);
   if ( ncliques == 0 )
   {
      SCIPdebugMsg(scip, "No cliques present --> construction of conflict structure aborted.\n");
      return SCIP_OKAY;
   }

   /* construct variable conflicts */
   SCIPdebugMsg(scip, "Construction of conflict structure:\n");
   SCIP_CALL( SCIPallocBlockMemoryArray(scip, varconflicts, nconflictvars) );
   for (i = 0; i < nconflictvars; ++i)
   {
      (*varconflicts)[i].ncliques = 0;
      (*varconflicts)[i].active = TRUE;
      (*varconflicts)[i].var = conflictvars[i];
      /* set remaining variable conflictdata at neutral entries */
      (*varconflicts)[i].cliques = NULL;
      (*varconflicts)[i].orbitidx = -1;
      (*varconflicts)[i].nconflictinorbit = 0;
      (*varconflicts)[i].orbitsize = -1;
      (*varconflicts)[i].posinorbit = -1;
   }

   /* Store, for each variable, the conflict cliques it is contained in.
    * In three steps:
    * (1.) Count the number of cliques it's contained in, per var, then
    * (2.) Create the array of this size, and
    * (3.) Fill the array with the cliques.
    * Starting with (1.):
    */
   for (c = 0; c < ncliques; ++c)
   {
      clique = cliques[c];
      assert( clique != NULL );

      cliquevars = SCIPcliqueGetVars(clique);
      ncliquevars = SCIPcliqueGetNVars(clique);
      assert( cliquevars != NULL );
      assert( ncliquevars > 0 );

      SCIPdebugMsg(scip, "\tIdentify edges for clique ID: %u; Index: %d).\n", SCIPcliqueGetId(clique),
         SCIPcliqueGetIndex(clique));

      /* for all variables, list which cliques it is part of */
      for (i = 0; i < ncliquevars; ++i)
      {
         node = SCIPhashmapGetImageInt(conflictvarmap, cliquevars[i]);

         /* skip variables not in the conflictvars array (so not in hashmap, too) */
         if ( node == INT_MAX )
            continue;
         assert( node >= 0 );
         assert( node < nconflictvars );

         assert( (*varconflicts)[node].var == cliquevars[i] );
         (*varconflicts)[node].active = TRUE;
         (*varconflicts)[node].ncliques++;
      }
   }

   /* (2.) allocate the arrays */
   for (i = 0; i < nconflictvars; ++i)
   {
      assert( (*varconflicts)[i].ncliques >= 0 );
      assert( (*varconflicts)[i].cliques == NULL );
      if ( (*varconflicts)[i].ncliques > 0 )
      {
         SCIP_CALL( SCIPallocBlockMemoryArray(scip, &(*varconflicts)[i].cliques, (*varconflicts)[i].ncliques) );
      }
   }

   /* (3.) fill the clique constraints */
   SCIP_CALL( SCIPallocClearBufferArray(scip, &tmpncliques, nconflictvars) );
   for (c = 0; c < ncliques; ++c)
   {
      clique = cliques[c];
      assert( clique != NULL );

      cliquevars = SCIPcliqueGetVars(clique);
      ncliquevars = SCIPcliqueGetNVars(clique);
      assert( cliquevars != NULL );
      assert( ncliquevars > 0 );

      SCIPdebugMsg(scip, "\tAdd edges for clique ID: %u; Index: %d).\n", SCIPcliqueGetId(clique),
         SCIPcliqueGetIndex(clique));

      /* for all variables, list which cliques it is part of */
      for (i = 0; i < ncliquevars; ++i)
      {
         node = SCIPhashmapGetImageInt(conflictvarmap, cliquevars[i]);

         /* skip variables not in the conflictvars array (so not in hashmap, too) */
         if ( node == INT_MAX )
            continue;

         assert( node >= 0 );
         assert( node < nconflictvars );
         assert( (*varconflicts)[node].var == cliquevars[i] );

         /* add clique to the cliques */
         assert( tmpncliques[node] < (*varconflicts)[node].ncliques );
         assert( (*varconflicts)[node].cliques != NULL );
         (*varconflicts)[node].cliques[tmpncliques[node]++] = clique;

#ifdef SCIP_DEBUG
         varncliques++;
#endif
      }
   }

   /* sort the variable cliques by the address, so checkSortedArraysHaveOverlappingEntry can detect intersections */
   for (i = 0; i < nconflictvars; ++i)
   {
      SCIPsortPtr((void**)(*varconflicts)[i].cliques, sortByPointerValue, (*varconflicts)[i].ncliques);
   }

#ifndef NDEBUG
   for (i = 0; i < nconflictvars; ++i)
   {
      assert( tmpncliques[i] == (*varconflicts)[i].ncliques );
   }
#endif

   SCIPfreeBufferArray(scip, &tmpncliques);

#ifdef SCIP_DEBUG
   SCIPdebugMsg(scip, "Construction of conflict graph terminated; %d variable-clique combinations detected.\n",
      varncliques);
#endif

   return SCIP_OKAY;
}

/** frees conflict graph */
static
SCIP_RETCODE freeConflictGraphSST(
   SCIP*                 scip,               /**< SCIP instance */
   SCIP_CONFLICTDATA**   varconflicts,       /**< conflict graph */
   int                   nvars               /**< number of nodes in conflict graph */
   )
{
   int i;
   int n;

   assert( scip != NULL );
   assert( varconflicts != NULL );
   assert( *varconflicts != NULL );
   assert( nvars >= 0 );

   for (i = nvars - 1; i >= 0; --i)
   {
      n = (*varconflicts)[i].ncliques;
      SCIPfreeBlockMemoryArray(scip, &(*varconflicts)[i].cliques, n);
   }
   SCIPfreeBlockMemoryArray(scip, varconflicts, nvars);

   return SCIP_OKAY;
}


/** adds symresack constraints */
static
SCIP_RETCODE addSymresackConss(
   SCIP*                 scip,               /**< SCIP instance */
   SCIP_PROPDATA*        propdata,           /**< data of symmetry propagator */
   int                   cidx                /**< index of component to be handled */
   )
{ /*lint --e{641}*/
   int* components;
   int* componentbegins;
   SCIP_VAR** permvars;
   SCIP_Bool conssaddlp;
   int** modifiedperms = NULL;
   SCIP_VAR** modifiedpermvars = NULL;
   int** perms;
   int nsymresackcons = 0;
   int npermvars;
   int nperms;
   int i;
   int p;

   assert( scip != NULL );
   assert( propdata != NULL );
   assert( propdata->npermvars >= 0 );
   assert( propdata->nbinpermvars >= 0 );

   /* if no symmetries on binary variables are present */
   if ( propdata->nbinpermvars == 0 )
   {
      assert( propdata->binvaraffected == 0 );
      return SCIP_OKAY;
   }

   perms = propdata->perms;
   nperms = propdata->nperms;
   permvars = propdata->permvars;
   npermvars = propdata->npermvars;
   conssaddlp = propdata->conssaddlp;
   components = propdata->components;
   componentbegins = propdata->componentbegins;

   assert( nperms <= 0 || perms != NULL );
   assert( permvars != NULL );
   assert( npermvars > 0 );
   assert( components != NULL );
   assert( componentbegins != NULL );
   assert( 0 <= cidx && cidx < propdata->ncomponents );

   /* exit if component is already blocked by incompatible methods */
   if ( propdata->componentblocked[cidx] & (~SYM_HANDLETYPE_SST) )
      return SCIP_OKAY;
   if ( (propdata->componentblocked[cidx] & SYM_HANDLETYPE_SST) )
   {
      /* the leader must be binary for compatability */
      if ( (ISSSTINTACTIVE(propdata->sstleadervartype)
            || ISSSTCONTACTIVE(propdata->sstleadervartype)) )
         return SCIP_OKAY;
   }

   /* skip component if it has signed permutations */
   if ( propdata->componenthassignedperm[cidx] )
      return SCIP_OKAY;

   /* adapt natural variable order to a variable order that is compatible with Schreier Sims constraints */
   if ( propdata->nleaders > 0 && ISSSTBINACTIVE(propdata->sstleadervartype) )
   {
      SCIP_CALL( SCIPallocBufferArray(scip, &modifiedperms, nperms) );
      for (p = 0; p < nperms; ++p)
      {
         SCIP_CALL( SCIPallocBufferArray(scip, &modifiedperms[p], npermvars) );
      }
      SCIP_CALL( SCIPallocBufferArray(scip, &modifiedpermvars, npermvars) );

      for (i = 0; i < npermvars; ++i)
         modifiedpermvars[i] = permvars[i];

      SCIP_CALL( adaptSymmetryDataSST(scip, perms, modifiedperms, nperms, permvars, modifiedpermvars, npermvars,
            propdata->leaders, propdata->nleaders) );
   }

   /* loop through perms in component cidx and add symresack constraints */
   for (p = componentbegins[cidx]; p < componentbegins[cidx + 1]; ++p)
   {
      SCIP_CONS* cons;
      int permidx;
      char name[SCIP_MAXSTRLEN];

      permidx = components[p];

      (void) SCIPsnprintf(name, SCIP_MAXSTRLEN, "symbreakcons_component%d_perm%d", cidx, permidx);

      /* adapt permutation to leader */
      if ( propdata->nleaders > 0 && ISSSTBINACTIVE(propdata->sstleadervartype) )
      {
         assert( (propdata->componentblocked[cidx] & SYM_HANDLETYPE_SST) != 0 );
         assert( modifiedperms != NULL );
         assert( modifiedpermvars != NULL );

         SCIP_CALL( SCIPcreateSymbreakCons(scip, &cons, name, modifiedperms[permidx], modifiedpermvars, npermvars, FALSE,
               conssaddlp, TRUE, FALSE, TRUE, TRUE, FALSE, FALSE, FALSE, FALSE, FALSE) );
      }
      else
      {
         SCIP_CALL( SCIPcreateSymbreakCons(scip, &cons, name, perms[permidx], permvars, npermvars, FALSE,
               conssaddlp, TRUE, FALSE, TRUE, TRUE, FALSE, FALSE, FALSE, FALSE, FALSE) );
      }
      propdata->componentblocked[cidx] |= SYM_HANDLETYPE_SYMBREAK;
      SCIP_CALL( SCIPaddCons(scip, cons) );

      /* do not release constraint here - will be done later */
      SCIP_CALL( ensureDynamicConsArrayAllocatedAndSufficientlyLarge(scip, &propdata->genorbconss,
            &propdata->genorbconsssize, propdata->ngenorbconss + 1) );
      propdata->genorbconss[propdata->ngenorbconss++] = cons;
      ++propdata->nsymresacks;
      ++nsymresackcons;
   }

   if ( nsymresackcons > 0 && propdata->dispsyminfo )
      SCIPinfoMessage(scip, NULL, "  use %d symresack constraints\n", nsymresackcons);

   if ( propdata->nleaders > 0 && ISSSTBINACTIVE(propdata->sstleadervartype) )
   {
      assert( modifiedperms != NULL );
      assert( modifiedpermvars != NULL );

      SCIPfreeBufferArray(scip, &modifiedpermvars);
      for (p = nperms - 1; p >= 0; --p)
      {
         SCIPfreeBufferArray(scip, &modifiedperms[p]);
      }
      SCIPfreeBufferArray(scip, &modifiedperms);
   }

   SCIPdebugMsg(scip, "Added %d symresack constraints.\n", nsymresackcons);

   return SCIP_OKAY;
}


/** add Schreier Sims constraints for a specific orbit and update Schreier Sims table */
static
SCIP_RETCODE addSSTConssOrbitAndUpdateSST(
   SCIP*                 scip,               /**< SCIP instance */
   SCIP_CONFLICTDATA*    varconflicts,       /**< conflict graph or NULL if useconflictgraph == FALSE */
   SCIP_PROPDATA*        propdata,           /**< data of symmetry propagator */
   SCIP_VAR**            permvars,           /**< permvars array */
   int*                  orbits,             /**< symmetry orbits */
   int*                  orbitbegins,        /**< array storing begin position for each orbit */
   int                   orbitidx,           /**< index of orbit for Schreier Sims constraints */
   int                   orbitleaderidx,     /**< index of leader variable for Schreier Sims constraints */
   SCIP_Shortbool*       orbitvarinconflict, /**< indicator whether orbitvar is in conflict with orbit leader */
   int                   norbitvarinconflict,/**< number of variables in conflict with orbit leader */
   int*                  nchgbds             /**< pointer to store number of bound changes (or NULL) */
   )
{ /*lint --e{613,641}*/
   SCIP_CONS* cons;
   char name[SCIP_MAXSTRLEN];
   SCIP_VAR* vars[2];
   SCIP_Real vals[2];
   SCIP_Real rhs = 0.0;
   int orbitsize;
   int posleader;
   int poscur;
   int ncuts = 0;
   SCIP_Bool addcuts = FALSE;
   int i;
#ifndef NDEBUG
   int j;
#endif

   assert( scip != NULL );
   assert( propdata != NULL );
   assert( permvars != NULL );
   assert( orbits != NULL );
   assert( orbitbegins != NULL );
   assert( orbitidx >= 0 );
   assert( orbitleaderidx >= 0 );
   assert( orbitvarinconflict != NULL || varconflicts == NULL );
   assert( norbitvarinconflict >= 0 );
   assert( nchgbds != NULL );

   orbitsize = orbitbegins[orbitidx + 1] - orbitbegins[orbitidx];

   /* variables in conflict with leader are fixed and not treated by a cut; trailing -1 to not count the leader */
   if ( propdata->sstaddcuts )
      addcuts = TRUE;
   else if ( propdata->sstleaderrule == SCIP_LEADERRULE_MAXCONFLICTSINORBIT
      || propdata->ssttiebreakrule == SCIP_LEADERTIEBREAKRULE_MAXCONFLICTSINORBIT )
      addcuts = propdata->addconflictcuts;

   if ( addcuts )
      ncuts = orbitsize - norbitvarinconflict - 1;

   if ( propdata->dispsyminfo )
   {
      SCIP_VAR* leadervar;

      leadervar = permvars[orbits[orbitbegins[orbitidx] + orbitleaderidx]];

      SCIPinfoMessage(scip, NULL, "  use %d SST cuts for leader %s of type ", orbitsize - 1, SCIPvarGetName(leadervar));
      switch ( SCIPgetSymInferredVarType(leadervar) )
      {
      case SCIP_VARTYPE_BINARY:
         SCIPinfoMessage(scip, NULL, "BINARY\n");
         break;
      case SCIP_VARTYPE_INTEGER:
         SCIPinfoMessage(scip, NULL, "INTEGER\n");
         break;
      default:
         SCIPinfoMessage(scip, NULL, "CONTINUOUS\n");
      } /*lint !e788*/
   }

   /* (re-)allocate memory for Schreier Sims constraints and leaders */
   if ( ncuts > 0 )
   {
      if ( propdata->nsstconss == 0 )
      {
         assert( propdata->sstconss == NULL );
         assert( propdata->maxnsstconss == 0 );
         propdata->maxnsstconss = 2 * ncuts;
         SCIP_CALL( SCIPallocBlockMemoryArray(scip, &(propdata->sstconss), propdata->maxnsstconss) );
      }
      else if ( propdata->nsstconss + ncuts > propdata->maxnsstconss )
      {
         int newsize;

         newsize = SCIPcalcMemGrowSize(scip, propdata->maxnsstconss + 2 * ncuts);
         SCIP_CALL( SCIPreallocBlockMemoryArray(scip, &(propdata->sstconss),
               propdata->maxnsstconss, newsize) );
         propdata->maxnsstconss = newsize;
      }
   }

   if ( propdata->nleaders == 0 )
   {
      propdata->maxnleaders = MIN(propdata->nperms, propdata->npermvars);
      SCIP_CALL( SCIPallocBlockMemoryArray(scip, &(propdata->leaders), propdata->maxnleaders) );
   }
   assert( propdata->nleaders < propdata->maxnleaders );

   /* add Schreier Sims constraints vars[0] >= vars[1], where vars[0] is always the leader */
   posleader = orbitbegins[orbitidx] + orbitleaderidx;
   vars[0] = permvars[orbits[posleader]];
   vals[0] = -1.0;
   vals[1] = 1.0;
   propdata->leaders[propdata->nleaders++] = orbits[posleader];
   *nchgbds = 0;
   for (i = 0, poscur = orbitbegins[orbitidx]; i < orbitsize; ++i, ++poscur)
   {
      if ( i == orbitleaderidx )
      {
         assert( orbitvarinconflict == NULL || ! orbitvarinconflict[i] );
         continue;
      }

      vars[1] = permvars[orbits[poscur]];
#ifndef NDEBUG
      for (j = 0; j < propdata->nleaders - 1; ++j)
      {
         assert( propdata->leaders[j] != orbits[poscur] );
      }
#endif

      /* for signed permutations, we need to adapt the rhs of SST cuts (artificially center variables at 0) */
      if ( propdata->symtype == SYM_SYMTYPE_SIGNPERM )
         rhs = propdata->permvardomaincenter[orbits[poscur]] - propdata->permvardomaincenter[orbits[posleader]];

      /* if the i-th variable in the orbit is in a conflict with the leader, fix it to 0 */
      if ( varconflicts != NULL )
      {
         if ( orbitvarinconflict[i] )
         {
            assert( SCIPvarIsBinary(vars[1]) );
            assert( SCIPvarGetLbLocal(vars[1]) < 0.5 );
            assert( varconflicts != NULL );

            /* if variable is fixed */
            if ( SCIPvarGetUbLocal(vars[1]) > 0.5 )
            {
               SCIP_CALL( SCIPchgVarUb(scip, vars[1], 0.0) );
               ++(*nchgbds);

               /* deactivate the fixed variable (cannot contribute to a conflict anymore) */
               assert( varconflicts[orbits[poscur]].active );
               varconflicts[orbits[poscur]].active = FALSE;
            }

            /* reset value */
            orbitvarinconflict[i] = FALSE;
         }
         else if ( addcuts )
         {
            (void) SCIPsnprintf(name, SCIP_MAXSTRLEN, "SSTcut_%d_%d", orbits[posleader], orbits[poscur]);
            SCIP_CALL( SCIPcreateConsLinear(scip, &cons, name, 2, vars, vals, - SCIPinfinity(scip), rhs,
                  FALSE, TRUE, TRUE, TRUE, TRUE, FALSE, FALSE, FALSE, FALSE, FALSE) );

            SCIP_CALL( SCIPaddCons(scip, cons) );
            propdata->sstconss[propdata->nsstconss++] = cons;
         }
      }
      else if ( addcuts )
      {
         (void) SCIPsnprintf(name, SCIP_MAXSTRLEN, "SSTcut_%d_%d", orbits[posleader], orbits[poscur]);
         SCIP_CALL( SCIPcreateConsLinear(scip, &cons, name, 2, vars, vals, - SCIPinfinity(scip), rhs,
               FALSE, TRUE, TRUE, TRUE, TRUE, FALSE, FALSE, FALSE, FALSE, FALSE) );

         SCIP_CALL( SCIPaddCons(scip, cons) );
         propdata->sstconss[propdata->nsstconss++] = cons;
      }
   }

   return SCIP_OKAY;
}


/** selection rule of next orbit/leader in orbit for Schreier Sims constraints */
static
SCIP_RETCODE selectOrbitLeaderSSTConss(
   SCIP*                 scip,               /**< SCIP instance */
   SCIP_CONFLICTDATA*    varconflicts,       /**< variable conflicts structure, or NULL if we do not use it */
   SCIP_VAR**            conflictvars,       /**< variables encoded in conflict graph */
   int                   nconflictvars,      /**< number of variables encoded in conflict graph */
   int*                  orbits,             /**< orbits of stabilizer subgroup, expressed in terms of conflictvars */
   int*                  orbitbegins,        /**< array storing the begin position of each orbit in orbits */
   int                   norbits,            /**< number of orbits */
   int                   leaderrule,         /**< rule to select leader */
   int                   tiebreakrule,       /**< tie break rule to select leader */
   SCIP_VARTYPE          leadervartype,      /**< variable type of leader */
   int*                  orbitidx,           /**< pointer to index of selected orbit */
   int*                  leaderidx,          /**< pointer to leader in orbit */
   SCIP_Shortbool*       orbitvarinconflict, /**< array to store whether a var in the orbit is conflicting with leader */
   int*                  norbitvarinconflict,/**< pointer to store number of vars in the orbit in conflict with leader */
   SCIP_Bool*            success             /**< pointer to store whether orbit cut be selected successfully */
   )
{
   int varidx;
   int orbitcriterion;
   int curcriterion = INT_MIN;
   int orbitsize;
   int i;
   int leader = -1;

   assert( scip != NULL );
   assert( conflictvars != NULL );
   assert( nconflictvars > 0 );
   assert( orbits != NULL );
   assert( orbitbegins != NULL );
   assert( norbits > 0 );
   assert( orbitidx != NULL );
   assert( leaderidx != NULL );
   assert( orbitvarinconflict != NULL || varconflicts == NULL );
   assert( norbitvarinconflict != NULL );
   assert( success != NULL );

   *orbitidx = 0;
   *leaderidx = 0;
   *norbitvarinconflict = 0;
   *success = FALSE;

   /* terminate if leader or tiebreak rule cannot be checked */
   if ( varconflicts == NULL && (leaderrule == (int) SCIP_LEADERRULE_MAXCONFLICTSINORBIT
         || tiebreakrule == (int) SCIP_LEADERTIEBREAKRULE_MAXCONFLICTSINORBIT) )
      return SCIP_OKAY;

   /* select the leader and its orbit */
   if ( leaderrule == (int) SCIP_LEADERRULE_FIRSTINORBIT || leaderrule == (int) SCIP_LEADERRULE_LASTINORBIT )
   {
      orbitcriterion = INT_MIN;

      /* iterate over orbits and select the first one that meets the tiebreak rule */
      for (i = 0; i < norbits; ++i)
      {
         /* skip orbits containing vars different to the leader's vartype */
         /* Conflictvars is permvars! */
         if ( SCIPgetSymInferredVarType(conflictvars[orbits[orbitbegins[i]]]) != leadervartype )
            continue;

         if ( tiebreakrule == (int) SCIP_LEADERTIEBREAKRULE_MINORBIT )
            curcriterion = orbitbegins[i] - orbitbegins[i + 1];
         else if ( tiebreakrule == (int) SCIP_LEADERTIEBREAKRULE_MAXORBIT )
            curcriterion = orbitbegins[i + 1] - orbitbegins[i];
         else
         {
            assert( tiebreakrule == (int) SCIP_LEADERTIEBREAKRULE_MAXCONFLICTSINORBIT );

            /* get first or last active variable in orbit */
            if ( leaderrule == (int) SCIP_LEADERRULE_FIRSTINORBIT )
            {
               int cnt;

               cnt = orbitbegins[i];

               do
               {
                  varidx = orbits[cnt++];
               }
               while ( SCIPvarGetProbindex(conflictvars[varidx]) == -1 && cnt < orbitbegins[i + 1]);
            }
            else
            {
               int cnt;

               cnt = orbitbegins[i + 1] - 1;

               do
               {
                  varidx = orbits[cnt--];
               }
               while ( SCIPvarGetProbindex(conflictvars[varidx]) == -1 && cnt >= orbitbegins[i]);
            }

            /* skip inactive variables */
            if ( SCIPvarGetProbindex(conflictvars[varidx]) == -1 )
               continue;

            assert( varconflicts[varidx].orbitidx == i );
            /* coverity[var_deref_op] */
            curcriterion = varconflicts[varidx].nconflictinorbit;
         }

         /* update selected orbit */
         if ( curcriterion > orbitcriterion )
         {
            orbitcriterion = curcriterion;
            *orbitidx = i;
            *success = TRUE;

            if ( leaderrule == (int) SCIP_LEADERRULE_FIRSTINORBIT )
               *leaderidx = 0;
            else
               *leaderidx = orbitbegins[i + 1] - orbitbegins[i] - 1;
         }
      }

      /* store variables in conflict with leader */
      if ( *success && varconflicts != NULL )
      {
         leader = orbits[orbitbegins[*orbitidx] + *leaderidx];
         assert( leader < nconflictvars );

         if ( tiebreakrule == (int) SCIP_LEADERTIEBREAKRULE_MAXCONFLICTSINORBIT
            && varconflicts[leader].ncliques > 0 )
         {
            /* count how many active variables in the orbit conflict with "leader"
             * This is only needed if there are possible conflicts.
             */
            int varmapid;

            orbitsize = orbitbegins[*orbitidx + 1] - orbitbegins[*orbitidx];
            assert( varconflicts != NULL );
            assert( leader >= 0 && leader < nconflictvars );

            assert( orbitvarinconflict != NULL );

            for (i = 0; i < orbitsize; ++i)
            {
               /* skip the leader */
               if ( i == *leaderidx )
                  continue;

               /* get variable index in conflict graph */
               varmapid = orbits[orbitbegins[*orbitidx] + i];

               /* only active variables */
               if ( ! varconflicts[varmapid].active )
                  continue;

               /* check if leader and var have overlap */
               if ( checkSortedArraysHaveOverlappingEntry((void**)varconflicts[leader].cliques,
                  varconflicts[leader].ncliques, (void**)varconflicts[varmapid].cliques,
                  varconflicts[varmapid].ncliques, sortByPointerValue) )
               {
                  /* there is overlap! */
                  orbitvarinconflict[i] = TRUE;
                  ++(*norbitvarinconflict);
               }
            }
         }
      }
   }
   else
   {
      /* only three possible values for leaderrules, so it must be MAXCONFLICTSINORBIT
       * In this case, the code must have computed the conflict graph.
       */
      assert( leaderrule == (int) SCIP_LEADERRULE_MAXCONFLICTSINORBIT );
      assert( varconflicts != NULL );

      orbitcriterion = 0;

      /* iterate over variables and select the first one that meets the tiebreak rule */
      for (i = 0; i < nconflictvars; ++i)
      {
         /* skip vars different to the leader's vartype */
         if ( SCIPgetSymInferredVarType(conflictvars[i]) != leadervartype )
            continue;

         /* skip variables not affected by symmetry */
         /* coverity[var_deref_op] */
         if ( varconflicts[i].orbitidx == -1 )
            continue;

         curcriterion = varconflicts[i].nconflictinorbit;

         if ( curcriterion > orbitcriterion )
         {
            orbitcriterion = curcriterion;
            *orbitidx = varconflicts[i].orbitidx;
            *leaderidx = varconflicts[i].posinorbit;
            *success = TRUE;
         }
      }

      /* store variables in conflict with leader */
      leader = orbits[orbitbegins[*orbitidx] + *leaderidx];
      assert( leader < nconflictvars );
      assert( norbitvarinconflict != NULL );

      if ( *success && varconflicts[leader].ncliques > 0 )
      {
         /* count how many active variables in the orbit conflict with leader */
         int varmapid;

         orbitsize = orbitbegins[*orbitidx + 1] - orbitbegins[*orbitidx];
         assert( varconflicts != NULL );
         assert( leader >= 0 && leader < nconflictvars );

         assert( orbitvarinconflict != NULL );

         for (i = 0; i < orbitsize; ++i)
         {
            /* skip the leader */
            if ( i == *leaderidx )
               continue;

            /* get variable index in conflict graph */
            varmapid = orbits[orbitbegins[*orbitidx] + i];
            /* only active variables */
            if ( ! varconflicts[varmapid].active )
               continue;

            /* check if leader and var have overlap */
            if ( checkSortedArraysHaveOverlappingEntry((void**)varconflicts[leader].cliques,
               varconflicts[leader].ncliques, (void**)varconflicts[varmapid].cliques,
               varconflicts[varmapid].ncliques, sortByPointerValue) )
            {
               /* there is overlap! */
               orbitvarinconflict[i] = TRUE;
               ++(*norbitvarinconflict);
            }
         }
      }
   }

   return SCIP_OKAY;
}


/** add Schreier Sims constraints to the problem */
static
SCIP_RETCODE addSSTConss(
   SCIP*                 scip,               /**< SCIP instance */
   SCIP_PROPDATA*        propdata,           /**< data of symmetry propagator */
   SCIP_Bool             onlywithcontvars,   /**< only handle components that contain continuous variables with SST */
   int*                  nchgbds,            /**< pointer to store number of bound changes (or NULL) */
   int                   cidx                /**< index of component which shall be handled */
   )
{ /*lint --e{641}*/
   SCIP_CONFLICTDATA* varconflicts = NULL;
   SCIP_HASHMAP* permvarmap;
   SCIP_VAR** permvars;
   int** permstrans;
   int npermvars;
   int nmovedpermvars;
   int nmovedbinpermvars;
   int nmovedintpermvars;
   int nmovedcontpermvars;
   int nperms;

   int* orbits;
   int* orbitbegins;
   int norbits;
   int* components;
   int* componentbegins;
   int* vartocomponent;
   int ncomponents;
   unsigned* componentblocked;

   int orbitidx;
   int orbitleaderidx;
   SCIP_Shortbool* orbitvarinconflict = NULL;
   int norbitvarinconflict;
   SCIP_Shortbool* inactiveperms;
   int ninactiveperms;
   int posleader;
   int leaderrule;
   int tiebreakrule;
   int leadervartype;
   SCIP_VARTYPE selectedtype = SCIP_VARTYPE_CONTINUOUS;
   int nvarsselectedtype;
   SCIP_Bool conflictgraphcreated = FALSE;
   SCIP_Bool mixedcomponents;
   int norbitleadercomponent;
   int* perm;
   SCIP_VARTYPE vartype;

   int i;
   int c;
   int p;
   SCIP_Bool success = TRUE;

   assert( scip != NULL );
   assert( propdata != NULL );
   assert( propdata->computedsymmetry );

   permvars = propdata->permvars;
   npermvars = propdata->npermvars;
   nperms = propdata->nperms;
   assert( permvars != NULL );
   assert( npermvars > 0 );
   assert( nperms > 0 );

   SCIP_CALL( ensureSymmetryPermvarmapComputed(scip, propdata) );
   permvarmap = propdata->permvarmap;
   assert( permvarmap != NULL );

   SCIP_CALL( ensureSymmetryPermstransComputed(scip, propdata) );
   permstrans = propdata->permstrans;
   assert( permstrans != NULL );

   components = propdata->components;
   componentbegins = propdata->componentbegins;
   componentblocked = propdata->componentblocked;
   vartocomponent = propdata->vartocomponent;
   ncomponents = propdata->ncomponents;

   assert( components != NULL );
   assert( componentbegins != NULL );
   assert( vartocomponent != NULL );
   assert( componentblocked != NULL );
   assert( ncomponents > 0 );
   assert( 0 <= cidx && cidx < ncomponents );

   if ( nchgbds != NULL )
      *nchgbds = 0;

   /* exit if component is blocked */
   if ( componentblocked[cidx] )
      return SCIP_OKAY;

   leaderrule = propdata->sstleaderrule;
   tiebreakrule = propdata->ssttiebreakrule;
   leadervartype = propdata->sstleadervartype;
   mixedcomponents = propdata->sstmixedcomponents;

   /* if not already computed, get number of affected vars */
   SCIP_CALL( ensureSymmetryMovedPermvarsCountsComputed(scip, propdata) );
   nmovedpermvars = propdata->nmovedpermvars;
   nmovedbinpermvars = propdata->nmovedbinpermvars;
   nmovedintpermvars = propdata->nmovedintpermvars;
   nmovedcontpermvars = propdata->nmovedcontpermvars;
   assert( nmovedpermvars > 0 );  /* nperms > 0 implies this */

   /* determine the leader's vartype */
   nvarsselectedtype = 0;
   if ( ISSSTBINACTIVE(leadervartype) && nmovedbinpermvars > nvarsselectedtype )
   {
      selectedtype = SCIP_VARTYPE_BINARY;
      nvarsselectedtype = nmovedbinpermvars;
   }

   if ( ISSSTINTACTIVE(leadervartype) && nmovedintpermvars > nvarsselectedtype )
   {
      selectedtype = SCIP_VARTYPE_INTEGER;
      nvarsselectedtype = nmovedintpermvars;
   }

   if ( ISSSTCONTACTIVE(leadervartype) && nmovedcontpermvars > nvarsselectedtype )
   {
      selectedtype = SCIP_VARTYPE_CONTINUOUS;
      nvarsselectedtype = nmovedcontpermvars;
   }

   /* terminate if no variables of a possible leader type is affected */
   if ( nvarsselectedtype == 0 )
      return SCIP_OKAY;

   /* ignore this component if no continuous variables are contained */
   if ( onlywithcontvars )
   {
      for (p = componentbegins[cidx]; p < componentbegins[cidx + 1]; ++p)
      {
         perm = propdata->perms[p];
         for (i = 0; i < propdata->npermvars; ++i)
         {
            if ( perm[i] == i )
               continue;
            vartype = SCIPgetSymInferredVarType(propdata->permvars[i]);
            if ( vartype == SCIP_VARTYPE_CONTINUOUS )
               goto COMPONENTOK;
         }
      }
      /* loop terminated naturally, so component does not have continuous or implicitly integer variables. */
      return SCIP_OKAY;

   COMPONENTOK:
      ;
   }

   /* @todo online create the conflict graph for the variable in the current component */
   /* possibly create conflict graph; graph is not created if no cliques are present */
   if ( selectedtype == SCIP_VARTYPE_BINARY && (leaderrule == SCIP_LEADERRULE_MAXCONFLICTSINORBIT
         || tiebreakrule == SCIP_LEADERTIEBREAKRULE_MAXCONFLICTSINORBIT) )
   {
      SCIP_CALL( createConflictGraphSST(scip, &varconflicts, permvars, npermvars, permvarmap) );
      conflictgraphcreated = varconflicts != NULL;
   }

   /* allocate data structures necessary for orbit computations and conflict graph */
   SCIP_CALL( SCIPallocBufferArray(scip, &inactiveperms, nperms) );
   SCIP_CALL( SCIPallocBufferArray(scip, &orbits, npermvars) );
   SCIP_CALL( SCIPallocBufferArray(scip, &orbitbegins, npermvars) );

   if ( conflictgraphcreated )
   {
      SCIP_CALL( SCIPallocClearBufferArray(scip, &orbitvarinconflict, npermvars) );
   }

   SCIPdebugMsg(scip, "Start selection of orbits and leaders for Schreier Sims constraints.\n");
   SCIPdebugMsg(scip, "orbitidx\tleaderidx\torbitsize\n");

   /* initialize array indicating whether permutations shall not be considered for orbit permutations */
   ninactiveperms = 0;
   for (c = 0; c < ncomponents; ++c)
   {
      for (p = componentbegins[c]; p < componentbegins[c + 1]; ++p)
      {
         if ( c == cidx )
         {
            /* possibly filter signed permutations */
            if ( propdata->componenthassignedperm[cidx] )
            {
               inactiveperms[components[p]] = ! propdata->isproperperm[components[p]];
               if ( inactiveperms[components[p]] )
                  ++ninactiveperms;
            }
            else
               inactiveperms[components[p]] = FALSE;
         }
         else
         {
            inactiveperms[components[p]] = TRUE;
            ++ninactiveperms;
         }
      }
   }

   /* as long as the stabilizer is non-trivial, add Schreier Sims constraints */
   norbitleadercomponent = 0;
   while ( ninactiveperms < nperms )
   {
      int nchanges = 0;

      /* compute orbits w.r.t. active perms */
      SCIP_CALL( SCIPcomputeOrbitsFilterSym(scip, npermvars, permstrans, nperms, inactiveperms,
            orbits, orbitbegins, &norbits, components, componentbegins, vartocomponent,
            componentblocked, ncomponents, nmovedpermvars) );

      /* stop if we require pure components and a component contains variables of different types */
      if ( ! mixedcomponents )
      {
         for (p = 0; p < norbits; ++p)
         {
            /* stop if the first element of an orbits has the wrong vartype */
            if ( SCIPgetSymInferredVarType(permvars[orbits[orbitbegins[p]]]) != selectedtype )
            {
               success = FALSE;
               break;
            }
         }
      }

      if ( ! success )
         break;

      /* update symmetry information of conflict graph */
      if ( conflictgraphcreated )
      {
         SCIP_CALL( updateSymInfoConflictGraphSST(scip, varconflicts, permvars, npermvars, orbits, orbitbegins,
               norbits) );
      }

      /* possibly adapt the leader and tie-break rule */
      if ( leaderrule == SCIP_LEADERRULE_MAXCONFLICTSINORBIT && ! conflictgraphcreated )
         leaderrule = SCIP_LEADERRULE_FIRSTINORBIT;
      if ( leaderrule == SCIP_LEADERRULE_MAXCONFLICTSINORBIT && selectedtype != SCIP_VARTYPE_BINARY )
         leaderrule = SCIP_LEADERRULE_FIRSTINORBIT;
      if ( tiebreakrule == SCIP_LEADERTIEBREAKRULE_MAXCONFLICTSINORBIT && ! conflictgraphcreated )
         tiebreakrule = SCIP_LEADERTIEBREAKRULE_MAXORBIT;
      if ( tiebreakrule == SCIP_LEADERTIEBREAKRULE_MAXCONFLICTSINORBIT && selectedtype != SCIP_VARTYPE_BINARY )
         tiebreakrule = SCIP_LEADERTIEBREAKRULE_MAXORBIT;

      /* select orbit and leader */
      SCIP_CALL( selectOrbitLeaderSSTConss(scip, varconflicts, permvars, npermvars, orbits, orbitbegins, norbits,
            propdata->sstleaderrule, propdata->ssttiebreakrule, selectedtype, &orbitidx,
            &orbitleaderidx, orbitvarinconflict, &norbitvarinconflict, &success) );

      if ( ! success )
         break;

      assert( 0 <= orbitidx && orbitidx < norbits );
      assert( 0 <= orbitleaderidx && orbitleaderidx < orbitbegins[orbitidx + 1] - orbitbegins[orbitidx] );
      SCIPdebugMsg(scip, "%d\t\t%d\t\t%d\n", orbitidx, orbitleaderidx, orbitbegins[orbitidx + 1] - orbitbegins[orbitidx]);

      /* add Schreier Sims constraints for the selected orbit and update Schreier Sims table */
      SCIP_CALL( addSSTConssOrbitAndUpdateSST(scip, varconflicts, propdata, permvars,
            orbits, orbitbegins, orbitidx, orbitleaderidx, orbitvarinconflict, norbitvarinconflict, &nchanges) );

      ++norbitleadercomponent;

      if ( nchgbds != NULL )
         *nchgbds += nchanges;

      /* deactivate permutations that move the orbit leader */
      posleader = orbits[orbitbegins[orbitidx] + orbitleaderidx];
      for (p = 0; p < nperms; ++p)
      {
         if ( inactiveperms[p] )
            continue;

         if ( permstrans[posleader][p] != posleader )
         {
            inactiveperms[p] = TRUE;
            ++ninactiveperms;
         }
      }
   }

   /* if Schreier Sims constraints have been added, store that Schreier Sims has been used for this component */
   if ( norbitleadercomponent > 0 )
      componentblocked[cidx] |= SYM_HANDLETYPE_SST;

   if ( conflictgraphcreated )
   {
      SCIPfreeBufferArray(scip, &orbitvarinconflict);
   }
   SCIPfreeBufferArray(scip, &orbitbegins);
   SCIPfreeBufferArray(scip, &orbits);
   if ( varconflicts != NULL )
   {
      /* nconflictvars at construction is npermvars */
      SCIP_CALL( freeConflictGraphSST(scip, &varconflicts, npermvars) );
   }
   SCIPfreeBufferArray(scip, &inactiveperms);

   return SCIP_OKAY;
}


/** orbitopal reduction */
static
SCIP_RETCODE addOrbitopesDynamic(
   SCIP*                 scip,               /**< SCIP instance */
   SCIP_PROPDATA*        propdata,           /**< propdata */
   int                   componentid,        /**< ID of component for which orbitope is added */
   char*                 partialname,        /**< partial name for orbitope constraint */
   int**                 varidxmatrix,       /**< matrix containing variable indices in orbitope matrix */
   int                   nrows,              /**< number of rows of orbitope */
   int                   ncols,              /**< number of columns of orbitope */
   SCIP_Bool*            success             /**< pointer to store whether orbitope could be added successfully */
   )
{
   char name[SCIP_MAXSTRLEN];
   int i;
   int j;

   SCIP_Bool ispporbitope;
   SCIP_VAR*** varmatrix;
   SCIP_Bool* pprows;
   int npprows;
   SCIP_ORBITOPETYPE type;

   assert( scip != NULL );
   assert( propdata != NULL );
   assert( propdata->usedynamicprop );
   assert( varidxmatrix != NULL );
   assert( nrows > 0 );
   assert( ncols > 0 );
   assert( success != NULL );

   *success = FALSE;

   /* add linear constraints x_1 >= x_2 >= ... >= x_ncols for single-row orbitopes */
   if ( nrows == 1 )
   {
      /* restrict to the packing and partitioning rows */
      SCIP_CONS* cons;
      SCIP_VAR* consvars[2];
      SCIP_Real conscoefs[2] = { -1.0, 1.0 };

      if ( propdata->dispsyminfo )
      {
         SCIPinfoMessage(scip, NULL, "  use %d SST cuts to sort first row\n", ncols - 1);
      }

      /* for all adjacent column pairs, add linear constraint */
      SCIP_CALL( ensureDynamicConsArrayAllocatedAndSufficientlyLarge(scip, &propdata->genlinconss,
            &propdata->genlinconsssize, propdata->ngenlinconss + ncols - 1) );
      for (i = 0; i < ncols - 1; ++i)
      {
         (void) SCIPsnprintf(name, SCIP_MAXSTRLEN, "%s_1row_comp_%d_col%d", partialname, componentid, i);

         consvars[0] = propdata->permvars[varidxmatrix[0][i]];
         consvars[1] = propdata->permvars[varidxmatrix[0][i + 1]];

         SCIP_CALL( SCIPcreateConsLinear(scip, &cons, name, 2, consvars, conscoefs, -SCIPinfinity(scip), 0.0,
               propdata->conssaddlp, propdata->conssaddlp, TRUE, TRUE, TRUE, FALSE, FALSE, FALSE, FALSE, FALSE ) );

         SCIP_CALL( SCIPaddCons(scip, cons) );
         propdata->genlinconss[propdata->ngenlinconss++] = cons;
      }

      *success = TRUE;
      return SCIP_OKAY;
   }

   /* for only 2 columns, the the component can be completely handled by lexicographic reduction */
   if ( ncols == 2 && propdata->lexreddata != NULL )
   {
      int* orbisackperm;

      if ( propdata->dispsyminfo )
      {
         SCIPinfoMessage(scip, NULL, "  use dynamic lexicographic reduction on columns\n");
      }

      /* If the component is an orbitope with 2 columns, then there is 1 generator of order 2. */
      orbisackperm = propdata->perms[propdata->components[propdata->componentbegins[componentid]]];

      SCIP_CALL( SCIPlexicographicReductionAddPermutation(scip, propdata->lexreddata,
            propdata->permvars, propdata->npermvars, orbisackperm, (SYM_SYMTYPE) propdata->symtype,
            propdata->permvardomaincenter, TRUE, success) );
      if ( *success )
         return SCIP_OKAY;
   }

   /* create orbitope variable matrix */
   SCIP_CALL( SCIPallocBufferArray(scip, &varmatrix, nrows) );
   for (i = 0; i < nrows; ++i)
   {
      SCIP_CALL( SCIPallocBufferArray(scip, &varmatrix[i], ncols) );
      for (j = 0; j < ncols; ++j)
         varmatrix[i][j] = propdata->permvars[varidxmatrix[i][j]];
   }

   pprows = NULL;
   SCIP_CALL( SCIPisPackingPartitioningOrbitope(scip, varmatrix, nrows, ncols, &pprows, &npprows, &type) );

   /* does it have at least 3 packing-partitioning rows? */
   ispporbitope = npprows >= 3;  /* (use same magic number as cons_orbitope.c) */

   if ( ispporbitope ) /* @todo if it's a pporbitope, we do it statically right now. */
   {
      /* restrict to the packing and partitioning rows */
      SCIP_CONS* cons;
      SCIP_VAR*** ppvarsarrayonlypprows;
      int r;

      assert( pprows != NULL );

      SCIP_CALL( SCIPallocBufferArray(scip, &ppvarsarrayonlypprows, npprows) );

      r = 0;
      for (i = 0; i < nrows; ++i)
      {
         if ( pprows[i] )
         {
            assert( r < npprows );
            ppvarsarrayonlypprows[r++] = varmatrix[i];
         }
      }
      assert( r == npprows );

      if ( propdata->dispsyminfo )
      {
         SCIPinfoMessage(scip, NULL, "  use packing orbitope on %d x %d matrix\n", npprows, ncols);
      }

      (void) SCIPsnprintf(name, SCIP_MAXSTRLEN, "%s_pp", partialname);
      SCIP_CALL( SCIPcreateConsOrbitope(scip, &cons, name, ppvarsarrayonlypprows, SCIP_ORBITOPETYPE_PACKING,
            npprows, ncols, FALSE, FALSE, FALSE, propdata->conssaddlp,
            TRUE, FALSE, TRUE, TRUE, FALSE, FALSE, FALSE, FALSE, FALSE) );

      SCIP_CALL( SCIPaddCons(scip, cons) );

      /* check whether we need to resize */
      SCIP_CALL( ensureDynamicConsArrayAllocatedAndSufficientlyLarge(scip, &propdata->genlinconss,
            &propdata->genlinconsssize, propdata->ngenlinconss + 1) );
      /* @todo we add orbitopes to the dynamically sized array `genlinconss` instead of `genorbconss` to ensure
       * compatability with the static orbitope function, which allocates this array statically
       */
      propdata->genlinconss[propdata->ngenlinconss++] = cons;
      *success = TRUE;

      SCIPfreeBufferArray(scip, &ppvarsarrayonlypprows);
   }
   else
   {
      /* use orbitopal reduction for component */
      SCIP_COLUMNORDERING columnordering;
      SCIP_VAR** orbitopevarmatrix;
      int nelem;
      int pos = 0;

      if ( propdata->dispsyminfo )
      {
         SCIPinfoMessage(scip, NULL, "  use dynamic orbitopal reduction\n");
      }

      /* variable array */
      nelem = nrows * ncols;
      SCIP_CALL( SCIPallocBufferArray(scip, &orbitopevarmatrix, nelem) );
      for (i = 0; i < nrows; ++i)
      {
         for (j = 0; j < ncols; ++j)
            orbitopevarmatrix[pos++] = varmatrix[i][j];
      }

      /* get column ordering */
      columnordering = SCIPorbitopalReductionGetDefaultColumnOrdering(propdata->orbitopalreddata);

      (void) SCIPsnprintf(name, SCIP_MAXSTRLEN, "%s_full", partialname);
      SCIP_CALL( SCIPorbitopalReductionAddOrbitope(scip, propdata->orbitopalreddata,
            SCIP_ROWORDERING_BRANCHING, columnordering,
            orbitopevarmatrix, nrows, ncols, success) );
      *success = TRUE;

      SCIPfreeBufferArray(scip, &orbitopevarmatrix);
   }

   SCIPfreeBlockMemoryArrayNull(scip, &pprows, nrows);

   for (i = nrows - 1; i >= 0; --i)
   {
      SCIPfreeBufferArray(scip, &varmatrix[i]);
   }
   SCIPfreeBufferArray(scip, &varmatrix);

   return SCIP_OKAY;
}


/** applies pp-orbitope upgrade if at least 50% of the permutations in a component correspond to pp-orbisacks */
static
SCIP_RETCODE componentPackingPartitioningOrbisackUpgrade(
   SCIP*                 scip,               /**< SCIP instance */
   SCIP_PROPDATA*        propdata,           /**< propdata */
   int**                 componentperms,     /**< permutations in the component */
   int                   componentsize,      /**< number of permutations in the component */
   SCIP_Bool             hassignedperm,      /**< whether the component has a signed permutation */
   SCIP_Bool*            success,            /**< whether the packing partitioning upgrade succeeded */
   int*                  naddedconss         /**< pointer to store number of added constraints */
   )
{
   int c;
   int i;
   int j;
   int p;
   int* perm;
   SCIP_CONSHDLR* setppcconshdlr;
   SCIP_CONS** setppcconss;
   SCIP_CONS* cons;
   SCIP_CONS** setppconsssort;
   int nsetppconss;
   int nsetppcvars;
   SCIP_VAR** setppcvars;
   int nsetppcconss;
   int** pporbisackperms;
   int npporbisackperms;
   SCIP_VAR* var;
   int varid;
   SCIP_CONS*** permvarssetppcconss;
   int* npermvarssetppcconss;
   int* maxnpermvarssetppcconss;
   int maxntwocycles;
   int ntwocycles;

   assert( scip != NULL );
   assert( propdata != NULL );
   assert( componentperms != NULL );
   assert( componentsize > 0 );
   assert( success != NULL );

   /* we did not upgrade yet */
   *success = FALSE;
   *naddedconss = 0;

   /* currently, we cannot handle signed permutations */
   if ( hassignedperm )
      return SCIP_OKAY;

   setppcconshdlr = SCIPfindConshdlr(scip, "setppc");
   if ( setppcconshdlr == NULL )
      return SCIP_OKAY;

   nsetppcconss = SCIPconshdlrGetNConss(setppcconshdlr);
   if ( nsetppcconss == 0 )
      return SCIP_OKAY;

   setppcconss = SCIPconshdlrGetConss(setppcconshdlr);
   assert( setppcconss != NULL );

   SCIP_CALL( ensureSymmetryPermvarmapComputed(scip, propdata) );

   /* collect non-covering constraints and sort by pointer for easy intersection finding */
   SCIP_CALL( SCIPallocBufferArray(scip, &setppconsssort, nsetppcconss) );
   nsetppconss = 0;
   for (c = 0; c < nsetppcconss; ++c)
   {
      cons = setppcconss[c];

      /* only packing or partitioning constraints, no covering types */
      if ( SCIPgetTypeSetppc(scip, cons) == SCIP_SETPPCTYPE_COVERING )
         continue;

      setppconsssort[nsetppconss++] = cons;
   }
   SCIPsortPtr((void**) setppconsssort, sortByPointerValue, nsetppconss);

   /* For each permvar, introduce an array of setppc constraints (initially NULL) for each variable,
    * and populate it with the setppc constraints that it contains. This array follows the ordering by cons ptr address.
    */
   SCIP_CALL( SCIPallocCleanBufferArray(scip, &permvarssetppcconss, propdata->npermvars) );
   SCIP_CALL( SCIPallocCleanBufferArray(scip, &npermvarssetppcconss, propdata->npermvars) );
   SCIP_CALL( SCIPallocCleanBufferArray(scip, &maxnpermvarssetppcconss, propdata->npermvars) );
   for (c = 0; c < nsetppconss; ++c)
   {
      assert( c >= 0 );
      assert( c < nsetppconss );
      cons = setppconsssort[c];
      assert( cons != NULL );

      setppcvars = SCIPgetVarsSetppc(scip, cons);
      nsetppcvars = SCIPgetNVarsSetppc(scip, cons);

      for (i = 0; i < nsetppcvars; ++i)
      {
         var = setppcvars[i];
         assert( var != NULL );
         varid = SCIPhashmapGetImageInt(propdata->permvarmap, (void*) var);
         assert( varid == INT_MAX || varid < propdata->npermvars );
         assert( varid >= 0 );
         if ( varid < propdata->npermvars )
         {
            SCIP_CALL( ensureDynamicConsArrayAllocatedAndSufficientlyLarge(scip,
               &(permvarssetppcconss[varid]), &maxnpermvarssetppcconss[varid], npermvarssetppcconss[varid] + 1) );
            assert( npermvarssetppcconss[varid] < maxnpermvarssetppcconss[varid] );
            permvarssetppcconss[varid][npermvarssetppcconss[varid]++] = cons;
         }
      }
   }

   /* for all permutations, test involutions on binary variables and test if they are captured by setppc conss */
   SCIP_CALL( SCIPallocBufferArray(scip, &pporbisackperms, componentsize) );
   maxntwocycles = 0;
   npporbisackperms = 0;
   for (p = 0; p < componentsize; ++p)
   {
      perm = componentperms[p];
      ntwocycles = 0;

      /* check if the binary orbits are involutions */
      for (i = 0; i < propdata->npermvars; ++i)
      {
         j = perm[i];

         /* ignore fixed points in permutation */
         if ( i == j )
            continue;
         /* only check for situations where i and j are binary variables */
         assert( ( SCIPgetSymInferredVarType(propdata->permvars[i]) == SCIPgetSymInferredVarType(propdata->permvars[j]) ) );
         if ( SCIPgetSymInferredVarType(propdata->permvars[i]) != SCIP_VARTYPE_BINARY )
            continue;
         /* the permutation must be an involution on binary variables */
         if ( perm[j] != i )
            goto NEXTPERMITER;
         /* i and j are a two-cycle, so we find this once for i and once for j. Only handle this once for i < j. */
         if ( i > j )
            continue;
         /* disqualify permutation if i and j are not in a common set packing constraint */
         if ( !checkSortedArraysHaveOverlappingEntry((void**) permvarssetppcconss[i], npermvarssetppcconss[i],
            (void**) permvarssetppcconss[j], npermvarssetppcconss[j], sortByPointerValue) )
            goto NEXTPERMITER;
         ++ntwocycles;
      }

      /* The permutation qualifies if all binary variables are either a reflection or in a 2-cycle. There must be at
       * least one binary 2-cycle, because otherwise the permutation is the identity, or it permutes
       * nonbinary variables.
       */
      if ( ntwocycles > 0 )
      {
         pporbisackperms[npporbisackperms++] = perm;
         if ( ntwocycles > maxntwocycles )
            maxntwocycles = ntwocycles;
      }

   NEXTPERMITER:
      ;
   }

   /* if at least 50% of such permutations are packing-partitioning type, apply packing upgrade */
   if ( npporbisackperms * 2 >= componentsize )
   {
      char name[SCIP_MAXSTRLEN];
      SCIP_VAR** ppvarsblock;
      SCIP_VAR*** ppvarsmatrix;
      SCIP_VAR** row;
      int nrows;

      assert( npporbisackperms > 0 );
      assert( maxntwocycles > 0 );

      /* instead of allocating and re-allocating multiple times, recycle the ppvars array */
      SCIP_CALL( SCIPallocBufferArray(scip, &ppvarsblock, 2 * maxntwocycles) );
      SCIP_CALL( SCIPallocBufferArray(scip, &ppvarsmatrix, maxntwocycles) );
      for (i = 0; i < maxntwocycles; ++i)
         ppvarsmatrix[i] = &(ppvarsblock[2 * i]);

      /* for each of these perms, create the packing orbitope matrix and add constraint*/
      for (p = 0; p < npporbisackperms; ++p)
      {
         perm = pporbisackperms[p];

         /* populate ppvarsmatrix */
         nrows = 0;
         for (i = 0; i < propdata->npermvars; ++i)
         {
            j = perm[i];

            /* ignore fixed points in permutation, and only consider rows with i < j */
            if ( i >= j )
               continue;
            /* only check for situations where i and j are binary variables */
            assert( SCIPgetSymInferredVarType(propdata->permvars[i]) == SCIPgetSymInferredVarType(propdata->permvars[j]) );
            if ( SCIPgetSymInferredVarType(propdata->permvars[i]) != SCIP_VARTYPE_BINARY )
               continue;
            assert( perm[j] == i );
            assert( checkSortedArraysHaveOverlappingEntry((void**) permvarssetppcconss[i], npermvarssetppcconss[i],
               (void**) permvarssetppcconss[j], npermvarssetppcconss[j], sortByPointerValue) );

            assert( nrows < maxntwocycles );
            row = ppvarsmatrix[nrows++];
            row[0] = propdata->permvars[i];
            row[1] = propdata->permvars[j];
            assert( row[0] != row[1] );
         }
         assert( nrows > 0 );

         /* create constraint, use same parameterization as in orbitope packing partitioning checker */
         (void) SCIPsnprintf(name, SCIP_MAXSTRLEN, "orbitope_pp_upgrade_lexred%d", p);
         SCIP_CALL( SCIPcreateConsOrbitope(scip, &cons, name, ppvarsmatrix, SCIP_ORBITOPETYPE_PACKING, nrows, 2,
               FALSE, FALSE, FALSE,
               propdata->conssaddlp, TRUE, FALSE, TRUE, TRUE, FALSE, FALSE, FALSE, FALSE, FALSE) );

         SCIP_CALL( ensureDynamicConsArrayAllocatedAndSufficientlyLarge(scip, &propdata->genlinconss,
            &propdata->genlinconsssize, propdata->ngenlinconss + 1) );
         /* @todo we add orbitopes to the dynamically sized array `genlinconss` instead of `genorbconss` to ensure
          * compatability with the static orbitope function, which allocates this array statically
          */
         propdata->genlinconss[propdata->ngenlinconss++] = cons;
         SCIP_CALL( SCIPaddCons(scip, cons) );
         ++(*naddedconss);
      }

      SCIPfreeBufferArray(scip, &ppvarsmatrix);
      SCIPfreeBufferArray(scip, &ppvarsblock);

      *success = TRUE;
   }

   /* free pp orbisack array */
   SCIPfreeBufferArray(scip, &pporbisackperms);

   /* clean the non-clean arrays */
   for (varid = 0; varid < propdata->npermvars; ++varid)
   {
      assert( (permvarssetppcconss[varid] == NULL) == (maxnpermvarssetppcconss[varid] == 0) );
      assert( npermvarssetppcconss[varid] >= 0 );
      assert( maxnpermvarssetppcconss[varid] >= 0 );
      assert( npermvarssetppcconss[varid] <= maxnpermvarssetppcconss[varid] );
      if ( npermvarssetppcconss[varid] == 0 )
         continue;
      SCIPfreeBlockMemoryArray(scip, &permvarssetppcconss[varid], maxnpermvarssetppcconss[varid]);
      permvarssetppcconss[varid] = NULL;
      npermvarssetppcconss[varid] = 0;
      maxnpermvarssetppcconss[varid] = 0;
   }
   SCIPfreeCleanBufferArray(scip, &maxnpermvarssetppcconss);
   SCIPfreeCleanBufferArray(scip, &npermvarssetppcconss);
   SCIPfreeCleanBufferArray(scip, &permvarssetppcconss);
   SCIPfreeBufferArray(scip, &setppconsssort);

   return SCIP_OKAY;
}


/** dynamic permutation lexicographic reduction */
static
SCIP_RETCODE tryAddOrbitalRedLexRed(
   SCIP*                 scip,               /**< SCIP instance */
   SCIP_PROPDATA*        propdata,           /**< propdata */
   int                   cidx                /**< index of component */
   )
{
   int componentsize;
   int** componentperms = NULL;
   int** properperms = NULL;
   int p;
   int nproperperms;

   SCIP_Bool checkorbired;
   SCIP_Bool checklexred;
   SCIP_Bool success;
   SCIP_PARAM* checkpporbisack;

   assert( scip != NULL );
   assert( propdata != NULL );
   assert( propdata->nperms > 0 );
   assert( 0 <= cidx && cidx < propdata->ncomponents );
   assert( propdata->componentblocked != NULL );

   /* exit if component is already blocked */
   if ( propdata->componentblocked[cidx] )
      return SCIP_OKAY;

   /* in this function orbital reduction or dynamic lexicographic reduction propagation must be enabled */
   checkorbired = ISORBITALREDUCTIONACTIVE(propdata->usesymmetry);
   checklexred = ISSYMRETOPESACTIVE(propdata->usesymmetry) && propdata->usedynamicprop && propdata->addsymresacks;

   if ( checkorbired || checklexred )
   {
      SCIP_CALL( ensureSymmetryMovedPermvarsCountsComputed(scip, propdata) );
      assert( propdata->nmovedpermvars );
   }

   /* collect the permutations of this component */
   componentsize = propdata->componentbegins[cidx + 1] - propdata->componentbegins[cidx];
   nproperperms = 0;

   if ( checkorbired || checklexred )
   {
      SCIP_CALL( SCIPallocBufferArray(scip, &properperms, componentsize) );
      for (p = propdata->componentbegins[cidx]; p < propdata->componentbegins[cidx] + componentsize; ++p)
      {
         if ( propdata->isproperperm[propdata->components[p]] )
            properperms[nproperperms++] = propdata->perms[propdata->components[p]];
      }

      /* possibly collect also signed permutations */
      if ( propdata->componenthassignedperm[cidx] )
      {
         SCIP_CALL( SCIPallocBufferArray(scip, &componentperms, componentsize) );
         for (p = 0; p < componentsize; ++p)
            componentperms[p] = propdata->perms[propdata->components[propdata->componentbegins[cidx] + p]];
      }
   }

   /* check if many component permutations contain many packing partitioning orbisacks
    *
    * 1. Get the checkpporbisack param from the parameter hashset. This returns NULL if it is not initialized,
    *    likely because the orbisack constraint handler is not loaded.
    * 2. If the param is not NULL, then we only do the packing-partitioning upgrade step if its value is TRUE.
    * Packing-partitioning orbitopes are only implemented for binary orbitopes, so binary variables must be moved.
    */
   checkpporbisack = SCIPgetParam(scip, "constraints/orbisack/checkpporbisack");
   if ( checklexred && ( checkpporbisack == NULL || SCIPparamGetBool(checkpporbisack) == TRUE )
      && nproperperms > 0 && propdata->nmovedbinpermvars > 0 )
   {
      int naddedconss = 0;

      assert( properperms != NULL );
      SCIP_CALL( componentPackingPartitioningOrbisackUpgrade(scip, propdata,
            properperms, nproperperms, FALSE /* we filter proper permutations */, &success, &naddedconss) );

      if ( success )
      {
         if ( propdata->dispsyminfo )
            SCIPinfoMessage(scip, NULL, "  use %d packing/partitioning orbisacks\n", naddedconss);
         propdata->componentblocked[cidx] |= SYM_HANDLETYPE_SYMBREAK;
         goto FINISHCOMPONENT;
      }
   }

   /* handle component permutations with orbital reduction */
   if ( checkorbired && nproperperms > 0 )
   {
      SCIP_CALL( SCIPorbitalReductionAddComponent(scip, propdata->orbitalreddata,
            propdata->permvars, propdata->npermvars, properperms, nproperperms, &success) );
      if ( success )
      {
         propdata->componentblocked[cidx] |= SYM_HANDLETYPE_ORBITALREDUCTION;

         if ( propdata->dispsyminfo )
            SCIPinfoMessage(scip, NULL, "  use orbital reduction\n");
      }
   }

   /* handle component permutations with the dynamic lexicographic reduction propagator */
   if ( checklexred )
   {
      assert( componentperms != NULL || componentsize == nproperperms );

      /* handle every permutation in the component with the dynamic lexicographic reduction propagator */
      for (p = 0; p < componentsize; ++p)
      {
         SCIP_CALL( SCIPlexicographicReductionAddPermutation(scip, propdata->lexreddata,
               propdata->permvars, propdata->npermvars, componentperms != NULL ? componentperms[p] : properperms[p],
               (SYM_SYMTYPE) propdata->symtype, propdata->permvardomaincenter, TRUE, &success) );
         if ( success )
            propdata->componentblocked[cidx] |= SYM_HANDLETYPE_SYMBREAK;
      }

      if ( propdata->dispsyminfo )
         SCIPinfoMessage(scip, NULL, "  use lexicographic reduction for %d permutations\n", componentsize);
   }
   else if ( propdata->usesimplesgncomp && ! propdata->componentblocked[cidx] )
   {
      /* check if there is a signed permutation in the component that reflects all variables */
      if ( propdata->componenthassignedperm[cidx] )
      {
         int* perm;
         int v;
         SCIP_Bool found = FALSE;

         for (p = propdata->componentbegins[cidx]; p < propdata->componentbegins[cidx + 1] && ! found; ++p)
         {
            perm = propdata->perms[propdata->components[p]];
            for (v = 0; v < propdata->npermvars; ++v)
            {
               if ( perm[v] != propdata->npermvars + v && perm[v] != v )
                  break;
            }

            /* we have found a signed permutation that reflects all variables (the identity is not in perms) */
            if ( v == propdata->npermvars )
               found = TRUE;
         }

         if ( found )
         {
            char name[SCIP_MAXSTRLEN];
            SCIP_CONS* cons;
            SCIP_VAR** vars;
            SCIP_Real* vals;
            SCIP_Real lhs = 0.0;
            int nvars = 0;

            /* handle symmetries by enforcing that sum of variables is in upper domain */
            (void) SCIPsnprintf(name, SCIP_MAXSTRLEN, "component%d_fullreflection", cidx);

            SCIP_CALL( SCIPallocBufferArray(scip, &vars, propdata->npermvars) );
            SCIP_CALL( SCIPallocBufferArray(scip, &vals, propdata->npermvars) );

            for (p = 0; p < propdata->npermvars; ++p)
            {
               if ( perm[p] == propdata->npermvars + p ) /*lint !e771*/
               {
                  vars[nvars] = propdata->permvars[p];
                  vals[nvars++] = 1.0;
                  lhs += propdata->permvardomaincenter[p];
               }
            }

            SCIP_CALL( ensureDynamicConsArrayAllocatedAndSufficientlyLarge(scip, &propdata->genlinconss,
                  &propdata->genlinconsssize, propdata->ngenlinconss + 1) );

            SCIP_CALL( SCIPcreateConsLinear(scip, &cons, name, nvars, vars, vals, lhs, SCIPinfinity(scip),
                  TRUE, TRUE, TRUE, TRUE, TRUE, FALSE, FALSE, FALSE, FALSE, FALSE) );
            propdata->genlinconss[propdata->ngenlinconss++] = cons;
            SCIP_CALL( SCIPaddCons(scip, cons) );

            SCIPfreeBufferArray(scip, &vals);
            SCIPfreeBufferArray(scip, &vars);

            propdata->componentblocked[cidx] |= SYM_HANDLETYPE_SYMBREAK;

            if ( propdata->dispsyminfo )
               SCIPinfoMessage(scip, NULL, "  use simple cut for reflection symmetries of full component\n");
         }
      }
   }

 FINISHCOMPONENT:
   /* if it got blocked here */
   if ( propdata->componentblocked[cidx] )
      ++propdata->ncompblocked;

   SCIPfreeBufferArrayNull(scip, &componentperms);
   SCIPfreeBufferArrayNull(scip, &properperms);

   return SCIP_OKAY;
}


/** displays statistics on the used symmetry handling methods */
static
SCIP_RETCODE SCIPdisplaySymmetryStatistics(
   SCIP*                 scip,               /**< SCIP instance */
   SCIP_PROPDATA*        propdata            /**< data of symmetry propagator */
   )
{
   int ncomponentshandled;
   int i;

   assert( scip != NULL );
   assert( propdata != NULL );

   SCIPverbMessage(scip, SCIP_VERBLEVEL_HIGH, NULL, "dynamic symmetry handling statistics:\n");
   if ( propdata->orbitopalreddata )
   {
      SCIP_CALL( SCIPorbitopalReductionPrintStatistics(scip, propdata->orbitopalreddata) );
   }
   if ( propdata->orbitalreddata )
   {
      SCIP_CALL( SCIPorbitalReductionPrintStatistics(scip, propdata->orbitalreddata) );
   }
   if ( propdata->lexreddata )
   {
      SCIP_CALL( SCIPlexicographicReductionPrintStatistics(scip, propdata->lexreddata) );
   }
   if ( propdata->ncomponents >= 0 )
   {
      /* report the number of handled components
       *
       * Since SST is compatible with static symresacks, the propdata->ncompblocked counter is not the number of
       * handled components. Compute this statistic based on the componentblocked array.
       */
      ncomponentshandled = 0;
      for (i = 0; i < propdata->ncomponents; ++i)
      {
         if ( propdata->componentblocked[i] )
            ++ncomponentshandled;
      }
      assert( propdata->ncompblocked <= ncomponentshandled );
      assert( ncomponentshandled <= propdata->ncomponents );
      SCIPverbMessage(scip, SCIP_VERBLEVEL_HIGH, NULL, "handled %d out of %d symmetry components\n",
         ncomponentshandled, propdata->ncomponents);
   }

   return SCIP_OKAY;
}

/** checks whether a proper signed permutation flips a (partial) orbitope column */
static
SCIP_RETCODE hasOrbitopeColumnFlip(
   int**                 varidxmatrix,       /**< matrix containing variable indices of orbitope */
   int                   startrow,           /**< row of varidxmatrix in which orbitope starts */
   int                   endrow,             /**< row of varidxmatrix after which orbitope ends */
   int                   startcol,           /**< column of varidxmatrix in which orbitope starts */
   int                   endcol,             /**< column of varidxmatrix after which orbitope ends */
   int*                  signedperm,         /**< signed permutation to be checked */
   int                   npermvars,          /**< number of variables symmetries act on */
   SCIP_Bool             transposed,         /**< whether the orbitope is transposed in varidxmatrix */
   int*                  flipablerows,       /**< allocated array to store rows admitting a flip */
   int*                  nflipablerows       /**< pointer to store number of flipable rows */
   )
{
   int flipcolumn = -1;
   int i;
   int j;

   assert( varidxmatrix != NULL );
   assert( 0 <= startrow && startrow < endrow );
   assert( 0 <= startcol && startcol < endcol );
   assert( signedperm != NULL );
   assert( npermvars >= (endrow - startrow) * (endcol - startcol) );
   assert( flipablerows != NULL );
   assert( nflipablerows != NULL );

   *nflipablerows = 0;

   /* iterate over matrix and check for flip */
   for (i = startrow; i < endrow; ++i)
   {
      for (j = startcol; j < endcol; ++j )
      {
         if ( signedperm[varidxmatrix[i][j]] == npermvars + varidxmatrix[i][j] )
         {
            if ( flipcolumn == -1 )
            {
               flipcolumn = transposed ? i : j;
               flipablerows[(*nflipablerows)++] = transposed ? j : i;
            }
            else if ( (transposed && flipcolumn != i) || (!transposed && flipcolumn != j) )
            {
               /* variables from two columns are flipped */
               *nflipablerows = 0;
               return SCIP_OKAY;
            }
            else
               flipablerows[(*nflipablerows)++] = transposed ? j : i;
         }
         else if ( signedperm[varidxmatrix[i][j]] != varidxmatrix[i][j] )
         {
            /* variable is not flipped */
            *nflipablerows = 0;
            return SCIP_OKAY;
         }
      }
   }

   return SCIP_OKAY;
}

/** returns whether every variable in each row of an orbitope matrix has same center */
static
SCIP_Bool isEquallyCenteredOrbitope(
   SCIP*                 scip,               /**< SCIP instance */
   SCIP_Real*            vardomaincenter,    /**< array containing domain centers of each variable */
   int**                 varidxmatrix,       /**< matrix containing variable indices of orbitope */
   int                   startrow,           /**< row of varidxmatrix in which orbitope begins */
   int                   endrow,             /**< row of varidxmatrix after which orbitope ends */
   int                   startcol,           /**< column of varidxmatrix in which orbitope begins */
   int                   endcol,             /**< column of varidxmatrix after which orbitope ends */
   SCIP_Bool             equalrowcenters     /**< whether rows are centered equally (otherwise, columns) */
   )
{
   int i;
   int j;

   assert( scip != NULL );
   assert( vardomaincenter != NULL );
   assert( varidxmatrix != NULL );
   assert( 0 <= startrow && startrow < endrow );
   assert( 0 <= startcol && startcol < endcol );

   if ( equalrowcenters )
   {
      for (i = startrow; i < endrow; ++i)
      {
         for (j = startcol; j < endcol - 1; ++j)
         {
            /* different centers detected */
            if ( ! SCIPisEQ(scip, vardomaincenter[varidxmatrix[i][j]],
                  vardomaincenter[varidxmatrix[i][j + 1]]) )
               return FALSE;
         }
      }
   }
   else
   {
      for (j = startcol; j < endcol; ++j)
      {
         for (i = startrow; i < endrow - 1; ++i)
         {
            /* different centers detected */
            if ( ! SCIPisEQ(scip, vardomaincenter[varidxmatrix[i][j]],
                  vardomaincenter[varidxmatrix[i + 1][j]]) )
               return FALSE;
         }
      }
   }

   return TRUE;
}

/** handles orbitope action by static or dynamic symmetry handling methods */
static
SCIP_RETCODE handleOrbitope(
   SCIP*                 scip,               /**< SCIP instance */
   SCIP_PROPDATA*        propdata,           /**< data of symmetry propagator */
   int                   componentid,        /**< ID of component to which orbitope is added */
   int**                 varidxmatrix,       /**< matrix containing variable indices of orbitope */
   int                   nrows,              /**< number of rows of matrix */
   int                   ncols,              /**< number of columns of matrix */
   char*                 partialname,        /**< partial name to be extended by constraints */
   SCIP_Bool             issigned,           /**< whether the first row of the orbitope can be sign-flipped */
   SCIP_Bool             handlestatically,   /**< whether the orbitope shall be handled statically */
   SCIP_Bool*            success,            /**< pointer to store whether orbitope could be added successfully */
   SCIP_Bool             allowchgbds,        /**< whether the method is allowed to change variable bounds */
   int*                  nchgbds             /**< pointer to store number of bound changes (or NULL) */
   )
{
   assert( scip != NULL );
   assert( propdata != NULL );
   assert( varidxmatrix != NULL );
   assert( nrows > 0 );
   assert( ncols > 0 );
   assert( success != NULL );

   *success = FALSE;

   if ( handlestatically )
   {
      char name[SCIP_MAXSTRLEN];
      SCIP_Real consvals[2] = {-1.0, 1.0};
      SCIP_VAR* consvars[2];
      SCIP_VAR** orbitopevarmatrix;
      SCIP_CONS* cons;
      int nconss;
      int nelem;
      int pos;
      int i;
      int j;

      /* handle orbitope */
      nelem = nrows * ncols;
      SCIP_CALL( SCIPallocBufferArray(scip, &orbitopevarmatrix, nelem) );
      for (i = 0, pos = 0; i < nrows; ++i)
      {
         for (j = 0; j < ncols; ++j)
            orbitopevarmatrix[pos++] = propdata->permvars[varidxmatrix[i][j]];
      }

      if ( propdata->dispsyminfo )
      {
         SCIPinfoMessage(scip, NULL, "  use static orbitopal reduction on %d x %d matrix\n", nrows, ncols);
         SCIPinfoMessage(scip, NULL, "  use %d SST cuts to sort first row of %d x %d matrix\n",
            ncols - 1, nrows, ncols);
         if ( issigned )
            SCIPinfoMessage(scip, NULL, "  first row in upper variable domain (signed orbitope)\n");
      }

      SCIP_CALL( SCIPorbitopalReductionAddOrbitope(scip, propdata->orbitopalreddata,
            SCIP_ROWORDERING_NONE, SCIP_COLUMNORDERING_NONE,
            orbitopevarmatrix, nrows, ncols, success) );

      /* compute number of constraints to handle signed part of the orbitope */
      nconss = ncols - 1;
      if ( issigned )
         nconss += ncols;

      /* create linear constraints */
      SCIP_CALL( ensureDynamicConsArrayAllocatedAndSufficientlyLarge(scip, &propdata->genlinconss,
            &propdata->genlinconsssize, propdata->ngenlinconss + nconss) );

      /* handle symmetries by enforcing sorted variables in first row */
      for (j = 0; j < ncols - 1; ++j)
      {
         (void) SCIPsnprintf(name, SCIP_MAXSTRLEN, "%s_sort_%d", partialname, j);
         consvars[0] = orbitopevarmatrix[j];
         consvars[1] = orbitopevarmatrix[j + 1];

         /* enforce constraints to be in LP since this seems to have a positive impact for orbitopes with cont. vars */
         SCIP_CALL( SCIPcreateConsLinear(scip, &cons, name, 2, consvars, consvals, -SCIPinfinity(scip), 0.0,
               TRUE, TRUE, TRUE, TRUE, TRUE, FALSE, FALSE, FALSE, FALSE, FALSE) );
         propdata->genlinconss[propdata->ngenlinconss++] = cons;
         SCIP_CALL( SCIPaddCons(scip, cons) );
      }

      if ( issigned )
      {
         SCIP_VAR* var;
         SCIP_Real bound;

         /* the first row is contained in the upper half of the variable domain */
         for (j = 0; j < ncols; ++j)
         {
            var = orbitopevarmatrix[j];
            bound = propdata->permvardomaincenter[varidxmatrix[0][j]];

            if ( SCIPisLT(scip, SCIPvarGetLbLocal(var), bound) )
            {
               /* improve lower bound either by changing the bound or a linear constraint */
               if ( allowchgbds )
               {
                  SCIP_CALL( SCIPchgVarLb(scip, var, bound) );

                  if( nchgbds != NULL )
                     ++(*nchgbds);
               }
               else
               {
                  SCIP_Real coef[1] = {1.0};

                  (void) SCIPsnprintf(name, SCIP_MAXSTRLEN, "%s_lb_%d", partialname, j);

                  consvars[0] = var;
                  SCIP_CALL( SCIPcreateConsLinear(scip, &cons, name, 1, consvars, coef, bound, -SCIPinfinity(scip),
                        TRUE, TRUE, TRUE, TRUE, TRUE, FALSE, FALSE, FALSE, FALSE, FALSE) );
                  propdata->genlinconss[propdata->ngenlinconss++] = cons;
                  SCIP_CALL( SCIPaddCons(scip, cons) );
               }
            }
         }
      }
      SCIPfreeBufferArray(scip, &orbitopevarmatrix);

      *success = TRUE;
   }

   /* if symmetries have not been handled yet */
   if ( ! (*success) )
   {
      /* dynamic propagation */
      if ( propdata->usedynamicprop )
      {
         SCIP_CALL( addOrbitopesDynamic(scip, propdata, componentid, partialname, varidxmatrix, nrows, ncols, success) );
      }
      /* static variant only for binary variables */
      else if ( propdata->binvaraffected )
      {
         SCIP_VAR*** orbitopematrix;
         SCIP_CONS* cons;
         int i;
         int j;
         int nbinrows = 0;

         SCIP_CALL( SCIPallocBufferArray(scip, &orbitopematrix, nrows) );
         for (i = 0; i < nrows; ++i)
         {
            /* skip rows without binary variables */
            if ( ! SCIPvarIsBinary(propdata->permvars[varidxmatrix[i][0]]) )
               continue;

            SCIP_CALL( SCIPallocBufferArray(scip, &orbitopematrix[nbinrows], ncols) );
            for (j = 0; j < ncols; ++j)
            {
               assert( SCIPvarIsBinary(propdata->permvars[varidxmatrix[i][j]]) );
               orbitopematrix[nbinrows][j] = propdata->permvars[varidxmatrix[i][j]];
            }
            ++nbinrows;
         }

         if ( nbinrows > 0 )
         {
            if ( propdata->dispsyminfo )
            {
               SCIPinfoMessage(scip, NULL, "  use full orbitope on %d x %d matrix\n", nbinrows, ncols);
            }
            SCIP_CALL( SCIPcreateConsOrbitope(scip, &cons, partialname, orbitopematrix, SCIP_ORBITOPETYPE_FULL,
                  nbinrows, ncols, FALSE, FALSE, TRUE,
                  propdata->conssaddlp, TRUE, FALSE, TRUE, TRUE, FALSE, FALSE, FALSE, FALSE, FALSE) );

            SCIP_CALL( SCIPaddCons(scip, cons) );

            /* do not release constraint here - will be done later */
            SCIP_CALL( ensureDynamicConsArrayAllocatedAndSufficientlyLarge(scip, &propdata->genorbconss,
                  &propdata->genorbconsssize, propdata->ngenorbconss + 1) );
            propdata->genorbconss[propdata->ngenorbconss++] = cons;
            ++propdata->norbitopes;

            *success = TRUE;

            for (i = nbinrows - 1; i >= 0; --i)
            {
               SCIPfreeBufferArray(scip, &orbitopematrix[i]);
            }
         }
         SCIPfreeBufferArray(scip, &orbitopematrix);
      }
   }

   return SCIP_OKAY;
}

/** handles double lex orbitope action by static or dynamic symmetry handling methods */
static
SCIP_RETCODE handleDoubleLexOrbitope(
   SCIP*                 scip,               /**< SCIP instance */
   SCIP_PROPDATA*        propdata,           /**< data of symmetry propagator */
   int                   componentid,        /**< ID of component to which orbitope is added */
   int**                 varidxmatrix,       /**< matrix containing variable indices of orbitope */
   int                   nrows,              /**< number of rows of matrix */
   int                   ncols,              /**< number of columns of matrix */
   char*                 partialname,        /**< partial name to be extended by constraints */
   int                   nsignedrows,        /**< the first number of rows that can be sign-flipped */
   SCIP_Bool             handlestatically,   /**< whether the orbitope shall be handled statically */
   SCIP_Bool*            success,            /**< pointer to store whether orbitope could be added successfully */
   SCIP_Bool             allowchgbds,        /**< whether the method is allowed to change variable bounds */
   int*                  nchgbds             /**< pointer to store number of bound changes (or NULL) */
   )
{
   assert( scip != NULL );
   assert( propdata != NULL );
   assert( varidxmatrix != NULL );
   assert( nrows > 0 );
   assert( ncols > 0 );
   assert( 0 <= nsignedrows && nsignedrows <= nrows );
   assert( success != NULL );

   *success = FALSE;

   if ( handlestatically )
   {
      char name[SCIP_MAXSTRLEN];
      SCIP_Real consvals[2] = {-1.0, 1.0};
      SCIP_VAR* consvars[2];
      SCIP_VAR** orbitopevarmatrix;
      SCIP_CONS* cons;
      int nsignedconss;
      int nsortconss;
      int nactiverows;
      int nactrowsprev;
      int nelem;
      int pos;
      int i;
      int j;

      /* prepare data for orbitope matrices */
      nelem = nrows * ncols;
      SCIP_CALL( SCIPallocBufferArray(scip, &orbitopevarmatrix, nelem) );

      /* compute number of constraints to handle signed part of the orbitope */
      nsignedconss = 0;
      nsortconss = ncols - 1;
      if ( nsignedrows > 0 )
      {
         nactiverows = nsignedrows;
         nactrowsprev = nrows;

         for (j = 0; j < ncols; ++j)
         {
            nsortconss += MAX(nactrowsprev - nactiverows - 1, 0);
            nsignedconss += nactiverows;
            nactrowsprev = nactiverows;

            /* ceil(nactiverows / 2) */
            nactiverows = (int) ((nactiverows + 1) / 2);
         }
         assert( nactiverows >= 1 );

         nsortconss += nactiverows - 1;
      }
      else
         nsortconss += nrows - 1;

      if ( propdata->dispsyminfo )
      {
         SCIPinfoMessage(scip, NULL, "  use static orbitopal reduction on %d x %d matrix\n", nrows, ncols);
         SCIPinfoMessage(scip, NULL, "  use %d SST cuts to sort first row of %d x %d matrix\n",
            ncols - 1, nrows, ncols);
         if ( nsignedconss > 0 )
            SCIPinfoMessage(scip, NULL, "  recursively enforce first half of entries per column to %s\n",
               "upper half and sort by static orbitopal reduction");
      }

      /* create linear constraints */
      SCIP_CALL( ensureDynamicConsArrayAllocatedAndSufficientlyLarge(scip, &propdata->genlinconss,
            &propdata->genlinconsssize, propdata->ngenlinconss + nsortconss + nsignedconss) );

      /* sort variables in first row */
      for (j = 0; j < ncols - 1; ++j)
      {
         (void) SCIPsnprintf(name, SCIP_MAXSTRLEN, "%s_sort_%d", partialname, j);
         consvars[0] = propdata->permvars[varidxmatrix[0][j]];
         consvars[1] = propdata->permvars[varidxmatrix[0][j + 1]];

         SCIP_CALL( SCIPcreateConsLinear(scip, &cons, name, 2, consvars, consvals, -SCIPinfinity(scip), 0.0,
               TRUE, TRUE, TRUE, TRUE, TRUE, FALSE, FALSE, FALSE, FALSE, FALSE) );
         propdata->genlinconss[propdata->ngenlinconss++] = cons;
         SCIP_CALL( SCIPaddCons(scip, cons) );
      }

      /* handle symmetries by enforcing sorted columns via orbitopal reduction */
      for (i = 0, pos = 0; i < nrows; ++i)
      {
         for (j = 0; j < ncols; ++j)
            orbitopevarmatrix[pos++] = propdata->permvars[varidxmatrix[i][j]];
      }
      SCIP_CALL( SCIPorbitopalReductionAddOrbitope(scip, propdata->orbitopalreddata,
            SCIP_ROWORDERING_NONE, SCIP_COLUMNORDERING_NONE,
            orbitopevarmatrix, nrows, ncols, success) );

      if ( nsignedconss > 0 )
      {
         int k;

         nactiverows = nsignedrows;
         nactrowsprev = nrows;
         for (j = 0; j < ncols; ++j)
         {
            /* ceil(nactiverows / 2) */
            nactiverows = (int) ((nactiverows + 1) / 2);

            /* the second half of active rows can be sorted by linear inequalities */
            for (i = nactiverows; i < nactrowsprev - 1; ++i)
            {
               (void) SCIPsnprintf(name, SCIP_MAXSTRLEN, "%s_sort_col_%d_row_%d", partialname, j, i);

               consvars[0] = propdata->permvars[varidxmatrix[i][0]];
               consvars[1] = propdata->permvars[varidxmatrix[i + 1][0]];

               SCIP_CALL( SCIPcreateConsLinear(scip, &cons, name, 2, consvars, consvals,
                     -SCIPinfinity(scip), 0.0,
                     TRUE, TRUE, TRUE, TRUE, TRUE, FALSE, FALSE, FALSE, FALSE, FALSE) );
               propdata->genlinconss[propdata->ngenlinconss++] = cons;
               SCIP_CALL( SCIPaddCons(scip, cons) );
            }

            /* we can also sort the second half of rows by orbitopal reduction */
            if ( nactrowsprev - nactiverows > 1 )
            {
               for (k = 0, pos = 0; k < ncols; ++k)
               {
                  for (i = nactiverows; i < nactrowsprev; ++i)
                     orbitopevarmatrix[pos++] = propdata->permvars[varidxmatrix[i][k]];
               }
               SCIP_CALL( SCIPorbitopalReductionAddOrbitope(scip, propdata->orbitopalreddata,
                     SCIP_ROWORDERING_NONE, SCIP_COLUMNORDERING_NONE,
                     orbitopevarmatrix, ncols, nactrowsprev - nactiverows, success) );
            }
            nactrowsprev = nactiverows;

            /* the first half of the active rows are in the upper part of the variable domain */
            for (i = 0; i < nactiverows; ++i)
            {
               SCIP_Real bound;

               consvars[0] = propdata->permvars[varidxmatrix[i][j]];
               bound = propdata->permvardomaincenter[varidxmatrix[i][j]];

               /* improve lower bound either by changing the bound or a linear constraint */
               if ( SCIPisLT(scip, SCIPvarGetLbLocal(consvars[0]), bound) )
               {
                  if ( allowchgbds )
                  {
                     SCIP_CALL( SCIPchgVarLb(scip, consvars[0], bound) );
                     if ( nchgbds != NULL )
                        ++(*nchgbds);
                  }
                  else
                  {
                     SCIP_Real coef[1] = {1.0};

                     (void) SCIPsnprintf(name, SCIP_MAXSTRLEN, "%s_lb_col_%d_row_%d", partialname, j, i);
                     SCIP_CALL( SCIPcreateConsLinear(scip, &cons, name, 1, consvars, coef, bound, -SCIPinfinity(scip),
                           TRUE, TRUE, TRUE, TRUE, TRUE, FALSE, FALSE, FALSE, FALSE, FALSE) );
                     propdata->genlinconss[propdata->ngenlinconss++] = cons;
                     SCIP_CALL( SCIPaddCons(scip, cons) );
                  }
               }
            }
         }

         /* within the remaining active rows, the rows can be sorted */
         if ( nactiverows > 1 )
         {
            for (i = 0; i < nactiverows - 1; ++i)
            {
               (void) SCIPsnprintf(name, SCIP_MAXSTRLEN, "%s_sortfirstactive_%d", partialname, i);

               consvars[0] = propdata->permvars[varidxmatrix[i][0]];
               consvars[1] = propdata->permvars[varidxmatrix[i + 1][0]];

               SCIP_CALL( SCIPcreateConsLinear(scip, &cons, name, 2, consvars, consvals,
                     -SCIPinfinity(scip), 0.0,
                     TRUE, TRUE, TRUE, TRUE, TRUE, FALSE, FALSE, FALSE, FALSE, FALSE) );
               propdata->genlinconss[propdata->ngenlinconss++] = cons;
               SCIP_CALL( SCIPaddCons(scip, cons) );
            }

            /* also apply orbitopal reduction */
            for (j = 0, pos = 0; j < ncols; ++j)
            {
               for (i = 0; i < nactiverows; ++i)
                  orbitopevarmatrix[pos++] = propdata->permvars[varidxmatrix[i][j]];
            }
            SCIP_CALL( SCIPorbitopalReductionAddOrbitope(scip, propdata->orbitopalreddata,
                  SCIP_ROWORDERING_NONE, SCIP_COLUMNORDERING_NONE,
                  orbitopevarmatrix, ncols, nactiverows, success) );
         }
         assert( propdata->ngenlinconss <= propdata->genlinconsssize );
      }
      else
      {
         /* sort first column */
         for (i = 0; i < nrows - 1; ++i)
         {
            (void) SCIPsnprintf(name, SCIP_MAXSTRLEN, "%s_sort_col_0_row_%d", partialname, i);

            consvars[0] = propdata->permvars[varidxmatrix[i][0]];
            consvars[1] = propdata->permvars[varidxmatrix[i + 1][0]];

            SCIP_CALL( SCIPcreateConsLinear(scip, &cons, name, 2, consvars, consvals,
                  -SCIPinfinity(scip), 0.0,
                  TRUE, TRUE, TRUE, TRUE, TRUE, FALSE, FALSE, FALSE, FALSE, FALSE) );
            propdata->genlinconss[propdata->ngenlinconss++] = cons;
            SCIP_CALL( SCIPaddCons(scip, cons) );
         }

         /* apply orbitopal fixing to row permutations */
         for (j = 0, pos = 0; j < ncols; ++j)
         {
            for (i = 0; i < nrows; ++i)
               orbitopevarmatrix[pos++] = propdata->permvars[varidxmatrix[i][j]];
         }
         SCIP_CALL( SCIPorbitopalReductionAddOrbitope(scip, propdata->orbitopalreddata,
               SCIP_ROWORDERING_NONE, SCIP_COLUMNORDERING_NONE,
               orbitopevarmatrix, ncols, nrows, success) );
      }

      SCIPfreeBufferArray(scip, &orbitopevarmatrix);

      *success = TRUE;
   }

   /* if symmetries have not been handled yet */
   if ( ! *success )
   {
      /* dynamic propagation */
      if ( propdata->usedynamicprop )
      {
         SCIP_CALL( addOrbitopesDynamic(scip, propdata, componentid, partialname, varidxmatrix, nrows, ncols, success) );
      }
      /* static variant only for binary variables */
      else if ( propdata->binvaraffected )
      {
         SCIP_VAR*** orbitopematrix;
         SCIP_CONS* cons;
         int i;
         int j;
         int nbinrows = 0;

         SCIP_CALL( SCIPallocBufferArray(scip, &orbitopematrix, nrows) );
         for (i = 0; i < nrows; ++i)
         {
            /* skip rows without binary variables */
            if ( ! SCIPvarIsBinary(propdata->permvars[varidxmatrix[i][0]]) )
               continue;

            SCIP_CALL( SCIPallocBufferArray(scip, &orbitopematrix[nbinrows], ncols) );
            for (j = 0; j < ncols; ++j)
            {
               assert( SCIPvarIsBinary(propdata->permvars[varidxmatrix[i][j]]) );
               orbitopematrix[nbinrows][j] = propdata->permvars[varidxmatrix[i][j]];
            }
            ++nbinrows;
         }

         if ( nbinrows > 0 )
         {
            if ( propdata->dispsyminfo )
            {
               SCIPinfoMessage(scip, NULL, "  use full orbitope on %d x %d matrix\n", nbinrows, ncols);
            }

            SCIP_CALL( SCIPcreateConsOrbitope(scip, &cons, partialname, orbitopematrix, SCIP_ORBITOPETYPE_FULL,
                  nbinrows, ncols, FALSE, FALSE, TRUE,
                  propdata->conssaddlp, TRUE, FALSE, TRUE, TRUE, FALSE, FALSE, FALSE, FALSE, FALSE) );

            SCIP_CALL( SCIPaddCons(scip, cons) );

            /* do not release constraint here - will be done later */
            SCIP_CALL( ensureDynamicConsArrayAllocatedAndSufficientlyLarge(scip, &propdata->genorbconss,
                  &propdata->genorbconsssize, propdata->ngenorbconss + 1) );
            propdata->genorbconss[propdata->ngenorbconss++] = cons;
            ++propdata->norbitopes;

            *success = TRUE;
         }

         for (i = nbinrows - 1; i >= 0; --i)
         {
            SCIPfreeBufferArray(scip, &orbitopematrix[i]);
         }
         SCIPfreeBufferArray(scip, &orbitopematrix);
      }
   }

   return SCIP_OKAY;
}

/** handles double lex matrix */
static
SCIP_RETCODE handleDoublelLexMatrix(
   SCIP*                 scip,               /**< SCIP instance */
   SCIP_PROPDATA*        propdata,           /**< data of symmetry propagator */
   int                   id,                 /**< ID of component that is handled */
   int**                 varidxmatrix,       /**< matrix containing variable indices of double lex matrix */
   int                   nrows,              /**< number of rows of matrix */
   int                   ncols,              /**< number of columns of matrix */
   int*                  rowsbegin,          /**< array indicating where a new row block begins */
   int*                  colsbegin,          /**< array indicating where a new column block begins */
   int                   nrowblocks,         /**< number of row blocks */
   int                   ncolblocks,         /**< number of column blocks */
   int**                 signedperms,        /**< array of proper signed permutations */
   int                   nsignedperms,       /**< number of proper signed permutations */
   SCIP_Bool*            success,            /**< pointer to store whether orbitope could be added successfully */
   SCIP_Bool             allowchgbds,        /**< whether the method is allowed to change variable bounds */
   int*                  nchgbds             /**< pointer to store number of bound changes (or NULL) */
   )
{
   char partialname[SCIP_MAXSTRLEN];
   int** orbitopematrix;
   int* flipableidx;
   int nflipableidx;
   SCIP_VAR** consvars;
   SCIP_Real* consvals;
   SCIP_Bool tmpsuccess;
   int maxdim;
   int i;
   int p;
   int j;

   assert( scip != NULL );
   assert( propdata != NULL );
   assert( varidxmatrix != NULL );
   assert( nrows > 0 );
   assert( ncols > 0 );
   assert( rowsbegin != NULL );
   assert( colsbegin != NULL );
   assert( nrowblocks > 0 );
   assert( ncolblocks > 0 );
   assert( signedperms != NULL );
   assert( nsignedperms >= 0 );
   assert( success != NULL );

   *success = FALSE;

   maxdim = MAX(nrows, ncols);
   SCIP_CALL( SCIPallocBufferArray(scip, &orbitopematrix, maxdim) );
   for (i = 0; i < maxdim; ++i)
   {
      SCIP_CALL( SCIPallocBufferArray(scip, &orbitopematrix[i], maxdim) );
   }
   SCIP_CALL( SCIPallocBufferArray(scip, &flipableidx, maxdim) );

   SCIP_CALL( SCIPallocBufferArray(scip, &consvars, 2) );
   SCIP_CALL( SCIPallocBufferArray(scip, &consvals, 2) );

   /* detect how double-lex matrices can be handled
    *
    * We use the following strategy:
    *
    * (1) In case of 1 column- and row-block, we check whether one of them can be handled
    *     by signed orbitopes. If this is the case, reorder the rows or columns based
    *     on the signed permutations.
    *
    * (2) If there are multiple column- and row-blocks, just handle classical permutation symmetries.
    */

   if ( nrowblocks == 1 && ncolblocks == 1 )
   {
      /* Case 1 */
      SCIP_Bool hascolflip = FALSE;
      SCIP_Bool hasrowflip = FALSE;
      SCIP_Bool canusecolorbitope = FALSE;
      SCIP_Bool canuseroworbitope = FALSE;
      int q;

      /* check whether orbitopes can be used to handle column and row swaps (requires equally centered rows/columns) */
      if ( isEquallyCenteredOrbitope(scip, propdata->permvardomaincenter, varidxmatrix, 0, nrows, 0, ncols, TRUE) )
         canusecolorbitope = TRUE;
      if ( isEquallyCenteredOrbitope(scip, propdata->permvardomaincenter, varidxmatrix, 0, nrows, 0, ncols, FALSE) )
         canuseroworbitope = TRUE;

      nflipableidx = 0;
      if ( propdata->handlesignedorbitopes && canusecolorbitope )
      {
         /* check whether the signed permutations flip entries within a single column of the orbitope matrix */
         for (q = 0; q < nsignedperms && nflipableidx == 0; ++q)
         {
            SCIP_CALL( hasOrbitopeColumnFlip(varidxmatrix, 0, nrows, 0, ncols,
                  signedperms[q], propdata->npermvars, FALSE, flipableidx, &nflipableidx) );
         }

         /* a signed orbitope can be used to handle the column symmetries */
         if ( nflipableidx > 0 )
            hascolflip = TRUE;
      }

      if ( propdata->handlesignedorbitopes && !hascolflip && canuseroworbitope )
      {
         assert( nflipableidx == 0 );

         /* check whether the signed permutations flip entries within a single column of transposed orbitope matrix */
         for (q = 0; q < nsignedperms && nflipableidx == 0; ++q)
         {
            SCIP_CALL( hasOrbitopeColumnFlip(varidxmatrix, 0, nrows, 0, ncols,
                  signedperms[q], propdata->npermvars, TRUE, flipableidx, &nflipableidx) );
         }

         /* a signed orbitope can be used to handle the row symmetries */
         if ( nflipableidx > 0 )
            hasrowflip = TRUE;
      }

      /* handle row and column symmetries by potentially reordered orbitopes */
      if ( hascolflip )
      {
         int isigned = 0;
         int iunsigned;

         /* handle column symmetries by reordering the rows of the orbitope */
         iunsigned = nflipableidx;
         for (i = 0; i < nrows; ++i)
         {
            if ( isigned < nflipableidx && flipableidx[isigned] == i )
            {
               for (j = 0; j < ncols; ++j)
                  orbitopematrix[isigned][j] = varidxmatrix[i][j];
               ++isigned;
            }
            else
            {
               for (j = 0; j < ncols; ++j)
                  orbitopematrix[iunsigned][j] = varidxmatrix[i][j];
               ++iunsigned;
            }
         }
         assert( isigned == nflipableidx );
         assert( iunsigned == nrows );

         (void) SCIPsnprintf(partialname, SCIP_MAXSTRLEN, "orbitope_component_%d_doublelex_col_0", id);

         SCIP_CALL( handleDoubleLexOrbitope(scip, propdata, id, orbitopematrix, nrows, ncols, partialname,
               nflipableidx, TRUE, &tmpsuccess, allowchgbds, nchgbds) );
         *success = *success || tmpsuccess;
      }
      else if ( hasrowflip )
      {
         int jsigned = 0;
         int junsigned;

         /* handle row symmetries by reordering the columns of the orbitope */
         junsigned = nflipableidx;
         for (j = 0; j < ncols; ++j)
         {
            if ( jsigned < nflipableidx && flipableidx[jsigned] == j )
            {
               for (i = 0; i < nrows; ++i)
                  orbitopematrix[jsigned][i] = varidxmatrix[i][j];
               ++jsigned;
            }
            else
            {
               for (i = 0; i < nrows; ++i)
                  orbitopematrix[junsigned][i] = varidxmatrix[i][j];
               ++junsigned;
            }
         }
         assert( jsigned == nflipableidx );
         assert( junsigned == ncols );

         (void) SCIPsnprintf(partialname, SCIP_MAXSTRLEN, "orbitope_component_%d_doublelex_row_0", id);

         SCIP_CALL( handleDoubleLexOrbitope(scip, propdata, id, orbitopematrix, ncols, nrows, partialname,
               nflipableidx, TRUE, &tmpsuccess, allowchgbds, nchgbds) );
         *success = *success || tmpsuccess;
      }
   }

   /* if no symmetries have been handled yet, handle column and row symmetries without signed permutations */
   if ( !(*success) )
   {
      /* ensure that we can store orbitope constraints in probdata */
      SCIP_CALL( ensureDynamicConsArrayAllocatedAndSufficientlyLarge(scip, &propdata->genorbconss,
            &propdata->genorbconsssize, propdata->ngenorbconss + nrowblocks + ncolblocks) );

      /* handle column symmetries via original column and row ordering */
      for (p = 0; p < ncolblocks; ++p)
      {
         int jj;
         j = 0;

         /* we can only handle the orbitope if all variables in a row have the same domain center */
         if ( ! isEquallyCenteredOrbitope(scip, propdata->permvardomaincenter, varidxmatrix, 0, nrows,
               colsbegin[p], colsbegin[p + 1], TRUE) )
            continue;

         /* create the orbitope matrix */
         for (i = 0; i < nrows; ++i)
         {
            for (j = 0, jj = colsbegin[p]; jj < colsbegin[p + 1]; ++j, ++jj)
               orbitopematrix[i][j] = varidxmatrix[i][jj];
         }

         (void) SCIPsnprintf(partialname, SCIP_MAXSTRLEN, "orbitope_component_%d_doublelex_col_%d", id, p);

         SCIP_CALL( handleOrbitope(scip, propdata, id, orbitopematrix, nrows, j, partialname, FALSE, TRUE,
               &tmpsuccess, allowchgbds, nchgbds) );
         *success = *success || tmpsuccess;
      }

      /* handle row symmetries via original column and row ordering */
      for (p = 0; p < nrowblocks; ++p)
      {
         int ii;

         /* we can only handle the orbitope if all variables in a row have the same domain center */
         if ( ! isEquallyCenteredOrbitope(scip, propdata->permvardomaincenter, varidxmatrix,
               rowsbegin[p], rowsbegin[p + 1], 0, ncols, FALSE) )
            continue;

         /* create the orbitope matrix */
         for (i = 0, ii = rowsbegin[p]; ii < rowsbegin[p + 1]; ++i, ++ii)
         {
            for (j = 0; j < ncols; ++j)
               orbitopematrix[j][i] = varidxmatrix[ii][j];
         }

         (void) SCIPsnprintf(partialname, SCIP_MAXSTRLEN, "orbitope_component_%d_doublelex_row_%d", id, p);

         SCIP_CALL( handleOrbitope(scip, propdata, id, orbitopematrix, ncols, i, partialname, FALSE, TRUE,
               &tmpsuccess, allowchgbds, nchgbds) );
         *success = *success || tmpsuccess;
      }
   }

   SCIPfreeBufferArray(scip, &consvals);
   SCIPfreeBufferArray(scip, &consvars);
   SCIPfreeBufferArray(scip, &flipableidx);

   for (i = maxdim - 1; i >= 0; --i)
   {
      SCIPfreeBufferArray(scip, &orbitopematrix[i]);
   }
   SCIPfreeBufferArray(scip, &orbitopematrix);

   return SCIP_OKAY;
}

/** tries to handle symmetries of single lex matrices (orbitopes) or double lex matrices */
static
SCIP_RETCODE tryHandleSingleOrDoubleLexMatricesComponent(
   SCIP*                 scip,               /**< SCIP instance */
   SCIP_PROPDATA*        propdata,           /**< data of symmetry propagator */
   SCIP_Bool             detectsinglelex,    /**< whether single lex matrices shall be detected */
   int                   cidx,               /**< index of component */
   SCIP_Bool             allowchgbds,        /**< whether the method is allowed to change variable bounds */
   int*                  nchgbds             /**< pointer to store number of bound changes (or NULL) */
   )
{
   int** lexmatrix = NULL;
   int* lexrowsbegin = NULL;
   int* lexcolsbegin = NULL;
   int nrows;
   int ncols;
   int nrowmatrices;
   int ncolmatrices;
   int** perms;
   int compsize;
   int i;
   int permidx;
   int nonpermidx = -1;
   SCIP_Real percentageunsigned;
   SCIP_Bool isorbitope;
   SCIP_Bool success = FALSE;
   int nselectedperms = 0;

   assert( scip != NULL );
   assert( propdata != NULL );
   assert( 0 <= cidx && cidx < propdata->ncomponents );

   if ( nchgbds != NULL )
      *nchgbds = 0;

   /* exit if component is already blocked */
   if ( propdata->componentblocked[cidx] )
      return SCIP_OKAY;

   /* get proper permutations of component and possibly store index of one non-permutation */
   compsize = propdata->componentbegins[cidx + 1] - propdata->componentbegins[cidx];
   SCIP_CALL( SCIPallocBufferArray(scip, &perms, compsize) );
   for (i = propdata->componentbegins[cidx]; i < propdata->componentbegins[cidx + 1]; ++i)
   {
      permidx = propdata->components[i];
      if ( propdata->isproperperm[permidx] )
         perms[nselectedperms++] = propdata->perms[permidx];
      else
         nonpermidx = i;
   }
   percentageunsigned = (SCIP_Real) nselectedperms / (SCIP_Real) compsize;

   if ( nselectedperms == 0 )
   {
      SCIPfreeBufferArray(scip, &perms);
      return SCIP_OKAY;
   }

   SCIP_CALL( SCIPdetectSingleOrDoubleLexMatrices(scip, detectsinglelex, perms, nselectedperms, propdata->npermvars,
         &success, &isorbitope, &lexmatrix, &nrows, &ncols,
         &lexrowsbegin, &lexcolsbegin, &nrowmatrices, &ncolmatrices) );

   /* possibly handle double lex matrix or orbitope */
   if ( success )
   {
      assert( lexmatrix != NULL );
      assert( nrows > 0 );
      assert( ncols > 0 );

      /* possibly store non-permutation symmetries (in many cases, there is only one) */
      if ( nselectedperms != compsize )
      {
         assert( nselectedperms < compsize );

         if ( nselectedperms == compsize - 1 )
         {
            perms[0] = propdata->perms[nonpermidx];
            nselectedperms = 1;
         }
         else
         {
            nselectedperms = 0;
            for (i = propdata->componentbegins[cidx]; i < propdata->componentbegins[cidx + 1]; ++i)
            {
               permidx = propdata->components[i];
               if ( ! propdata->isproperperm[permidx] )
                  perms[nselectedperms++] = propdata->perms[permidx];
            }
         }
      }

      if ( isorbitope )
      {
         int** orbitopematrix;
         char partialname[SCIP_MAXSTRLEN];

         success = FALSE;

         /* signed permutations can only handle the orbitope if all variables per row have the same domain center */
         if ( propdata->symtype != (int) SYM_SYMTYPE_PERM )
         {
            if ( ! isEquallyCenteredOrbitope(scip, propdata->permvardomaincenter, lexmatrix, 0, nrows, 0, ncols, TRUE) )
               goto FREEMEMORY;
         }

         if ( propdata->dispsyminfo )
         {
            SCIP_CALL( printSyminfoGroupAction(scip, TRUE, FALSE, nrows, ncols, 0, 0, NULL, NULL) );
         }

         (void) SCIPsnprintf(partialname, SCIP_MAXSTRLEN, "orbitope_component_%d", cidx);

         if ( propdata->handlesignedorbitopes )
         {
            int* flipablerows;
            int nflipablerows = 0;
            int p;

            SCIP_CALL( SCIPallocBufferArray(scip, &flipablerows, nrows) );

            /* check whether the signed permutations flip entries within a single column of the orbitope matrix
             *
             * It is sufficient to find one such signed permutations, because only one row will incorporate
             * information about the sign change.
             */
            for (p = 0; p < nselectedperms && nflipablerows == 0; ++p)
            {
               SCIP_CALL( hasOrbitopeColumnFlip(lexmatrix, 0, nrows, 0, ncols, perms[p], propdata->npermvars, FALSE,
                     flipablerows, &nflipablerows) );
            }

            /* possibly flip rows to be able to handle signed orbitopes */
            if ( nflipablerows > 0 )
            {
               int j;
               int isigned = 0;
               int iunsigned;

               iunsigned = nflipablerows;
               SCIP_CALL( SCIPallocBufferArray(scip, &orbitopematrix, nrows) );
               for (i = 0; i < nrows; ++i)
               {
                  SCIP_CALL( SCIPallocBufferArray(scip, &orbitopematrix[i], ncols) );

                  if ( isigned < nflipablerows && flipablerows[isigned] == i )
                  {
                     for (j = 0; j < ncols; ++j)
                        orbitopematrix[isigned][j] = lexmatrix[i][j];
                     ++isigned;
                  }
                  else
                  {
                     for (j = 0; j < ncols; ++j)
                        orbitopematrix[iunsigned][j] = lexmatrix[i][j];
                     ++iunsigned;
                  }
               }
               assert( isigned == nflipablerows );
               assert( iunsigned == nrows );

               SCIP_CALL( handleOrbitope(scip, propdata, cidx, orbitopematrix, nrows, ncols, partialname,
                     TRUE, TRUE, &success, allowchgbds, nchgbds) );

               for (i = nrows - 1; i >= 0; --i)
               {
                  SCIPfreeBufferArray(scip, &orbitopematrix[i]);
               }
               SCIPfreeBufferArray(scip, &orbitopematrix);
            }
            SCIPfreeBufferArray(scip, &flipablerows);
         }

         /* if we have not handled the orbitope yet, handle it as unsigned orbitope and the orbitope is large */
         if ( (!success) && percentageunsigned > 0.8 )
         {
            SCIP_CALL( handleOrbitope(scip, propdata, cidx, lexmatrix, nrows, ncols, partialname,
                  FALSE, FALSE, &success, allowchgbds, nchgbds) );
         }
      }
      else
      {
         if ( propdata->dispsyminfo )
         {
            SCIP_CALL( printSyminfoGroupAction(scip, FALSE, TRUE, nrows, ncols,
                  nrowmatrices, ncolmatrices, lexrowsbegin, lexcolsbegin) );
         }

         SCIP_CALL( handleDoublelLexMatrix(scip, propdata, cidx, lexmatrix, nrows, ncols,
               lexrowsbegin, lexcolsbegin, nrowmatrices, ncolmatrices, perms, nselectedperms, &success,
               allowchgbds, nchgbds) );
      }

   FREEMEMORY:
      /* free memory not needed anymore */
      for (i = nrows - 1; i >= 0; --i)
      {
         SCIPfreeBlockMemoryArray(scip, &lexmatrix[i], ncols);
      }
      SCIPfreeBlockMemoryArray(scip, &lexmatrix, nrows);
      if ( ncolmatrices > 0 )
      {
         SCIPfreeBlockMemoryArray(scip, &lexcolsbegin, ncolmatrices + 1);
      }
      if ( nrowmatrices > 0 )
      {
         SCIPfreeBlockMemoryArray(scip, &lexrowsbegin, nrowmatrices + 1);
      }
   }
   SCIPfreeBufferArray(scip, &perms);

   if ( success )
   {
      propdata->componentblocked[cidx] |= SYM_HANDLETYPE_SYMBREAK;
      ++(propdata->ncompblocked);
   }

   return SCIP_OKAY;
}

/** tries to handle subgroups of component */
static
SCIP_RETCODE tryHandleSubgroups(
   SCIP*                 scip,               /**< SCIP instance */
   SCIP_PROPDATA*        propdata,           /**< data of symmetry propagator */
   int                   cidx                /**< index of component */
   )
{
   assert( scip != NULL );
   assert( propdata != NULL );
   assert( 0 <= cidx && cidx < propdata->ncomponents );

   /* exit if component is already blocked */
   if ( propdata->componentblocked[cidx] )
      return SCIP_OKAY;

   /* skip component if it has signed permutations */
   if ( propdata->componenthassignedperm[cidx] )
      return SCIP_OKAY;

   /* only run if subgroups shall be detected and we can handle them */
   if ( !propdata->usedynamicprop && ISSYMRETOPESACTIVE(propdata->usesymmetry) && propdata->detectsubgroups
      && propdata->binvaraffected && propdata->ncompblocked < propdata->ncomponents )
   {
      /* @todo also implement a dynamic variant */
      SCIP_CALL( detectAndHandleSubgroups(scip, propdata, cidx) );
   }

   return SCIP_OKAY;
}


/** tries to add symmetry handling methods to component of symmetry group
 *
 * For a component, we handle the symmetries as follows:
 * 1. If orbitope detection is enabled and the component is an orbitope: Apply one of the following:
 *   1.1. If dynamic symmetry handling methods are used:
 *     1.1.1. If the orbitope has a single row, add linear constraints x_1 >= x_2 ... >= x_n.
 *     1.1.2. If it has only two columns only, use lexicographic reduction; cf. symmetry_lexred.c
 *     1.1.3. If there are at least 3 binary rows with packing-partitioning constraints,
 *       use a static packing-partitioning orbitopal fixing; cf. cons_orbitope.c
 *       @todo make a dynamic adaptation for packing-partitioning orbitopes.
 *     1.1.4. If none of these standard cases apply, use dynamic orbitopal reduction; cf. symmetry_orbitopal.c
 *   1.2. If static symmetry handling methods are used: Use static orbitopal fixing (binary variables only);
 *     cf. cons_orbitope.c
 * 2. If no dynamic symmetry handling methods are used, and if (orbitopal) subgroup detection is enabled,
 *      detect those and add static orbitopes if necessary.
 * 3. Otherwise, if orbital reduction is enabled, or if dynamic methods are enabled and lexicographic reduction
 *     propagations can be applied:
 *   3.1. If orbital reduction is enabled: Use orbital reduction.
 *   3.2. And, if dynamic methods and lexicographic for single permutations reduction are enabled, use that.
 * 4. Otherwise, if possible, use SST cuts.
 * 5. Otherwise, if possible, add symresacks (lexicographic reduction on binary variables using a static ordering).
 */
static
SCIP_RETCODE tryAddSymmetryHandlingMethodsComponent(
   SCIP*                 scip,               /**< SCIP instance */
   SCIP_PROPDATA*        propdata,           /**< data of symmetry propagator */
   int                   cidx,               /**< index of component */
   SCIP_Bool             allowchgbds,        /**< whether the method is allowed to change variable bounds */
   int*                  nchgbds             /**< pointer to store number of bound changes (or NULL)*/
   )
{
   int nlocchgs;

   assert( scip != NULL );
   assert( propdata != NULL );
   assert( propdata->ncomponents >= 0 );
   assert( 0 <= cidx && cidx < propdata->ncomponents );

   /* ignore blocked components */
   if ( propdata->componentblocked[cidx] )
      return SCIP_OKAY;

   if ( propdata->dispsyminfo )
   {
      SCIP_CALL( printSyminfoComponentHeader(scip, propdata, cidx) );
   }

   /* try to apply symmetry handling methods */
   if ( propdata->detectdoublelex || propdata->detectorbitopes )
   {
      SCIP_Bool detectsinglelex;

      detectsinglelex = propdata->detectdoublelex ? FALSE : TRUE;

      nlocchgs = 0;
      SCIP_CALL( tryHandleSingleOrDoubleLexMatricesComponent(scip, propdata, detectsinglelex, cidx,
            allowchgbds, &nlocchgs) );

      if ( nchgbds != NULL )
         (*nchgbds) += nlocchgs;
   }
   SCIP_CALL( tryHandleSubgroups(scip, propdata, cidx) );
   if ( ISSSTACTIVE(propdata->usesymmetry) )
   {
      SCIP_Bool sstonlycontvars;

      /* only run SST cuts on continuous variables orbital reduction or lexicographic reduction is active */
      sstonlycontvars = ISORBITALREDUCTIONACTIVE(propdata->usesymmetry)
         || ( ISSYMRETOPESACTIVE(propdata->usesymmetry) && propdata->usedynamicprop && propdata->addsymresacks );
      nlocchgs = 0;
      SCIP_CALL( addSSTConss(scip, propdata, sstonlycontvars, &nlocchgs, cidx) );

      if ( nchgbds != NULL )
         (*nchgbds) += nlocchgs;
   }
   SCIP_CALL( tryAddOrbitalRedLexRed(scip, propdata, cidx) );
   SCIP_CALL( addSymresackConss(scip, propdata, cidx) );

   return SCIP_OKAY;
}


/** determines problem symmetries and activates symmetry handling methods */
static
SCIP_RETCODE tryAddSymmetryHandlingMethods(
   SCIP*                 scip,               /**< SCIP instance */
   SCIP_PROP*            prop,               /**< symmetry breaking propagator */
   SCIP_Bool             allowchgbds,        /**< whether the method is allowed to change variable bounds */
   int*                  nchgbds,            /**< pointer to store number of bound changes (or NULL) */
   SCIP_Bool*            earlyterm           /**< pointer to store whether we terminated early (or NULL) */
   )
{
   SCIP_PROPDATA* propdata;
   int c;

   assert( prop != NULL );
   assert( scip != NULL );

   if ( nchgbds != NULL )
      *nchgbds = 0;
   if ( earlyterm != NULL )
      *earlyterm = FALSE;

   /* only allow symmetry handling methods if strong and weak dual reductions are permitted */
   if ( !SCIPallowStrongDualReds(scip) || !SCIPallowWeakDualReds(scip) )
   {
      if ( earlyterm != NULL )
         *earlyterm = TRUE;
      return SCIP_OKAY;
   }

   propdata = SCIPpropGetData(prop);
   assert( propdata != NULL );
   assert( propdata->usesymmetry >= 0 );

   /* if no symmetries may be handled, stop here */
   if ( propdata->usesymmetry == 0 )
   {
      if ( earlyterm != NULL )
         *earlyterm = TRUE;
      return SCIP_OKAY;
   }

   /* if symmetry handling methods have already been added */
   if ( propdata->triedaddsymmethods )
   {
      assert( propdata->nperms >= 0 );

      if ( earlyterm != NULL )
         *earlyterm = TRUE;

      return SCIP_OKAY;
   }
   assert( !propdata->triedaddsymmethods );

   /* compute symmetries, if it is not computed before */
   if ( !propdata->computedsymmetry )
   {
      /* verify that no symmetry information is present */
      assert( checkSymmetryDataFree(propdata) );
      SCIP_CALL( determineSymmetry(scip, propdata, SYM_SPEC_BINARY | SYM_SPEC_INTEGER | SYM_SPEC_REAL, 0) );
   }

   /* stop if symmetry computation failed, the reason should be given inside determineSymmetry */
   if ( !propdata->computedsymmetry )
      return SCIP_OKAY;

   /* mark that symmetry handling methods are now tried to be added */
   propdata->triedaddsymmethods = TRUE;
   assert( propdata->nperms >= 0 );

   /* no symmetries present, so nothing to be handled */
   if ( propdata->nperms == 0 )
      return SCIP_OKAY;

   /* compute components of symmetry group */
   SCIP_CALL( ensureSymmetryComponentsComputed(scip, propdata) );
   assert( propdata->ncomponents > 0 );

   if ( propdata->dispsyminfo )
   {
      SCIP_CALL( printSyminfoHeader(scip) );
   }

   /* iterate over components and handle each by suitable symmetry handling methods */
   for (c = 0; c < propdata->ncomponents; ++c)
   {
      SCIP_CALL( tryAddSymmetryHandlingMethodsComponent(scip, propdata, c, allowchgbds, nchgbds) );

      if ( SCIPisStopped(scip) || propdata->ncompblocked >= propdata->ncomponents )
         break;
   }

   if ( propdata->dispsyminfo )
   {
      SCIP_CALL( printSyminfoFooter(scip) );
   }

#ifdef SYMMETRY_STATISTICS
   SCIP_CALL( SCIPdisplaySymmetryStatistics(scip, propdata) );
#endif

   return SCIP_OKAY;
}


/** apply propagation methods for various symmetry handling constraints */
static
SCIP_RETCODE propagateSymmetry(
   SCIP*                 scip,               /**< SCIP pointer */
   SCIP_PROPDATA*        propdata,           /**< propagator data */
   SCIP_Bool*            infeasible,         /**< pointer for storing feasibility state */
   int*                  nred,               /**< pointer for number of reductions */
   SCIP_Bool*            didrun              /**< pointer for storing whether a propagator actually ran */
   )
{
   SCIP_Bool didrunlocal;
   int nredlocal;

   assert( scip != NULL );
   assert( propdata != NULL );
   assert( nred != NULL );
   assert( didrun != NULL );

   *nred = 0;
   *didrun = FALSE;

   /* apply orbitopal reduction */
   SCIP_CALL( SCIPorbitopalReductionPropagate(scip, propdata->orbitopalreddata, infeasible, &nredlocal, &didrunlocal) );
   *nred += nredlocal;
   *didrun |= didrunlocal;
   if ( *infeasible )
      return SCIP_OKAY;

   /* apply orbital reduction */
   SCIP_CALL( SCIPorbitalReductionPropagate(scip, propdata->orbitalreddata, infeasible, &nredlocal, &didrunlocal) );
   *nred += nredlocal;
   *didrun |= didrunlocal;
   if ( *infeasible )
      return SCIP_OKAY;

   /* apply dynamic lexicographic reduction */
   SCIP_CALL( SCIPlexicographicReductionPropagate(scip, propdata->lexreddata, infeasible, &nredlocal, &didrunlocal) );
   *nred += nredlocal;
   *didrun |= didrunlocal;
   if ( *infeasible )
      return SCIP_OKAY;

   return SCIP_OKAY;
}


/*
 * Callback methods of propagator
 */

/** presolving initialization method of propagator (called when presolving is about to begin) */
static
SCIP_DECL_PROPINITPRE(propInitpreSymmetry)
{  /*lint --e{715}*/
   SCIP_PROPDATA* propdata;

   assert( scip != NULL );
   assert( prop != NULL );

   propdata = SCIPpropGetData(prop);
   assert( propdata != NULL );

   /* get nonlinear conshdlr for future checks on whether there are nonlinear constraints */
   propdata->conshdlr_nonlinear = SCIPfindConshdlr(scip, "nonlinear");

   /* check whether we should run */
   if ( propdata->usesymmetry < 0 )
   {
      SCIP_CALL( SCIPgetIntParam(scip, "misc/usesymmetry", &propdata->usesymmetry) );
   }
   assert( propdata->usesymmetry >= 0 );

   /* terminate early if no symmetries will be handled */
   if ( propdata->usesymmetry == 0 )
      return SCIP_OKAY;

   /* compute and handle symmetries if required  */
   if ( propdata->symtiming == SYM_TIMING_BEFOREPRESOL )
   {
      SCIPverbMessage(scip, SCIP_VERBLEVEL_HIGH, NULL, "Symmetry computation before presolving:\n");

      SCIP_CALL( tryAddSymmetryHandlingMethods(scip, prop, FALSE, NULL, NULL) );
   }

   return SCIP_OKAY;
}


/** presolving deinitialization method of propagator (called after presolving has been finished) */
static
SCIP_DECL_PROPEXITPRE(propExitpreSymmetry)
{  /*lint --e{715}*/
   SCIP_PROPDATA* propdata;

   assert( scip != NULL );
   assert( prop != NULL );
   assert( strcmp(SCIPpropGetName(prop), PROP_NAME) == 0 );

   SCIPdebugMsg(scip, "Exitpre method of propagator <%s> ...\n", PROP_NAME);

   propdata = SCIPpropGetData(prop);
   assert( propdata != NULL );
   assert( propdata->usesymmetry >= 0 );

   /* terminate early if no symmetries will be handled */
   if ( propdata->usesymmetry == 0 )
      return SCIP_OKAY;

   /* guarantee that symmetries are computed (and handled) if the solving process has not been interrupted
    * and even if presolving has been disabled */
   if ( SCIPgetStatus(scip) == SCIP_STATUS_UNKNOWN )
   {
      SCIP_CALL( tryAddSymmetryHandlingMethods(scip, prop, FALSE, NULL, NULL) );
   }

   return SCIP_OKAY;
}


/** solving process deinitialization method of propagator (called before branch and bound process data is freed) */
static
SCIP_DECL_PROPEXITSOL(propExitsolSymmetry)
{
   SCIP_PROPDATA* propdata;

   assert( scip != NULL );
   assert( prop != NULL );
   assert( strcmp(SCIPpropGetName(prop), PROP_NAME) == 0 );

   SCIPdebugMsg(scip, "Exitpre method of propagator <%s> ...\n", PROP_NAME);

   propdata = SCIPpropGetData(prop);
   assert( propdata != NULL );

   /* reset symmetry handling propagators that depend on the branch-and-bound tree structure */
   SCIP_CALL( resetDynamicSymmetryHandling(scip, propdata) );

   return SCIP_OKAY;
} /*lint !e715*/


/** presolving method of propagator */
static
SCIP_DECL_PROPPRESOL(propPresolSymmetry)
{  /*lint --e{715}*/
   SCIP_PROPDATA* propdata;
   int i;
   int noldngenconns;
   int nchanges;
   SCIP_Bool earlyterm;

   assert( scip != NULL );
   assert( prop != NULL );
   assert( result != NULL );
   assert( SCIPgetStage(scip) == SCIP_STAGE_PRESOLVING );

   *result = SCIP_DIDNOTRUN;

   propdata = SCIPpropGetData(prop);
   assert( propdata != NULL );
   assert( propdata->usesymmetry >= 0 );

   /* terminate early if no symmetries will be handled */
   if ( propdata->usesymmetry == 0 )
      return SCIP_OKAY;

   /* possibly create symmetry handling constraints */

   /* skip presolving if we are not at the end and if symtiming == SYM_TIMING_DURINGPRESOL */
   assert( 0 <= propdata->symtiming && propdata->symtiming <= SYM_TIMING_AFTERPRESOL );
   if ( propdata->symtiming > SYM_TIMING_DURINGPRESOL && ! SCIPisPresolveFinished(scip) )
      return SCIP_OKAY;

   /* possibly stop */
   if ( SCIPisStopped(scip) )
      return SCIP_OKAY;

   noldngenconns = propdata->ngenorbconss + propdata->nsstconss + propdata->ngenlinconss;

   SCIP_CALL( tryAddSymmetryHandlingMethods(scip, prop, TRUE, &nchanges, &earlyterm) );

   /* if we actually tried to add symmetry handling constraints */
   if ( ! earlyterm ) /*lint !e774*/
   {
      *result = SCIP_DIDNOTFIND;

      if ( nchanges > 0 )
      {
         *result = SCIP_SUCCESS;
         *nchgbds += nchanges;
      }

      /* if symmetry handling constraints have been added, presolve each */
      if ( propdata->ngenorbconss > 0 || propdata->ngenlinconss > 0 || propdata->nsstconss > 0 )
      {
         /* at this point, the symmetry group should be computed and nontrivial */
         assert( propdata->nperms > 0 );
         assert( propdata->triedaddsymmethods );

         /* we have added at least one symmetry handling constraints, i.e., we were successful */
         *result = SCIP_SUCCESS;

         *naddconss += propdata->ngenorbconss + propdata->ngenlinconss + propdata->nsstconss - noldngenconns;
         SCIPdebugMsg(scip, "Added symmetry breaking constraints: %d.\n", *naddconss);

         /* if constraints have been added, loop through generated constraints and presolve each */
         for (i = 0; i < propdata->ngenorbconss; ++i)
         {
            SCIP_CALL( SCIPpresolCons(scip, propdata->genorbconss[i], nrounds, SCIP_PROPTIMING_ALWAYS, nnewfixedvars, nnewaggrvars, nnewchgvartypes,
                  nnewchgbds, nnewholes, nnewdelconss, nnewaddconss, nnewupgdconss, nnewchgcoefs, nnewchgsides, nfixedvars, naggrvars,
                  nchgvartypes, nchgbds, naddholes, ndelconss, naddconss, nupgdconss, nchgcoefs, nchgsides, result) );

            /* exit if cutoff or unboundedness has been detected */
            if ( *result == SCIP_CUTOFF || *result == SCIP_UNBOUNDED )
            {
               SCIPdebugMsg(scip, "Presolving constraint <%s> detected cutoff or unboundedness.\n", SCIPconsGetName(propdata->genorbconss[i]));
               return SCIP_OKAY;
            }
         }

         for (i = 0; i < propdata->ngenlinconss; ++i)
         {
            SCIP_CALL( SCIPpresolCons(scip, propdata->genlinconss[i], nrounds, SCIP_PROPTIMING_ALWAYS, nnewfixedvars, nnewaggrvars, nnewchgvartypes,
                  nnewchgbds, nnewholes, nnewdelconss, nnewaddconss, nnewupgdconss, nnewchgcoefs, nnewchgsides, nfixedvars, naggrvars,
                  nchgvartypes, nchgbds, naddholes, ndelconss, naddconss, nupgdconss, nchgcoefs, nchgsides, result) );

            /* exit if cutoff or unboundedness has been detected */
            if ( *result == SCIP_CUTOFF || *result == SCIP_UNBOUNDED )
            {
               SCIPdebugMsg(scip, "Presolving constraint <%s> detected cutoff or unboundedness.\n", SCIPconsGetName(propdata->genlinconss[i]));
               return SCIP_OKAY;
            }
         }
         SCIPdebugMsg(scip, "Presolved %d generated constraints.\n",
            propdata->ngenorbconss + propdata->ngenlinconss);

         for (i = 0; i < propdata->nsstconss; ++i)
         {
            SCIP_CALL( SCIPpresolCons(scip, propdata->sstconss[i], nrounds, SCIP_PROPTIMING_ALWAYS, nnewfixedvars, nnewaggrvars, nnewchgvartypes,
                  nnewchgbds, nnewholes, nnewdelconss, nnewaddconss, nnewupgdconss, nnewchgcoefs, nnewchgsides, nfixedvars, naggrvars,
                  nchgvartypes, nchgbds, naddholes, ndelconss, naddconss, nupgdconss, nchgcoefs, nchgsides, result) );

            /* exit if cutoff or unboundedness has been detected */
            if ( *result == SCIP_CUTOFF || *result == SCIP_UNBOUNDED )
            {
               SCIPdebugMsg(scip, "Presolving constraint <%s> detected cutoff or unboundedness.\n", SCIPconsGetName(propdata->sstconss[i]));
               return SCIP_OKAY;
            }
         }
         SCIPdebugMsg(scip, "Presolved %d generated Schreier Sims constraints.\n", propdata->nsstconss);
      }
   }

   return SCIP_OKAY;
}


/** execution method of propagator */
static
SCIP_DECL_PROPEXEC(propExecSymmetry)
{  /*lint --e{715}*/
   SCIP_PROPDATA* propdata;
   SCIP_Bool infeasible;
   SCIP_Bool didrun;
   int nred;

   assert( scip != NULL );
   assert( prop != NULL );
   assert( result != NULL );

   *result = SCIP_DIDNOTRUN;

   /* do not run if we are in the root or not yet solving */
   if ( SCIPgetDepth(scip) <= 0 || SCIPgetStage(scip) < SCIP_STAGE_SOLVING )
      return SCIP_OKAY;

   /* get data */
   propdata = SCIPpropGetData(prop);
   assert( propdata != NULL );

   /* usesymmetry must be read and non-zero in order for propdata to have initialized symmetry handling propagators */
   if ( propdata->usesymmetry <= 0 )
      return SCIP_OKAY;

   SCIP_CALL( propagateSymmetry(scip, propdata, &infeasible, &nred, &didrun) );

   if ( infeasible )
   {
      *result = SCIP_CUTOFF;
      propdata->symfoundreduction = TRUE;
      return SCIP_OKAY;
   }
   if ( nred > 0 )
   {
      assert( didrun );
      *result = SCIP_REDUCEDDOM;
      propdata->symfoundreduction = TRUE;
   }
   else if ( didrun )
      *result = SCIP_DIDNOTFIND;

   return SCIP_OKAY;
}


/** deinitialization method of propagator (called before transformed problem is freed) */
static
SCIP_DECL_PROPEXIT(propExitSymmetry)
{
   SCIP_PROPDATA* propdata;

   assert( scip != NULL );
   assert( prop != NULL );
   assert( strcmp(SCIPpropGetName(prop), PROP_NAME) == 0 );

   SCIPdebugMsg(scip, "Exiting propagator <%s>.\n", PROP_NAME);

   propdata = SCIPpropGetData(prop);
   assert( propdata != NULL );

   SCIP_CALL( freeSymmetryData(scip, propdata) );

   /* reset basic data */
   propdata->usesymmetry = -1;
   propdata->triedaddsymmethods = FALSE;
   propdata->nsymresacks = 0;
   propdata->norbitopes = 0;
   propdata->lastrestart = 0;
   propdata->symfoundreduction = FALSE;

   return SCIP_OKAY;
}


/** propagation conflict resolving method of propagator
 *
 *  @todo Implement reverse propagation.
 *
 *  Note that this is relatively difficult to obtain: One needs to include all bounds of variables that are responsible
 *  for creating the orbit in which the variables that was propagated lies. This includes all variables that are moved
 *  by the permutations which are involved in creating the orbit.
 */
static
SCIP_DECL_PROPRESPROP(propRespropSymmetry)
{  /*lint --e{715,818}*/
   assert( result != NULL );

   *result = SCIP_DIDNOTFIND;

   return SCIP_OKAY;
}


/** destructor of propagator to free user data (called when SCIP is exiting) */
static
SCIP_DECL_PROPFREE(propFreeSymmetry)
{  /*lint --e{715}*/
   SCIP_PROPDATA* propdata;

   assert( scip != NULL );
   assert( prop != NULL );
   assert( strcmp(SCIPpropGetName(prop), PROP_NAME) == 0 );

   SCIPdebugMsg(scip, "Freeing symmetry propagator.\n");

   propdata = SCIPpropGetData(prop);
   assert( propdata != NULL );
   assert( propdata->customsymopnodetypes != NULL );

   SCIPhashmapFree(&propdata->customsymopnodetypes);

   assert( propdata->lexreddata != NULL );
   SCIP_CALL( SCIPlexicographicReductionFree(scip, &propdata->lexreddata) );

   assert( propdata->orbitalreddata != NULL );
   SCIP_CALL( SCIPorbitalReductionFree(scip, &propdata->orbitalreddata) );

   assert( propdata->orbitopalreddata != NULL );
   SCIP_CALL( SCIPorbitopalReductionFree(scip, &propdata->orbitopalreddata) );

   SCIPfreeBlockMemory(scip, &propdata);

   return SCIP_OKAY;
}


/*
 * External methods
 */

/** include symmetry propagator */
SCIP_RETCODE SCIPincludePropSymmetry(
   SCIP*                 scip                /**< SCIP data structure */
   )
{
   SCIP_TABLEDATA* tabledata;
   SCIP_PROPDATA* propdata = NULL;
   SCIP_PROP* prop = NULL;

   SCIP_CALL( SCIPallocBlockMemory(scip, &propdata) );
   assert( propdata != NULL );

   propdata->npermvars = 0;
   propdata->nbinpermvars = 0;
   propdata->permvars = NULL;
   propdata->nperms = -1;
   propdata->nmaxperms = 0;
   propdata->perms = NULL;
   propdata->permstrans = NULL;
   propdata->permvarmap = NULL;
   propdata->permvardomaincenter = NULL;

   propdata->ncomponents = -1;
   propdata->ncompblocked = 0;
   propdata->components = NULL;
   propdata->componentbegins = NULL;
   propdata->vartocomponent = NULL;
   propdata->componentblocked = NULL;
   propdata->componenthassignedperm = NULL;

   propdata->log10groupsize = -1.0;
   propdata->nmovedvars = -1;
   propdata->binvaraffected = FALSE;
   propdata->computedsymmetry = FALSE;
   propdata->conshdlr_nonlinear = NULL;

   propdata->usesymmetry = -1;
   propdata->triedaddsymmethods = FALSE;
   propdata->genorbconss = NULL;
   propdata->genlinconss = NULL;
   propdata->ngenorbconss = 0;
   propdata->ngenlinconss = 0;
   propdata->genorbconsssize = 0;
   propdata->genlinconsssize = 0;
   propdata->nsymresacks = 0;
   propdata->norbitopes = 0;
   propdata->isnonlinvar = NULL;
   propdata->isproperperm = NULL;

   propdata->nmovedpermvars = -1;
   propdata->nmovedbinpermvars = 0;
   propdata->nmovedintpermvars = 0;
   propdata->nmovedcontpermvars = 0;
   propdata->lastrestart = 0;
   propdata->symfoundreduction = FALSE;

   propdata->sstconss = NULL;
   propdata->nsstconss = 0;
   propdata->maxnsstconss = 0;
   propdata->leaders = NULL;
   propdata->nleaders = 0;
   propdata->maxnleaders = 0;

   SCIP_CALL( SCIPhashmapCreate(&propdata->customsymopnodetypes, SCIPblkmem(scip), 10) );
   propdata->nopnodetypes = (int) SYM_CONSOPTYPE_LAST;

   /* include constraint handler */
   SCIP_CALL( SCIPincludePropBasic(scip, &prop, PROP_NAME, PROP_DESC,
         PROP_PRIORITY, PROP_FREQ, PROP_DELAY, PROP_TIMING, propExecSymmetry, propdata) );
   assert( prop != NULL );

   SCIP_CALL( SCIPsetPropFree(scip, prop, propFreeSymmetry) );
   SCIP_CALL( SCIPsetPropExit(scip, prop, propExitSymmetry) );
   SCIP_CALL( SCIPsetPropInitpre(scip, prop, propInitpreSymmetry) );
   SCIP_CALL( SCIPsetPropExitpre(scip, prop, propExitpreSymmetry) );
   SCIP_CALL( SCIPsetPropExitsol(scip, prop, propExitsolSymmetry) );
   SCIP_CALL( SCIPsetPropResprop(scip, prop, propRespropSymmetry) );
   SCIP_CALL( SCIPsetPropPresol(scip, prop, propPresolSymmetry, PROP_PRESOL_PRIORITY, PROP_PRESOL_MAXROUNDS, PROP_PRESOLTIMING) );

   /* include table */
   SCIP_CALL( SCIPallocBlockMemory(scip, &tabledata) );
   tabledata->propdata = propdata;
   SCIP_CALL( SCIPincludeTable(scip, TABLE_NAME_SYMMETRY, TABLE_DESC_SYMMETRY, TRUE,
         NULL, tableFreeSymmetry, NULL, NULL, NULL, NULL, tableOutputSymmetry, tableCollectSymmetry,
         tabledata, TABLE_POSITION_SYMMETRY, TABLE_EARLIEST_SYMMETRY) );

   /* add parameters for computing symmetry */
   SCIP_CALL( SCIPaddIntParam(scip,
         "propagating/" PROP_NAME "/maxgenerators",
         "limit on the number of generators that should be produced within symmetry detection (0 = no limit)",
         &propdata->maxgenerators, TRUE, DEFAULT_MAXGENERATORS, 0, INT_MAX, NULL, NULL) );

   SCIP_CALL( SCIPaddBoolParam(scip,
         "propagating/" PROP_NAME "/checksymmetries",
         "Should all symmetries be checked after computation?",
         &propdata->checksymmetries, TRUE, DEFAULT_CHECKSYMMETRIES, NULL, NULL) );

   SCIP_CALL( SCIPaddBoolParam(scip,
         "propagating/" PROP_NAME "/displaynorbitvars",
         "Should the number of variables affected by some symmetry be displayed?",
         &propdata->displaynorbitvars, TRUE, DEFAULT_DISPLAYNORBITVARS, NULL, NULL) );

   SCIP_CALL( SCIPaddBoolParam(scip,
         "propagating/" PROP_NAME "/doubleequations",
         "Double equations to positive/negative version?",
         &propdata->doubleequations, TRUE, DEFAULT_DOUBLEEQUATIONS, NULL, NULL) );

   SCIP_CALL( SCIPaddBoolParam(scip,
         "propagating/" PROP_NAME "/dispsyminfo",
         "Shall symmetry information be printed to the terminal?",
         &propdata->dispsyminfo, TRUE, DEFAULT_DISPSYMINFO, NULL, NULL) );

   /* add parameters for adding symmetry handling constraints */
   SCIP_CALL( SCIPaddBoolParam(scip,
         "propagating/" PROP_NAME "/conssaddlp",
         "Should the symmetry breaking constraints be added to the LP?",
         &propdata->conssaddlp, TRUE, DEFAULT_CONSSADDLP, NULL, NULL) );

   SCIP_CALL( SCIPaddBoolParam(scip,
         "propagating/" PROP_NAME "/addsymresacks",
         "Add inequalities for symresacks for each generator?",
         &propdata->addsymresacks, TRUE, DEFAULT_ADDSYMRESACKS, NULL, NULL) );

   SCIP_CALL( SCIPaddBoolParam(scip,
         "propagating/" PROP_NAME "/detectdoublelex",
         "Should we check whether the components of the symmetry group can be handled by double lex matrices?",
         &propdata->detectdoublelex, TRUE, DEFAULT_DETECTDOUBLELEX, NULL, NULL) );

   SCIP_CALL( SCIPaddBoolParam(scip,
         "propagating/" PROP_NAME "/detectorbitopes",
         "Should we check whether the components of the symmetry group can be handled by orbitopes?",
         &propdata->detectorbitopes, TRUE, DEFAULT_DETECTORBITOPES, NULL, NULL) );

   SCIP_CALL( SCIPaddBoolParam(scip,
         "propagating/" PROP_NAME "/detectsubgroups",
         "Should we try to detect symmetric subgroups of the symmetry group on binary variables?",
         &propdata->detectsubgroups, TRUE, DEFAULT_DETECTSUBGROUPS, NULL, NULL) );

   SCIP_CALL( SCIPaddBoolParam(scip,
         "propagating/" PROP_NAME "/addweaksbcs",
         "Should we add weak SBCs for enclosing orbit of symmetric subgroups?",
         &propdata->addweaksbcs, TRUE, DEFAULT_ADDWEAKSBCS, NULL, NULL) );

   SCIP_CALL( SCIPaddIntParam(scip,
         "propagating/" PROP_NAME "/addconsstiming",
         "timing of adding constraints (0 = before presolving, 1 = during presolving, 2 = after presolving) [disabled parameter]",
         NULL, TRUE, DEFAULT_ADDCONSSTIMING, 0, 2, NULL, NULL) );

   /* add parameters for orbital reduction */
   SCIP_CALL( SCIPaddIntParam(scip,
         "propagating/" PROP_NAME "/ofsymcomptiming",
         "timing of symmetry computation (0 = before presolving, 1 = during presolving, 2 = at first call) [disabled parameter]",
         NULL, TRUE, DEFAULT_SYMCOMPTIMING, 0, 2, NULL, NULL) );

   SCIP_CALL( SCIPaddBoolParam(scip,
         "propagating/" PROP_NAME "/performpresolving",
         "run orbital fixing during presolving? (disabled)",
         NULL, TRUE, DEFAULT_PERFORMPRESOLVING, NULL, NULL) );

   SCIP_CALL( SCIPaddIntParam(scip,
         "propagating/" PROP_NAME "/recomputerestart",
         "recompute symmetries after a restart has occurred? (0 = never)",
         &propdata->recomputerestart, TRUE, DEFAULT_RECOMPUTERESTART, 0, 0, NULL, NULL) );

   SCIP_CALL( SCIPaddBoolParam(scip,
         "propagating/" PROP_NAME "/compresssymmetries",
         "Should non-affected variables be removed from permutation to save memory?",
         &propdata->compresssymmetries, TRUE, DEFAULT_COMPRESSSYMMETRIES, NULL, NULL) );

   SCIP_CALL( SCIPaddRealParam(scip,
         "propagating/" PROP_NAME "/compressthreshold",
         "Compression is used if percentage of moved vars is at most the threshold.",
         &propdata->compressthreshold, TRUE, DEFAULT_COMPRESSTHRESHOLD, 0.0, 1.0, NULL, NULL) );

   SCIP_CALL( SCIPaddBoolParam(scip,
         "propagating/" PROP_NAME "/usecolumnsparsity",
         "Should the number of conss a variable is contained in be exploited in symmetry detection?",
         &propdata->usecolumnsparsity, TRUE, DEFAULT_USECOLUMNSPARSITY, NULL, NULL) );

   SCIP_CALL( SCIPaddIntParam(scip,
         "propagating/" PROP_NAME "/maxnconsssubgroup",
         "maximum number of constraints up to which subgroup structures are detected",
         &propdata->maxnconsssubgroup, TRUE, DEFAULT_MAXNCONSSSUBGROUP, 0, INT_MAX, NULL, NULL) );

   SCIP_CALL( SCIPaddBoolParam(scip,
         "propagating/" PROP_NAME "/usedynamicprop",
         "whether dynamified symmetry handling constraint methods should be used",
         &propdata->usedynamicprop, TRUE, DEFAULT_USEDYNAMICPROP, NULL, NULL) );

   SCIP_CALL( SCIPaddBoolParam(scip,
         "propagating/" PROP_NAME "/addstrongsbcs",
         "Should strong SBCs for enclosing orbit of symmetric subgroups be added if orbitopes are not used?",
         &propdata->addstrongsbcs, TRUE, DEFAULT_ADDSTRONGSBCS, NULL, NULL) );

   SCIP_CALL( SCIPaddIntParam(scip,
         "propagating/" PROP_NAME "/ssttiebreakrule",
         "rule to select the orbit in Schreier Sims inequalities (variable in 0: minimum size orbit; 1: maximum size orbit; 2: orbit with most variables in conflict with leader)",
         &propdata->ssttiebreakrule, TRUE, DEFAULT_SSTTIEBREAKRULE, 0, 2, NULL, NULL) );

   SCIP_CALL( SCIPaddIntParam(scip,
         "propagating/" PROP_NAME "/sstleaderrule",
         "rule to select the leader in an orbit (0: first var; 1: last var; 2: var having most conflicting vars in orbit)",
         &propdata->sstleaderrule, TRUE, DEFAULT_SSTLEADERRULE, 0, 2, NULL, NULL) );

   SCIP_CALL( SCIPaddIntParam(scip,
         "propagating/" PROP_NAME "/sstleadervartype",
         "bitset encoding which variable types can be leaders (1: binary; 2: integer; 4: continuous);" \
         "if multiple types are allowed, take the one with most affected vars",
         &propdata->sstleadervartype, TRUE, DEFAULT_SSTLEADERVARTYPE, 1, 7, NULL, NULL) );

   SCIP_CALL( SCIPaddBoolParam(scip,
         "propagating/" PROP_NAME "/addconflictcuts",
         "Should Schreier Sims constraints be added if we use a conflict based rule?",
         &propdata->addconflictcuts, TRUE, DEFAULT_ADDCONFLICTCUTS, NULL, NULL) );

   SCIP_CALL( SCIPaddBoolParam(scip,
         "propagating/" PROP_NAME "/sstaddcuts",
         "Should Schreier Sims constraints be added?",
         &propdata->sstaddcuts, TRUE, DEFAULT_SSTADDCUTS, NULL, NULL) );

   SCIP_CALL( SCIPaddBoolParam(scip,
         "propagating/" PROP_NAME "/sstmixedcomponents",
         "Should Schreier Sims constraints be added if a symmetry component contains variables of different types?",
         &propdata->sstmixedcomponents, TRUE, DEFAULT_SSTMIXEDCOMPONENTS, NULL, NULL) );

   SCIP_CALL( SCIPaddBoolParam(scip,
         "propagating/" PROP_NAME "/symfixnonbinaryvars",
         "Whether all non-binary variables shall be not affected by symmetries if OF is active? (disabled)",
         NULL, TRUE, DEFAULT_SYMFIXNONBINARYVARS, NULL, NULL) );

   SCIP_CALL( SCIPaddBoolParam(scip,
         "propagating/" PROP_NAME "/enforcecomputesymmetry",
         "Is only symmetry on binary variables used?",
         &propdata->enforcecomputesymmetry, TRUE, DEFAULT_ENFORCECOMPUTESYMMETRY, NULL, NULL) );

   SCIP_CALL( SCIPaddBoolParam(scip,
         "propagating/" PROP_NAME "/preferlessrows",
         "Shall orbitopes with less rows be preferred in detection?",
         &propdata->preferlessrows, TRUE, DEFAULT_PREFERLESSROWS, NULL, NULL) );

   SCIP_CALL( SCIPaddIntParam(scip,
         "propagating/" PROP_NAME "/symtype",
         "Type of symmetries that shall be computed?",
         &propdata->symtype, TRUE, DEFAULT_SYMTYPE, 0, 1, NULL, NULL) );

   SCIP_CALL( SCIPaddBoolParam(scip,
         "propagating/" PROP_NAME "/handlesignedorbitopes",
         "Should orbitopes on which proper signed permutations act be handled?",
         &propdata->handlesignedorbitopes, TRUE, DEFAULT_HANDLESIGNEDORBITOPES, NULL, NULL) );

   SCIP_CALL( SCIPaddBoolParam(scip,
         "propagating/" PROP_NAME "/usesimplesgncomp",
         "Should components consisting of a single full reflection be handled?",
         &propdata->usesimplesgncomp, TRUE, DEFAULT_USESIMPLESGNCOMP, NULL, NULL) );

   SCIP_CALL( SCIPaddIntParam(scip,
         "propagating/" PROP_NAME "/symtiming",
         "timing of symmetry computation and handling (0 = before presolving, 1 = during presolving, 2 = after presolving)",
         &propdata->symtiming, TRUE, DEFAULT_SYMCOMPTIMING, 0, 2, NULL, NULL) );

   /* for symmetry detection tool Nauty, we add further parameters to terminate it early */
   if ( strncmp(SYMsymmetryGetName(), "Nauty", 5) == 0 )
   {
      SCIP_CALL( SCIPaddIntParam(scip,
            "propagating/" PROP_NAME "/nautymaxncells",
            "terminate symmetry detection using Nauty when number of cells in color refinment is at least this number",
            NULL, TRUE, DEFAULT_NAUTYMAXNCELLS, 0, INT_MAX, NULL, NULL) );

      SCIP_CALL( SCIPaddIntParam(scip,
            "propagating/" PROP_NAME "/nautymaxnnodes",
            "terminate symmetry detection using Nauty when its search tree has at least this number of nodes",
            NULL, TRUE, DEFAULT_NAUTYMAXNNODES, 0, INT_MAX, NULL, NULL) );
   }

   /* possibly add description */
   if ( SYMcanComputeSymmetry() )
   {
      SCIP_CALL( SCIPincludeExternalCodeInformation(scip, SYMsymmetryGetName(), SYMsymmetryGetDesc()) );
      if ( SYMsymmetryGetAddName() != NULL )
      {
         SCIP_CALL( SCIPincludeExternalCodeInformation(scip, SYMsymmetryGetAddName(), SYMsymmetryGetAddDesc()) );
      }
   }

   /* depending functionality */
   SCIP_CALL( SCIPincludeEventHdlrShadowTree(scip, &propdata->shadowtreeeventhdlr) );
   assert( propdata->shadowtreeeventhdlr != NULL );

   SCIP_CALL( SCIPincludeOrbitopalReduction(scip, &propdata->orbitopalreddata) );
   assert( propdata->orbitopalreddata != NULL );

   SCIP_CALL( SCIPincludeOrbitalReduction(scip, &propdata->orbitalreddata, propdata->shadowtreeeventhdlr) );
   assert( propdata->orbitalreddata != NULL );

   SCIP_CALL( SCIPincludeLexicographicReduction(scip, &propdata->lexreddata, propdata->shadowtreeeventhdlr) );
   assert( propdata->lexreddata != NULL );

   return SCIP_OKAY;
}


/** return currently available symmetry group information */
SCIP_RETCODE SCIPgetSymmetry(
   SCIP*                 scip,               /**< SCIP data structure */
   int*                  npermvars,          /**< pointer to store number of variables for permutations */
   SCIP_VAR***           permvars,           /**< pointer to store variables on which permutations act */
   SCIP_HASHMAP**        permvarmap,         /**< pointer to store hash map of permvars (or NULL) */
   int*                  nperms,             /**< pointer to store number of permutations */
   int***                perms,              /**< pointer to store permutation generators as (nperms x npermvars) matrix (or NULL)*/
   int***                permstrans,         /**< pointer to store permutation generators as (npermvars x nperms) matrix (or NULL)*/
   SCIP_Real*            log10groupsize,     /**< pointer to store log10 of group size (or NULL) */
   SCIP_Bool*            binvaraffected,     /**< pointer to store whether binary variables are affected (or NULL) */
   int**                 components,         /**< pointer to store components of symmetry group (or NULL) */
   int**                 componentbegins,    /**< pointer to store begin positions of components in components array (or NULL) */
   int**                 vartocomponent,     /**< pointer to store assignment from variable to its component (or NULL) */
   int*                  ncomponents         /**< pointer to store number of components (or NULL) */
   )
{
   SCIP_PROPDATA* propdata;
   SCIP_PROP* prop;

   assert( scip != NULL );
   assert( npermvars != NULL );
   assert( permvars != NULL );
   assert( nperms != NULL );
   assert( perms != NULL || permstrans != NULL );
   assert( ncomponents != NULL || (components == NULL && componentbegins == NULL && vartocomponent == NULL) );

   /* find symmetry propagator */
   prop = SCIPfindProp(scip, "symmetry");
   if ( prop == NULL )
   {
      SCIPerrorMessage("Could not find symmetry propagator.\n");
      return SCIP_PLUGINNOTFOUND;
   }
   assert( prop != NULL );
   assert( strcmp(SCIPpropGetName(prop), PROP_NAME) == 0 );

   propdata = SCIPpropGetData(prop);
   assert( propdata != NULL );

   *npermvars = propdata->npermvars;
   *permvars = propdata->permvars;

   if ( permvarmap != NULL )
   {
      if ( propdata->nperms > 0 )
      {
         SCIP_CALL( ensureSymmetryPermvarmapComputed(scip, propdata) );
      }
      *permvarmap = propdata->permvarmap;
   }

   *nperms = propdata->nperms;
   if ( perms != NULL )
   {
      *perms = propdata->perms;
      assert( *perms != NULL || *nperms <= 0 );
   }

   if ( permstrans != NULL )
   {
      if ( propdata->nperms > 0 )
      {
         SCIP_CALL( ensureSymmetryPermstransComputed(scip, propdata) );
      }
      *permstrans = propdata->permstrans;
      assert( *permstrans != NULL || *nperms <= 0 );
   }

   if ( log10groupsize != NULL )
      *log10groupsize = propdata->log10groupsize;

   if ( binvaraffected != NULL )
      *binvaraffected = propdata->binvaraffected;

   if ( components != NULL || componentbegins != NULL || vartocomponent != NULL || ncomponents != NULL )
   {
      if ( propdata->nperms > 0 )
      {
         SCIP_CALL( ensureSymmetryComponentsComputed(scip, propdata) );
      }
   }

   if ( components != NULL )
      *components = propdata->components;

   if ( componentbegins != NULL )
      *componentbegins = propdata->componentbegins;

   if ( vartocomponent )
      *vartocomponent = propdata->vartocomponent;

   if ( ncomponents )
      *ncomponents = propdata->ncomponents;

   return SCIP_OKAY;
}


/** return number of the symmetry group's generators */
int SCIPgetSymmetryNGenerators(
   SCIP*                 scip                /**< SCIP data structure */
   )
{
   SCIP_PROP* prop;
   SCIP_PROPDATA* propdata;

   assert( scip != NULL );

   prop = SCIPfindProp(scip, PROP_NAME);
   if ( prop == NULL )
      return 0;

   propdata = SCIPpropGetData(prop);
   assert( propdata != NULL );

   if ( propdata->nperms < 0 )
      return 0;
   else
      return propdata->nperms;
}

/** displays generators of symmetry group, if available */
SCIP_RETCODE SCIPdisplaySymmetryGenerators(
   SCIP*                 scip,               /**< SCIP data structure */
   SCIP_PROP*            prop                /**< symmetry propagator or NULL */
   )
{  /*lint --e{715}*/
   SCIP_PROPDATA* propdata;

   if ( prop == NULL )
      prop = SCIPfindProp(scip, PROP_NAME);
   assert( prop != NULL );

   propdata = SCIPpropGetData(prop);
   assert( propdata != NULL );

   if ( propdata->nperms == -1 )
   {
      SCIPinfoMessage(scip, NULL, "Cannot display symmetries. Symmetries have not been computed yet.\n");
   }
   else if ( propdata->nperms == 0 )
   {
      SCIPinfoMessage(scip, NULL, "Cannot display symmetries. No symmetries detected.\n");
   }
   else if ( propdata->ncomponents < 0 )
   {
      SCIP_CALL( displaySymmetriesWithoutComponents(scip, propdata) );
   }
   else
   {
      SCIP_CALL( displaySymmetriesWithComponents(scip, propdata) );
   }

   return SCIP_OKAY;
}

/** creates new operator node type (used for symmetry detection) and returns its representation
 *
 *  If the operator node already exists, the function terminates with SCIP_INVALIDDATA.
 */
SCIP_RETCODE SCIPcreateSymOpNodeType(
   SCIP*                 scip,               /**< SCIP pointer */
   const char*           opnodename,         /**< name of new operator node type */
   int*                  nodetype            /**< pointer to store the node type */
   )
{
   SCIP_PROP* prop;
   SCIP_PROPDATA* propdata;

   assert( scip != NULL );
   assert( nodetype != NULL );

   prop = SCIPfindProp(scip, PROP_NAME);
   if ( prop == NULL )
   {
      SCIPerrorMessage("Cannot create operator node type, symmetry propagator has not been included.\n");
      return SCIP_PLUGINNOTFOUND;
   }

   propdata = SCIPpropGetData(prop);
   assert( propdata != NULL );
   assert( propdata->customsymopnodetypes != NULL );

   if ( SCIPhashmapExists(propdata->customsymopnodetypes, (void*) opnodename) )
   {
      SCIPerrorMessage("Cannot create operator node type %s, it already exists.\n", opnodename);
      return SCIP_INVALIDDATA;
   }

   SCIP_CALL( SCIPhashmapInsertInt(propdata->customsymopnodetypes, (void*) opnodename, propdata->nopnodetypes) );
   *nodetype = propdata->nopnodetypes++;

   return SCIP_OKAY;
}

/** returns representation of an operator node type.
 *
 *  If the node type does not already exist, a new node type will be created.
 */
SCIP_RETCODE SCIPgetSymOpNodeType(
   SCIP*                 scip,               /**< SCIP pointer */
   const char*           opnodename,         /**< name of new operator node type */
   int*                  nodetype            /**< pointer to store the node type */
   )
{
   SCIP_PROP* prop;
   SCIP_PROPDATA* propdata;

   assert( scip != NULL );

   prop = SCIPfindProp(scip, PROP_NAME);
   if ( prop == NULL )
   {
      SCIPerrorMessage("Cannot return operator node type, symmetry propagator has not been included.\n");
      return SCIP_PLUGINNOTFOUND;
   }

   propdata = SCIPpropGetData(prop);
   assert( propdata != NULL );
   assert( propdata->customsymopnodetypes != NULL );

   if ( ! SCIPhashmapExists(propdata->customsymopnodetypes, (void*) opnodename) )
   {
      SCIP_CALL( SCIPcreateSymOpNodeType(scip, opnodename, nodetype) );
   }
   else
      *nodetype = SCIPhashmapGetImageInt(propdata->customsymopnodetypes, (void*) opnodename);

   return SCIP_OKAY;
}<|MERGE_RESOLUTION|>--- conflicted
+++ resolved
@@ -2214,16 +2214,10 @@
                ++propdata->nmovedcontpermvars;
                break;
             default:
-<<<<<<< HEAD
                SCIPerrorMessage("unknown variable type\n");
                return SCIP_INVALIDDATA;
             } /*lint !e788*/
-=======
-               SCIPerrorMessage("Variable provided with unknown vartype\n");
-               return SCIP_ERROR;
-            }
             break;
->>>>>>> 7b45648e
          }
       }
    }
