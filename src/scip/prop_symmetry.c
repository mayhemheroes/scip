--- conflicted
+++ resolved
@@ -297,14 +297,11 @@
    SCIP_Bool             addweaksbcs;        /**< Should we add weak SBCs for enclosing orbit of symmetric subgroups? */
    SCIP_Bool             addstrongsbcs;      /**< Should we add strong SBCs for enclosing orbit of symmetric subgroups if orbitopes are not used? */
    int                   norbitopes;         /**< number of orbitope constraints */
-<<<<<<< HEAD
    SCIP_Bool*            isnonlinvar;        /**< array indicating whether variables apper non-linearly */
    SCIP_Bool             islinearproblem;    /**< whether the whole problem is linear */
-=======
    int                   maxnconsssubgroup;  /**< maximum number of constraints up to which subgroup structures are detected */
    SCIP_Bool             usedynamicprop;     /**< whether dynamic propagation should be used for full orbitopes */
    SCIP_Bool             preferlessrows;     /**< Shall orbitopes with less rows be preferred in detection? */
->>>>>>> 95fa439e
 
    /* data necessary for orbital fixing */
    SCIP_Bool             ofenabled;          /**< Run orbital fixing? */
@@ -843,12 +840,9 @@
    /* free data of added orbitope/orbisack/symresack constraints */
    if ( propdata->genorbconss != NULL )
    {
-<<<<<<< HEAD
-=======
       assert( propdata->ngenorbconss + propdata->ngenlinconss > 0
          || (ISORBITALFIXINGACTIVE(propdata->usesymmetry) && propdata->norbitopes == 0) );
 
->>>>>>> 95fa439e
       /* release constraints */
       for (i = 0; i < propdata->ngenorbconss; ++i)
       {
@@ -2900,13 +2894,8 @@
    SCIPverbMessage(scip, SCIP_VERBLEVEL_HIGH, NULL, "   (%.1fs) component computation started\n", SCIPgetSolvingTime(scip));
 #endif
 
-<<<<<<< HEAD
-   /* in linear case, we only need the components for orbital fixing, orbitope detection, and Schreier Sims constraints */
-   if ( !propdata->islinearproblem || propdata->ofenabled || ( propdata->symconsenabled && propdata->detectorbitopes ) || propdata->sstenabled )
-=======
-   /* we only need the components for orbital fixing, orbitope and subgroup detection, and Schreier Sims constraints */
-   if ( propdata->ofenabled || ( propdata->symconsenabled && propdata->detectorbitopes ) || propdata->detectsubgroups || propdata->sstenabled )
->>>>>>> 95fa439e
+   /* in linear case, we only need the components for orbital fixing, orbitope and subgroup detection, and Schreier Sims constraints */
+   if ( !propdata->islinearproblem || propdata->ofenabled || ( propdata->symconsenabled && propdata->detectorbitopes ) || propdata->detectsubgroups || propdata->sstenabled )
    {
       SCIP_CALL( SCIPcomputeComponentsSym(scip, propdata->perms, propdata->nperms, propdata->permvars,
             propdata->npermvars, FALSE, &propdata->components, &propdata->componentbegins,
@@ -6334,16 +6323,12 @@
    /* possibly compute symmetry */
    if ( propdata->ofenabled && SCIPgetNBinVars(scip) > 1 )
    {
-<<<<<<< HEAD
+      SCIP_Bool oldsymconsenabled;
+
+      oldsymconsenabled = propdata->symconsenabled;
+
       /* in the nonlinear case, all non-binary variables have to be fixed */
       if ( ! propdata->islinearproblem || propdata->symfixnonbinaryvars )
-=======
-      SCIP_Bool oldsymconsenabled;
-
-      oldsymconsenabled = propdata->symconsenabled;
-
-      if ( propdata->symfixnonbinaryvars )
->>>>>>> 95fa439e
       {
          SCIP_CALL( determineSymmetry(scip, propdata, SYM_SPEC_BINARY, SYM_SPEC_INTEGER | SYM_SPEC_REAL) );
       }
@@ -6379,12 +6364,8 @@
       return SCIP_OKAY;
    }
    assert( propdata->nperms > 0 );
-<<<<<<< HEAD
    assert( !propdata->islinearproblem || propdata->binvaraffected || propdata->sstenabled );
-=======
-   assert( propdata->binvaraffected || propdata->sstenabled );
-
->>>>>>> 95fa439e
+
    propdata->triedaddconss = TRUE;
 
    if ( propdata->symconsenabled )
@@ -7625,15 +7606,14 @@
          &propdata->symfixnonbinaryvars, TRUE, DEFAULT_SYMFIXNONBINARYVARS, NULL, NULL) );
 
    SCIP_CALL( SCIPaddBoolParam(scip,
-<<<<<<< HEAD
          "propagating/" PROP_NAME "/onlybinarysymmetry",
          "Is only symmetry on binary variables used?",
          &propdata->onlybinarysymmetry, TRUE, DEFAULT_ONLYBINARYSYMMETRY, NULL, NULL) );
-=======
+
+   SCIP_CALL( SCIPaddBoolParam(scip,
          "propagating/" PROP_NAME "/preferlessrows",
          "Shall orbitopes with less rows be preferred in detection?",
          &propdata->preferlessrows, TRUE, DEFAULT_PREFERLESSROWS, NULL, NULL) );
->>>>>>> 95fa439e
 
    /* possibly add description */
    if ( SYMcanComputeSymmetry() )
