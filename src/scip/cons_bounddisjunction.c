--- conflicted
+++ resolved
@@ -2203,22 +2203,8 @@
 {  /*lint --e{715}*/
    SCIP_CALL( enforceConstraint(scip, conshdlr, conss, nconss, NULL, result) );
 
-<<<<<<< HEAD
-   return SCIP_OKAY;
-}
-=======
-   assert(conshdlr != NULL);
-   assert(strcmp(SCIPconshdlrGetName(conshdlr), CONSHDLR_NAME) == 0);
-   assert(nconss == 0 || conss != NULL);
-   assert(result != NULL);
-
-   SCIPdebugMsg(scip, "LP enforcing %d bound disjunction constraints\n", nconss);
-
-   *result = SCIP_FEASIBLE;
-
-   conshdlrdata = SCIPconshdlrGetData(conshdlr);
-   assert(conshdlrdata != NULL);
->>>>>>> 26b6a3db
+   return SCIP_OKAY;
+}
 
 
 /** constraint enforcing method of constraint handler for relaxation solutions */
