/* * * * * * * * * * * * * * * * * * * * * * * * * * * * * * * * * * * * * * */
/*                                                                           */
/*                  This file is part of the program and library             */
/*         SCIP --- Solving Constraint Integer Programs                      */
/*                                                                           */
/*    Copyright (C) 2002-2021 Konrad-Zuse-Zentrum                            */
/*                            fuer Informationstechnik Berlin                */
/*                                                                           */
/*  SCIP is distributed under the terms of the ZIB Academic License.         */
/*                                                                           */
/*  You should have received a copy of the ZIB Academic License              */
/*  along with SCIP; see the file COPYING. If not visit scip.zib.de.         */
/*                                                                           */
/* * * * * * * * * * * * * * * * * * * * * * * * * * * * * * * * * * * * * * */

/**@file   nlhdlr_quadratic.c
 * @ingroup DEFPLUGINS_NLHDLR
 * @brief  nonlinear handler to handle quadratic expressions
 * @author Felipe Serrano
 * @author Antonia Chmiela
 *
 * Some definitions:
 * - a BILINEXPRTERM is a product of two expressions
 * - a SCIP_QUADEXPRTERM stores an expression expr that is known to appear in a nonlinear, quadratic term, that is
 *   expr^2 or expr * other_expr. It stores its sqrcoef (that can be 0), its linear coef and all the bilinear expression
 *   terms in which expr appears.
 */

/*---+----1----+----2----+----3----+----4----+----5----+----6----+----7----+----8----+----9----+----0----+----1----+----2*/

/* #define ENABLE_INTERSECTIONCUT */
/* #define DEBUG_INTERSECTIONCUT */
/* #define INTERCUT_MOREDEBUG */
/* #define INTERCUTS_VERBOSE */

#ifdef ENABLE_INTERSECTIONCUT
#ifdef INTERCUTS_VERBOSE
#define INTER_LOG
#endif

#ifdef INTER_LOG
#define INTERLOG(x) if( SCIPgetSubscipDepth(scip) == 0 && SCIPgetVerbLevel(scip) >= SCIP_VERBLEVEL_NORMAL ) { x }
#else
#define INTERLOG(x)
#endif
#endif

#include <string.h>

#include "scip/cons_nonlinear.h"
#include "scip/pub_nlhdlr.h"
#include "scip/nlhdlr_quadratic.h"
#include "scip/expr_pow.h"
#include "scip/expr_sum.h"
#include "scip/expr_var.h"
#include "scip/expr_product.h"

/* fundamental nonlinear handler properties */
#define NLHDLR_NAME                    "quadratic"
#define NLHDLR_DESC                    "handler for quadratic expressions"
#define NLHDLR_DETECTPRIORITY          1
#define NLHDLR_ENFOPRIORITY            100

#ifdef ENABLE_INTERSECTIONCUT
/* properties of the quadratic nlhdlr statistics table */
#define TABLE_NAME_QUADRATIC           "nlhdlr_quadratic"
#define TABLE_DESC_QUADRATIC           "quadratic nlhdlr statistics table"
#define TABLE_POSITION_QUADRATIC       14700                  /**< the position of the statistics table */
#define TABLE_EARLIEST_STAGE_QUADRATIC SCIP_STAGE_TRANSFORMED /**< output of the statistics table is only printed from this stage onwards */

/* some default values */
#define INTERCUTS_MINVIOL              1e-4
#define DEFAULT_USEINTERCUTS           FALSE
#define DEFAULT_USESTRENGTH            FALSE
#define DEFAULT_USEBOUNDS              FALSE
#define BINSEARCH_MAXITERS             120
#define DEFAULT_NCUTSROOT              20
#define DEFAULT_NCUTS                  2
#endif

/*
 * Data structures
 */

/** nonlinear handler expression data */
struct SCIP_NlhdlrExprData
{
   SCIP_EXPR*            qexpr;              /**< quadratic expression (stored here again for convenient access) */

   SCIP_EXPRCURV         curvature;          /**< curvature of the quadratic representation of the expression */

   SCIP_INTERVAL         linactivity;        /**< activity of linear part */

   /* activities of quadratic parts as defined in nlhdlrIntevalQuadratic */
   SCIP_Real             minquadfiniteact;   /**< minimum activity of quadratic part where only terms with finite min
                                                  activity contribute */
   SCIP_Real             maxquadfiniteact;   /**< maximum activity of quadratic part where only terms with finite max
                                                  activity contribute */
   int                   nneginfinityquadact;/**< number of quadratic terms contributing -infinity to activity */
   int                   nposinfinityquadact;/**< number of quadratic terms contributing +infinity to activity */
   SCIP_INTERVAL*        quadactivities;     /**< activity of each quadratic term as defined in nlhdlrIntevalQuadratic */
   SCIP_INTERVAL         quadactivity;       /**< activity of quadratic part (sum of quadactivities) */
   SCIP_Longint          activitiestag;      /**< value of activities tag when activities were computed */

   SCIP_CONS*            cons;               /**< if expr is the root of constraint cons, store cons; otherwise NULL */
   SCIP_Bool             separating;         /**< whether we are using the nlhdlr also for separation */
   SCIP_Bool             origvars;           /**< whether the quad expr in qexpr is in original (non-aux) variables */

#ifdef ENABLE_INTERSECTIONCUT
   int                   ncutsadded;         /**< number of intersection cuts added for this quadratic */
#endif
};

/** nonlinear handler data */
struct SCIP_NlhdlrData
{
#ifdef ENABLE_INTERSECTIONCUT
   int                   ncutsgenerated;     /**< total number of cuts that where generated by separateQuadratic */
   int                   ncutsadded;         /**< total number of cuts that where generated by separateQuadratic and actually added */
   SCIP_Longint          lastnodenumber;     /**< number of last node for which cuts were (allowed to be) generated */
   int                   lastncuts;          /**< number of cuts already generated */

   /* parameter */
   SCIP_Bool             useintersectioncuts; /**< whether to use intersection cuts for quadratic constraints or not */
   SCIP_Bool             usestrengthening;   /**< whether the strengthening should be used */
   SCIP_Bool             useboundsasrays;    /**<use bounds of variables in quadratic as rays for intersection cuts */
   int                   ncutslimit;         /**< limit for number of cuts generated consecutively */
   int                   ncutslimitroot;     /**< limit for number of cuts generated at root node */
   int                   maxrank;            /**< maximal rank a slackvar can have */
   SCIP_Real             mincutviolation;    /**< minimal cut violation the generated cuts must fulfill to be added to the LP */
   SCIP_Real             minviolation;       /**< minimal violation the constraint must fulfill such that a cut can be generated */
   int                   atwhichnodes;       /**< determines at which nodes cut is used (if it's -1, it's used only at the root node,
                                                  if it's n >= 0, it's used at every multiple of n) */
   int                   nstrengthlimit;     /**< limit for number of rays we do the strengthening for */
   SCIP_Real             cutcoefsum;         /**< sum of average cutcoefs of a cut */
   SCIP_Bool             ignorebadrayrestriction; /**< should cut be generated even with bad numerics when restricting to ray? */
   SCIP_Bool             ignorehighre;      /**< should cut be added even when range / efficacy is large? */

   /* statistics */
   int                   ncouldimprovedcoef; /**< number of times a coefficient could improve but didn't because of numerics */
   int                   nbadrayrestriction; /**< number of times a cut was aborted because of numerics when restricting to ray */
   int                   nbadnonbasic;       /**< number of times a cut was aborted because the nonbasic row was not nonbasic enough */
   int                   nhighre;            /**< number of times a cut was not added because range / efficacy was too large */
   int                   nphinonneg;         /**< number of times a cut was aborted because phi is nonnegative at 0 */
   int                   nstrengthenings;    /**< number of successful strengthenings */
<<<<<<< HEAD
   int                   nboundcuts;         /**< number of successful bound cuts */
   SCIP_Real             ncalls;             /**< number of calls to separation */
   SCIP_Real             densitysum;         /**< sum of density of cuts */
=======
#else
   SCIP_Bool             useintersectioncuts; /**< whether to use intersection cuts for quadratic constraints or not */
#endif
>>>>>>> 0bb94276
};

#ifdef ENABLE_INTERSECTIONCUT
/* structure to store rays. note that for a given ray, the entries in raysidx are sorted. */
struct Rays
{
   SCIP_Real*            rays;               /**< coefficients of rays */
   int*                  raysidx;            /**< to which var the coef belongs; vars are [quadvars, linvars, auxvar] */
   int*                  raysbegin;          /**< positions of rays: coefs of i-th ray [raybegin[i], raybegin[i+1]) */
   int*                  lpposray;           /**< lp pos of var associated with the ray;
                                               >= 0 -> lppos of var; < 0 -> var is row -lpposray -1 */

   int                   rayssize;           /**< size of rays and rays idx */
   int                   nrays;              /**< size of raysbegin is nrays + 1; size of lpposray */
};
typedef struct Rays RAYS;
#endif

/*
 * Callback methods of the table
 */

#ifdef ENABLE_INTERSECTIONCUT
/** output method of statistics table to output file stream 'file' */
static
SCIP_DECL_TABLEOUTPUT(tableOutputQuadratic)
{ /*lint --e{715}*/
   SCIP_NLHDLR* nlhdlr;
   SCIP_NLHDLRDATA* nlhdlrdata;
   SCIP_CONSHDLR* conshdlr;

   conshdlr = SCIPfindConshdlr(scip, "nonlinear");
   assert(conshdlr != NULL);
   nlhdlr = SCIPfindNlhdlrNonlinear(conshdlr, NLHDLR_NAME);
   assert(nlhdlr != NULL);
   nlhdlrdata = SCIPnlhdlrGetData(nlhdlr);
   assert(nlhdlrdata);

   /* print statistics */
   SCIPinfoMessage(scip, file, "Quadratic Nlhdlr   : %10s %10s %10s %10s %10s %10s %10s %10s %10s %10s %10s \n", "GenCuts", "AddCuts", "CouldImpr", "NLargeRE",
         "AbrtBadRay", "AbrtPosPhi", "AbrtNonBas", "NStrength", "AveCutcoef", "AveDensity", "AveBCutsFrac");
   SCIPinfoMessage(scip, file, "  %-17s:", "Quadratic Nlhdlr");
   SCIPinfoMessage(scip, file, " %10d", nlhdlrdata->ncutsgenerated);
   SCIPinfoMessage(scip, file, " %10d", nlhdlrdata->ncutsadded);
   SCIPinfoMessage(scip, file, " %10d", nlhdlrdata->ncouldimprovedcoef);
   SCIPinfoMessage(scip, file, " %10d", nlhdlrdata->nhighre);
   SCIPinfoMessage(scip, file, " %10d", nlhdlrdata->nbadrayrestriction);
   SCIPinfoMessage(scip, file, " %10d", nlhdlrdata->nphinonneg);
   SCIPinfoMessage(scip, file, " %10d", nlhdlrdata->nbadnonbasic);
   SCIPinfoMessage(scip, file, " %10d", nlhdlrdata->nstrengthenings);
   SCIPinfoMessage(scip, file, " %10g", nlhdlrdata->nstrengthenings > 0 ? nlhdlrdata->cutcoefsum / nlhdlrdata->nstrengthenings : 0.0);
   SCIPinfoMessage(scip, file, " %10g", nlhdlrdata->densitysum / nlhdlrdata->ncutsadded);
   SCIPinfoMessage(scip, file, " %10g", nlhdlrdata->nboundcuts / nlhdlrdata->ncalls);
   SCIPinfoMessage(scip, file, "\n");

   return SCIP_OKAY;
}
#endif

/*
 * static methods
 */

#ifdef ENABLE_INTERSECTIONCUT
/** adds cutcoef * (col - col*) to rowprep */
static
SCIP_RETCODE addColToCut(
   SCIP*                 scip,               /**< SCIP data structure */
   SCIP_ROWPREP*         rowprep,            /**< rowprep to store intersection cut */
   SCIP_SOL*             sol,                /**< solution to separate */
   SCIP_Real             cutcoef,            /**< cut coefficient */
   SCIP_COL*             col                 /**< column to add to rowprep */
   )
{
   assert(col != NULL);

#ifdef DEBUG_INTERCUTS_NUMERICS
   SCIPinfoMessage(scip, NULL, "adding col %s to cut. %g <= col <= %g\n", SCIPvarGetName(SCIPcolGetVar(col)),
      SCIPvarGetLbLocal(SCIPcolGetVar(col)), SCIPvarGetUbLocal(SCIPcolGetVar(col)));
   SCIPinfoMessage(scip, NULL, "col is active at %s. Value %.15f\n", SCIPcolGetBasisStatus(col) == SCIP_BASESTAT_LOWER ? "lower bound" :
      "upper bound" , SCIPcolGetPrimsol(col));
#endif

   SCIP_CALL( SCIPaddRowprepTerm(scip, rowprep, SCIPcolGetVar(col), cutcoef) );
   SCIProwprepAddConstant(rowprep, -cutcoef * SCIPgetSolVal(scip, sol, SCIPcolGetVar(col)) );

   return SCIP_OKAY;
}

/** adds cutcoef * (slack - slack*) to rowprep
  * row is lhs <= <coefs, vars> + constant <= rhs, thus slack is defined by
  * slack + <coefs.vars> + constant = side
  * If row (slack) is at upper, it means that <coefs,vars*> + constant = rhs, and so
  * slack* = side - rhs --> slack - slack* = rhs - <coefs, vars> - constant.
  * If row (slack) is at lower, then <coefs,vars*> + constant = lhs, and so
  * slack* = side - lhs --> slack - slack* = lhs - <coefs, vars> - constant.
  */
static
SCIP_RETCODE addRowToCut(
   SCIP*                 scip,               /**< SCIP data structure */
   SCIP_ROWPREP*         rowprep,            /**< rowprep to store intersection cut */
   SCIP_Real             cutcoef,            /**< cut coefficient */
   SCIP_ROW*             row,                /**< row, whose slack we are ading to rowprep */
   SCIP_Bool*            success             /**< if the row is nonbasic enough */
   )
{
   int i;
   SCIP_COL** rowcols;
   SCIP_Real* rowcoefs;
   int nnonz;

   assert(row != NULL);

   rowcols = SCIProwGetCols(row);
   rowcoefs = SCIProwGetVals(row);
   nnonz = SCIProwGetNLPNonz(row);

#ifdef DEBUG_INTERCUTS_NUMERICS
   SCIPinfoMessage(scip, NULL, "adding slack var row_%d to cut. %g <= row <= %g\n", SCIProwGetLPPos(row), SCIProwGetLhs(row), SCIProwGetRhs(row));
   SCIPinfoMessage(scip, NULL, "row is active at %s = %.15f Activity %.15f\n", SCIProwGetBasisStatus(row) == SCIP_BASESTAT_LOWER ? "lhs" :
   "rhs" , SCIProwGetBasisStatus(row) == SCIP_BASESTAT_LOWER ? SCIProwGetLhs(row) : SCIProwGetRhs(row),
   SCIPgetRowActivity(scip, row));
#endif

   if( SCIProwGetBasisStatus(row) == SCIP_BASESTAT_LOWER )
   {
      assert(!SCIPisInfinity(scip, -SCIProwGetLhs(row)));
      if( ! SCIPisFeasEQ(scip, SCIProwGetLhs(row), SCIPgetRowActivity(scip, row)) )
      {
         *success = FALSE;
         return SCIP_OKAY;
      }

      SCIProwprepAddConstant(rowprep, SCIProwGetLhs(row) * cutcoef);
   }
   else
   {
      assert(!SCIPisInfinity(scip, SCIProwGetRhs(row)));
      if( ! SCIPisFeasEQ(scip, SCIProwGetRhs(row), SCIPgetRowActivity(scip, row)) )
      {
         *success = FALSE;
         return SCIP_OKAY;
      }

      SCIProwprepAddConstant(rowprep, SCIProwGetRhs(row) * cutcoef);
   }

   for( i = 0; i < nnonz; i++ )
   {
      SCIP_CALL( SCIPaddRowprepTerm(scip, rowprep, SCIPcolGetVar(rowcols[i]), -rowcoefs[i] * cutcoef) );
   }

   SCIProwprepAddConstant(rowprep, -SCIProwGetConstant(row) * cutcoef);

   return SCIP_OKAY;
}

/** constructs map between lp position of a basic variable and its row in the tableau */
static
SCIP_RETCODE constructBasicVars2TableauRowMap(
   SCIP*                 scip,               /**< SCIP data structure */
   int*                  map                 /**< buffer to store the map */
   )
{
   int* basisind;
   int nrows;
   int i;

   nrows = SCIPgetNLPRows(scip);
   SCIP_CALL( SCIPallocBufferArray(scip, &basisind, nrows) );

   SCIP_CALL( SCIPgetLPBasisInd(scip, basisind) );
   for( i = 0; i < nrows; ++i )
   {
      if( basisind[i] >= 0 )
         map[basisind[i]] = i;
   }

   SCIPfreeBufferArray(scip, &basisind);

   return SCIP_OKAY;
}

/** counts the number of basic variables in the quadratic expr */
static
int countBasicVars(
   SCIP_NLHDLREXPRDATA*  nlhdlrexprdata,     /**< nlhdlr expression data */
   SCIP_VAR*             auxvar,             /**< aux var of expr or NULL if not needed (e.g. separating real cons) */
   SCIP_Bool*            nozerostat          /**< whether there is no variable with basis status zero */
   )
{
   SCIP_EXPR* qexpr;
   SCIP_EXPR** linexprs;
   SCIP_COL* col;
   int i;
   int nbasicvars = 0;
   int nquadexprs;
   int nlinexprs;

   *nozerostat = TRUE;

   qexpr = nlhdlrexprdata->qexpr;
   SCIPexprGetQuadraticData(qexpr, NULL, &nlinexprs, &linexprs, NULL, &nquadexprs, NULL, NULL, NULL);

   /* loop over quadratic vars */
   for( i = 0; i < nquadexprs; ++i )
   {
      SCIP_EXPR* expr;

      SCIPexprGetQuadraticQuadTerm(qexpr, i, &expr, NULL, NULL, NULL, NULL, NULL);

      col = SCIPvarGetCol(SCIPgetExprAuxVarNonlinear(expr));
      if( SCIPcolGetBasisStatus(col) == SCIP_BASESTAT_BASIC )
         nbasicvars += 1;
      else if( SCIPcolGetBasisStatus(col) == SCIP_BASESTAT_ZERO )
      {
         *nozerostat = FALSE;
         return 0;
      }
   }

   /* loop over linear vars */
   for( i = 0; i < nlinexprs; ++i )
   {
      col = SCIPvarGetCol(SCIPgetExprAuxVarNonlinear(linexprs[i]));
      if( SCIPcolGetBasisStatus(col) == SCIP_BASESTAT_BASIC )
         nbasicvars += 1;
      else if( SCIPcolGetBasisStatus(col) == SCIP_BASESTAT_ZERO )
      {
         *nozerostat = FALSE;
         return 0;
      }
   }

   /* finally consider the aux var (if it exists) */
   if( auxvar != NULL )
   {
      col = SCIPvarGetCol(auxvar);
      if( SCIPcolGetBasisStatus(col) == SCIP_BASESTAT_BASIC )
         nbasicvars += 1;
      else if( SCIPcolGetBasisStatus(col) == SCIP_BASESTAT_ZERO )
      {
         *nozerostat = FALSE;
         return 0;
      }
   }

   return nbasicvars;
}

/** stores the row of the tableau where `col` is basic. In general, we will have
 *  basicvar1 = tableaurow var1
 *  basicvar2 = tableaurow var2
 *  ...
 *  basicvarn = tableaurow varn
 *
 *  However, we want to store the the tableau row by columns. Thus, we need to know which of the basic vars `col` is.
 *
 * Note we only store the entries of the nonbasic variables
 */
static
SCIP_RETCODE storeDenseTableauRow(
   SCIP*                 scip,               /**< SCIP data structure */
   SCIP_COL*             col,                /**< basic columns to store its tableau row */
   int*                  basicvarpos2tableaurow,/**< map between basic var and its tableau row */
   int                   nbasiccol,          /**< which basic var this is */
   int                   raylength,          /**< the length of a ray (the total number of basic vars) */
   SCIP_Real*            binvrow,            /**< buffer to store row of Binv */
   SCIP_Real*            binvarow,           /**< buffer to store row of Binv A */
   SCIP_Real*            tableaurows         /**< pointer to store the tableau rows */
   )
{
   int nrows;
   int ncols;
   int lppos;
   int i;
   SCIP_COL** cols;
   SCIP_ROW** rows;
   int nray;

   assert(nbasiccol < raylength);
   assert(col != NULL);
   assert(binvrow != NULL);
   assert(binvarow != NULL);
   assert(tableaurows != NULL);
   assert(basicvarpos2tableaurow != NULL);
   assert(SCIPcolGetBasisStatus(col) == SCIP_BASESTAT_BASIC);

   SCIP_CALL( SCIPgetLPRowsData(scip, &rows, &nrows) );
   SCIP_CALL( SCIPgetLPColsData(scip, &cols, &ncols) );

   lppos = SCIPcolGetLPPos(col);

   assert(basicvarpos2tableaurow[lppos] >= 0);

   SCIP_CALL( SCIPgetLPBInvRow(scip, basicvarpos2tableaurow[lppos], binvrow, NULL, NULL) );
   SCIP_CALL( SCIPgetLPBInvARow(scip, basicvarpos2tableaurow[lppos], binvrow, binvarow, NULL, NULL) );

   nray = 0;
   for( i = 0; i < ncols; ++i )
      if( SCIPcolGetBasisStatus(cols[i]) != SCIP_BASESTAT_BASIC )
      {
         tableaurows[nbasiccol + nray * raylength] = binvarow[i];
         nray++;
      }
   for( ; i < ncols + nrows; ++i )
      if( SCIProwGetBasisStatus(rows[i - ncols]) != SCIP_BASESTAT_BASIC )
      {
         tableaurows[nbasiccol + nray * raylength] = binvrow[i - ncols];
         nray++;
      }

   return SCIP_OKAY;
}

/** stores the rows of the tableau corresponding to the basic variables in the quadratic expression;
 * it also returns a map storing to which var the entry of a ray corresponds, i.e., if the tableau is
 *
 *  basicvar_1 = ray1_1 nonbasicvar_1 + ...
 *  basicvar_2 = ray1_2 nonbasicvar_1 + ...
 *  ...
 *  basicvar_n = ray1_n nonbasicvar_1 + ...
 *
 * the map maps k to the position of basicvar_k in the variables of the constraint assuming the variables are sorted as
 * [quadratic vars, linear vars, auxvar]
 */
static
SCIP_RETCODE storeDenseTableauRowsByColumns(
   SCIP*                 scip,               /**< SCIP data structure */
   SCIP_NLHDLREXPRDATA*  nlhdlrexprdata,     /**< nlhdlr expression data */
   int                   raylength,          /**< length of a ray of the tableau */
   SCIP_VAR*             auxvar,             /**< aux var of expr or NULL if not needed (e.g. separating real cons) */
   SCIP_Real*            tableaurows,        /**< buffer to store the tableau rows */
   int*                  rayentry2conspos    /**< buffer to store the map */
   )
{
   SCIP_EXPR* qexpr;
   SCIP_EXPR** linexprs;
   SCIP_Real* binvarow;
   SCIP_Real* binvrow;
   SCIP_COL* col;
   int* basicvarpos2tableaurow; /* map between basic var and its tableau row */
   int nrayentries;
   int nquadexprs;
   int nlinexprs;
   int nrows;
   int ncols;
   int i;

   nrows = SCIPgetNLPRows(scip);
   ncols = SCIPgetNLPCols(scip);

   SCIP_CALL( SCIPallocBufferArray(scip, &basicvarpos2tableaurow, ncols) );
   SCIP_CALL( SCIPallocBufferArray(scip, &binvrow, nrows) );
   SCIP_CALL( SCIPallocBufferArray(scip, &binvarow, ncols) );

   for( i = 0; i < ncols; ++i )
      basicvarpos2tableaurow[i] = -1;
   SCIP_CALL( constructBasicVars2TableauRowMap(scip, basicvarpos2tableaurow) );

   qexpr = nlhdlrexprdata->qexpr;
   SCIPexprGetQuadraticData(qexpr, NULL, &nlinexprs, &linexprs, NULL, &nquadexprs, NULL, NULL, NULL);

   /* entries of quadratic basic vars */
   nrayentries = 0;
   for( i = 0; i < nquadexprs; ++i )
   {
      SCIP_EXPR* expr;
      SCIPexprGetQuadraticQuadTerm(qexpr, i, &expr, NULL, NULL, NULL, NULL, NULL);

      col = SCIPvarGetCol(SCIPgetExprAuxVarNonlinear(expr));
      if( SCIPcolGetBasisStatus(col) == SCIP_BASESTAT_BASIC )
      {
         SCIP_CALL( storeDenseTableauRow(scip, col, basicvarpos2tableaurow, nrayentries, raylength, binvrow, binvarow,
                  tableaurows) );

         rayentry2conspos[nrayentries] = i;
         nrayentries++;
      }
   }
   /* entries of linear vars */
   for( i = 0; i < nlinexprs; ++i )
   {
      col = SCIPvarGetCol(SCIPgetExprAuxVarNonlinear(linexprs[i]));
      if( SCIPcolGetBasisStatus(col) == SCIP_BASESTAT_BASIC )
      {
         SCIP_CALL( storeDenseTableauRow(scip, col, basicvarpos2tableaurow, nrayentries, raylength, binvrow, binvarow,
                  tableaurows) );

         rayentry2conspos[nrayentries] = nquadexprs + i;
         nrayentries++;
      }
   }
   /* entry of aux var (if it exists) */
   if( auxvar != NULL )
   {
      col = SCIPvarGetCol(auxvar);
      if( SCIPcolGetBasisStatus(col) == SCIP_BASESTAT_BASIC )
      {
         SCIP_CALL( storeDenseTableauRow(scip, col, basicvarpos2tableaurow, nrayentries, raylength, binvrow, binvarow,
                  tableaurows) );

         rayentry2conspos[nrayentries] = nquadexprs + nlinexprs;
         nrayentries++;
      }
   }
   assert(nrayentries == raylength);

#ifdef  DEBUG_INTERSECTIONCUT
   for( i = 0; i < ncols; ++i )
   {
      SCIPinfoMessage(scip, NULL, "%d column of tableau is: ",i);
      for( int j = 0; j < raylength; ++j )
         SCIPinfoMessage(scip, NULL, "%g ", tableaurows[i * raylength + j]);
      SCIPinfoMessage(scip, NULL, "\n");
   }
#endif

   SCIPfreeBufferArray(scip, &binvarow);
   SCIPfreeBufferArray(scip, &binvrow);
   SCIPfreeBufferArray(scip, &basicvarpos2tableaurow);

   return SCIP_OKAY;
}

/** initializes rays data structure */
static
SCIP_RETCODE createRays(
   SCIP*                 scip,               /**< SCIP data structure */
   RAYS**                rays                /**< rays data structure */
   )
{
   SCIP_CALL( SCIPallocBuffer(scip, rays) );
   BMSclearMemory(*rays);

   SCIP_CALL( SCIPallocBufferArray(scip, &(*rays)->rays, SCIPgetNLPCols(scip)) );
   SCIP_CALL( SCIPallocBufferArray(scip, &(*rays)->raysidx, SCIPgetNLPCols(scip)) );

   /* overestimate raysbegin and lpposray */
   SCIP_CALL( SCIPallocBufferArray(scip, &(*rays)->raysbegin, SCIPgetNLPCols(scip) + SCIPgetNLPRows(scip) + 1) );
   SCIP_CALL( SCIPallocBufferArray(scip, &(*rays)->lpposray, SCIPgetNLPCols(scip) + SCIPgetNLPRows(scip)) );
   (*rays)->raysbegin[0] = 0;

   (*rays)->rayssize = SCIPgetNLPCols(scip);

   return SCIP_OKAY;
}

/** initializes rays data structure for bound rays */
static
SCIP_RETCODE createBoundRays(
   SCIP*                 scip,               /**< SCIP data structure */
   RAYS**                rays,               /**< rays data structure */
   int                   size
   )
{
   SCIP_CALL( SCIPallocBuffer(scip, rays) );
   BMSclearMemory(*rays);

   SCIP_CALL( SCIPallocBufferArray(scip, &(*rays)->rays, size) );
   SCIP_CALL( SCIPallocBufferArray(scip, &(*rays)->raysidx, size) );

   /* overestimate raysbegin and lpposray */
   SCIP_CALL( SCIPallocBufferArray(scip, &(*rays)->raysbegin, size + 1) );
   SCIP_CALL( SCIPallocBufferArray(scip, &(*rays)->lpposray, size) );
   (*rays)->raysbegin[0] = 0;

   (*rays)->rayssize = size;

   return SCIP_OKAY;
}

/** frees rays data structure */
static
void freeRays(
   SCIP*                 scip,               /**< SCIP data structure */
   RAYS**                rays                /**< rays data structure */
   )
{
   if( *rays == NULL )
      return;

   SCIPfreeBufferArray(scip, &(*rays)->lpposray);
   SCIPfreeBufferArray(scip, &(*rays)->raysbegin);
   SCIPfreeBufferArray(scip, &(*rays)->raysidx);
   SCIPfreeBufferArray(scip, &(*rays)->rays);

   SCIPfreeBuffer(scip, rays);
}

/** inserts entry to rays data structure; checks and resizes if more space is needed */
static
SCIP_RETCODE insertRayEntry(
   SCIP*                 scip,               /**< SCIP data structure */
   RAYS*                 rays,               /**< rays data structure */
   SCIP_Real             coef,               /**< coefficient to insert */
   int                   coefidx,            /**< index of coefficient (conspos of var it corresponds to) */
   int                   coefpos             /**< where to insert coefficient */
   )
{
   /* check for size */
   if( rays->rayssize <= coefpos + 1 )
   {
      int newsize;

      newsize = SCIPcalcMemGrowSize(scip, coefpos + 1);
      SCIP_CALL( SCIPreallocBufferArray(scip, &(rays->rays), newsize) );
      SCIP_CALL( SCIPreallocBufferArray(scip, &(rays->raysidx), newsize) );
      rays->rayssize = newsize;
   }

   /* insert entry */
   rays->rays[coefpos] = coef;
   rays->raysidx[coefpos] = coefidx;

   return SCIP_OKAY;
}

/** constructs map between the lppos of a variables and its position in the constraint assuming the constraint variables
 * are sorted as [quad vars, lin vars, aux var (if it exists)]. If a variable doesn't appear in the constraint, then its
 * position is -1.
 */
static
void constructLPPos2ConsPosMap(
   SCIP_NLHDLREXPRDATA*  nlhdlrexprdata,     /**< nlhdlr expression data */
   SCIP_VAR*             auxvar,             /**< aux var of the expr */
   int*                  map                 /**< buffer to store the mapping */
   )
{
   SCIP_EXPR* qexpr;
   SCIP_EXPR** linexprs;
   int nquadexprs;
   int nlinexprs;
   int lppos;
   int i;

   qexpr = nlhdlrexprdata->qexpr;
   SCIPexprGetQuadraticData(qexpr, NULL, &nlinexprs, &linexprs, NULL, &nquadexprs, NULL, NULL, NULL);

   /* set pos of quadratic vars */
   for( i = 0; i < nquadexprs; ++i )
   {
      SCIP_EXPR* expr;
      SCIPexprGetQuadraticQuadTerm(qexpr, i, &expr, NULL, NULL, NULL, NULL, NULL);

      lppos = SCIPcolGetLPPos(SCIPvarGetCol(SCIPgetExprAuxVarNonlinear(expr)));
      map[lppos] = i;
   }
   /* set pos of lin vars */
   for( i = 0; i < nlinexprs; ++i )
   {
      lppos = SCIPcolGetLPPos(SCIPvarGetCol(SCIPgetExprAuxVarNonlinear(linexprs[i])));
      map[lppos] = nquadexprs + i;
   }
   /* set pos of aux var (if it exists) */
   if( auxvar != NULL )
   {
      lppos = SCIPcolGetLPPos(SCIPvarGetCol(auxvar));
      map[lppos] = nquadexprs + nlinexprs;
   }

   return;
}

/** inserts entries of factor * nray-th column of densetableaucols into rays data structure */
static
SCIP_RETCODE insertRayEntries(
   SCIP*                 scip,               /**< SCIP data structure */
   RAYS*                 rays,               /**< rays data structure */
   SCIP_Real*            densetableaucols,   /**< column of the tableau in dense format */
   int*                  rayentry2conspos,   /**< map between rayentry and conspos of associated var */
   int                   raylength,          /**< length of a tableau column */
   int                   nray,               /**< which tableau column to insert */
   int                   conspos,            /**< conspos of ray's nonbasic var in the cons; -1 if not in the cons */
   SCIP_Real             factor,             /**< factor to multiply each tableau col */
   int*                  nnonz,              /**< position to start adding the ray in rays and buffer to store nnonz */
   SCIP_Bool*            success             /**< we can't separate if there is a nonzero ray with basis status ZERO */
   )
{
   int i;

   *success = TRUE;

   for( i = 0; i < raylength; ++i )
   {
      SCIP_Real coef;

      /* we have a nonzero ray with base stat zero -> can't generate cut */
      if( factor == 0.0 && ! SCIPisZero(scip, densetableaucols[nray * raylength + i]) )
      {
         *success = FALSE;
         return SCIP_OKAY;
      }

      coef = factor * densetableaucols[nray * raylength + i];

      /* this might be a source of numerical issues
       * TODO: in case of problems, an idea would be to scale the ray entries; compute the cut coef and scale it back down
       * another idea would be to check against a smaller epsilion.
       * The problem is that if the cut coefficient is 1/t where lpsol + t*ray intersects the S-free set.
       * Now if t is super big, then a super small coefficient would have had an impact...
       */
      if( SCIPisZero(scip, coef) )
         continue;

      /* check if nonbasic var entry should come before this one */
      if( conspos > -1 && conspos < rayentry2conspos[i] )
      {
         /* add nonbasic entry */
         assert(factor != 0.0);

#ifdef  DEBUG_INTERSECTIONCUT
         SCIPinfoMessage(scip, NULL, "ray belongs to nonbasic var pos %d in cons\n", conspos);
#endif

         SCIP_CALL( insertRayEntry(scip, rays, -factor, conspos, *nnonz) );
         (*nnonz)++;

         /* we are done with nonbasic entry */
         conspos = -1;
      }

      SCIP_CALL( insertRayEntry(scip, rays, coef, rayentry2conspos[i], *nnonz) );
      (*nnonz)++;
   }

   /* if nonbasic entry was not added and should still be added, then it should go at the end */
   if( conspos > -1 )
   {
      /* add nonbasic entry */
      assert(factor != 0.0);

#ifdef  DEBUG_INTERSECTIONCUT
      SCIPinfoMessage(scip, NULL, "ray belongs to nonbasic var pos %d in cons\n", conspos);
#endif

      SCIP_CALL( insertRayEntry(scip, rays, -factor, conspos, *nnonz) );
      (*nnonz)++;
   }

   /* finished ray entry; store its end */
   rays->raysbegin[rays->nrays + 1] = *nnonz;

#ifdef  DEBUG_INTERSECTIONCUT
   SCIPinfoMessage(scip, NULL, "entries of ray %d are between [%d, %d):\n", rays->nrays, rays->raysbegin[rays->nrays], *nnonz);
   for( i = rays->raysbegin[rays->nrays]; i < *nnonz; ++i )
      SCIPinfoMessage(scip, NULL, "(%d, %g), ", rays->raysidx[i], rays->rays[i]);
   SCIPinfoMessage(scip, NULL, "\n");
#endif

   return SCIP_OKAY;
}

/** stores rays in sparse form. The first rays correspond to the nonbasic variables
 * and the last rays to the nonbasic slack variables.
 *
 * More details: The LP tableau is of the form
 *
 *  basicvar_1 = ray1_1 nonbasicvar_1 + ... + raym_1 nonbasicvar_m
 *  basicvar_2 = ray1_2 nonbasicvar_1 + ... + raym_2 nonbasicvar_m
 *  ...
 *  basicvar_n = ray1_n nonbasicvar_1 + ... + raym_n nonbasicvar_m
 *  nonbasicvar_1 = 1.0 nonbasicvar_1 + ... +    0.0 nonbasicvar_m
 *  ...
 *  nonbasicvar_m = 0.0 nonbasicvar_1 + ... +    1.0 nonbasicvar_m
 *
 *  so rayk = (rayk_1, ... rayk_n, e_k)
 *  We store the entries of the rays associated to the variables present in the quadratic expr.
 *  We do not store zero rays
 *
 *  Also, we store the rays as if every nonbasic variable was at lower (so that all rays moves to infinity)
 *  Since the tableau is:
 *  basicvar + Binv L (nonbasic_lower - lb) + Binv U (nonbasic_upper - ub) = basicvar_sol
 *  then:
 *  basicvar = basicvar_sol - Binv L (nonbasic_lower - lb) + Binv U (ub - nonbasic_upper)
 *  and so the entries of the rays associated with the basic variables are:
 *  rays_basicvars = [-BinvL, BinvU].
 *  So we flip the sign of the rays associated to nonbasic vars at lower.
 *  In constrast, the nonbasic part of the ray has a 1.0 for nonbasic at lower and a -1.0 for nonbasic at upper, i.e.
 *  nonbasic_lower = lb + 1.0(nonbasic_lower - lb)
 *  nonbasic_upper = ub - 1.0(ub - nonbasic_upper)
 */
static
SCIP_RETCODE createAndStoreSparseRays(
   SCIP*                 scip,               /**< SCIP data structure */
   SCIP_NLHDLREXPRDATA*  nlhdlrexprdata,     /**< nlhdlr expression data */
   SCIP_VAR*             auxvar,             /**< aux var of expr or NULL if not needed (e.g. separating real cons) */
   RAYS**                raysptr,
   SCIP_Bool*            success             /**< we can't separate if there is a var with basis status ZERO */
   )
{
   SCIP_Real* densetableaucols;
   SCIP_COL** cols;
   SCIP_ROW** rows;
   RAYS* rays;
   int* rayentry2conspos;
   int* lppos2conspos;
   int nnonbasic;
   int nrows;
   int ncols;
   int nnonz;
   int raylength;
   int i;

   nrows = SCIPgetNLPRows(scip);
   ncols = SCIPgetNLPCols(scip);

   *success = TRUE;

   raylength = countBasicVars(nlhdlrexprdata, auxvar, success);
   if( ! *success )
   {
      SCIPdebugMsg(scip, "failed to store sparse rays: there is a var with base status zero\n");
      return SCIP_OKAY;
   }

   SCIP_CALL( SCIPallocBufferArray(scip, &densetableaucols, raylength * (ncols + nrows)) );
   SCIP_CALL( SCIPallocBufferArray(scip, &rayentry2conspos, raylength) );

   /* construct dense tableau and map between ray entries and position of corresponding var in quad cons */
   SCIP_CALL( storeDenseTableauRowsByColumns(scip, nlhdlrexprdata, raylength, auxvar,
            densetableaucols, rayentry2conspos) );

   /* build rays sparsely now */
   SCIP_CALL( SCIPallocBufferArray(scip, &lppos2conspos, ncols) );
   for( i = 0; i < ncols; ++i )
      lppos2conspos[i] = -1;

   constructLPPos2ConsPosMap(nlhdlrexprdata, auxvar, lppos2conspos);

   /* store sparse rays */
   SCIP_CALL( createRays(scip, raysptr) );
   rays = *raysptr;

   nnonz = 0;
   nnonbasic = 0;

   /* go through nonbasic variables */
   cols = SCIPgetLPCols(scip);
   for( i = 0; i < ncols; ++i )
   {
      int oldnnonz = nnonz;
      SCIP_COL* col;
      SCIP_Real factor;

      col = cols[i];

      /* set factor to store basic entries of ray as = [-BinvL, BinvU] */
      if( SCIPcolGetBasisStatus(col) == SCIP_BASESTAT_LOWER )
         factor = -1.0;
      else if( SCIPcolGetBasisStatus(col) == SCIP_BASESTAT_UPPER )
         factor = 1.0;
      else if( SCIPcolGetBasisStatus(col) == SCIP_BASESTAT_ZERO )
         factor = 0.0;
      else
         continue;

      SCIP_CALL( insertRayEntries(scip, rays, densetableaucols, rayentry2conspos, raylength, nnonbasic,
               lppos2conspos[SCIPcolGetLPPos(col)], factor, &nnonz, success) );

#ifdef  DEBUG_INTERSECTIONCUT
      SCIPinfoMessage(scip, NULL, "looked at ray of var %s with basestat %d, it has %d nonzeros\n-----------------\n",
            SCIPvarGetName(SCIPcolGetVar(col)), SCIPcolGetBasisStatus(col), nnonz - oldnnonz);
#endif
      if( ! (*success) )
      {
#ifdef  DEBUG_INTERSECTIONCUT
         SCIPdebugMsg(scip, "nonzero ray associated with variable <%s> has base status zero -> abort storing rays\n",
               SCIPvarGetName(SCIPcolGetVar(col)));
#endif
         goto CLEANUP;
      }

      /* if ray is non zero remember who it belongs to */
      assert(oldnnonz <= nnonz);
      if( oldnnonz < nnonz )
      {
         rays->lpposray[rays->nrays] = SCIPcolGetLPPos(col);
         (rays->nrays)++;
      }
      nnonbasic++;
   }

   /* go through nonbasic slack variables */
   rows = SCIPgetLPRows(scip);
   for( i = 0; i < nrows; ++i )
   {
      int oldnnonz = nnonz;
      SCIP_ROW* row;
      SCIP_Real factor;

      row = rows[i];

      /* set factor to store basic entries of ray as = [-BinvL, BinvU]; basic status of rows are flipped! See lpi.h! */
      assert(SCIProwGetBasisStatus(row) != SCIP_BASESTAT_ZERO);
      if( SCIProwGetBasisStatus(row) == SCIP_BASESTAT_LOWER )
         factor = 1.0;
      else if( SCIProwGetBasisStatus(row) == SCIP_BASESTAT_UPPER )
         factor =-1.0;
      else
         continue;

      SCIP_CALL( insertRayEntries(scip, rays, densetableaucols, rayentry2conspos, raylength, nnonbasic, -1, factor,
               &nnonz, success) );
      assert(*success);

      /* if ray is non zero remember who it belongs to */
#ifdef  DEBUG_INTERSECTIONCUT
      SCIPinfoMessage(scip, NULL, "looked at ray of row %d, it has %d nonzeros\n-----------------\n", i, nnonz - oldnnonz);
#endif
      assert(oldnnonz <= nnonz);
      if( oldnnonz < nnonz )
      {
         rays->lpposray[rays->nrays] = -SCIProwGetLPPos(row) - 1;
         (rays->nrays)++;
      }
      nnonbasic++;
   }

CLEANUP:
   SCIPfreeBufferArray(scip, &lppos2conspos);
   SCIPfreeBufferArray(scip, &rayentry2conspos);
   SCIPfreeBufferArray(scip, &densetableaucols);

   if( ! *success )
   {
      freeRays(scip, &rays);
   }

   return SCIP_OKAY;
}

/** this function determines how the maximal S-free set is going to look like.
 * There are 4 possibilities: after writting the quadratic constraint
 * q(z) <= 0
 * as
 * \|x(z)\|^2 - \|y\|^2 + w(z) + kappa <= 0,
 * the cases are determined according to the following.
 * Case 1: w = 0 and kappa = 0
 * Case 2: w = 0 and kappa > 0
 * Case 3: w = 0 and kappa < 0
 * Case 4: w != 0
 *
 */

/** Assume the quadratic is stored as
 * q(z) = z_q^T Q z_q + b_q^T z_q + b_l z_l + c - z_a
 * where:
 *  -  z_q are the quadratic vars
 *  -  z_l are the linear vars
 *  -  z_a is the aux var if it exists
 * We can rewrite it as
 * \|x(z)\|^2 - \|y\|^2 + w(z) + kappa <= 0,
 * To do this transformation and later to compute the actual cut we need to compute and store some quantities.
 * Let
 *    - I_0, I_+, and I_- be the index set of zero, positive, and negative eigenvalues, respectively
 *    - v_i be the i-th eigenvector of Q
 *    - zlp be the lp value of the variables z
 * The quantities we need are:
 *    - vb_i = v_i^T b for i in I_+ \cup I_-
 *    - vzlp_i = v_i^T zlp_q for i in I_+ \cup I_-
 *    - kappa = c - 1/4 * sum_{i in I_+ \cup I_-} (v_i^T b_q)^2 / eigval_i
 *    - w(z) = (sum_{i in I_0} v_i^T b_q  v_i^T) z_q + b_l^T z_l - z_a
 *    - w(zlp)
 *
 * The function returns kappa and the vector sum_{i in I_0} v_i^T b_q  v_i^T
 *
 * @note if the constraint is q(z) <= rhs, then the constant when writting the constraint as quad <= 0 is c - rhs.
 * @note if the quadratic constraint we are separating is q(z) >= lhs, then we multiply by -1.
 * in practice, what changes is
 *    - the sign of the eigenvalues
 *    - the sign of b_q and b_l
 *    - the sign of the coefficient of the auxvar (if it exists)
 *    - the constant of the quadratic written as quad <= 0 is lhs - c
 * the eigenvectors _do not_ change sign!
 */
static
SCIP_RETCODE intercutsComputeCommonQuantities(
   SCIP*                 scip,               /**< SCIP data structure */
   SCIP_NLHDLREXPRDATA*  nlhdlrexprdata,     /**< nlhdlr expression data */
   SCIP_VAR*             auxvar,             /**< aux var of expr or NULL if not needed (e.g. separating real cons) */
   SCIP_Real             sidefactor,         /**< 1.0 if the violated constraint is q <= rhs, -1.0 otherwise */
   SCIP_SOL*             sol,                /**< solution to separate */
   SCIP_Real*            vb,                 /**< buffer to store v_i^T b for i in I_+ \cup I_- */
   SCIP_Real*            vzlp,               /**< buffer to store v_i^T zlp_q for i in I_+ \cup I_- */
   SCIP_Real*            wcoefs,             /**< buffer to store the coefs of quad vars of w */
   SCIP_Real*            wzlp,               /**< pointer to store the value of w at zlp */
   SCIP_Real*            kappa               /**< pointer to store the value of kappa */
   )
{
   SCIP_EXPR* qexpr;
   SCIP_EXPR** linexprs;
   SCIP_Real* eigenvectors;
   SCIP_Real* eigenvalues;
   SCIP_Real* lincoefs;
   SCIP_Real constant; /* constant of the quadratic when written as <= 0 */
   int nquadexprs;
   int nlinexprs;
   int i;
   int j;

   assert(sidefactor == 1.0 || sidefactor == -1.0);
   assert(nlhdlrexprdata->cons != NULL || auxvar != NULL );

   qexpr = nlhdlrexprdata->qexpr;
   SCIPexprGetQuadraticData(qexpr, &constant, &nlinexprs, &linexprs, &lincoefs, &nquadexprs, NULL, &eigenvalues,
         &eigenvectors);

   /* first get constant of quadratic when written as quad <= 0 */
   if( nlhdlrexprdata->cons != NULL )
      constant = (sidefactor == 1.0) ? constant - SCIPgetRhsNonlinear(nlhdlrexprdata->cons) :
         SCIPgetLhsNonlinear(nlhdlrexprdata->cons) - constant;
   else
      constant = (sidefactor * constant);

   *kappa = 0.0;
   *wzlp = 0.0;
   BMSclearMemoryArray(wcoefs, nquadexprs);

   for( i = 0; i < nquadexprs; ++i )
   {
      SCIP_Real vdotb;
      SCIP_Real vdotzlp;
      int offset;

      offset = i * nquadexprs;

      /* compute v_i^T b and v_i^T zlp */
      vdotb = 0;
      vdotzlp = 0;
      for( j = 0; j < nquadexprs; ++j )
      {
         SCIP_EXPR* expr;
         SCIP_Real lincoef;

         SCIPexprGetQuadraticQuadTerm(qexpr, j, &expr, &lincoef, NULL, NULL, NULL, NULL);

         vdotb += (sidefactor * lincoef) * eigenvectors[offset + j];
#ifdef INTERCUT_MOREDEBUG
         printf("vdotb: offset %d, eigenvector %d = %g, lincoef quad %g\n", offset, j,
               eigenvectors[offset + j], lincoef);
#endif
         vdotzlp += SCIPgetSolVal(scip, sol, SCIPgetExprAuxVarNonlinear(expr)) * eigenvectors[offset + j];
      }
      vb[i] = vdotb;
      vzlp[i] = vdotzlp;

      if( ! SCIPisZero(scip, eigenvalues[i]) )
      {
         /* nonzero eigenvalue: compute kappa */
         *kappa += SQR(vdotb) / (sidefactor * eigenvalues[i]);
      }
      else
      {
         /* compute coefficients of w and compute w at zlp */
         for( j = 0; j < nquadexprs; ++j )
            wcoefs[j] += vdotb * eigenvectors[offset + j];

         *wzlp += vdotb * vdotzlp;
      }
   }

   /* finish kappa computation */
   *kappa *= -0.25;
   *kappa += constant;

   /* finish w(zlp) computation: linear part (including auxvar, if applicable) */
   for( i = 0; i < nlinexprs; ++i )
   {
      *wzlp += (sidefactor * lincoefs[i]) * SCIPgetSolVal(scip, sol, SCIPgetExprAuxVarNonlinear(linexprs[i]));
   }
   if( auxvar != NULL )
   {
      *wzlp += (sidefactor * -1.0) * SCIPgetSolVal(scip, sol, auxvar);
   }

#ifdef  DEBUG_INTERSECTIONCUT
   SCIPinfoMessage(scip, NULL, "Computed common quantities needed for intercuts:\n");
   SCIPinfoMessage(scip, NULL, "   kappa = %g\n   quad part w = ", *kappa);
   for( i = 0; i < nquadexprs; ++i )
   {
      SCIPinfoMessage(scip, NULL, "%g ", wcoefs[i]);
   }
   SCIPinfoMessage(scip, NULL, "\n");
#endif
   return SCIP_OKAY;
}

/* computes eigenvec^T ray */
static
SCIP_Real computeEigenvecDotRay(
   SCIP_Real*            eigenvec,           /**< eigenvector */
   int                   nquadvars,          /**< number of quadratic vars (length of eigenvec) */
   SCIP_Real*            raycoefs,           /**< coefficients of ray */
   int*                  rayidx,             /**< index of consvar the ray coef is associated to */
   int                   raynnonz            /**< length of raycoefs and rayidx */
   )
{
   SCIP_Real retval;
   int i;

   retval = 0.0;
   for( i = 0; i < raynnonz; ++i )
   {
      /* rays are sorted; the first entries correspond to the quad vars, so we stop after first nonquad var entry */
      if( rayidx[i] >= nquadvars )
         break;

      retval += eigenvec[rayidx[i]] * raycoefs[i];
   }

   return retval;
}

/** computes linear part of evaluation of w(ray): b_l^T ray_l - ray_a
 * @note: we can know whether the auxiliary variable appears by the entries of the ray
 */
static
SCIP_Real computeWRayLinear(
   SCIP_NLHDLREXPRDATA*  nlhdlrexprdata,     /**< nlhdlr expression data */
   SCIP_Real             sidefactor,         /**< 1.0 if the violated constraint is q <= rhs, -1.0 otherwise */
   SCIP_Real*            raycoefs,           /**< coefficients of ray */
   int*                  rayidx,             /**< ray coef[i] affects var at pos rayidx[i] in consvar */
   int                   raynnonz            /**< length of raycoefs and rayidx */
   )
{
   SCIP_EXPR* qexpr;
   SCIP_Real* lincoefs;
   SCIP_Real retval;
   int nquadexprs;
   int nlinexprs;

   int i;
   int start;

#ifdef INTERCUT_MOREDEBUG
   printf("Computing w(ray) \n");
#endif
   retval = 0.0;
   start = raynnonz - 1;

   qexpr = nlhdlrexprdata->qexpr;
   SCIPexprGetQuadraticData(qexpr, NULL, &nlinexprs, NULL, &lincoefs, &nquadexprs, NULL, NULL, NULL);

   /* process ray entry associated to the auxvar if it applies */
   if( rayidx[raynnonz - 1] == nquadexprs + nlinexprs )
   {
#ifdef INTERCUT_MOREDEBUG
      printf("wray auxvar term %g \n", (sidefactor * -1.0) * raycoefs[raynnonz - 1]);
#endif
      retval += (sidefactor * -1.0) * raycoefs[raynnonz - 1];
      start--;
   }

   /* process the rest of the entries */
   for( i = start; i >= 0; --i )
   {
      /* rays are sorted; last entries correspond to the lin vars, so we stop after first quad var entry */
      if( rayidx[i] < nquadexprs )
         break;

#ifdef INTERCUT_MOREDEBUG
      printf("wray var in pos %d term %g:: lincoef %g raycoef %g\n", rayidx[i], (sidefactor *
            lincoefs[rayidx[i] - nquadexprs]) * raycoefs[i], lincoefs[rayidx[i] - nquadexprs] ,raycoefs[i]);
#endif
      retval += (sidefactor * lincoefs[rayidx[i] - nquadexprs]) * raycoefs[i] ;
   }

   return retval;
}

/** The restriction of the function representing the maximal S-free set to zlp + t * ray has the form
 * SQRT(A t^2 + B t + C) - (D t + E) for cases 1, 2, and 3.
 * For case 4 it is a piecewise defined function and each piece is of the aforementioned form.
 *
 * This function computes the coefficients A, B, C, D, E for the given ray.
 * In case 4, it computes the coefficients for both pieces, in addition to coefficients needed to evaluate the condition
 * in the piecewise definition of the function.
 *
 * The parameter iscase4 tells the function if it is case 4 or not.
 *
 */
static
SCIP_RETCODE computeRestrictionToRay(
   SCIP*                 scip,               /**< SCIP data structure */
   SCIP_NLHDLREXPRDATA*  nlhdlrexprdata,     /**< nlhdlr expression data */
   SCIP_Real             sidefactor,         /**< 1.0 if the violated constraint is q <= rhs, -1.0 otherwise */
   SCIP_Bool             iscase4,            /**< whether we are in case 4 */
   SCIP_Real*            raycoefs,           /**< coefficients of ray */
   int*                  rayidx,             /**< index of consvar the ray coef is associated to */
   int                   raynnonz,           /**< length of raycoefs and rayidx */
   SCIP_Real*            vb,                 /**< array containing v_i^T b for i in I_+ \cup I_- */
   SCIP_Real*            vzlp,               /**< array containing v_i^T zlp_q for i in I_+ \cup I_- */
   SCIP_Real*            wcoefs,             /**< coefficients of w for the qud vars or NULL if w is 0 */
   SCIP_Real             wzlp,               /**< value of w at zlp */
   SCIP_Real             kappa,              /**< value of kappa */
   SCIP_Real*            coefs1234a,         /**< buffer to store A, B, C, D, and E of cases 1, 2, 3, or 4a */
   SCIP_Real*            coefs4b,            /**< buffer to store A, B, C, D, and E of case 4b (or NULL if not needed) */
   SCIP_Real*            coefscondition,     /**< buffer to store data to evaluate condition to decide case 4a or 4b */
   SCIP_Bool*            success             /**< did we successfully compute the coefficients? */
   )
{
   SCIP_EXPR* qexpr;
   int nquadexprs;
   SCIP_Real* eigenvectors;
   SCIP_Real* eigenvalues;
   SCIP_Real* a;
   SCIP_Real* b;
   SCIP_Real* c;
   SCIP_Real* d;
   SCIP_Real* e;
   SCIP_Real wray;
   int i;

   *success = TRUE;

   qexpr = nlhdlrexprdata->qexpr;
   SCIPexprGetQuadraticData(qexpr, NULL, NULL, NULL, NULL, &nquadexprs, NULL, &eigenvalues, &eigenvectors);

#ifdef  DEBUG_INTERSECTIONCUT
   SCIPinfoMessage(scip, NULL, "\n############################################\n");
   SCIPinfoMessage(scip, NULL, "Restricting to ray:\n");
   for( i = 0; i < raynnonz; ++i )
   {
      SCIPinfoMessage(scip, NULL, "(%d, %g), ", rayidx[i], raycoefs[i]);
   }
   SCIPinfoMessage(scip, NULL, "\n");
#endif

   assert(coefs1234a != NULL);

   /* set all coefficients to zero */
   memset(coefs1234a, 0, 5 * sizeof(SCIP_Real));
   if( iscase4 )
   {
      assert(coefs4b != NULL);
      assert(coefscondition != NULL);
      assert(wcoefs != NULL);

      memset(coefs4b, 0, 5 * sizeof(SCIP_Real));
      memset(coefscondition, 0, 3 * sizeof(SCIP_Real));
   }

   a = coefs1234a;
   b = coefs1234a + 1;
   c = coefs1234a + 2;
   d = coefs1234a + 3;
   e = coefs1234a + 4;
   wray = 0;

   for( i = 0; i < nquadexprs; ++i )
   {
      SCIP_Real dot;
      SCIP_Real vdotray;

      if( SCIPisZero(scip, eigenvalues[i]) && wcoefs == NULL )
         continue;

      dot = vzlp[i] + vb[i] / (2.0 * (sidefactor * eigenvalues[i]));
      vdotray = computeEigenvecDotRay(&eigenvectors[i * nquadexprs], nquadexprs, raycoefs, rayidx, raynnonz);

      if( SCIPisZero(scip, eigenvalues[i]) )
      {
         /* zero eigenvalue (and wcoefs not null) -> case 4: compute w(r) */
         assert(wcoefs != NULL);
         wray += vb[i] * vdotray;
#ifdef INTERCUT_MOREDEBUG
         printf(" wray += %g, vb[i] %g and vdotray %g\n", vb[i] * vdotray,vb[i],vdotray);
#endif
      }
      else if( sidefactor * eigenvalues[i] > 0 )
      {
         /* positive eigenvalue: compute common part of D and E */
         *d += (sidefactor * eigenvalues[i]) * dot * vdotray;
         *e += (sidefactor * eigenvalues[i]) * SQR( dot );

#ifdef INTERCUT_MOREDEBUG
         printf("Positive eigenvalue: computing D: v^T ray %g, v^T( zlp + b/theta ) %g and theta %g \n", vdotray, dot, (sidefactor * eigenvalues[i]));
#endif
      }
      else
      {
         /* negative eigenvalue: compute common part of A, B, and C */
         *a -= (sidefactor * eigenvalues[i]) * SQR( vdotray );
         *b -= 2.0 * (sidefactor * eigenvalues[i]) *  dot * vdotray;
         *c -= (sidefactor * eigenvalues[i]) * SQR( dot );

#ifdef INTERCUT_MOREDEBUG
         printf("Negative eigenvalue: computing A: v^T ray %g, and theta %g \n", vdotray, (sidefactor * eigenvalues[i]));
#endif
      }
   }

   if( ! iscase4 )
   {
      /* We are in one of the first 3 cases */
      *e += MAX(kappa, 0.0);
      *c -= MIN(kappa, 0.0);

      /* finish computation of D and E */
      assert(*e > 0);
      *e = SQRT( *e );
      *d /= *e;

      /* some sanity checks only applicable to these cases (more at the end) */
      assert(*c >= 0);

      /* In theory, the function at 0 must be negative. Because of bad numerics this might not always hold, so we abort
       * the generation of the cut in this case.
       */
      if( SQRT( *c ) - *e >= 0 )
      {
         /* check if it's really a numerical problem */
         assert(SQRT( *c ) > 10e+15 || *e > 10e+15 || SQRT( *c ) - *e < 10e+9);

         INTERLOG(printf("Bad numerics: phi(0) >= 0\n"); )
         *success = FALSE;
         return SCIP_OKAY;
      }
   }
   else
   {
      SCIP_Real norm;
      SCIP_Real xextra;
      SCIP_Real yextra;

      norm = SQRT( 1 + SQR( kappa ) );
      xextra = wzlp + kappa + norm;
      yextra = wzlp + kappa - norm;

      /* finish computing w(ray), the linear part is missing */
      wray += computeWRayLinear(nlhdlrexprdata, sidefactor, raycoefs, rayidx, raynnonz);

      /*
       * coefficients of case 4b
       */
      /* at this point E is \|x(zlp)\|^2, so we can finish A, B, and C */
      coefs4b[0] = (*a) * (*e);
      coefs4b[1] = (*b) * (*e);
      coefs4b[2] = (*c) * (*e);

      /* finish D and E */
      coefs4b[3] = *d;
      coefs4b[4] = (*e) + xextra / 2.0;

      /* when \|x(zlp)\|^2 is too large, we can divide everything by \|x(zlp)\| */
      if( *e > 100 )
      {
         coefs4b[0] = (*a);
         coefs4b[1] = (*b);
         coefs4b[2] = (*c);

         /* finish D and E */
         coefs4b[3] = *d / SQRT( *e );
         coefs4b[4] = SQRT( *e ) + (xextra / (2.0 * SQRT( *e )));
      }

      /*
       * coefficients of case 4a
       */
      /* finish A, B, and C */
      *a += SQR( wray ) / (4.0 * norm);
      *b += 2.0 * yextra * (wray) / (4.0 * norm);
      *c += SQR( yextra ) / (4.0 * norm);

      /* finish D and E */
      *e +=  SQR( xextra ) / (4.0 * norm);
      *e = SQRT( *e );

      *d += xextra * (wray) / (4.0 * norm);
      *d /= *e;

      /*
       * coefficients of condition: stores -numerator of x_{r+1}/ norm xhat, w(ray), and numerator of y_{s+1} at zlp
       *
       */
      /* at this point E is \| \hat{x} (zlp)\| */
      coefscondition[0] = - xextra / (*e);
      coefscondition[1] = wray;
      coefscondition[2] = yextra;
   }

#ifdef  DEBUG_INTERSECTIONCUT
   if( ! iscase4 )
   {
      SCIPinfoMessage(scip, NULL, "Restriction yields case 1,2 or 3: a,b,c,d,e %g %g %g %g %g\n", coefs1234a[0], coefs1234a[1], coefs1234a[2],
            coefs1234a[3], coefs1234a[4]);
   }
   else
   {
      SCIPinfoMessage(scip, NULL, "Restriction yields\n   Case 4a: a,b,c,d,e %g %g %g %g %g\n", coefs1234a[0],
            coefs1234a[1], coefs1234a[2], coefs1234a[3], coefs1234a[4]);
      SCIPinfoMessage(scip, NULL, "   Case 4b: a,b,c,d,e %g %g %g %g %g\n", coefs4b[0], coefs4b[1], coefs4b[2],
            coefs4b[3], coefs4b[4]);
      SCIPinfoMessage(scip, NULL, "   Condition: xextra/e, wray, yextra %g %g %g g\n", coefscondition[0],
            coefscondition[1], coefscondition[2]);
   }
#endif

   /* some sanity check applicable to all cases */
   assert(*a >= 0); /* the function inside the root is convex */
   assert(*c >= 0); /* radicand at zero */

   if( iscase4 )
   {
      assert(coefs4b[0] >= 0); /* the function inside the root is convex */
      assert(coefs4b[2] >= 0); /* radicand at zero */
   }
   /*assert(4.0 * (*a) * (*c) >= SQR( *b ) ); *//* the function is defined everywhere, so minimum of radicand must be nonnegative */

   return SCIP_OKAY;
}

/** returns phi(zlp + t * ray) = SQRT(A t^2 + B t + C) - (D t + E) */
static
SCIP_Real evalPhiAtRay(
   SCIP_Real             t,                  /**< argument of phi restricted to ray */
   SCIP_Real             a,                  /**< value of A */
   SCIP_Real             b,                  /**< value of B */
   SCIP_Real             c,                  /**< value of C */
   SCIP_Real             d,                  /**< value of D */
   SCIP_Real             e                   /**< value of E */
   )
{
#ifdef INTERCUTS_DBLDBL
   SCIP_Real QUAD(lin);
   SCIP_Real QUAD(disc);
   SCIP_Real QUAD(tmp);
   SCIP_Real QUAD(root);

   /* d * t + e */
   SCIPquadprecProdDD(lin, d, t);
   SCIPquadprecSumQD(lin, lin, e);

   /* a * t * t */
   SCIPquadprecSquareD(disc, t);
   SCIPquadprecProdQD(disc, disc, a);

   /* b * t */
   SCIPquadprecProdDD(tmp, b, t);

   /* a * t * t + b * t */
   SCIPquadprecSumQQ(disc, disc, tmp);

   /* a * t * t + b * t + c */
   SCIPquadprecSumQD(disc, disc, c);

   /* sqrt(above): can't take sqrt of 0! */
   if( QUAD_TO_DBL(disc) == 0 )
   {
      QUAD_ASSIGN(root, 0.0);
   }
   else
   {
      SCIPquadprecSqrtQ(root, disc);
   }

   /* final result */
   QUAD_SCALE(lin, -1.0);
   SCIPquadprecSumQQ(tmp, root, lin);

   assert(t != 1e20 || QUAD_TO_DBL(tmp) <= 0);

   return  QUAD_TO_DBL(tmp);
#else
   return SQRT( a * t * t + b * t + c ) - ( d * t + e );
#endif
}

/** the condition for being in case 4a is
 * -lambda_{r+1} \|yhat(zlp + tsol ray)\| + yhat_{s+1}(zlp + tsol ray) <= 0
 *  This reduces to
 * -num(xhat_{r+1}(zlp)) SQRT(A t^2 + B t + C) / E  + w(ray) * t + num(yhat_{s+1}(zlp)) <= 0
 *  where num is the numerator
 */
static
SCIP_Real isCase4a(
   SCIP_Real             tsol,               /**< t in the above formula */
   SCIP_Real*            coefs4a,            /**< coefficients A, B, C, D, and E of case 4a */
   SCIP_Real*            coefscondition      /**< extra coefficients needed for the evaluation of the condition:
                                              *   num(xhat_{r+1}(zlp)) / E; w(ray); num(yhat_{s+1}(zlp)) */
   )
{
   return (coefscondition[0] * SQRT( coefs4a[0] * SQR( tsol ) + coefs4a[1] * tsol + coefs4a[2] ) + coefscondition[1] *
         tsol + coefscondition[2]) <= 0.0;
}

/** helper function of computeRoot: we want phi to be <= 0 */
static
void doBinarySearch(
   SCIP*                 scip,               /**< SCIP data structure */
   SCIP_Real             a,                  /**< value of A */
   SCIP_Real             b,                  /**< value of B */
   SCIP_Real             c,                  /**< value of C */
   SCIP_Real             d,                  /**< value of D */
   SCIP_Real             e,                  /**< value of E */
   SCIP_Real*            sol                 /**< buffer to store solution; also gives initial point */
   )
{
   SCIP_Real lb = 0.0;
   SCIP_Real ub = *sol;
   SCIP_Real curr;
   int i;

   for( i = 0; i < BINSEARCH_MAXITERS; ++i )
   {
      SCIP_Real phival;

      curr = (lb + ub) / 2.0;
      phival = evalPhiAtRay(curr, a, b, c, d, e);
#ifdef INTERCUT_MOREDEBUG
      printf("%d: lb,ub %.10f, %.10f. curr = %g -> phi at curr %g -> phi at lb %g \n", i, lb, ub, curr, phival, evalPhiAtRay(lb, a, b, c, d, e));
#endif

      if( phival <= 0.0 )
      {
         lb = curr;
         if( SCIPisFeasZero(scip, phival) || SCIPisFeasEQ(scip, ub, lb) )
            break;
      }
      else
         ub = curr;
   }

   *sol = lb;
}

/** finds smallest positive root phi by finding the smallest positive root of
 * (A - D^2) t^2 + (B - 2 D*E) t + (C - E^2) = 0
 * However, we are conservative and want a solution such that phi is negative, but close to 0;
 * thus we correct the result with a binary search
 */
static
SCIP_Real computeRoot(
   SCIP*                 scip,               /**< SCIP data structure */
   SCIP_Real*            coefs               /**< value of A */
   )
{
   SCIP_Real sol;
   SCIP_INTERVAL bounds;
   SCIP_INTERVAL result;
   SCIP_Real a = coefs[0];
   SCIP_Real b = coefs[1];
   SCIP_Real c = coefs[2];
   SCIP_Real d = coefs[3];
   SCIP_Real e = coefs[4];

   /* there is an intersection point if and only if SQRT(A) > D: here we are beliving in math, this might cause
    * numerical issues
    */
   if( SQRT( a ) <= d )
   {
      sol = SCIPinfinity(scip);
      return sol;
   }

   SCIPintervalSetBounds(&bounds, 0.0, SCIPinfinity(scip));

   /* SCIPintervalSolveUnivariateQuadExpressionPositiveAllScalar finds all x such that a x^2 + b x >= c and x in bounds.
    * it is known that if tsol is the root we are looking for, then gamma(zlp + t * ray) <= 0 between 0 and tsol, thus
    * tsol is the smallest t such that (A - D^2) t^2 + (B - 2 D*E) t + (C - E^2) >= 0
    */
   SCIPintervalSolveUnivariateQuadExpressionPositiveAllScalar(SCIP_INTERVAL_INFINITY, &result, a - d * d, b - 2.0 * d *
         e, -(c - e * e), bounds);

   /* it can still be empty because of our infinity, I guess... */
   sol = SCIPintervalIsEmpty(SCIP_INTERVAL_INFINITY, result) ? SCIPinfinity(scip) : SCIPintervalGetInf(result);

#ifdef INTERCUT_MOREDEBUG
   {
      SCIP_Real binsol;
      binsol = SCIPinfinity(scip);
      doBinarySearch(scip, a, b, c, d, e, &binsol);
      printf("got root %g: with binsearch get %g\n", sol, binsol);
   }
#endif

   /* check that solution is acceptable, ideally it should be <= 0, however when it is positive, we trigger a binary
    * search to make it negative. This binary search might return a solution point that is not at accurately 0 as the
    * one obtained from the function above. Thus, it might fail to satisfy the condition of case 4b in some cases, e.g.,
    * ex8_3_1, bchoco05, etc
    */
   if( evalPhiAtRay(sol, a, b, c, d, e) <= 1e-10 )
   {
#ifdef INTERCUT_MOREDEBUG
      printf("interval solution returned %g -> phival = %g, believe it\n", sol, evalPhiAtRay(sol, a, b, c, d, e));
      printf("don't do bin search\n");
#endif
      return sol;
   }
   else
   {
      /* perform a binary search to make it negative: this might correct a wrong infinity (e.g. crudeoil_lee1_05) */
#ifdef INTERCUT_MOREDEBUG
      printf("do bin search because phival is %g\n", evalPhiAtRay(sol, a, b, c, d, e));
#endif
      doBinarySearch(scip, a, b, c, d, e, &sol);
   }

   return sol;
}

/** The maximal S-free set is gamma(z) <= 0; we find the intersection point of the ray `ray` starting from zlp with the
 * boundary of the S-free set.
 * That is, we find t >= 0 such that gamma(zlp + t * ray) = 0.
 *
 * In cases 1,2, and 3, gamma is of the form
 *    gamma(zlp + t * ray) = SQRT(A t^2 + B t + C) - (D t + E)
 *
 * In the case 4 gamma is of the form
 *    gamma(zlp + t * ray) = SQRT(A t^2 + B t + C) - (D t + E)          if some condition holds
 *                           SQRT(A' t^2 + B' t + C') - (D' t + E')     otherwise
 *
 * It can be shown (given the special properties of gamma) that the smallest positive root of each function of the form
 * SQRT(a t^2 + b t + c) - (d t + e)
 * is the same as the smallest positive root of the quadratic equation:
 *       (SQRT(a t^2 + b t + c) - (d t + e)) * (SQRT(a t^2 + b t + c) + (d t + e)) = 0
 *  <==> (a - d^2) t^2 + (b - 2 d*e) t + (c - e^2) = 0
 *
 * So, in cases 1, 2, and 3, this function just returns the solution of the above equation.
 * In case 4, it first solves the equation assuming we are in the first piece.
 * If there is no solution, then the second piece can't have a solution (first piece >= second piece for all t)
 * Then we check if the solution satisfies the condition.
 * If it doesn't then we solve the equation for the second piece.
 * If it has a solution, then it _has_ to be the solution.
 */
static
SCIP_Real computeIntersectionPoint(
   SCIP*                 scip,               /**< SCIP data structure */
   SCIP_NLHDLRDATA*      nlhdlrdata,         /**< nlhdlr data */
   SCIP_Bool             iscase4,            /**< whether we are in case 4 or not */
   SCIP_Real*            coefs1234a,         /**< values of A, B, C, D, and E of cases 1, 2, 3, or 4a */
   SCIP_Real*            coefs4b,            /**< values of A, B, C, D, and E of case 4b */
   SCIP_Real*            coefscondition      /**< values needed to evaluate condition of case 4 */
   )
{
   SCIP_Real sol1234a;
   SCIP_Real sol4b;

   assert(coefs1234a != NULL);

#ifdef  DEBUG_INTERSECTIONCUT
   SCIPinfoMessage(scip, NULL, "Computing intersection point for case 4? %d\n", iscase4);
#endif
   if( ! iscase4 )
      return computeRoot(scip, coefs1234a);

   assert(coefs4b != NULL);
   assert(coefscondition != NULL);

   /* compute solution of first piece */
#ifdef  DEBUG_INTERSECTIONCUT
   SCIPinfoMessage(scip, NULL, "Compute root in 4a\n");
#endif
   sol1234a = computeRoot(scip, coefs1234a);

   /* if there is no solution --> second piece doesn't have solution */
   if( SCIPisInfinity(scip, sol1234a) )
   {
      /* this assert fails on multiplants_mtg5 the problem is that sqrt(A) <= D in 4a but not in 4b,
       * now, this is impossible since the phi4a >= phi4b, so actually sqrt(A) is 10e-15 away from
       * D in 4b
       */
      /* assert(SCIPisInfinity(scip, computeRoot(scip, coefs4b))); */
      return sol1234a;
   }

   /* if solution of 4a is in 4a, then return */
   if( isCase4a(sol1234a, coefs1234a, coefscondition) )
      return sol1234a;

#ifdef  DEBUG_INTERSECTIONCUT
   SCIPinfoMessage(scip, NULL, "Root not in 4a -> Compute root in 4b\n");
#endif

   /* not on 4a --> then the intersection point is whatever 4b says: as phi4a >= phi4b, the solution of phi4b should
    * always be larger (but shouldn't be equal at this point given that isCase4a failed, and the condition function
    * evaluates to 0 when phi4a == phi4b) than the solution of phi4a; However, because of numerics (or limits in the
    * binary search) we can find a slightly smaller solution; thus, we just keep the larger one
    */
   sol4b = computeRoot(scip, coefs4b);

   /* this assert fails in many instances, e.g. water, because sol4b < sol1234a  */
   /* assert(SCIPisInfinity(scip, sol4b) || !isCase4a(sol4b, coefs1234a, coefscondition)); */
   /* count number of times we could have improved the coefficient by 10% */
   if( sol4b < sol1234a && evalPhiAtRay(1.1 * sol1234a, coefs4b[0], coefs4b[1], coefs4b[2], coefs4b[3], coefs4b[4]) <=
         0.0 )
      nlhdlrdata->ncouldimprovedcoef++;

   return MAX(sol1234a, sol4b);
}

/** checks if numerics of the coefficients are not too bad */
static
SCIP_Bool areCoefsNumericsGood(
   SCIP*                 scip,               /**< SCIP data structure */
   SCIP_NLHDLRDATA*      nlhdlrdata,         /**< nlhdlr data */
   SCIP_Real*            coefs1234a,         /**< coefficients for case 1-3 and 4a */
   SCIP_Real*            coefs4b,            /**< coefficients for case 4b */
   SCIP_Bool             iscase4             /**< whether we are in case 4 */
   )
{
   SCIP_Real max;
   SCIP_Real min;
   int j;

   /* check at phi at 0 is negative (note; this could be checked before restricting to the ray) also, if this
    * succeeds for one ray, it should suceed for every ray
    */
   if( SQRT( coefs1234a[2] ) - coefs1234a[4] >= 0.0 )
   {
      INTERLOG(printf("Bad numerics: phi(0) >= 0\n"); )
      nlhdlrdata->nphinonneg++;
      return FALSE;
   }

   /* maybe we want to avoid a large dynamism between A, B and C */
   if( nlhdlrdata->ignorebadrayrestriction )
   {
      max = 0.0; min = SCIPinfinity(scip);
      for( j = 0; j < 3; ++j )
      {
         SCIP_Real absval;

         absval = ABS(coefs1234a[j]);
         if( max < absval )
            max = absval;
         if( absval != 0.0 && absval < min )
            min = absval;
      }

      if( SCIPisHugeValue(scip, max / min) )
      {
         INTERLOG(printf("Bad numerics 1 2 3 or 4a: max(A,B,C)/min(A,B,C) is too large (%g)\n", max / min); )
         nlhdlrdata->nbadrayrestriction++;
         return FALSE;
      }

      if( iscase4 )
      {
         max = 0.0; min = SCIPinfinity(scip);
         for( j = 0; j < 3; ++j )
         {
            SCIP_Real absval;

            absval = ABS(coefs4b[j]);
            if( max < absval )
               max = absval;
            if( absval != 0.0 && absval < min )
               min = absval;
         }

         if( SCIPisHugeValue(scip, max / min) )
         {
            INTERLOG(printf("Bad numeric 4b: max(A,B,C)/min(A,B,C) is too large (%g)\n", max / min); )
            nlhdlrdata->nbadrayrestriction++;
            return FALSE;
         }
      }
   }

   return TRUE;
}

/** computes intersection cut cuts off sol (because solution sol violates the quadratic constraint cons)
 * and stores it in rowprep. Here, we don't use any strengthening.
 */
static
SCIP_RETCODE computeIntercut(
   SCIP*                 scip,               /**< SCIP data structure */
   SCIP_NLHDLRDATA*      nlhdlrdata,         /**< nlhdlr data */
   SCIP_NLHDLREXPRDATA*  nlhdlrexprdata,     /**< nlhdlr expression data */
   RAYS*                 rays,               /**< rays */
   SCIP_Real             sidefactor,         /**< 1.0 if the violated constraint is q <= rhs, -1.0 otherwise */
   SCIP_Bool             iscase4,            /**< whether we are in case 4 */
   SCIP_Real*            vb,                 /**< array containing v_i^T b for i in I_+ \cup I_- */
   SCIP_Real*            vzlp,               /**< array containing v_i^T zlp_q for i in I_+ \cup I_- */
   SCIP_Real*            wcoefs,             /**< coefficients of w for the qud vars or NULL if w is 0 */
   SCIP_Real             wzlp,               /**< value of w at zlp */
   SCIP_Real             kappa,              /**< value of kappa */
   SCIP_ROWPREP*         rowprep,            /**< rowprep for the generated cut */
   SCIP_Real*            interpoints,        /**< array to store intersection points for all rays or NULL if nothing
                                                  needs to be stored */
   SCIP_SOL*             sol,                /**< solution we want to separate */
   SCIP_Bool*            success             /**< if a cut candidate could be computed */
   )
{
   SCIP_COL** cols;
   SCIP_ROW** rows;
   int i;

   cols = SCIPgetLPCols(scip);
   rows = SCIPgetLPRows(scip);

   /* for every ray: compute cut coefficient and add var associated to ray into cut */
   for( i = 0; i < rays->nrays; ++i )
   {
      SCIP_Real interpoint;
      SCIP_Real cutcoef;
      int lppos;
      SCIP_Real coefs1234a[5];
      SCIP_Real coefs4b[5];
      SCIP_Real coefscondition[3];

      /* restrict phi to ray */
      SCIP_CALL( computeRestrictionToRay(scip, nlhdlrexprdata, sidefactor, iscase4,
               &rays->rays[rays->raysbegin[i]], &rays->raysidx[rays->raysbegin[i]], rays->raysbegin[i + 1] -
               rays->raysbegin[i], vb, vzlp, wcoefs, wzlp, kappa, coefs1234a, coefs4b, coefscondition, success) );

      if( ! *success )
         return SCIP_OKAY;

      /* if restriction to ray is numerically nasty -> abort cut separation */
      *success = areCoefsNumericsGood(scip, nlhdlrdata, coefs1234a, coefs4b, iscase4);

      if( ! *success )
         return SCIP_OKAY;

      /* compute intersection point */
      interpoint = computeIntersectionPoint(scip, nlhdlrdata, iscase4, coefs1234a, coefs4b, coefscondition);

#ifdef  DEBUG_INTERSECTIONCUT
      SCIPinfoMessage(scip, NULL, "interpoint for ray %d is %g\n", i, interpoint);
#endif

      /* store intersection point */
      if( interpoints != NULL )
         interpoints[i] = interpoint;

      /* compute cut coef */
      cutcoef = SCIPisInfinity(scip, interpoint) ? 0.0 : 1.0 / interpoint;

      /* add var to cut: if variable is nonbasic at upper we have to flip sign of cutcoef */
      lppos = rays->lpposray[i];
      if( lppos < 0 )
      {
         lppos = -lppos - 1;

         assert(SCIProwGetBasisStatus(rows[lppos]) == SCIP_BASESTAT_LOWER || SCIProwGetBasisStatus(rows[lppos]) ==
               SCIP_BASESTAT_UPPER);

         SCIP_CALL( addRowToCut(scip, rowprep, SCIProwGetBasisStatus(rows[lppos]) == SCIP_BASESTAT_UPPER ? cutcoef :
                  -cutcoef, rows[lppos], success) ); /* rows have flipper base status! */

         if( ! *success )
         {
            INTERLOG(printf("Bad numeric: now not nonbasic enough\n");)
            nlhdlrdata->nbadnonbasic++;
            return SCIP_OKAY;
         }
      }
      else
      {
         if( ! nlhdlrdata->useboundsasrays )
         {
            assert(SCIPcolGetBasisStatus(cols[lppos]) == SCIP_BASESTAT_UPPER || SCIPcolGetBasisStatus(cols[lppos]) ==
                  SCIP_BASESTAT_LOWER);
            SCIP_CALL( addColToCut(scip, rowprep, sol, SCIPcolGetBasisStatus(cols[lppos]) == SCIP_BASESTAT_UPPER ? -cutcoef :
                  cutcoef, cols[lppos]) );
         }
         else
         {
            SCIP_CALL( addColToCut(scip, rowprep, sol, rays->rays[i] == -1 ? -cutcoef : cutcoef, cols[lppos]) );
         }
      }
   }

   return SCIP_OKAY;
}

/** combine ray 1 and 2 to obtain new ray coef1 * ray1 - coef2 * ray2 in sparse format */
static
void combineRays(
   SCIP_Real*            raycoefs1,          /**< coefficients of ray 1 */
   int*                  rayidx1,            /**< index of consvar of the ray 1 coef is associated to */
   int                   raynnonz1,          /**< length of raycoefs1 and rayidx1 */
   SCIP_Real*            raycoefs2,          /**< coefficients of ray 2 */
   int*                  rayidx2,            /**< index of consvar of the ray 2 coef is associated to */
   int                   raynnonz2,          /**< length of raycoefs2 and rayidx2 */
   SCIP_Real*            newraycoefs,        /**< coefficients of combined ray */
   int*                  newrayidx,          /**< index of consvar of the combined ray coef is associated to */
   int*                  newraynnonz,        /**< pointer to length of newraycoefs and newrayidx */
   SCIP_Real             coef1,              /**< coef of ray 1 */
   SCIP_Real             coef2               /**< coef of ray 2 */
   )
{
   int idx1;
   int idx2;

   idx1 = 0;
   idx2 = 0;
   *newraynnonz = 0;

   while( idx1 < raynnonz1 || idx2 < raynnonz2 )
   {
      /* if the pointers look at different variables (or one already arrieved at the end), only one pointer can move
       * on
       */
      if( idx1 >= raynnonz1 || (idx2 < raynnonz2 && rayidx1[idx1] > rayidx2[idx2]) )
      {
         /*printf("case 1 \n"); */
         newraycoefs[*newraynnonz] = - coef2 * raycoefs2[idx2];
         newrayidx[*newraynnonz] = rayidx2[idx2];
         ++(*newraynnonz);
         ++idx2;
      }
      else if( idx2 >= raynnonz2 || rayidx1[idx1] < rayidx2[idx2] )
      {
         /*printf("case 2 \n"); */
         newraycoefs[*newraynnonz] = coef1 * raycoefs1[idx1];
         newrayidx[*newraynnonz] = rayidx1[idx1];
         ++(*newraynnonz);
         ++idx1;
      }
      /* if both pointers look at the same variable, just compute the difference and move both pointers */
      else if( rayidx1[idx1] == rayidx2[idx2] )
      {
         /*printf("case 3 \n"); */
         newraycoefs[*newraynnonz] = coef1 * raycoefs1[idx1] - coef2 * raycoefs2[idx2];
         newrayidx[*newraynnonz] = rayidx1[idx1];
         ++(*newraynnonz);
         ++idx1;
         ++idx2;
      }
   }
}

/* checks if two rays are linearly dependent */
static
SCIP_Bool raysAreDependent(
   SCIP*                 scip,               /**< SCIP data structure */
   SCIP_Real*            raycoefs1,          /**< coefficients of ray 1 */
   int*                  rayidx1,            /**< index of consvar of the ray 1 coef is associated to */
   int                   raynnonz1,          /**< length of raycoefs1 and rayidx1 */
   SCIP_Real*            raycoefs2,          /**< coefficients of ray 2 */
   int*                  rayidx2,            /**< index of consvar of the ray 2 coef is associated to */
   int                   raynnonz2,          /**< length of raycoefs2 and rayidx2 */
   SCIP_Real*            coef                /**< pointer to store coef (s.t. r1 = coef * r2) in case rays are
                                              *   dependent */
   )
{
   int i;

   /* cannot be dependent if they have different number of non-zero entries */
   if( raynnonz1 != raynnonz2 )
      return FALSE;

   *coef = 0.0;

   for( i = 0; i < raynnonz1; ++i )
   {
      /* cannot be dependent if different variables have non-zero entries */
      if( rayidx1[i] != rayidx2[i] ||
         (SCIPisZero(scip, raycoefs1[i]) && !SCIPisZero(scip, raycoefs2[i])) ||
         (!SCIPisZero(scip, raycoefs1[i]) && SCIPisZero(scip, raycoefs2[i])) )
      {
         return FALSE;
      }

      if( *coef != 0.0 )
      {
         /* cannot be dependent if the coefs aren't equal for all entries */
         if( ! SCIPisEQ(scip, *coef, raycoefs1[i] / raycoefs2[i]) )
         {
            return FALSE;
         }
      }
      else
         *coef = raycoefs1[i] / raycoefs2[i];
   }

   return TRUE;
}

/** checks if the ray alpha * ray_i + (1 - alpha) * ray_j is in the recession cone of the S-free set. To do so,
  * we check if phi restricted to the ray has a positive root.
  */
static
SCIP_RETCODE rayInRecessionCone(
   SCIP*                 scip,               /**< SCIP data structure */
   SCIP_NLHDLRDATA*      nlhdlrdata,         /**< nlhdlr data */
   SCIP_NLHDLREXPRDATA*  nlhdlrexprdata,     /**< nlhdlr expression data */
   RAYS*                 rays,               /**< rays */
   int                   j,                  /**< index of current ray in recession cone */
   int                   i,                  /**< index of current ray not in recession cone */
   SCIP_Real             sidefactor,         /**< 1.0 if the violated constraint is q <= rhs, -1.0 otherwise */
   SCIP_Bool             iscase4,            /**< whether we are in case 4 */
   SCIP_Real*            vb,                 /**< array containing v_i^T b for i in I_+ \cup I_- */
   SCIP_Real*            vzlp,               /**< array containing v_i^T zlp_q for i in I_+ \cup I_- */
   SCIP_Real*            wcoefs,             /**< coefficients of w for the qud vars or NULL if w is 0 */
   SCIP_Real             wzlp,               /**< value of w at zlp */
   SCIP_Real             kappa,              /**< value of kappa */
   SCIP_Real             alpha,              /**< coef for combining the two rays */
   SCIP_Bool*            inreccone,          /**< pointer to store whether the ray is in the recession cone or not */
   SCIP_Bool*            success             /**< Did numerical troubles occur? */
   )
{
   SCIP_Real coefs1234a[5];
   SCIP_Real coefs4b[5];
   SCIP_Real coefscondition[3];
   SCIP_Real interpoint;
   SCIP_Real* newraycoefs;
   int* newrayidx;
   int newraynnonz;

  *inreccone = FALSE;

   /* allocate memory for new ray */
   newraynnonz = (rays->raysbegin[i + 1] - rays->raysbegin[i]) + (rays->raysbegin[j + 1] - rays->raysbegin[j]);
   SCIP_CALL( SCIPallocBufferArray(scip, &newraycoefs, newraynnonz) );
   SCIP_CALL( SCIPallocBufferArray(scip, &newrayidx, newraynnonz) );

   /* build the ray alpha * ray_i + (1 - alpha) * ray_j */
   combineRays(&rays->rays[rays->raysbegin[i]], &rays->raysidx[rays->raysbegin[i]], rays->raysbegin[i + 1] -
           rays->raysbegin[i], &rays->rays[rays->raysbegin[j]], &rays->raysidx[rays->raysbegin[j]],
           rays->raysbegin[j + 1] - rays->raysbegin[j], newraycoefs, newrayidx, &newraynnonz, alpha,
           -1 + alpha);

   /* restrict phi to the "new" ray */
   SCIP_CALL( computeRestrictionToRay(scip, nlhdlrexprdata, sidefactor, iscase4, newraycoefs, newrayidx,
           newraynnonz, vb, vzlp, wcoefs, wzlp, kappa, coefs1234a, coefs4b, coefscondition, success) );

   if( ! *success )
      goto CLEANUP;

   /* check if restriction to "new" ray is numerically nasty. If so, treat the corresponding rho as if phi is
    * positive
    */

   /* compute intersection point */
   interpoint = computeIntersectionPoint(scip, nlhdlrdata, iscase4, coefs1234a, coefs4b, coefscondition);

   /* no root exists */
   if( SCIPisInfinity(scip, interpoint) )
      *inreccone = TRUE;

CLEANUP:
   SCIPfreeBufferArray(scip, &newrayidx);
   SCIPfreeBufferArray(scip, &newraycoefs);

   return SCIP_OKAY;
}

/** finds the smallest negative steplength for the current ray r_idx such that the combination
 * of r_idx with all rays not in the recession cone is in the recession cone
 */
static
SCIP_RETCODE findRho(
   SCIP*                 scip,               /**< SCIP data structure */
   SCIP_NLHDLRDATA*      nlhdlrdata,         /**< nlhdlr data */
   SCIP_NLHDLREXPRDATA*  nlhdlrexprdata,     /**< nlhdlr expression data */
   RAYS*                 rays,               /**< rays */
   int                   idx,                /**< index of current ray we want to find rho for */
   SCIP_Real             sidefactor,         /**< 1.0 if the violated constraint is q <= rhs, -1.0 otherwise */
   SCIP_Bool             iscase4,            /**< whether we are in case 4 */
   SCIP_Real*            vb,                 /**< array containing v_i^T b for i in I_+ \cup I_- */
   SCIP_Real*            vzlp,               /**< array containing v_i^T zlp_q for i in I_+ \cup I_- */
   SCIP_Real*            wcoefs,             /**< coefficients of w for the qud vars or NULL if w is 0 */
   SCIP_Real             wzlp,               /**< value of w at zlp */
   SCIP_Real             kappa,              /**< value of kappa */
   SCIP_Real*            interpoints,        /**< array to store intersection points for all rays or NULL if nothing
                                              *   needs to be stored */
   SCIP_Real*            rho,                /**< pointer to store the optimal rho */
   SCIP_Bool*            success             /**< could we successfully find the right rho? */
   )
{
   int i;

   /* go through all rays not in the recession cone and compute the largest negative steplength possible. The
    * smallest of them is then the steplength rho we use for the current ray */
   *rho = 0.0;
   for( i = 0; i < rays->nrays; ++i )
   {
      SCIP_Real currentrho;
      SCIP_Real coef;

      if( SCIPisInfinity(scip, interpoints[i]) )
         continue;

      /* if we cannot strengthen enough, we don't strengthen at all */
      if( SCIPisInfinity(scip, -*rho) )
      {
         *rho = -SCIPinfinity(scip);
         return SCIP_OKAY;
      }

      /* if the rays are linearly independent, we don't need to search for rho */
      if( raysAreDependent(scip, &rays->rays[rays->raysbegin[i]], &rays->raysidx[rays->raysbegin[i]],
          rays->raysbegin[i + 1] - rays->raysbegin[i], &rays->rays[rays->raysbegin[idx]],
          &rays->raysidx[rays->raysbegin[idx]], rays->raysbegin[idx + 1] - rays->raysbegin[idx], &coef) )
      {
         currentrho = coef * interpoints[i];
      }
      else
      {
         /*  since the two rays are linearly independent, we need to find the biggest alpha such that
          *  alpha * ray_i + (1 - alpha) * ray_idx in the recession cone is. For every ray i, we compute
          *  such a alpha but take the smallest one of them. We use "maxalpha" to keep track of this.
          *  Since we know that we can only use alpha < maxalpha, we don't need to do the whole binary search
          *  for every ray i. We only need to search the intervall [0, maxalpha]. Thereby, we start by checking
          *  if alpha = maxalpha is already feasable */

         SCIP_Bool inreccone;
         SCIP_Real alpha;
         SCIP_Real lb;
         SCIP_Real ub;
         int j;

         lb = 0.0;
         ub = 1.0;
         for( j = 0; j < BINSEARCH_MAXITERS; ++j )
         {
            alpha = (lb + ub) / 2.0;

            if( SCIPisZero(scip, alpha) )
            {
               alpha = 0.0;
               break;
            }

            SCIP_CALL( rayInRecessionCone(scip, nlhdlrdata, nlhdlrexprdata, rays, idx, i, sidefactor, iscase4, vb,
                  vzlp, wcoefs, wzlp, kappa, alpha, &inreccone, success) );

            if( ! *success )
               return SCIP_OKAY;

            /* no root exists */
            if( inreccone )
            {
               lb = alpha;
               if( SCIPisEQ(scip, ub, lb) )
                  break;
            }
            else
               ub = alpha;
         }

         /* now we found the best convex combination which we use to derive the corresponding coef. If alpha = 0, we
          * cannot move the ray in the recession cone, i.e. strengthening is not possible */
         if( SCIPisZero(scip, alpha) )
         {
            *rho = -SCIPinfinity(scip);
            return SCIP_OKAY;
         }
         else
            currentrho = (alpha - 1) * interpoints[i] / alpha;  /*lint !e795*/
      }

      if( currentrho < *rho )
         *rho = currentrho;

      if( *rho < -10e+06 )
         *rho = -SCIPinfinity(scip);

      /* if rho is too small, don't add it */
      if( SCIPisZero(scip, *rho) )
         *success = FALSE;
   }

   return SCIP_OKAY;
}

/** computes intersection cut using negative edge extension to strengthen rays that do not intersect
 * (i.e., rays in the recession cone)
 */
static
SCIP_RETCODE computeStrengthenedIntercut(
   SCIP*                 scip,               /**< SCIP data structure */
   SCIP_NLHDLRDATA*      nlhdlrdata,         /**< nlhdlr data */
   SCIP_NLHDLREXPRDATA*  nlhdlrexprdata,     /**< nlhdlr expression data */
   RAYS*                 rays,               /**< rays */
   SCIP_Real             sidefactor,         /**< 1.0 if the violated constraint is q <= rhs, -1.0 otherwise */
   SCIP_Bool             iscase4,            /**< whether we are in case 4 */
   SCIP_Real*            vb,                 /**< array containing v_i^T b for i in I_+ \cup I_- */
   SCIP_Real*            vzlp,               /**< array containing v_i^T zlp_q for i in I_+ \cup I_- */
   SCIP_Real*            wcoefs,             /**< coefficients of w for the qud vars or NULL if w is 0 */
   SCIP_Real             wzlp,               /**< value of w at zlp */
   SCIP_Real             kappa,              /**< value of kappa */
   SCIP_ROWPREP*         rowprep,            /**< rowprep for the generated cut */
   SCIP_SOL*             sol,                /**< solution to separate */
   SCIP_Bool*            success,            /**< if a cut candidate could be computed */
   SCIP_Bool*            strengthsuccess     /**< if strengthening was successfully applied */
   )
{
   SCIP_COL** cols;
   SCIP_ROW** rows;
   SCIP_Real* interpoints;
   SCIP_Real avecutcoef;
   int counter;
   int i;

   *success = TRUE;
   *strengthsuccess = FALSE;

   cols = SCIPgetLPCols(scip);
   rows = SCIPgetLPRows(scip);

   /* allocate memory for intersection points */
   SCIP_CALL( SCIPallocBufferArray(scip, &interpoints, rays->nrays) );

   /* compute all intersection points and store them in interpoints; build not-stregthened intersection cut */
   SCIP_CALL( computeIntercut(scip, nlhdlrdata, nlhdlrexprdata, rays, sidefactor, iscase4, vb, vzlp, wcoefs, wzlp, kappa,
            rowprep, interpoints, sol, success) );

   if( ! *success )
      goto CLEANUP;

   /* keep track of the number of attempted strengthenings and average cutcoef */
   counter = 0;
   avecutcoef = 0.0;

   /* go through all intersection points that are equal to infinity -> these correspond to the rays which are in the
    * recession cone of C, i.e. the rays for which we (possibly) can compute a negative steplength */
   for( i = 0; i < rays->nrays; ++i )
   {
      SCIP_Real rho;
      SCIP_Real cutcoef;
      int lppos;

      if( !SCIPisInfinity(scip, interpoints[i]) )
         continue;

      /* if we reached the limit of strengthenings, we stop */
      if( counter >= nlhdlrdata->nstrengthlimit )
         break;

      /* compute the smallest rho */
      SCIP_CALL( findRho(scip, nlhdlrdata, nlhdlrexprdata, rays, i, sidefactor, iscase4, vb, vzlp, wcoefs, wzlp, kappa,
               interpoints, &rho, success));

      /* compute cut coef */
      if( ! *success  || SCIPisInfinity(scip, -rho) )
         cutcoef = 0.0;
      else
         cutcoef = 1.0 / rho;

      /* track average cut coef */
      counter += 1;
      avecutcoef += cutcoef;

      if( ! SCIPisZero(scip, cutcoef) )
         *strengthsuccess = TRUE;

      /* add var to cut: if variable is nonbasic at upper we have to flip sign of cutcoef */
      lppos = rays->lpposray[i];
      if( lppos < 0 )
      {
         lppos = -lppos - 1;

         assert(SCIProwGetBasisStatus(rows[lppos]) == SCIP_BASESTAT_LOWER || SCIProwGetBasisStatus(rows[lppos]) ==
               SCIP_BASESTAT_UPPER);

         SCIP_CALL( addRowToCut(scip, rowprep, SCIProwGetBasisStatus(rows[lppos]) == SCIP_BASESTAT_UPPER ? cutcoef :
                  -cutcoef, rows[lppos], success) ); /* rows have flipper base status! */

         if( ! *success )
         {
            INTERLOG(printf("Bad numeric: row not nonbasic enough\n");)
            nlhdlrdata->nbadnonbasic++;
            return SCIP_OKAY;
         }
      }
      else
      {
         assert(SCIPcolGetBasisStatus(cols[lppos]) == SCIP_BASESTAT_UPPER || SCIPcolGetBasisStatus(cols[lppos]) ==
               SCIP_BASESTAT_LOWER);
         SCIP_CALL( addColToCut(scip, rowprep, sol, SCIPcolGetBasisStatus(cols[lppos]) == SCIP_BASESTAT_UPPER ? -cutcoef :
                  cutcoef, cols[lppos]) );
      }
   }

   if( counter > 0 )
      nlhdlrdata->cutcoefsum += avecutcoef / counter;

CLEANUP:
   SCIPfreeBufferArray(scip, &interpoints);

   return SCIP_OKAY;
}

/** sets variable in solution "vertex" to its nearest bound */
static
SCIP_RETCODE setVarToNearestBound(
   SCIP*                 scip,               /**< SCIP data structure */
   SCIP_SOL*             sol,                /**< solution to separate */
   SCIP_SOL*             vertex,             /**< new solution to separate */
   SCIP_VAR*             var,                /**< var we want to find nearest bound to */
   SCIP_Real*            factor,             /**< is vertex for current var at lower or upper? */
   SCIP_Bool*            success             /**< TRUE if no variable is bounded */
   )
{
   SCIP_Real solval;
   SCIP_Real bound;

   solval = SCIPgetSolVal(scip, sol, var);
   *success = TRUE;

   /* find nearest bound */
   if( SCIPisInfinity(scip, SCIPvarGetLbLocal(var)) && SCIPisInfinity(scip, SCIPvarGetUbLocal(var)) )
   {
      *success = FALSE;
      return SCIP_OKAY;
   }
   else if( solval - SCIPvarGetLbLocal(var) < SCIPvarGetUbLocal(var) - solval )
   {
      bound = SCIPvarGetLbLocal(var);
      *factor = 1.0;
   }
   else
   {
      bound = SCIPvarGetUbLocal(var);
      *factor = -1.0;
   }

   /* set val to bound in solution */
   SCIP_CALL( SCIPsetSolVal(scip, vertex, var, bound) );
   return SCIP_OKAY;
}

/** This function finds vertex (w.r.t. bounds of variables appearing in the quadratic) that is closest to the current
 * solution we want to separate. Furtheremore, we store the rays corresponding to the unit vectors, i.e.,
 *    - if x_i is at its lower bound in vertex --> r_i =  e_i
 *    - if x_i is at its upper bound in vertex -_> r_i = -e_i
 */
static
SCIP_RETCODE findVertexAndGetRays(
   SCIP*                 scip,               /**< SCIP data structure */
   SCIP_NLHDLREXPRDATA* nlhdlrexprdata,      /**< nlhdlr expression data */
   SCIP_SOL*             sol,                /**< solution to separate */
   SCIP_SOL*             vertex,             /**< new 'vertex' (w.r.t. bounds) solution to separate */
   SCIP_VAR*             auxvar,             /**< aux var of expr or NULL if not needed (e.g. separating real cons) */
   RAYS**                raysptr,            /**< pointer to new bound rays */
   SCIP_Bool*            success             /**< TRUE if no variable is unbounded */
   )
{
   SCIP_EXPR* qexpr;
   SCIP_EXPR** linexprs;
   RAYS* rays;
   int nquadexprs;
   int nlinexprs;
   int raylength;
   int i;

   *success = TRUE;

   qexpr = nlhdlrexprdata->qexpr;
   SCIPexprGetQuadraticData(qexpr, NULL, &nlinexprs, &linexprs, NULL, &nquadexprs, NULL, NULL, NULL);

   raylength = (auxvar == NULL) ? nquadexprs + nlinexprs : nquadexprs + nlinexprs + 1;

   /* create rays */
   SCIP_CALL( createBoundRays(scip, raysptr, raylength) );
   rays = *raysptr;

   rays->rayssize = raylength;
   rays->nrays = raylength;

   /* go through quadratic variables */
   for( i = 0; i < nquadexprs; ++i )
   {
      SCIP_EXPR* expr;
      SCIPexprGetQuadraticQuadTerm(qexpr, i, &expr, NULL, NULL, NULL, NULL, NULL);

      rays->raysbegin[i] = i;
      rays->raysidx[i] = i;
      rays->lpposray[i] = SCIPcolGetLPPos(SCIPvarGetCol(SCIPgetExprAuxVarNonlinear(expr)));

      SCIP_CALL( setVarToNearestBound(scip, sol, vertex, SCIPgetExprAuxVarNonlinear(expr),
         &rays->rays[i], success) );

      if( ! *success )
         return SCIP_OKAY;
   }

   /* go through linear variables */
   for( i = 0; i < nlinexprs; ++i )
   {
      rays->raysbegin[i + nquadexprs] = i + nquadexprs;
      rays->raysidx[i + nquadexprs] = i + nquadexprs;
      rays->lpposray[i + nquadexprs] = SCIPcolGetLPPos(SCIPvarGetCol(SCIPgetExprAuxVarNonlinear(linexprs[i])));

      SCIP_CALL( setVarToNearestBound(scip, sol, vertex, SCIPgetExprAuxVarNonlinear(linexprs[i]),
         &rays->rays[i + nquadexprs], success) );

      if( ! *success )
         return SCIP_OKAY;
   }

   /* consider auxvar if it exists */
   if( auxvar != NULL )
   {
      rays->raysbegin[nquadexprs + nlinexprs] = nquadexprs + nlinexprs;
      rays->raysidx[nquadexprs + nlinexprs] = nquadexprs + nlinexprs;
      rays->lpposray[nquadexprs + nlinexprs] = SCIPcolGetLPPos(SCIPvarGetCol(auxvar));

      SCIP_CALL( setVarToNearestBound(scip, sol, vertex, auxvar, &rays->rays[nquadexprs + nlinexprs], success) );

      if( ! *success )
         return SCIP_OKAY;
   }

   rays->raysbegin[raylength] = raylength;

   return SCIP_OKAY;
}

/** checks if the quadratic constraint is violated by sol */
static
SCIP_Bool isQuadConsViolated(
   SCIP*                 scip,               /**< SCIP data structure */
   SCIP_NLHDLREXPRDATA* nlhdlrexprdata,      /**< nlhdlr expression data */
   SCIP_VAR*             auxvar,             /**< aux var of expr or NULL if not needed (e.g. separating real cons) */
   SCIP_SOL*             sol,                /**< solution to check feasibility for */
   SCIP_Real             sidefactor          /**< 1.0 if the violated constraint is q <= rhs, -1.0 otherwise */
   )
{
   SCIP_EXPR* qexpr;
   SCIP_EXPR** linexprs;
   SCIP_Real* lincoefs;
   SCIP_Real constant;
   SCIP_Real val;
   int nquadexprs;
   int nlinexprs;
   int nbilinexprs;
   int i;

   qexpr = nlhdlrexprdata->qexpr;
   SCIPexprGetQuadraticData(qexpr, &constant, &nlinexprs, &linexprs, &lincoefs, &nquadexprs,
      &nbilinexprs, NULL, NULL);

   val = 0.0;

   /* go through quadratic terms */
   for( i = 0; i < nquadexprs; i++ )
   {
      SCIP_EXPR* expr;
      SCIP_Real quadlincoef;
      SCIP_Real sqrcoef;

      SCIPexprGetQuadraticQuadTerm(qexpr, i, &expr, &quadlincoef, &sqrcoef, NULL, NULL, NULL);

      /* add square term */
      val += sqrcoef * SQR(SCIPgetSolVal(scip, sol, SCIPgetExprAuxVarNonlinear(expr)));

      /* add linear term */
      val += quadlincoef * SCIPgetSolVal(scip, sol, SCIPgetExprAuxVarNonlinear(expr));
   }

   /* go through bilinear terms */
   for( i = 0; i < nbilinexprs; i++ )
   {
      SCIP_EXPR* expr1;
      SCIP_EXPR* expr2;
      SCIP_Real bilincoef;

      SCIPexprGetQuadraticBilinTerm(qexpr, i, &expr1, &expr2, &bilincoef, NULL, NULL);

      val += bilincoef * SCIPgetSolVal(scip, sol, SCIPgetExprAuxVarNonlinear(expr1))
         * SCIPgetSolVal(scip, sol, SCIPgetExprAuxVarNonlinear(expr2));
   }

   /* go through linear terms */
   for( i = 0; i < nlinexprs; i++ )
   {
      val += lincoefs[i] * SCIPgetSolVal(scip, sol, SCIPgetExprAuxVarNonlinear(linexprs[i]));
   }

   /* add auxvar if exists and get constant */
   if( auxvar != NULL )
   {
      val -= SCIPgetSolVal(scip, sol, auxvar);

      constant = (sidefactor == 1.0) ? constant - SCIPgetRhsNonlinear(nlhdlrexprdata->cons) :
         SCIPgetLhsNonlinear(nlhdlrexprdata->cons) - constant;
   }
   else
      constant = (sidefactor * constant);

   val = (sidefactor * val);

   /* now constraint is q(z) <= const */
   if( val <= constant )
      return FALSE;
   else
      return TRUE;
}

/** generates intersection cut that cuts off sol (which violates the quadratic constraint cons) */
static
SCIP_RETCODE generateIntercut(
   SCIP*                 scip,               /**< SCIP data structure */
   SCIP_EXPR*            expr,               /**< expr */
   SCIP_NLHDLRDATA*      nlhdlrdata,         /**< nlhdlr data */
   SCIP_NLHDLREXPRDATA*  nlhdlrexprdata,     /**< nlhdlr expression data */
   SCIP_CONS*            cons,               /**< violated constraint that contains expr */
   SCIP_SOL*             sol,                /**< solution to separate */
   SCIP_ROWPREP*         rowprep,            /**< rowprep for the generated cut */
   SCIP_Bool             overestimate,       /**< TRUE if viol cons is q(z) >= lhs; FALSE if q(z) <= rhs */
   SCIP_Bool*            success             /**< whether separation was successfull or not */
   )
{
   SCIP_EXPR* qexpr;
   RAYS* rays;
   SCIP_VAR* auxvar;
   SCIP_Real sidefactor;
   SCIP_Real* vb;      /* eigenvectors * b */
   SCIP_Real* vzlp;    /* eigenvectors * lpsol */
   SCIP_Real* wcoefs;  /* coefficients affecting quadterms in w */
   SCIP_Real wzlp;     /* w(lpsol) */
   SCIP_Real kappa;
   SCIP_Bool iscase4;
   SCIP_SOL* vertex;
   SCIP_SOL* soltoseparate;
   int nquadexprs;
   int nlinexprs;
   int i;

   /* count number of calls */
   (nlhdlrdata->ncalls++);

   qexpr = nlhdlrexprdata->qexpr;
   SCIPexprGetQuadraticData(qexpr, NULL, &nlinexprs, NULL, NULL, &nquadexprs, NULL, NULL, NULL);

#ifdef  DEBUG_INTERSECTIONCUT
   SCIPinfoMessage(scip, NULL, "Generating intersection cut for quadratic expr %p aka", (void*)expr);
   SCIP_CALL( SCIPprintExpr(scip, expr, NULL) );
   SCIPinfoMessage(scip, NULL, "\n");
#endif

   *success = TRUE;
   iscase4 = TRUE;

   /* in nonbasic space cut is >= 1 */
   assert(SCIProwprepGetSide(rowprep) == 0.0);
   SCIProwprepAddSide(rowprep, 1.0);
   SCIProwprepSetSidetype(rowprep, SCIP_SIDETYPE_LEFT);
   assert(SCIProwprepGetSide(rowprep) == 1.0);

   auxvar = (nlhdlrexprdata->cons != cons) ? SCIPgetExprAuxVarNonlinear(expr) : NULL;
   sidefactor = overestimate ? -1.0 : 1.0;

   rays = NULL;

   /* check if we use tableau or bounds as rays */
   if( ! nlhdlrdata->useboundsasrays )
   {
      SCIP_CALL( createAndStoreSparseRays(scip, nlhdlrexprdata, auxvar, &rays, success) );

      if( ! *success )
      {
         INTERLOG(printf("Failed to get rays: there is a var with base status ZERO!\n"); )
         return SCIP_OKAY;
      }

      soltoseparate = sol;
   }
   else
   {
      SCIP_Bool violated;

      if( auxvar != NULL )
      {
         *success = FALSE;
         return SCIP_OKAY;
      }

      /* create new solution */
      SCIP_CALL( SCIPcreateSol(scip, &vertex, NULL) );

      /* find nearest vertex of the box to separate and compute rays */
      SCIP_CALL( findVertexAndGetRays(scip, nlhdlrexprdata, sol, vertex, auxvar, &rays, success) );

      if( ! *success )
      {
         INTERLOG(printf("Failed to use bounds as rays: variable is unbounded!\n"); )
         freeRays(scip, &rays);
         SCIP_CALL( SCIPfreeSol(scip, &vertex) );
         return SCIP_OKAY;
      }

      /* check if vertex is violated */
      violated = isQuadConsViolated(scip, nlhdlrexprdata, auxvar, vertex, sidefactor);

      if( ! violated )
      {
         INTERLOG(printf("Failed to use bounds as rays: nearest vertex is not violated!\n"); )
         freeRays(scip, &rays);
         SCIP_CALL( SCIPfreeSol(scip, &vertex) );
         *success = FALSE;
         return SCIP_OKAY;
      }

      soltoseparate = vertex;
   }

   SCIP_CALL( SCIPallocBufferArray(scip, &vb, nquadexprs) );
   SCIP_CALL( SCIPallocBufferArray(scip, &vzlp, nquadexprs) );
   SCIP_CALL( SCIPallocBufferArray(scip, &wcoefs, nquadexprs) );

   SCIP_CALL( intercutsComputeCommonQuantities(scip, nlhdlrexprdata, auxvar, sidefactor, soltoseparate, vb, vzlp, wcoefs, &wzlp, &kappa) );

   /* check if we are in case 4 */
   if( nlinexprs == 0 && auxvar == NULL )
   {
      for( i = 0; i < nquadexprs; ++i )
         if( wcoefs[i] != 0.0 )
            break;

      if( i == nquadexprs )
      {
         /* from now on wcoefs is going to be NULL --> case 1, 2 or 3 */
         SCIPfreeBufferArray(scip, &wcoefs);
         iscase4 = FALSE;
      }
   }

   /* compute (strengthened) intersection cut */
   if( nlhdlrdata->usestrengthening )
   {
      SCIP_Bool strengthsuccess;

      SCIP_CALL( computeStrengthenedIntercut(scip, nlhdlrdata, nlhdlrexprdata, rays, sidefactor, iscase4, vb, vzlp, wcoefs,
            wzlp, kappa, rowprep, soltoseparate, success, &strengthsuccess) );

      if( *success && strengthsuccess )
         nlhdlrdata->nstrengthenings++;
   }
   else
   {
      SCIP_CALL( computeIntercut(scip, nlhdlrdata, nlhdlrexprdata, rays, sidefactor, iscase4, vb, vzlp, wcoefs, wzlp, kappa,
            rowprep, NULL, soltoseparate, success) );
   }

   SCIPfreeBufferArrayNull(scip, &wcoefs);
   SCIPfreeBufferArray(scip, &vzlp);
   SCIPfreeBufferArray(scip, &vb);
   freeRays(scip, &rays);

   if( nlhdlrdata->useboundsasrays )
   {
      SCIP_CALL( SCIPfreeSol(scip, &vertex) );
   }

   return SCIP_OKAY;
}
#endif

/** returns whether a quadratic form is "propagable"
 *
 * It is propagable, if a variable (aka child expr) appears at least twice, which is the case if at least two of the following hold:
 * - it appears as a linear term (coef*expr)
 * - it appears as a square term (coef*expr^2)
 * - it appears in a bilinear term
 * - it appears in another bilinear term
 */
static
SCIP_Bool isPropagable(
   SCIP_EXPR*            qexpr               /**< quadratic representation data */
   )
{
   int nquadexprs;
   int i;

   SCIPexprGetQuadraticData(qexpr, NULL, NULL, NULL, NULL, &nquadexprs, NULL, NULL, NULL);

   for( i = 0; i < nquadexprs; ++i )
   {
      SCIP_Real lincoef;
      SCIP_Real sqrcoef;
      int nadjbilin;

      SCIPexprGetQuadraticQuadTerm(qexpr, i, NULL, &lincoef, &sqrcoef, &nadjbilin, NULL, NULL);

      if( (lincoef != 0.0) + (sqrcoef != 0.0) + nadjbilin >= 2 )  /*lint !e514*/ /* actually MIN(2, nadjbilin), but we check >= 2 */
         return TRUE;
   }

   return FALSE;
}

/** returns whether a quadratic term is "propagable"
 *
 * A term is propagable, if its variable (aka child expr) appears at least twice, which is the case if at least two of the following hold:
 * - it appears as a linear term (coef*expr)
 * - it appears as a square term (coef*expr^2)
 * - it appears in a bilinear term
 * - it appears in another bilinear term
 */
static
SCIP_Bool isPropagableTerm(
   SCIP_EXPR*            qexpr,              /**< quadratic representation data */
   int                   idx                 /**< index of quadratic term to consider */
   )
{
   SCIP_Real lincoef;
   SCIP_Real sqrcoef;
   int nadjbilin;

   SCIPexprGetQuadraticQuadTerm(qexpr, idx, NULL, &lincoef, &sqrcoef, &nadjbilin, NULL,  NULL);

   return (lincoef != 0.0) + (sqrcoef != 0.0) + nadjbilin >= 2;  /*lint !e514*/ /* actually MIN(2, nadjbilin), but we check >= 2 */
}

/** solves a quadratic equation \f$ a expr^2 + b expr \in rhs \f$ (with b an interval) and reduces bounds on expr or
 * deduces infeasibility if possible; expr is quadexpr.expr
 */
static
SCIP_RETCODE propagateBoundsQuadExpr(
   SCIP*                 scip,               /**< SCIP data structure */
   SCIP_EXPR*            expr,               /**< expression for which to solve */
   SCIP_Real             sqrcoef,            /**< square coefficient */
   SCIP_INTERVAL         b,                  /**< interval acting as linear coefficient */
   SCIP_INTERVAL         rhs,                /**< interval acting as rhs */
   SCIP_Bool*            infeasible,         /**< buffer to store if propagation produced infeasibility */
   int*                  nreductions         /**< buffer to store the number of interval reductions */
   )
{
   SCIP_INTERVAL a;
   SCIP_INTERVAL exprbounds;
   SCIP_INTERVAL newrange;

   assert(scip != NULL);
   assert(expr != NULL);
   assert(infeasible != NULL);
   assert(nreductions != NULL);

#ifdef DEBUG_PROP
   SCIPinfoMessage(scip, NULL, "Propagating <expr> by solving a <expr>^2 + b <expr> in rhs, where <expr> is: ");
   SCIP_CALL( SCIPprintExpr(scip, expr, NULL) );
   SCIPinfoMessage(scip, NULL, "\n");
   SCIPinfoMessage(scip, NULL, "expr in [%g, %g], a = %g, b = [%g, %g] and rhs = [%g, %g]\n",
         SCIPintervalGetInf(SCIPgetExprBoundsNonlinear(scip, expr)),
         SCIPintervalGetSup(SCIPgetExprBoundsNonlinear(scip, expr)), sqrcoef, b.inf, b.sup,
         rhs.inf, rhs.sup);
#endif

   exprbounds = SCIPgetExprBoundsNonlinear(scip, expr);
   if( SCIPintervalIsEmpty(SCIP_INTERVAL_INFINITY, exprbounds) )
   {
      *infeasible = TRUE;
      return SCIP_OKAY;
   }

   /* compute solution of a*x^2 + b*x in rhs */
   SCIPintervalSet(&a, sqrcoef);
   SCIPintervalSolveUnivariateQuadExpression(SCIP_INTERVAL_INFINITY, &newrange, a, b, rhs, exprbounds);

#ifdef DEBUG_PROP
   SCIPinfoMessage(scip, NULL, "Solution [%g, %g]\n", newrange.inf, newrange.sup);
#endif

   SCIP_CALL( SCIPtightenExprIntervalNonlinear(scip, expr, newrange, infeasible, nreductions) );

   return SCIP_OKAY;
}

/** solves a linear equation \f$ b expr \in rhs \f$ (with b a scalar) and reduces bounds on expr or deduces infeasibility if possible */
static
SCIP_RETCODE propagateBoundsLinExpr(
   SCIP*                 scip,               /**< SCIP data structure */
   SCIP_EXPR*            expr,               /**< expression for which to solve */
   SCIP_Real             b,                  /**< linear coefficient */
   SCIP_INTERVAL         rhs,                /**< interval acting as rhs */
   SCIP_Bool*            infeasible,         /**< buffer to store if propagation produced infeasibility */
   int*                  nreductions         /**< buffer to store the number of interval reductions */
   )
{
   SCIP_INTERVAL newrange;

   assert(scip != NULL);
   assert(expr != NULL);
   assert(infeasible != NULL);
   assert(nreductions != NULL);

#ifdef DEBUG_PROP
   SCIPinfoMessage(scip, NULL, "Propagating <expr> by solving %g <expr> in [%g, %g], where <expr> is: ", b, rhs.inf, rhs.sup);
   SCIP_CALL( SCIPprintExpr(scip, expr, NULL) );
   SCIPinfoMessage(scip, NULL, "\n");
#endif

   /* compute solution of b*x in rhs */
   SCIPintervalDivScalar(SCIP_INTERVAL_INFINITY, &newrange, rhs, b);

#ifdef DEBUG_PROP
   SCIPinfoMessage(scip, NULL, "Solution [%g, %g]\n", newrange.inf, newrange.sup);
#endif

   SCIP_CALL( SCIPtightenExprIntervalNonlinear(scip, expr, newrange, infeasible, nreductions) );

   return SCIP_OKAY;
}

/** returns max of a/x - c*x for x in {x1, x2} with x1, x2 > 0 */
static
SCIP_Real computeMaxBoundaryForBilinearProp(
   SCIP_Real             a,                  /**< coefficient a */
   SCIP_Real             c,                  /**< coefficient c */
   SCIP_Real             x1,                 /**< coefficient x1 > 0 */
   SCIP_Real             x2                  /**< coefficient x2 > 0 */
   )
{
   SCIP_Real cneg;
   SCIP_Real cand1;
   SCIP_Real cand2;
   SCIP_ROUNDMODE roundmode;

   assert(x1 > 0.0);
   assert(x2 > 0.0);

   cneg = SCIPintervalNegateReal(c);

   roundmode = SCIPintervalGetRoundingMode();
   SCIPintervalSetRoundingModeUpwards();
   cand1 = a/x1 + cneg*x1;
   cand2 = a/x2 + cneg*x2;
   SCIPintervalSetRoundingMode(roundmode);

   return MAX(cand1, cand2);
}

/** returns max of a/x - c*x for x in dom; it assumes that dom is contained in (0, +inf) */
static
SCIP_Real computeMaxForBilinearProp(
   SCIP_Real             a,                  /**< coefficient a */
   SCIP_Real             c,                  /**< coefficient c */
   SCIP_INTERVAL         dom                 /**< domain of x */
   )
{
   SCIP_ROUNDMODE roundmode;
   SCIP_INTERVAL argmax;
   SCIP_Real negunresmax;
   SCIP_Real boundarymax;
   assert(dom.inf > 0);

   /* if a >= 0, then the function is convex which means the maximum is at one of the boundaries
    *
    * if c = 0, then the function is monotone which means the maximum is also at one of the boundaries
    *
    * if a < 0, then the function is concave. The function then has a maximum if and only if there is a point with derivative 0,
    * that is, iff -a/x^2 - c = 0 has a solution; i.e. if -a/c >= 0, i.e. (using a<0 and c != 0), c > 0.
    * Otherwise (that is, c<0), the maximum is at one of the boundaries.
    */
   if( a >= 0.0 || c <= 0.0 )
      return computeMaxBoundaryForBilinearProp(a, c, dom.inf, dom.sup);

   /* now, the (unrestricted) maximum is at sqrt(-a/c).
    * if the argmax is not in the interior of dom then the solution is at a boundary, too
    * we check this by computing an interval that contains sqrt(-a/c) first
    */
   SCIPintervalSet(&argmax, -a);
   SCIPintervalDivScalar(SCIP_INTERVAL_INFINITY, &argmax, argmax, c);
   SCIPintervalSquareRoot(SCIP_INTERVAL_INFINITY, &argmax, argmax);

   /* if the interval containing sqrt(-a/c) does not intersect with the interior of dom, then
    * the (restricted) maximum is at a boundary (we could even say at which boundary, but that doesn't save much)
    */
   if( argmax.sup <= dom.inf || argmax.inf >= dom.sup )
      return computeMaxBoundaryForBilinearProp(a, c, dom.inf, dom.sup);

   /* the maximum at sqrt(-a/c) is -2*sqrt(-a*c), so we compute an upper bound for that by computing a lower bound for 2*sqrt(-a*c) */
   roundmode = SCIPintervalGetRoundingMode();
   SCIPintervalSetRoundingModeDownwards();
   negunresmax = 2.0*SCIPnextafter(sqrt(SCIPintervalNegateReal(a)*c), 0.0);
   SCIPintervalSetRoundingMode(roundmode);

   /* if the interval containing sqrt(-a/c) is contained in dom, then we can return -negunresmax */
   if( argmax.inf >= dom.inf && argmax.sup <= dom.sup )
      return -negunresmax;

   /* now what is left is the case where we cannot say for sure whether sqrt(-a/c) is contained in dom or not
    * so we are conservative and return the max of both cases, i.e.,
    * the max of the upper bounds on -2*sqrt(-a*c), a/dom.inf-c*dom.inf, a/dom.sup-c*dom.sup.
    */
   boundarymax = computeMaxBoundaryForBilinearProp(a, c, dom.inf, dom.sup);
   return MAX(boundarymax, -negunresmax);
}

/** computes the range of rhs/x - coef * x for x in exprdom; this is used for the propagation of bilinear terms
 *
 * If 0 is in the exprdom, we set range to R (even though this is not quite correct, it is correct for the
 * intended use of the function).
 * TODO: maybe check before calling it whether 0 is in the domain and then just avoid calling it
 *
 * If rhs is [A,B] and x > 0, then we want the min of A/x - coef*x and max of B/x - coef * x for x in [exprdom].
 * If rhs is [A,B] and x < 0, then we want the min of B/x - coef*x and max of A/x - coef * x for x in [exprdom].
 * However, this is the same as min of -B/x + coef*x and max of -A/x + coef * x for x in -[exprdom].
 * Thus, we can reduce to x > 0 always by multiplying [exprdom], rhs, and coef by -1.
 */
static
void computeRangeForBilinearProp(
   SCIP_INTERVAL         exprdom,            /**< expression for which to solve */
   SCIP_Real             coef,               /**< expression for which to solve */
   SCIP_INTERVAL         rhs,                /**< rhs used for computation */
   SCIP_INTERVAL*        range               /**< storage for the resulting range */
   )
{
   SCIP_Real max;
   SCIP_Real min;

   if( exprdom.inf <= 0.0 && 0.0 <= exprdom.sup )
   {
      SCIPintervalSetEntire(SCIP_INTERVAL_INFINITY, range);
      return;
   }

   /* reduce to positive case */
   if( exprdom.sup < 0 )
   {
      SCIPintervalMulScalar(SCIP_INTERVAL_INFINITY, &exprdom, exprdom, -1.0);
      SCIPintervalMulScalar(SCIP_INTERVAL_INFINITY, &rhs, rhs, -1.0);
      coef *= -1.0;
   }
   assert(exprdom.inf > 0.0);

   /* compute maximum and minimum */
   max = computeMaxForBilinearProp(rhs.sup, coef, exprdom);
   min = -computeMaxForBilinearProp(-rhs.inf, -coef, exprdom);

   /* set interval */
   SCIPintervalSetBounds(range, min, max);
}

/** reverse propagates coef_i expr_i + constant \f$\in\f$ rhs */
static
SCIP_RETCODE reversePropagateLinearExpr(
   SCIP*                 scip,               /**< SCIP data structure */
   SCIP_EXPR**           linexprs,           /**< linear expressions */
   int                   nlinexprs,          /**< number of linear expressions */
   SCIP_Real*            lincoefs,           /**< coefficients of linear expressions */
   SCIP_Real             constant,           /**< constant */
   SCIP_INTERVAL         rhs,                /**< rhs */
   SCIP_Bool*            infeasible,         /**< buffer to store whether an exps' bounds were propagated to an empty interval */
   int*                  nreductions         /**< buffer to store the number of interval reductions of all exprs */
   )
{
   SCIP_INTERVAL* oldboundslin;
   SCIP_INTERVAL* newboundslin;
   int i;

   if( nlinexprs == 0 )
      return SCIP_OKAY;

   SCIP_CALL( SCIPallocBufferArray(scip, &oldboundslin, nlinexprs) );
   SCIP_CALL( SCIPallocBufferArray(scip, &newboundslin, nlinexprs) );

   for( i = 0; i < nlinexprs; ++i )
      oldboundslin[i] = SCIPexprGetActivity(linexprs[i]);  /* TODO use SCIPgetExprBoundsNonlinear(scip, linexprs[i]) ? */

   *nreductions = SCIPintervalPropagateWeightedSum(SCIP_INTERVAL_INFINITY, nlinexprs,
            oldboundslin, lincoefs, constant, rhs, newboundslin, infeasible);

   if( *nreductions > 0 && !*infeasible )
   {
      /* SCIP is more conservative with what constitutes a reduction than interval arithmetic so we follow SCIP */
      *nreductions = 0;
      for( i = 0; i < nlinexprs && ! (*infeasible); ++i )
      {
         SCIP_CALL( SCIPtightenExprIntervalNonlinear(scip, linexprs[i], newboundslin[i], infeasible, nreductions) );
      }
   }

   SCIPfreeBufferArray(scip, &newboundslin);
   SCIPfreeBufferArray(scip, &oldboundslin);

   return SCIP_OKAY;
}


/*
 * Callback methods of nonlinear handler
 */

/** callback to free expression specific data */
static
SCIP_DECL_NLHDLRFREEEXPRDATA(nlhdlrfreeExprDataQuadratic)
{  /*lint --e{715}*/
   assert(nlhdlrexprdata != NULL);
   assert(*nlhdlrexprdata != NULL);

   if( (*nlhdlrexprdata)->quadactivities != NULL )
   {
      int nquadexprs;
      SCIPexprGetQuadraticData((*nlhdlrexprdata)->qexpr, NULL, NULL, NULL, NULL, &nquadexprs, NULL, NULL, NULL);
      SCIPfreeBlockMemoryArray(scip, &(*nlhdlrexprdata)->quadactivities, nquadexprs);
   }

   SCIPfreeBlockMemory(scip, nlhdlrexprdata);

   return SCIP_OKAY;
}

/** callback to detect structure in expression tree
 *
 * A term is quadratic if:
 * - It is a product expression of two expressions
 * - It is power expression of an expression with exponent 2.0
 *
 * We define a propagable quadratic expression as a quadratic expression whose termwise propagation does not yield the
 * best propagation. In other words, is a quadratic expression that suffers from the dependency problem.
 *
 * Specifically, a propagable quadratic expression is a sum expression such that there is at least one expr that appears
 * at least twice (because of simplification, this means it appears in a quadratic terms and somewhere else). For
 * example: x^2 + y^2 is not a propagable quadratic expression; x^2 + x is a propagable quadratic expression; x^2 + x *
 * y is also a propagable quadratic expression
 *
 * Furthermore, we distinguish between propagable and non-propagable terms. A term is propagable if any the expressions
 * involved in it appear somewhere else. For example, x*y + z^2 + z is a propagable quadratic, the term 'x*y' is
 * non-propagable, and 'z^2' is propagable. For propagation, non-propagable terms are handled as if they were linear
 * terms, that is, we do not use the activity of 'x' and 'y' to compute the activity of 'x*y' but rather we use directly
 * the activity of 'x*y'. Similarly, we do not backward propagate to 'x' and 'y' (the product expr handler will do
 * this), but we backward propagate to 'x*y'. More technically, we register 'x*y' for its activity usage, rather than
 * 'x' and 'y'.
 *
 * For propagation, we store the quadratic in our data structure in the following way: We count how often a variable
 * appears. Then, a bilinear product expr_i * expr_j is stored as expr_i * expr_j if # expr_i appears > # expr_j
 * appears. When # expr_i appears == # expr_j appears, it then it will be stored as expr_i * expr_j if and only if
 * expr_i < expr_j, where '<' is the expression order (see Ordering Rules in scip_expr.h documentation).
 * Heuristically, this should be useful for propagation. The intuition is that by factoring out the variable that
 * appears most often we should be able to take care of the dependency problem better.
 *
 * Simple convex quadratics like x^2 + y^2 are ignored since the default nlhdlr will take care of them.
 * More complicated convex quadratics are handled here. (TODO: extended formulation using eigen-decomposition?)
 * Note that simple convex quadratics are exactly the non-propagable quadratics.
 *
 * TODO: when nonconvex quadratics are handled, detection should be revisited.
 *
 * @note:
 * - the expression needs to be simplified (in particular, it is assumed to be sorted)
 * - common subexpressions are also assumed to have been identified, the hashing will fail otherwise!
 *
 * Sorted implies that:
 *  - expr < expr^2: bases are the same, but exponent 1 < 2
 *  - expr < expr * other_expr: u*v < w holds if and only if v < w (OR8), but here w = u < v, since expr comes before
 *  other_expr in the product
 *  - expr < other_expr * expr: u*v < w holds if and only if v < w (OR8), but here v = w
 *
 *  Thus, if we see somebody twice, it is a propagable quadratic.
 *
 * It also implies that
 *  - expr^2 < expr * other_expr
 *  - other_expr * expr < expr^2
 *
 * It also implies that x^-2 < x^-1, but since, so far, we do not interpret x^-2 as (x^-1)^2, it is not a problem.
 */
static
SCIP_DECL_NLHDLRDETECT(nlhdlrDetectQuadratic)
{  /*lint --e{715,774}*/
   SCIP_NLHDLREXPRDATA* nlexprdata;
   SCIP_NLHDLRDATA* nlhdlrdata;
   SCIP_Real* eigenvalues;
   SCIP_Bool isquadratic;
   SCIP_Bool propagable;

   assert(scip != NULL);
   assert(nlhdlr != NULL);
   assert(expr != NULL);
   assert(enforcing != NULL);
   assert(participating != NULL);
   assert(nlhdlrexprdata != NULL);

   nlhdlrdata = SCIPnlhdlrGetData(nlhdlr);
   assert(nlhdlrdata != NULL);

   /* don't check if all enforcement methods are already ensured */
   if( (*enforcing & SCIP_NLHDLR_METHOD_ALL) == SCIP_NLHDLR_METHOD_ALL )
      return SCIP_OKAY;

   /* if it is not a sum of at least two terms, it is not interesting */
   /* TODO: constraints of the form l<= x*y <= r ? */
   if( ! SCIPisExprSum(scip, expr) || SCIPexprGetNChildren(expr) < 2 )
      return SCIP_OKAY;

   /* If we are in a subSCIP we don't want to separate intersection cuts */
   if( SCIPgetSubscipDepth(scip) > 0 )
      nlhdlrdata->useintersectioncuts = FALSE;

#ifdef SCIP_DEBUG
   SCIPinfoMessage(scip, NULL, "Nlhdlr quadratic detecting expr %p aka ", (void*)expr);
   SCIP_CALL( SCIPprintExpr(scip, expr, NULL) );
   SCIPinfoMessage(scip, NULL, "\n");
   SCIPinfoMessage(scip, NULL, "Have to enforce %d\n", *enforcing);
#endif

   /* check whether expression is quadratic (a sum with at least one square or bilinear term) */
   SCIP_CALL( SCIPcheckExprQuadratic(scip, expr, &isquadratic) );

   /* not quadratic -> nothing for us */
   if( !isquadratic )
   {
      SCIPdebugMsg(scip, "expr %p is not quadratic -> abort detect\n", (void*)expr);
      return SCIP_OKAY;
   }

   propagable = isPropagable(expr);

   /* if we are not propagable and are in presolving, return */
   if( !propagable && SCIPgetStage(scip) == SCIP_STAGE_PRESOLVING )
   {
      SCIPdebugMsg(scip, "expr %p is not propagable and in presolving -> abort detect\n", (void*)expr);
      return SCIP_OKAY;
   }

   /* if we do not use intersection cuts and are not propagable, then we do not want to handle it at all;
    * if not propagable, then we need to check the curvature to decide if we want to generate intersection cuts
    */
   if( !propagable && !nlhdlrdata->useintersectioncuts )
   {
      SCIPdebugMsg(scip, "expr %p is not propagable -> abort detect\n", (void*)expr);
      return SCIP_OKAY;
   }

   /* store quadratic in nlhdlrexprdata */
   SCIP_CALL( SCIPallocClearBlockMemory(scip, nlhdlrexprdata) );
   nlexprdata = *nlhdlrexprdata;
   nlexprdata->qexpr = expr;
   nlexprdata->cons = cons;

#ifdef DEBUG_DETECT
   SCIPinfoMessage(scip, NULL, "Nlhdlr quadratic detected:\n");
   SCIP_CALL( SCIPprintExprQuadratic(scip, conshdlr, qexpr) );
#endif

   /* every propagable quadratic expression will be handled since we can propagate */
   if( propagable )
   {
      SCIP_EXPR** linexprs;
      int nlinexprs;
      int nquadexprs;
      int nbilin;
      int i;

      *participating |= SCIP_NLHDLR_METHOD_ACTIVITY;
      *enforcing |= SCIP_NLHDLR_METHOD_ACTIVITY;

      SCIPexprGetQuadraticData(expr, NULL, &nlinexprs, &linexprs, NULL, &nquadexprs, &nbilin, NULL, NULL);
      SCIP_CALL( SCIPallocBlockMemoryArray(scip, &nlexprdata->quadactivities, nquadexprs) );

      /* notify children of quadratic that we will need their activity for propagation */
      for( i = 0; i < nlinexprs; ++i )
         SCIP_CALL( SCIPregisterExprUsageNonlinear(scip, linexprs[i], FALSE, TRUE, FALSE, FALSE) );

      for( i = 0; i < nquadexprs; ++i )
      {
         SCIP_EXPR* argexpr;
         if( isPropagableTerm(expr, i) )
         {
            SCIPexprGetQuadraticQuadTerm(expr, i, &argexpr, NULL, NULL, &nbilin, NULL, NULL);
            SCIP_CALL( SCIPregisterExprUsageNonlinear(scip, argexpr, FALSE, TRUE, FALSE, FALSE) );

#ifdef DEBUG_DETECT
            SCIPinfoMessage(scip, NULL, "quadterm %d propagable, using %p, unbounded=%d\n", i, (void*)argexpr, nbilin >
                  0 && SCIPintervalIsEntire(SCIP_INTERVAL_INFINITY, SCIPexprGetActivity(scip, argexpr)));
#endif
         }
         else
         {
            /* non-propagable quadratic is either a single square term or a single bilinear term
             * we should make use nlhdlrs in pow or product for this term, so we register usage of the square or product
             * expr instead of argexpr
             */
            SCIP_EXPR* sqrexpr;
            int* adjbilin;

            SCIPexprGetQuadraticQuadTerm(expr, i, &argexpr, NULL, NULL, &nbilin, &adjbilin, &sqrexpr);

            if( sqrexpr != NULL )
            {
               SCIP_CALL( SCIPregisterExprUsageNonlinear(scip, sqrexpr, FALSE, TRUE, FALSE, FALSE) );
               assert(nbilin == 0);

#ifdef DEBUG_DETECT
               SCIPinfoMessage(scip, NULL, "quadterm %d non-propagable square, using %p\n", i, (void*)sqrexpr);
#endif
            }
            else
            {
               /* we have expr1 * other_expr or other_expr * expr1; know that expr1 is non propagable, but to decide if
                * we want the bounds of expr1 or of the product expr1 * other_expr (or other_expr * expr1), we have to
                * decide whether other_expr is also non propagable; due to the way we sort bilinear terms (by
                * frequency), we can deduce that other_expr doesn't appear anywhere else (i.e. is non propagable) if the
                * product is of the form expr1 * other_expr; however, if we see other_expr * expr1 we need to find
                * other_expr and check whether it is propagable
                */
               SCIP_EXPR* expr1;
               SCIP_EXPR* prodexpr;

               assert(nbilin == 1);
               SCIPexprGetQuadraticBilinTerm(expr, adjbilin[0], &expr1, NULL, NULL, NULL, &prodexpr);

               if( expr1 == argexpr )
               {
                  SCIP_CALL( SCIPregisterExprUsageNonlinear(scip, prodexpr, FALSE, TRUE, FALSE, FALSE) );

#ifdef DEBUG_DETECT
                  SCIPinfoMessage(scip, NULL, "quadterm %d non-propagable product, using %p\n", i, (void*)prodexpr);
#endif
               }
               else
               {
                  int j;
                  /* check if other_expr is propagable in which case we need the bounds of expr1; otherwise we just need
                   * the bounds of the product and this will be (or was) registered when the loop takes us to the
                   * quadexpr other_expr.
                   * TODO this should be done faster, maybe store pos1 in bilinexprterm or store quadexprterm's in bilinexprterm
                   */
                  for( j = 0; j < nquadexprs; ++j )
                  {
                     SCIP_EXPR* exprj;
                     SCIPexprGetQuadraticQuadTerm(expr, j, &exprj, NULL, NULL, NULL, NULL, NULL);
                     if( expr1 == exprj )
                     {
                        if( isPropagableTerm(expr, j) )
                        {
                           SCIP_CALL( SCIPregisterExprUsageNonlinear(scip, argexpr, FALSE, TRUE, FALSE, FALSE) );
#ifdef DEBUG_DETECT
                           SCIPinfoMessage(scip, NULL, "quadterm %d non-propagable alien product, using %p\n", i, (void*)argexpr);
#endif
                        }
                        break;
                     }
                  }
               }
            }
         }
      }
   }

   /* check if we are going to separate or not */
   nlexprdata->curvature = SCIP_EXPRCURV_UNKNOWN;

   /* for now, we do not care about separation if it is not required */
   if( (*enforcing & SCIP_NLHDLR_METHOD_SEPABOTH) == SCIP_NLHDLR_METHOD_SEPABOTH )
   {
      /* if nobody can do anything, remove data */
      if( *participating == SCIP_NLHDLR_METHOD_NONE ) /*lint !e845*/
      {
         SCIP_CALL( nlhdlrfreeExprDataQuadratic(scip, nlhdlr, expr, nlhdlrexprdata) );
      }
      else
      {
         SCIPdebugMsg(scip, "expr %p is quadratic and propagable -> propagate\n", (void*)expr);
      }
      return SCIP_OKAY;
   }

   assert(SCIPgetStage(scip) >= SCIP_STAGE_INITSOLVE);  /* separation should only be required in (init)solving stage */

   /* check if we can do something more: check curvature of quadratic function stored in nlexprdata
    * this is currently only used to decide whether we want to separate, so it can be skipped if in presolve
    */
   SCIPdebugMsg(scip, "checking curvature of expr %p\n", (void*)expr);
   SCIP_CALL( SCIPcomputeExprQuadraticCurvature(scip, expr, &nlexprdata->curvature, NULL, nlhdlrdata->useintersectioncuts) );

   /* get eigenvalues to be able to check whether they were computed */
   SCIPexprGetQuadraticData(expr, NULL, NULL, NULL, NULL, NULL, NULL, &eigenvalues, NULL);

   /* if we use intersection cuts then we can handle any non-convex quadratic */
   if( nlhdlrdata->useintersectioncuts && eigenvalues != NULL && (*enforcing & SCIP_NLHDLR_METHOD_SEPABELOW) ==
         FALSE && nlexprdata->curvature != SCIP_EXPRCURV_CONVEX )
   {
      *participating |= SCIP_NLHDLR_METHOD_SEPABELOW;
   }

   if( nlhdlrdata->useintersectioncuts && eigenvalues != NULL && (*enforcing & SCIP_NLHDLR_METHOD_SEPAABOVE) == FALSE &&
         nlexprdata->curvature != SCIP_EXPRCURV_CONCAVE )
   {
      *participating |= SCIP_NLHDLR_METHOD_SEPAABOVE;
   }

   /* if nobody can do anything, remove data */
   if( *participating == SCIP_NLHDLR_METHOD_NONE ) /*lint !e845*/
   {
      SCIP_CALL( nlhdlrfreeExprDataQuadratic(scip, nlhdlr, expr, nlhdlrexprdata) );
      return SCIP_OKAY;
   }

   /* we only need auxiliary variables if we are going to separate */
   if( *participating & SCIP_NLHDLR_METHOD_SEPABOTH )
   {
      SCIP_EXPR** linexprs;
      int nquadexprs;
      int nlinexprs;
      int i;

      SCIPexprGetQuadraticData(expr, NULL, &nlinexprs, &linexprs, NULL, &nquadexprs, NULL, NULL, NULL);

      for( i = 0; i < nlinexprs; ++i ) /* expressions appearing linearly */
      {
         SCIP_CALL( SCIPregisterExprUsageNonlinear(scip, linexprs[i], TRUE, FALSE, FALSE, FALSE) );
      }
      for( i = 0; i < nquadexprs; ++i ) /* expressions appearing quadratically */
      {
         SCIP_EXPR* quadexpr;
         SCIPexprGetQuadraticQuadTerm(expr, i, &quadexpr, NULL, NULL, NULL, NULL, NULL);
         SCIP_CALL( SCIPregisterExprUsageNonlinear(scip, quadexpr, TRUE, FALSE, FALSE, FALSE) );
      }

      SCIPdebugMsg(scip, "expr %p is quadratic and propagable -> propagate and separate\n", (void*)expr);

      nlexprdata->separating = TRUE;
   }
   else
   {
      SCIPdebugMsg(scip, "expr %p is quadratic and propagable -> propagate only\n", (void*)expr);
   }

   if( SCIPexprAreQuadraticExprsVariables(expr) )
   {
      SCIPexprSetCurvature(expr, nlexprdata->curvature);
      SCIPdebugMsg(scip, "expr is %s in the original variables\n", nlexprdata->curvature == SCIP_EXPRCURV_CONCAVE ? "concave" : "convex");
      nlexprdata->origvars = TRUE;
   }

   return SCIP_OKAY;
}

/** nonlinear handler auxiliary evaluation callback */
static
SCIP_DECL_NLHDLREVALAUX(nlhdlrEvalAuxQuadratic)
{  /*lint --e{715}*/
   int i;
   int nlinexprs;
   int nquadexprs;
   int nbilinexprs;
   SCIP_Real constant;
   SCIP_Real* lincoefs;
   SCIP_EXPR** linexprs;

   assert(scip != NULL);
   assert(expr != NULL);
   assert(auxvalue != NULL);
   assert(nlhdlrexprdata->separating);
   assert(nlhdlrexprdata->qexpr == expr);

   /* if the quadratic is in the original variable we can just evaluate the expression */
   if( nlhdlrexprdata->origvars )
   {
      *auxvalue = SCIPexprGetEvalValue(expr);
      return SCIP_OKAY;
   }

   /* TODO there was a
     *auxvalue = SCIPevalExprQuadratic(scip, nlhdlrexprdata->qexpr, sol);
     here; any reason why not using this anymore?
   */

   SCIPexprGetQuadraticData(expr, &constant, &nlinexprs, &linexprs, &lincoefs, &nquadexprs, &nbilinexprs, NULL, NULL);

   *auxvalue = constant;

   for( i = 0; i < nlinexprs; ++i ) /* linear exprs */
      *auxvalue += lincoefs[i] * SCIPgetSolVal(scip, sol, SCIPgetExprAuxVarNonlinear(linexprs[i]));

   for( i = 0; i < nquadexprs; ++i ) /* quadratic terms */
   {
      SCIP_Real solval;
      SCIP_Real lincoef;
      SCIP_Real sqrcoef;
      SCIP_EXPR* qexpr;

      SCIPexprGetQuadraticQuadTerm(expr, i, &qexpr, &lincoef, &sqrcoef, NULL, NULL, NULL);

      solval = SCIPgetSolVal(scip, sol, SCIPgetExprAuxVarNonlinear(qexpr));
      *auxvalue += (lincoef + sqrcoef * solval) * solval;
   }

   for( i = 0; i < nbilinexprs; ++i ) /* bilinear terms */
   {
      SCIP_EXPR* expr1;
      SCIP_EXPR* expr2;
      SCIP_Real coef;

      SCIPexprGetQuadraticBilinTerm(expr, i, &expr1, &expr2, &coef, NULL, NULL);

      *auxvalue += coef * SCIPgetSolVal(scip, sol, SCIPgetExprAuxVarNonlinear(expr1)) * SCIPgetSolVal(scip, sol,
            SCIPgetExprAuxVarNonlinear(expr2));
   }

   return SCIP_OKAY;
}

#ifdef ENABLE_INTERSECTIONCUT
/** nonlinear handler enforcement callback */
static
SCIP_DECL_NLHDLRENFO(nlhdlrEnfoQuadratic)
{  /*lint --e{715}*/
   SCIP_NLHDLRDATA* nlhdlrdata;
   SCIP_ROWPREP* rowprep;
   SCIP_Bool success = FALSE;
   SCIP_NODE* node;
   int depth;
   SCIP_Longint nodenumber;
   SCIP_Real* eigenvalues;
   SCIP_Real violation;

   assert(nlhdlrexprdata != NULL);
   assert(nlhdlrexprdata->qexpr == expr);

   INTERLOG(printf("Starting interesection cuts!\n");)

   nlhdlrdata = SCIPnlhdlrGetData(nlhdlr);
   assert(nlhdlrdata != NULL);

   assert(result != NULL);
   *result = SCIP_DIDNOTRUN;

   /* estimate should take care of convex quadratics */
   if( ( overestimate && nlhdlrexprdata->curvature == SCIP_EXPRCURV_CONCAVE) ||
       (!overestimate && nlhdlrexprdata->curvature == SCIP_EXPRCURV_CONVEX) )
   {
      INTERLOG(printf("Convex, no need of interesection cuts!\n");)
      return SCIP_OKAY;
   }

   /* nothing to do if we can't use intersection cuts */
   if( ! nlhdlrdata->useintersectioncuts )
   {
      INTERLOG(printf("We don't use intersection cuts!\n");)
      return SCIP_OKAY;
   }

   /* right now can use interesction cuts only if a basic LP solution is at hand; TODO: in principle we can do something
    * even if it is not optimal
    */
   if( sol != NULL || SCIPgetLPSolstat(scip) != SCIP_LPSOLSTAT_OPTIMAL || !SCIPisLPSolBasic(scip) )
   {
      INTERLOG(printf("LP solutoin not good!\n");)
      return SCIP_OKAY;
   }

   /* only separate at selected nodes */
   node = SCIPgetCurrentNode(scip);
   depth = SCIPnodeGetDepth(node);
   if( (nlhdlrdata->atwhichnodes == -1 && depth != 0) || (nlhdlrdata->atwhichnodes != -1 && depth % nlhdlrdata->atwhichnodes != 0) )
   {
      INTERLOG(printf("Don't separate at this node\n");)
      return SCIP_OKAY;
   }

   /* do not add more than ncutslimitroot cuts in root node and ncutslimit cuts in the non-root nodes */
   nodenumber = SCIPnodeGetNumber(node);
   if( nlhdlrdata->lastnodenumber != nodenumber )
   {
      nlhdlrdata->lastnodenumber = nodenumber;
      nlhdlrdata->lastncuts = nlhdlrdata->ncutsadded;
   }
   /*else if( (depth > 0 && nlhdlrdata->ncutsadded - nlhdlrdata->lastncuts >= nlhdlrdata->ncutslimit) || (depth == 0 &&
            nlhdlrdata->ncutsadded - nlhdlrdata->lastncuts >= nlhdlrdata->ncutslimitroot)) */
   /* allow the addition of a certain number of cuts per quadratic */
   if( (depth > 0 && nlhdlrexprdata->ncutsadded >= nlhdlrdata->ncutslimit) || (depth == 0 &&
      nlhdlrexprdata->ncutsadded >= nlhdlrdata->ncutslimitroot) )
   {
      INTERLOG(printf("Too many cuts added already\n");)
      return SCIP_OKAY;
   }

   /* can't separate if we do not have an eigendecomposition */
   SCIPexprGetQuadraticData(expr, NULL, NULL, NULL, NULL, NULL, NULL, &eigenvalues, NULL);
   if( eigenvalues == NULL )
   {
      INTERLOG(printf("No known eigenvalues!\n");)
      return SCIP_OKAY;
   }

   /* if constraint is not sufficiently violated -> do nothing */
   if( cons != nlhdlrexprdata->cons )
   {
      /* constraint is w.r.t auxvar */
      violation = auxvalue - SCIPgetSolVal(scip, NULL, SCIPgetExprAuxVarNonlinear(expr));
      violation = ABS( violation );
   }
   else
      /* quadratic is a constraint */
      violation = MAX( SCIPgetLhsNonlinear(nlhdlrexprdata->cons) - auxvalue, auxvalue -
            SCIPgetRhsNonlinear(nlhdlrexprdata->cons)); /*lint !e666*/

   if( violation < nlhdlrdata->minviolation )
   {
      INTERLOG(printf("Violation %g is just too small\n", violation); )
      return SCIP_OKAY;
   }

   /* we can't build an intersection cut when the expr is the root of some constraint and also a subexpression of
    * another constraint because we initialize data differently TODO: how differently? */
   /* TODO: I don't think this is needed */
   if( nlhdlrexprdata->cons != NULL && cons != nlhdlrexprdata->cons )
   {
      INTERLOG(printf("WARNING!! expr is root of one constraint and subexpr of another!\n"); )
      return SCIP_OKAY;
   }

   /* if we are the root of a constraint and we are feasible w.r.t our auxiliary variables, that is, auxvalue is
    * actually feasible for the sides of the constraint, then do not separate
    */
   if( cons == nlhdlrexprdata->cons && ((overestimate && (SCIPgetLhsNonlinear(cons)) - auxvalue < SCIPfeastol(scip)) ||
            (! overestimate && (auxvalue - SCIPgetRhsNonlinear(cons) < SCIPfeastol(scip)))) )
   {
      INTERLOG(printf("We are actually feasible for the sides of the constraint\n"); )
      return SCIP_OKAY;
   }

#ifdef  DEBUG_INTERSECTIONCUT
   SCIPinfoMessage(scip, NULL, "Build intersection cut for \n");
   if( cons == nlhdlrexprdata->cons )
   {
      SCIP_CALL( SCIPprintCons(scip, cons, NULL) );
      SCIPinfoMessage(scip, NULL, "\n");
   }
   else
   {
      SCIP_CALL( SCIPprintExpr(scip, expr, NULL) );
      SCIPinfoMessage(scip, NULL, " == %s\n", SCIPvarGetName(SCIPgetExprAuxVarNonlinear(expr)));
   }
   SCIPinfoMessage(scip, NULL, "We need to %sestimate\n", overestimate ? "over" : "under" );
   SCIPinfoMessage(scip, NULL, "LP sol: \n");
   SCIP_CALL( SCIPprintTransSol(scip, NULL, NULL, FALSE) );
#endif
   *result = SCIP_DIDNOTFIND;

   /* cut (in the nonbasic space) is of the form alpha^T x >= 1 */
   SCIP_CALL( SCIPcreateRowprep(scip, &rowprep, SCIP_SIDETYPE_LEFT, TRUE) );
   INTERLOG(printf("Generating inter cut\n"); )

   SCIP_CALL( generateIntercut(scip, expr, nlhdlrdata, nlhdlrexprdata, cons, sol, rowprep, overestimate, &success) );
   INTERLOG(if( !success) printf("Generation failed\n"); )

   /* we generated something, let us see if it survives the clean up */
   if( success )
   {
      assert(sol == NULL);
      nlhdlrdata->ncutsgenerated += 1;
      nlhdlrexprdata->ncutsadded += 1;

      /* merge coefficients that belong to same variable */
      SCIPmergeRowprepTerms(scip, rowprep);

      SCIP_CALL( SCIPcleanupRowprep(scip, rowprep, sol, SCIP_CONSNONLINEAR_CUTMAXRANGE, nlhdlrdata->mincutviolation,
               &violation, &success) );
      INTERLOG(if( !success) printf("Clean up failed\n"); )
   }

   /* if cut looks good (numerics ok and cutting off solution), then turn into row and add to sepastore */
   if( success )
   {
      /* count number of bound cuts */
      if( nlhdlrdata->useboundsasrays )
         nlhdlrdata->nboundcuts += 1;

      //printf("ADDED CUT SUCCESSFULLY! \n");
      SCIP_ROW* row;
      SCIP_Bool infeasible;

      (void) SCIPsnprintf(SCIProwprepGetName(rowprep), SCIP_MAXSTRLEN, "%s_intersection_quadratic%p_lp%d",
         overestimate ? "over" : "under",
         (void*)expr,
         SCIPgetNLPs(scip));

      SCIP_CALL( SCIPgetRowprepRowCons(scip, &row, rowprep, cons) );

      /** @todo remove printf or turn into debugmessage */
      /*printf("## New cut\n");
      printf(" -> found maxquad-free cut <%s>: act=%f, lhs=%f, norm=%f, eff=%f, min=%f, max=%f (range=%f)\n\n",
            SCIProwGetName(row), SCIPgetRowLPActivity(scip, row), SCIProwGetLhs(row), SCIProwGetNorm(row),
            SCIPgetCutEfficacy(scip, NULL, row),
            SCIPgetRowMinCoef(scip, row), SCIPgetRowMaxCoef(scip, row),
            SCIPgetRowMaxCoef(scip, row)/SCIPgetRowMinCoef(scip, row)); */

      /* intersection cuts can be numerically nasty; we do some extra numerical checks here */
      /*printf("SCIP DEPTH %d got a cut with violation %g, efficacy %g and r/e %g\n", SCIPgetSubscipDepth(scip),
       * violation, SCIPgetCutEfficacy(scip, NULL, row), SCIPgetRowMaxCoef(scip, row) / SCIPgetRowMinCoef(scip, row) /
       * SCIPgetCutEfficacy(scip, NULL, row));
       */
      assert(SCIPgetCutEfficacy(scip, NULL, row) > 0.0);
      if( ! nlhdlrdata->ignorehighre || SCIPgetRowMaxCoef(scip, row) / SCIPgetRowMinCoef(scip, row) / SCIPgetCutEfficacy(scip, NULL, row) < 1e9 )
      {
#ifdef SCIP_DEBUG
         SCIPdebugMsg(scip, "adding cut ");
         SCIP_CALL( SCIPprintRow(scip, row, NULL) );
#endif

         SCIP_CALL( SCIPaddRow(scip, row, FALSE, &infeasible) );

         if( infeasible )
         {
            *result = SCIP_CUTOFF;
         }
         else
         {
            *result = SCIP_SEPARATED;
            nlhdlrdata->ncutsadded += 1;
            nlhdlrdata->densitysum += (SCIP_Real) rowprep->nvars / (SCIP_Real) SCIPgetNVars(scip);
         }
      }
      else
      {
         nlhdlrdata->nhighre++;
      }
      SCIP_CALL( SCIPreleaseRow(scip, &row) );
   }

   SCIPfreeRowprep(scip, &rowprep);

   return SCIP_OKAY;
}
#endif

/** nonlinear handler forward propagation callback
 *
 * This method should solve the problem
 * max/min quad expression over box constraints
 * However, this problem is difficult so we are satisfied with a proxy.
 * Interval arithmetic suffices when no variable appears twice, however this is seldom the case, so we try
 * to take care of the dependency problem to some extent:
 * Let P_l = \{i : expr_l expr_i is a bilinear expr\}.
 * 1. partition the quadratic expression as sum of quadratic functions \f$\sum_l q_l\f$
 *    where \f$q_l = a_l expr_l^2 + c_l expr_l + \sum_{i \in P_l} b_il expr_i expr_l\f$
 * 2. build interval quadratic functions, i.e, a x^2 + b x where b is an interval, i.e.,
 *    \f$a_l expr_l^2 + \[\sum_{i \in P_l} b_il expr_i + c_l\] expr_l\f$
 * 3. compute min and max { a x^2 + b x : x \f$\in\f$ [x] } for each interval quadratic, i.e.,
 *    \f$\min/\max a_l expr_l^2 + expr_l \[\sum_{i \in P_l} b_il expr_i + c_l\] : expr_l \in \[expr_l\]\f$
 *
 * Notes:
 * 1. The l-th quadratic expr (expressions that appear quadratically) is associated with q_l
 * 2. nlhdlrdata->quadactivities[l] is the activity of q_l as computed in the description above.
 * 3. The q_l of a quadratic term might be empty, in which case nlhdlrdata->quadactivities[l] is [0,0].
 * For example, consider x^2 + x*y. There are two quadratic expressions, 'x' and 'y'.
 * The q associated to 'x' is 'x^2 + x*y', while the q associated to 'y' is empty.
 * Thus, nlhdlrdata->quadactivities[1] is [0,0] in this case.
 * The logic is to avoid considering the term 'x*y' twice.
 *
 * @note The order matters! If expr_i * expr_l is a term in of the quadratic, then i is *not* in P_l
 */
static
SCIP_DECL_NLHDLRINTEVAL(nlhdlrIntevalQuadratic)
{ /*lint --e{715}*/
   SCIP_EXPR** linexprs;
   SCIP_Real* lincoefs;
   SCIP_Real constant;
   int nquadexprs;
   int nlinexprs;

   assert(scip != NULL);
   assert(expr != NULL);

   assert(nlhdlrexprdata != NULL);
   assert(nlhdlrexprdata->quadactivities != NULL);
   assert(nlhdlrexprdata->qexpr == expr);

   SCIPdebugMsg(scip, "Interval evaluation of quadratic expr\n");

   SCIPexprGetQuadraticData(expr, &constant, &nlinexprs, &linexprs, &lincoefs, &nquadexprs, NULL, NULL, NULL);

   /*
    * compute activity of linear part, if some linear term has changed
    */
   {
      int i;

      SCIPdebugMsg(scip, "Computing activity of linear part\n");

      SCIPintervalSet(&nlhdlrexprdata->linactivity, constant);
      for( i = 0; i < nlinexprs; ++i )
      {
         SCIP_INTERVAL linterminterval;

         linterminterval = SCIPexprGetActivity(linexprs[i]);
         if( SCIPintervalIsEmpty(SCIP_INTERVAL_INFINITY, linterminterval) )
         {
            SCIPdebugMsg(scip, "Activity of linear part is empty due to child %d\n", i);
            SCIPintervalSetEmpty(interval);
            return SCIP_OKAY;
         }
         SCIPintervalMulScalar(SCIP_INTERVAL_INFINITY, &linterminterval, linterminterval, lincoefs[i]);
         SCIPintervalAdd(SCIP_INTERVAL_INFINITY, &nlhdlrexprdata->linactivity, nlhdlrexprdata->linactivity, linterminterval);
      }

      SCIPdebugMsg(scip, "Activity of linear part is [%g, %g]\n", nlhdlrexprdata->linactivity.inf,
            nlhdlrexprdata->linactivity.sup);
   }

   /*
    * compute activity of quadratic part
    */
   {
      int i;

      SCIPdebugMsg(scip, "Computing activity of quadratic part\n");

      nlhdlrexprdata->nneginfinityquadact = 0;
      nlhdlrexprdata->nposinfinityquadact = 0;
      nlhdlrexprdata->minquadfiniteact = 0.0;
      nlhdlrexprdata->maxquadfiniteact = 0.0;
      SCIPintervalSet(&nlhdlrexprdata->quadactivity, 0.0);

      for( i = 0; i < nquadexprs; ++i )
      {
         SCIP_Real quadlb;
         SCIP_Real quadub;
         SCIP_EXPR* qexpr;
         SCIP_Real lincoef;
         SCIP_Real sqrcoef;
         int nadjbilin;
         int* adjbilin;
         SCIP_EXPR* sqrexpr;

         SCIPexprGetQuadraticQuadTerm(expr, i, &qexpr, &lincoef, &sqrcoef, &nadjbilin, &adjbilin, &sqrexpr);

         if( !isPropagableTerm(expr, i) )
         {
            /* term is not propagable, i.e., the exprs involved in term only appear once; thus use the activity of the
             * quadratic term directly and not the activity of the exprs involed in the term. See also documentation of
             * DETECT
             */
            SCIP_INTERVAL tmp;

            assert(lincoef == 0.0);

            if( sqrcoef != 0.0 )
            {
               assert(sqrexpr != NULL);
               assert(nadjbilin == 0);

               tmp = SCIPexprGetActivity(sqrexpr);
               if( SCIPintervalIsEmpty(SCIP_INTERVAL_INFINITY, tmp) )
               {
                  SCIPintervalSetEmpty(interval);
                  return SCIP_OKAY;
               }

               SCIPintervalMulScalar(SCIP_INTERVAL_INFINITY, &tmp, tmp, sqrcoef);
               quadlb = tmp.inf;
               quadub = tmp.sup;

#ifdef DEBUG_PROP
               SCIPinfoMessage(scip, NULL, "Computing activity for quadratic term %g <expr>, where <expr> is: ", sqrcoef);
               SCIP_CALL( SCIPprintExpr(scip, sqrexpr, NULL) );
#endif
            }
            else
            {
               SCIP_EXPR* expr1;
               SCIP_EXPR* prodexpr;
               SCIP_Real prodcoef;

               assert(nadjbilin == 1);
               SCIPexprGetQuadraticBilinTerm(expr, adjbilin[0], &expr1, NULL, &prodcoef, NULL, &prodexpr);

               if( expr1 == qexpr )
               {
                  /* the quadratic expression expr1 appears only as expr1 * expr2, so its 'q' is expr1 * expr2 */
                  tmp = SCIPexprGetActivity(prodexpr);
                  if( SCIPintervalIsEmpty(SCIP_INTERVAL_INFINITY, tmp) )
                  {
                     SCIPintervalSetEmpty(interval);
                     return SCIP_OKAY;
                  }

                  SCIPintervalMulScalar(SCIP_INTERVAL_INFINITY, &tmp, tmp, prodcoef);
                  quadlb = tmp.inf;
                  quadub = tmp.sup;

#ifdef DEBUG_PROP
                  SCIPinfoMessage(scip, NULL, "Computing activity for quadratic term %g <expr>, where <expr> is: ", prodcoef);
                  SCIP_CALL( SCIPprintExpr(scip, prodexpr, NULL) );
#endif
               }
               else
               {
                  /* the quadratic expression expr1 appears as expr2 * expr1, thus its 'q' is empty, see also the Notes
                   * in the documentation of the function
                   */
                  SCIPintervalSet(&nlhdlrexprdata->quadactivities[i], 0.0);
                  continue;
               }
            }
         }
         else
         {
            int j;
            SCIP_INTERVAL b;

            SCIPexprGetQuadraticQuadTerm(expr, i, &qexpr, &lincoef, &sqrcoef, &nadjbilin, &adjbilin, NULL);

            if( SCIPintervalIsEmpty(SCIP_INTERVAL_INFINITY, SCIPexprGetActivity(qexpr)) )
            {
               SCIPintervalSetEmpty(interval);
               return SCIP_OKAY;
            }

            /* b = [c_l] */
            SCIPintervalSet(&b, lincoef);
#ifdef DEBUG_PROP
            SCIPinfoMessage(scip, NULL, "b := %g\n", lincoef);
#endif
            for( j = 0; j < nadjbilin; ++j )
            {
               SCIP_INTERVAL bterm;
               SCIP_EXPR* expr1;
               SCIP_EXPR* expr2;
               SCIP_Real bilincoef;

               SCIPexprGetQuadraticBilinTerm(expr, adjbilin[j], &expr1, &expr2, &bilincoef, NULL, NULL);

               if( expr1 != qexpr )
                  continue;

               bterm = SCIPexprGetActivity(expr2);
               if( SCIPintervalIsEmpty(SCIP_INTERVAL_INFINITY, bterm) )
               {
                  SCIPintervalSetEmpty(interval);
                  return SCIP_OKAY;
               }

               /* b += [b_jl * expr_j] for j \in P_l */
               SCIPintervalMulScalar(SCIP_INTERVAL_INFINITY, &bterm, bterm, bilincoef);
               SCIPintervalAdd(SCIP_INTERVAL_INFINITY, &b, b, bterm);

#ifdef DEBUG_PROP
               SCIPinfoMessage(scip, NULL, "b += %g * [expr2], where <expr2> is: ", bilincoef);
               SCIP_CALL( SCIPprintExpr(scip, expr2, NULL) );
               SCIPinfoMessage(scip, NULL, " [%g,%g]\n", SCIPexprGetActivity(expr2).inf, SCIPexprGetActivity(expr2).sup);
#endif
            }

            /* TODO: under which assumptions do we know that we just need to compute min or max? its probably the locks that give some information here */
            quadub = SCIPintervalQuadUpperBound(SCIP_INTERVAL_INFINITY, sqrcoef, b,
               SCIPexprGetActivity(qexpr));

            /* TODO: implement SCIPintervalQuadLowerBound */
            {
               SCIP_INTERVAL minusb;
               SCIPintervalSetBounds(&minusb, -SCIPintervalGetSup(b), -SCIPintervalGetInf(b));

               quadlb = -SCIPintervalQuadUpperBound(SCIP_INTERVAL_INFINITY, -sqrcoef, minusb,
                  SCIPexprGetActivity(qexpr));
            }

#ifdef DEBUG_PROP
            SCIPinfoMessage(scip, NULL, "Computing activity for quadratic term %g <expr>^2 + [%g,%g] <expr>, where <expr> is: ", sqrcoef, b.inf, b.sup);
            SCIP_CALL( SCIPprintExpr(scip, qexpr, NULL) );
#endif
         }
#ifdef DEBUG_PROP
         SCIPinfoMessage(scip, NULL, " -> [%g, %g]\n", quadlb, quadub);
#endif

         SCIPintervalSetBounds(&nlhdlrexprdata->quadactivities[i], quadlb, quadub);
         SCIPintervalAdd(SCIP_INTERVAL_INFINITY, &nlhdlrexprdata->quadactivity, nlhdlrexprdata->quadactivity, nlhdlrexprdata->quadactivities[i]);

         /* get number of +/-infinity contributions and compute finite activity */
         if( quadlb <= -SCIP_INTERVAL_INFINITY )
            nlhdlrexprdata->nneginfinityquadact++;
         else
         {
            SCIP_ROUNDMODE roundmode;

            roundmode = SCIPintervalGetRoundingMode();
            SCIPintervalSetRoundingModeDownwards();

            nlhdlrexprdata->minquadfiniteact += quadlb;

            SCIPintervalSetRoundingMode(roundmode);
         }
         if( quadub >= SCIP_INTERVAL_INFINITY )
            nlhdlrexprdata->nposinfinityquadact++;
         else
         {
            SCIP_ROUNDMODE roundmode;

            roundmode = SCIPintervalGetRoundingMode();
            SCIPintervalSetRoundingModeUpwards();

            nlhdlrexprdata->maxquadfiniteact += quadub;

            SCIPintervalSetRoundingMode(roundmode);
         }
      }

      SCIPdebugMsg(scip, "Activity of quadratic part is [%g, %g]\n", nlhdlrexprdata->quadactivity.inf, nlhdlrexprdata->quadactivity.sup);
   }

   /* interval evaluation is linear activity + quadactivity */
   SCIPintervalAdd(SCIP_INTERVAL_INFINITY, interval, nlhdlrexprdata->linactivity,  nlhdlrexprdata->quadactivity);

   nlhdlrexprdata->activitiestag = SCIPgetCurBoundsTagNonlinear(SCIPfindConshdlr(scip, "nonlinear"));

   return SCIP_OKAY;
}

/** nonlinear handler reverse propagation callback
 * @note: the implemented technique is a proxy for solving the OBBT problem min/max{ x_i : quad expr in [quad expr] }
 * and as such can be improved.
 *
 * input:
 *  - scip : SCIP main data structure
 *  - nlhdlr : nonlinear handler
 *  - expr : expression
 *  - nlhdlrexprdata : expression specific data of the nonlinear handler
 *  - infeasible: buffer to store whether an expression's bounds were propagated to an empty interval
 *  - nreductions : buffer to store the number of interval reductions of all children
 */
static
SCIP_DECL_NLHDLRREVERSEPROP(nlhdlrReversepropQuadratic)
{ /*lint --e{715}*/
   SCIP_EXPR** linexprs;
   SCIP_EXPR** bilinexprs; /* TODO: should this be stored in the nlhdlr expr data? */
   SCIP_Real* bilincoefs;
   SCIP_Real* lincoefs;
   SCIP_Real constant;
   int nquadexprs;
   int nlinexprs;

   SCIP_INTERVAL rhs;
   SCIP_INTERVAL quadactivity;
   int i;

   SCIPdebugMsg(scip, "Reverse propagation of quadratic expr given bounds = [%g,%g]\n", bounds.inf, bounds.sup);

   assert(scip != NULL);
   assert(expr != NULL);
   assert(infeasible != NULL);
   assert(nreductions != NULL);
   assert(nlhdlrexprdata != NULL);
   assert(nlhdlrexprdata->quadactivities != NULL);
   assert(nlhdlrexprdata->qexpr == expr);

   *nreductions = 0;

   /* not possible to conclude finite bounds if the interval of the expression is [-inf,inf] */
   if( SCIPintervalIsEntire(SCIP_INTERVAL_INFINITY, bounds) )
   {
      SCIPdebugMsg(scip, "expr's range is R -> cannot reverse propagate\n");
      return SCIP_OKAY;
   }

   /* ensure that partial activities as stored in nlhdlrexprdata are uptodate
    * if the activity stored in expr is more recent than the partial activities stored in this nlhdlrexprdata,
    * then we should reevaluate the partial activities
    */
   if( SCIPexprGetActivityTag(expr) > nlhdlrexprdata->activitiestag )
   {
      SCIP_CALL( nlhdlrIntevalQuadratic(scip, nlhdlr, expr, nlhdlrexprdata, &quadactivity, NULL, NULL) );
   }

   SCIPexprGetQuadraticData(expr, &constant, &nlinexprs, &linexprs, &lincoefs, &nquadexprs, NULL, NULL, NULL);

   /* propagate linear part in rhs = expr's interval - quadratic activity; first, reconstruct the quadratic activity */
   SCIPintervalSetBounds(&quadactivity,
         nlhdlrexprdata->nneginfinityquadact > 0 ? -SCIP_INTERVAL_INFINITY : nlhdlrexprdata->minquadfiniteact,
         nlhdlrexprdata->nposinfinityquadact > 0 ?  SCIP_INTERVAL_INFINITY : nlhdlrexprdata->maxquadfiniteact);

   SCIPintervalSub(SCIP_INTERVAL_INFINITY, &rhs, bounds, quadactivity);

   SCIP_CALL( reversePropagateLinearExpr(scip, linexprs, nlinexprs, lincoefs, constant, rhs, infeasible, nreductions) );

   /* stop if we find infeasibility */
   if( *infeasible )
      return SCIP_OKAY;

   /* propagate quadratic part in expr's interval - linear activity, where linear activity was computed in INTEVAL.
    * The idea is basically to write interval quadratics for each expr and then solve for expr.
    *
    * One way of achieving this is:
    * - for each expression expr_i, write the quadratic expression as a_i expr^2_i + expr_i ( \sum_{j \in J_i} b_ij
    *   expr_j + c_i ) + quadratic expression in expr_k for k \neq i
    * - compute the interval b = [\sum_{j \in J_i} b_ij expr_j + c_i], where J_i are all the indices j such that the
    *   bilinear expression expr_i expr_j appears
    * - use some technique (like the one in nlhdlrIntevalQuadratic), to evaluate the activity of rest_i = [quadratic
    *   expression in expr_k for k \neq i].
    * - solve a_i expr_i^2 + b expr_i \in rhs_i := [expr activity] - rest_i
    *
    * However, this might be expensive, especially computing rest_i. Hence, we implement a simpler version.
    * - we use the same partition as in nlhdlrIntevalQuadratic for the bilinear terms. This way, b = [\sum_{j \in P_i}
    *   b_ij expr_j + c_i], where P_i is the set of indices j such that expr_i * expr_j appears in that order
    * - we evaluate the activity of rest_i as sum_{k \neq i} [\min q_k, \max q_k] where q_k = a_k expr_k^2 + [\sum_{j
    *   \in P_k} b_jk expr_j + c_k] expr_k. The intervals [\min q_k, \max q_k] were already computed in
    *   nlhdlrIntevalQuadratic, so we just reuse them.
    *
    * A downside of the above is that we might not deduce any bounds for variables that appear less often. For example,
    * consider x^2 + x * y + x * z + y * z + z. This quadratic gets partitioned as (x^2 + x*y + x*z) + (z*y + z). The
    * first parenthesis is interpreted as a function of x, while the second one as a function of z.
    * To also get bounds on y, after reverse propagating x in x^2 + x*y + x*z \in rhs, we rewrite this as y + z \in rhs/x -
    * x and propagate the y + z).
    * In general, after reverse propagating expr_i, we consider
    *   \sum_{j \in J_i} b_ij expr_j in ([expr activity] - quadratic expression in expr_k for k \neq i - c_i) / expr_i - a_i expr_i,
    * compute an interval for the right hand side (see computeRangeForBilinearProp) and use that to propagate the
    * linear sum on the left hand side.
    *
    * Note: this last step generalizes a technique that appeared in the classic cons_quadratic.
    * The idea of that technique was to to borrow a bilinear term expr_k expr_l when propagating expr_l and the quadratic
    * function for expr_k was simple enough.
    * Since in P_l we only consider the indices of expressions that appear multiplying expr_l as _second_ factor, we
    * would lose the bilinear terms expr_k * expr_l, which contributes to the dependency problem.
    * The problem is that the contribution of b_kl * expr_k * expr_l to rest_i is not just [b_kl * expr_k * expr_l], but
    * rather quadactivities[k] (= max/min of a_k expr_k^2 + expr_k * [c_k + sum_i \in P_k b_ki expr_i]).
    * Thus, we _cannot_ just substract [b_kl * expr_k * expr_l] from rest_i.
    * But, if expr_k only appears as expr_k * expr_l, then  quadactivities[k] = [b_kl * expr_k * expr_l]. So this
    * case was handled in old cons_quadratic.
    *
    *
    * TODO: handle simple cases
    * TODO: identify early when there is nothing to be gain
    */
   SCIPintervalSub(SCIP_INTERVAL_INFINITY, &rhs, bounds, nlhdlrexprdata->linactivity);
   SCIP_CALL( SCIPallocBufferArray(scip, &bilinexprs, nquadexprs) );
   SCIP_CALL( SCIPallocBufferArray(scip, &bilincoefs, nquadexprs) );

   for( i = 0; i < nquadexprs; ++i )
   {
      SCIP_INTERVAL rhs_i;
      SCIP_INTERVAL rest_i;
      SCIP_EXPR* qexpr;
      SCIP_Real lincoef;
      SCIP_Real sqrcoef;
      int nadjbilin;
      int* adjbilin;
      SCIP_EXPR* sqrexpr;

      SCIPexprGetQuadraticQuadTerm(expr, i, &qexpr, &lincoef, &sqrcoef, &nadjbilin, &adjbilin, &sqrexpr);

      /* rhs_i = rhs - rest_i.
       * to compute rest_i = [\sum_{k \neq i} q_k] we just have to substract
       * the activity of q_i from quadactivity; however, care must be taken about infinities;
       * if [q_i].sup = +infinity and there is = 1 contributing +infinity -> rest_i.sup = maxquadfiniteact
       * if [q_i].sup = +infinity and there is > 1 contributing +infinity -> rest_i.sup = +infinity
       * if [q_i].sup = finite and there is > 0 contributing +infinity -> rest_i.sup = +infinity
       * if [q_i].sup = finite and there is = 0 contributing +infinity -> rest_i.sup = maxquadfiniteact - [q_i].sup
       *
       * the same holds when replacing sup with inf, + with - and max(quadfiniteact) with min(...)
       */
      /* compute rest_i.sup */
      if( SCIPintervalGetSup(nlhdlrexprdata->quadactivities[i]) < SCIP_INTERVAL_INFINITY &&
         nlhdlrexprdata->nposinfinityquadact == 0 )
      {
         SCIP_ROUNDMODE roundmode;

         roundmode = SCIPintervalGetRoundingMode();
         SCIPintervalSetRoundingModeUpwards();
         rest_i.sup = nlhdlrexprdata->maxquadfiniteact - SCIPintervalGetSup(nlhdlrexprdata->quadactivities[i]);

         SCIPintervalSetRoundingMode(roundmode);
      }
      else if( SCIPintervalGetSup(nlhdlrexprdata->quadactivities[i]) >= SCIP_INTERVAL_INFINITY &&
         nlhdlrexprdata->nposinfinityquadact == 1 )
         rest_i.sup = nlhdlrexprdata->maxquadfiniteact;
      else
         rest_i.sup = SCIP_INTERVAL_INFINITY;

      /* compute rest_i.inf */
      if( SCIPintervalGetInf(nlhdlrexprdata->quadactivities[i]) > -SCIP_INTERVAL_INFINITY &&
         nlhdlrexprdata->nneginfinityquadact == 0 )
      {
         SCIP_ROUNDMODE roundmode;

         roundmode = SCIPintervalGetRoundingMode();
         SCIPintervalSetRoundingModeDownwards();
         rest_i.inf = nlhdlrexprdata->minquadfiniteact - SCIPintervalGetInf(nlhdlrexprdata->quadactivities[i]);

         SCIPintervalSetRoundingMode(roundmode);
      }
      else if( SCIPintervalGetInf(nlhdlrexprdata->quadactivities[i]) <= -SCIP_INTERVAL_INFINITY &&
         nlhdlrexprdata->nneginfinityquadact == 1 )
         rest_i.inf = nlhdlrexprdata->minquadfiniteact;
      else
         rest_i.inf = -SCIP_INTERVAL_INFINITY;

#ifdef SCIP_DISABLED_CODE  /* I (SV) added the following in cons_quadratic to fix/workaround some bug. Maybe we'll need this here, too? */
      /* FIXME in theory, rest_i should not be empty here
       * what we tried to do here is to remove the contribution of the i'th bilinear term (=bilinterm) to [minquadactivity,maxquadactivity] from rhs
       * however, quadactivity is computed differently (as x*(a1*y1+...+an*yn)) than q_i (a*ak*yk) and since interval arithmetics do overestimation,
       * it can happen that q_i is actually slightly larger than quadactivity, which results in rest_i being (slightly) empty
       * a proper fix could be to compute the quadactivity also as x*a1*y1+...+x*an*yn if sqrcoef=0, but due to taking
       * also infinite bounds into account, this complicates the code even further
       * instead, I'll just work around this by turning an empty rest_i into a small non-empty one
       */
      if( SCIPintervalIsEmpty(SCIP_INTERVAL_INFINITY, rest_i) )
      {
         assert(SCIPisSumRelEQ(scip, rest_i.inf, rest_i.sup));
         SCIPswapReals(&rest_i.inf, &rest_i.sup);
      }
#endif
      assert(!SCIPintervalIsEmpty(SCIP_INTERVAL_INFINITY, rest_i));

      /* compute rhs_i */
      SCIPintervalSub(SCIP_INTERVAL_INFINITY, &rhs_i, rhs, rest_i);

      if( SCIPintervalIsEntire(SCIP_INTERVAL_INFINITY, rhs_i) )
         continue;

      /* try to propagate */
      if( !isPropagableTerm(expr, i) )
      {
         assert(lincoef == 0.0);

         if( sqrcoef != 0.0 )
         {
            assert(sqrexpr != NULL);
            assert(nadjbilin == 0);

            /* solve sqrcoef sqrexpr in rhs_i */
            SCIP_CALL( propagateBoundsLinExpr(scip, sqrexpr, sqrcoef, rhs_i, infeasible, nreductions) );
         }
         else
         {
            /* qexpr only appears in a term of the form qexpr * other_expr (or other_expr * qexpr); we only care about
             * getting bounds for the product, thus we will compute these bounds when qexpr appears as qexpr *
             * other_expr; note that if it appears as other_expr * qexpr, then when we process other_expr bounds for the
             * product will be computed
             * TODO: we can actually avoid computing rhs_i in the case that qexpr is not propagable and it appears as
             * other_expr * qexpr
             */
            SCIP_EXPR* expr1;
            SCIP_EXPR* prodexpr;
            SCIP_Real prodcoef;

            assert(nadjbilin == 1);
            SCIPexprGetQuadraticBilinTerm(expr, adjbilin[0], &expr1, NULL, &prodcoef, NULL, &prodexpr);

            if( expr1 == qexpr )
            {
               /* solve prodcoef prodexpr in rhs_i */
               SCIP_CALL( propagateBoundsLinExpr(scip, prodexpr, prodcoef, rhs_i, infeasible, nreductions) );
            }
         }
      }
      else
      {
         SCIP_INTERVAL b;
         SCIP_EXPR* expr1 = NULL;
         SCIP_EXPR* expr2 = NULL;
         SCIP_Real bilincoef = 0.0;
         int nbilin = 0;
         int pos2 = 0;
         int j;

         /* set b to [c_l] */
         SCIPintervalSet(&b, lincoef);

         /* add [\sum_{j \in P_l} b_lj expr_j + c_l] into b */
         for( j = 0; j < nadjbilin; ++j )
         {
            SCIP_INTERVAL bterm;
            SCIP_INTERVAL expr2bounds;

            SCIPexprGetQuadraticBilinTerm(expr, adjbilin[j], &expr1, &expr2, &bilincoef, &pos2, NULL);

            if( expr1 != qexpr )
               continue;

            expr2bounds = SCIPgetExprBoundsNonlinear(scip, expr2);
            if( SCIPintervalIsEmpty(SCIP_INTERVAL_INFINITY, expr2bounds) )
            {
               *infeasible = TRUE;
               break;
            }

            /* b += [b_lj * expr_j] for j \in P_l */
            SCIPintervalMulScalar(SCIP_INTERVAL_INFINITY, &bterm, expr2bounds, bilincoef);
            SCIPintervalAdd(SCIP_INTERVAL_INFINITY, &b, b, bterm);

            /* remember b_lj and expr_j to propagate them too */
            bilinexprs[nbilin] = expr2;
            bilincoefs[nbilin] = bilincoef;
            nbilin++;
         }

         if( !*infeasible )
         {
            /* solve a_i expr_i^2 + b expr_i in rhs_i */
            SCIP_CALL( propagateBoundsQuadExpr(scip, qexpr, sqrcoef, b, rhs_i, infeasible, nreductions) );
         }

         if( nbilin > 0 && !*infeasible )
         {
            /* if 0 is not in [expr_i], then propagate bilincoefs^T bilinexpr in rhs_i/expr_i - a_i expr_i - c_i */
            SCIP_INTERVAL bilinrhs;
            SCIP_INTERVAL qexprbounds;

            qexprbounds = SCIPgetExprBoundsNonlinear(scip, qexpr);
            if( SCIPintervalIsEmpty(SCIP_INTERVAL_INFINITY, qexprbounds) )
            {
               *infeasible = TRUE;
            }
            else
            {
               /* compute bilinrhs := [rhs_i/expr_i - a_i expr_i] */
               computeRangeForBilinearProp(qexprbounds, sqrcoef, rhs_i, &bilinrhs);

               if( !SCIPintervalIsEntire(SCIP_INTERVAL_INFINITY, bilinrhs) )
               {
                  int nreds;

                  /* propagate \sum_{j \in P_i} b_ij expr_j + c_i in bilinrhs */
                  SCIP_CALL( reversePropagateLinearExpr(scip, bilinexprs, nbilin, bilincoefs, lincoef, bilinrhs,
                           infeasible, &nreds) );

                  /* TODO FIXME: we are overestimating the number of reductions: an expr might be tightened many times! */
                  *nreductions += nreds;
               }
            }
         }
      }

      /* stop if we find infeasibility */
      if( *infeasible )
         break;
   }

   SCIPfreeBufferArray(scip, &bilincoefs);
   SCIPfreeBufferArray(scip, &bilinexprs);

   return SCIP_OKAY;
}

/** callback to free data of handler */
static
SCIP_DECL_NLHDLRFREEHDLRDATA(nlhdlrFreehdlrdataQuadratic)
{ /*lint --e{715}*/
   assert(nlhdlrdata != NULL);

   SCIPfreeBlockMemory(scip, nlhdlrdata);

   return SCIP_OKAY;
}

/** nonlinear handler copy callback
 *
 * the method includes the nonlinear handler into a expression constraint handler
 *
 * This method is usually called when doing a copy of an expression constraint handler.
 */
static
SCIP_DECL_NLHDLRCOPYHDLR(nlhdlrcopyHdlrQuadratic)
{  /*lint --e{715}*/
   assert(targetscip != NULL);
   assert(sourcenlhdlr != NULL);
   assert(strcmp(SCIPnlhdlrGetName(sourcenlhdlr), NLHDLR_NAME) == 0);

   SCIP_CALL( SCIPincludeNlhdlrQuadratic(targetscip) );

   return SCIP_OKAY;
}

/** includes quadratic nonlinear handler in nonlinear constraint handler */
SCIP_RETCODE SCIPincludeNlhdlrQuadratic(
   SCIP*                 scip                /**< SCIP data structure */
   )
{
   SCIP_NLHDLRDATA* nlhdlrdata;
   SCIP_NLHDLR* nlhdlr;

   assert(scip != NULL);

   /* create nonlinear handler specific data */
   SCIP_CALL( SCIPallocBlockMemory(scip, &nlhdlrdata) );
   BMSclearMemory(nlhdlrdata);

   SCIP_CALL( SCIPincludeNlhdlrNonlinear(scip, &nlhdlr, NLHDLR_NAME, NLHDLR_DESC, NLHDLR_DETECTPRIORITY,
      NLHDLR_ENFOPRIORITY, nlhdlrDetectQuadratic, nlhdlrEvalAuxQuadratic, nlhdlrdata) );

   SCIPnlhdlrSetCopyHdlr(nlhdlr, nlhdlrcopyHdlrQuadratic);
   SCIPnlhdlrSetFreeHdlrData(nlhdlr, nlhdlrFreehdlrdataQuadratic);
   SCIPnlhdlrSetFreeExprData(nlhdlr, nlhdlrfreeExprDataQuadratic);
#ifdef ENABLE_INTERSECTIONCUT
   SCIPnlhdlrSetSepa(nlhdlr, NULL, nlhdlrEnfoQuadratic, NULL, NULL);
#endif
   SCIPnlhdlrSetProp(nlhdlr, nlhdlrIntevalQuadratic, nlhdlrReversepropQuadratic);

#ifdef ENABLE_INTERSECTIONCUT
   /* parameters */
   SCIP_CALL( SCIPaddBoolParam(scip, "nlhdlr/" NLHDLR_NAME "/useintersectioncuts",
         "whether to use intersection cuts for quadratic constraints to separate",
         &nlhdlrdata->useintersectioncuts, FALSE, DEFAULT_USEINTERCUTS, NULL, NULL) );

   SCIP_CALL( SCIPaddBoolParam(scip, "nlhdlr/" NLHDLR_NAME "/usestrengthening",
         "whether the strengthening should be used",
         &nlhdlrdata->usestrengthening, FALSE, DEFAULT_USESTRENGTH, NULL, NULL) );

   SCIP_CALL( SCIPaddBoolParam(scip, "nlhdlr/" NLHDLR_NAME "/useboundsasrays",
         "use bounds of variables in quadratic as rays for intersection cuts",
         &nlhdlrdata->useboundsasrays, FALSE, DEFAULT_USEBOUNDS, NULL, NULL) );

   SCIP_CALL( SCIPaddIntParam(scip, "nlhdlr/" NLHDLR_NAME "/ncutslimit",
         "limit for number of cuts generated consecutively",
         &nlhdlrdata->ncutslimit, FALSE, DEFAULT_NCUTS, 0, INT_MAX, NULL, NULL) );

   SCIP_CALL( SCIPaddIntParam(scip, "nlhdlr/" NLHDLR_NAME "/ncutslimitroot",
         "limit for number of cuts generated at root node",
         &nlhdlrdata->ncutslimitroot, FALSE, DEFAULT_NCUTSROOT, 0, INT_MAX, NULL, NULL) );

   SCIP_CALL( SCIPaddIntParam(scip, "nlhdlr/" NLHDLR_NAME "/maxrank",
         "maximal rank a slackvar can have",
         &nlhdlrdata->maxrank, FALSE, INT_MAX, 0, INT_MAX, NULL, NULL) );

   SCIP_CALL( SCIPaddRealParam(scip, "nlhdlr/" NLHDLR_NAME "/mincutviolation",
         "minimal cut violation the generated cuts must fulfill to be added to the LP",
         &nlhdlrdata->mincutviolation, FALSE, 1e-4, 0.0, SCIPinfinity(scip), NULL, NULL) );

   SCIP_CALL( SCIPaddRealParam(scip, "nlhdlr/" NLHDLR_NAME "/minviolation",
         "minimal violation the constraint must fulfill such that a cut is generated",
         &nlhdlrdata->mincutviolation, FALSE, 1e-4, 0.0, SCIPinfinity(scip), NULL, NULL) );

   SCIP_CALL( SCIPaddIntParam(scip, "nlhdlr/" NLHDLR_NAME "/atwhichnodes",
         "determines at which nodes cut is used (if it's -1, it's used only at the root node, if it's n >= 0, it's used at every multiple of n",
         &nlhdlrdata->atwhichnodes, FALSE, 1, -1, INT_MAX, NULL, NULL) );

   SCIP_CALL( SCIPaddIntParam(scip, "nlhdlr/" NLHDLR_NAME "/nstrengthlimit",
         "limit for number of rays we do the strengthening for",
         &nlhdlrdata->nstrengthlimit, FALSE, INT_MAX, 0, INT_MAX, NULL, NULL) );

   SCIP_CALL( SCIPaddBoolParam(scip, "constraints/expr/nlhdlr/" NLHDLR_NAME "/ignorebadrayrestriction",
         "should cut be generated even with bad numerics when restricting to ray?",
         &nlhdlrdata->ignorebadrayrestriction, FALSE, TRUE, NULL, NULL) );

   SCIP_CALL( SCIPaddBoolParam(scip, "constraints/expr/nlhdlr/" NLHDLR_NAME "/ignorenhighre",
         "should cut be added even when range / efficacy is large?",
         &nlhdlrdata->ignorehighre, FALSE, TRUE, NULL, NULL) );

   /* statistic table */
   assert(SCIPfindTable(scip, TABLE_NAME_QUADRATIC) == NULL);
   SCIP_CALL( SCIPincludeTable(scip, TABLE_NAME_QUADRATIC, TABLE_DESC_QUADRATIC, FALSE,
         NULL, NULL, NULL, NULL, NULL, NULL, tableOutputQuadratic,
         NULL, TABLE_POSITION_QUADRATIC, TABLE_EARLIEST_STAGE_QUADRATIC) );
#else
   nlhdlrdata->useintersectioncuts = FALSE;
#endif

   return SCIP_OKAY;
}<|MERGE_RESOLUTION|>--- conflicted
+++ resolved
@@ -143,15 +143,12 @@
    int                   nhighre;            /**< number of times a cut was not added because range / efficacy was too large */
    int                   nphinonneg;         /**< number of times a cut was aborted because phi is nonnegative at 0 */
    int                   nstrengthenings;    /**< number of successful strengthenings */
-<<<<<<< HEAD
    int                   nboundcuts;         /**< number of successful bound cuts */
    SCIP_Real             ncalls;             /**< number of calls to separation */
    SCIP_Real             densitysum;         /**< sum of density of cuts */
-=======
 #else
    SCIP_Bool             useintersectioncuts; /**< whether to use intersection cuts for quadratic constraints or not */
 #endif
->>>>>>> 0bb94276
 };
 
 #ifdef ENABLE_INTERSECTIONCUT
