/* * * * * * * * * * * * * * * * * * * * * * * * * * * * * * * * * * * * * * */
/*                                                                           */
/*                  This file is part of the program and library             */
/*         SCIP --- Solving Constraint Integer Programs                      */
/*                                                                           */
/*  Copyright (c) 2002-2025 Zuse Institute Berlin (ZIB)                      */
/*                                                                           */
/*  Licensed under the Apache License, Version 2.0 (the "License");          */
/*  you may not use this file except in compliance with the License.         */
/*  You may obtain a copy of the License at                                  */
/*                                                                           */
/*      http://www.apache.org/licenses/LICENSE-2.0                           */
/*                                                                           */
/*  Unless required by applicable law or agreed to in writing, software      */
/*  distributed under the License is distributed on an "AS IS" BASIS,        */
/*  WITHOUT WARRANTIES OR CONDITIONS OF ANY KIND, either express or implied. */
/*  See the License for the specific language governing permissions and      */
/*  limitations under the License.                                           */
/*                                                                           */
/*  You should have received a copy of the Apache-2.0 license                */
/*  along with SCIP; see the file LICENSE. If not visit scipopt.org.         */
/*                                                                           */
/* * * * * * * * * * * * * * * * * * * * * * * * * * * * * * * * * * * * * * */

/**@file   cons_integral.c
 * @ingroup DEFPLUGINS_CONS
 * @brief  constraint handler for the integrality constraint
 * @author Tobias Achterberg
 */

/*---+----1----+----2----+----3----+----4----+----5----+----6----+----7----+----8----+----9----+----0----+----1----+----2*/

#include "scip/cons_integral.h"
#include "scip/pub_cons.h"
#include "scip/pub_message.h"
#include "scip/pub_var.h"
#include "scip/scip_branch.h"
#include "scip/scip_cons.h"
#include "scip/scip_exact.h"
#include "scip/scip_lp.h"
#include "scip/scip_lpexact.h"
#include "scip/scip_message.h"
#include "scip/scip_numerics.h"
#include "scip/scip_prob.h"
#include "scip/scip_probing.h"
#include "scip/scip_sol.h"
#include "scip/scip_mem.h"
#include "scip/rational.h"
#include <string.h>


#define CONSHDLR_NAME          "integral"
#define CONSHDLR_DESC          "integrality constraint"
#define CONSHDLR_ENFOPRIORITY         0 /**< priority of the constraint handler for constraint enforcing */
#define CONSHDLR_CHECKPRIORITY        0 /**< priority of the constraint handler for checking feasibility */
#define CONSHDLR_EAGERFREQ           -1 /**< frequency for using all instead of only the useful constraints in separation,
                                              *   propagation and enforcement, -1 for no eager evaluations, 0 for first only */
#define CONSHDLR_NEEDSCONS        FALSE /**< should the constraint handler be skipped, if no constraints are available? */


/** checks whether primal solution satisfies all integrality restrictions without tolerances. */
static
SCIP_RETCODE checkIntegralityExact(
   SCIP*                 scip,               /**< SCIP data structure */
   SCIP_SOL*             sol,                /**< solution to be checked */
   SCIP_Bool             printreason,        /**< should infeasisibility reason be printed? */
   SCIP_RESULT*          result              /**< pointer to store the result of the lp enforcement call */
   )
{
   SCIP_VAR** vars;
   SCIP_Rational* solval;
   int nvars;
   int nbin;
   int nint;
   int v;
   SCIP_Bool integral;

   assert(result != NULL);

   SCIPdebugMessage("checking integrality of exact LP solution:\n");

   /* gets primal solution vector of exact LP */
   integral = TRUE;

   SCIP_CALL( RatCreateBuffer(SCIPbuffer(scip), &solval) );

   /* get all problem variables and integer region in vars array */
   SCIP_CALL( SCIPgetVarsData(scip, &vars, &nvars, &nbin, &nint, NULL, NULL) );

   /* check whether primal solution satisfies all integrality restrictions */
   for( v = 0; v < nbin + nint && integral; ++v )
   {
      /* if the solution is exact we check the exact data, otherwise we check the fp data */
      if( SCIPisExactSol(scip, sol) )
         SCIPgetSolValExact(scip, sol, vars[v], solval);
      else
         RatSetReal(solval, SCIPgetSolVal(scip, sol, vars[v]));

      assert(SCIPvarGetProbindex(vars[v]) == v);
      assert(SCIPvarGetType(vars[v]) == SCIP_VARTYPE_BINARY || SCIPvarGetType(vars[v]) == SCIP_VARTYPE_INTEGER );

      if( !RatIsIntegral(solval) )
      {
         *result = SCIP_INFEASIBLE;
         if( printreason )
         {
            SCIPinfoMessage(scip, NULL, "violation: integrality condition of variable <%s> =",
               SCIPvarGetName(vars[v]));
            RatMessage(SCIPgetMessagehdlr(scip), NULL, solval);
            SCIPinfoMessage(scip, NULL, "\n");
         }
         integral = FALSE;
      }
   }

   RatFreeBuffer(SCIPbuffer(scip), &solval);

   return SCIP_OKAY;
}

/*
 * Callback methods
 */

/** copy method for constraint handler plugins (called when SCIP copies plugins) */
static
SCIP_DECL_CONSHDLRCOPY(conshdlrCopyIntegral)
{  /*lint --e{715}*/
   assert(scip != NULL);
   assert(conshdlr != NULL);
   assert(strcmp(SCIPconshdlrGetName(conshdlr), CONSHDLR_NAME) == 0);

   /* call inclusion method of constraint handler */
   SCIP_CALL( SCIPincludeConshdlrIntegral(scip) );

   *valid = TRUE;

   return SCIP_OKAY;
}

#define consCopyIntegral NULL

#define consEnfopsIntegral NULL

/** constraint enforcing method of constraint handler for LP solutions */
static
SCIP_DECL_CONSENFOLP(consEnfolpIntegral)
{  /*lint --e{715}*/
   assert(conshdlr != NULL);
   assert(strcmp(SCIPconshdlrGetName(conshdlr), CONSHDLR_NAME) == 0);
   assert(scip != NULL);
   assert(conss == NULL);
   assert(nconss == 0);
   assert(result != NULL);

   SCIPdebugMsg(scip, "Enfolp method of integrality constraint: %d fractional variables\n", SCIPgetNLPBranchCands(scip));

    *result = SCIP_DIDNOTRUN;

   /* if the root LP is unbounded, we want to terminate with UNBOUNDED or INFORUNBOUNDED,
    * depending on whether we are able to construct an integral solution; in any case we do not want to branch
    */
   if( SCIPgetLPSolstat(scip) == SCIP_LPSOLSTAT_UNBOUNDEDRAY )
   {
      if( SCIPgetNLPBranchCands(scip) == 0 )
         *result = SCIP_FEASIBLE;
      else
         *result = SCIP_INFEASIBLE;
      return SCIP_OKAY;
   }

   /* call branching methods */
   SCIP_CALL( SCIPbranchLP(scip, result) );

   if( SCIPisExactSolve(scip) && *result == SCIP_DIDNOTRUN )
   {
      SCIP_CALL( SCIPbranchLPexact(scip, result) );
   }

   /* if no branching was done, the LP solution was not fractional */
   if( *result == SCIP_DIDNOTRUN )
      *result = SCIP_FEASIBLE;

   return SCIP_OKAY;
}

/** constraint enforcing method of constraint handler for relaxation solutions */
static
SCIP_DECL_CONSENFORELAX(consEnforelaxIntegral)
{  /*lint --e{715}*/
   SCIP_VAR** vars;
   int nbinvars;
   int nintvars;
   int i;

   assert(conshdlr != NULL);
   assert(strcmp(SCIPconshdlrGetName(conshdlr), CONSHDLR_NAME) == 0);
   assert(scip != NULL);
   assert(conss == NULL);
   assert(nconss == 0);
   assert(result != NULL);

   SCIPdebugMsg(scip, "Enforelax method of integrality constraint\n");

   *result = SCIP_FEASIBLE;

   SCIP_CALL( SCIPgetVarsData(scip, &vars, NULL, &nbinvars, &nintvars, NULL, NULL) );

   int nintegers = nbinvars + nintvars + SCIPgetNBinImplVars(scip) + SCIPgetNIntImplVars(scip);

   for( i = 0; i < nintegers; ++i )
   {
      assert(vars[i] != NULL);
      assert(SCIPvarIsIntegral(vars[i]));

      if( !SCIPisFeasIntegral(scip, SCIPgetSolVal(scip, sol, vars[i])) )
      {
         if( SCIPisFeasEQ(scip, SCIPvarGetLbLocal(vars[i]), SCIPvarGetUbLocal(vars[i])) )
         {
            SCIPdebugMsg(scip, "Cutoff for integral variable %s with bounds [%f, %f] and value %f\n", SCIPvarGetName(vars[i]),
                  SCIPvarGetLbLocal(vars[i]), SCIPvarGetUbLocal(vars[i]), SCIPgetSolVal(scip, sol, vars[i]));
            *result = SCIP_CUTOFF;
            return SCIP_OKAY;
         }
         else
         {
            /* @todo better way to handle this would be a BRANCHEXECRELAX callback that could also implement pseudo costs for
             * relaxation solutions instead of using the enforelaxcallback which is mainly intended for spatial branching
             */
            SCIP_CALL( SCIPaddExternBranchCand(scip, vars[i], 0.2, SCIPgetSolVal(scip, sol, vars[i])) );
            *result = SCIP_INFEASIBLE;
         }
      }
   }

   /* if we have found a branching candidate, immediately branch to be able to return SCIP_BRANCHED and stop the
    * enforcement loop
    */
   if( *result == SCIP_INFEASIBLE )
   {
      /* call branching methods for external candidates */
      SCIP_CALL( SCIPbranchExtern(scip, result) );

      /* since we only call it if we added external candidates, the branching rule should always be able to branch */
      assert(*result != SCIP_DIDNOTRUN);
   }

   return SCIP_OKAY;
}

/** feasibility check method of constraint handler for integral solutions */
static
SCIP_DECL_CONSCHECK(consCheckIntegral)
{  /*lint --e{715}*/
   SCIP_VAR** vars;
   SCIP_Real solval;
   int nintegers;
   int ncontimplvars;
   int ncontvars;
   int v;

   assert(scip != NULL);
   assert(sol != NULL);
   assert(strcmp(SCIPconshdlrGetName(conshdlr), CONSHDLR_NAME) == 0);

   SCIPdebugMsg(scip, "Check method of integrality constraint (checkintegrality=%u)\n", checkintegrality);

   *result = SCIP_FEASIBLE;

   if( !checkintegrality )
      return SCIP_OKAY;

   SCIP_CALL( SCIPgetSolVarsData(scip, sol, &vars, &nintegers, NULL, NULL, NULL, NULL, &ncontimplvars, &ncontvars) );
   nintegers -= ncontimplvars + ncontvars;
   assert(nintegers >= 0);

<<<<<<< HEAD
   if( !SCIPisExactSolve(scip) )
=======
   for( v = 0; v < nintegers; ++v )
>>>>>>> bb6cf171
   {
      for( v = 0; v < ninteger; ++v )
      {
         solval = SCIPgetSolVal(scip, sol, vars[v]);

         if( sol != NULL )
            SCIPupdateSolIntegralityViolation(scip, sol, EPSFRAC(solval, SCIPfeastol(scip)));

         if( !SCIPisFeasIntegral(scip, solval) )
         {
            *result = SCIP_INFEASIBLE;

            if( printreason )
            {
               SCIPinfoMessage(scip, NULL, "violation: integrality condition of variable <%s> = %.15g\n",
                  SCIPvarGetName(vars[v]), solval);
            }
            if( !completely )
               break;
         }
      }
   }
   /* in exact solving mode, we have to check integrality without tolerances */
   else
   {
      SCIP_CALL( checkIntegralityExact(scip, sol, printreason, result) );  
   }

   return SCIP_OKAY;
}

/** variable rounding lock method of constraint handler */
static
SCIP_DECL_CONSLOCK(consLockIntegral)
{  /*lint --e{715}*/
   return SCIP_OKAY;
}

/** constraint handler method to suggest dive bound changes during the generic diving algorithm */
static
SCIP_DECL_CONSGETDIVEBDCHGS(consGetDiveBdChgsIntegral)
{  /*lint --e{715}*/
   SCIP_VAR** vars;
   SCIP_Real solval;
   SCIP_Real score;
   SCIP_Real bestscore;
   SCIP_Bool bestroundup;
   int nintegers;
   int ncontvars;
   int bestcandidx;
   int v;

   assert(scip != NULL);
   assert(diveset != NULL);
   assert(sol != NULL);
   assert(strcmp(SCIPconshdlrGetName(conshdlr), CONSHDLR_NAME) == 0);

   SCIPdebugMsg(scip, "integral constraint handler: determine diving bound changes\n");

   SCIP_CALL( SCIPgetSolVarsData(scip, sol, &vars, &nintegers, NULL, NULL, NULL, NULL, NULL, &ncontvars) );
   nintegers -= ncontvars;
   assert(nintegers >= 0);

   bestscore = SCIP_REAL_MIN;
   bestcandidx = -1;
   *success = FALSE;
   bestroundup = FALSE; /* only for lint */

   /* loop over solution values and get score of fractional variables */
   for( v = 0; v < nintegers; ++v )
   {
      solval = SCIPgetSolVal(scip, sol, vars[v]);

      /* skip variable if solution value disagrees with the local bounds */
      if( ! SCIPisFeasIntegral(scip, solval) && SCIPisGE(scip, solval, SCIPvarGetLbLocal(vars[v])) && SCIPisLE(scip, solval, SCIPvarGetUbLocal(vars[v])) )
      {
         SCIP_Bool roundup;

         SCIP_CALL( SCIPgetDivesetScore(scip, diveset, SCIP_DIVETYPE_INTEGRALITY, vars[v], solval,
               solval - SCIPfloor(scip, solval), &score, &roundup) );

         /* we search for candidates with maximum score */
         if( score > bestscore )
         {
            bestcandidx = v;
            bestscore = score;
            bestroundup = roundup;
            *success = TRUE;
         }
      }
   }

   assert(!(*success) || bestcandidx >= 0);

   if( *success )
   {
      solval = SCIPgetSolVal(scip, sol, vars[bestcandidx]);

      /* if we want to round up the best candidate, it is added as the preferred bound change */
      SCIP_CALL( SCIPaddDiveBoundChange(scip, vars[bestcandidx], SCIP_BRANCHDIR_UPWARDS,
            SCIPceil(scip, solval), bestroundup) );
      SCIP_CALL( SCIPaddDiveBoundChange(scip, vars[bestcandidx], SCIP_BRANCHDIR_DOWNWARDS,
            SCIPfloor(scip, solval), ! bestroundup) );
   }

   return SCIP_OKAY;
}

/*
 * constraint specific interface methods
 */

/** creates the handler for integrality constraint and includes it in SCIP */
SCIP_RETCODE SCIPincludeConshdlrIntegral(
   SCIP*                 scip                /**< SCIP data structure */
   )
{
   SCIP_CONSHDLR* conshdlr;

   /* include constraint handler */
   SCIP_CALL( SCIPincludeConshdlrBasic(scip, &conshdlr, CONSHDLR_NAME, CONSHDLR_DESC,
         CONSHDLR_ENFOPRIORITY, CONSHDLR_CHECKPRIORITY, CONSHDLR_EAGERFREQ, CONSHDLR_NEEDSCONS,
         consEnfolpIntegral, consEnfopsIntegral, consCheckIntegral, consLockIntegral, NULL) );

   assert(conshdlr != NULL);

   /* set non-fundamental callbacks via specific setter functions */
   SCIP_CALL( SCIPsetConshdlrCopy(scip, conshdlr, conshdlrCopyIntegral, consCopyIntegral) );
   SCIP_CALL( SCIPsetConshdlrGetDiveBdChgs(scip, conshdlr, consGetDiveBdChgsIntegral) );
   SCIP_CALL( SCIPsetConshdlrEnforelax(scip, conshdlr, consEnforelaxIntegral) );

   return SCIP_OKAY;
}<|MERGE_RESOLUTION|>--- conflicted
+++ resolved
@@ -58,7 +58,7 @@
 #define CONSHDLR_NEEDSCONS        FALSE /**< should the constraint handler be skipped, if no constraints are available? */
 
 
-/** checks whether primal solution satisfies all integrality restrictions without tolerances. */
+/** checks whether primal solution satisfies all integrality restrictions without tolerances */
 static
 SCIP_RETCODE checkIntegralityExact(
    SCIP*                 scip,               /**< SCIP data structure */
@@ -67,28 +67,29 @@
    SCIP_RESULT*          result              /**< pointer to store the result of the lp enforcement call */
    )
 {
+   SCIP_Rational* solval;
+   SCIP_Bool integral;
    SCIP_VAR** vars;
-   SCIP_Rational* solval;
-   int nvars;
-   int nbin;
-   int nint;
+   int nintegers;
+   int ncontimplvars;
+   int ncontvars;
    int v;
-   SCIP_Bool integral;
 
    assert(result != NULL);
 
-   SCIPdebugMessage("checking integrality of exact LP solution:\n");
-
-   /* gets primal solution vector of exact LP */
+   SCIPdebugMessage("checking exact integrality of primal solution:\n");
+
    integral = TRUE;
 
    SCIP_CALL( RatCreateBuffer(SCIPbuffer(scip), &solval) );
 
    /* get all problem variables and integer region in vars array */
-   SCIP_CALL( SCIPgetVarsData(scip, &vars, &nvars, &nbin, &nint, NULL, NULL) );
+   SCIP_CALL( SCIPgetSolVarsData(scip, sol, &vars, &nintegers, NULL, NULL, NULL, NULL, &ncontimplvars, &ncontvars) );
+   nintegers -= ncontimplvars + ncontvars;
+   assert(nintegers >= 0);
 
    /* check whether primal solution satisfies all integrality restrictions */
-   for( v = 0; v < nbin + nint && integral; ++v )
+   for( v = 0; v < nintegers && integral; ++v )
    {
       /* if the solution is exact we check the exact data, otherwise we check the fp data */
       if( SCIPisExactSol(scip, sol) )
@@ -174,7 +175,7 @@
 
    if( SCIPisExactSolve(scip) && *result == SCIP_DIDNOTRUN )
    {
-      SCIP_CALL( SCIPbranchLPexact(scip, result) );
+      SCIP_CALL( SCIPbranchLPExact(scip, result) );
    }
 
    /* if no branching was done, the LP solution was not fractional */
@@ -274,13 +275,9 @@
    nintegers -= ncontimplvars + ncontvars;
    assert(nintegers >= 0);
 
-<<<<<<< HEAD
    if( !SCIPisExactSolve(scip) )
-=======
-   for( v = 0; v < nintegers; ++v )
->>>>>>> bb6cf171
-   {
-      for( v = 0; v < ninteger; ++v )
+   {
+      for( v = 0; v < nintegers; ++v )
       {
          solval = SCIPgetSolVal(scip, sol, vars[v]);
 
