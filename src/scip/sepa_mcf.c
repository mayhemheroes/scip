/* * * * * * * * * * * * * * * * * * * * * * * * * * * * * * * * * * * * * * */
/*                                                                           */
/*                  This file is part of the program and library             */
/*         SCIP --- Solving Constraint Integer Programs                      */
/*                                                                           */
/*    Copyright (C) 2002-2017 Konrad-Zuse-Zentrum                            */
/*                            fuer Informationstechnik Berlin                */
/*                                                                           */
/*  SCIP is distributed under the terms of the ZIB Academic License.         */
/*                                                                           */
/*  You should have received a copy of the ZIB Academic License              */
/*  along with SCIP; see the file COPYING. If not email to scip@zib.de.      */
/*                                                                           */
/* * * * * * * * * * * * * * * * * * * * * * * * * * * * * * * * * * * * * * */

/**@file   sepa_mcf.c
 * @brief  multi-commodity-flow network cut separator
 * @author Tobias Achterberg
 * @author Christian Raack
 *
 * We try to identify a multi-commodity flow structure in the LP relaxation of the
 * following type:
 *
 *  (1)  sum_{a in delta^+(v)} f_a^k  - sum_{a in delta^-(v)} f_a^k  <=  -d_v^k   for all v in V and k in K
 *  (2)  sum_{k in K} f_a^k - c_a x_a                                <=  0        for all a in A
 *
 * Constraints (1) are flow conservation constraints, which say that for each commodity k and node v the
 * outflow (delta^+(v)) minus the inflow (delta^-(v)) of a node v must not exceed the negative of the demand of
 * node v in commodity k. To say it the other way around, inflow minus outflow must be at least equal to the demand.
 * Constraints (2) are the arc capacity constraints, which say that the sum of all flow over an arc a must not
 * exceed its capacity c_a x_a, with x being a binary or integer variable.
 * c_a x_a does not need to be a single product of a capacity and an integer variable; we also accept general scalar
 * products.
 */

/*---+----1----+----2----+----3----+----4----+----5----+----6----+----7----+----8----+----9----+----0----+----1----+----2*/


/* #define COUNTNETWORKVARIABLETYPES */
/* #define MCF_DEBUG */

/* algorithmic defines in testing phase*/
/* #define USEFLOWFORTIEBREAKING */
/* #define USECAPACITYFORTIEBREAKING */
/* #define TIEBREAKING */
#define BETTERWEIGHTFORDEMANDNODES

#include <assert.h>
#include <string.h>

#include "scip/sepa_mcf.h"
#include "scip/cons_knapsack.h"
#include "scip/pub_misc.h"


#define SEPA_NAME                        "mcf"
#define SEPA_DESC                        "multi-commodity-flow network cut separator"
#define SEPA_PRIORITY                    -10000
#define SEPA_FREQ                             0
#define SEPA_MAXBOUNDDIST                   0.0
#define SEPA_USESSUBSCIP                  FALSE /**< does the separator use a secondary SCIP instance? */
#define SEPA_DELAY                        FALSE /**< should separation method be delayed, if other separators found cuts? */

/* changeable parameters*/
#define DEFAULT_NCLUSTERS                     5   /**< number of clusters to generate in the shrunken network */
#define DEFAULT_MAXWEIGHTRANGE            1e+06   /**< maximal valid range max(|weights|)/min(|weights|) of row weights for CMIR */
#define DEFAULT_MAXTESTDELTA                 20   /**< maximal number of different deltas to try (-1: unlimited) for CMIR */
#define DEFAULT_TRYNEGSCALING             FALSE   /**< should negative values also be tested in scaling? for CMIR */
#define DEFAULT_FIXINTEGRALRHS             TRUE   /**< should an additional variable be complemented if f0 = 0? for CMIR */
#define DEFAULT_DYNAMICCUTS                TRUE   /**< should generated cuts be removed from the LP if they are no longer tight? */
#define DEFAULT_MODELTYPE                     0   /**< model type of network (0: auto, 1:directed, 2:undirected) */
#define DEFAULT_MAXSEPACUTS                 100   /**< maximal number of cuts separated per separation round (-1: unlimited) */
#define DEFAULT_MAXSEPACUTSROOT             200   /**< maximal number of cuts separated per separation round in root node (-1: unlimited) */
#define DEFAULT_MAXINCONSISTENCYRATIO       0.02  /**< maximum inconsistency ratio (inconsistencies/(arcs*commodities)) at all */
#define DEFAULT_MAXARCINCONSISTENCYRATIO     0.5 /**< maximum inconsistency ratio for arcs not to be deleted */
#define DEFAULT_CHECKCUTSHORECONNECTIVITY   TRUE  /**< should we only separate if the cuts shores are connected */
#define DEFAULT_SEPARATESINGLENODECUTS      TRUE  /**< should we separate inequalities based on single node cuts */
#define DEFAULT_SEPARATEFLOWCUTSET          TRUE  /**< should we separate flowcutset inequalities */
#define DEFAULT_SEPARATEKNAPSACK            TRUE  /**< should we separate knapsack cover inequalities */

/* fixed parameters */
#define BOUNDSWITCH                         0.5
#define POSTPROCESS                        TRUE
#define USEVBDS                            TRUE
#define MINFRAC                            0.05
#define MAXFRAC                           0.999

#define MAXCOLS                         2000000 /**< maximum number of columns */
#define MAXAGGRLEN(nvars)                  (0.1*(nvars)+1000) /**< maximal length of base inequality */
#define MINCOLROWRATIO                     0.01 /**< minimum ratio cols/rows for the separator to be switched on */
#define MAXCOLROWRATIO                    100.0 /**< maximum ratio cols/rows for the separator to be switched on */
#define MAXFLOWVARFLOWROWRATIO            100.0 /**< maximum ratio flowvars/flowrows for the separator to be switched on */
#define MAXARCNODERATIO                   100.0 /**< maximum ratio arcs/nodes for the separator to be switched on */
#define MAXNETWORKS                           4 /**< maximum number of networks to consider */
#define MAXFLOWCANDDENSITY                  0.1 /**< maximum density of rows to be accepted as flow candidates*/
#define MINCOMNODESFRACTION                 0.5 /**< minimal size of commodity relative to largest commodity to keep it in the network */
#define MINNODES                              3 /**< minimal number of nodes in network to keep it for separation */
#define MINARCS                               3 /**< minimal number of arcs in network to keep it for separation */
#define MAXCAPACITYSLACK                    0.1 /**< maximal slack of weighted capacity constraints to use in aggregation */
#define UNCAPACITATEDARCSTRESHOLD           0.8 /**< threshold for the percentage of commodities an uncapacitated arc should appear in */
#define HASHSIZE_NODEPAIRS                  500 /**< minimal size of hash table for nodepairs */

/* #define OUTPUTGRAPH                                   should a .gml graph of the network be generated for debugging purposes? */


#ifdef SCIP_DEBUG
#ifndef MCF_DEBUG
#define MCF_DEBUG
#endif
#endif

#ifdef MCF_DEBUG
#define MCFdebugMessage printf
#else
/*lint --e{506}*/
/*lint --e{681}*/
#define MCFdebugMessage while(FALSE) printf
#endif

/*
 * Data structures
 */

/** model type of the network */
enum SCIP_McfModeltype
{
   SCIP_MCFMODELTYPE_AUTO       = 0,         /**< model type should be detected automatically */
   SCIP_MCFMODELTYPE_DIRECTED   = 1,         /**< directed network where each arc has its own capacity */
   SCIP_MCFMODELTYPE_UNDIRECTED = 2          /**< directed network where anti-parallel arcs share the capacity */
};
typedef enum SCIP_McfModeltype SCIP_MCFMODELTYPE;

/** effort level for separation */
enum McfEffortLevel
{
   MCFEFFORTLEVEL_OFF        = 0,            /**< no separation */
   MCFEFFORTLEVEL_DEFAULT    = 1,            /**< conservative separation */
   MCFEFFORTLEVEL_AGGRESSIVE = 2             /**< aggressive separation */
};
typedef enum McfEffortLevel MCFEFFORTLEVEL;

/** extracted multi-commodity-flow network */
struct SCIP_McfNetwork
{
   SCIP_ROW***           nodeflowrows;       /**< nodeflowrows[v][k]: flow conservation constraint for node v and
                                              *   commodity k; NULL if this node does not exist in the commodity */
   SCIP_Real**           nodeflowscales;     /**< scaling factors to convert nodeflowrows[v][k] into a +/-1 <= row */
   SCIP_Bool**           nodeflowinverted;   /**< does nodeflowrows[v][k] have to be inverted to fit the network structure? */
   SCIP_ROW**            arccapacityrows;    /**< arccapacity[a]: capacity constraint on arc a;
                                              *   NULL if uncapacitated */
   SCIP_Real*            arccapacityscales;  /**< scaling factors to convert arccapacity[a] into a <= row with
                                              *   positive entries for the flow variables */
   int*                  arcsources;         /**< source node ids of arcs */
   int*                  arctargets;         /**< target node ids of arcs */
   int*                  colcommodity;       /**< commodity number of each column, or -1 */
   int                   nnodes;             /**< number of nodes in the graph */
   int                   narcs;              /**< number of arcs in the graph */
   int                   nuncapacitatedarcs; /**< number of uncapacitated arcs in the graph */
   int                   ncommodities;       /**< number of commodities */
   SCIP_MCFMODELTYPE     modeltype;          /**< detected model type of the network */
};
typedef struct SCIP_McfNetwork SCIP_MCFNETWORK;

/** separator data */
struct SCIP_SepaData
{
   SCIP_MCFNETWORK**     mcfnetworks;        /**< array of multi-commodity-flow network structures */
   int                   nmcfnetworks;       /**< number of multi-commodity-flow networks (-1: extraction not yet done) */
   int                   nclusters;          /**< number of clusters to generate in the shrunken network -- default separation */
   SCIP_Real             maxweightrange;     /**< maximal valid range max(|weights|)/min(|weights|) of row weights */
   int                   maxtestdelta;       /**< maximal number of different deltas to try (-1: unlimited)  -- default separation */
   SCIP_Bool             trynegscaling;      /**< should negative values also be tested in scaling? */
   SCIP_Bool             fixintegralrhs;     /**< should an additional variable be complemented if f0 = 0? */
   SCIP_Bool             dynamiccuts;        /**< should generated cuts be removed from the LP if they are no longer tight? */
   int                   modeltype;          /**< model type of the network */
   int                   maxsepacuts;        /**< maximal number of cmir cuts separated per separation round */
   int                   maxsepacutsroot;    /**< maximal number of cmir cuts separated per separation round in root node -- default separation */
   SCIP_Real             maxinconsistencyratio; /**< maximum inconsistency ratio (inconsistencies/(arcs*commodities)) for separation at all*/
   SCIP_Real             maxarcinconsistencyratio; /**< maximum inconsistency ratio for arcs not to be deleted */
   SCIP_Bool             checkcutshoreconnectivity;/**< should we only separate if the cuts shores are connected */
   SCIP_Bool             separatesinglenodecuts; /**< should we separate inequalities based on single node cuts ? */
   SCIP_Bool             separateflowcutset; /**< should we separate flowcutset inequalities on the network cuts ? */
   SCIP_Bool             separateknapsack;   /**< should we separate knapsack cover inequalities on the network cuts ? */
   SCIP_Bool             lastroundsuccess;   /**< did we find a cut in the last round? */
   MCFEFFORTLEVEL        effortlevel;        /**< effort level of separation (off / aggressive / default) */
};

/** internal MCF extraction data to pass to subroutines */
struct mcfdata
{
   unsigned char*        flowrowsigns;       /**< potential or actual sides of rows to be used as flow conservation constraint */
   SCIP_Real*            flowrowscalars;     /**< scalar of rows to transform into +/-1 coefficients */
   SCIP_Real*            flowrowscores;      /**< score value indicating how sure we are that this is indeed a flow conservation constraint */
   unsigned char*        capacityrowsigns;   /**< potential or actual sides of rows to be used as capacity constraint */
   SCIP_Real*            capacityrowscores;  /**< score value indicating how sure we are that this is indeed a capacity constraint */
   int*                  flowcands;          /**< list of row indices that are candidates for flow conservation constraints */
   int                   nflowcands;         /**< number of elements in flow candidate list */
   int*                  capacitycands;      /**< list of row indices that are candidates for capacity constraints */
   int                   ncapacitycands;     /**< number of elements in capacity candidate list */
   SCIP_Bool*            plusflow;           /**< is column c member of a flow row with coefficient +1? */
   SCIP_Bool*            minusflow;          /**< is column c member of a flow row with coefficient -1? */
   int                   ncommodities;       /**< number of commodities */
   int                   nemptycommodities;  /**< number of commodities that have been discarded but still counted in 'ncommodities' */
   int*                  commoditysigns;     /**< +1: regular, -1: all arcs have opposite direction; 0: undecided */
   int                   commoditysignssize; /**< size of commoditysigns array */
   int*                  colcommodity;       /**< commodity number of each column, or -1 */
   int*                  rowcommodity;       /**< commodity number of each row, or -1 */
   int*                  colarcid;           /**< arc id of each flow column, or -1 */
   int*                  rowarcid;           /**< arc id of each capacity row, or -1 */
   int*                  rownodeid;          /**< node id of each flow conservation row, or -1 */
   int                   arcarraysize;       /**< size  of arrays indexed by arcs */
   int*                  arcsources;         /**< source node ids of arcs */
   int*                  arctargets;         /**< target node ids of arcs */
   int*                  colsources;         /**< source node for flow columns, -1 for non existing, -2 for unknown */
   int*                  coltargets;         /**< target node for flow columns, -1 for non existing, -2 for unknown */
   int*                  firstoutarcs;       /**< for each node the first arc id for which the node is the source node */
   int*                  firstinarcs;        /**< for each node the first arc id for which the node is the target node */
   int*                  nextoutarcs;        /**< for each arc the next outgoing arc in the adjacency list */
   int*                  nextinarcs;         /**< for each arc the next outgoing arc in the adjacency list */
   int*                  newcols;            /**< columns of current commodity that have to be inspected for incident flow conservation rows */
   int                   nnewcols;           /**< number of newcols */
   int                   narcs;              /**< number of arcs in the extracted graph */
   int                   nnodes;             /**< number of nodes in the extracted graph */
   SCIP_Real             ninconsistencies;   /**< number of inconsistencies between the commodity graphs */
   SCIP_ROW**            capacityrows;       /**< capacity row for each arc */
   int                   capacityrowssize;   /**< size of array */
   SCIP_Bool*            colisincident;      /**< temporary memory for column collection */
   int*                  zeroarcarray;       /**< temporary array of zeros */
   SCIP_MCFMODELTYPE     modeltype;          /**< model type that is used for this network extraction */
};
typedef struct mcfdata MCFDATA;              /**< internal MCF extraction data to pass to subroutines */

/** data structure to put a nodepair on the heap -- it holds node1 <= node2 */
struct nodepair
{
   int                   node1;              /**< index of the first node */
   int                   node2;              /**< index of the second node */
   SCIP_Real             weight;             /**< weight of the arc in the separation problem */
};
typedef struct nodepair NODEPAIRENTRY;

/** nodepair priority queue */
struct nodepairqueue
{
   SCIP_PQUEUE*          pqueue;             /**< priority queue of elements */
   NODEPAIRENTRY*        nodepairs;          /**< elements on the heap */
};
typedef struct nodepairqueue NODEPAIRQUEUE;

/** partitioning of the nodes into clusters */
struct nodepartition
{
   int*                  representatives;    /**< mapping of node ids to their representatives within their cluster */
   int*                  nodeclusters;       /**< cluster for each node id */
   int*                  clusternodes;       /**< node ids sorted by cluster */
   int*                  clusterbegin;       /**< first entry in clusternodes for each cluster (size: nclusters+1) */
   int                   nclusters;          /**< number of clusters */
};
typedef struct nodepartition NODEPARTITION;

/*
 * Local methods
 */

#define LHSPOSSIBLE     1u                   /**< we may use the constraint as lhs <= a*x */
#define RHSPOSSIBLE     2u                   /**< we may use the constraint as a*x <= rhs */
#define LHSASSIGNED     4u                   /**< we have chosen to use the constraint as lhs <= a*x */
#define RHSASSIGNED     8u                   /**< we have chosen to use the constraint as a*x <= rhs */
#define INVERTED       16u                   /**< we need to invert the row */
#define DISCARDED      32u                   /**< we have chosen to not use the constraint */
#define UNDIRECTED     64u                   /**< the capacity candidate has two flow variables for a commodity */


/** creates an empty MCF network data structure */
static
SCIP_RETCODE mcfnetworkCreate(
   SCIP*                 scip,               /**< SCIP data structure */
   SCIP_MCFNETWORK**     mcfnetwork          /**< MCF network structure */
   )
{
   assert(mcfnetwork != NULL);

   SCIP_CALL( SCIPallocBlockMemory(scip, mcfnetwork) );
   (*mcfnetwork)->nodeflowrows = NULL;
   (*mcfnetwork)->nodeflowscales = NULL;
   (*mcfnetwork)->nodeflowinverted = NULL;
   (*mcfnetwork)->arccapacityrows = NULL;
   (*mcfnetwork)->arccapacityscales = NULL;
   (*mcfnetwork)->arcsources = NULL;
   (*mcfnetwork)->arctargets = NULL;
   (*mcfnetwork)->colcommodity = NULL;
   (*mcfnetwork)->nnodes = 0;
   (*mcfnetwork)->nuncapacitatedarcs = 0;
   (*mcfnetwork)->narcs = 0;
   (*mcfnetwork)->ncommodities = 0;

   return SCIP_OKAY;
}

/** frees MCF network data structure */
static
SCIP_RETCODE mcfnetworkFree(
   SCIP*                 scip,               /**< SCIP data structure */
   SCIP_MCFNETWORK**     mcfnetwork          /**< MCF network structure */
   )
{
   assert(mcfnetwork != NULL);

   if( *mcfnetwork != NULL )
   {
      int v;
      int a;

      for( v = 0; v < (*mcfnetwork)->nnodes; v++ )
      {
         int k;

         for( k = 0; k < (*mcfnetwork)->ncommodities; k++ )
         {
            if( (*mcfnetwork)->nodeflowrows[v][k] != NULL )
            {
               SCIP_CALL( SCIPreleaseRow(scip, &(*mcfnetwork)->nodeflowrows[v][k]) );
            }
         }
         SCIPfreeBlockMemoryArrayNull(scip, &(*mcfnetwork)->nodeflowrows[v], (*mcfnetwork)->ncommodities);
         SCIPfreeBlockMemoryArrayNull(scip, &(*mcfnetwork)->nodeflowscales[v], (*mcfnetwork)->ncommodities);
         SCIPfreeBlockMemoryArrayNull(scip, &(*mcfnetwork)->nodeflowinverted[v], (*mcfnetwork)->ncommodities);
      }
      for( a = 0; a < (*mcfnetwork)->narcs; a++ )
      {
         if( (*mcfnetwork)->arccapacityrows[a] != NULL )
         {
            SCIP_CALL( SCIPreleaseRow(scip, &(*mcfnetwork)->arccapacityrows[a]) );
         }
      }
      SCIPfreeBlockMemoryArrayNull(scip, &(*mcfnetwork)->nodeflowrows, (*mcfnetwork)->nnodes);
      SCIPfreeBlockMemoryArrayNull(scip, &(*mcfnetwork)->nodeflowscales, (*mcfnetwork)->nnodes);
      SCIPfreeBlockMemoryArrayNull(scip, &(*mcfnetwork)->nodeflowinverted, (*mcfnetwork)->nnodes);
      SCIPfreeBlockMemoryArrayNull(scip, &(*mcfnetwork)->arccapacityrows, (*mcfnetwork)->narcs);
      SCIPfreeBlockMemoryArrayNull(scip, &(*mcfnetwork)->arccapacityscales, (*mcfnetwork)->narcs);
      SCIPfreeBlockMemoryArrayNull(scip, &(*mcfnetwork)->arcsources, (*mcfnetwork)->narcs);
      SCIPfreeBlockMemoryArrayNull(scip, &(*mcfnetwork)->arctargets, (*mcfnetwork)->narcs);
      SCIPfreeMemoryArrayNull(scip, &(*mcfnetwork)->colcommodity);

      SCIPfreeBlockMemory(scip, mcfnetwork);
   }

   return SCIP_OKAY;
}

/** fills the MCF network structure with the MCF data */
static
SCIP_RETCODE mcfnetworkFill(
   SCIP*                 scip,               /**< SCIP data structure */
   SCIP_MCFNETWORK*      mcfnetwork,         /**< MCF network structure */
   MCFDATA*              mcfdata,            /**< internal MCF extraction data to pass to subroutines */
   int*                  compnodeid,         /**< temporary storage for v -> compv mapping; must be set to -1 for all v */
   int*                  compnodes,          /**< array of node ids of the component */
   int                   ncompnodes,         /**< number of nodes in the component */
   int*                  comparcs,           /**< array of arc ids of the component */
   int                   ncomparcs           /**< number of arcs in the component */
   )
{
   unsigned char*    flowrowsigns     = mcfdata->flowrowsigns;
   SCIP_Real*        flowrowscalars   = mcfdata->flowrowscalars;
   unsigned char*    capacityrowsigns = mcfdata->capacityrowsigns;
   int*              flowcands        = mcfdata->flowcands;
   int               nflowcands       = mcfdata->nflowcands;
   int               ncommodities     = mcfdata->ncommodities;
   int*              commoditysigns   = mcfdata->commoditysigns;
   int*              colcommodity     = mcfdata->colcommodity;
   int*              rowcommodity     = mcfdata->rowcommodity;
   int*              rownodeid        = mcfdata->rownodeid;
   SCIP_ROW**        capacityrows     = mcfdata->capacityrows;
   SCIP_MCFMODELTYPE modeltype        = mcfdata->modeltype;

   SCIP_Real* comdemands;
   SCIP_ROW** rows;
   SCIP_COL** cols;
   int nrows;
   int ncols;
   int* compcommodity;
   int ncompcommodities;
   int v;
   int a;
   int k;
   int i;
   int c;

   assert(mcfnetwork != NULL);
   assert(modeltype != SCIP_MCFMODELTYPE_AUTO);
   assert(2 <= ncompnodes && ncompnodes <= mcfdata->nnodes);
   assert(1 <= ncomparcs && ncomparcs <= mcfdata->narcs);
   assert(ncommodities > 0);

#ifndef NDEBUG
   /* v -> compv mapping must be all -1 */
   for( v = 0; v < mcfdata->nnodes; v++ )
      assert(compnodeid[v] == -1);
#endif

   /* allocate temporary memory */
   SCIP_CALL( SCIPallocBufferArray(scip, &comdemands, ncommodities) );
   SCIP_CALL( SCIPallocBufferArray(scip, &compcommodity, ncommodities) );

   /* initialize demand array */
   BMSclearMemoryArray(comdemands, ncommodities);

   /* initialize k -> compk mapping */
   for( k = 0; k < ncommodities; k++ )
      compcommodity[k] = -1;

   /* get LP rows and cols data */
   SCIP_CALL( SCIPgetLPRowsData(scip, &rows, &nrows) );
   SCIP_CALL( SCIPgetLPColsData(scip, &cols, &ncols) );

   /* generate v -> compv mapping */
   for( i = 0; i < ncompnodes; i++ )
   {
      v = compnodes[i];
      assert(0 <= v && v < mcfdata->nnodes);
      compnodeid[v] = i;
   }

   /* generate k -> compk mapping */
   ncompcommodities = 0;
   for( i = 0; i < nflowcands; i++ )
   {
      int r;
      int rv;

      r = flowcands[i];
      assert(0 <= r && r < nrows);

      rv = rownodeid[r];
      if( rv >= 0 && compnodeid[rv] >= 0 )
      {
         k = rowcommodity[r];
         assert(0 <= k && k < ncommodities);
         if( compcommodity[k] == -1 )
         {
            compcommodity[k] = ncompcommodities;
            ncompcommodities++;
         }
      }
   }

   /** @todo model type and flow type may be different for each component */
   /* record model and flow type */
   mcfnetwork->modeltype = modeltype;

   /* record network size */
   mcfnetwork->nnodes = ncompnodes;
   mcfnetwork->narcs = ncomparcs;
   mcfnetwork->nuncapacitatedarcs = 0;
   mcfnetwork->ncommodities = ncompcommodities;

   /* allocate memory for arrays and initialize with default values */
   SCIP_CALL( SCIPallocBlockMemoryArray(scip, &mcfnetwork->nodeflowrows, mcfnetwork->nnodes) );
   SCIP_CALL( SCIPallocBlockMemoryArray(scip, &mcfnetwork->nodeflowscales, mcfnetwork->nnodes) );
   SCIP_CALL( SCIPallocBlockMemoryArray(scip, &mcfnetwork->nodeflowinverted, mcfnetwork->nnodes) );
   for( v = 0; v < mcfnetwork->nnodes; v++ )
   {
      SCIP_CALL( SCIPallocBlockMemoryArray(scip, &mcfnetwork->nodeflowrows[v], mcfnetwork->ncommodities) ); /*lint !e866*/
      SCIP_CALL( SCIPallocBlockMemoryArray(scip, &mcfnetwork->nodeflowscales[v], mcfnetwork->ncommodities) ); /*lint !e866*/
      SCIP_CALL( SCIPallocBlockMemoryArray(scip, &mcfnetwork->nodeflowinverted[v], mcfnetwork->ncommodities) ); /*lint !e866*/
      for( k = 0; k < mcfnetwork->ncommodities; k++ )
      {
         mcfnetwork->nodeflowrows[v][k] = NULL;
         mcfnetwork->nodeflowscales[v][k] = 0.0;
         mcfnetwork->nodeflowinverted[v][k] = FALSE;
      }
   }

   SCIP_CALL( SCIPallocBlockMemoryArray(scip, &mcfnetwork->arccapacityrows, mcfnetwork->narcs) );
   SCIP_CALL( SCIPallocBlockMemoryArray(scip, &mcfnetwork->arccapacityscales, mcfnetwork->narcs) );
   SCIP_CALL( SCIPallocBlockMemoryArray(scip, &mcfnetwork->arcsources, mcfnetwork->narcs) );
   SCIP_CALL( SCIPallocBlockMemoryArray(scip, &mcfnetwork->arctargets, mcfnetwork->narcs) );
   SCIP_CALL( SCIPallocMemoryArray(scip, &mcfnetwork->colcommodity, ncols) );
   for( a = 0; a < mcfnetwork->narcs; a++ )
   {
      mcfnetwork->arcsources[a] = -1;
      mcfnetwork->arctargets[a] = -1;
   }
   BMSclearMemoryArray(mcfnetwork->arccapacityrows, mcfnetwork->narcs);
   BMSclearMemoryArray(mcfnetwork->arccapacityscales, mcfnetwork->narcs);
   BMSclearMemoryArray(mcfnetwork->colcommodity, mcfnetwork->ncommodities);

   /* fill in existing node data */
   for( i = 0; i < nflowcands; i++ )
   {
      int r;
      int rv;

      r = flowcands[i];
      assert(0 <= r && r < nrows);

      rv = rownodeid[r];
      if( rv >= 0 && compnodeid[rv] >= 0 )
      {
         SCIP_Real scale;
         int rk;

         v = compnodeid[rv];
         rk = rowcommodity[r];
         assert(v < mcfnetwork->nnodes);
         assert(0 <= rk && rk < ncommodities);
         assert((flowrowsigns[r] & (LHSASSIGNED | RHSASSIGNED)) != 0);

         k = compcommodity[rk];
         assert(0 <= k && k < mcfnetwork->ncommodities);

         /* fill in node -> row assignment */
         SCIP_CALL( SCIPcaptureRow(scip, rows[r]) );
         mcfnetwork->nodeflowrows[v][k] = rows[r];
         scale = flowrowscalars[r];
         if( (flowrowsigns[r] & LHSASSIGNED) != 0 )
            scale *= -1.0;
         if( commoditysigns[rk] == -1 )
            scale *= -1.0;
         mcfnetwork->nodeflowscales[v][k] = scale;
         mcfnetwork->nodeflowinverted[v][k] = ((flowrowsigns[r] & INVERTED) != 0);
      }
   }

   /* fill in existing arc data */
   for( a = 0; a < mcfnetwork->narcs; a++ )
   {
      SCIP_ROW* capacityrow;
      SCIP_COL** rowcols;
      SCIP_Real* rowvals;
      int rowlen;
      int globala;
      int r;
      int j;

      globala = comparcs[a];
      capacityrow = capacityrows[globala];

      mcfnetwork->arccapacityscales[a] = 1.0;

      /* If arc is capacitated */
      if( capacityrow != NULL)
      {
         r = SCIProwGetLPPos(capacityrow);
         assert(0 <= r && r < nrows);
         assert((capacityrowsigns[r] & (LHSASSIGNED | RHSASSIGNED)) != 0);
         assert((capacityrowsigns[r] & INVERTED) == 0);
         assert(mcfdata->rowarcid[r] == globala);

         SCIP_CALL( SCIPcaptureRow(scip, capacityrow) );
         mcfnetwork->arccapacityrows[a] = capacityrow;

         /* Scale constraint such that the coefficients for the flow variables are normalized in such a way that coefficients in
          * multiple capacity constraints that belong to the same commodity are (hopefully) equal.
          * This is needed for binary flow variable models in which the demand of each commodity is stored as the coefficient in
          * the capacity constraints. Since it may happen (e.g., due to presolve) that different capacity constraints are scaled
          * differently, we need to find scaling factors to make the demand coefficients of each commodity equal.
          * To do this, we scale the first capacity constraint with +1 and then store the coefficients of the flow variables
          * as target demands for the commodities. Then, we scale the other constraints in such a way that these demands are hit, if possible.
          * Note that for continuous flow variable models, the coefficients in the capacity constraints are usually +1.0.
          * This is achieved automatically by our scaling routine.
          */
         rowcols = SCIProwGetCols(capacityrow);
         rowvals = SCIProwGetVals(capacityrow);
         rowlen = SCIProwGetNLPNonz(capacityrow);
         for( j = 0; j < rowlen; j++ )
         {
            c = SCIPcolGetLPPos(rowcols[j]);
            assert(0 <= c && c < SCIPgetNLPCols(scip));
            k = colcommodity[c];
            if( k >= 0 )
            {
               if( comdemands[k] != 0.0 )
               {
                  /* update the scaling factor */
                  mcfnetwork->arccapacityscales[a] = comdemands[k]/rowvals[j];
                  break;
               }
            }
         }

         /* use negative scaling if we use the left hand side, use positive scaling if we use the right hand side */
         mcfnetwork->arccapacityscales[a] = ABS(mcfnetwork->arccapacityscales[a]);
         if( (capacityrowsigns[r] & LHSASSIGNED) != 0 )
            mcfnetwork->arccapacityscales[a] *= -1.0;

         /* record the commodity demands */
         for( j = 0; j < rowlen; j++ )
         {
            c = SCIPcolGetLPPos(rowcols[j]);
            assert(0 <= c && c < SCIPgetNLPCols(scip));
            k = colcommodity[c];
            if( k >= 0 && comdemands[k] == 0.0 )
               comdemands[k] = mcfnetwork->arccapacityscales[a] * rowvals[j];
         }
      }
      else
      {
         /* arc is uncapacitated */
         mcfnetwork->arccapacityrows[a] = NULL;
         mcfnetwork->nuncapacitatedarcs++;
      }

      /* copy the source/target node assignment */
      if( mcfdata->arcsources[globala] >= 0 )
      {
         assert(mcfdata->arcsources[globala] < mcfdata->nnodes);
         assert(0 <= compnodeid[mcfdata->arcsources[globala]] && compnodeid[mcfdata->arcsources[globala]] < mcfnetwork->nnodes);
         mcfnetwork->arcsources[a] = compnodeid[mcfdata->arcsources[globala]];
      }
      if( mcfdata->arctargets[globala] >= 0 )
      {
         assert(mcfdata->arctargets[globala] < mcfdata->nnodes);
         assert(0 <= compnodeid[mcfdata->arctargets[globala]] && compnodeid[mcfdata->arctargets[globala]] < mcfnetwork->nnodes);
         mcfnetwork->arctargets[a] = compnodeid[mcfdata->arctargets[globala]];
      }
   }

   /* translate colcommodity array */
   for( c = 0; c < ncols; c++ )
   {
      k = colcommodity[c];
      if( k >= 0 )
         mcfnetwork->colcommodity[c] = compcommodity[k];
      else
         mcfnetwork->colcommodity[c] = -1;
   }

   /* reset v -> compv mapping */
   for( i = 0; i < ncompnodes; i++ )
   {
      assert(0 <= compnodes[i] && compnodes[i] < mcfdata->nnodes);
      assert(compnodeid[compnodes[i]] == i);
      compnodeid[compnodes[i]] = -1;
   }

   /* free temporary memory */
   SCIPfreeBufferArray(scip, &compcommodity);
   SCIPfreeBufferArray(scip, &comdemands);

   return SCIP_OKAY;
}

#ifdef SCIP_DEBUG
/** displays the MCF network */
static
void mcfnetworkPrint(
   SCIP_MCFNETWORK*      mcfnetwork          /**< MCF network structure */
   )
{
   if( mcfnetwork == NULL )
      MCFdebugMessage("MCF network is empty\n");
   else
   {
      int v;
      int a;

      for( v = 0; v < mcfnetwork->nnodes; v++ )
      {
         int k;

         MCFdebugMessage("node %2d:\n", v);
         for( k = 0; k < mcfnetwork->ncommodities; k++ )
         {
            MCFdebugMessage("  commodity %2d: ", k);
            if( mcfnetwork->nodeflowrows[v][k] != NULL )
            {
               MCFdebugMessage("<%s> [%+g] [inv:%u]\n", SCIProwGetName(mcfnetwork->nodeflowrows[v][k]),
                      mcfnetwork->nodeflowscales[v][k], mcfnetwork->nodeflowinverted[v][k]);
               /*SCIP_CALL( SCIProwPrint(mcfnetwork->nodeflowrows[v][k], NULL) );*/
            }
            else
               MCFdebugMessage("-\n");
         }
      }

      for( a = 0; a < mcfnetwork->narcs; a++ )
      {
         MCFdebugMessage("arc %2d [%2d -> %2d]: ", a, mcfnetwork->arcsources[a], mcfnetwork->arctargets[a]);
         if( mcfnetwork->arccapacityrows[a] != NULL )
         {
            MCFdebugMessage("<%s> [%+g]\n", SCIProwGetName(mcfnetwork->arccapacityrows[a]), mcfnetwork->arccapacityscales[a]);
            /*SCIProwPrint(mcfnetwork->arccapacityrows[a], NULL);*/
         }
         else
            MCFdebugMessage("-\n");
      }
   }
}

/** displays commodities and its members */
static
void printCommodities(
   SCIP*                 scip,               /**< SCIP data structure */
   MCFDATA*              mcfdata             /**< internal MCF extraction data to pass to subroutines */
   )
{
   unsigned char* flowrowsigns     = mcfdata->flowrowsigns;
   unsigned char* capacityrowsigns = mcfdata->capacityrowsigns;
   int            ncommodities     = mcfdata->ncommodities;
   int*           commoditysigns   = mcfdata->commoditysigns;
   int*           colcommodity     = mcfdata->colcommodity;
   int*           rowcommodity     = mcfdata->rowcommodity;
   int*           colarcid         = mcfdata->colarcid;
   int*           rownodeid        = mcfdata->rownodeid;
   int            nnodes           = mcfdata->nnodes;
   SCIP_ROW**     capacityrows     = mcfdata->capacityrows;

   SCIP_COL** cols;
   SCIP_ROW** rows;
   int ncols;
   int nrows;
   int k;
   int c;
   int r;
   int a;

   cols = SCIPgetLPCols(scip);
   ncols = SCIPgetNLPCols(scip);
   rows = SCIPgetLPRows(scip);
   nrows = SCIPgetNLPRows(scip);

   for( k = 0; k < ncommodities; k++ )
   {
      MCFdebugMessage("commodity %d (sign: %+d):\n", k, commoditysigns[k]);

      for( c = 0; c < ncols; c++ )
      {
         if( colcommodity[c] == k )
            MCFdebugMessage(" col <%s>: arc %d\n", SCIPvarGetName(SCIPcolGetVar(cols[c])), colarcid != NULL ? colarcid[c] : -1);
      }
      for( r = 0; r < nrows; r++ )
      {
         if( rowcommodity[r] == k )
            MCFdebugMessage(" row <%s>: node %d [sign:%+d, inv:%+d]\n", SCIProwGetName(rows[r]), rownodeid != NULL ? rownodeid[r] : -1,
                   (flowrowsigns[r] & RHSASSIGNED) != 0 ? +1 : -1,
                   (flowrowsigns[r] & INVERTED) != 0 ? -1 : +1);
      }
      MCFdebugMessage("\n");
   }

   if( rownodeid != NULL )
   {
      int v;

      for( v = 0; v < nnodes; v++ )
      {
         MCFdebugMessage("node %d:\n", v);
         for( r = 0; r < nrows; r++ )
         {
            if( rownodeid[r] == v )
               MCFdebugMessage(" row <%s> [sign:%+d, inv:%+d]\n", SCIProwGetName(rows[r]),
                      (flowrowsigns[r] & RHSASSIGNED) != 0 ? +1 : -1,
                      (flowrowsigns[r] & INVERTED) != 0 ? -1 : +1);
         }
         MCFdebugMessage("\n");
      }
   }

   assert(capacityrows != NULL || mcfdata->narcs == 0);

   MCFdebugMessage("capacities:\n");
   for( a = 0; a < mcfdata->narcs; a++ )
   {
      MCFdebugMessage("  arc %d: ", a);
      if( capacityrows[a] != NULL ) /*lint !e613*/
      {
         r = SCIProwGetLPPos(capacityrows[a]); /*lint !e613*/
         assert(0 <= r && r < nrows);
         if( (capacityrowsigns[r] & LHSASSIGNED) != 0 )
            MCFdebugMessage(" row <%s> [sign:-1]\n", SCIProwGetName(rows[r]));
         else if( (capacityrowsigns[r] & RHSASSIGNED) != 0 )
            MCFdebugMessage(" row <%s> [sign:+1]\n", SCIProwGetName(rows[r]));
      }
      else
         MCFdebugMessage(" -\n");
   }
   MCFdebugMessage("\n");

   assert(colcommodity != NULL || ncols == 0);

   MCFdebugMessage("unused columns:\n");
   for( c = 0; c < ncols; c++ )
   {
      if( colcommodity[c] == -1 ) /*lint !e613*/
      {
         SCIP_VAR* var = SCIPcolGetVar(cols[c]);
         MCFdebugMessage(" col <%s> [%g,%g]\n", SCIPvarGetName(var), SCIPvarGetLbGlobal(var), SCIPvarGetUbGlobal(var));
      }
   }
   MCFdebugMessage("\n");

   MCFdebugMessage("unused rows:\n");
   for( r = 0; r < nrows; r++ )
   {
      assert(rowcommodity != NULL);

      if( rowcommodity[r] == -1 && (capacityrowsigns == NULL || (capacityrowsigns[r] & (LHSASSIGNED | RHSASSIGNED)) == 0) )
      {
         MCFdebugMessage(" row <%s>\n", SCIProwGetName(rows[r]));
         /*SCIPdebug( SCIP_CALL(SCIPprintRow(scip, rows[r], NULL)) );*/
      }
   }
   MCFdebugMessage("\n");
}
#endif

/** comparator method for flow and capacity row candidates */
static
SCIP_DECL_SORTINDCOMP(compCands)
{
   SCIP_Real* rowscores = (SCIP_Real*)dataptr;

   if( rowscores[ind2] < rowscores[ind1] )
      return -1;
   else if( rowscores[ind2] > rowscores[ind1] )
      return +1;
   else
      return 0;
}

/** extracts flow conservation from the LP */
static
SCIP_RETCODE extractFlowRows(
   SCIP*                 scip,               /**< SCIP data structure */
   MCFDATA*              mcfdata             /**< internal MCF extraction data to pass to subroutines */
   )
{
   unsigned char* flowrowsigns;
   SCIP_Real*     flowrowscalars;
   SCIP_Real*     flowrowscores;
   int*           flowcands;

   SCIP_ROW** rows;
   int nrows;
   int ncols;
   int r;

   SCIP_Real maxdualflow;

   SCIP_CALL( SCIPgetLPRowsData(scip, &rows, &nrows) );
   ncols = SCIPgetNLPCols(scip);

   /* allocate temporary memory for extraction data */
   SCIP_CALL( SCIPallocMemoryArray(scip, &mcfdata->flowrowsigns, nrows) ); /*lint !e685*/
   SCIP_CALL( SCIPallocMemoryArray(scip, &mcfdata->flowrowscalars, nrows) );
   SCIP_CALL( SCIPallocMemoryArray(scip, &mcfdata->flowrowscores, nrows) );
   SCIP_CALL( SCIPallocMemoryArray(scip, &mcfdata->flowcands, nrows) );
   flowrowsigns      = mcfdata->flowrowsigns;
   flowrowscalars    = mcfdata->flowrowscalars;
   flowrowscores     = mcfdata->flowrowscores;
   flowcands         = mcfdata->flowcands;

   assert(mcfdata->nflowcands == 0);

   maxdualflow = 0.0;
   for( r = 0; r < nrows; r++ )
   {
      SCIP_ROW* row;
      SCIP_COL** rowcols;
      SCIP_Real* rowvals;
      SCIP_Real rowlhs;
      SCIP_Real rowrhs;
      int rowlen;
      int nbinvars;
      int nintvars;
      int nimplintvars;
      int ncontvars;
      SCIP_Real coef;
      SCIP_Bool hasposcoef;
      SCIP_Bool hasnegcoef;
      SCIP_Real absdualsol;
      int i;

      row = rows[r];
      assert(SCIProwGetLPPos(row) == r);

      /* get dual solution, if available */
      absdualsol = SCIProwGetDualsol(row);
      if( absdualsol == SCIP_INVALID ) /*lint !e777*/
         absdualsol = 0.0;
      absdualsol = ABS(absdualsol);

      flowrowsigns[r] = 0;
      flowrowscalars[r] = 0.0;
      flowrowscores[r] = 0.0;

      /* ignore modifiable rows */
      if( SCIProwIsModifiable(row) )
         continue;

      /* ignore empty rows */
      rowlen = SCIProwGetNLPNonz(row);
      if( rowlen == 0 )
         continue;

      /* No dense rows please */
      if( rowlen > MAXFLOWCANDDENSITY * ncols )
         continue;

      rowcols = SCIProwGetCols(row);
      rowvals = SCIProwGetVals(row);
      rowlhs  = SCIProwGetLhs(row) - SCIProwGetConstant(row);
      rowrhs  = SCIProwGetRhs(row) - SCIProwGetConstant(row);

      /* identify flow conservation constraints */
      coef = ABS(rowvals[0]);
      hasposcoef = FALSE;
      hasnegcoef = FALSE;
      nbinvars = 0;
      nintvars = 0;
      nimplintvars = 0;
      ncontvars = 0;
      for( i = 0; i < rowlen; i++ )
      {
         SCIP_Real absval = ABS(rowvals[i]);
         if( !SCIPisEQ(scip, absval, coef) )
            break;

         hasposcoef = hasposcoef || (rowvals[i] > 0.0);
         hasnegcoef = hasnegcoef || (rowvals[i] < 0.0);
         switch( SCIPvarGetType(SCIPcolGetVar(rowcols[i])) )
         {
         case SCIP_VARTYPE_BINARY:
            nbinvars++;
            break;
         case SCIP_VARTYPE_INTEGER:
            nintvars++;
            break;
         case SCIP_VARTYPE_IMPLINT:
            nimplintvars++;
            break;
         case SCIP_VARTYPE_CONTINUOUS:
               ncontvars++;
               break;
         default:
            SCIPerrorMessage("unknown variable type\n");
            SCIPABORT();
            return SCIP_INVALIDDATA;  /*lint !e527*/
         }
      }
      if( i == rowlen )
      {
         /* Flow conservation constraints should always be a*x <= -d.
          * If lhs and rhs are finite, both sides are still valid candidates.
          */
         if( !SCIPisInfinity(scip, -rowlhs) )
            flowrowsigns[r] |= LHSPOSSIBLE;
         if( !SCIPisInfinity(scip, rowrhs) )
            flowrowsigns[r] |= RHSPOSSIBLE;
         flowrowscalars[r] = 1.0/coef;
         flowcands[mcfdata->nflowcands] = r;
         mcfdata->nflowcands++;
      }

      /* calculate flow row score */
      if( (flowrowsigns[r] & (LHSPOSSIBLE | RHSPOSSIBLE)) != 0 )
      {
         /* row does not need to be scaled: score +1000 */
         if( SCIPisEQ(scip, flowrowscalars[r], 1.0) )
            flowrowscores[r] += 1000.0;

         /* row has positive and negative coefficients: score +500 */
         if( hasposcoef && hasnegcoef )
            flowrowscores[r] += 500.0;

         /* all variables are of the same type:
          *    continuous: score +1000
          *    integer:    score  +500
          *    binary:     score  +100
          */
         if( ncontvars == rowlen )
            flowrowscores[r] += 1000.0;
         else if( nintvars + nimplintvars == rowlen )
            flowrowscores[r] += 500.0;
         else if( nbinvars == rowlen )
            flowrowscores[r] += 100.0;

         /* the longer the row, the earlier we want to process it: score +10*len/(len+10) */
         /* value is in [1,10) */
         flowrowscores[r] += 10.0*rowlen/(rowlen+10.0);

         /* row is an equation: score +50, tie-breaking */
         if( (flowrowsigns[r] & (LHSPOSSIBLE | RHSPOSSIBLE)) == (LHSPOSSIBLE | RHSPOSSIBLE) )
            flowrowscores[r] += 50.0;

         assert(flowrowscores[r] > 0.0);

         /* update maximum dual solution value for additional score tie breaking */
         maxdualflow = MAX(maxdualflow, absdualsol);

         /** @todo go through list of several model types, depending on the current model type throw away invalid constraints
          *       instead of assigning a low score
          */
      }
   }

   /* apply additional score tie breaking using the dual solutions */
   if( SCIPisPositive(scip, maxdualflow) )
   {
      int i;

      for( i = 0; i < mcfdata->nflowcands; i++ )
      {
         SCIP_Real dualsol;

         r = flowcands[i];
         assert(0 <= r && r < nrows);
         dualsol = SCIProwGetDualsol(rows[r]);
         if( dualsol == SCIP_INVALID ) /*lint !e777*/
            dualsol = 0.0;
         else if( flowrowsigns[r] == (LHSPOSSIBLE | RHSPOSSIBLE) )
            dualsol = ABS(dualsol);
         else if( flowrowsigns[r] == RHSPOSSIBLE )
            dualsol = -dualsol;
         assert(maxdualflow > 0.0); /*for flexelint*/
         flowrowscores[r] += dualsol/maxdualflow + 1.0;
         assert(flowrowscores[r] > 0.0);
      }
   }

   /* sort candidates by score */
   SCIPsortInd(mcfdata->flowcands, compCands, (void*)flowrowscores, mcfdata->nflowcands);

   MCFdebugMessage("flow conservation candidates [%d]\n", mcfdata->nflowcands);
#ifdef SCIP_DEBUG
   for( r = 0; r < mcfdata->nflowcands; r++ )
   {
      /*SCIPdebug( SCIP_CALL(SCIPprintRow(scip, rows[mcfdata->flowcands[r]], NULL)) );*/
      SCIPdebugMsg(scip, "%4d [score: %2g]: %s\n", mcfdata->flowcands[r], flowrowscores[mcfdata->flowcands[r]],
                       SCIProwGetName(rows[mcfdata->flowcands[r]]));
   }
#endif

   return SCIP_OKAY;
}

/** extracts capacity rows from the LP */
static
SCIP_RETCODE extractCapacityRows(
   SCIP*                 scip,               /**< SCIP data structure */
   MCFDATA*              mcfdata             /**< internal MCF extraction data to pass to subroutines */
   )
{
   unsigned char*    flowrowsigns       = mcfdata->flowrowsigns;
   int*              colcommodity       = mcfdata->colcommodity;
   int               ncommodities       = mcfdata->ncommodities;
   int               nactivecommodities = mcfdata->ncommodities - mcfdata->nemptycommodities;
   SCIP_MCFMODELTYPE modeltype          = mcfdata->modeltype;

   unsigned char* capacityrowsigns;
   SCIP_Real*     capacityrowscores;
   int*           capacitycands;

   SCIP_ROW** rows;
   int nrows;
   int r;

   SCIP_Real maxdualcapacity;
   int maxcolspercommoditylimit;
   int *ncolspercommodity;
   int *maxcolspercommodity;
   SCIP_Real directedcandsscore;
   SCIP_Real undirectedcandsscore;

   SCIP_CALL( SCIPgetLPRowsData(scip, &rows, &nrows) );

   /* allocate temporary memory for extraction data */
   SCIP_CALL( SCIPallocMemoryArray(scip, &mcfdata->capacityrowsigns, nrows) ); /*lint !e685*/
   SCIP_CALL( SCIPallocMemoryArray(scip, &mcfdata->capacityrowscores, nrows) );
   SCIP_CALL( SCIPallocMemoryArray(scip, &mcfdata->capacitycands, nrows) );
   capacityrowsigns  = mcfdata->capacityrowsigns;
   capacityrowscores = mcfdata->capacityrowscores;
   capacitycands     = mcfdata->capacitycands;

   assert(mcfdata->ncapacitycands == 0);

   /* allocate temporary memory for model type identification */
   SCIP_CALL( SCIPallocBufferArray(scip, &ncolspercommodity, ncommodities) );
   SCIP_CALL( SCIPallocBufferArray(scip, &maxcolspercommodity, nrows) );

   /* identify model type and set the maximal number of flow variables per capacity constraint and commodity */
   switch( modeltype )
   {
      case SCIP_MCFMODELTYPE_AUTO:
         maxcolspercommoditylimit = 2; /* will be set to 1 later if we detect that the network is directed */
         break;
      case SCIP_MCFMODELTYPE_DIRECTED:
         maxcolspercommoditylimit = 1;
         break;
      case SCIP_MCFMODELTYPE_UNDIRECTED:
         maxcolspercommoditylimit = 2;
         break;
      default:
         SCIPerrorMessage("invalid parameter value %d for model type\n", modeltype);
         return SCIP_INVALIDDATA;
   }

   maxdualcapacity = 0.0;
   directedcandsscore = 0.0;
   undirectedcandsscore = 0.0;
   for( r = 0; r < nrows; r++ )
   {
      SCIP_ROW* row;
      SCIP_COL** rowcols;
      SCIP_Real* rowvals;
      SCIP_Real rowlhs;
      SCIP_Real rowrhs;
      int rowlen;
      int nposflowcoefs;
      int nnegflowcoefs;
      int nposcapacitycoefs;
      int nnegcapacitycoefs;
      int nbadcoefs;
      int ncoveredcommodities;
      SCIP_Real sameflowcoef;
      SCIP_Real sameabsflowcoef;
      SCIP_Real maxabscapacitycoef;
      SCIP_Real absdualsol;
      unsigned char rowsign;
      int i;

      row = rows[r];
      assert(SCIProwGetLPPos(row) == r);

      capacityrowsigns[r] = 0;
      capacityrowscores[r] = 0.0;

      /* ignore modifiable rows */
      if( SCIProwIsModifiable(row) )
         continue;

      /* ignore empty rows */
      rowlen = SCIProwGetNLPNonz(row);
      if( rowlen == 0 )
         continue;

      /* ignore rows that have already been used as flow conservation constraints */
      if( (flowrowsigns[r] & (LHSASSIGNED | RHSASSIGNED)) != 0 )
         continue;

      /* get dual solution, if available */
      absdualsol = SCIProwGetDualsol(row);
      if( absdualsol == SCIP_INVALID ) /*lint !e777*/
         absdualsol = 0.0;
      absdualsol = ABS(absdualsol);

      rowcols = SCIProwGetCols(row);
      rowvals = SCIProwGetVals(row);
      rowlhs = SCIProwGetLhs(row) - SCIProwGetConstant(row);
      rowrhs = SCIProwGetRhs(row) - SCIProwGetConstant(row);

      /* reset commodity counting array */
      BMSclearMemoryArray(ncolspercommodity, ncommodities);
      maxcolspercommodity[r] = 0;

      /* identify capacity constraints */
      nposflowcoefs = 0;
      nnegflowcoefs = 0;
      nposcapacitycoefs = 0;
      nnegcapacitycoefs = 0;
      nbadcoefs = 0;
      ncoveredcommodities = 0;
      sameflowcoef = 0.0;
      sameabsflowcoef = 0.0;
      maxabscapacitycoef = 0.0;

      rowsign = 0;
      if( !SCIPisInfinity(scip, -rowlhs) )
         rowsign |= LHSPOSSIBLE;
      if( !SCIPisInfinity(scip, rowrhs) )
         rowsign |= RHSPOSSIBLE;
      for( i = 0; i < rowlen; i++ )
      {
         int c;
         int k;

         c = SCIPcolGetLPPos(rowcols[i]);
         assert(0 <= c && c < SCIPgetNLPCols(scip));

         /* check if this is a flow variable */
         k = colcommodity[c];
         assert(-1 <= k && k < ncommodities);
         if( k >= 0 )
         {
            SCIP_Real abscoef;

            abscoef = ABS(rowvals[i]);
            if( sameflowcoef == 0.0 )
               sameflowcoef = rowvals[i];
            else if( !SCIPisEQ(scip, sameflowcoef, rowvals[i]) )
               sameflowcoef = SCIP_REAL_MAX;
            if( sameabsflowcoef == 0.0 )
               sameabsflowcoef = abscoef;
            else if( !SCIPisEQ(scip, sameabsflowcoef, abscoef) )
               sameabsflowcoef = SCIP_REAL_MAX;

            if( rowvals[i] > 0.0 )
               nposflowcoefs++;
            else
               nnegflowcoefs++;

            /* count number of covered commodities in capacity candidate */
            if( ncolspercommodity[k] == 0 )
               ncoveredcommodities++;
            ncolspercommodity[k]++;
            maxcolspercommodity[r] = MAX(maxcolspercommodity[r], ncolspercommodity[k]);

            if( ncolspercommodity[k] >= 2 )
               capacityrowsigns[r] |= UNDIRECTED;
         }
         else
/*             if( SCIPvarGetType(SCIPcolGetVar(rowcols[i])) != SCIP_VARTYPE_CONTINUOUS ) */
         {
            SCIP_Real abscoef;

            /* save maximal capacity coef*/
            abscoef = ABS(rowvals[i]);
            if( abscoef > maxabscapacitycoef )
               maxabscapacitycoef = abscoef;

            /* a variable which is not a flow variable can be used as capacity variable */
            if( rowvals[i] > 0.0 )
               nposcapacitycoefs++;
            else
               nnegcapacitycoefs++;

            /* a continuous variable is considered to be not so nice*/
            if( SCIPvarGetType(SCIPcolGetVar(rowcols[i])) == SCIP_VARTYPE_CONTINUOUS )
               nbadcoefs++;
         }
      }

      /* check if this is a valid capacity constraint */
      /* it has at least one flow variable */
      if( rowsign != 0 && nposflowcoefs + nnegflowcoefs > 0 )
      {
         SCIP_Real commodityexcessratio;

         capacityrowsigns[r] |= rowsign;
         capacitycands[mcfdata->ncapacitycands] = r;
         mcfdata->ncapacitycands++;

         /* calculate capacity row score */
         capacityrowscores[r] = 1.0;

         /* calculate mean commodity excess: in the (un)directed case there should be exactly */
         /* one (two) flow variable per commodity. in this case commodityexcessratio = 0   */
         assert(ncoveredcommodities > 0);
         commodityexcessratio =
               ABS((nposflowcoefs + nnegflowcoefs)/(SCIP_Real)ncoveredcommodities - maxcolspercommoditylimit);

         capacityrowscores[r] += 1000.0 * MAX(0.0, 2.0 - commodityexcessratio);

         /* row has at most 'maxcolspercommoditylimit' columns per commodity: score +1000 */
/*         if( maxcolspercommodity[r] <= maxcolspercommoditylimit )
            capacityrowscores[r] += 1000.0;*/

         /* row is of type f - c*x <= b: score +1000 */
         if( (capacityrowsigns[r] & RHSPOSSIBLE) != 0 && nnegflowcoefs == 0 && nposcapacitycoefs == 0 && nnegcapacitycoefs > 0 )
            capacityrowscores[r] += 1000.0;
         if( (capacityrowsigns[r] & LHSPOSSIBLE) != 0 && nposflowcoefs == 0 && nposcapacitycoefs > 0 && nnegcapacitycoefs == 0 )
            capacityrowscores[r] += 1000.0;

         /* row has no continuous variables that are not flow variables: score +1000 */
/*         if( nbadcoefs == 0 )
            capacityrowscores[r] += 1000.0;*/

         /* almost all commodities are covered: score +2000*ncoveredcommodities/(nactivecommodities+3)
          * use slightly increased denominator in order to not increase score too much for very few commodities
          */
         assert(nactivecommodities + 3 > 0);
         capacityrowscores[r] += 2000.0 * ncoveredcommodities/(SCIP_Real)(nactivecommodities + 3);

         /* all coefficients of flow variables are +1 or all are -1: score +500 */
         if( SCIPisEQ(scip, ABS(sameflowcoef), 1.0) )
            capacityrowscores[r] += 500.0;

         /* all coefficients of flow variables are equal: score +250 */
         if( sameflowcoef != 0.0 && sameflowcoef != SCIP_REAL_MAX ) /*lint !e777*/
            capacityrowscores[r] += 250.0;

         /* all coefficients of flow variables are +1 or -1: score +100 */
         if( SCIPisEQ(scip, sameabsflowcoef, 1.0) )
            capacityrowscores[r] += 100.0;

         /* there is at least one capacity variable with coefficient not equal to +/-1: score +100 */
         if( maxabscapacitycoef > 0.0 && !SCIPisEQ(scip, maxabscapacitycoef, 1.0) )
            capacityrowscores[r] += 100.0;

         /* flow coefficients are mostly of the same sign: score +20*max(npos,nneg)/(npos+nneg) */
         capacityrowscores[r] += 20.0 * MAX(nposflowcoefs, nnegflowcoefs)/MAX(1.0,(SCIP_Real)(nposflowcoefs + nnegflowcoefs));

         /* capacity coefficients are mostly of the same sign: score +10*max(npos,nneg)/(npos+nneg+1) */
         capacityrowscores[r] += 10.0 * MAX(nposcapacitycoefs, nnegcapacitycoefs)/(SCIP_Real)(nposcapacitycoefs+nnegcapacitycoefs+1.0);

         /* row is a <= row with non-negative right hand side: score +10 */
         if( (capacityrowsigns[r] & RHSPOSSIBLE) != 0 && !SCIPisNegative(scip, rowrhs)  )
            capacityrowscores[r] += 10.0;

         /* row is an inequality: score +10 */
         if( SCIPisInfinity(scip, -rowlhs) != SCIPisInfinity(scip, rowrhs) )
            capacityrowscores[r] += 10.0;

         assert(capacityrowscores[r] > 0.0);
         SCIPdebugMsg(scip, "row <%s>: maxcolspercommodity=%d capacityrowsign=%d nposflowcoefs=%d nnegflowcoefs=%d nposcapacitycoefs=%d nnegcapacitycoefs=%d nbadcoefs=%d nactivecommodities=%d sameflowcoef=%g -> score=%g\n",
                          SCIProwGetName(row), maxcolspercommodity[r], capacityrowsigns[r], nposflowcoefs, nnegflowcoefs, nposcapacitycoefs, nnegcapacitycoefs, nbadcoefs, nactivecommodities, sameflowcoef, capacityrowscores[r]);

         /* update maximum dual solution value for additional score tie breaking */
         maxdualcapacity = MAX(maxdualcapacity, absdualsol);

         /* if the model type should be detected automatically, count the number of directed and undirected capacity candidates */
         if( modeltype == SCIP_MCFMODELTYPE_AUTO )
         {
            assert(maxcolspercommoditylimit == 2);
            if( (capacityrowsigns[r] & UNDIRECTED) != 0 )
               undirectedcandsscore += capacityrowscores[r];
            else
               directedcandsscore += capacityrowscores[r];
         }
      }
      else
      {
         SCIPdebugMsg(scip, "row <%s>: rowsign = %d  nposflowcoefs = %d  nnegflowcoefs = %d -> discard\n",
                          SCIProwGetName(row), rowsign, nposflowcoefs, nnegflowcoefs);
      }
   }

   /* if the model type should be detected automatically, decide it by a majority vote */
   if( modeltype == SCIP_MCFMODELTYPE_AUTO )
   {
      if( directedcandsscore > undirectedcandsscore )
         modeltype = SCIP_MCFMODELTYPE_DIRECTED;
      else
         modeltype = SCIP_MCFMODELTYPE_UNDIRECTED;

      MCFdebugMessage("detected model type: %s (%g directed score, %g undirected score)\n",
                      modeltype == SCIP_MCFMODELTYPE_DIRECTED ? "directed" : "undirected", directedcandsscore, undirectedcandsscore);

      if( modeltype == SCIP_MCFMODELTYPE_DIRECTED )
      {
         int i;

         /* discard all undirected arcs */
         for( i = 0; i < mcfdata->ncapacitycands; i++ )
         {
            r = capacitycands[i];
            assert(0 <= r && r < nrows);
            if( (capacityrowsigns[r] & UNDIRECTED) != 0 )
            {
               /* reduce the score of the undirected row in the directed model */
               if( maxcolspercommodity[r] <= maxcolspercommoditylimit )
                  capacityrowscores[r] -= 1000.0;
            }
         }
      }

      /* record the detected model type */
      mcfdata->modeltype = modeltype;
   }

   /* apply additional score tie breaking using the dual solutions */
   if( SCIPisPositive(scip, maxdualcapacity) )
   {
      int i;

      for( i = 0; i < mcfdata->ncapacitycands; i++ )
      {
         SCIP_Real dualsol;

         r = capacitycands[i];
         assert(0 <= r && r < nrows);
         dualsol = SCIProwGetDualsol(rows[r]);
         if( dualsol == SCIP_INVALID ) /*lint !e777*/
            dualsol = 0.0;
         else if( capacityrowsigns[r] == (LHSPOSSIBLE | RHSPOSSIBLE) )
            dualsol = ABS(dualsol);
         else if( capacityrowsigns[r] == RHSPOSSIBLE )
            dualsol = -dualsol;
         assert(maxdualcapacity > 0.0); /*for flexelint*/
         capacityrowscores[r] += MAX(dualsol, 0.0)/maxdualcapacity;
         assert(capacityrowscores[r] > 0.0);
      }
   }

   /* sort candidates by score */
   SCIPsortInd(mcfdata->capacitycands, compCands, (void*)capacityrowscores, mcfdata->ncapacitycands);

   MCFdebugMessage("capacity candidates [%d]\n", mcfdata->ncapacitycands);
#ifdef SCIP_DEBUG
   for( r = 0; r < mcfdata->ncapacitycands; r++ )
   {
      SCIPdebugMsg(scip, "row %4d [score: %2g]: %s\n", mcfdata->capacitycands[r],
                       capacityrowscores[mcfdata->capacitycands[r]], SCIProwGetName(rows[mcfdata->capacitycands[r]]));
      /*SCIPdebug( SCIP_CALL(SCIPprintRow(scip, rows[mcfdata->capacitycands[r]], NULL)) );*/
   }
#endif

   /* free temporary memory */
   SCIPfreeBufferArray(scip, &maxcolspercommodity);
   SCIPfreeBufferArray(scip, &ncolspercommodity);

   return SCIP_OKAY;
}

/** creates a new commodity */
static
SCIP_RETCODE createNewCommodity(
   SCIP*                 scip,               /**< SCIP data structure */
   MCFDATA*              mcfdata             /**< internal MCF extraction data to pass to subroutines */
   )
{
   /* get memory for commoditysigns array */
   assert(mcfdata->ncommodities <= mcfdata->commoditysignssize);
   if( mcfdata->ncommodities == mcfdata->commoditysignssize )
   {
      mcfdata->commoditysignssize = MAX(2*mcfdata->commoditysignssize, mcfdata->ncommodities+1);
      SCIP_CALL( SCIPreallocMemoryArray(scip, &mcfdata->commoditysigns, mcfdata->commoditysignssize) );
   }
   assert(mcfdata->ncommodities < mcfdata->commoditysignssize);

   /* create commodity */
   SCIPdebugMsg(scip, "**** creating new commodity %d ****\n", mcfdata->ncommodities);
   mcfdata->commoditysigns[mcfdata->ncommodities] = 0;
   mcfdata->ncommodities++;

   return SCIP_OKAY;
}

/** creates a new arc */
static
SCIP_RETCODE createNewArc(
   SCIP*                 scip,               /**< SCIP data structure */
   MCFDATA*              mcfdata,            /**< internal MCF extraction data to pass to subroutines */
   int                   source,             /**< source of new arc */
   int                   target,             /**< target of new arc */
   int*                  newarcid            /**< pointer to store id of new arc */
   )
{
   assert(source != target );
   assert(0 <= source && source < mcfdata->nnodes);
   assert(0 <= target && target < mcfdata->nnodes);
   assert(newarcid != NULL);

   *newarcid = mcfdata->narcs;

   /* get memory for arrays indexed by arcs */
   assert(mcfdata->narcs <= mcfdata->arcarraysize);
   if( mcfdata->narcs == mcfdata->arcarraysize )
   {
      mcfdata->arcarraysize = MAX(2*mcfdata->arcarraysize, mcfdata->narcs+1);
      SCIP_CALL( SCIPreallocMemoryArray(scip, &mcfdata->arcsources, mcfdata->arcarraysize) );
      SCIP_CALL( SCIPreallocMemoryArray(scip, &mcfdata->arctargets, mcfdata->arcarraysize) );
      SCIP_CALL( SCIPreallocMemoryArray(scip, &mcfdata->nextinarcs, mcfdata->arcarraysize) );
      SCIP_CALL( SCIPreallocMemoryArray(scip, &mcfdata->nextoutarcs, mcfdata->arcarraysize) );
   }
   assert(mcfdata->narcs < mcfdata->arcarraysize);

   /* capacityrows is a special case since it is used earlier */
   if( mcfdata->capacityrowssize < mcfdata->arcarraysize )
   {
      mcfdata->capacityrowssize = mcfdata->arcarraysize;
      SCIP_CALL( SCIPreallocMemoryArray(scip, &mcfdata->capacityrows, mcfdata->capacityrowssize) );
   }
   assert(mcfdata->narcs < mcfdata->capacityrowssize);

   /* create new arc */
   SCIPdebugMsg(scip, "**** creating new arc %d: %d -> %d ****\n", mcfdata->narcs, source, target);

   mcfdata->arcsources[*newarcid]   = source;
   mcfdata->arctargets[*newarcid]   = target;
   mcfdata->nextoutarcs[*newarcid]  = mcfdata->firstoutarcs[source];
   mcfdata->firstoutarcs[source]    = *newarcid;
   mcfdata->nextinarcs[*newarcid]   = mcfdata->firstinarcs[target];
   mcfdata->firstinarcs[target]     = *newarcid;
   mcfdata->capacityrows[*newarcid] = NULL;

   mcfdata->narcs++;

   return SCIP_OKAY;
}

/** adds the given flow row and all involved columns to the current commodity */
static
void addFlowrowToCommodity(
   SCIP*                 scip,               /**< SCIP data structure */
   MCFDATA*              mcfdata,            /**< internal MCF extraction data to pass to subroutines */
   SCIP_ROW*             row,                /**< flow row to add to current commodity */
   unsigned char         rowsign,            /**< possible flow row signs to use */
   int*                  comcolids,          /**< array of column indices of columns in commodity */
   int*                  ncomcolids          /**< pointer to number of columns in commodity */
   )
{
   unsigned char* flowrowsigns   = mcfdata->flowrowsigns;
   SCIP_Bool*     plusflow       = mcfdata->plusflow;
   SCIP_Bool*     minusflow      = mcfdata->minusflow;
   int            ncommodities   = mcfdata->ncommodities;
   int*           commoditysigns = mcfdata->commoditysigns;
   int*           colcommodity   = mcfdata->colcommodity;
   int*           rowcommodity   = mcfdata->rowcommodity;
   int*           newcols        = mcfdata->newcols;

   SCIP_COL** rowcols;
   SCIP_Real* rowvals;
   int rowlen;
   int rowscale;
   SCIP_Bool invertrow;
   int r;
   int k;
   int i;

   assert(comcolids != NULL);
   assert(ncomcolids != NULL);

   k = ncommodities-1;
   assert(k >= 0);

   r = SCIProwGetLPPos(row);
   assert(r >= 0);

   /* check if row has to be inverted */
   invertrow = ((rowsign & INVERTED) != 0);
   rowsign &= ~INVERTED;

   assert(rowcommodity[r] == -1);
   assert((flowrowsigns[r] | rowsign) == flowrowsigns[r]);
   assert((rowsign & (LHSPOSSIBLE | RHSPOSSIBLE)) == rowsign);
   assert(rowsign != 0);

   /* if the row is only usable as flow row in one direction, we cannot change the sign
    * of the whole commodity anymore
    */
   if( (flowrowsigns[r] & (LHSPOSSIBLE | RHSPOSSIBLE)) != (LHSPOSSIBLE | RHSPOSSIBLE) )
      commoditysigns[k] = +1; /* we cannot switch directions */

   /* decide the sign (direction) of the row */
   if( rowsign == LHSPOSSIBLE )
      rowsign = LHSASSIGNED;
   else if( rowsign == RHSPOSSIBLE )
      rowsign = RHSASSIGNED;
   else
   {
      SCIP_Real dualsol = SCIProwGetDualsol(row);

      assert(rowsign == (LHSPOSSIBLE | RHSPOSSIBLE));

      /* if we have a valid non-zero dual solution, choose the side which is tight */
      if( !SCIPisZero(scip, dualsol) && dualsol != SCIP_INVALID ) /*lint !e777*/
      {
         if( dualsol > 0.0 )
            rowsign = LHSASSIGNED;
         else
            rowsign = RHSASSIGNED;
      }
      else
      {
         SCIP_Real rowlhs = SCIProwGetLhs(row) - SCIProwGetConstant(row);
         SCIP_Real rowrhs = SCIProwGetRhs(row) - SCIProwGetConstant(row);

         /* choose row sign such that we get a*x <= -d with d non-negative */
         if( rowrhs < 0.0 )
            rowsign = RHSASSIGNED;
         else if( rowlhs > 0.0 )
            rowsign = LHSASSIGNED;
         else
            rowsign = RHSASSIGNED; /* if we are still undecided, choose rhs */
      }
   }
   if( rowsign == RHSASSIGNED )
      rowscale = +1;
   else
      rowscale = -1;

   /* reintroduce inverted flag */
   if( invertrow )
   {
      rowsign |= INVERTED;
      rowscale *= -1;
   }
   flowrowsigns[r] |= rowsign;

   SCIPdebugMsg(scip, "adding flow row %d <%s> with sign %+d%s to commodity %d [score:%g]\n",
                    r, SCIProwGetName(row), rowscale, (rowsign & INVERTED) != 0 ? " (inverted)" : "",
                    k, mcfdata->flowrowscores[r]);
   /*SCIPdebug( SCIP_CALL(SCIPprintRow(scip, row, NULL)) );*/

   /* add row to commodity */
   rowcommodity[r] = k;
   rowcols = SCIProwGetCols(row);
   rowvals = SCIProwGetVals(row);
   rowlen = SCIProwGetNLPNonz(row);
   for( i = 0; i < rowlen; i++ )
   {
      SCIP_Real val;
      int c;

      c = SCIPcolGetLPPos(rowcols[i]);
      assert(0 <= c && c < SCIPgetNLPCols(scip));

      /* assign column to commodity */
      if( colcommodity[c] == -1 )
      {
         assert(!plusflow[c]);
         assert(!minusflow[c]);
         assert(mcfdata->nnewcols < SCIPgetNLPCols(scip));
         colcommodity[c] = k;
         newcols[mcfdata->nnewcols] = c;
         mcfdata->nnewcols++;
         comcolids[*ncomcolids] = c;
         (*ncomcolids)++;
      }
      assert(colcommodity[c] == k);

      /* update plusflow/minusflow */
      val = rowscale * rowvals[i];
      if( val > 0.0 )
      {
         assert(!plusflow[c]);
         plusflow[c] = TRUE;
      }
      else
      {
         assert(!minusflow[c]);
         minusflow[c] = TRUE;
      }
   }
}

/* inverts the lhs/rhs assignment of all rows in the given commodity */
static
void invertCommodity(
   SCIP*                 scip,               /**< SCIP data structure */
   MCFDATA*              mcfdata,            /**< internal MCF extraction data to pass to subroutines */
   int                   k,                  /**< commodity that the flow row should enter */
   SCIP_ROW**            comrows,            /**< flow rows in commodity k */
   int                   ncomrows,           /**< number of flow rows (number of nodes) in commodity k */
   int*                  comcolids,          /**< column indices of columns in commodity k */
   int                   ncomcolids          /**< number of columns in commodity k */
   )
{
   unsigned char* flowrowsigns = mcfdata->flowrowsigns;
   SCIP_Bool*     plusflow     = mcfdata->plusflow;
   SCIP_Bool*     minusflow    = mcfdata->minusflow;

   int i;

   assert(mcfdata->commoditysigns[k] == 0);
   assert(comrows != NULL || ncomrows == 0);
   assert(comcolids != NULL);

   /* switch assignments of rows */
   for( i = 0; i < ncomrows; i++ )
   {
      SCIP_ROW* row;
      int r;
      unsigned char rowsign;

      assert(comrows != NULL);
      row = comrows[i];
      assert( row != NULL );
      r = SCIProwGetLPPos(row);
      assert(0 <= r && r < SCIPgetNLPRows(scip));
      assert(mcfdata->rowcommodity[r] == k);
      assert(!SCIPisInfinity(scip, -SCIProwGetLhs(row)));
      assert(!SCIPisInfinity(scip, SCIProwGetRhs(row)));

      rowsign = flowrowsigns[r];
      assert((rowsign & (LHSASSIGNED | RHSASSIGNED)) != 0);
      assert((rowsign & INVERTED) == 0);

      flowrowsigns[r] &= ~(LHSASSIGNED | RHSASSIGNED);
      if( (rowsign & LHSASSIGNED) != 0 )
         flowrowsigns[r] |= RHSASSIGNED;
      else
         flowrowsigns[r] |= LHSASSIGNED;
   }

   /* switch plus/minusflow of columns of the given commodity */
   for( i = 0; i < ncomcolids; i++ )
   {
      int c;
      SCIP_Bool tmp;

      c = comcolids[i];
      assert(0 <= c && c < SCIPgetNLPCols(scip));
      assert(mcfdata->colcommodity[c] == k);

      tmp = plusflow[c];
      plusflow[c] = minusflow[c];
      minusflow[c] = tmp;
   }
}

/** deletes a commodity and removes the flow rows again from the system */
static
void deleteCommodity(
   SCIP*                 scip,               /**< SCIP data structure */
   MCFDATA*              mcfdata,            /**< internal MCF extraction data to pass to subroutines */
   int                   k,                  /**< commodity to delete */
   SCIP_ROW**            comrows,            /**< flow rows of the commodity */
   int                   nrows,              /**< number of flow rows in the commodity */
   int*                  ndelflowrows,       /**< pointer to store number of flow rows in deleted commodity */
   int*                  ndelflowvars        /**< pointer to store number of flow vars in deleted commodity */
   )
{
   unsigned char* flowrowsigns = mcfdata->flowrowsigns;
   SCIP_Bool*     plusflow     = mcfdata->plusflow;
   SCIP_Bool*     minusflow    = mcfdata->minusflow;
   int            ncommodities = mcfdata->ncommodities;
   int*           colcommodity = mcfdata->colcommodity;
   int*           rowcommodity = mcfdata->rowcommodity;

   int n;

   assert(0 <= k && k < ncommodities);

   assert( ndelflowrows != NULL );
   assert( ndelflowvars != NULL );

   SCIPdebugMsg(scip, "deleting commodity %d (%d total commodities) with %d flow rows\n", k, ncommodities, nrows);

   *ndelflowrows = 0;
   *ndelflowvars = 0;

   for( n = 0; n < nrows; n++ )
   {
      SCIP_ROW* row;
      SCIP_COL** rowcols;
      int rowlen;
      int r;
      int i;

      row = comrows[n];
      r = SCIProwGetLPPos(row);
      assert(r >= 0);
      assert(rowcommodity[r] == k);
      assert((flowrowsigns[r] & (LHSASSIGNED | RHSASSIGNED)) != 0);

      SCIPdebugMsg(scip, " -> removing row <%s> from commodity\n", SCIProwGetName(row));

      /* remove the lhs/rhs assignment and the inverted flag */
      flowrowsigns[r] &= ~(LHSASSIGNED | RHSASSIGNED | INVERTED);

      /* remove row from commodity */
      rowcommodity[r] = -1;
      rowcols = SCIProwGetCols(row);
      rowlen = SCIProwGetNLPNonz(row);
      for( i = 0; i < rowlen; i++ )
      {
         int c;

         c = SCIPcolGetLPPos(rowcols[i]);
         assert(0 <= c && c < SCIPgetNLPCols(scip));

         /* remove column from commodity */
         assert(colcommodity[c] == k || colcommodity[c] == -1);
         if(colcommodity[c] == k)
            (*ndelflowvars)++;
         colcommodity[c] = -1;

         /* reset plusflow/minusflow */
         plusflow[c] = FALSE;
         minusflow[c] = FALSE;
      }

      (*ndelflowrows)++;
   }

   /* get rid of commodity if it is the last one; otherwise, just leave it
    * as an empty commodity which will be discarded later
    */
   if( k == ncommodities-1 )
      mcfdata->ncommodities--;
   else
      mcfdata->nemptycommodities++;
}

/** checks whether the given row fits into the given commodity and returns the possible flow row signs */
static
void getFlowrowFit(
   SCIP*                 scip,               /**< SCIP data structure */
   MCFDATA*              mcfdata,            /**< internal MCF extraction data to pass to subroutines */
   SCIP_ROW*             row,                /**< flow row to check */
   int                   k,                  /**< commodity that the flow row should enter */
   unsigned char*        rowsign,            /**< pointer to store the possible flow row signs */
   SCIP_Bool*            invertcommodity     /**< pointer to store whether the commodity has to be inverted to accommodate the row */
   )
{
   unsigned char* flowrowsigns   = mcfdata->flowrowsigns;
   SCIP_Bool*     plusflow       = mcfdata->plusflow;
   SCIP_Bool*     minusflow      = mcfdata->minusflow;
   int*           colcommodity   = mcfdata->colcommodity;
   int*           rowcommodity   = mcfdata->rowcommodity;
   int*           commoditysigns = mcfdata->commoditysigns;

   SCIP_COL** rowcols;
   SCIP_Real* rowvals;
   int rowlen;
   unsigned char flowrowsign;
   unsigned char invflowrowsign;
   int r;
   int j;

   assert(invertcommodity != NULL);

   *rowsign = 0;
   *invertcommodity = FALSE;

   r = SCIProwGetLPPos(row);
   assert(0 <= r && r < SCIPgetNLPRows(scip));

   /* ignore rows that are already used */
   if( rowcommodity[r] != -1 )
      return;

   /* check if row is an available flow row */
   flowrowsign = flowrowsigns[r];
   assert((flowrowsign & (LHSPOSSIBLE | RHSPOSSIBLE | DISCARDED)) == flowrowsign);
   if( (flowrowsign & DISCARDED) != 0 )
      return;
   if( (flowrowsign & (LHSPOSSIBLE | RHSPOSSIBLE)) == 0 )
      return;
   invflowrowsign = flowrowsign;

   /* check whether the row fits w.r.t. the signs of the coefficients */
   rowcols = SCIProwGetCols(row);
   rowvals = SCIProwGetVals(row);
   rowlen = SCIProwGetNLPNonz(row);
   for( j = 0; j < rowlen && (flowrowsign != 0 || invflowrowsign != 0); j++ )
   {
      int rowc;

      rowc = SCIPcolGetLPPos(rowcols[j]);
      assert(0 <= rowc && rowc < SCIPgetNLPCols(scip));

      /* check if column already belongs to the same commodity */
      if( colcommodity[rowc] == k )
      {
         /* column only fits if it is not yet present with the same sign */
         if( plusflow[rowc] )
         {
            /* column must not be included with positive sign */
            if( rowvals[j] > 0.0 )
            {
               flowrowsign &= ~RHSPOSSIBLE;
               invflowrowsign &= ~LHSPOSSIBLE;
            }
            else
            {
               flowrowsign &= ~LHSPOSSIBLE;
               invflowrowsign &= ~RHSPOSSIBLE;
            }
         }
         if( minusflow[rowc] )
         {
            /* column must not be included with negative sign */
            if( rowvals[j] > 0.0 )
            {
               flowrowsign &= ~LHSPOSSIBLE;
               invflowrowsign &= ~RHSPOSSIBLE;
            }
            else
            {
               flowrowsign &= ~RHSPOSSIBLE;
               invflowrowsign &= ~LHSPOSSIBLE;
            }
         }
      }
      else if( colcommodity[rowc] != -1 )
      {
         /* column does not fit if it already belongs to a different commodity */
         flowrowsign = 0;
         invflowrowsign = 0;
      }
   }

   if( flowrowsign != 0 )
   {
      /* flow row fits without inverting anything */
      *rowsign = flowrowsign;
      *invertcommodity = FALSE;
   }
   else if( invflowrowsign != 0 )
   {
      /* this must be an inequality */
      assert((flowrowsigns[r] & (LHSPOSSIBLE | RHSPOSSIBLE)) != (LHSPOSSIBLE | RHSPOSSIBLE));

      /* flow row fits only if row or commodity is inverted */
      if( commoditysigns == NULL || commoditysigns[k] == 0 )
      {
         /* commodity can be inverted */
         *rowsign = invflowrowsign;
         *invertcommodity = TRUE;
      }
      else
      {
         /* row has to be inverted */
         *rowsign = (invflowrowsign | INVERTED);
         *invertcommodity = FALSE;
      }
   }
   else
   {
      /* we can discard the row, since it can also not be member of a different commodity */
      SCIPdebugMsg(scip, " -> discard flow row %d <%s>, comoditysign=%d\n", r, SCIProwGetName(row), commoditysigns[k]);
      flowrowsigns[r] |= DISCARDED;
   }
}

/** returns a flow conservation row that fits into the current commodity, or NULL */
static
void getNextFlowrow(
   SCIP*                 scip,               /**< SCIP data structure */
   MCFDATA*              mcfdata,            /**< internal MCF extraction data to pass to subroutines */
   SCIP_ROW**            nextrow,            /**< pointer to store next row */
   unsigned char*        nextrowsign,        /**< pointer to store possible signs of next row */
   SCIP_Bool*            nextinvertcommodity /**< pointer to store whether current commodity has to be inverted to accommodate the next row */
   )
{
   SCIP_Real* flowrowscores = mcfdata->flowrowscores;
   SCIP_Bool* plusflow      = mcfdata->plusflow;
   SCIP_Bool* minusflow     = mcfdata->minusflow;
   int*       newcols       = mcfdata->newcols;
   int        ncommodities  = mcfdata->ncommodities;

   SCIP_COL** cols;
   int k;

   assert(nextrow != NULL);
   assert(nextrowsign != NULL);

   *nextrow = NULL;
   *nextrowsign = 0;
   *nextinvertcommodity = FALSE;

   k = ncommodities-1;

   cols = SCIPgetLPCols(scip);
   assert(cols != NULL);

   /* check if there are any columns left in the commodity that have not yet been inspected for incident flow rows */
   while( mcfdata->nnewcols > 0 )
   {
      SCIP_COL* col;
      SCIP_ROW** colrows;
      int collen;
      SCIP_ROW* bestrow;
      unsigned char bestrowsign;
      SCIP_Bool bestinvertcommodity;
      SCIP_Real bestscore;
      int c;
      int i;

      /* pop next new column from stack */
      c = newcols[mcfdata->nnewcols-1];
      mcfdata->nnewcols--;
      assert(0 <= c && c < SCIPgetNLPCols(scip));

      /* check if this columns already as both signs */
      assert(plusflow[c] || minusflow[c]);
      if( plusflow[c] && minusflow[c] )
         continue;

      /* check whether column is incident to a valid flow row that fits into the current commodity */
      bestrow = NULL;
      bestrowsign = 0;
      bestinvertcommodity = FALSE;
      bestscore = 0.0;
      col = cols[c];
      colrows = SCIPcolGetRows(col);
      collen = SCIPcolGetNLPNonz(col);
      for( i = 0; i < collen; i++ )
      {
         SCIP_ROW* row;
         unsigned char flowrowsign;
         SCIP_Bool invertcommodity;

         row = colrows[i];

         /* check if row fits into the current commodity */
         getFlowrowFit(scip, mcfdata, row, k, &flowrowsign, &invertcommodity);

         /* do we have a winner? */
         if( flowrowsign != 0 )
         {
            int r;
            SCIP_Real score;

            r = SCIProwGetLPPos(row);
            assert(0 <= r && r < SCIPgetNLPRows(scip));
            score = flowrowscores[r];
            assert(score > 0.0);

            /* If we have to invert the row, this will lead to a negative slack variable in the MIR cut,
             * which needs to be substituted in the end. We like to avoid this and therefore reduce the
             * score.
             */
            if( (flowrowsign & INVERTED) != 0 )
               score *= 0.75;

            if( score > bestscore )
            {
               bestrow = row;
               bestrowsign = flowrowsign;
               bestinvertcommodity = invertcommodity;
               bestscore = score;
            }
         }
      }

      /* if there was a valid row for this column, pick the best one
       * Note: This is not the overall best row, only the one for the first column that has a valid row.
       *       However, picking the overall best row seems to be too expensive
       */
      if( bestrow != NULL )
      {
         assert(bestscore > 0.0);
         assert(bestrowsign != 0);
         *nextrow = bestrow;
         *nextrowsign = bestrowsign;
         *nextinvertcommodity = bestinvertcommodity;
         break;
      }
   }
}

/** extracts flow conservation rows and puts them into commodities */
static
SCIP_RETCODE extractFlow(
   SCIP*                 scip,               /**< SCIP data structure */
   MCFDATA*              mcfdata,            /**< internal MCF extraction data to pass to subroutines */
   SCIP_Real             maxflowvarflowrowratio, /**< maximum ratio of flowvars and flowrows */
   SCIP_Bool*            failed              /**< pointer to store whether flowrowflowvarratio exceeded */
   )
{
   int* flowcands = mcfdata->flowcands;

   SCIP_Bool* plusflow;
   SCIP_Bool* minusflow;
   int* colcommodity;
   int* rowcommodity;

   SCIP_ROW** comrows;
   int* ncomnodes;
   int* comcolids;
   int ncomcolids;
   SCIP_ROW** rows;
   int nrows;
   int ncols;
   int maxnnodes;
   int nflowrows;
   int nflowvars;
   int i;
   int c;
   int r;
   int k;

   /* get LP data */
   rows = SCIPgetLPRows(scip);
   nrows = SCIPgetNLPRows(scip);
   ncols = SCIPgetNLPCols(scip);

   assert(failed != NULL);
   assert(!*failed);

   /* allocate memory */
   SCIP_CALL( SCIPallocMemoryArray(scip, &mcfdata->plusflow, ncols) );
   SCIP_CALL( SCIPallocMemoryArray(scip, &mcfdata->minusflow, ncols) );
   SCIP_CALL( SCIPallocMemoryArray(scip, &mcfdata->colcommodity, ncols) );
   SCIP_CALL( SCIPallocMemoryArray(scip, &mcfdata->rowcommodity, nrows) );
   SCIP_CALL( SCIPallocMemoryArray(scip, &mcfdata->newcols, ncols) );
   plusflow = mcfdata->plusflow;
   minusflow = mcfdata->minusflow;
   colcommodity = mcfdata->colcommodity;
   rowcommodity = mcfdata->rowcommodity;

   /* allocate temporary memory */
   SCIP_CALL( SCIPallocBufferArray(scip, &comrows, nrows) );
   SCIP_CALL( SCIPallocBufferArray(scip, &ncomnodes, nrows) );
   SCIP_CALL( SCIPallocBufferArray(scip, &comcolids, ncols) );

   /* 3. Extract network structure of flow conservation constraints:
    *    (a) Initialize plusflow[c] = minusflow[c] = FALSE for all columns c and other local data.
    */
   BMSclearMemoryArray(plusflow, ncols);
   BMSclearMemoryArray(minusflow, ncols);
   for( c = 0; c < ncols; c++ )
      colcommodity[c] = -1;
   for( r = 0; r < nrows; r++ )
      rowcommodity[r] = -1;

   assert(flowcands != NULL || mcfdata->nflowcands == 0);

   /*    (b) As long as there are flow conservation candidates left:
    *        (i) Create new commodity and use first flow conservation constraint as new row.
    *       (ii) Add new row to commodity, update pluscom/minuscom accordingly.
    *      (iii) For the newly added columns search for an incident flow conservation constraint. Pick the one of highest ranking.
    *       (iv) If found, set new row to this row and goto (ii).
    */
   maxnnodes = 0;
   nflowrows = 0;
   nflowvars = 0;
   for( i = 0; i < mcfdata->nflowcands; i++ )
   {
      SCIP_ROW* newrow;
      unsigned char newrowsign;
      SCIP_Bool newinvertcommodity;
      int nnodes;

      assert(flowcands != NULL);
      r = flowcands[i];
      assert(0 <= r && r < nrows);
      newrow = rows[r];

      /* check if row fits into a new commodity */
      getFlowrowFit(scip, mcfdata, newrow, mcfdata->ncommodities, &newrowsign, &newinvertcommodity);
      if( newrowsign == 0 )
         continue;
      assert(!newinvertcommodity);
      assert((newrowsign & INVERTED) == 0);

      /* start new commodity */
      SCIPdebugMsg(scip, " -------------------start new commodity %d--------------------- \n", mcfdata->ncommodities );
      SCIP_CALL( createNewCommodity(scip, mcfdata) );
      nnodes = 0;
      ncomcolids = 0;

      /* fill commodity with flow conservation constraints */
      do
      {
         /* if next flow row demands an inverting of the commodity, do it now */
         if( newinvertcommodity )
            invertCommodity(scip, mcfdata, mcfdata->ncommodities-1, comrows, nnodes, comcolids, ncomcolids);

         /* add new row to commodity */
         SCIPdebugMsg(scip, " -> add flow row  <%s> \n",  SCIProwGetName(newrow));
         addFlowrowToCommodity(scip, mcfdata, newrow, newrowsign, comcolids, &ncomcolids);
         comrows[nnodes] = newrow;
         nnodes++;
         nflowrows++;

         /* get next row to add */
         getNextFlowrow(scip, mcfdata, &newrow, &newrowsign, &newinvertcommodity);
      }
      while( newrow != NULL );

      ncomnodes[mcfdata->ncommodities-1] = nnodes;
      maxnnodes = MAX(maxnnodes, nnodes);
      nflowvars += ncomcolids;
      SCIPdebugMsg(scip, " -> finished commodity %d: identified %d nodes, maxnnodes=%d\n", mcfdata->ncommodities-1, nnodes, maxnnodes);

      /* if the commodity has too few nodes, or if it has much fewer nodes than the largest commodity, discard it */
      if( nnodes < MINNODES || nnodes < MINCOMNODESFRACTION * maxnnodes )
      {
         int ndelflowrows;
         int ndelflowvars;

         deleteCommodity(scip, mcfdata, mcfdata->ncommodities-1, comrows, nnodes, &ndelflowrows, &ndelflowvars);
         nflowrows -= ndelflowrows;
         nflowvars -= ndelflowvars;
         assert(nflowvars >= 0);
         assert(nflowrows >= 0);
      }
   }
   /* final cleanup of small commodities */
   for( k = 0; k < mcfdata->ncommodities; k++ )
   {
      assert(ncomnodes[k] >= MINNODES);

      /* if the commodity has much fewer nodes than the largest commodity, discard it */
      if( ncomnodes[k] < MINCOMNODESFRACTION * maxnnodes )
      {
         int nnodes;
         int ndelflowrows;
         int ndelflowvars;

         nnodes = 0;
         for( i = 0; i < mcfdata->nflowcands; i++ )
         {
            assert(flowcands != NULL);
            r = flowcands[i];
            if( rowcommodity[r] == k )
            {
               comrows[nnodes] = rows[r];
               nnodes++;
#ifdef NDEBUG
               if( nnodes == ncomnodes[k] )
                  break;
#endif
            }
         }
         assert(nnodes == ncomnodes[k]);
         deleteCommodity(scip, mcfdata, k, comrows, nnodes, &ndelflowrows, &ndelflowvars);
         nflowrows -= ndelflowrows;
         nflowvars -= ndelflowvars;
         assert(nflowvars >= 0);
         assert(nflowrows >= 0);
      }
   }

   /* free temporary memory */
   SCIPfreeBufferArray(scip, &comcolids);
   SCIPfreeBufferArray(scip, &ncomnodes);
   SCIPfreeBufferArray(scip, &comrows);

   MCFdebugMessage("identified %d commodities (%d empty) with a maximum of %d nodes and %d flowrows, %d flowvars \n",
                   mcfdata->ncommodities, mcfdata->nemptycommodities, maxnnodes, nflowrows, nflowvars);

   assert(nflowvars >= 0);
   assert(nflowrows >= 0);

   /* do not allow flow system exceeding the flowvarflowrowratio (average node degree)*/
   if( nflowrows == 0)
      *failed = TRUE;
   else if( (SCIP_Real)nflowvars / (SCIP_Real)nflowrows > maxflowvarflowrowratio )
      *failed = TRUE;

   return SCIP_OKAY;
}

/** Arc-Detection -- identifies capacity constraints for the arcs and assigns arc ids to columns and capacity constraints */
static
SCIP_RETCODE extractCapacities(
   SCIP*                 scip,               /**< SCIP data structure */
   MCFDATA*              mcfdata             /**< internal MCF extraction data to pass to subroutines */
   )
{

   unsigned char*    capacityrowsigns   = mcfdata->capacityrowsigns;
   int*              colcommodity       = mcfdata->colcommodity;
#ifndef NDEBUG
   unsigned char*    flowrowsigns       = mcfdata->capacityrowsigns;
   int*              rowcommodity       = mcfdata->rowcommodity;
#endif

   int* colarcid;
   int* rowarcid;

   SCIP_ROW** rows;
   SCIP_COL** cols;
   int nrows;
   int ncols;

   int r;
   int c;
   int i;

#ifndef NDEBUG
   SCIP_Real* capacityrowscores  = mcfdata->capacityrowscores;
#endif
   int        *capacitycands     = mcfdata->capacitycands;
   int        ncapacitycands     = mcfdata->ncapacitycands;

   assert(mcfdata->narcs == 0);
   assert(capacitycands != NULL || ncapacitycands == 0);

   /* get LP data */
   SCIP_CALL( SCIPgetLPRowsData(scip, &rows, &nrows) );
   SCIP_CALL( SCIPgetLPColsData(scip, &cols, &ncols) );

   /* allocate temporary memory for extraction data */
   SCIP_CALL( SCIPallocMemoryArray(scip, &mcfdata->colarcid, ncols) );
   SCIP_CALL( SCIPallocMemoryArray(scip, &mcfdata->rowarcid, nrows) );
   colarcid = mcfdata->colarcid;
   rowarcid = mcfdata->rowarcid;

   /* initialize arcid arrays */
   for( c = 0; c < ncols; c++ )
      colarcid[c] = -1;
   for( r = 0; r < nrows; r++ )
      rowarcid[r] = -1;

   /* ->  loop through the list of capacity cands in non-increasing score order  */
   for( i = 0; i < ncapacitycands; i++ )
   {

      SCIP_ROW*  capacityrow;
      SCIP_COL** rowcols;
      int rowlen;
      int nassignedflowvars;
      int nunassignedflowvars;
      int k;

      assert(capacitycands != NULL);
      r = capacitycands[i];
      assert(0 <= r && r < nrows );
      capacityrow = rows[r];

      /* row must be a capacity candidate */
      assert((capacityrowsigns[r] & (LHSPOSSIBLE | RHSPOSSIBLE)) != 0);
      assert((capacityrowsigns[r] & DISCARDED) == 0);
      assert(capacityrowscores[r] > 0.0);

      /* row must not be already assigned */
      assert((capacityrowsigns[r] & (LHSASSIGNED | RHSASSIGNED)) == 0);
      assert(rowarcid[r] == -1);

      /* row should not be a flow conservation constraint */
      assert( rowcommodity[r] == -1 );
      assert( (flowrowsigns[r] & (LHSASSIGNED | RHSASSIGNED)) == 0 );

      /* count the number of already assigned and not yet assigned flow variables */
      rowcols = SCIProwGetCols(capacityrow);
      rowlen  = SCIProwGetNLPNonz(capacityrow);
      nassignedflowvars = 0;
      nunassignedflowvars = 0;
      for( k = 0; k < rowlen; k++ )
      {
         c = SCIPcolGetLPPos(rowcols[k]);
         assert(0 <= c && c < ncols);

         assert(-1 <= colcommodity[c] && colcommodity[c] < mcfdata->ncommodities);
         assert(-1 <= colarcid[c] && colarcid[c] < mcfdata->narcs);

         /* ignore columns that are not flow variables */
         if( colcommodity[c] == -1 )
            continue;

         /* check if column is already assigned to an arc */
         if( colarcid[c] >= 0 )
            nassignedflowvars++;
         else
            nunassignedflowvars++;
      }

      /* Ignore row if all of its flow variables have already been assigned to some other arc.
       * Only accept the row as capacity constraint if at least 1/3 of its flow vars are
       * not yet assigned to some other arc.
       */
      if( nunassignedflowvars == 0 || nassignedflowvars >= nunassignedflowvars * 2 )
      {
         SCIPdebugMsg(scip, "discarding capacity candidate row %d <%s> [score:%g]: %d assigned flowvars, %d unassigned flowvars\n",
                          r, SCIProwGetName(capacityrow), mcfdata->capacityrowscores[r], nassignedflowvars, nunassignedflowvars);
         capacityrowsigns[r] |= DISCARDED;
         continue;
      }

      /* create new arc -- store capacity row */
      assert(mcfdata->narcs <= mcfdata->capacityrowssize);
      if( mcfdata->narcs == mcfdata->capacityrowssize )
      {
         mcfdata->capacityrowssize = MAX(2*mcfdata->capacityrowssize, mcfdata->narcs+1);
         SCIP_CALL( SCIPreallocMemoryArray(scip, &mcfdata->capacityrows, mcfdata->capacityrowssize) );
      }
      assert(mcfdata->narcs < mcfdata->capacityrowssize);
      assert(mcfdata->narcs < nrows);

      mcfdata->capacityrows[mcfdata->narcs] = capacityrow;

      /* assign the capacity row to a new arc id */
      assert(0 <= r && r < nrows);
      rowarcid[r] = mcfdata->narcs;

      /* decide which sign to use */
      if( (capacityrowsigns[r] & RHSPOSSIBLE) != 0 )
         capacityrowsigns[r] |= RHSASSIGNED;
      else
      {
         assert((capacityrowsigns[r] & LHSPOSSIBLE) != 0);
         capacityrowsigns[r] |= LHSASSIGNED;
      }

      SCIPdebugMsg(scip, "assigning capacity row %d <%s> with sign %+d to arc %d [score:%g]: %d assigned flowvars, %d unassigned flowvars\n",
                       r, SCIProwGetName(capacityrow), (capacityrowsigns[r] & RHSASSIGNED) != 0 ? +1 : -1, mcfdata->narcs,
                       mcfdata->capacityrowscores[r], nassignedflowvars, nunassignedflowvars);

      /* assign all involved flow variables to the new arc id */
      for( k = 0; k < rowlen; k++ )
      {
         int rowc = SCIPcolGetLPPos(rowcols[k]);
         assert(0 <= rowc && rowc < ncols);

         /* due to aggregations in preprocessing it may happen that a flow variable appears in multiple capacity constraints;
          * in this case, assign it to the first that has been found
          */
         if( colcommodity[rowc] >= 0 && colarcid[rowc] == -1 )
            colarcid[rowc] = mcfdata->narcs;
      }

      /* increase number of arcs */
      mcfdata->narcs++;
   }
   return SCIP_OKAY;
}  /* END extractcapacities */


/** collects all flow columns of all commodities (except the one of the base row) that are incident to the node described by the given flow row */
static
void collectIncidentFlowCols(
   SCIP*                 scip,               /**< SCIP data structure */
   MCFDATA*              mcfdata,            /**< internal MCF extraction data to pass to subroutines */
   SCIP_ROW*             flowrow,            /**< flow conservation constraint that defines the node */
   int                   basecommodity       /**< commodity of the base row */
   )
{
   int*           colcommodity  = mcfdata->colcommodity;
   int*           colarcid      = mcfdata->colarcid;
   int*           newcols       = mcfdata->newcols;
   SCIP_ROW**     capacityrows  = mcfdata->capacityrows;
   SCIP_Bool*     colisincident = mcfdata->colisincident;

   SCIP_COL** rowcols;
   int rowlen;
   int i;

#ifndef NDEBUG
   /* check that the marker array is correctly initialized */
   for( i = 0; i < SCIPgetNLPCols(scip); i++ )
      assert(!colisincident[i]);
#endif

   /* loop through all flow columns in the flow conservation constraint */
   rowcols = SCIProwGetCols(flowrow);
   rowlen = SCIProwGetNLPNonz(flowrow);
   mcfdata->nnewcols = 0;

   for( i = 0; i < rowlen; i++ )
   {
      SCIP_COL** capacityrowcols;
      int capacityrowlen;
      int arcid;
      int c;
      int j;


      c = SCIPcolGetLPPos(rowcols[i]);
      assert(0 <= c && c < SCIPgetNLPCols(scip));

      /* get arc id of the column in the flow conservation constraint */
      arcid = colarcid[c];
      if( arcid == -1 )
         continue;
      assert(arcid < mcfdata->narcs);

      /* collect flow variables in the capacity constraint of this arc */
      assert(capacityrows[arcid] != NULL);
      capacityrowcols = SCIProwGetCols(capacityrows[arcid]);
      capacityrowlen = SCIProwGetNLPNonz(capacityrows[arcid]);

      for( j = 0; j < capacityrowlen; j++ )
      {
         int caprowc;

         caprowc = SCIPcolGetLPPos(capacityrowcols[j]);
         assert(0 <= caprowc && caprowc < SCIPgetNLPCols(scip));

         /* ignore columns that do not belong to a commodity, i.e., are not flow variables */
         if( colcommodity[caprowc] == -1 )
         {
            assert(colarcid[caprowc] == -1);
            continue;
         }
         assert(colarcid[caprowc] <= arcid); /* colarcid < arcid if column belongs to multiple arcs, for example, due to an aggregation in presolving */

         /* ignore columns in the same commodity as the base row */
         if( colcommodity[caprowc] == basecommodity )
            continue;

         /* if not already done, collect the column */
         if( !colisincident[caprowc] )
         {
            assert(mcfdata->nnewcols < SCIPgetNLPCols(scip));
            colisincident[caprowc] = TRUE;
            newcols[mcfdata->nnewcols] = caprowc;
            mcfdata->nnewcols++;
         }
      }
   }
}

/** compares given row against a base node flow row and calculates a similarity score;
 *  score is 0.0 if the rows are incompatible
 */
static
SCIP_RETCODE getNodeSimilarityScore(
   SCIP*                 scip,               /**< SCIP data structure */
   MCFDATA*              mcfdata,            /**< internal MCF extraction data to pass to subroutines */
   int                   baserowlen,         /**< length of base node flow row */
   int*                  basearcpattern,     /**< arc pattern of base node flow row */
   int                   basenposuncap,      /**< number of uncapacitated vars in base node flow row with positive coeff*/
   int                   basenneguncap,      /**< number of uncapacitated vars in base node flow row with negative coeff*/
   SCIP_ROW*             row,                /**< row to compare against base node flow row */
   SCIP_Real*            score,              /**< pointer to store the similarity score */
   SCIP_Bool*            invertcommodity     /**< pointer to store whether the arcs in the commodity of the row have
                                              *   to be inverted for the row to be compatible to the base row */
   )
{
   unsigned char*    flowrowsigns   = mcfdata->flowrowsigns;
   int*              commoditysigns = mcfdata->commoditysigns;
   int               narcs          = mcfdata->narcs;
   int*              rowcommodity   = mcfdata->rowcommodity;
   int*              colarcid       = mcfdata->colarcid;
   int*              arcpattern     = mcfdata->zeroarcarray;
   SCIP_MCFMODELTYPE modeltype      = mcfdata->modeltype;

   SCIP_COL** rowcols;
   SCIP_Real* rowvals;
   int nposuncap;
   int nneguncap;
   int ncols;
   int rowlen;
   int rowcom;
   int rowcomsign;
   SCIP_Bool incompatible;
   SCIP_Real overlap;
   int* overlappingarcs;
   int noverlappingarcs;
   int r;
   int i;

   *score = 0.0;
   *invertcommodity = FALSE;

#ifndef NDEBUG
   for( i = 0; i < narcs; i++ )
      assert(arcpattern[i] == 0);
#endif

   /* allocate temporary memory */
   SCIP_CALL( SCIPallocBufferArray(scip, &overlappingarcs, narcs) );

   r = SCIProwGetLPPos(row);
   assert(0 <= r && r < SCIPgetNLPRows(scip));
   assert((flowrowsigns[r] & (LHSASSIGNED | RHSASSIGNED)) != 0);
   rowcom = rowcommodity[r];
   assert(0 <= rowcom && rowcom < mcfdata->ncommodities);
   rowcomsign = commoditysigns[rowcom];
   assert(-1 <= rowcomsign && rowcomsign <= +1);

   rowcols = SCIProwGetCols(row);
   rowvals = SCIProwGetVals(row);
   rowlen = SCIProwGetNLPNonz(row);
   incompatible = FALSE;
   noverlappingarcs = 0;
   nposuncap=0;
   nneguncap=0;
   ncols = SCIPgetNLPCols(scip);
   for( i = 0; i < rowlen; i++ )
   {
      int c;
      int arcid;
      int valsign;

      c = SCIPcolGetLPPos(rowcols[i]);
      assert(0 <= c && c < SCIPgetNLPCols(scip));

      /* get the sign of the coefficient in the flow conservation constraint */
      valsign = (rowvals[i] > 0.0 ? +1 : -1);
      if( (flowrowsigns[r] & LHSASSIGNED) != 0 )
         valsign *= -1;
      if( (flowrowsigns[r] & INVERTED) != 0 )
         valsign *= -1;

      arcid = colarcid[c];
      if( arcid == -1 )
      {
         if( valsign > 0 )
            nposuncap++;
         else
            nneguncap++;
         continue;
      }
      assert(arcid < narcs);

      /* check if this arc is also member of the base row */
      if( basearcpattern[arcid] != 0 )
      {
         /* check if the sign of the arc matches in the directed case */
         if( modeltype == SCIP_MCFMODELTYPE_DIRECTED )
         {
            int validcomsign;

            if( ( valsign * basearcpattern[arcid] ) > 0 )
               validcomsign = +1;
            else
               validcomsign = -1;

            if( rowcomsign == 0 )
            {
               /* the first entry decides whether we have to invert the commodity */
               rowcomsign = validcomsign;
            }
            else if( rowcomsign != validcomsign )
            {
               /* the signs do not fit: this is incompatible */
               incompatible = TRUE;
               break;
            }
         }
         else
         {
            /* in the undirected case, we ignore the sign of the coefficient */
            valsign = +1;
         }

         /* store overlapping arc pattern */
         if( arcpattern[arcid] == 0 )
         {
            overlappingarcs[noverlappingarcs] = arcid;
            noverlappingarcs++;
         }
         arcpattern[arcid] += valsign;
      }
   }

   /* calculate the weighted overlap and reset the zeroarcarray */
   overlap = 0.0;
   for( i = 0; i < noverlappingarcs; i++ )
   {
      SCIP_Real basenum;
      SCIP_Real arcnum;
      int arcid;

      arcid = overlappingarcs[i];
      assert(0 <= arcid && arcid < narcs);
      assert(modeltype == SCIP_MCFMODELTYPE_UNDIRECTED || rowcomsign * basearcpattern[arcid] * arcpattern[arcid] > 0);

      basenum = ABS(basearcpattern[arcid]);
      arcnum = ABS(arcpattern[arcid]);
      assert(basenum != 0.0);
      assert(arcnum != 0.0);

      if( basenum > arcnum )
         overlap += arcnum/basenum;
      else
         overlap += basenum/arcnum;

      arcpattern[arcid] = 0;
   }

/* calculate the score: maximize overlap and use minimal number of non-overlapping entries as tie breaker */
   if( !incompatible && overlap > 0.0 )
   {
      /* flow variables with arc-id */
      int rowarcs = rowlen - nposuncap - nneguncap;
      int baserowarcs = baserowlen - basenposuncap - basenneguncap;

      assert(overlap <= (SCIP_Real) rowlen);
      assert(overlap <= (SCIP_Real) baserowlen);
      assert(noverlappingarcs >= 1);

      *invertcommodity = (rowcomsign == -1);

      /* only one overlapping arc is very dangerous,
      since this can also be the other end node of the arc */
      if( noverlappingarcs >= 2 )
         *score += 1000.0;

      assert(rowarcs >= 0 && baserowarcs >= 0 );
      /* in the ideal undirected case there are two flow variables with the same arc-id */
      if( modeltype == SCIP_MCFMODELTYPE_DIRECTED )
         *score = overlap - (rowarcs + baserowarcs - 2.0 * overlap)/(2.0 * ncols + 1.0);
      else
         *score = overlap - (rowarcs + baserowarcs - 4.0 * overlap)/(2.0 * ncols + 1.0);

      /* Also use number of uncapacitated flowvars (variables without arcid) as tie-breaker */
      if(*invertcommodity)
         *score += 1.0 - (ABS(nneguncap - basenposuncap) + ABS(nposuncap - basenneguncap))/(2.0 * ncols + 1.0);
      else
         *score += 1.0 - (ABS(nposuncap - basenposuncap) + ABS(nneguncap - basenneguncap))/(2.0 * ncols + 1.0);

      *score = MAX(*score, 1e-6); /* score may get negative due to many columns having the same arcid */

   }

   SCIPdebugMsg(scip, " -> node similarity: row <%s>: incompatible=%u overlap=%g rowlen=%d baserowlen=%d score=%g\n",
                    SCIProwGetName(row), incompatible, overlap, rowlen, baserowlen, *score);

   /* free temporary memory */
   SCIPfreeBufferArray(scip, &overlappingarcs);

   return SCIP_OKAY;
}

/** assigns node ids to flow conservation constraints */
static
SCIP_RETCODE extractNodes(
   SCIP*                 scip,               /**< SCIP data structure */
   MCFDATA*              mcfdata             /**< internal MCF extraction data to pass to subroutines */
   )
{
   unsigned char*    flowrowsigns   = mcfdata->flowrowsigns;
   int               ncommodities   = mcfdata->ncommodities;
   int*              commoditysigns = mcfdata->commoditysigns;
   int               narcs          = mcfdata->narcs;
   int*              flowcands      = mcfdata->flowcands;
   int               nflowcands     = mcfdata->nflowcands;
   int*              rowcommodity   = mcfdata->rowcommodity;
   int*              colarcid       = mcfdata->colarcid;
   int*              newcols        = mcfdata->newcols;
   SCIP_MCFMODELTYPE modeltype      = mcfdata->modeltype;
   int*              rownodeid;
   SCIP_Bool*        colisincident;
   SCIP_Bool*        rowprocessed;

   SCIP_ROW** rows;
   SCIP_COL** cols;
   int nrows;
   int ncols;

   int* arcpattern;
   int  nposuncap;
   int  nneguncap;
   SCIP_ROW** bestflowrows;
   SCIP_Real* bestscores;
   SCIP_Bool* bestinverted;
   int r;
   int c;
   int n;

   assert(mcfdata->nnodes == 0);
   assert(modeltype != SCIP_MCFMODELTYPE_AUTO);

   /* get LP data */
   SCIP_CALL( SCIPgetLPRowsData(scip, &rows, &nrows) );
   SCIP_CALL( SCIPgetLPColsData(scip, &cols, &ncols) );

   /* allocate temporary memory */
   SCIP_CALL( SCIPallocMemoryArray(scip, &mcfdata->rownodeid, nrows) );
   SCIP_CALL( SCIPallocMemoryArray(scip, &mcfdata->colisincident, ncols) );
   SCIP_CALL( SCIPallocMemoryArray(scip, &mcfdata->zeroarcarray, narcs) );
   BMSclearMemoryArray(mcfdata->zeroarcarray, narcs);
   rownodeid = mcfdata->rownodeid;
   colisincident = mcfdata->colisincident;

   /* allocate temporary local memory */
   SCIP_CALL( SCIPallocBufferArray(scip, &arcpattern, narcs) );
   SCIP_CALL( SCIPallocBufferArray(scip, &bestflowrows, ncommodities) );
   SCIP_CALL( SCIPallocBufferArray(scip, &bestscores, ncommodities) );
   SCIP_CALL( SCIPallocBufferArray(scip, &bestinverted, ncommodities) );
   SCIP_CALL( SCIPallocBufferArray(scip, &rowprocessed, nrows) );

   /* initialize temporary memory */
   for( r = 0; r < nrows; r++ )
      rownodeid[r] = -1;
   for( c = 0; c < ncols; c++ )
      colisincident[c] = FALSE;

   assert(flowcands != NULL || nflowcands == 0);

   /* process all flow conservation constraints that have been used */
   for( n = 0; n < nflowcands; n++ )
   {
      SCIP_COL** rowcols;
      SCIP_Real* rowvals;
      int rowlen;
      int rowscale;
      int basecommodity;
      int i;

      assert(flowcands != NULL);
      r = flowcands[n];
      assert(0 <= r && r < nrows);

      /* ignore rows that are not used as flow conservation constraint */
      basecommodity = rowcommodity[r];
      if( basecommodity == -1 )
         continue;
      assert((flowrowsigns[r] & (LHSASSIGNED | RHSASSIGNED)) != 0);
      assert(mcfdata->rowarcid[r] == -1);

      /* skip rows that are already assigned to a node */
      if( rownodeid[r] >= 0 )
         continue;

      /* assign row to new node id */
      SCIPdebugMsg(scip, "assigning row %d <%s> of commodity %d to node %d [score: %g]\n",
                       r, SCIProwGetName(rows[r]), basecommodity, mcfdata->nnodes, mcfdata->flowrowscores[r]);
      rownodeid[r] = mcfdata->nnodes;

      /* increase number of nodes */
      mcfdata->nnodes++;

      /* For single commodity models we are done --
       * no matching flow rows need to be found
       */
      if(ncommodities == 1)
         continue;

      /* get the arc pattern of the flow row */
      BMSclearMemoryArray(arcpattern, narcs);
      nposuncap=0;
      nneguncap=0;

      rowcols = SCIProwGetCols(rows[r]);
      rowvals = SCIProwGetVals(rows[r]);
      rowlen = SCIProwGetNLPNonz(rows[r]);
      if( (flowrowsigns[r] & RHSASSIGNED) != 0 )
         rowscale = +1;
      else
         rowscale = -1;
      if( (flowrowsigns[r] & INVERTED) != 0 )
         rowscale *= -1;
      if( commoditysigns[basecommodity] == -1 )
         rowscale *= -1;

      for( i = 0; i < rowlen; i++ )
      {
         int arcid;

         c = SCIPcolGetLPPos(rowcols[i]);
         assert(0 <= c && c < ncols);
         arcid = colarcid[c];
         if( arcid >= 0 )
         {
            /* due to presolving we may have multiple flow variables of the same arc in the row */
            if( modeltype == SCIP_MCFMODELTYPE_UNDIRECTED || rowscale * rowvals[i] > 0.0 )
               arcpattern[arcid]++;
            else
               arcpattern[arcid]--;
         }
         /* we also count variables that have no arc -- these have no capacity constraint --> uncapacitated */
         else
         {
            if( modeltype == SCIP_MCFMODELTYPE_UNDIRECTED || rowscale * rowvals[i] > 0.0 )
               nposuncap++;
            else
               nneguncap++;
         }
      }

      /* initialize arrays to store best flow rows */
      for( i = 0; i < ncommodities; i++ )
      {
         bestflowrows[i] = NULL;
         bestscores[i] = 0.0;
         bestinverted[i] = FALSE;
      }

      /* collect columns that are member of incident arc capacity constraints */
      collectIncidentFlowCols(scip, mcfdata, rows[r], basecommodity);

      /* initialize rowprocessed array */
      BMSclearMemoryArray(rowprocessed, nrows);

      /* identify flow conservation constraints in other commodities that match this node;
       * search for flow rows in the column vectors of the incident columns
       */
      for( i = 0; i < mcfdata->nnewcols; i++ )
      {
         SCIP_ROW** colrows;
         int collen;
         int j;

         c = newcols[i];
         assert(0 <= c && c < ncols);
         assert(mcfdata->colcommodity[c] >= 0);
         assert(mcfdata->colcommodity[c] != basecommodity);

         /* clean up the marker array */
         assert(colisincident[c]);
         colisincident[c] = FALSE;

         /* scan column vector for flow conservation constraints */
         colrows = SCIPcolGetRows(cols[c]);
         collen = SCIPcolGetNLPNonz(cols[c]);

         for( j = 0; j < collen; j++ )
         {
            int colr;
            int rowcom;
            SCIP_Real score;
            SCIP_Bool invertcommodity;

            colr = SCIProwGetLPPos(colrows[j]);
            assert(0 <= colr && colr < nrows);

            /* ignore rows that have already been processed */
            if( rowprocessed[colr] )
               continue;
            rowprocessed[colr] = TRUE;

            /* ignore rows that are not flow conservation constraints in the network */
            rowcom = rowcommodity[colr];
            assert(rowcom != basecommodity);
            if( rowcom == -1 )
               continue;

            assert(rowcom == mcfdata->colcommodity[c]);
            assert((flowrowsigns[colr] & (LHSASSIGNED | RHSASSIGNED)) != 0);
            assert(mcfdata->rowarcid[colr] == -1);

            /* ignore rows that are already assigned to a node */
            if( rownodeid[colr] >= 0 )
               continue;

            /* compare row against arc pattern and calculate score */
            SCIP_CALL( getNodeSimilarityScore(scip, mcfdata, rowlen, arcpattern,
                       nposuncap, nneguncap, colrows[j], &score, &invertcommodity) );
            assert( !SCIPisNegative(scip, score) );

            if( score > bestscores[rowcom] )
            {
               bestflowrows[rowcom] = colrows[j];
               bestscores[rowcom] = score;
               bestinverted[rowcom] = invertcommodity;
            }
         }
      }
      assert(bestflowrows[basecommodity] == NULL);

      /* for each commodity, pick the best flow conservation constraint to define this node */
      for( i = 0; i < ncommodities; i++ )
      {
         int comr;

         if( bestflowrows[i] == NULL )
            continue;

         comr = SCIProwGetLPPos(bestflowrows[i]);
         assert(0 <= comr && comr < nrows);
         assert(rowcommodity[comr] == i);
         assert((flowrowsigns[comr] & (LHSASSIGNED | RHSASSIGNED)) != 0);
         assert(rownodeid[comr] == -1);
         assert(mcfdata->nnodes >= 1);
         /* assign flow row to current node */
         SCIPdebugMsg(scip, " -> assigning row %d <%s> of commodity %d to node %d [invert:%u]\n",
                          comr, SCIProwGetName(rows[comr]), i, mcfdata->nnodes-1, bestinverted[i]);
         rownodeid[comr] = mcfdata->nnodes-1;

         /* fix the direction of the arcs of the commodity */
         if( bestinverted[i] )
         {
            assert(commoditysigns[i] != +1);
            commoditysigns[i] = -1;
         }
         else
         {
            assert(commoditysigns[i] != -1);
            commoditysigns[i] = +1;
         }
      }
   }

   /* free local temporary memory */

   SCIPfreeBufferArray(scip, &rowprocessed);
   SCIPfreeBufferArray(scip, &bestinverted);
   SCIPfreeBufferArray(scip, &bestscores);
   SCIPfreeBufferArray(scip, &bestflowrows);
   SCIPfreeBufferArray(scip, &arcpattern);

   return SCIP_OKAY;
}

/** if there are still undecided commodity signs, fix them to +1 */
static
void fixCommoditySigns(
   SCIP*                 scip,               /**< SCIP data structure */
   MCFDATA*              mcfdata             /**< internal MCF extraction data to pass to subroutines */
   )
{
   int* commoditysigns = mcfdata->commoditysigns;
   int k;

   for( k = 0; k < mcfdata->ncommodities; k++ )
   {
      if( commoditysigns[k] == 0 )
         commoditysigns[k] = +1;
   }
}


/** identifies the (at most) two nodes which contain the given flow variable */
static
void getIncidentNodes(
   SCIP*                 scip,               /**< SCIP data structure */
   MCFDATA*              mcfdata,            /**< internal MCF extraction data to pass to subroutines */
   SCIP_COL*             col,                /**< flow column */
   int*                  sourcenode,         /**< pointer to store the source node of the flow column */
   int*                  targetnode          /**< pointer to store the target node of the flow column */
   )
{
   unsigned char*    flowrowsigns     = mcfdata->flowrowsigns;
   int*              commoditysigns   = mcfdata->commoditysigns;
   int*              rowcommodity     = mcfdata->rowcommodity;
   int*              rownodeid        = mcfdata->rownodeid;
   int*              colsources       = mcfdata->colsources;
   int*              coltargets       = mcfdata->coltargets;

   SCIP_ROW** colrows;
   SCIP_Real* colvals;
   int collen;
   int c;
   int i;

   assert(sourcenode != NULL);
   assert(targetnode != NULL);
   assert(colsources != NULL);
   assert(coltargets != NULL);

   c = SCIPcolGetLPPos(col);
   assert(0 <= c && c < SCIPgetNLPCols(scip));

   /* check if we have this column already in cache */
   if( colsources[c] >= -1 )
   {
      assert(coltargets[c] >= -1);
      *sourcenode = colsources[c];
      *targetnode = coltargets[c];
   }
   else
   {
      *sourcenode = -1;
      *targetnode = -1;

      /* search for flow conservation rows in the column vector */
      colrows = SCIPcolGetRows(col);
      colvals = SCIPcolGetVals(col);
      collen = SCIPcolGetNLPNonz(col);
      for( i = 0; i < collen; i++ )
      {
         int r;

         r = SCIProwGetLPPos(colrows[i]);
         assert(0 <= r && r < SCIPgetNLPRows(scip));

         if( rownodeid[r] >= 0 )
         {
            int v;
            int k;
            int scale;

            v = rownodeid[r];
            k = rowcommodity[r];
            assert(0 <= v && v < mcfdata->nnodes);
            assert(0 <= k && k < mcfdata->ncommodities);
            assert((flowrowsigns[r] & (LHSASSIGNED | RHSASSIGNED)) != 0);

            /* check whether the flow row is inverted */
            scale = +1;
            if( (flowrowsigns[r] & LHSASSIGNED) != 0 )
               scale *= -1;
            if( (flowrowsigns[r] & INVERTED) != 0 )
               scale *= -1;
            if( commoditysigns[k] == -1 )
               scale *= -1;

            /* decide whether this node is source or target */
            if( ( scale * colvals[i] ) > 0.0 )
            {
               assert(*sourcenode == -1);
               *sourcenode = v;
               if( *targetnode >= 0 )
                  break;
            }
            else
            {
               assert(*targetnode == -1);
               *targetnode = v;
               if( *sourcenode >= 0 )
                  break;
            }
         }
      }

      /* cache result for future use */
      colsources[c] = *sourcenode;
      coltargets[c] = *targetnode;
   }
}

/** find uncapacitated arcs for flow columns that have no associated arc yet */
static
SCIP_RETCODE findUncapacitatedArcs(
   SCIP*                 scip,               /**< SCIP data structure */
   MCFDATA*              mcfdata             /**< internal MCF extraction data to pass to subroutines */
   )
{
   int*              flowcands          = mcfdata->flowcands;
   int               nflowcands         = mcfdata->nflowcands;
#ifndef NDEBUG
   unsigned char*    flowrowsigns       = mcfdata->flowrowsigns;
   int*              colcommodity       = mcfdata->colcommodity;
   int*              rowcommodity       = mcfdata->rowcommodity;
#endif
   int*              rownodeid          = mcfdata->rownodeid;
   int*              colarcid           = mcfdata->colarcid;
   int               nnodes             = mcfdata->nnodes;
   int               ncommodities       = mcfdata->ncommodities;
   SCIP_MCFMODELTYPE modeltype          = mcfdata->modeltype;

   SCIP_ROW** rows;
   SCIP_COL** cols;
   int ncols;

   int* sortedflowcands;
   int* sortedflowcandnodeid;
   int* sourcecount;
   int* targetcount;
   int* adjnodes;
   int nadjnodes;
   int* inccols;
   int ninccols;
   int arcsthreshold;

   int v;
   int n;

   /* there should have been a cleanup already */
   assert(mcfdata->nemptycommodities == 0);
   assert(ncommodities >= 0);
   assert(modeltype == SCIP_MCFMODELTYPE_UNDIRECTED || modeltype == SCIP_MCFMODELTYPE_DIRECTED);

   /* avoid trivial cases */
   if( ncommodities == 0 || nflowcands == 0 || nnodes == 0 )
      return SCIP_OKAY;

   SCIPdebugMsg(scip, "finding uncapacitated arcs\n");

   /* get LP data */
   rows = SCIPgetLPRows(scip);
   cols = SCIPgetLPCols(scip);
   ncols = SCIPgetNLPCols(scip);
   assert(rows != NULL);
   assert(cols != NULL || ncols == 0);

   /* allocate temporary memory */
   SCIP_CALL( SCIPallocBufferArray(scip, &sortedflowcands, nflowcands) );
   SCIP_CALL( SCIPallocBufferArray(scip, &sortedflowcandnodeid, nflowcands) );
   SCIP_CALL( SCIPallocBufferArray(scip, &sourcecount, nnodes) );
   SCIP_CALL( SCIPallocBufferArray(scip, &targetcount, nnodes) );
   SCIP_CALL( SCIPallocBufferArray(scip, &adjnodes, nnodes) );
   SCIP_CALL( SCIPallocBufferArray(scip, &inccols, ncols) );

   /* copy flowcands and initialize sortedflowcandnodeid arrays */
   for( n = 0; n < nflowcands; n++ )
   {
      sortedflowcands[n] = flowcands[n];
      sortedflowcandnodeid[n] = rownodeid[flowcands[n]];
   }

   /* sort flow candidates by node id */
   SCIPsortIntInt(sortedflowcandnodeid, sortedflowcands, nflowcands);
   assert(sortedflowcandnodeid[0] <= 0);
   assert(sortedflowcandnodeid[nflowcands-1] == nnodes-1);

   /* initialize sourcecount and targetcount arrays */
   for( v = 0; v < nnodes; v++ )
   {
      sourcecount[v] = 0;
      targetcount[v] = 0;
   }
   nadjnodes = 0;
   ninccols = 0;

   /* we only accept an arc if at least this many flow variables give rise to this arc */
      arcsthreshold = (int) SCIPceil(scip, (SCIP_Real) ncommodities * UNCAPACITATEDARCSTRESHOLD );

   /* in the undirected case, there are two variables per commodity in each capacity row */
   if( modeltype == SCIP_MCFMODELTYPE_UNDIRECTED )
      arcsthreshold *= 2;

   /* skip unused flow candidates */
   for( n = 0; n < nflowcands; n++ )
   {
      if( sortedflowcandnodeid[n] >= 0 )
         break;
      assert(0 <= sortedflowcands[n] && sortedflowcands[n] < SCIPgetNLPRows(scip));
      assert(rowcommodity[sortedflowcands[n]] == -1);
   }
   assert(n < nflowcands);
   assert(sortedflowcandnodeid[n] == 0);

   /* for each node s, count for each other node t the number of flow variables that are not yet assigned
    * to an arc and that give rise to an (s,t) arc or an (t,s) arc
    */
   for( v = 0; n < nflowcands; v++ ) /*lint !e440*/ /* for flexelint: n is used as abort criterion for loop */
   {
      int l;

      assert(v < nnodes);
      assert(0 <= sortedflowcands[n] && sortedflowcands[n] < SCIPgetNLPRows(scip));
      assert(rowcommodity[sortedflowcands[n]] >= 0);
      assert(rownodeid[sortedflowcands[n]] == sortedflowcandnodeid[n]);
      assert(sortedflowcandnodeid[n] == v); /* we must have at least one row per node */
      assert(nadjnodes == 0);
      assert(ninccols == 0);

      SCIPdebugMsg(scip, " node %d starts with flowcand %d: <%s>\n", v, n, SCIProwGetName(rows[sortedflowcands[n]]));

      /* process all flow rows that belong to node v */
      for( ; n < nflowcands && sortedflowcandnodeid[n] == v; n++ )
      {
         SCIP_COL** rowcols;
         int rowlen;
         int r;
         int i;

         r = sortedflowcands[n];
         assert((flowrowsigns[r] & (LHSASSIGNED | RHSASSIGNED)) != 0);
         assert(mcfdata->rowarcid[r] == -1);

         /* update sourcecount and targetcount for all flow columns in the row that are not yet assigned to an arc */
         rowcols = SCIProwGetCols(rows[r]);
         rowlen  = SCIProwGetNLPNonz(rows[r]);
         for( i = 0; i < rowlen; i++ )
         {
            SCIP_COL* col;
            int arcid;
            int c;
            int s;
            int t;

            col = rowcols[i];
            c = SCIPcolGetLPPos(col);
            assert(0 <= c && c < SCIPgetNLPCols(scip));
            arcid = colarcid[c];
            assert(-2 <= arcid && arcid < mcfdata->narcs);
            assert(rowcommodity[r] == colcommodity[c]);

            if( arcid == -2 )
            {
               /* This is the second time we see this column, and we were unable to assign an arc
                * to this column at the first time. So, this time we can ignore it. Just reset the
                * temporary arcid -2 to -1.
                */
               colarcid[c] = -1;
            }
            else if( arcid == -1 )
            {
               int u;

               /* identify the (at most) two nodes which contain this flow variable */
               getIncidentNodes(scip, mcfdata, col, &s, &t);

               SCIPdebugMsg(scip, "   col <%s> [%g,%g] (s,t):(%i,%i)\n", SCIPvarGetName(SCIPcolGetVar(col)),
                                SCIPvarGetLbGlobal(SCIPcolGetVar(col)), SCIPvarGetUbGlobal(SCIPcolGetVar(col)), s, t);

               assert(-1 <= s && s < nnodes);
               assert(-1 <= t && t < nnodes);
               assert(s == v || t == v);
               assert(s != t);

               /* in the undirected case, always use s as other node */
               if( modeltype == SCIP_MCFMODELTYPE_UNDIRECTED && s == v )
               {
                  s = t;
                  t = v;
               }

               /* if there is no other node than v, ignore column */
               if( s < 0 || t < 0 )
                  continue;

               /* remember column in incidence list
                * Note: each column can be collected at most once for node v, because each column can appear in at most one
                * commodity, and in each commodity a column can have at most one +1 and one -1 entry. One of the two +/-1 entries
                * is already used for v.
                */
               assert(ninccols < ncols);
               inccols[ninccols] = c;
               ninccols++;

               /* update source or target count */
               if( s != v )
               {
                  sourcecount[s]++;
                  u = s;
               }
               else
               {
                  targetcount[t]++;
                  u = t;
               }

               /* if other node has been seen the first time, store it in adjlist for sparse access of count arrays */
               if( sourcecount[u] + targetcount[u] == 1 )
               {
                  assert(nadjnodes < nnodes);
                  adjnodes[nadjnodes] = u;
                  nadjnodes++;
               }
            }
         }
      }

      /* check if we want to add uncapacitated arcs s -> v or v -> t */
      for( l = 0; l < nadjnodes; l++ )
      {
         int u;

         u = adjnodes[l];
         assert(0 <= u && u < nnodes);
         assert(sourcecount[u] > 0 || targetcount[u] > 0);
         assert(modeltype != SCIP_MCFMODELTYPE_UNDIRECTED || targetcount[u] == 0);
         assert(ninccols >= 0);

         /* add arcs u -> v */
         if( sourcecount[u] >= arcsthreshold )
         {
            int arcid;
            int m;

            /* create new arc */
            SCIP_CALL( createNewArc(scip, mcfdata, u, v, &arcid) );
            SCIPdebugMsg(scip, "         -> new arc: <%i> = (%i,%i)\n", arcid, u, v);

            /* assign arcid to all involved columns */
            for( m = 0; m < ninccols; m++ )
            {
               int c;
               int s;
               int t;

               c = inccols[m];
               assert(0 <= c && c < ncols);

               assert(cols != NULL);
               getIncidentNodes(scip, mcfdata, cols[c], &s, &t);
               assert(s == v || t == v);

               if( s == u || (modeltype == SCIP_MCFMODELTYPE_UNDIRECTED && t == u) )
               {
                  SCIPdebugMsg(scip, "         -> assign arcid:%i to column <%s>\n", arcid, SCIPvarGetName(SCIPcolGetVar(cols[c])));
                  colarcid[c] = arcid;

                  /* remove column from incidence array */
                  inccols[m] = inccols[ninccols-1];
                  ninccols--;
                  m--;
               }
            } /*lint --e{850}*/
         }

         /* add arcs v -> u */
         if( targetcount[u] >= arcsthreshold )
         {
            int arcid;
            int m;

            /* create new arc */
            SCIP_CALL( createNewArc(scip, mcfdata, v, u, &arcid) );
            SCIPdebugMsg(scip, "         -> new arc: <%i> = (%i,%i)\n", arcid, v, u);

            /* assign arcid to all involved columns */
            for( m = 0; m < ninccols; m++ )
            {
               int c;
               int s;
               int t;

               c = inccols[m];
               assert(0 <= c && c < ncols);

               assert(cols != NULL);
               getIncidentNodes(scip, mcfdata, cols[c], &s, &t);
               assert(s == v || t == v);

               if( t == u )
               {
                  SCIPdebugMsg(scip, "         -> assign arcid:%i to column <%s>\n", arcid, SCIPvarGetName(SCIPcolGetVar(cols[c])));
                  colarcid[c] = arcid;

                  /* remove column from incidence array */
                  inccols[m] = inccols[ninccols-1];
                  ninccols--;
                  m--;
               }
            } /*lint --e{850}*/
         }
      }

      /* reset sourcecount and targetcount arrays */
      for( l = 0; l < nadjnodes; l++ )
      {
         sourcecount[l] = 0;
         targetcount[l] = 0;
      }
      nadjnodes = 0;

      /* mark the incident columns that could not be assigned to a new arc such that we do not inspect them again */
      for( l = 0; l < ninccols; l++ )
      {
         assert(colarcid[inccols[l]] == -1);
         colarcid[inccols[l]] = -2;
      }
      ninccols = 0;
   }
   assert(n == nflowcands);
   assert(v == nnodes);

#ifdef SCIP_DEBUG
   /* eventually, we must have reset all temporary colarcid[c] = -2 settings to -1 */
   for( n = 0; n < ncols; n++ )
      assert(colarcid[n] >= -1);
#endif

   /* free temporary memory */
   SCIPfreeBufferArray(scip, &inccols);
   SCIPfreeBufferArray(scip, &adjnodes);
   SCIPfreeBufferArray(scip, &targetcount);
   SCIPfreeBufferArray(scip, &sourcecount);
   SCIPfreeBufferArray(scip, &sortedflowcandnodeid);
   SCIPfreeBufferArray(scip, &sortedflowcands);

   MCFdebugMessage("network after finding uncapacitated arcs has %d nodes, %d arcs, and %d commodities\n",
                   mcfdata->nnodes, mcfdata->narcs, mcfdata->ncommodities);

   return SCIP_OKAY;
}

/** cleans up the network: gets rid of commodities without arcs or with at most one node */
static
SCIP_RETCODE cleanupNetwork(
   SCIP*                 scip,               /**< SCIP data structure */
   MCFDATA*              mcfdata             /**< internal MCF extraction data to pass to subroutines */
   )
{
   int*       flowcands      = mcfdata->flowcands;
   int        nflowcands     = mcfdata->nflowcands;
   int*       colcommodity   = mcfdata->colcommodity;
   int*       rowcommodity   = mcfdata->rowcommodity;
   int*       colarcid       = mcfdata->colarcid;
   int*       rowarcid       = mcfdata->rowarcid;
   int*       rownodeid      = mcfdata->rownodeid;
   int        ncommodities   = mcfdata->ncommodities;
   int*       commoditysigns = mcfdata->commoditysigns;
   int        narcs          = mcfdata->narcs;
   int        nnodes         = mcfdata->nnodes;
   SCIP_ROW** capacityrows   = mcfdata->capacityrows;

   SCIP_ROW** rows;
   int nrows;
   int ncols;

   int* nnodespercom;
   int* narcspercom;
   SCIP_Bool* arcisincom;
   int* perm;
   int permsize;
   int maxnnodes;
   int nnodesthreshold;
   int newncommodities;

   int i;
   int a;
   int k;

   MCFdebugMessage("network before cleanup has %d nodes, %d arcs, and %d commodities\n", nnodes, narcs, ncommodities);

   /* get LP data */
   SCIP_CALL( SCIPgetLPRowsData(scip, &rows, &nrows) );
   ncols = SCIPgetNLPCols(scip);

   /* allocate temporary memory */
   permsize = ncommodities;
   permsize = MAX(permsize, narcs);
   permsize = MAX(permsize, nnodes);
   SCIP_CALL( SCIPallocBufferArray(scip, &nnodespercom, ncommodities) );
   SCIP_CALL( SCIPallocBufferArray(scip, &narcspercom, ncommodities) );
   SCIP_CALL( SCIPallocBufferArray(scip, &arcisincom, ncommodities) );
   SCIP_CALL( SCIPallocBufferArray(scip, &perm, permsize) );
   BMSclearMemoryArray(nnodespercom, ncommodities);
   BMSclearMemoryArray(narcspercom, ncommodities);

   /** @todo remove nodes without any incoming and outgoing arcs */

   assert(flowcands != NULL || nflowcands == 0);

   /* count the number of nodes in each commodity */
   for( i = 0; i < nflowcands; i++ )
   {
      int r;

      assert(flowcands != NULL);
      r = flowcands[i];
      assert(0 <= r && r < nrows);
      assert((rownodeid[r] >= 0) == (rowcommodity[r] >= 0));
      if( rowcommodity[r] >= 0 )
      {
         assert(rowcommodity[r] < ncommodities);
         nnodespercom[rowcommodity[r]]++;
      }
   }

   assert(capacityrows != NULL || narcs == 0);

   /* count the number of arcs in each commodity */
   for( a = 0; a < narcs; a++ )
   {
      SCIP_COL** rowcols;
      int rowlen;
      int r;
      int j;

      assert(capacityrows != NULL);
      r = SCIProwGetLPPos(capacityrows[a]);
      assert(0 <= r && r < nrows);
      assert(rowarcid[r] == a);

      /* identify commodities which are touched by this arc capacity constraint */
      BMSclearMemoryArray(arcisincom, ncommodities);
      rowcols = SCIProwGetCols(rows[r]);
      rowlen = SCIProwGetNLPNonz(rows[r]);
      for( j = 0; j < rowlen; j++ )
      {
         int c;

         c = SCIPcolGetLPPos(rowcols[j]);
         assert(0 <= c && c < ncols);
         if( colcommodity[c] >= 0 && colarcid[c] == a )
         {
            assert(colcommodity[c] < ncommodities);
            arcisincom[colcommodity[c]] = TRUE;
         }
      }

      /* increase arc counters of touched commodities */
      for( k = 0; k < ncommodities; k++ )
      {
         if( arcisincom[k] )
            narcspercom[k]++;
      }
   }

   /* calculate maximal number of nodes per commodity */
   maxnnodes = 0;
   for( k = 0; k < ncommodities; k++ )
      maxnnodes = MAX(maxnnodes, nnodespercom[k]);

   /* we want to keep only commodities that have at least a certain size relative
    * to the largest commodity
    */

   nnodesthreshold = (int)(MINCOMNODESFRACTION * maxnnodes);
   nnodesthreshold = MAX(nnodesthreshold, MINNODES);
   SCIPdebugMsg(scip, " -> node threshold: %d\n", nnodesthreshold);

   /* discard trivial commodities */
   newncommodities = 0;
   for( k = 0; k < ncommodities; k++ )
   {
      SCIPdebugMsg(scip, " -> commodity %d: %d nodes, %d arcs\n", k, nnodespercom[k], narcspercom[k]);

      /* only keep commodities of a certain size that have at least one arc */
      if( nnodespercom[k] >= nnodesthreshold && narcspercom[k] >= 1 )
      {
         assert(newncommodities <= k);
         perm[k] = newncommodities;
         commoditysigns[newncommodities] = commoditysigns[k];
         newncommodities++;
      }
      else
         perm[k] = -1;
   }

   if( newncommodities < ncommodities )
   {
      SCIP_Bool* arcisused;
      SCIP_Bool* nodeisused;
      int newnarcs;
      int newnnodes;
      int c;
      int v;

      SCIPdebugMsg(scip, " -> discarding %d of %d commodities\n", ncommodities - newncommodities, ncommodities);

      SCIP_CALL( SCIPallocBufferArray(scip, &arcisused, narcs) );
      SCIP_CALL( SCIPallocBufferArray(scip, &nodeisused, nnodes) );

      /* update data structures to new commodity ids */
      BMSclearMemoryArray(arcisused, narcs);
      BMSclearMemoryArray(nodeisused, nnodes);
      for( c = 0; c < ncols; c++ )
      {
         if( colcommodity[c] >= 0 )
         {
            assert(-1 <= colarcid[c] && colarcid[c] < narcs);
            assert(colcommodity[c] < mcfdata->ncommodities);
            colcommodity[c] = perm[colcommodity[c]];
            assert(colcommodity[c] < newncommodities);
            if( colcommodity[c] == -1 )
            {
               /* we are lazy and do not update plusflow and minusflow */
               colarcid[c] = -1;
            }
            else if( colarcid[c] >= 0 )
               arcisused[colarcid[c]] = TRUE;
         }
      }
      for( i = 0; i < nflowcands; i++ )
      {
         int r;

         assert(flowcands != NULL);
         r = flowcands[i];
         assert(0 <= r && r < nrows);
         assert((rownodeid[r] >= 0) == (rowcommodity[r] >= 0));
         if( rowcommodity[r] >= 0 )
         {
            assert(0 <= rownodeid[r] && rownodeid[r] < nnodes);
            assert(rowcommodity[r] < mcfdata->ncommodities);
            rowcommodity[r] = perm[rowcommodity[r]];
            assert(rowcommodity[r] < newncommodities);
            if( rowcommodity[r] == -1 )
            {
               /* we are lazy and do not update flowrowsigns */
               rownodeid[r] = -1;
            }
            else
               nodeisused[rownodeid[r]] = TRUE;
         }
      }

      mcfdata->ncommodities = newncommodities;
      ncommodities = newncommodities;

      /* discard unused arcs */
      newnarcs = 0;
      for( a = 0; a < narcs; a++ )
      {
         int r;

         assert(capacityrows != NULL);

         if( arcisused[a] )
         {
            assert(newnarcs <= a);
            perm[a] = newnarcs;
            capacityrows[newnarcs] = capacityrows[a];
            newnarcs++;
         }
         else
         {
            /* we are lazy and do not update capacityrowsigns */
            perm[a] = -1;
         }
         r = SCIProwGetLPPos(capacityrows[a]);
         assert(0 <= r && r < nrows);
         assert(rowarcid[r] == a);
         rowarcid[r] = perm[a];
      }

      /* update remaining data structures to new arc ids */
      if( newnarcs < narcs )
      {
         SCIPdebugMsg(scip, " -> discarding %d of %d arcs\n", narcs - newnarcs, narcs);

         for( c = 0; c < ncols; c++ )
         {
            if( colarcid[c] >= 0 )
            {
               colarcid[c] = perm[colarcid[c]];
               assert(colarcid[c] >= 0); /* otherwise colarcid[c] was set to -1 in the colcommodity update */
            }
         }
         mcfdata->narcs = newnarcs;
         narcs = newnarcs;
      }
#ifndef NDEBUG
      for( a = 0; a < narcs; a++ )
      {
         int r;
         assert(capacityrows != NULL);
         r = SCIProwGetLPPos(capacityrows[a]);
         assert(0 <= r && r < nrows);
         assert(rowarcid[r] == a);
      }
#endif

      /* discard unused nodes */
      newnnodes = 0;
      for( v = 0; v < nnodes; v++ )
      {
         if( nodeisused[v] )
         {
            assert(newnnodes <= v);
            perm[v] = newnnodes;
            newnnodes++;
         }
         else
            perm[v] = -1;
      }

      /* update data structures to new node ids */
      if( newnnodes < nnodes )
      {
         SCIPdebugMsg(scip, " -> discarding %d of %d nodes\n", nnodes - newnnodes, nnodes);

         for( i = 0; i < nflowcands; i++ )
         {
            int r;

            assert(flowcands != NULL);
            r = flowcands[i];
            assert(0 <= r && r < nrows);
            assert((rownodeid[r] >= 0) == (rowcommodity[r] >= 0));
            if( rowcommodity[r] >= 0 )
            {
               assert(rowcommodity[r] < ncommodities);
               rownodeid[r] = perm[rownodeid[r]];
               assert(rownodeid[r] >= 0); /* otherwise we would have deleted the commodity in the rowcommodity update above */
            }
         }
         mcfdata->nnodes = newnnodes;
#ifdef MCF_DEBUG
         nnodes = newnnodes;
#endif
      }

      /* free temporary memory */
      SCIPfreeBufferArray(scip, &nodeisused);
      SCIPfreeBufferArray(scip, &arcisused);
   }

   /* empty commodities have been removed here */
   mcfdata->nemptycommodities = 0;

   /* free temporary memory */
   SCIPfreeBufferArray(scip, &perm);
   SCIPfreeBufferArray(scip, &arcisincom);
   SCIPfreeBufferArray(scip, &narcspercom);
   SCIPfreeBufferArray(scip, &nnodespercom);

   MCFdebugMessage("network after cleanup has %d nodes, %d arcs, and %d commodities\n", nnodes, narcs, ncommodities);

   return SCIP_OKAY;
}

/** for each arc identifies a source and target node */
static
SCIP_RETCODE identifySourcesTargets(
   SCIP*                 scip,               /**< SCIP data structure */
   MCFDATA*              mcfdata,            /**< internal MCF extraction data to pass to subroutines */
   SCIP_SEPADATA*        sepadata,           /**< separator data */
   MCFEFFORTLEVEL*       effortlevel         /**< pointer to store effort level of separation */
   )
{
   int*              colarcid                 = mcfdata->colarcid;
   int*              colcommodity             = mcfdata->colcommodity;
   int               narcs                    = mcfdata->narcs;
   int               nnodes                   = mcfdata->nnodes;
   int               ncommodities             = mcfdata->ncommodities;
   SCIP_ROW**        capacityrows             = mcfdata->capacityrows;
   SCIP_MCFMODELTYPE modeltype                = mcfdata->modeltype;
   SCIP_Real         maxinconsistencyratio    = sepadata->maxinconsistencyratio;
   SCIP_Real         maxarcinconsistencyratio = sepadata->maxarcinconsistencyratio;
   int*              arcsources;
   int*              arctargets;
   int*              colsources;
   int*              coltargets;
   int*              firstoutarcs;
   int*              firstinarcs;
   int*              nextoutarcs;
   int*              nextinarcs;

   SCIP_Real *sourcenodecnt;
   SCIP_Real *targetnodecnt;
   int *flowvarspercom;
   int *comtouched;
   int *touchednodes;
   int ntouchednodes;

   int ncols;
   SCIP_Real maxninconsistencies;

   int c;
   int v;
   int a;

   /* initialize effort level of separation */
   assert(effortlevel != NULL);
   *effortlevel = MCFEFFORTLEVEL_DEFAULT;

   ncols = SCIPgetNLPCols(scip);

   /* allocate memory in mcfdata */
   SCIP_CALL( SCIPallocMemoryArray(scip, &mcfdata->arcsources, narcs) );
   SCIP_CALL( SCIPallocMemoryArray(scip, &mcfdata->arctargets, narcs) );
   SCIP_CALL( SCIPallocMemoryArray(scip, &mcfdata->colsources, ncols) );
   SCIP_CALL( SCIPallocMemoryArray(scip, &mcfdata->coltargets, ncols) );
   SCIP_CALL( SCIPallocMemoryArray(scip, &mcfdata->firstoutarcs, nnodes) );
   SCIP_CALL( SCIPallocMemoryArray(scip, &mcfdata->firstinarcs, nnodes) );
   SCIP_CALL( SCIPallocMemoryArray(scip, &mcfdata->nextoutarcs, narcs) );
   SCIP_CALL( SCIPallocMemoryArray(scip, &mcfdata->nextinarcs, narcs) );
   arcsources   = mcfdata->arcsources;
   arctargets   = mcfdata->arctargets;
   colsources   = mcfdata->colsources;
   coltargets   = mcfdata->coltargets;
   firstoutarcs = mcfdata->firstoutarcs;
   firstinarcs  = mcfdata->firstinarcs;
   nextoutarcs  = mcfdata->nextoutarcs;
   nextinarcs   = mcfdata->nextinarcs;

   mcfdata->arcarraysize = narcs;

   /* initialize colsources and coltargets */
   for( c = 0; c < ncols; c++ )
   {
      colsources[c] = -2;
      coltargets[c] = -2;
   }

   /* initialize adjacency lists */
   for( v = 0; v < nnodes; v++ )
   {
      firstoutarcs[v] = -1;
      firstinarcs[v] = -1;
   }
   for( a = 0; a < narcs; a++ )
   {
      nextoutarcs[a] = -1;
      nextinarcs[a] = -1;
   }

   /* allocate temporary memory for source and target node identification */
   SCIP_CALL( SCIPallocBufferArray(scip, &sourcenodecnt, nnodes) );
   SCIP_CALL( SCIPallocBufferArray(scip, &targetnodecnt, nnodes) );
   SCIP_CALL( SCIPallocBufferArray(scip, &flowvarspercom, ncommodities) );
   SCIP_CALL( SCIPallocBufferArray(scip, &comtouched, ncommodities) );
   SCIP_CALL( SCIPallocBufferArray(scip, &touchednodes, nnodes) );

   BMSclearMemoryArray(sourcenodecnt, nnodes);
   BMSclearMemoryArray(targetnodecnt, nnodes);

   mcfdata->ninconsistencies = 0.0;
   maxninconsistencies = maxinconsistencyratio * (SCIP_Real)narcs;

   /* search for source and target nodes */
   for( a = 0; a < narcs; a++ )
   {
      SCIP_COL** rowcols;
      int rowlen;
      int bestsourcev;
      int besttargetv;
      SCIP_Real bestsourcecnt;
      SCIP_Real besttargetcnt;
      SCIP_Real totalsourcecnt;
      SCIP_Real totaltargetcnt;
      SCIP_Real totalnodecnt;
      SCIP_Real nsourceinconsistencies;
      SCIP_Real ntargetinconsistencies;
      int ntouchedcoms;
      int i;
#ifndef NDEBUG
      int r;

      r = SCIProwGetLPPos(capacityrows[a]);
#endif
      assert(0 <= r && r < SCIPgetNLPRows(scip));
      assert((mcfdata->capacityrowsigns[r] & (LHSASSIGNED | RHSASSIGNED)) != 0);
      assert(mcfdata->rowarcid[r] == a);

#ifndef NDEBUG
      for( i = 0; i < nnodes; i++ )
      {
         assert(sourcenodecnt[i] == 0);
         assert(targetnodecnt[i] == 0);
      }
#endif

      rowcols = SCIProwGetCols(capacityrows[a]);
      rowlen = SCIProwGetNLPNonz(capacityrows[a]);

      /* count number of flow variables per commodity */
      BMSclearMemoryArray(flowvarspercom, ncommodities);
      BMSclearMemoryArray(comtouched, ncommodities);
      ntouchedcoms = 0;
      for( i = 0; i < rowlen; i++ )
      {
         c = SCIPcolGetLPPos(rowcols[i]);
         assert(0 <= c && c < SCIPgetNLPCols(scip));
         if( colarcid[c] >= 0 )
         {
            int k = colcommodity[c];
            assert (0 <= k && k < ncommodities);
            flowvarspercom[k]++;
            if( !comtouched[k] )
            {
               ntouchedcoms++;
               comtouched[k] = TRUE;
            }
         }
      }

      /* if the row does not have any flow variable, it is not a capacity constraint */
      if( ntouchedcoms == 0 )
      {
         capacityrows[a] = NULL;
         arcsources[a] = -1;
         arctargets[a] = -1;
         continue;
      }

      /* check the flow variables of the capacity row for flow conservation constraints */
      ntouchednodes = 0;
      totalsourcecnt = 0.0;
      totaltargetcnt = 0.0;
      totalnodecnt = 0.0;
      for( i = 0; i < rowlen; i++ )
      {
         c = SCIPcolGetLPPos(rowcols[i]);
         assert(0 <= c && c < SCIPgetNLPCols(scip));
         if( colarcid[c] >= 0 )
         {
            int k = colcommodity[c];
            int sourcev;
            int targetv;
            SCIP_Real weight;

            assert (0 <= k && k < ncommodities);
            assert (comtouched[k]);
            assert (flowvarspercom[k] >= 1);

            /* identify the (at most) two nodes which contain this flow variable */
            getIncidentNodes(scip, mcfdata, rowcols[i], &sourcev, &targetv);

            /* count the nodes */
            weight = 1.0/flowvarspercom[k];
            if( sourcev >= 0 )
            {
               if( sourcenodecnt[sourcev] == 0.0 && targetnodecnt[sourcev] == 0.0 )
               {
                  touchednodes[ntouchednodes] = sourcev;
                  ntouchednodes++;
               }
               sourcenodecnt[sourcev] += weight;
               totalsourcecnt += weight;
            }
            if( targetv >= 0 )
            {
               if( sourcenodecnt[targetv] == 0.0 && targetnodecnt[targetv] == 0.0 )
               {
                  touchednodes[ntouchednodes] = targetv;
                  ntouchednodes++;
               }
               targetnodecnt[targetv] += weight;
               totaltargetcnt += weight;
            }
            if( sourcev >= 0 || targetv >= 0 )
               totalnodecnt += weight;
         }
      }

      /* perform a majority vote on source and target node */
      bestsourcev = -1;
      besttargetv = -1;
      bestsourcecnt = 0.0;
      besttargetcnt = 0.0;
      for( i = 0; i < ntouchednodes; i++ )
      {
         v = touchednodes[i];
         assert(0 <= v && v < nnodes);

         if( modeltype == SCIP_MCFMODELTYPE_DIRECTED )
         {
            /* in the directed model, we distinguish between source and target */
            if( sourcenodecnt[v] >= targetnodecnt[v] )
            {
               if( sourcenodecnt[v] > bestsourcecnt )
               {
                  bestsourcev = v;
                  bestsourcecnt = sourcenodecnt[v];
               }
            }
            else
            {
               if( targetnodecnt[v] > besttargetcnt )
               {
                  besttargetv = v;
                  besttargetcnt = targetnodecnt[v];
               }
            }
         }
         else
         {
            SCIP_Real nodecnt = sourcenodecnt[v] + targetnodecnt[v];

            /* in the undirected model, we use source for the maximum and target for the second largest number of total hits */
            assert( modeltype == SCIP_MCFMODELTYPE_UNDIRECTED );
            if( nodecnt > bestsourcecnt )
            {
               besttargetv = bestsourcev;
               besttargetcnt = bestsourcecnt;
               bestsourcev = v;
               bestsourcecnt = nodecnt;
            }
            else if( nodecnt > besttargetcnt )
            {
               besttargetv = v;
               besttargetcnt = nodecnt;
            }
         }

         /* clear the nodecnt arrays */
         sourcenodecnt[v] = 0;
         targetnodecnt[v] = 0;
      }

      /* check inconsistency of arcs */
      if( modeltype == SCIP_MCFMODELTYPE_UNDIRECTED )
      {
         totalsourcecnt = totalnodecnt;
         totaltargetcnt = totalnodecnt;
      }
      assert(SCIPisGE(scip,totalsourcecnt,bestsourcecnt));
      assert(SCIPisGE(scip,totaltargetcnt,besttargetcnt));
      nsourceinconsistencies = (totalsourcecnt - bestsourcecnt)/ntouchedcoms;
      ntargetinconsistencies = (totaltargetcnt - besttargetcnt)/ntouchedcoms;

      /* delete arcs that have to large inconsistency */
      if( nsourceinconsistencies > maxarcinconsistencyratio )
      {
         /* delete source assignment */
         bestsourcev = -1;
      }

      if( ntargetinconsistencies > maxarcinconsistencyratio )
      {
         /* delete target assignment */
         besttargetv = -1;
      }

      /* assign the incident nodes */
      assert(bestsourcev == -1 || bestsourcev != besttargetv);
      arcsources[a] = bestsourcev;
      arctargets[a] = besttargetv;
      SCIPdebugMsg(scip, "arc %d: %d -> %d (len=%d, sourcecnt=%g/%g, targetcnt=%g/%g, %g/%g inconsistencies)\n",
                       a, bestsourcev, besttargetv, rowlen,
                       bestsourcecnt, totalsourcecnt, besttargetcnt, totaltargetcnt,
                       nsourceinconsistencies, ntargetinconsistencies);

      /* update adjacency lists */
      if( bestsourcev != -1 )
      {
         nextoutarcs[a] = firstoutarcs[bestsourcev];
         firstoutarcs[bestsourcev] = a;
      }
      if( besttargetv != -1 )
      {
         nextinarcs[a] = firstinarcs[besttargetv];
         firstinarcs[besttargetv] = a;
      }

      /* update the number of inconsistencies */
      mcfdata->ninconsistencies += 0.5*(nsourceinconsistencies + ntargetinconsistencies);

      if( mcfdata->ninconsistencies > maxninconsistencies )
      {
         MCFdebugMessage(" -> reached maximal number of inconsistencies: %g > %g\n",
                         mcfdata->ninconsistencies, maxninconsistencies);
         break;
      }
   }

   /**@todo should we also use an aggressive parameter setting -- this should be done here */
   if( mcfdata->ninconsistencies <= maxninconsistencies && narcs > 0 && ncommodities > 0 )
      *effortlevel = MCFEFFORTLEVEL_DEFAULT;
   else
      *effortlevel = MCFEFFORTLEVEL_OFF;

   MCFdebugMessage("extracted network has %g inconsistencies (ratio %g) -> separating with effort %d\n",
                   mcfdata->ninconsistencies, mcfdata->ninconsistencies/(SCIP_Real)narcs, *effortlevel);

   /* free temporary memory */
   SCIPfreeBufferArray(scip, &touchednodes);
   SCIPfreeBufferArray(scip, &comtouched);
   SCIPfreeBufferArray(scip, &flowvarspercom);
   SCIPfreeBufferArray(scip, &targetnodecnt);
   SCIPfreeBufferArray(scip, &sourcenodecnt);

   return SCIP_OKAY;
}

#define UNKNOWN 0  /**< node has not yet been seen */
#define ONSTACK 1  /**< node is currently on the processing stack */
#define VISITED 2  /**< node has been visited and assigned to some component */

/** returns lists of nodes and arcs in the connected component of the given startv */
static
SCIP_RETCODE identifyComponent(
   SCIP*                 scip,               /**< SCIP data structure */
   MCFDATA*              mcfdata,            /**< internal MCF extraction data to pass to subroutines */
   int*                  nodevisited,        /**< array to mark visited nodes */
   int                   startv,             /**< node for which the connected component should be generated */
   int*                  compnodes,          /**< array to store node ids of the component */
   int*                  ncompnodes,         /**< pointer to store the number of nodes in the component */
   int*                  comparcs,           /**< array to store arc ids of the component */
   int*                  ncomparcs           /**< pointer to store the number of arcs in the component */
   )
{
   int* arcsources   = mcfdata->arcsources;
   int* arctargets   = mcfdata->arctargets;
   int* firstoutarcs = mcfdata->firstoutarcs;
   int* firstinarcs  = mcfdata->firstinarcs;
   int* nextoutarcs  = mcfdata->nextoutarcs;
   int* nextinarcs   = mcfdata->nextinarcs;
   int  nnodes       = mcfdata->nnodes;

   int* stacknodes;
   int nstacknodes;

   assert(nodevisited != NULL);
   assert(0 <= startv && startv < nnodes);
   assert(nodevisited[startv] == UNKNOWN);
   assert(compnodes != NULL);
   assert(ncompnodes != NULL);
   assert(comparcs != NULL);
   assert(ncomparcs != NULL);

   *ncompnodes = 0;
   *ncomparcs = 0;

   /* allocate temporary memory for node stack */
   SCIP_CALL( SCIPallocBufferArray(scip, &stacknodes, nnodes) );

   /* put startv on stack */
   stacknodes[0] = startv;
   nstacknodes = 1;
   nodevisited[startv] = ONSTACK;

   /* perform depth-first search */
   while( nstacknodes > 0 )
   {
      int v;
      int a;

      assert(firstoutarcs != NULL);
      assert(firstinarcs != NULL);
      assert(nextoutarcs != NULL);
      assert(nextinarcs != NULL);

      /* pop first element from stack */
      v = stacknodes[nstacknodes-1];
      nstacknodes--;
      assert(0 <= v && v < nnodes);
      assert(nodevisited[v] == ONSTACK);
      nodevisited[v] = VISITED;

      /* put node into component */
      assert(*ncompnodes < nnodes);
      compnodes[*ncompnodes] = v;
      (*ncompnodes)++;

      /* go through the list of outgoing arcs */
      for( a = firstoutarcs[v]; a != -1; a = nextoutarcs[a] )
      {
         int targetv;

         assert(0 <= a && a < mcfdata->narcs);
         assert(arctargets != NULL);

         targetv = arctargets[a];

         /* check if we have already visited the target node */
         if( targetv != -1 && nodevisited[targetv] == VISITED )
            continue;

         /* put arc to component */
         assert(*ncomparcs < mcfdata->narcs);
         comparcs[*ncomparcs] = a;
         (*ncomparcs)++;

         /* push target node to stack */
         if( targetv != -1 && nodevisited[targetv] == UNKNOWN )
         {
            assert(nstacknodes < nnodes);
            stacknodes[nstacknodes] = targetv;
            nstacknodes++;
            nodevisited[targetv] = ONSTACK;
         }
      }

      /* go through the list of ingoing arcs */
      for( a = firstinarcs[v]; a != -1; a = nextinarcs[a] )
      {
         int sourcev;

         assert(0 <= a && a < mcfdata->narcs);
         assert(arcsources != NULL);

         sourcev = arcsources[a];

         /* check if we have already seen the source node */
         if( sourcev != -1 && nodevisited[sourcev] == VISITED )
            continue;

         /* put arc to component */
         assert(*ncomparcs < mcfdata->narcs);
         comparcs[*ncomparcs] = a;
         (*ncomparcs)++;

         /* push source node to stack */
         if( sourcev != -1 && nodevisited[sourcev] == UNKNOWN )
         {
            assert(nstacknodes < nnodes);
            stacknodes[nstacknodes] = sourcev;
            nstacknodes++;
            nodevisited[sourcev] = ONSTACK;
         }
      }
   }

   /* free temporary memory */
   SCIPfreeBufferArray(scip, &stacknodes);

   return SCIP_OKAY;
}

/** extracts MCF network structures from the current LP */
static
SCIP_RETCODE mcfnetworkExtract(
   SCIP*                 scip,               /**< SCIP data structure */
   SCIP_SEPADATA*        sepadata,           /**< separator data */
   SCIP_MCFNETWORK***    mcfnetworks,        /**< pointer to store array of MCF network structures */
   int*                  nmcfnetworks,       /**< pointer to store number of MCF networks */
   MCFEFFORTLEVEL*       effortlevel         /**< effort level of separation */
   )
{
   MCFDATA mcfdata;

   SCIP_MCFMODELTYPE modeltype = (SCIP_MCFMODELTYPE) sepadata->modeltype;

   SCIP_Bool      failed;

   SCIP_ROW** rows;
   SCIP_COL** cols;
   int nrows;
   int ncols;
   int mcfnetworkssize;

   assert(mcfnetworks != NULL);
   assert(nmcfnetworks != NULL);
   assert(effortlevel != NULL);

   failed = FALSE;
   *effortlevel = MCFEFFORTLEVEL_OFF;
   *mcfnetworks = NULL;
   *nmcfnetworks = 0;
   mcfnetworkssize = 0;

   /* Algorithm to identify multi-commodity-flow network with capacity constraints
    *
    * 1. Identify candidate rows for flow conservation constraints in the LP.
    * 2. Sort flow conservation candidates by a ranking on how sure we are that it is indeed a constraint of the desired type.
    * 3. Extract network structure of flow conservation constraints:
    *    (a) Initialize plusflow[c] = minusflow[c] = FALSE for all columns c and other local data.
    *    (b) As long as there are flow conservation candidates left:
    *        (i) Create new commodity and use first flow conservation constraint as new row.
    *       (ii) Add new row to commodity, update pluscom/minuscom accordingly.
    *      (iii) For the newly added columns search for an incident flow conservation constraint. Pick the one of highest ranking.
    *            Reflect row or commodity if necessary (multiply with -1)
    *       (iv) If found, set new row to this row and goto (ii).
    *        (v) If only very few flow rows have been used, discard the commodity immediately.
    * 4. Identify candidate rows for capacity constraints in the LP.
    * 5. Sort capacity constraint candidates by a ranking on how sure we are that it is indeed a constraint of the desired type.
    * 6. Identify capacity constraints for the arcs and assign arc ids to columns and capacity constraints.
    * 7. Assign node ids to flow conservation constraints.
    * 8. PostProcessing
    *    a  if there are still undecided commodity signs, fix them to +1
    *    b  clean up the network: get rid of commodities without arcs or with at most one node
    *    c  assign source and target nodes to capacitated arc
    *    d  find uncapacitated arcs
    */

   /* get LP data */
   SCIP_CALL( SCIPgetLPRowsData(scip, &rows, &nrows) );
   SCIP_CALL( SCIPgetLPColsData(scip, &cols, &ncols) );

   /* initialize local extraction data */
   mcfdata.flowrowsigns = NULL;
   mcfdata.flowrowscalars = NULL;
   mcfdata.flowrowscores = NULL;
   mcfdata.capacityrowsigns = NULL;
   mcfdata.capacityrowscores = NULL;
   mcfdata.flowcands = NULL;
   mcfdata.nflowcands = 0;
   mcfdata.capacitycands = NULL;
   mcfdata.ncapacitycands = 0;
   mcfdata.plusflow = NULL;
   mcfdata.minusflow = NULL;
   mcfdata.ncommodities = 0;
   mcfdata.nemptycommodities = 0;
   mcfdata.commoditysigns = NULL;
   mcfdata.commoditysignssize = 0;
   mcfdata.colcommodity = NULL;
   mcfdata.rowcommodity = NULL;
   mcfdata.colarcid = NULL;
   mcfdata.rowarcid = NULL;
   mcfdata.rownodeid = NULL;
   mcfdata.arcarraysize = 0;
   mcfdata.arcsources = NULL;
   mcfdata.arctargets = NULL;
   mcfdata.colsources = NULL;
   mcfdata.coltargets = NULL;
   mcfdata.firstoutarcs = NULL;
   mcfdata.firstinarcs = NULL;
   mcfdata.nextoutarcs = NULL;
   mcfdata.nextinarcs = NULL;
   mcfdata.newcols = NULL;
   mcfdata.nnewcols = 0;
   mcfdata.narcs = 0;
   mcfdata.nnodes = 0;
   mcfdata.ninconsistencies = 0.0;
   mcfdata.capacityrows = NULL;
   mcfdata.capacityrowssize = 0;
   mcfdata.colisincident = NULL;
   mcfdata.zeroarcarray = NULL;
   mcfdata.modeltype = modeltype;

   /* 1. identify candidate rows for flow conservation constraints in the LP
    * 2. Sort flow conservation candidates by a ranking on how sure we are that it is indeed a constraint of the desired type
    */
   SCIP_CALL( extractFlowRows(scip, &mcfdata) );
   assert(mcfdata.flowrowsigns != NULL);
   assert(mcfdata.flowrowscalars != NULL);
   assert(mcfdata.flowrowscores != NULL);
   assert(mcfdata.flowcands != NULL);

   if( mcfdata.nflowcands == 0 )
      failed = TRUE;

   if( !failed )
   {
      /* 3. extract network structure of flow conservation constraints. */
      SCIP_CALL( extractFlow(scip, &mcfdata, MAXFLOWVARFLOWROWRATIO, &failed) );
      assert(mcfdata.plusflow != NULL);
      assert(mcfdata.minusflow != NULL);
      assert(mcfdata.colcommodity != NULL);
      assert(mcfdata.rowcommodity != NULL);
      assert(mcfdata.newcols != NULL);
   }

   if( !failed )
   {
#ifdef SCIP_DEBUG
      printCommodities(scip, &mcfdata);
#endif

      /* 4. identify candidate rows for capacity constraints in the LP
       * 5. sort capacity constraint candidates by a ranking on how sure we are that it is indeed a constraint of the desired type
       */
      SCIP_CALL( extractCapacityRows(scip, &mcfdata) );
      assert(mcfdata.capacityrowsigns != NULL);
      assert(mcfdata.capacityrowscores != NULL);
      assert(mcfdata.capacitycands != NULL);

      if( mcfdata.ncapacitycands == 0 )
         failed = TRUE;
   }

   if( !failed )
   {
      /* 6. arc-detection -- identify capacity constraints for the arcs and assign arc ids to columns and capacity constraints */
      SCIP_CALL( extractCapacities(scip, &mcfdata) );
      assert(mcfdata.colarcid != NULL);
      assert(mcfdata.rowarcid != NULL);

      /* 7. node-detection -- assign node ids to flow conservation constraints */
      SCIP_CALL( extractNodes(scip, &mcfdata) );
      assert(mcfdata.rownodeid != NULL);
      assert(mcfdata.colisincident != NULL);
      assert(mcfdata.zeroarcarray != NULL);

      /* 8. postprocessing */
      /* 8.a if there are still undecided commodity signs, fix them to +1 */
      fixCommoditySigns(scip, &mcfdata);

      /* 8.b clean up the network: get rid of commodities without arcs or with at most one node */
      SCIP_CALL( cleanupNetwork(scip, &mcfdata) );

      /* 8.c construct incidence function -- assign source and target nodes to capacitated arcs */
      SCIP_CALL( identifySourcesTargets(scip, &mcfdata, sepadata, effortlevel) );
      assert(mcfdata.arcsources != NULL);
      assert(mcfdata.arctargets != NULL);
      assert(mcfdata.colsources != NULL);
      assert(mcfdata.coltargets != NULL);
      assert(mcfdata.firstoutarcs != NULL);
      assert(mcfdata.firstinarcs != NULL);
      assert(mcfdata.nextoutarcs != NULL);
      assert(mcfdata.nextinarcs != NULL);
   }

   if( !failed && *effortlevel != MCFEFFORTLEVEL_OFF)
   {
      int* nodevisited;
      int* compnodeid;
      int* compnodes;
      int* comparcs;
      int minnodes;
      int v;

      /* 8.d find uncapacitated arcs */
      SCIP_CALL( findUncapacitatedArcs(scip, &mcfdata) );

#ifdef SCIP_DEBUG
      printCommodities(scip, &mcfdata);
#endif

      minnodes = MINNODES;

      /* allocate temporary memory for component finding */
      SCIP_CALL( SCIPallocBufferArray(scip, &nodevisited, mcfdata.nnodes) );
      SCIP_CALL( SCIPallocBufferArray(scip, &compnodes, mcfdata.nnodes) );
      SCIP_CALL( SCIPallocBufferArray(scip, &comparcs, mcfdata.narcs) );
      BMSclearMemoryArray(nodevisited, mcfdata.nnodes);

      /* allocate temporary memory for v -> compv mapping */
      SCIP_CALL( SCIPallocBufferArray(scip, &compnodeid, mcfdata.nnodes) );
      for( v = 0; v < mcfdata.nnodes; v++ )
         compnodeid[v] = -1;

      /* search components and create a network structure for each of them */
      for( v = 0; v < mcfdata.nnodes; v++ )
      {
         int ncompnodes;
         int ncomparcs;

         /* ignore nodes that have been already assigned to a component */
         assert(nodevisited[v] == UNKNOWN || nodevisited[v] == VISITED);
         if( nodevisited[v] == VISITED )
            continue;

         /* identify nodes and arcs of this component */
         SCIP_CALL( identifyComponent(scip, &mcfdata, nodevisited, v, compnodes, &ncompnodes, comparcs, &ncomparcs) );
         assert(ncompnodes >= 1);
         assert(compnodes[0] == v);
         assert(nodevisited[v] == VISITED);

         /* ignore network component if it is trivial */
         if( ncompnodes >= minnodes && ncomparcs >= MINARCS )
         {
            SCIP_MCFNETWORK* mcfnetwork;
            int i;

            /* make sure that we have enough memory for the new network pointer */
            assert(*nmcfnetworks <= MAXNETWORKS);
            assert(*nmcfnetworks <= mcfnetworkssize);
            if( *nmcfnetworks == mcfnetworkssize )
            {
               mcfnetworkssize = MAX(2*mcfnetworkssize, *nmcfnetworks+1);
               SCIP_CALL( SCIPreallocMemoryArray(scip, mcfnetworks, mcfnetworkssize) );
            }
            assert(*nmcfnetworks < mcfnetworkssize);

            /* create network data structure */
            SCIP_CALL( mcfnetworkCreate(scip, &mcfnetwork) );

            /* fill sparse network structure */
            SCIP_CALL( mcfnetworkFill(scip, mcfnetwork, &mcfdata, compnodeid, compnodes, ncompnodes, comparcs, ncomparcs) );

            /* insert in sorted network list */
            for( i = *nmcfnetworks; i > 0 && mcfnetwork->nnodes > (*mcfnetworks)[i-1]->nnodes; i-- )
               (*mcfnetworks)[i] = (*mcfnetworks)[i-1];
            (*mcfnetworks)[i] = mcfnetwork;
            (*nmcfnetworks)++;

            /* if we reached the maximal number of networks, update minnodes */
            if( *nmcfnetworks >= MAXNETWORKS )
               minnodes = MAX(minnodes, (*mcfnetworks)[*nmcfnetworks-1]->nnodes);

            /* if we exceeded the maximal number of networks, delete the last one */
            if( *nmcfnetworks > MAXNETWORKS )
            {
               SCIPdebugMsg(scip, " -> discarded network with %d nodes and %d arcs due to maxnetworks (minnodes=%d)\n",
                                (*mcfnetworks)[*nmcfnetworks-1]->nnodes, (*mcfnetworks)[*nmcfnetworks-1]->narcs, minnodes);
               SCIP_CALL( mcfnetworkFree(scip, &(*mcfnetworks)[*nmcfnetworks-1]) );
               (*nmcfnetworks)--;
            }
            assert(*nmcfnetworks <= MAXNETWORKS);
         }
         else
         {
            SCIPdebugMsg(scip, " -> discarded component with %d nodes and %d arcs\n", ncompnodes, ncomparcs);
         }

      }

      /* free temporary memory */
      SCIPfreeBufferArray(scip, &compnodeid);
      SCIPfreeBufferArray(scip, &comparcs);
      SCIPfreeBufferArray(scip, &compnodes);
      SCIPfreeBufferArray(scip, &nodevisited);
   }

   /* free memory */
   SCIPfreeMemoryArrayNull(scip, &mcfdata.arcsources);
   SCIPfreeMemoryArrayNull(scip, &mcfdata.arctargets);
   SCIPfreeMemoryArrayNull(scip, &mcfdata.colsources);
   SCIPfreeMemoryArrayNull(scip, &mcfdata.coltargets);
   SCIPfreeMemoryArrayNull(scip, &mcfdata.firstoutarcs);
   SCIPfreeMemoryArrayNull(scip, &mcfdata.firstinarcs);
   SCIPfreeMemoryArrayNull(scip, &mcfdata.nextoutarcs);
   SCIPfreeMemoryArrayNull(scip, &mcfdata.nextinarcs);
   SCIPfreeMemoryArrayNull(scip, &mcfdata.zeroarcarray);
   SCIPfreeMemoryArrayNull(scip, &mcfdata.colisincident);
   SCIPfreeMemoryArrayNull(scip, &mcfdata.capacityrows);
   SCIPfreeMemoryArrayNull(scip, &mcfdata.rownodeid);
   SCIPfreeMemoryArrayNull(scip, &mcfdata.rowarcid);
   SCIPfreeMemoryArrayNull(scip, &mcfdata.colarcid);
   SCIPfreeMemoryArrayNull(scip, &mcfdata.newcols);
   SCIPfreeMemoryArrayNull(scip, &mcfdata.rowcommodity);
   SCIPfreeMemoryArrayNull(scip, &mcfdata.colcommodity);
   SCIPfreeMemoryArrayNull(scip, &mcfdata.commoditysigns);
   SCIPfreeMemoryArrayNull(scip, &mcfdata.minusflow);
   SCIPfreeMemoryArrayNull(scip, &mcfdata.plusflow);
   SCIPfreeMemoryArrayNull(scip, &mcfdata.capacitycands);
   SCIPfreeMemoryArrayNull(scip, &mcfdata.flowcands);
   SCIPfreeMemoryArrayNull(scip, &mcfdata.capacityrowscores);
   SCIPfreeMemoryArrayNull(scip, &mcfdata.capacityrowsigns);
   SCIPfreeMemoryArrayNull(scip, &mcfdata.flowrowscores);
   SCIPfreeMemoryArrayNull(scip, &mcfdata.flowrowscalars);
   SCIPfreeMemoryArrayNull(scip, &mcfdata.flowrowsigns);

   return SCIP_OKAY;
}
#ifdef COUNTNETWORKVARIABLETYPES
/** extracts MCF network structures from the current LP */
static
SCIP_RETCODE printFlowSystemInfo(
   SCIP*                 scip,               /**< SCIP data structure */
   SCIP_MCFNETWORK**     mcfnetworks,        /**< array of MCF network structures */
   int                   nmcfnetworks        /**< number of MCF networks */
   )
{
   SCIP_ROW** rows;
   SCIP_COL** cols;
   SCIP_Bool* colvisited;
   int nrows;
   int ncols;
   int m;
   int c;
   int a;
   int k;
   int v;
   int nflowrows = 0;
   int ncaprows = 0;
   int nflowvars = 0;
   int nintflowvars = 0;
   int nbinflowvars = 0;
   int ncontflowvars = 0;
   int ncapvars = 0;
   int nintcapvars = 0;
   int nbincapvars = 0;
   int ncontcapvars = 0;

   /* get LP data */
   SCIP_CALL( SCIPgetLPRowsData(scip, &rows, &nrows) );
   SCIP_CALL( SCIPgetLPColsData(scip, &cols, &ncols) );
   SCIP_CALL( SCIPallocBufferArray(scip, &colvisited, ncols) );
   /* get flow variable types */
   for(c=0; c < ncols; c++)
      colvisited[c]=FALSE;


   MCFdebugMessage("\n\n****** VAR COUNTING ********* \n");

   for(m=0; m < nmcfnetworks; m++)
   {
      SCIP_MCFNETWORK* mcfnetwork = mcfnetworks[m];

      int narcs                           = mcfnetwork->narcs;
      int nnodes                          = mcfnetwork->nnodes;
      int ncommodities                    = mcfnetwork->ncommodities;
      SCIP_ROW**        arccapacityrows   = mcfnetwork->arccapacityrows;
      SCIP_ROW***       nodeflowrows      = mcfnetwork->nodeflowrows;
      int*              colcommodity      = mcfnetwork->colcommodity;

      /* get flow variable types */
      for(c=0; c < ncols; c++)
      {
         SCIP_COL*         col;

         if(colcommodity[c] >= 0 && ! colvisited[c])
         {
            /* this is a flow variable */
            nflowvars++;
            col = cols[c];
            colvisited[c] = TRUE;
            switch( SCIPvarGetType(SCIPcolGetVar(col)) )
            {
            case SCIP_VARTYPE_BINARY:
               nbinflowvars++;
               break;
            case SCIP_VARTYPE_INTEGER:
               nintflowvars++;
               break;
            case SCIP_VARTYPE_IMPLINT:
               nintflowvars++;
               break;
               case SCIP_VARTYPE_CONTINUOUS:
                  ncontflowvars++;
                  break;
            default:
               SCIPerrorMessage("unknown variable type\n");
               SCIPABORT();
               return SCIP_INVALIDDATA;  /*lint !e527*/
            }
         }
      }
      /* get capacity variable types and number of capacity rows*/
      for( a = 0; a < narcs; a++ )
      {
         SCIP_ROW* row;
         row = arccapacityrows[a];

         if( row != NULL )
         {
            SCIP_COL** rowcols;
            int rowlen;
            int i;

            ncaprows++;
            rowcols = SCIProwGetCols(row);
            rowlen = SCIProwGetNLPNonz(row);

            for( i = 0; i < rowlen; i++ )
            {
               c = SCIPcolGetLPPos(rowcols[i]);
               assert(0 <= c && c < SCIPgetNLPCols(scip));

               if(colcommodity[c] == -1 && ! colvisited[c] )
               {
                  ncapvars++;
                  colvisited[c] = TRUE;
                  switch( SCIPvarGetType(SCIPcolGetVar(rowcols[i]) ) )
                  {
                  case SCIP_VARTYPE_BINARY:
                     nbincapvars++;
                     break;
                  case SCIP_VARTYPE_INTEGER:
                     nintcapvars++;
                     break;
                  case SCIP_VARTYPE_IMPLINT:
                     nintcapvars++;
                     break;
                  case SCIP_VARTYPE_CONTINUOUS:
                     ncontcapvars++;
                     break;
                  default:
                     SCIPerrorMessage("unknown variable type\n");
                     SCIPABORT();
                     return SCIP_INVALIDDATA;  /*lint !e527*/
                  }
               }
            }
         }
      }
      /* get number of flow rows */
      for( k = 0; k < ncommodities; k++ )
      {
         for( v = 0; v < nnodes; v++ )
         {
            SCIP_ROW*         row;
            row = nodeflowrows[v][k];

            if( row != NULL )
               nflowrows++;
         }
      }

      MCFdebugMessage("----- network %i -----\n",m);
      MCFdebugMessage("   nof flowrows: %5d\n", nflowrows);
      MCFdebugMessage("   nof caprows:  %5d\n", ncaprows);
      MCFdebugMessage("   nof flowvars: %5d of which [ %d , %d , %d ] are continuous, integer, binary\n",
         nflowvars, ncontflowvars, nintflowvars, nbinflowvars);
      MCFdebugMessage("   nof capvars:  %5d of which [ %d , %d , %d ] are continuous, integer, binary\n",
         ncapvars, ncontcapvars, nintcapvars, nbincapvars);
   }


   MCFdebugMessage("****** END VAR COUNTING ********* \n\n");

   SCIPfreeBufferArray(scip, &colvisited);

   return SCIP_OKAY;
}
#endif
/*
 * Union find methods
 * used for generating partitions of node sets and
 *      for checking connectivity of cut shores
 */

/** initializes a union find data structure by putting each element into its own set */
static
void unionfindInitSets(
   int*                  representatives,    /**< mapping an element v to its representative */
   int                   nelems              /**< number of elements in the ground set */
   )
{
   int v;

   /* we start with each element being in its own set */
   for( v = 0; v < nelems; v++ )
      representatives[v] = v;
}

/** applies a union find algorithm to get the representative of v */
static
int unionfindGetRepresentative(
   int*                  representatives,    /**< mapping an element v to its representative */
   int                   v                   /**< element v to get a representative for */
   )
{
   assert(representatives != NULL);

   while( v != representatives[v] )
   {
      representatives[v] = representatives[representatives[v]];
      v = representatives[v];
   }

   return v;
}

/** joins two sets in the union find framework */
static
void unionfindJoinSets(
   int*                  representatives,    /**< mapping an element v to its representative */
   int                   rep1,               /**< representative of first set */
   int                   rep2                /**< representative of second set */
   )
{
   assert(rep1 != rep2);
   assert(representatives[rep1] == rep1);
   assert(representatives[rep2] == rep2);

   /* make sure that the smaller representative survives
    *  -> element 0 is always a representative
    */
   if( rep1 < rep2 )
      representatives[rep2] = rep1;
   else
      representatives[rep1] = rep2;
}

/*
 * Node pair methods
 * used for shrinking the network based on nodepair-weights
 * -> creating partition
*/

/** comparison method for weighted nodepairs */
static
SCIP_DECL_SORTPTRCOMP(compNodepairs)
{
   NODEPAIRENTRY* nodepair1 = (NODEPAIRENTRY*)elem1;
   NODEPAIRENTRY* nodepair2 = (NODEPAIRENTRY*)elem2;

   if( nodepair1->weight > nodepair2->weight )
      return -1;
   else if( nodepair1->weight < nodepair2->weight )
      return +1;
   else
      return 0;
}

/** NodePair HashTable
 * gets the key of the given element */
static
SCIP_DECL_HASHGETKEY(hashGetKeyNodepairs)
{
   /*lint --e{715}*/
   /* the key is the element itself */
   return elem;
}

/** NodePair HashTable
 * returns TRUE iff both keys are equal;
 * two nodepairs are equal if both nodes equal
 */
static
SCIP_DECL_HASHKEYEQ(hashKeyEqNodepairs)
{
#ifndef NDEBUG
   SCIP_MCFNETWORK*  mcfnetwork;
#endif
   NODEPAIRENTRY*    nodepair1;
   NODEPAIRENTRY*    nodepair2;
   int source1;
   int source2;
   int target1;
   int target2;

#ifndef NDEBUG
   mcfnetwork = (SCIP_MCFNETWORK*)userptr;
   assert(mcfnetwork != NULL);
#endif

   nodepair1 = (NODEPAIRENTRY*)key1;
   nodepair2 = (NODEPAIRENTRY*)key2;

   assert(nodepair1 != NULL);
   assert(nodepair2 != NULL);

   source1 = nodepair1->node1;
   source2 = nodepair2->node1;
   target1 = nodepair1->node2;
   target2 = nodepair2->node2;

   assert(source1 >=0 && source1 < mcfnetwork->nnodes);
   assert(source2 >=0 && source2 < mcfnetwork->nnodes);
   assert(target1 >=0 && target1 < mcfnetwork->nnodes);
   assert(target2 >=0 && target2 < mcfnetwork->nnodes);
   assert(source1 <= target1);
   assert(source2 <= target2);

   return (source1 == source2 && target1 == target2);
}

/** NodePair HashTable
 * returns the hash value of the key */
static
SCIP_DECL_HASHKEYVAL(hashKeyValNodepairs)
{
#ifndef NDEBUG
   SCIP_MCFNETWORK*  mcfnetwork;
#endif
   NODEPAIRENTRY*    nodepair;
   int source;
   int target;
   unsigned int hashval;

#ifndef NDEBUG
   mcfnetwork = (SCIP_MCFNETWORK*)userptr;
   assert(mcfnetwork != NULL);
#endif

   nodepair = (NODEPAIRENTRY*)key;
   assert( nodepair != NULL);

   source = nodepair->node1;
   target = nodepair->node2;

   assert(source >=0 && source < mcfnetwork->nnodes);
   assert(target >=0 && target < mcfnetwork->nnodes);
   assert(source <= target);

   hashval = (source << 16) + target; /*lint !e701*/

   return hashval;
}

/** creates a priority queue and fills it with the given nodepair entries
 *
 */
static
SCIP_RETCODE nodepairqueueCreate(
   SCIP*                 scip,               /**< SCIP data structure */
   SCIP_MCFNETWORK*      mcfnetwork,         /**< MCF network structure */
   NODEPAIRQUEUE**       nodepairqueue       /**< pointer to nodepair priority queue */
   )
{
   /* For every nodepair that is used in the network (at least one arc exists having this nodepair as endnodes)
    * we calculate a weight:
    * The weight w_st of a nodepair (s,t) is the minimum of the weights of all s-t and t-s arcs
    * The weight w_a of an arc a is calculated as:
    *    w_a : = s_a + pi_a
    * where s_a>=0 is the slack of the capacity constraint and pi_a<=0  its dual.
    * The weight of uncapacitated arcs (without capacity constraints) is infinite.
    */
#ifdef BETTERWEIGHTFORDEMANDNODES
   int          ncommodities;
   SCIP_ROW***  nodeflowrows;
   SCIP_Real**  nodeflowscales;
   SCIP_Real    maxweight;
   SCIP_Real    minweight;
#endif

#ifdef TIEBREAKING
   int*         colcommodity;
#endif


   SCIP_HASHTABLE* hashtable;
   NODEPAIRENTRY*  nodepairs;

   int hashtablesize;
   int a;
   int nnodepairs;
   int n;

   assert(mcfnetwork != NULL);

#ifdef BETTERWEIGHTFORDEMANDNODES
   ncommodities   = mcfnetwork->ncommodities;
   nodeflowrows   = mcfnetwork->nodeflowrows;
   nodeflowscales = mcfnetwork->nodeflowscales;
#endif

#ifdef TIEBREAKING
   colcommodity   = mcfnetwork->colcommodity;
#endif

   assert(nodepairqueue != NULL);

   SCIP_CALL( SCIPallocBuffer(scip, nodepairqueue) );

   /* create a hash table for all used node pairs
    * hash table is only needed to have unique nodepairs (identify arcs using the same nodepair)
    */
   hashtablesize = mcfnetwork->narcs;
   hashtablesize = MAX(hashtablesize, HASHSIZE_NODEPAIRS);
   SCIP_CALL( SCIPhashtableCreate(&hashtable, SCIPblkmem(scip), hashtablesize,
                                  hashGetKeyNodepairs, hashKeyEqNodepairs, hashKeyValNodepairs, (void*) mcfnetwork) );

   /* nodepairs will contain all constructed nodepairs and is used to fill the priority queue */
   SCIP_CALL( SCIPallocBufferArray(scip, &(*nodepairqueue)->nodepairs, mcfnetwork->narcs) );

   /* initialize hash table of all used node pairs and fill nodepairs */
   nnodepairs = 0;
   for( a = 0; a < mcfnetwork->narcs; a++ )
   {
      NODEPAIRENTRY  nodepair;
      NODEPAIRENTRY* nodepairptr;
      SCIP_ROW* capacityrow;

      capacityrow = mcfnetwork->arccapacityrows[a];

      SCIPdebugMsg(scip, "arc %i = (%i %i)\n", a, mcfnetwork->arcsources[a], mcfnetwork->arctargets[a]);

      /* construct fresh nodepair: smaller node gets node1 in nodeentry */
      if( mcfnetwork->arcsources[a] <= mcfnetwork->arctargets[a] )
      {
         nodepair.node1 = mcfnetwork->arcsources[a];
         nodepair.node2 = mcfnetwork->arctargets[a];
      }
      else
      {
         nodepair.node2 = mcfnetwork->arcsources[a];
         nodepair.node1 = mcfnetwork->arctargets[a];
      }

      assert(nodepair.node1 < mcfnetwork->nnodes);
      assert(nodepair.node2 < mcfnetwork->nnodes);
      if( nodepair.node1 == -1 || nodepair.node2 == -1 )
         continue;

      /* construct arc weight of a */
      if( capacityrow != NULL )
      {
         SCIP_Real maxval;
         SCIP_Real slack;
         SCIP_Real dualsol;
         SCIP_Real scale;
#ifdef TIEBREAKING
         SCIP_Real totalflow;
         SCIP_Real totalcap;
         SCIP_COL** rowcols;
         int rowlen;
         int i;
         int c;
#endif

         slack = SCIPgetRowFeasibility(scip, mcfnetwork->arccapacityrows[a]);
         slack = MAX(slack, 0.0); /* can only be negative due to numerics */
         dualsol = SCIProwGetDualsol(mcfnetwork->arccapacityrows[a]);
         maxval = SCIPgetRowMaxCoef(scip, mcfnetwork->arccapacityrows[a]);
         scale = ABS(mcfnetwork->arccapacityscales[a])/maxval; /* divide by maxval to normalize rows */
         assert(scale > 0.0);

#ifdef TIEBREAKING
         /* get flow on arc for tie breaking */
         rowcols   = SCIProwGetCols(capacityrow);
         rowlen    = SCIProwGetNLPNonz(capacityrow);
         totalflow = 0.0;
         totalcap  = 0.0;
         SCIPdebugMsg(scip, " row <%s>: \n", SCIProwGetName(capacityrow));

         for( i = 0; i < rowlen; i++ )
         {
            c = SCIPcolGetLPPos(rowcols[i]);
            assert(0 <= c && c < SCIPgetNLPCols(scip));

            SCIPdebugMsg(scip, "    col <%s>: %g\n", SCIPvarGetName(SCIPcolGetVar(rowcols[i])), SCIPcolGetPrimsol(rowcols[i]) );
            /* sum up flow on arc a*/
            if(colcommodity[c] >= 0)
            {
               SCIPdebugMsg(scip, "  flow  col <%s>: %g\n", SCIPvarGetName(SCIPcolGetVar(rowcols[i])), REALABS(SCIPcolGetPrimsol(rowcols[i])) );
               totalflow += REALABS(SCIPcolGetPrimsol(rowcols[i]));
            }
            else
            {
               SCIPdebugMsg(scip, "  cap  col <%s>: %g\n", SCIPvarGetName(SCIPcolGetVar(rowcols[i])), REALABS(SCIPcolGetPrimsol(rowcols[i])) );
               totalcap += REALABS(SCIPcolGetPrimsol(rowcols[i]));
            }
         }

         SCIPdebugMsg(scip, "cap arc -- slack:%g -- dual:%g -- flow:%g -- cap:%g \n", scale * slack, dualsol/scale, totalflow * scale, totalcap * scale);
#else
         SCIPdebugMsg(scip, "cap arc -- slack:%g -- dual:%g1\n", scale * slack, dualsol/scale);
#endif

         /* put the arc weight into a fresh nodepair */
         nodepair.weight = scale * slack - ABS(dualsol)/scale;
#ifdef USEFLOWFORTIEBREAKING
         if( !SCIPisPositive(scip, nodepair.weight) )
         {
            nodepair.weight += totalflow * scale;
            nodepair.weight = MIN( nodepair.weight, -0.0001);
         }
#endif
#ifdef USECAPACITYFORTIEBREAKING
         if( !SCIPisPositive(scip, nodepair.weight) )
         {
            nodepair.weight += totalcap * scale;
            nodepair.weight = MIN( nodepair.weight, -0.0001);
         }
#endif

      }
      else
      {
         /* uncapacitated arc has infinite slack */
         SCIPdebugMsg(scip, "uncap arc ... slack infinite\n");
         nodepair.weight = SCIPinfinity(scip);
      }

      /* check if nodepair already exists in hash-table */
      nodepairptr = (NODEPAIRENTRY*)(SCIPhashtableRetrieve(hashtable, (void*) (&nodepair) ));

      /* if nodepair already exists update its weight */
      if( nodepairptr != NULL )
      {
         /* adapt weight */
         SCIPdebugMsg(scip, "nodepair known [%d,%d] -- old weight:%g -- new weight:%g\n", nodepair.node1,nodepair.node2,nodepairptr->weight,
                          MIN(nodepair.weight, nodepairptr->weight));
         nodepairptr->weight = MIN(nodepair.weight, nodepairptr->weight);
      }
      else
      {
         /* no such nodepair in current hash table: insert into array and hashtable */
         nodepairs = (*nodepairqueue)->nodepairs;

         assert(nnodepairs < mcfnetwork->narcs);
         nodepairs[nnodepairs] = nodepair;
         SCIP_CALL( SCIPhashtableInsert(hashtable, (void*) (&nodepairs[nnodepairs]) ) );

         SCIPdebugMsg(scip, "new nodepair [%d,%d]-- weight:%g\n", nodepair.node1, nodepair.node2, nodepair.weight);

         nnodepairs++;
      }
   }

   /* free hash table */
   SCIPhashtableFree(&hashtable);

   /* we still have to fill the priority queue */

#ifdef BETTERWEIGHTFORDEMANDNODES
   /* initial weights have been calculated
    * we modify them now depending on the demand emanating at the endnodes of nodepairs
   */

   /* calculate max and min weight */
   maxweight = +1; /* we want maxweight to be positive */
   minweight = -1; /* we want minweight to be negative */
   nodepairs = (*nodepairqueue)->nodepairs;
   for( n = 0; n < nnodepairs; n++ )
   {
      /* maxweight should not be infinity (uncap arcs have infinity weight)*/
      if(!SCIPisInfinity(scip,nodepairs[n].weight))
         maxweight = MAX(maxweight, nodepairs[n].weight);

      minweight = MIN(minweight, nodepairs[n].weight);
   }

   SCIPdebugMsg(scip, "min/max weight:%g / %g\n", minweight, maxweight);
#endif

   /* initialize priority queue */
   SCIP_CALL( SCIPpqueueCreate(&(*nodepairqueue)->pqueue, nnodepairs, 2.0, compNodepairs) );

   /* fill priority queue using array nodepairs */
   for( n = 0; n < nnodepairs; n++ )
   {
      int node1 = nodepairs[n].node1;
      int node2 = nodepairs[n].node2;

#ifdef BETTERWEIGHTFORDEMANDNODES
      SCIP_Real rhs = 0;
      SCIP_Bool hasdemand1 = FALSE;
      SCIP_Bool hasdemand2 = FALSE;

      int k; /* commodity */

      SCIPdebugMsg(scip, "nodepair [%d,%d] weight %g\n", node1,node2,nodepairs[n].weight);
      /* check both nodes for their demand value in all commodities
       * the demand value can be read from the rhs
       * of the flowrows
       */
      /* node1 */
      for( k = 0; k < ncommodities; k++ )
      {
         if( nodeflowrows[node1][k] == NULL )
            continue;

         if( nodeflowscales[node1][k] > 0.0 )
            rhs = SCIProwGetRhs(nodeflowrows[node1][k]) - SCIProwGetConstant(nodeflowrows[node1][k]);
         else
            rhs = SCIProwGetLhs(nodeflowrows[node1][k]) - SCIProwGetConstant(nodeflowrows[node1][k]);

         assert( !SCIPisInfinity(scip,ABS(rhs)) );

         if( ! SCIPisZero(scip, rhs) )
         {
            hasdemand1 = TRUE;
            break;
         }

      }
      /* node2 */
      for( k = 0; k < ncommodities; k++ )
      {
         if( nodeflowrows[node2][k] == NULL )
            continue;

         if( nodeflowscales[node2][k] > 0.0 )
            rhs = SCIProwGetRhs(nodeflowrows[node2][k]) - SCIProwGetConstant(nodeflowrows[node2][k]);
         else
            rhs = SCIProwGetLhs(nodeflowrows[node2][k]) - SCIProwGetConstant(nodeflowrows[node2][k]);

         assert(! SCIPisInfinity(scip, ABS(rhs)));

         if( ! SCIPisZero(scip, rhs) )
         {
            hasdemand2 = TRUE;
            break;
         }
      }

      /* if one of the nodes has no demand increase the score
       * (slack arcs are still shrunk first)
       *
      */
      if( SCIPisPositive(scip, nodepairs[n].weight))
      {
         assert(SCIPisPositive(scip, maxweight));

         if( !hasdemand1 || !hasdemand2 )
            nodepairs[n].weight += maxweight;
      }
      else
      {
         assert( SCIPisNegative(scip, minweight));

         if( hasdemand1 && hasdemand2)
            nodepairs[n].weight += minweight;
      }
#endif
      SCIPdebugMsg(scip, "nodepair [%d,%d] weight %g\n", node1,node2,nodepairs[n].weight);

      /* fill priority queue */
      SCIP_CALL( SCIPpqueueInsert((*nodepairqueue)->pqueue, (void*)&(*nodepairqueue)->nodepairs[n]) );
   }

   return SCIP_OKAY;
}


/** frees memory of a nodepair queue */
static
void nodepairqueueFree(
   SCIP*                 scip,               /**< SCIP data structure */
   NODEPAIRQUEUE**       nodepairqueue       /**< pointer to nodepair priority queue */
   )
{
   assert(nodepairqueue != NULL);
   assert(*nodepairqueue != NULL);

   SCIPpqueueFree(&(*nodepairqueue)->pqueue);
   SCIPfreeBufferArray(scip, &(*nodepairqueue)->nodepairs);
   SCIPfreeBuffer(scip, nodepairqueue);
}


/** returns whether there are any nodepairs left on the queue */
static
SCIP_Bool nodepairqueueIsEmpty(
   NODEPAIRQUEUE*        nodepairqueue       /**< nodepair priority queue */
   )
{
   assert(nodepairqueue != NULL);

   return (SCIPpqueueFirst(nodepairqueue->pqueue) == NULL);
}


/** removes the top element from the nodepair priority queue, returns nodepair entry or NULL */
static
NODEPAIRENTRY* nodepairqueueRemove(
   NODEPAIRQUEUE*        nodepairqueue       /**< nodepair priority queue */
   )
{

   assert(nodepairqueue != NULL);

   return (NODEPAIRENTRY*)SCIPpqueueRemove(nodepairqueue->pqueue);
}

/*
 * Node partition methods
 * used for creating partitions of nodes
 * use  union find algorithm
*/

/** returns the representative node in the cluster of the given node */
static
int nodepartitionGetRepresentative(
   NODEPARTITION*        nodepartition,      /**< node partition data structure */
   int                   v                   /**< node id to get representative for */
   )
{
   return unionfindGetRepresentative(nodepartition->representatives, v);
}

/** joins two clusters given by their representative nodes */
static
void nodepartitionJoin(
   NODEPARTITION*        nodepartition,      /**< node partition data structure */
   int                   rep1,               /**< representative of first cluster */
   int                   rep2                /**< representative of second cluster */
   )
{
   unionfindJoinSets (nodepartition->representatives, rep1, rep2);
}

/** partitions nodes into a small number of clusters */
static
SCIP_RETCODE nodepartitionCreate(
   SCIP*                 scip,               /**< SCIP data structure */
   SCIP_MCFNETWORK*      mcfnetwork,         /**< MCF network structure */
   NODEPARTITION**       nodepartition,      /**< pointer to node partition data structure */
   int                   nclusters           /**< number of clusters to generate */
   )
{
   NODEPAIRQUEUE* nodepairqueue;
   int* clustersize;
   int nclustersleft;
   int v;
   int c;
   int pos;

   assert(mcfnetwork != NULL);
   assert(nodepartition != NULL);
   assert(mcfnetwork->nnodes >= 1);

   /* allocate and initialize memory */
   SCIP_CALL( SCIPallocBuffer(scip, nodepartition) );
   SCIP_CALL( SCIPallocBufferArray(scip, &(*nodepartition)->representatives, mcfnetwork->nnodes) );
   SCIP_CALL( SCIPallocBufferArray(scip, &(*nodepartition)->nodeclusters, mcfnetwork->nnodes) );
   SCIP_CALL( SCIPallocBufferArray(scip, &(*nodepartition)->clusternodes, mcfnetwork->nnodes) );
   SCIP_CALL( SCIPallocBufferArray(scip, &(*nodepartition)->clusterbegin, nclusters+1) );
   (*nodepartition)->nclusters = 0;

   /* we start with each node being in its own cluster */
   unionfindInitSets((*nodepartition)->representatives, mcfnetwork->nnodes);

   /* create priority queue for nodepairs */
   SCIP_CALL( nodepairqueueCreate(scip, mcfnetwork, &nodepairqueue) );

   /* loop over nodepairs in order of their weights */
   nclustersleft = mcfnetwork->nnodes;
   while( !nodepairqueueIsEmpty(nodepairqueue) && nclustersleft > nclusters )
   {
      NODEPAIRENTRY* nodepair;
      int node1;
      int node2;
      SCIP_Real weight;
      int node1rep;
      int node2rep;

      /* get the next nodepair */
      nodepair = nodepairqueueRemove(nodepairqueue);
      assert(nodepair != NULL);
      node1 = nodepair->node1;
      node2 = nodepair->node2;
      SCIPdebug( weight = nodepair->weight; )

      assert(node1 >= 0 && node1 < mcfnetwork->nnodes);
      assert(node2 >= 0 && node2 < mcfnetwork->nnodes);

      /* identify the representatives of the two nodes */
      node1rep = nodepartitionGetRepresentative(*nodepartition, node1);
      node2rep = nodepartitionGetRepresentative(*nodepartition, node2);
      assert(0 <= node1rep && node1rep < mcfnetwork->nnodes);
      assert(0 <= node2rep && node2rep < mcfnetwork->nnodes);

      /* there is nothing to do if the two nodes are already in the same cluster */
      if( node1rep == node2rep )
         continue;

      /* shrink nodepair by joining the two clusters */
      SCIPdebugMsg(scip, "shrinking nodepair (%d,%d) with weight %g: join representatives %d and %d\n",
                       node1, node2, weight, node1rep, node2rep);
      nodepartitionJoin(*nodepartition, node1rep, node2rep);
      nclustersleft--;
   }

   /* node 0 must be a representative due to our join procedure */
   assert((*nodepartition)->representatives[0] == 0);

   /* if there have been too few arcs to shrink the graph to the required number of clusters, join clusters with first cluster
    * to create a larger disconnected cluster
    */
   if( nclustersleft > nclusters )
   {
      for( v = 1; v < mcfnetwork->nnodes && nclustersleft > nclusters; v++ )
      {
         int rep;

         rep = nodepartitionGetRepresentative(*nodepartition, v);
         if( rep != 0 )
         {
            nodepartitionJoin(*nodepartition, 0, rep);
            nclustersleft--;
         }
      }
   }
   assert(nclustersleft <= nclusters);

   /* extract the clusters */
   SCIP_CALL( SCIPallocBufferArray(scip, &clustersize, nclusters) );
   BMSclearMemoryArray(clustersize, nclusters);
   for( v = 0; v < mcfnetwork->nnodes; v++ )
   {
      int rep;

      /* get cluster of node */
      rep = nodepartitionGetRepresentative(*nodepartition, v);
      assert(rep <= v); /* due to our joining procedure */
      if( rep == v )
      {
         /* node is its own representative: this is a new cluster */
         c = (*nodepartition)->nclusters;
         (*nodepartition)->nclusters++;
      }
      else
         c = (*nodepartition)->nodeclusters[rep];
      assert(0 <= c && c < nclusters);

      /* assign node to cluster */
      (*nodepartition)->nodeclusters[v] = c;
      clustersize[c]++;
   }

   /* fill the clusterbegin array */
   pos = 0;
   for( c = 0; c < (*nodepartition)->nclusters; c++ )
   {
      (*nodepartition)->clusterbegin[c] = pos;
      pos += clustersize[c];
   }
   assert(pos == mcfnetwork->nnodes);
   (*nodepartition)->clusterbegin[(*nodepartition)->nclusters] = mcfnetwork->nnodes;

   /* fill the clusternodes array */
   BMSclearMemoryArray(clustersize, (*nodepartition)->nclusters);
   for( v = 0; v < mcfnetwork->nnodes; v++ )
   {
      c = (*nodepartition)->nodeclusters[v];
      assert(0 <= c && c < (*nodepartition)->nclusters);
      pos = (*nodepartition)->clusterbegin[c] + clustersize[c];
      assert(pos < (*nodepartition)->clusterbegin[c+1]);
      (*nodepartition)->clusternodes[pos] = v;
      clustersize[c]++;
   }

   /* free temporary memory */
   SCIPfreeBufferArray(scip, &clustersize);

   /* free nodepair queue */
   nodepairqueueFree(scip, &nodepairqueue);

   return SCIP_OKAY;
}

/** frees node partition data */
static
void nodepartitionFree(
   SCIP*                 scip,               /**< SCIP data structure */
   NODEPARTITION**       nodepartition       /**< pointer to node partition data structure */
   )
{
   assert(nodepartition != NULL);
   assert(*nodepartition != NULL);

   SCIPfreeBufferArray(scip, &(*nodepartition)->clusterbegin);
   SCIPfreeBufferArray(scip, &(*nodepartition)->clusternodes);
   SCIPfreeBufferArray(scip, &(*nodepartition)->nodeclusters);
   SCIPfreeBufferArray(scip, &(*nodepartition)->representatives);
   SCIPfreeBuffer(scip, nodepartition);
}

/** returns whether given node v is in a cluster that belongs to the partition S */
static
SCIP_Bool nodeInPartition(
   NODEPARTITION*        nodepartition,      /**< node partition data structure, or NULL */
   unsigned int          partition,          /**< partition of nodes, or node number in single-node partition */
   SCIP_Bool             inverted,           /**< should partition be inverted? */
   int                   v                   /**< node to check */
   )
{
   /* if the node does not exist, it is not in the partition
    * (and also not in the inverted partition)
    */
   if( v < 0 )
      return FALSE;

   if( nodepartition == NULL )
      return ((v == (int)partition) == !inverted);
   else
   {
      int cluster;
      unsigned int clusterbit;

      cluster = nodepartition->nodeclusters[v];
      assert(0 <= cluster && cluster < nodepartition->nclusters);
      clusterbit = (1 << cluster); /*lint !e701*/

      return (((partition & clusterbit) != 0) == !inverted);
   }
}

/** returns whether each of the sets S and T defined by the nodepartition is connected */
static
int nodepartitionIsConnected(
   SCIP*                 scip,               /**< SCIP data structure */
   SCIP_MCFNETWORK*      mcfnetwork,         /**< MCF network structure */
   NODEPARTITION*        nodepartition,      /**< node partition data structure */
   unsigned int          partition           /**< partition of nodes, or node number in single-node partition */
   )
{
   const int* nodeclusters = nodepartition->nodeclusters;
   const int* arcsources   = mcfnetwork->arcsources;
   const int* arctargets   = mcfnetwork->arctargets;
   int        narcs        = mcfnetwork->narcs;
   int        nclusters;

   int  ncomponents;
   int  a;
   int* rep;

   assert(nodepartition->nodeclusters != NULL);
   nclusters = nodepartition->nclusters;

   if( SCIPallocBufferArray(scip, &rep, nclusters) != SCIP_OKAY )
      return 0;

   /* start with each cluster being isolated */
   unionfindInitSets(rep, nclusters);
   ncomponents = nclusters;
   assert(ncomponents >= 2);

   /* for each arc within S or within T join the connected clusters */
   for( a = 0; a < narcs; a++ )
   {
      int s = arcsources[a];
      int t = arctargets[a];

      /* ignore arcs that connect the pseudo node -1 */
      if( s == -1 || t == -1 )
         continue;

      /* check if arc is within one of the components */
      if( nodeInPartition(nodepartition, partition, FALSE, s) == nodeInPartition(nodepartition, partition, FALSE, t) )
      {
         int cs;
         int ct;
         int repcs;
         int repct;

         assert(0 <= s && s < mcfnetwork->nnodes);
         assert(0 <= t && t < mcfnetwork->nnodes);

         /* get clusters of the two nodes */
         cs = nodeclusters[s];
         ct = nodeclusters[t];
         assert(0 <= cs && cs < nclusters);
         assert(0 <= ct && ct < nclusters);

         /* nothing to do if we are already in the same cluster */
         if( cs == ct )
            continue;

         /* get representatives of clusters in the union structure */
         repcs = unionfindGetRepresentative (rep, cs);
         repct = unionfindGetRepresentative (rep, ct);
         if( repcs == repct )
            continue;

         /* the arc connects two previously unconnected components of S or T */

         /* check if we already reached two distinct components */
         ncomponents--;
         if( ncomponents <= 2 )
            break;

         /* join the two cluster sets and continue */
         unionfindJoinSets (rep, repcs, repct);
      }
   }

   /* each of the two shores S and T are connected if we were able to shrink the graph
      into two components */
   assert(ncomponents >= 2);
   SCIPfreeBufferArray(scip, &rep);
   return (ncomponents == 2);
}

#ifdef SCIP_DEBUG
static
void nodepartitionPrint(
   NODEPARTITION*        nodepartition       /**< node partition data structure */
   )
{
   int c;

   for( c = 0; c < nodepartition->nclusters; c++ )
   {
      int i;

      MCFdebugMessage("cluster %d:", c);
      for( i = nodepartition->clusterbegin[c]; i < nodepartition->clusterbegin[c+1]; i++ )
         MCFdebugMessage(" %d", nodepartition->clusternodes[i]);
      MCFdebugMessage("\n");
   }
}
#endif

#ifdef OUTPUTGRAPH
/** generates a GML file to visualize the network graph and LP solution */
static
SCIP_RETCODE outputGraph(
   SCIP*                 scip,               /**< SCIP data structure */
   SCIP_MCFNETWORK*      mcfnetwork,         /**< MCF network structure */
   NODEPARTITION*        nodepartition,      /**< node partition data structure, or NULL */
   SCIP_Bool             inverted,           /**< should partition be inverted? */
   unsigned int          partition           /**< partition of nodes, or node number */
   )
{
   FILE* file;
   char filename[SCIP_MAXSTRLEN];
   int v;
   int a;

   /* open file */
   if( nodepartition == NULL )
      (void) SCIPsnprintf(filename, SCIP_MAXSTRLEN, "mcf-node-%d.gml", partition);
   else
      (void) SCIPsnprintf(filename, SCIP_MAXSTRLEN, "mcf-part-%d.gml", partition);
   SCIPinfoMessage(scip, NULL, "creating GML output file <%s>...\n", filename);
   file = fopen(filename, "w");
   if( file == NULL )
   {
      SCIPerrorMessage("cannot create GML output file <%s>\n", filename);
      return SCIP_FILECREATEERROR;
   }

   /* print GML header */
   fprintf(file, "graph\n");
   fprintf(file, "[\n");
   fprintf(file, "        hierarchic      1\n");
   fprintf(file, "        label   \"\"\n");
   fprintf(file, "        directed        1\n");

   /* nodes */
   for( v = 0; v < mcfnetwork->nnodes; v++ )
   {
      char label[SCIP_MAXSTRLEN];
      SCIP_Bool inpartition;

      if( mcfnetwork->nodeflowrows[v][0] != NULL )
         (void) SCIPsnprintf(label, SCIP_MAXSTRLEN, "%s", SCIProwGetName(mcfnetwork->nodeflowrows[v][0]));
      else
         (void) SCIPsnprintf(label, SCIP_MAXSTRLEN, "%d", v);
      inpartition = nodeInPartition(nodepartition, partition, inverted, v);

      fprintf(file, "        node\n");
      fprintf(file, "        [\n");
      fprintf(file, "                id      %d\n", v);
      fprintf(file, "                label   \"%s\"\n", label);
      fprintf(file, "                graphics\n");
      fprintf(file, "                [\n");
      fprintf(file, "                        w       30.0\n");
      fprintf(file, "                        h       30.0\n");
      fprintf(file, "                        type    \"ellipse\"\n");
      if( inpartition )
         fprintf(file, "                        fill    \"#FF0000\"\n");
      else
         fprintf(file, "                        fill    \"#00FF00\"\n");
      fprintf(file, "                        outline \"#000000\"\n");
      fprintf(file, "                ]\n");
      fprintf(file, "                LabelGraphics\n");
      fprintf(file, "                [\n");
      fprintf(file, "                        text    \"%s\"\n", label);
      fprintf(file, "                        fontSize        13\n");
      fprintf(file, "                        fontName        \"Dialog\"\n");
      fprintf(file, "                        anchor  \"c\"\n");
      fprintf(file, "                ]\n");
      if( inpartition )
         fprintf(file, "                gid     %d\n", mcfnetwork->nnodes+1);
      else
         fprintf(file, "                gid     %d\n", mcfnetwork->nnodes+2);
      fprintf(file, "        ]\n");
   }

   /* dummy node for missing arc sources or arc targets */
   fprintf(file, "        node\n");
   fprintf(file, "        [\n");
   fprintf(file, "                id      %d\n", mcfnetwork->nnodes);
   fprintf(file, "                label   \"?\"\n");
   fprintf(file, "                graphics\n");
   fprintf(file, "                [\n");
   fprintf(file, "                        w       30.0\n");
   fprintf(file, "                        h       30.0\n");
   fprintf(file, "                        type    \"ellipse\"\n");
   fprintf(file, "                        fill    \"#FFFFFF\"\n");
   fprintf(file, "                        outline \"#000000\"\n");
   fprintf(file, "                ]\n");
   fprintf(file, "                LabelGraphics\n");
   fprintf(file, "                [\n");
   fprintf(file, "                        text    \"?\"\n");
   fprintf(file, "                        fontSize        13\n");
   fprintf(file, "                        fontName        \"Dialog\"\n");
   fprintf(file, "                        anchor  \"c\"\n");
   fprintf(file, "                ]\n");
   fprintf(file, "        ]\n");

   /* group node for partition S */
   fprintf(file, "        node\n");
   fprintf(file, "        [\n");
   fprintf(file, "                id      %d\n", mcfnetwork->nnodes+1);
   fprintf(file, "                label   \"Partition S\"\n");
   fprintf(file, "                graphics\n");
   fprintf(file, "                [\n");
   fprintf(file, "                        type    \"roundrectangle\"\n");
   fprintf(file, "                        fill    \"#CAECFF84\"\n");
   fprintf(file, "                        outline \"#666699\"\n");
   fprintf(file, "                        outlineStyle    \"dotted\"\n");
   fprintf(file, "                        topBorderInset  0\n");
   fprintf(file, "                        bottomBorderInset       0\n");
   fprintf(file, "                        leftBorderInset 0\n");
   fprintf(file, "                        rightBorderInset        0\n");
   fprintf(file, "                ]\n");
   fprintf(file, "                LabelGraphics\n");
   fprintf(file, "                [\n");
   fprintf(file, "                        text    \"Partition S\"\n");
   fprintf(file, "                        fill    \"#99CCFF\"\n");
   fprintf(file, "                        fontSize        15\n");
   fprintf(file, "                        fontName        \"Dialog\"\n");
   fprintf(file, "                        alignment       \"right\"\n");
   fprintf(file, "                        autoSizePolicy  \"node_width\"\n");
   fprintf(file, "                        anchor  \"t\"\n");
   fprintf(file, "                        borderDistance  0.0\n");
   fprintf(file, "                ]\n");
   fprintf(file, "                isGroup 1\n");
   fprintf(file, "        ]\n");

   /* group node for partition T */
   fprintf(file, "        node\n");
   fprintf(file, "        [\n");
   fprintf(file, "                id      %d\n", mcfnetwork->nnodes+2);
   fprintf(file, "                label   \"Partition T\"\n");
   fprintf(file, "                graphics\n");
   fprintf(file, "                [\n");
   fprintf(file, "                        type    \"roundrectangle\"\n");
   fprintf(file, "                        fill    \"#CAECFF84\"\n");
   fprintf(file, "                        outline \"#666699\"\n");
   fprintf(file, "                        outlineStyle    \"dotted\"\n");
   fprintf(file, "                        topBorderInset  0\n");
   fprintf(file, "                        bottomBorderInset       0\n");
   fprintf(file, "                        leftBorderInset 0\n");
   fprintf(file, "                        rightBorderInset        0\n");
   fprintf(file, "                ]\n");
   fprintf(file, "                LabelGraphics\n");
   fprintf(file, "                [\n");
   fprintf(file, "                        text    \"Partition T\"\n");
   fprintf(file, "                        fill    \"#99CCFF\"\n");
   fprintf(file, "                        fontSize        15\n");
   fprintf(file, "                        fontName        \"Dialog\"\n");
   fprintf(file, "                        alignment       \"right\"\n");
   fprintf(file, "                        autoSizePolicy  \"node_width\"\n");
   fprintf(file, "                        anchor  \"t\"\n");
   fprintf(file, "                        borderDistance  0.0\n");
   fprintf(file, "                ]\n");
   fprintf(file, "                isGroup 1\n");
   fprintf(file, "        ]\n");

   /* arcs */
   for( a = 0; a < mcfnetwork->narcs; a++ )
   {
      SCIP_ROW* row;
      SCIP_Real slack;
      SCIP_Bool hasfractional;
      char label[SCIP_MAXSTRLEN];

      if( mcfnetwork->arccapacityrows[a] != NULL )
         (void) SCIPsnprintf(label, SCIP_MAXSTRLEN, "%s", SCIProwGetName(mcfnetwork->arccapacityrows[a]));
      else
         (void) SCIPsnprintf(label, SCIP_MAXSTRLEN, "%d", a);

      hasfractional = FALSE;
      row = mcfnetwork->arccapacityrows[a];
      if( row != NULL )
      {
         SCIP_COL** rowcols;
         int rowlen;
         int i;

         slack = ABS(mcfnetwork->arccapacityscales[a]) * SCIPgetRowLPFeasibility(scip, row);
         rowcols = SCIProwGetCols(row);
         rowlen = SCIProwGetNLPNonz(row);
         for( i = 0; i < rowlen; i++ )
         {
            SCIP_VAR* var;

            var = SCIPcolGetVar(rowcols[i]);
            if( SCIPvarIsIntegral(var) && !SCIPisFeasIntegral(scip, SCIPvarGetLPSol(var)) )
            {
               hasfractional = TRUE;
               break;
            }
         }
      }
      else
         slack = SCIPinfinity(scip);

      fprintf(file, "        edge\n");
      fprintf(file, "        [\n");
      fprintf(file, "                source  %d\n", mcfnetwork->arcsources[a] >= 0 ? mcfnetwork->arcsources[a] : mcfnetwork->nnodes);
      fprintf(file, "                target  %d\n", mcfnetwork->arctargets[a] >= 0 ? mcfnetwork->arctargets[a] : mcfnetwork->nnodes);
      fprintf(file, "                label \"%s\"\n", label);
      fprintf(file, "                graphics\n");
      fprintf(file, "                [\n");
      if( SCIPisFeasPositive(scip, slack) )
         fprintf(file, "                        fill    \"#000000\"\n");
      else
         fprintf(file, "                        fill    \"#FF0000\"\n");
      if( hasfractional )
         fprintf(file, "                        style   \"dashed\"\n");
      fprintf(file, "                        width   1\n");
      fprintf(file, "                        targetArrow     \"standard\"\n");
      fprintf(file, "                ]\n");
      fprintf(file, "                LabelGraphics\n");
      fprintf(file, "                [\n");
      fprintf(file, "                        text    \"%s\"\n", label);
      fprintf(file, "                ]\n");
      fprintf(file, "        ]\n");
   }

   /* print GML footer */
   fprintf(file, "]\n");

   /* close file */
   fclose(file);

   return SCIP_OKAY;
}
#endif

/** adds given cut to LP if violated */
static
SCIP_RETCODE addCut(
   SCIP*                 scip,               /**< SCIP data structure */
   SCIP_SEPA*            sepa,               /**< separator */
   SCIP_SEPADATA*        sepadata,           /**< separator data */
   SCIP_SOL*             sol,                /**< the solution that should be separated, or NULL for LP solution */
   SCIP_Real*            cutcoefs,           /**< coefficients of active variables in cut */
   SCIP_Real             cutrhs,             /**< right hand side of cut */
   int*                  cutinds,            /**< problem indices of variables with non-zero coefficient */
   int                   cutnnz,             /**< number of non-zeros in cut */
   SCIP_Bool             cutislocal,         /**< is the cut only locally valid? */
   int                   cutrank,            /**< rank of the cut */
   int*                  ncuts,              /**< pointer to count the number of added cuts */
   SCIP_Bool*            cutoff              /**< pointer to store whether a cutoff was found */
   )
{
   SCIP_ROW* cut;
   char cutname[SCIP_MAXSTRLEN];
   SCIP_VAR** vars;
   int nvars;
   int i;

   /* variables for knapsack cover separation */
   SCIP_VAR** cutvars;

   assert(scip != NULL);
   assert(sepadata != NULL);
   assert(cutcoefs != NULL);
   assert(ncuts != NULL);
   assert(cutoff != NULL);

   /* get active problem variables */
   SCIP_CALL( SCIPgetVarsData(scip, &vars, &nvars, NULL, NULL, NULL, NULL) );
   assert(nvars == 0 || vars != NULL);

   *cutoff = FALSE;

   SCIP_CALL( SCIPallocBufferArray(scip, &cutvars, cutnnz) );

   for( i = 0; i < cutnnz; ++i )
   {
      cutvars[i] = vars[cutinds[i]];
   }

   /* create the cut */
   (void) SCIPsnprintf(cutname, SCIP_MAXSTRLEN, "mcf%d_%d", SCIPgetNLPs(scip), *ncuts);
   SCIP_CALL( SCIPcreateEmptyRowSepa(scip, &cut, sepa, cutname, -SCIPinfinity(scip), cutrhs, cutislocal, FALSE,
         sepadata->dynamiccuts) );

   SCIP_CALL( SCIPaddVarsToRow(scip, cut, cutnnz, cutvars, cutcoefs) );

   /* set cut rank */
   SCIProwChgRank(cut, cutrank);

   /* check efficacy */
   assert(SCIPisCutEfficacious(scip, sol, cut));

   SCIPdebugMsg(scip, " -> found MCF cut <%s>: rhs=%f, act=%f eff=%f rank=%d\n",
                cutname, cutrhs, SCIPgetRowSolActivity(scip, cut, sol), SCIPgetCutEfficacy(scip, sol, cut), SCIProwGetRank(cut));
   /*SCIPdebug( SCIP_CALL(SCIPprintRow(scip, cut, NULL)) );*/
   SCIP_CALL( SCIPaddCut(scip, sol, cut, FALSE, cutoff) );

   if( !(*cutoff) && !cutislocal )
   {
      SCIP_CALL( SCIPaddPoolCut(scip, cut) );
   }
   (*ncuts)++;

   /* release the row */
   SCIP_CALL( SCIPreleaseRow(scip, &cut) );

   if( !(*cutoff) && sepadata->separateknapsack)
   {
      /* relax cut to knapsack row and separate lifted cover cuts */
      SCIP_CALL( SCIPseparateRelaxedKnapsack(scip, NULL, sepa, cutnnz, cutvars, cutcoefs, +1.0, cutrhs, sol, cutoff, ncuts) );
   }
   SCIPfreeBufferArray(scip, &cutvars);

   return SCIP_OKAY;
}

/** enumerates cuts between subsets of the clusters
 *  generates single-node cuts if nodepartition == NULL, otherwise generates cluster cuts
 */
static
SCIP_RETCODE generateClusterCuts(
   SCIP*                 scip,               /**< SCIP data structure */
   SCIP_SEPA*            sepa,               /**< separator */
   SCIP_SEPADATA*        sepadata,           /**< separator data */
   SCIP_SOL*             sol,                /**< the solution that should be separated, or NULL for LP solution */
   SCIP_Bool             allowlocal,         /**< should local cuts be allowed */
   SCIP_MCFNETWORK*      mcfnetwork,         /**< MCF network structure */
   NODEPARTITION*        nodepartition,      /**< node partition data structure, or NULL */
   int*                  ncuts,              /**< pointer to count the number of added cuts */
   SCIP_Bool*            cutoff              /**< pointer to store whether a cutoff was found */
   )
{
   SCIP_ROW***       nodeflowrows      = mcfnetwork->nodeflowrows;
   SCIP_Real**       nodeflowscales    = mcfnetwork->nodeflowscales;
   SCIP_Bool**       nodeflowinverted  = mcfnetwork->nodeflowinverted;
   SCIP_ROW**        arccapacityrows   = mcfnetwork->arccapacityrows;
   SCIP_Real*        arccapacityscales = mcfnetwork->arccapacityscales;
   int*              colcommodity      = mcfnetwork->colcommodity;
   int*              arcsources        = mcfnetwork->arcsources;
   int*              arctargets        = mcfnetwork->arctargets;
   int               nnodes            = mcfnetwork->nnodes;
   int               narcs             = mcfnetwork->narcs;
   int               ncommodities      = mcfnetwork->ncommodities;
   SCIP_MCFMODELTYPE modeltype         = mcfnetwork->modeltype;
   MCFEFFORTLEVEL    effortlevel       = sepadata->effortlevel;
   int maxsepacuts;

   int nrows;
   int nvars;

   SCIP_AGGRROW* aggrrow;
   SCIP_Real* cutcoefs;
   SCIP_Real* deltas;
   int* cutinds;
   int deltassize;
   int ndeltas;
   SCIP_Real* rowweights;
   SCIP_Real* comcutdemands;
   SCIP_Real* comdemands;
   unsigned int partition;
   unsigned int allpartitions;
   unsigned int startpartition;
   SCIP_Bool useinverted;
   SCIP_Bool inverted;
   int maxtestdelta;

   int oldncuts = 0; /* to check success of separation for one nodeset */
   *cutoff = FALSE;

   assert( effortlevel == MCFEFFORTLEVEL_AGGRESSIVE || effortlevel == MCFEFFORTLEVEL_DEFAULT );
   nrows = SCIPgetNLPRows(scip);
   nvars = SCIPgetNVars(scip);

   /* get the maximal number of cuts allowed in a separation round */
   if( SCIPgetDepth(scip) == 0 )
      maxsepacuts = sepadata->maxsepacutsroot;
   else
      maxsepacuts = sepadata->maxsepacuts;
   if( maxsepacuts < 0 )
      maxsepacuts = INT_MAX;
   else if( effortlevel == MCFEFFORTLEVEL_AGGRESSIVE )
      maxsepacuts *= 2;

   /* get the maximal number of deltas to use for cmir separation */
   maxtestdelta = sepadata->maxtestdelta;
   if( maxtestdelta <= 0 )
      maxtestdelta = INT_MAX;
   else if( effortlevel == MCFEFFORTLEVEL_AGGRESSIVE )
      maxtestdelta *= 2;

   /* Our system has the following form:
    *  (1)  \sum_{a \in \delta^+(v)} f_a^k  - \sum_{a \in \delta^-(v)} f_a^k  <=  -d_v^k   for all v \in V and k \in K
    *  (2)  \sum_{k \in K} f_a^k - c_a x_a                                    <=  0        for all a \in A
    *
    * The partitioning yields two clusters:
    *
    *                A^+
    *   cluster S  ------>  cluster T
    *              <------
    *                A^-
    *
    * Now we look at all commodities in which we have to route flow from T to S:
    *   K^+ = {k : d^k_S := sum_{v \in S} d_v^k > 0}
    *
    * Then, the base constraint of the c-MIR cut is the sum of those flow conservation constraints and the
    * capacity constraints for arcs A^-:
    *
    *   sum_{k \in K^+} sum_{v \in S} (sum_{a \in \delta^+(v)} f_a^k  - sum_{a \in \delta^-(v)} f_a^k)           <=  sum_{k \in K^+} sum_{v \in S} -d_v^k
    *                                                           + sum_{a \in A^-} sum_{k \in K} f_a^k - c_a x_a  <=  0
    */

   deltassize = 16;
   SCIP_CALL( SCIPallocBufferArray(scip, &deltas, deltassize) );
   SCIP_CALL( SCIPallocBufferArray(scip, &rowweights, nrows) );
   SCIP_CALL( SCIPallocBufferArray(scip, &comcutdemands, ncommodities) );
   SCIP_CALL( SCIPallocBufferArray(scip, &comdemands, ncommodities) );
   SCIP_CALL( SCIPallocBufferArray(scip, &cutcoefs, nvars) );
   SCIP_CALL( SCIPallocBufferArray(scip, &cutinds, nvars) );

   /* create empty aggregation row */
   SCIP_CALL( SCIPaggrRowCreate(scip, &aggrrow) );

   if( nodepartition == NULL )
   {
      /* loop over all nodes and generate single-node cuts */
      startpartition = 0;
      allpartitions = (unsigned int) nnodes;
      SCIPdebugMsg(scip, "maxtestdelta: %d, maxsepacuts: %d, nnodes: %d \n", maxtestdelta, maxsepacuts, nnodes);
   }
   else
   {
      /* loop over all possible partitions of the clusters;
       * cluster i is in S iff bit i of 'partition' is 1
       */
      int nclusters = nodepartition->nclusters;

      assert((unsigned int)nclusters <= 8*sizeof(unsigned int));
      SCIPdebugMsg(scip, "maxtestdelta: %d, maxsepacuts: %d, nclusters: %d \n", maxtestdelta, maxsepacuts, nclusters);

      /* We fix the last cluster to belong to partition T. In the undirected case, this is sufficient,
       * because S-T is equivalent to T-S. In the directed case, the loop below is conducted two times,
       * one with regular S-T and one with inverted partitions.
       */
      startpartition = 1;
      allpartitions = (1 << (nclusters-1)); /*lint !e701*/
   }
   useinverted = (mcfnetwork->modeltype == SCIP_MCFMODELTYPE_DIRECTED);

   for( partition = startpartition; partition <= allpartitions-1 && !SCIPisStopped(scip) && *ncuts < maxsepacuts && !*cutoff; partition++ )
   {
      int v;
      int a;
      int k;
      int d;
      int nnodesinS;
      SCIP_Bool success;
      /* variables for flowcutset separation */
      SCIP_Real baserhs;
      SCIP_Real bestdelta = 1.0;
      SCIP_Real bestefficacy;
      SCIP_Real f0;


      if( sepadata->checkcutshoreconnectivity )
      {
         if( nodepartition != NULL && !nodepartitionIsConnected(scip, mcfnetwork, nodepartition, partition ) )
         {
            /* if S or T are not connected, it is very likely that there is a cut in our cluster partition
               that gives dominating inequalities
             */
            SCIPdebugMsg(scip, "generating cluster cuts for partition 0x%x \n", partition );
            SCIPdebugMsg(scip, " -> either shore S or shore T is not connected - skip partition.\n");
            continue;
         }
      }

      for( inverted = FALSE; inverted <= useinverted && !*cutoff; inverted++ )
      {

         if( nodepartition == NULL )
         {
            SCIPdebugMsg(scip, "generating single-node cuts for node %u (inverted: %u)\n", partition, inverted);
         }
         else
         {
            SCIPdebugMsg(scip, "generating cluster cuts for partition 0x%x (inverted: %u)\n", partition, inverted);
         }

#ifdef OUTPUTGRAPH
         SCIP_CALL( outputGraph(scip, mcfnetwork, nodepartition, inverted, partition) );
#endif
         /* Check if S and T are connected via union find algorithm.
          * We do not check this for single node cuts. First, this can be expensive since
          * in this case the graph still contains all nodes. Second, we may not find a dominating cut,
          * because we may not have the corresponding dominating node set in our cluster partition.
         */

         /* clear memory */
         BMSclearMemoryArray(rowweights, nrows);
         BMSclearMemoryArray(comcutdemands, ncommodities);
         BMSclearMemoryArray(comdemands, ncommodities);

         baserhs = 0.0;
         ndeltas = 0;

         /* Identify commodities with positive T -> S demand */
         nnodesinS = 0;
         for( v = 0; v < nnodes; v++ )
         {
            /* check if node belongs to S */
            if( !nodeInPartition(nodepartition, partition, inverted, v) )
            {
               /* node does not belong to S */
               continue;
            }
            nnodesinS++;
            /* update commodity demand */
            for( k = 0; k < ncommodities; k++ )
            {
               SCIP_Real rhs;

               if( nodeflowrows[v][k] == NULL )
                  continue;

               if( nodeflowscales[v][k] > 0.0 )
                  rhs = SCIProwGetRhs(nodeflowrows[v][k]) - SCIProwGetConstant(nodeflowrows[v][k]);
               else
                  rhs = SCIProwGetLhs(nodeflowrows[v][k]) - SCIProwGetConstant(nodeflowrows[v][k]);
               if( nodeflowinverted[v][k] )
                  rhs *= -1.0;

               comcutdemands[k] += rhs * nodeflowscales[v][k];
            }
         }
         assert (1 <= nnodesinS && nnodesinS <= nnodes-1);

         /* ignore cuts with only a single node in S or in T, since these have
          * already been tried as single node cuts
          */
         if( sepadata->separatesinglenodecuts && nodepartition != NULL && (nnodesinS == 1 || nnodesinS == nnodes-1) )
         {
            SCIPdebugMsg(scip, " -> shore S or T has only one node - skip partition.\n");
            break;
         }

         /* check if there is at least one useful commodity */
         if( modeltype == SCIP_MCFMODELTYPE_DIRECTED )
         {
            for( k = 0; k < ncommodities; k++ )
            {
               /* in the directed case, use commodities with positive demand (negative -d_k) */
               SCIPdebugMsg(scip, " -> commodity %d: directed cutdemand=%g\n", k, comcutdemands[k]);
               if( SCIPisNegative(scip, comcutdemands[k]) )
                  break;
            }
         }
         else
         {
            for( k = 0; k < ncommodities; k++ )
            {
               /* in the undirected case, use commodities with non-zero demand */
               SCIPdebugMsg(scip, " -> commodity %d: undirected cutdemand=%g\n", k, comcutdemands[k]);
               if( !SCIPisZero(scip, comcutdemands[k]) )
                  break;
            }
         }
         if( k == ncommodities )
            continue;

         /* set weights of capacity rows that go from T to S, i.e., a \in A^- */
         for( a = 0; a < narcs; a++ )
         {
            SCIP_COL** rowcols;
            SCIP_Real* rowvals;
            SCIP_Real feasibility;
            int rowlen;
            int r;
            int j;

            assert(arcsources[a] < nnodes);
            assert(arctargets[a] < nnodes);

            /* check if this is an arc of our cut */
            if( modeltype == SCIP_MCFMODELTYPE_DIRECTED )
            {
               /* in the directed case, check if arc goes from T to S */
               if( nodeInPartition(nodepartition, partition, inverted, arcsources[a])  ||
                     !nodeInPartition(nodepartition, partition, inverted, arctargets[a])   )
               {
                  /* arc has source in S or target in T */
                  continue;
               }
            }
            else
            {
               /* in the undirected case, check if the arc has endpoints in S and T */
               if( nodeInPartition(nodepartition, partition, inverted, arcsources[a]) &&
                     nodeInPartition(nodepartition, partition, inverted, arctargets[a])   )
               {
                  /* both endpoints are in S */
                  continue;
               }
               if( !nodeInPartition(nodepartition, partition, inverted, arcsources[a]) &&
                     !nodeInPartition(nodepartition, partition, inverted, arctargets[a])   )
               {
                  /* both endpoints are in T */
                  continue;
               }
            }

            /* arc might be uncapacitated */
            if( arccapacityrows[a] == NULL )
               continue;

            /* use capacity row in c-MIR cut */
            r = SCIProwGetLPPos(arccapacityrows[a]);
            assert(r < nrows);
            if( r == -1 ) /* row might have been removed from LP in the meantime */
               continue;
            assert(rowweights[r] == 0.0);

            /* if one of the arc nodes is unknown, we only use the capacity row if it does not have slack,
             * otherwise, we discard it if the slack is too large
             */
            feasibility = SCIPgetRowSolFeasibility(scip, arccapacityrows[a], sol);
            if( arcsources[a] == -1 || arctargets[a] == -1 )
            {
               if( SCIPisFeasPositive(scip, feasibility) )
                  continue;
            }
            else
            {
               SCIP_Real maxcoef;

               maxcoef = SCIPgetRowMaxCoef(scip, arccapacityrows[a]);
               assert(maxcoef > 0.0);
               if( SCIPisFeasGT(scip, feasibility/maxcoef, MAXCAPACITYSLACK) )
                  continue;
            }

            rowweights[r] = arccapacityscales[a];
            SCIPdebugMsg(scip, " -> arc %d, r=%d, capacity row <%s>: weight=%g slack=%g dual=%g\n", a, r, SCIProwGetName(arccapacityrows[a]), rowweights[r],
                             SCIPgetRowFeasibility(scip, arccapacityrows[a]), SCIProwGetDualsol(arccapacityrows[a]));
            /*SCIPdebug( SCIP_CALL(SCIPprintRow(scip, arccapacityrows[a], NULL)) );*/

            if( sepadata->separateflowcutset )
            {
               if( rowweights[r] > 0.0 )
                  baserhs += rowweights[r] * (SCIProwGetRhs(arccapacityrows[a]) - SCIProwGetConstant(arccapacityrows[a]));
               else
                  baserhs += rowweights[r] * (SCIProwGetLhs(arccapacityrows[a]) - SCIProwGetConstant(arccapacityrows[a]));
            }

            /* extract useful deltas for c-MIR scaling and update the demand value for commodities (in binary flow model) */
            rowcols = SCIProwGetCols(arccapacityrows[a]);
            rowvals = SCIProwGetVals(arccapacityrows[a]);
            rowlen = SCIProwGetNLPNonz(arccapacityrows[a]);
            for( j = 0; j < rowlen; j++ )
            {
               SCIP_Real coef;
               int c;

               coef = rowvals[j] * arccapacityscales[a];
               coef = ABS(coef);

               /* update commodity demands */
               c = SCIPcolGetLPPos(rowcols[j]);
               assert(0 <= c && c < SCIPgetNLPCols(scip));
               k = colcommodity[c];
               if( k >= 0 )
                  comdemands[k] = coef;

               /* insert coefficients of integer variables into deltas array */
               /* coefficients should not be too small and not be too big */
               if( !SCIPisZero(scip, 1.0 / coef) && !SCIPisFeasZero(scip, coef) && SCIPcolIsIntegral(rowcols[j]) )
               {
                  SCIP_Bool exists;
                  int left;
                  int right;

                  /* binary search if we already know this coefficient */
                  exists = FALSE;
                  left = 0;
                  right = ndeltas-1;
                  while( left <= right )
                  {
                     int mid = (left+right)/2;
                     /* take deltas that are not too close */
                     if( REALABS( deltas[mid] / coef - 1.0 ) <  1e-03 ) /*lint !e771*/
                     {
                        exists = TRUE;
                        break;
                     }
                     else if( coef < deltas[mid] )
                        right = mid-1;
                     else
                        left = mid+1;
                  }

                  /* insert new candidate value */
                  if( !exists )
                  {
                     assert(right == left-1);
                     assert(ndeltas <= deltassize);
                     if( ndeltas == deltassize )
                     {
                        deltassize *= 2;
                        SCIP_CALL( SCIPreallocBufferArray(scip, &deltas, deltassize) );
                     }
                     if( left < ndeltas )
                     {
                        for( d = ndeltas; d > left; d-- )
                           deltas[d] = deltas[d-1];
                     }
                     deltas[left] = coef;
                     ndeltas++;
                     SCIPdebugMsg(scip, " -> new capacity %g considered as delta\n", coef);
                  }
               }
            }
         }

         /* set weights of node flow conservation constraints in c-MIR aggregation */
         for( v = 0; v < nnodes; v++ )
         {
            /* aggregate flow conservation constraints of the 'active' commodities */
            for( k = 0; k < ncommodities; k++ )
            {
               SCIP_Real scale;
               int r;

               /* if commodity was not hit by the capacity constraints of the cut in the graph, ignore the commodity */
               if( comdemands[k] == 0.0 )
                  continue;

               scale = comdemands[k];
               if( modeltype == SCIP_MCFMODELTYPE_DIRECTED )
               {
                  /* in the directed case, use rows of commodities with positive demand (negative -d_k) */
                  if( !SCIPisNegative(scip, comcutdemands[k]) )
                     continue;

                  /* check if node belongs to S */
                  if( !nodeInPartition(nodepartition, partition, inverted, v) )
                  {
                     /* node belongs to T */
                     continue;
                  }
               }
               else
               {
                  /* in the undirected case, use rows of commodities with non-zero demand */
                  if( SCIPisZero(scip, comcutdemands[k]) )
                     continue;

                  /* If the demand (-d_k) is negative (i.e., points into the wrong direction), we use the flow
                   * in the opposite direction, i.e., sum over all nodes in T instead of S.
                   */
                  if( comcutdemands[k] > 0.0 )
                  {
                     /* check if node belongs to T */
                     if( nodeInPartition(nodepartition, partition, inverted, v) )
                     {
                        /* node belongs to S */
                        continue;
                     }
                  }
                  else
                  {
                     /* check if node belongs to S */
                     if( !nodeInPartition(nodepartition, partition, inverted, v) )
                     {
                        /* node belongs to T */
                        continue;
                     }
                  }
               }
               if( nodeflowrows[v][k] == NULL )
                  continue;

               r = SCIProwGetLPPos(nodeflowrows[v][k]);
               assert(r < nrows);
               if( r >= 0 ) /* row might have been removed from LP in the meantime */
               {
                  SCIP_Real feasibility;

                  assert(rowweights[r] == 0.0);

                  /* ignore rows with slack */
                  feasibility = SCIPgetRowSolFeasibility(scip, nodeflowrows[v][k], sol);
                  if( !SCIPisFeasPositive(scip, feasibility) )
                  {
                     rowweights[r] = scale * nodeflowscales[v][k];
                     if( nodeflowinverted[v][k] )
                        rowweights[r] *= -1.0;
                     SCIPdebugMsg(scip, " -> node %d, commodity %d, r=%d, flow row <%s>: scale=%g weight=%g slack=%g dual=%g\n",
                                      v, k, r, SCIProwGetName(nodeflowrows[v][k]), scale, rowweights[r],
                                      SCIPgetRowFeasibility(scip, nodeflowrows[v][k]), SCIProwGetDualsol(nodeflowrows[v][k]));
                     /*SCIPdebug( SCIP_CALL(SCIPprintRow(scip, nodeflowrows[v][k], NULL)) );*/
                     if( sepadata->separateflowcutset )
                     {
                        if( nodeflowscales[v][k] > 0.0 )
                           baserhs += rowweights[r] * (SCIProwGetRhs(nodeflowrows[v][k]) - SCIProwGetConstant(nodeflowrows[v][k]));
                        else
                           baserhs += rowweights[r] * (SCIProwGetLhs(nodeflowrows[v][k]) - SCIProwGetConstant(nodeflowrows[v][k]));
                     }
                  }
               }
            }
         }

         /* try out deltas to generate c-MIR cuts: use larger deltas first */
         /** @todo use only the best delta instead of generating all cuts ?? */

         /* use best delta for flowcutset separation */
         bestefficacy = SCIP_REAL_MIN;

         if( sepadata->separateflowcutset )
         {
            if( ndeltas > 0 )
               bestdelta = deltas[ndeltas-1];  /* if nothing else is found, use maxdelta */
         }

         oldncuts = *ncuts; /* save number of cuts */

         SCIP_CALL( SCIPaggrRowSumRows(scip, aggrrow, rowweights, NULL, -1,
               FALSE, allowlocal, 2, (int)MAXAGGRLEN(nvars), &success) );

         if( success )
         {
            SCIPdebugMsg(scip, " -> found %d different deltas to try\n", ndeltas);
            for( d = ndeltas-1; d >= 0 && d >= ndeltas-maxtestdelta; d-- )
            {
               SCIP_Real cutrhs = 0.0;
               SCIP_Real cutefficacy = 0.0;
               SCIP_Bool cutislocal = FALSE;
               /* variables for flowcutset separation */
               int cutrank;
               int cutnnz;

               /* we should not have too small deltas */
               assert( !SCIPisFeasZero(scip, deltas[d]) );
               /* we should not have too large deltas */
               assert( !SCIPisZero(scip, 1.0/deltas[d]) );

               SCIPdebugMsg(scip, "applying MIR with delta = %g\n", deltas[d]);
<<<<<<< HEAD
               SCIP_CALL( SCIPcalcMIR(scip, sol, BOUNDSWITCH, USEVBDS, allowlocal, sepadata->fixintegralrhs, NULL, NULL, MINFRAC, MAXFRAC,
=======
               SCIP_CALL( SCIPcalcMIR(scip, sol, POSTPROCESS, BOUNDSWITCH, USEVBDS, allowlocal, sepadata->fixintegralrhs, NULL, NULL, MINFRAC, MAXFRAC,
>>>>>>> 92701fb2
                     1.0/deltas[d], aggrrow, cutcoefs, &cutrhs, cutinds, &cutnnz, &cutefficacy, &cutrank, &cutislocal, &success) );
               assert(allowlocal || !cutislocal);

               /* // no success means row was too long or empty, there is a free
                *   // variable or for numerical reasons, it does not mean that the
                *   // cMIR cut was not violated */
               if( ! success )
                  continue;

               if( sepadata->separateflowcutset )
               {
                  if( cutefficacy > bestefficacy )
                  {
                     bestdelta = deltas[d];
                     bestefficacy = cutefficacy;
                  }
               }

               if( SCIPisEfficacious(scip, cutefficacy) )
               {
                  SCIPdebugMsg(scip, "success -> delta = %g  -> rhs: %g, efficacy: %g\n", deltas[d], cutrhs, cutefficacy);
                  SCIP_CALL( addCut(scip, sepa, sepadata, sol, cutcoefs, cutrhs, cutinds, cutnnz, cutislocal, cutrank, ncuts, cutoff) );
                  if( *cutoff )
                     break;

#ifdef SCIP_DEBUG
                  for( a = 0; a < narcs; a++ )
                  {
                     if( arccapacityrows[a] != NULL )
                     {
                        int r;

                        r = SCIProwGetLPPos(arccapacityrows[a]);
                        assert(r < nrows);
                        if( r >= 0 && rowweights[r] != 0.0 )
                        {
                           MCFdebugMessage(" -> arc %d, capacity row <%s>: weight=%g slack=%g prod=%g dual=%g\n", a,
                                 SCIProwGetName(arccapacityrows[a]), rowweights[r],
                                 SCIPgetRowFeasibility(scip, arccapacityrows[a]),
                                 SCIPgetRowFeasibility(scip, arccapacityrows[a]) * arccapacityscales[a], SCIProwGetDualsol(arccapacityrows[a]));
                        }
                     }
                  }
#endif
               }
            }
         }

         /* only separate flowcutset inequalities if no cutset inequalities have been found */
         if( sepadata->separateflowcutset && oldncuts == *ncuts && !*cutoff )
         {
            /* try to separate flow cuts for the best delta */
            f0 = SCIPfrac(scip, baserhs/bestdelta);
            if( MINFRAC <= f0 && f0 <= MAXFRAC )
            {
               SCIP_Real onedivoneminsf0;
               SCIP_Real totalviolationdelta;
               totalviolationdelta = 0.0;
               onedivoneminsf0 = 1.0/(1.0 - f0);
               for( a = 0; a < narcs; a++ )
               {
                  SCIP_COL** rowcols;
                  SCIP_Real* rowvals;
                  int rowlen;
                  SCIP_Real rowweight;
                  SCIP_Real rowlhs;
                  SCIP_Real rowrhs;
                  SCIP_Real rowconstant;
                  SCIP_Real violationdelta;
                  int r;
                  int j;

                  /* arc might be uncapacitated */
                  if( arccapacityrows[a] == NULL )
                     continue;

                  r = SCIProwGetLPPos(arccapacityrows[a]);

                  /* row might have been removed from LP in the meantime */
                  assert(r < nrows);
                  if( r == -1 )
                     continue;

                  /* ignore rows that are not in the aggregation */
                  if( rowweights[r] == 0.0 )
                     continue;

                  /* check if removing the capacity inequality will lead to a more violated MIR inequality:
                   * in a "perfect" MCF model, adding the capacity constraints means to cancel the flow
                   * variables of the capacity constraints and instead to add the capacity variables.
                   * Thus, removing it means to add the flow variables (with negative sign) and to remove
                   * the capacity variables.
                   * We assume that the right hand side of the scaled capacity inequality is integral (usually 0)
                   * and thus, the fractionality of the rhs of the base inequality does not change, hence the
                   * cut coefficients of all other involved variables do not change.
                   */
                  rowcols = SCIProwGetCols(arccapacityrows[a]);
                  rowvals = SCIProwGetVals(arccapacityrows[a]);
                  rowlen = SCIProwGetNLPNonz(arccapacityrows[a]);
                  rowweight = rowweights[r]/bestdelta;
                  rowlhs = SCIProwGetLhs(arccapacityrows[a]);
                  rowrhs = SCIProwGetRhs(arccapacityrows[a]);
                  rowconstant = SCIProwGetConstant(arccapacityrows[a]);
                  if( SCIPisInfinity(scip, rowrhs) || (!SCIPisInfinity(scip, -rowlhs) && rowweight < 0.0) )
                     violationdelta = rowweight * (rowlhs - rowconstant);
                  else
                     violationdelta = rowweight * (rowrhs - rowconstant);

                  for( j = 0; j < rowlen; j++ )
                  {
                     SCIP_VAR* var;
                     SCIP_Real coef;
                     SCIP_Real mircoef;
                     SCIP_Real solval;
                     int c;

                     coef = rowvals[j] * rowweight;

                     c = SCIPcolGetLPPos(rowcols[j]);
                     assert(0 <= c && c < SCIPgetNLPCols(scip));
                     var = SCIPcolGetVar(rowcols[j]);

                     /* variable is flow variable: if we are not using the capacity constraint, this
                      *   would appear with negative coefficient in the base inequality instead of being canceled.
                      * variable is capacity variable: if we are not using the capacity constraint, this
                      *   would not appear in the base inequality.
                      */
                     if( colcommodity[c] >= 0 )
                        coef *= -1.0;

                     if( SCIPvarIsIntegral(var) )
                     {
                        SCIP_Real fj;

                        fj = SCIPfrac(scip, coef);
                        if( fj <= f0 )
                           mircoef = SCIPfloor(scip, coef);
                        else
                           mircoef = SCIPfloor(scip, coef) + (fj - f0)*onedivoneminsf0;
                     }
                     else
                     {
                        if( coef >= 0.0 )
                           mircoef = 0.0;
                        else
                           mircoef = coef * onedivoneminsf0;
                     }

                     /* add flow variable MIR coefficients, and subtract capacity variable MIR coefficients */
                     solval = SCIPgetSolVal(scip, sol, var);
                     if( colcommodity[c] >= 0 )
                        violationdelta += mircoef * solval;
                     else
                        violationdelta -= mircoef * solval;
                  }

                  if( SCIPisPositive(scip, violationdelta) )
                  {
                     SCIPdebugMsg(scip, " -> discarding capacity row <%s> of weight %g and slack %g: increases MIR violation by %g\n",
                                      SCIProwGetName(arccapacityrows[a]), rowweights[r], SCIPgetRowFeasibility(scip, arccapacityrows[a]),
                                      violationdelta);
                     rowweights[r] = 0.0;
                     totalviolationdelta += violationdelta;
                  }
               }

               /* if we removed a capacity constraint from the aggregation, try the new aggregation */
               if( totalviolationdelta > 0.0 )
               {
                  SCIP_Real cutrhs;
                  SCIP_Real cutefficacy;
                  SCIP_Bool cutislocal;
                  int cutnnz;
                  int cutrank;

                  /* we should not have too small deltas */
                  assert( !SCIPisFeasZero(scip, bestdelta) );
                  /* we should not have too large deltas */
                  assert( !SCIPisZero(scip, 1.0/bestdelta) );

                  SCIPdebugMsg(scip, "applying MIR with delta = %g to flowcut inequality (violation improvement: %g)\n", bestdelta, totalviolationdelta);

                  SCIP_CALL( SCIPaggrRowSumRows(scip, aggrrow, rowweights, NULL, -1,
                     FALSE, allowlocal, 2, (int)MAXAGGRLEN(nvars), &success) );

                  if( success )
                  {
<<<<<<< HEAD
                     SCIP_CALL( SCIPcalcMIR(scip, sol, BOUNDSWITCH, USEVBDS, allowlocal, sepadata->fixintegralrhs, NULL, NULL, MINFRAC, MAXFRAC,
=======
                     SCIP_CALL( SCIPcalcMIR(scip, sol, POSTPROCESS, BOUNDSWITCH, USEVBDS, allowlocal, sepadata->fixintegralrhs, NULL, NULL, MINFRAC, MAXFRAC,
>>>>>>> 92701fb2
                                            1.0/bestdelta, aggrrow, cutcoefs, &cutrhs, cutinds, &cutnnz, &cutefficacy, &cutrank, &cutislocal, &success) );

                     assert(allowlocal || !cutislocal);

                     if( success && SCIPisEfficacious(scip, cutefficacy) )
                     {
                        SCIPdebugMsg(scip, " -> delta = %g  -> rhs: %g, efficacy: %g\n", bestdelta, cutrhs, cutefficacy);
                        SCIP_CALL( addCut(scip, sepa, sepadata, sol, cutcoefs, cutrhs, cutinds, cutnnz, cutislocal, cutrank, ncuts, cutoff) );
                     }
                  }
               }
            }
         }
      }
   }

   /* free local memory */
   SCIPaggrRowFree(scip, &aggrrow);
   SCIPfreeBufferArray(scip, &cutinds);
   SCIPfreeBufferArray(scip, &cutcoefs);
   SCIPfreeBufferArray(scip, &comdemands);
   SCIPfreeBufferArray(scip, &comcutdemands);
   SCIPfreeBufferArray(scip, &rowweights);
   SCIPfreeBufferArray(scip, &deltas);

   return SCIP_OKAY;
}

/** searches and adds MCF network cuts that separate the given primal solution */
static
SCIP_RETCODE separateCuts(
   SCIP*                 scip,               /**< SCIP data structure */
   SCIP_SEPA*            sepa,               /**< the cut separator itself */
   SCIP_SOL*             sol,                /**< primal solution that should be separated, or NULL for LP solution */
   SCIP_Bool             allowlocal,         /**< should local cuts be allowed */
   SCIP_RESULT*          result              /**< pointer to store the result of the separation call */
   )
{
   /*lint --e{715}*/
   SCIP_SEPADATA* sepadata;
   SCIP_MCFNETWORK** mcfnetworks;
   int nmcfnetworks;
   int ncuts;
   int ncols;
   int nrows;
   int nvars;
   SCIP_Real colrowratio;
   int i;
   SCIP_Bool cutoff;

   assert(result != NULL);
   assert(*result == SCIP_DIDNOTRUN);

   ncuts = 0;
   cutoff = FALSE;

   /* check for number of columns, number of variables, column/row ratio */
   nrows = SCIPgetNLPRows(scip);
   ncols = SCIPgetNLPCols(scip);
   nvars = SCIPgetNVars(scip);

   /* exit if not all variables are in the LP (e.g. dynamic columns) */
   /* Notice that in principle we should have most of the columns in the LP to be able to detect a structure */
   if( ncols != nvars )
   {
      MCFdebugMessage("%d variables but %d columns -> exit\n", nvars, ncols );

      return SCIP_OKAY;
   }

   /* exit if number of columns is too large (expensive detection) */
   if( ncols > MAXCOLS )
   {
      MCFdebugMessage("%d > %d columns -> exit\n", ncols, MAXCOLS );

      return SCIP_OKAY;
   }

   colrowratio = (SCIP_Real)ncols/(nrows+1e-9);

   /* get separator data */
   sepadata = SCIPsepaGetData(sepa);
   assert(sepadata != NULL);

   /* if separation was not delayed before and we had no success in previous round then delay the separation*/
   if( !SCIPsepaWasLPDelayed(sepa) && !sepadata->lastroundsuccess )
   {
      *result = SCIP_DELAYED;
      return SCIP_OKAY;
   }

   if( colrowratio < MINCOLROWRATIO || colrowratio > MAXCOLROWRATIO )
   {
      MCFdebugMessage("%d columns, %d rows, ratio %g is not in [%g,%g] -> exit\n", ncols, nrows, colrowratio, MINCOLROWRATIO, MAXCOLROWRATIO);

      return SCIP_OKAY;
   }

   /* ######################## NETWORK DETECTION ##################################### */
   /* get or extract network flow structure */
   if( sepadata->nmcfnetworks == -1 )
   {
      *result = SCIP_DIDNOTFIND;

      SCIP_CALL( mcfnetworkExtract(scip, sepadata, &sepadata->mcfnetworks, &sepadata->nmcfnetworks, &sepadata->effortlevel) );

      MCFdebugMessage("extracted %d networks\n", sepadata->nmcfnetworks);

      for( i = 0; i < sepadata->nmcfnetworks; i++ )
      {
         MCFdebugMessage(" -> extracted network %d has %d nodes, %d (%d) arcs (uncapacitated), and %d commodities (modeltype: %s)\n",
                         i, sepadata->mcfnetworks[i]->nnodes, sepadata->mcfnetworks[i]->narcs, sepadata->mcfnetworks[i]->nuncapacitatedarcs,
                         sepadata->mcfnetworks[i]->ncommodities,
                         sepadata->mcfnetworks[i]->modeltype == SCIP_MCFMODELTYPE_DIRECTED ? "directed" : "undirected");
         SCIPdebug( mcfnetworkPrint(sepadata->mcfnetworks[i]) );
      }

#ifdef COUNTNETWORKVARIABLETYPES
      SCIP_CALL( printFlowSystemInfo(scip,sepadata->mcfnetworks,sepadata->nmcfnetworks));

#endif
   }
   assert(sepadata->nmcfnetworks >= 0);
   assert(sepadata->mcfnetworks != NULL || sepadata->nmcfnetworks == 0);
   mcfnetworks = sepadata->mcfnetworks;
   nmcfnetworks = sepadata->nmcfnetworks;

   /* ######################## SEPARATION ##################################### */
   if( nmcfnetworks > 0 && sepadata->effortlevel != MCFEFFORTLEVEL_OFF )
   {
      /* separate cuts */
      *result = SCIP_DIDNOTFIND;
      sepadata->lastroundsuccess = FALSE;

      for( i = 0; i < nmcfnetworks && !cutoff; i++ )
      {
         SCIP_MCFNETWORK* mcfnetwork;
         NODEPARTITION* nodepartition;
         SCIP_Real arcnoderatio;

         mcfnetwork = mcfnetworks[i];

         /* if the network does not have at least 2 nodes and 1 arc, we did not create it */
         assert(mcfnetwork->nnodes >= 2);
         assert(mcfnetwork->narcs >= 1);

         arcnoderatio = (SCIP_Real)mcfnetwork->narcs / (SCIP_Real)mcfnetwork->nnodes;

         /* do not allow networks exceeding the arcs/nodes ratio ( = average node degree / 2 (directed)) */
         if( arcnoderatio > MAXARCNODERATIO )
         {
            MCFdebugMessage("MCF network has %d nodes and %d arcs. arc node ratio %.2f exceed --> exit\n",
                            mcfnetwork->nnodes, mcfnetwork->narcs, MAXARCNODERATIO);
            continue;
         }

         /* enumerate single node cuts */
         if( sepadata->separatesinglenodecuts )
         {
            SCIP_CALL( generateClusterCuts(scip, sepa, sepadata, sol, allowlocal, mcfnetwork, NULL, &ncuts, &cutoff) );
         }

         if( !cutoff )
         {
            /* partition nodes into a small number of clusters */
            SCIP_CALL( nodepartitionCreate(scip, mcfnetwork, &nodepartition,
                  sepadata->effortlevel == MCFEFFORTLEVEL_DEFAULT ? sepadata->nclusters : 2 * sepadata->nclusters) );
#ifdef SCIP_DEBUG
            nodepartitionPrint(nodepartition);
#endif

            /* enumerate cuts between subsets of the clusters */
            SCIP_CALL( generateClusterCuts(scip, sepa, sepadata, sol, allowlocal, mcfnetwork, nodepartition, &ncuts, &cutoff) );

            /* free node partition */
            nodepartitionFree(scip, &nodepartition);
         }

         MCFdebugMessage("MCF network has %d nodes, %d arcs, %d commodities. Found %d MCF network cuts, cutoff = %u.\n",
                         mcfnetwork->nnodes, mcfnetwork->narcs, mcfnetwork->ncommodities, ncuts, cutoff);

         /* adjust result code */
         if( cutoff )
         {
            *result = SCIP_CUTOFF;
            sepadata->lastroundsuccess = TRUE;
         }
         else if( ncuts > 0 )
         {
            *result = SCIP_SEPARATED;
            sepadata->lastroundsuccess = TRUE;
         }
      }
   }

   return SCIP_OKAY;
}


/*
 * Callback methods of separator
 */

/** copy method for separator plugins (called when SCIP copies plugins) */
static
SCIP_DECL_SEPACOPY(sepaCopyMcf)
{  /*lint --e{715}*/
   assert(scip != NULL);
   assert(sepa != NULL);
   assert(strcmp(SCIPsepaGetName(sepa), SEPA_NAME) == 0);

   /* call inclusion method of constraint handler */
   SCIP_CALL( SCIPincludeSepaMcf(scip) );

   return SCIP_OKAY;
}

/** destructor of separator to free user data (called when SCIP is exiting) */
static
SCIP_DECL_SEPAFREE(sepaFreeMcf)
{
   /*lint --e{715}*/
   SCIP_SEPADATA* sepadata;

   /* free separator data */
   sepadata = SCIPsepaGetData(sepa);
   assert(sepadata != NULL);
   assert(sepadata->mcfnetworks == NULL);
   assert(sepadata->nmcfnetworks == -1);

   SCIPfreeMemory(scip, &sepadata);

   SCIPsepaSetData(sepa, NULL);

   return SCIP_OKAY;
}

/** solving process initialization method of separator (called when branch and bound process is about to begin) */
static
SCIP_DECL_SEPAINITSOL(sepaInitsolMcf)
{
   /*lint --e{715}*/
   SCIP_SEPADATA* sepadata;

   /* get separator data */
   sepadata = SCIPsepaGetData(sepa);
   assert(sepadata != NULL);

   sepadata->lastroundsuccess = TRUE;
   sepadata->effortlevel = MCFEFFORTLEVEL_OFF;

   return SCIP_OKAY;
}


/** solving process deinitialization method of separator (called before branch and bound process data is freed) */
static
SCIP_DECL_SEPAEXITSOL(sepaExitsolMcf)
{
   /*lint --e{715}*/
   SCIP_SEPADATA* sepadata;
   int i;

   /* get separator data */
   sepadata = SCIPsepaGetData(sepa);
   assert(sepadata != NULL);

   /* free MCF networks */
   for( i = 0; i < sepadata->nmcfnetworks; i++ )
   {
      SCIP_CALL( mcfnetworkFree(scip, &sepadata->mcfnetworks[i]) );
   }
   SCIPfreeMemoryArrayNull(scip, &sepadata->mcfnetworks);
   sepadata->nmcfnetworks = -1;

   return SCIP_OKAY;
}


/** LP solution separation method of separator */
static
SCIP_DECL_SEPAEXECLP(sepaExeclpMcf)
{
   /*lint --e{715}*/

   *result = SCIP_DIDNOTRUN;

   /* only call separator, if we are not close to terminating */
   if( SCIPisStopped(scip) )
      return SCIP_OKAY;

   /* only call separator, if an optimal LP solution is at hand */
   if( SCIPgetLPSolstat(scip) != SCIP_LPSOLSTAT_OPTIMAL )
      return SCIP_OKAY;

   /* only call separator, if there are fractional variables */
   if( SCIPgetNLPBranchCands(scip) == 0 )
      return SCIP_OKAY;

   /* separate cuts on the LP solution */
   SCIP_CALL( separateCuts(scip, sepa, NULL, allowlocal, result) );

   return SCIP_OKAY;
}


/** arbitrary primal solution separation method of separator */
static
SCIP_DECL_SEPAEXECSOL(sepaExecsolMcf)
{
   /*lint --e{715}*/

   *result = SCIP_DIDNOTRUN;

   /* separate cuts on the given primal solution */
   SCIP_CALL( separateCuts(scip, sepa, sol, allowlocal, result) );

   return SCIP_OKAY;
}


/*
 * separator specific interface methods
 */

/** creates the mcf separator and includes it in SCIP */
SCIP_RETCODE SCIPincludeSepaMcf(
   SCIP*                 scip                /**< SCIP data structure */
   )
{
   SCIP_SEPADATA* sepadata;
   SCIP_SEPA* sepa;

   /* create mcf separator data */
   SCIP_CALL( SCIPallocMemory(scip, &sepadata) );
   sepadata->mcfnetworks = NULL;
   sepadata->nmcfnetworks = -1;

   sepadata->lastroundsuccess = TRUE;
   sepadata->effortlevel = MCFEFFORTLEVEL_OFF;

   /* include separator */
   SCIP_CALL( SCIPincludeSepaBasic(scip, &sepa, SEPA_NAME, SEPA_DESC, SEPA_PRIORITY, SEPA_FREQ, SEPA_MAXBOUNDDIST,
         SEPA_USESSUBSCIP, SEPA_DELAY,
         sepaExeclpMcf, sepaExecsolMcf,
         sepadata) );

   assert(sepa != NULL);

   /* set non-NULL pointers to callback methods */
   SCIP_CALL( SCIPsetSepaCopy(scip, sepa, sepaCopyMcf) );
   SCIP_CALL( SCIPsetSepaFree(scip, sepa, sepaFreeMcf) );
   SCIP_CALL( SCIPsetSepaInitsol(scip, sepa, sepaInitsolMcf) );
   SCIP_CALL( SCIPsetSepaExitsol(scip, sepa, sepaExitsolMcf) );


   /** @todo introduce parameters such as maxrounds (see other separators) */
   /* add mcf separator parameters */
   SCIP_CALL( SCIPaddIntParam(scip,
         "separating/mcf/nclusters",
         "number of clusters to generate in the shrunken network -- default separation",
         &sepadata->nclusters, TRUE, DEFAULT_NCLUSTERS, 2, (int) (8*sizeof(unsigned int)), NULL, NULL) );
   SCIP_CALL( SCIPaddRealParam(scip,
         "separating/mcf/maxweightrange",
         "maximal valid range max(|weights|)/min(|weights|) of row weights",
         &sepadata->maxweightrange, TRUE, DEFAULT_MAXWEIGHTRANGE, 1.0, SCIP_REAL_MAX, NULL, NULL) );
   SCIP_CALL( SCIPaddIntParam(scip,
         "separating/mcf/maxtestdelta",
         "maximal number of different deltas to try (-1: unlimited)  -- default separation",
         &sepadata->maxtestdelta, TRUE, DEFAULT_MAXTESTDELTA, -1, INT_MAX, NULL, NULL) );
   SCIP_CALL( SCIPaddBoolParam(scip,
         "separating/mcf/trynegscaling",
         "should negative values also be tested in scaling?",
         &sepadata->trynegscaling, TRUE, DEFAULT_TRYNEGSCALING, NULL, NULL) );
   SCIP_CALL( SCIPaddBoolParam(scip,
         "separating/mcf/fixintegralrhs",
         "should an additional variable be complemented if f0 = 0?",
         &sepadata->fixintegralrhs, TRUE, DEFAULT_FIXINTEGRALRHS, NULL, NULL) );
   SCIP_CALL( SCIPaddBoolParam(scip,
         "separating/mcf/dynamiccuts",
         "should generated cuts be removed from the LP if they are no longer tight?",
         &sepadata->dynamiccuts, FALSE, DEFAULT_DYNAMICCUTS, NULL, NULL) );
   SCIP_CALL( SCIPaddIntParam(scip,
         "separating/mcf/modeltype",
         "model type of network (0: auto, 1:directed, 2:undirected)",
         &sepadata->modeltype, TRUE, DEFAULT_MODELTYPE, 0, 2, NULL, NULL) );
   SCIP_CALL( SCIPaddIntParam(scip,
         "separating/mcf/maxsepacuts",
         "maximal number of mcf cuts separated per separation round",
         &sepadata->maxsepacuts, FALSE, DEFAULT_MAXSEPACUTS, -1, INT_MAX, NULL, NULL) );
   SCIP_CALL( SCIPaddIntParam(scip,
         "separating/mcf/maxsepacutsroot",
         "maximal number of mcf cuts separated per separation round in the root node  -- default separation",
         &sepadata->maxsepacutsroot, FALSE, DEFAULT_MAXSEPACUTSROOT, -1, INT_MAX, NULL, NULL) );
   SCIP_CALL( SCIPaddRealParam(scip,
         "separating/mcf/maxinconsistencyratio",
         "maximum inconsistency ratio for separation at all",
         &sepadata->maxinconsistencyratio, TRUE, DEFAULT_MAXINCONSISTENCYRATIO, 0.0, SCIP_REAL_MAX, NULL, NULL) );
   SCIP_CALL( SCIPaddRealParam(scip,
         "separating/mcf/maxarcinconsistencyratio",
         "maximum inconsistency ratio of arcs not to be deleted",
         &sepadata->maxarcinconsistencyratio, TRUE, DEFAULT_MAXARCINCONSISTENCYRATIO, 0.0, SCIP_REAL_MAX, NULL, NULL) );
   SCIP_CALL( SCIPaddBoolParam(scip,
         "separating/mcf/checkcutshoreconnectivity",
         "should we separate only if the cuts shores are connected?",
         &sepadata->checkcutshoreconnectivity, TRUE, DEFAULT_CHECKCUTSHORECONNECTIVITY, NULL, NULL) );
   SCIP_CALL( SCIPaddBoolParam(scip,
         "separating/mcf/separatesinglenodecuts",
         "should we separate inequalities based on single-node cuts?",
         &sepadata->separatesinglenodecuts, TRUE, DEFAULT_SEPARATESINGLENODECUTS, NULL, NULL) );
   SCIP_CALL( SCIPaddBoolParam(scip,
         "separating/mcf/separateflowcutset",
         "should we separate flowcutset inequalities on the network cuts?",
         &sepadata->separateflowcutset, TRUE, DEFAULT_SEPARATEFLOWCUTSET, NULL, NULL) );
   SCIP_CALL( SCIPaddBoolParam(scip,
         "separating/mcf/separateknapsack",
         "should we separate knapsack cover inequalities on the network cuts?",
         &sepadata->separateknapsack, TRUE, DEFAULT_SEPARATEKNAPSACK, NULL, NULL) );

   return SCIP_OKAY;
}<|MERGE_RESOLUTION|>--- conflicted
+++ resolved
@@ -6364,11 +6364,7 @@
                assert( !SCIPisZero(scip, 1.0/deltas[d]) );
 
                SCIPdebugMsg(scip, "applying MIR with delta = %g\n", deltas[d]);
-<<<<<<< HEAD
-               SCIP_CALL( SCIPcalcMIR(scip, sol, BOUNDSWITCH, USEVBDS, allowlocal, sepadata->fixintegralrhs, NULL, NULL, MINFRAC, MAXFRAC,
-=======
                SCIP_CALL( SCIPcalcMIR(scip, sol, POSTPROCESS, BOUNDSWITCH, USEVBDS, allowlocal, sepadata->fixintegralrhs, NULL, NULL, MINFRAC, MAXFRAC,
->>>>>>> 92701fb2
                      1.0/deltas[d], aggrrow, cutcoefs, &cutrhs, cutinds, &cutnnz, &cutefficacy, &cutrank, &cutislocal, &success) );
                assert(allowlocal || !cutislocal);
 
@@ -6556,11 +6552,7 @@
 
                   if( success )
                   {
-<<<<<<< HEAD
-                     SCIP_CALL( SCIPcalcMIR(scip, sol, BOUNDSWITCH, USEVBDS, allowlocal, sepadata->fixintegralrhs, NULL, NULL, MINFRAC, MAXFRAC,
-=======
                      SCIP_CALL( SCIPcalcMIR(scip, sol, POSTPROCESS, BOUNDSWITCH, USEVBDS, allowlocal, sepadata->fixintegralrhs, NULL, NULL, MINFRAC, MAXFRAC,
->>>>>>> 92701fb2
                                             1.0/bestdelta, aggrrow, cutcoefs, &cutrhs, cutinds, &cutnnz, &cutefficacy, &cutrank, &cutislocal, &success) );
 
                      assert(allowlocal || !cutislocal);
