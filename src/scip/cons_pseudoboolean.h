--- conflicted
+++ resolved
@@ -62,7 +62,6 @@
    SCIP*                 scip                /**< SCIP data structure */
    );
 
-<<<<<<< HEAD
 /** creates and captures a pseudoboolean constraint, with given linear and and-constraints */
 extern
 SCIP_RETCODE SCIPcreateConsPseudobooleanWithConss(
@@ -107,11 +106,7 @@
                                               *   Usually set to FALSE. Set to TRUE to for constraints that represent node data. */
    );
 
-/** creates and captures a pseudoboolean constraint  
-=======
 /** creates and captures a pseudoboolean constraint
- *
->>>>>>> 6eb2adfa
  *  @note linear and nonlinear terms can be added using SCIPaddCoefPseudoboolean() and SCIPaddTermPseudoboolean(),
  *        respectively
  *
