/* * * * * * * * * * * * * * * * * * * * * * * * * * * * * * * * * * * * * * */
/*                                                                           */
/*                  This file is part of the program and library             */
/*         SCIP --- Solving Constraint Integer Programs                      */
/*                                                                           */
/*    Copyright (C) 2002-2016 Konrad-Zuse-Zentrum                            */
/*                            fuer Informationstechnik Berlin                */
/*                                                                           */
/*  SCIP is distributed under the terms of the ZIB Academic License.         */
/*                                                                           */
/*  You should have received a copy of the ZIB Academic License              */
/*  along with SCIP; see the file COPYING. If not email to scip@zib.de.      */
/*                                                                           */
/* * * * * * * * * * * * * * * * * * * * * * * * * * * * * * * * * * * * * * */

/**@file   heur_zeroobj.c
 * @brief  heuristic that tries to solve the problem without objective. In Gurobi, this heuristic is known as "Hail Mary"
 * @author Timo Berthold
 */

/*---+----1----+----2----+----3----+----4----+----5----+----6----+----7----+----8----+----9----+----0----+----1----+----2*/

#include <assert.h>
#include <string.h>

#include "scip/heur_zeroobj.h"
#include "scip/cons_linear.h"

#define HEUR_NAME             "zeroobj"
#define HEUR_DESC             "heuristic trying to solve the problem without objective"
#define HEUR_DISPCHAR         'Z'
#define HEUR_PRIORITY         100
#define HEUR_FREQ             -1
#define HEUR_FREQOFS          0
#define HEUR_MAXDEPTH         0
#define HEUR_TIMING           SCIP_HEURTIMING_BEFORENODE | SCIP_HEURTIMING_BEFOREPRESOL
#define HEUR_USESSUBSCIP      TRUE  /**< does the heuristic use a secondary SCIP instance? */

/* event handler properties */
#define EVENTHDLR_NAME         "Zeroobj"
#define EVENTHDLR_DESC         "LP event handler for " HEUR_NAME " heuristic"

/* default values for zeroobj-specific plugins */
#define DEFAULT_MAXNODES      1000LL    /* maximum number of nodes to regard in the subproblem                       */
#define DEFAULT_MINIMPROVE    0.01      /* factor by which zeroobj should at least improve the incumbent             */
#define DEFAULT_MINNODES      100LL     /* minimum number of nodes to regard in the subproblem                       */
#define DEFAULT_MAXLPITERS    5000LL    /* maximum number of LP iterations to be performed in the subproblem         */
#define DEFAULT_NODESOFS      100LL     /* number of nodes added to the contingent of the total nodes                */
#define DEFAULT_NODESQUOT     0.1       /* subproblem nodes in relation to nodes of the original problem             */
#define DEFAULT_ADDALLSOLS    FALSE     /* should all subproblem solutions be added to the original SCIP?            */
#define DEFAULT_ONLYWITHOUTSOL   TRUE   /**< should heuristic only be executed if no primal solution was found, yet? */
<<<<<<< HEAD
#define DEFAULT_COPYLPBASIS   FALSE     /**< should a LP starting basis copyied from the source SCIP? */
=======
#define DEFAULT_USEUCT        FALSE     /* should uct node selection be used at the beginning of the search?     */
>>>>>>> 4f581a50

/*
 * Data structures
 */

/** primal heuristic data */
struct SCIP_HeurData
{
   SCIP_Longint          maxnodes;           /**< maximum number of nodes to regard in the subproblem                 */
   SCIP_Longint          minnodes;           /**< minimum number of nodes to regard in the subproblem                 */
   SCIP_Longint          maxlpiters;         /**< maximum number of LP iterations to be performed in the subproblem   */
   SCIP_Longint          nodesofs;           /**< number of nodes added to the contingent of the total nodes          */
   SCIP_Longint          usednodes;          /**< nodes already used by zeroobj in earlier calls                      */
   SCIP_Real             minimprove;         /**< factor by which zeroobj should at least improve the incumbent       */
   SCIP_Real             nodesquot;          /**< subproblem nodes in relation to nodes of the original problem       */
   SCIP_Bool             addallsols;         /**< should all subproblem solutions be added to the original SCIP?      */
   SCIP_Bool             onlywithoutsol;     /**< should heuristic only be executed if no primal solution was found, yet? */
<<<<<<< HEAD
   SCIP_Bool             copylpbasis;        /**< should a starting basis should be copied into the subscip?          */
=======
   SCIP_Bool             useuct;             /**< should uct node selection be used at the beginning of the search?  */
>>>>>>> 4f581a50
};


/*
 * Local methods
 */

/** creates a new solution for the original problem by copying the solution of the subproblem */
static
SCIP_RETCODE createNewSol(
   SCIP*                 scip,               /**< original SCIP data structure                        */
   SCIP*                 subscip,            /**< SCIP structure of the subproblem                    */
   SCIP_VAR**            subvars,            /**< the variables of the subproblem                     */
   SCIP_HEUR*            heur,               /**< zeroobj heuristic structure                            */
   SCIP_SOL*             subsol,             /**< solution of the subproblem                          */
   SCIP_Bool*            success             /**< used to store whether new solution was found or not */
   )
{
   SCIP_VAR** vars;                          /* the original problem's variables                */
   int        nvars;                         /* the original problem's number of variables      */
   SCIP_Real* subsolvals;                    /* solution values of the subproblem               */
   SCIP_SOL*  newsol;                        /* solution to be created for the original problem */

   assert(scip != NULL);
   assert(subscip != NULL);
   assert(subvars != NULL);
   assert(subsol != NULL);

   /* get variables' data */
   SCIP_CALL( SCIPgetVarsData(scip, &vars, &nvars, NULL, NULL, NULL, NULL) );

   /* sub-SCIP may have more variables than the number of active (transformed) variables in the main SCIP
    * since constraint copying may have required the copy of variables that are fixed in the main SCIP
    */
   assert(nvars <= SCIPgetNOrigVars(subscip));

   SCIP_CALL( SCIPallocBufferArray(scip, &subsolvals, nvars) );

   /* copy the solution */
   SCIP_CALL( SCIPgetSolVals(subscip, subsol, nvars, subvars, subsolvals) );

   /* create new solution for the original problem */
   SCIP_CALL( SCIPcreateSol(scip, &newsol, heur) );
   SCIP_CALL( SCIPsetSolVals(scip, newsol, nvars, vars, subsolvals) );

   /* try to add new solution to scip and free it immediately */
   SCIP_CALL( SCIPtrySolFree(scip, &newsol, FALSE, TRUE, TRUE, TRUE, success) );

   SCIPfreeBufferArray(scip, &subsolvals);

   return SCIP_OKAY;
}

/* ---------------- Callback methods of event handler ---------------- */

/* exec the event handler
 *
 * we interrupt the solution process
 */
static
SCIP_DECL_EVENTEXEC(eventExecZeroobj)
{
   SCIP_HEURDATA* heurdata;

   assert(eventhdlr != NULL);
   assert(eventdata != NULL);
   assert(strcmp(SCIPeventhdlrGetName(eventhdlr), EVENTHDLR_NAME) == 0);
   assert(event != NULL);
   assert(SCIPeventGetType(event) & SCIP_EVENTTYPE_NODESOLVED);

   heurdata = (SCIP_HEURDATA*)eventdata;
   assert(heurdata != NULL);

   /* interrupt solution process of sub-SCIP */
   if( SCIPgetLPSolstat(scip) == SCIP_LPSOLSTAT_ITERLIMIT || SCIPgetNLPIterations(scip) >= heurdata->maxlpiters )
   {
      SCIP_CALL( SCIPinterruptSolve(scip) );
   }

   return SCIP_OKAY;
}
/* ---------------- Callback methods of primal heuristic ---------------- */

/** copy method for primal heuristic plugins (called when SCIP copies plugins) */
static
SCIP_DECL_HEURCOPY(heurCopyZeroobj)
{  /*lint --e{715}*/
   assert(scip != NULL);
   assert(heur != NULL);
   assert(strcmp(SCIPheurGetName(heur), HEUR_NAME) == 0);

   /* call inclusion method of primal heuristic */
   SCIP_CALL( SCIPincludeHeurZeroobj(scip) );

   return SCIP_OKAY;
}

/** destructor of primal heuristic to free user data (called when SCIP is exiting) */
static
SCIP_DECL_HEURFREE(heurFreeZeroobj)
{  /*lint --e{715}*/
   SCIP_HEURDATA* heurdata;

   assert( heur != NULL );
   assert( scip != NULL );

   /* get heuristic data */
   heurdata = SCIPheurGetData(heur);
   assert( heurdata != NULL );

   /* free heuristic data */
   SCIPfreeMemory(scip, &heurdata);
   SCIPheurSetData(heur, NULL);

   return SCIP_OKAY;
}


/** initialization method of primal heuristic (called after problem was transformed) */
static
SCIP_DECL_HEURINIT(heurInitZeroobj)
{  /*lint --e{715}*/
   SCIP_HEURDATA* heurdata;

   assert( heur != NULL );
   assert( scip != NULL );

   /* get heuristic data */
   heurdata = SCIPheurGetData(heur);
   assert( heurdata != NULL );

   /* initialize data */
   heurdata->usednodes = 0;

   return SCIP_OKAY;
}


/** execution method of primal heuristic */
static
SCIP_DECL_HEUREXEC(heurExecZeroobj)
{  /*lint --e{715}*/

   SCIP_HEURDATA* heurdata;                  /* heuristic's data                    */
   SCIP_Longint nnodes;                 /* number of stalling nodes for the subproblem */

   assert( heur != NULL );
   assert( scip != NULL );
   assert( result != NULL );

   /* get heuristic data */
   heurdata = SCIPheurGetData(heur);
   assert( heurdata != NULL );

   /* calculate the maximal number of branching nodes until heuristic is aborted */
   nnodes = (SCIP_Longint)(heurdata->nodesquot * SCIPgetNNodes(scip));

   /* reward zeroobj if it succeeded often */
   nnodes = (SCIP_Longint)(nnodes * 3.0 * (SCIPheurGetNBestSolsFound(heur)+1.0)/(SCIPheurGetNCalls(heur) + 1.0));
   nnodes -= 100 * SCIPheurGetNCalls(heur);  /* count the setup costs for the sub-SCIP as 100 nodes */
   nnodes += heurdata->nodesofs;

   /* determine the node limit for the current process */
   nnodes -= heurdata->usednodes;
   nnodes = MIN(nnodes, heurdata->maxnodes);

   /* check whether we have enough nodes left to call subproblem solving */
   if( nnodes < heurdata->minnodes )
   {
      SCIPdebugMessage("skipping zeroobj: nnodes=%" SCIP_LONGINT_FORMAT ", minnodes=%" SCIP_LONGINT_FORMAT "\n", nnodes, heurdata->minnodes);
      return SCIP_OKAY;
   }

   /* do not run zeroobj, if the problem does not have an objective function anyway */
   if( SCIPgetNObjVars(scip) == 0 )
   {
      SCIPdebugMessage("skipping zeroobj: pure feasibility problem anyway\n");
      return SCIP_OKAY;
   }

   if( SCIPisStopped(scip) )
      return SCIP_OKAY;

   SCIP_CALL( SCIPapplyZeroobj(scip, heur, result, heurdata->minimprove, nnodes) );

   return SCIP_OKAY;
}


/*
 * primal heuristic specific interface methods
 */


/** main procedure of the zeroobj heuristic, creates and solves a sub-SCIP */
SCIP_RETCODE SCIPapplyZeroobj(
   SCIP*                 scip,               /**< original SCIP data structure                                        */
   SCIP_HEUR*            heur,               /**< heuristic data structure                                            */
   SCIP_RESULT*          result,             /**< result data structure                                               */
   SCIP_Real             minimprove,         /**< factor by which zeroobj should at least improve the incumbent      */
   SCIP_Longint          nnodes              /**< node limit for the subproblem                                       */
   )
{
   SCIP*                 subscip;            /* the subproblem created by zeroobj              */
   SCIP_HASHMAP*         varmapfw;           /* mapping of SCIP variables to sub-SCIP variables */
   SCIP_HASHMAP*         consmapfw;          /* mapping of SCIP constraints to sub-SCIP constraints */
   SCIP_VAR**            vars;               /* original problem's variables                    */
   SCIP_VAR**            subvars;            /* subproblem's variables                          */
   SCIP_HEURDATA*        heurdata;           /* heuristic's private data structure              */
   SCIP_EVENTHDLR*       eventhdlr;          /* event handler for LP events                     */

   SCIP_Real cutoff;                         /* objective cutoff for the subproblem             */
   SCIP_Real timelimit;                      /* time limit for zeroobj subproblem              */
   SCIP_Real memorylimit;                    /* memory limit for zeroobj subproblem            */
   SCIP_Real large;

   int nvars;                                /* number of original problem's variables          */
   int i;

   SCIP_Bool success;
   SCIP_Bool valid;
   SCIP_RETCODE retcode;
   SCIP_SOL** subsols;
   int nsubsols;

   assert(scip != NULL);
   assert(heur != NULL);
   assert(result != NULL);

   assert(nnodes >= 0);
   assert(0.0 <= minimprove && minimprove <= 1.0);

   *result = SCIP_DIDNOTRUN;

   /* only call heuristic once at the root */
   if( SCIPgetDepth(scip) <= 0 && SCIPheurGetNCalls(heur) > 0 )
      return SCIP_OKAY;

   /* get heuristic data */
   heurdata = SCIPheurGetData(heur);
   assert(heurdata != NULL);

   /* only call the heuristic if we do not have an incumbent  */
   if( SCIPgetNSolsFound(scip) > 0 && heurdata->onlywithoutsol )
      return SCIP_OKAY;

   /* check whether there is enough time and memory left */
   timelimit = 0.0;
   memorylimit = 0.0;
   SCIP_CALL( SCIPgetRealParam(scip, "limits/time", &timelimit) );
   if( !SCIPisInfinity(scip, timelimit) )
      timelimit -= SCIPgetSolvingTime(scip);
   SCIP_CALL( SCIPgetRealParam(scip, "limits/memory", &memorylimit) );

   /* substract the memory already used by the main SCIP and the estimated memory usage of external software */
   if( !SCIPisInfinity(scip, memorylimit) )
   {
      memorylimit -= SCIPgetMemUsed(scip)/1048576.0;
      memorylimit -= SCIPgetMemExternEstim(scip)/1048576.0;
   }

   /* abort if no time is left or not enough memory to create a copy of SCIP, including external memory usage */
   if( timelimit <= 0.0 || memorylimit <= 2.0*SCIPgetMemExternEstim(scip)/1048576.0 )
      return SCIP_OKAY;

   *result = SCIP_DIDNOTFIND;

   /* get variable data */
   SCIP_CALL( SCIPgetVarsData(scip, &vars, &nvars, NULL, NULL, NULL, NULL) );

   /* initialize the subproblem */
   SCIP_CALL( SCIPcreate(&subscip) );

   /* create the variable mapping hash map */
   SCIP_CALL( SCIPhashmapCreate(&varmapfw, SCIPblkmem(subscip), SCIPcalcHashtableSize(5 * nvars)) );

   if( heurdata->copylpbasis )
   {
      /* create the constraint mapping hash map */
      SCIP_CALL( SCIPhashmapCreate(&consmapfw, SCIPblkmem(subscip), SCIPcalcHashtableSize(5 * SCIPgetNConss(scip))) );
   }
   else
      consmapfw = NULL;

   SCIP_CALL( SCIPallocBufferArray(scip, &subvars, nvars) );

   /* different methods to create sub-problem: either copy LP relaxation or the CIP with all constraints */
   valid = FALSE;

   /* copy complete SCIP instance */
   SCIP_CALL( SCIPcopy(scip, subscip, varmapfw, consmapfw, "zeroobj", TRUE, FALSE, TRUE, &valid) );
   SCIPdebugMessage("Copying the SCIP instance was %s complete.\n", valid ? "" : "not ");

   /* create event handler for LP events */
   eventhdlr = NULL;
   SCIP_CALL( SCIPincludeEventhdlrBasic(subscip, &eventhdlr, EVENTHDLR_NAME, EVENTHDLR_DESC, eventExecZeroobj, NULL) );
   if( eventhdlr == NULL )
   {
      SCIPerrorMessage("event handler for " HEUR_NAME " heuristic not found.\n");
      return SCIP_PLUGINNOTFOUND;
   }

   /* determine large value to set variables to */
   large = SCIPinfinity(scip);
   if( !SCIPisInfinity(scip, 0.1 / SCIPfeastol(scip)) )
      large = 0.1 / SCIPfeastol(scip);

   /* get variable image and change to 0.0 in sub-SCIP */
   for( i = 0; i < nvars; i++ )
   {
      SCIP_Real adjustedbound;
      SCIP_Real lb;
      SCIP_Real ub;
      SCIP_Real inf;

      subvars[i] = (SCIP_VAR*) SCIPhashmapGetImage(varmapfw, vars[i]);
      SCIP_CALL( SCIPchgVarObj(subscip, subvars[i], 0.0) );

      lb = SCIPvarGetLbGlobal(subvars[i]);
      ub = SCIPvarGetUbGlobal(subvars[i]);
      inf = SCIPinfinity(subscip);

      /* adjust infinite bounds in order to avoid that variables with non-zero objective 
       * get fixed to infinite value in zeroobj subproblem
       */
      if( SCIPisInfinity(subscip, ub ) )
      {
         adjustedbound = MAX(large, lb+large);
         adjustedbound = MIN(adjustedbound, inf);
         SCIP_CALL( SCIPchgVarUbGlobal(subscip, subvars[i], adjustedbound) );
      }
      if( SCIPisInfinity(subscip, -lb ) )
      {
         adjustedbound = MIN(-large, ub-large);
         adjustedbound = MAX(adjustedbound, -inf);
         SCIP_CALL( SCIPchgVarLbGlobal(subscip, subvars[i], adjustedbound) );
      }
   }

   if( heurdata->copylpbasis )
   {
      /* use the last LP basis as starting basis */
      SCIP_CALL( SCIPcopyBasis(scip, subscip, varmapfw, consmapfw, NULL, NULL, 0, FALSE) );
   }

   /* free hash map */
   SCIPhashmapFree(&varmapfw);
   if( heurdata->copylpbasis )
   {
      assert(consmapfw != NULL);
      SCIPhashmapFree(&consmapfw);
   }

   /* do not abort subproblem on CTRL-C */
   SCIP_CALL( SCIPsetBoolParam(subscip, "misc/catchctrlc", FALSE) );

   /* disable output to console */
   SCIP_CALL( SCIPsetIntParam(subscip, "display/verblevel", 0) );

   /* disable statistic timing inside sub SCIP */
   SCIP_CALL( SCIPsetBoolParam(subscip, "timing/statistictiming", FALSE) );

   /* set limits for the subproblem */
   SCIP_CALL( SCIPsetLongintParam(subscip, "limits/nodes", nnodes) );
   SCIP_CALL( SCIPsetRealParam(subscip, "limits/time", timelimit) );
   SCIP_CALL( SCIPsetRealParam(subscip, "limits/memory", memorylimit) );
   SCIP_CALL( SCIPsetIntParam(subscip, "limits/solutions", 1) );

   /* forbid recursive call of heuristics and separators solving sub-SCIPs */
   SCIP_CALL( SCIPsetSubscipsOff(subscip, TRUE) );

   /* disable expensive techniques that merely work on the dual bound */

   /* disable cutting plane separation */
   SCIP_CALL( SCIPsetSeparating(subscip, SCIP_PARAMSETTING_OFF, TRUE) );

   /* disable expensive presolving */
   SCIP_CALL( SCIPsetPresolving(subscip, SCIP_PARAMSETTING_FAST, TRUE) );
   if( !SCIPisParamFixed(subscip, "presolving/maxrounds") )
   {
      SCIP_CALL( SCIPsetIntParam(subscip, "presolving/maxrounds", 50) );
   }

   /* use restart dfs node selection */
   if( SCIPfindNodesel(subscip, "restartdfs") != NULL && !SCIPisParamFixed(subscip, "nodeselection/restartdfs/stdpriority") )
   {
      SCIP_CALL( SCIPsetIntParam(subscip, "nodeselection/restartdfs/stdpriority", INT_MAX/4) );
   }

   /* activate uct node selection at the top of the tree */
   if( heurdata->useuct && SCIPfindNodesel(subscip, "uct") != NULL && !SCIPisParamFixed(subscip, "nodeselection/uct/stdpriority") )
   {
      SCIP_CALL( SCIPsetIntParam(subscip, "nodeselection/uct/stdpriority", INT_MAX/2) );
   }
   /* use least infeasible branching */
   if( SCIPfindBranchrule(subscip, "leastinf") != NULL && !SCIPisParamFixed(subscip, "branching/leastinf/priority") )
   {
      SCIP_CALL( SCIPsetIntParam(subscip, "branching/leastinf/priority", INT_MAX/4) );
   }

   /* employ a limit on the number of enforcement rounds in the quadratic constraint handler; this fixes the issue that
    * sometimes the quadratic constraint handler needs hundreds or thousands of enforcement rounds to determine the
    * feasibility status of a single node without fractional branching candidates by separation (namely for uflquad
    * instances); however, the solution status of the sub-SCIP might get corrupted by this; hence no deductions shall be
    * made for the original SCIP
    */
   if( SCIPfindConshdlr(subscip, "quadratic") != NULL && !SCIPisParamFixed(subscip, "constraints/quadratic/enfolplimit") )
   {
      SCIP_CALL( SCIPsetIntParam(subscip, "constraints/quadratic/enfolplimit", 10) );
   }

   /* disable feaspump and fracdiving */
   if( !SCIPisParamFixed(subscip, "heuristics/feaspump/freq") )
   {
      SCIP_CALL( SCIPsetIntParam(subscip, "heuristics/feaspump/freq", -1) );
   }
   if( !SCIPisParamFixed(subscip, "heuristics/fracdiving/freq") )
   {
      SCIP_CALL( SCIPsetIntParam(subscip, "heuristics/fracdiving/freq", -1) );
   }

   /* restrict LP iterations */
   SCIP_CALL( SCIPsetLongintParam(subscip, "lp/iterlim", 2*heurdata->maxlpiters / MAX(1,nnodes)) );
   SCIP_CALL( SCIPsetLongintParam(subscip, "lp/rootiterlim", heurdata->maxlpiters) );

#ifdef SCIP_DEBUG
   /* for debugging zeroobj, enable MIP output */
   SCIP_CALL( SCIPsetIntParam(subscip, "display/verblevel", 5) );
   SCIP_CALL( SCIPsetIntParam(subscip, "display/freq", 100000000) );
#endif

   /* if there is already a solution, add an objective cutoff */
   if( SCIPgetNSols(scip) > 0 )
   {
      SCIP_Real upperbound;
      SCIP_CONS* origobjcons;
#ifndef NDEBUG
      int nobjvars;
      nobjvars = 0;
#endif

      cutoff = SCIPinfinity(scip);
      assert( !SCIPisInfinity(scip,SCIPgetUpperbound(scip)) );

      upperbound = SCIPgetUpperbound(scip) - SCIPsumepsilon(scip);

      if( !SCIPisInfinity(scip,-1.0*SCIPgetLowerbound(scip)) )
      {
         cutoff = (1-minimprove)*SCIPgetUpperbound(scip) + minimprove*SCIPgetLowerbound(scip);
      }
      else
      {
         if( SCIPgetUpperbound(scip) >= 0 )
            cutoff = ( 1 - minimprove ) * SCIPgetUpperbound ( scip );
         else
            cutoff = ( 1 + minimprove ) * SCIPgetUpperbound ( scip );
      }
      cutoff = MIN(upperbound, cutoff);

      SCIP_CALL( SCIPcreateConsLinear(subscip, &origobjcons, "objbound_of_origscip", 0, NULL, NULL, -SCIPinfinity(subscip), cutoff,
            TRUE, TRUE, TRUE, TRUE, TRUE, FALSE, FALSE, FALSE, FALSE, FALSE) );
      for( i = 0; i < nvars; ++i)
      {
         if( !SCIPisFeasZero(subscip, SCIPvarGetObj(vars[i])) )
         {
            SCIP_CALL( SCIPaddCoefLinear(subscip, origobjcons, subvars[i], SCIPvarGetObj(vars[i])) );
#ifndef NDEBUG
            nobjvars++;
#endif
         }
      }
      SCIP_CALL( SCIPaddCons(subscip, origobjcons) );
      SCIP_CALL( SCIPreleaseCons(subscip, &origobjcons) );
      assert(nobjvars == SCIPgetNObjVars(scip));
   }

   /* catch LP events of sub-SCIP */
   SCIP_CALL( SCIPtransformProb(subscip) );
   SCIP_CALL( SCIPcatchEvent(subscip, SCIP_EVENTTYPE_NODESOLVED, eventhdlr, (SCIP_EVENTDATA*) heurdata, NULL) );

   SCIPdebugMessage("solving subproblem: nnodes=%" SCIP_LONGINT_FORMAT "\n", nnodes);
   retcode = SCIPsolve(subscip);

   /* drop LP events of sub-SCIP */
   SCIP_CALL( SCIPdropEvent(subscip, SCIP_EVENTTYPE_NODESOLVED, eventhdlr, (SCIP_EVENTDATA*) heurdata, -1) );

   /* errors in solving the subproblem should not kill the overall solving process;
    * hence, the return code is caught and a warning is printed, only in debug mode, SCIP will stop.
    */
   if( retcode != SCIP_OKAY )
   {
#ifndef NDEBUG
      SCIP_CALL( retcode );
#endif
      SCIPwarningMessage(scip, "Error while solving subproblem in zeroobj heuristic; sub-SCIP terminated with code <%d>\n",retcode);
   }

   /* check, whether a solution was found;
    * due to numerics, it might happen that not all solutions are feasible -> try all solutions until one was accepted
    */
   nsubsols = SCIPgetNSols(subscip);
   subsols = SCIPgetSols(subscip);
   success = FALSE;
   for( i = 0; i < nsubsols && (!success || heurdata->addallsols); ++i )
   {
      SCIP_CALL( createNewSol(scip, subscip, subvars, heur, subsols[i], &success) );
      if( success )
         *result = SCIP_FOUNDSOL;
   }

#ifdef SCIP_DEBUG
   SCIP_CALL( SCIPprintStatistics(subscip, NULL) );
#endif

   /* free subproblem */
   SCIPfreeBufferArray(scip, &subvars);
   SCIP_CALL( SCIPfree(&subscip) );

   return SCIP_OKAY;
}


/** creates the zeroobj primal heuristic and includes it in SCIP */
SCIP_RETCODE SCIPincludeHeurZeroobj(
   SCIP*                 scip                /**< SCIP data structure */
   )
{
   SCIP_HEURDATA* heurdata;
   SCIP_HEUR* heur;

   /* create heuristic data */
   SCIP_CALL( SCIPallocMemory(scip, &heurdata) );

   /* include primal heuristic */
   heur = NULL;
   SCIP_CALL( SCIPincludeHeurBasic(scip, &heur,
         HEUR_NAME, HEUR_DESC, HEUR_DISPCHAR, HEUR_PRIORITY, HEUR_FREQ, HEUR_FREQOFS,
         HEUR_MAXDEPTH, HEUR_TIMING, HEUR_USESSUBSCIP, heurExecZeroobj, heurdata) );
   assert(heur != NULL);

   /* set non-NULL pointers to callback methods */
   SCIP_CALL( SCIPsetHeurCopy(scip, heur, heurCopyZeroobj) );
   SCIP_CALL( SCIPsetHeurFree(scip, heur, heurFreeZeroobj) );
   SCIP_CALL( SCIPsetHeurInit(scip, heur, heurInitZeroobj) );

   /* add zeroobj primal heuristic parameters */
   SCIP_CALL( SCIPaddLongintParam(scip, "heuristics/" HEUR_NAME "/maxnodes",
         "maximum number of nodes to regard in the subproblem",
         &heurdata->maxnodes, TRUE,DEFAULT_MAXNODES, 0LL, SCIP_LONGINT_MAX, NULL, NULL) );

   SCIP_CALL( SCIPaddLongintParam(scip, "heuristics/" HEUR_NAME "/nodesofs",
         "number of nodes added to the contingent of the total nodes",
         &heurdata->nodesofs, FALSE, DEFAULT_NODESOFS, 0LL, SCIP_LONGINT_MAX, NULL, NULL) );

   SCIP_CALL( SCIPaddLongintParam(scip, "heuristics/" HEUR_NAME "/minnodes",
         "minimum number of nodes required to start the subproblem",
         &heurdata->minnodes, TRUE, DEFAULT_MINNODES, 0LL, SCIP_LONGINT_MAX, NULL, NULL) );

   SCIP_CALL( SCIPaddLongintParam(scip, "heuristics/" HEUR_NAME "/maxlpiters",
         "maximum number of LP iterations to be performed in the subproblem",
         &heurdata->maxlpiters, TRUE, DEFAULT_MAXLPITERS, -1LL, SCIP_LONGINT_MAX, NULL, NULL) );

   SCIP_CALL( SCIPaddRealParam(scip, "heuristics/" HEUR_NAME "/nodesquot",
         "contingent of sub problem nodes in relation to the number of nodes of the original problem",
         &heurdata->nodesquot, FALSE, DEFAULT_NODESQUOT, 0.0, 1.0, NULL, NULL) );

   SCIP_CALL( SCIPaddRealParam(scip, "heuristics/" HEUR_NAME "/minimprove",
         "factor by which zeroobj should at least improve the incumbent",
         &heurdata->minimprove, TRUE, DEFAULT_MINIMPROVE, 0.0, 1.0, NULL, NULL) );

   SCIP_CALL( SCIPaddBoolParam(scip, "heuristics/" HEUR_NAME "/addallsols",
         "should all subproblem solutions be added to the original SCIP?",
         &heurdata->addallsols, TRUE, DEFAULT_ADDALLSOLS, NULL, NULL) );

   SCIP_CALL( SCIPaddBoolParam(scip, "heuristics/" HEUR_NAME "/onlywithoutsol",
         "should heuristic only be executed if no primal solution was found, yet?",
         &heurdata->onlywithoutsol, TRUE, DEFAULT_ONLYWITHOUTSOL, NULL, NULL) );
   SCIP_CALL( SCIPaddBoolParam(scip, "heuristics/" HEUR_NAME "/useuct",
         "should uct node selection be used at the beginning of the search?",
         &heurdata->useuct, TRUE, DEFAULT_USEUCT, NULL, NULL) );

   SCIP_CALL( SCIPaddBoolParam(scip, "heuristics/" HEUR_NAME "/copylpbasis",
         "should a LP starting basis copyied from the source SCIP?",
         &heurdata->copylpbasis, TRUE, DEFAULT_COPYLPBASIS, NULL, NULL) );

   return SCIP_OKAY;
}<|MERGE_RESOLUTION|>--- conflicted
+++ resolved
@@ -49,11 +49,8 @@
 #define DEFAULT_NODESQUOT     0.1       /* subproblem nodes in relation to nodes of the original problem             */
 #define DEFAULT_ADDALLSOLS    FALSE     /* should all subproblem solutions be added to the original SCIP?            */
 #define DEFAULT_ONLYWITHOUTSOL   TRUE   /**< should heuristic only be executed if no primal solution was found, yet? */
-<<<<<<< HEAD
 #define DEFAULT_COPYLPBASIS   FALSE     /**< should a LP starting basis copyied from the source SCIP? */
-=======
 #define DEFAULT_USEUCT        FALSE     /* should uct node selection be used at the beginning of the search?     */
->>>>>>> 4f581a50
 
 /*
  * Data structures
@@ -71,11 +68,8 @@
    SCIP_Real             nodesquot;          /**< subproblem nodes in relation to nodes of the original problem       */
    SCIP_Bool             addallsols;         /**< should all subproblem solutions be added to the original SCIP?      */
    SCIP_Bool             onlywithoutsol;     /**< should heuristic only be executed if no primal solution was found, yet? */
-<<<<<<< HEAD
    SCIP_Bool             copylpbasis;        /**< should a starting basis should be copied into the subscip?          */
-=======
    SCIP_Bool             useuct;             /**< should uct node selection be used at the beginning of the search?  */
->>>>>>> 4f581a50
 };
 
 
@@ -653,13 +647,14 @@
    SCIP_CALL( SCIPaddBoolParam(scip, "heuristics/" HEUR_NAME "/onlywithoutsol",
          "should heuristic only be executed if no primal solution was found, yet?",
          &heurdata->onlywithoutsol, TRUE, DEFAULT_ONLYWITHOUTSOL, NULL, NULL) );
+
+   SCIP_CALL( SCIPaddBoolParam(scip, "heuristics/" HEUR_NAME "/copylpbasis",
+         "should a LP starting basis copyied from the source SCIP?",
+         &heurdata->copylpbasis, TRUE, DEFAULT_COPYLPBASIS, NULL, NULL) );
+
    SCIP_CALL( SCIPaddBoolParam(scip, "heuristics/" HEUR_NAME "/useuct",
          "should uct node selection be used at the beginning of the search?",
          &heurdata->useuct, TRUE, DEFAULT_USEUCT, NULL, NULL) );
 
-   SCIP_CALL( SCIPaddBoolParam(scip, "heuristics/" HEUR_NAME "/copylpbasis",
-         "should a LP starting basis copyied from the source SCIP?",
-         &heurdata->copylpbasis, TRUE, DEFAULT_COPYLPBASIS, NULL, NULL) );
-
    return SCIP_OKAY;
 }