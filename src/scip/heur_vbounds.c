/* * * * * * * * * * * * * * * * * * * * * * * * * * * * * * * * * * * * * * */
/*                                                                           */
/*                  This file is part of the program and library             */
/*         SCIP --- Solving Constraint Integer Programs                      */
/*                                                                           */
/*    Copyright (C) 2002-2019 Konrad-Zuse-Zentrum                            */
/*                            fuer Informationstechnik Berlin                */
/*                                                                           */
/*  SCIP is distributed under the terms of the ZIB Academic License.         */
/*                                                                           */
/*  You should have received a copy of the ZIB Academic License              */
/*  along with SCIP; see the file COPYING. If not visit scip.zib.de.         */
/*                                                                           */
/* * * * * * * * * * * * * * * * * * * * * * * * * * * * * * * * * * * * * * */

/**@file   heur_vbounds.c
 * @ingroup DEFPLUGINS_HEUR
 * @brief  LNS heuristic uses the variable lower and upper bounds to determine the search neighborhood
 * @author Timo Berthold
 * @author Stefan Heinz
 * @author Jens Schulz
 * @author Gerald Gamrath
 *
 * @todo allow smaller fixing rate for probing LP?
 * @todo allow smaller fixing rate after presolve if total number of variables is small (<= 1000)?
 *
 * More details about the heuristic can be found in@n
 * Structure-Based Primal Heuristics for Mixed Integer Programming@n
 * Gerald Gamrath, Timo Berthold, Stefan Heinz, and Michael Winkler@n
 * Optimization in the Real World, Volume 13 of the series Mathematics for Industry, pp 37-53@n
 * Preliminary version available as <a href="https://opus4.kobv.de/opus4-zib/frontdoor/index/index/docId/5551">ZIB-Report 15-26</a>.
 */

/*---+----1----+----2----+----3----+----4----+----5----+----6----+----7----+----8----+----9----+----0----+----1----+----2*/

#include "blockmemshell/memory.h"
#include "scip/heur_locks.h"
#include "scip/heur_vbounds.h"
#include "scip/pub_heur.h"
#include "scip/pub_implics.h"
#include "scip/pub_message.h"
#include "scip/pub_misc.h"
#include "scip/pub_tree.h"
#include "scip/pub_var.h"
#include "scip/scip_branch.h"
#include "scip/scip_cons.h"
#include "scip/scip_copy.h"
#include "scip/scip_general.h"
#include "scip/scip_heur.h"
#include "scip/scip_lp.h"
#include "scip/scip_mem.h"
#include "scip/scip_message.h"
#include "scip/scip_numerics.h"
#include "scip/scip_param.h"
#include "scip/scip_prob.h"
#include "scip/scip_probing.h"
#include "scip/scip_sol.h"
#include "scip/scip_solve.h"
#include "scip/scip_solvingstats.h"
#include "scip/scip_timing.h"
#include "scip/scip_tree.h"
#include "scip/scip_var.h"
#include <string.h>

#ifdef SCIP_STATISTIC
#include "scip/clock.h"
#endif

#define VBOUNDVARIANT_NOOBJ      0x001u
#define VBOUNDVARIANT_BESTBOUND  0x002u
#define VBOUNDVARIANT_WORSTBOUND 0x004u

#define HEUR_NAME             "vbounds"
#define HEUR_DESC             "LNS heuristic uses the variable lower and upper bounds to determine the search neighborhood"
#define HEUR_DISPCHAR         SCIP_HEURDISPCHAR_PROP
#define HEUR_PRIORITY         2500
#define HEUR_FREQ             0
#define HEUR_FREQOFS          0
#define HEUR_MAXDEPTH         -1
#define HEUR_TIMING           SCIP_HEURTIMING_BEFORENODE
#define HEUR_USESSUBSCIP      TRUE      /**< does the heuristic use a secondary SCIP instance? */

#define DEFAULT_MAXNODES      5000LL    /**< maximum number of nodes to regard in the subproblem */
#define DEFAULT_MININTFIXINGRATE 0.65    /**< minimum percentage of integer variables that have to be fixed */
#define DEFAULT_MINMIPFIXINGRATE 0.65    /**< minimuskipobjm percentage of variables that have to be fixed within sub-SCIP
                                         *   (integer and continuous) */
#define DEFAULT_MINIMPROVE    0.01      /**< factor by which vbounds heuristic should at least improve the
                                         *   incumbent */
#define DEFAULT_MINNODES      500LL     /**< minimum number of nodes to regard in the subproblem */
#define DEFAULT_NODESOFS      500LL     /**< number of nodes added to the contingent of the total nodes */
#define DEFAULT_NODESQUOT     0.1       /**< subproblem nodes in relation to nodes of the original problem */
#define DEFAULT_MAXPROPROUNDS 2         /**< maximum number of propagation rounds during probing */
#define DEFAULT_MAXBACKTRACKS 10        /**< maximum number of backtracks during the fixing process */
#define DEFAULT_COPYCUTS      TRUE      /**< should all active cuts from the cutpool of the original scip be copied to
                                         *   constraints of the subscip? */
#define DEFAULT_USELOCKFIXINGS FALSE    /**< should more variables be fixed based on variable locks if
                                         *   the fixing rate was not reached?
                                         */

/** which variants of the vbounds heuristic that try to stay feasible should be called? */
#define DEFAULT_FEASVARIANT   (VBOUNDVARIANT_BESTBOUND | VBOUNDVARIANT_WORSTBOUND)

/** which tightening variants of the vbounds heuristic should be called? */
#define DEFAULT_TIGHTENVARIANT   (VBOUNDVARIANT_NOOBJ | VBOUNDVARIANT_BESTBOUND | VBOUNDVARIANT_WORSTBOUND)


/*
 * Data structures
 */

/** primal heuristic data */
struct SCIP_HeurData
{
   SCIP_VAR**            vbvars;             /**< topological sorted variables with respect to the variable bounds */
   SCIP_BOUNDTYPE*       vbbounds;           /**< topological sorted variables with respect to the variable bounds */
   int                   nvbvars;            /**< number of variables in variable lower bound array */
   SCIP_Longint          maxnodes;           /**< maximum number of nodes to regard in the subproblem */
   SCIP_Longint          minnodes;           /**< minimum number of nodes to regard in the subproblem */
   SCIP_Longint          nodesofs;           /**< number of nodes added to the contingent of the total nodes */
   SCIP_Longint          usednodes;          /**< nodes already used by vbounds heuristic in earlier calls */
   SCIP_Real             minintfixingrate;   /**< minimum percentage of integer variables that have to be fixed */
   SCIP_Real             minmipfixingrate;   /**< minimum percentage of variables that have to be fixed within sub-SCIP
                                              *   (integer and continuous) */
   SCIP_Real             minimprove;         /**< factor by which vbounds heuristic should at least improve the incumbent */
   SCIP_Real             nodesquot;          /**< subproblem nodes in relation to nodes of the original problem */
   SCIP_Real             cutoffbound;
   int                   maxproprounds;      /**< maximum number of propagation rounds during probing */
   int                   maxbacktracks;      /**< maximum number of backtracks during the fixing process */
   int                   feasvariant;        /**< which variants of the vbounds heuristic that try to stay feasible
                                              *   should be called? */
   int                   tightenvariant;     /**< which tightening variants of the vbounds heuristic should be called? */
   SCIP_Bool             initialized;        /**< is the candidate list initialized? */
   SCIP_Bool             applicable;         /**< is the heuristic applicable? */
   SCIP_Bool             copycuts;           /**< should all active cuts from cutpool be copied to constraints in
                                              *   subproblem? */
   SCIP_Bool             uselockfixings;     /**< should more variables be fixed based on variable locks if
                                              *   the fixing rate was not reached? */
};

/**@name Heuristic defines
 *
 * @{
 *
 * The heuristic works on indices representing a bound of a variable. This index will be called bound index in the
 * following. For a given active variable with problem index i (note that active variables have problem indices
 * between 0 and nactivevariable - 1), the bound index of its lower bound is 2*i, the bound index of its upper
 * bound is 2*i + 1. The other way around, a given bound index i corresponds to the variable with problem index
 * i/2 (rounded down), and to the lower bound, if i is even, to the upper bound if i is odd.
 * The following macros can be used to convert bound index into variable problem index and boundtype and vice versa.
 */
#define getLbIndex(idx) (2*(idx))
#define getUbIndex(idx) (2*(idx)+1)
#define getVarIndex(idx) ((idx)/2)
#define getBoundtype(idx) (((idx) % 2 == 0) ? SCIP_BOUNDTYPE_LOWER : SCIP_BOUNDTYPE_UPPER)
#define isIndexLowerbound(idx) ((idx) % 2 == 0)
#define getOtherBoundIndex(idx) (((idx) % 2 == 0) ? (idx) + 1 : (idx) - 1)


/*
 * Local methods
 */

/** reset heuristic data structure */
static
void heurdataReset(
   SCIP_HEURDATA*        heurdata            /**< structure containing heurdata */
   )
{
   heurdata->vbvars = NULL;
   heurdata->vbbounds = NULL;
   heurdata->nvbvars = 0;
   heurdata->initialized = FALSE;
   heurdata->applicable = FALSE;
}


/** performs depth-first-search in the implicitly given directed graph from the given start index */
static
SCIP_RETCODE dfs(
   SCIP*                 scip,               /**< SCIP data structure */
   int                   startnode,          /**< node to start the depth-first-search */
   SCIP_Shortbool*       visited,            /**< array to store for each node, whether it was already visited */
   int*                  dfsstack,           /**< array of size number of nodes to store the stack;
                                              *   only needed for performance reasons */
   int*                  stacknextedge,      /**< array of size number of nodes to store the number of adjacent nodes
                                              *   already visited for each node on the stack; only needed for
                                              *   performance reasons */
   int*                  stacknextcliquevar, /**< array of size number of nodes to store the number of variables
                                              *   already evaluated for the clique currently being evaluated */
   int*                  cliqueexit,         /**< exit node when entering a clique */
   int*                  dfsnodes,           /**< array of nodes that can be reached starting at startnode, in reverse
                                              *   dfs order */
   int*                  ndfsnodes           /**< pointer to store number of nodes that can be reached starting at
                                              *   startnode */
   )
{
   SCIP_VAR** vars;
   SCIP_VAR* startvar;
   SCIP_VAR** vbvars;
   SCIP_Real* coefs;
   SCIP_Bool lower;
   SCIP_Bool found;
   int maxstacksize;
   int stacksize;
   int curridx;
   int idx;
   int nvbvars;
   int i;

   assert(startnode >= 0);
   assert(startnode < 2 * SCIPgetNVars(scip));
   assert(visited != NULL);
   assert(visited[startnode] == FALSE);
   assert(dfsstack != NULL);
   assert(dfsnodes != NULL);
   assert(ndfsnodes != NULL);

   vars = SCIPgetVars(scip);

   /* put start node on the stack */
   dfsstack[0] = startnode;
   stacknextcliquevar[0] = 0;
   stacknextedge[0] = 0;
   maxstacksize = 1;
   stacksize = 1;
   idx = -1;

   /* we run until no more bounds indices are on the stack */
   while( stacksize > 0 )
   {
      /* get next node from stack */
      curridx = dfsstack[stacksize - 1];

      /* mark current node as visited */
      assert(visited[curridx] == (stacknextedge[stacksize - 1] != 0));
      visited[curridx] = TRUE;
      found = FALSE;

      startvar = vars[getVarIndex(curridx)];
      lower = isIndexLowerbound(curridx);

      if( stacknextedge[stacksize - 1] >= 0 )
      {
         /* go over edges corresponding to varbounds */
         if( lower )
         {
            vbvars = SCIPvarGetVlbVars(startvar);
            coefs = SCIPvarGetVlbCoefs(startvar);
            nvbvars = SCIPvarGetNVlbs(startvar);
         }
         else
         {
            vbvars = SCIPvarGetVubVars(startvar);
            coefs = SCIPvarGetVubCoefs(startvar);
            nvbvars = SCIPvarGetNVubs(startvar);
         }

         /* iterate over all vbounds for the given bound */
         for( i = stacknextedge[stacksize - 1]; i < nvbvars; ++i )
         {
            if( !SCIPvarIsActive(vbvars[i]) )
               continue;

            idx = (SCIPisPositive(scip, coefs[i]) == lower) ? getLbIndex(SCIPvarGetProbindex(vbvars[i])) : getUbIndex(SCIPvarGetProbindex(vbvars[i]));
            assert(idx >= 0);

            /* break when the first unvisited node is reached */
            if( !visited[idx] )
               break;
         }

         /* we stopped because we found an unhandled node and not because we reached the end of the list */
         if( i < nvbvars )
         {
            assert(!visited[idx]);

            /* put the adjacent node onto the stack */
            dfsstack[stacksize] = idx;
            stacknextedge[stacksize] = 0;
            stacknextcliquevar[stacksize] = 0;
            stacknextedge[stacksize - 1] = i + 1;
            stacksize++;
            assert(stacksize <= 2* SCIPgetNVars(scip));

            /* restart while loop, get next index from stack */
            continue;
         }
      }

      stacknextedge[stacksize - 1] = -1;

      /* treat cliques */
      if( SCIPvarIsBinary(startvar) )
      {
         SCIP_CLIQUE** cliques = SCIPvarGetCliques(startvar, !lower);
         int ncliques = SCIPvarGetNCliques(startvar, !lower);
         int j;

         /* iterate over all not yet handled cliques and search for an unvisited node */
         for( j = -stacknextedge[stacksize - 1] - 1; j < ncliques; ++j )
         {
            SCIP_VAR** cliquevars;
            SCIP_Bool* cliquevals;
            int ncliquevars;

            /* the first time we evaluate this clique for the current node */
            if( stacknextcliquevar[stacksize - 1] == 0 )
            {
               if( cliqueexit[SCIPcliqueGetIndex(cliques[j])] > 0 )
               {
                  if( !visited[cliqueexit[SCIPcliqueGetIndex(cliques[j])] - 1] &&
                     cliqueexit[SCIPcliqueGetIndex(cliques[j])] - 1 != curridx )
                  {
                     stacknextedge[stacksize - 1] = -j - 2;
                     stacknextcliquevar[stacksize - 1] = 0;
                     idx = cliqueexit[SCIPcliqueGetIndex(cliques[j])] - 1;
                     cliqueexit[SCIPcliqueGetIndex(cliques[j])] = -1;
                     found = TRUE;
                  }
                  else
                     continue;
               }
               else if( cliqueexit[SCIPcliqueGetIndex(cliques[j])] == 0 )
               {
                  cliqueexit[SCIPcliqueGetIndex(cliques[j])] = getOtherBoundIndex(curridx) + 1;
               }
               else
                  continue;
            }
            if( !found )
            {
               cliquevars = SCIPcliqueGetVars(cliques[j]);
               cliquevals = SCIPcliqueGetValues(cliques[j]);
               ncliquevars = SCIPcliqueGetNVars(cliques[j]);

               for( i = 0; i < ncliquevars; ++i )
               {
                  if( cliquevars[i] == startvar )
                     continue;

                  if( SCIPvarGetIndex(cliquevars[i]) < 0 )
                     continue;

                  if( cliquevals[i] )
                     idx = getLbIndex(SCIPvarGetProbindex(cliquevars[i]));
                  else
                     idx = getUbIndex(SCIPvarGetProbindex(cliquevars[i]));

                  assert(idx >= 0 && idx < 2 * SCIPgetNVars(scip));

                  /* break when the first unvisited node is reached */
                  if( idx >= 0 && !visited[idx] )
                  {
                     if( i < ncliquevars - 1 )
                     {
                        stacknextedge[stacksize - 1] = -j - 1;
                        stacknextcliquevar[stacksize - 1] = i + 1;
                     }
                     else
                     {
                        stacknextedge[stacksize - 1] = -j - 2;
                        stacknextcliquevar[stacksize - 1] = 0;
                     }
                     found = TRUE;
                     break;
                  }
               }
            }
            if( found )
            {
               assert(!visited[idx]);

               /* put the adjacent node onto the stack */
               dfsstack[stacksize] = idx;
               stacknextedge[stacksize] = 0;
               stacknextcliquevar[stacksize] = 0;
               stacksize++;
               assert(stacksize <= 2* SCIPgetNVars(scip));

               break;
            }
         }
         /* restart while loop, get next index from stack */
         if( found )
            continue;
      }

      maxstacksize = MAX(maxstacksize, stacksize);

      /* the current node was completely handled, remove it from the stack */
      stacksize--;

      if( (maxstacksize > 1) && SCIPvarGetType(startvar) != SCIP_VARTYPE_CONTINUOUS )
      {
         /* store node in the sorted nodes array */
         dfsnodes[(*ndfsnodes)] = curridx;
         (*ndfsnodes)++;
      }
      else
         visited[curridx] = FALSE;
   }

   return SCIP_OKAY;
}


/** sort the bounds of variables topologically */
static
SCIP_RETCODE topologicalSort(
   SCIP*                 scip,               /**< SCIP data structure */
   int*                  vbvars,             /**< array to store variable bounds in topological order */
   int*                  nvbvars             /**< pointer to store number of variable bounds in the graph */
   )
{
   int* dfsstack;
   int* stacknextedge;
   int* stacknextcliquevar;
   int* cliqueexit;
   SCIP_Shortbool* visited;
   int nbounds;
   int i;

   assert(scip != NULL);

   nbounds = 2 * SCIPgetNVars(scip);

   SCIP_CALL( SCIPallocBufferArray(scip, &dfsstack, nbounds) );
   SCIP_CALL( SCIPallocBufferArray(scip, &stacknextedge, nbounds) );
   SCIP_CALL( SCIPallocBufferArray(scip, &stacknextcliquevar, nbounds) );
   SCIP_CALL( SCIPallocClearBufferArray(scip, &cliqueexit, SCIPgetNCliques(scip)) );
   SCIP_CALL( SCIPallocClearBufferArray(scip, &visited, nbounds) );

   /* while there are unvisited nodes, run dfs on the inverse graph starting from one of these nodes; the dfs orders are
    * stored in the topoorder array, later dfs calls are just appended after the stacks of previous dfs calls, which
    * gives us a topological order
    */
   for( i = 0; i < nbounds; ++i )
   {
      if( !visited[i] )
      {
         SCIP_CALL( dfs(scip, i, visited, dfsstack, stacknextedge, stacknextcliquevar, cliqueexit, vbvars, nvbvars) );
      }
   }
   assert(*nvbvars <= nbounds);

   SCIPfreeBufferArray(scip, &visited);
   SCIPfreeBufferArray(scip, &cliqueexit);
   SCIPfreeBufferArray(scip, &stacknextcliquevar);
   SCIPfreeBufferArray(scip, &stacknextedge);
   SCIPfreeBufferArray(scip, &dfsstack);

   return SCIP_OKAY;
}

/** initialize candidate lists */
static
SCIP_RETCODE initializeCandsLists(
   SCIP*                 scip,               /**< original SCIP data structure */
   SCIP_HEURDATA*        heurdata            /**< structure containing heurdata */
   )
{
   SCIP_VAR** vars;
   int* vbs;
   int nvars;
   int nvbs;
   int v;

   SCIPdebugMsg(scip, "initialize variable bound heuristic (%s)\n", SCIPgetProbName(scip));

   vars = SCIPgetVars(scip);
   nvars = SCIPgetNIntVars(scip) + SCIPgetNBinVars(scip) + SCIPgetNImplVars(scip);
   nvbs = 0;

   /* initialize data */
   heurdata->usednodes = 0;
   heurdata->initialized = TRUE;

   if( nvars == 0 )
      return SCIP_OKAY;

   /* allocate memory for the arrays of the heurdata */
   SCIP_CALL( SCIPallocBufferArray(scip, &vbs, 2 * nvars) );

   /* create the topological sorted variable array with respect to the variable bounds */
   SCIP_CALL( topologicalSort(scip, vbs, &nvbs) );

   /* check if the candidate list contains enough candidates */
   if( nvbs > 0 && nvbs >= 0.1 * heurdata->minintfixingrate * nvars )
   {
      SCIP_CALL( SCIPallocBlockMemoryArray(scip, &heurdata->vbvars, nvbs) );
      SCIP_CALL( SCIPallocBlockMemoryArray(scip, &heurdata->vbbounds, nvbs) );

      /* capture variable candidate list */
      for( v = 0; v < nvbs; ++v )
      {
         heurdata->vbvars[v] = vars[getVarIndex(vbs[v])];
         heurdata->vbbounds[v] = getBoundtype(vbs[v]);
         assert(SCIPvarIsIntegral(heurdata->vbvars[v]));

         SCIP_CALL( SCIPcaptureVar(scip, heurdata->vbvars[v]) );
      }

      heurdata->nvbvars = nvbs;
      heurdata->applicable = TRUE;
   }

   /* free buffer arrays */
   SCIPfreeBufferArray(scip, &vbs);

   SCIPstatisticMessage("vbvars %.3g (%s)\n",
      (nvbs * 100.0) / nvars, SCIPgetProbName(scip));

   /* if there is already a solution, add an objective cutoff */
   if( SCIPgetNSols(scip) > 0 )
   {
      SCIP_Real upperbound;
      SCIP_Real minimprove;
      SCIP_Real cutoffbound;

      minimprove = heurdata->minimprove;
      assert( !SCIPisInfinity(scip,SCIPgetUpperbound(scip)) );

      upperbound = SCIPgetUpperbound(scip) - SCIPsumepsilon(scip);

      if( !SCIPisInfinity(scip, -1.0 * SCIPgetLowerbound(scip)) )
      {
         cutoffbound = (1-minimprove) * SCIPgetUpperbound(scip) + minimprove * SCIPgetLowerbound(scip);
      }
      else
      {
         if( SCIPgetUpperbound ( scip ) >= 0 )
            cutoffbound = (1 - minimprove) * SCIPgetUpperbound(scip);
         else
            cutoffbound = (1 + minimprove) * SCIPgetUpperbound(scip);
      }
      heurdata->cutoffbound = MIN(upperbound, cutoffbound);
   }
   else
      heurdata->cutoffbound = SCIPinfinity(scip);
   return SCIP_OKAY;
}

/** apply variable bound fixing during probing */
static
SCIP_RETCODE applyVboundsFixings(
   SCIP*                 scip,               /**< original SCIP data structure */
   SCIP_HEURDATA*        heurdata,           /**< structure containing heurdata */
   SCIP_VAR**            vars,               /**< variables to fix during probing */
   int                   nvbvars,            /**< number of variables in the variable bound graph */
   SCIP_Bool             tighten,            /**< should variables be fixed to cause other fixings? */
   int                   obj,                /**< should the objective be taken into account? */
   SCIP_Bool*            allobj1,            /**< pointer to store whether all variables were fixed according to obj=1 scheme */
   SCIP_Bool*            allobj2,            /**< pointer to store whether all variables were fixed according to obj=2 scheme */
   SCIP_Bool*            backtracked,        /**< was backtracking performed at least once? */
   SCIP_Bool*            infeasible          /**< pointer to store whether propagation detected infeasibility */
   )
{
   SCIP_VAR* lastvar;
   SCIP_VAR* var;
   SCIP_Real lastfixval;
   SCIP_Bool lastfixedlb;
   SCIP_Bool fixtolower;
   SCIP_BOUNDTYPE bound;
   int nbacktracks = 0;
   int v;

   /* loop over variables in topological order */
   for( v = 0; v < nvbvars && !(*infeasible); ++v )
   {
      var = vars[v];
      bound = heurdata->vbbounds[v];

      /*SCIPdebugMsg(scip, "topoorder[%d]: %s(%s) (%s) [%g,%g] (obj=%g)\n", v,
         bound == SCIP_BOUNDTYPE_UPPER ? "ub" : "lb", SCIPvarGetName(var),
         SCIPvarGetType(var) == SCIP_VARTYPE_CONTINUOUS ? "c" : "d",
         SCIPvarGetLbLocal(var), SCIPvarGetUbLocal(var), SCIPvarGetObj(var));*/

      /* only check integer or binary variables */
      if( SCIPvarGetType(var) == SCIP_VARTYPE_CONTINUOUS )
         continue;

      /* skip variables which are already fixed */
      if( SCIPvarGetLbLocal(var) + 0.5 > SCIPvarGetUbLocal(var) )
         continue;

      /* there are two cases for tighten:
       * 1) tighten == TRUE:  we go through the list of variables and fix variables to force propagation;
       *                      this is be obtained by fixing the variable to the other bound (which means
       *                      that the current bound is changed and so, much propagation is triggered
       *                      since we are starting with the bounds which are most influential).
       * 2) tighten == FALSE: we fix variables to avoid too much propagation in order to avoid reaching
       *                      infeasibility. Therefore, we fix the variable to the current bound, so that
       *                      this bound is not changed and does not propagate. The other bound is changed
       *                      and propagates, but is later in the order, so less influential.
       */
      fixtolower = (tighten == (bound == SCIP_BOUNDTYPE_UPPER));

      /* if we want to take into account the objective function coefficients, we only perform a fixing if the variable
       *  would be fixed to its best bound; otherwise, we just continue
       */
      if( ((SCIPvarGetObj(var) >= 0) != fixtolower) )
      {
         if( obj == 1 )
            continue;
         else
            *allobj1 = FALSE;
      }
      /* if we want to take into account the objective function coefficients but reverted, we only perform a fixing if the variable
       *  would be fixed to its worst bound; otherwise, we just continue
       */
      if( ((SCIPvarGetObj(var) >= 0) == fixtolower) )
      {
         if( obj == 2 )
            continue;
         else
            *allobj2 = FALSE;
      }
      lastvar = var;

      /* fix the variable to its bound */
      if( fixtolower )
      {
         /* we cannot fix to infinite bounds */
         if( SCIPisInfinity(scip, -SCIPvarGetLbLocal(var)) )
            continue;

         /* only open a new probing node if we will not exceed the maximal tree depth */
         if( SCIP_MAXTREEDEPTH > SCIPgetDepth(scip) )
         {
            SCIP_CALL( SCIPnewProbingNode(scip) );
         }

         /* fix variable to lower bound */
         SCIP_CALL( SCIPfixVarProbing(scip, var, SCIPvarGetLbLocal(var)) );
         SCIPdebugMsg(scip, "fixing %d: variable <%s> (obj=%g) to lower bound <%g> (%d pseudo cands)\n",
            v, SCIPvarGetName(var), SCIPvarGetObj(var), SCIPvarGetLbLocal(var), SCIPgetNPseudoBranchCands(scip));
         lastfixedlb = TRUE;
         lastfixval = SCIPvarGetLbLocal(var);
      }
      else
      {
         /* we cannot fix to infinite bounds */
         if( SCIPisInfinity(scip, SCIPvarGetUbLocal(var)) )
            continue;

         /* only open a new probing node if we will not exceed the maximal tree depth */
         if( SCIP_MAXTREEDEPTH > SCIPgetDepth(scip) )
         {
            SCIP_CALL( SCIPnewProbingNode(scip) );
         }

         /* fix variable to upper bound */
         SCIP_CALL( SCIPfixVarProbing(scip, var, SCIPvarGetUbLocal(var)) );
         SCIPdebugMsg(scip, "fixing %d: variable <%s> (obj=%g) to upper bound <%g> (%d pseudo cands)\n",
            v, SCIPvarGetName(var), SCIPvarGetObj(var), SCIPvarGetUbLocal(var), SCIPgetNPseudoBranchCands(scip));
         lastfixedlb = FALSE;
         lastfixval = SCIPvarGetUbLocal(var);
      }

      /* check if problem is already infeasible */
      SCIP_CALL( SCIPpropagateProbing(scip, heurdata->maxproprounds, infeasible, NULL) );

      /* probing detected infeasibility: backtrack */
      if( *infeasible )
      {
         assert(lastvar != NULL);

         SCIP_CALL( SCIPbacktrackProbing(scip, SCIPgetProbingDepth(scip) - 1) );
         ++nbacktracks;
         *infeasible = FALSE;

         /* increase the lower bound of the variable which caused the infeasibility */
         if( lastfixedlb && lastfixval + 0.5 < SCIPvarGetUbLocal(lastvar) )
         {
            if( lastfixval + 0.5 > SCIPvarGetLbLocal(lastvar) )
            {
               SCIP_CALL( SCIPchgVarLbProbing(scip, lastvar, lastfixval + 1.0) );
            }
         }
         else if( !lastfixedlb && lastfixval - 0.5 > SCIPvarGetLbLocal(lastvar) )
         {
            if( lastfixval - 0.5 < SCIPvarGetUbLocal(lastvar) )
            {
               SCIP_CALL( SCIPchgVarUbProbing(scip, lastvar, lastfixval - 1.0) );
            }
         }
         /* because of the limited number of propagation rounds, it may happen that conflict analysis finds a valid
          * global bound for the last fixed variable that conflicts with applying the reverse bound change after backtracking;
          * in that case, we ran into a deadend and stop
          */
         else
         {
            *infeasible = TRUE;
         }
         lastvar = NULL;

         if( !(*infeasible) )
         {
            /* propagate fixings */
            SCIP_CALL( SCIPpropagateProbing(scip, heurdata->maxproprounds, infeasible, NULL) );

            SCIPdebugMessage("backtrack %d was %sfeasible\n", nbacktracks, (*infeasible ? "in" : ""));
         }

         if( *infeasible )
         {
            SCIPdebugMsg(scip, "probing was infeasible after %d backtracks\n", nbacktracks);

            break;
         }
         else if( nbacktracks > heurdata->maxbacktracks )
         {
            SCIPdebugMsg(scip, "interrupt probing after %d backtracks\n", nbacktracks);
            break;
         }
      }
   }

   *backtracked = (nbacktracks > 0);

   return SCIP_OKAY;
}

<<<<<<< HEAD
/** creates a new solution for the original problem by copying the solution of the subproblem */
static
SCIP_RETCODE createNewSol(
   SCIP*                 scip,               /**< original SCIP data structure                        */
   SCIP*                 subscip,            /**< SCIP structure of the subproblem                    */
   SCIP_VAR**            subvars,            /**< the variables of the subproblem                     */
   SCIP_SOL*             newsol,             /**< working solution */
   SCIP_SOL*             subsol,             /**< solution of the subproblem                          */
   SCIP_Bool*            success             /**< used to store whether new solution was found or not */
   )
{
   SCIP_VAR** vars;                          /* the original problem's variables                */
   int        nvars;
   SCIP_Real* subsolvals;                    /* solution values of the subproblem               */
   int i;

   assert( scip != NULL );
   assert( subscip != NULL );
   assert( subvars != NULL );
   assert( subsol != NULL );

   *success = FALSE;

   /* better do not copy unbounded solutions as this will mess up the SCIP solution status */
   if( SCIPisInfinity(scip, -SCIPgetSolOrigObj(subscip, subsol)) )
      return SCIP_OKAY;

   /* get variables' data */
   SCIP_CALL( SCIPgetVarsData(scip, &vars, &nvars, NULL, NULL, NULL, NULL) );

   SCIP_CALL( SCIPallocBufferArray(scip, &subsolvals, nvars) );

   /* copy the solution */
   for( i = 0; i < nvars; ++i )
   {
      if( subvars[i] == NULL )
         subsolvals[i] = MIN(MAX(0.0, SCIPvarGetLbLocal(vars[i])), SCIPvarGetUbLocal(vars[i]));  /*lint !e666*/
      else
         subsolvals[i] = SCIPgetSolVal(subscip, subsol, subvars[i]);
   }

   SCIP_CALL( SCIPsetSolVals(scip, newsol, nvars, vars, subsolvals) );

   /* try to add new solution to scip and free it immediately */
   SCIP_CALL( SCIPtrySol(scip, newsol, FALSE, FALSE, TRUE, TRUE, TRUE, success) );

   SCIPfreeBufferArray(scip, &subsolvals);

   return SCIP_OKAY;
}

=======
>>>>>>> 2c710065
/** copy problem to sub-SCIP, solve it, and add solutions */
static
SCIP_RETCODE setupAndSolveSubscip(
   SCIP*                 scip,               /**< original SCIP data structure */
   SCIP*                 subscip,            /**< SCIP structure of the subproblem */
   SCIP_HEUR*            heur,               /**< heuristic */
   SCIP_VAR**            vars,               /**< variables of the main SCIP */
   int                   nvars,              /**< number of variables of the main SCIP */
   SCIP_Longint          nstallnodes,        /**< stalling node limit for the sub-SCIP */
   SCIP_Real             lowerbound,         /**< lower bound of the main SCIP / current subproblem */
   int*                  nprevars,           /**< pointer to store the number of presolved variables */
   SCIP_Bool*            wasfeas,            /**< pointer to store if a feasible solution was found */
   SCIP_RESULT*          result              /**< pointer to store the result */
   )
{
   SCIP_HEURDATA* heurdata;
   SCIP_VAR** subvars;
   SCIP_HASHMAP* varmap;
   int i;

   assert(scip != NULL);
   assert(subscip != NULL);
   assert(heur != NULL);

   heurdata = SCIPheurGetData(heur);
   assert(heurdata != NULL);

   /* create the variable mapping hash map */
   SCIP_CALL( SCIPhashmapCreate(&varmap, SCIPblkmem(subscip), nvars) );

   SCIP_CALL( SCIPcopyConsCompression(scip, subscip, varmap, NULL, "_vbounds", NULL, NULL, 0, FALSE, FALSE, FALSE,
         TRUE, NULL) );

   if( heurdata->copycuts )
   {
      /* copies all active cuts from cutpool of sourcescip to linear constraints in targetscip */
      SCIP_CALL( SCIPcopyCuts(scip, subscip, varmap, NULL, FALSE, NULL) );
   }

   SCIP_CALL( SCIPallocBufferArray(scip, &subvars, nvars) );

   for( i = 0; i < nvars; i++ )
      subvars[i] = (SCIP_VAR*) SCIPhashmapGetImage(varmap, vars[i]);

   /* free hash map */
   SCIPhashmapFree(&varmap);

   /* do not abort subproblem on CTRL-C */
   SCIP_CALL( SCIPsetBoolParam(subscip, "misc/catchctrlc", FALSE) );

#ifdef SCIP_DEBUG
   /* for debugging, enable full output */
   SCIP_CALL( SCIPsetIntParam(subscip, "display/verblevel", 5) );
   SCIP_CALL( SCIPsetIntParam(subscip, "display/freq", 100000000) );
#else
   /* disable statistic timing inside sub SCIP and output to console */
   SCIP_CALL( SCIPsetIntParam(subscip, "display/verblevel", 0) );
   SCIP_CALL( SCIPsetBoolParam(subscip, "timing/statistictiming", FALSE) );
#endif

   /* set limits for the subproblem */
   SCIP_CALL( SCIPcopyLimits(scip, subscip) );
   SCIP_CALL( SCIPsetLongintParam(subscip, "limits/stallnodes", nstallnodes) );
   SCIP_CALL( SCIPsetLongintParam(subscip, "limits/nodes", heurdata->maxnodes) );

   /* speed up sub-SCIP by not checking dual LP feasibility */
   SCIP_CALL( SCIPsetBoolParam(subscip, "lp/checkdualfeas", FALSE) );

   /* forbid call of heuristics and separators solving sub-CIPs */
   SCIP_CALL( SCIPsetSubscipsOff(subscip, TRUE) );

   /* disable cutting plane separation */
   SCIP_CALL( SCIPsetSeparating(subscip, SCIP_PARAMSETTING_OFF, TRUE) );

   /* disable expensive presolving */
   SCIP_CALL( SCIPsetPresolving(subscip, SCIP_PARAMSETTING_FAST, TRUE) );

   /* use inference branching */
   if( SCIPfindBranchrule(subscip, "inference") != NULL && !SCIPisParamFixed(subscip, "branching/inference/priority") )
   {
      SCIP_CALL( SCIPsetIntParam(subscip, "branching/inference/priority", INT_MAX/4) );
   }

   /* employ a limit on the number of enforcement rounds in the quadratic constraint handlers; this fixes the issue that
    * sometimes the quadratic constraint handler needs hundreds or thousands of enforcement rounds to determine the
    * feasibility status of a single node without fractional branching candidates by separation (namely for uflquad
    * instances); however, the solution status of the sub-SCIP might get corrupted by this; hence no decutions shall be
    * made for the original SCIP
    */
   if( SCIPfindConshdlr(subscip, "quadratic") != NULL && !SCIPisParamFixed(subscip, "constraints/quadratic/enfolplimit") )
   {
      SCIP_CALL( SCIPsetIntParam(subscip, "constraints/quadratic/enfolplimit", 10) );
   }

   /* set a cutoff bound */
   if( SCIPgetNSols(scip) > 0 )
   {
      SCIP_Real upperbound;
      SCIP_Real minimprove;
      SCIP_Real cutoffbound;

      minimprove = heurdata->minimprove;
      assert( !SCIPisInfinity(scip,SCIPgetUpperbound(scip)) );

      upperbound = SCIPgetUpperbound(scip) - SCIPsumepsilon(scip);

      if( !SCIPisInfinity(scip, -1.0 * lowerbound) )
      {
         cutoffbound = (1-minimprove) * SCIPgetUpperbound(scip) + minimprove * lowerbound;
      }
      else
      {
         if( SCIPgetUpperbound ( scip ) >= 0 )
            cutoffbound = (1 - minimprove) * SCIPgetUpperbound(scip);
         else
            cutoffbound = (1 + minimprove) * SCIPgetUpperbound(scip);
      }
      heurdata->cutoffbound = MIN(upperbound, cutoffbound);
   }

   if( !SCIPisInfinity(scip, heurdata->cutoffbound) )
   {
      SCIP_CALL( SCIPsetObjlimit(subscip, heurdata->cutoffbound) );
      SCIPdebugMsg(scip, "setting objlimit for subscip to %g\n", heurdata->cutoffbound);
   }

   SCIPdebugMsg(scip, "starting solving vbound-submip at time %g\n", SCIPgetSolvingTime(scip));

   /* solve the subproblem */
   /* Errors in the LP solver should not kill the overall solving process, if the LP is just needed for a heuristic.
    * Hence in optimized mode, the return code is caught and a warning is printed, only in debug mode, SCIP will stop.
    */
   SCIP_CALL_ABORT( SCIPpresolve(subscip) );

   SCIPdebugMsg(scip, "vbounds heuristic presolved subproblem at time %g : %d vars, %d cons; fixing value = %g\n",
      SCIPgetSolvingTime(scip), SCIPgetNVars(subscip), SCIPgetNConss(subscip),
      ((nvars - SCIPgetNVars(subscip)) / (SCIP_Real)nvars));

   *nprevars = SCIPgetNVars(subscip);

   /* after presolving, we should have at least reached a certain fixing rate over ALL variables (including continuous)
    * to ensure that not only the MIP but also the LP relaxation is easy enough
    */
   if( ((nvars - SCIPgetNVars(subscip)) / (SCIP_Real)nvars) >= heurdata->minmipfixingrate )
   {
      SCIPdebugMsg(scip, "solving subproblem: nstallnodes=%" SCIP_LONGINT_FORMAT ", maxnodes=%" SCIP_LONGINT_FORMAT "\n", nstallnodes, heurdata->maxnodes);

      SCIP_CALL_ABORT( SCIPsolve(subscip) );

      SCIPdebugMsg(scip, "ending solving vbounds-submip at time %g, status = %d\n", SCIPgetSolvingTime(scip), SCIPgetStatus(subscip));

      /* check, whether a solution was found; due to numerics, it might happen that not all solutions are feasible ->
       * try all solutions until one was accepted
       */
      SCIP_CALL( SCIPtranslateSubSols(scip, subscip, heur, subvars, wasfeas, NULL) );
      if( (*wasfeas) )
      {
         SCIPdebugMsg(scip, "found feasible solution in sub-MIP\n");
         *result = SCIP_FOUNDSOL;
      }
   }

#ifdef SCIP_DEBUG
   SCIP_CALL( SCIPprintStatistics(subscip, NULL) );
#endif

      /* free subproblem */
   SCIPfreeBufferArray(scip, &subvars);

   return SCIP_OKAY;
}

/** main procedure of the vbounds heuristic */
static
SCIP_RETCODE applyVbounds(
   SCIP*                 scip,               /**< original SCIP data structure */
   SCIP_HEUR*            heur,               /**< heuristic */
   SCIP_HEURDATA*        heurdata,           /**< heuristic data structure */
   SCIP_VAR**            vbvars,             /**< variables to fix during probing */
   int                   nvbvars,            /**< number of variables to fix */
   SCIP_Bool             tighten,            /**< should variables be fixed to cause other fixings? */
   int                   obj,                /**< should the objective be taken into account? */
   SCIP_Bool*            skipobj1,           /**< pointer to store whether the run with obj=1 can be skipped, or NULL */
   SCIP_Bool*            skipobj2,           /**< pointer to store whether the run with obj=2 can be skipped, or NULL */
   SCIP_RESULT*          result              /**< pointer to store the result */
   )
{
   SCIPstatistic( SCIP_CLOCK* clock; )
   SCIP_VAR** vars;
   SCIP_Longint nstallnodes;
   SCIP_LPSOLSTAT lpstatus;
   SCIP_Real lowerbound;
   SCIP_Bool wasfeas = FALSE;
   SCIP_Bool cutoff;
   SCIP_Bool lperror;
   SCIP_Bool solvelp;
   SCIP_Bool allobj1 = TRUE;
   SCIP_Bool allobj2 = TRUE;
   SCIP_Bool backtracked = TRUE;
   int oldnpscands;
   int npscands;
   int nvars;
   int nprevars;

   assert(heur != NULL);
   assert(heurdata != NULL);
   assert(nvbvars > 0);

   /* initialize default values */
   cutoff = FALSE;

   if( skipobj1 != NULL )
      *skipobj1 = FALSE;
   if( skipobj2 != NULL )
      *skipobj2 = FALSE;

   if( nvbvars < SCIPgetNVars(scip) * heurdata->minintfixingrate )
      return SCIP_OKAY;

   if( *result == SCIP_DIDNOTRUN )
      *result = SCIP_DIDNOTFIND;

   lowerbound = SCIPgetLowerbound(scip);

   oldnpscands = SCIPgetNPseudoBranchCands(scip);

   /* calculate the maximal number of branching nodes until heuristic is aborted */
   nstallnodes = (SCIP_Longint)(heurdata->nodesquot * SCIPgetNNodes(scip));

   /* reward variable bounds heuristic if it succeeded often */
   nstallnodes = (SCIP_Longint)(nstallnodes * 3.0 * (SCIPheurGetNBestSolsFound(heur)+1.0)/(SCIPheurGetNCalls(heur) + 1.0));
   nstallnodes -= 100 * SCIPheurGetNCalls(heur);  /* count the setup costs for the sub-MIP as 100 nodes */
   nstallnodes += heurdata->nodesofs;

   /* determine the node limit for the current process */
   nstallnodes -= heurdata->usednodes;
   nstallnodes = MIN(nstallnodes, heurdata->maxnodes);

   SCIPdebugMsg(scip, "apply variable bounds heuristic at node %lld on %d variable bounds, tighten: %d obj: %d\n",
      SCIPnodeGetNumber(SCIPgetCurrentNode(scip)), nvbvars, tighten, obj);

   /* check whether we have enough nodes left to call subproblem solving */
   if( nstallnodes < heurdata->minnodes )
   {
      SCIPdebugMsg(scip, "skipping " HEUR_NAME ": nstallnodes=%" SCIP_LONGINT_FORMAT ", minnodes=%" SCIP_LONGINT_FORMAT "\n", nstallnodes, heurdata->minnodes);
      return SCIP_OKAY;
   }

   if( SCIPisStopped(scip) )
      return SCIP_OKAY;

   SCIPstatistic( SCIP_CALL( SCIPcreateClock(scip, &clock) ) );
   SCIPstatistic( SCIP_CALL( SCIPstartClock(scip, clock) ) );

   /* check whether the LP should be solved at the current node in the tree to determine whether the heuristic
    * is allowed to solve an LP
    */
   solvelp = SCIPhasCurrentNodeLP(scip);

   if( !SCIPisLPConstructed(scip) && solvelp )
   {
      SCIP_CALL( SCIPconstructLP(scip, &cutoff) );

      /* manually cut off the node if the LP construction detected infeasibility (heuristics cannot return such a result) */
      if( cutoff )
      {
         SCIP_CALL( SCIPcutoffNode(scip, SCIPgetCurrentNode(scip)) );
         goto TERMINATE;
      }

      SCIP_CALL( SCIPflushLP(scip) );
   }

   /* get variable data of original problem */
   SCIP_CALL( SCIPgetVarsData(scip, &vars, &nvars, NULL, NULL, NULL, NULL) );

   SCIPstatistic( nprevars = nvars; )

   /* start probing */
   SCIP_CALL( SCIPstartProbing(scip) );

#ifdef COLLECTSTATISTICS
   SCIPenableVarHistory(scip);
#endif

   /* apply the variable fixings */
   SCIP_CALL( applyVboundsFixings(scip, heurdata, vbvars, nvbvars, tighten, obj, &allobj1, &allobj2, &backtracked, &cutoff) );

   if( skipobj1 != NULL )
      *skipobj1 = allobj1;

   if( skipobj2 != NULL )
      *skipobj2 = allobj2;

   if( cutoff || SCIPisStopped(scip) )
      goto TERMINATE;

   /* check that we had enough fixings */
   npscands = SCIPgetNPseudoBranchCands(scip);

   SCIPdebugMsg(scip, "npscands=%d, oldnpscands=%d, heurdata->minintfixingrate=%g\n", npscands, oldnpscands, heurdata->minintfixingrate);

   /* check fixing rate */
   if( npscands > oldnpscands * (1.0 - heurdata->minintfixingrate) )
   {
      if( heurdata->uselockfixings && npscands <= 2.0 * oldnpscands * (1.0 - heurdata->minintfixingrate) )
      {
         SCIP_Bool allrowsfulfilled = FALSE;

         SCIP_CALL( SCIPapplyLockFixings(scip, NULL, &cutoff, &allrowsfulfilled) );

         if( cutoff || SCIPisStopped(scip) )
         {
            SCIPdebugMsg(scip, "cutoff or timeout in locks fixing\n");
            goto TERMINATE;
         }

         npscands = SCIPgetNPseudoBranchCands(scip);

         SCIPdebugMsg(scip, "after lockfixings: npscands=%d, oldnpscands=%d, allrowsfulfilled=%u, heurdata->minintfixingrate=%g\n",
            npscands, oldnpscands, allrowsfulfilled, heurdata->minintfixingrate);

         if( !allrowsfulfilled && npscands > oldnpscands * (1 - heurdata->minintfixingrate) )
         {
            SCIPdebugMsg(scip, "--> too few fixings\n");

            goto TERMINATE;
         }
      }
      else
      {
         SCIPdebugMsg(scip, "--> too few fixings\n");

         goto TERMINATE;
      }
   }

   assert(!cutoff);

   /*************************** Probing LP Solving ***************************/
   lpstatus = SCIP_LPSOLSTAT_ERROR;
   lperror = FALSE;
   /* solve lp only if the problem is still feasible */
   if( solvelp )
   {
      SCIPdebugMsg(scip, "starting solving vbound-lp at time %g\n", SCIPgetSolvingTime(scip));

      /* solve LP; errors in the LP solver should not kill the overall solving process, if the LP is just needed for a
       * heuristic.  hence in optimized mode, the return code is caught and a warning is printed, only in debug mode,
       * SCIP will stop.
       */
#ifdef NDEBUG
      {
         SCIP_Bool retstat;
         retstat = SCIPsolveProbingLP(scip, -1, &lperror, NULL);
         if( retstat != SCIP_OKAY )
         {
            SCIPwarningMessage(scip, "Error while solving LP in vbound heuristic; LP solve terminated with code <%d>\n",
               retstat);
         }
      }
#else
      SCIP_CALL( SCIPsolveProbingLP(scip, -1, &lperror, NULL) );
#endif
      SCIPdebugMsg(scip, "ending solving vbound-lp at time %g\n", SCIPgetSolvingTime(scip));

      lpstatus = SCIPgetLPSolstat(scip);

      SCIPdebugMsg(scip, " -> new LP iterations: %" SCIP_LONGINT_FORMAT "\n", SCIPgetNLPIterations(scip));
      SCIPdebugMsg(scip, " -> error=%u, status=%d\n", lperror, lpstatus);
   }

   /* check if this is a feasible solution */
   if( lpstatus == SCIP_LPSOLSTAT_OPTIMAL && !lperror )
   {
      SCIP_Bool stored;
      SCIP_Bool success;
      SCIP_SOL* sol;

      lowerbound = SCIPgetLPObjval(scip);

      /* copy the current LP solution to the working solution */
      SCIP_CALL( SCIPcreateSol(scip, &sol, heur) );
      SCIP_CALL( SCIPlinkLPSol(scip, sol) );

      SCIP_CALL( SCIProundSol(scip, sol, &success) );

      if( success )
      {
         SCIPdebugMsg(scip, "vbound heuristic found roundable primal solution: obj=%g\n",
            SCIPgetSolOrigObj(scip, sol));

         /* check solution for feasibility, and add it to solution store if possible.
          * Neither integrality nor feasibility of LP rows have to be checked, because they
          * are guaranteed by the heuristic at this stage.
          */
#ifdef SCIP_DEBUG
         SCIP_CALL( SCIPtrySol(scip, sol, TRUE, TRUE, TRUE, TRUE, TRUE, &stored) );
#else
         SCIP_CALL( SCIPtrySol(scip, sol, FALSE, FALSE, TRUE, FALSE, FALSE, &stored) );
#endif

#ifdef SCIP_DEBUG
         SCIP_CALL( SCIPcheckSol(scip, sol, FALSE, FALSE, TRUE, TRUE, TRUE, &wasfeas) );
         assert(wasfeas);
         SCIPdebugMsg(scip, "found feasible solution by LP rounding: %16.9g\n", SCIPgetSolOrigObj(scip, sol));
#endif

         if( stored )
            *result = SCIP_FOUNDSOL;

         SCIP_CALL( SCIPfreeSol(scip, &sol) );

         /* we found a solution, so we are done */
         goto TERMINATE;
      }

      SCIP_CALL( SCIPfreeSol(scip, &sol) );
   }
   /*************************** END Probing LP Solving ***************************/

   /*************************** Start Subscip Solving ***************************/
   /* if no solution has been found --> fix all other variables by subscip if necessary */
   if( !lperror && lpstatus != SCIP_LPSOLSTAT_INFEASIBLE && lpstatus != SCIP_LPSOLSTAT_OBJLIMIT )
   {
      SCIP* subscip;
      SCIP_RETCODE retcode;
      SCIP_Bool valid;

      /* check whether there is enough time and memory left */
      SCIP_CALL( SCIPcheckCopyLimits(scip, &valid) );

      if( !valid )
         goto TERMINATE;

      /* create subproblem */
      SCIP_CALL( SCIPcreate(&subscip) );

      retcode = setupAndSolveSubscip(scip, subscip, heur, vars, nvars, nstallnodes, lowerbound,
         &nprevars, &wasfeas, result);

      SCIP_CALL( SCIPfree(&subscip) );

      SCIP_CALL( retcode );
   }

   /*************************** End Subscip Solving ***************************/

 TERMINATE:
#ifdef SCIP_STATISTIC
   SCIP_CALL( SCIPstopClock(scip, clock) );
   SCIPstatisticMessage("vbound: tighten=%u obj=%d nvars=%d presolnvars=%d ratio=%.2f infeas=%u found=%d time=%.4f\n",
      tighten, obj, nvars, nprevars, (nvars - nprevars) / (SCIP_Real)nvars, cutoff,
      wasfeas ? 1 : 0, SCIPclockGetTime(clock) );
#endif

   SCIPstatistic( SCIP_CALL( SCIPfreeClock(scip, &clock) ) );

   /* exit probing mode */
   if( SCIPinProbing(scip) )
   {
      SCIP_CALL( SCIPendProbing(scip) );
   }

   return SCIP_OKAY;
}


/*
 * Callback methods of primal heuristic
 */

/** copy method for primal heuristic plugins (called when SCIP copies plugins) */
static
SCIP_DECL_HEURCOPY(heurCopyVbounds)
{  /*lint --e{715}*/
   assert(scip != NULL);
   assert(heur != NULL);
   assert(strcmp(SCIPheurGetName(heur), HEUR_NAME) == 0);

   /* call inclusion method of heuristic */
   SCIP_CALL( SCIPincludeHeurVbounds(scip) );

   return SCIP_OKAY;
}

/** destructor of primal heuristic to free user data (called when SCIP is exiting) */
static
SCIP_DECL_HEURFREE(heurFreeVbounds)
{  /*lint --e{715}*/
   SCIP_HEURDATA* heurdata;

   /* free heuristic data */
   heurdata = SCIPheurGetData(heur);

   SCIPfreeBlockMemory(scip, &heurdata);
   SCIPheurSetData(heur, NULL);

   return SCIP_OKAY;
}


/** solving process deinitialization method of primal heuristic (called before branch and bound process data is freed) */
static
SCIP_DECL_HEUREXITSOL(heurExitsolVbounds)
{  /*lint --e{715}*/
   SCIP_HEURDATA* heurdata;
   int v;

   heurdata = SCIPheurGetData(heur);
   assert(heurdata != NULL);

   /* release all variables */
   for( v = 0; v < heurdata->nvbvars; ++v )
   {
      SCIP_CALL( SCIPreleaseVar(scip, &heurdata->vbvars[v]) );
   }

   /* free varbounds array */
   SCIPfreeBlockMemoryArrayNull(scip, &heurdata->vbbounds, heurdata->nvbvars);
   SCIPfreeBlockMemoryArrayNull(scip, &heurdata->vbvars, heurdata->nvbvars);

   /* reset heuristic data structure */
   heurdataReset(heurdata);

   return SCIP_OKAY;
}

/** execution method of primal heuristic */
static
SCIP_DECL_HEUREXEC(heurExecVbounds)
{  /*lint --e{715}*/
   SCIP_HEURDATA* heurdata;
   SCIP_Bool skipobj1;
   SCIP_Bool skipobj2;
#ifdef NOCONFLICT
   SCIP_Bool enabledconflicts;
#endif

   assert( heur != NULL );
   assert( scip != NULL );
   assert( result != NULL );

   *result = SCIP_DIDNOTRUN;

   if( SCIPgetNPseudoBranchCands(scip) == 0 )
      return SCIP_OKAY;

   heurdata = SCIPheurGetData(heur);
   assert(heurdata != NULL);

   if( !heurdata->initialized )
   {
      SCIP_CALL( initializeCandsLists(scip, heurdata) );
   }

   if( !heurdata->applicable )
      return SCIP_OKAY;

#ifdef NOCONFLICT
   /* disable conflict analysis */
   SCIP_CALL( SCIPgetBoolParam(scip, "conflict/enable", &enabledconflicts) );

   if( !SCIPisParamFixed(scip, "conflict/enable") )
   {
      SCIP_CALL( SCIPsetBoolParam(scip, "conflict/enable", FALSE) );
   }
#endif

   /* try variable bounds */
   skipobj1 = FALSE;
   skipobj2 = FALSE;
   if( (heurdata->feasvariant & VBOUNDVARIANT_NOOBJ) != 0 )
   {
      SCIP_CALL( applyVbounds(scip, heur, heurdata, heurdata->vbvars, heurdata->nvbvars, FALSE, 0,
            &skipobj1, &skipobj2, result) );
   }
   if( !skipobj1 && (heurdata->feasvariant & VBOUNDVARIANT_BESTBOUND) != 0)
   {
      SCIP_CALL( applyVbounds(scip, heur, heurdata, heurdata->vbvars, heurdata->nvbvars, FALSE, 1, NULL, NULL, result) );
   }
   if( !skipobj2 && (heurdata->feasvariant & VBOUNDVARIANT_WORSTBOUND) != 0)
   {
      SCIP_CALL( applyVbounds(scip, heur, heurdata, heurdata->vbvars, heurdata->nvbvars, FALSE, 2, NULL, NULL, result) );
   }

   skipobj1 = FALSE;
   skipobj2 = FALSE;
   if( (heurdata->tightenvariant & VBOUNDVARIANT_NOOBJ) != 0 )
   {
      SCIP_CALL( applyVbounds(scip, heur, heurdata, heurdata->vbvars, heurdata->nvbvars, TRUE, 0,
            &skipobj1, &skipobj2, result) );
   }
   if( !skipobj1 && (heurdata->tightenvariant & VBOUNDVARIANT_BESTBOUND) != 0)
   {
      SCIP_CALL( applyVbounds(scip, heur, heurdata, heurdata->vbvars, heurdata->nvbvars, TRUE, 1, NULL, NULL, result) );
   }
   if( !skipobj2 && (heurdata->tightenvariant & VBOUNDVARIANT_WORSTBOUND) != 0)
   {
      SCIP_CALL( applyVbounds(scip, heur, heurdata, heurdata->vbvars, heurdata->nvbvars, TRUE, 2, NULL, NULL, result) );
   }

#ifdef NOCONFLICT
   /* reset the conflict analysis */
   if( !SCIPisParamFixed(scip, "conflict/enable") )
   {
      SCIP_CALL( SCIPsetBoolParam(scip, "conflict/enable", enabledconflicts) );
   }
#endif

   return SCIP_OKAY;
}

/*
 * primal heuristic specific interface methods
 */

/** creates the vbounds primal heuristic and includes it in SCIP */
SCIP_RETCODE SCIPincludeHeurVbounds(
   SCIP*                 scip                /**< SCIP data structure */
   )
{
   SCIP_HEURDATA* heurdata;
   SCIP_HEUR* heur;

   /* create vbounds primal heuristic data */
   SCIP_CALL( SCIPallocBlockMemory(scip, &heurdata) );
   heurdataReset(heurdata);

   /* include primal heuristic */
   SCIP_CALL( SCIPincludeHeurBasic(scip, &heur,
         HEUR_NAME, HEUR_DESC, HEUR_DISPCHAR, HEUR_PRIORITY, HEUR_FREQ, HEUR_FREQOFS,
         HEUR_MAXDEPTH, HEUR_TIMING, HEUR_USESSUBSCIP, heurExecVbounds, heurdata) );

   assert(heur != NULL);

   /* set non-NULL pointers to callback methods */
   SCIP_CALL( SCIPsetHeurCopy(scip, heur, heurCopyVbounds) );
   SCIP_CALL( SCIPsetHeurFree(scip, heur, heurFreeVbounds) );
   SCIP_CALL( SCIPsetHeurExitsol(scip, heur, heurExitsolVbounds) );

   /* add variable bounds primal heuristic parameters */
   SCIP_CALL( SCIPaddRealParam(scip, "heuristics/" HEUR_NAME "/minintfixingrate",
         "minimum percentage of integer variables that have to be fixed",
         &heurdata->minintfixingrate, FALSE, DEFAULT_MININTFIXINGRATE, 0.0, 1.0, NULL, NULL) );

   SCIP_CALL( SCIPaddRealParam(scip, "heuristics/" HEUR_NAME "/minmipfixingrate",
         "minimum percentage of variables that have to be fixed within sub-SCIP (integer and continuous)",
         &heurdata->minmipfixingrate, FALSE, DEFAULT_MINMIPFIXINGRATE, 0.0, 1.0, NULL, NULL) );

   SCIP_CALL( SCIPaddLongintParam(scip, "heuristics/" HEUR_NAME "/maxnodes",
         "maximum number of nodes to regard in the subproblem",
         &heurdata->maxnodes,  TRUE,DEFAULT_MAXNODES, 0LL, SCIP_LONGINT_MAX, NULL, NULL) );

   SCIP_CALL( SCIPaddLongintParam(scip, "heuristics/" HEUR_NAME "/nodesofs",
         "number of nodes added to the contingent of the total nodes",
         &heurdata->nodesofs, FALSE, DEFAULT_NODESOFS, 0LL, SCIP_LONGINT_MAX, NULL, NULL) );

   SCIP_CALL( SCIPaddLongintParam(scip, "heuristics/" HEUR_NAME "/minnodes",
         "minimum number of nodes required to start the subproblem",
         &heurdata->minnodes, TRUE, DEFAULT_MINNODES, 0LL, SCIP_LONGINT_MAX, NULL, NULL) );

   SCIP_CALL( SCIPaddRealParam(scip, "heuristics/" HEUR_NAME "/nodesquot",
         "contingent of sub problem nodes in relation to the number of nodes of the original problem",
         &heurdata->nodesquot, FALSE, DEFAULT_NODESQUOT, 0.0, 1.0, NULL, NULL) );

   SCIP_CALL( SCIPaddRealParam(scip, "heuristics/" HEUR_NAME "/minimprove",
         "factor by which " HEUR_NAME " heuristic should at least improve the incumbent",
         &heurdata->minimprove, TRUE, DEFAULT_MINIMPROVE, 0.0, 1.0, NULL, NULL) );

   SCIP_CALL( SCIPaddIntParam(scip, "heuristics/" HEUR_NAME "/maxproprounds",
         "maximum number of propagation rounds during probing (-1 infinity)",
         &heurdata->maxproprounds, TRUE, DEFAULT_MAXPROPROUNDS, -1, INT_MAX/4, NULL, NULL) );

   SCIP_CALL( SCIPaddBoolParam(scip, "heuristics/" HEUR_NAME "/copycuts",
         "should all active cuts from cutpool be copied to constraints in subproblem?",
         &heurdata->copycuts, TRUE, DEFAULT_COPYCUTS, NULL, NULL) );

   SCIP_CALL( SCIPaddBoolParam(scip, "heuristics/" HEUR_NAME "/uselockfixings",
         "should more variables be fixed based on variable locks if the fixing rate was not reached?",
         &heurdata->uselockfixings, TRUE, DEFAULT_USELOCKFIXINGS, NULL, NULL) );

   SCIP_CALL( SCIPaddIntParam(scip, "heuristics/" HEUR_NAME "/maxbacktracks",
         "maximum number of backtracks during the fixing process",
         &heurdata->maxbacktracks, TRUE, DEFAULT_MAXBACKTRACKS, -1, INT_MAX/4, NULL, NULL) );

      SCIP_CALL( SCIPaddIntParam(scip, "heuristics/" HEUR_NAME "/feasvariant",
         "which variants of the vbounds heuristic that try to stay feasible should be called? (0: off, 1: w/o looking at obj, 2: only fix to best bound, 4: only fix to worst bound",
         &heurdata->feasvariant, TRUE, DEFAULT_FEASVARIANT, 0, 7, NULL, NULL) );

      SCIP_CALL( SCIPaddIntParam(scip, "heuristics/" HEUR_NAME "/tightenvariant",
         "which tightening variants of the vbounds heuristic should be called? (0: off, 1: w/o looking at obj, 2: only fix to best bound, 4: only fix to worst bound",
         &heurdata->tightenvariant, TRUE, DEFAULT_TIGHTENVARIANT, 0, 7, NULL, NULL) );

   return SCIP_OKAY;
}<|MERGE_RESOLUTION|>--- conflicted
+++ resolved
@@ -721,60 +721,6 @@
    return SCIP_OKAY;
 }
 
-<<<<<<< HEAD
-/** creates a new solution for the original problem by copying the solution of the subproblem */
-static
-SCIP_RETCODE createNewSol(
-   SCIP*                 scip,               /**< original SCIP data structure                        */
-   SCIP*                 subscip,            /**< SCIP structure of the subproblem                    */
-   SCIP_VAR**            subvars,            /**< the variables of the subproblem                     */
-   SCIP_SOL*             newsol,             /**< working solution */
-   SCIP_SOL*             subsol,             /**< solution of the subproblem                          */
-   SCIP_Bool*            success             /**< used to store whether new solution was found or not */
-   )
-{
-   SCIP_VAR** vars;                          /* the original problem's variables                */
-   int        nvars;
-   SCIP_Real* subsolvals;                    /* solution values of the subproblem               */
-   int i;
-
-   assert( scip != NULL );
-   assert( subscip != NULL );
-   assert( subvars != NULL );
-   assert( subsol != NULL );
-
-   *success = FALSE;
-
-   /* better do not copy unbounded solutions as this will mess up the SCIP solution status */
-   if( SCIPisInfinity(scip, -SCIPgetSolOrigObj(subscip, subsol)) )
-      return SCIP_OKAY;
-
-   /* get variables' data */
-   SCIP_CALL( SCIPgetVarsData(scip, &vars, &nvars, NULL, NULL, NULL, NULL) );
-
-   SCIP_CALL( SCIPallocBufferArray(scip, &subsolvals, nvars) );
-
-   /* copy the solution */
-   for( i = 0; i < nvars; ++i )
-   {
-      if( subvars[i] == NULL )
-         subsolvals[i] = MIN(MAX(0.0, SCIPvarGetLbLocal(vars[i])), SCIPvarGetUbLocal(vars[i]));  /*lint !e666*/
-      else
-         subsolvals[i] = SCIPgetSolVal(subscip, subsol, subvars[i]);
-   }
-
-   SCIP_CALL( SCIPsetSolVals(scip, newsol, nvars, vars, subsolvals) );
-
-   /* try to add new solution to scip and free it immediately */
-   SCIP_CALL( SCIPtrySol(scip, newsol, FALSE, FALSE, TRUE, TRUE, TRUE, success) );
-
-   SCIPfreeBufferArray(scip, &subsolvals);
-
-   return SCIP_OKAY;
-}
-
-=======
->>>>>>> 2c710065
 /** copy problem to sub-SCIP, solve it, and add solutions */
 static
 SCIP_RETCODE setupAndSolveSubscip(
