/* * * * * * * * * * * * * * * * * * * * * * * * * * * * * * * * * * * * * * */
/*                                                                           */
/*                  This file is part of the program and library             */
/*         SCIP --- Solving Constraint Integer Programs                      */
/*                                                                           */
/*    Copyright (C) 2002-2016 Konrad-Zuse-Zentrum                            */
/*                            fuer Informationstechnik Berlin                */
/*                                                                           */
/*  SCIP is distributed under the terms of the ZIB Academic License.         */
/*                                                                           */
/*  You should have received a copy of the ZIB Academic License              */
/*  along with SCIP; see the file COPYING. If not email to scip@zib.de.      */
/*                                                                           */
/* * * * * * * * * * * * * * * * * * * * * * * * * * * * * * * * * * * * * * */

/**@file   reader_bnd.c
 * @brief  file reader for variable bounds
 * @author Ambros Gleixner
 * @author Ingmar Vierhaus
 * @author Benjamin Mueller
 *
 * This reader allows to read a file containing new bounds for variables of the current problem.  Each line of the file
 * should have format
 *
 *    \<variable name\> \<lower bound\> \<upper bound\>
 *
 * where infinite bounds can be written as inf, +inf or -inf.  Note that only a subset of the variables may appear in
 * the file.  Lines with unknown variable names are ignored.
 * The writing functionality can be used in problem and transformed stages. Note that in transformed stage,
 * the leading "t_" in the name of a transformed variable will not appear in the output. This way, bounds written in transformed stage
 * can be read again in problem stage.
 */

/*---+----1----+----2----+----3----+----4----+----5----+----6----+----7----+----8----+----9----+----0----+----1----+----2*/

#include <assert.h>
#include <string.h>
#if defined(_WIN32) || defined(_WIN64)
#else
#include <strings.h>
#endif

#include "scip/reader_bnd.h"
#include "scip/pub_misc.h"

#define READER_NAME             "bndreader"
#define READER_DESC             "file reader for variable bounds"
#define READER_EXTENSION        "bnd"

#define DEFAULT_IMPROVEONLY     FALSE        /**< only use improving bounds */


/** BND reader data */
struct SCIP_ReaderData
{
   SCIP_Bool             improveonly;        /**< only use improving bounds */
};


/*
 * Local methods of reader
 */

/** reads a given bound file, problem has to be in problem stage */
static
SCIP_RETCODE readBounds(
   SCIP*                 scip,               /**< SCIP data structure */
   const char*           fname,              /**< name of the input file */
   SCIP_READERDATA*      readerdata          /**< pointer to the data of the reader */
   )
{
   SCIP_FILE* file;
   SCIP_Bool error;
   SCIP_Bool unknownvariablemessage;
   SCIP_Bool usevartable;
   int lineno;

   assert(scip != NULL);
   assert(fname != NULL);

   SCIP_CALL( SCIPgetBoolParam(scip, "misc/usevartable", &usevartable) );

   if( !usevartable )
   {
      SCIPerrorMessage("Cannot read bounds file if vartable is disabled. Make sure parameter 'misc/usevartable' is set to TRUE.\n");
      return SCIP_READERROR;
   }

   /* open input file */
   file = SCIPfopen(fname, "r");
   if( file == NULL )
   {
      SCIPerrorMessage("cannot open file <%s> for reading\n", fname);
      SCIPprintSysError(fname);
      return SCIP_NOFILE;
   }

   /* read the file */
   error = FALSE;
   unknownvariablemessage = FALSE;
   lineno = 0;
   while( !SCIPfeof(file) && !error )
   {
      char buffer[SCIP_MAXSTRLEN];
      char varname[SCIP_MAXSTRLEN];
      char lbstring[SCIP_MAXSTRLEN];
      char ubstring[SCIP_MAXSTRLEN];
      char format[SCIP_MAXSTRLEN];
      SCIP_VAR* var;
      SCIP_Real lb;
      SCIP_Real ub;
      int nread;
      char* endptr;

      /* get next line */
      if( SCIPfgets(buffer, (int) sizeof(buffer), file) == NULL )
         break;
      lineno++;

      /* parse the line */
      (void) SCIPsnprintf(format, SCIP_MAXSTRLEN, "%%%ds %%%ds %%%ds\n", SCIP_MAXSTRLEN, SCIP_MAXSTRLEN, SCIP_MAXSTRLEN);
      nread = sscanf(buffer, format, varname, lbstring, ubstring);

      SCIP_CALL( SCIPparseVarName(scip, buffer, &var, &endptr) );

      nread = sscanf(endptr, "%s %s\n", lbstring, ubstring);
      if( nread < 1 )
      {
         SCIPerrorMessage("invalid input line %d in bounds file <%s>: <%s>\n", lineno, fname, buffer);
         error = TRUE;
         break;
      }

      if( var == NULL )
      {
         if( !unknownvariablemessage )
         {
            SCIPwarningMessage(scip, "unable to parse variable name in line %d of bounds file <%s>:\n", lineno, fname);
            SCIPwarningMessage(scip, "line is: %s", buffer);
            SCIPwarningMessage(scip, "  (further unknown variables are ignored)\n");
            unknownvariablemessage = TRUE;
         }
         continue;
      }

      /* cast the lower bound value */
      if( strncasecmp(lbstring, "inv", 3) == 0 )
         continue;
      else if( strncasecmp(lbstring, "+inf", 4) == 0 || strncasecmp(lbstring, "inf", 3) == 0 )
         lb = SCIPinfinity(scip);
      else if( strncasecmp(lbstring, "-inf", 4) == 0 )
         lb = -SCIPinfinity(scip);
      else
      {
         nread = sscanf(lbstring, "%lf", &lb);
         if( nread != 1 )
         {
            SCIPerrorMessage("invalid lower bound value <%s> for variable <%s> in line %d of bounds file <%s>\n",
               lbstring, varname, lineno, fname);
            error = TRUE;
            break;
         }
      }

      /* cast the upper bound value */
      if( strncasecmp(ubstring, "inv", 3) == 0 )
         continue;
      else if( strncasecmp(ubstring, "+inf", 4) == 0 || strncasecmp(ubstring, "inf", 3) == 0 )
         ub = SCIPinfinity(scip);
      else if( strncasecmp(ubstring, "-inf", 4) == 0 )
         ub = -SCIPinfinity(scip);
      else
      {
         nread = sscanf(ubstring, "%lf", &ub);
         if( nread != 1 )
         {
            SCIPerrorMessage("invalid lower bound value <%s> for variable <%s> in line %d of bounds file <%s>\n",
               ubstring, varname, lineno, fname);
            error = TRUE;
            break;
         }
      }

      if( readerdata->improveonly )
      {
         if( SCIPisLT(scip, lb, SCIPvarGetLbGlobal(var)) )
         {
            SCIPwarningMessage(scip, "not applying lower bound value %s for variable <%s> in line %d of bounds file %s,"
               " because it does not improve existing bound of %f\n",
               lbstring, SCIPvarGetName(var), lineno, fname, SCIPvarGetLbGlobal(var));
         }
         if( SCIPisGT(scip, ub, SCIPvarGetUbGlobal(var)) )
         {
            SCIPwarningMessage(scip, "not applying upper bound value %s for variable <%s> in line %d of bounds file %s, "
               "because it does not improve existing bound of %f\n",
               ubstring, SCIPvarGetName(var), lineno, fname, SCIPvarGetUbGlobal(var));
         }

         /* collect best variable bounds */
         lb = MAX(lb, SCIPvarGetLbGlobal(var));
         ub = MIN(ub, SCIPvarGetUbGlobal(var));
      }

      /* note that we don't need to check if lb > ub in SCIPchgVar{Lb,Ub} */
      SCIP_CALL( SCIPchgVarLb(scip, var, lb) );
      SCIP_CALL( SCIPchgVarUb(scip, var, ub) );
   }

   /* close input file */
   SCIPfclose(file);

   /* return error if necessary */
   if ( error )
      return SCIP_READERROR;

   return SCIP_OKAY;
}


/*
 * Callback methods of reader
 */

/** copy method for reader plugins (called when SCIP copies plugins) */
static
SCIP_DECL_READERCOPY(readerCopyBnd)
{  /*lint --e{715}*/
   assert(scip != NULL);
   assert(reader != NULL);
   assert(strcmp(SCIPreaderGetName(reader), READER_NAME) == 0);

   /* call inclusion method of reader */
   SCIP_CALL( SCIPincludeReaderBnd(scip) );

   return SCIP_OKAY;
}


/** problem reading method of reader
 *
 *  In order to determine the type of the file, we have to open it. Thus, it has to be opened
 *  twice. This might be removed, but is likely to not hurt the performance too much.
 */
static
SCIP_DECL_READERREAD(readerReadBnd)
{  /*lint --e{715}*/
   assert(reader != NULL);
   assert(strcmp(SCIPreaderGetName(reader), READER_NAME) == 0);
   assert(result != NULL);

   *result = SCIP_DIDNOTRUN;

   if( SCIPgetStage(scip) < SCIP_STAGE_PROBLEM )
   {
      SCIPerrorMessage("reading of bounds file is only possible after a problem was created\n");
      return SCIP_READERROR;
   }

   if( SCIPgetStage(scip) > SCIP_STAGE_PROBLEM )
   {
      SCIPerrorMessage("reading of bounds file is only possible during problem creation stage\n");
      return SCIP_READERROR;
   }

   /* read bounds file */
   SCIP_CALL( readBounds(scip, filename, SCIPreaderGetData(reader)) );

   *result = SCIP_SUCCESS;

   return SCIP_OKAY;
}

/** outputs given bounds into a file stream */
static
void printBounds(
   SCIP*                 scip,               /**< SCIP data structure */
   SCIP_MESSAGEHDLR*     messagehdlr,        /**< message handler */
   FILE*                 file,               /**< file stream to print into, or NULL for stdout */
   SCIP_Real             lb,                 /**< lower bound */
   SCIP_Real             ub                  /**< upper bound */
   )
{
   /* print lower bound */
   if( SCIPisInfinity(scip, lb) )
      SCIPmessageFPrintInfo(messagehdlr, file, "+inf ");
   else if( SCIPisInfinity(scip, -lb) )
      SCIPmessageFPrintInfo(messagehdlr, file, "-inf ");
   else
      SCIPmessageFPrintInfo(messagehdlr, file, "%.15" SCIP_REAL_FORMAT " ", lb);

   /* print upper bound */
   if( SCIPisInfinity(scip, ub) )
      SCIPmessageFPrintInfo(messagehdlr, file, "+inf");
   else if( SCIPisInfinity(scip, -ub) )
      SCIPmessageFPrintInfo(messagehdlr, file, "-inf");
   else
      SCIPmessageFPrintInfo(messagehdlr, file, "%.15" SCIP_REAL_FORMAT, ub);
}

/** writes problem to file */
static
SCIP_RETCODE SCIPwriteBnd(
   SCIP*                 scip,               /**< SCIP data structure */
   FILE*                 file,               /**< file stream to print into, or NULL for stdout */
   SCIP_VAR**            vars,               /**< array with active variables ordered binary, integer, implicit, continuous */
   int                   nvars,              /**< number of active variables in the problem */
<<<<<<< HEAD
   SCIP_RESULT*          result              /**< pointer to store the result of the file writing call */
=======
   SCIP_RESULT*          result,             /**< pointer to store the result of the file writing call */
   SCIP_READERDATA*      readerdata          /**< pointer to the data of the reader */
>>>>>>> 51382e60
   )
{
   SCIP_MESSAGEHDLR* messagehdlr;
   SCIP_Real lb;
   SCIP_Real ub;
   int i;

   assert(result != NULL);

   messagehdlr = SCIPgetMessagehdlr(scip);
   *result = SCIP_SUCCESS;

   if( nvars == 0 )
   {
      SCIPwarningMessage(scip, "Problem has no variables, no bounds written.\n");
      return SCIP_OKAY;
   }

   for( i = 0; i < nvars; ++i )
   {
      SCIP_VAR* var;
      const char* varname;

      var = vars[i];
      assert( var != NULL );
      varname = SCIPvarGetName(var);

      /* strip 't_' from varname */
      if( SCIPvarIsTransformedOrigvar(var) && strncmp(SCIPvarGetName(var), "t_", 2) == 0)
      {
         varname = varname + 2;
      }
<<<<<<< HEAD
      SCIPinfoMessage(scip, file, "%s ", varname);
=======

      SCIPinfoMessage(scip, file, "<%s> ", varname);
>>>>>>> 51382e60

      /* print global bounds for transformed variables, original bounds for original variables */
      if( !SCIPvarIsTransformed(var) )
      {
         lb = SCIPvarGetLbOriginal(var);
         ub = SCIPvarGetUbOriginal(var);
      }
      else
      {
         lb = SCIPvarGetLbGlobal(var);
         ub = SCIPvarGetUbGlobal(var);
      }

      /* print bounds into the file */
      printBounds(scip, messagehdlr, file, lb, ub);
      SCIPmessageFPrintInfo(messagehdlr, file, "\n");
   }

   return SCIP_OKAY;
}

/** problem writing method of reader */
static
SCIP_DECL_READERWRITE(readerWriteBnd)
{  /*lint --e{715}*/
   assert(reader != NULL);
   assert(strcmp(SCIPreaderGetName(reader), READER_NAME) == 0);

<<<<<<< HEAD
   SCIP_CALL( SCIPwriteBnd(scip, file, vars, nvars, result) );
=======
   SCIP_CALL( SCIPwriteBnd(scip, file, vars, nvars, result, SCIPreaderGetData(reader)) );

   return SCIP_OKAY;
}

/** destructor of reader to free reader data (called when SCIP is exiting) */
static
SCIP_DECL_READERFREE(readerFreeBnd)
{
   SCIP_READERDATA* readerdata;

   assert(strcmp(SCIPreaderGetName(reader), READER_NAME) == 0);
   readerdata = SCIPreaderGetData(reader);
   assert(readerdata != NULL);
   SCIPfreeMemory(scip, &readerdata);
>>>>>>> 51382e60

   return SCIP_OKAY;
}

/*
 * bnd file reader specific interface methods
 */

/** includes the bnd file reader in SCIP */
SCIP_RETCODE SCIPincludeReaderBnd(
   SCIP*                 scip                /**< SCIP data structure */
   )
{
   SCIP_READERDATA* readerdata;
   SCIP_READER* reader;

   /* create reader data */
   SCIP_CALL( SCIPallocMemory(scip, &readerdata) );

   /* include reader */
   SCIP_CALL( SCIPincludeReaderBasic(scip, &reader, READER_NAME, READER_DESC, READER_EXTENSION, readerdata) );

   /* set non fundamental callbacks via setter functions */
   SCIP_CALL( SCIPsetReaderCopy(scip, reader, readerCopyBnd) );
   SCIP_CALL( SCIPsetReaderRead(scip, reader, readerReadBnd) );
   SCIP_CALL( SCIPsetReaderWrite(scip, reader, readerWriteBnd) );
<<<<<<< HEAD
=======
   SCIP_CALL( SCIPsetReaderFree(scip, reader, readerFreeBnd) );

   /* add bnd reader parameters */
   SCIP_CALL( SCIPaddBoolParam(scip,
         "reading/bndreader/improveonly", "only use improving bounds",
         &readerdata->improveonly, FALSE, DEFAULT_IMPROVEONLY, NULL, NULL) );
>>>>>>> 51382e60

   return SCIP_OKAY;
}<|MERGE_RESOLUTION|>--- conflicted
+++ resolved
@@ -304,12 +304,8 @@
    FILE*                 file,               /**< file stream to print into, or NULL for stdout */
    SCIP_VAR**            vars,               /**< array with active variables ordered binary, integer, implicit, continuous */
    int                   nvars,              /**< number of active variables in the problem */
-<<<<<<< HEAD
-   SCIP_RESULT*          result              /**< pointer to store the result of the file writing call */
-=======
    SCIP_RESULT*          result,             /**< pointer to store the result of the file writing call */
    SCIP_READERDATA*      readerdata          /**< pointer to the data of the reader */
->>>>>>> 51382e60
    )
 {
    SCIP_MESSAGEHDLR* messagehdlr;
@@ -342,12 +338,8 @@
       {
          varname = varname + 2;
       }
-<<<<<<< HEAD
-      SCIPinfoMessage(scip, file, "%s ", varname);
-=======
 
       SCIPinfoMessage(scip, file, "<%s> ", varname);
->>>>>>> 51382e60
 
       /* print global bounds for transformed variables, original bounds for original variables */
       if( !SCIPvarIsTransformed(var) )
@@ -376,9 +368,6 @@
    assert(reader != NULL);
    assert(strcmp(SCIPreaderGetName(reader), READER_NAME) == 0);
 
-<<<<<<< HEAD
-   SCIP_CALL( SCIPwriteBnd(scip, file, vars, nvars, result) );
-=======
    SCIP_CALL( SCIPwriteBnd(scip, file, vars, nvars, result, SCIPreaderGetData(reader)) );
 
    return SCIP_OKAY;
@@ -394,7 +383,6 @@
    readerdata = SCIPreaderGetData(reader);
    assert(readerdata != NULL);
    SCIPfreeMemory(scip, &readerdata);
->>>>>>> 51382e60
 
    return SCIP_OKAY;
 }
@@ -421,15 +409,12 @@
    SCIP_CALL( SCIPsetReaderCopy(scip, reader, readerCopyBnd) );
    SCIP_CALL( SCIPsetReaderRead(scip, reader, readerReadBnd) );
    SCIP_CALL( SCIPsetReaderWrite(scip, reader, readerWriteBnd) );
-<<<<<<< HEAD
-=======
    SCIP_CALL( SCIPsetReaderFree(scip, reader, readerFreeBnd) );
 
    /* add bnd reader parameters */
    SCIP_CALL( SCIPaddBoolParam(scip,
          "reading/bndreader/improveonly", "only use improving bounds",
          &readerdata->improveonly, FALSE, DEFAULT_IMPROVEONLY, NULL, NULL) );
->>>>>>> 51382e60
 
    return SCIP_OKAY;
 }