/* * * * * * * * * * * * * * * * * * * * * * * * * * * * * * * * * * * * * * */
/*                                                                           */
/*                  This file is part of the program and library             */
/*         SCIP --- Solving Constraint Integer Programs                      */
/*                                                                           */
/*    Copyright (C) 2002-2016 Konrad-Zuse-Zentrum                            */
/*                            fuer Informationstechnik Berlin                */
/*                                                                           */
/*  SCIP is distributed under the terms of the ZIB Academic License.         */
/*                                                                           */
/*  You should have received a copy of the ZIB Academic License              */
/*  along with SCIP; see the file COPYING. If not email to scip@zib.de.      */
/*                                                                           */
/* * * * * * * * * * * * * * * * * * * * * * * * * * * * * * * * * * * * * * */

/**@file   struct_misc.h
 * @brief  miscellaneous datastructures
 * @author Tobias Achterberg
 */

/*---+----1----+----2----+----3----+----4----+----5----+----6----+----7----+----8----+----9----+----0----+----1----+----2*/

#ifndef __SCIP_STRUCT_MISC_H__
#define __SCIP_STRUCT_MISC_H__


#include "scip/def.h"
#include "blockmemshell/memory.h"
#include "scip/type_misc.h"

#ifdef __cplusplus
extern "C" {
#endif

/** data structure for sparse solutions */
struct SCIP_SparseSol
{
   SCIP_VAR**            vars;               /**< variables */
   SCIP_Longint*         lbvalues;           /**< array of lower bounds */
   SCIP_Longint*         ubvalues;           /**< array of upper bounds */
   int                   nvars;              /**< number of variables */
};

/** (circular) Queue data structure */
struct SCIP_Queue
{
   SCIP_Real             sizefac;            /**< memory growing factor */
   void**                slots;              /**< array of element slots */
   int                   firstfree;          /**< first free slot */
   int                   firstused;          /**< first used slot */
   int                   size;               /**< total number of available element slots */
};

/** priority queue data structure
 *  Elements are stored in an array, which grows dynamically in size as new elements are added to the queue.
 *  The ordering is done through a pointer comparison function.
 *  The array is organized as follows. The root element (that is the "best" element $r$ with $r <= x$ for all $x$)
 *  is stored in position 0. The children of an element at position $p$ are stored at positions $q_1 = 2*p+1$ and
 *  $q_2 = 2*p+2$. That means, the parent of the element at position $q$ is at position $p = (q-1)/2$.
 *  At any time, the condition holds that $p <= q$ for each parent $p$ and its children $q$.
 *  Insertion and removal of single elements needs time $O(log n)$.
 */
struct SCIP_PQueue
{
   SCIP_Real             sizefac;            /**< memory growing factor */
   SCIP_DECL_SORTPTRCOMP((*ptrcomp));        /**< compares two data elements */
   void**                slots;              /**< array of element slots */
   int                   len;                /**< number of used element slots */
   int                   size;               /**< total number of available element slots */
};

/** element list to store single elements of a hash table */
struct SCIP_HashTableList
{
   void*                 element;            /**< this element */
   SCIP_HASHTABLELIST*   next;               /**< rest of the hash table list */
};

/** hash table data structure */
struct SCIP_HashTable
{
   SCIP_DECL_HASHGETKEY((*hashgetkey));      /**< gets the key of the given element */
   SCIP_DECL_HASHKEYEQ ((*hashkeyeq));       /**< returns TRUE iff both keys are equal */
   SCIP_DECL_HASHKEYVAL((*hashkeyval));      /**< returns the hash value of the key */
   BMS_BLKMEM*           blkmem;             /**< block memory used to store hash map entries */
   SCIP_HASHTABLELIST**  lists;              /**< hash table lists of the hash table */
   int                   nlists;             /**< number of lists stored in the hash table */
   void*                 userptr;            /**< user pointer */
   SCIP_Longint          nelements;          /**< number of elements in the hashtable */
};

/** element list to store single mappings of a hash map */
struct SCIP_HashMapList
{
   void*                 origin;             /**< origin of the mapping origin -> image */
   void*                 image;              /**< image of the mapping origin -> image */
   SCIP_HASHMAPLIST*     next;               /**< rest of the hash map list */
};

/** hash map data structure to map pointers on pointers */
struct SCIP_HashMap
{
   BMS_BLKMEM*           blkmem;             /**< block memory used to store hash map entries */
   SCIP_HASHMAPLIST**    lists;              /**< hash map lists of the hash map */
   int                   nlists;             /**< number of lists stored in the hash map */
};

/** dynamic array for storing real values */
struct SCIP_RealArray
{
   BMS_BLKMEM*           blkmem;             /**< block memory that stores the vals array */
   SCIP_Real*            vals;               /**< array values */
   int                   valssize;           /**< size of vals array */
   int                   firstidx;           /**< index of first element in vals array */
   int                   minusedidx;         /**< index of first non zero element in vals array */
   int                   maxusedidx;         /**< index of last non zero element in vals array */
};

/** dynamic array for storing int values */
struct SCIP_IntArray
{
   BMS_BLKMEM*           blkmem;             /**< block memory that stores the vals array */
   int*                  vals;               /**< array values */
   int                   valssize;           /**< size of vals array */
   int                   firstidx;           /**< index of first element in vals array */
   int                   minusedidx;         /**< index of first non zero element in vals array */
   int                   maxusedidx;         /**< index of last non zero element in vals array */
};

/** dynamic array for storing bool values */
struct SCIP_BoolArray
{
   BMS_BLKMEM*           blkmem;             /**< block memory that stores the vals array */
   SCIP_Bool*            vals;               /**< array values */
   int                   valssize;           /**< size of vals array */
   int                   firstidx;           /**< index of first element in vals array */
   int                   minusedidx;         /**< index of first non zero element in vals array */
   int                   maxusedidx;         /**< index of last non zero element in vals array */
};

/** dynamic array for storing pointers */
struct SCIP_PtrArray
{
   BMS_BLKMEM*           blkmem;             /**< block memory that stores the vals array */
   void**                vals;               /**< array values */
   int                   valssize;           /**< size of vals array */
   int                   firstidx;           /**< index of first element in vals array */
   int                   minusedidx;         /**< index of first non zero element in vals array */
   int                   maxusedidx;         /**< index of last non zero element in vals array */
};

/** resource activity */
struct SCIP_ResourceActivity
{
   SCIP_VAR*             var;                /**< start time variable of the activity */
   int                   duration;           /**< duration of the activity */
   int                   demand;             /**< demand of the activity */
};

/** resource profile */
struct SCIP_Profile
{
   int*                  timepoints;         /**< time point array */
   int*                  loads;              /**< array holding the load for each time point */
   int                   capacity;           /**< capacity of the resource profile */
   int                   ntimepoints;        /**< current number of entries */
   int                   arraysize;          /**< current array size */
};

/** digraph structure to store and handle graphs */
struct SCIP_Digraph
{
   int**                 successors;         /**< adjacency list: for each node (first dimension) list of all successors */
   void***               arcdata;            /**< arc data corresponding to the arcs to successors given by the successors array  */
   void**                nodedata;           /**< data for each node of graph */
   int*                  successorssize;     /**< sizes of the successor lists for the nodes */
   int*                  nsuccessors;        /**< number of successors stored in the adjacency lists of the nodes */
   int*                  components;         /**< array to store the node indices of the components, one component after the other */
   int*                  componentstarts;    /**< array to store the start indices of the components in the components array */
   int                   ncomponents;        /**< number of undirected components stored */
   int                   componentstartsize; /**< size of array componentstarts */
   int                   nnodes;             /**< number of nodes, nodes should be numbered from 0 to nnodes-1 */
};

/** binary node data structure for binary tree */
struct SCIP_BtNode
{
   SCIP_BTNODE*          parent;             /**< pointer to the parent node */
   SCIP_BTNODE*          left;               /**< pointer to the left child node */
   SCIP_BTNODE*          right;              /**< pointer to the right child node */
   void*                 dataptr;            /**< user pointer */
};

/** binary search tree data structure */
struct SCIP_Bt
{
   SCIP_BTNODE*          root;               /**< pointer to the dummy root node; root is left child */
   BMS_BLKMEM*           blkmem;             /**< block memory used to store tree nodes */
};

/** data structure for incremental linear regression of data points (X_i, Y_i)  */
struct SCIP_Regression
{
   SCIP_Real             intercept;          /**< the current axis intercept of the regression */
   SCIP_Real             slope;              /**< the current slope of the regression */
<<<<<<< HEAD
   SCIP_Real             sumx;               /**< accumulated sum of all X observations */
   SCIP_Real             sumy;               /**< accumulated sum of all Y observations */
   SCIP_Real             sumxy;              /**< accumulated sum of all products X * Y */
   SCIP_Real             sumx2;              /**< sum of squares of all X observations */
   SCIP_Real             sumy2;              /**< sum of squares of all Y observations */
=======
   SCIP_Real             meanx;              /**< mean of all X observations */
   SCIP_Real             meany;              /**< mean of all Y observations */
   SCIP_Real             sumxy;              /**< accumulated sum of all products X * Y */
   SCIP_Real             variancesumx;       /**< incremental variance term for X observations  */
   SCIP_Real             variancesumy;       /**< incremental variance term for Y observations */
>>>>>>> d8fd8d85
   SCIP_Real             corrcoef;           /**< correlation coefficient of X and Y */
   int                   nobservations;      /**< number of observations so far */
};

<<<<<<< HEAD
=======
/** random number generator data */
struct SCIP_RandNumGen
{
   unsigned int          seed;               /**< start seed */
   unsigned int          xor_seed;           /**< Xorshift seed */
   unsigned int          mwc_seed;           /**< Multiply-with-carry seed */
   unsigned int          cst_seed;           /**< constant seed */
   BMS_BLKMEM*           blkmem;             /**< block memory */
};

>>>>>>> d8fd8d85
#ifdef __cplusplus
}
#endif

#endif<|MERGE_RESOLUTION|>--- conflicted
+++ resolved
@@ -203,25 +203,15 @@
 {
    SCIP_Real             intercept;          /**< the current axis intercept of the regression */
    SCIP_Real             slope;              /**< the current slope of the regression */
-<<<<<<< HEAD
-   SCIP_Real             sumx;               /**< accumulated sum of all X observations */
-   SCIP_Real             sumy;               /**< accumulated sum of all Y observations */
-   SCIP_Real             sumxy;              /**< accumulated sum of all products X * Y */
-   SCIP_Real             sumx2;              /**< sum of squares of all X observations */
-   SCIP_Real             sumy2;              /**< sum of squares of all Y observations */
-=======
    SCIP_Real             meanx;              /**< mean of all X observations */
    SCIP_Real             meany;              /**< mean of all Y observations */
    SCIP_Real             sumxy;              /**< accumulated sum of all products X * Y */
    SCIP_Real             variancesumx;       /**< incremental variance term for X observations  */
    SCIP_Real             variancesumy;       /**< incremental variance term for Y observations */
->>>>>>> d8fd8d85
    SCIP_Real             corrcoef;           /**< correlation coefficient of X and Y */
    int                   nobservations;      /**< number of observations so far */
 };
 
-<<<<<<< HEAD
-=======
 /** random number generator data */
 struct SCIP_RandNumGen
 {
@@ -232,7 +222,6 @@
    BMS_BLKMEM*           blkmem;             /**< block memory */
 };
 
->>>>>>> d8fd8d85
 #ifdef __cplusplus
 }
 #endif
