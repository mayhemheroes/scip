--- conflicted
+++ resolved
@@ -23,6 +23,10 @@
 #ifndef __SCIP_STRUCT_MISC_H__
 #define __SCIP_STRUCT_MISC_H__
 
+
+#ifdef WITH_GMP
+#include "gmp.h"
+#endif
 
 #include "scip/def.h"
 #include "blockmemshell/memory.h"
@@ -129,7 +133,7 @@
    int                   maxusedidx;         /**< index of last non zero element in vals array */
 };
 
-<<<<<<< HEAD
+#ifdef WITH_GMP
 /** dynamic array for storing mpq_t values */
 struct SCIP_MpqArray
 {
@@ -140,13 +144,10 @@
    int                   minusedidx;         /**< index of first non zero element in vals array */
    int                   maxusedidx;         /**< index of last non zero element in vals array */
 };
+#endif
 
-/** stair map */
-struct SCIP_Stairmap
-=======
 /** resource profile */
 struct SCIP_Profile
->>>>>>> 7a63a4a2
 {
    int*                  timepoints;         /**< time point array */
    int*                  loads;              /**< array holding the load for each time point */
