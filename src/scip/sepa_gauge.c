--- conflicted
+++ resolved
@@ -261,11 +261,7 @@
    iterlimit = sepadata->nlpiterlimit > 0 ? sepadata->nlpiterlimit : INT_MAX;
    SCIP_CALL( SCIPnlpiSetIntPar(nlpi, nlpiprob, SCIP_NLPPAR_ITLIM, iterlimit) );
    SCIP_CALL( SCIPnlpiSetRealPar(nlpi, nlpiprob, SCIP_NLPPAR_FEASTOL, NLPFEASFAC * SCIPfeastol(scip)) );
-<<<<<<< HEAD
-   SCIP_CALL( SCIPnlpiSetRealPar(nlpi, nlpiprob, SCIP_NLPPAR_RELOBJTOL, MAX(SCIPfeastol(scip), SCIPdualfeastol(scip))) );  /* TODO maybe this tolerance could be relaxed, as the point doesn't need to be the perfect center of the interior */
-=======
    SCIP_CALL( SCIPnlpiSetRealPar(nlpi, nlpiprob, SCIP_NLPPAR_RELOBJTOL, MAX(SCIPfeastol(scip), SCIPdualfeastol(scip))) ); /*lint !e666*/
->>>>>>> 92701fb2
    SCIP_CALL( SCIPnlpiSetIntPar(nlpi, nlpiprob, SCIP_NLPPAR_VERBLEVEL, NLPVERBOSITY) );
 
    /* compute interior point */
