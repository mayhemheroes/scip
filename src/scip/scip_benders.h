/* * * * * * * * * * * * * * * * * * * * * * * * * * * * * * * * * * * * * * */
/*                                                                           */
/*                  This file is part of the program and library             */
/*         SCIP --- Solving Constraint Integer Programs                      */
/*                                                                           */
/*    Copyright (C) 2002-2019 Konrad-Zuse-Zentrum                            */
/*                            fuer Informationstechnik Berlin                */
/*                                                                           */
/*  SCIP is distributed under the terms of the ZIB Academic License.         */
/*                                                                           */
/*  You should have received a copy of the ZIB Academic License              */
/*  along with SCIP; see the file COPYING. If not visit scip.zib.de.         */
/*                                                                           */
/* * * * * * * * * * * * * * * * * * * * * * * * * * * * * * * * * * * * * * */

/**@file   scip_benders.h
 * @ingroup PUBLICCOREAPI
 * @brief  public methods for Benders decomposition
 * @author Tobias Achterberg
 * @author Timo Berthold
 * @author Thorsten Koch
 * @author Alexander Martin
 * @author Marc Pfetsch
 * @author Kati Wolter
 * @author Gregor Hendel
 * @author Robert Lion Gottwald
 */

/*---+----1----+----2----+----3----+----4----+----5----+----6----+----7----+----8----+----9----+----0----+----1----+----2*/

#ifndef __SCIP_SCIP_BENDERS_H__
#define __SCIP_SCIP_BENDERS_H__


#include "scip/def.h"
#include "scip/type_benderscut.h"
#include "scip/type_benders.h"
#include "scip/type_cons.h"
#include "scip/type_lp.h"
#include "scip/type_misc.h"
#include "scip/type_result.h"
#include "scip/type_retcode.h"
#include "scip/type_scip.h"
#include "scip/type_sol.h"
#include "scip/type_var.h"

/* In debug mode, we include the SCIP's structure in scip.c, such that no one can access
 * this structure except the interface methods in scip.c.
 * In optimized mode, the structure is included in scip.h, because some of the methods
 * are implemented as defines for performance reasons (e.g. the numerical comparisons).
 * Additionally, the internal "set.h" is included, such that the defines in set.h are
 * available in optimized mode.
 */
#ifdef NDEBUG
#include "scip/struct_scip.h"
#include "scip/struct_stat.h"
#include "scip/set.h"
#include "scip/tree.h"
#include "scip/misc.h"
#include "scip/var.h"
#include "scip/cons.h"
#include "scip/solve.h"
#include "scip/debug.h"
#endif

#ifdef __cplusplus
extern "C" {
#endif

/**@addtogroup PublicBendersMethods
 *
 * @{
 */

/** creates a Benders' decomposition and includes it in SCIP
 *
 *  To use the Benders' decomposition for solving a problem, it first has to be activated with a call to SCIPactivateBenders().
 *  This should be done during the problem creation stage.
 *
 *  @return \ref SCIP_OKAY is returned if everything worked. Otherwise a suitable error code is passed. See \ref
 *          SCIP_Retcode "SCIP_RETCODE" for a complete list of error codes.
 *
 *  @pre This method can be called if SCIP is in one of the following stages:
 *       - \ref SCIP_STAGE_INIT
 *       - \ref SCIP_STAGE_PROBLEM
 *
 *  @note method has all Benders' decomposition callbacks as arguments and is thus changed every time a new callback is
 *        added in future releases; consider using SCIPincludeBendersBasic() and setter functions
 *        if you seek for a method which is less likely to change in future releases
 */
SCIP_EXPORT
SCIP_RETCODE SCIPincludeBenders(
   SCIP*                 scip,               /**< SCIP data structure */
   const char*           name,               /**< name of Benders' decomposition */
   const char*           desc,               /**< description of Benders' decomposition */
   int                   priority,           /**< priority of the Benders' decomposition */
   SCIP_Bool             cutlp,              /**< should Benders' cuts be generated for LP solutions */
   SCIP_Bool             cutpseudo,          /**< should Benders' cuts be generated for pseudo solutions */
   SCIP_Bool             cutrelax,           /**< should Benders' cuts be generated for relaxation solutions */
   SCIP_Bool             shareauxvars,       /**< should this Benders' use the highest priority Benders aux vars */
   SCIP_DECL_BENDERSCOPY ((*benderscopy)),   /**< copy method of Benders' decomposition or NULL if you don't want to copy your plugin into sub-SCIPs */
   SCIP_DECL_BENDERSFREE ((*bendersfree)),   /**< destructor of Benders' decomposition */
   SCIP_DECL_BENDERSINIT ((*bendersinit)),   /**< initialize Benders' decomposition */
   SCIP_DECL_BENDERSEXIT ((*bendersexit)),   /**< deinitialize Benders' decomposition */
   SCIP_DECL_BENDERSINITPRE((*bendersinitpre)),/**< presolving initialization method for Benders' decomposition */
   SCIP_DECL_BENDERSEXITPRE((*bendersexitpre)),/**< presolving deinitialization method for Benders' decomposition */
   SCIP_DECL_BENDERSINITSOL((*bendersinitsol)),/**< solving process initialization method of Benders' decomposition */
   SCIP_DECL_BENDERSEXITSOL((*bendersexitsol)),/**< solving process deinitialization method of Benders' decomposition */
   SCIP_DECL_BENDERSGETVAR((*bendersgetvar)),/**< returns the master variable for a given subproblem variable */
   SCIP_DECL_BENDERSCREATESUB((*benderscreatesub)),/**< creates a Benders' decomposition subproblem */
   SCIP_DECL_BENDERSPRESUBSOLVE((*benderspresubsolve)),/**< the execution method of the Benders' decomposition algorithm */
   SCIP_DECL_BENDERSSOLVESUBCONVEX((*benderssolvesubconvex)),/**< the solving method for convex Benders' decomposition subproblems */
   SCIP_DECL_BENDERSSOLVESUB((*benderssolvesub)),/**< the solving method for the Benders' decomposition subproblems */
   SCIP_DECL_BENDERSPOSTSOLVE((*benderspostsolve)),/**< called after the subproblems are solved. */
   SCIP_DECL_BENDERSFREESUB((*bendersfreesub)),/**< the freeing method for the Benders' decomposition subproblems */
   SCIP_BENDERSDATA*     bendersdata         /**< Benders' decomposition data */
   );

/** creates a Benders' decomposition and includes it in SCIP with all non-fundamental callbacks set to NULL
 *
 *  If needed, the non-fundamental callbacks can be added afterwards via setter functions SCIPsetBendersCopy(),
 *  SCIPsetBendersFree(), SCIPsetBendersInity(), SCIPsetBendersExit(), SCIPsetBendersInitsol(), SCIPsetBendersExitsol(),
 *  SCIPsetBendersFarkas().
 *
 *  To use the Benders' decomposition for solving a problem, it first has to be activated with a call to SCIPactivateBenders().
 *  This should be done during the problem creation stage.
 *
 *  @return \ref SCIP_OKAY is returned if everything worked. Otherwise a suitable error code is passed. See \ref
 *          SCIP_Retcode "SCIP_RETCODE" for a complete list of error codes.
 *
 *  @pre This method can be called if SCIP is in one of the following stages:
 *       - \ref SCIP_STAGE_INIT
 *       - \ref SCIP_STAGE_PROBLEM
 *
 *  @note if you want to set all callbacks with a single method call, consider using SCIPincludeBenders() instead
 */
SCIP_EXPORT
SCIP_RETCODE SCIPincludeBendersBasic(
   SCIP*                 scip,               /**< SCIP data structure */
   SCIP_BENDERS**        bendersptr,         /**< reference to a benders, or NULL */
   const char*           name,               /**< name of Benders' decomposition */
   const char*           desc,               /**< description of Benders' decomposition */
   int                   priority,           /**< priority of the Benders' decomposition */
   SCIP_Bool             cutlp,              /**< should Benders' cuts be generated for LP solutions */
   SCIP_Bool             cutpseudo,          /**< should Benders' cuts be generated for pseudo solutions */
   SCIP_Bool             cutrelax,           /**< should Benders' cuts be generated for relaxation solutions */
   SCIP_Bool             shareauxvars,       /**< should this Benders' use the highest priority Benders aux vars */
   SCIP_DECL_BENDERSGETVAR((*bendersgetvar)),/**< returns the master variable for a given subproblem variable */
   SCIP_DECL_BENDERSCREATESUB((*benderscreatesub)),/**< creates a Benders' decomposition subproblem */
   SCIP_BENDERSDATA*     bendersdata         /**< Benders' decomposition data */
   );

/** sets copy method of benders
 *
 *  @return \ref SCIP_OKAY is returned if everything worked. Otherwise a suitable error code is passed. See \ref
 *          SCIP_Retcode "SCIP_RETCODE" for a complete list of error codes.
 *
 *  @pre This method can be called if SCIP is in one of the following stages:
 *       - \ref SCIP_STAGE_INIT
 *       - \ref SCIP_STAGE_PROBLEM
 */
SCIP_EXPORT
SCIP_RETCODE SCIPsetBendersCopy(
   SCIP*                 scip,               /**< SCIP data structure */
   SCIP_BENDERS*         benders,            /**< Benders' decomposition */
   SCIP_DECL_BENDERSCOPY((*benderscopy))     /**< copy method of Benders' decomposition or NULL if you don't want to copy your plugin into sub-SCIPs */
   );

/** sets destructor method of benders
 *
 *  @return \ref SCIP_OKAY is returned if everything worked. Otherwise a suitable error code is passed. See \ref
 *          SCIP_Retcode "SCIP_RETCODE" for a complete list of error codes.
 *
 *  @pre This method can be called if SCIP is in one of the following stages:
 *       - \ref SCIP_STAGE_INIT
 *       - \ref SCIP_STAGE_PROBLEM
 */
SCIP_EXPORT
SCIP_RETCODE SCIPsetBendersFree(
   SCIP*                 scip,               /**< SCIP data structure */
   SCIP_BENDERS*         benders,            /**< Benders' decomposition */
   SCIP_DECL_BENDERSFREE((*bendersfree))     /**< destructor of Benders' decomposition */
   );

/** sets initialization method of benders
 *
 *  @return \ref SCIP_OKAY is returned if everything worked. Otherwise a suitable error code is passed. See \ref
 *          SCIP_Retcode "SCIP_RETCODE" for a complete list of error codes.
 *
 *  @pre This method can be called if SCIP is in one of the following stages:
 *       - \ref SCIP_STAGE_INIT
 *       - \ref SCIP_STAGE_PROBLEM
 */
SCIP_EXPORT
SCIP_RETCODE SCIPsetBendersInit(
   SCIP*                 scip,               /**< SCIP data structure */
   SCIP_BENDERS*         benders,            /**< Benders' decomposition */
   SCIP_DECL_BENDERSINIT ((*bendersinit))    /**< initialize Benders' decomposition */
   );

/** sets deinitialization method of benders
 *
 *  @return \ref SCIP_OKAY is returned if everything worked. Otherwise a suitable error code is passed. See \ref
 *          SCIP_Retcode "SCIP_RETCODE" for a complete list of error codes.
 *
 *  @pre This method can be called if SCIP is in one of the following stages:
 *       - \ref SCIP_STAGE_INIT
 *       - \ref SCIP_STAGE_PROBLEM
 */
SCIP_EXPORT
SCIP_RETCODE SCIPsetBendersExit(
   SCIP*                 scip,               /**< SCIP data structure */
   SCIP_BENDERS*         benders,            /**< Benders' decomposition */
   SCIP_DECL_BENDERSEXIT ((*bendersexit))    /**< deinitialize Benders' decomposition */
   );

/** sets presolving initialization method of benders
 *
 *  @return \ref SCIP_OKAY is returned if everything worked. Otherwise a suitable error code is passed. See \ref
 *          SCIP_Retcode "SCIP_RETCODE" for a complete list of error codes.
 *
 *  @pre This method can be called if SCIP is in one of the following stages:
 *       - \ref SCIP_STAGE_INIT
 *       - \ref SCIP_STAGE_PROBLEM
 */
SCIP_EXPORT
SCIP_RETCODE SCIPsetBendersInitpre(
   SCIP*                 scip,               /**< SCIP data structure */
   SCIP_BENDERS*         benders,            /**< Benders' decomposition */
   SCIP_DECL_BENDERSINITPRE((*bendersinitpre))/**< presolving initialization method of Benders' decomposition */
   );

/** sets presolving deinitialization method of benders
 *
 *  @return \ref SCIP_OKAY is returned if everything worked. Otherwise a suitable error code is passed. See \ref
 *          SCIP_Retcode "SCIP_RETCODE" for a complete list of error codes.
 *
 *  @pre This method can be called if SCIP is in one of the following stages:
 *       - \ref SCIP_STAGE_INIT
 *       - \ref SCIP_STAGE_PROBLEM
 */
SCIP_EXPORT
SCIP_RETCODE SCIPsetBendersExitpre(
   SCIP*                 scip,               /**< SCIP data structure */
   SCIP_BENDERS*         benders,            /**< Benders' decomposition */
   SCIP_DECL_BENDERSEXITPRE((*bendersexitpre))/**< presolving deinitialization method of Benders' decomposition */
   );

/** sets solving process initialization method of benders
 *
 *  @return \ref SCIP_OKAY is returned if everything worked. Otherwise a suitable error code is passed. See \ref
 *          SCIP_Retcode "SCIP_RETCODE" for a complete list of error codes.
 *
 *  @pre This method can be called if SCIP is in one of the following stages:
 *       - \ref SCIP_STAGE_INIT
 *       - \ref SCIP_STAGE_PROBLEM
 */
SCIP_EXPORT
SCIP_RETCODE SCIPsetBendersInitsol(
   SCIP*                 scip,               /**< SCIP data structure */
   SCIP_BENDERS*         benders,            /**< Benders' decomposition */
   SCIP_DECL_BENDERSINITSOL((*bendersinitsol))/**< solving process initialization method of Benders' decomposition */
   );

/** sets solving process deinitialization method of benders
 *
 *  @return \ref SCIP_OKAY is returned if everything worked. Otherwise a suitable error code is passed. See \ref
 *          SCIP_Retcode "SCIP_RETCODE" for a complete list of error codes.
 *
 *  @pre This method can be called if SCIP is in one of the following stages:
 *       - \ref SCIP_STAGE_INIT
 *       - \ref SCIP_STAGE_PROBLEM
 */
SCIP_EXPORT
SCIP_RETCODE SCIPsetBendersExitsol(
   SCIP*                 scip,               /**< SCIP data structure */
   SCIP_BENDERS*         benders,            /**< Benders' decomposition */
   SCIP_DECL_BENDERSEXITSOL((*bendersexitsol))/**< solving process deinitialization method of Benders' decomposition */
   );

/** sets the method called prior to solving the subproblems for benders
 *
 *  @return \ref SCIP_OKAY is returned if everything worked. Otherwise a suitable error code is passed. See \ref
 *          SCIP_Retcode "SCIP_RETCODE" for a complete list of error codes.
 *
 *  @pre This method can be called if SCIP is in one of the following stages:
 *       - \ref SCIP_STAGE_INIT
 *       - \ref SCIP_STAGE_PROBLEM
 */
SCIP_EXPORT
SCIP_RETCODE SCIPsetBendersPresubsolve(
   SCIP*                 scip,               /**< SCIP data structure */
   SCIP_BENDERS*         benders,            /**< Benders' decomposition */
   SCIP_DECL_BENDERSPRESUBSOLVE((*benderspresubsolve))/**< method called prior to solving the subproblems */
   );

/** sets the subproblem solving and freeing methods for Benders' decomposition
 *
 *  @return \ref SCIP_OKAY is returned if everything worked. Otherwise a suitable error code is passed. See \ref
 *          SCIP_Retcode "SCIP_RETCODE" for a complete list of error codes.
 *
 *  @pre This method can be called if SCIP is in one of the following stages:
 *       - \ref SCIP_STAGE_INIT
 *       - \ref SCIP_STAGE_PROBLEM
 */
SCIP_EXPORT
SCIP_RETCODE SCIPsetBendersSolveAndFreesub(
   SCIP*                 scip,               /**< SCIP data structure */
   SCIP_BENDERS*         benders,            /**< Benders' decomposition */
   SCIP_DECL_BENDERSSOLVESUBCONVEX((*benderssolvesubconvex)),/**< the solving method for convex Benders' decomposition subproblems */
   SCIP_DECL_BENDERSSOLVESUB((*benderssolvesub)),/**< solving method for a Benders' decomposition subproblem */
   SCIP_DECL_BENDERSFREESUB((*bendersfreesub))/**< the subproblem freeing method for Benders' decomposition */
   );

/** sets the post solving methods for benders
 *
 *  @return \ref SCIP_OKAY is returned if everything worked. Otherwise a suitable error code is passed. See \ref
 *          SCIP_Retcode "SCIP_RETCODE" for a complete list of error codes.
 *
 *  @pre This method can be called if SCIP is in one of the following stages:
 *       - \ref SCIP_STAGE_INIT
 *       - \ref SCIP_STAGE_PROBLEM
 */
SCIP_EXPORT
SCIP_RETCODE SCIPsetBendersPostsolve(
   SCIP*                 scip,               /**< SCIP data structure */
   SCIP_BENDERS*         benders,            /**< Benders' decomposition */
   SCIP_DECL_BENDERSPOSTSOLVE((*benderspostsolve))/**< solving process deinitialization method of Benders' decomposition */
   );

/** returns the Benders' decomposition of the given name, or NULL if not existing */
SCIP_EXPORT
SCIP_BENDERS* SCIPfindBenders(
   SCIP*                 scip,               /**< SCIP data structure */
   const char*           name                /**< name of Benders' decomposition */
   );

/** returns the array of currently available Benders' decomposition; active Benders' decomposition are in the first
 * slots of the array
 */
SCIP_EXPORT
SCIP_BENDERS** SCIPgetBenders(
   SCIP*                 scip                /**< SCIP data structure */
   );

/** returns the number of currently available Benders' decomposition */
SCIP_EXPORT
int SCIPgetNBenders(
   SCIP*                 scip                /**< SCIP data structure */
   );

/** returns the number of currently active Benders' decomposition */
int SCIPgetNActiveBenders(
   SCIP*                 scip                /**< SCIP data structure */
   );

/** activates the Benders' decomposition to be used for the current problem
 *
 *  This method should be called during the problem creation stage for all pricers that are necessary to solve
 *  the problem model.
 *
 *  @note The Benders' decompositions are automatically deactivated when the problem is freed.
 *
 *  @return \ref SCIP_OKAY is returned if everything worked. Otherwise a suitable error code is passed. See \ref
 *          SCIP_Retcode "SCIP_RETCODE" for a complete list of error codes.
 *
 *  @pre This method can be called if SCIP is in one of the following stages:
 *       - \ref SCIP_STAGE_PROBLEM
 */
SCIP_RETCODE SCIPactivateBenders(
   SCIP*                 scip,               /**< SCIP data structure */
   SCIP_BENDERS*         benders,            /**< the Benders' decomposition structure */
   int                   nsubproblems        /**< the number of subproblems in the Benders' decomposition */
   );

/** deactivates the Benders' decomposition
 *
 *  @return \ref SCIP_OKAY is returned if everything worked. Otherwise a suitable error code is passed. See \ref
 *          SCIP_Retcode "SCIP_RETCODE" for a complete list of error codes.
 *
 *  @pre This method can be called if SCIP is in one of the following stages:
 *       - \ref SCIP_STAGE_PROBLEM
 *       - \ref SCIP_STAGE_EXITSOLVE
 */
SCIP_RETCODE SCIPdeactivateBenders(
   SCIP*                 scip,               /**< SCIP data structure */
   SCIP_BENDERS*         benders             /**< the Benders' decomposition structure */
   );

/** sets the priority of a Benders' decomposition */
SCIP_EXPORT
void SCIPsetBendersPriority(
   SCIP*                 scip,               /**< SCIP data structure */
   SCIP_BENDERS*         benders,            /**< Benders' decomposition */
   int                   priority            /**< new priority of the Benders' decomposition */
   );

/** calls the exec method of Benders' decomposition to solve the subproblems
 *
 *  The checkint flag indicates whether integer feasibility can be assumed. If it is not assumed, i.e. checkint ==
 *  FALSE, then only the convex relaxations of the subproblems are solved. If integer feasibility is assumed, i.e.
 *  checkint == TRUE, then the convex relaxations and the full CIP are solved to generate Benders' cuts and check
 *  solution feasibility.
 *
 *  @return \ref SCIP_OKAY is returned if everything worked. Otherwise a suitable error code is passed. See \ref
 *          SCIP_Retcode "SCIP_RETCODE" for a complete list of error codes.
 *
 *  @pre This method can be called if SCIP is in one of the following stages:
 *       - \ref SCIP_STAGE_INITPRESOLVE
 *       - \ref SCIP_STAGE_PRESOLVING
 *       - \ref SCIP_STAGE_EXITPRESOLVE
 *       - \ref SCIP_STAGE_PRESOLVED
 *       - \ref SCIP_STAGE_INITSOLVE
 *       - \ref SCIP_STAGE_SOLVING
 *       - \ref SCIP_STAGE_SOLVED
 */
SCIP_EXPORT
SCIP_RETCODE SCIPsolveBendersSubproblems(
   SCIP*                 scip,               /**< SCIP data structure */
   SCIP_BENDERS*         benders,            /**< Benders' decomposition */
   SCIP_SOL*             sol,                /**< primal CIP solution, can be NULL */
   SCIP_RESULT*          result,             /**< result of the pricing process */
   SCIP_Bool*            infeasible,         /**< is the master problem infeasible with respect to the Benders' cuts? */
   SCIP_Bool*            auxviol,            /**< set to TRUE only if the solution is feasible but the aux vars are violated */
   SCIP_BENDERSENFOTYPE  type,               /**< the type of solution being enforced */
   SCIP_Bool             checkint            /**< should the integer solution be checked by the subproblems */
   );

/** returns the master problem variable for the given subproblem variable
 *
 *  This function is used as part of the cut generation process.
 *
 *  @return \ref SCIP_OKAY is returned if everything worked. Otherwise a suitable error code is passed. See \ref
 *          SCIP_Retcode "SCIP_RETCODE" for a complete list of error codes.
 *
 *  @pre This method can be called if SCIP is in one of the following stages:
 *       - \ref SCIP_STAGE_INITPRESOLVE
 *       - \ref SCIP_STAGE_PRESOLVING
 *       - \ref SCIP_STAGE_EXITPRESOLVE
 *       - \ref SCIP_STAGE_PRESOLVED
 *       - \ref SCIP_STAGE_INITSOLVE
 *       - \ref SCIP_STAGE_SOLVING
 *       - \ref SCIP_STAGE_SOLVED
 */
SCIP_EXPORT
SCIP_RETCODE SCIPgetBendersMasterVar(
   SCIP*                 scip,               /**< SCIP data structure */
   SCIP_BENDERS*         benders,            /**< Benders' decomposition */
   SCIP_VAR*             var,                /**< the subproblem variable */
   SCIP_VAR**            mappedvar           /**< pointer to store the master variable that var is mapped to */
   );

/** returns the subproblem problem variable for the given master variable
 *
 *  This function is used as part of the cut generation process.
 *
 *  @return \ref SCIP_OKAY is returned if everything worked. Otherwise a suitable error code is passed. See \ref
 *          SCIP_Retcode "SCIP_RETCODE" for a complete list of error codes.
 *
 *  @pre This method can be called if SCIP is in one of the following stages:
 *       - \ref SCIP_STAGE_INITPRESOLVE
 *       - \ref SCIP_STAGE_PRESOLVING
 *       - \ref SCIP_STAGE_EXITPRESOLVE
 *       - \ref SCIP_STAGE_PRESOLVED
 *       - \ref SCIP_STAGE_INITSOLVE
 *       - \ref SCIP_STAGE_SOLVING
 *       - \ref SCIP_STAGE_SOLVED
 */
SCIP_EXPORT
SCIP_RETCODE SCIPgetBendersSubproblemVar(
   SCIP*                 scip,               /**< SCIP data structure */
   SCIP_BENDERS*         benders,            /**< Benders' decomposition */
   SCIP_VAR*             var,                /**< the master variable */
   SCIP_VAR**            mappedvar,          /**< pointer to store the subproblem variable that var is mapped to */
   int                   probnumber          /**< the subproblem number */
   );

/** returns the number of subproblems that are stored in the given Benders' decomposition
 *
 *  @return the number of subproblems in the Benders' decomposition
 */
SCIP_EXPORT
int SCIPgetBendersNSubproblems(
   SCIP*                 scip,               /**< SCIP data structure */
   SCIP_BENDERS*         benders             /**< Benders' decomposition */
   );

/** registers the Benders' decomposition subproblem with the Benders' decomposition struct.
 *
 *  @return \ref SCIP_OKAY is returned if everything worked. Otherwise a suitable error code is passed. See \ref
 *          SCIP_Retcode "SCIP_RETCODE" for a complete list of error codes.
 *
 *  @pre This method can be called if SCIP is in one of the following stages:
 *       - \ref SCIP_STAGE_INIT
 *       - \ref SCIP_STAGE_PROBLEM
 */
SCIP_EXPORT
SCIP_RETCODE SCIPaddBendersSubproblem(
   SCIP*                 scip,               /**< SCIP data structure */
   SCIP_BENDERS*         benders,            /**< Benders' decomposition */
   SCIP*                 subproblem          /**< Benders' decomposition subproblem */
   );

/** calls the generic subproblem setup method for a Benders' decomposition subproblem
 *
 *  This is called if the user requires to solve the Benders' decomposition subproblem separately from the main Benders'
 *  solving loop. This could be in the case of enhancement techniques.
 *
 *  @return \ref SCIP_OKAY is returned if everything worked. Otherwise a suitable error code is passed. See \ref
 *          SCIP_Retcode "SCIP_RETCODE" for a complete list of error codes.
 *
 *  @pre This method can be called if SCIP is in one of the following stages:
 *       - \ref SCIP_STAGE_INITPRESOLVE
 *       - \ref SCIP_STAGE_PRESOLVING
 *       - \ref SCIP_STAGE_EXITPRESOLVE
 *       - \ref SCIP_STAGE_PRESOLVED
 *       - \ref SCIP_STAGE_INITSOLVE
 *       - \ref SCIP_STAGE_SOLVING
 *       - \ref SCIP_STAGE_SOLVED
 */
SCIP_EXPORT
SCIP_RETCODE SCIPsetupBendersSubproblem(
   SCIP*                 scip,               /**< SCIP data structure */
   SCIP_BENDERS*         benders,            /**< the Benders' decomposition data structure */
   SCIP_SOL*             sol,                /**< primal solution used to setup tht problem, NULL for LP solution */
   int                   probnumber          /**< the subproblem number */
   );

/** calls the solving method for a single Benders' decomposition subproblem
 *
 *  The method either calls the users solve subproblem method or calls the generic method. In the case of the generic
 *  method, the user must set up the subproblem prior to calling this method.
 *
 *  @return \ref SCIP_OKAY is returned if everything worked. Otherwise a suitable error code is passed. See \ref
 *          SCIP_Retcode "SCIP_RETCODE" for a complete list of error codes.
 *
 *  @pre This method can be called if SCIP is in one of the following stages:
 *       - \ref SCIP_STAGE_INITPRESOLVE
 *       - \ref SCIP_STAGE_PRESOLVING
 *       - \ref SCIP_STAGE_EXITPRESOLVE
 *       - \ref SCIP_STAGE_PRESOLVED
 *       - \ref SCIP_STAGE_INITSOLVE
 *       - \ref SCIP_STAGE_SOLVING
 *       - \ref SCIP_STAGE_SOLVED
 */
SCIP_EXPORT
SCIP_RETCODE SCIPsolveBendersSubproblem(
   SCIP*                 scip,               /**< SCIP data structure */
   SCIP_BENDERS*         benders,            /**< Benders' decomposition */
   SCIP_SOL*             sol,                /**< primal CIP solution, can be NULL for the current LP/Pseudo solution */
   int                   probnumber,         /**< the subproblem number */
   SCIP_Bool*            infeasible,         /**< returns whether the current subproblem is infeasible */
   SCIP_Bool             solvecip,           /**< directly solve the CIP subproblem */
   SCIP_Real*            objective           /**< the objective function value of the subproblem, can be NULL */
   );

/** frees the subproblem after calling the solve subproblem method
 *
 *  This will either call the user defined free
 *  subproblem callback for Benders' decomposition or the default freeing methods. In the default case, if the
 *  subproblem is an LP, then SCIPendProbing is called. If the subproblem is a MIP, then SCIPfreeTransform is called.
 *
 *  @return \ref SCIP_OKAY is returned if everything worked. Otherwise a suitable error code is passed. See \ref
 *          SCIP_Retcode "SCIP_RETCODE" for a complete list of error codes.
 *
 *  @pre This method can be called if SCIP is in one of the following stages:
 *       - \ref SCIP_STAGE_INITPRESOLVE
 *       - \ref SCIP_STAGE_PRESOLVING
 *       - \ref SCIP_STAGE_EXITPRESOLVE
 *       - \ref SCIP_STAGE_PRESOLVED
 *       - \ref SCIP_STAGE_INITSOLVE
 *       - \ref SCIP_STAGE_SOLVING
 *       - \ref SCIP_STAGE_SOLVED
 *       - \ref SCIP_STAGE_EXITSOLVE
 *       - \ref SCIP_STAGE_FREETRANS
 */
SCIP_EXPORT
SCIP_RETCODE SCIPfreeBendersSubproblem(
   SCIP*                 scip,               /**< SCIP data structure */
   SCIP_BENDERS*         benders,            /**< Benders' decomposition */
   int                   probnumber          /**< the subproblem number */
   );

/** checks the optimality of a Benders' decomposition subproblem by comparing the objective function value against the
 *  value of the corresponding auxiliary variable
 *
 *  @return \ref SCIP_OKAY is returned if everything worked. Otherwise a suitable error code is passed. See \ref
 *          SCIP_Retcode "SCIP_RETCODE" for a complete list of error codes.
 *
 *  @pre This method can be called if SCIP is in one of the following stages:
 *       - \ref SCIP_STAGE_PRESOLVING
 *       - \ref SCIP_STAGE_SOLVING
 *       - \ref SCIP_STAGE_SOLVED
 *
 *  @pre This method can be called if requested subproblem is in one of the following stages:
 *       - \ref SCIP_STAGE_SOLVING
 *       - \ref SCIP_STAGE_SOLVED
 */
SCIP_EXPORT
SCIP_RETCODE SCIPcheckBendersSubproblemOptimality(
   SCIP*                 scip,               /**< SCIP data structure */
   SCIP_BENDERS*         benders,            /**< the benders' decomposition structure */
   SCIP_SOL*             sol,                /**< primal CIP solution, can be NULL for the current LP solution */
   int                   probnumber,         /**< the number of the pricing problem */
   SCIP_Bool*            optimal             /**< flag to indicate whether the current subproblem is optimal for the master */
   );

/** returns the value of the auxiliary variable for a given subproblem */
SCIP_EXPORT
SCIP_Real SCIPgetBendersAuxiliaryVarVal(
   SCIP*                 scip,               /**< SCIP data structure */
   SCIP_BENDERS*         benders,            /**< the benders' decomposition structure */
   SCIP_SOL*             sol,                /**< primal CIP solution, can be NULL for the current LP solution */
   int                   probnumber          /**< the number of the pricing problem */
   );

/** solves an independent subproblem to identify its lower bound and updates the lower bound of the corresponding
 *  auxiliary variable
 *
 *  @pre This method can be called if SCIP is in one of the following stages:
 *       - \ref SCIP_STAGE_INITPRESOLVE
 *       - \ref SCIP_STAGE_PRESOLVING
 *       - \ref SCIP_STAGE_EXITPRESOLVE
 *       - \ref SCIP_STAGE_PRESOLVED
 *       - \ref SCIP_STAGE_INITSOLVE
 *       - \ref SCIP_STAGE_SOLVING
 *
 *  @return \ref SCIP_OKAY is returned if everything worked. Otherwise a suitable error code is passed. See \ref
 *          SCIP_Retcode "SCIP_RETCODE" for a complete list of error codes.
 */
SCIP_RETCODE SCIPcomputeBendersSubproblemLowerbound(
   SCIP*                 scip,               /**< the SCIP data structure */
   SCIP_BENDERS*         benders,            /**< Benders' decomposition */
   int                   probnumber,         /**< the subproblem to be evaluated */
   SCIP_Real*            lowerbound,         /**< the lowerbound for the subproblem */
   SCIP_Bool*            infeasible          /**< was the subproblem found to be infeasible? */
   );

/** merges a subproblem into the master problem.
 *
 *  This process just adds a copy of the subproblem variables and constraints to the master problem, but keeps the
 *  subproblem stored in the Benders' decomposition data structure.  The reason for keeping the subproblem available is
 *  for when it is queried for solutions after the problem is solved.
 *
 *  Once the subproblem is merged into the master problem, then the subproblem is flagged as disabled. This means that
 *  it will not be solved in the subsequent subproblem solving loops.
 *
 *  The associated auxiliary variables are kept in the master problem. The objective function of the merged subproblem
 *  is added as an underestimator constraint.
 *
 *  @pre This method can be called if SCIP is in one of the following stages:
 *       - \ref SCIP_STAGE_INITPRESOLVE
 *       - \ref SCIP_STAGE_PRESOLVING
 *       - \ref SCIP_STAGE_EXITPRESOLVE
 *       - \ref SCIP_STAGE_PRESOLVED
 *       - \ref SCIP_STAGE_INITSOLVE
 *       - \ref SCIP_STAGE_SOLVING
 *
 *  @return \ref SCIP_OKAY is returned if everything worked. Otherwise a suitable error code is passed. See \ref
 *          SCIP_Retcode "SCIP_RETCODE" for a complete list of error codes.
 */
SCIP_EXPORT
SCIP_RETCODE SCIPmergeBendersSubproblemIntoMaster(
   SCIP*                 scip,               /**< the SCIP data structure */
   SCIP_BENDERS*         benders,            /**< Benders' decomposition */
   SCIP_HASHMAP*         varmap,             /**< a hashmap to store the mapping of subproblem variables corresponding
                                              *   to the newly created master variables, or NULL */
   SCIP_HASHMAP*         consmap,            /**< a hashmap to store the mapping of subproblem constraints to the
                                                  corresponding newly created constraints, or NULL */
   int                   probnumber          /**< the number of the subproblem that will be merged into the master problem*/
   );

/* @} */

/**@addtogroup PublicBenderscutsMethods
 *
 * @{
 */

/** creates a Benders' cut algorithms and includes it in the associated Benders' decomposition
 *
 *  This should be called from the SCIPincludeBendersXyz for the associated Benders' decomposition. It is only possible
 *  to include a Benders' cut algorithm if a Benders' decomposition has already been included
 *  This should be done during the problem creation stage.
 *
 *  @return \ref SCIP_OKAY is returned if everything worked. Otherwise a suitable error code is passed. See \ref
 *          SCIP_Retcode "SCIP_RETCODE" for a complete list of error codes.
 *
 *  @pre This method can be called if SCIP is in one of the following stages:
 *       - \ref SCIP_STAGE_INIT
 *       - \ref SCIP_STAGE_PROBLEM
 *
 *  @note method has all Benders' decomposition callbacks as arguments and is thus changed every time a new callback is
 *        added in future releases; consider using SCIPincludeBendersBasic() and setter functions
 *        if you seek for a method which is less likely to change in future releases
 */
SCIP_EXPORT
SCIP_RETCODE SCIPincludeBenderscut(
   SCIP*                 scip,               /**< SCIP data structure */
   SCIP_BENDERS*         benders,            /**< Benders' decomposition */
   const char*           name,               /**< name of Benders' decomposition cuts */
   const char*           desc,               /**< description of Benders' decomposition cuts */
   int                   priority,           /**< priority of the Benders' decomposition cuts */
   SCIP_Bool             islpcut,            /**< indicates whether the cut is generated from the LP solution */
   SCIP_DECL_BENDERSCUTCOPY((*benderscutcopy)),/**< copy method of Benders' decomposition cuts or NULL if you don't want to copy your plugin into sub-SCIPs */
   SCIP_DECL_BENDERSCUTFREE((*benderscutfree)),/**< destructor of Benders' decomposition cuts */
   SCIP_DECL_BENDERSCUTINIT((*benderscutinit)),/**< initialize Benders' decomposition cuts */
   SCIP_DECL_BENDERSCUTEXIT((*benderscutexit)),/**< deinitialize Benders' decomposition cuts */
   SCIP_DECL_BENDERSCUTINITSOL((*benderscutinitsol)),/**< solving process initialization method of Benders' decomposition cuts */
   SCIP_DECL_BENDERSCUTEXITSOL((*benderscutexitsol)),/**< solving process deinitialization method of Benders' decomposition cuts */
   SCIP_DECL_BENDERSCUTEXEC((*benderscutexec)),/**< execution method of Benders' decomposition cuts */
   SCIP_BENDERSCUTDATA*  benderscutdata      /**< Benders' decomposition cuts data */
   );

/** creates a Benders' cut and includes it an associated Benders' decomposition with all non-fundamental callbacks set to NULL
 *
 *  If needed, the non-fundamental callbacks can be added afterwards via setter functions SCIPsetBenderscutCopy(),
 *  SCIPsetBenderscutFree(), SCIPsetBenderscutInit(), SCIPsetBenderscutExit(), SCIPsetBenderscutInitsol(),
 *  SCIPsetBenderscutExitsol().
 *
 *  This should be done during the problem creation stage.
 *
 *  @return \ref SCIP_OKAY is returned if everything worked. Otherwise a suitable error code is passed. See \ref
 *          SCIP_Retcode "SCIP_RETCODE" for a complete list of error codes.
 *
 *  @pre This method can be called if SCIP is in one of the following stages:
 *       - \ref SCIP_STAGE_INIT
 *       - \ref SCIP_STAGE_PROBLEM
 *
 *  @note if you want to set all callbacks with a single method call, consider using SCIPincludeBenders() instead
 */
SCIP_EXPORT
SCIP_RETCODE SCIPincludeBenderscutBasic(
   SCIP*                 scip,               /**< SCIP data structure */
   SCIP_BENDERS*         benders,            /**< Benders' decomposition */
   SCIP_BENDERSCUT**     benderscutptr,      /**< reference to a Benders' decomposition cut, or NULL */
   const char*           name,               /**< name of Benders' decomposition */
   const char*           desc,               /**< description of Benders' decomposition */
   int                   priority,           /**< priority of the Benders' decomposition */
   SCIP_Bool             islpcut,            /**< indicates whether the cut is generated from the LP solution */
   SCIP_DECL_BENDERSCUTEXEC((*benderscutexec)),/**< the execution method of the Benders' cut algorithm */
   SCIP_BENDERSCUTDATA*  benderscutdata      /**< Benders' cut data */
   );

/** sets copy method of Benders' decomposition cut
 *
 *  @return \ref SCIP_OKAY is returned if everything worked. Otherwise a suitable error code is passed. See \ref
 *          SCIP_Retcode "SCIP_RETCODE" for a complete list of error codes.
 *
 *  @pre This method can be called if SCIP is in one of the following stages:
 *       - \ref SCIP_STAGE_INIT
 *       - \ref SCIP_STAGE_PROBLEM
 */
SCIP_EXPORT
SCIP_RETCODE SCIPsetBenderscutCopy(
   SCIP*                 scip,               /**< SCIP data structure */
   SCIP_BENDERSCUT*      benderscut,         /**< Benders' decomposition cut */
   SCIP_DECL_BENDERSCUTCOPY((*benderscutcopy))/**< copy method of benderscut or NULL if you don't want to copy your plugin into sub-SCIPs */
   );

/** sets destructor method of benderscut
 *
 *  @return \ref SCIP_OKAY is returned if everything worked. Otherwise a suitable error code is passed. See \ref
 *          SCIP_Retcode "SCIP_RETCODE" for a complete list of error codes.
 *
 *  @pre This method can be called if SCIP is in one of the following stages:
 *       - \ref SCIP_STAGE_INIT
 *       - \ref SCIP_STAGE_PROBLEM
 */
SCIP_EXPORT
SCIP_RETCODE SCIPsetBenderscutFree(
   SCIP*                 scip,               /**< SCIP data structure */
   SCIP_BENDERSCUT*      benderscut,         /**< benderscut */
   SCIP_DECL_BENDERSCUTFREE((*benderscutfree))/**< destructor of benderscut */
   );

/** sets initialization method of benderscut
 *
 *  @return \ref SCIP_OKAY is returned if everything worked. Otherwise a suitable error code is passed. See \ref
 *          SCIP_Retcode "SCIP_RETCODE" for a complete list of error codes.
 *
 *  @pre This method can be called if SCIP is in one of the following stages:
 *       - \ref SCIP_STAGE_INIT
 *       - \ref SCIP_STAGE_PROBLEM
 */
SCIP_EXPORT
SCIP_RETCODE SCIPsetBenderscutInit(
   SCIP*                 scip,               /**< SCIP data structure */
   SCIP_BENDERSCUT*      benderscut,         /**< benderscut */
   SCIP_DECL_BENDERSCUTINIT((*benderscutinit))/**< initialize benderscut */
   );

/** sets deinitialization method of benderscut
 *
 *  @return \ref SCIP_OKAY is returned if everything worked. Otherwise a suitable error code is passed. See \ref
 *          SCIP_Retcode "SCIP_RETCODE" for a complete list of error codes.
 *
 *  @pre This method can be called if SCIP is in one of the following stages:
 *       - \ref SCIP_STAGE_INIT
 *       - \ref SCIP_STAGE_PROBLEM
 */
SCIP_EXPORT
SCIP_RETCODE SCIPsetBenderscutExit(
   SCIP*                 scip,               /**< SCIP data structure */
   SCIP_BENDERSCUT*      benderscut,         /**< benderscut */
   SCIP_DECL_BENDERSCUTEXIT((*benderscutexit))/**< deinitialize benderscut */
   );

/** sets solving process initialization method of benderscut
 *
 *  @return \ref SCIP_OKAY is returned if everything worked. Otherwise a suitable error code is passed. See \ref
 *          SCIP_Retcode "SCIP_RETCODE" for a complete list of error codes.
 *
 *  @pre This method can be called if SCIP is in one of the following stages:
 *       - \ref SCIP_STAGE_INIT
 *       - \ref SCIP_STAGE_PROBLEM
 */
SCIP_EXPORT
SCIP_RETCODE SCIPsetBenderscutInitsol(
   SCIP*                 scip,               /**< SCIP data structure */
   SCIP_BENDERSCUT*      benderscut,         /**< benderscut */
   SCIP_DECL_BENDERSCUTINITSOL((*benderscutinitsol))/**< solving process initialization method of benderscut */
   );

/** sets solving process deinitialization method of benderscut
 *
 *  @return \ref SCIP_OKAY is returned if everything worked. Otherwise a suitable error code is passed. See \ref
 *          SCIP_Retcode "SCIP_RETCODE" for a complete list of error codes.
 *
 *  @pre This method can be called if SCIP is in one of the following stages:
 *       - \ref SCIP_STAGE_INIT
 *       - \ref SCIP_STAGE_PROBLEM
 */
SCIP_EXPORT
SCIP_RETCODE SCIPsetBenderscutExitsol(
   SCIP*                 scip,               /**< SCIP data structure */
   SCIP_BENDERSCUT*      benderscut,         /**< benderscut */
   SCIP_DECL_BENDERSCUTEXITSOL((*benderscutexitsol))/**< solving process deinitialization method of benderscut */
   );

/** sets the priority of a Benders' decomposition cut algorithm
 *
 *  @return \ref SCIP_OKAY is returned if everything worked. Otherwise a suitable error code is passed. See \ref
 *          SCIP_Retcode "SCIP_RETCODE" for a complete list of error codes.
 *
 *  @pre This method can be called if SCIP is in one of the following stages:
 *       - \ref SCIP_STAGE_INIT
 *       - \ref SCIP_STAGE_PROBLEM
 */
SCIP_EXPORT
SCIP_RETCODE SCIPsetBenderscutPriority(
   SCIP*                 scip,               /**< SCIP data structure */
   SCIP_BENDERSCUT*      benderscut,         /**< benderscut */
   int                   priority            /**< new priority of the Benders' decomposition */
   );

/** adds the generated cuts to the Benders' cut storage
 *
 *  @return \ref SCIP_OKAY is returned if everything worked. Otherwise a suitable error code is passed. See \ref
 *          SCIP_Retcode "SCIP_RETCODE" for a complete list of error codes.
 *
 *  @pre This method can be called if SCIP is in one of the following stages:
 *       - \ref SCIP_STAGE_INITPRESOLVE
 *       - \ref SCIP_STAGE_PRESOLVING
 *       - \ref SCIP_STAGE_EXITPRESOLVE
 *       - \ref SCIP_STAGE_PRESOLVED
 *       - \ref SCIP_STAGE_INITSOLVE
 *       - \ref SCIP_STAGE_SOLVING
 */
<<<<<<< HEAD
EXTERN
SCIP_RETCODE SCIPstoreBendersCut(
=======
SCIP_EXPORT
SCIP_RETCODE SCIPstoreBenderscutCut(
>>>>>>> 0e3c21c7
   SCIP*                 scip,               /**< the SCIP data structure */
   SCIP_BENDERS*         benders,            /**< Benders' decomposition */
   SCIP_VAR**            vars,               /**< the variables that have non-zero coefficients in the cut */
   SCIP_Real*            vals,               /**< the coefficients of the variables in the cut */
   SCIP_Real             lhs,                /**< the left hand side of the cut */
   SCIP_Real             rhs,                /**< the right hand side of the cut */
   int                   nvars               /**< the number of variables with non-zero coefficients in the cut */
   );

/** applies the Benders' decomposition cuts in storage to the input SCIP instance
 *
 *  When calling the function, the user must be sure that the variables are associated with the input SCIP instance.
 *  The main use of this method is to transfer Benders' cuts between solvers in ParaSCIP.
 *
 *  @return \ref SCIP_OKAY is returned if everything worked. Otherwise a suitable error code is passed. See \ref
 *          SCIP_Retcode "SCIP_RETCODE" for a complete list of error codes.
 *
 *  @pre This method can be called if SCIP is in one of the following stages:
 *       - \ref SCIP_STAGE_INITPRESOLVE
 *       - \ref SCIP_STAGE_PRESOLVING
 *       - \ref SCIP_STAGE_EXITPRESOLVE
 *       - \ref SCIP_STAGE_PRESOLVED
 *       - \ref SCIP_STAGE_INITSOLVE
 *       - \ref SCIP_STAGE_SOLVING
 */
SCIP_RETCODE SCIPapplyBendersStoredCuts(
   SCIP*                 scip,               /**< the SCIP data structure */
   SCIP_BENDERS*         benders             /**< Benders' decomposition */
   );

/* @} */

#ifdef __cplusplus
}
#endif

#endif<|MERGE_RESOLUTION|>--- conflicted
+++ resolved
@@ -867,13 +867,8 @@
  *       - \ref SCIP_STAGE_INITSOLVE
  *       - \ref SCIP_STAGE_SOLVING
  */
-<<<<<<< HEAD
 EXTERN
 SCIP_RETCODE SCIPstoreBendersCut(
-=======
-SCIP_EXPORT
-SCIP_RETCODE SCIPstoreBenderscutCut(
->>>>>>> 0e3c21c7
    SCIP*                 scip,               /**< the SCIP data structure */
    SCIP_BENDERS*         benders,            /**< Benders' decomposition */
    SCIP_VAR**            vars,               /**< the variables that have non-zero coefficients in the cut */
