/* * * * * * * * * * * * * * * * * * * * * * * * * * * * * * * * * * * * * * */
/*                                                                           */
/*                  This file is part of the program and library             */
/*         SCIP --- Solving Constraint Integer Programs                      */
/*                                                                           */
/*  Copyright (c) 2002-2025 Zuse Institute Berlin (ZIB)                      */
/*                                                                           */
/*  Licensed under the Apache License, Version 2.0 (the "License");          */
/*  you may not use this file except in compliance with the License.         */
/*  You may obtain a copy of the License at                                  */
/*                                                                           */
/*      http://www.apache.org/licenses/LICENSE-2.0                           */
/*                                                                           */
/*  Unless required by applicable law or agreed to in writing, software      */
/*  distributed under the License is distributed on an "AS IS" BASIS,        */
/*  WITHOUT WARRANTIES OR CONDITIONS OF ANY KIND, either express or implied. */
/*  See the License for the specific language governing permissions and      */
/*  limitations under the License.                                           */
/*                                                                           */
/*  You should have received a copy of the Apache-2.0 license                */
/*  along with SCIP; see the file LICENSE. If not visit scipopt.org.         */
/*                                                                           */
/* * * * * * * * * * * * * * * * * * * * * * * * * * * * * * * * * * * * * * */

/**@file   tree.h
 * @ingroup INTERNALAPI
 * @brief  internal methods for branch and bound tree
 * @author Tobias Achterberg
 * @author Timo Berthold
 */

/*---+----1----+----2----+----3----+----4----+----5----+----6----+----7----+----8----+----9----+----0----+----1----+----2*/

#ifndef __SCIP_TREE_H__
#define __SCIP_TREE_H__


#include "blockmemshell/memory.h"
#include "scip/def.h"
#include "scip/nodesel.h"
#include "scip/type_set.h"
#include "scip/type_stat.h"
#include "scip/type_cons.h"
#include "scip/type_event.h"
#include "scip/type_lp.h"
#include "scip/type_lpexact.h"
#include "scip/type_var.h"
#include "scip/type_prob.h"
#include "scip/type_primal.h"
#include "scip/type_tree.h"
#include "scip/type_reopt.h"
#include "scip/type_branch.h"
#include "scip/type_prop.h"
#include "scip/type_implics.h"
#include "scip/type_history.h"
#include "scip/type_conflictstore.h"
#include "scip/pub_tree.h"

#ifndef NDEBUG
#include "scip/struct_tree.h"
#endif

#ifdef __cplusplus
extern "C" {
#endif


/*
 * Node methods
 */

/** creates a child node of the focus node */
SCIP_RETCODE SCIPnodeCreateChild(
   SCIP_NODE**           node,               /**< pointer to node data structure */
   BMS_BLKMEM*           blkmem,             /**< block memory */
   SCIP_SET*             set,                /**< global SCIP settings */
   SCIP_STAT*            stat,               /**< problem statistics */
   SCIP_TREE*            tree,               /**< branch and bound tree */
   SCIP_Real             nodeselprio,        /**< node selection priority of new node */
   SCIP_Real             estimate            /**< estimate for (transformed) objective value of best feasible solution in subtree */
   );

/** frees node */
SCIP_RETCODE SCIPnodeFree(
   SCIP_NODE**           node,               /**< node data */
   BMS_BLKMEM*           blkmem,             /**< block memory buffer */
   SCIP_SET*             set,                /**< global SCIP settings */
   SCIP_STAT*            stat,               /**< problem statistics */
   SCIP_EVENTQUEUE*      eventqueue,         /**< event queue */
   SCIP_EVENTFILTER*     eventfilter,        /**< global event filter */
   SCIP_TREE*            tree,               /**< branch and bound tree */
   SCIP_LP*              lp                  /**< current LP data */
   );

/** increases the reference counter of the LP state in the fork or subroot node */
SCIP_RETCODE SCIPnodeCaptureLPIState(
   SCIP_NODE*            node,               /**< fork/subroot node */
   int                   nuses               /**< number to add to the usage counter */
   );

/** decreases the reference counter of the LP state in the fork or subroot node */
SCIP_RETCODE SCIPnodeReleaseLPIState(
   SCIP_NODE*            node,               /**< fork/subroot node */
   BMS_BLKMEM*           blkmem,             /**< block memory buffers */
   SCIP_LP*              lp                  /**< current LP data */
   );

/** installs a child, a sibling, or a leaf node as the new focus node */
SCIP_RETCODE SCIPnodeFocus(
   SCIP_NODE**           node,               /**< pointer to node to focus (or NULL to remove focus); the node
                                              *   is freed, if it was cut off due to a cut off subtree */
   BMS_BLKMEM*           blkmem,             /**< block memory */
   SCIP_SET*             set,                /**< global SCIP settings */
   SCIP_MESSAGEHDLR*     messagehdlr,        /**< message handler */
   SCIP_STAT*            stat,               /**< problem statistics */
   SCIP_PROB*            transprob,          /**< transformed problem */
   SCIP_PROB*            origprob,           /**< original problem */
   SCIP_PRIMAL*          primal,             /**< primal data */
   SCIP_TREE*            tree,               /**< branch and bound tree */
   SCIP_REOPT*           reopt,              /**< reoptimization data structure */
   SCIP_LP*              lp,                 /**< current LP data */
   SCIP_BRANCHCAND*      branchcand,         /**< branching candidate storage */
   SCIP_CONFLICT*        conflict,           /**< conflict analysis data */
   SCIP_CONFLICTSTORE*   conflictstore,      /**< conflict store */
   SCIP_EVENTQUEUE*      eventqueue,         /**< event queue */
   SCIP_EVENTFILTER*     eventfilter,        /**< global event filter */
   SCIP_CLIQUETABLE*     cliquetable,        /**< clique table data structure */
   SCIP_Bool*            cutoff,             /**< pointer to store whether the given node can be cut off */
   SCIP_Bool             postponed,          /**< was the current focus node postponed? */
   SCIP_Bool             exitsolve           /**< are we in exitsolve stage, so we only need to loose the children */
   );

/** cuts off node and whole sub tree from branch and bound tree */
SCIP_RETCODE SCIPnodeCutoff(
   SCIP_NODE*            node,               /**< node that should be cut off */
   SCIP_SET*             set,                /**< global SCIP settings */
   SCIP_STAT*            stat,               /**< problem statistics */
   SCIP_EVENTFILTER*     eventfilter,        /**< global event filter */
   SCIP_TREE*            tree,               /**< branch and bound tree */
   SCIP_PROB*            transprob,          /**< transformed problem after presolve */
   SCIP_PROB*            origprob,           /**< original problem */
   SCIP_REOPT*           reopt,              /**< reoptimization data structure */
   SCIP_LP*              lp,                 /**< current LP */
   BMS_BLKMEM*           blkmem              /**< block memory */
   );

/** marks node, that propagation should be applied again the next time, a node of its subtree is focused */
void SCIPnodePropagateAgain(
   SCIP_NODE*            node,               /**< node that should be propagated again */
   SCIP_SET*             set,                /**< global SCIP settings */
   SCIP_STAT*            stat,               /**< problem statistics */
   SCIP_TREE*            tree                /**< branch and bound tree */
   );

/** marks node, that it is completely propagated in the current repropagation subtree level */
void SCIPnodeMarkPropagated(
   SCIP_NODE*            node,               /**< node that should be propagated again */
   SCIP_TREE*            tree                /**< branch and bound tree */
   );

/** adds constraint locally to the node and captures it; activates constraint, if node is active;
 *  if a local constraint is added to the root node, it is automatically upgraded into a global constraint
 */
SCIP_RETCODE SCIPnodeAddCons(
   SCIP_NODE*            node,               /**< node to add constraint to */
   BMS_BLKMEM*           blkmem,             /**< block memory */
   SCIP_SET*             set,                /**< global SCIP settings */
   SCIP_STAT*            stat,               /**< problem statistics */
   SCIP_TREE*            tree,               /**< branch and bound tree */
   SCIP_CONS*            cons                /**< constraint to add */
   );

/** locally deletes constraint at the given node by disabling its separation, enforcing, and propagation capabilities
 *  at the node; captures constraint; disables constraint, if node is active
 */
SCIP_RETCODE SCIPnodeDelCons(
   SCIP_NODE*            node,               /**< node to add constraint to */
   BMS_BLKMEM*           blkmem,             /**< block memory */
   SCIP_SET*             set,                /**< global SCIP settings */
   SCIP_STAT*            stat,               /**< problem statistics */
   SCIP_TREE*            tree,               /**< branch and bound tree */
   SCIP_CONS*            cons                /**< constraint to locally delete */
   );

/** return all bound changes on non-continuous variables based on constraint and propagator propagation
 *
 * Stop saving the bound changes when a propagation based on a dual information is reached.
 */
void SCIPnodeGetPropsBeforeDual(
   SCIP_NODE*            node,               /**< node */
   SCIP_VAR**            vars,               /**< array of variables on which propagation triggers a bound change */
   SCIP_Real*            varbounds,          /**< array of bounds set by propagation */
   SCIP_BOUNDTYPE*       varboundtypes,      /**< array of boundtypes set by propagation */
   int*                  npropvars,          /**< number of variables on which propagation triggers a bound change
                                              *   if this is larger than the array size, arrays should be reallocated and method
                                              *   should be called again */
   int                   propvarssize        /**< available slots in arrays */
   );

/** return bound changes on non-continuous variables based on constraint and propagator propagation
 *
 * Start saving the bound changes when a propagation based on a dual information is reached.
 *
 * @note Currently, we can only detect bound changes based in dual information if they arise from strong branching.
 */
void SCIPnodeGetPropsAfterDual(
   SCIP_NODE*            node,               /**< node */
   SCIP_VAR**            vars,               /**< array where to store variables with bound changes */
   SCIP_Real*            varbounds,          /**< array where to store changed bounds */
   SCIP_BOUNDTYPE*       varboundtypes,      /**< array where to store type of changed bound*/
   int*                  nvars,              /**< buffer to store number of bound changes;
                                               *   if this is larger than varssize, arrays should be reallocated and method
                                               *   should be called again */
   int                   varssize            /**< available slots in provided arrays */
   );

/** adds bound change with inference information to focus node, child of focus node, or probing node;
 *  if possible, adjusts bound to integral value;
 *  at most one of infercons and inferprop may be non-NULL
 */
SCIP_RETCODE SCIPnodeAddBoundinfer(
   SCIP_NODE*            node,               /**< node to add bound change to */
   BMS_BLKMEM*           blkmem,             /**< block memory */
   SCIP_SET*             set,                /**< global SCIP settings */
   SCIP_STAT*            stat,               /**< problem statistics */
   SCIP_PROB*            transprob,          /**< transformed problem after presolve */
   SCIP_PROB*            origprob,           /**< original problem */
   SCIP_TREE*            tree,               /**< branch and bound tree */
   SCIP_REOPT*           reopt,              /**< reoptimization data structure */
   SCIP_LP*              lp,                 /**< current LP data */
   SCIP_BRANCHCAND*      branchcand,         /**< branching candidate storage */
   SCIP_EVENTQUEUE*      eventqueue,         /**< event queue */
   SCIP_EVENTFILTER*     eventfilter,        /**< global event filter */
   SCIP_CLIQUETABLE*     cliquetable,        /**< clique table data structure */
   SCIP_VAR*             var,                /**< variable to change the bounds for */
   SCIP_Real             newbound,           /**< new value for bound */
   SCIP_BOUNDTYPE        boundtype,          /**< type of bound: lower or upper bound */
   SCIP_CONS*            infercons,          /**< constraint that deduced the bound change, or NULL */
   SCIP_PROP*            inferprop,          /**< propagator that deduced the bound change, or NULL */
   int                   inferinfo,          /**< user information for inference to help resolving the conflict */
   SCIP_Bool             probingchange       /**< is the bound change a temporary setting due to probing? */
   );

/** adds exact bound change with inference information to focus node, child of focus node, or probing node;
 *  if possible, adjusts bound to integral value;
 *  at most one of infercons and inferprop may be non-NULL
 */
SCIP_RETCODE SCIPnodeAddBoundinferExact(
   SCIP_NODE*            node,               /**< node to add bound change to */
   BMS_BLKMEM*           blkmem,             /**< block memory */
   SCIP_SET*             set,                /**< global SCIP settings */
   SCIP_STAT*            stat,               /**< problem statistics */
   SCIP_PROB*            transprob,          /**< transformed problem after presolve */
   SCIP_PROB*            origprob,           /**< original problem */
   SCIP_TREE*            tree,               /**< branch and bound tree */
   SCIP_REOPT*           reopt,              /**< reoptimization data structure */
   SCIP_LPEXACT*         lpexact,            /**< current LP data */
   SCIP_BRANCHCAND*      branchcand,         /**< branching candidate storage */
   SCIP_EVENTQUEUE*      eventqueue,         /**< event queue */
   SCIP_EVENTFILTER*     eventfilter,        /**< global event filter */
   SCIP_CLIQUETABLE*     cliquetable,        /**< clique table data structure */
   SCIP_VAR*             var,                /**< variable to change the bounds for */
   SCIP_RATIONAL*        newbound,           /**< new value for bound */
   SCIP_BOUNDTYPE        boundtype,          /**< type of bound: lower or upper bound */
   SCIP_CONS*            infercons,          /**< constraint that deduced the bound change, or NULL */
   SCIP_PROP*            inferprop,          /**< propagator that deduced the bound change, or NULL */
   int                   inferinfo,          /**< user information for inference to help resolving the conflict */
   SCIP_Bool             probingchange       /**< is the bound change a temporary setting due to probing? */
   );

/** adds bound change to focus node, or child of focus node, or probing node;
 *  if possible, adjusts bound to integral value
 */
SCIP_RETCODE SCIPnodeAddBoundchg(
   SCIP_NODE*            node,               /**< node to add bound change to */
   BMS_BLKMEM*           blkmem,             /**< block memory */
   SCIP_SET*             set,                /**< global SCIP settings */
   SCIP_STAT*            stat,               /**< problem statistics */
   SCIP_PROB*            transprob,          /**< transformed problem after presolve */
   SCIP_PROB*            origprob,           /**< original problem */
   SCIP_TREE*            tree,               /**< branch and bound tree */
   SCIP_REOPT*           reopt,              /**< reoptimization data structure */
   SCIP_LP*              lp,                 /**< current LP data */
   SCIP_BRANCHCAND*      branchcand,         /**< branching candidate storage */
   SCIP_EVENTQUEUE*      eventqueue,         /**< event queue */
   SCIP_EVENTFILTER*     eventfilter,        /**< global event filter */
   SCIP_CLIQUETABLE*     cliquetable,        /**< clique table data structure */
   SCIP_VAR*             var,                /**< variable to change the bounds for */
   SCIP_Real             newbound,           /**< new value for bound */
   SCIP_BOUNDTYPE        boundtype,          /**< type of bound: lower or upper bound */
   SCIP_Bool             probingchange       /**< is the bound change a temporary setting due to probing? */
   );

/** adds exact bound change to focus node, or child of focus node, or probing node;
 *  if possible, adjusts bound to integral value
 */
SCIP_RETCODE SCIPnodeAddBoundchgExact(
   SCIP_NODE*            node,               /**< node to add bound change to */
   BMS_BLKMEM*           blkmem,             /**< block memory */
   SCIP_SET*             set,                /**< global SCIP settings */
   SCIP_STAT*            stat,               /**< problem statistics */
   SCIP_PROB*            transprob,          /**< transformed problem after presolve */
   SCIP_PROB*            origprob,           /**< original problem */
   SCIP_TREE*            tree,               /**< branch and bound tree */
   SCIP_REOPT*           reopt,              /**< reoptimization data structure */
   SCIP_LPEXACT*         lpexact,            /**< current LP data */
   SCIP_BRANCHCAND*      branchcand,         /**< branching candidate storage */
   SCIP_EVENTQUEUE*      eventqueue,         /**< event queue */
   SCIP_EVENTFILTER*     eventfilter,        /**< global event filter */
   SCIP_CLIQUETABLE*     cliquetable,        /**< clique table data structure */
   SCIP_VAR*             var,                /**< variable to change the bounds for */
   SCIP_RATIONAL*        newbound,           /**< new value for bound */
   SCIP_BOUNDTYPE        boundtype,          /**< type of bound: lower or upper bound */
   SCIP_Bool             probingchange       /**< is the bound change a temporary setting due to probing? */
   );

/** adds hole with inference information to focus node, child of focus node, or probing node;
 *  if possible, adjusts bound to integral value;
 *  at most one of infercons and inferprop may be non-NULL
 */
SCIP_RETCODE SCIPnodeAddHoleinfer(
   SCIP_NODE*            node,               /**< node to add bound change to */
   BMS_BLKMEM*           blkmem,             /**< block memory */
   SCIP_SET*             set,                /**< global SCIP settings */
   SCIP_STAT*            stat,               /**< problem statistics */
   SCIP_TREE*            tree,               /**< branch and bound tree */
   SCIP_EVENTQUEUE*      eventqueue,         /**< event queue */
   SCIP_VAR*             var,                /**< variable to change the bounds for */
   SCIP_Real             left,               /**< left bound of open interval defining the hole (left,right) */
   SCIP_Real             right,              /**< right bound of open interval defining the hole (left,right) */
   SCIP_CONS*            infercons,          /**< constraint that deduced the bound change, or NULL */
   SCIP_PROP*            inferprop,          /**< propagator that deduced the bound change, or NULL */
   int                   inferinfo,          /**< user information for inference to help resolving the conflict */
   SCIP_Bool             probingchange,      /**< is the bound change a temporary setting due to probing? */
   SCIP_Bool*            added               /**< pointer to store whether the hole was added, or NULL */
   );

/** adds hole change to focus node, or child of focus node */
SCIP_RETCODE SCIPnodeAddHolechg(
   SCIP_NODE*            node,               /**< node to add bound change to */
   BMS_BLKMEM*           blkmem,             /**< block memory */
   SCIP_SET*             set,                /**< global SCIP settings */
   SCIP_STAT*            stat,               /**< problem statistics */
   SCIP_TREE*            tree,               /**< branch and bound tree */
   SCIP_EVENTQUEUE*      eventqueue,         /**< event queue */
   SCIP_VAR*             var,                /**< variable to change the bounds for */
   SCIP_Real             left,               /**< left bound of open interval defining the hole (left,right) */
   SCIP_Real             right,              /**< right bound of open interval defining the hole (left,right) */
   SCIP_Bool             probingchange,      /**< is the bound change a temporary setting due to probing? */
   SCIP_Bool*            added               /**< pointer to store whether the hole was added, or NULL */
   );

/** if given value is larger than the node's lower bound, sets the node's lower bound to the new value */
SCIP_RETCODE SCIPnodeUpdateLowerbound(
   SCIP_NODE*            node,               /**< node to update lower bound for */
   SCIP_STAT*            stat,               /**< problem statistics */
   SCIP_SET*             set,                /**< global SCIP settings */
   SCIP_EVENTFILTER*     eventfilter,        /**< global event filter */
   SCIP_TREE*            tree,               /**< branch and bound tree */
   SCIP_PROB*            transprob,          /**< transformed problem data */
   SCIP_PROB*            origprob,           /**< original problem */
   SCIP_Real             newbound,           /**< new lower bound for the node (if it's larger than the old one) */
   SCIP_RATIONAL*        newboundexact       /**< new exact lower bound (or NULL if not needed) */
   );

/** updates lower bound of node using lower bound of LP */
SCIP_RETCODE SCIPnodeUpdateLowerboundLP(
   SCIP_NODE*            node,               /**< node to set lower bound for */
   SCIP_SET*             set,                /**< global SCIP settings */
   SCIP_STAT*            stat,               /**< problem statistics */
<<<<<<< HEAD
   SCIP_EVENTFILTER*     eventfilter,        /**< global event filter */
=======
   SCIP_MESSAGEHDLR*     messagehdlr,        /**< message handler */
>>>>>>> 4f4f731b
   SCIP_TREE*            tree,               /**< branch and bound tree */
   SCIP_PROB*            transprob,          /**< transformed problem after presolve */
   SCIP_PROB*            origprob,           /**< original problem */
   SCIP_LP*              lp                  /**< LP data */
   );

/** change the node selection priority of the given child */
void SCIPchildChgNodeselPrio(
   SCIP_TREE*            tree,               /**< branch and bound tree */
   SCIP_NODE*            child,              /**< child to update the node selection priority */
   SCIP_Real             priority            /**< node selection priority value */
   );


/** sets the node's estimated bound to the new value */
void SCIPnodeSetEstimate(
   SCIP_NODE*            node,               /**< node to update lower bound for */
   SCIP_SET*             set,                /**< global SCIP settings */
   SCIP_Real             newestimate         /**< new estimated bound for the node */
   );

/** propagates implications of binary fixings at the given node triggered by the implication graph and the clique table */
SCIP_RETCODE SCIPnodePropagateImplics(
   SCIP_NODE*            node,               /**< node to propagate implications on */
   BMS_BLKMEM*           blkmem,             /**< block memory */
   SCIP_SET*             set,                /**< global SCIP settings */
   SCIP_STAT*            stat,               /**< problem statistics */
   SCIP_PROB*            transprob,          /**< transformed problem after presolve */
   SCIP_PROB*            origprob,           /**< original problem */
   SCIP_TREE*            tree,               /**< branch and bound tree */
   SCIP_REOPT*           reopt,              /**< reoptimization data structure */
   SCIP_LP*              lp,                 /**< current LP data */
   SCIP_BRANCHCAND*      branchcand,         /**< branching candidate storage */
   SCIP_EVENTQUEUE*      eventqueue,         /**< event queue */
   SCIP_EVENTFILTER*     eventfilter,        /**< global event filter */
   SCIP_CLIQUETABLE*     cliquetable,        /**< clique table data structure */
   SCIP_Bool*            cutoff              /**< pointer to store whether the node can be cut off */
   );

/** returns all bound changes based on dual information.
 *
 *  currently, this methods works only for bound changes made by strong branching on binary variables. we need this
 *  method to ensure optimality within reoptimization.
 *
 *  since the bound changes made by strong branching are stored as SCIP_BOUNDCHGTYPE_CONSINFER or SCIP_BOUNDCHGTYPE_PROPINFER
 *  with no constraint or propagator, resp., we are are interested in bound changes with these attributes.
 *
 *  all bound changes of type SCIP_BOUNDCHGTYPE_BRANCHING are stored in the beginning of the bound change array, afterwards,
 *  we can find the other two types. thus, we start the search at the end of the list and stop when reaching the first
 *  bound change of type SCIP_BOUNDCHGTYPE_BRANCHING.
 */
void SCIPnodeGetDualBoundchgs(
   SCIP_NODE*            node,               /**< node data */
   SCIP_VAR**            vars,               /**< array of variables on which the bound change is based on dual information */
   SCIP_Real*            bounds,             /**< array of bounds which are based on dual information */
   SCIP_BOUNDTYPE*       boundtypes,         /**< array of boundtypes which are based on dual information */
   int*                  nvars,              /**< number of variables on which the bound change is based on dual information
                                              *   if this is larger than the array size, arrays should be reallocated and method
                                              *   should be called again */
   int                   varssize            /**< available slots in arrays */
   );

/** returns the number of bound changes based on dual information.
 *
 *  currently, this methods works only for bound changes made by strong branching on binary variables. we need this
 *  method to ensure optimality within reoptimization.
 *
 *  since the bound changes made by strong branching are stored as SCIP_BOUNDCHGTYPE_CONSINFER or SCIP_BOUNDCHGTYPE_PROPINFER
 *  with no constraint or propagator, resp., we are are interested in bound changes with these attributes.
 *
 *  all bound changes of type SCIP_BOUNDCHGTYPE_BRANCHING are stored in the beginning of the bound change array, afterwards,
 *  we can find the other two types. thus, we start the search at the end of the list and stop when reaching the first
 *  bound change of type SCIP_BOUNDCHGTYPE_BRANCHING.
 */
int SCIPnodeGetNDualBndchgs(
   SCIP_NODE*            node
   );

/*
 * Tree methods
 */

/** creates an initialized tree data structure */
SCIP_RETCODE SCIPtreeCreate(
   SCIP_TREE**           tree,               /**< pointer to tree data structure */
   BMS_BLKMEM*           blkmem,             /**< block memory buffers */
   SCIP_SET*             set,                /**< global SCIP settings */
   SCIP_NODESEL*         nodesel             /**< node selector to use for sorting leaves in the priority queue */
   );

/** frees tree data structure */
SCIP_RETCODE SCIPtreeFree(
   SCIP_TREE**           tree,               /**< pointer to tree data structure */
   BMS_BLKMEM*           blkmem,             /**< block memory buffers */
   SCIP_SET*             set,                /**< global SCIP settings */
   SCIP_STAT*            stat,               /**< problem statistics */
   SCIP_EVENTQUEUE*      eventqueue,         /**< event queue */
   SCIP_EVENTFILTER*     eventfilter,        /**< global event filter */
   SCIP_LP*              lp                  /**< current LP data */
   );

/** clears and resets tree data structure and deletes all nodes */
SCIP_RETCODE SCIPtreeClear(
   SCIP_TREE*            tree,               /**< tree data structure */
   BMS_BLKMEM*           blkmem,             /**< block memory buffers */
   SCIP_SET*             set,                /**< global SCIP settings */
   SCIP_STAT*            stat,               /**< problem statistics */
   SCIP_EVENTQUEUE*      eventqueue,         /**< event queue */
   SCIP_EVENTFILTER*     eventfilter,        /**< global event filter */
   SCIP_LP*              lp                  /**< current LP data */
   );

/** creates the root node of the tree and puts it into the leaves queue */
SCIP_RETCODE SCIPtreeCreateRoot(
   SCIP_TREE*            tree,               /**< tree data structure */
   SCIP_REOPT*           reopt,              /**< reoptimization data structure */
   BMS_BLKMEM*           blkmem,             /**< block memory buffers */
   SCIP_SET*             set,                /**< global SCIP settings */
   SCIP_STAT*            stat,               /**< problem statistics */
   SCIP_EVENTQUEUE*      eventqueue,         /**< event queue */
   SCIP_EVENTFILTER*     eventfilter,        /**< global event filter */
   SCIP_LP*              lp                  /**< current LP data */
   );

/** creates a temporary presolving root node of the tree and installs it as focus node */
SCIP_RETCODE SCIPtreeCreatePresolvingRoot(
   SCIP_TREE*            tree,               /**< tree data structure */
   SCIP_REOPT*           reopt,              /**< reoptimization data structure */
   BMS_BLKMEM*           blkmem,             /**< block memory buffers */
   SCIP_SET*             set,                /**< global SCIP settings */
   SCIP_MESSAGEHDLR*     messagehdlr,        /**< message handler */
   SCIP_STAT*            stat,               /**< problem statistics */
   SCIP_PROB*            transprob,          /**< transformed problem */
   SCIP_PROB*            origprob,           /**< original problem */
   SCIP_PRIMAL*          primal,             /**< primal data */
   SCIP_LP*              lp,                 /**< current LP data */
   SCIP_BRANCHCAND*      branchcand,         /**< branching candidate storage */
   SCIP_CONFLICT*        conflict,           /**< conflict analysis data */
   SCIP_CONFLICTSTORE*   conflictstore,      /**< conflict store */
   SCIP_EVENTQUEUE*      eventqueue,         /**< event queue */
   SCIP_EVENTFILTER*     eventfilter,        /**< global event filter */
   SCIP_CLIQUETABLE*     cliquetable         /**< clique table data structure */
   );

/** frees the temporary presolving root and resets tree data structure */
SCIP_RETCODE SCIPtreeFreePresolvingRoot(
   SCIP_TREE*            tree,               /**< tree data structure */
   SCIP_REOPT*           reopt,              /**< reoptimization data structure */
   BMS_BLKMEM*           blkmem,             /**< block memory buffers */
   SCIP_SET*             set,                /**< global SCIP settings */
   SCIP_MESSAGEHDLR*     messagehdlr,        /**< message handler */
   SCIP_STAT*            stat,               /**< problem statistics */
   SCIP_PROB*            transprob,          /**< transformed problem */
   SCIP_PROB*            origprob,           /**< original problem */
   SCIP_PRIMAL*          primal,             /**< primal data */
   SCIP_LP*              lp,                 /**< current LP data */
   SCIP_BRANCHCAND*      branchcand,         /**< branching candidate storage */
   SCIP_CONFLICT*        conflict,           /**< conflict analysis data */
   SCIP_CONFLICTSTORE*   conflictstore,      /**< conflict store */
   SCIP_EVENTQUEUE*      eventqueue,         /**< event queue */
   SCIP_EVENTFILTER*     eventfilter,        /**< global event filter */
   SCIP_CLIQUETABLE*     cliquetable         /**< clique table data structure */
   );

/** returns the node selector associated with the given node priority queue */
SCIP_NODESEL* SCIPtreeGetNodesel(
   SCIP_TREE*            tree                /**< branch and bound tree */
   );

/** sets the node selector used for sorting the nodes in the priority queue, and resorts the queue if necessary */
SCIP_RETCODE SCIPtreeSetNodesel(
   SCIP_TREE*            tree,               /**< branch and bound tree */
   SCIP_SET*             set,                /**< global SCIP settings */
   SCIP_MESSAGEHDLR*     messagehdlr,        /**< message handler */
   SCIP_STAT*            stat,               /**< problem statistics */
   SCIP_NODESEL*         nodesel             /**< node selector to use for sorting the nodes in the queue */
   );

/** cuts off nodes with lower bound not better than given upper bound */
SCIP_RETCODE SCIPtreeCutoff(
   SCIP_TREE*            tree,               /**< branch and bound tree */
   SCIP_REOPT*           reopt,              /**< reoptimization data structure */
   BMS_BLKMEM*           blkmem,             /**< block memory */
   SCIP_SET*             set,                /**< global SCIP settings */
   SCIP_STAT*            stat,               /**< dynamic problem statistics */
   SCIP_EVENTQUEUE*      eventqueue,         /**< event queue */
   SCIP_EVENTFILTER*     eventfilter,        /**< global event filter */
   SCIP_LP*              lp,                 /**< current LP data */
   SCIP_Real             cutoffbound         /**< cutoff bound: all nodes with lowerbound >= cutoffbound are cut off */
   );

/** constructs the LP relaxation of the focus node */
SCIP_RETCODE SCIPtreeLoadLP(
   SCIP_TREE*            tree,               /**< branch and bound tree */
   BMS_BLKMEM*           blkmem,             /**< block memory */
   SCIP_SET*             set,                /**< global SCIP settings */
   SCIP_EVENTQUEUE*      eventqueue,         /**< event queue */
   SCIP_EVENTFILTER*     eventfilter,        /**< global event filter */
   SCIP_LP*              lp,                 /**< current LP data */
   SCIP_Bool*            initroot            /**< pointer to store whether the root LP relaxation has to be initialized */
   );

/** loads LP state for fork/subroot of the focus node */
SCIP_RETCODE SCIPtreeLoadLPState(
   SCIP_TREE*            tree,               /**< branch and bound tree */
   BMS_BLKMEM*           blkmem,             /**< block memory buffers */
   SCIP_SET*             set,                /**< global SCIP settings */
   SCIP_PROB*            prob,               /**< problem data */
   SCIP_STAT*            stat,               /**< dynamic problem statistics */
   SCIP_EVENTQUEUE*      eventqueue,         /**< event queue */
   SCIP_LP*              lp                  /**< current LP data */
   );

/** calculates the node selection priority for moving the given variable's LP value to the given target value;
 *  this node selection priority can be given to the SCIPcreateChild() call
 */
SCIP_Real SCIPtreeCalcNodeselPriority(
   SCIP_TREE*            tree,               /**< branch and bound tree */
   SCIP_SET*             set,                /**< global SCIP settings */
   SCIP_STAT*            stat,               /**< dynamic problem statistics */
   SCIP_VAR*             var,                /**< variable, of which the branching factor should be applied, or NULL */
   SCIP_BRANCHDIR        branchdir,          /**< type of branching that was performed: upwards, downwards, or fixed 
                                              * fixed should only be used, when both bounds changed 
                                              */
   SCIP_Real             targetvalue         /**< new value of the variable in the child node */
   );

/** calculates an estimate for the objective of the best feasible solution contained in the subtree after applying the given 
 *  branching; this estimate can be given to the SCIPcreateChild() call
 */
SCIP_Real SCIPtreeCalcChildEstimate(
   SCIP_TREE*            tree,               /**< branch and bound tree */
   SCIP_SET*             set,                /**< global SCIP settings */
   SCIP_STAT*            stat,               /**< dynamic problem statistics */
   SCIP_VAR*             var,                /**< variable, of which the branching factor should be applied, or NULL */
   SCIP_Real             targetvalue         /**< new value of the variable in the child node */
   );

/** branches on a variable x
 *  if x is a continuous variable, then two child nodes will be created
 *  (x <= x', x >= x')
 *  but if the bounds of x are such that their relative difference is smaller than epsilon,
 *  the variable is fixed to val (if not SCIP_INVALID) or a well chosen alternative in the current node,
 *  i.e., no children are created
 *  if x is not a continuous variable, then:
 *  if solution value x' is fractional, two child nodes will be created
 *  (x <= floor(x'), x >= ceil(x')),
 *  if solution value is integral, the x' is equal to lower or upper bound of the branching
 *  variable and the bounds of x are finite, then two child nodes will be created
 *  (x <= x", x >= x"+1 with x" = floor((lb + ub)/2)),
 *  otherwise (up to) three child nodes will be created
 *  (x <= x'-1, x == x', x >= x'+1)
 *  if solution value is equal to one of the bounds and the other bound is infinite, only two child nodes
 *  will be created (the third one would be infeasible anyway)
 */
SCIP_RETCODE SCIPtreeBranchVar(
   SCIP_TREE*            tree,               /**< branch and bound tree */
   SCIP_REOPT*           reopt,              /**< reoptimization data structure */
   BMS_BLKMEM*           blkmem,             /**< block memory */
   SCIP_SET*             set,                /**< global SCIP settings */
   SCIP_STAT*            stat,               /**< problem statistics data */
   SCIP_PROB*            transprob,          /**< transformed problem after presolve */
   SCIP_PROB*            origprob,           /**< original problem */
   SCIP_LP*              lp,                 /**< current LP data */
   SCIP_BRANCHCAND*      branchcand,         /**< branching candidate storage */
   SCIP_EVENTQUEUE*      eventqueue,         /**< event queue */
   SCIP_EVENTFILTER*     eventfilter,        /**< global event filter */
   SCIP_VAR*             var,                /**< variable to branch on */
   SCIP_Real             val,                /**< value to branch on or SCIP_INVALID for branching on current LP/pseudo solution. A branching value is required for branching on continuous variables */
   SCIP_NODE**           downchild,          /**< pointer to return the left child with variable rounded down, or NULL */
   SCIP_NODE**           eqchild,            /**< pointer to return the middle child with variable fixed, or NULL */
   SCIP_NODE**           upchild             /**< pointer to return the right child with variable rounded up, or NULL */
   );

/** branches on a variable x; unlike the fp-version this will also branch x <= floor(x'), x >= ceil(x')
 * if x' is very close to being integral at one of its bounds;
 * in the fp version this case would be branched in the middle of the domain;
 * if x' is almost integral but not at a bound, this will branch (x <= x'-1, x == x', x >= x'+1);
 * not meant for branching on a continuous variables
 */
SCIP_RETCODE SCIPtreeBranchVarExact(
   SCIP_TREE*            tree,               /**< branch and bound tree */
   SCIP_REOPT*           reopt,              /**< reoptimization data structure */
   BMS_BLKMEM*           blkmem,             /**< block memory */
   SCIP_SET*             set,                /**< global SCIP settings */
   SCIP_STAT*            stat,               /**< problem statistics data */
   SCIP_PROB*            transprob,          /**< transformed problem after presolve */
   SCIP_PROB*            origprob,           /**< original problem */
   SCIP_LP*              lp,                 /**< current LP data */
   SCIP_BRANCHCAND*      branchcand,         /**< branching candidate storage */
   SCIP_EVENTQUEUE*      eventqueue,         /**< event queue */
   SCIP_EVENTFILTER*     eventfilter,        /**< global event filter */
   SCIP_VAR*             var,                /**< variable to branch on */
   SCIP_NODE**           downchild,          /**< pointer to return the left child with variable rounded down, or NULL */
   SCIP_NODE**           eqchild,            /**< pointer to return the middle child with variable fixed, or NULL */
   SCIP_NODE**           upchild             /**< pointer to return the right child with variable rounded up, or NULL */
   );

/** branches a variable x using the given domain hole; two child nodes will be created (x <= left, x >= right) */
SCIP_RETCODE SCIPtreeBranchVarHole(
   SCIP_TREE*            tree,               /**< branch and bound tree */
   SCIP_REOPT*           reopt,              /**< reoptimization data structure */
   BMS_BLKMEM*           blkmem,             /**< block memory */
   SCIP_SET*             set,                /**< global SCIP settings */
   SCIP_STAT*            stat,               /**< problem statistics data */
   SCIP_PROB*            transprob,          /**< transformed problem after presolve */
   SCIP_PROB*            origprob,           /**< original problem */
   SCIP_LP*              lp,                 /**< current LP data */
   SCIP_BRANCHCAND*      branchcand,         /**< branching candidate storage */
   SCIP_EVENTQUEUE*      eventqueue,         /**< event queue */
   SCIP_EVENTFILTER*     eventfilter,        /**< global event filter */
   SCIP_VAR*             var,                /**< variable to branch on */
   SCIP_Real             left,               /**< left side of the domain hole */
   SCIP_Real             right,              /**< right side of the domain hole */
   SCIP_NODE**           downchild,          /**< pointer to return the left child with variable rounded down, or NULL */
   SCIP_NODE**           upchild             /**< pointer to return the right child with variable rounded up, or NULL */
   );

/** n-ary branching on a variable x
 * Branches on variable x such that up to n/2 children are created on each side of the usual branching value.
 * The branching value is selected as in SCIPtreeBranchVar().
 * If n is 2 or the variables local domain is too small for a branching into n pieces, SCIPtreeBranchVar() is called.
 * The parameters minwidth and widthfactor determine the domain width of the branching variable in the child nodes.
 * If n is odd, one child with domain width 'width' and having the branching value in the middle is created.
 * Otherwise, two children with domain width 'width' and being left and right of the branching value are created.
 * Next further nodes to the left and right are created, where width is multiplied by widthfactor with increasing distance from the first nodes.
 * The initial width is calculated such that n/2 nodes are created to the left and to the right of the branching value.
 * If this value is below minwidth, the initial width is set to minwidth, which may result in creating less than n nodes.
 *
 * Giving a large value for widthfactor results in creating children with small domain when close to the branching value
 * and large domain when closer to the current variable bounds. That is, setting widthfactor to a very large value and n to 3
 * results in a ternary branching where the branching variable is mostly fixed in the middle child.
 * Setting widthfactor to 1.0 results in children where the branching variable always has the same domain width
 * (except for one child if the branching value is not in the middle).
 */
SCIP_RETCODE SCIPtreeBranchVarNary(
   SCIP_TREE*            tree,               /**< branch and bound tree */
   SCIP_REOPT*           reopt,              /**< reoptimization data structure */
   BMS_BLKMEM*           blkmem,             /**< block memory */
   SCIP_SET*             set,                /**< global SCIP settings */
   SCIP_STAT*            stat,               /**< problem statistics data */
   SCIP_PROB*            transprob,          /**< transformed problem after presolve */
   SCIP_PROB*            origprob,           /**< original problem */
   SCIP_LP*              lp,                 /**< current LP data */
   SCIP_BRANCHCAND*      branchcand,         /**< branching candidate storage */
   SCIP_EVENTQUEUE*      eventqueue,         /**< event queue */
   SCIP_EVENTFILTER*     eventfilter,        /**< global event filter */
   SCIP_VAR*             var,                /**< variable to branch on */
   SCIP_Real             val,                /**< value to branch on or SCIP_INVALID for branching on current LP/pseudo solution.
                                              *   A branching value is required for branching on continuous variables */
   int                   n,                  /**< attempted number of children to be created, must be >= 2 */
   SCIP_Real             minwidth,           /**< minimal domain width in children */
   SCIP_Real             widthfactor,        /**< multiplier for children domain width with increasing distance from val, must be >= 1.0 */
   int*                  nchildren           /**< buffer to store number of created children, or NULL */
   );

/** adds a diving bound change to the tree together with the information if this is a bound change
 *  for the preferred direction or not
 */
SCIP_RETCODE SCIPtreeAddDiveBoundChange(
   SCIP_TREE*            tree,               /**< branch and bound tree */
   BMS_BLKMEM*           blkmem,             /**< block memory buffers */
   SCIP_VAR*             var,                /**< variable to apply the bound change to */
   SCIP_BRANCHDIR        dir,                /**< direction of the bound change */
   SCIP_Real             value,              /**< value to adjust this variable bound to */
   SCIP_Bool             preferred           /**< is this a bound change for the preferred child? */
   );

/** get the dive bound change data for the preferred or the alternative direction */
void SCIPtreeGetDiveBoundChangeData(
   SCIP_TREE*            tree,               /**< branch and bound tree */
   SCIP_VAR***           variables,          /**< pointer to store variables for the specified direction */
   SCIP_BRANCHDIR**      directions,         /**< pointer to store the branching directions */
   SCIP_Real**           values,             /**< pointer to store bound change values */
   int*                  ndivebdchgs,        /**< pointer to store the number of dive bound changes */
   SCIP_Bool             preferred           /**< should the dive bound changes for the preferred child be output? */
   );

/** clear the tree dive bound change data structure */
void SCIPtreeClearDiveBoundChanges(
   SCIP_TREE*            tree                /**< branch and bound tree */
   );

/** switches to probing mode and creates a probing root */
SCIP_RETCODE SCIPtreeStartProbing(
   SCIP_TREE*            tree,               /**< branch and bound tree */
   BMS_BLKMEM*           blkmem,             /**< block memory */
   SCIP_SET*             set,                /**< global SCIP settings */
   SCIP_LP*              lp,                 /**< current LP data */
   SCIP_RELAXATION*      relaxation,         /**< global relaxation data */
   SCIP_PROB*            transprob,          /**< transformed problem after presolve */
   SCIP_Bool             strongbranching     /**< is the probing mode used for strongbranching? */
   );

/** creates a new probing child node in the probing path */
SCIP_RETCODE SCIPtreeCreateProbingNode(
   SCIP_TREE*            tree,               /**< branch and bound tree */
   BMS_BLKMEM*           blkmem,             /**< block memory */
   SCIP_SET*             set,                /**< global SCIP settings */
   SCIP_LP*              lp                  /**< current LP data */
   );

/** sets the LP state for the current probing node
 *
 *  @note state and norms are stored at the node and later released by SCIP; therefore, the pointers are set
 *        to NULL by the method
 *
 *  @note the pointers to state and norms must not be NULL; however, they may point to a NULL pointer if the
 *        respective information should not be set
 */
SCIP_RETCODE SCIPtreeSetProbingLPState(
   SCIP_TREE*            tree,               /**< branch and bound tree */
   BMS_BLKMEM*           blkmem,             /**< block memory */
   SCIP_LP*              lp,                 /**< current LP data */
   SCIP_LPISTATE**       lpistate,           /**< pointer to LP state information (like basis information) */
   SCIP_LPINORMS**       lpinorms,           /**< pointer to LP pricing norms information */
   SCIP_Bool             primalfeas,         /**< primal feasibility when LP state information was stored */
   SCIP_Bool             dualfeas            /**< dual feasibility when LP state information was stored */
   );

/** loads the LP state for the current probing node */
SCIP_RETCODE SCIPtreeLoadProbingLPState(
   SCIP_TREE*            tree,               /**< branch and bound tree */
   BMS_BLKMEM*           blkmem,             /**< block memory buffers */
   SCIP_SET*             set,                /**< global SCIP settings */
   SCIP_PROB*            prob,               /**< problem data */
   SCIP_EVENTQUEUE*      eventqueue,         /**< event queue */
   SCIP_LP*              lp                  /**< current LP data */
   );

/** marks the probing node to have a solved LP relaxation */
SCIP_RETCODE SCIPtreeMarkProbingNodeHasLP(
   SCIP_TREE*            tree,               /**< branch and bound tree */
   BMS_BLKMEM*           blkmem,             /**< block memory */
   SCIP_LP*              lp                  /**< current LP data */
   );

/** undoes all changes to the problem applied in probing up to the given probing depth;
 *  the changes of the probing node of the given probing depth are the last ones that remain active;
 *  changes that were applied before calling SCIPtreeCreateProbingNode() cannot be undone
 */
SCIP_RETCODE SCIPtreeBacktrackProbing(
   SCIP_TREE*            tree,               /**< branch and bound tree */
   SCIP_REOPT*           reopt,              /**< reoptimization data structure */
   BMS_BLKMEM*           blkmem,             /**< block memory buffers */
   SCIP_SET*             set,                /**< global SCIP settings */
   SCIP_STAT*            stat,               /**< problem statistics */
   SCIP_PROB*            transprob,          /**< transformed problem */
   SCIP_PROB*            origprob,           /**< original problem */
   SCIP_LP*              lp,                 /**< current LP data */
   SCIP_PRIMAL*          primal,             /**< primal data structure */
   SCIP_BRANCHCAND*      branchcand,         /**< branching candidate storage */
   SCIP_EVENTQUEUE*      eventqueue,         /**< event queue */
   SCIP_EVENTFILTER*     eventfilter,        /**< global event filter */
   SCIP_CLIQUETABLE*     cliquetable,        /**< clique table data structure */
   int                   probingdepth        /**< probing depth of the node in the probing path that should be reactivated */
   );

/** switches back from probing to normal operation mode, frees all nodes on the probing path, restores bounds of all
 *  variables and restores active constraints arrays of focus node
 */
SCIP_RETCODE SCIPtreeEndProbing(
   SCIP_TREE*            tree,               /**< branch and bound tree */
   SCIP_REOPT*           reopt,              /**< reoptimization data structure */
   BMS_BLKMEM*           blkmem,             /**< block memory buffers */
   SCIP_SET*             set,                /**< global SCIP settings */
   SCIP_MESSAGEHDLR*     messagehdlr,        /**< message handler */
   SCIP_STAT*            stat,               /**< problem statistics */
   SCIP_PROB*            transprob,          /**< transformed problem after presolve */
   SCIP_PROB*            origprob,           /**< original problem */
   SCIP_LP*              lp,                 /**< current LP data */
   SCIP_RELAXATION*      relaxation,         /**< global relaxation data */
   SCIP_PRIMAL*          primal,             /**< primal LP data */
   SCIP_BRANCHCAND*      branchcand,         /**< branching candidate storage */
   SCIP_EVENTQUEUE*      eventqueue,         /**< event queue */
   SCIP_EVENTFILTER*     eventfilter,        /**< global event filter */
   SCIP_CLIQUETABLE*     cliquetable         /**< clique table data structure */
   );

/** stores relaxation solution before diving or probing */
SCIP_RETCODE SCIPtreeStoreRelaxSol(
   SCIP_TREE*            tree,               /**< branch and bound tree */
   SCIP_SET*             set,                /**< global SCIP settings */
   SCIP_RELAXATION*      relaxation,         /**< global relaxation data */
   SCIP_PROB*            transprob           /**< transformed problem after presolve */
   );

/** restores relaxation solution after diving or probing */
SCIP_RETCODE SCIPtreeRestoreRelaxSol(
   SCIP_TREE*            tree,               /**< branch and bound tree */
   SCIP_SET*             set,                /**< global SCIP settings */
   SCIP_RELAXATION*      relaxation,         /**< global relaxation data */
   SCIP_PROB*            transprob           /**< transformed problem after presolve */
   );


/** gets number of children of the focus node  */
int SCIPtreeGetNChildren(
   SCIP_TREE*            tree                /**< branch and bound tree */
   );

/** gets number of siblings of the focus node  */
int SCIPtreeGetNSiblings(
   SCIP_TREE*            tree                /**< branch and bound tree */
   );

/** gets number of leaves in the tree (excluding children and siblings of focus nodes) */
int SCIPtreeGetNLeaves(
   SCIP_TREE*            tree                /**< branch and bound tree */
   );

/** gets number of open nodes in the tree (children + siblings + leaves) */
int SCIPtreeGetNNodes(
   SCIP_TREE*            tree                /**< branch and bound tree */
   );

/** returns whether the active path goes completely down to the focus node */
SCIP_Bool SCIPtreeIsPathComplete(
   SCIP_TREE*            tree                /**< branch and bound tree */
   );

/** returns whether the current node is a temporary probing node */
SCIP_Bool SCIPtreeProbing(
   SCIP_TREE*            tree                /**< branch and bound tree */
   );

/** returns the temporary probing root node, or NULL if the we are not in probing mode */
SCIP_NODE* SCIPtreeGetProbingRoot(
   SCIP_TREE*            tree                /**< branch and bound tree */
   );

/** returns the current probing depth, i.e. the number of probing sub nodes existing in the probing path */
int SCIPtreeGetProbingDepth(
   SCIP_TREE*            tree                /**< branch and bound tree */
   );

/** gets focus node of the tree */
SCIP_NODE* SCIPtreeGetFocusNode(
   SCIP_TREE*            tree                /**< branch and bound tree */
   );

/** gets depth of focus node in the tree, or -1 if no focus node exists */
int SCIPtreeGetFocusDepth(
   SCIP_TREE*            tree                /**< branch and bound tree */
   );

/** returns whether the LP was or is to be solved in the focus node */
SCIP_Bool SCIPtreeHasFocusNodeLP(
   SCIP_TREE*            tree                /**< branch and bound tree */
   );

/** sets mark to solve or to ignore the LP while processing the focus node */
void SCIPtreeSetFocusNodeLP(
   SCIP_TREE*            tree,               /**< branch and bound tree */
   SCIP_Bool             solvelp             /**< should the LP be solved in focus node? */
   );

/** returns whether the LP of the focus node is already constructed */
SCIP_Bool SCIPtreeIsFocusNodeLPConstructed(
   SCIP_TREE*            tree                /**< branch and bound tree */
   );

/** returns whether the focus node is already solved and only propagated again */
SCIP_Bool SCIPtreeInRepropagation(
   SCIP_TREE*            tree                /**< branch and bound tree */
   );

/** gets current node of the tree, i.e. the last node in the active path, or NULL if no current node exists */
SCIP_NODE* SCIPtreeGetCurrentNode(
   SCIP_TREE*            tree                /**< branch and bound tree */
   );

/** gets depth of current node in the tree, i.e. the length of the active path minus 1, or -1 if no current node exists */
int SCIPtreeGetCurrentDepth(
   SCIP_TREE*            tree                /**< branch and bound tree */
   );

/** returns whether the LP was or is to be solved in the current node */
SCIP_Bool SCIPtreeHasCurrentNodeLP(
   SCIP_TREE*            tree                /**< branch and bound tree */
   );

/** returns the depth of the effective root node (i.e. the first depth level of a node with at least two children) */
int SCIPtreeGetEffectiveRootDepth(
   SCIP_TREE*            tree                /**< branch and bound tree */
   );

/** gets the root node of the tree */
SCIP_NODE* SCIPtreeGetRootNode(
   SCIP_TREE*            tree                /**< branch and bound tree */
   );

/** returns whether we are in probing and the objective value of at least one column was changed */
SCIP_Bool SCIPtreeProbingObjChanged(
   SCIP_TREE*            tree                /**< branch and bound tree */
   );

/** marks the current probing node to have a changed objective function */
void SCIPtreeMarkProbingObjChanged(
   SCIP_TREE*            tree                /**< branch and bound tree */
   );

#ifdef NDEBUG

/* In optimized mode, the function calls are overwritten by defines to reduce the number of function calls and
 * speed up the algorithms.
 */

#define SCIPtreeGetNLeaves(tree)        SCIPnodepqLen((tree)->leaves)
#define SCIPtreeGetNChildren(tree)      ((tree)->nchildren)
#define SCIPtreeGetNSiblings(tree)      ((tree)->nsiblings)
#define SCIPtreeGetNNodes(tree)         \
   (SCIPtreeGetNChildren(tree) + SCIPtreeGetNSiblings(tree) + SCIPtreeGetNLeaves(tree))
#define SCIPtreeIsPathComplete(tree)    ((tree)->focusnode == NULL || (tree)->focusnode->depth < (tree)->pathlen)
#define SCIPtreeProbing(tree)           ((tree)->probingroot != NULL)
#define SCIPtreeGetProbingRoot(tree)    (tree)->probingroot
#define SCIPtreeGetProbingDepth(tree)   (SCIPtreeGetCurrentDepth(tree) - SCIPnodeGetDepth((tree)->probingroot))
#define SCIPtreeGetFocusNode(tree)      (tree)->focusnode
#define SCIPtreeGetFocusDepth(tree)     ((tree)->focusnode != NULL ? (int)(tree)->focusnode->depth : -1)
#define SCIPtreeHasFocusNodeLP(tree)    (tree)->focusnodehaslp
#define SCIPtreeSetFocusNodeLP(tree,solvelp)  ((tree)->focusnodehaslp = solvelp)
#define SCIPtreeIsFocusNodeLPConstructed(tree) (tree)->focuslpconstructed
#define SCIPtreeInRepropagation(tree)   ((tree)->focusnode != NULL \
      && SCIPnodeGetType((tree)->focusnode) == SCIP_NODETYPE_REFOCUSNODE)
#define SCIPtreeGetCurrentNode(tree)    ((tree)->pathlen > 0 ? (tree)->path[(tree)->pathlen-1] : NULL)
#define SCIPtreeGetCurrentDepth(tree)   ((tree)->pathlen-1)
#define SCIPtreeHasCurrentNodeLP(tree)  (SCIPtreeProbing(tree) ? (tree)->probingnodehaslp : SCIPtreeHasFocusNodeLP(tree))
#define SCIPtreeGetEffectiveRootDepth(tree) ((tree)->effectiverootdepth)
#define SCIPtreeGetRootNode(tree)       ((tree)->root)
#define SCIPtreeProbingObjChanged(tree) ((tree)->probingobjchanged)
#define SCIPtreeMarkProbingObjChanged(tree) ((tree)->probingobjchanged = TRUE)

#endif


/** gets the best child of the focus node w.r.t. the node selection priority assigned by the branching rule */
SCIP_NODE* SCIPtreeGetPrioChild(
   SCIP_TREE*            tree                /**< branch and bound tree */
   );

/** gets the best sibling of the focus node w.r.t. the node selection priority assigned by the branching rule */
SCIP_NODE* SCIPtreeGetPrioSibling(
   SCIP_TREE*            tree                /**< branch and bound tree */
   );

/** gets the best child of the focus node w.r.t. the node selection strategy */
SCIP_NODE* SCIPtreeGetBestChild(
   SCIP_TREE*            tree,               /**< branch and bound tree */
   SCIP_SET*             set                 /**< global SCIP settings */
   );

/** gets the best sibling of the focus node w.r.t. the node selection strategy */
SCIP_NODE* SCIPtreeGetBestSibling(
   SCIP_TREE*            tree,               /**< branch and bound tree */
   SCIP_SET*             set                 /**< global SCIP settings */
   );

/** gets the best leaf from the node queue w.r.t. the node selection strategy */
SCIP_NODE* SCIPtreeGetBestLeaf(
   SCIP_TREE*            tree                /**< branch and bound tree */
   );

/** gets the best node from the tree (child, sibling, or leaf) w.r.t. the node selection strategy */
SCIP_NODE* SCIPtreeGetBestNode(
   SCIP_TREE*            tree,               /**< branch and bound tree */
   SCIP_SET*             set                 /**< global SCIP settings */
   );

/** gets the minimal lower bound of all nodes in the tree */
SCIP_Real SCIPtreeGetLowerbound(
   SCIP_TREE*            tree,               /**< branch and bound tree */
   SCIP_SET*             set                 /**< global SCIP settings */
   );

/** gets the minimal exact lower bound of all nodes in the tree or NULL if empty
 *
 *  @note The user must not modify the return value.
 */
SCIP_RATIONAL* SCIPtreeGetLowerboundExact(
   SCIP_TREE*            tree,               /**< branch and bound tree */
   SCIP_SET*             set                 /**< global SCIP settings */
   );

/** gets the node with minimal lower bound of all nodes in the tree (child, sibling, or leaf) */
SCIP_NODE* SCIPtreeGetLowerboundNode(
   SCIP_TREE*            tree,               /**< branch and bound tree */
   SCIP_SET*             set                 /**< global SCIP settings */
   );

/** gets the average lower bound of all nodes in the tree */
SCIP_Real SCIPtreeGetAvgLowerbound(
   SCIP_TREE*            tree,               /**< branch and bound tree */
   SCIP_Real             cutoffbound         /**< global cutoff bound */
   );

/** query if focus node was already branched on */
SCIP_Bool SCIPtreeWasNodeLastBranchParent(
   SCIP_TREE*            tree,               /**< branch and bound tree */
   SCIP_NODE*            node                /**< tree node, or NULL to check focus node */
   );

#ifdef __cplusplus
}
#endif

#endif<|MERGE_RESOLUTION|>--- conflicted
+++ resolved
@@ -368,11 +368,8 @@
    SCIP_NODE*            node,               /**< node to set lower bound for */
    SCIP_SET*             set,                /**< global SCIP settings */
    SCIP_STAT*            stat,               /**< problem statistics */
-<<<<<<< HEAD
-   SCIP_EVENTFILTER*     eventfilter,        /**< global event filter */
-=======
    SCIP_MESSAGEHDLR*     messagehdlr,        /**< message handler */
->>>>>>> 4f4f731b
+   SCIP_EVENTFILTER*     eventfilter,        /**< global event filter */
    SCIP_TREE*            tree,               /**< branch and bound tree */
    SCIP_PROB*            transprob,          /**< transformed problem after presolve */
    SCIP_PROB*            origprob,           /**< original problem */
