/* * * * * * * * * * * * * * * * * * * * * * * * * * * * * * * * * * * * * * */
/*                                                                           */
/*                  This file is part of the program and library             */
/*         SCIP --- Solving Constraint Integer Programs                      */
/*                                                                           */
/*  Copyright (c) 2002-2023 Zuse Institute Berlin (ZIB)                      */
/*                                                                           */
/*  Licensed under the Apache License, Version 2.0 (the "License");          */
/*  you may not use this file except in compliance with the License.         */
/*  You may obtain a copy of the License at                                  */
/*                                                                           */
/*      http://www.apache.org/licenses/LICENSE-2.0                           */
/*                                                                           */
/*  Unless required by applicable law or agreed to in writing, software      */
/*  distributed under the License is distributed on an "AS IS" BASIS,        */
/*  WITHOUT WARRANTIES OR CONDITIONS OF ANY KIND, either express or implied. */
/*  See the License for the specific language governing permissions and      */
/*  limitations under the License.                                           */
/*                                                                           */
/*  You should have received a copy of the Apache-2.0 license                */
/*  along with SCIP; see the file LICENSE. If not visit scipopt.org.         */
/*                                                                           */
/* * * * * * * * * * * * * * * * * * * * * * * * * * * * * * * * * * * * * * */

/**@file   compute_symmetry_none.cpp
 * @brief  interface for no symmetry computations
 * @author Marc Pfetsch
 */

/*---+----1----+----2----+----3----+----4----+----5----+----6----+----7----+----8----+----9----+----0----+----1----+----2*/

#include "compute_symmetry.h"

/** return whether symmetry can be computed */
SCIP_Bool SYMcanComputeSymmetry(void)
{
   return FALSE;
}

/** return name of external program used to compute generators */
const char* SYMsymmetryGetName(void)
{
   return "none";
}

/** return description of external program used to compute generators */
const char* SYMsymmetryGetDesc(void)
{
   return "";
}

/** return name of additional external program used for computing symmetries */
const char* SYMsymmetryGetAddName(void)
{
   return "";
}

/** return description of additional external program used to compute symmetries */
const char* SYMsymmetryGetAddDesc(void)
{
   return "";
}

/** compute generators of symmetry group */ /*lint -e{715}*/
SCIP_RETCODE SYMcomputeSymmetryGenerators(
   SCIP*                 scip,               /**< SCIP pointer */
   int                   maxgenerators,      /**< maximal number of generators constructed (= 0 if unlimited) */
   SYM_GRAPH*            graph,              /**< symmetry detection graph */
   int*                  nperms,             /**< pointer to store number of permutations */
   int*                  nmaxperms,          /**< pointer to store maximal number of permutations (needed for freeing storage) */
   int***                perms,              /**< pointer to store permutation generators as (nperms x npermvars) matrix */
<<<<<<< HEAD
   SCIP_Real*            log10groupsize      /**< pointer to store log10 of size of group */
=======
   SCIP_Real*            log10groupsize,     /**< pointer to store size of group */
   SCIP_Real*            symcodetime         /**< pointer to store the time for symmetry code */
>>>>>>> 6f6e0383
   )
{  /*lint --e{715}*/
   assert( scip != NULL );
   assert( graph != NULL );
   assert( nperms != NULL );
   assert( nmaxperms != NULL );
   assert( perms != NULL );
   assert( log10groupsize != NULL );
   assert( symcodetime != NULL );

   /* init */
   *nperms = 0;
   *nmaxperms = 0;
   *perms = NULL;
   *log10groupsize = 0;
   *symcodetime = 0.0;

   return SCIP_OKAY;
}

/** returns whether two given graphs are identical */
SCIP_Bool SYMcheckGraphsAreIdentical(
   SCIP*                 scip,               /**< SCIP pointer */
   SYM_SYMTYPE           symtype,            /**< type of symmetries to be checked */
   SYM_GRAPH*            G1,                 /**< first graph */
   SYM_GRAPH*            G2                  /**< second graph */
   )
{
   return FALSE;
}<|MERGE_RESOLUTION|>--- conflicted
+++ resolved
@@ -69,12 +69,8 @@
    int*                  nperms,             /**< pointer to store number of permutations */
    int*                  nmaxperms,          /**< pointer to store maximal number of permutations (needed for freeing storage) */
    int***                perms,              /**< pointer to store permutation generators as (nperms x npermvars) matrix */
-<<<<<<< HEAD
-   SCIP_Real*            log10groupsize      /**< pointer to store log10 of size of group */
-=======
    SCIP_Real*            log10groupsize,     /**< pointer to store size of group */
    SCIP_Real*            symcodetime         /**< pointer to store the time for symmetry code */
->>>>>>> 6f6e0383
    )
 {  /*lint --e{715}*/
    assert( scip != NULL );
