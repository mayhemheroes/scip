/* * * * * * * * * * * * * * * * * * * * * * * * * * * * * * * * * * * * * * */
/*                                                                           */
/*                  This file is part of the program and library             */
/*         SCIP --- Solving Constraint Integer Programs                      */
/*                                                                           */
/*  Copyright 2002-2022 Zuse Institute Berlin                                */
/*                                                                           */
/*  Licensed under the Apache License, Version 2.0 (the "License");          */
/*  you may not use this file except in compliance with the License.         */
/*  You may obtain a copy of the License at                                  */
/*                                                                           */
/*      http://www.apache.org/licenses/LICENSE-2.0                           */
/*                                                                           */
/*  Unless required by applicable law or agreed to in writing, software      */
/*  distributed under the License is distributed on an "AS IS" BASIS,        */
/*  WITHOUT WARRANTIES OR CONDITIONS OF ANY KIND, either express or implied. */
/*  See the License for the specific language governing permissions and      */
/*  limitations under the License.                                           */
/*                                                                           */
/*  You should have received a copy of the Apache-2.0 license                */
/*  along with SCIP; see the file LICENSE. If not visit scipopt.org.         */
/*                                                                           */
/* * * * * * * * * * * * * * * * * * * * * * * * * * * * * * * * * * * * * * */

/**@file   compute_symmetry_sassy_bliss.c
 * @brief  interface for symmetry computations to sassy as a preprocessor to bliss
 * @author Marc Pfetsch
 */

/*---+----1----+----2----+----3----+----4----+----5----+----6----+----7----+----8----+----9----+----0----+----1----+----2*/

#include "compute_symmetry.h"

/* include bliss */
#include <bliss/defs.hh>
#include <bliss/graph.hh>

/* include sassy */
#ifdef __GNUC__
#pragma GCC diagnostic ignored "-Wshadow"
#pragma GCC diagnostic ignored "-Wunused-variable"
#pragma GCC diagnostic ignored "-Wsign-compare"
#pragma GCC diagnostic ignored "-Wunused-but-set-variable"
#endif

#ifdef _MSC_VER
# pragma warning(push)
# pragma warning(disable: 4189)  // local variable is initialized but not referenced
# pragma warning(disable: 4388)  // compare signed and unsigned expression
# pragma warning(disable: 4456)  // shadowed variable
# pragma warning(disable: 4430)  // missing type specifier
#endif

/* the actual include */
#include <sassy/preprocessor.h>

#ifdef __GNUC__
#pragma GCC diagnostic warning "-Wunused-but-set-variable"
#pragma GCC diagnostic warning "-Wsign-compare"
#pragma GCC diagnostic warning "-Wunused-variable"
#pragma GCC diagnostic warning "-Wshadow"
#endif

#ifdef _MSC_VER
# pragma warning(pop)
#endif

#include <sassy/tools/bliss_converter.h>

#include "scip/expr_var.h"
#include "scip/expr_sum.h"
#include "scip/expr_pow.h"
#include "scip/expr.h"
#include "scip/cons_nonlinear.h"
#include "scip/cons_linear.h"
#include "scip/scip_mem.h"
#include "scip/symmetry_graph.h"


/** struct for symmetry callback */
struct SYMMETRY_Data
{
   SCIP*                 scip;               /**< SCIP pointer */
   SYM_SYMTYPE           symtype;            /**< type of symmetries that need to be computed */
   int                   npermvars;          /**< number of variables for permutations */
   int                   nperms;             /**< number of permutations */
   int**                 perms;              /**< permutation generators as (nperms x npermvars) matrix */
   int                   nmaxperms;          /**< maximal number of permutations */
   int                   maxgenerators;      /**< maximal number of generators constructed (= 0 if unlimited) */
   SCIP_Bool             restricttovars;     /**< whether permutations shall be restricted to variables */
};


/* ------------------- hook functions ------------------- */

/** callback function for sassy */  /*lint -e{715}*/
static
void sassyhook(
   void*                 user_param,         /**< parameter supplied at call to sassy */
   int                   n,                  /**< dimension of permutations */
   const int*            aut,                /**< permutation */
   int                   nsupp,              /**< support size */
   const int*            suppa               /**< support list */
   )
{
   assert( aut != NULL );
   assert( user_param != NULL );

   SYMMETRY_Data* data = static_cast<SYMMETRY_Data*>(user_param);
   assert( data->scip != NULL );
   assert( data->maxgenerators >= 0 );

   /* make sure we do not generate more that maxgenerators many permutations */
   if ( data->maxgenerators != 0 && data->nperms >= data->maxgenerators )
      return;

   /* copy first part of automorphism */
   bool isIdentity = true;
   int* p = 0;
   int permlen;
   if ( data->restricttovars )
   {
      switch ( data->symtype )
      {
      case SYM_SYMTYPE_PERM:
         permlen = data->npermvars;
         break;
      default:
         assert( data->symtype == SYM_SYMTYPE_SIGNPERM );
         permlen = 2 * data->npermvars;
      }
   }
   else
      permlen = n;

   /* check whether permutation is identity */
   for (int j = 0; j < permlen; ++j)
   {
      if ( (int) aut[j] != j )
         isIdentity = false;
   }

   /* don't store identity permutations */
   if ( isIdentity )
      return;

   if ( SCIPallocBlockMemoryArray(data->scip, &p, permlen) != SCIP_OKAY )
      return;

   /* store symmetry */
   for (int j = 0; j < permlen; ++j)
      p[j] = (int) aut[j];

   /* check whether we should allocate space for perms */
   if ( data->nmaxperms <= 0 )
   {
      if ( data->maxgenerators == 0 )
         data->nmaxperms = 100;   /* seems to cover many cases */
      else
         data->nmaxperms = data->maxgenerators;

      if ( SCIPallocBlockMemoryArray(data->scip, &data->perms, data->nmaxperms) != SCIP_OKAY )
         return;
   }
   else if ( data->nperms >= data->nmaxperms )    /* check whether we need to resize */
   {
      int newsize = SCIPcalcMemGrowSize(data->scip, data->nperms + 1);
      assert( newsize >= data->nperms );
      assert( data->maxgenerators == 0 );

      if ( SCIPreallocBlockMemoryArray(data->scip, &data->perms, data->nmaxperms, newsize) != SCIP_OKAY )
         return;

      data->nmaxperms = newsize;
   }

   data->perms[data->nperms++] = p;
}


/* ------------------- other functions ------------------- */

/** returns whether an edge is considered in grouping process */
SCIP_Bool isEdgeGroupable(
   SYM_GRAPH*            graph,              /**< symmetry detection graph */
   int                   edgeidx,            /**< index of edge to be checked */
   SCIP_Bool             groupbycons         /**< whether edges are grouped by constraints */
   )
{
   int first;
   int second;

   assert(graph != NULL);

   first = SCIPgetSymgraphEdgeFirst(graph, edgeidx);
   second = SCIPgetSymgraphEdgeSecond(graph, edgeidx);

   /* uncolored edges are not grouped */
   if ( ! SCIPisSymgraphEdgeColored(graph, edgeidx) )
      return FALSE;

   /* two variable nodes are connected */
   if ( first < 0 && second < 0 )
      return FALSE;

   if ( ! groupbycons )
   {
      /* grouping by variables requires one variable node */
      if ( first < 0 || second < 0 )
         return TRUE;
   }
   else
   {
      /* check whether there is exactly one constraint node in edge */
      if ( first >= 0 && second >= 0 )
      {
         if ( (SCIPgetSymgraphNodeType(graph, first) == SYM_NODETYPE_CONS
               && SCIPgetSymgraphNodeType(graph, second) != SYM_NODETYPE_CONS)
            || (SCIPgetSymgraphNodeType(graph, first) != SYM_NODETYPE_CONS
               && SCIPgetSymgraphNodeType(graph, second) == SYM_NODETYPE_CONS) )
            return TRUE;
      }
      else if ( first >= 0 )
      {
         if ( SCIPgetSymgraphNodeType(graph, first) == SYM_NODETYPE_CONS )
            return TRUE;
      }
      else
      {
         if ( SCIPgetSymgraphNodeType(graph, second) == SYM_NODETYPE_CONS )
            return TRUE;
      }
   }

   return FALSE;
}

/** adds grouped edges all of which have one common endpoint to a graph
 *
 * The grouping mechanism works by sorting the edges according to their color. If two
 * edges have the same color, they share the same intermediate node, which is connected
 * to the common node and the other endpoints of equivalent edges.
 */
static
SCIP_RETCODE addOrDetermineEffectOfGroupedEdges(
   SCIP*                 scip,               /**< SCIP pointer */
   sassy::static_graph*  G,                  /**< graph which gets extended */
   SCIP_Bool             determinesize,      /**< whether only the effect of grouping on the graph shall be checked */
   int*                  internodeid,        /**< (initialized) pointer to store the ID of the next intermediate node */
   int**                 degrees,            /**< pointer to array of degrees for nodes in G */
   int*                  maxdegrees,         /**< (initialized) pointer to maximum number of entries degrees can hold */
   int*                  nnodes,             /**< (initialized) pointer to store the number of */
   int*                  nedges,             /**< (initialized) pointer to store the number of */
   int                   commonnodeidx,      /**< index of common node in G */
   int*                  neighbors,          /**< neighbors of common node */
   int*                  colors,             /**< colors of edges to neighbors */
   int                   nneighbors,         /**< number of neighbors */
   int*                  naddednodes,        /**< pointer to store number of nodes added to G */
   int*                  naddededges         /**< pointer to store number of edges added to G */
   )
{
   int curcolor;
   int curstart;
   int e;
   int f;

   assert( G != NULL || determinesize );
   assert( internodeid != NULL );
   assert( *internodeid >= 0 );
   assert( degrees != NULL );
   assert( maxdegrees != NULL );
   assert( *maxdegrees > 0 );
   assert( nnodes != NULL );
   assert( nedges != NULL );
   assert( neighbors != NULL );
   assert( colors != NULL );
   assert( naddednodes != NULL );
   assert( naddededges != NULL );

   *naddednodes = 0;
   *naddededges = 0;

   /* sort edges according to color */
   SCIPsortIntInt(colors, neighbors, nneighbors);

   /* iterate over groups of identical edges and group them, ignoring the last group */
   curcolor = colors[0];
   curstart = 0;
   for (e = 1; e < nneighbors; ++e)
   {
      /* if a new group started, add edges for previous group */
      if ( colors[e] != curcolor )
      {
         if ( determinesize )
         {
            SCIP_CALL( SCIPensureBlockMemoryArray(scip, degrees, maxdegrees, *internodeid + 1) );
            (*degrees)[*internodeid] = 1;
            ++(*degrees)[commonnodeidx];
         }
         else
         {
            G->add_vertex((unsigned) curcolor, (*degrees)[*internodeid]);
            G->add_edge((unsigned) commonnodeidx, (unsigned) *internodeid);
         }
         *naddednodes += 1;

         if ( determinesize )
         {
            for (f = curstart; f < e; ++f)
            {
               ++(*degrees)[*internodeid];
               ++(*degrees)[neighbors[f]];
            }
         }
         else
         {
            for (f = curstart; f < e; ++f)
               (*G).add_edge((unsigned) neighbors[f], (unsigned) *internodeid);
         }
         *naddededges += e - curstart + 1;
         ++(*internodeid);

         curcolor = colors[e];
         curstart = e;
      }
   }

   /* add edges of last group */
   if ( determinesize )
   {
      SCIP_CALL( SCIPensureBlockMemoryArray(scip, degrees, maxdegrees, *internodeid + 1) );

      (*degrees)[*internodeid] = 1;
      ++(*degrees)[commonnodeidx];

      for (f = curstart; f < nneighbors; ++f)
      {
         ++(*degrees)[*internodeid];
         ++(*degrees)[neighbors[f]];
      }
   }
   else
   {
      G->add_vertex((unsigned) curcolor, (unsigned) (*degrees)[*internodeid]);
      G->add_edge((unsigned) commonnodeidx, (unsigned) *internodeid);

      for (f = curstart; f < nneighbors; ++f)
         G->add_edge((unsigned) neighbors[f], (unsigned) *internodeid);
   }
   *naddednodes += 1;
   *naddededges += nneighbors - curstart + 1;
   ++(*internodeid);

   return SCIP_OKAY;
}

/** either creates a graph or determines its size */
static
SCIP_RETCODE createOrDetermineSizeGraph(
   SCIP*                 scip,               /**< SCIP instance */
   SYM_GRAPH*            graph,              /**< symmetry detection graph */
   SCIP_Bool             determinesize,      /**< whether only the size of the graph shall be determined */
   sassy::static_graph*  G,                  /**< graph to be constructed */
   int*                  nnodes,             /**< pointer to store the total number of nodes in graph */
   int*                  nedges,             /**< pointer to store the total number of edges in graph */
   int**                 degrees,            /**< pointer to store the degrees of the nodes */
   int*                  maxdegrees,         /**< pointer to store the maximal size of the degree array */
   SCIP_Bool*            success             /**< pointer to store whether the construction was successful */
   )
{
   SYM_SYMTYPE symtype;
   SYM_NODETYPE comparetype;
   SCIP_Bool groupByConstraints;
   int* groupfirsts = NULL;
   int* groupseconds = NULL;
   int* groupcolors = NULL;
   int ngroupedges = 0;
   int nvarnodestoadd;
   int internodeid;
   int nsymvars;
   int nsymedges;
   int first;
   int second;
   int color;
   int e;
   int j;

   assert( scip != NULL );
   assert( graph != NULL );
   assert( G != NULL || determinesize );
   assert( nnodes != NULL );
   assert( nedges != NULL );
   assert( degrees != NULL );
   assert( maxdegrees != NULL );
   assert( success != NULL );

   *success = TRUE;

   /* collect basic information from symmetry detection graph */
   nsymvars = SCIPgetSymgraphNVars(graph);
   symtype = SCIPgetSymgraphSymtype(graph);
   switch ( symtype )
   {
   case SYM_SYMTYPE_PERM:
      nvarnodestoadd = nsymvars;
      break;
   default:
      assert( symtype == SYM_SYMTYPE_SIGNPERM );
      nvarnodestoadd = 2 * nsymvars;
   }

   /* possibly find number of nodes in sassy graph */
   if ( determinesize )
      *nnodes = SCIPgetSymgraphNNodes(graph) + nvarnodestoadd;
   else
   {
      /* add nodes for variables */
      for (j = 0; j < nvarnodestoadd; ++j)
         G->add_vertex((unsigned) SCIPgetSymgraphVarnodeColor(graph, j), (*degrees)[j]);

      /* add nodes for remaining nodes of graph */
      for (j = 0; j < SCIPgetSymgraphNNodes(graph); ++j)
         G->add_vertex((unsigned) SCIPgetSymgraphNodeColor(graph, j), (*degrees)[nvarnodestoadd + j]);
   }

   /* possibly allocate memory for degrees (will grow dynamically) */
   if ( determinesize )
   {
      *degrees = NULL;
      *maxdegrees = 0;
      SCIP_CALL( SCIPensureBlockMemoryArray(scip, degrees, maxdegrees, *nnodes + 100) );
      for (j = 0; j < *nnodes; ++j)
         (*degrees)[j] = 0;
   }

   /* possibly initialize counters */
   if ( determinesize )
      *nedges = 0;

   /* determine grouping depending on the number of rhs vs. variables */
   groupByConstraints = SCIPgetSymgraphNConsnodes(graph) < SCIPgetSymgraphNVars(graph);

   /* allocate arrays to collect edges to be grouped */
   nsymedges = SCIPgetSymgraphNEdges(graph);
   SCIP_CALL( SCIPallocBufferArray(scip, &groupfirsts, nsymedges) );
   SCIP_CALL( SCIPallocBufferArray(scip, &groupseconds, nsymedges) );
   SCIP_CALL( SCIPallocBufferArray(scip, &groupcolors, nsymedges) );

   /* loop through all edges of the symmetry detection graph and either get degrees of nodes or add edges */
   internodeid = SCIPgetSymgraphNNodes(graph) + nvarnodestoadd;
   for (e = 0; e < SCIPgetSymgraphNEdges(graph); ++e)
   {
      first = SCIPgetSymgraphEdgeFirst(graph, e);
      second = SCIPgetSymgraphEdgeSecond(graph, e);

      /* get the first and second node in edge (corrected by variable shift) */
      if ( first < 0 )
         first = -first - 1;
      else
         first += nvarnodestoadd;
      if ( second < 0 )
         second = -second - 1;
      else
         second += nvarnodestoadd;

      /* check whether edge is used for grouping */
      if ( ! SCIPhasGraphUniqueEdgetype(graph) && isEdgeGroupable(graph, e, groupByConstraints) )
      {
         /* store edge, first becomes the cons or var node */
         comparetype = groupByConstraints ? SYM_NODETYPE_CONS : SYM_NODETYPE_VAR;

         if ( SCIPgetSymgraphNodeType(graph, SCIPgetSymgraphEdgeFirst(graph, e)) == comparetype )
         {
            groupfirsts[ngroupedges] = first;
            groupseconds[ngroupedges] = second;
         }
         else
         {
            groupfirsts[ngroupedges] = second;
            groupseconds[ngroupedges] = first;
         }
         groupcolors[ngroupedges++] = SCIPgetSymgraphEdgeColor(graph, e);
      }
      else
      {
         /* immediately add edge or increase degrees */
         assert(0 <= first && first < *nnodes);
         assert(0 <= second && second < *nnodes);

         /* possibly split edge if it is colored */
         if ( ! SCIPhasGraphUniqueEdgetype(graph) && SCIPisSymgraphEdgeColored(graph, e) )
         {
            if ( determinesize )
            {
               SCIP_CALL( SCIPensureBlockMemoryArray(scip, degrees, maxdegrees, internodeid + 1) );

               ++(*degrees)[first];
               ++(*degrees)[second];
               (*degrees)[internodeid] = 2;
               ++(*nnodes);
               *nedges += 2;
               ++internodeid;
            }
            else
            {
               assert( internodeid < *nnodes );

               color = SCIPgetSymgraphEdgeColor(graph, e);
               G->add_vertex((unsigned) color, (unsigned) (*degrees)[internodeid]);

               G->add_edge((unsigned) first, (unsigned) internodeid);
               G->add_edge((unsigned) second, (unsigned) internodeid++);
            }
         }
         else
         {
            if ( determinesize )
            {
               ++(*degrees)[first];
               ++(*degrees)[second];
               ++(*nedges);
            }
            else
            {
               if ( first < second )
                  G->add_edge((unsigned) first, (unsigned) second);
               else
                  G->add_edge((unsigned) second, (unsigned) first);
            }
         }
      }
   }

   /* possibly add groupable edges */
   if ( ngroupedges > 0 )
   {
<<<<<<< HEAD
      int firstidx = 0;
      int firstnodeidx;
      int naddednodes;
      int naddededges;
=======
      SCIP_CONS** conss;
      SCIP_EXPRITER* it;
      SCIP_VAR** vars = NULL;
      SCIP_Real* vals = NULL;
      int* visitednodes = NULL;
      int* ischildofsum = NULL;
      int maxvisitednodes;
      int maxischildofsum;
      int numvisitednodes = 0;
      int numischildofsum = 0;
      int varssize;
      int i;

      conss = SCIPconshdlrGetConss(conshdlr);

      /* prepare iterator */
      SCIP_CALL( SCIPcreateExpriter(scip, &it) );

      /* prepare stacks */
      maxvisitednodes = exprdata->nuniqueoperators + exprdata->nuniqueconstants + exprdata->nuniquecoefs;
      maxischildofsum = maxvisitednodes;
      SCIP_CALL( SCIPallocBlockMemoryArray(scip, &visitednodes, maxvisitednodes) );
      SCIP_CALL( SCIPallocBlockMemoryArray(scip, &ischildofsum, maxischildofsum) );

      /* get number of variables */
      varssize = SCIPgetNVars(scip);

      /* iterate over all expressions and add the corresponding nodes to the graph */
      for (i = 0; i < nconss; ++i)
      {
         SCIP_EXPR* rootexpr;
         SCIP_EXPR* expr;
#ifndef NDEBUG
         int currentlevel = 0;
#endif
>>>>>>> 9d3f901e

      /* sort edges according to their first nodes */
      SCIPsortIntIntInt(groupfirsts, groupseconds, groupcolors, ngroupedges);
      firstnodeidx = groupfirsts[0];

      for (j = 1; j < ngroupedges; ++j)
      {
         /* if a new first node has been found, group the edges of the previous first node; ignoring the last group */
         if ( groupfirsts[j] != firstnodeidx )
         {
<<<<<<< HEAD
            SCIP_CALL( addOrDetermineEffectOfGroupedEdges(scip, G, determinesize, &internodeid, degrees, maxdegrees,
                  nnodes, nedges, firstnodeidx, &groupseconds[firstidx], &groupcolors[firstidx], j - firstidx,
                  &naddednodes, &naddededges) );
=======
            /* upon entering an expression, check its type and add nodes and edges if neccessary */
            switch ( SCIPexpriterGetStageDFS(it) )
            {
            case SCIP_EXPRITER_ENTEREXPR:
            {
               int node = -1;
               int parentnode = -1;
               SCIP_Bool isVarExpr = FALSE;

               /* for variable expressions, get the corresponding node that is already in the graph */
               if ( SCIPisExprVar(scip, expr) )
               {
                  SCIP_VAR* var;

                  var = SCIPgetVarExprVar(expr);
                  isVarExpr = TRUE;

                  /* Check whether the variable is active; if not, then replace the inactive variable by its aggregation
                   * or its fixed value; note that this step is equivalent as representing an inactive variable as sum
                   * expression.
                   */
                  if ( SCIPvarIsActive(var) )
                  {
                     node = SCIPvarGetProbindex(var);
                     assert( node < *nnodes );
                  }
                  else
                  {
                     SCIP_Real constant = 0.0;
                     int nvars;
                     int requiredsize;
                     int k;

                     if ( vars == NULL )
                     {
                        SCIP_CALL( SCIPallocBlockMemoryArray(scip, &vars, varssize) );
                        SCIP_CALL( SCIPallocBlockMemoryArray(scip, &vals, varssize) );
                     }
                     assert( vars != NULL && vals != NULL );

                     vars[0] = var;
                     vals[0] = 1.0;
                     nvars = 1;

                     SCIP_CALL( SCIPgetProbvarLinearSum(scip, vars, vals, &nvars, varssize, &constant, &requiredsize, TRUE) );
                     assert( requiredsize <= varssize );

                     assert( numvisitednodes > 0 );
                     parentnode = visitednodes[numvisitednodes-1];
                     assert( parentnode < *nnodes );

                     /* create nodes for all aggregation variables and coefficients and connect them to the parent node */
                     for (k = 0; k < nvars; ++k)
                     {
                        int internode;

                        assert( vars[k] != NULL );
                        assert( vals[k] != 0.0 );

                        /* add node */
                        internode = (*nnodes)++;
                        ++(*nnonlinearnodes);

                        /* ensure size of degrees */
                        SCIP_CALL( SCIPensureBlockMemoryArray(scip, degrees, maxdegrees, *nnodes) );
                        (*degrees)[internode] = 0;

                        ++(*degrees)[internode];
                        ++(*degrees)[parentnode];
                        ++(*nnonlinearedges);

                        /* connect the intermediate node to its corresponding variable node */
                        node = SCIPvarGetProbindex(vars[k]);
                        assert( node < *nnodes );

                        ++(*degrees)[internode];
                        ++(*degrees)[node];
                        ++(*nnonlinearedges);
                     }

                     /* add the node for the constant */
                     if ( constant != 0.0 )
                     {
                        /* add node */
                        node = (*nnodes)++;
                        ++(*nnonlinearnodes);

                        /* ensure size of degrees */
                        SCIP_CALL( SCIPensureBlockMemoryArray(scip, degrees, maxdegrees, *nnodes) );
                        (*degrees)[node] = 0;

                        ++(*degrees)[node];
                        ++(*degrees)[parentnode];
                        ++(*nnonlinearedges);
                     }

                     /* add a filler node since it will be removed in the next iteration anyway */
                     SCIP_CALL( SCIPensureBlockMemoryArray(scip, &visitednodes, &maxvisitednodes, numvisitednodes+1) );
                     SCIP_CALL( SCIPensureBlockMemoryArray(scip, &ischildofsum, &maxischildofsum, numischildofsum+1) );

                     visitednodes[numvisitednodes++] = *nnodes;
                     ischildofsum[numischildofsum++] = FALSE;
#ifndef NDEBUG
                     ++currentlevel;
#endif

                     break;
                  }
               }
               /* for all other expressions, no nodes or edges have to be created */
               else
               {
                  /* do nothing here */
               }

               /* if this is the root expression, add the constraint side node (will be parent of expression node) */
               if ( SCIPexpriterGetParentDFS(it) == NULL )
               {
                  /* add the constraint side node */
                  parentnode = (*nnodes)++;
                  ++(*nnonlinearnodes);

                  /* ensure size of degrees */
                  SCIP_CALL( SCIPensureBlockMemoryArray(scip, degrees, maxdegrees, *nnodes) );
                  (*degrees)[parentnode] = 0;
               }
               /* otherwise, get the parentnode stored in visitednodes */
               else
               {
                  parentnode = visitednodes[numvisitednodes - 1];
                  assert( parentnode < *nnodes );
               }
>>>>>>> 9d3f901e

            firstidx = j;
            firstnodeidx = groupfirsts[j];

<<<<<<< HEAD
            if ( determinesize )
            {
               *nnodes += naddednodes;
               *nedges += naddededges;
=======
               assert( node != -1 );
               visitednodes[numvisitednodes++] = node;
               ischildofsum[numischildofsum++] = FALSE;

               /* connect the current node with its parent */
               assert( parentnode != -1 );
               ++(*degrees)[node];
               ++(*degrees)[parentnode];
               ++(*nnonlinearedges);

               /* for sum expression, also add intermediate nodes for the coefficients */
               if ( SCIPisExprSum(scip, expr) )
               {
                  SCIP_Real constval;
                  int internode;

                  /* iterate over children from last to first, such that visitednodes array is in correct order */
                  for (j = SCIPexprGetNChildren(expr) - 1; j >= 0; --j)
                  {
                     /* add the intermediate node with the corresponding color */
                     internode = (*nnodes)++;
                     ++(*nnonlinearnodes);

                     SCIP_CALL( SCIPensureBlockMemoryArray(scip, &visitednodes, &maxvisitednodes, numvisitednodes+1) );
                     SCIP_CALL( SCIPensureBlockMemoryArray(scip, &ischildofsum, &maxischildofsum, numischildofsum+1) );

                     visitednodes[numvisitednodes++] = internode;
                     ischildofsum[numischildofsum++] = TRUE;

                     /* ensure size of degrees */
                     SCIP_CALL( SCIPensureBlockMemoryArray(scip, degrees, maxdegrees, *nnodes) );
                     (*degrees)[internode] = 0;

                     ++(*degrees)[internode];
                     ++(*degrees)[node];
                     ++(*nnonlinearedges);
                  }

                  /* add node for the constant term of the sum expression */
                  constval = SCIPgetConstantExprSum(expr);
                  if ( constval != 0.0 )
                  {
                     /* add the node with a new color */
                     internode = (*nnodes)++;
                     ++(*nnonlinearnodes);

                     /* ensure size of degrees */
                     SCIP_CALL( SCIPensureBlockMemoryArray(scip, degrees, maxdegrees, *nnodes) );
                     (*degrees)[internode] = 0;

                     ++(*degrees)[internode];
                     ++(*degrees)[node];
                     ++(*nnonlinearedges);
                  }
               }

#ifndef NDEBUG
               ++currentlevel;
#endif
               break;
            }
            /* when leaving an expression, the nodes that are not needed anymore are erased from the respective arrays */
            case SCIP_EXPRITER_LEAVEEXPR:
            {
               --numvisitednodes;
               --numischildofsum;
#ifndef NDEBUG
               currentlevel--;
#endif

               /* When leaving the child of a sum expression, we have to pop again to get rid of the intermediate nodes
                * used for the coefficients of summands
                */
               if ( numischildofsum > 0 && ischildofsum[numischildofsum - 1] )
               {
                  --numvisitednodes;
                  --numischildofsum;
               }

               break;
            }

            default:
               SCIPABORT(); /* we should never be called in this stage */
               break;
>>>>>>> 9d3f901e
            }
         }
      }

      /* process the last group */
      SCIP_CALL( addOrDetermineEffectOfGroupedEdges(scip, G, determinesize, &internodeid, degrees, maxdegrees,
            nnodes, nedges, firstnodeidx, &groupseconds[firstidx], &groupcolors[firstidx], ngroupedges - firstidx,
            &naddednodes, &naddededges) );

      if ( determinesize )
      {
         *nnodes += naddednodes;
         *nedges += naddededges;
      }
   }

   SCIPfreeBufferArray(scip, &groupcolors);
   SCIPfreeBufferArray(scip, &groupseconds);
   SCIPfreeBufferArray(scip, &groupfirsts);

   /* for signed permutation, also add edges connecting a variable and its negation */
   switch ( SCIPgetSymgraphSymtype(graph) )
   {
   case SYM_SYMTYPE_SIGNPERM:
      if ( determinesize )
      {
         for (j = 0; j < nvarnodestoadd; ++j)
            ++(*degrees)[j];
         (*nedges) += nsymvars;
      }
      else
      {
         for (j = 0; j < nsymvars; ++j)
            G->add_edge((unsigned) j, (unsigned) j + nsymvars);
      }
      break;
   default:
      assert( SCIPgetSymgraphSymtype(graph) == SYM_SYMTYPE_PERM );
   }

   if ( determinesize )
   {
      SCIPdebugMsg(scip, "#nodes: %d\n", *nnodes);
      SCIPdebugMsg(scip, "#nodes for variables: %d\n", nvarnodestoadd);
      SCIPdebugMsg(scip, "#nodes for rhs: %d\n", SCIPgetSymgraphNConsnodes(graph));
      SCIPdebugMsg(scip, "#edges: %d\n", *nedges);
   }

   return SCIP_OKAY;
}

/** either creates a graph for checking symmetries or determines its size
 *
 *  The input are two graphs and the graph to be constructed consists of copies
 *  of the two input graphs, in which non-variable nodes are colored according
 *  to the colors used in symmetry detection. Each variable gets a unique color.
 */
static
SCIP_RETCODE createOrDetermineSizeGraphCheck(
   SCIP*                 scip,               /**< SCIP instance */
   SYM_GRAPH*            graph1,             /**< first symmetry detection graph */
   SYM_GRAPH*            graph2,             /**< second symmetry detection graph */
   SCIP_Bool             determinesize,      /**< whether only the size of the graph shall be determined */
   sassy::static_graph*  G,                  /**< graph to be constructed */
   int*                  nnodes,             /**< pointer to store the total number of nodes in graph */
   int*                  nedges,             /**< pointer to store the total number of edges in graph */
   int**                 degrees,            /**< pointer to store the degrees of the nodes */
   int*                  maxdegrees,         /**< pointer to store the maximal size of the degree array */
   SCIP_Bool*            success             /**< pointer to store whether the graph could be built */
   )
{
   SYM_SYMTYPE symtype;
   SYM_NODETYPE comparetype;
   SCIP_Bool groupByConstraints;
<<<<<<< HEAD
   SYM_GRAPH* graph;
   int* nvarused1 = NULL;
   int* nvarused2 = NULL;
   int* varlabel = NULL;
   int* groupfirsts = NULL;
   int* groupseconds = NULL;
   int* groupcolors = NULL;
   int ngroupedges = 0;
   int nusedvars = 0;
   int nodeshift;
   int curnnodes;
   int nvarnodestoadd;
   int internodeid;
   int nsymvars;
   int nsymedges;
   int first;
   int second;
   int color;
   int e;
=======
   int* internodes = NULL;
   int* visitednodes = NULL;
   int maxischildofsum;
   int maxvisitednodes;
   int numvisitednodes = 0;
   int numischildofsum = 0;
   int nconss;
   int nuniqueops = 0;
   int nuniqueconsts = 0;
   int nuniquecoefs = 0;
   int nuniquerhs = 0;
   int oparraysize;
   int constarraysize;
   int coefarraysize;
   int rhsarraysize;
   int nmaxinternodes;
   int oldcolor = -1;
   int varssize;
#ifndef NDEBUG
   SCIP_Real oldcoef = SCIP_INVALID;
   int m = 0;
#endif
   int firstcolornodenumber = -1;
   int n = 0;
>>>>>>> 9d3f901e
   int i;
   int j;

   assert( scip != NULL );
   assert( graph1 != NULL );
   assert( graph2 != NULL );
   assert( G != NULL || determinesize );
   assert( nnodes != NULL );
   assert( nedges != NULL );
   assert( degrees != NULL );
   assert( maxdegrees != NULL );
   assert( success != NULL );

   *success = FALSE;

   /* graphs cannot be symmetric */
   if ( SCIPgetSymgraphNEdges(graph1) != SCIPgetSymgraphNEdges(graph2)
      || SCIPgetSymgraphNVars(graph1) != SCIPgetSymgraphNVars(graph2) )
      return SCIP_OKAY;

   /* collect basic information from symmetry detection graph */
   nsymvars = SCIPgetSymgraphNVars(graph1);
   nsymedges = SCIPgetSymgraphNEdges(graph1);
   symtype = SCIPgetSymgraphSymtype(graph1);
   switch ( symtype )
   {
   case SYM_SYMTYPE_PERM:
      nvarnodestoadd = nsymvars;
      break;
   default:
      assert( symtype == SYM_SYMTYPE_SIGNPERM );
      nvarnodestoadd = 2 * nsymvars;
   }

   /* find the variables that are contained in an edge */
   SCIP_CALL( SCIPallocClearBufferArray(scip, &nvarused1, nvarnodestoadd) );
   SCIP_CALL( SCIPallocClearBufferArray(scip, &nvarused2, nvarnodestoadd) );
   SCIP_CALL( SCIPallocBufferArray(scip, &varlabel, nvarnodestoadd) );

   for (e = 0; e < nsymedges; ++e)
   {
      first = SCIPgetSymgraphEdgeFirst(graph1, e);
      second = SCIPgetSymgraphEdgeSecond(graph1, e);
      if ( first < 0 )
         nvarused1[-first - 1] += 1;
      if ( second < 0 )
         nvarused1[-second - 1] += 1;

      first = SCIPgetSymgraphEdgeFirst(graph2, e);
      second = SCIPgetSymgraphEdgeSecond(graph2, e);
      if ( first < 0 )
         nvarused2[-first - 1] += 1;
      if ( second < 0 )
         nvarused2[-second - 1] += 1;
   }

   for (j = 0; j < nvarnodestoadd; ++j)
   {
      /* graphs cannot be identical */
      if ( nvarused1[j] != nvarused2[j] )
      {
<<<<<<< HEAD
         SCIPfreeBufferArray(scip, &varlabel);
         SCIPfreeBufferArray(scip, &nvarused2);
         SCIPfreeBufferArray(scip, &nvarused1);

         return SCIP_OKAY;
=======
         if ( rhsnode < varnode )
            G->add_edge((unsigned) rhsnode, (unsigned) varnode);
         else
            G->add_edge((unsigned) varnode, (unsigned) rhsnode);
#ifndef NDEBUG
         ++m;
#endif
>>>>>>> 9d3f901e
      }

      /* relabel variables by restricting to variables used in constraint (or their negation) */
      if ( nvarused1[j] > 0 || nvarused1[j % SCIPgetSymgraphNVars(graph1)] > 0 )
         varlabel[j] = nusedvars++;
      else
         varlabel[j] = -1;
   }

   /* possibly find number of nodes in sassy graph and allocate memory for dynamic array */
   if ( determinesize )
   {
      *degrees = NULL;
      *maxdegrees = 0;
      SCIP_CALL( SCIPensureBlockMemoryArray(scip, degrees, maxdegrees,
            SCIPgetSymgraphNNodes(graph1) + SCIPgetSymgraphNNodes(graph2) + 2 * nusedvars + 100) );

      *nnodes = 0;
      *nedges = 0;
   }

   /* determine grouping depending on the number of rhs vs. variables */
   groupByConstraints = SCIPgetSymgraphNConsnodes(graph1) < SCIPgetSymgraphNVars(graph1);

   /* allocate arrays to collect edges to be grouped */
   SCIP_CALL( SCIPallocBufferArray(scip, &groupfirsts, nsymedges) );
   SCIP_CALL( SCIPallocBufferArray(scip, &groupseconds, nsymedges) );
   SCIP_CALL( SCIPallocBufferArray(scip, &groupcolors, nsymedges) );

   /* collect information or generate graphs, we shift the node indices of the second graph when adding them to G */
   nodeshift = 0;
   curnnodes = 0;
   for (i = 0; i < 2; ++i)
   {
      graph = i == 0 ? graph1 : graph2;
      ngroupedges = 0;

      /* possibly add nodes for variables and remaining nodes, each variable gets a unique color */
      if ( determinesize )
      {
         /* add nodes for variables */
         for (j = 0; j < nvarnodestoadd; ++j)
         {
            if ( varlabel[j] >= 0 )
            {
<<<<<<< HEAD
               SCIP_CALL( SCIPensureBlockMemoryArray(scip, degrees, maxdegrees, *nnodes + 1) );
               (*degrees)[nodeshift + varlabel[j]] = 0;
               ++(*nnodes);
               ++curnnodes;
            }
=======
               G->add_edge((unsigned) rhsnode, (unsigned) internode);
#ifndef NDEBUG
               ++m;
#endif
            }
            G->add_edge((unsigned) varnode, (unsigned) internode);
#ifndef NDEBUG
            ++m;
#endif
>>>>>>> 9d3f901e
         }

         /* add nodes for remaining nodes of graph */
         for (j = 0; j < SCIPgetSymgraphNNodes(graph); ++j)
         {
            SCIP_CALL( SCIPensureBlockMemoryArray(scip, degrees, maxdegrees, *nnodes + 1) );
            (*degrees)[nodeshift + nusedvars + j] = 0;
            ++(*nnodes);
            ++curnnodes;
         }
      }
      else
      {
         /* add nodes for variables, each variable gets a unique color */
         for (j = 0; j < nvarnodestoadd; ++j)
         {
            if ( varlabel[j] >= 0 )
            {
<<<<<<< HEAD
               G->add_vertex((unsigned) j, (*degrees)[nodeshift + varlabel[j]]);
               ++curnnodes;
            }
=======
               G->add_edge((unsigned) varnode, (unsigned) internode);
#ifndef NDEBUG
               ++m;
#endif
            }
            G->add_edge((unsigned) rhsnode, (unsigned) internode);
#ifndef NDEBUG
            ++m;
#endif
>>>>>>> 9d3f901e
         }

         /* add nodes for remaining nodes of graph, ensure that colors do not conflict with variable colors */
         for (j = 0; j < SCIPgetSymgraphNNodes(graph); ++j)
         {
            G->add_vertex((unsigned) nusedvars + SCIPgetSymgraphNodeColor(graph, j),
               (*degrees)[nodeshift + nusedvars + j]);
            ++curnnodes;
         }
      }

      /* loop through all edges of the symmetry detection graph and either get degrees of nodes or add edges */
      internodeid = curnnodes;
      for (e = 0; e < nsymedges; ++e)
      {
         first = SCIPgetSymgraphEdgeFirst(graph, e);
         second = SCIPgetSymgraphEdgeSecond(graph, e);

         /* get the first and second node in edge (corrected by variable shift) */
         if ( first < 0 )
            first = varlabel[-first - 1];
         else
            first = nusedvars + first;
         if ( second < 0 )
            second = varlabel[-second - 1];
         else
            second = nusedvars + second;

         /* check whether edge is used for grouping */
         if ( FALSE && ! SCIPhasGraphUniqueEdgetype(graph) && isEdgeGroupable(graph, e, groupByConstraints) )
         {
            /* store edge, first becomes the cons or var node */
            comparetype = groupByConstraints ? SYM_NODETYPE_CONS : SYM_NODETYPE_VAR;

            if ( SCIPgetSymgraphNodeType(graph, SCIPgetSymgraphEdgeFirst(graph, e)) == comparetype )
            {
               groupfirsts[ngroupedges] = nodeshift + first;
               groupseconds[ngroupedges] = nodeshift + second;
            }
            else
            {
               groupfirsts[ngroupedges] = nodeshift + second;
               groupseconds[ngroupedges] = nodeshift + first;
            }
            groupcolors[ngroupedges++] = nusedvars + SCIPgetSymgraphEdgeColor(graph, e);
         }
         else
         {
            /* immediately add edge or increase degrees */
            assert(0 <= first && first < *nnodes);
            assert(0 <= second && second < *nnodes);

<<<<<<< HEAD
            /* possibly split edge if it is colored */
            if ( ! SCIPhasGraphUniqueEdgetype(graph) && SCIPisSymgraphEdgeColored(graph, e) )
            {
               if ( determinesize )
=======
               /* for variable expressions, get the corresponding node that is already in the graph */
               if ( SCIPisExprVar(scip, expr) )
               {
                  SCIP_VAR* var;

                  var = SCIPgetVarExprVar(expr);

                  /* Check whether the variable is active; if not, then replace the inactive variable by its aggregation
                   * or its fixed value; note that this step is equivalent as representing an inactive variable as sum
                   * expression.
                   */
                  if ( SCIPvarIsActive(var) )
                  {
                     node = SCIPvarGetProbindex(var);
                     assert( node < nnodes );
                  }
                  else
                  {
                     SCIP_Real constant = 0.0;
                     int nvars;
                     int requiredsize;
                     int k;

                     if ( vars == NULL )
                     {
                        SCIP_CALL( SCIPallocBlockMemoryArray(scip, &vars, varssize) );
                        SCIP_CALL( SCIPallocBlockMemoryArray(scip, &vals, varssize) );
                     }
                     assert( vars != NULL && vals != NULL );

                     vars[0] = var;
                     vals[0] = 1.0;
                     nvars = 1;

                     SCIP_CALL( SCIPgetProbvarLinearSum(scip, vars, vals, &nvars, varssize, &constant, &requiredsize, TRUE) );
                     assert( requiredsize <= varssize );

                     assert( numvisitednodes > 0 );

                     parentnode = visitednodes[numvisitednodes-1];
                     assert( parentnode < nnodes );

                     /* create nodes for all aggregation variables and coefficients and connect them to the parent node */
                     for (k = 0; k < nvars; ++k)
                     {
                        SYM_CONSTTYPE* ct;
                        int internode;

                        assert( vars[k] != NULL );
                        assert( vals[k] != 0.0 );
                        assert( nuniquecoefs < coefarraysize );

                        ct = &sumcoefarray[nuniquecoefs];
                        ct->value = vals[k];

                        if ( ! SCIPhashtableExists(sumcoefmap, (void *) ct) )
                        {
                           SCIP_CALL( SCIPhashtableInsert(sumcoefmap, (void *) ct) );
                           ct->color = (*nusedcolors)++;
                           color = ct->color;
                           nuniquecoefs++;
                        }
                        else
                           color = ((SYM_CONSTTYPE*) SCIPhashtableRetrieve(sumcoefmap, (void *) ct))->color;

                        /* add the intermediate node with the corresponding color */
                        (void) G->add_vertex(color, degrees[n]);
                        internode = n++;

                        assert( internode < nnodes );

                        G->add_edge((unsigned) parentnode, (unsigned) internode);
#ifndef NDEBUG
                        ++m;
#endif
                        assert( m <= nedges );

                        /* connect the intermediate node to its corresponding variable node */
                        node = SCIPvarGetProbindex(vars[k]);
                        assert( node < nnodes );

                        G->add_edge((unsigned) node, (unsigned) internode);
#ifndef NDEBUG
                        ++m;
#endif
                        assert( m <= nedges );
                     }

                     /* add the node for the constant */
                     if ( constant != 0.0 )
                     {
                        SYM_CONSTTYPE* ct;

                        /* check whether we have to resize */
                        SCIP_CALL( SCIPensureBlockMemoryArray(scip, &uniqueconstarray, &constarraysize, nuniqueconsts+1) );
                        assert( nuniqueconsts < constarraysize );

                        ct = &uniqueconstarray[nuniqueconsts];
                        ct->value = constant;

                        if ( ! SCIPhashtableExists(consttypemap, (void *) ct) )
                        {
                           SCIP_CALL( SCIPhashtableInsert(consttypemap, (void *) ct) );
                           ct->color = (*nusedcolors)++;
                           color = ct->color;
                           nuniqueconsts++;
                        }
                        else
                           color = ((SYM_CONSTTYPE*) SCIPhashtableRetrieve(consttypemap, (void *) ct))->color;

                        /* add the node with a new color */
                        (void) G->add_vertex(color, degrees[n]);
                        node = n++;

                        assert( node < nnodes );

                        G->add_edge((unsigned) parentnode, (unsigned) node);
#ifndef NDEBUG
                        ++m;
#endif
                        assert( m <= nedges );
                     }

                     /* add a filler node since it will be removed in the next iteration anyway */
                     SCIP_CALL( SCIPensureBlockMemoryArray(scip, &visitednodes, &maxvisitednodes, numvisitednodes+1) );
                     SCIP_CALL( SCIPensureBlockMemoryArray(scip, &ischildofsum, &maxischildofsum, numischildofsum+1) );

                     visitednodes[numvisitednodes++] = n;
                     ischildofsum[numischildofsum++] = FALSE;
                     ++currentlevel;

                     break;
                  }
               }
               /* for constant expressions, get the color of its type (value) or assign a new one */
               else if ( SCIPisExprValue(scip, expr) )
>>>>>>> 9d3f901e
               {
                  SCIP_CALL( SCIPensureBlockMemoryArray(scip, degrees, maxdegrees, internodeid + 1) );

                  ++(*degrees)[nodeshift + first];
                  ++(*degrees)[nodeshift + second];
                  (*degrees)[internodeid] = 2;
                  ++(*nnodes);
                  *nedges += 2;
               }
               else
               {
                  assert( internodeid < *nnodes );

                  color = SCIPgetSymgraphEdgeColor(graph, e);
                  G->add_vertex((unsigned) nusedvars + color, (unsigned) (*degrees)[internodeid]);
                  G->add_edge((unsigned) nodeshift + first, (unsigned) internodeid);
                  G->add_edge((unsigned) nodeshift + second, (unsigned) internodeid);
               }
               ++internodeid;
               ++curnnodes;
            }
            else
            {
               if ( determinesize )
               {
                  ++(*degrees)[nodeshift + first];
                  ++(*degrees)[nodeshift + second];
                  ++(*nedges);
               }
               else
               {
                  if ( first < second )
                     G->add_edge((unsigned) nodeshift + first, (unsigned) nodeshift + second);
                  else
                     G->add_edge((unsigned) nodeshift + second, (unsigned) nodeshift + first);
               }
            }
         }
      }

      /* possibly add groupable edges */
      if ( ngroupedges > 0 )
      {
         int firstidx = 0;
         int firstnodeidx;
         int naddednodes;
         int naddededges;

         /* sort edges according to their first nodes */
         SCIPsortIntIntInt(groupfirsts, groupseconds, groupcolors, ngroupedges);
         firstnodeidx = groupfirsts[0];

         for (j = 1; j < ngroupedges; ++j)
         {
            /* if a new first node has been found, group the edges of the previous first node; ignoring the last group */
            if ( groupfirsts[j] != firstnodeidx )
            {
               SCIP_CALL( addOrDetermineEffectOfGroupedEdges(scip, G, determinesize, &internodeid, degrees, maxdegrees,
                     nnodes, nedges, firstnodeidx, &groupseconds[firstidx], &groupcolors[firstidx], j - firstidx,
                     &naddednodes, &naddededges) );

<<<<<<< HEAD
               firstidx = j;
               firstnodeidx = groupfirsts[j];
=======
               if ( parentnode < node )
                  G->add_edge((unsigned) parentnode, (unsigned) node);
               else
                  G->add_edge((unsigned) node, (unsigned) parentnode);
#ifndef NDEBUG
               ++m;
#endif
               assert( m <= nedges );
>>>>>>> 9d3f901e

               if ( determinesize )
               {
<<<<<<< HEAD
                  *nnodes += naddednodes;
                  *nedges += naddededges;
=======
                  SCIP_Real* coefs;
                  SCIP_Real constval;
                  int internode;

                  coefs = SCIPgetCoefsExprSum(expr);

                  /* iterate over children from last to first, such that visitednodes array is in correct order */
                  for (j = SCIPexprGetNChildren(expr) - 1; j >= 0; --j)
                  {
                     SYM_CONSTTYPE* ct;

                     assert( nuniquecoefs < coefarraysize );

                     ct = &sumcoefarray[nuniquecoefs];
                     ct->value = coefs[j];

                     if ( ! SCIPhashtableExists(sumcoefmap, (void *) ct) )
                     {
                        SCIP_CALL( SCIPhashtableInsert(sumcoefmap, (void *) ct) );
                        ct->color = (*nusedcolors)++;
                        color = ct->color;
                        nuniquecoefs++;
                     }
                     else
                        color = ((SYM_CONSTTYPE*) SCIPhashtableRetrieve(sumcoefmap, (void *) ct))->color;

                     /* add the intermediate node with the corresponding color */
                     (void) G->add_vertex(color, degrees[n]);
                     internode = n++;

                     SCIP_CALL( SCIPensureBlockMemoryArray(scip, &visitednodes, &maxvisitednodes, numvisitednodes+1) );
                     SCIP_CALL( SCIPensureBlockMemoryArray(scip, &ischildofsum, &maxischildofsum, numischildofsum+1) );

                     visitednodes[numvisitednodes++] = internode;
                     ischildofsum[numischildofsum++] = TRUE;

                     assert( internode < nnodes );

                     G->add_edge((unsigned) node, (unsigned) internode);
#ifndef NDEBUG
                     ++m;
#endif
                     assert( m <= nedges );
                  }

                  /* add node for the constant term of the sum expression */
                  constval = SCIPgetConstantExprSum(expr);
                  if ( constval != 0.0 )
                  {
                     SYM_CONSTTYPE* ct;

                     /* check whether we have to resize */
                     SCIP_CALL( SCIPensureBlockMemoryArray(scip, &uniqueconstarray, &constarraysize, nuniqueconsts + 1) );
                     assert( nuniqueconsts < constarraysize );

                     ct = &uniqueconstarray[nuniqueconsts];
                     ct->value = constval;

                     if ( ! SCIPhashtableExists(consttypemap, (void *) ct) )
                     {
                        SCIP_CALL( SCIPhashtableInsert(consttypemap, (void *) ct) );
                        ct->color = (*nusedcolors)++;
                        color = ct->color;
                        nuniqueconsts++;
                     }
                     else
                        color = ((SYM_CONSTTYPE*) SCIPhashtableRetrieve(consttypemap, (void *) ct))->color;

                     /* add the node with a new color */
                     (void) G->add_vertex(color, degrees[n]);
                     internode = n++;

                     assert( node < nnodes );

                     G->add_edge((unsigned) node, (unsigned) internode);
#ifndef NDEBUG
                     ++m;
#endif
                     assert( m <= nedges );
                  }
>>>>>>> 9d3f901e
               }
               curnnodes += naddednodes;
            }
         }

         /* process the last group */
         SCIP_CALL( addOrDetermineEffectOfGroupedEdges(scip, G, determinesize, &internodeid, degrees, maxdegrees,
               nnodes, nedges, firstnodeidx, &groupseconds[firstidx], &groupcolors[firstidx], ngroupedges - firstidx,
               &naddednodes, &naddededges) );

         if ( determinesize )
         {
            *nnodes += naddednodes;
            *nedges += naddededges;
         }
         curnnodes += naddednodes;
      }

      /* for signed permutation, also add edges connecting a variable and its negation */
      switch ( SCIPgetSymgraphSymtype(graph1) )
      {
      case SYM_SYMTYPE_SIGNPERM:
         if ( determinesize )
         {
            for (j = 0; j < nusedvars; ++j)
               ++(*degrees)[nodeshift + j];
            (*nedges) += nsymvars;
         }
         else
         {
            for (j = 0; j < nusedvars; ++j)
               G->add_edge((unsigned) nodeshift + j, (unsigned) nodeshift + j + nusedvars);
         }
         break;
      default:
         assert( SCIPgetSymgraphSymtype(graph) == SYM_SYMTYPE_PERM );
      }

      nodeshift = curnnodes;
   }

   SCIPfreeBufferArray(scip, &groupcolors);
   SCIPfreeBufferArray(scip, &groupseconds);
   SCIPfreeBufferArray(scip, &groupfirsts);

   SCIPfreeBufferArray(scip, &varlabel);
   SCIPfreeBufferArray(scip, &nvarused2);
   SCIPfreeBufferArray(scip, &nvarused1);

   *success = TRUE;

   return SCIP_OKAY;
}

/** return whether symmetry can be computed */
SCIP_Bool SYMcanComputeSymmetry(void)
{
   return TRUE;
}

/** return name of external program used to compute generators */
char*
initStaticSymmetryName( )
{
   char* blissname = new char[100];
#ifdef BLISS_PATCH_PRESENT
   (void) SCIPsnprintf(blissname, 100, "bliss %sp", bliss::version);
#else
   (void) SCIPsnprintf(blissname, 100, "bliss %s", bliss::version);
#endif
   return blissname;
}

/** return name of external program used to compute generators */
char*
initStaticSymmetryAddName( )
{
   char* sassyname = new char[100];
   (void) SCIPsnprintf(sassyname, 100, "sassy %d.%d", SASSY_VERSION_MAJOR, SASSY_VERSION_MINOR);
   return sassyname;
}

static const char* symmetryname = initStaticSymmetryName();
static const char* symmetryaddname = initStaticSymmetryAddName();

/** return name of external program used to compute generators */
const char* SYMsymmetryGetName(void)
{
   return symmetryname;
}

/** return description of external program used to compute generators */
const char* SYMsymmetryGetDesc(void)
{
   return "Computing Graph Automorphisms by T. Junttila and P. Kaski (users.aalto.fi/~tjunttil/bliss/)";
}

/** return name of additional external program used for computing symmetries */
const char* SYMsymmetryGetAddName(void)
{
   return symmetryaddname;
}

/** return description of additional external program used to compute symmetries */
const char* SYMsymmetryGetAddDesc(void)
{
   return "Symmetry preprocessor by Markus Anders (github.com/markusa4/sassy)";
}

/** computes autormorphisms of a graph */
static
SCIP_RETCODE computeAutomorphisms(
   SCIP*                 scip,               /**< SCIP pointer */
   SYM_SYMTYPE           symtype,            /**< type of symmetries that need to be computed */
   sassy::static_graph*  G,                  /**< pointer to graph for that automorphisms are computed */
   int                   nsymvars,           /**< number of variables encoded in graph */
   int                   maxgenerators,      /**< maximum number of generators to be constructed (=0 if unlimited) */
   int***                perms,              /**< pointer to store generators as (nperms x npermvars) matrix */
   int*                  nperms,             /**< pointer to store number of permutations */
   int*                  nmaxperms,          /**< pointer to store maximal number of permutations
                                              *   (needed for freeing storage) */
   SCIP_Real*            log10groupsize,     /**< pointer to store log10 of size of group */
   SCIP_Bool             restricttovars,     /**< whether permutations shall be restricted to variables */
   SCIP_Real*            symcodetime         /**< pointer to store the time for symmetry code */
   )
{
   SCIP_Real oldtime;

   assert( scip != NULL );
   assert( G != NULL );
   assert( maxgenerators >= 0 );
   assert( perms != NULL );
   assert( nperms != NULL );
   assert( nmaxperms != NULL );
   assert( log10groupsize != NULL );
   assert( symcodetime != NULL );

   /* init */
   *nperms = 0;
   *nmaxperms = 0;
   *perms = NULL;
   *log10groupsize = 0;
   *symcodetime = 0.0;

   /* init data */
   struct SYMMETRY_Data data;
   data.scip = scip;
   data.symtype = symtype;
   data.npermvars = nsymvars;
   data.nperms = 0;
   data.nmaxperms = 0;
   data.maxgenerators = maxgenerators;
   data.perms = NULL;
   data.restricttovars = restricttovars;

   oldtime = SCIPgetSolvingTime(scip);

   /* set up sassy preprocessor */
   sassy::preprocessor sassy;

   /* turn off some preprocessing that generates redudant permutations */
   sassy::configstruct sconfig;
   sconfig.CONFIG_PREP_DEACT_PROBE = true;
   sassy.configure(&sconfig);

   /* lambda function to have access to data and pass it to sassyhook above */
   sassy::sassy_hook sassyglue = [&](int n, const int* p, int nsupp, const int* suppa) {
      sassyhook((void*)&data, n, p, nsupp, suppa);
   };

   /* call sassy to reduce graph */
   sassy.reduce(G, &sassyglue);

   /* create bliss graph */
   bliss::Graph blissgraph(0);

   /* convert sassy to bliss graph */
   convert_sassy_to_bliss(G, &blissgraph);

#ifdef SCIP_OUTPUT
   blissgraph.write_dot("debug.dot");
#endif

#ifdef SCIP_DISABLED_CODE
   char filename[SCIP_MAXSTRLEN];
   (void) SCIPsnprintf(filename, SCIP_MAXSTRLEN, "%s.dimacs", SCIPgetProbName(scip));
   FILE* fp = fopen(filename, "w");
   if ( fp )
   {
      blissgraph.write_dimacs(fp);
      fclose(fp);
   }
#endif


   /* compute automorphisms */
   bliss::Stats stats;

   /* Prefer splitting partition cells corresponding to variables over those corresponding
    * to inequalities. This is because we are only interested in the action
    * of the automorphism group on the variables, and we need a base for this action */
   blissgraph.set_splitting_heuristic(bliss::Graph::shs_f);
   /* disable component recursion as advised by Tommi Junttila from bliss */
   blissgraph.set_component_recursion(false);

   /* do not use a node limit, but set generator limit */
#ifdef BLISS_PATCH_PRESENT
   blissgraph.set_search_limits(0, (unsigned) maxgenerators);
#endif

#if BLISS_VERSION_MAJOR >= 1 || BLISS_VERSION_MINOR >= 76
   /* lambda function to have access to stats and terminate the search if maxgenerators are reached */
   long unsigned int terminatesearch = INT_MAX;
   if ( maxgenerators != 0 )
      terminatesearch = (long unsigned int) maxgenerators;
   auto term = [&]() {
      return (stats.get_nof_generators() >= terminatesearch);
   };

   auto hook = [&](unsigned int n, const unsigned int* aut) {
      sassy.bliss_hook(n, aut);
   };

   /* start search */
   blissgraph.find_automorphisms(stats, hook, term);
#else
   /* start search */
   blissgraph.find_automorphisms(stats, sassy::preprocessor::bliss_hook, (void*) &sassy);
#endif
   *symcodetime = SCIPgetSolvingTime(scip) - oldtime;

#ifdef SCIP_OUTPUT
   (void) stats.print(stdout);
#endif

   /* prepare return values */
   if ( data.nperms > 0 )
   {
      *perms = data.perms;
      *nperms = data.nperms;
      *nmaxperms = data.nmaxperms;
   }
   else
   {
      assert( data.perms == NULL );
      assert( data.nmaxperms == 0 );

      *perms = NULL;
      *nperms = 0;
      *nmaxperms = 0;
   }

   /* determine log10 of symmetry group size */
   *log10groupsize = (SCIP_Real) log10l(stats.get_group_size_approx());

   return SCIP_OKAY;
}

/** compute generators of symmetry group */
SCIP_RETCODE SYMcomputeSymmetryGenerators(
   SCIP*                 scip,               /**< SCIP pointer */
   int                   maxgenerators,      /**< maximal number of generators constructed (= 0 if unlimited) */
   SYM_GRAPH*            graph,              /**< symmetry detection graph */
   int*                  nperms,             /**< pointer to store number of permutations */
   int*                  nmaxperms,          /**< pointer to store maximal number of permutations (needed for freeing storage) */
   int***                perms,              /**< pointer to store permutation generators as (nperms x npermvars) matrix */
   SCIP_Real*            log10groupsize,     /**< pointer to store log10 of size of group */
   SCIP_Real*            symcodetime         /**< pointer to store the time for symmetry code */
   )
{
   SCIP_Bool success = FALSE;
   int* degrees;
   int maxdegrees;
   int nnodes;
   int nedges;

   assert( scip != NULL );
   assert( maxgenerators >= 0 );
   assert( graph != NULL );
   assert( nperms != NULL );
   assert( nmaxperms != NULL );
   assert( perms != NULL );
   assert( log10groupsize != NULL );
   assert( symcodetime != NULL );

   /* init */
   *nperms = 0;
   *nmaxperms = 0;
   *perms = NULL;
   *log10groupsize = 0;
   *symcodetime = 0.0;

   /* determine number of nodes and edges */
   SCIP_CALL( createOrDetermineSizeGraph(scip, graph, TRUE, NULL, &nnodes, &nedges, &degrees, &maxdegrees, &success) );

   if ( ! success )
   {
      SCIPverbMessage(scip, SCIP_VERBLEVEL_MINIMAL, 0,
         "Stopped symmetry computation: Symmetry graph would become too large.\n");
      return SCIP_OKAY;
   }

   /* create sassy graph */
   sassy::static_graph sassygraph;

   /* init graph */
   sassygraph.initialize_graph((unsigned) nnodes, (unsigned) nedges);

   /* add the nodes for linear and nonlinear constraints to the graph */
   SCIP_CALL( createOrDetermineSizeGraph(scip, graph, FALSE, &sassygraph,
         &nnodes, &nedges, &degrees, &maxdegrees, &success) );

   SCIPfreeBlockMemoryArray(scip, &degrees, maxdegrees);

   SCIPdebugMsg(scip, "Symmetry detection graph has %d nodes.\n", nnodes);

   /* compute symmetries */
   SCIP_CALL( computeAutomorphisms(scip, SCIPgetSymgraphSymtype(graph), &sassygraph, SCIPgetSymgraphNVars(graph),
         maxgenerators, perms, nperms, nmaxperms, log10groupsize, TRUE, symcodetime) );

   return SCIP_OKAY;
}

/** returns whether two given graphs are identical */
SCIP_Bool SYMcheckGraphsAreIdentical(
   SCIP*                 scip,               /**< SCIP pointer */
   SYM_SYMTYPE           symtype,            /**< type of symmetries to be checked */
   SYM_GRAPH*            G1,                 /**< first graph */
   SYM_GRAPH*            G2                  /**< second graph */
   )
{
   int** perms;
   int* degrees = NULL;
   int maxdegrees = 0;
   int nnodes;
   int nedges;
   int nperms;
   int nmaxperms;
   int nnodesfromG1;
   SCIP_Real symcodetime = 0.0;
   SCIP_Real log10groupsize;
   SCIP_Bool success;

   /* some simple checks */
   if ( G1->nnodes != G2->nnodes ||  G1->nopnodes != G2->nopnodes || G1->nvalnodes != G2->nvalnodes
      || G1->nconsnodes != G2->nconsnodes || G1->nedges != G2->nedges )
      return FALSE;

   /* determine number of nodes and edges */
   SCIP_CALL( createOrDetermineSizeGraphCheck(scip, G1, G2, TRUE, NULL,
         &nnodes, &nedges, &degrees, &maxdegrees, &success) );

   if ( ! success )
   {
      assert( degrees == NULL );
      assert( maxdegrees == 0 );
      return FALSE;
   }
   if ( nnodes % 2 != 0 )
   {
      assert( degrees != NULL );
      assert( maxdegrees > 0 );

      SCIPfreeBlockMemoryArray(scip, &degrees, maxdegrees);
      return FALSE;
   }

   /* create sassy graph */
   sassy::static_graph sassygraph;

   /* init graph */
   sassygraph.initialize_graph((unsigned) nnodes, (unsigned) nedges);

   /* add the nodes for linear and nonlinear constraints to the graph */
   SCIP_CALL( createOrDetermineSizeGraphCheck(scip, G1, G2, FALSE, &sassygraph,
         &nnodes, &nedges, &degrees, &maxdegrees, &success) );
   assert( success );

   SCIPfreeBlockMemoryArray(scip, &degrees, maxdegrees);

   /* compute symmetries */
   SCIP_CALL( computeAutomorphisms(scip, SCIPgetSymgraphSymtype(G1), &sassygraph, nnodes, 0,
         &perms, &nperms, &nmaxperms, &log10groupsize, FALSE, &symcodetime) );

   /* since G1 and G2 are connected and disjoint, they are isomorphic iff there is a permutation
    * mapping a node from G1 to a node of G2
    */
   success = FALSE;
   nnodesfromG1 = nnodes / 2;
   for (int p = 0; p < nperms && ! success; ++p)
   {
      for (int i = 0; i < nnodesfromG1; ++i)
      {
         if ( perms[p][i] >= nnodesfromG1 )
         {
            success = TRUE;
            break;
         }
      }
   }

   for (int p = 0; p < nperms; ++p)
   {
      SCIPfreeBlockMemoryArray(scip, &perms[p], nnodes);
   }
   SCIPfreeBlockMemoryArrayNull(scip, &perms, nmaxperms);

   return success;
}<|MERGE_RESOLUTION|>--- conflicted
+++ resolved
@@ -534,48 +534,10 @@
    /* possibly add groupable edges */
    if ( ngroupedges > 0 )
    {
-<<<<<<< HEAD
       int firstidx = 0;
       int firstnodeidx;
       int naddednodes;
       int naddededges;
-=======
-      SCIP_CONS** conss;
-      SCIP_EXPRITER* it;
-      SCIP_VAR** vars = NULL;
-      SCIP_Real* vals = NULL;
-      int* visitednodes = NULL;
-      int* ischildofsum = NULL;
-      int maxvisitednodes;
-      int maxischildofsum;
-      int numvisitednodes = 0;
-      int numischildofsum = 0;
-      int varssize;
-      int i;
-
-      conss = SCIPconshdlrGetConss(conshdlr);
-
-      /* prepare iterator */
-      SCIP_CALL( SCIPcreateExpriter(scip, &it) );
-
-      /* prepare stacks */
-      maxvisitednodes = exprdata->nuniqueoperators + exprdata->nuniqueconstants + exprdata->nuniquecoefs;
-      maxischildofsum = maxvisitednodes;
-      SCIP_CALL( SCIPallocBlockMemoryArray(scip, &visitednodes, maxvisitednodes) );
-      SCIP_CALL( SCIPallocBlockMemoryArray(scip, &ischildofsum, maxischildofsum) );
-
-      /* get number of variables */
-      varssize = SCIPgetNVars(scip);
-
-      /* iterate over all expressions and add the corresponding nodes to the graph */
-      for (i = 0; i < nconss; ++i)
-      {
-         SCIP_EXPR* rootexpr;
-         SCIP_EXPR* expr;
-#ifndef NDEBUG
-         int currentlevel = 0;
-#endif
->>>>>>> 9d3f901e
 
       /* sort edges according to their first nodes */
       SCIPsortIntIntInt(groupfirsts, groupseconds, groupcolors, ngroupedges);
@@ -586,240 +548,17 @@
          /* if a new first node has been found, group the edges of the previous first node; ignoring the last group */
          if ( groupfirsts[j] != firstnodeidx )
          {
-<<<<<<< HEAD
             SCIP_CALL( addOrDetermineEffectOfGroupedEdges(scip, G, determinesize, &internodeid, degrees, maxdegrees,
                   nnodes, nedges, firstnodeidx, &groupseconds[firstidx], &groupcolors[firstidx], j - firstidx,
                   &naddednodes, &naddededges) );
-=======
-            /* upon entering an expression, check its type and add nodes and edges if neccessary */
-            switch ( SCIPexpriterGetStageDFS(it) )
-            {
-            case SCIP_EXPRITER_ENTEREXPR:
-            {
-               int node = -1;
-               int parentnode = -1;
-               SCIP_Bool isVarExpr = FALSE;
-
-               /* for variable expressions, get the corresponding node that is already in the graph */
-               if ( SCIPisExprVar(scip, expr) )
-               {
-                  SCIP_VAR* var;
-
-                  var = SCIPgetVarExprVar(expr);
-                  isVarExpr = TRUE;
-
-                  /* Check whether the variable is active; if not, then replace the inactive variable by its aggregation
-                   * or its fixed value; note that this step is equivalent as representing an inactive variable as sum
-                   * expression.
-                   */
-                  if ( SCIPvarIsActive(var) )
-                  {
-                     node = SCIPvarGetProbindex(var);
-                     assert( node < *nnodes );
-                  }
-                  else
-                  {
-                     SCIP_Real constant = 0.0;
-                     int nvars;
-                     int requiredsize;
-                     int k;
-
-                     if ( vars == NULL )
-                     {
-                        SCIP_CALL( SCIPallocBlockMemoryArray(scip, &vars, varssize) );
-                        SCIP_CALL( SCIPallocBlockMemoryArray(scip, &vals, varssize) );
-                     }
-                     assert( vars != NULL && vals != NULL );
-
-                     vars[0] = var;
-                     vals[0] = 1.0;
-                     nvars = 1;
-
-                     SCIP_CALL( SCIPgetProbvarLinearSum(scip, vars, vals, &nvars, varssize, &constant, &requiredsize, TRUE) );
-                     assert( requiredsize <= varssize );
-
-                     assert( numvisitednodes > 0 );
-                     parentnode = visitednodes[numvisitednodes-1];
-                     assert( parentnode < *nnodes );
-
-                     /* create nodes for all aggregation variables and coefficients and connect them to the parent node */
-                     for (k = 0; k < nvars; ++k)
-                     {
-                        int internode;
-
-                        assert( vars[k] != NULL );
-                        assert( vals[k] != 0.0 );
-
-                        /* add node */
-                        internode = (*nnodes)++;
-                        ++(*nnonlinearnodes);
-
-                        /* ensure size of degrees */
-                        SCIP_CALL( SCIPensureBlockMemoryArray(scip, degrees, maxdegrees, *nnodes) );
-                        (*degrees)[internode] = 0;
-
-                        ++(*degrees)[internode];
-                        ++(*degrees)[parentnode];
-                        ++(*nnonlinearedges);
-
-                        /* connect the intermediate node to its corresponding variable node */
-                        node = SCIPvarGetProbindex(vars[k]);
-                        assert( node < *nnodes );
-
-                        ++(*degrees)[internode];
-                        ++(*degrees)[node];
-                        ++(*nnonlinearedges);
-                     }
-
-                     /* add the node for the constant */
-                     if ( constant != 0.0 )
-                     {
-                        /* add node */
-                        node = (*nnodes)++;
-                        ++(*nnonlinearnodes);
-
-                        /* ensure size of degrees */
-                        SCIP_CALL( SCIPensureBlockMemoryArray(scip, degrees, maxdegrees, *nnodes) );
-                        (*degrees)[node] = 0;
-
-                        ++(*degrees)[node];
-                        ++(*degrees)[parentnode];
-                        ++(*nnonlinearedges);
-                     }
-
-                     /* add a filler node since it will be removed in the next iteration anyway */
-                     SCIP_CALL( SCIPensureBlockMemoryArray(scip, &visitednodes, &maxvisitednodes, numvisitednodes+1) );
-                     SCIP_CALL( SCIPensureBlockMemoryArray(scip, &ischildofsum, &maxischildofsum, numischildofsum+1) );
-
-                     visitednodes[numvisitednodes++] = *nnodes;
-                     ischildofsum[numischildofsum++] = FALSE;
-#ifndef NDEBUG
-                     ++currentlevel;
-#endif
-
-                     break;
-                  }
-               }
-               /* for all other expressions, no nodes or edges have to be created */
-               else
-               {
-                  /* do nothing here */
-               }
-
-               /* if this is the root expression, add the constraint side node (will be parent of expression node) */
-               if ( SCIPexpriterGetParentDFS(it) == NULL )
-               {
-                  /* add the constraint side node */
-                  parentnode = (*nnodes)++;
-                  ++(*nnonlinearnodes);
-
-                  /* ensure size of degrees */
-                  SCIP_CALL( SCIPensureBlockMemoryArray(scip, degrees, maxdegrees, *nnodes) );
-                  (*degrees)[parentnode] = 0;
-               }
-               /* otherwise, get the parentnode stored in visitednodes */
-               else
-               {
-                  parentnode = visitednodes[numvisitednodes - 1];
-                  assert( parentnode < *nnodes );
-               }
->>>>>>> 9d3f901e
 
             firstidx = j;
             firstnodeidx = groupfirsts[j];
 
-<<<<<<< HEAD
             if ( determinesize )
             {
                *nnodes += naddednodes;
                *nedges += naddededges;
-=======
-               assert( node != -1 );
-               visitednodes[numvisitednodes++] = node;
-               ischildofsum[numischildofsum++] = FALSE;
-
-               /* connect the current node with its parent */
-               assert( parentnode != -1 );
-               ++(*degrees)[node];
-               ++(*degrees)[parentnode];
-               ++(*nnonlinearedges);
-
-               /* for sum expression, also add intermediate nodes for the coefficients */
-               if ( SCIPisExprSum(scip, expr) )
-               {
-                  SCIP_Real constval;
-                  int internode;
-
-                  /* iterate over children from last to first, such that visitednodes array is in correct order */
-                  for (j = SCIPexprGetNChildren(expr) - 1; j >= 0; --j)
-                  {
-                     /* add the intermediate node with the corresponding color */
-                     internode = (*nnodes)++;
-                     ++(*nnonlinearnodes);
-
-                     SCIP_CALL( SCIPensureBlockMemoryArray(scip, &visitednodes, &maxvisitednodes, numvisitednodes+1) );
-                     SCIP_CALL( SCIPensureBlockMemoryArray(scip, &ischildofsum, &maxischildofsum, numischildofsum+1) );
-
-                     visitednodes[numvisitednodes++] = internode;
-                     ischildofsum[numischildofsum++] = TRUE;
-
-                     /* ensure size of degrees */
-                     SCIP_CALL( SCIPensureBlockMemoryArray(scip, degrees, maxdegrees, *nnodes) );
-                     (*degrees)[internode] = 0;
-
-                     ++(*degrees)[internode];
-                     ++(*degrees)[node];
-                     ++(*nnonlinearedges);
-                  }
-
-                  /* add node for the constant term of the sum expression */
-                  constval = SCIPgetConstantExprSum(expr);
-                  if ( constval != 0.0 )
-                  {
-                     /* add the node with a new color */
-                     internode = (*nnodes)++;
-                     ++(*nnonlinearnodes);
-
-                     /* ensure size of degrees */
-                     SCIP_CALL( SCIPensureBlockMemoryArray(scip, degrees, maxdegrees, *nnodes) );
-                     (*degrees)[internode] = 0;
-
-                     ++(*degrees)[internode];
-                     ++(*degrees)[node];
-                     ++(*nnonlinearedges);
-                  }
-               }
-
-#ifndef NDEBUG
-               ++currentlevel;
-#endif
-               break;
-            }
-            /* when leaving an expression, the nodes that are not needed anymore are erased from the respective arrays */
-            case SCIP_EXPRITER_LEAVEEXPR:
-            {
-               --numvisitednodes;
-               --numischildofsum;
-#ifndef NDEBUG
-               currentlevel--;
-#endif
-
-               /* When leaving the child of a sum expression, we have to pop again to get rid of the intermediate nodes
-                * used for the coefficients of summands
-                */
-               if ( numischildofsum > 0 && ischildofsum[numischildofsum - 1] )
-               {
-                  --numvisitednodes;
-                  --numischildofsum;
-               }
-
-               break;
-            }
-
-            default:
-               SCIPABORT(); /* we should never be called in this stage */
-               break;
->>>>>>> 9d3f901e
             }
          }
       }
@@ -894,7 +633,6 @@
    SYM_SYMTYPE symtype;
    SYM_NODETYPE comparetype;
    SCIP_Bool groupByConstraints;
-<<<<<<< HEAD
    SYM_GRAPH* graph;
    int* nvarused1 = NULL;
    int* nvarused2 = NULL;
@@ -914,32 +652,6 @@
    int second;
    int color;
    int e;
-=======
-   int* internodes = NULL;
-   int* visitednodes = NULL;
-   int maxischildofsum;
-   int maxvisitednodes;
-   int numvisitednodes = 0;
-   int numischildofsum = 0;
-   int nconss;
-   int nuniqueops = 0;
-   int nuniqueconsts = 0;
-   int nuniquecoefs = 0;
-   int nuniquerhs = 0;
-   int oparraysize;
-   int constarraysize;
-   int coefarraysize;
-   int rhsarraysize;
-   int nmaxinternodes;
-   int oldcolor = -1;
-   int varssize;
-#ifndef NDEBUG
-   SCIP_Real oldcoef = SCIP_INVALID;
-   int m = 0;
-#endif
-   int firstcolornodenumber = -1;
-   int n = 0;
->>>>>>> 9d3f901e
    int i;
    int j;
 
@@ -1001,21 +713,11 @@
       /* graphs cannot be identical */
       if ( nvarused1[j] != nvarused2[j] )
       {
-<<<<<<< HEAD
          SCIPfreeBufferArray(scip, &varlabel);
          SCIPfreeBufferArray(scip, &nvarused2);
          SCIPfreeBufferArray(scip, &nvarused1);
 
          return SCIP_OKAY;
-=======
-         if ( rhsnode < varnode )
-            G->add_edge((unsigned) rhsnode, (unsigned) varnode);
-         else
-            G->add_edge((unsigned) varnode, (unsigned) rhsnode);
-#ifndef NDEBUG
-         ++m;
-#endif
->>>>>>> 9d3f901e
       }
 
       /* relabel variables by restricting to variables used in constraint (or their negation) */
@@ -1061,23 +763,11 @@
          {
             if ( varlabel[j] >= 0 )
             {
-<<<<<<< HEAD
                SCIP_CALL( SCIPensureBlockMemoryArray(scip, degrees, maxdegrees, *nnodes + 1) );
                (*degrees)[nodeshift + varlabel[j]] = 0;
                ++(*nnodes);
                ++curnnodes;
             }
-=======
-               G->add_edge((unsigned) rhsnode, (unsigned) internode);
-#ifndef NDEBUG
-               ++m;
-#endif
-            }
-            G->add_edge((unsigned) varnode, (unsigned) internode);
-#ifndef NDEBUG
-            ++m;
-#endif
->>>>>>> 9d3f901e
          }
 
          /* add nodes for remaining nodes of graph */
@@ -1096,21 +786,9 @@
          {
             if ( varlabel[j] >= 0 )
             {
-<<<<<<< HEAD
                G->add_vertex((unsigned) j, (*degrees)[nodeshift + varlabel[j]]);
                ++curnnodes;
             }
-=======
-               G->add_edge((unsigned) varnode, (unsigned) internode);
-#ifndef NDEBUG
-               ++m;
-#endif
-            }
-            G->add_edge((unsigned) rhsnode, (unsigned) internode);
-#ifndef NDEBUG
-            ++m;
-#endif
->>>>>>> 9d3f901e
          }
 
          /* add nodes for remaining nodes of graph, ensure that colors do not conflict with variable colors */
@@ -1163,149 +841,10 @@
             assert(0 <= first && first < *nnodes);
             assert(0 <= second && second < *nnodes);
 
-<<<<<<< HEAD
             /* possibly split edge if it is colored */
             if ( ! SCIPhasGraphUniqueEdgetype(graph) && SCIPisSymgraphEdgeColored(graph, e) )
             {
                if ( determinesize )
-=======
-               /* for variable expressions, get the corresponding node that is already in the graph */
-               if ( SCIPisExprVar(scip, expr) )
-               {
-                  SCIP_VAR* var;
-
-                  var = SCIPgetVarExprVar(expr);
-
-                  /* Check whether the variable is active; if not, then replace the inactive variable by its aggregation
-                   * or its fixed value; note that this step is equivalent as representing an inactive variable as sum
-                   * expression.
-                   */
-                  if ( SCIPvarIsActive(var) )
-                  {
-                     node = SCIPvarGetProbindex(var);
-                     assert( node < nnodes );
-                  }
-                  else
-                  {
-                     SCIP_Real constant = 0.0;
-                     int nvars;
-                     int requiredsize;
-                     int k;
-
-                     if ( vars == NULL )
-                     {
-                        SCIP_CALL( SCIPallocBlockMemoryArray(scip, &vars, varssize) );
-                        SCIP_CALL( SCIPallocBlockMemoryArray(scip, &vals, varssize) );
-                     }
-                     assert( vars != NULL && vals != NULL );
-
-                     vars[0] = var;
-                     vals[0] = 1.0;
-                     nvars = 1;
-
-                     SCIP_CALL( SCIPgetProbvarLinearSum(scip, vars, vals, &nvars, varssize, &constant, &requiredsize, TRUE) );
-                     assert( requiredsize <= varssize );
-
-                     assert( numvisitednodes > 0 );
-
-                     parentnode = visitednodes[numvisitednodes-1];
-                     assert( parentnode < nnodes );
-
-                     /* create nodes for all aggregation variables and coefficients and connect them to the parent node */
-                     for (k = 0; k < nvars; ++k)
-                     {
-                        SYM_CONSTTYPE* ct;
-                        int internode;
-
-                        assert( vars[k] != NULL );
-                        assert( vals[k] != 0.0 );
-                        assert( nuniquecoefs < coefarraysize );
-
-                        ct = &sumcoefarray[nuniquecoefs];
-                        ct->value = vals[k];
-
-                        if ( ! SCIPhashtableExists(sumcoefmap, (void *) ct) )
-                        {
-                           SCIP_CALL( SCIPhashtableInsert(sumcoefmap, (void *) ct) );
-                           ct->color = (*nusedcolors)++;
-                           color = ct->color;
-                           nuniquecoefs++;
-                        }
-                        else
-                           color = ((SYM_CONSTTYPE*) SCIPhashtableRetrieve(sumcoefmap, (void *) ct))->color;
-
-                        /* add the intermediate node with the corresponding color */
-                        (void) G->add_vertex(color, degrees[n]);
-                        internode = n++;
-
-                        assert( internode < nnodes );
-
-                        G->add_edge((unsigned) parentnode, (unsigned) internode);
-#ifndef NDEBUG
-                        ++m;
-#endif
-                        assert( m <= nedges );
-
-                        /* connect the intermediate node to its corresponding variable node */
-                        node = SCIPvarGetProbindex(vars[k]);
-                        assert( node < nnodes );
-
-                        G->add_edge((unsigned) node, (unsigned) internode);
-#ifndef NDEBUG
-                        ++m;
-#endif
-                        assert( m <= nedges );
-                     }
-
-                     /* add the node for the constant */
-                     if ( constant != 0.0 )
-                     {
-                        SYM_CONSTTYPE* ct;
-
-                        /* check whether we have to resize */
-                        SCIP_CALL( SCIPensureBlockMemoryArray(scip, &uniqueconstarray, &constarraysize, nuniqueconsts+1) );
-                        assert( nuniqueconsts < constarraysize );
-
-                        ct = &uniqueconstarray[nuniqueconsts];
-                        ct->value = constant;
-
-                        if ( ! SCIPhashtableExists(consttypemap, (void *) ct) )
-                        {
-                           SCIP_CALL( SCIPhashtableInsert(consttypemap, (void *) ct) );
-                           ct->color = (*nusedcolors)++;
-                           color = ct->color;
-                           nuniqueconsts++;
-                        }
-                        else
-                           color = ((SYM_CONSTTYPE*) SCIPhashtableRetrieve(consttypemap, (void *) ct))->color;
-
-                        /* add the node with a new color */
-                        (void) G->add_vertex(color, degrees[n]);
-                        node = n++;
-
-                        assert( node < nnodes );
-
-                        G->add_edge((unsigned) parentnode, (unsigned) node);
-#ifndef NDEBUG
-                        ++m;
-#endif
-                        assert( m <= nedges );
-                     }
-
-                     /* add a filler node since it will be removed in the next iteration anyway */
-                     SCIP_CALL( SCIPensureBlockMemoryArray(scip, &visitednodes, &maxvisitednodes, numvisitednodes+1) );
-                     SCIP_CALL( SCIPensureBlockMemoryArray(scip, &ischildofsum, &maxischildofsum, numischildofsum+1) );
-
-                     visitednodes[numvisitednodes++] = n;
-                     ischildofsum[numischildofsum++] = FALSE;
-                     ++currentlevel;
-
-                     break;
-                  }
-               }
-               /* for constant expressions, get the color of its type (value) or assign a new one */
-               else if ( SCIPisExprValue(scip, expr) )
->>>>>>> 9d3f901e
                {
                   SCIP_CALL( SCIPensureBlockMemoryArray(scip, degrees, maxdegrees, internodeid + 1) );
 
@@ -1367,107 +906,13 @@
                      nnodes, nedges, firstnodeidx, &groupseconds[firstidx], &groupcolors[firstidx], j - firstidx,
                      &naddednodes, &naddededges) );
 
-<<<<<<< HEAD
                firstidx = j;
                firstnodeidx = groupfirsts[j];
-=======
-               if ( parentnode < node )
-                  G->add_edge((unsigned) parentnode, (unsigned) node);
-               else
-                  G->add_edge((unsigned) node, (unsigned) parentnode);
-#ifndef NDEBUG
-               ++m;
-#endif
-               assert( m <= nedges );
->>>>>>> 9d3f901e
 
                if ( determinesize )
                {
-<<<<<<< HEAD
                   *nnodes += naddednodes;
                   *nedges += naddededges;
-=======
-                  SCIP_Real* coefs;
-                  SCIP_Real constval;
-                  int internode;
-
-                  coefs = SCIPgetCoefsExprSum(expr);
-
-                  /* iterate over children from last to first, such that visitednodes array is in correct order */
-                  for (j = SCIPexprGetNChildren(expr) - 1; j >= 0; --j)
-                  {
-                     SYM_CONSTTYPE* ct;
-
-                     assert( nuniquecoefs < coefarraysize );
-
-                     ct = &sumcoefarray[nuniquecoefs];
-                     ct->value = coefs[j];
-
-                     if ( ! SCIPhashtableExists(sumcoefmap, (void *) ct) )
-                     {
-                        SCIP_CALL( SCIPhashtableInsert(sumcoefmap, (void *) ct) );
-                        ct->color = (*nusedcolors)++;
-                        color = ct->color;
-                        nuniquecoefs++;
-                     }
-                     else
-                        color = ((SYM_CONSTTYPE*) SCIPhashtableRetrieve(sumcoefmap, (void *) ct))->color;
-
-                     /* add the intermediate node with the corresponding color */
-                     (void) G->add_vertex(color, degrees[n]);
-                     internode = n++;
-
-                     SCIP_CALL( SCIPensureBlockMemoryArray(scip, &visitednodes, &maxvisitednodes, numvisitednodes+1) );
-                     SCIP_CALL( SCIPensureBlockMemoryArray(scip, &ischildofsum, &maxischildofsum, numischildofsum+1) );
-
-                     visitednodes[numvisitednodes++] = internode;
-                     ischildofsum[numischildofsum++] = TRUE;
-
-                     assert( internode < nnodes );
-
-                     G->add_edge((unsigned) node, (unsigned) internode);
-#ifndef NDEBUG
-                     ++m;
-#endif
-                     assert( m <= nedges );
-                  }
-
-                  /* add node for the constant term of the sum expression */
-                  constval = SCIPgetConstantExprSum(expr);
-                  if ( constval != 0.0 )
-                  {
-                     SYM_CONSTTYPE* ct;
-
-                     /* check whether we have to resize */
-                     SCIP_CALL( SCIPensureBlockMemoryArray(scip, &uniqueconstarray, &constarraysize, nuniqueconsts + 1) );
-                     assert( nuniqueconsts < constarraysize );
-
-                     ct = &uniqueconstarray[nuniqueconsts];
-                     ct->value = constval;
-
-                     if ( ! SCIPhashtableExists(consttypemap, (void *) ct) )
-                     {
-                        SCIP_CALL( SCIPhashtableInsert(consttypemap, (void *) ct) );
-                        ct->color = (*nusedcolors)++;
-                        color = ct->color;
-                        nuniqueconsts++;
-                     }
-                     else
-                        color = ((SYM_CONSTTYPE*) SCIPhashtableRetrieve(consttypemap, (void *) ct))->color;
-
-                     /* add the node with a new color */
-                     (void) G->add_vertex(color, degrees[n]);
-                     internode = n++;
-
-                     assert( node < nnodes );
-
-                     G->add_edge((unsigned) node, (unsigned) internode);
-#ifndef NDEBUG
-                     ++m;
-#endif
-                     assert( m <= nedges );
-                  }
->>>>>>> 9d3f901e
                }
                curnnodes += naddednodes;
             }
