--- conflicted
+++ resolved
@@ -43,11 +43,7 @@
     scip/branch_random.c
     scip/branch_relpscost.c
     scip/branch_vanillafullstrong.c
-<<<<<<< HEAD
     scip/certificate.c
-    scip/cons_abspower.c
-=======
->>>>>>> d2b81736
     scip/compr_largestrepr.c
     scip/compr_weakcompr.c
     scip/concsolver_scip.c
@@ -865,11 +861,7 @@
     scip/sepa_rapidlearning.h
     scip/sepa_rlt.h
     scip/sepastore.h
-<<<<<<< HEAD
     scip/sepastoreexact.h
-    scip/sepa_strongcg.h
-=======
->>>>>>> d2b81736
     scip/sepa_zerohalf.h
     scip/set.h
     scip/sol.h
@@ -1033,11 +1025,7 @@
 
 # all source files should be compiled with a c++ compiler
 if(CXXONLY)
-<<<<<<< HEAD
-    set_source_files_properties(main.c ${scipsources} ${objscipsources} ${nlpisources} ${lpisources} ${lpiexactsources} ${rectlusources} ${tpisources} ${symsources} PROPERTIES LANGUAGE CXX)
-=======
-    set_source_files_properties(main.c ${scipsources} ${objscipsources} ${lpisources} ${tpisources} ${symsources} PROPERTIES LANGUAGE CXX)
->>>>>>> d2b81736
+    set_source_files_properties(main.c ${scipsources} ${objscipsources} ${lpisources} ${lpiexactsources} ${rectlusources} ${tpisources} ${symsources} PROPERTIES LANGUAGE CXX)
 
     # for the clang compiler this suppresses the warnings about treating 'c' input as 'c++' when CXXONLY is enabled
     if(CMAKE_CXX_COMPILER_ID MATCHES "Clang")
@@ -1055,7 +1043,6 @@
     scip/message.c)
 setLibProperties(liblpi "lpi")
 
-<<<<<<< HEAD
 add_library(liblpiexact EXCLUDE_FROM_ALL
     ${lpiexactsources}
     scip/bitencode.c
@@ -1069,11 +1056,8 @@
     blockmemshell/memory.c
     scip/message.c)
 setLibProperties(librectlu "rectlu")
-=======
-add_library(libscip ${scipsources} ${objscipsources} ${lpisources} ${tpisources} ${symsources})
->>>>>>> d2b81736
-
-add_library(libscip ${scipsources} ${objscipsources} ${nlpisources} ${lpisources} ${lpiexactsources} ${rectlusources} ${tpisources} ${symsources})
+
+add_library(libscip ${scipsources} ${objscipsources} ${lpisources} ${lpiexactsources} ${rectlusources} ${tpisources} ${symsources})
 if(MSVC)
    # msvc otherwise is not smart enough and tries to link the scip.exe binary as a library
    setLibProperties(libscip "libscip")
@@ -1100,11 +1084,7 @@
     set(SOPLEX_NEEDED 0)
     set(ZIMPL_NEEDED 0)
     target_link_libraries(libscip PRIVATE ${ZIMPL_PIC_LIBRARIES} ${LPS_PIC_LIBRARIES} ${SYM_PIC_LIBRARIES})
-<<<<<<< HEAD
-    add_executable(scip main.c ${scipsources} ${objscipsources} ${nlpisources} ${lpisources} ${lpiexactsources} ${rectlusources} ${tpisources} ${symsources})
-=======
-    add_executable(scip main.c ${scipsources} ${objscipsources} ${lpisources} ${tpisources} ${symsources})
->>>>>>> d2b81736
+    add_executable(scip main.c ${scipsources} ${objscipsources} ${lpisources} ${lpiexactsources} ${rectlusources} ${tpisources} ${symsources})
 else()
     set(SOPLEX_NEEDED ${SOPLEX_FOUND})
     set(ZIMPL_NEEDED ${ZIMPL_FOUND})
