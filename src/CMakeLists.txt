include_directories(${CMAKE_CURRENT_SOURCE_DIR})

#
# interface function for setting common library properties
#
function(setLibProperties targetname outputname)
    set_target_properties(${targetname} PROPERTIES
        OUTPUT_NAME ${outputname}
        MACOSX_RPATH "${CMAKE_INSTALL_PREFIX}/lib")
endfunction(setLibProperties)

set(CMAKE_C_STANDARD 99)
set(CMAKE_C_STANDARD_REQUIRED on)

#configure the scipbuildflags.c source file for the build tree
configure_file(${PROJECT_SOURCE_DIR}/src/scipbuildflags.c.in
  "${CMAKE_BINARY_DIR}/scipbuildflag.c" @ONLY)

set(scipsources
    ${CMAKE_BINARY_DIR}/scipbuildflag.c
    blockmemshell/memory.c
    scip/message.c
    scip/bitencode.c
    scip/bandit.c
    scip/bandit_epsgreedy.c
    scip/bandit_exp3.c
    scip/bandit_ucb.c
    scip/bounding_exact.c
    scip/branch_allfullstrong.c
    scip/branch_cloud.c
    scip/branch_distribution.c
    scip/branch_fullstrong.c
    scip/branch_inference.c
    scip/branch_leastinf.c
    scip/branch_lookahead.c
    scip/branch_mostinf.c
    scip/branch_multaggr.c
    scip/branch_nodereopt.c
    scip/branch_pscost.c
    scip/branch_random.c
    scip/branch_relpscost.c
<<<<<<< HEAD
    scip/certificate.c
=======
    scip/branch_vanillafullstrong.c
>>>>>>> a52f4a31
    scip/cons_abspower.c
    scip/compr_largestrepr.c
    scip/compr_weakcompr.c
    scip/concsolver_scip.c
    scip/cons_and.c
    scip/cons_bivariate.c
    scip/cons_benders.c
    scip/cons_benderslp.c
    scip/cons_bounddisjunction.c
    scip/cons_cardinality.c
    scip/cons_components.c
    scip/cons_conjunction.c
    scip/cons_countsols.c
    scip/cons_cumulative.c
    scip/cons_disjunction.c
    scip/cons_exactlp.c
    scip/cons_indicator.c
    scip/cons_integral.c
    scip/cons_knapsack.c
    scip/cons_linear.c
    scip/cons_linking.c
    scip/cons_logicor.c
    scip/cons_nonlinear.c
    scip/cons_or.c
    scip/cons_orbisack.c
    scip/cons_orbitope.c
    scip/cons_pseudoboolean.c
    scip/cons_quadratic.c
    scip/cons_setppc.c
    scip/cons_soc.c
    scip/cons_sos1.c
    scip/cons_sos2.c
    scip/cons_superindicator.c
    scip/cons_symresack.c
    scip/cons_varbound.c
    scip/cons_xor.c
    scip/dialog_default.c
    scip/event_globalbnd.c
    scip/event_softtimelimit.c
    scip/event_solvingphase.c
    scip/disp_default.c
    scip/heur_actconsdiving.c
    scip/heur_adaptivediving.c
    scip/heur_bound.c
    scip/heur_clique.c
    scip/heur_coefdiving.c
    scip/heur_completesol.c
    scip/heur_conflictdiving.c
    scip/heur_crossover.c
    scip/heur_dins.c
    scip/heur_distributiondiving.c
    scip/heur_dualval.c
    scip/heur_farkasdiving.c
    scip/heur_feaspump.c
    scip/heur_fixandinfer.c
    scip/heur_fracdiving.c
    scip/heur_gins.c
    scip/heur_guideddiving.c
    scip/heur_indicator.c
    scip/heur_intdiving.c
    scip/heur_intshifting.c
    scip/heur_linesearchdiving.c
    scip/heur_localbranching.c
    scip/heur_lpface.c
    scip/heur_locks.c
    scip/heur_alns.c
    scip/heur_mutation.c
    scip/heur_multistart.c
    scip/heur_mpec.c
    scip/heur_nlpdiving.c
    scip/heur_objpscostdiving.c
    scip/heur_octane.c
    scip/heur_ofins.c
    scip/heur_oneopt.c
    scip/heur_proximity.c
    scip/heur_pscostdiving.c
    scip/heur_reoptsols.c
    scip/heur_repair.c
    scip/heur_randrounding.c
    scip/heur_rens.c
    scip/heur_rins.c
    scip/heur_rootsoldiving.c
    scip/heur_rounding.c
    scip/heur_shiftandpropagate.c
    scip/heur_shifting.c
    scip/heur_simplerounding.c
    scip/heur_subnlp.c
    scip/heur_sync.c
    scip/heur_trivial.c
    scip/heur_trivialnegation.c
    scip/heur_trustregion.c
    scip/heur_trysol.c
    scip/heur_twoopt.c
    scip/heur_undercover.c
    scip/heur_vbounds.c
    scip/heur_veclendiving.c
    scip/heur_zeroobj.c
    scip/heur_zirounding.c
    scip/message_default.c
    scip/nodesel_bfs.c
    scip/nodesel_breadthfirst.c
    scip/nodesel_dfs.c
    scip/nodesel_estimate.c
    scip/nodesel_hybridestim.c
    scip/nodesel_restartdfs.c
    scip/nodesel_uct.c
    scip/presol_boundshift.c
    scip/presol_convertinttobin.c
    scip/presol_domcol.c
    scip/presol_dualagg.c
    scip/presol_dualcomp.c
    scip/presol_dualinfer.c
    scip/presol_gateextraction.c
    scip/presol_implics.c
    scip/presol_inttobinary.c
    scip/presol_qpkktref.c
    scip/presol_redvub.c
    scip/presol_sparsify.c
    scip/presol_stuffing.c
    scip/presol_trivial.c
    scip/presol_tworowbnd.c
    scip/prop_dualfix.c
    scip/prop_genvbounds.c
    scip/prop_nlobbt.c
    scip/prop_obbt.c
    scip/prop_probing.c
    scip/prop_pseudoobj.c
    scip/prop_redcost.c
    scip/prop_rootredcost.c
    scip/prop_symmetry.c
    scip/prop_vbounds.c
    scip/prop_sync.c
    scip/reader_bnd.c
    scip/reader_ccg.c
    scip/reader_cip.c
    scip/reader_cnf.c
    scip/reader_cor.c
    scip/reader_diff.c
    scip/reader_fix.c
    scip/reader_fzn.c
    scip/reader_gms.c
    scip/reader_lp.c
    scip/reader_mps.c
    scip/reader_mst.c
    scip/reader_opb.c
    scip/reader_osil.c
    scip/reader_pip.c
    scip/reader_pbm.c
    scip/reader_ppm.c
    scip/reader_rlp.c
    scip/reader_sol.c
    scip/reader_sto.c
    scip/reader_smps.c
    scip/reader_tim.c
    scip/reader_wbo.c
    scip/reader_zpl.c
    scip/sepa_cgmip.c
    scip/sepa_clique.c
    scip/sepa_closecuts.c
    scip/sepa_aggregation.c
    scip/sepa_convexproj.c
    scip/sepa_disjunctive.c
    scip/sepa_eccuts.c
    scip/sepa_gauge.c
    scip/sepa_gomory.c
    scip/sepa_impliedbounds.c
    scip/sepa_intobj.c
    scip/sepa_mcf.c
    scip/sepa_oddcycle.c
    scip/sepa_rapidlearning.c
    scip/sepa_strongcg.c
    scip/sepa_zerohalf.c
    scip/benders_default.c
    scip/benderscut_feas.c
    scip/benderscut_int.c
    scip/benderscut_nogood.c
    scip/benderscut_opt.c
    scip/table_default.c
    scip/benders.c
    scip/benderscut.c
    scip/bendersdefcuts.c
    scip/boundstore.c
    scip/branch.c
    scip/clock.c
    scip/concsolver.c
    scip/concurrent.c
    scip/conflict.c
    scip/conflictstore.c
    scip/cons.c
    scip/cutpool.c
    scip/cuts.c
    scip/debug.c
    scip/dialog.c
    scip/disp.c
    scip/event.c
    scip/fileio.c
    scip/heur.c
    scip/heuristics.c
    scip/compr.c
    scip/history.c
    scip/implics.c
    scip/interrupt.c
    scip/intervalarith.c
    scip/lp.c
    scip/lpex.c
    scip/matrix.c
    scip/mem.c
    scip/misc.c
    scip/misc_linear.c
    scip/nlp.c
    scip/nodesel.c
    scip/paramset.c
    scip/presol.c
    scip/presolve.c
    scip/pricestore.c
    scip/pricer.c
    scip/primal.c
    scip/prob.c
    scip/prop.c
    scip/rational.cpp
    scip/reader.c
    scip/relax.c
    scip/reopt.c
    scip/retcode.c
    scip/scip_bandit.c
    scip/scip_benders.c
    scip/scip_branch.c
    scip/scip_compr.c
    scip/scip_concurrent.c
    scip/scip_conflict.c
    scip/scip_cons.c
    scip/scip_copy.c
    scip/scip_cut.c
    scip/scip_datastructures.c
    scip/scip_debug.c
    scip/scip_dialog.c
    scip/scip_disp.c
    scip/scip_event.c
    scip/scip_exact.c
    scip/scip_expr.c
    scip/scip_general.c
    scip/scip_heur.c
    scip/scip_lp.c
    scip/scip_lpex.c
    scip/scip_mem.c
    scip/scip_message.c
    scip/scip_nlp.c
    scip/scip_nodesel.c
    scip/scip_nonlinear.c
    scip/scip_numerics.c
    scip/scip_param.c
    scip/scip_presol.c
    scip/scip_pricer.c
    scip/scip_prob.c
    scip/scip_probing.c
    scip/scip_prop.c
    scip/scip_randnumgen.c
    scip/scip_reader.c
    scip/scip_relax.c
    scip/scip_reopt.c
    scip/scip_sepa.c
    scip/scip_sol.c
    scip/scip_solex.c
    scip/scip_solve.c
    scip/scip_solvingstats.c
    scip/scip_table.c
    scip/scip_timing.c
    scip/scip_tree.c
    scip/scip_validation.c
    scip/scip_var.c
    scip/scip_varex.c
    scip/scipdefplugins.c
    scip/scipcoreplugins.c
    scip/scipgithash.c
    scip/scipshell.c
    scip/sepa.c
    scip/sepastore.c
    scip/sepastoreex.c
    scip/set.c
    scip/sol.c
    scip/solex.c
    scip/solve.c
    scip/stat.c
    scip/symmetry.c
    scip/syncstore.c
    scip/table.c
    scip/tree.c
    scip/var.c
    scip/varex.c
    scip/visual.c
    scip/rbtree.c
    tclique/tclique_branch.c
    tclique/tclique_coloring.c
    tclique/tclique_graph.c
    dijkstra/dijkstra.c
    xml/xmlparse.c
)

set(objscipsources
    objscip/objbenders.cpp
    objscip/objbenderscut.cpp
    objscip/objbranchrule.cpp
    objscip/objconshdlr.cpp
    objscip/objdialog.cpp
    objscip/objdisp.cpp
    objscip/objeventhdlr.cpp
    objscip/objheur.cpp
    objscip/objmessagehdlr.cpp
    objscip/objnodesel.cpp
    objscip/objpresol.cpp
    objscip/objpricer.cpp
    objscip/objprobdata.cpp
    objscip/objprop.cpp
    objscip/objreader.cpp
    objscip/objrelax.cpp
    objscip/objsepa.cpp
    objscip/objtable.cpp
    objscip/objvardata.cpp
)

set(nlpisources
    nlpi/nlpi.c
    nlpi/nlpi_all.c
    nlpi/nlpioracle.c
    nlpi/expr.c
    nlpi/intervalarithext.cpp
    ${nlpi}
    ${exprinterpret}
)

set(lpisources
   ${lpi}
   )

set(lpiexsources
   ${lpiex}
   )

set(symsources
   ${sym}
   )

set(rectlusources
   rectlu/rectlu_factor.c
   )

set(blockmemshellheader
    blockmemshell/memory.h
)

set(lpiheaders
    lpi/lpi.h
    lpi/lpiex.h
    lpi/type_lpi.h
    lpi/type_lpiex.h
)

set(rectluheaders
    rectlu/rectlu.h
    rectlu/rectlu_num.h
    rectlu/rectlu_factor.h)

set(dijkstraheaders
    dijkstra/dijkstra.h
)

set(nlpiheaders
    nlpi/exprinterpret.h
    nlpi/intervalarithext.h
    nlpi/nlpi_all.h
    nlpi/nlpi.h
    nlpi/nlpi_filtersqp.h
    nlpi/nlpi_ipopt.h
    nlpi/nlpi_worhp.h
    nlpi/nlpioracle.h
    nlpi/pub_expr.h
    nlpi/struct_expr.h
    nlpi/struct_nlpi.h
    nlpi/type_expr.h
    nlpi/type_exprinterpret.h
    nlpi/type_nlpi.h
)

set(objscipheaders
    objscip/objbenders.h
    objscip/objbenderscut.h
    objscip/objbranchrule.h
    objscip/objcloneable.h
    objscip/objconshdlr.h
    objscip/objdialog.h
    objscip/objdisp.h
    objscip/objeventhdlr.h
    objscip/objheur.h
    objscip/objmessagehdlr.h
    objscip/objnodesel.h
    objscip/objpresol.h
    objscip/objpricer.h
    objscip/objprobcloneable.h
    objscip/objprobdata.h
    objscip/objprop.h
    objscip/objreader.h
    objscip/objrelax.h
    objscip/objscipdefplugins.h
    objscip/objscip.h
    objscip/objsepa.h
    objscip/objtable.h
    objscip/objvardata.h
    objscip/type_objcloneable.h
    objscip/type_objprobcloneable.h
)

set(scipheaders
    scip/bandit.h
    scip/bandit_epsgreedy.h
    scip/bandit_exp3.h
    scip/bandit_ucb.h
    scip/benders.h
    scip/benders_default.h
    scip/benderscut.h
    scip/benderscut_feas.h
    scip/benderscut_int.h
    scip/benderscut_nogood.h
    scip/benderscut_opt.h
    scip/bendersdefcuts.h
    scip/bitencode.h
    scip/boundstore.h
    scip/bounding_exact.h
    scip/branch_allfullstrong.h
    scip/branch_cloud.h
    scip/branch_distribution.h
    scip/branch_fullstrong.h
    scip/branch.h
    scip/branch_inference.h
    scip/branch_leastinf.h
    scip/branch_lookahead.h
    scip/branch_mostinf.h
    scip/branch_multaggr.h
    scip/branch_nodereopt.h
    scip/branch_pscost.h
    scip/branch_random.h
    scip/branch_relpscost.h
<<<<<<< HEAD
    scip/certificate.h
=======
    scip/branch_vanillafullstrong.h
>>>>>>> a52f4a31
    scip/clock.h
    scip/compr.h
    scip/compr_largestrepr.h
    scip/compr_weakcompr.h
    scip/concsolver.h
    scip/concsolver_scip.h
    scip/concurrent.h
    scip/conflict.h
    scip/conflictstore.h
    scip/cons_abspower.h
    scip/cons_and.h
    scip/cons_benders.h
    scip/cons_benderslp.h
    scip/cons_bivariate.h
    scip/cons_bounddisjunction.h
    scip/cons_cardinality.h
    scip/cons_components.h
    scip/cons_conjunction.h
    scip/cons_countsols.h
    scip/cons_cumulative.h
    scip/cons_disjunction.h
    scip/cons_exactlp.h
    scip/cons.h
    scip/cons_indicator.h
    scip/cons_integral.h
    scip/cons_knapsack.h
    scip/cons_linear.h
    scip/cons_linking.h
    scip/cons_logicor.h
    scip/cons_nonlinear.h
    scip/cons_orbisack.h
    scip/cons_orbitope.h
    scip/cons_or.h
    scip/cons_pseudoboolean.h
    scip/cons_quadratic.h
    scip/cons_setppc.h
    scip/cons_soc.h
    scip/cons_sos1.h
    scip/cons_sos2.h
    scip/cons_superindicator.h
    scip/cons_symresack.h
    scip/cons_varbound.h
    scip/cons_xor.h
    scip/cutpool.h
    scip/cuts.h
    scip/dbldblarith.h
    scip/debug.h
    scip/def.h
    scip/dialog_default.h
    scip/dialog.h
    scip/disp_default.h
    scip/disp.h
    scip/event_globalbnd.h
    scip/event.h
    scip/event_softtimelimit.h
    scip/event_solvingphase.h
    scip/heur_actconsdiving.h
    scip/heur_adaptivediving.h
    scip/heur_bound.h
    scip/heur_clique.h
    scip/heur_coefdiving.h
    scip/heur_completesol.h
    scip/heur_conflictdiving.h
    scip/heur_crossover.h
    scip/heur_dins.h
    scip/heur_distributiondiving.h
    scip/heur_dualval.h
    scip/heur_farkasdiving.h
    scip/heur_feaspump.h
    scip/heur_fixandinfer.h
    scip/heur_fracdiving.h
    scip/heur_gins.h
    scip/heur_guideddiving.h
    scip/heur.h
    scip/heur_indicator.h
    scip/heur_intdiving.h
    scip/heur_intshifting.h
    scip/heuristics.h
    scip/heur_linesearchdiving.h
    scip/heur_localbranching.h
    scip/heur_locks.h
    scip/heur_alns.h
    scip/heur_lpface.h
    scip/heur_multistart.h
    scip/heur_mutation.h
    scip/heur_mpec.h
    scip/heur_nlpdiving.h
    scip/heur_objpscostdiving.h
    scip/heur_octane.h
    scip/heur_ofins.h
    scip/heur_oneopt.h
    scip/heur_proximity.h
    scip/heur_pscostdiving.h
    scip/heur_randrounding.h
    scip/heur_rens.h
    scip/heur_reoptsols.h
    scip/heur_repair.h
    scip/heur_rins.h
    scip/heur_rootsoldiving.h
    scip/heur_rounding.h
    scip/heur_shiftandpropagate.h
    scip/heur_shifting.h
    scip/heur_simplerounding.h
    scip/heur_subnlp.h
    scip/heur_sync.h
    scip/heur_trivial.h
    scip/heur_trivialnegation.h
    scip/heur_trustregion.h
    scip/heur_trysol.h
    scip/heur_twoopt.h
    scip/heur_undercover.h
    scip/heur_vbounds.h
    scip/heur_veclendiving.h
    scip/heur_zeroobj.h
    scip/heur_zirounding.h
    scip/history.h
    scip/implics.h
    scip/interrupt.h
    scip/intervalarith.h
    scip/lp.h
    scip/lpex.h
    scip/mem.h
    scip/message_default.h
    scip/message.h
    scip/misc.h
    scip/nlp.h
    scip/nodesel_bfs.h
    scip/nodesel_breadthfirst.h
    scip/nodesel_dfs.h
    scip/nodesel_estimate.h
    scip/nodesel.h
    scip/nodesel_hybridestim.h
    scip/nodesel_restartdfs.h
    scip/nodesel_uct.h
    scip/paramset.h
    scip/presol_boundshift.h
    scip/presol_convertinttobin.h
    scip/presol_domcol.h
    scip/presol_dualagg.h
    scip/presol_dualcomp.h
    scip/presol_dualinfer.h
    scip/presol_gateextraction.h
    scip/presol.h
    scip/presol_implics.h
    scip/presol_inttobinary.h
    scip/presol_qpkktref.h
    scip/presol_redvub.h
    scip/presol_sparsify.h
    scip/presol_stuffing.h
    scip/presol_trivial.h
    scip/presol_tworowbnd.h
    scip/presolve.h
    scip/pricer.h
    scip/pricestore.h
    scip/primal.h
    scip/primalex.h
    scip/prob.h
    scip/prop_dualfix.h
    scip/prop_genvbounds.h
    scip/prop.h
    scip/prop_nlobbt.h
    scip/prop_obbt.h
    scip/prop_probing.h
    scip/prop_pseudoobj.h
    scip/prop_redcost.h
    scip/prop_rootredcost.h
    scip/prop_symmetry.h
    scip/prop_sync.h
    scip/prop_vbounds.h
    scip/pub_branch.h
    scip/pub_bandit.h
    scip/pub_bandit_epsgreedy.h
    scip/pub_bandit_exp3.h
    scip/pub_bandit_ucb.h
    scip/pub_benders.h
    scip/pub_benderscut.h
    scip/pub_compr.h
    scip/pub_conflict.h
    scip/pub_cons.h
    scip/pub_cutpool.h
    scip/pub_dialog.h
    scip/pub_disp.h
    scip/pub_event.h
    scip/pub_fileio.h
    scip/pub_heur.h
    scip/pub_history.h
    scip/pub_implics.h
    scip/pub_lp.h
    scip/pub_matrix.h
    scip/pub_message.h
    scip/pub_misc.h
    scip/pub_misc_linear.h
    scip/pub_misc_select.h
    scip/pub_misc_sort.h
    scip/pub_nlp.h
    scip/pub_nodesel.h
    scip/pub_paramset.h
    scip/pub_presol.h
    scip/pub_pricer.h
    scip/pub_prop.h
    scip/pub_reader.h
    scip/pub_relax.h
    scip/pub_reopt.h
    scip/pub_sepa.h
    scip/pub_sol.h
    scip/pub_table.h
    scip/pub_tree.h
    scip/pub_var.h
    scip/pub_varex.h
    scip/rational.h
    scip/rbtree.h
    scip/reader_bnd.h
    scip/reader_ccg.h
    scip/reader_cip.h
    scip/reader_cnf.h
    scip/reader_cor.h
    scip/reader_diff.h
    scip/reader_fix.h
    scip/reader_fzn.h
    scip/reader_gms.h
    scip/reader.h
    scip/reader_lp.h
    scip/reader_mps.h
    scip/reader_mst.h
    scip/reader_opb.h
    scip/reader_osil.h
    scip/reader_pbm.h
    scip/reader_pip.h
    scip/reader_ppm.h
    scip/reader_rlp.h
    scip/reader_sol.h
    scip/reader_smps.h
    scip/reader_sto.h
    scip/reader_tim.h
    scip/reader_wbo.h
    scip/reader_zpl.h
    scip/relax.h
    scip/reopt.h
    scip/retcode.h
    scip/scipbuildflags.h
    scip/scipcoreplugins.h
    scip/scipdefplugins.h
    scip/scipgithash.h
    scip/scip.h
    scip/scip_bandit.h
    scip/scip_benders.h
    scip/scip_branch.h
    scip/scip_compr.h
    scip/scip_concurrent.h
    scip/scip_conflict.h
    scip/scip_cons.h
    scip/scip_copy.h
    scip/scip_cut.h
    scip/scip_datastructures.h
    scip/scip_debug.h
    scip/scip_dialog.h
    scip/scip_disp.h
    scip/scip_event.h
    scip/scip_exact.h
    scip/scip_expr.h
    scip/scip_general.h
    scip/scip_heur.h
    scip/scip_lp.h
    scip/scip_lpex.h
    scip/scip_mem.h
    scip/scip_message.h
    scip/scip_nlp.h
    scip/scip_nodesel.h
    scip/scip_nonlinear.h
    scip/scip_numerics.h
    scip/scip_param.h
    scip/scip_presol.h
    scip/scip_pricer.h
    scip/scip_prob.h
    scip/scip_probing.h
    scip/scip_prop.h
    scip/scip_randnumgen.h
    scip/scip_reader.h
    scip/scip_relax.h
    scip/scip_reopt.h
    scip/scip_sepa.h
    scip/scip_sol.h
    scip/scip_solex.h
    scip/scip_solve.h
    scip/scip_solvingstats.h
    scip/scip_table.h
    scip/scip_timing.h
    scip/scip_tree.h
    scip/scip_validation.h
    scip/scip_var.h
    scip/scip_varex.h
    scip/scipshell.h
    scip/sepa_cgmip.h
    scip/sepa_clique.h
    scip/sepa_closecuts.h
    scip/sepa_aggregation.h
    scip/sepa_convexproj.h
    scip/sepa_disjunctive.h
    scip/sepa_eccuts.h
    scip/sepa_gauge.h
    scip/sepa_gomory.h
    scip/sepa.h
    scip/sepa_impliedbounds.h
    scip/sepa_intobj.h
    scip/sepa_mcf.h
    scip/sepa_oddcycle.h
    scip/sepa_rapidlearning.h
    scip/sepastore.h
    scip/sepastoreex.h
    scip/sepa_strongcg.h
    scip/sepa_zerohalf.h
    scip/set.h
    scip/sol.h
    scip/solex.h
    scip/solve.h
    scip/stat.h
    scip/struct_bandit.h
    scip/struct_benders.h
    scip/struct_benderscut.h
    scip/struct_branch.h
    scip/struct_clock.h
    scip/struct_compr.h
    scip/struct_concsolver.h
    scip/struct_concurrent.h
    scip/struct_conflict.h
    scip/struct_conflictstore.h
    scip/struct_cons.h
    scip/struct_cutpool.h
    scip/struct_cuts.h
    scip/struct_dialog.h
    scip/struct_disp.h
    scip/struct_event.h
    scip/struct_heur.h
    scip/struct_history.h
    scip/struct_implics.h
    scip/struct_lp.h
    scip/struct_lpex.h
    scip/struct_matrix.h
    scip/struct_mem.h
    scip/struct_message.h
    scip/struct_misc.h
    scip/struct_nlp.h
    scip/struct_nodesel.h
    scip/struct_paramset.h
    scip/struct_presol.h
    scip/struct_pricer.h
    scip/struct_pricestore.h
    scip/struct_primal.h
    scip/struct_prob.h
    scip/struct_prop.h
    scip/struct_reader.h
    scip/struct_relax.h
    scip/struct_reopt.h
    scip/struct_scip.h
    scip/struct_sepa.h
    scip/struct_sepastore.h
    scip/struct_set.h
    scip/struct_sol.h
    scip/struct_stat.h
    scip/struct_syncstore.h
    scip/struct_table.h
    scip/struct_tree.h
    scip/struct_var.h
    scip/struct_visual.h
    scip/symmetry.h
    scip/syncstore.h
    scip/table_default.h
    scip/table.h
    scip/tree.h
    scip/type_bandit.h
    scip/type_benders.h
    scip/type_benderscut.h
    scip/type_branch.h
    scip/type_certificate.h
    scip/type_clock.h
    scip/type_compr.h
    scip/type_concsolver.h
    scip/type_concurrent.h
    scip/type_conflict.h
    scip/type_conflictstore.h
    scip/type_cons.h
    scip/type_cutpool.h
    scip/type_cuts.h
    scip/type_dialog.h
    scip/type_disp.h
    scip/type_event.h
    scip/type_heur.h
    scip/type_history.h
    scip/type_implics.h
    scip/type_interrupt.h
    scip/type_lp.h
    scip/scip_lpex.h
    scip/type_matrix.h
    scip/type_mem.h
    scip/type_message.h
    scip/type_misc.h
    scip/type_nlp.h
    scip/type_nodesel.h
    scip/type_paramset.h
    scip/type_presol.h
    scip/type_pricer.h
    scip/type_pricestore.h
    scip/type_primal.h
    scip/type_prob.h
    scip/type_prop.h
    scip/type_reader.h
    scip/type_relax.h
    scip/type_reopt.h
    scip/type_result.h
    scip/type_retcode.h
    scip/type_scip.h
    scip/type_sepa.h
    scip/type_sepastore.h
    scip/type_set.h
    scip/type_sol.h
    scip/type_solex.h
    scip/type_stat.h
    scip/type_syncstore.h
    scip/type_table.h
    scip/type_timing.h
    scip/type_tree.h
    scip/type_var.h
    scip/type_visual.h
    scip/var.h
    scip/varex.h
    scip/visual.h
)

set(symheaders
  symmetry/compute_symmetry.h
  symmetry/type_symmetry.h
)

set(tcliqueheaders
    tclique/tclique_coloring.h
    tclique/tclique_def.h
    tclique/tclique.h
)

set(tinycthreadheader
    tinycthread/tinycthread.h
   )

set(tpiheaders
    tpi/def_openmp.h
    tpi/tpi.h
    tpi/tpi_none.h
    tpi/tpi_openmp.h
    tpi/tpi_tnycthrd.h
    tpi/type_tpi.h
    tpi/type_tpi_none.h
    tpi/type_tpi_openmp.h
    tpi/type_tpi_tnycthrd.h
)

set(xmlheaders
    xml/xmldef.h
    xml/xml.h
)

# all source files should be compiled with a c++ compiler
if(CXXONLY)
    set_source_files_properties(main.c ${scipsources} ${objscipsources} ${nlpisources} ${lpisources} ${lpiexsources} ${rectlusources} ${tpisources} ${symsources} PROPERTIES LANGUAGE CXX)

    # for the clang compiler this suppresses the warnings about treating 'c' input as 'c++' when CXXONLY is enabled
    if(CMAKE_CXX_COMPILER_ID MATCHES "Clang")
       add_compile_options(-x c++)
    endif()
endif()

add_library(libobjscip EXCLUDE_FROM_ALL ${objscipsources})
setLibProperties(libobjscip "objscip")

add_library(libnlpi EXCLUDE_FROM_ALL
    ${nlpisources}
    blockmemshell/memory.c
    scip/misc.c
    scip/intervalarith.c
    scip/interrupt.c
    scip/message.c)
setLibProperties(libnlpi "nlpi")


add_library(liblpi EXCLUDE_FROM_ALL
    ${lpisources}
    scip/bitencode.c
    blockmemshell/memory.c
    scip/message.c)
setLibProperties(liblpi "lpi")

add_library(liblpiex EXCLUDE_FROM_ALL
    ${lpiexsources}
    scip/bitencode.c
    blockmemshell/memory.c
    scip/message.c)
setLibProperties(liblpiex "lpiex")

add_library(librectlu EXCLUDE_FROM_ALL
    ${rectlusources}
    scip/bitencode.c
    blockmemshell/memory.c
    scip/message.c)
setLibProperties(librectlu "rectlu")

add_library(libscip ${scipsources} ${objscipsources} ${nlpisources} ${lpisources} ${lpiexsources} ${rectlusources} ${tpisources} ${symsources})

setLibProperties(libscip "scip")

target_link_libraries(libscip PRIVATE
    ${ZLIB_LIBRARIES}
    ${Readline_LIBRARY}
    ${GMP_LIBRARIES}
    ${MPFR_LIBRARIES}
    ${THREAD_LIBRARIES}
    ${NLPI_LIBRARIES}
    ${SYM_LIBRARIES})

if(SHARED)
    set(SOPLEX_NEEDED 0)
    set(ZIMPL_NEEDED 0)
    target_link_libraries(libscip PRIVATE ${ZIMPL_PIC_LIBRARIES} ${LPS_PIC_LIBRARIES} ${SYM_PIC_LIBRARIES})
    add_executable(scip main.c ${scipsources} ${objscipsources} ${nlpisources} ${lpisources} ${lpiexsources} ${rectlusources} ${tpisources} ${symsources})
else()
    set(SOPLEX_NEEDED ${SOPLEX_FOUND})
    set(ZIMPL_NEEDED ${ZIMPL_FOUND})
    target_link_libraries(libscip PRIVATE ${ZIMPL_LIBRARIES} ${LPS_LIBRARIES} ${SYM_LIBRARIES})
    add_executable(scip main.c)
    target_link_libraries(scip libscip)
endif()

include(GenerateExportHeader)
generate_export_header(libscip BASE_NAME scip EXPORT_FILE_NAME ${CMAKE_BINARY_DIR}/scip/scip_export.h)

if(CMAKE_BUILD_TYPE EQUAL "Debug")
    find_package(Sanitizers)
    add_sanitizers(scip)
endif()

<<<<<<< HEAD
target_compile_definitions(scip PRIVATE EXTERN=extern)

target_link_libraries(scip ${ZLIB_LIBRARIES} ${Readline_LIBRARY} ${GMP_LIBRARIES} ${MPFR_LIBRARIES} 
=======
target_link_libraries(scip ${ZLIB_LIBRARIES} ${Readline_LIBRARY} ${GMP_LIBRARIES}
>>>>>>> a52f4a31
   ${ZIMPL_LIBRARIES} ${LPS_LIBRARIES} ${SYM_LIBRARIES} ${THREAD_LIBRARIES} ${NLPI_LIBRARIES})

add_dependencies(libscip scip_update_githash)
add_dependencies(scip scip_update_githash)

set_target_properties(libscip PROPERTIES
    VERSION ${SCIP_VERSION_MAJOR}.${SCIP_VERSION_MINOR}.${SCIP_VERSION_PATCH}.${SCIP_VERSION_SUB}
    SOVERSION ${SCIP_VERSION_MAJOR}.${SCIP_VERSION_MINOR}
    INSTALL_RPATH_USE_LINK_PATH TRUE)

# set the install rpath to the installed destination
set_target_properties(scip PROPERTIES
    INSTALL_RPATH "${CMAKE_INSTALL_PREFIX}/lib"
    INSTALL_RPATH_USE_LINK_PATH TRUE)

# install the header files of scip
install(FILES ${lpiheaders} DESTINATION include/lpi)
install(FILES ${dijkstraheaders} DESTINATION include/dijkstra)
install(FILES ${nlpiheaders} DESTINATION include/nlpi)
install(FILES ${objscipheaders} DESTINATION include/objscip)
install(FILES ${scipheaders} ${CMAKE_BINARY_DIR}/scip/config.h ${CMAKE_BINARY_DIR}/scip/scip_export.h DESTINATION include/scip)
install(FILES ${tcliqueheaders} DESTINATION include/tclique)
install(FILES ${tinycthreadheader} DESTINATION include/tinycthread)
install(FILES ${tpiheaders} DESTINATION include/tpi)
install(FILES ${xmlheaders} DESTINATION include/xml)
install(FILES ${symheaders} DESTINATION include/symmetry)
install(FILES ${rectluheaders} DESTINATION include/rectlu)
install(FILES ${blockmemshellheader} DESTINATION include/blockmemshell)

# install the binary and the library to appropriate lcoations and add them to an export group
install(TARGETS scip libscip EXPORT scip-targets
        LIBRARY DESTINATION lib
        ARCHIVE DESTINATION lib
        RUNTIME DESTINATION bin
        INCLUDES DESTINATION include)

# Add all targets to the build-tree export set
export(TARGETS scip libscip
  FILE "${CMAKE_BINARY_DIR}/scip-targets.cmake")

#make soplex and zimpl dir absolute for the config file
if(SOPLEX_NEEDED)
    get_filename_component(CONF_SOPLEX_DIR ${SOPLEX_DIR} REALPATH BASE_DIR ${CMAKE_SOURCE_DIR})
endif()

if(ZIMPL_NEEDED)
    get_filename_component(CONF_ZIMPL_DIR ${ZIMPL_DIR} REALPATH BASE_DIR ${CMAKE_SOURCE_DIR})
endif()


configure_file("${PROJECT_SOURCE_DIR}/src/scip/multiprecision.hpp.in"
               "${PROJECT_SOURCE_DIR}/src/scip/multiprecision.hpp")

#configure the config file for the build tree
set(CONF_INCLUDE_DIRS "${PROJECT_SOURCE_DIR}/src" "${CMAKE_BINARY_DIR}")
configure_file(${PROJECT_SOURCE_DIR}/scip-config.cmake.in
  "${CMAKE_BINARY_DIR}/scip-config.cmake" @ONLY)

include(CMakePackageConfigHelpers)
write_basic_package_version_file(
${CMAKE_BINARY_DIR}/scip-config-version.cmake
    VERSION ${SCIP_VERSION_MAJOR}.${SCIP_VERSION_MINOR}.${SCIP_VERSION_PATCH}
    COMPATIBILITY SameMajorVersion
    )

#configure the config file for the install
set(CONF_INCLUDE_DIRS "\${CMAKE_CURRENT_LIST_DIR}/../../../include")
if(SOPLEX_NEEDED)
    set(CONF_SOPLEX_DIR "\${CMAKE_CURRENT_LIST_DIR}/../soplex")
endif()
if(ZIMPL_NEEDED)
    set(CONF_ZIMPL_DIR "\${CMAKE_CURRENT_LIST_DIR}/../zimpl")
endif()
configure_file(${PROJECT_SOURCE_DIR}/scip-config.cmake.in
  "${PROJECT_BINARY_DIR}${CMAKE_FILES_DIRECTORY}/scip-config.cmake" @ONLY)

# install the targets of the scip export group and the config file so that other projects
# can link easily against scip
install(EXPORT scip-targets DESTINATION lib/cmake/scip)
install(FILES "${PROJECT_BINARY_DIR}${CMAKE_FILES_DIRECTORY}/scip-config.cmake"
              ${CMAKE_BINARY_DIR}/scip-config-version.cmake
        DESTINATION lib/cmake/scip)<|MERGE_RESOLUTION|>--- conflicted
+++ resolved
@@ -39,11 +39,8 @@
     scip/branch_pscost.c
     scip/branch_random.c
     scip/branch_relpscost.c
-<<<<<<< HEAD
+    scip/branch_vanillafullstrong.c
     scip/certificate.c
-=======
-    scip/branch_vanillafullstrong.c
->>>>>>> a52f4a31
     scip/cons_abspower.c
     scip/compr_largestrepr.c
     scip/compr_weakcompr.c
@@ -485,11 +482,8 @@
     scip/branch_pscost.h
     scip/branch_random.h
     scip/branch_relpscost.h
-<<<<<<< HEAD
+    scip/branch_vanillafullstrong.h
     scip/certificate.h
-=======
-    scip/branch_vanillafullstrong.h
->>>>>>> a52f4a31
     scip/clock.h
     scip/compr.h
     scip/compr_largestrepr.h
@@ -1028,13 +1022,9 @@
     add_sanitizers(scip)
 endif()
 
-<<<<<<< HEAD
 target_compile_definitions(scip PRIVATE EXTERN=extern)
 
-target_link_libraries(scip ${ZLIB_LIBRARIES} ${Readline_LIBRARY} ${GMP_LIBRARIES} ${MPFR_LIBRARIES} 
-=======
-target_link_libraries(scip ${ZLIB_LIBRARIES} ${Readline_LIBRARY} ${GMP_LIBRARIES}
->>>>>>> a52f4a31
+target_link_libraries(scip ${ZLIB_LIBRARIES} ${Readline_LIBRARY} ${GMP_LIBRARIES} ${MPFR_LIBRARIES}
    ${ZIMPL_LIBRARIES} ${LPS_LIBRARIES} ${SYM_LIBRARIES} ${THREAD_LIBRARIES} ${NLPI_LIBRARIES})
 
 add_dependencies(libscip scip_update_githash)
