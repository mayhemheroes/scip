#
# interface function for setting common library properties
#
function(setLibProperties targetname outputname)
    set_target_properties(${targetname} PROPERTIES
        OUTPUT_NAME ${outputname}
        MACOSX_RPATH "${CMAKE_INSTALL_PREFIX}/lib")
endfunction(setLibProperties)

set(CMAKE_C_STANDARD 99)
set(CMAKE_C_STANDARD_REQUIRED on)
set(CMAKE_C_EXTENSIONS OFF)

if(NOT WIN32)
    set(CMAKE_C_FLAGS "${CMAKE_C_FLAGS} -D_XOPEN_SOURCE=600")
endif()

#configure the scipbuildflags.c source file for the build tree
configure_file(${PROJECT_SOURCE_DIR}/src/scipbuildflags.c.in
  "${PROJECT_BINARY_DIR}/scipbuildflag.c" @ONLY)

set(scipsources
    ${PROJECT_BINARY_DIR}/scipbuildflag.c
    blockmemshell/memory.c
    scip/message.c
    scip/bitencode.c
    scip/bandit.c
    scip/bandit_epsgreedy.c
    scip/bandit_exp3.c
    scip/bandit_ucb.c
    scip/branch_allfullstrong.c
    scip/branch_cloud.c
    scip/branch_distribution.c
    scip/branch_fullstrong.c
    scip/branch_inference.c
    scip/branch_leastinf.c
    scip/branch_lookahead.c
    scip/branch_mostinf.c
    scip/branch_multaggr.c
    scip/branch_nodereopt.c
    scip/branch_pscost.c
    scip/branch_random.c
    scip/branch_relpscost.c
    scip/branch_vanillafullstrong.c
    scip/compr_largestrepr.c
    scip/compr_weakcompr.c
    scip/concsolver_scip.c
    scip/cons_abspower.c
    scip/cons_and.c
    scip/cons_benders.c
    scip/cons_benderslp.c
    scip/cons_bounddisjunction.c
    scip/cons_cardinality.c
    scip/cons_components.c
    scip/cons_conjunction.c
    scip/cons_countsols.c
    scip/cons_cumulative.c
    scip/cons_disjunction.c
    scip/cons_indicator.c
    scip/cons_integral.c
    scip/cons_knapsack.c
    scip/cons_linear.c
    scip/cons_linking.c
    scip/cons_logicor.c
    scip/cons_nonlinear.c
    scip/cons_or.c
    scip/cons_orbisack.c
    scip/cons_orbitope.c
    scip/cons_pseudoboolean.c
    scip/cons_quadratic.c
    scip/cons_setppc.c
    scip/cons_soc.c
    scip/cons_sos1.c
    scip/cons_sos2.c
    scip/cons_superindicator.c
    scip/cons_symresack.c
    scip/cons_varbound.c
    scip/cons_xor.c
    scip/dcmp.c
    scip/dialog_default.c
    scip/event_globalbnd.c
    scip/event_estim.c
    scip/event_softtimelimit.c
    scip/event_solvingphase.c
    scip/expr_abs.c
    scip/expr_entropy.c
    scip/expr_erf.c
    scip/expr_exp.c
    scip/expr_log.c
    scip/expr_pow.c
    scip/expr_product.c
    scip/expr_sum.c
    scip/expr_trig.c
    scip/expr_value.c
    scip/expr_var.c
    scip/expr_varidx.c
    ${exprinterpret}
    scip/disp_default.c
    scip/heur_actconsdiving.c
    scip/heur_adaptivediving.c
    scip/heur_bound.c
    scip/heur_clique.c
    scip/heur_coefdiving.c
    scip/heur_completesol.c
    scip/heur_conflictdiving.c
    scip/heur_crossover.c
    scip/heur_dins.c
    scip/heur_distributiondiving.c
    scip/heur_dualval.c
    scip/heur_farkasdiving.c
    scip/heur_feaspump.c
    scip/heur_fixandinfer.c
    scip/heur_fracdiving.c
    scip/heur_gins.c
    scip/heur_guideddiving.c
    scip/heur_indicator.c
    scip/heur_intdiving.c
    scip/heur_intshifting.c
    scip/heur_linesearchdiving.c
    scip/heur_localbranching.c
    scip/heur_lpface.c
    scip/heur_locks.c
    scip/heur_alns.c
    scip/heur_mutation.c
    scip/heur_multistart.c
    scip/heur_mpec.c
    scip/heur_nlpdiving.c
    scip/heur_objpscostdiving.c
    scip/heur_octane.c
    scip/heur_ofins.c
    scip/heur_oneopt.c
    scip/heur_padm.c
    scip/heur_proximity.c
    scip/heur_pscostdiving.c
    scip/heur_reoptsols.c
    scip/heur_repair.c
    scip/heur_randrounding.c
    scip/heur_rens.c
    scip/heur_rins.c
    scip/heur_rootsoldiving.c
    scip/heur_rounding.c
    scip/heur_shiftandpropagate.c
    scip/heur_shifting.c
    scip/heur_simplerounding.c
    scip/heur_subnlp.c
    scip/heur_sync.c
    scip/heur_trivial.c
    scip/heur_trivialnegation.c
    scip/heur_trustregion.c
    scip/heur_trysol.c
    scip/heur_twoopt.c
    scip/heur_undercover.c
    scip/heur_vbounds.c
    scip/heur_veclendiving.c
    scip/heur_zeroobj.c
    scip/heur_zirounding.c
    scip/message_default.c
    scip/nlhdlr_bilinear.c
    scip/nlhdlr_convex.c
    scip/nlhdlr_default.c
    scip/nlhdlr_perspective.c
    scip/nlhdlr_quadratic.c
    scip/nlhdlr_quotient.c
    scip/nlhdlr_soc.c
    scip/nlpi_all.c
    ${nlpi}
    scip/nodesel_bfs.c
    scip/nodesel_breadthfirst.c
    scip/nodesel_dfs.c
    scip/nodesel_estimate.c
    scip/nodesel_hybridestim.c
    scip/nodesel_restartdfs.c
    scip/nodesel_uct.c
    scip/presol_milp.cpp
    scip/presol_boundshift.c
    scip/presol_convertinttobin.c
    scip/presol_domcol.c
    scip/presol_dualagg.c
    scip/presol_dualcomp.c
    scip/presol_dualinfer.c
    scip/presol_gateextraction.c
    scip/presol_implics.c
    scip/presol_inttobinary.c
    scip/presol_qpkktref.c
    scip/presol_redvub.c
    scip/presol_sparsify.c
    scip/presol_dualsparsify.c
    scip/presol_stuffing.c
    scip/presol_trivial.c
    scip/presol_tworowbnd.c
    scip/prop_dualfix.c
    scip/prop_genvbounds.c
    scip/prop_nlobbt.c
    scip/prop_obbt.c
    scip/prop_probing.c
    scip/prop_pseudoobj.c
    scip/prop_redcost.c
    scip/prop_rootredcost.c
    scip/prop_symmetry.c
    scip/prop_vbounds.c
    scip/prop_symmetry.c
    scip/prop_sync.c
    scip/reader_bnd.c
    scip/reader_ccg.c
    scip/reader_cip.c
    scip/reader_cnf.c
    scip/reader_cor.c
    scip/reader_dec.c
    scip/reader_diff.c
    scip/reader_fix.c
    scip/reader_fzn.c
    scip/reader_gms.c
    scip/reader_lp.c
    scip/reader_mps.c
    scip/reader_mst.c
    scip/reader_opb.c
    scip/reader_osil.c
    scip/reader_pip.c
    scip/reader_pbm.c
    scip/reader_ppm.c
    scip/reader_rlp.c
    scip/reader_sol.c
    scip/reader_sto.c
    scip/reader_smps.c
    scip/reader_tim.c
    scip/reader_wbo.c
    scip/reader_zpl.c
    scip/sepa_cgmip.c
    scip/sepa_clique.c
    scip/sepa_closecuts.c
    scip/sepa_aggregation.c
    scip/sepa_convexproj.c
    scip/sepa_disjunctive.c
    scip/sepa_eccuts.c
    scip/sepa_gauge.c
    scip/sepa_gomory.c
    scip/sepa_impliedbounds.c
    scip/sepa_intobj.c
    scip/sepa_mcf.c
    scip/sepa_minor.c
    scip/sepa_mixing.c
    scip/sepa_oddcycle.c
    scip/sepa_rapidlearning.c
<<<<<<< HEAD
=======
    scip/sepa_rlt.c
    scip/sepa_strongcg.c
>>>>>>> 5d58f4ee
    scip/sepa_zerohalf.c
    scip/treemodel.c
    scip/benders_default.c
    scip/benderscut_feas.c
    scip/benderscut_feasalt.c
    scip/benderscut_int.c
    scip/benderscut_nogood.c
    scip/benderscut_opt.c
    scip/table_default.c
    scip/benders.c
    scip/benderscut.c
    scip/bendersdefcuts.c
    scip/boundstore.c
    scip/branch.c
    scip/clock.c
    scip/concsolver.c
    scip/concurrent.c
    scip/conflict.c
    scip/conflictstore.c
    scip/cons.c
    scip/cutpool.c
    scip/cuts.c
    scip/debug.c
    scip/dialog.c
    scip/disp.c
    scip/event.c
    scip/expr.c
    scip/exprcurv.c
    scip/expriter.c
    scip/fileio.c
    scip/heur.c
    scip/heuristics.c
    scip/compr.c
    scip/history.c
    scip/implics.c
    scip/interrupt.c
    scip/intervalarith.c
    scip/lp.c
    scip/matrix.c
    scip/mem.c
    scip/misc.c
    scip/misc_linear.c
    scip/misc_rowprep.c
    scip/nlhdlr.c
    scip/nlp.c
    scip/nlpi.c
    scip/nlpioracle.c
    scip/nodesel.c
    scip/paramset.c
    scip/presol.c
    scip/presolve.c
    scip/pricestore.c
    scip/pricer.c
    scip/primal.c
    scip/prob.c
    scip/prop.c
    scip/reader.c
    scip/relax.c
    scip/reopt.c
    scip/retcode.c
    scip/scip_bandit.c
    scip/scip_benders.c
    scip/scip_branch.c
    scip/scip_compr.c
    scip/scip_concurrent.c
    scip/scip_conflict.c
    scip/scip_cons.c
    scip/scip_copy.c
    scip/scip_cut.c
    scip/scip_datastructures.c
    scip/scip_debug.c
    scip/scip_dcmp.c
    scip/scip_dialog.c
    scip/scip_disp.c
    scip/scip_event.c
    scip/scip_expr.c
    scip/scip_general.c
    scip/scip_heur.c
    scip/scip_lp.c
    scip/scip_mem.c
    scip/scip_message.c
    scip/scip_nlp.c
    scip/scip_nlpi.c
    scip/scip_nodesel.c
    scip/scip_numerics.c
    scip/scip_param.c
    scip/scip_presol.c
    scip/scip_pricer.c
    scip/scip_prob.c
    scip/scip_probing.c
    scip/scip_prop.c
    scip/scip_randnumgen.c
    scip/scip_reader.c
    scip/scip_relax.c
    scip/scip_reopt.c
    scip/scip_sepa.c
    scip/scip_sol.c
    scip/scip_solve.c
    scip/scip_solvingstats.c
    scip/scip_table.c
    scip/scip_timing.c
    scip/scip_tree.c
    scip/scip_validation.c
    scip/scip_var.c
    scip/scipdefplugins.c
    scip/scipcoreplugins.c
    scip/scipgithash.c
    scip/scipshell.c
    scip/sepa.c
    scip/sepastore.c
    scip/set.c
    scip/sol.c
    scip/solve.c
    scip/stat.c
    scip/symmetry.c
    scip/syncstore.c
    scip/table.c
    scip/tree.c
    scip/var.c
    scip/visual.c
    scip/rbtree.c
    tclique/tclique_branch.c
    tclique/tclique_coloring.c
    tclique/tclique_graph.c
    dijkstra/dijkstra.c
    xml/xmlparse.c
    ${amplsrc}
)

set(objscipsources
    objscip/objbenders.cpp
    objscip/objbenderscut.cpp
    objscip/objbranchrule.cpp
    objscip/objconshdlr.cpp
    objscip/objdialog.cpp
    objscip/objdisp.cpp
    objscip/objeventhdlr.cpp
    objscip/objheur.cpp
    objscip/objmessagehdlr.cpp
    objscip/objnodesel.cpp
    objscip/objpresol.cpp
    objscip/objpricer.cpp
    objscip/objprobdata.cpp
    objscip/objprop.cpp
    objscip/objreader.cpp
    objscip/objrelax.cpp
    objscip/objsepa.cpp
    objscip/objtable.cpp
    objscip/objvardata.cpp
)

set(lpisources
   ${lpi}
   )

set(symsources
   ${sym}
   )

set(blockmemshellheader
    blockmemshell/memory.h
)

set(lpiheaders
    lpi/lpi.h
    lpi/type_lpi.h
)

set(dijkstraheaders
    dijkstra/dijkstra.h
)

set(objscipheaders
    objscip/objbenders.h
    objscip/objbenderscut.h
    objscip/objbranchrule.h
    objscip/objcloneable.h
    objscip/objconshdlr.h
    objscip/objdialog.h
    objscip/objdisp.h
    objscip/objeventhdlr.h
    objscip/objheur.h
    objscip/objmessagehdlr.h
    objscip/objnodesel.h
    objscip/objpresol.h
    objscip/objpricer.h
    objscip/objprobcloneable.h
    objscip/objprobdata.h
    objscip/objprop.h
    objscip/objreader.h
    objscip/objrelax.h
    objscip/objscipdefplugins.h
    objscip/objscip.h
    objscip/objsepa.h
    objscip/objtable.h
    objscip/objvardata.h
    objscip/type_objcloneable.h
    objscip/type_objprobcloneable.h
)

set(scipheaders
    scip/bandit.h
    scip/bandit_epsgreedy.h
    scip/bandit_exp3.h
    scip/bandit_ucb.h
    scip/benders.h
    scip/benders_default.h
    scip/benderscut.h
    scip/benderscut_feas.h
    scip/benderscut_feasalt.h
    scip/benderscut_int.h
    scip/benderscut_nogood.h
    scip/benderscut_opt.h
    scip/bendersdefcuts.h
    scip/bitencode.h
    scip/boundstore.h
    scip/branch_allfullstrong.h
    scip/branch_cloud.h
    scip/branch_distribution.h
    scip/branch_fullstrong.h
    scip/branch.h
    scip/branch_inference.h
    scip/branch_leastinf.h
    scip/branch_lookahead.h
    scip/branch_mostinf.h
    scip/branch_multaggr.h
    scip/branch_nodereopt.h
    scip/branch_pscost.h
    scip/branch_random.h
    scip/branch_relpscost.h
    scip/branch_vanillafullstrong.h
    scip/clock.h
    scip/compr.h
    scip/compr_largestrepr.h
    scip/compr_weakcompr.h
    scip/concsolver.h
    scip/concsolver_scip.h
    scip/concurrent.h
    scip/conflict.h
    scip/conflictstore.h
    scip/cons_abspower.h
    scip/cons_and.h
    scip/cons_benders.h
    scip/cons_benderslp.h
    scip/cons_bounddisjunction.h
    scip/cons_cardinality.h
    scip/cons_components.h
    scip/cons_conjunction.h
    scip/cons_countsols.h
    scip/cons_cumulative.h
    scip/cons_disjunction.h
    scip/cons.h
    scip/cons_indicator.h
    scip/cons_integral.h
    scip/cons_knapsack.h
    scip/cons_linear.h
    scip/cons_linking.h
    scip/cons_logicor.h
    scip/cons_nonlinear.h
    scip/cons_orbisack.h
    scip/cons_orbitope.h
    scip/cons_or.h
    scip/cons_pseudoboolean.h
    scip/cons_quadratic.h
    scip/cons_setppc.h
    scip/cons_soc.h
    scip/cons_sos1.h
    scip/cons_sos2.h
    scip/cons_superindicator.h
    scip/cons_symresack.h
    scip/cons_varbound.h
    scip/cons_xor.h
    scip/cutpool.h
    scip/cuts.h
    scip/dbldblarith.h
    scip/debug.h
    scip/dcmp.h
    scip/def.h
    scip/dialog_default.h
    scip/dialog.h
    scip/disp_default.h
    scip/disp.h
    scip/event_globalbnd.h
    scip/event.h
    scip/event_estim.h
    scip/event_softtimelimit.h
    scip/event_solvingphase.h
    scip/expr_abs.h
    scip/expr_entropy.h
    scip/expr_erf.h
    scip/expr_exp.h
    scip/expr_log.h
    scip/expr_pow.h
    scip/expr_product.h
    scip/expr_sum.h
    scip/expr_trig.h
    scip/expr_value.h
    scip/expr_var.h
    scip/expr_varidx.h
    scip/exprinterpret.h
    scip/heur_actconsdiving.h
    scip/heur_adaptivediving.h
    scip/heur_bound.h
    scip/heur_clique.h
    scip/heur_coefdiving.h
    scip/heur_completesol.h
    scip/heur_conflictdiving.h
    scip/heur_crossover.h
    scip/heur_dins.h
    scip/heur_distributiondiving.h
    scip/heur_dualval.h
    scip/heur_farkasdiving.h
    scip/heur_feaspump.h
    scip/heur_fixandinfer.h
    scip/heur_fracdiving.h
    scip/heur_gins.h
    scip/heur_guideddiving.h
    scip/heur.h
    scip/heur_indicator.h
    scip/heur_intdiving.h
    scip/heur_intshifting.h
    scip/heuristics.h
    scip/heur_linesearchdiving.h
    scip/heur_localbranching.h
    scip/heur_locks.h
    scip/heur_alns.h
    scip/heur_lpface.h
    scip/heur_multistart.h
    scip/heur_mutation.h
    scip/heur_mpec.h
    scip/heur_nlpdiving.h
    scip/heur_objpscostdiving.h
    scip/heur_octane.h
    scip/heur_ofins.h
    scip/heur_oneopt.h
    scip/heur_padm.h
    scip/heur_proximity.h
    scip/heur_pscostdiving.h
    scip/heur_randrounding.h
    scip/heur_rens.h
    scip/heur_reoptsols.h
    scip/heur_repair.h
    scip/heur_rins.h
    scip/heur_rootsoldiving.h
    scip/heur_rounding.h
    scip/heur_shiftandpropagate.h
    scip/heur_shifting.h
    scip/heur_simplerounding.h
    scip/heur_subnlp.h
    scip/heur_sync.h
    scip/heur_trivial.h
    scip/heur_trivialnegation.h
    scip/heur_trustregion.h
    scip/heur_trysol.h
    scip/heur_twoopt.h
    scip/heur_undercover.h
    scip/heur_vbounds.h
    scip/heur_veclendiving.h
    scip/heur_zeroobj.h
    scip/heur_zirounding.h
    scip/history.h
    scip/implics.h
    scip/interrupt.h
    scip/intervalarith.h
    scip/lp.h
    scip/mem.h
    scip/message_default.h
    scip/message.h
    scip/misc.h
    scip/nlhdlr_bilinear.h
    scip/nlhdlr_convex.h
    scip/nlhdlr_default.h
    scip/nlhdlr_perspective.h
    scip/nlhdlr_quadratic.h
    scip/nlhdlr_quotient.h
    scip/nlhdlr_soc.h
    scip/nlp.h
    scip/nlpi.h
    scip/nlpioracle.h
    scip/nlpi_all.h
    scip/nlpi_filtersqp.h
    scip/nlpi_ipopt.h
    scip/nlpi_worhp.h
    scip/nodesel_bfs.h
    scip/nodesel_breadthfirst.h
    scip/nodesel_dfs.h
    scip/nodesel_estimate.h
    scip/nodesel.h
    scip/nodesel_hybridestim.h
    scip/nodesel_restartdfs.h
    scip/nodesel_uct.h
    scip/paramset.h
    scip/presol_boundshift.h
    scip/presol_milp.h
    scip/presol_convertinttobin.h
    scip/presol_domcol.h
    scip/presol_dualagg.h
    scip/presol_dualcomp.h
    scip/presol_dualinfer.h
    scip/presol_gateextraction.h
    scip/presol.h
    scip/presol_implics.h
    scip/presol_inttobinary.h
    scip/presol_qpkktref.h
    scip/presol_redvub.h
    scip/presol_sparsify.h
    scip/presol_dualsparsify.h
    scip/presol_stuffing.h
    scip/presol_trivial.h
    scip/presol_tworowbnd.h
    scip/presolve.h
    scip/pricer.h
    scip/pricestore.h
    scip/primal.h
    scip/prob.h
    scip/prop_dualfix.h
    scip/prop_genvbounds.h
    scip/prop.h
    scip/prop_nlobbt.h
    scip/prop_obbt.h
    scip/prop_probing.h
    scip/prop_pseudoobj.h
    scip/prop_redcost.h
    scip/prop_rootredcost.h
    scip/prop_symmetry.h
    scip/prop_sync.h
    scip/prop_vbounds.h
    scip/pub_branch.h
    scip/pub_bandit.h
    scip/pub_bandit_epsgreedy.h
    scip/pub_bandit_exp3.h
    scip/pub_bandit_ucb.h
    scip/pub_benders.h
    scip/pub_benderscut.h
    scip/pub_compr.h
    scip/pub_conflict.h
    scip/pub_cons.h
    scip/pub_cutpool.h
    scip/pub_dcmp.h
    scip/pub_dialog.h
    scip/pub_disp.h
    scip/pub_event.h
    scip/pub_expr.h
    scip/pub_fileio.h
    scip/pub_heur.h
    scip/pub_history.h
    scip/pub_implics.h
    scip/pub_lp.h
    scip/pub_matrix.h
    scip/pub_message.h
    scip/pub_misc.h
    scip/pub_misc_linear.h
    scip/pub_misc_rowprep.h
    scip/pub_misc_select.h
    scip/pub_misc_sort.h
    scip/pub_nlhdlr.h
    scip/pub_nlp.h
    scip/pub_nlpi.h
    scip/pub_nodesel.h
    scip/pub_paramset.h
    scip/pub_presol.h
    scip/pub_pricer.h
    scip/pub_prop.h
    scip/pub_reader.h
    scip/pub_relax.h
    scip/pub_reopt.h
    scip/pub_sepa.h
    scip/pub_sol.h
    scip/pub_table.h
    scip/pub_tree.h
    scip/pub_var.h
    scip/rbtree.h
    scip/reader_bnd.h
    scip/reader_ccg.h
    scip/reader_cip.h
    scip/reader_cnf.h
    scip/reader_cor.h
    scip/reader_dec.h
    scip/reader_diff.h
    scip/reader_fix.h
    scip/reader_fzn.h
    scip/reader_gms.h
    scip/reader.h
    scip/reader_lp.h
    scip/reader_mps.h
    scip/reader_mst.h
    scip/reader_nl.h
    scip/reader_opb.h
    scip/reader_osil.h
    scip/reader_pbm.h
    scip/reader_pip.h
    scip/reader_ppm.h
    scip/reader_rlp.h
    scip/reader_sol.h
    scip/reader_smps.h
    scip/reader_sto.h
    scip/reader_tim.h
    scip/reader_wbo.h
    scip/reader_zpl.h
    scip/relax.h
    scip/reopt.h
    scip/retcode.h
    scip/scipbuildflags.h
    scip/scipcoreplugins.h
    scip/scipdefplugins.h
    scip/scipgithash.h
    scip/scip.h
    scip/scip_bandit.h
    scip/scip_benders.h
    scip/scip_branch.h
    scip/scip_compr.h
    scip/scip_concurrent.h
    scip/scip_conflict.h
    scip/scip_cons.h
    scip/scip_copy.h
    scip/scip_cut.h
    scip/scip_datastructures.h
    scip/scip_debug.h
    scip/scip_dcmp.h
    scip/scip_dialog.h
    scip/scip_disp.h
    scip/scip_event.h
    scip/scip_expr.h
    scip/scip_general.h
    scip/scip_heur.h
    scip/scip_lp.h
    scip/scip_mem.h
    scip/scip_message.h
    scip/scip_nlp.h
    scip/scip_nlpi.h
    scip/scip_nodesel.h
    scip/scip_numerics.h
    scip/scip_param.h
    scip/scip_presol.h
    scip/scip_pricer.h
    scip/scip_prob.h
    scip/scip_probing.h
    scip/scip_prop.h
    scip/scip_randnumgen.h
    scip/scip_reader.h
    scip/scip_relax.h
    scip/scip_reopt.h
    scip/scip_sepa.h
    scip/scip_sol.h
    scip/scip_solve.h
    scip/scip_solvingstats.h
    scip/scip_table.h
    scip/scip_timing.h
    scip/scip_tree.h
    scip/scip_validation.h
    scip/scip_var.h
    scip/scipshell.h
    scip/sepa_cgmip.h
    scip/sepa_clique.h
    scip/sepa_closecuts.h
    scip/sepa_aggregation.h
    scip/sepa_convexproj.h
    scip/sepa_disjunctive.h
    scip/sepa_eccuts.h
    scip/sepa_gauge.h
    scip/sepa_gomory.h
    scip/sepa.h
    scip/sepa_impliedbounds.h
    scip/sepa_intobj.h
    scip/sepa_mcf.h
    scip/sepa_minor.h
    scip/sepa_mixing.h
    scip/sepa_oddcycle.h
    scip/sepa_rapidlearning.h
    scip/sepa_rlt.h
    scip/sepastore.h
    scip/sepa_zerohalf.h
    scip/set.h
    scip/sol.h
    scip/solve.h
    scip/stat.h
    scip/struct_bandit.h
    scip/struct_benders.h
    scip/struct_benderscut.h
    scip/struct_branch.h
    scip/struct_clock.h
    scip/struct_compr.h
    scip/struct_concsolver.h
    scip/struct_concurrent.h
    scip/struct_conflict.h
    scip/struct_conflictstore.h
    scip/struct_cons.h
    scip/struct_cutpool.h
    scip/struct_cuts.h
    scip/struct_dcmp.h
    scip/struct_dialog.h
    scip/struct_disp.h
    scip/struct_event.h
    scip/struct_expr.h
    scip/struct_heur.h
    scip/struct_history.h
    scip/struct_implics.h
    scip/struct_lp.h
    scip/struct_matrix.h
    scip/struct_mem.h
    scip/struct_message.h
    scip/struct_misc.h
    scip/struct_nlhdlr.h
    scip/struct_nlp.h
    scip/struct_nlpi.h
    scip/struct_nodesel.h
    scip/struct_paramset.h
    scip/struct_presol.h
    scip/struct_pricer.h
    scip/struct_pricestore.h
    scip/struct_primal.h
    scip/struct_prob.h
    scip/struct_prop.h
    scip/struct_reader.h
    scip/struct_relax.h
    scip/struct_reopt.h
    scip/struct_scip.h
    scip/struct_sepa.h
    scip/struct_sepastore.h
    scip/struct_set.h
    scip/struct_sol.h
    scip/struct_stat.h
    scip/struct_syncstore.h
    scip/struct_table.h
    scip/struct_tree.h
    scip/struct_var.h
    scip/struct_visual.h
    scip/symmetry.h
    scip/syncstore.h
    scip/table_default.h
    scip/table.h
    scip/tree.h
    scip/treemodel.h
    scip/type_bandit.h
    scip/type_benders.h
    scip/type_benderscut.h
    scip/type_branch.h
    scip/type_clock.h
    scip/type_compr.h
    scip/type_concsolver.h
    scip/type_concurrent.h
    scip/type_conflict.h
    scip/type_conflictstore.h
    scip/type_cons.h
    scip/type_cutpool.h
    scip/type_cuts.h
    scip/type_dcmp.h
    scip/type_dialog.h
    scip/type_disp.h
    scip/type_event.h
    scip/type_expr.h
    scip/type_exprinterpret.h
    scip/type_heur.h
    scip/type_history.h
    scip/type_implics.h
    scip/type_interrupt.h
    scip/type_lp.h
    scip/type_matrix.h
    scip/type_mem.h
    scip/type_message.h
    scip/type_misc.h
    scip/type_nlhdlr.h
    scip/type_nlp.h
    scip/type_nlpi.h
    scip/type_nodesel.h
    scip/type_paramset.h
    scip/type_presol.h
    scip/type_pricer.h
    scip/type_pricestore.h
    scip/type_primal.h
    scip/type_prob.h
    scip/type_prop.h
    scip/type_reader.h
    scip/type_relax.h
    scip/type_reopt.h
    scip/type_result.h
    scip/type_retcode.h
    scip/type_scip.h
    scip/type_sepa.h
    scip/type_sepastore.h
    scip/type_set.h
    scip/type_sol.h
    scip/type_stat.h
    scip/type_syncstore.h
    scip/type_table.h
    scip/type_timing.h
    scip/type_tree.h
    scip/type_var.h
    scip/type_visual.h
    scip/var.h
    scip/visual.h
)

set(symheaders
  symmetry/compute_symmetry.h
  symmetry/type_symmetry.h
)

set(tcliqueheaders
    tclique/tclique_coloring.h
    tclique/tclique_def.h
    tclique/tclique.h
)

set(tinycthreadheader
    tinycthread/tinycthread.h
   )

set(tpiheaders
    tpi/def_openmp.h
    tpi/tpi.h
    tpi/tpi_none.h
    tpi/tpi_openmp.h
    tpi/tpi_tnycthrd.h
    tpi/type_tpi.h
    tpi/type_tpi_none.h
    tpi/type_tpi_openmp.h
    tpi/type_tpi_tnycthrd.h
)

set(xmlheaders
    xml/xmldef.h
    xml/xml.h
)

# all source files should be compiled with a c++ compiler
if(CXXONLY)
    set_source_files_properties(main.c ${scipsources} ${objscipsources} ${lpisources} ${tpisources} ${symsources} PROPERTIES LANGUAGE CXX)

    # for the clang compiler this suppresses the warnings about treating 'c' input as 'c++' when CXXONLY is enabled
    if(CMAKE_CXX_COMPILER_ID MATCHES "Clang")
       add_compile_options(-x c++)
    endif()
endif()

add_library(libobjscip EXCLUDE_FROM_ALL ${objscipsources})
setLibProperties(libobjscip "objscip")

add_library(liblpi EXCLUDE_FROM_ALL
    ${lpisources}
    scip/bitencode.c
    blockmemshell/memory.c
    scip/message.c)
setLibProperties(liblpi "lpi")

add_library(libscip ${scipsources} ${objscipsources} ${lpisources} ${tpisources} ${symsources})

if(MSVC)
   # msvc otherwise is not smart enough and tries to link the scip.exe binary as a library
   setLibProperties(libscip "libscip")
else()
   setLibProperties(libscip "scip")
endif()

target_include_directories(libscip PUBLIC
    $<BUILD_INTERFACE:${PROJECT_BINARY_DIR}>
    $<BUILD_INTERFACE:${CMAKE_CURRENT_SOURCE_DIR}>
    $<INSTALL_INTERFACE:include>)

target_link_libraries(libscip PRIVATE
    $<$<BOOL:${ZLIB}>:ZLIB::ZLIB>
    ${Readline_LIBRARY}
    ${GMP_LIBRARIES}
    ${THREAD_LIBRARIES}
    ${NLPI_LIBRARIES}
    ${SYM_LIBRARIES}
    ${PAPILO_IMPORTED_TARGETS})

if(SHARED)
    set(SOPLEX_NEEDED 0)
    set(ZIMPL_NEEDED 0)
    target_link_libraries(libscip PRIVATE ${ZIMPL_PIC_LIBRARIES} ${LPS_PIC_LIBRARIES} ${SYM_PIC_LIBRARIES})
    add_executable(scip main.c ${scipsources} ${objscipsources} ${lpisources} ${tpisources} ${symsources})
else()
    set(SOPLEX_NEEDED ${SOPLEX_FOUND})
    set(ZIMPL_NEEDED ${ZIMPL_FOUND})
    target_link_libraries(libscip PRIVATE ${ZIMPL_LIBRARIES} ${LPS_LIBRARIES} ${SYM_LIBRARIES})
    add_executable(scip main.c)
    target_link_libraries(scip libscip)
endif()

add_executable(SCIP::SCIP ALIAS scip)
add_library(SCIP::libscip ALIAS libscip)

include(GenerateExportHeader)
generate_export_header(libscip BASE_NAME scip EXPORT_FILE_NAME ${PROJECT_BINARY_DIR}/scip/scip_export.h)
target_compile_definitions(scip PRIVATE SCIP_STATIC_DEFINE)

if(CMAKE_BUILD_TYPE EQUAL "Debug")
    find_package(Sanitizers)
    add_sanitizers(scip)
endif()

target_link_libraries(scip
   $<$<BOOL:${ZLIB}>:ZLIB::ZLIB>
   ${Readline_LIBRARY}
   ${GMP_LIBRARIES}
   ${ZIMPL_LIBRARIES}
   ${LPS_LIBRARIES}
   ${SYM_LIBRARIES}
   ${THREAD_LIBRARIES}
   ${NLPI_LIBRARIES}
   ${PAPILO_IMPORTED_TARGETS})

add_dependencies(libscip scip_update_githash)
add_dependencies(scip scip_update_githash)

set_target_properties(libscip PROPERTIES
    VERSION ${SCIP_VERSION_MAJOR}.${SCIP_VERSION_MINOR}.${SCIP_VERSION_PATCH}.${SCIP_VERSION_SUB}
    SOVERSION ${SCIP_VERSION_MAJOR}.${SCIP_VERSION_MINOR}
    INSTALL_RPATH_USE_LINK_PATH TRUE)

target_include_directories(scip PUBLIC
    $<BUILD_INTERFACE:${PROJECT_BINARY_DIR}>
    $<BUILD_INTERFACE:${CMAKE_CURRENT_SOURCE_DIR}>
    $<INSTALL_INTERFACE:include>)

# set the install rpath to the installed destination
set_target_properties(scip PROPERTIES
    INSTALL_RPATH "${CMAKE_INSTALL_PREFIX}/lib"
    INSTALL_RPATH_USE_LINK_PATH TRUE)

# install the header files of scip
install(FILES ${lpiheaders} DESTINATION include/lpi)
install(FILES ${dijkstraheaders} DESTINATION include/dijkstra)
install(FILES ${objscipheaders} DESTINATION include/objscip)
install(FILES ${scipheaders} ${PROJECT_BINARY_DIR}/scip/config.h ${PROJECT_BINARY_DIR}/scip/scip_export.h DESTINATION include/scip)
install(FILES ${tcliqueheaders} DESTINATION include/tclique)
install(FILES ${tinycthreadheader} DESTINATION include/tinycthread)
install(FILES ${tpiheaders} DESTINATION include/tpi)
install(FILES ${xmlheaders} DESTINATION include/xml)
install(FILES ${symheaders} DESTINATION include/symmetry)
install(FILES ${blockmemshellheader} DESTINATION include/blockmemshell)

# install the binary and the library to appropriate lcoations and add them to an export group
install(TARGETS scip libscip EXPORT scip-targets
        LIBRARY DESTINATION lib
        ARCHIVE DESTINATION lib
        RUNTIME DESTINATION bin
        INCLUDES DESTINATION include)

# Add all targets to the build-tree export set
export(TARGETS scip libscip
  FILE "${PROJECT_BINARY_DIR}/scip-targets.cmake")

#make soplex and zimpl dir absolute for the config file
if(SOPLEX_NEEDED)
    get_filename_component(CONF_SOPLEX_DIR ${SOPLEX_DIR} REALPATH BASE_DIR ${CMAKE_SOURCE_DIR})
endif()

if(ZIMPL_NEEDED)
    get_filename_component(CONF_ZIMPL_DIR ${ZIMPL_DIR} REALPATH BASE_DIR ${CMAKE_SOURCE_DIR})
endif()

#configure the config file for the build tree
set(CONF_INCLUDE_DIRS "${PROJECT_SOURCE_DIR}/src" "${PROJECT_BINARY_DIR}")
configure_file(${PROJECT_SOURCE_DIR}/scip-config.cmake.in
  "${PROJECT_BINARY_DIR}/scip-config.cmake" @ONLY)

include(CMakePackageConfigHelpers)
write_basic_package_version_file(
${PROJECT_BINARY_DIR}/scip-config-version.cmake
    VERSION ${SCIP_VERSION_MAJOR}.${SCIP_VERSION_MINOR}.${SCIP_VERSION_PATCH}
    COMPATIBILITY SameMajorVersion
    )

#configure the config file for the install
set(CONF_INCLUDE_DIRS "\${CMAKE_CURRENT_LIST_DIR}/../../../include")
if(SOPLEX_NEEDED)
    set(CONF_SOPLEX_DIR "\${CMAKE_CURRENT_LIST_DIR}/../soplex")
endif()
if(ZIMPL_NEEDED)
    set(CONF_ZIMPL_DIR "\${CMAKE_CURRENT_LIST_DIR}/../zimpl")
endif()
configure_file(${PROJECT_SOURCE_DIR}/scip-config.cmake.in
  "${PROJECT_BINARY_DIR}${CMAKE_FILES_DIRECTORY}/scip-config.cmake" @ONLY)

# install the targets of the scip export group and the config file so that other projects
# can link easily against scip
install(EXPORT scip-targets DESTINATION lib/cmake/scip)
install(FILES "${PROJECT_BINARY_DIR}${CMAKE_FILES_DIRECTORY}/scip-config.cmake"
              ${PROJECT_BINARY_DIR}/scip-config-version.cmake
        DESTINATION lib/cmake/scip)<|MERGE_RESOLUTION|>--- conflicted
+++ resolved
@@ -241,11 +241,7 @@
     scip/sepa_mixing.c
     scip/sepa_oddcycle.c
     scip/sepa_rapidlearning.c
-<<<<<<< HEAD
-=======
     scip/sepa_rlt.c
-    scip/sepa_strongcg.c
->>>>>>> 5d58f4ee
     scip/sepa_zerohalf.c
     scip/treemodel.c
     scip/benders_default.c
