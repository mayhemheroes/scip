/* * * * * * * * * * * * * * * * * * * * * * * * * * * * * * * * * * * * * * */
/*                                                                           */
/*                  This file is part of the program and library             */
/*         SCIP --- Solving Constraint Integer Programs                      */
/*                                                                           */
/*    Copyright (C) 2002-2014 Konrad-Zuse-Zentrum                            */
/*                            fuer Informationstechnik Berlin                */
/*                                                                           */
/*  SCIP is distributed under the terms of the ZIB Academic License.         */
/*                                                                           */
/*  You should have received a copy of the ZIB Academic License              */
/*  along with SCIP; see the file COPYING. If not email to scip@zib.de.      */
/*                                                                           */
/* * * * * * * * * * * * * * * * * * * * * * * * * * * * * * * * * * * * * * */

/**@file   lpi_grb.c
 * @ingroup LPIS
 * @brief  LP interface for Gurobi
 * @author Marc Pfetsch
 *
 * This LPI is beta!
 *
 * Several things are missing in the Gurobi interface that make this LPI relatively useless:
 *
 * - Gurobi currently does not allow to access the basis inverse.
 * - Strong branching is supported, but not documented.
 * - The support of ranged rows is complicated for the user: one has to keep track of the additional
 *   variables, which are added to generate a ranged row. Hence, one would need to adapt the count
 *   of variables and retrieve the information of ranged rows to get the correct answers.
 *
 * While the first two issues only influence the performance, the third is critical for some
 * problems, which contain ranged rows.
 *
 * @todo Check whether functions for basis inverses are correct. Which ones are the right ones?
 *
 * @todo Check whether solisbasic is correctly used.
 *
 * @todo Try quad-precision and concurrent runs.
 *
 * @todo Make this lpi thread safe.
 */

/*--+----1----+----2----+----3----+----4----+----5----+----6----+----7----+----8----+----9----+----0----+----1----+----2*/

#include <assert.h>
#include <string.h>

#include "gurobi_c.h"
#include "lpi/lpi.h"
#include "scip/pub_message.h"

static unsigned char warnedbeta = 0;

#define CHECK_ZERO(messagehdlr, x) { int _restat_;                      \
      if( (_restat_ = (x)) != 0 )                                       \
      {                                                                 \
         SCIPmessagePrintWarning((messagehdlr), "Gurobi error %d: %s\n", _restat_, GRBgeterrormsg(grbenv)); \
         return SCIP_LPERROR;                                           \
      }                                                                 \
   }

#if GRB_VERSION_MAJOR == 6 && GRB_VERSION_MINOR == 0
struct _GRBsvec
{
  int     len;
  int    *ind;
  double *val;
};
#endif

#ifndef SVECTOR
#define SVECTOR GRBsvec
#endif

#if( GRB_VERSION_MAJOR < 4 )
#define GRB_METHOD_DUAL    GRB_LPMETHOD_DUAL
#define GRB_METHOD_PRIMAL  GRB_LPMETHOD_PRIMAL
#define GRB_INT_PAR_METHOD GRB_INT_PAR_LPMETHOD
#endif

typedef unsigned int SCIP_SINGLEPACKET;                /**< storing single bits in packed format */
#define SCIP_SINGLEPACKETSIZE (sizeof(SCIP_SINGLEPACKET)*8) /**< each entry needs one bit of information */
typedef unsigned int SCIP_DUALPACKET;                  /**< storing bit pairs in packed format */
#define SCIP_DUALPACKETSIZE   (sizeof(SCIP_DUALPACKET)*4)   /**< each entry needs two bits of information */

typedef SCIP_DUALPACKET COLPACKET;           /* each column needs two bits of information (basic/on_lower/on_upper) */
#define COLS_PER_PACKET SCIP_DUALPACKETSIZE
typedef SCIP_DUALPACKET ROWPACKET;           /* each row needs two bit of information (basic/on_lower/on_upper) */
#define ROWS_PER_PACKET SCIP_DUALPACKETSIZE


/* At several places we need to guarantee to have a factorization of an optimal basis and call the simplex to produce
 * it. In a numerical perfect world, this should need no iterations. However, due to numerical inaccuracies after
 * refactorization, it might be necessary to do a few extra pivot steps. */
#define GRB_REFACTORMAXITERS     50          /* maximal number of iterations allowed for producing a refactorization of the basis */


/* Gurobi parameter lists which can be changed */
#define NUMINTPARAM 4

static const char* intparam[NUMINTPARAM] =
{
   GRB_INT_PAR_SCALEFLAG,
   GRB_INT_PAR_PRESOLVE,
   GRB_INT_PAR_SIMPLEXPRICING,
   GRB_INT_PAR_OUTPUTFLAG
};

#define NUMDBLPARAM 6

static const char* dblparam[NUMDBLPARAM] =
{
   GRB_DBL_PAR_FEASIBILITYTOL,
   GRB_DBL_PAR_OPTIMALITYTOL,
   GRB_DBL_PAR_CUTOFF,
   GRB_DBL_PAR_TIMELIMIT,
   GRB_DBL_PAR_ITERATIONLIMIT,
   GRB_DBL_PAR_MARKOWITZTOL
};

static const double dblparammin[NUMDBLPARAM] =
{
   +1e-09,               /* GRB_DBL_PAR_FEASIBILITYTOL */
   +1e-09,               /* GRB_DBL_PAR_OPTIMALITYTOL */
   -GRB_INFINITY,        /* GRB_DBL_PAR_CUTOFF */
   0,                    /* GRB_DBL_PAR_TIMELIMIT */
   0,                    /* GRB_DBL_PAR_ITERATIONLIMIT */
   1e-04                 /* GRB_DBL_PAR_MARKOWITZTOL */
};

/** Gurobi parameter settings */
struct GRBParam
{
   int                   intparval[NUMINTPARAM]; /**< integer parameter values */
   double                dblparval[NUMDBLPARAM]; /**< double parameter values */
};
typedef struct GRBParam GRBPARAM;


/** LP interface */
struct SCIP_LPi
{
   GRBmodel*             grbmodel;           /**< Gurobi model pointer */
   GRBenv*               grbenv;             /**< environment corresponding to model */
   int                   solstat;            /**< solution status of last optimization call */
   GRBPARAM              defparam;           /**< default parameter values */
   GRBPARAM              curparam;           /**< current parameter values stored in Gurobi LP */
   GRBPARAM              grbparam;           /**< current parameter values for this LP */
   char*                 senarray;           /**< array for storing row senses */
   SCIP_Real*            rhsarray;           /**< array for storing rhs values */
   SCIP_Real*            valarray;           /**< array for storing coefficient values */
   int*                  cstat;              /**< array for storing column basis status */
   int*                  rstat;              /**< array for storing row basis status */
   int*                  indarray;           /**< array for storing coefficient indices */
   int                   sidechgsize;        /**< size of senarray */
   int                   valsize;            /**< size of valarray and indarray */
   int                   cstatsize;          /**< size of cstat array */
   int                   rstatsize;          /**< size of rstat array */
   int                   iterations;         /**< number of iterations used in the last solving call */
   SCIP_Bool             solisbasic;         /**< is current LP solution a basic solution? */
   SCIP_Bool             fromscratch;        /**< should each solve be performed without previous basis state? */
   SCIP_PRICING          pricing;            /**< SCIP pricing setting  */
   SCIP_MESSAGEHDLR*     messagehdlr;        /**< messagehdlr handler to printing messages, or NULL */
};

/** LPi state stores basis information */
struct SCIP_LPiState
{
   int                   ncols;              /**< number of LP columns */
   int                   nrows;              /**< number of LP rows */
   COLPACKET*            packcstat;          /**< column basis status in compressed form */
   ROWPACKET*            packrstat;          /**< row basis status in compressed form */
};


static GRBenv*           grbenv = NULL;      /**< Gurobi environment (only needed for initialization) */
static int               numlp = 0;          /**< number of open LP objects */



/*
 * dynamic memory arrays
 */

/** resizes senarray to have at least num entries */
static
SCIP_RETCODE ensureSidechgMem(
   SCIP_LPI*             lpi,                /**< LP interface structure */
   int                   num                 /**< minimal number of entries in array */
   )
{
   assert(lpi != NULL);

   if( num > lpi->sidechgsize )
   {
      int newsize;

      newsize = MAX(2*lpi->sidechgsize, num);
      SCIP_ALLOC( BMSreallocMemoryArray(&lpi->senarray, newsize) );
      SCIP_ALLOC( BMSreallocMemoryArray(&lpi->rhsarray, newsize) );
      lpi->sidechgsize = newsize;
   }
   assert(num <= lpi->sidechgsize);

   return SCIP_OKAY;
}

/** resizes valarray and indarray to have at least num entries */
static
SCIP_RETCODE ensureValMem(
   SCIP_LPI*             lpi,                /**< LP interface structure */
   int                   num                 /**< minimal number of entries in array */
   )
{
   assert(lpi != NULL);

   if( num > lpi->valsize )
   {
      int newsize;

      newsize = MAX(2*lpi->valsize, num);
      SCIP_ALLOC( BMSreallocMemoryArray(&lpi->valarray, newsize) );
      SCIP_ALLOC( BMSreallocMemoryArray(&lpi->indarray, newsize) );
      lpi->valsize = newsize;
   }
   assert(num <= lpi->valsize);

   return SCIP_OKAY;
}

/** resizes cstat array to have at least num entries */
static
SCIP_RETCODE ensureCstatMem(
   SCIP_LPI*             lpi,                /**< LP interface structure */
   int                   num                 /**< minimal number of entries in array */
   )
{
   assert(lpi != NULL);

   if( num > lpi->cstatsize )
   {
      int newsize;

      newsize = MAX(2*lpi->cstatsize, num);
      SCIP_ALLOC( BMSreallocMemoryArray(&lpi->cstat, newsize) );
      lpi->cstatsize = newsize;
   }
   assert(num <= lpi->cstatsize);

   return SCIP_OKAY;
}

/** resizes rstat array to have at least num entries */
static
SCIP_RETCODE ensureRstatMem(
   SCIP_LPI*             lpi,                /**< LP interface structure */
   int                   num                 /**< minimal number of entries in array */
   )
{
   assert(lpi != NULL);

   if( num > lpi->rstatsize )
   {
      int newsize;

      newsize = MAX(2*lpi->rstatsize, num);
      SCIP_ALLOC( BMSreallocMemoryArray(&lpi->rstat, newsize) );
      lpi->rstatsize = newsize;
   }
   assert(num <= lpi->rstatsize);

   return SCIP_OKAY;
}

/** stores current basis in internal arrays of LPI data structure */
static
SCIP_RETCODE getBase(
   SCIP_LPI*             lpi,                /**< LP interface structure */
   SCIP_Bool*            success             /**< whether basis information has successfully been obtained */
   )
{
   int ncols;
   int nrows;
   int res;

   assert( lpi != NULL );
   assert( lpi->grbmodel != NULL );
   assert( lpi->grbenv != NULL );

   SCIPdebugMessage("getBase()\n");
   if ( success != NULL )
      *success = TRUE;

   CHECK_ZERO( lpi->messagehdlr, GRBgetintattr(lpi->grbmodel, GRB_INT_ATTR_NUMVARS, &ncols) );
   CHECK_ZERO( lpi->messagehdlr, GRBgetintattr(lpi->grbmodel, GRB_INT_ATTR_NUMCONSTRS, &nrows) );

   /* allocate enough memory for storing uncompressed basis information */
   SCIP_CALL( ensureCstatMem(lpi, ncols) );
   SCIP_CALL( ensureRstatMem(lpi, nrows) );

   /* get unpacked basis information from Gurobi */
   res = GRBgetintattrarray(lpi->grbmodel, GRB_INT_ATTR_VBASIS, 0, ncols, lpi->cstat);
   if ( res == GRB_ERROR_DATA_NOT_AVAILABLE )
   {
      /* if the model is infeasible Gurobi does not currently return basis information */
      if ( success != NULL )
         *success = FALSE;
      return SCIP_OKAY;
   }
   else if ( res != 0 )
   {
      SCIPerrorMessage("Gurobi error %d: %s\n", res, GRBgeterrormsg(lpi->grbenv));
      return SCIP_LPERROR;
   }

   res = GRBgetintattrarray(lpi->grbmodel, GRB_INT_ATTR_CBASIS, 0, nrows, lpi->rstat);
   if ( res == GRB_ERROR_DATA_NOT_AVAILABLE )
   {
      /* if the model is infeasible Gurobi does not currently return basis information */
      if ( success != NULL )
         *success = FALSE;
      return SCIP_OKAY;
   }
   else if ( res != 0 )
   {
      SCIPerrorMessage("Gurobi error %d: %s\n", res, GRBgeterrormsg(lpi->grbenv));
      return SCIP_LPERROR;
   }

   return SCIP_OKAY;
}

/** loads basis stored in internal arrays of LPI data structure into Gurobi */
static
SCIP_RETCODE setBase(
   SCIP_LPI*             lpi                 /**< LP interface structure */
   )
{
   int ncols;
   int nrows;

   assert( lpi != NULL );
   assert( lpi->grbmodel != NULL );

   SCIPdebugMessage("setBase()\n");

   CHECK_ZERO( lpi->messagehdlr, GRBgetintattr(lpi->grbmodel, GRB_INT_ATTR_NUMVARS, &ncols) );
   CHECK_ZERO( lpi->messagehdlr, GRBgetintattr(lpi->grbmodel, GRB_INT_ATTR_NUMCONSTRS, &nrows) );

   /* load basis information into Gurobi */
   CHECK_ZERO( lpi->messagehdlr, GRBsetintattrarray(lpi->grbmodel, GRB_INT_ATTR_VBASIS, 0, ncols, lpi->cstat) );
   CHECK_ZERO( lpi->messagehdlr, GRBsetintattrarray(lpi->grbmodel, GRB_INT_ATTR_CBASIS, 0, nrows, lpi->rstat) );

   CHECK_ZERO( lpi->messagehdlr, GRBupdatemodel(lpi->grbmodel) );

   return SCIP_OKAY;
}




/*
 * LPi state methods
 */

/** returns the number of packets needed to store column packet information */
static
int colpacketNum(
   int                   ncols               /**< number of columns to store */
   )
{
   return (ncols+(int)COLS_PER_PACKET-1)/(int)COLS_PER_PACKET;
}

/** returns the number of packets needed to store row packet information */
static
int rowpacketNum(
   int                   nrows               /**< number of rows to store */
   )
{
   return (nrows+(int)ROWS_PER_PACKET-1)/(int)ROWS_PER_PACKET;
}


/* The basis information for Gurobi is negative. So we cannot use the functions in bitencode.h/c. The functions below are a modified copy. */

/** encode a negated dual bit vector into packed format */
static
void SCIPencodeDualBitNeg(
   const int*            inp,                /**< unpacked input vector */
   SCIP_DUALPACKET*      out,                /**< buffer to store the packed vector */
   int                   count               /**< number of elements */
   )
{
   static const SCIP_DUALPACKET mask[SCIP_DUALPACKETSIZE][4] = {   /* if the packet size changes, the mask has to be updated */
      {0x00000000, 0x00000001, 0x00000002, 0x00000003},
      {0x00000000, 0x00000004, 0x00000008, 0x0000000C},
      {0x00000000, 0x00000010, 0x00000020, 0x00000030},
      {0x00000000, 0x00000040, 0x00000080, 0x000000C0},
      {0x00000000, 0x00000100, 0x00000200, 0x00000300},
      {0x00000000, 0x00000400, 0x00000800, 0x00000C00},
      {0x00000000, 0x00001000, 0x00002000, 0x00003000},
      {0x00000000, 0x00004000, 0x00008000, 0x0000C000},
      {0x00000000, 0x00010000, 0x00020000, 0x00030000},
      {0x00000000, 0x00040000, 0x00080000, 0x000C0000},
      {0x00000000, 0x00100000, 0x00200000, 0x00300000},
      {0x00000000, 0x00400000, 0x00800000, 0x00C00000},
      {0x00000000, 0x01000000, 0x02000000, 0x03000000},
      {0x00000000, 0x04000000, 0x08000000, 0x0C000000},
      {0x00000000, 0x10000000, 0x20000000, 0x30000000},
      {0x00000000, 0x40000000, 0x80000000, 0xC0000000}
   };
   int i;
   int rest;
   int nfull;

   assert(inp != NULL || count == 0);
   assert(out != NULL || count == 0);
   assert(count >= 0);
   assert(SCIP_DUALPACKETSIZE == 16);

   rest = count % (int)SCIP_DUALPACKETSIZE;
   nfull = count - rest;

   for( i = 0; i < nfull; i += (int)SCIP_DUALPACKETSIZE, inp += (int)SCIP_DUALPACKETSIZE )
   {
      assert(inp != NULL);
      assert(out != NULL);

#ifndef NDEBUG
      {
         unsigned int j;
         for( j = 0; j < SCIP_DUALPACKETSIZE; ++j )
            assert(0 <= -inp[j] && -inp[j] <= 3);
      }
#endif
      *out++ =
         mask[0][-inp[0]] | mask[1][-inp[1]] | mask[2][-inp[2]] | mask[3][inp[3]]
         | mask[4][-inp[4]] | mask[5][-inp[5]] | mask[6][-inp[6]]
         | mask[7][-inp[7]] | mask[8][-inp[8]] | mask[9][-inp[9]]
         | mask[10][-inp[10]] | mask[11][-inp[11]] | mask[12][-inp[12]]
         | mask[13][-inp[13]] | mask[14][-inp[14]] | mask[15][-inp[15]];
   }

   if( rest > 0 )
   {
      SCIP_DUALPACKET m = (SCIP_DUALPACKET) 0u;

      assert(inp != NULL);
      assert(out != NULL);

      for( i = 0; i < rest; i++ )
         m |= mask[i][-inp[i]];
      *out = m;
   }
}

/** decode a packed dual bit vector into negated unpacked format */
static
void SCIPdecodeDualBitNeg(
   const SCIP_DUALPACKET* inp,               /**< packed input vector */
   int*                  out,                /**< buffer to store unpacked vector */
   int                   count               /**< number of elements */
   )
{
   SCIP_DUALPACKET m;
   int rest;
   int nfull;
   int i;

   assert(inp != NULL || count == 0);
   assert(out != NULL || count == 0);
   assert(count >= 0);
   assert(SCIP_DUALPACKETSIZE == 16);

   rest = count % (int)SCIP_DUALPACKETSIZE;
   nfull = count - rest;

   for( i = 0; i < nfull; i += (int)SCIP_DUALPACKETSIZE )
   {
      assert(inp != NULL);
      assert(out != NULL);

      m = *inp++;

      *out++ = -(int)(m & 3);
      m >>= 2;
      *out++ = -(int)(m & 3);
      m >>= 2;
      *out++ = -(int)(m & 3);
      m >>= 2;
      *out++ = -(int)(m & 3);
      m >>= 2;
      *out++ = -(int)(m & 3);
      m >>= 2;
      *out++ = -(int)(m & 3);
      m >>= 2;
      *out++ = -(int)(m & 3);
      m >>= 2;
      *out++ = -(int)(m & 3);
      m >>= 2;
      *out++ = -(int)(m & 3);
      m >>= 2;
      *out++ = -(int)(m & 3);
      m >>= 2;
      *out++ = -(int)(m & 3);
      m >>= 2;
      *out++ = -(int)(m & 3);
      m >>= 2;
      *out++ = -(int)(m & 3);
      m >>= 2;
      *out++ = -(int)(m & 3);
      m >>= 2;
      *out++ = -(int)(m & 3);
      m >>= 2;
      *out++ = -(int)(m & 3);
      assert(m >> 2 == 0);
   }

   if( rest > 0 )
   {
      assert(inp != NULL);
      assert(out != NULL);

      m = *inp;
      for( i = 0; i < rest; i++ )
      {
         *out++ = -(int)(m & 3);
         m >>= 2;
      }
   }
}

/** store row and column basis status in a packed LPi state object */
static
void lpistatePack(
   SCIP_LPISTATE*        lpistate,           /**< pointer to LPi state data */
   const int*            cstat,              /**< basis status of columns in unpacked format */
   const int*            rstat               /**< basis status of rows in unpacked format */
   )
{
   assert(lpistate != NULL);
   assert(lpistate->packcstat != NULL);
   assert(lpistate->packrstat != NULL);

   SCIPencodeDualBitNeg(cstat, lpistate->packcstat, lpistate->ncols);
   SCIPencodeDualBitNeg(rstat, lpistate->packrstat, lpistate->nrows);
}

/** unpacks row and column basis status from a packed LPi state object */
static
void lpistateUnpack(
   const SCIP_LPISTATE*  lpistate,           /**< pointer to LPi state data */
   int*                  cstat,              /**< buffer for storing basis status of columns in unpacked format */
   int*                  rstat               /**< buffer for storing basis status of rows in unpacked format */
   )
{
   assert(lpistate != NULL);
   assert(lpistate->packcstat != NULL);
   assert(lpistate->packrstat != NULL);

   SCIPdecodeDualBitNeg(lpistate->packcstat, cstat, lpistate->ncols);
   SCIPdecodeDualBitNeg(lpistate->packrstat, rstat, lpistate->nrows);
}

/** creates LPi state information object */
static
SCIP_RETCODE lpistateCreate(
   SCIP_LPISTATE**       lpistate,           /**< pointer to LPi state */
   BMS_BLKMEM*           blkmem,             /**< block memory */
   int                   ncols,              /**< number of columns to store */
   int                   nrows               /**< number of rows to store */
   )
{
   assert(lpistate != NULL);
   assert(blkmem != NULL);
   assert(ncols >= 0);
   assert(nrows >= 0);

   SCIP_ALLOC( BMSallocBlockMemory(blkmem, lpistate) );
   SCIP_ALLOC( BMSallocBlockMemoryArray(blkmem, &(*lpistate)->packcstat, colpacketNum(ncols)) );
   SCIP_ALLOC( BMSallocBlockMemoryArray(blkmem, &(*lpistate)->packrstat, rowpacketNum(nrows)) );

   return SCIP_OKAY;
}

/** frees LPi state information */
static
void lpistateFree(
   SCIP_LPISTATE**       lpistate,           /**< pointer to LPi state information (like basis information) */
   BMS_BLKMEM*           blkmem              /**< block memory */
   )
{
   assert(blkmem != NULL);
   assert(lpistate != NULL);
   assert(*lpistate != NULL);

   BMSfreeBlockMemoryArrayNull(blkmem, &(*lpistate)->packcstat, colpacketNum((*lpistate)->ncols));
   BMSfreeBlockMemoryArrayNull(blkmem, &(*lpistate)->packrstat, rowpacketNum((*lpistate)->nrows));
   BMSfreeBlockMemory(blkmem, lpistate);
}



/*
 * local methods
 */

/** gets all Gurobi parameters used in LPI */
static
SCIP_RETCODE getParameterValues(
   SCIP_LPI*             lpi,                /**< LP interface structure */
   GRBPARAM*             grbparam            /**< Gurobi parameters */
   )
{
   int i;

   assert( lpi != NULL );
   assert( lpi->grbenv != NULL );
   assert( grbparam != NULL );

   SCIPdebugMessage("getParameterValues()\n");

   for( i = 0; i < NUMINTPARAM; ++i )
   {
      CHECK_ZERO( lpi->messagehdlr, GRBgetintparam(lpi->grbenv, intparam[i], &(grbparam->intparval[i])) );
   }
   for( i = 0; i < NUMDBLPARAM; ++i )
   {
      CHECK_ZERO( lpi->messagehdlr, GRBgetdblparam(lpi->grbenv, dblparam[i], &(grbparam->dblparval[i])) );
   }

   return SCIP_OKAY;
}

/** in debug mode, checks validity of Gurobi parameters */
static
SCIP_RETCODE checkParameterValues(
   SCIP_LPI*             lpi                 /**< LP interface structure */
   )
{
#ifndef NDEBUG
   GRBPARAM par;
   int i;

   SCIP_CALL( getParameterValues(lpi, &par) );
   for (i = 0; i < NUMINTPARAM; ++i)
      assert( lpi->curparam.intparval[i] == par.intparval[i] );
   for (i = 0; i < NUMDBLPARAM; ++i)
      assert(MAX(lpi->curparam.dblparval[i], dblparammin[i]) == par.dblparval[i]); /*lint !e777*/
#endif

   return SCIP_OKAY;
}

/** sets all Gurobi parameters used in LPI */
static
SCIP_RETCODE setParameterValues(
   SCIP_LPI*             lpi,                /**< LP interface structure */
   GRBPARAM*             grbparam            /**< Gurobi parameters */
   )
{
   int i;

   assert( lpi != NULL );
   assert( lpi->grbenv != NULL );
   assert( grbparam != NULL );

   SCIPdebugMessage("setParameterValues()\n");

   for( i = 0; i < NUMINTPARAM; ++i )
   {
      if( lpi->curparam.intparval[i] != grbparam->intparval[i] )
      {
         SCIPdebugMessage("setting Gurobi int parameter %s from %d to %d\n",
            intparam[i], lpi->curparam.intparval[i], grbparam->intparval[i]);
         lpi->curparam.intparval[i] = grbparam->intparval[i];
         CHECK_ZERO( lpi->messagehdlr, GRBsetintparam(lpi->grbenv, intparam[i], lpi->curparam.intparval[i]) );
      }
   }
   for( i = 0; i < NUMDBLPARAM; ++i )
   {
      if( lpi->curparam.dblparval[i] != grbparam->dblparval[i] ) /*lint !e777*/
      {
         SCIPdebugMessage("setting Gurobi dbl parameter %s from %g to %g\n",
            dblparam[i], lpi->curparam.dblparval[i], MAX(grbparam->dblparval[i], dblparammin[i]));
         lpi->curparam.dblparval[i] = MAX(grbparam->dblparval[i], dblparammin[i]);
         CHECK_ZERO( lpi->messagehdlr, GRBsetdblparam(lpi->grbenv, dblparam[i], lpi->curparam.dblparval[i]) );
      }
   }

   SCIP_CALL( checkParameterValues(lpi) );

   return SCIP_OKAY;
}

/** copies Gurobi parameters from source to dest */
static
void copyParameterValues(
   GRBPARAM*             dest,               /**< destination Gurobi parameters */
   const GRBPARAM*       source              /**< original Gurobi parameters */
   )
{
   int i;

   for( i = 0; i < NUMINTPARAM; ++i )
      dest->intparval[i] = source->intparval[i];
   for( i = 0; i < NUMDBLPARAM; ++i )
      dest->dblparval[i] = source->dblparval[i];
}

/** gets a single integer parameter value */
static
SCIP_RETCODE getIntParam(
   SCIP_LPI*             lpi,                /**< LP interface structure */
   const char*           param,              /**< parameter name */
   int*                  p                   /**< value of parameter */
   )
{
   int i;

   assert( lpi != NULL );

   for( i = 0; i < NUMINTPARAM; ++i )
   {
      if( strcmp(intparam[i], param) == 0 )
      {
         *p = lpi->grbparam.intparval[i];
         return SCIP_OKAY;
      }
   }

   SCIPerrorMessage("unknown Gurobi integer parameter <%s>.\n", param);
   return SCIP_LPERROR;
}

/** sets a single integer parameter value */
static
SCIP_RETCODE setIntParam(
   SCIP_LPI*             lpi,                /**< LP interface structure */
   const char*           param,              /**< parameter name */
   int                   parval              /**< value of parameter */
   )
{
   int i;

   assert( lpi != NULL );

   for( i = 0; i < NUMINTPARAM; ++i )
   {
      if( strcmp(intparam[i], param) == 0 )
      {
         lpi->grbparam.intparval[i] = parval;
         return SCIP_OKAY;
      }
   }

   SCIPerrorMessage("unknown Gurobi integer parameter <%s>.\n", param);
   return SCIP_LPERROR;
}

/** gets a single double parameter value */
static
SCIP_RETCODE getDblParam(SCIP_LPI* lpi, const char* param, double* p)
{
   int i;

   assert(lpi != NULL);

   for( i = 0; i < NUMDBLPARAM; ++i )
   {
      if( strcmp(dblparam[i], param) == 0 )
      {
         *p = lpi->grbparam.dblparval[i];
         return SCIP_OKAY;
      }
   }

   SCIPerrorMessage("unknown Gurobi double parameter <%s>.\n", param);
   return SCIP_LPERROR;
}

/** sets a single double parameter value */
static
SCIP_RETCODE setDblParam(
   SCIP_LPI*             lpi,                /**< LP interface structure */
   const char*           param,              /**< parameter name */
   double                parval              /**< value of parameter */
   )
{
   int i;

   assert( lpi != NULL );

   for( i = 0; i < NUMDBLPARAM; ++i )
   {
      if( strcmp(dblparam[i], param) == 0 )
      {
         lpi->grbparam.dblparval[i] = parval;
         return SCIP_OKAY;
      }
   }

   SCIPerrorMessage("unknown Gurobi double parameter <%s>.\n", param);
   return SCIP_LPERROR;
}

/** marks the current LP to be unsolved */
static
void invalidateSolution(
   SCIP_LPI*             lpi                 /**< LP interface structure */
   )
{
   assert(lpi != NULL);
   lpi->solstat = -1;
}

/** converts SCIP's lhs/rhs pairs into Gurobi's sen/rhs */
static
SCIP_RETCODE convertSides(
   SCIP_LPI*             lpi,                /**< LP interface structure */
   int                   nrows,              /**< number of rows */
   const SCIP_Real*      lhs,                /**< left hand side vector */
   const SCIP_Real*      rhs,                /**< right hand side vector */
   int*                  rngcount            /**< number of ranged rows found */
   )
{
   int i;

   assert(lpi != NULL);
   assert(nrows >= 0);
   assert(lhs != NULL);
   assert(rhs != NULL);

   /* convert lhs/rhs into sen/rhs */
   *rngcount = 0;
   for( i = 0; i < nrows; ++i )
   {
      assert(lhs[i] <= rhs[i]);

      if( lhs[i] == rhs[i] ) /*lint !e777*/
      {
         assert(-GRB_INFINITY < rhs[i] && rhs[i] < GRB_INFINITY);
         lpi->senarray[i] = GRB_EQUAL;
         lpi->rhsarray[i] = rhs[i];
      }
      else if( lhs[i] <= -GRB_INFINITY )
      {
         assert(-GRB_INFINITY < rhs[i] && rhs[i] < GRB_INFINITY);
         lpi->senarray[i] = GRB_LESS_EQUAL;
         lpi->rhsarray[i] = rhs[i];
      }
      else if( rhs[i] >= GRB_INFINITY )
      {
         assert(-GRB_INFINITY < lhs[i] && lhs[i] < GRB_INFINITY);
         lpi->senarray[i] = GRB_GREATER_EQUAL;
         lpi->rhsarray[i] = lhs[i];
      }
      else
      {
         /* Gurobi cannot handle ranged rows */
         SCIPerrorMessage("Gurobi cannot handle ranged rows.\n");
         SCIPABORT();
         return SCIP_LPERROR;
         /* (*rngcount)++; */
      }
   }
   return SCIP_OKAY;
}

/** converts Gurobi's sen/rhs pairs into SCIP's lhs/rhs pairs */
static
SCIP_RETCODE reconvertBothSides(
   SCIP_LPI*             lpi,                /**< LP interface structure */
   int                   nrows,              /**< number of rows */
   SCIP_Real*            lhs,                /**< buffer to store the left hand side vector */
   SCIP_Real*            rhs                 /**< buffer to store the right hand side vector */
   )
{
   int i;

   assert(lpi != NULL);
   assert(nrows >= 0);
   assert(lhs != NULL);
   assert(rhs != NULL);

   for (i = 0; i < nrows; ++i)
   {
      switch( lpi->senarray[i] )
      {
      case GRB_EQUAL:
         lhs[i] = lpi->rhsarray[i];
         rhs[i] = lpi->rhsarray[i];
         break;

      case GRB_LESS_EQUAL:
         lhs[i] = -GRB_INFINITY;
         rhs[i] = lpi->rhsarray[i];
         break;

      case GRB_GREATER_EQUAL:
         lhs[i] = lpi->rhsarray[i];
         rhs[i] = GRB_INFINITY;
         break;

      default:
         SCIPerrorMessage("invalid row sense\n");
         SCIPABORT();
         return SCIP_LPERROR;
      }
      assert(lhs[i] <= rhs[i]);
   }
   return SCIP_OKAY;
}

/** converts Gurobi's sen/rhs pairs into SCIP's lhs/rhs pairs, only storing the left hand side */
static
SCIP_RETCODE reconvertLhs(
   SCIP_LPI*             lpi,                /**< LP interface structure */
   int                   nrows,              /**< number of rows */
   SCIP_Real*            lhs                 /**< buffer to store the left hand side vector */
   )
{
   int i;

   assert(lpi != NULL);
   assert(nrows >= 0);
   assert(lhs != NULL);

   for (i = 0; i < nrows; ++i)
   {
      switch( lpi->senarray[i] )
      {
      case GRB_EQUAL:
         lhs[i] = lpi->rhsarray[i];
         break;

      case GRB_LESS_EQUAL:
         lhs[i] = -GRB_INFINITY;
         break;

      case GRB_GREATER_EQUAL:
         lhs[i] = lpi->rhsarray[i];
         break;

      default:
         SCIPerrorMessage("invalid row sense\n");
         SCIPABORT();
         return SCIP_LPERROR;
      }
   }
   return SCIP_OKAY;
}

/** converts Gurobi's sen/rhs pairs into SCIP's lhs/rhs pairs, only storing the right hand side */
static
SCIP_RETCODE reconvertRhs(
   SCIP_LPI*             lpi,                /**< LP interface structure */
   int                   nrows,              /**< number of rows */
   SCIP_Real*            rhs                 /**< buffer to store the right hand side vector */
   )
{
   int i;

   assert(lpi != NULL);
   assert(nrows >= 0);
   assert(rhs != NULL);

   for (i = 0; i < nrows; ++i)
   {
      switch( lpi->senarray[i] )
      {
      case GRB_EQUAL:
         rhs[i] = lpi->rhsarray[i];
         break;

      case GRB_LESS_EQUAL:
         rhs[i] = lpi->rhsarray[i];
         break;

      case GRB_GREATER_EQUAL:
         rhs[i] = GRB_INFINITY;
         break;

      default:
         SCIPerrorMessage("invalid row sense\n");
         SCIPABORT();
         return SCIP_LPERROR;
      }
   }
   return SCIP_OKAY;
}

/** converts Gurobi's sen/rhs pairs into SCIP's lhs/rhs pairs */
static
SCIP_RETCODE reconvertSides(
   SCIP_LPI*             lpi,                /**< LP interface structure */
   int                   nrows,              /**< number of rows */
   SCIP_Real*            lhs,                /**< buffer to store the left hand side vector, or NULL */
   SCIP_Real*            rhs                 /**< buffer to store the right hand side vector, or NULL */
   )
{
   if( lhs != NULL && rhs != NULL )
   {
      SCIP_CALL( reconvertBothSides(lpi, nrows, lhs, rhs) );
   }
   else if( lhs != NULL )
   {
      SCIP_CALL( reconvertLhs(lpi, nrows, lhs) );
   }
   else if( rhs != NULL )
   {
      SCIP_CALL( reconvertRhs(lpi, nrows, rhs) );
   }
   return SCIP_OKAY;
}

/** after restoring old LP data, need to resolve the LP to be able to retrieve correct information */
static
SCIP_RETCODE restoreLPData(
   SCIP_LPI*             lpi                 /**< LP interface structure */
   )
{
   assert( lpi != NULL );

   /* set dual simplex */
   CHECK_ZERO( lpi->messagehdlr, GRBsetintparam(lpi->grbenv, GRB_INT_PAR_METHOD, GRB_METHOD_DUAL) );
   CHECK_ZERO( lpi->messagehdlr, GRBoptimize(lpi->grbmodel) );

#ifndef NDEBUG
   {
      double cnt;

      /* modifying the LP, restoring the old LP, and loading the old basis is not enough for Gurobi to be able to return
       * the basis -> we have to resolve the LP;
       *
       * In a numerical perfect world, GRB_REFACTORMAXITERS below should be zero. However, due to numerical inaccuracies
       * after refactorization, it might be necessary to do a few extra pivot steps.
       */
      CHECK_ZERO( lpi->messagehdlr, GRBgetdblattr(lpi->grbmodel, GRB_DBL_ATTR_ITERCOUNT, &cnt) );
      if ( cnt > (double) GRB_REFACTORMAXITERS )
         SCIPmessagePrintWarning(lpi->messagehdlr, "Gurobi needed %d iterations to restore optimal basis.\n", (int) cnt);
   }
#endif

   return SCIP_OKAY;
}



/*
 * LP Interface Methods
 */


/*
 * Miscellaneous Methods
 */

static char grbname[100];

/**@name Miscellaneous Methods */
/**@{ */

/** gets name and version of LP solver */
const char* SCIPlpiGetSolverName(
   void
   )
{
   int major;
   int minor;
   int technical;

   GRBversion(&major, &minor, &technical);
   sprintf(grbname, "Gurobi %d.%d.%d", major, minor, technical);
   return grbname;
}

/** gets description of LP solver (developer, webpage, ...) */
const char* SCIPlpiGetSolverDesc(
   void
   )
{
   return "Linear Programming Solver developed by Gurobi Optimization (www.gurobi.com)";
}

/** gets pointer for LP solver - use only with great care
 *
 *  Here we return the pointer to the model.
 */
void* SCIPlpiGetSolverPointer(
   SCIP_LPI*             lpi                 /**< pointer to an LP interface structure */
   )
{
   return (void*) lpi->grbmodel;
}
/**@} */




/*
 * LPI Creation and Destruction Methods
 */

/**@name LPI Creation and Destruction Methods */
/**@{ */

/** creates an LP problem object */
SCIP_RETCODE SCIPlpiCreate(
   SCIP_LPI**            lpi,                /**< pointer to an LP interface structure */
   SCIP_MESSAGEHDLR*     messagehdlr,        /**< message handler to use for printing messages, or NULL */
   const char*           name,               /**< problem name */
   SCIP_OBJSEN           objsen              /**< objective sense */
   )
{
   assert(sizeof(SCIP_Real) == sizeof(double)); /* Gurobi only works with doubles as floating points */
   assert(sizeof(SCIP_Bool) == sizeof(int));    /* Gurobi only works with ints as bools */
   assert(lpi != NULL);
   assert(numlp >= 0);

   SCIPdebugMessage("SCIPlpiCreate()\n");

   /* create environment
    *
    * Each problem will get a copy of the original environment. Thus, grbenv is only needed once.
    */
   if ( grbenv == NULL )
   {
      /* initialize environment - no log file */
      CHECK_ZERO( messagehdlr, GRBloadenv(&grbenv, NULL) );

      /* turn off output for all models */
      CHECK_ZERO( messagehdlr, GRBsetintparam(grbenv, GRB_INT_PAR_OUTPUTFLAG, 0) );

      /* turn on that basis information for infeasible and unbounded models is available */
      CHECK_ZERO( messagehdlr, GRBsetintparam(grbenv, GRB_INT_PAR_INFUNBDINFO, 1) );
   }
   assert( grbenv != NULL );

   /* create empty LPI */
   SCIP_ALLOC( BMSallocMemory(lpi) );
   CHECK_ZERO( messagehdlr, GRBnewmodel(grbenv, &(*lpi)->grbmodel, name, 0, NULL, NULL, NULL, NULL, NULL) );

   /* get local copy of environment */
   (*lpi)->grbenv = GRBgetenv((*lpi)->grbmodel);
   (*lpi)->senarray = NULL;
   (*lpi)->rhsarray = NULL;
   (*lpi)->valarray = NULL;
   (*lpi)->cstat = NULL;
   (*lpi)->rstat = NULL;
   (*lpi)->indarray = NULL;
   (*lpi)->sidechgsize = 0;
   (*lpi)->valsize = 0;
   (*lpi)->cstatsize = 0;
   (*lpi)->rstatsize = 0;
   (*lpi)->iterations = 0;
   (*lpi)->solisbasic = FALSE;
   (*lpi)->fromscratch = FALSE;
   (*lpi)->pricing = SCIP_PRICING_LPIDEFAULT;
   (*lpi)->messagehdlr = messagehdlr;
   invalidateSolution(*lpi);

   /* get default parameter values */
   SCIP_CALL( getParameterValues((*lpi), &((*lpi)->defparam)) );
   copyParameterValues(&((*lpi)->curparam), &((*lpi)->defparam));
   copyParameterValues(&((*lpi)->grbparam), &((*lpi)->defparam));
   ++numlp;

   /* set objective sense */
   SCIP_CALL( SCIPlpiChgObjsen(*lpi, objsen) );

   /* set default pricing */
   SCIP_CALL( SCIPlpiSetIntpar(*lpi, SCIP_LPPAR_PRICING, (*lpi)->pricing) );

   if( !warnedbeta ) {
      warnedbeta = 1;
      SCIPmessagePrintWarning(messagehdlr, "The Gurobi LPI is a beta version only - use with care.\n");
   }

   return SCIP_OKAY;
}

/** deletes an LP problem object */
SCIP_RETCODE SCIPlpiFree(
   SCIP_LPI**            lpi                 /**< pointer to an LP interface structure */
   )
{
   assert(grbenv != NULL);
   assert(lpi != NULL);
   assert(*lpi != NULL);

   SCIPdebugMessage("SCIPlpiFree()\n");

   /* free model */
   CHECK_ZERO( (*lpi)->messagehdlr, GRBfreemodel((*lpi)->grbmodel) );

   /* free memory */
   BMSfreeMemoryArrayNull(&(*lpi)->senarray);
   BMSfreeMemoryArrayNull(&(*lpi)->rhsarray);
   BMSfreeMemoryArrayNull(&(*lpi)->cstat);
   BMSfreeMemoryArrayNull(&(*lpi)->rstat);
   BMSfreeMemory(lpi);

   /* free environment */
   --numlp;
   if( numlp == 0 )
   {
      GRBfreeenv(grbenv);
      grbenv = NULL;
   }

   return SCIP_OKAY;
}

/**@} */




/*
 * Modification Methods
 */

/**@name Modification Methods */
/**@{ */

/** copies LP data with column matrix into LP solver */
SCIP_RETCODE SCIPlpiLoadColLP(
   SCIP_LPI*             lpi,                /**< LP interface structure */
   SCIP_OBJSEN           objsen,             /**< objective sense */
   int                   ncols,              /**< number of columns */
   const SCIP_Real*      obj,                /**< objective function values of columns */
   const SCIP_Real*      lb,                 /**< lower bounds of columns */
   const SCIP_Real*      ub,                 /**< upper bounds of columns */
   char**                colnames,           /**< column names, or NULL */
   int                   nrows,              /**< number of rows */
   const SCIP_Real*      lhs,                /**< left hand sides of rows */
   const SCIP_Real*      rhs,                /**< right hand sides of rows */
   char**                rownames,           /**< row names, or NULL */
   int                   nnonz,              /**< number of nonzero elements in the constraint matrix */
   const int*            beg,                /**< start index of each column in ind- and val-array */
   const int*            ind,                /**< row indices of constraint matrix entries */
   const SCIP_Real*      val                 /**< values of constraint matrix entries */
   )
{
   int* cnt;
   int rngcount;
   int c;

   assert(lpi != NULL);
   assert(lpi->grbmodel != NULL);
   assert(lpi->grbenv != NULL);
   assert(objsen == SCIP_OBJSEN_MAXIMIZE || objsen == SCIP_OBJSEN_MINIMIZE);

   SCIPdebugMessage("loading LP in column format into Gurobi: %d cols, %d rows\n", ncols, nrows);

   invalidateSolution(lpi);

   SCIP_CALL( ensureSidechgMem(lpi, nrows) );

   /* convert lhs/rhs into sen/rhs/range tuples */
   SCIP_CALL( convertSides(lpi, nrows, lhs, rhs, &rngcount) );
   assert( rngcount == 0 );

   /* calculate column lengths */
   SCIP_ALLOC( BMSallocMemoryArray(&cnt, ncols) );
   for( c = 0; c < ncols-1; ++c )
   {
      cnt[c] = beg[c+1] - beg[c];
      assert(cnt[c] >= 0);
   }
   cnt[ncols-1] = nnonz - beg[ncols-1];
   assert(cnt[ncols-1] >= 0);

   /* delete model */
   assert( lpi->grbmodel != NULL );
   CHECK_ZERO( lpi->messagehdlr, GRBfreemodel(lpi->grbmodel) );

   /* load model - all variables are continuous */
   CHECK_ZERO( lpi->messagehdlr, GRBloadmodel(lpi->grbenv, &(lpi->grbmodel), NULL, ncols, nrows, objsen, 0.0, (SCIP_Real*)obj,
         lpi->senarray, lpi->rhsarray, (int*)beg, cnt, (int*)ind, (SCIP_Real*)val, (SCIP_Real*)lb, (SCIP_Real*)ub, NULL, colnames, rownames) );
   CHECK_ZERO( lpi->messagehdlr, GRBupdatemodel(lpi->grbmodel) );

   /* free temporary memory */
   BMSfreeMemoryArray(&cnt);

#ifndef NDEBUG
   {
      int temp;

      CHECK_ZERO( lpi->messagehdlr, GRBgetintattr(lpi->grbmodel, GRB_INT_ATTR_NUMVARS, &temp) );
      assert( temp == ncols);

      CHECK_ZERO( lpi->messagehdlr, GRBgetintattr(lpi->grbmodel, GRB_INT_ATTR_NUMCONSTRS, &temp) );
      assert( temp == nrows);

      CHECK_ZERO( lpi->messagehdlr, GRBgetintattr(lpi->grbmodel, GRB_INT_ATTR_NUMNZS, &temp) );
      assert( temp == nnonz);
   }
#endif

   return SCIP_OKAY;
}

/** adds columns to the LP */
SCIP_RETCODE SCIPlpiAddCols(
   SCIP_LPI*             lpi,                /**< LP interface structure */
   int                   ncols,              /**< number of columns to be added */
   const SCIP_Real*      obj,                /**< objective function values of new columns */
   const SCIP_Real*      lb,                 /**< lower bounds of new columns */
   const SCIP_Real*      ub,                 /**< upper bounds of new columns */
   char**                colnames,           /**< column names, or NULL */
   int                   nnonz,              /**< number of nonzero elements to be added to the constraint matrix */
   const int*            beg,                /**< start index of each column in ind- and val-array, or NULL if nnonz == 0 */
   const int*            ind,                /**< row indices of constraint matrix entries, or NULL if nnonz == 0 */
   const SCIP_Real*      val                 /**< values of constraint matrix entries, or NULL if nnonz == 0 */
   )
{
   assert(lpi != NULL);
   assert(lpi->grbmodel != NULL);

   SCIPdebugMessage("adding %d columns with %d nonzeros to Gurobi\n", ncols, nnonz);

   invalidateSolution(lpi);

   /* add columns - all new variables are continuous */
   CHECK_ZERO( lpi->messagehdlr, GRBaddvars(lpi->grbmodel, ncols, nnonz, (int*)beg, (int*)ind, (SCIP_Real*)val, (SCIP_Real*)obj, (SCIP_Real*)lb, (SCIP_Real*)ub, NULL, colnames) )
      CHECK_ZERO( lpi->messagehdlr, GRBupdatemodel(lpi->grbmodel) );

   return SCIP_OKAY;
}

/** deletes all columns in the given range from LP */
SCIP_RETCODE SCIPlpiDelCols(
   SCIP_LPI*             lpi,                /**< LP interface structure */
   int                   firstcol,           /**< first column to be deleted */
   int                   lastcol             /**< last column to be deleted */
   )
{
   int j;
   int* which;

   assert(lpi != NULL);
   assert(lpi->grbmodel != NULL);
#ifndef NDEBUG
   {
      int temp;

      CHECK_ZERO( lpi->messagehdlr, GRBgetintattr(lpi->grbmodel, GRB_INT_ATTR_NUMVARS, &temp) );
      assert(0 <= firstcol && firstcol <= lastcol && lastcol < temp);
   }
#endif

   SCIPdebugMessage("deleting %d columns from Gurobi\n", lastcol - firstcol + 1);

   invalidateSolution(lpi);

   /* Gurobi can't delete a range of columns, we have to set up an index array */
   SCIP_ALLOC( BMSallocMemoryArray(&which, lastcol-firstcol+1) );;
   for( j = firstcol; j <= lastcol; ++j )
      which[j - firstcol] = j;

   CHECK_ZERO( lpi->messagehdlr, GRBdelvars(lpi->grbmodel, lastcol-firstcol+1, which) );
   CHECK_ZERO( lpi->messagehdlr, GRBupdatemodel(lpi->grbmodel) );

   BMSfreeMemoryArray( &which );

   return SCIP_OKAY;
}

/** deletes columns from SCIP_LP; the new position of a column must not be greater that its old position */
SCIP_RETCODE SCIPlpiDelColset(
   SCIP_LPI*             lpi,                /**< LP interface structure */
   int*                  dstat               /**< deletion status of columns
                                              *   input:  1 if column should be deleted, 0 if not
                                              *   output: new position of column, -1 if column was deleted */
   )
{
   int j, nvars, num;
   int* which;

   assert(lpi != NULL);
   assert(lpi->grbmodel != NULL);

   SCIPdebugMessage("deleting a column set from Gurobi\n");

   invalidateSolution(lpi);

   /* Gurobi can't delete a range of columns, we have to set up an index array */
   CHECK_ZERO( lpi->messagehdlr, GRBgetintattr(lpi->grbmodel, GRB_INT_ATTR_NUMVARS, &nvars) );

   SCIP_ALLOC( BMSallocMemoryArray(&which, nvars) );;
   num = 0;
   for( j = 0; j < nvars; ++j )
   {
      if( dstat[j] )
         which[num++] = j;
   }
   CHECK_ZERO( lpi->messagehdlr, GRBdelvars(lpi->grbmodel, num, which) );
   CHECK_ZERO( lpi->messagehdlr, GRBupdatemodel(lpi->grbmodel) );

   BMSfreeMemoryArray( &which );

   return SCIP_OKAY;
}

/** adds rows to the LP */
SCIP_RETCODE SCIPlpiAddRows(
   SCIP_LPI*             lpi,                /**< LP interface structure */
   int                   nrows,              /**< number of rows to be added */
   const SCIP_Real*      lhs,                /**< left hand sides of new rows */
   const SCIP_Real*      rhs,                /**< right hand sides of new rows */
   char**                rownames,           /**< row names, or NULL */
   int                   nnonz,              /**< number of nonzero elements to be added to the constraint matrix */
   const int*            beg,                /**< start index of each row in ind- and val-array, or NULL if nnonz == 0 */
   const int*            ind,                /**< column indices of constraint matrix entries, or NULL if nnonz == 0 */
   const SCIP_Real*      val                 /**< values of constraint matrix entries, or NULL if nnonz == 0 */
   )
{
   int rngcount;

   assert(lpi != NULL);
   assert(lpi->grbmodel != NULL);

   SCIPdebugMessage("adding %d rows with %d nonzeros to Gurobi\n", nrows, nnonz);

   invalidateSolution(lpi);

   SCIP_CALL( ensureSidechgMem(lpi, nrows) );

   /* convert lhs/rhs into sen/rhs/range tuples */
   SCIP_CALL( convertSides(lpi, nrows, lhs, rhs, &rngcount) );
   assert( rngcount == 0 );

   /* add rows to LP */
   CHECK_ZERO( lpi->messagehdlr, GRBaddconstrs(lpi->grbmodel, nrows, nnonz, (int*)beg, (int*)ind, (SCIP_Real*)val, lpi->senarray, lpi->rhsarray, rownames) );
   CHECK_ZERO( lpi->messagehdlr, GRBupdatemodel(lpi->grbmodel) );

   return SCIP_OKAY;
}

/** deletes all rows in the given range from LP */
SCIP_RETCODE SCIPlpiDelRows(
   SCIP_LPI*             lpi,                /**< LP interface structure */
   int                   firstrow,           /**< first row to be deleted */
   int                   lastrow             /**< last row to be deleted */
   )
{
   int i;
   int* which;

   assert(lpi != NULL);
   assert(lpi->grbmodel != NULL);
#ifndef NDEBUG
   {
      int nrows;
      CHECK_ZERO( lpi->messagehdlr, GRBgetintattr(lpi->grbmodel, GRB_INT_ATTR_NUMCONSTRS, &nrows) );
      assert(0 <= firstrow && firstrow <= lastrow && lastrow < nrows);
   }
#endif

   SCIPdebugMessage("deleting %d rows from Gurobi\n", lastrow - firstrow + 1);

   invalidateSolution(lpi);

   /* Gurobi can't delete a range of rows, we have to set up an index array */
   SCIP_ALLOC( BMSallocMemoryArray(&which, lastrow-firstrow+1) );;
   for( i = firstrow; i <= lastrow; ++i )
      which[i - firstrow] = i;

   CHECK_ZERO( lpi->messagehdlr, GRBdelconstrs(lpi->grbmodel, lastrow-firstrow+1, which) );
   CHECK_ZERO( lpi->messagehdlr, GRBupdatemodel(lpi->grbmodel) );

   BMSfreeMemoryArray( &which );

   return SCIP_OKAY;
}

/** deletes rows from SCIP_LP; the new position of a row must not be greater that its old position */
SCIP_RETCODE SCIPlpiDelRowset(
   SCIP_LPI*             lpi,                /**< LP interface structure */
   int*                  dstat               /**< deletion status of rows
                                              *   input:  1 if row should be deleted, 0 if not
                                              *   output: new position of row, -1 if row was deleted */
   )
{
   int i, num;
   int nrows;
   int* which;

   assert(lpi != NULL);
   assert(lpi->grbmodel != NULL);

   SCIPdebugMessage("deleting a row set from Gurobi\n");

   invalidateSolution(lpi);

   /* Gurobi can't delete a range of rows, we have to set up an index array */
   CHECK_ZERO( lpi->messagehdlr, GRBgetintattr(lpi->grbmodel, GRB_INT_ATTR_NUMCONSTRS, &nrows) );
   SCIP_ALLOC( BMSallocMemoryArray(&which, nrows) );;
   num = 0;
   for( i = 0; i < nrows; ++i )
   {
      if( dstat[i] )
         which[num++] = i;
   }
   CHECK_ZERO( lpi->messagehdlr, GRBdelconstrs(lpi->grbmodel, num, which) );
   CHECK_ZERO( lpi->messagehdlr, GRBupdatemodel(lpi->grbmodel) );

   /* update dstat */
   num = 0;
   for( i = 0; i < nrows; ++i )
   {
      if( dstat[i] )
      {
         dstat[i] = -1;
         ++num;
      }
      else
         dstat[i] = i - num;
   }

   BMSfreeMemoryArray( &which );

   return SCIP_OKAY;
}

/** clears the whole LP */
SCIP_RETCODE SCIPlpiClear(
   SCIP_LPI*             lpi                 /**< LP interface structure */
   )
{
   assert( lpi != NULL );
   assert( lpi->grbmodel != NULL );
   assert( lpi->grbenv != NULL );

   SCIPdebugMessage("clearing Gurobi LP\n");

   invalidateSolution(lpi);

   CHECK_ZERO( lpi->messagehdlr, GRBfreemodel(lpi->grbmodel) );
   CHECK_ZERO( lpi->messagehdlr, GRBnewmodel(lpi->grbenv, &(lpi->grbmodel), "", 0, NULL, NULL, NULL, NULL, NULL) );
   CHECK_ZERO( lpi->messagehdlr, GRBupdatemodel(lpi->grbmodel) );

   return SCIP_OKAY;
}

/** changes lower and upper bounds of columns */
SCIP_RETCODE SCIPlpiChgBounds(
   SCIP_LPI*             lpi,                /**< LP interface structure */
   int                   ncols,              /**< number of columns to change bounds for */
   const int*            ind,                /**< column indices */
   const SCIP_Real*      lb,                 /**< values for the new lower bounds */
   const SCIP_Real*      ub                  /**< values for the new upper bounds */
   )
{
   assert(lpi != NULL);
   assert(lpi->grbmodel != NULL);

   SCIPdebugMessage("changing %d bounds in Gurobi\n", ncols);
#ifdef SCIP_DEBUG
   {
      int i;
      for( i = 0; i < ncols; ++i )
         SCIPdebugPrintf("  col %d: [%g,%g]\n", ind[i], lb[i], ub[i]);
   }
#endif

   invalidateSolution(lpi);

   CHECK_ZERO( lpi->messagehdlr, GRBsetdblattrlist(lpi->grbmodel, GRB_DBL_ATTR_LB, ncols, (int*)ind, (SCIP_Real*)lb) );
   CHECK_ZERO( lpi->messagehdlr, GRBsetdblattrlist(lpi->grbmodel, GRB_DBL_ATTR_UB, ncols, (int*)ind, (SCIP_Real*)ub) );

   CHECK_ZERO( lpi->messagehdlr, GRBupdatemodel(lpi->grbmodel) );

   return SCIP_OKAY;
}

/** changes left and right hand sides of rows */
SCIP_RETCODE SCIPlpiChgSides(
   SCIP_LPI*             lpi,                /**< LP interface structure */
   int                   nrows,              /**< number of rows to change sides for */
   const int*            ind,                /**< row indices */
   const SCIP_Real*      lhs,                /**< new values for left hand sides */
   const SCIP_Real*      rhs                 /**< new values for right hand sides */
   )
{
   int rngcount;

   assert(lpi != NULL);
   assert(lpi->grbmodel != NULL);

   SCIPdebugMessage("changing %d sides in Gurobi\n", nrows);

   invalidateSolution(lpi);

   /* convert lhs/rhs into sen/rhs/range tuples */
   SCIP_CALL( ensureSidechgMem(lpi, nrows) );
   SCIP_CALL( convertSides(lpi, nrows, lhs, rhs, &rngcount) );
   assert( rngcount == 0 );

   /* change row sides */
   CHECK_ZERO( lpi->messagehdlr, GRBsetdblattrlist(lpi->grbmodel, GRB_DBL_ATTR_RHS, nrows, (int*)ind, lpi->rhsarray) );
   CHECK_ZERO( lpi->messagehdlr, GRBsetcharattrlist(lpi->grbmodel, GRB_CHAR_ATTR_SENSE, nrows, (int*)ind, lpi->senarray) );

   CHECK_ZERO( lpi->messagehdlr, GRBupdatemodel(lpi->grbmodel) );

   return SCIP_OKAY;
}

/** changes a single coefficient */
SCIP_RETCODE SCIPlpiChgCoef(
   SCIP_LPI*             lpi,                /**< LP interface structure */
   int                   row,                /**< row number of coefficient to change */
   int                   col,                /**< column number of coefficient to change */
   SCIP_Real             newval              /**< new value of coefficient */
   )
{
   assert(lpi != NULL);
   assert(lpi->grbmodel != NULL);

   SCIPdebugMessage("changing coefficient row %d, column %d in Gurobi to %g\n", row, col, newval);

   invalidateSolution(lpi);

   CHECK_ZERO( lpi->messagehdlr, GRBchgcoeffs(lpi->grbmodel, 1, &row, &col, &newval) );
   CHECK_ZERO( lpi->messagehdlr, GRBupdatemodel(lpi->grbmodel) );

   return SCIP_OKAY;
}

/** changes the objective sense */
SCIP_RETCODE SCIPlpiChgObjsen(
   SCIP_LPI*             lpi,                /**< LP interface structure */
   SCIP_OBJSEN           objsen              /**< new objective sense */
   )
{
   assert(lpi != NULL);
   assert(lpi->grbmodel != NULL);
   assert(objsen == SCIP_OBJSEN_MAXIMIZE || objsen == SCIP_OBJSEN_MINIMIZE);

   SCIPdebugMessage("changing objective sense in Gurobi to %d\n", objsen);

   invalidateSolution(lpi);

   /* The objective sense of Gurobi and SCIP are equal */
   CHECK_ZERO( lpi->messagehdlr, GRBsetintattr(lpi->grbmodel, GRB_INT_ATTR_MODELSENSE, objsen) );

   CHECK_ZERO( lpi->messagehdlr, GRBupdatemodel(lpi->grbmodel) );

   return SCIP_OKAY;
}

/** changes objective values of columns in the LP */
SCIP_RETCODE SCIPlpiChgObj(
   SCIP_LPI*             lpi,                /**< LP interface structure */
   int                   ncols,              /**< number of columns to change objective value for */
   int*                  ind,                /**< column indices to change objective value for */
   SCIP_Real*            obj                 /**< new objective values for columns */
   )
{
   assert(lpi != NULL);
   assert(lpi->grbmodel != NULL);

   SCIPdebugMessage("changing %d objective values in Gurobi\n", ncols);

   CHECK_ZERO( lpi->messagehdlr, GRBsetdblattrlist(lpi->grbmodel, GRB_DBL_ATTR_OBJ, ncols, ind, obj) );

   CHECK_ZERO( lpi->messagehdlr, GRBupdatemodel(lpi->grbmodel) );

   return SCIP_OKAY;
}

/** multiplies a row with a non-zero scalar; for negative scalars, the row's sense is switched accordingly */
SCIP_RETCODE SCIPlpiScaleRow(
   SCIP_LPI*             lpi,                /**< LP interface structure */
   int                   row,                /**< row number to scale */
   SCIP_Real             scaleval            /**< scaling multiplier */
   )
{
   SCIP_Real lhs;
   SCIP_Real rhs;
   int nnonz;
   int ncols;
   int beg;
   int i;

   assert(lpi != NULL);
   assert(lpi->grbmodel != NULL);
   assert(scaleval != 0.0);

   SCIPdebugMessage("scaling row %d with factor %g in Gurobi\n", row, scaleval);

   invalidateSolution(lpi);

   CHECK_ZERO( lpi->messagehdlr, GRBgetintattr(lpi->grbmodel, GRB_INT_ATTR_NUMVARS, &ncols) );
   SCIP_CALL( ensureValMem(lpi, ncols) );

   /* get the row */
   SCIP_CALL( SCIPlpiGetRows(lpi, row, row, &lhs, &rhs, &nnonz, &beg, lpi->indarray, lpi->valarray) );

   /* scale row coefficients */
   for ( i = 0; i < nnonz; ++i )
   {
      SCIP_CALL( SCIPlpiChgCoef(lpi, row, lpi->indarray[i], lpi->valarray[i] * scaleval) );
   }

   /* scale row sides */
   if( lhs > -GRB_INFINITY )
      lhs *= scaleval;
   else if( scaleval < 0.0 )
      lhs = GRB_INFINITY;
   if( rhs < GRB_INFINITY )
      rhs *= scaleval;
   else if( scaleval < 0.0 )
      rhs = -GRB_INFINITY;
   if( scaleval > 0.0 )
   {
      SCIP_CALL( SCIPlpiChgSides(lpi, 1, &row, &lhs, &rhs) );
   }
   else
   {
      SCIP_CALL( SCIPlpiChgSides(lpi, 1, &row, &rhs, &lhs) );
   }

   return SCIP_OKAY;
}

/** multiplies a column with a non-zero scalar; the objective value is multiplied with the scalar, and the bounds
 *  are divided by the scalar; for negative scalars, the column's bounds are switched
 */
SCIP_RETCODE SCIPlpiScaleCol(
   SCIP_LPI*             lpi,                /**< LP interface structure */
   int                   col,                /**< column number to scale */
   SCIP_Real             scaleval            /**< scaling multiplier */
   )
{
   SCIP_Real lb;
   SCIP_Real ub;
   SCIP_Real obj;
   int nnonz;
   int ncols;
   int beg;
   int i;

   assert(lpi != NULL);
   assert(lpi->grbmodel != NULL);
   assert(scaleval != 0.0);

   SCIPdebugMessage("scaling column %d with factor %g in Gurobi\n", col, scaleval);

   invalidateSolution(lpi);

   CHECK_ZERO( lpi->messagehdlr, GRBgetintattr(lpi->grbmodel, GRB_INT_ATTR_NUMVARS, &ncols) );
   SCIP_CALL( ensureValMem(lpi, ncols) );

   /* get the column */
   SCIP_CALL( SCIPlpiGetCols(lpi, col, col, &lb, &ub, &nnonz, &beg, lpi->indarray, lpi->valarray) );

   /* get objective coefficient */
   SCIP_CALL( SCIPlpiGetObj(lpi, col, col, &obj) );

   /* scale column coefficients */
   for(  i = 0; i < nnonz; ++i )
   {
      SCIP_CALL( SCIPlpiChgCoef(lpi, lpi->indarray[i], col, lpi->valarray[i] * scaleval) );
   }

   /* scale objective value */
   obj *= scaleval;
   SCIP_CALL( SCIPlpiChgObj(lpi, 1, &col, &obj) );

   /* scale column bounds */
   if( lb > -GRB_INFINITY )
      lb /= scaleval;
   else if( scaleval < 0.0 )
      lb = GRB_INFINITY;
   if( ub < GRB_INFINITY )
      ub /= scaleval;
   else if( scaleval < 0.0 )
      ub = -GRB_INFINITY;
   if( scaleval > 0.0 )
   {
      SCIP_CALL( SCIPlpiChgBounds(lpi, 1, &col, &lb, &ub) );
   }
   else
   {
      SCIP_CALL( SCIPlpiChgBounds(lpi, 1, &col, &ub, &lb) );
   }

   return SCIP_OKAY;
}

/**@} */




/*
 * Data Accessing Methods
 */

/**@name Data Accessing Methods */
/**@{ */

/** gets the number of rows in the LP */
SCIP_RETCODE SCIPlpiGetNRows(
   SCIP_LPI*             lpi,                /**< LP interface structure */
   int*                  nrows               /**< pointer to store the number of rows */
   )
{
   assert(lpi != NULL);
   assert(nrows != NULL);

   SCIPdebugMessage("getting number of rows\n");

   CHECK_ZERO( lpi->messagehdlr, GRBgetintattr(lpi->grbmodel, GRB_INT_ATTR_NUMCONSTRS, nrows) );

   return SCIP_OKAY;
}

/** gets the number of columns in the LP */
SCIP_RETCODE SCIPlpiGetNCols(
   SCIP_LPI*             lpi,                /**< LP interface structure */
   int*                  ncols               /**< pointer to store the number of cols */
   )
{
   assert(lpi != NULL);
   assert(ncols != NULL);

   SCIPdebugMessage("getting number of columns\n");

   CHECK_ZERO( lpi->messagehdlr, GRBgetintattr(lpi->grbmodel, GRB_INT_ATTR_NUMVARS, ncols) );

   return SCIP_OKAY;
}

/** gets the number of nonzero elements in the LP constraint matrix */
SCIP_RETCODE SCIPlpiGetNNonz(
   SCIP_LPI*             lpi,                /**< LP interface structure */
   int*                  nnonz               /**< pointer to store the number of nonzeros */
   )
{
   assert(lpi != NULL);
   assert(nnonz != NULL);

   SCIPdebugMessage("getting number of non-zeros\n");

   CHECK_ZERO( lpi->messagehdlr, GRBgetintattr(lpi->grbmodel, GRB_INT_ATTR_NUMNZS, nnonz) );

   return SCIP_OKAY;
}

/** gets columns from LP problem object; the arrays have to be large enough to store all values
 *  Either both, lb and ub, have to be NULL, or both have to be non-NULL,
 *  either nnonz, beg, ind, and val have to be NULL, or all of them have to be non-NULL.
 */
SCIP_RETCODE SCIPlpiGetCols(
   SCIP_LPI*             lpi,                /**< LP interface structure */
   int                   firstcol,           /**< first column to get from LP */
   int                   lastcol,            /**< last column to get from LP */
   SCIP_Real*            lb,                 /**< buffer to store the lower bound vector, or NULL */
   SCIP_Real*            ub,                 /**< buffer to store the upper bound vector, or NULL */
   int*                  nnonz,              /**< pointer to store the number of nonzero elements returned, or NULL */
   int*                  beg,                /**< buffer to store start index of each column in ind- and val-array, or NULL */
   int*                  ind,                /**< buffer to store column indices of constraint matrix entries, or NULL */
   SCIP_Real*            val                 /**< buffer to store values of constraint matrix entries, or NULL */
   )
{
   assert(lpi != NULL);
   assert(lpi->grbmodel != NULL);
#ifndef NDEBUG
   {
      int ncols;
      CHECK_ZERO( lpi->messagehdlr, GRBgetintattr(lpi->grbmodel, GRB_INT_ATTR_NUMVARS, &ncols) );
      assert(0 <= firstcol && firstcol <= lastcol && lastcol < ncols);
   }
#endif

   SCIPdebugMessage("getting columns %d to %d\n", firstcol, lastcol);

   if( lb != NULL )
   {
      assert(ub != NULL);

      CHECK_ZERO( lpi->messagehdlr, GRBgetdblattrarray(lpi->grbmodel, GRB_DBL_ATTR_LB, firstcol, lastcol-firstcol+1, lb) );
      CHECK_ZERO( lpi->messagehdlr, GRBgetdblattrarray(lpi->grbmodel, GRB_DBL_ATTR_UB, firstcol, lastcol-firstcol+1, ub) );
   }
   else
      assert(ub == NULL);

   if( nnonz != NULL )
   {
      assert(beg != NULL);
      assert(ind != NULL);
      assert(val != NULL);

      /* get matrix entries */
      CHECK_ZERO( lpi->messagehdlr, GRBgetvars(lpi->grbmodel, nnonz, beg, ind, val, firstcol, lastcol-firstcol+1) );
   }
   else
   {
      assert(beg == NULL);
      assert(ind == NULL);
      assert(val == NULL);
   }

   return SCIP_OKAY;
}

/** gets rows from LP problem object; the arrays have to be large enough to store all values.
 *  Either both, lhs and rhs, have to be NULL, or both have to be non-NULL,
 *  either nnonz, beg, ind, and val have to be NULL, or all of them have to be non-NULL.
 */
SCIP_RETCODE SCIPlpiGetRows(
   SCIP_LPI*             lpi,                /**< LP interface structure */
   int                   firstrow,           /**< first row to get from LP */
   int                   lastrow,            /**< last row to get from LP */
   SCIP_Real*            lhs,                /**< buffer to store left hand side vector, or NULL */
   SCIP_Real*            rhs,                /**< buffer to store right hand side vector, or NULL */
   int*                  nnonz,              /**< pointer to store the number of nonzero elements returned, or NULL */
   int*                  beg,                /**< buffer to store start index of each row in ind- and val-array, or NULL */
   int*                  ind,                /**< buffer to store row indices of constraint matrix entries, or NULL */
   SCIP_Real*            val                 /**< buffer to store values of constraint matrix entries, or NULL */
   )
{
   assert(lpi != NULL);
   assert(lpi->grbmodel != NULL);
#ifndef NDEBUG
   {
      int nrows;
      CHECK_ZERO( lpi->messagehdlr, GRBgetintattr(lpi->grbmodel, GRB_INT_ATTR_NUMCONSTRS, &nrows) );
      assert(0 <= firstrow && firstrow <= lastrow && lastrow < nrows);
   }
#endif

   SCIPdebugMessage("getting rows %d to %d\n", firstrow, lastrow);

   if( lhs != NULL || rhs != NULL )
   {
      /* get row sense and rhs */
      SCIP_CALL( ensureSidechgMem(lpi, lastrow - firstrow + 1) );
      CHECK_ZERO( lpi->messagehdlr, GRBgetdblattrarray(lpi->grbmodel, GRB_DBL_ATTR_RHS, firstrow, lastrow-firstrow+1, lpi->rhsarray) );
      CHECK_ZERO( lpi->messagehdlr, GRBgetcharattrarray(lpi->grbmodel, GRB_CHAR_ATTR_SENSE, firstrow, lastrow-firstrow+1, lpi->senarray) );

      /* convert sen and rhs into lhs/rhs tuples */
      SCIP_CALL( reconvertSides(lpi, lastrow - firstrow + 1, lhs, rhs) );
   }

   if( nnonz != NULL )
   {
      assert(beg != NULL);
      assert(ind != NULL);
      assert(val != NULL);

      /* get matrix entries */
      CHECK_ZERO( lpi->messagehdlr, GRBgetconstrs(lpi->grbmodel, nnonz, beg, ind, val, firstrow, lastrow-firstrow+1) );
   }
   else
   {
      assert(beg == NULL);
      assert(ind == NULL);
      assert(val == NULL);
   }

   return SCIP_OKAY;
}

/** gets column names */
SCIP_RETCODE SCIPlpiGetColNames(
   SCIP_LPI*             lpi,                /**< LP interface structure */
   int                   firstcol,           /**< first column to get name from LP */
   int                   lastcol,            /**< last column to get name from LP */
   char**                colnames,           /**< pointers to column names (of size at least lastcol-firstcol+1) */
   char*                 namestorage,        /**< storage for col names */
   int                   namestoragesize,    /**< size of namestorage (if 0, storageleft returns the storage needed) */
   int*                  storageleft         /**< amount of storage left (if < 0 the namestorage was not big enough) */
   )
{
   SCIPerrorMessage("SCIPlpiGetColNames() has not been implemented yet.\n");
   return SCIP_LPERROR;
}

/** gets row names */
SCIP_RETCODE SCIPlpiGetRowNames(
   SCIP_LPI*             lpi,                /**< LP interface structure */
   int                   firstrow,           /**< first row to get name from LP */
   int                   lastrow,            /**< last row to get name from LP */
   char**                rownames,           /**< pointers to row names (of size at least lastrow-firstrow+1) */
   char*                 namestorage,        /**< storage for row names */
   int                   namestoragesize,    /**< size of namestorage (if 0, -storageleft returns the storage needed) */
   int*                  storageleft         /**< amount of storage left (if < 0 the namestorage was not big enough) */
   )
{
   SCIPerrorMessage("SCIPlpiGetRowNames() has not been implemented yet.\n");
   return SCIP_LPERROR;
}

/** gets the objective sense of the LP */
SCIP_RETCODE SCIPlpiGetObjsen(
   SCIP_LPI*             lpi,                /**< LP interface structure */
   SCIP_OBJSEN*          objsen              /**< pointer to store objective sense */
   )
{
   int grbobjsen;

   assert( lpi != NULL );
   assert( lpi->grbmodel != NULL );
   assert( objsen != NULL );

   SCIPdebugMessage("getting objective sense\n");

   CHECK_ZERO( lpi->messagehdlr, GRBgetintattr(lpi->grbmodel, GRB_INT_ATTR_MODELSENSE, &grbobjsen) );
   assert(grbobjsen == GRB_MINIMIZE || grbobjsen == GRB_MAXIMIZE);

   *objsen = (grbobjsen == GRB_MINIMIZE) ? SCIP_OBJSEN_MINIMIZE : SCIP_OBJSEN_MAXIMIZE;

   return SCIP_OKAY;
}

/** gets objective coefficients from LP problem object */
SCIP_RETCODE SCIPlpiGetObj(
   SCIP_LPI*             lpi,                /**< LP interface structure */
   int                   firstcol,           /**< first column to get objective coefficient for */
   int                   lastcol,            /**< last column to get objective coefficient for */
   SCIP_Real*            vals                /**< array to store objective coefficients */
   )
{
   assert(lpi != NULL);
   assert(lpi->grbmodel != NULL);
   assert(firstcol <= lastcol);
   assert(vals != NULL);

   SCIPdebugMessage("getting objective values %d to %d\n", firstcol, lastcol);

   CHECK_ZERO( lpi->messagehdlr, GRBgetdblattrarray(lpi->grbmodel, GRB_DBL_ATTR_OBJ, firstcol, lastcol-firstcol+1, vals) );

   return SCIP_OKAY;
}

/** gets current bounds from LP problem object */
SCIP_RETCODE SCIPlpiGetBounds(
   SCIP_LPI*             lpi,                /**< LP interface structure */
   int                   firstcol,           /**< first column to get bounds for */
   int                   lastcol,            /**< last column to get bounds for */
   SCIP_Real*            lbs,                /**< array to store lower bound values, or NULL */
   SCIP_Real*            ubs                 /**< array to store upper bound values, or NULL */
   )
{
   assert(lpi != NULL);
   assert(lpi->grbmodel != NULL);
#ifndef NDEBUG
   {
      int ncols;
      CHECK_ZERO( lpi->messagehdlr, GRBgetintattr(lpi->grbmodel, GRB_INT_ATTR_NUMVARS, &ncols) );
      assert(0 <= firstcol && firstcol <= lastcol && lastcol < ncols);
   }
#endif

   SCIPdebugMessage("getting bounds %d to %d\n", firstcol, lastcol);

   if( lbs != NULL )
   {
      CHECK_ZERO( lpi->messagehdlr, GRBgetdblattrarray(lpi->grbmodel, GRB_DBL_ATTR_LB, firstcol, lastcol-firstcol+1, lbs) );
   }

   if( ubs != NULL )
   {
      CHECK_ZERO( lpi->messagehdlr, GRBgetdblattrarray(lpi->grbmodel, GRB_DBL_ATTR_UB, firstcol, lastcol-firstcol+1, ubs) );
   }

   return SCIP_OKAY;
}

/** gets current row sides from LP problem object */
SCIP_RETCODE SCIPlpiGetSides(
   SCIP_LPI*             lpi,                /**< LP interface structure */
   int                   firstrow,           /**< first row to get sides for */
   int                   lastrow,            /**< last row to get sides for */
   SCIP_Real*            lhss,               /**< array to store left hand side values, or NULL */
   SCIP_Real*            rhss                /**< array to store right hand side values, or NULL */
   )
{
   assert(lpi != NULL);
   assert(lpi->grbmodel != NULL);
   assert(firstrow <= lastrow);

   SCIPdebugMessage("getting row sides %d to %d\n", firstrow, lastrow);

   /* get row sense, rhs, and ranges */
   SCIP_CALL( ensureSidechgMem(lpi, lastrow - firstrow + 1) );

   CHECK_ZERO( lpi->messagehdlr, GRBgetdblattrarray(lpi->grbmodel, GRB_DBL_ATTR_RHS, firstrow, lastrow-firstrow+1, lpi->rhsarray) );
   CHECK_ZERO( lpi->messagehdlr, GRBgetcharattrarray(lpi->grbmodel, GRB_CHAR_ATTR_SENSE, firstrow, lastrow-firstrow+1, lpi->senarray) );

   /* convert sen and rhs into lhs/rhs tuples */
   SCIP_CALL( reconvertSides(lpi, lastrow - firstrow + 1, lhss, rhss) );

   return SCIP_OKAY;
}

/** gets a single coefficient */
SCIP_RETCODE SCIPlpiGetCoef(
   SCIP_LPI*             lpi,                /**< LP interface structure */
   int                   row,                /**< row number of coefficient */
   int                   col,                /**< column number of coefficient */
   SCIP_Real*            val                 /**< pointer to store the value of the coefficient */
   )
{
   assert(lpi != NULL);
   assert(lpi->grbmodel != NULL);

   SCIPdebugMessage("getting coefficient of row %d col %d\n", row, col);

   CHECK_ZERO( lpi->messagehdlr, GRBgetcoeff(lpi->grbmodel, row, col, val) );

   return SCIP_OKAY;
}

/**@} */




/*
 * Solving Methods
 */

/**@name Solving Methods */
/**@{ */

/** calls primal simplex to solve the LP
 *
 *  @todo Check concurrent (GRB_METHOD_CONCURRENT or GRB_METHOD_DETERMINISTIC_CONCURRENT)
 */
SCIP_RETCODE SCIPlpiSolvePrimal(
   SCIP_LPI*             lpi                 /**< LP interface structure */
   )
{
   double cnt;
   int retval;
   int primalfeasible;
   int dualfeasible;

   assert( lpi != NULL );
   assert( lpi->grbmodel != NULL );
   assert( lpi->grbenv != NULL );

#ifdef SCIP_DEBUG
   {
      int ncols, nrows;
      CHECK_ZERO( lpi->messagehdlr, GRBgetintattr(lpi->grbmodel, GRB_INT_ATTR_NUMVARS, &ncols) );
      CHECK_ZERO( lpi->messagehdlr, GRBgetintattr(lpi->grbmodel, GRB_INT_ATTR_NUMCONSTRS, &nrows) );
      SCIPdebugMessage("calling Gurobi primal simplex: %d cols, %d rows\n", ncols, nrows);
   }
#endif

   invalidateSolution(lpi);

   if ( lpi->fromscratch )
   {
      CHECK_ZERO( lpi->messagehdlr, GRBresetmodel(lpi->grbmodel) );
   }

   SCIPdebugMessage("calling GRBoptimize() - primal\n");

   /* set primal simplex */
   SCIP_CALL( setParameterValues(lpi, &(lpi->grbparam)) );
   CHECK_ZERO( lpi->messagehdlr, GRBsetintparam(lpi->grbenv, GRB_INT_PAR_METHOD, GRB_METHOD_PRIMAL) );

   retval = GRBoptimize(lpi->grbmodel);
   switch( retval  )
   {
   case 0:
      break;
   case GRB_ERROR_OUT_OF_MEMORY:
      return SCIP_NOMEMORY;
   default:
      return SCIP_LPERROR;
   }

   CHECK_ZERO( lpi->messagehdlr, GRBgetdblattr(lpi->grbmodel, GRB_DBL_ATTR_ITERCOUNT, &cnt) );
   lpi->iterations = (int) cnt;

   lpi->solisbasic = TRUE;
   CHECK_ZERO( lpi->messagehdlr, GRBgetintattr(lpi->grbmodel, GRB_INT_ATTR_STATUS, &lpi->solstat) );

   SCIPdebugMessage("Gurobi primal simplex needed %d iterations to gain LP status %d\n", (int) cnt, lpi->solstat);

   /*
     CHECK_ZERO( lpi->messagehdlr, CPXsolninfo(lpi->grbenv, lpi->grbmodel, NULL, NULL, &primalfeasible, &dualfeasible) );
     SCIPdebugMessage(" -> Gurobi returned solstat=%d, pfeas=%d, dfeas=%d (%d iterations)\n",
     lpi->solstat, primalfeasible, dualfeasible, lpi->iterations);
   */
   primalfeasible = FALSE;
   dualfeasible = FALSE;

   if( lpi->solstat == GRB_INF_OR_UNBD
      || (lpi->solstat == GRB_INFEASIBLE && !dualfeasible)
      || (lpi->solstat == GRB_UNBOUNDED && !primalfeasible) )
   {
      int presolve;

      CHECK_ZERO( lpi->messagehdlr, GRBgetintparam(lpi->grbenv, GRB_INT_PAR_PRESOLVE, &presolve) );

      if( presolve != GRB_PRESOLVE_OFF )
      {
         /* maybe the preprocessor solved the problem; but we need a solution, so solve again without preprocessing */
         SCIPdebugMessage("presolver may have solved the problem -> calling Gurobi primal simplex again without presolve\n");

         /* switch off preprocessing */
         CHECK_ZERO( lpi->messagehdlr, GRBsetintparam(lpi->grbenv, GRB_INT_PAR_PRESOLVE, GRB_PRESOLVE_OFF) );

         retval = GRBoptimize(lpi->grbmodel);
         switch( retval  )
         {
         case 0:
            break;
         case GRB_ERROR_OUT_OF_MEMORY:
            return SCIP_NOMEMORY;
         default:
            return SCIP_LPERROR;
         }

         CHECK_ZERO( lpi->messagehdlr, GRBgetdblattr(lpi->grbmodel, GRB_DBL_ATTR_ITERCOUNT, &cnt) );
         lpi->iterations += (int) cnt;
         CHECK_ZERO( lpi->messagehdlr, GRBgetintattr(lpi->grbmodel, GRB_INT_ATTR_STATUS, &lpi->solstat) );
         SCIPdebugMessage(" -> Gurobi returned solstat=%d (%d iterations)\n", lpi->solstat, lpi->iterations);

         /* reset parameters */
         CHECK_ZERO( lpi->messagehdlr, GRBsetintparam(lpi->grbenv, GRB_INT_PAR_PRESOLVE, presolve) );
      }

      if( lpi->solstat == GRB_INF_OR_UNBD )
      {
         /* preprocessing was not the problem; issue a warning message and treat LP as infeasible */
         SCIPerrorMessage("Gurobi primal simplex returned GRB_INF_OR_UNBD after presolving was turned off\n");
      }
   }

   return SCIP_OKAY;
}

/** calls dual simplex to solve the LP
 *
 *  @todo Check concurrent (GRB_METHOD_CONCURRENT or GRB_METHOD_DETERMINISTIC_CONCURRENT)
 */
SCIP_RETCODE SCIPlpiSolveDual(
   SCIP_LPI*             lpi                 /**< LP interface structure */
   )
{
   int retval;
   double cnt;

   assert( lpi != NULL );
   assert( lpi->grbmodel != NULL );
   assert( lpi->grbenv != NULL );

#ifdef SCIP_DEBUG
   {
      int ncols, nrows;
      CHECK_ZERO( lpi->messagehdlr, GRBgetintattr(lpi->grbmodel, GRB_INT_ATTR_NUMVARS, &ncols) );
      CHECK_ZERO( lpi->messagehdlr, GRBgetintattr(lpi->grbmodel, GRB_INT_ATTR_NUMCONSTRS, &nrows) );
      SCIPdebugMessage("calling Gurobi dual simplex: %d cols, %d rows\n", ncols, nrows);
   }
#endif

   invalidateSolution(lpi);

   if ( lpi->fromscratch )
   {
      CHECK_ZERO( lpi->messagehdlr, GRBresetmodel(lpi->grbmodel) );
   }

   SCIPdebugMessage("calling GRBoptimize() - dual\n");

   SCIP_CALL( setParameterValues(lpi, &(lpi->grbparam)) );

   /* set dual simplex */
   CHECK_ZERO( lpi->messagehdlr, GRBsetintparam(lpi->grbenv, GRB_INT_PAR_METHOD, GRB_METHOD_DUAL) );

   retval = GRBoptimize(lpi->grbmodel);
   switch( retval  )
   {
   case 0:
      break;
   case GRB_ERROR_OUT_OF_MEMORY:
      return SCIP_NOMEMORY;
   default:
      return SCIP_LPERROR;
   }

   CHECK_ZERO( lpi->messagehdlr, GRBgetdblattr(lpi->grbmodel, GRB_DBL_ATTR_ITERCOUNT, &cnt) );
   lpi->iterations = (int) cnt;

   lpi->solisbasic = TRUE;
   CHECK_ZERO( lpi->messagehdlr, GRBgetintattr(lpi->grbmodel, GRB_INT_ATTR_STATUS, &lpi->solstat) );

   SCIPdebugMessage("Gurobi dual simplex needed %d iterations to gain LP status %d\n", (int) cnt, lpi->solstat);

   /*
     SCIPdebugMessage(" -> Gurobi returned solstat=%d, pfeas=%d, dfeas=%d (%d iterations)\n",
     lpi->solstat, primalfeasible, dualfeasible, lpi->iterations);
   */

   if( lpi->solstat == GRB_INF_OR_UNBD )
   {
      int presolve;
      CHECK_ZERO( lpi->messagehdlr, getIntParam(lpi, GRB_INT_PAR_PRESOLVE, &presolve) );

      if( presolve != GRB_PRESOLVE_OFF )
      {
         /* maybe the preprocessor solved the problem; but we need a solution, so solve again without preprocessing */
         SCIPdebugMessage("presolver may have solved the problem -> calling Gurobi dual simplex again without presolve\n");

         /* switch off preprocessing */
         CHECK_ZERO( lpi->messagehdlr, setIntParam(lpi, GRB_INT_PAR_PRESOLVE, GRB_PRESOLVE_OFF) );
         SCIP_CALL( setParameterValues(lpi, &(lpi->grbparam)) );

         retval = GRBoptimize(lpi->grbmodel);
         switch( retval  )
         {
         case 0:
            break;
         case GRB_ERROR_OUT_OF_MEMORY:
            return SCIP_NOMEMORY;
         default:
            return SCIP_LPERROR;
         }

         CHECK_ZERO( lpi->messagehdlr, GRBgetdblattr(lpi->grbmodel, GRB_DBL_ATTR_ITERCOUNT, &cnt) );
         lpi->iterations += (int) cnt;
         CHECK_ZERO( lpi->messagehdlr, GRBgetintattr(lpi->grbmodel, GRB_INT_ATTR_STATUS, &lpi->solstat) );
         SCIPdebugMessage(" -> Gurobi returned solstat=%d (%d iterations)\n", lpi->solstat, lpi->iterations);

         /* switch on preprocessing again */
         CHECK_ZERO( lpi->messagehdlr, setIntParam(lpi, GRB_INT_PAR_PRESOLVE, GRB_PRESOLVE_AUTO) );
      }

      if( lpi->solstat == GRB_INF_OR_UNBD )
      {
         /* preprocessing was not the problem; issue a warning message and treat LP as infeasible */
         SCIPerrorMessage("Gurobi dual simplex returned GRB_INF_OR_UNBD after presolving was turned off\n");
      }
   }

   return SCIP_OKAY;
}

/** calls barrier or interior point algorithm to solve the LP with crossover to simplex basis */
SCIP_RETCODE SCIPlpiSolveBarrier(
   SCIP_LPI*             lpi,                /**< LP interface structure */
   SCIP_Bool             crossover           /**< perform crossover */
   )
{
   int retval;
   double cnt;

   assert( lpi != NULL );
   assert( lpi->grbmodel != NULL );
   assert( lpi->grbenv != NULL );

#ifdef SCIP_DEBUG
   {
      int ncols, nrows;
      CHECK_ZERO( lpi->messagehdlr, GRBgetintattr(lpi->grbmodel, GRB_INT_ATTR_NUMVARS, &ncols) );
      CHECK_ZERO( lpi->messagehdlr, GRBgetintattr(lpi->grbmodel, GRB_INT_ATTR_NUMCONSTRS, &nrows) );
      SCIPdebugMessage("calling Gurobi barrier: %d cols, %d rows\n", ncols, nrows);
   }
#endif

   invalidateSolution(lpi);

   if ( lpi->fromscratch )
   {
      CHECK_ZERO( lpi->messagehdlr, GRBresetmodel(lpi->grbmodel) );
   }

   SCIPdebugMessage("calling GRBoptimize() - barrier\n");

   /* set barrier */
   SCIP_CALL( setParameterValues(lpi, &(lpi->grbparam)) );

   if( crossover )
   {
      /* turn on crossover to automatic setting (-1) */
      CHECK_ZERO( lpi->messagehdlr, GRBsetintparam(lpi->grbenv, GRB_INT_PAR_CROSSOVER, -1) );
   }
   else
   {
      /* turn off crossover */
      CHECK_ZERO( lpi->messagehdlr, GRBsetintparam(lpi->grbenv, GRB_INT_PAR_CROSSOVER, 0) );
   }

   CHECK_ZERO( lpi->messagehdlr, GRBsetintparam(lpi->grbenv, GRB_INT_PAR_METHOD, GRB_METHOD_BARRIER) );

   retval = GRBoptimize(lpi->grbmodel);
   switch( retval  )
   {
   case 0:
      break;
   case GRB_ERROR_OUT_OF_MEMORY:
      return SCIP_NOMEMORY;
   default:
      return SCIP_LPERROR;
   }

   CHECK_ZERO( lpi->messagehdlr, GRBgetdblattr(lpi->grbmodel, GRB_DBL_ATTR_ITERCOUNT, &cnt) );
   lpi->iterations = (int) cnt;

   lpi->solisbasic = crossover;
   CHECK_ZERO( lpi->messagehdlr, GRBgetintattr(lpi->grbmodel, GRB_INT_ATTR_STATUS, &lpi->solstat) );

   SCIPdebugMessage("Gurobi barrier needed %d iterations to gain LP status %d\n", (int) cnt, lpi->solstat);

   /*
     SCIPdebugMessage(" -> Gurobi returned solstat=%d, pfeas=%d, dfeas=%d (%d iterations)\n",
     lpi->solstat, primalfeasible, dualfeasible, lpi->iterations);
   */

   if( lpi->solstat == GRB_INF_OR_UNBD )
   {
      int presolve;
      CHECK_ZERO( lpi->messagehdlr, getIntParam(lpi, GRB_INT_PAR_PRESOLVE, &presolve) );

      if( presolve != GRB_PRESOLVE_OFF )
      {
         /* maybe the preprocessor solved the problem; but we need a solution, so solve again without preprocessing */
         SCIPdebugMessage("presolver may have solved the problem -> calling Gurobi barrier again without presolve\n");

         /* switch off preprocessing */
         CHECK_ZERO( lpi->messagehdlr, setIntParam(lpi, GRB_INT_PAR_PRESOLVE, GRB_PRESOLVE_OFF) );
         SCIP_CALL( setParameterValues(lpi, &(lpi->grbparam)) );

         retval = GRBoptimize(lpi->grbmodel);
         switch( retval  )
         {
         case 0:
            break;
         case GRB_ERROR_OUT_OF_MEMORY:
            return SCIP_NOMEMORY;
         default:
            return SCIP_LPERROR;
         }

         CHECK_ZERO( lpi->messagehdlr, GRBgetdblattr(lpi->grbmodel, GRB_DBL_ATTR_ITERCOUNT, &cnt) );
         lpi->iterations += (int) cnt;
         CHECK_ZERO( lpi->messagehdlr, GRBgetintattr(lpi->grbmodel, GRB_INT_ATTR_STATUS, &lpi->solstat) );
         SCIPdebugMessage(" -> Gurobi returned solstat=%d (%d iterations)\n", lpi->solstat, lpi->iterations);

         /* switch on preprocessing again */
         CHECK_ZERO( lpi->messagehdlr, setIntParam(lpi, GRB_INT_PAR_PRESOLVE, GRB_PRESOLVE_AUTO) );
      }

      if( lpi->solstat == GRB_INF_OR_UNBD )
      {
         /* preprocessing was not the problem; issue a warning message and treat LP as infeasible */
         SCIPerrorMessage("Gurobi dual simplex returned GRB_INF_OR_UNBD after presolving was turned off\n");
      }
   }
   return SCIP_OKAY;
}

/** start strong branching - call before any strong branching */
SCIP_RETCODE SCIPlpiStartStrongbranch(
   SCIP_LPI*             lpi                 /**< LP interface structure */
   )
{
   /* currently do nothing */
   return SCIP_OKAY;
}

/** end strong branching - call after any strong branching */
SCIP_RETCODE SCIPlpiEndStrongbranch(
   SCIP_LPI*             lpi                 /**< LP interface structure */
   )
{
   /* currently do nothing */
   return SCIP_OKAY;
}

/** performs strong branching iterations on one candidate */
static
SCIP_RETCODE lpiStrongbranch(
   SCIP_LPI*             lpi,                /**< LP interface structure */
   int                   col,                /**< column to apply strong branching on */
   SCIP_Real             psol,               /**< current primal solution value of column */
   int                   itlim,              /**< iteration limit for strong branchings */
   SCIP_Real*            down,               /**< stores dual bound after branching column down */
   SCIP_Real*            up,                 /**< stores dual bound after branching column up */
   SCIP_Bool*            downvalid,          /**< stores whether the returned down value is a valid dual bound;
                                              *   otherwise, it can only be used as an estimate value */
   SCIP_Bool*            upvalid,            /**< stores whether the returned up value is a valid dual bound;
                                              *   otherwise, it can only be used as an estimate value */
   int*                  iter                /**< stores total number of strong branching iterations, or -1; may be NULL */
   )
{
   SCIP_Real oldlb;
   SCIP_Real oldub;
   SCIP_Real newlb;
   SCIP_Real newub;
   SCIP_Real olditlim;
   SCIP_Bool error;
   SCIP_Bool success;
   int objsen;
   int it;

   assert( lpi != NULL );
   assert( lpi->grbmodel != NULL );
   assert( lpi->grbenv != NULL );
   assert( down != NULL );
   assert( up != NULL );
   assert( downvalid != NULL );
   assert( upvalid != NULL );

   SCIPdebugMessage("performing strong branching on variable %d (%d iterations)\n", col, itlim);

   SCIP_CALL( setParameterValues(lpi, &(lpi->grbparam)) );

   error = FALSE;
   *downvalid = FALSE;
   *upvalid = FALSE;
   if( iter != NULL )
      *iter = 0;

   CHECK_ZERO( lpi->messagehdlr, GRBgetintattr(lpi->grbmodel, GRB_INT_ATTR_MODELSENSE, &objsen) );

   /* save current LP basis and bounds*/
   SCIP_CALL( getBase(lpi, &success) );
   CHECK_ZERO( lpi->messagehdlr, GRBgetdblattrelement(lpi->grbmodel, GRB_DBL_ATTR_LB, col, &oldlb) );
   CHECK_ZERO( lpi->messagehdlr, GRBgetdblattrelement(lpi->grbmodel, GRB_DBL_ATTR_UB, col, &oldub) );

   if ( lpi->fromscratch )
   {
      CHECK_ZERO( lpi->messagehdlr, GRBresetmodel(lpi->grbmodel) );
   }

   /* save old iteration limit and set iteration limit to strong branching limit */
   if( itlim > INT_MAX )
      itlim = INT_MAX;

   SCIP_CALL( getDblParam(lpi, GRB_DBL_PAR_ITERATIONLIMIT, &olditlim) );
   SCIP_CALL( setDblParam(lpi, GRB_DBL_PAR_ITERATIONLIMIT, (double) itlim) );

   /* down branch */
   newub = EPSCEIL(psol-1.0, 1e-06);
   if( newub >= oldlb - 0.5 )
   {
      SCIPdebugMessage("strong branching down (%g) on x%d (%g) with %d iterations\n", newub, col, psol, itlim);

      CHECK_ZERO( lpi->messagehdlr, GRBsetdblattrelement(lpi->grbmodel, GRB_DBL_ATTR_UB, col, newub) );

      SCIP_CALL( SCIPlpiSolveDual(lpi) );
      /* when iteration limit was reached the objective value is not computed */
      if( SCIPlpiIsOptimal(lpi) ) /*|| SCIPlpiIsIterlimExc(lpi) ) */
      {
         SCIP_CALL( SCIPlpiGetObjval(lpi, down) );
         *downvalid = TRUE;
      }
      else if( SCIPlpiIsPrimalInfeasible(lpi) || SCIPlpiIsObjlimExc(lpi) )
      {
         CHECK_ZERO( lpi->messagehdlr, GRBgetdblparam(lpi->grbenv, GRB_DBL_PAR_CUTOFF, down) );
      }
      else if( !SCIPlpiIsIterlimExc(lpi) )
         error = TRUE;

      if( iter != NULL )
      {
         SCIP_CALL( SCIPlpiGetIterations(lpi, &it) );
         *iter += it;
      }
      SCIPdebugMessage(" -> down (x%d <= %g): %g\n", col, newub, *down);

      CHECK_ZERO( lpi->messagehdlr, GRBsetdblattrelement(lpi->grbmodel, GRB_DBL_ATTR_UB, col, oldub) );
      CHECK_ZERO( lpi->messagehdlr, GRBupdatemodel(lpi->grbmodel) );
#ifdef SCIP_DEBUG
      {
         double b;
         CHECK_ZERO( lpi->messagehdlr, GRBgetdblattrelement(lpi->grbmodel, GRB_DBL_ATTR_UB, col, &b) );
         assert( b == oldub );
      }
#endif

      if ( success )
      {
         SCIP_CALL( setBase(lpi) );
      }
   }
   else
   {
      CHECK_ZERO( lpi->messagehdlr, GRBgetdblparam(lpi->grbenv, GRB_DBL_PAR_CUTOFF, down) );
      *downvalid = TRUE;
   }

   /* up branch */
   if( !error )
   {
      newlb = EPSFLOOR(psol+1.0, 1e-06);
      if( newlb <= oldub + 0.5 )
      {
         SCIPdebugMessage("strong branching  up (%g) on x%d (%g) with %d iterations\n", newlb, col, psol, itlim);

         CHECK_ZERO( lpi->messagehdlr, GRBsetdblattrelement(lpi->grbmodel, GRB_DBL_ATTR_LB, col, newlb) );

         SCIP_CALL( SCIPlpiSolveDual(lpi) );
         /* when iteration limit was reached the objective value is not computed */
         if( SCIPlpiIsOptimal(lpi) ) /*|| SCIPlpiIsIterlimExc(lpi) ) */
         {
            SCIP_CALL( SCIPlpiGetObjval(lpi, up) );
            *upvalid = TRUE;
         }
         else if( SCIPlpiIsPrimalInfeasible(lpi) || SCIPlpiIsObjlimExc(lpi) )
         {
            CHECK_ZERO( lpi->messagehdlr, GRBgetdblparam(lpi->grbenv, GRB_DBL_PAR_CUTOFF, up) );
         }
         else if( !SCIPlpiIsIterlimExc(lpi) )
            error = TRUE;

         if( iter != NULL )
         {
            SCIP_CALL( SCIPlpiGetIterations(lpi, &it) );
            *iter += it;
         }
         SCIPdebugMessage(" -> up  (x%d >= %g): %g\n", col, newlb, *up);

         CHECK_ZERO( lpi->messagehdlr, GRBsetdblattrelement(lpi->grbmodel, GRB_DBL_ATTR_LB, col, oldlb) );
         CHECK_ZERO( lpi->messagehdlr, GRBupdatemodel(lpi->grbmodel) );
#ifdef SCIP_DEBUG
         {
            double b;
            CHECK_ZERO( lpi->messagehdlr, GRBgetdblattrelement(lpi->grbmodel, GRB_DBL_ATTR_LB, col, &b) );
            assert( b == oldlb );
         }
#endif

         if ( success )
         {
            SCIP_CALL( setBase(lpi) );
         }
      }
      else
      {
         CHECK_ZERO( lpi->messagehdlr, GRBgetdblparam(lpi->grbenv, GRB_DBL_PAR_CUTOFF, up) );
         *upvalid = TRUE;
      }
   }

   /* reset iteration limit */
   SCIP_CALL( setDblParam(lpi, GRB_DBL_PAR_ITERATIONLIMIT, olditlim) );
   /* CHECK_ZERO( lpi->messagehdlr, GRBupdatemodel(lpi->grbmodel) ); */

   if( error )
   {
      SCIPerrorMessage("LP error in strong branching.\n");
      return SCIP_LPERROR;
   }

   return SCIP_OKAY;
}

/** performs strong branching iterations on one @b fractional candidate */
SCIP_RETCODE SCIPlpiStrongbranchFrac(
   SCIP_LPI*             lpi,                /**< LP interface structure */
   int                   col,                /**< column to apply strong branching on */
   SCIP_Real             psol,               /**< fractional current primal solution value of column */
   int                   itlim,              /**< iteration limit for strong branchings */
   SCIP_Real*            down,               /**< stores dual bound after branching column down */
   SCIP_Real*            up,                 /**< stores dual bound after branching column up */
   SCIP_Bool*            downvalid,          /**< stores whether the returned down value is a valid dual bound;
                                              *   otherwise, it can only be used as an estimate value */
   SCIP_Bool*            upvalid,            /**< stores whether the returned up value is a valid dual bound;
                                              *   otherwise, it can only be used as an estimate value */
   int*                  iter                /**< stores total number of strong branching iterations, or -1; may be NULL */
   )
{
   /* pass call on to lpiStrongbranch() */
   SCIP_CALL( lpiStrongbranch(lpi, col, psol, itlim, down, up, downvalid, upvalid, iter) );

   return SCIP_OKAY;
}

/** performs strong branching iterations on given @b fractional candidates */
SCIP_RETCODE SCIPlpiStrongbranchesFrac(
   SCIP_LPI*             lpi,                /**< LP interface structure */
   int*                  cols,               /**< columns to apply strong branching on */
   int                   ncols,              /**< number of columns */
   SCIP_Real*            psols,              /**< fractional current primal solution values of columns */
   int                   itlim,              /**< iteration limit for strong branchings */
   SCIP_Real*            down,               /**< stores dual bounds after branching columns down */
   SCIP_Real*            up,                 /**< stores dual bounds after branching columns up */
   SCIP_Bool*            downvalid,          /**< stores whether the returned down values are valid dual bounds;
                                              *   otherwise, they can only be used as an estimate values */
   SCIP_Bool*            upvalid,            /**< stores whether the returned up values are a valid dual bounds;
                                              *   otherwise, they can only be used as an estimate values */
   int*                  iter                /**< stores total number of strong branching iterations, or -1; may be NULL */
   )
{
   int j;

   assert( iter != NULL );
   assert( cols != NULL );
   assert( psols != NULL );
   assert( down != NULL );
   assert( up != NULL );
   assert( downvalid != NULL );
   assert( upvalid != NULL );
   assert( down != NULL );

   if( iter != NULL )
      *iter = 0;

   for( j = 0; j < ncols; ++j )
   {
      /* pass call on to lpiStrongbranch() */
      SCIP_CALL( lpiStrongbranch(lpi, cols[j], psols[j], itlim, &(down[j]), &(up[j]), &(downvalid[j]), &(upvalid[j]), iter) );
   }
   return SCIP_OKAY;
}

/** performs strong branching iterations on one candidate with @b integral value */
SCIP_RETCODE SCIPlpiStrongbranchInt(
   SCIP_LPI*             lpi,                /**< LP interface structure */
   int                   col,                /**< column to apply strong branching on */
   SCIP_Real             psol,               /**< current integral primal solution value of column */
   int                   itlim,              /**< iteration limit for strong branchings */
   SCIP_Real*            down,               /**< stores dual bound after branching column down */
   SCIP_Real*            up,                 /**< stores dual bound after branching column up */
   SCIP_Bool*            downvalid,          /**< stores whether the returned down value is a valid dual bound;
                                              *   otherwise, it can only be used as an estimate value */
   SCIP_Bool*            upvalid,            /**< stores whether the returned up value is a valid dual bound;
                                              *   otherwise, it can only be used as an estimate value */
   int*                  iter                /**< stores total number of strong branching iterations, or -1; may be NULL */
   )
{
   /* pass call on to lpiStrongbranch() */
   SCIP_CALL( lpiStrongbranch(lpi, col, psol, itlim, down, up, downvalid, upvalid, iter) );

   return SCIP_OKAY;
}

/** performs strong branching iterations on given candidates with @b integral values */
SCIP_RETCODE SCIPlpiStrongbranchesInt(
   SCIP_LPI*             lpi,                /**< LP interface structure */
   int*                  cols,               /**< columns to apply strong branching on */
   int                   ncols,              /**< number of columns */
   SCIP_Real*            psols,              /**< current integral primal solution values of columns */
   int                   itlim,              /**< iteration limit for strong branchings */
   SCIP_Real*            down,               /**< stores dual bounds after branching columns down */
   SCIP_Real*            up,                 /**< stores dual bounds after branching columns up */
   SCIP_Bool*            downvalid,          /**< stores whether the returned down values are valid dual bounds;
                                              *   otherwise, they can only be used as an estimate values */
   SCIP_Bool*            upvalid,            /**< stores whether the returned up values are a valid dual bounds;
                                              *   otherwise, they can only be used as an estimate values */
   int*                  iter                /**< stores total number of strong branching iterations, or -1; may be NULL */
   )
{
   int j;

   assert( iter != NULL );
   assert( cols != NULL );
   assert( psols != NULL );
   assert( down != NULL );
   assert( up != NULL );
   assert( downvalid != NULL );
   assert( upvalid != NULL );
   assert( down != NULL );

   if( iter != NULL )
      *iter = 0;

   for( j = 0; j < ncols; ++j )
   {
      /* pass call on to lpiStrongbranch() */
      SCIP_CALL( lpiStrongbranch(lpi, cols[j], psols[j], itlim, &(down[j]), &(up[j]), &(downvalid[j]), &(upvalid[j]), iter) );
   }
   return SCIP_OKAY;
}
/**@} */




/*
 * Solution Information Methods
 */

/**@name Solution Information Methods */
/**@{ */

/** returns whether a solve method was called after the last modification of the LP */
SCIP_Bool SCIPlpiWasSolved(
   SCIP_LPI*             lpi                 /**< LP interface structure */
   )
{
   assert(lpi != NULL);

   return (lpi->solstat != -1);
}

/** gets information about primal and dual feasibility of the current LP solution */
SCIP_RETCODE SCIPlpiGetSolFeasibility(
   SCIP_LPI*             lpi,                /**< LP interface structure */
   SCIP_Bool*            primalfeasible,     /**< stores primal feasibility status */
   SCIP_Bool*            dualfeasible        /**< stores dual feasibility status */
   )
{
   int algo;

   assert( lpi != NULL );
   assert( lpi->grbmodel != NULL );
   assert( lpi->grbenv != NULL );
   assert( lpi->solstat >= 1 );

   SCIPdebugMessage("getting solution feasibility\n");

   CHECK_ZERO( lpi->messagehdlr, GRBgetintparam(lpi->grbenv, GRB_INT_PAR_METHOD, &algo) );

   if( primalfeasible != NULL )
   {
      *primalfeasible = (lpi->solstat == GRB_OPTIMAL || (lpi->solstat == GRB_UNBOUNDED && algo == GRB_METHOD_PRIMAL));
   }

   if( dualfeasible != NULL )
   {
      *dualfeasible = (lpi->solstat == GRB_OPTIMAL || (lpi->solstat == GRB_INFEASIBLE && algo == GRB_METHOD_DUAL));
   }


#ifdef SCIP_DISABLED_CODE
   /* @todo: check whether this code is needed anymore (this was the first version) */
   SCIP_Real viol;
   SCIP_Real tol;

   assert( lpi != NULL );
   assert( lpi->grbmodel != NULL );
   assert( lpi->solstat >= 1 );

   SCIPdebugMessage("getting solution feasibility\n");

   if( primalfeasible != NULL )
   {
      if(lpi->solstat != GRB_INF_OR_UNBD && lpi->solstat != GRB_INFEASIBLE)
      {
         /* check whether maximum scaled violation is smaller than feasibility tolerance */
         CHECK_ZERO( lpi->messagehdlr, GRBgetdblattr(lpi->grbmodel, GRB_DBL_ATTR_CONSTR_SRESIDUAL, &viol) );
         CHECK_ZERO( lpi->messagehdlr, GRBgetdblparam(lpi->grbenv, GRB_DBL_PAR_FEASIBILITYTOL, &tol) );
         *primalfeasible = (viol <= tol) ? TRUE : FALSE;
         SCIPdebugMessage("primal violation: %g  (tol: %g)\n", viol, tol);
      }
      else
         *primalfeasible = FALSE;
   }

   if( dualfeasible != NULL )
   {
      if(lpi->solstat != GRB_UNBOUNDED && lpi->solstat != GRB_INFEASIBLE)
      {
         /* check whether maximum scaled dual violation is smaller than optimality tolerance */
         CHECK_ZERO( lpi->messagehdlr, GRBgetdblattr(lpi->grbmodel, GRB_DBL_ATTR_DUAL_SRESIDUAL, &viol) );
         CHECK_ZERO( lpi->messagehdlr, GRBgetdblparam(lpi->grbenv, GRB_DBL_PAR_OPTIMALITYTOL, &tol) );
         *dualfeasible = (viol <= tol) ? TRUE : FALSE;
         SCIPdebugMessage("dual violation: %g  (tol: %g)\n", viol, tol);
      }
      else
         *dualfeasible = FALSE;
   }
#endif

   return SCIP_OKAY;
}

/** returns TRUE iff LP is proven to have a primal unbounded ray (but not necessary a primal feasible point);
 *  this does not necessarily mean, that the solver knows and can return the primal ray
 */
SCIP_Bool SCIPlpiExistsPrimalRay(
   SCIP_LPI*             lpi                 /**< LP interface structure */
   )
{
   assert(lpi != NULL);
   assert(lpi->grbmodel != NULL);
   assert(lpi->solstat >= 0);

   return (lpi->solstat == GRB_UNBOUNDED);
}

/** returns TRUE iff LP is proven to have a primal unbounded ray (but not necessary a primal feasible point),
 *  and the solver knows and can return the primal ray
 */
SCIP_Bool SCIPlpiHasPrimalRay(
   SCIP_LPI*             lpi                 /**< LP interface structure */
   )
{
   assert(lpi != NULL);
   assert(lpi->grbmodel != NULL);
   assert(lpi->solstat >= 0);

   return (lpi->solstat == GRB_UNBOUNDED);
}

/** returns TRUE iff LP is proven to be primal unbounded */
SCIP_Bool SCIPlpiIsPrimalUnbounded(
   SCIP_LPI*             lpi                 /**< LP interface structure */
   )
{
   SCIP_Bool primalfeasible;
   SCIP_RETCODE retcode;

   assert(lpi != NULL);
   assert(lpi->grbmodel != NULL);
   assert(lpi->solstat >= 0);

   SCIPdebugMessage("checking for primal unboundedness\n");

   primalfeasible = FALSE; /* to fix compiler warning */
   retcode = SCIPlpiGetSolFeasibility(lpi, &primalfeasible, NULL);
   if ( retcode != SCIP_OKAY )
      return FALSE;

   /* Probably GRB_UNBOUNDED means that the problem has an unbounded ray, but not necessarily that a feasible primal solution exists. */
   return (primalfeasible && (lpi->solstat == GRB_UNBOUNDED || lpi->solstat == GRB_INF_OR_UNBD));
}

/** returns TRUE iff LP is proven to be primal infeasible */
SCIP_Bool SCIPlpiIsPrimalInfeasible(
   SCIP_LPI*             lpi                 /**< LP interface structure */
   )
{
   assert(lpi != NULL);
   assert(lpi->grbmodel != NULL);
   assert(lpi->solstat >= 0);

   SCIPdebugMessage("checking for primal infeasibility\n");

   assert( lpi->solstat != GRB_INF_OR_UNBD );
   return (lpi->solstat == GRB_INFEASIBLE);
}

/** returns TRUE iff LP is proven to be primal feasible */
SCIP_Bool SCIPlpiIsPrimalFeasible(
   SCIP_LPI*             lpi                 /**< LP interface structure */
   )
{
   int algo;

   assert( lpi != NULL );
   assert( lpi->grbmodel != NULL );
   assert( lpi->grbenv != NULL );
   assert( lpi->solstat >= 0 );

   SCIPdebugMessage("checking for primal feasibility\n");

   CHECK_ZERO( lpi->messagehdlr, GRBgetintparam(lpi->grbenv, GRB_INT_PAR_METHOD, &algo) );

   return (lpi->solstat == GRB_OPTIMAL || (lpi->solstat == GRB_UNBOUNDED && algo == GRB_METHOD_PRIMAL));
}

/** returns TRUE iff LP is proven to have a dual unbounded ray (but not necessary a dual feasible point);
 *  this does not necessarily mean, that the solver knows and can return the dual ray
 */
SCIP_Bool SCIPlpiExistsDualRay(
   SCIP_LPI*             lpi                 /**< LP interface structure */
   )
{
   assert(lpi != NULL);
   assert(lpi->grbmodel != NULL);
   assert(lpi->solstat >= 0);

   return (lpi->solstat == GRB_INFEASIBLE);  /* ????????? */
}

/** returns TRUE iff LP is proven to have a dual unbounded ray (but not necessary a dual feasible point),
 *  and the solver knows and can return the dual ray
 */
SCIP_Bool SCIPlpiHasDualRay(
   SCIP_LPI*             lpi                 /**< LP interface structure */
   )
{
   int algo;

   assert( lpi != NULL );
   assert( lpi->grbmodel != NULL );
   assert( lpi->grbenv != NULL );
   assert( lpi->solstat >= 0 );

   CHECK_ZERO( lpi->messagehdlr, GRBgetintparam(lpi->grbenv, GRB_INT_PAR_METHOD, &algo) );

   return (lpi->solstat == GRB_INFEASIBLE && algo == GRB_METHOD_DUAL);
}

/** returns TRUE iff LP is proven to be dual unbounded */
SCIP_Bool SCIPlpiIsDualUnbounded(
   SCIP_LPI*             lpi                 /**< LP interface structure */
   )
{
   int algo;

   assert( lpi != NULL );
   assert( lpi->grbmodel != NULL );
   assert( lpi->grbenv != NULL );
   assert( lpi->solstat >= 0 );

   SCIPdebugMessage("checking for dual unboundedness\n");

   CHECK_ZERO( lpi->messagehdlr, GRBgetintparam(lpi->grbenv, GRB_INT_PAR_METHOD, &algo) );

   return (lpi->solstat == GRB_INFEASIBLE && algo == GRB_METHOD_DUAL);
}

/** returns TRUE iff LP is proven to be dual infeasible */
SCIP_Bool SCIPlpiIsDualInfeasible(
   SCIP_LPI*             lpi                 /**< LP interface structure */
   )
{
   assert( lpi != NULL );
   assert( lpi->grbmodel != NULL );
   assert( lpi->solstat >= 0 );

   SCIPdebugMessage("checking for dual infeasibility\n");

   return (lpi->solstat == GRB_UNBOUNDED);
}

/** returns TRUE iff LP is proven to be dual feasible */
SCIP_Bool SCIPlpiIsDualFeasible(
   SCIP_LPI*             lpi                 /**< LP interface structure */
   )
{
   int algo;

   assert( lpi != NULL );
   assert( lpi->grbmodel != NULL );
   assert( lpi->grbenv != NULL );
   assert( lpi->solstat >= 0 );

   SCIPdebugMessage("checking for dual feasibility\n");

   CHECK_ZERO( lpi->messagehdlr, GRBgetintparam(lpi->grbenv, GRB_INT_PAR_METHOD, &algo) );

   return (lpi->solstat == GRB_OPTIMAL || (lpi->solstat == GRB_INFEASIBLE && algo == GRB_METHOD_DUAL));
}

/** returns TRUE iff LP was solved to optimality */
SCIP_Bool SCIPlpiIsOptimal(
   SCIP_LPI*             lpi                 /**< LP interface structure */
   )
{
   assert(lpi != NULL);
   assert(lpi->grbmodel != NULL);
   assert(lpi->solstat >= 0);

   return (lpi->solstat == GRB_OPTIMAL);
}

/** returns TRUE iff current LP basis is stable */
SCIP_Bool SCIPlpiIsStable(
   SCIP_LPI*             lpi                 /**< LP interface structure */
   )
{
   assert(lpi != NULL);
   assert(lpi->grbmodel != NULL);
   assert(lpi->solstat >= 0);

   SCIPdebugMessage("checking for stability: Gurobi solstat = %d\n", lpi->solstat);

   return (lpi->solstat != GRB_NUMERIC);
}

/** returns TRUE iff the objective limit was reached */
SCIP_Bool SCIPlpiIsObjlimExc(
   SCIP_LPI*             lpi                 /**< LP interface structure */
   )
{
   assert(lpi != NULL);
   assert(lpi->grbmodel != NULL);
   assert(lpi->solstat >= 0);

   return (lpi->solstat == GRB_CUTOFF);
}

/** returns TRUE iff the iteration limit was reached */
SCIP_Bool SCIPlpiIsIterlimExc(
   SCIP_LPI*             lpi                 /**< LP interface structure */
   )
{
   assert(lpi != NULL);
   assert(lpi->grbmodel != NULL);
   assert(lpi->solstat >= 0);

   return (lpi->solstat == GRB_ITERATION_LIMIT);
}

/** returns TRUE iff the time limit was reached */
SCIP_Bool SCIPlpiIsTimelimExc(
   SCIP_LPI*             lpi                 /**< LP interface structure */
   )
{
   assert(lpi != NULL);
   assert(lpi->grbmodel != NULL);
   assert(lpi->solstat >= 0);

   return (lpi->solstat == GRB_TIME_LIMIT);
}

/** returns the internal solution status of the solver */
int SCIPlpiGetInternalStatus(
   SCIP_LPI*             lpi                 /**< LP interface structure */
   )
{
   assert(lpi != NULL);
   assert(lpi->grbmodel != NULL);

   return lpi->solstat;
}

/** tries to reset the internal status of the LP solver in order to ignore an instability of the last solving call */
SCIP_RETCODE SCIPlpiIgnoreInstability(
   SCIP_LPI*             lpi,                /**< LP interface structure */
   SCIP_Bool*            success             /**< pointer to store, whether the instability could be ignored */
   )
{
   assert(lpi != NULL);
   assert(lpi->grbmodel != NULL);
   assert(success != NULL);

   *success = FALSE;

   return SCIP_OKAY;
}

/** gets objective value of solution
 *
 *  @note if the solution status is iteration limit reached (GRB_ITERATION_LIMIT), the objective value was not computed
 */
SCIP_RETCODE SCIPlpiGetObjval(
   SCIP_LPI*             lpi,                /**< LP interface structure */
   SCIP_Real*            objval              /**< stores the objective value */
   )
{
   assert(lpi != NULL);
   assert(lpi->grbmodel != NULL);

   SCIPdebugMessage("getting solution's objective value\n");

   CHECK_ZERO( lpi->messagehdlr, GRBgetdblattr(lpi->grbmodel, GRB_DBL_ATTR_OBJVAL, objval) );

   return SCIP_OKAY;
}

/** gets primal and dual solution vectors */
SCIP_RETCODE SCIPlpiGetSol(
   SCIP_LPI*             lpi,                /**< LP interface structure */
   SCIP_Real*            objval,             /**< stores the objective value, may be NULL if not needed */
   SCIP_Real*            primsol,            /**< primal solution vector, may be NULL if not needed */
   SCIP_Real*            dualsol,            /**< dual solution vector, may be NULL if not needed */
   SCIP_Real*            activity,           /**< row activity vector, may be NULL if not needed */
   SCIP_Real*            redcost             /**< reduced cost vector, may be NULL if not needed */
   )
{
   int ncols;
   int nrows;

   assert(lpi != NULL);
   assert(lpi->grbmodel != NULL);
   assert(lpi->solstat >= 0);

   SCIPdebugMessage("getting solution\n");

   CHECK_ZERO( lpi->messagehdlr, GRBgetintattr(lpi->grbmodel, GRB_INT_ATTR_NUMVARS, &ncols) );
   CHECK_ZERO( lpi->messagehdlr, GRBgetintattr(lpi->grbmodel, GRB_INT_ATTR_NUMCONSTRS, &nrows) );
   assert( ncols >= 0 && nrows >= 0 );

   if( objval != NULL )
   {
      CHECK_ZERO( lpi->messagehdlr, GRBgetdblattr(lpi->grbmodel, GRB_DBL_ATTR_OBJVAL, objval) );
   }

   if( primsol != NULL )
   {
      CHECK_ZERO( lpi->messagehdlr, GRBgetdblattrarray(lpi->grbmodel, GRB_DBL_ATTR_X, 0, ncols, primsol) );
   }

   if( dualsol != NULL )
   {
      CHECK_ZERO( lpi->messagehdlr, GRBgetdblattrarray(lpi->grbmodel, GRB_DBL_ATTR_PI, 0, nrows, dualsol) );
   }

   if( activity != NULL )
   {
      int i;

      /* first get the values of the slack variables */
      CHECK_ZERO( lpi->messagehdlr, GRBgetdblattrarray(lpi->grbmodel, GRB_DBL_ATTR_SLACK, 0, nrows, activity) );

      SCIP_CALL( ensureSidechgMem(lpi, nrows) );

      CHECK_ZERO( lpi->messagehdlr, GRBgetdblattrarray(lpi->grbmodel, GRB_DBL_ATTR_RHS, 0, nrows, lpi->rhsarray) );
      CHECK_ZERO( lpi->messagehdlr, GRBgetcharattrarray(lpi->grbmodel, GRB_CHAR_ATTR_SENSE, 0, nrows, lpi->senarray) );

      for( i = 0; i < nrows; ++i )
      {
         switch(lpi->senarray[i])
         {
         case GRB_LESS_EQUAL:
         case GRB_EQUAL:
            activity[i] = lpi->rhsarray[i] - activity[i];
            break;
         case GRB_GREATER_EQUAL:
            activity[i] = lpi->rhsarray[i] - activity[i];
            break;
         default:
            SCIPerrorMessage("Unkown sense %c.\n", lpi->senarray[i]);
            SCIPABORT();
            return SCIP_INVALIDDATA; /*lint !e527*/
         }
      }
   }

   if( redcost != NULL )
   {
      CHECK_ZERO( lpi->messagehdlr, GRBgetdblattrarray(lpi->grbmodel, GRB_DBL_ATTR_RC, 0, ncols, redcost) );
   }

   return SCIP_OKAY;
}

/** gets primal ray for unbounded LPs */
SCIP_RETCODE SCIPlpiGetPrimalRay(
   SCIP_LPI*             lpi,                /**< LP interface structure */
   SCIP_Real*            ray                 /**< primal ray */
   )
{
   int ncols;

   assert(lpi != NULL);
   assert(lpi->grbmodel != NULL);
   assert(lpi->solstat >= 0);

   CHECK_ZERO( lpi->messagehdlr, GRBgetintattr(lpi->grbmodel, GRB_INT_ATTR_NUMVARS, &ncols) );
   assert( ncols >= 0 );

   SCIPdebugMessage("calling Gurobi get primal ray: %d cols\n", ncols);

   CHECK_ZERO( lpi->messagehdlr, GRBgetdblattrarray(lpi->grbmodel, GRB_DBL_ATTR_UNBDRAY, 0, ncols, ray) );

   return SCIP_OKAY;
}

/** gets dual Farkas proof for infeasibility */
SCIP_RETCODE SCIPlpiGetDualfarkas(
   SCIP_LPI*             lpi,                /**< LP interface structure */
   SCIP_Real*            dualfarkas          /**< dual Farkas row multipliers */
   )
{
   int nrows;

   assert(lpi != NULL);
   assert(lpi->grbmodel != NULL);
   assert(lpi->solstat >= 0);
   assert(dualfarkas != NULL);

   CHECK_ZERO( lpi->messagehdlr, GRBgetintattr(lpi->grbmodel, GRB_INT_ATTR_NUMCONSTRS, &nrows) );
   assert( nrows >= 0 );

   SCIPdebugMessage("calling Gurobi dual Farkas: %d rows\n", nrows);

   CHECK_ZERO( lpi->messagehdlr, GRBgetdblattrarray(lpi->grbmodel, GRB_DBL_ATTR_FARKASDUAL, 0, nrows, dualfarkas) );

   return SCIP_LPERROR;
}

/** gets the number of LP iterations of the last solve call */
SCIP_RETCODE SCIPlpiGetIterations(
   SCIP_LPI*             lpi,                /**< LP interface structure */
   int*                  iterations          /**< pointer to store the number of iterations of the last solve call */
   )
{
   assert(lpi != NULL);
   assert(lpi->grbmodel != NULL);
   assert(iterations != NULL);

   *iterations = lpi->iterations;

   return SCIP_OKAY;
}

/** gets information about the quality of an LP solution
 *
 *  Such information is usually only available, if also a (maybe not optimal) solution is available.
 *  The LPI should return SCIP_INVALID for @p quality, if the requested quantity is not available.
 */
SCIP_RETCODE SCIPlpiGetRealSolQuality(
   SCIP_LPI*             lpi,                /**< LP interface structure */
   SCIP_LPSOLQUALITY     qualityindicator,   /**< indicates which quality should be returned */
   SCIP_Real*            quality             /**< pointer to store quality number */
   )
{
   assert(lpi != NULL);
   assert(quality != NULL);

   CHECK_ZERO( lpi->messagehdlr, GRBgetdblattr(lpi->grbmodel, GRB_DBL_ATTR_KAPPA, quality) );

   return SCIP_OKAY;
}

/**@} */




/*
 * LP Basis Methods
 */

/**@name LP Basis Methods */
/**@{ */

/** gets current basis status for columns and rows; arrays must be large enough to store the basis status */
SCIP_RETCODE SCIPlpiGetBase(
   SCIP_LPI*             lpi,                /**< LP interface structure */
   int*                  cstat,              /**< array to store column basis status, or NULL */
   int*                  rstat               /**< array to store row basis status, or NULL */
   )
{
   assert(lpi != NULL);
   assert(lpi->grbmodel != NULL);

   SCIPdebugMessage("saving Gurobi basis into %p/%p\n", (void*) cstat, (void*) rstat);

   if( rstat != 0 )
   {
      int i;
      int nrows;

      CHECK_ZERO( lpi->messagehdlr, GRBgetintattr(lpi->grbmodel, GRB_INT_ATTR_NUMCONSTRS, &nrows) );

      for( i = 0; i < nrows; ++i )
      {
         int stat;
         CHECK_ZERO( lpi->messagehdlr, GRBgetintattrelement(lpi->grbmodel, GRB_INT_ATTR_CBASIS, i, &stat) );

         switch( stat )
         {
         case GRB_BASIC:
            rstat[i] = SCIP_BASESTAT_BASIC;
            break;

         case GRB_NONBASIC_LOWER:
            rstat[i] = SCIP_BASESTAT_LOWER;
            break;

         case GRB_NONBASIC_UPPER:
            rstat[i] = SCIP_BASESTAT_UPPER;
            break;

         case GRB_SUPERBASIC:
            rstat[i] = SCIP_BASESTAT_ZERO;
            break;

         default:
            SCIPerrorMessage("invalid basis status %d\n", stat);
            SCIPABORT();
            return SCIP_INVALIDDATA; /*lint !e527*/
         }
      }
   }

   if( cstat != 0 )
   {
      int j;
      int ncols;

      CHECK_ZERO( lpi->messagehdlr, GRBgetintattr(lpi->grbmodel, GRB_INT_ATTR_NUMVARS, &ncols) );

      for( j = 0; j < ncols; ++j )
      {
         int stat;
         CHECK_ZERO( lpi->messagehdlr, GRBgetintattrelement(lpi->grbmodel, GRB_INT_ATTR_VBASIS, j, &stat) );

         switch( stat )
         {
         case GRB_BASIC:
            cstat[j] = SCIP_BASESTAT_BASIC;
            break;

         case GRB_NONBASIC_LOWER:
            cstat[j] = SCIP_BASESTAT_LOWER;
            break;

         case GRB_NONBASIC_UPPER:
            cstat[j] = SCIP_BASESTAT_UPPER;
            break;
         case GRB_SUPERBASIC:
            cstat[j] = SCIP_BASESTAT_ZERO;
            break;

         default:
            SCIPerrorMessage("invalid basis status %d\n", stat);
            SCIPABORT();
            return SCIP_INVALIDDATA; /*lint !e527*/
         }
      }
   }

   return SCIP_OKAY;
}

/** sets current basis status for columns and rows */
SCIP_RETCODE SCIPlpiSetBase(
   SCIP_LPI*             lpi,                /**< LP interface structure */
   int*                  cstat,              /**< array with column basis status */
   int*                  rstat               /**< array with row basis status */
   )
{
   int i, j;
   int nrows, ncols;

   assert(lpi != NULL);
   assert(lpi->grbmodel != NULL);
   assert(cstat != NULL);
   assert(rstat != NULL);

   SCIPdebugMessage("loading basis %p/%p into Gurobi\n", (void*) cstat, (void*) rstat);

   invalidateSolution(lpi);

   CHECK_ZERO( lpi->messagehdlr, GRBgetintattr(lpi->grbmodel, GRB_INT_ATTR_NUMCONSTRS, &nrows) );
   CHECK_ZERO( lpi->messagehdlr, GRBgetintattr(lpi->grbmodel, GRB_INT_ATTR_NUMVARS, &ncols) );

   for( i = 0; i < nrows; ++i )
   {
      switch( rstat[i] )
      {
      case SCIP_BASESTAT_BASIC:
         CHECK_ZERO( lpi->messagehdlr, GRBsetintattrelement(lpi->grbmodel, GRB_INT_ATTR_CBASIS, i, GRB_BASIC) );
         break;

      case SCIP_BASESTAT_LOWER:
         CHECK_ZERO( lpi->messagehdlr, GRBsetintattrelement(lpi->grbmodel, GRB_INT_ATTR_CBASIS, i, GRB_NONBASIC_LOWER) );
         break;

      case SCIP_BASESTAT_UPPER:
         CHECK_ZERO( lpi->messagehdlr, GRBsetintattrelement(lpi->grbmodel, GRB_INT_ATTR_CBASIS, i, GRB_NONBASIC_UPPER) );
         break;

      case SCIP_BASESTAT_ZERO:
         CHECK_ZERO( lpi->messagehdlr, GRBsetintattrelement(lpi->grbmodel, GRB_INT_ATTR_CBASIS, i, GRB_SUPERBASIC) );
         break;

      default:
         SCIPerrorMessage("invalid basis status %d\n", rstat[i]);
         SCIPABORT();
         return SCIP_INVALIDDATA; /*lint !e527*/
      }
   }

   for( j = 0; j < ncols; ++j )
   {
      switch( cstat[j] )
      {
      case SCIP_BASESTAT_BASIC:
         CHECK_ZERO( lpi->messagehdlr, GRBsetintattrelement(lpi->grbmodel, GRB_INT_ATTR_VBASIS, j, GRB_BASIC) );
         break;

      case SCIP_BASESTAT_LOWER:
         CHECK_ZERO( lpi->messagehdlr, GRBsetintattrelement(lpi->grbmodel, GRB_INT_ATTR_VBASIS, j, GRB_NONBASIC_LOWER) );
         break;

      case SCIP_BASESTAT_UPPER:
         CHECK_ZERO( lpi->messagehdlr, GRBsetintattrelement(lpi->grbmodel, GRB_INT_ATTR_VBASIS, j, GRB_NONBASIC_UPPER) );

      case SCIP_BASESTAT_ZERO:
         CHECK_ZERO( lpi->messagehdlr, GRBsetintattrelement(lpi->grbmodel, GRB_INT_ATTR_VBASIS, j, GRB_SUPERBASIC) );
         break;

      default:
         SCIPerrorMessage("invalid basis status %d\n", cstat[j]);
         SCIPABORT();
         return SCIP_INVALIDDATA; /*lint !e527*/
      }
   }

   return SCIP_OKAY;
}

/** returns the indices of the basic columns and rows; basic column n gives value n, basic row m gives value -1-m */
extern
SCIP_RETCODE SCIPlpiGetBasisInd(
   SCIP_LPI*             lpi,                /**< LP interface structure */
   int*                  bind                /**< pointer to store basis indices ready to keep number of rows entries */
   )
{
   int i;
   int nrows;
   int ncols;
   int* bhead;
   int status;

   assert(lpi != NULL);
   assert(lpi->grbmodel != NULL);

   SCIPdebugMessage("getting basis information\n");

   /* check whether we have to reoptimize */
   CHECK_ZERO( lpi->messagehdlr, GRBgetintattr(lpi->grbmodel, GRB_INT_ATTR_STATUS, &status) );
   if ( status == GRB_LOADED || status == GRB_INTERRUPTED || status == GRB_INPROGRESS )
   {
      SCIP_CALL_QUIET( restoreLPData(lpi) );
   }

   CHECK_ZERO( lpi->messagehdlr, GRBgetintattr(lpi->grbmodel, GRB_INT_ATTR_NUMCONSTRS, &nrows) );
   CHECK_ZERO( lpi->messagehdlr, GRBgetintattr(lpi->grbmodel, GRB_INT_ATTR_NUMVARS, &ncols) );


   /* get space for bhead */
   SCIP_ALLOC( BMSallocMemoryArray(&bhead, nrows+ncols) );

   /* bet basis indices */
   CHECK_ZERO( lpi->messagehdlr, GRBgetBasisHead(lpi->grbmodel, bhead) );

   for (i = 0; i < nrows; ++i)
   {
      /* entries >= ncols refer to slack variables */
      if ( bhead[i] < ncols )
         bind[i] = bhead[i];
      else
         bind[i] = -1 - (bhead[i] - ncols);
   }
   BMSfreeMemoryArray(&bhead);

#ifdef SCIP_DISABLED_CODE
   /* old implementation */
   cnt = 0;
   for( i = 0; i < nrows; ++i )
   {
      int stat;
      CHECK_ZERO( lpi->messagehdlr, GRBgetintattrelement(lpi->grbmodel, GRB_INT_ATTR_CBASIS, i, &stat) );

      if( stat == GRB_BASIC )
         bind[cnt++] = -1 - i;
   }

   for( j = 0; j < ncols; ++j )
   {
      int stat;
      CHECK_ZERO( lpi->messagehdlr, GRBgetintattrelement(lpi->grbmodel, GRB_INT_ATTR_VBASIS, j, &stat) );

      if( stat == GRB_BASIC )
         bind[cnt++] = j;
   }
   assert( cnt == nrows );
#endif

   return SCIP_OKAY;
}

<<<<<<< HEAD
/** get row of inverse basis matrix B^-1 */
=======
/** get dense row of inverse basis matrix B^-1
 *
 *  @note The LP interface defines slack variables to have coefficient +1. This means that if, internally, the LP solver
 *        uses a -1 coefficient, then rows associated with slacks variables whose coefficient is -1, should be negated;
 *        see also the explanation in lpi.h.
 *
 *  @todo check that the result is in terms of the LP interface definition
 */
>>>>>>> 8d7bb899
SCIP_RETCODE SCIPlpiGetBInvRow(
   SCIP_LPI*             lpi,                /**< LP interface structure */
   int                   r,                  /**< row number */
   SCIP_Real*            coef,               /**< pointer to store the coefficients of the row */
   int*                  inds,               /**< array to store the non-zero indices */
   int*                  ninds               /**< pointer to store the number of non-zero indices
                                               *  (-1: if we do not store sparsity informations) */
   )
{
   SVECTOR x;
   SVECTOR b;
   int nrows;
   double val;
   int ind;
   int k;
   int i;
   int status;

   assert(lpi != NULL);
   assert(lpi->grbmodel != NULL);

   SCIPdebugMessage("getting binv-row %d\n", r);

   /* check whether we have to reoptimize */
   CHECK_ZERO( lpi->messagehdlr, GRBgetintattr(lpi->grbmodel, GRB_INT_ATTR_STATUS, &status) );
   if ( status == GRB_LOADED || status == GRB_INTERRUPTED || status == GRB_INPROGRESS )
   {
      SCIP_CALL_QUIET( restoreLPData(lpi) );
   }

   CHECK_ZERO( lpi->messagehdlr, GRBgetintattr(lpi->grbmodel, GRB_INT_ATTR_NUMCONSTRS, &nrows) );

   /* set up solution vector */
   x.len = 0;
   SCIP_ALLOC( BMSallocMemoryArray(&(x.ind), nrows) );
   SCIP_ALLOC( BMSallocMemoryArray(&(x.val), nrows) );

   /* set up rhs */
   b.len = 1;
   ind = r;
   val = 1.0;
   b.ind = &ind;
   b.val = &val;

   /* solve B^T x = e_r, which results in the r-th row of the basis inverse */
   CHECK_ZERO( lpi->messagehdlr, GRBBSolve(lpi->grbmodel, &b, &x) );

   /* size should be at most the number of rows */
   assert( x.len <= nrows );

   /* check whether we require a dense or sparse result vector */
   if ( ninds != NULL && inds != NULL )
   {
      int idx;

      /* copy sparse solution */
      for (i = 0; i < x.len; ++i)
      {
         idx = (x.ind)[i];
         inds[i] = idx;
         coef[idx] = (x.val)[i];
      }
      *ninds = x.len;
   }
   else
   {
      /* copy solution to dense vector */
      k = 0;
      for (i = 0; i < nrows; ++i)
      {
         assert( k <= x.len );
         if ( k < x.len && (x.ind)[k] == i )
            coef[i] = (x.val)[k++];
         else
            coef[i] = 0.0;
      }
   }

   /* free solution space */
   BMSfreeMemoryArray(&(x.val));
   BMSfreeMemoryArray(&(x.ind));

   return SCIP_OKAY;
}

<<<<<<< HEAD
/** get column of inverse basis matrix B^-1 */
=======
/** get dense column of inverse basis matrix B^-1
 *
 *  @note The LP interface defines slack variables to have coefficient +1. This means that if, internally, the LP solver
 *        uses a -1 coefficient, then rows associated with slacks variables whose coefficient is -1, should be negated;
 *        see also the explanation in lpi.h.
 *
 *  @todo check that the result is in terms of the LP interface definition
 */
>>>>>>> 8d7bb899
SCIP_RETCODE SCIPlpiGetBInvCol(
   SCIP_LPI*             lpi,                /**< LP interface structure */
   int                   c,                  /**< column number of B^-1; this is NOT the number of the column in the LP;
                                              *   you have to call SCIPlpiGetBasisInd() to get the array which links the
                                              *   B^-1 column numbers to the row and column numbers of the LP!
                                              *   c must be between 0 and nrows-1, since the basis has the size
                                              *   nrows * nrows */
   SCIP_Real*            coef,               /**< pointer to store the coefficients of the column */
   int*                  inds,               /**< array to store the non-zero indices */
   int*                  ninds               /**< pointer to store the number of non-zero indices
                                               *  (-1: if we do not store sparsity informations) */
   )
{
   SVECTOR x;
   SVECTOR b;
   int nrows;
   double val;
   int ind;
   int k;
   int i;
   int status;

   assert(lpi != NULL);
   assert(lpi->grbmodel != NULL);

   SCIPdebugMessage("getting binv-col %d\n", c);

   /* check whether we have to reoptimize */
   CHECK_ZERO( lpi->messagehdlr, GRBgetintattr(lpi->grbmodel, GRB_INT_ATTR_STATUS, &status) );
   if ( status == GRB_LOADED || status == GRB_INTERRUPTED || status == GRB_INPROGRESS )
   {
      SCIP_CALL_QUIET( restoreLPData(lpi) );
   }

   CHECK_ZERO( lpi->messagehdlr, GRBgetintattr(lpi->grbmodel, GRB_INT_ATTR_NUMCONSTRS, &nrows) );

   /* set up solution vector */
   x.len = 0;
   SCIP_ALLOC( BMSallocMemoryArray(&(x.ind), nrows) );
   SCIP_ALLOC( BMSallocMemoryArray(&(x.val), nrows) );

   /* set up rhs */
   b.len = 1;
   ind = c;
   val = 1.0;
   b.ind = &ind;
   b.val = &val;

   /* solve B x = e_c, which results in the c-th columns of the basis inverse */
   CHECK_ZERO( lpi->messagehdlr, GRBFSolve(lpi->grbmodel, &b, &x) );

   /* size should be at most the number of rows */
   assert( x.len <= nrows );

   /* check whether we require a dense or sparse result vector */
   if ( ninds != NULL && inds != NULL )
   {
      int idx;

      /* copy sparse solution */
      for (i = 0; i < x.len; ++i)
      {
         idx = (x.ind)[i];
         inds[i] = idx;
         coef[idx] = (x.val)[i];
      }
      *ninds = x.len;
   }
   else
   {
      /* copy solution to dense vector */
      k = 0;
      for (i = 0; i < nrows; ++i)
      {
         assert( k <= x.len );
         if ( k < x.len && (x.ind)[k] == i )
            coef[i] = (x.val)[k++];
         else
            coef[i] = 0.0;
      }
   }

   /* free solution space */
   BMSfreeMemoryArray(&(x.val));
   BMSfreeMemoryArray(&(x.ind));

   return SCIP_OKAY;
}

<<<<<<< HEAD
/** get row of inverse basis matrix times constraint matrix B^-1 * A */
=======
/** get dense row of inverse basis matrix times constraint matrix B^-1 * A
 *
 *  @note The LP interface defines slack variables to have coefficient +1. This means that if, internally, the LP solver
 *        uses a -1 coefficient, then rows associated with slacks variables whose coefficient is -1, should be negated;
 *        see also the explanation in lpi.h.
 *
 *  @todo check that the result is in terms of the LP interface definition
 */
>>>>>>> 8d7bb899
SCIP_RETCODE SCIPlpiGetBInvARow(
   SCIP_LPI*             lpi,                /**< LP interface structure */
   int                   r,                  /**< row number */
   const SCIP_Real*      binvrow,            /**< row in (A_B)^-1 from prior call to SCIPlpiGetBInvRow(), or NULL */
   SCIP_Real*            coef,               /**< vector to return coefficients */
   int*                  inds,               /**< array to store the non-zero indices */
   int*                  ninds               /**< pointer to store the number of non-zero indices
                                              *  (-1: if we do not store sparsity informations) */
   )
{  /*lint --e{715}*/
   SVECTOR x;
   int ncols;
   int nrows;
   int k;
   int j;
   int status;

   assert(lpi != NULL);
   assert(lpi->grbmodel != NULL);

   SCIPdebugMessage("getting binv-row %d\n", r);

   /* check whether we have to reoptimize */
   CHECK_ZERO( lpi->messagehdlr, GRBgetintattr(lpi->grbmodel, GRB_INT_ATTR_STATUS, &status) );
   if ( status == GRB_LOADED || status == GRB_INTERRUPTED || status == GRB_INPROGRESS )
   {
      SCIP_CALL_QUIET( restoreLPData(lpi) );
   }

   CHECK_ZERO( lpi->messagehdlr, GRBgetintattr(lpi->grbmodel, GRB_INT_ATTR_NUMVARS, &ncols) );
   CHECK_ZERO( lpi->messagehdlr, GRBgetintattr(lpi->grbmodel, GRB_INT_ATTR_NUMCONSTRS, &nrows) );

   x.len = 0;
   SCIP_ALLOC( BMSallocMemoryArray(&(x.ind), ncols + nrows) );
   SCIP_ALLOC( BMSallocMemoryArray(&(x.val), ncols + nrows) );

   CHECK_ZERO( lpi->messagehdlr, GRBBinvRowi(lpi->grbmodel, r, &x) );

   /* size should be at most the number of columns plus rows for slack variables */
   assert( x.len <= ncols + nrows );

   /* check whether we require a dense or sparse result vector */
   if ( ninds != NULL && inds != NULL )
   {
      int idx;

      /* copy sparse solution */
      for (j = 0; j < x.len; ++j)
      {
         idx = (x.ind)[j];
         inds[j] = idx;
         coef[idx] = (x.val)[j];
      }
      *ninds = x.len;
   }
   else
   {
      k = 0;
      for (j = 0; j < ncols; ++j)
      {
         assert( k <= x.len );
         if ( k < x.len && (x.ind)[k] == j )
            coef[j] = (x.val)[k++];
         else
            coef[j] = 0.0;
      }
   }

   /* free solution space */
   BMSfreeMemoryArray(&(x.val));
   BMSfreeMemoryArray(&(x.ind));

   return SCIP_OKAY;
}

<<<<<<< HEAD
/** get column of inverse basis matrix times constraint matrix B^-1 * A */
=======
/** get dense column of inverse basis matrix times constraint matrix B^-1 * A
 *
 *  @note The LP interface defines slack variables to have coefficient +1. This means that if, internally, the LP solver
 *        uses a -1 coefficient, then rows associated with slacks variables whose coefficient is -1, should be negated;
 *        see also the explanation in lpi.h.
 *
 *  @todo check that the result is in terms of the LP interface definition
 */
>>>>>>> 8d7bb899
SCIP_RETCODE SCIPlpiGetBInvACol(
   SCIP_LPI*             lpi,                /**< LP interface structure */
   int                   c,                  /**< column number */
   SCIP_Real*            coef,               /**< vector to return coefficients */
   int*                  inds,               /**< array to store the non-zero indices */
   int*                  ninds               /**< pointer to store the number of non-zero indices
                                               *  (-1: if we do not store sparsity informations) */
   )
{  /*lint --e{715}*/
   SVECTOR x;
   int nrows;
   int k;
   int j;
   int status;

   assert(lpi != NULL);
   assert(lpi->grbmodel != NULL);

   SCIPdebugMessage("getting binv-col %d\n", c);

   /* check whether we have to reoptimize */
   CHECK_ZERO( lpi->messagehdlr, GRBgetintattr(lpi->grbmodel, GRB_INT_ATTR_STATUS, &status) );
   if ( status == GRB_LOADED || status == GRB_INTERRUPTED || status == GRB_INPROGRESS )
   {
      SCIP_CALL_QUIET( restoreLPData(lpi) );
   }

   CHECK_ZERO( lpi->messagehdlr, GRBgetintattr(lpi->grbmodel, GRB_INT_ATTR_NUMCONSTRS, &nrows) );

   x.len = 0;
   SCIP_ALLOC( BMSallocMemoryArray(&(x.ind), nrows) );
   SCIP_ALLOC( BMSallocMemoryArray(&(x.val), nrows) );

   CHECK_ZERO( lpi->messagehdlr, GRBBinvColj(lpi->grbmodel, c, &x) );

   /* size should be at most the number of rows */
   assert( x.len <= nrows );

   /* check whether we require a dense or sparse result vector */
   if ( ninds != NULL && inds != NULL )
   {
      int idx;

      /* copy sparse solution */
      for (j = 0; j < x.len; ++j)
      {
         idx = (x.ind)[j];
         inds[j] = idx;
         coef[idx] = (x.val)[j];
      }
      *ninds = x.len;
   }
   else
   {
      k = 0;
      for (j = 0; j < nrows; ++j)
      {
         assert( k <= x.len );
         if ( k < x.len && (x.ind)[k] == j )
            coef[j] = (x.val)[k++];
         else
            coef[j] = 0.0;
      }
   }

   /* free solution space */
   BMSfreeMemoryArray(&(x.val));
   BMSfreeMemoryArray(&(x.ind));

   return SCIP_OKAY;
}

/**@} */




/*
 * LP State Methods
 */

/**@name LP State Methods */
/**@{ */

/** stores LPi state (like basis information) into lpistate object */
SCIP_RETCODE SCIPlpiGetState(
   SCIP_LPI*             lpi,                /**< LP interface structure */
   BMS_BLKMEM*           blkmem,             /**< block memory */
   SCIP_LPISTATE**       lpistate            /**< pointer to LPi state information (like basis information) */
   )
{
   SCIP_Bool success;
   int ncols;
   int nrows;

   assert(blkmem != NULL);
   assert(lpi != NULL);
   assert(lpi->grbmodel != NULL);
   assert(lpistate != NULL);

   /* if there is no basis information available, no state can be saved */
   if( !lpi->solisbasic )
   {
      *lpistate = NULL;
      return SCIP_OKAY;
   }

   CHECK_ZERO( lpi->messagehdlr, GRBgetintattr(lpi->grbmodel, GRB_INT_ATTR_NUMCONSTRS, &nrows) );
   CHECK_ZERO( lpi->messagehdlr, GRBgetintattr(lpi->grbmodel, GRB_INT_ATTR_NUMVARS, &ncols) );
   assert(ncols >= 0);
   assert(nrows >= 0);

   /* get unpacked basis information from Gurobi */
   SCIP_CALL( getBase(lpi, &success) );

   if ( success )
   {
      /* allocate lpistate data */
      SCIP_CALL( lpistateCreate(lpistate, blkmem, ncols, nrows) );
      (*lpistate)->ncols = ncols;
      (*lpistate)->nrows = nrows;

      SCIPdebugMessage("stored Gurobi LPI state in %p (%d cols, %d rows)\n", (void*) *lpistate, ncols, nrows);

      /* pack LPi state data */
      lpistatePack(*lpistate, lpi->cstat, lpi->rstat);
   }
   else
   {
      /* In this case no basis information is available. Since SCIP expects the information to work
         in any case, we allocate the lpistate, but do not use the packed information. This might
         happen if the model is infeasible, since Gurobi currently does not return basis information
         in this case. */
      SCIP_ALLOC( BMSallocBlockMemory(blkmem, lpistate) );
      (*lpistate)->ncols = ncols;
      (*lpistate)->nrows = nrows;
      (*lpistate)->packrstat = NULL;
      (*lpistate)->packcstat = NULL;
   }

   return SCIP_OKAY;
}

/** loads LPi state (like basis information) into solver; note that the LP might have been extended with additional
 *  columns and rows since the state was stored with SCIPlpiGetState()
 */
SCIP_RETCODE SCIPlpiSetState(
   SCIP_LPI*             lpi,                /**< LP interface structure */
   BMS_BLKMEM*           blkmem,             /**< block memory */
   SCIP_LPISTATE*        lpistate            /**< LPi state information (like basis information) */
   )
{
   int ncols;
   int nrows;
   int i;

   assert(blkmem != NULL);
   assert(lpi != NULL);
   assert(lpi->grbmodel != NULL);

   /* if there was no basis information available, the LPI state was not stored */
   if( lpistate == NULL || lpistate->packrstat == NULL || lpistate->packcstat )
      return SCIP_OKAY;

   CHECK_ZERO( lpi->messagehdlr, GRBgetintattr(lpi->grbmodel, GRB_INT_ATTR_NUMCONSTRS, &nrows) );
   CHECK_ZERO( lpi->messagehdlr, GRBgetintattr(lpi->grbmodel, GRB_INT_ATTR_NUMVARS, &ncols) );
   assert(lpistate->ncols <= ncols);
   assert(lpistate->nrows <= nrows);

   SCIPdebugMessage("loading LPI state %p (%d cols, %d rows) into Gurobi LP with %d cols and %d rows\n",
      (void*) lpistate, lpistate->ncols, lpistate->nrows, ncols, nrows);

   if( lpistate->ncols == 0 || lpistate->nrows == 0 )
      return SCIP_OKAY;

   /* allocate enough memory for storing uncompressed basis information */
   SCIP_CALL( ensureCstatMem(lpi, ncols) );
   SCIP_CALL( ensureRstatMem(lpi, nrows) );

   /* unpack LPi state data */
   lpistateUnpack(lpistate, lpi->cstat, lpi->rstat);

   /* extend the basis to the current LP beyond the previously existing columns */
   for( i = lpistate->ncols; i < ncols; ++i )
   {
      SCIP_Real bnd;
      CHECK_ZERO( lpi->messagehdlr, GRBgetdblattrarray(lpi->grbmodel, GRB_DBL_ATTR_LB, i, i, &bnd) );
      if ( SCIPlpiIsInfinity(lpi, REALABS(bnd)) )
      {
         /* if lower bound is +/- infinity -> try upper bound */
         CHECK_ZERO( lpi->messagehdlr, GRBgetdblattrarray(lpi->grbmodel, GRB_DBL_ATTR_UB, i, i, &bnd) );
         if ( SCIPlpiIsInfinity(lpi, REALABS(bnd)) )
            lpi->cstat[i] = SCIP_BASESTAT_ZERO;  /* variable is free */
         else
            lpi->cstat[i] = SCIP_BASESTAT_UPPER; /* use finite upper bound */
      }
      else
         lpi->cstat[i] = SCIP_BASESTAT_LOWER;    /* use finite lower bound */
   }
   for( i = lpistate->nrows; i < nrows; ++i )
      lpi->rstat[i] = SCIP_BASESTAT_BASIC;

   /* load basis information into Gurobi */
   SCIP_CALL( setBase(lpi) );

   return SCIP_OKAY;
}

/** clears current LPi state (like basis information) of the solver */
SCIP_RETCODE SCIPlpiClearState(
   SCIP_LPI*             lpi                 /**< LP interface structure */
   )
{
   assert(lpi != NULL);

   CHECK_ZERO( lpi->messagehdlr, GRBresetmodel(lpi->grbmodel) );

   return SCIP_OKAY;
}

/** frees LPi state information */
SCIP_RETCODE SCIPlpiFreeState(
   SCIP_LPI*             lpi,                /**< LP interface structure */
   BMS_BLKMEM*           blkmem,             /**< block memory */
   SCIP_LPISTATE**       lpistate            /**< pointer to LPi state information (like basis information) */
   )
{
   assert(lpi != NULL);
   assert(lpistate != NULL);

   if( *lpistate != NULL )
      lpistateFree(lpistate, blkmem);

   return SCIP_OKAY;
}

/** checks, whether the given LP state contains simplex basis information */
SCIP_Bool SCIPlpiHasStateBasis(
   SCIP_LPI*             lpi,                /**< LP interface structure */
   SCIP_LPISTATE*        lpistate            /**< LP state information (like basis information) */
   )
{  /*lint --e{715}*/
   return (lpistate != NULL);
}

/** reads LP state (like basis information from a file */
SCIP_RETCODE SCIPlpiReadState(
   SCIP_LPI*             lpi,                /**< LP interface structure */
   const char*           fname               /**< file name */
   )
{
   size_t l;
   assert(lpi != NULL);
   assert(lpi->grbmodel != NULL);

   SCIPdebugMessage("reading LP state from file <%s>\n", fname);

   /* gurobi reads a basis if the extension is ".bas" */
   l = strlen(fname);
   if ( l > 4 && fname[l-4] == '.' && fname[l-3] == 'b' && fname[l-2] == 'a' && fname[l-1] == 's' )
   {
      CHECK_ZERO( lpi->messagehdlr, GRBread(lpi->grbmodel, fname) );
   }
   else
   {
      SCIPerrorMessage("To read a basis with gurobi, the extension has to be '.bas'.\n");
      return SCIP_LPERROR;
   }

   return SCIP_OKAY;
}

/** writes LP state (like basis information) to a file */
SCIP_RETCODE SCIPlpiWriteState(
   SCIP_LPI*             lpi,                /**< LP interface structure */
   const char*           fname               /**< file name */
   )
{
   size_t l;
   assert(lpi != NULL);
   assert(lpi->grbmodel != NULL);

   SCIPdebugMessage("writing basis state to file <%s>\n", fname);

   /* gurobi writes the basis if the extension is ".bas" */
   l = strlen(fname);
   if ( l > 4 && fname[l-4] == '.' && fname[l-3] == 'b' && fname[l-2] == 'a' && fname[l-1] == 's' )
   {
      CHECK_ZERO( lpi->messagehdlr, GRBwrite(lpi->grbmodel, fname) );
   }
   else
   {
      char name[SCIP_MAXSTRLEN];

      /* force extension to be ".bas" */
	  assert(strlen(fname) < SCIP_MAXSTRLEN-4);
      sprintf(name, "%s.bas", fname);
      CHECK_ZERO( lpi->messagehdlr, GRBwrite(lpi->grbmodel, fname) );
   }

   return SCIP_OKAY;
}

/**@} */




/*
 * LP Pricing Norms Methods
 */

/**@name LP Pricing Norms Methods */
/**@{ */

/** stores LPi pricing norms information
 *  @todo should we store norm information?
 */
SCIP_RETCODE SCIPlpiGetNorms(
   SCIP_LPI*             lpi,                /**< LP interface structure */
   BMS_BLKMEM*           blkmem,             /**< block memory */
   SCIP_LPINORMS**       lpinorms            /**< pointer to LPi pricing norms information */
   )
{
   assert(lpinorms != NULL);

   (*lpinorms) = NULL;

   return SCIP_OKAY;
}

/** loads LPi pricing norms into solver; note that the LP might have been extended with additional
 *  columns and rows since the state was stored with SCIPlpiGetNorms()
 */
SCIP_RETCODE SCIPlpiSetNorms(
   SCIP_LPI*             lpi,                /**< LP interface structure */
   BMS_BLKMEM*           blkmem,             /**< block memory */
   SCIP_LPINORMS*        lpinorms            /**< LPi pricing norms information */
   )
{
   assert(lpinorms == NULL);

   /* no work necessary */
   return SCIP_OKAY;
}

/** frees pricing norms information */
SCIP_RETCODE SCIPlpiFreeNorms(
   SCIP_LPI*             lpi,                /**< LP interface structure */
   BMS_BLKMEM*           blkmem,             /**< block memory */
   SCIP_LPINORMS**       lpinorms            /**< pointer to LPi pricing norms information */
   )
{
   assert(lpinorms == NULL);

   /* no work necessary */
   return SCIP_OKAY;
}

/**@} */




/*
 * Parameter Methods
 */

/**@name Parameter Methods */
/**@{ */

/** gets integer parameter of LP */
SCIP_RETCODE SCIPlpiGetIntpar(
   SCIP_LPI*             lpi,                /**< LP interface structure */
   SCIP_LPPARAM          type,               /**< parameter number */
   int*                  ival                /**< buffer to store the parameter value */
   )
{
   int temp;
   SCIP_Real dtemp;

   assert(lpi != NULL);
   assert(lpi->grbmodel != NULL);
   assert(ival != NULL);

   SCIPdebugMessage("getting int parameter %d\n", type);

   switch( type )
   {
   case SCIP_LPPAR_FROMSCRATCH:
      *ival = (int) lpi->fromscratch;
      break;
   case SCIP_LPPAR_FASTMIP:
      /* maybe set perturbation */
      return SCIP_PARAMETERUNKNOWN;
   case SCIP_LPPAR_SCALING:
      SCIP_CALL( getIntParam(lpi, GRB_INT_PAR_SCALEFLAG, &temp) );
      assert( temp == 0 || temp == 1 );
      *ival = (temp == 1) ? TRUE : FALSE;
      break;
   case SCIP_LPPAR_PRESOLVING:
      SCIP_CALL( getIntParam(lpi, GRB_INT_PAR_PRESOLVE, &temp) );
      assert( temp == GRB_PRESOLVE_AUTO || temp == GRB_PRESOLVE_OFF || temp == GRB_PRESOLVE_CONSERVATIVE || temp == GRB_PRESOLVE_AGGRESSIVE );
      *ival = (temp == GRB_PRESOLVE_OFF) ? FALSE : TRUE;
      break;
   case SCIP_LPPAR_PRICING:
      *ival = (int) lpi->pricing;
      break;
   case SCIP_LPPAR_LPINFO:
      SCIP_CALL( getIntParam(lpi, GRB_INT_PAR_OUTPUTFLAG, &temp) );
      assert( temp == 0 || temp == 1 );
      *ival = (temp == 1) ? TRUE : FALSE;
      break;
   case SCIP_LPPAR_LPITLIM:
      SCIP_CALL( getDblParam(lpi, GRB_DBL_PAR_ITERATIONLIMIT, &dtemp) );
      assert( dtemp >= 0.0 );
      if( dtemp >= GRB_INFINITY )
         *ival = INT_MAX;
      else
         *ival = (int) dtemp;
      break;
   default:
      return SCIP_PARAMETERUNKNOWN;
   }  /*lint !e788*/

   return SCIP_OKAY;
}

/** sets integer parameter of LP */
SCIP_RETCODE SCIPlpiSetIntpar(
   SCIP_LPI*             lpi,                /**< LP interface structure */
   SCIP_LPPARAM          type,               /**< parameter number */
   int                   ival                /**< parameter value */
   )
{
   assert(lpi != NULL);
   assert(lpi->grbmodel != NULL);

   SCIPdebugMessage("setting int parameter %d to %d\n", type, ival);

   switch( type )
   {
   case SCIP_LPPAR_FROMSCRATCH:
      assert(ival == TRUE || ival == FALSE);
      lpi->fromscratch = (SCIP_Bool) ival;
      break;
   case SCIP_LPPAR_FASTMIP:
      assert(ival == TRUE || ival == FALSE);
      return SCIP_PARAMETERUNKNOWN;
      break;
   case SCIP_LPPAR_SCALING:
      assert(ival == TRUE || ival == FALSE);
      if( ival )
         SCIP_CALL( setIntParam(lpi, GRB_INT_PAR_SCALEFLAG, 1) );
      else
         SCIP_CALL( setIntParam(lpi, GRB_INT_PAR_SCALEFLAG, 0) );
      break;
   case SCIP_LPPAR_PRESOLVING:
      assert(ival == TRUE || ival == FALSE);
      if( ival )
         SCIP_CALL( setIntParam(lpi, GRB_INT_PAR_PRESOLVE, GRB_PRESOLVE_AUTO) );
      else
         SCIP_CALL( setIntParam(lpi, GRB_INT_PAR_PRESOLVE, GRB_PRESOLVE_OFF) );
      break;
   case SCIP_LPPAR_PRICING:
      lpi->pricing = (SCIP_PRICING)ival;
      switch( (SCIP_PRICING)ival )
      {
      case SCIP_PRICING_LPIDEFAULT:
      case SCIP_PRICING_AUTO:
         SCIP_CALL( setIntParam(lpi, GRB_INT_PAR_SIMPLEXPRICING, GRB_SIMPLEXPRICING_AUTO) );
         break;
      case SCIP_PRICING_FULL:
         /* full does not seem to exist -> use auto */
         SCIP_CALL( setIntParam(lpi, GRB_INT_PAR_SIMPLEXPRICING, GRB_SIMPLEXPRICING_AUTO) );
         break;
      case SCIP_PRICING_PARTIAL:
         SCIP_CALL( setIntParam(lpi, GRB_INT_PAR_SIMPLEXPRICING, GRB_SIMPLEXPRICING_PARTIAL) );
         break;
      case SCIP_PRICING_STEEP:
         SCIP_CALL( setIntParam(lpi, GRB_INT_PAR_SIMPLEXPRICING, GRB_SIMPLEXPRICING_STEEPEST_EDGE) );
         break;
      case SCIP_PRICING_STEEPQSTART:
         SCIP_CALL( setIntParam(lpi, GRB_INT_PAR_SIMPLEXPRICING, GRB_SIMPLEXPRICING_STEEPEST_QUICK) );
         break;
      case SCIP_PRICING_DEVEX:
         SCIP_CALL( setIntParam(lpi, GRB_INT_PAR_SIMPLEXPRICING, GRB_SIMPLEXPRICING_DEVEX) );
         break;
      default:
         return SCIP_LPERROR;
      }
      break;
   case SCIP_LPPAR_LPINFO:
      assert(ival == TRUE || ival == FALSE);
      if( ival )
         SCIP_CALL( setIntParam(lpi, GRB_INT_PAR_OUTPUTFLAG, 1) );
      else
         SCIP_CALL( setIntParam(lpi, GRB_INT_PAR_OUTPUTFLAG, 0) );
      break;
   case SCIP_LPPAR_LPITLIM:
      SCIP_CALL( setDblParam(lpi, GRB_DBL_PAR_ITERATIONLIMIT, (double) ival) );
      break;
   default:
      return SCIP_PARAMETERUNKNOWN;
   }  /*lint !e788*/

   return SCIP_OKAY;
}

/** gets floating point parameter of LP */
SCIP_RETCODE SCIPlpiGetRealpar(
   SCIP_LPI*             lpi,                /**< LP interface structure */
   SCIP_LPPARAM          type,               /**< parameter number */
   SCIP_Real*            dval                /**< buffer to store the parameter value */
   )
{
   int objsen;

   assert(lpi != NULL);
   assert(lpi->grbmodel != NULL);
   assert(dval != NULL);

   SCIPdebugMessage("getting real parameter %d\n", type);

   switch( type )
   {
   case SCIP_LPPAR_FEASTOL:
      SCIP_CALL( getDblParam(lpi, GRB_DBL_PAR_FEASIBILITYTOL, dval) );
      break;
   case SCIP_LPPAR_DUALFEASTOL:
      SCIP_CALL( getDblParam(lpi, GRB_DBL_PAR_OPTIMALITYTOL, dval) );
      break;
   case SCIP_LPPAR_BARRIERCONVTOL:
      return SCIP_PARAMETERUNKNOWN;
      break;
   case SCIP_LPPAR_LOBJLIM:
      CHECK_ZERO( lpi->messagehdlr, GRBgetintattr(lpi->grbmodel, GRB_INT_ATTR_MODELSENSE, &objsen) );
      if( objsen == 1 )
         SCIP_CALL( getDblParam(lpi, GRB_DBL_PAR_CUTOFF, dval) );
      else
         return SCIP_PARAMETERUNKNOWN;
      break;
   case SCIP_LPPAR_UOBJLIM:
      CHECK_ZERO( lpi->messagehdlr, GRBgetintattr(lpi->grbmodel, GRB_INT_ATTR_MODELSENSE, &objsen) );
      if( objsen == 0 )
         SCIP_CALL( getDblParam(lpi, GRB_DBL_PAR_CUTOFF, dval) );
      else
         return SCIP_PARAMETERUNKNOWN;
      break;
   case SCIP_LPPAR_LPTILIM:
      SCIP_CALL( getDblParam(lpi, GRB_DBL_PAR_TIMELIMIT, dval) );
      break;
   case SCIP_LPPAR_MARKOWITZ:
      SCIP_CALL( getDblParam(lpi, GRB_DBL_PAR_MARKOWITZTOL, dval) );
      break;
   default:
      return SCIP_PARAMETERUNKNOWN;
   }  /*lint !e788*/

   return SCIP_OKAY;
}

/** sets floating point parameter of LP */
SCIP_RETCODE SCIPlpiSetRealpar(
   SCIP_LPI*             lpi,                /**< LP interface structure */
   SCIP_LPPARAM          type,               /**< parameter number */
   SCIP_Real             dval                /**< parameter value */
   )
{
   int objsen;

   assert(lpi != NULL);
   assert(lpi->grbmodel != NULL);

   SCIPdebugMessage("setting real parameter %d to %g\n", type, dval);

   switch( type )
   {
   case SCIP_LPPAR_FEASTOL:
      SCIP_CALL( setDblParam(lpi, GRB_DBL_PAR_FEASIBILITYTOL, dval) );
      break;
   case SCIP_LPPAR_DUALFEASTOL:
      SCIP_CALL( setDblParam(lpi, GRB_DBL_PAR_OPTIMALITYTOL, dval) );
      break;
   case SCIP_LPPAR_BARRIERCONVTOL:
      return SCIP_PARAMETERUNKNOWN;
      break;
   case SCIP_LPPAR_LOBJLIM:
      CHECK_ZERO( lpi->messagehdlr, GRBgetintattr(lpi->grbmodel, GRB_INT_ATTR_MODELSENSE, &objsen) );
      if( objsen == 1 )
         SCIP_CALL( setDblParam(lpi, GRB_DBL_PAR_CUTOFF, dval) );
      break;
   case SCIP_LPPAR_UOBJLIM:
      CHECK_ZERO( lpi->messagehdlr, GRBgetintattr(lpi->grbmodel, GRB_INT_ATTR_MODELSENSE, &objsen) );
      if( objsen == 0 )
         SCIP_CALL( setDblParam(lpi, GRB_DBL_PAR_CUTOFF, dval) );
      break;
   case SCIP_LPPAR_LPTILIM:
      SCIP_CALL( setDblParam(lpi, GRB_DBL_PAR_TIMELIMIT, dval) );
      break;
   case SCIP_LPPAR_MARKOWITZ:
      SCIP_CALL( setDblParam(lpi, GRB_DBL_PAR_MARKOWITZTOL, dval) );
      break;
   default:
      return SCIP_PARAMETERUNKNOWN;
   }  /*lint !e788*/

   return SCIP_OKAY;
}

/**@} */




/*
 * Numerical Methods
 */

/**@name Numerical Methods */
/**@{ */

/** returns value treated as infinity in the LP solver */
SCIP_Real SCIPlpiInfinity(
   SCIP_LPI*             lpi                 /**< LP interface structure */
   )
{  /*lint --e{715}*/
   return GRB_INFINITY;
}

/** checks if given value is treated as infinity in the LP solver */
SCIP_Bool SCIPlpiIsInfinity(
   SCIP_LPI*             lpi,                /**< LP interface structure */
   SCIP_Real             val                 /**< value to be checked for infinity */
   )
{  /*lint --e{715}*/
   return (val >= GRB_INFINITY);
}

/**@} */




/*
 * File Interface Methods
 */

/**@name File Interface Methods */
/**@{ */

/** reads LP from a file */
SCIP_RETCODE SCIPlpiReadLP(
   SCIP_LPI*             lpi,                /**< LP interface structure */
   const char*           fname               /**< file name */
   )
{
   assert(lpi != NULL);
   assert(lpi->grbmodel != NULL);

   SCIPdebugMessage("reading LP from file <%s>\n", fname);

   CHECK_ZERO( lpi->messagehdlr, GRBread(lpi->grbmodel, fname) );

   return SCIP_OKAY;
}

/** writes LP to a file */
SCIP_RETCODE SCIPlpiWriteLP(
   SCIP_LPI*             lpi,                /**< LP interface structure */
   const char*           fname               /**< file name */
   )
{
   assert(lpi != NULL);
   assert(lpi->grbmodel != NULL);

   SCIPdebugMessage("writing LP to file <%s>\n", fname);

   CHECK_ZERO( lpi->messagehdlr, GRBwrite(lpi->grbmodel, fname) );

   return SCIP_OKAY;
}

/**@} */<|MERGE_RESOLUTION|>--- conflicted
+++ resolved
@@ -3554,9 +3554,6 @@
    return SCIP_OKAY;
 }
 
-<<<<<<< HEAD
-/** get row of inverse basis matrix B^-1 */
-=======
 /** get dense row of inverse basis matrix B^-1
  *
  *  @note The LP interface defines slack variables to have coefficient +1. This means that if, internally, the LP solver
@@ -3565,7 +3562,6 @@
  *
  *  @todo check that the result is in terms of the LP interface definition
  */
->>>>>>> 8d7bb899
 SCIP_RETCODE SCIPlpiGetBInvRow(
    SCIP_LPI*             lpi,                /**< LP interface structure */
    int                   r,                  /**< row number */
@@ -3651,9 +3647,6 @@
    return SCIP_OKAY;
 }
 
-<<<<<<< HEAD
-/** get column of inverse basis matrix B^-1 */
-=======
 /** get dense column of inverse basis matrix B^-1
  *
  *  @note The LP interface defines slack variables to have coefficient +1. This means that if, internally, the LP solver
@@ -3662,7 +3655,6 @@
  *
  *  @todo check that the result is in terms of the LP interface definition
  */
->>>>>>> 8d7bb899
 SCIP_RETCODE SCIPlpiGetBInvCol(
    SCIP_LPI*             lpi,                /**< LP interface structure */
    int                   c,                  /**< column number of B^-1; this is NOT the number of the column in the LP;
@@ -3752,9 +3744,6 @@
    return SCIP_OKAY;
 }
 
-<<<<<<< HEAD
-/** get row of inverse basis matrix times constraint matrix B^-1 * A */
-=======
 /** get dense row of inverse basis matrix times constraint matrix B^-1 * A
  *
  *  @note The LP interface defines slack variables to have coefficient +1. This means that if, internally, the LP solver
@@ -3763,7 +3752,6 @@
  *
  *  @todo check that the result is in terms of the LP interface definition
  */
->>>>>>> 8d7bb899
 SCIP_RETCODE SCIPlpiGetBInvARow(
    SCIP_LPI*             lpi,                /**< LP interface structure */
    int                   r,                  /**< row number */
@@ -3839,9 +3827,6 @@
    return SCIP_OKAY;
 }
 
-<<<<<<< HEAD
-/** get column of inverse basis matrix times constraint matrix B^-1 * A */
-=======
 /** get dense column of inverse basis matrix times constraint matrix B^-1 * A
  *
  *  @note The LP interface defines slack variables to have coefficient +1. This means that if, internally, the LP solver
@@ -3850,7 +3835,6 @@
  *
  *  @todo check that the result is in terms of the LP interface definition
  */
->>>>>>> 8d7bb899
 SCIP_RETCODE SCIPlpiGetBInvACol(
    SCIP_LPI*             lpi,                /**< LP interface structure */
    int                   c,                  /**< column number */
