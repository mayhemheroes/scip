--- conflicted
+++ resolved
@@ -3482,9 +3482,6 @@
    return SCIP_OKAY;
 }
 
-<<<<<<< HEAD
-/** get column of inverse basis matrix B^-1 */
-=======
 /** get dense column of inverse basis matrix B^-1
  *
  *  @note The LP interface defines slack variables to have coefficient +1. This means that if, internally, the LP solver
@@ -3493,7 +3490,6 @@
  *
  *  @todo check that the result is in terms of the LP interface definition
  */
->>>>>>> 8d7bb899
 SCIP_RETCODE SCIPlpiGetBInvCol(
    SCIP_LPI*             lpi,                /**< LP interface structure */
    int                   c,                  /**< column number of B^-1; this is NOT the number of the column in the LP;
@@ -3518,8 +3514,6 @@
 
    MOSEK_CALL( MSK_getnumcon(lpi->task,&nrows) );
    MOSEK_CALL( MSK_putnaintparam(lpi->task, MSK_IPAR_BASIS_SOLVE_USE_PLUS_ONE_, MSK_OFF) );
-<<<<<<< HEAD
-=======
    MOSEK_CALL( MSK_solvewithbasis(lpi->task, 0, &numnz, sub, coef) );
 
    BMSfreeMemoryArray(&sub);
@@ -3547,7 +3541,6 @@
    int nrows;
    int numnz;
    int i;
->>>>>>> 8d7bb899
 
    /* check whether we require a dense or sparse result vector */
    if ( ninds != NULL && inds != NULL )
@@ -3587,9 +3580,6 @@
 }
 
 
-<<<<<<< HEAD
-/** get row of inverse basis matrix B^-1 */
-=======
 /** get dense row of inverse basis matrix B^-1
  *
  *  @note The LP interface defines slack variables to have coefficient +1. This means that if, internally, the LP solver
@@ -3598,7 +3588,6 @@
  *
  *  @todo check that the result is in terms of the LP interface definition
  */
->>>>>>> 8d7bb899
 SCIP_RETCODE SCIPlpiGetBInvRow(
    SCIP_LPI*             lpi,                /**< LP interface structure */
    int                   row,                /**< row number */
@@ -3658,9 +3647,6 @@
    return SCIP_OKAY;
 }
 
-<<<<<<< HEAD
-/** get row of inverse basis matrix times constraint matrix B^-1 * A */
-=======
 /** get dense row of inverse basis matrix times constraint matrix B^-1 * A
  *
  *  @note The LP interface defines slack variables to have coefficient +1. This means that if, internally, the LP solver
@@ -3669,7 +3655,6 @@
  *
  *  @todo check that the result is in terms of the LP interface definition
  */
->>>>>>> 8d7bb899
 SCIP_RETCODE SCIPlpiGetBInvARow(
    SCIP_LPI*             lpi,                /**< LP interface structure */
    int                   row,                /**< row number */
