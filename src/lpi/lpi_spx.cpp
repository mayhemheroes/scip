--- conflicted
+++ resolved
@@ -4094,16 +4094,12 @@
 }
 #endif
 
-<<<<<<< HEAD
-/** get row of inverse basis matrix B^-1 */
-=======
 /** get dense row of inverse basis matrix B^-1
  *
  *  @note The LP interface defines slack variables to have coefficient +1. This means that if, internally, the LP solver
  *        uses a -1 coefficient, then rows associated with slacks variables whose coefficient is -1, should be negated;
  *        see also the explanation in lpi.h.
  */
->>>>>>> 8d7bb899
 SCIP_RETCODE SCIPlpiGetBInvRow(
    SCIP_LPI*             lpi,                /**< LP interface structure */
    int                   r,                  /**< row number */
@@ -4129,24 +4125,11 @@
    {
       SPxSolver* spx = lpi->spx;
 
-<<<<<<< HEAD
       /* in the column case use the existing factorization */
       if ( spx->rep() == SPxSolver::COLUMN )
       {
-         SSVector x(spx->nRows());
+         SSVector x(nRows);
          spx->basis().coSolve(x, spx->unitVector(r));
-=======
-      Vector x(nRows, coef); /* row of B^-1 has nrows entries - note that x is based on coef */
-
-      /* in the column case use the existing factorization */
-      if ( spx->rep() == SPxSolver::COLUMN )
-      {
-         DVector e(nRows);
-
-         /* prepare unit vector */
-         e.clear();
-         e[r] = 1.0;
->>>>>>> 8d7bb899
 
          /* copy sparse data to dense result vector based on coef array */
          if( ninds != NULL && inds != NULL )
@@ -4166,7 +4149,7 @@
          else
          {
             /* @todo check whether we only need to copy nonzeros to coef - is coef cleared? */
-            Vector y(spx->nRows(), coef);
+            Vector y(nRows, coef);
             y = x;
             if( ninds != NULL )
                *ninds = -1;
@@ -4177,7 +4160,7 @@
          assert(spx->rep() == SPxSolver::ROW);
 
 #ifdef OLD_BINV
-         DVector e(spx->nRows());
+         DVector e(nRows);
 
          /* prepare unit vector */
          e.clear();
@@ -4186,12 +4169,12 @@
          /* factorization is deleted in invalidateSolution() */
          SCIP_CALL( prepareFactorization(lpi) );
          assert( lpi->factorization != 0 );
-         assert( lpi->factorization->dim() == spx->nRows() );
+         assert( lpi->factorization->dim() == nRows );
 
          /* solve system "x = e_r^T * B^-1" to get r'th row of B^-1 */
          lpi->factorization->solveLeft(x, e);
 #else
-         Vector x(spx->nRows(), coef); /* row of B^-1 has nrows entries - note that x is based on coef */
+         Vector x(nRows, coef); /* row of B^-1 has nrows entries - note that x is based on coef */
          /**@todo should rhs be a reference? */
          DSVector rhs(nCols);
          SSVector y(nCols);
@@ -4400,16 +4383,12 @@
    return SCIP_OKAY;
 }
 
-<<<<<<< HEAD
-/** get column of inverse basis matrix B^-1 */
-=======
 /** get dense column of inverse basis matrix B^-1
  *
  *  @note The LP interface defines slack variables to have coefficient +1. This means that if, internally, the LP solver
  *        uses a -1 coefficient, then rows associated with slacks variables whose coefficient is -1, should be negated;
  *        see also the explanation in lpi.h.
  */
->>>>>>> 8d7bb899
 SCIP_RETCODE SCIPlpiGetBInvCol(
    SCIP_LPI*             lpi,                /**< LP interface structure */
    int                   c,                  /**< column number of B^-1; this is NOT the number of the column in the LP;
@@ -4448,16 +4427,12 @@
    return SCIP_OKAY;
 }
 
-<<<<<<< HEAD
-/** get row of inverse basis matrix times constraint matrix B^-1 * A */
-=======
 /** get dense row of inverse basis matrix times constraint matrix B^-1 * A
  *
  *  @note The LP interface defines slack variables to have coefficient +1. This means that if, internally, the LP solver
  *        uses a -1 coefficient, then rows associated with slacks variables whose coefficient is -1, should be negated;
  *        see also the explanation in lpi.h.
  */
->>>>>>> 8d7bb899
 SCIP_RETCODE SCIPlpiGetBInvARow(
    SCIP_LPI*             lpi,                /**< LP interface structure */
    int                   r,                  /**< row number */
@@ -4511,16 +4486,12 @@
    return SCIP_OKAY;
 }
 
-<<<<<<< HEAD
-/** get column of inverse basis matrix times constraint matrix B^-1 * A */
-=======
 /** get dense column of inverse basis matrix times constraint matrix B^-1 * A
  *
  *  @note The LP interface defines slack variables to have coefficient +1. This means that if, internally, the LP solver
  *        uses a -1 coefficient, then rows associated with slacks variables whose coefficient is -1, should be negated;
  *        see also the explanation in lpi.h.
  */
->>>>>>> 8d7bb899
 SCIP_RETCODE SCIPlpiGetBInvACol(
    SCIP_LPI*             lpi,                /**< LP interface structure */
    int                   c,                  /**< column number */
