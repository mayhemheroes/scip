--- conflicted
+++ resolved
@@ -7391,748 +7391,7 @@
  *
  */
 
- /*--+----1----+----2----+----3----+----4----+----5----+----6----+----7----+----8----+----9----+----0----+----1----+----2*/
-<<<<<<< HEAD
- /**@page CHG5 Interface changes between SCIP 2.0 and SCIP 2.1
-  *
-  *
-  * @section CHGCALLBACKS5 New and changed callbacks
-  *
-  * - <b>Presolving</b>:
-  *      <br>
-  *      <br>
-  *    - The new parameters "nnewaddconss" and "naddconss" were added to the constraint handler callback method SCIP_DECL_CONSPRESOL()
-  *      and the presolver callback method SCIP_DECL_PRESOLEXEC(). These parameters were also added to corresponding C++ wrapper class methods.
-  *    - Propagators are now also called in during presolving, this is supported by the new callback methods SCIP_DECL_PROPINITPRE(),
-  *      SCIP_DECL_PROPEXITPRE(), and SCIP_DECL_PROPPRESOL().
-  *    - New parameters "isunbounded" and "isinfeasible" for presolving initialization (SCIP_DECL_CONSINITPRE(),
-  *      SCIP_DECL_PRESOLINITPRE(), SCIP_DECL_PROPINITPRE()) and presolving deinitialization (SCIP_DECL_CONSEXITPRE(),
-  *      SCIP_DECL_PRESOLEXITPRE(), SCIP_DECL_PROPEXITPRE()) callbacks of presolvers,
-  *      constraint handlers and propagators, telling the callback whether the problem was already declared to be
-  *      unbounded or infeasible.  This allows to avoid expensive steps in these methods in case the problem is already
-  *      solved, anyway.
-  *      <br>
-  *      <br>
-  *      <DIV class="note">
-  *      Note, that the C++ methods
-  *      - scip::ObjConshdlr::scip_presol() corresponding to SCIP_DECL_CONSPRESOL()
-  *      - scip::ObjConshdlr::scip_initpre() corresponding to  SCIP_DECL_CONSINITPRE()
-  *      - scip::ObjPresol::scip_initpre() corresponding to SCIP_DECL_PRESOLINITPRE()
-  *      - scip::ObjProp::scip_initpre() corresponding to SCIP_DECL_PROPINITPRE()
-  *      - scip::ObjConshdlr::scip_exitpre() corresponding to SCIP_DECL_CONSEXITPRE()
-  *      - scip::ObjPresol::scip_exitpre() corresponding to SCIP_DECL_PRESOLEXITPRE()
-  *      -  scip::ObjProp::scip_exitpre() corresponding to  and SCIP_DECL_PROPEXITPRE()
-  *      .
-  *      are virtual functions. That means, if you are not adding the new parameters, your code will still compile, but these methods are not executed.
-  *      </DIV>
-  *
-  * - <b>Constraint Handler</b>:
-  *     <br>
-  *     <br>
-  *   - The new constraint handler callback SCIP_DECL_CONSDELVARS() is called after variables were marked for deletion.
-  *     This method is optional and only of interest if you are using SCIP as a branch-and-price framework. That means,
-  *     you are generating new variables during the search. If you are not doing that just define the function pointer
-  *     to be NULL.
-  *     <br>
-  *     If this method gets implemented you should iterate over all constraints of the constraint handler and delete all
-  *     variables that were marked for deletion by SCIPdelVar().
-  *
-  * - <b>Problem Data</b>:
-  *     <br>
-  *     <br>
-  *   - The method SCIPcopyProb() and the callback SCIP_DECL_PROBCOPY() got a new parameter "global" to indicate whether the global problem or a local version is copied.
-  *
-  * - <b>Conflict Analysis</b>:
-  *     <br>
-  *     <br>
-  *   - Added parameter "separate" to conflict handler callback method SCIP_DECL_CONFLICTEXEC() that defines whether the conflict constraint should be separated or not.
-  *
-  * - <b>NLP Solver Interface</b>:
-  *     <br>
-  *     <br>
-  *   - The callbacks SCIP_DECL_NLPIGETSOLUTION() and SCIP_DECL_NLPISETINITIALGUESS() got new parameters to get/set values of dual variables.
-  *   - The callback SCIP_DECL_NLPICOPY() now passes the block memory of the target SCIP as an additional parameter.
-  *
-  * <br>
-  * @section CHGINTERFUNC5 Changed interface methods
-  *
-  * - <b>Writing and Parsing constraints</b>:
-  *      <br>
-  *      <br>
-  *    - The methods SCIPwriteVarName(), SCIPwriteVarsList(), and SCIPwriteVarsLinearsum() got a new boolean parameter "type"
-  *      that indicates whether the variable type should be written or not.
-  *    - The method SCIPwriteVarsList() got additionally a new parameter "delimiter" that defines the character which is used for delimitation.
-  *    - The methods SCIPparseVarName() and SCIPparseVarsList() got a new output parameter "endptr" that is filled with the position where the parsing stopped.
-  *
-  * - <b>Plugin management</b>:
-  *      <br>
-  *      <br>
-  *    - SCIPincludeProp() got additional parameters to set the timing mask of the propagator and the new callbacks and parameters related to calling the propagator in presolving.
-  *    - SCIPincludeConshdlr() got additional parameters to set the variable deletion callback function and the timing mask for propagation.
-  *
-  * - <b>Constraint Handlers</b>:
-  *      <br>
-  *      <br>
-  *    - Method SCIPseparateRelaxedKnapsack() in knapsack constraint handler got new parameter "cutoff", which is a pointer to store whether a cutoff was found.
-  *    - Method SCIPincludeQuadconsUpgrade() of quadratic constraint handler got new parameter "active" to indicate whether the upgrading method is active by default.
-  *
-  * - <b>Nonlinear expressions, relaxation, and solver interface</b>:
-  *      <br>
-  *      <br>
-  *    - The methods SCIPexprtreeEvalSol(), SCIPexprtreeEvalIntLocalBounds(), and SCIPexprtreeEvalIntGlobalBounds() have been renamed to SCIPevalExprtreeSol(),
-  *      SCIPevalExprtreeLocalBounds(), and SCIPevalExprtreeGlobalBounds() and are now located in scip.h.
-  *    - Various types and functions dealing with polynomial expressions have been renamed to use the proper terms "monomial" and "polynomial".
-  *    - The methods SCIPnlpGetObjective(), SCIPnlpGetSolVals(), and SCIPnlpGetVarSolVal() have been removed, use SCIPgetNLPObjval(), SCIPvarGetNLPSol()
-  *      and SCIPcreateNLPSol() to retrieve NLP solution values instead.
-  *    - Removed methods SCIPmarkRequireNLP() and SCIPisNLPRequired(), because the NLP is now always constructed if nonlinearities are present.
-  *    - SCIPgetNLP() has been removed and NLP-methods from pub_nlp.h have been moved to scip.h, which resulted in some renamings, too.
-  *    - The functions SCIPnlpiGetSolution() and SCIPnlpiSetInitialGuess() got additional arguments to get/set dual values.
-  *    - The method SCIPgetNLPI() got a new parameter "nlpiproblem", which is a pointer to store the NLP solver interface problem.
-  *
-  * - <b>Others</b>:
-  *      <br>
-  *      <br>
-  *    - SCIPgetVarCopy() got a new parameter "success" that will be FALSE if method is called after problem creation stage and no hash map is given or no image for
-  *      the given variable is contained in the given hash map.
-  *    - Removed method SCIPreadSol(); call solution reading via SCIPreadProb() which calls the solution reader for .sol files.
-  *    - SCIPchgVarType() got an extra boolean parameter to store if infeasibility is recognized while upgrading a variable from continuous type to an integer type.
-  *    - SCIPdelVar() got a new parameter "deleted", which stores whether the variable was successfully marked to be deleted.
-  *    - SCIPcalcNodeselPriority() got a new parameter "branchdir", which defines the type of branching that was performed: upwards, downwards, or fixed.
-  *    - The parameters "timelimit" and "memorylimit" were removed from SCIPapplyRens().
-  *
-  * <br>
-  * @section MISCELLANEOUS5 Miscellaneous
-  *
-  *  - The result value SCIP_NEWROUND has been added, it allows a separator/constraint handler to start a new separation round
-  *    (without previous calls to other separators/conshdlrs).
-  *  - All timing flags are now defined type_timing.h.
-  *  - The variable deletion event is now a variable specific event and not global, anymore.
-  *  - The emphasis setting types now distinguish between plugin-type specific parameter settings (default, aggressive, fast, off), which are changed by
-  *    SCIPsetHeuristics/Presolving/Separating(), and global emphasis settings (default, cpsolver, easycip, feasibility, hardlp, optimality, counter),
-  *    which can be set using SCIPsetEmphasis().
-  *
-  * <br>
-  * For further release notes we refer to the \ref RELEASENOTES "Release notes".
-  */
-
- /*--+----1----+----2----+----3----+----4----+----5----+----6----+----7----+----8----+----9----+----0----+----1----+----2*/
- /**@page CHG6 Interface changes between SCIP 2.1 and SCIP 3.0
-  *
-  *
-  * @section CHGCALLBACKS6 New and changed callbacks
-  *
-  * - <b>Conflict Analysis</b>:
-  *     <br>
-  *     <br>
-  *   - Added parameter "relaxedbds" to conflict handler callback method SCIP_DECL_CONFLICTEXEC(). This array contains
-  *     bounds which are sufficient to create a valid conflict
-  *
-  * - <b>Constraint Handler</b>:
-  *     <br>
-  *     <br>
-  *   - New optional callback methods in constraint handlers: SCIP_DECL_CONSGETVARS and SCIP_DECL_CONSGETNVARS.
-  *     These callbacks, if implemented, should return an array of all variables and the number of all variables used
-  *     by the given constraint, respectively. (This method might, e.g., be called by a presolver)
-  *   - Added a propagation timing parameter "proptiming" to SCIP_DECL_CONSPROP(), giving the current timing at which
-  *     this method is called
-  *   - Added a parameter 'restart' to the SCIP_DECL_CONSEXITSOL() callback method, indicating whether this call was
-  *     triggered by a restart.
-  *   - Added a parameter 'relaxedbd' to SCIP_DECL_CONSRESPROP() callback method. If explaining a given bound change
-  *     (index), it is sufficient to explain the reason for reaching the 'relaxedbd' value, see above
-  *   - Removed parameters "isunbounded", "isinfeasible" and "result" from SCIP_DECL_CONSINITPRE() and
-  *     SCIP_DECL_CONSEXITPRE() callback methods. It is not allowed to determine unboundedness or infeasibility in
-  *     these callbacks, anymore.
-  *
-  * - <b>Message Handler</b>:
-  *      <br>
-  *      <br>
-  *   - New callback method SCIP_DECL_MESSAGEHDLRFREE() which is called when the message handler is freed.
-  *   - The old callback method SCIP_DECL_MESSAGEERROR() was replaced by the callback method SCIP_DECL_ERRORPRINTING().
-  *
-  * - <b>Presolving</b>:
-  *      <br>
-  *      <br>
-  *   - Removed parameters "isunbounded", "isinfeasible" and "result" from SCIP_DECL_PRESOLINITPRE() and
-  *     SCIP_DECL_PRESOLSEXITPRE(). It is not allowed to determine unboundedness or infeasibility in these
-  *     callbacks, anymore.
-  *
-  * - <b>Propagator</b>:
-  *     <br>
-  *     <br>
-  *   - Added a propagation timing parameter "proptiming" to SCIP_DECL_PROPEXEC(), giving the
-  *     current timing at which this method is called.
-  *   - Added a parameter 'restart' to SCIP_DECL_PROPEXITSOL() callback method, indicating whether this call was
-  *     triggered by a restart.
-  *   - Added a parameter 'relaxedbd' to SCIP_DECL_PROPRESPROP() callback method. If explaining a given bound change
-  *     (index), it is sufficient to explain the reason for reaching the 'relaxedbd' value.
-  *   - Removed parameters "isunbounded", "isinfeasible" and "result" from SCIP_DECL_PROPINITPRE() and
-  *     SCIP_DECL_PROPEXITPRE() callback methods. It is not allowed to determined unboundedness or infeasibility in
-  *     these callbacks, anymore.
-  *
-  * - <b>NLP Solver Interface</b>:
-  *     <br>
-  *     <br>
-  *   - New NLPI callback SCIP_DECL_NLPISETMESSAGEHDLR() to set message handler in NLP solver interfaces.
-  *
-  * <br>
-  * @section CHGINTERFUNC6 Changed interface methods
-  *
-  * - <b>Plugin management</b>:
-  *      <br>
-  *      <br>
-  *   - Added basic include methods for almost all plugin types, e.g., SCIPincludeConshdlrBasic();
-  *     these methods should make the usage easier, sparing out optional callbacks and parameters.
-  *   - To extend the basic functionalities, there are setter method to add
-  *     optional callbacks. For example SCIPsetConshdlrParse(), SCIPsetPropCopy() or SCIPsetHeurInitsol().
-  *
-  * - <b>Constraint Handlers</b>:
-  *      <br>
-  *      <br>
-  *   - Added basic creation methods for all constraints types, e.g., SCIPcreateConsBasicLinear(); these methods should make the usage easier,
-  *      sparing out optional callbacks and parameters.
-  *   - New methods SCIPgetConsVars() and SCIPgetConsNVars() (corresponding callbacks need to be implemented, see above)
-  *
-  * - <b>Problem</b>:
-  *      <br>
-  *      <br>
-  *   - Added basic creation methods SCIPcreateVarBasic() and SCIPcreateProbBasic() and setter functions
-  *   - Added method SCIPisPresolveFinished() which returns whether the presolving process would be stopped after the
-  *     current presolving round, given no further reductions will be found.
-  *   - Forbid problem modifications in SCIP_STAGE_{INIT,EXIT}PRESOLVE (see pre-conditions for corresponding methods in scip.h).
-  *
-  * - <b>Variable usage</b>:
-  *      <br>
-  *      <br>
-  *   - Renamed SCIPvarGetBestBound() to SCIPvarGetBestBoundLocal(), SCIPvarGetWorstBound() to
-  *     SCIPvarGetWorstBoundLocal() and added new methods SCIPvarGetBestBoundGlobal() and SCIPvarGetWorstBoundGlobal().
-  *   - Method SCIPvarGetProbvarSum() is not public anymore, use SCIPgetProbvarSum() instead.
-  *   - Replaced method SCIPvarGetRootRedcost() by SCIPvarGetBestRootRedcost().
-  *
-  * - <b>Message Handler</b>:
-  *      <br>
-  *      <br>
-  *   - Changed the message handler system within SCIP heavily such that it is thread-safe. SCIPcreateMessagehdlr() in
-  *     scip.{c,h} was replaced by SCIPmessagehdlrCreate() in pub_message.h/message.c with a changed parameter list.
-  *   - Error messages (SCIPerrorMessage()) are not handled via the message handler anymore; per default the error
-  *     message is written to stderr.
-  *
-  * - <b>Separation</b>:
-  *      <br>
-  *      <br>
-  *   - New functions SCIPcreateEmptyRowCons(), SCIPcreateEmptyRowSepa(), SCIPcreateRowCons(), and SCIPcreateRowSepa()
-  *     that allow to set the originating constraint handler or separator of a row respectively; this is, for instance,
-  *     needed for statistics on the number of applied cuts. If rows are created outside a constraint handler or separator
-  *     use SCIPcreateRowUnspec() and SCIPcreateEmptyRowUnspec(). The use of SCIPcreateEmptyRow() and SCIPcreateRow() is
-  *     deprecated.
-  *   - New functions SCIProwGetOrigintype(), SCIProwGetOriginCons(), and SCIProwGetOriginSepa() to obtain the originator
-  *     that created a row.
-  *
-  * - <b>LP interface</b>:
-  *      <br>
-  *      <br>
-  *   - SCIPlpiCreate() got a new parameter 'messagehdlr'.
-  *   - SoPlex LPI supports setting of SCIP_LPPAR_DUALFEASTOL when using SoPlex version 1.6.0.5 and higher.
-  *
-  * - <b>Nonlinear expressions, relaxation, and solver interface</b>:
-  *      <br>
-  *      <br>
-  *   - Renamed SCIPmarkNonlinearitiesPresent() to SCIPenableNLP() and SCIPhasNonlinearitiesPresent() to
-  *     SCIPisNLPEnabled().
-  *   - Method SCIPexprtreeRemoveFixedVars() is not public anymore.
-  *
-  * - <b>Counting</b>:
-  *      <br>
-  *      <br>
-  *   - Changed the counting system within SCIP heavily. SPARSESOLUTION was renamed to SCIP_SPARSESOL. New method for
-  *     SCIP_SPARSESOL usage, SCIPsparseSolCreate(), SCIPsparseSolFree(), SCIPsparseSolGetVars(),
-  *     SCIPsparseSolGetNVars(), SCIPsparseSolGetLbs(), SCIPsparseSolGetUbs() in (pub_)misc.{c,h}.
-  *   - Renamed SCIPgetCountedSparseSolutions() to SCIPgetCountedSparseSols() in cons_countsols.{c,h}.
-  *
-  * <br>
-  * @section MISCELLANEOUS6 Miscellaneous
-  *
-  *   - Replaced SCIPparamSet*() by SCIPchg*Param() (where * is either Bool, Int, Longint, Real, Char, or String).
-  *   - New parameter in SCIPcopy() and SCIPcopyPlugins() to indicate whether the message handler from the source SCIP
-  *     should be passed to the target SCIP (only the pointer is copied and the usage counter of the message handler is
-  *     increased).
-  *   - SCIPprintCons() does not print termination symbol ";\n" anymore; if wanted, use SCIPinfoMessage() to print
-  *     ";\n" manually
-  *   - All objscip *.h file now use the default SCIP interface macros.
-  *   - The methods SCIPsortedvecInsert*() have an additional parameter which can be used to receive the position where
-  *     the new element was inserted.
-  *   - New macro SCIPdebugPrintCons() to print constraint only if SCIP_DEBUG flag is set.
-  *
-  * <br>
-  * For further information we refer to the \ref RELEASENOTES "Release notes" and the \ref CHANGELOG "Changelog".
-  */
-
- /*--+----1----+----2----+----3----+----4----+----5----+----6----+----7----+----8----+----9----+----0----+----1----+----2*/
- /**@page CHG7 Interface changes between SCIP 3.0 and SCIP 3.1
-  *
-  *
-  * @section CHGCALLBACKS7 New and changed callbacks
-  *
-  * - <b>Branching Rules</b>:
-  *     <br>
-  *     <br>
-  *   - new possible return value "SCIP_DIDNOTFIND" for SCIP_DECL_BRANCHEXECLP(), SCIP_DECL_BRANCHEXECPS(), and
-  *     SCIP_DECL_BRANCHEXECEXT() callbacks to state that the branching rule searched, but did not find a branching.
-  *
-  * - <b>Domain Propagation</b>:
-  *     <br>
-  *     <br>
-  *   - added parameter "nmarkedconss" to SCIP_DECL_CONSPROP() callback which gives the number of constraints marked
-  *     for propagation (these constraints are listed first in the conss array given as parameter).
-  *
-  * - <b>Message Handler</b>:
-  *      <br>
-  *      <br>
-  *   - New generic messagehandler output callback method SCIP_DECL_MESSAGEOUTPUTFUNC().
-  *   - Removed parameter "msglength" from callback method SCIP_DECL_ERRORPRINTING().
-  *
-  * - <b>Variable Pricers</b>:
-  *      <br>
-  *      <br>
-  *   - Added parameter "stopearly" to callback method SCIP_DECL_PRICERREDCOST(). This boolean pointer should be used
-  *     by the pricer to state whether early branching should be performed, even if new variables were added in the
-  *     current pricing round.
-  *
-  * - <b>Primal Heuristics</b>:
-  *     <br>
-  *     <br>
-  *   - Added parameter "nodeinfeasible" to SCIP_DECL_HEUREXEC() callback which states whether the current subproblem
-  *     was already detected to be infeasible. In this case, the current LP solution might not respect local bounds,
-  *     and the heuristic must not assume that it does.
-  *
-  *
-  * <br>
-  * @section CHGINTERFUNC7 Changed interface methods
-  *
-  * - <b>Branching Rules</b>:
-  *      <br>
-  *      <br>
-  *   - Added parameter "nfracimplvars" to SCIPgetLPBranchCands()
-  *
-  * - <b>Constraint Handlers</b>:
-  *      <br>
-  *      <br>
-  *   - New method SCIPconshdlrGetStrongBranchPropTime() which returns the time used for domain propagation methods
-  *     of the constraint handler during strong branching.
-  *   - New method SCIPconsIsMarkedPropagate() which returns whether a constraint is marked for propagation.
-  *   - New methods SCIPconsAddUpgradeLocks() and SCIPconsGetNUpgradeLocks() to increase or get the number of upgrade
-  *     locks of a constraint.
-  *
-  * - <b>Domain Propagation</b>:
-  *      <br>
-  *      <br>
-  *   - New method SCIPpropGetStrongBranchPropTime() which returns the time spent by a domain propagator during strong
-  *     branching.
-  *   - New methods SCIPmarkConsPropagate() and SCIPunmarkConsPropagate to (un)mark a constraint for propagation.
-  *
-  * - <b>LP and Cutting Planes</b>:
-  *      <br>
-  *      <br>
-  *   - New methods SCIProwChgRank() and SCIProwGetRank() to change and get the rank of a cutting plane, respectively.
-  *   - Added parameter "sidetypes" to SCIPcalcMIR() to specify the specify row side type to be used.
-  *   - Added parameter "cutrank" to SCIPcalcMIR() and SCIPcalcStrongCG() which stores the rank of the returned cut.
-  *   - New method SCIPisCutApplicable() which returns whether a cut is good enough to be applied.
-  *   - Added parameter "infeasible" to SCIPaddCut() which is a pointer to store whether the cut is infeasible for the
-  *     local bounds.
-  *   - delayed cutpool
-  *   - New methods SCIPchgRowLhsDive() and SCIPchgRowRhsDive() to change left and right hand side of a row during diving.
-  *   - Added parameter "cutoff" to SCIPsolveDiveLP(), SCIPsolveProbingLP(), and SCIPsolveProbingLPWithPricing()
-  *     which is a pointer to store whether the diving/probing LP was infeasible or the objective limit was reached.
-  *
-  * - <b>Message Handler</b>:
-  *      <br>
-  *      <br>
-  *   - New method SCIPmessageVPrintError() to print an error message.
-  *   - Removed method SCIPmessagePrintWarningHeader().
-  *
-  * - <b>Parameters</b>:
-  *      <br>
-  *      <br>
-  *   - New method SCIPparamGetCharAllowedValues() to get the allowed values for a char parameter.
-  *
-  * - <b>Variables</b>:
-  *      <br>
-  *      <br>
-  *   - New structure to store value-based branching and inference history (see pub_history.h).
-  *   - New method SCIPvarGetValuehistory() to get the value-based history of a variable.
-  *
-  * - <b>Data structures</b>:
-  *      <br>
-  *      <br>
-  *   - New method SCIPgmlWriteNodeWeight() to write a node section including weight to a .gml graph file.
-  *   - New methods SCIPsparseSolGetFirstSol() and SCIPsparseSolGetNextSol() to get the first sparse solution
-  *     or iterate over the sparse solutions, respectively.
-  *   - New methods in pub_misc.h to handle a (circular) queue, e.g., SCIPqueueCreate(), SCIPqueueFree(),
-  *     SCIPqueueInsert(), ...
-  *   - New methods for hash tables: SCIPhashtableRemoveAll(), SCIPhashtableGetNElements(), SCIPhashtableGetLoad()
-  *   - New methods in pub_misc.h to handle a resource activity, e.g., SCIPactivityCreate(), SCIPactivityFree(),
-  *     SCIPactivityGetVar(), SCIPactivityGetDemand() ...
-  *   - New methods for digraphs: SCIPdigraphResize() to resize the graph and SCIPdigraphSetNodeDatas() and
-  *     SCIPdigraphGetNodeDatas() to set and get the data attached to the nodes.
-  *
-  * - <b>Misc</b>:
-  *      <br>
-  *      <br>
-  *   - New method SCIPcopyOrig() to copy the original problem. Analoguosly, use SCIPcopyOrigProb(), SCIPcopyOrigVars(),
-  *     and SCIPcopyOrigConss() to copy original problem data, variables, or constraints, respectively.
-  *   - New method SCIPcopyImplicationsCliques() to copy implications and cliques to a copied SCIP instance.
-  *   - New method SCIPgetParam() to get the parameter with a given name.
-  *   - New method SCIPaddOrigObjoffset() to add an offset to the objective function.
-  *   - New method SCIPgetNCheckConss() which returns the number of checked constraints.
-  *   - Added parameter "endptr" to SCIPparseVar() which stores the final string position after parsing.
-  *   - Added parameter "enablepropagation" to SCIPstartStrongbranch(), which can be used to enable strong branching
-  *     with domain propagation.
-  *   - New method SCIPgetVarStrongbranchWithPropagation() which performs strong branching with propagation on a variable.
-  *   - New method SCIPwriteCliqueGraph() to write the clique graph.
-  *   - New method SCIPdoNotMultaggr() which returns whether multi-aggregation was disabled.
-  *   - Added parameter "lazyconss" to SCIPwriteMIP() to swith writing removable rows as lazy constraints.
-  *   - New method SCIPcreateFiniteSolCopy() to create a copy of a solution with infinite fixings removed.
-  *   - New method SCIPadjustImplicitSolVals() which sets implicit integer variables to an integer value in the given
-  *     solution without deteriorating its objective value.
-  *   - New method SCIPprintDualSol() which prints the dual solution for a pure LP (works only with preprocessing disabled).
-  *   - New method SCIPgetOpenNodesData() which returns all unprocessed nodes.
-  *   - New method SCIPgetFirstLPTime() and SCIPgetNRootFirstLPIterations() to return time and iterations for the first
-  *     LP solve and SCIPgetFirstLPDualboundRoot() and SCIPgetFirstLPLowerboundRoot() to return the first root LP dual and
-  *     lower bound.
-  *   - New method SCIPgetNLimSolsFound() returning the number of feasible primal solution respecting the objective limit.
-  *   - Added parameter "endline" to SCIPprintDisplayLine() to switch printing a newline symbol at the end of the line.
-  *
-  * <br>
-  * @section MISCELLANEOUS7 Miscellaneous
-  *
-  *   - Moved LP solver interfaces to subdirectory src/lpi.
-  *
-  * <br>
-  * For further information we refer to the \ref RELEASENOTES "Release notes" and the \ref CHANGELOG "Changelog".
-  */
-
-
- /*--+----1----+----2----+----3----+----4----+----5----+----6----+----7----+----8----+----9----+----0----+----1----+----2*/
- /**@page CHG8 Interface changes between SCIP 3.1 and SCIP 3.2
-  *
-  *
-  * @section CHGCALLBACKS8 New and changed callbacks
-  *
-  * - <b>Branching Rules</b>:
-  *   - Added parameter "forcestrongbranch" to SCIPselectVarStrongBranching()
-  *   - Added parameter "executebranching" SCIPexecRelpscostBranching()
-  *   - Added parameter "presoltiming" to SCIPpropCumulativeCondition()
-  *
-  *   <br>
-  * - <b>Domain Propagation</b>:
-  *
-  *   <br>
-  * - <b>Message Handler</b>:
-  *
-  *   <br>
-  * - <b>Variable Pricers</b>:
-  *
-  *   <br>
-  * - <b>Primal Heuristics</b>:
-  *   - Added parameter "freesubscip" to SCIPapplyProximity()
-  *
-  * <br>
-  * @section CHGINTERFUNC8 Changed interface methods
-  *
-  *   <br>
-  * - <b>Branching Rules</b>:
-  *
-  *   <br>
-  * - <b>Constraint Handlers</b>:
-  *   - Removed method SCIPconshdlrIsPresolvingDelayed()
-  *   - Removed method SCIPconshdlrWasPresolvingDelayed()
-  *   - Renamed method SCIPconshdlrGetPropTimingmask() to SCIPconshdlrGetPropTiming()
-  *
-  *   <br>
-  * - <b>Domain Propagation</b>:
-  *
-  *   <br>
-  * - <b>LP and Cutting Planes</b>:
-  *   - Added parameter "inds" to SCIPgetLPBInvRow()
-  *   - Added parameter "ninds" to SCIPgetLPBInvRow()
-  *   - Added parameter "inds" to SCIPgetLPBInvCol()
-  *   - Added parameter "ninds" to SCIPgetLPBInvCol()
-  *   - Added parameter "inds" to SCIPgetLPBInvARow()
-  *   - Added parameter "ninds" to SCIPgetLPBInvARow()
-  *   - Added parameter "inds" to SCIPgetLPBInvACol()
-  *   - Added parameter "ninds" to SCIPgetLPBInvACol()
-  *   - Added parameter "maxweight" to SCIPcalcMIR()
-  *   - Added parameter "weightinds" to SCIPcalcMIR()
-  *   - Added parameter "nweightinds" to SCIPcalcMIR()
-  *   - Added parameter "rowlensum" to SCIPcalcMIR()
-  *   - Added parameter "inds" to SCIPcalcStrongCG()
-  *   - Added parameter "ninds" to SCIPcalcStrongCG()
-  *
-  *   <br>
-  * - <b>Message Handler</b>:
-  *
-  *   <br>
-  * - <b>Parameters</b>:
-  *
-  *   <br>
-  * - <b>Variables</b>:
-  *   - Removed method SCIPvarGetNBinImpls()
-  *
-  *   <br>
-  * - <b>Data structures</b>:
-  *   - Renamed method SCIPdigraphGetNodeDatas() to SCIPdigraphGetNodeData()
-  *   - Renamed method SCIPdigraphSetNodeDatas() to SCIPdigraphSetNodeData()
-  *   - Renamed method SCIPdigraphGetSuccessorsDatas() to SCIPdigraphGetSuccessorsData()
-  *
-  *   <br>
-  * - <b>Misc</b>:
-  *   - Removed parameter "delaypos" from SCIPincludeConshdlr()
-  *   - Added parameter "presoltiming" to SCIPincludeConshdlr()
-  *   - Added parameter "consgetdivebdchgs" to SCIPincludeConshdlr()
-  *   - Removed parameter "delaypos" from SCIPsetConshdlrPresol()
-  *   - Added parameter "presoltiming" to SCIPsetConshdlrPresol()
-  *   - Removed parameter "delaypos" from SCIPincludePresol()
-  *   - Added parameter "presoltiming" to SCIPincludePresol()
-  *   - Removed parameter "delaypos" from SCIPincludePresolBasic()
-  *   - Added parameter "presoltiming" to SCIPincludePresolBasic()
-  *   - Removed parameter "presoldelay" from SCIPincludePresol()
-  *   - Removed parameter "presoltiming" from SCIPincludePresol()
-  *   - Removed parameter "presoldelay" from SCIPsetPropPresol()
-  *   - Removed parameter "presoltiming" from SCIPsetPropPresol()
-  *   - Added parameter "ndomredsdown" to SCIPgetVarStrongbranchWithPropagation()
-  *   - Added parameter "ndomredsup" to SCIPgetVarStrongbranchWithPropagation()
-  *   - Added parameter "isequation" to SCIPaddClique()
-  *   - Removed parameter "writeimplications" from SCIPwriteCliqueGraph()
-  *   - Removed method SCIPallocBufferSize()
-  *   - Removed method SCIPduplicateBufferSize()
-  *   - Removed method SCIPreallocBufferSize()
-  *   - Removed method SCIPfreeBufferSize()
-  *   - Removed method callback SCIPdialogExecConflictgraph()
-  * <br>
-  * For further information we refer to the \ref RELEASENOTES "Release notes" and the \ref CHANGELOG "Changelog".
-  */
-
-
 /*--+----1----+----2----+----3----+----4----+----5----+----6----+----7----+----8----+----9----+----0----+----1----+----2*/
- /**@page CHG9 Interface changes between SCIP 3.2 and SCIP 4.0
-  *
-  *
-  * @section CHGCALLBACKS9 New and changed callbacks
-  *
-  * - <b>Constraint Handlers</b>:
-  *    - new optional callback CONSENFORELAX to enforce a relaxation solution, see \ref CONS
-  *    - added argument "infeasible" to CONSINITLP
-  *
-  *   <br>
-  * - <b>Concurrent SCIP</b>:
-  *    - extended interface to support concurrent solving mode
-  *
-  *   <br>
-  * - <b>Message Handler</b>:
-  *
-  *   <br>
-  * - <b>Variable Pricers</b>:
-  *
-  *   <br>
-  * - <b>Primal Heuristics</b>:
-  *
-  * <br>
-  * @section CHGINTERFUNC9 Changed interface methods
-  *
-  *   <br>
-  * - <b>Copying</b>:
-  *   - added arguments "fixedvars", "fixedvals", "nfixedvars" to SCIPcopyVars()
-  *   - added arguments "fixedvars", "fixedvals", "nfixedvars" to SCIPcopyOrigVars()
-  *   - renamed argument "success" to valid in SCIPgetConsCopy()
-  *
-  *   <br>
-  * - <b>Parameters</b>:
-  *   - renamed method SCIPcheckBoolParam() to SCIPisBoolParamValid()
-  *   - renamed method SCIPcheckLongintParam() to SCIPisLongintParamValid()
-  *   - renamed method SCIPcheckRealParam() to SCIPisRealParamValid()
-  *   - renamed method SCIPcheckCharParam() to SCIPisCharParamValid()
-  *   - renamed method SCIPcheckStringParam() to SCIPisStringParamValid()
-  *
-  *   <br>
-  * - <b>Relaxators</b>:
-  *   - added argument "includeslp" to SCIPincludeRelax() and SCIPincludeRelaxBasic()
-  *
-  *   <br>
-  * - <b>Primal Heuristics</b>:
-  *   - introduced new type SCIP_HEURTIMING for primal heuristic timing masks
-  *   - changed type of argument "timingmask" from unsigned int to SCIP_HEURTIMING in SCIPincludeHeur(), SCIPincludeHeurBasic()
-  *   - added argument "initialseed" to SCIPcreateDiveset()
-  *   <br>
-  * - <b>Reoptimization</b>:
-  *   - renamed function SCIPgetReopSolsRun() to SCIPgetReoptSolsRun()
-  *
-  *   <br>
-  * - <b>Variables</b>:
-  *   - Removed method SCIPvarGetNBinImpls()
-  *
-  *   <br>
-  * - <b>Conflict Analysis</b>:
-  *   - added arguments "conftype" and "iscutoffinvolved" to SCIPinitConflictAnalysis()
-  *
-  *   <br>
-  * - <b>Constraint Handlers</b>:
-  *   - added argument "infeasible" to SCIPinitlpCons()
-  *
-  *   <br>
-  * - <b>Nonlinear Relaxation</b>:
-  *   - added argument "curvature" to SCIPcreateNlRow()
-  *
-  *   <br>
-  * - <b>Solutions</b>:
-  *   - added argument "completely" to SCIPtrySol(), SCIPtrySolFree(), SCIPcheckSol()
-  *
-  * - <b>Hashmap and Hashtable</b>:
-  *   - removed function SCIPcalcHashtableSize() since not required anymore for SCIP_HASHTABLE and SCIP_HASHMAP
-  *   - based on the initial size SCIP_HASHTABLE and SCIP_HASHMAP choose an appropriate size internally to allow insertion of that many elements without resizing
-  *   - SCIP_MULTIHASH behaves like the old SCIP_HASHTABLE and SCIPcalcMultihashSize() should be used as replacement for SCIPcalcHashtableSize()
-  *
-  * <br>
-  * For further information we refer to the \ref RELEASENOTES "Release notes" and the \ref CHANGELOG "Changelog".
-  */
-
- /*--+----1----+----2----+----3----+----4----+----5----+----6----+----7----+----8----+----9----+----0----+----1----+----2*/
- /**@page CHG10 Interface changes between SCIP 4.0 and SCIP 5.0
-  *
-  *
-  * @section CHGCALLBACKS10 New and changed callbacks
-  *
-  * - <b>New types</b>:
-  *   - added new abstract selection algorithm SCIP_BANDIT together with callbacks
-  *   - added new type SCIP_TABLE together with callbacks to output SCIP statistics
-  *   - added new types for symmetry handling
-  *
-  * - <b>Separation callbacks</b>:
-  *   - added parameter "allowlocal" to SCIP_DECL_SEPAEXECLP and SCIP_DECL_SEPAEXECSOL
-  *
-  * - <b>NLP callbacks</b>
-  *   - added parameter "dstatssize" to SCIP_DECL_NLPIDELVARSET and SCIP_DECL_NLPIDELCONSSET
-  *   - added parameter "objval" to SCIP_DECL_NLPIGETSOLUTION
-  *
-  *
-  * <br>
-  * @section CHGINTERFUNC10 Changed interface methods
-  *
-  * <br>
-  * - <b>Cutting plane separation methods</b>:
-  *   - changed function signature of SCIPcalcMIR()
-  *   - changed function signature of SCIPcalcStrongCG()
-  *   - added parameter "allowlocal" to SCIPseparateSol()
-  *   - new method SCIPaddRow() to replace deprecated SCIPaddCut()
-  *   - removed parameter "scaling" from SCIPgetRowprepViolation()
-  *
-  * <br>
-  * - <b>Relaxator methods</b>:
-  *   - removed parameter "includeslp" from SCIPincludeRelax()
-  *   - added parameter "includeslp" to SCIPmarkRelaxSolValid(), SCIPsetRelaxSolVals(), and SCIPsetRelaxSolValsSol()
-  *   - removed functions SCIPrelaxIncludesLp() and SCIPrelaxSetIncludesLp()
-  *   - replaced method SCIPgetRelaxFeastolFactor() by SCIPrelaxfeastol() and added SCIPchgRelaxfeastol()
-  *
-  * <br>
-  * - <b>LP interface</b>:
-  *   - replaced LP parameters SCIP_LPPARAM_LOBJLIM and SCIP_LPPARAM_UOBJLIM by SCIP_LPPARAM_OBJLIM
-  *
-  * <br>
-  * - <b>Branching rules</b>:
-  *   - removed parameter "allowaddcons" from SCIPselectVarPseudoStrongBranching(), SCIPselectVarStrongBranching(), and
-  *     SCIPincludeBranchruleRelpscost()
-  *
-  * <br>
-  * - <b>Primal heuristics</b>:
-  *   - SCIPheurPassIndicator() has a new parameter which allows to pass the objective of the solution
-  *
-  * <br>
-  * - <b>Constraint Handlers</b>:
-  *   - generalized SCIPcreateConsOrbitope() and SCIPcreateConsBasicOrbitope() method to three orbitope types (full, partitioning, packing)
-  *
-  * <br>
-  * - <b>NLP interface</b>:
-  *   - added argument "dstatssize" to SCIPnlpiDelVarSet() and SCIPnlpiDelConsSet()
-  *   - added modifier const to "exprtree" argument of SCIPnlpiChgExprtree()
-  *   - added parameter "objval" to SCIPnlpiGetSolution()
-  *   - added argument "varnameslength" to SCIPexprParse()
-  *   - dropped NLP termination status "SCIP_NLPTERMSTAT_UOBJLIM"
-  *   - SCIPnlpStatisticsCreate() and SCIPnlpStatisticsFree() now require a pointer to the block memory as argument
-  *
-  * <br>
-  * - <b>Data structures</b>:
-  *   - methods SCIPrandomCreate() and SCIPrandomFree() are no longer public and should be replaced
-  *     by SCIPcreateRandom() and SCIPfreeRandom(), respectively (the new methods respect
-  *     the global parameter "randomization/randomseedshift" automatically)
-  *   - methods SCIPdigraphCreate() and SCIPdigraphCopy() are no longer public and should be replaced
-  *     by SCIPcreateDigraph() and SCIPcopyDigraph(), respectively, which receive a \SCIP argument
-  *     and are more robust towards future interface changes
-  *
-  * <br>
-  * - <b>Misc</b>:
-  *   - added parameter "copytables" to SCIPcopyPlugins()
-  *   - allowed SCIPgetNConss() in stage SCIP_STAGE_INITSOLVE
-  *   - SCIPsolveParallel() is deprecated; use SCIPsolveConcurrent() instead
-  *   - changed return type of SCIPcliqueGetId() from "int" to "unsigned int"
-  *   - removed SCIPvarGetCliqueComponentIdx(); the connectedness information
-  *     of the clique table is now stored as a SCIP_DISJOINTSET member of the clique table
-  *     and cannot be publicly accessed
-  *
-  * <br>
-  * @section CHGPARAMS10 Changed parameters
-  *
-  * - fixed typo: "heuristics/completesol/maxunkownrate" has changed to "heuristics/completesol/maxunknownrate"
-  * - removed parameters "constraints/{abspower,bivariate,nonlinear,quadratic,soc}/scaling"
-  * - replaced "constraints/quadratic/disaggregate" by "constraints/quadratic/maxdisaggrsize" to bound
-  *   the total number of created constraints when disaggregating a quadratic constraint
-  * - removed parameters "constraints/{abspower,bivariate,quadratic,nonlinear}/mincutefficacysepa",
-  *   "constraints/{abspower,bivariate,quadratic,nonlinear}/mincutefficacyenfofac", and "constraints/soc/minefficacy"
-  * - removed parameters "conflict/usemir" and "conflict/prefermir"
-  * - removed parameter "separating/feastolfac"
-  * - removed parameter "separating/orthofac"
-  * - parameter "separating/maxstallrounds" only applies to nodes in the tree (not the root node, anymore); use the new
-  *   parameter "separating/maxstallroundsroot" for the root node
-  * - removed parameters "heuristics/clique/{multiplier,initseed}"
-  * - replaced parameter "heuristics/{clique,vbounds}/minfixingrate" by "heuristics/{clique,vbounds}/minintfixingrate" and
-  *   "heuristics/{clique,vbounds}/minmipfixingrate", which check the fixing rate before LP solving and after sub-MIP presolve
-  * - removed parameter "separating/cgmip/allowlocal" (use parameter passed to separation callback instead)
-  * - removed parameter "separating/{gomory,strongcg}/maxweightrange"
-  * - changed and removed several parameters for zerohalf separator
-  * - moved parameters for flowcover and cmir separators to "separating/aggregation"
-  *
-  *
-  * <br>
-  * For further information we refer to the \ref RELEASENOTES "Release notes" and the \ref CHANGELOG "Changelog".
-  */
-
- /*--+----1----+----2----+----3----+----4----+----5----+----6----+----7----+----8----+----9----+----0----+----1----+----2*/
-/**@page CHG11 Interface changes between SCIP 5.0 and SCIP 5.1
-  *
-  *
-  * @section CHGCALLBACKS11 New and changed callbacks
-  *
-  *
-  * <br>
-  * @section CHGINTERFUNC11 Changed interface methods
-  *
-  * <br>
-  * - <b>SCIP Status</b>
-  *   - new SCIP_STATUS code "SCIP_STATUS_TERMINATE" and methods SCIPtryTerminate() and
-  *     SCIPterminated() in scip/interrupt.h for handling of SIGTERM signals.
-  *
-  * <br>
-  * - <b>Misc</b>:
-  *   - new argument "onlyifcomplete" in SCIPmatrixCreate() to skip matrix creation right after detecting unsupported
-  *     constraint types
-  *
-  * <br>
-  * @section CHGPARAMS11 Changed parameters
-  *
-  * <br>
-  * For further information we refer to the \ref RELEASENOTES "Release notes" and the \ref CHANGELOG "Changelog".
-  */
-
- /*--+----1----+----2----+----3----+----4----+----5----+----6----+----7----+----8----+----9----+----0----+----1----+----2*/
-=======
->>>>>>> 246299af
 
 /**@page COUNTER How to use SCIP to count/enumerate feasible solutions
  *
