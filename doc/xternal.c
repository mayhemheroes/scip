/* * * * * * * * * * * * * * * * * * * * * * * * * * * * * * * * * * * * * * */
/*                                                                           */
/*                  this file is part of the program and library             */
/*         SCIP --- Solving Constraint Integer Programs                      */
/*                                                                           */
/*                  2002-2013 Konrad-Zuse-Zentrum                            */
/*                            fuer Informationstechnik Berlin                */
/*                                                                           */
/*  SCIP is distributed under the terms of the ZIB Academic License.         */
/*                                                                           */
/*  You should have received a copy of the ZIB Academic License              */
/*  along with SCIP; see the file COPYING. If not email to scip@zib.de.      */
/*                                                                           */
/* * * * * * * * * * * * * * * * * * * * * * * * * * * * * * * * * * * * * * */

/**@file   xternal.c
 * @brief  main document page
 * @author Tobias Achterberg
 * @author Timo Berthold
 * @author Gerald Gamrath
 * @author Stefan Heinz
 * @author Gregor Hendel
 * @author Mathias Kinder
 * @author Marc Pfetsch
 * @author Stefan Vigerske
 * @author Robert Waniek
 * @author Kati Wolter
 * @author Michael Winkler
 */

/*--+----1----+----2----+----3----+----4----+----5----+----6----+----7----+----8----+----9----+----0----+----1----+----2*/

/**@mainpage Overview (\OTHERDOCU)
 *
 * \OTHERDOCUTEXT
 *
 *
 *
 * @section WHATISSCIP What is SCIP?
 *
 * SCIP is a framework to solve constraint integer programs (CIPs). In particular,
 *
 * - SCIP is a branch-and-cut-and-price framework,
 * - incorporates a full-scale mixed integer programming (MIP) solver, and
 * - incorporates a full-scale mixed integer quadratically constrained programming (MIQCP) solver.
 *
 * See the web site of <a href="http://scip.zib.de">SCIP</a> for more information about licensing and to download SCIP.
 *
 * SCIP is developed together with <a href="http://www3.mathematik.tu-darmstadt.de/ags/optimierung/research/discrete-optimization.html">TU Darmstadt</a> and
 * <a href="http://www.am.uni-erlangen.de/wima/">University of Erlangen-N&uuml;rnberg (Chair of EDOM)</a>
 * and has more than 500,000 lines of C code.
 *
 * @section GETTINGSTARTED Getting started
 *
 * - \ref MAKE    "Installation information / Makefiles"
 * - \ref LICENSE "License"
 *
 * - \ref SHELL       "Tutorial: the interactive shell"
 * - \ref FILEREADERS "Readable file formats"
 * - \ref START       "How to start a new project"
 * - \ref EXAMPLES    "Examples"
 *
 * @section FURTHERINFORMATION References
 *
 * - \ref PUBLICMETHODS "List of callable functions"
 * - \ref PARAMETERS "List of all SCIP parameters"
 *
 * - \ref DOC     "How to search the documentation for interface methods"
 * - \ref FAQ     "Frequently asked questions (FAQ)"
 *
 *
 * @section PROGRAMMING Programming with SCIP
 *
 * @subsection CODINGBASICS Coding basics for SCIP
 *
 *   - \ref CODE    "Coding style guidelines"
 *   - \ref OBJ     "Creating, capturing, releasing, and adding data objects"
 *   - \ref DEBUG   "Debugging"
 *
 * @subsection HOWTOADD How to add ...
 *   - \ref CONS    "Constraint handlers"
 *   - \ref PRICER  "Variable pricers"
 *   - \ref PRESOL  "Presolvers"
 *   - \ref SEPA    "Separators"
 *   - \ref PROP    "Propagators"
 *   - \ref BRANCH  "Branching rules"
 *   - \ref NODESEL "Node selectors"
 *   - \ref HEUR    "Primal heuristics"
 *   - \ref RELAX   "Relaxation handlers"
 *   - \ref READER  "File readers"
 *   - \ref DIALOG  "Dialogs"
 *   - \ref DISP    "Display columns"
 *   - \ref EVENT   "Event handler"
 *   - \ref NLPI    "Interfaces to NLP solvers"
 *   - \ref EXPRINT "Interfaces to expression interpreters"
 *   - \ref CONF    "Conflict analysis"
 *   - \ref PARAM   "additional user parameters"
 *
 * - \ref TEST     "How to run automated tests with SCIP"
 * - \ref COUNTER  "How to use SCIP to count feasible solutions"
 *
 *
 * @section FURTHERINFO Further information
 *
 * @subsection CHG Changes between different versions of SCIP
 * - \ref CHANGELOG    "Change log"
 * - \ref RELEASENOTES "Release notes"
 * - \ref CHG6         "Interface changes between version 2.1 and 3.0"
 * - \ref CHG5         "Interface changes between version 2.0 and 2.1"
 * - \ref CHG4         "Interface changes between version 1.2 and 2.0"
 * - \ref CHG3         "Interface changes between version 1.1 and 1.2"
 * - \ref CHG2         "Interface changes between version 1.0 and 1.1"
 * - \ref CHG1         "Interface changes between version 0.9 and 1.0"
 *
 * @subsection AUTHORS SCIP Authors
 * - <a class="el" href="AUTHORS.shtml#main">Current main developers</a>
 * - <a class="el" href="AUTHORS.shtml#further">Further developers</a>
 * - <a class="el" href="AUTHORS.shtml#contributors">Contributors</a>
 *
<<<<<<< HEAD
 * @version  3.0.1.4
=======
 * @version  3.0.2
>>>>>>> 39edbc30
 *
 * \image html scippy.png
 *
 */

/** @page EXAMPLES Examples projects
 *
 *  SCIP contains several examples that demonstrate its usage. They are contained in the &quot;examples&quot; directory
 *  in the source code distribution.
 *
 *  @section BRANCHANDPRICE Branch-and-price
 *
 *  <table>
 *  <tr>
 *  <td>
 *  <a href="http://scip.zib.de/doc/examples/Binpacking/index.shtml"><b>Binpacking</b></a>
 *  </td>
 *  <td>
 *  An implementation of the column generation approach for the binpacking problem. It includes a customized reader,
 *  Ryan/Foster branching rule, (global) problem data, variable data, and constraint handler.
 *  </td>
 *  </tr>
 *  <tr>
 *  <td>
 *  <a href="http://scip.zib.de/doc/examples/Coloring/index.shtml"><b>Coloring</b></a>
 *  </td>
 *  <td>
 *  An implemenation of the column generation approach for graph coloring of Mehrotra and Trick.
 *  </td>
 *  </tr>
 *  <tr>
 *  <td>
 *  <a href="http://scip.zib.de/doc/examples/VRP/index.shtml"><b>VRP</b></a>
 *  </td>
 *  <td>
 *  A solver for a simple capacity-constrained vehicle routing problem, which is based on pricing tours via a dynamic
 *  programming algorithm.
 *  </td>
 *  </tr>
 *  </table>
 *
 *  @section BRANCHANDCUT Branch-and-cut
 *
 *  <table>
 *  <tr>
 *  <td>
 *  <a href="http://scip.zib.de/doc/examples/LOP/index.shtml"><b>LOP</b></a>
 *  </td>
 *  <td>
 *  An example for implementing a constraint handler.
 *  </td>
 *  </tr>
 *  <tr>
 *  <td>
 *  <a href="http://scip.zib.de/doc/examples/TSP/index.shtml"><b>TSP</b></a>
 *  </td>
 *  <td>
 *  A short implementations of a constraint handler, two easy combinatorial heuristics, a file reader, etc. which
 *  demonstrate the usage of SCIP as a branch-and-cut-framework for solving traveling salesman problem instances.
 *  </td>
 *  </tr>
 *  </table>
 *
 *  @section CALLABLELIBRARY Callable library
 *
 *  <table>
 *  <tr>
 *  <td>
 *  <a href="http://scip.zib.de/doc/examples/CallableLibrary/index.shtml"><b>CallableLibrary</b></a>
 *  </td>
 *  <td>
 *  An example showing how to setup constraints (esp. nonlinear ones) when using SCIP as callable library.
 *  </td>
 *  </tr>
 *  <tr>
 *  <td>
 *  <a href="http://scip.zib.de/doc/examples/MIPSolver/index.shtml"><b>MIPSolver</b></a>
 *  </td>
 *  <td>
 *  A minimal implementation for using SCIP included into another source code
 *  </td>
 *  </tr>
 *  <tr>
 *  <td>
 *  <b>Queen</b>
 *  </td>
 *  <td>
 *  An example showing the use of SCIP as callable library.
 *  </td>
 *  </tr>
 *  </table>
 *
 *
 *  @section OTHERPLUGINS Other plugins
 *
 *  <table>
 *  <tr>
 *  <td>
 *  <a href="http://scip.zib.de/doc/examples/Eventhdlr/index.shtml"><b>Eventhdlr</b></a>
 *  </td>
 *  <td>
 *  A small example illustrating the use of an event handler.
 *  </td>
 *  </tr>
 *  <tr>
 *  <td>
 *  <a href="http://scip.zib.de/doc/examples/Scheduler/index.shtml"><b>Scheduler</b></a>
 *  </td>
 *  <td>
 *  An example containing three readers and one primal heuristic for scheduling problems.
 *  </td>
 *  </tr>
 *  </table>
 *
 */

/*--+----1----+----2----+----3----+----4----+----5----+----6----+----7----+----8----+----9----+----0----+----1----+----2*/
/**@page CODE Coding style guidelines
 *
 * We follow the following coding style guidelines and recommend them for all developers.
 *
 * - Indentation is 3 spaces. No tabs anywhere in the code.
 * - Always only one declaration in a line.
 * - Braces are on a new line and not indented.
 * - Spaces around all operators.
 * - No spaces between control structure keywords like "if", "for", "while", "switch" and the corresponding brackets.
 * - No spaces between a function name and the parenthesis in both the definition and function calls.
 * - Use assert() to show preconditions for the parameters, invariants and postconditions.
 * - All global functions start with "SCIP". In the usual naming scheme this is followed by the object and a method name
 *   like in SCIPlpAddRow(). Functions return TRUE or FALSE should be named like SCIPisFeasEQ().
 * - Make all functions that are not used outside the module 'static'. Naming should start with a lower case letter.
 * - Variable names should be all lower case.
 * - For each structure there is a typedef with the name in all upper case.
 * - Defines should be named all upper case.
 * - Document functions, parameters, and variables in a doxygen conformed way.
 *
 * As an example, have a look at tree.c and see the examples below. We also provide settings for
 * \ref XEMACS "(x)emacs" and \ref ECLIPSE "eclipse".
 *
 * @section CODEEXAMPLES Examples
 *
 * In this section we state a few examples illustrating the \SCIP code style.
 *
 * \code
 * #ifdef __cplusplus
 * extern "C" {
 * #endif
 *
 * /** SCIP operation stage */
 * enum SCIP_Stage
 * {
 *    SCIP_STAGE_INIT         =  0,        /**< SCIP datastructures are initialized, no problem exists */
 *    SCIP_STAGE_PROBLEM      =  1,        /**< the problem is being created and modified */
 *    SCIP_STAGE_TRANSFORMING =  2,        /**< the problem is being transformed into solving data space */
 *    SCIP_STAGE_TRANSFORMED  =  3,        /**< the problem was transformed into solving data space */
 *    SCIP_STAGE_PRESOLVING   =  4,        /**< the problem is being presolved */
 *    SCIP_STAGE_PRESOLVED    =  5,        /**< the problem was presolved */
 *    SCIP_STAGE_INITSOLVE    =  6,        /**< the solving process data is being initialized */
 *    SCIP_STAGE_SOLVING      =  7,        /**< the problem is being solved */
 *    SCIP_STAGE_SOLVED       =  8,        /**< the problem was solved */
 *    SCIP_STAGE_FREESOLVE    =  9,        /**< the solving process data is being freed */
 *    SCIP_STAGE_FREETRANS    = 10         /**< the transformed problem is being freed */
 * };
 * typedef enum SCIP_Stage SCIP_STAGE;
 *
 * /** possible settings for enabling/disabling algorithms and other features */
 * enum SCIP_Setting
 * {
 *    SCIP_UNDEFINED = 0,                  /**< undefined setting */
 *    SCIP_DISABLED  = 1,                  /**< feature is disabled */
 *    SCIP_AUTO      = 2,                  /**< feature is set to automatic mode */
 *    SCIP_ENABLED   = 3                   /**< feature is enabled */
 * };
 * typedef enum SCIP_Setting SCIP_SETTING;
 *
 * #ifdef __cplusplus
 * }
 * #endif
 * \endcode
 *
 * @section XEMACS Customize (x)emacs
 *
 * If you are using (x)emacs, you can use the following customization for the c++-mode. These settings satisfy the
 * coding guidelines of \SCIP.
 *
 * \verbatim
  (add-hook 'c++-mode-hook
    (function
      (lambda ()
    ;; SCIP customizations for c-mode and c++-mode
    (setq-default c-basic-offset 3)
    (c-set-offset 'substatement-open 0)
    (c-set-offset 'statement-case-open 0)
    (c-set-offset 'brace-list-open '-)
    (c-set-offset 'inextern-lang '0)
    (c-set-offset 'arglist-intro '+)
    (c-set-offset 'arglist-cont 0)
    (c-set-offset 'arglist-cont-nonempty '+)
    (c-set-offset 'arglist-close '+)
    (set-variable 'fill-column 120)
   ;; this will make sure spaces are used instead of tabs
    (setq tab-width 8 indent-tabs-mode nil)
    )))\endverbatim
 *
 * @section ECLIPSE Customize eclipse
 *
 *
 * Eclipse user can use the profile below. This profile does not match the \SCIP coding guideline completely.
 *
 * \code
 *
 * <?xml version="1.0" encoding="UTF-8" standalone="no"?>
 * <profiles version="1">
 * <profile kind="CodeFormatterProfile" name="scip" version="1">
 * <setting id="org.eclipse.cdt.core.formatter.insert_space_before_opening_paren_in_method_declaration" value="do not insert"/>
 * <setting id="org.eclipse.cdt.core.formatter.insert_space_after_opening_paren_in_for" value="insert"/>
 * <setting id="org.eclipse.cdt.core.formatter.insert_new_line_in_empty_block" value="insert"/>
 * <setting id="org.eclipse.cdt.core.formatter.lineSplit" value="124"/>
 * <setting id="org.eclipse.cdt.core.formatter.insert_space_before_comma_in_base_types" value="do not insert"/>
 * <setting id="org.eclipse.cdt.core.formatter.keep_else_statement_on_same_line" value="false"/>
 * <setting id="org.eclipse.cdt.core.formatter.indent_switchstatements_compare_to_switch" value="false"/>
 * <setting id="org.eclipse.cdt.core.formatter.insert_space_after_opening_brace_in_array_initializer" value="insert"/>
 * <setting id="org.eclipse.cdt.core.formatter.insert_space_before_comma_in_method_declaration_parameters" value="do not insert"/>
 * <setting id="org.eclipse.cdt.core.formatter.insert_space_after_opening_paren_in_if" value="insert"/>
 * <setting id="org.eclipse.cdt.core.formatter.insert_space_after_opening_paren_in_exception_specification" value="do not insert"/>
 * <setting id="org.eclipse.cdt.core.formatter.insert_space_before_closing_paren_in_parenthesized_expression" value="do not insert"/>
 * <setting id="org.eclipse.cdt.core.formatter.insert_space_after_comma_in_base_types" value="insert"/>
 * <setting id="org.eclipse.cdt.core.formatter.indent_body_declarations_compare_to_access_specifier" value="true"/>
 * <setting id="org.eclipse.cdt.core.formatter.insert_space_before_closing_paren_in_exception_specification" value="do not insert"/>
 * <setting id="org.eclipse.cdt.core.formatter.insert_space_after_comma_in_template_arguments" value="insert"/>
 * <setting id="org.eclipse.cdt.core.formatter.insert_space_before_opening_brace_in_block" value="insert"/>
 * <setting id="org.eclipse.cdt.core.formatter.insert_space_before_closing_paren_in_method_declaration" value="do not insert"/>
 * <setting id="org.eclipse.cdt.core.formatter.use_tabs_only_for_leading_indentations" value="false"/>
 * <setting id="org.eclipse.cdt.core.formatter.insert_space_before_colon_in_labeled_statement" value="do not insert"/>
 * <setting id="org.eclipse.cdt.core.formatter.insert_space_after_colon_in_case" value="insert"/>
 * <setting id="org.eclipse.cdt.core.formatter.insert_space_after_comma_in_array_initializer" value="insert"/>
 * <setting id="org.eclipse.cdt.core.formatter.insert_space_after_comma_in_enum_declarations" value="insert"/>
 * <setting id="org.eclipse.cdt.core.formatter.alignment_for_expressions_in_array_initializer" value="16"/>
 * <setting id="org.eclipse.cdt.core.formatter.insert_space_after_comma_in_declarator_list" value="insert"/>
 * <setting id="org.eclipse.cdt.core.formatter.insert_space_before_opening_bracket" value="do not insert"/>
 * <setting id="org.eclipse.cdt.core.formatter.insert_space_before_closing_paren_in_for" value="insert"/>
 * <setting id="org.eclipse.cdt.core.formatter.insert_space_before_prefix_operator" value="do not insert"/>
 * <setting id="org.eclipse.cdt.core.formatter.tabulation.size" value="3"/>
 * <setting id="org.eclipse.cdt.core.formatter.insert_new_line_before_else_in_if_statement" value="insert"/>
 * <setting id="org.eclipse.cdt.core.formatter.alignment_for_enumerator_list" value="48"/>
 * <setting id="org.eclipse.cdt.core.formatter.insert_space_after_opening_paren_in_parenthesized_expression" value="do not insert"/>
 * <setting id="org.eclipse.cdt.core.formatter.insert_space_between_empty_parens_in_method_declaration" value="do not insert"/>
 * <setting id="org.eclipse.cdt.core.formatter.alignment_for_declarator_list" value="16"/>
 * <setting id="org.eclipse.cdt.core.formatter.insert_space_before_closing_paren_in_switch" value="insert"/>
 * <setting id="org.eclipse.cdt.core.formatter.insert_space_before_opening_paren_in_parenthesized_expression" value="do not insert"/>
 * <setting id="org.eclipse.cdt.core.formatter.indent_empty_lines" value="false"/>
 * <setting id="org.eclipse.cdt.core.formatter.indent_switchstatements_compare_to_cases" value="true"/>
 * <setting id="org.eclipse.cdt.core.formatter.keep_empty_array_initializer_on_one_line" value="false"/>
 * <setting id="org.eclipse.cdt.core.formatter.insert_space_before_opening_brace_in_method_declaration" value="insert"/>
 * <setting id="org.eclipse.cdt.core.formatter.put_empty_statement_on_new_line" value="true"/>
 * <setting id="org.eclipse.cdt.core.formatter.insert_space_before_opening_brace_in_switch" value="do not insert"/>
 * <setting id="org.eclipse.cdt.core.formatter.insert_space_before_closing_paren_in_cast" value="do not insert"/>
 * <setting id="org.eclipse.cdt.core.formatter.insert_space_between_empty_braces_in_array_initializer" value="do not insert"/>
 * <setting id="org.eclipse.cdt.core.formatter.brace_position_for_method_declaration" value="next_line"/>
 * <setting id="org.eclipse.cdt.core.formatter.insert_space_before_closing_paren_in_while" value="insert"/>
 * <setting id="org.eclipse.cdt.core.formatter.insert_space_after_question_in_conditional" value="insert"/>
 * <setting id="org.eclipse.cdt.core.formatter.insert_space_before_semicolon" value="do not insert"/>
 * <setting id="org.eclipse.cdt.core.formatter.insert_space_after_closing_angle_bracket_in_template_arguments" value="insert"/>
 * <setting id="org.eclipse.cdt.core.formatter.insert_space_before_colon_in_base_clause" value="do not insert"/>
 * <setting id="org.eclipse.cdt.core.formatter.indent_breaks_compare_to_cases" value="true"/>
 * <setting id="org.eclipse.cdt.core.formatter.insert_space_before_unary_operator" value="do not insert"/>
 * <setting id="org.eclipse.cdt.core.formatter.insert_space_before_comma_in_declarator_list" value="do not insert"/>
 * <setting id="org.eclipse.cdt.core.formatter.alignment_for_arguments_in_method_invocation" value="16"/>
 * <setting id="org.eclipse.cdt.core.formatter.insert_space_before_opening_paren_in_while" value="do not insert"/>
 * <setting id="org.eclipse.cdt.core.formatter.insert_space_between_empty_brackets" value="do not insert"/>
 * <setting id="org.eclipse.cdt.core.formatter.insert_space_after_opening_bracket" value="do not insert"/>
 * <setting id="org.eclipse.cdt.core.formatter.alignment_for_parameters_in_method_declaration" value="48"/>
 * <setting id="org.eclipse.cdt.core.formatter.insert_new_line_before_closing_brace_in_array_initializer" value="do not insert"/>
 * <setting id="org.eclipse.cdt.core.formatter.number_of_empty_lines_to_preserve" value="1"/>
 * <setting id="org.eclipse.cdt.core.formatter.insert_space_after_opening_paren_in_method_invocation" value="do not insert"/>
 * <setting id="org.eclipse.cdt.core.formatter.insert_space_before_closing_brace_in_array_initializer" value="insert"/>
 * <setting id="org.eclipse.cdt.core.formatter.insert_space_before_semicolon_in_for" value="do not insert"/>
 * <setting id="org.eclipse.cdt.core.formatter.brace_position_for_block" value="next_line"/>
 * <setting id="org.eclipse.cdt.core.formatter.insert_space_before_colon_in_conditional" value="insert"/>
 * <setting id="org.eclipse.cdt.core.formatter.brace_position_for_type_declaration" value="next_line"/>
 * <setting id="org.eclipse.cdt.core.formatter.insert_space_before_assignment_operator" value="insert"/>
 * <setting id="org.eclipse.cdt.core.formatter.insert_space_before_opening_angle_bracket_in_template_arguments" value="do not insert"/>
 * <setting id="org.eclipse.cdt.core.formatter.insert_space_before_comma_in_expression_list" value="do not insert"/>
 * <setting id="org.eclipse.cdt.core.formatter.insert_space_after_opening_angle_bracket_in_template_parameters" value="do not insert"/>
 * <setting id="org.eclipse.cdt.core.formatter.continuation_indentation" value="1"/>
 * <setting id="org.eclipse.cdt.core.formatter.alignment_for_expression_list" value="0"/>
 * <setting id="org.eclipse.cdt.core.formatter.insert_space_after_opening_paren_in_method_declaration" value="do not insert"/>
 * <setting id="org.eclipse.cdt.core.formatter.insert_space_before_comma_in_template_parameters" value="do not insert"/>
 * <setting id="org.eclipse.cdt.core.formatter.insert_space_before_colon_in_default" value="do not insert"/>
 * <setting id="org.eclipse.cdt.core.formatter.insert_space_after_binary_operator" value="insert"/>
 * <setting id="org.eclipse.cdt.core.formatter.alignment_for_conditional_expression" value="16"/>
 * <setting id="org.eclipse.cdt.core.formatter.insert_space_between_empty_parens_in_method_invocation" value="do not insert"/>
 * <setting id="org.eclipse.cdt.core.formatter.insert_space_before_comma_in_array_initializer" value="do not insert"/>
 * <setting id="org.eclipse.cdt.core.formatter.insert_space_before_closing_paren_in_if" value="insert"/>
 * <setting id="org.eclipse.cdt.core.formatter.format_guardian_clause_on_one_line" value="false"/>
 * <setting id="org.eclipse.cdt.core.formatter.insert_space_after_opening_paren_in_cast" value="do not insert"/>
 * <setting id="org.eclipse.cdt.core.formatter.indent_access_specifier_compare_to_type_header" value="false"/>
 * <setting id="org.eclipse.cdt.core.formatter.insert_space_before_opening_brace_in_type_declaration" value="insert"/>
 * <setting id="org.eclipse.cdt.core.formatter.insert_space_after_colon_in_labeled_statement" value="insert"/>
 * <setting id="org.eclipse.cdt.core.formatter.continuation_indentation_for_array_initializer" value="1"/>
 * <setting id="org.eclipse.cdt.core.formatter.insert_space_after_comma_in_method_declaration_parameters" value="insert"/>
 * <setting id="org.eclipse.cdt.core.formatter.insert_space_after_semicolon_in_for" value="insert"/>
 * <setting id="org.eclipse.cdt.core.formatter.insert_space_before_closing_paren_in_method_invocation" value="do not insert"/>
 * <setting id="org.eclipse.cdt.core.formatter.indent_body_declarations_compare_to_namespace_header" value="false"/>
 * <setting id="org.eclipse.cdt.core.formatter.insert_space_after_closing_brace_in_block" value="insert"/>
 * <setting id="org.eclipse.cdt.core.formatter.insert_space_after_assignment_operator" value="insert"/>
 * <setting id="org.eclipse.cdt.core.formatter.alignment_for_compact_if" value="0"/>
 * <setting id="org.eclipse.cdt.core.formatter.insert_space_before_opening_brace_in_array_initializer" value="insert"/>
 * <setting id="org.eclipse.cdt.core.formatter.insert_new_line_at_end_of_file_if_missing" value="do not insert"/>
 * <setting id="org.eclipse.cdt.core.formatter.insert_space_after_comma_in_template_parameters" value="insert"/>
 * <setting id="org.eclipse.cdt.core.formatter.insert_space_after_comma_in_expression_list" value="insert"/>
 * <setting id="org.eclipse.cdt.core.formatter.insert_space_before_question_in_conditional" value="insert"/>
 * <setting id="org.eclipse.cdt.core.formatter.insert_space_before_opening_paren_in_exception_specification" value="insert"/>
 * <setting id="org.eclipse.cdt.core.formatter.insert_space_before_binary_operator" value="insert"/>
 * <setting id="org.eclipse.cdt.core.formatter.insert_new_line_before_identifier_in_function_declaration" value="do not insert"/>
 * <setting id="org.eclipse.cdt.core.formatter.alignment_for_base_clause_in_type_declaration" value="80"/>
 * <setting id="org.eclipse.cdt.core.formatter.insert_space_before_comma_in_method_declaration_throws" value="do not insert"/>
 * <setting id="org.eclipse.cdt.core.formatter.insert_space_between_empty_parens_in_exception_specification" value="do not insert"/>
 * <setting id="org.eclipse.cdt.core.formatter.insert_space_before_comma_in_method_invocation_arguments" value="do not insert"/>
 * <setting id="org.eclipse.cdt.core.formatter.indent_declaration_compare_to_template_header" value="false"/>
 * <setting id="org.eclipse.cdt.core.formatter.insert_space_after_unary_operator" value="do not insert"/>
 * <setting id="org.eclipse.cdt.core.formatter.insert_space_before_opening_paren_in_switch" value="do not insert"/>
 * <setting id="org.eclipse.cdt.core.formatter.indent_statements_compare_to_body" value="true"/>
 * <setting id="org.eclipse.cdt.core.formatter.insert_space_after_comma_in_method_declaration_throws" value="insert"/>
 * <setting id="org.eclipse.cdt.core.formatter.indent_statements_compare_to_block" value="true"/>
 * <setting id="org.eclipse.cdt.core.formatter.insert_space_before_comma_in_template_arguments" value="do not insert"/>
 * <setting id="org.eclipse.cdt.core.formatter.insert_new_line_before_catch_in_try_statement" value="insert"/>
 * <setting id="org.eclipse.cdt.core.formatter.alignment_for_throws_clause_in_method_declaration" value="48"/>
 * <setting id="org.eclipse.cdt.core.formatter.insert_space_before_opening_paren_in_method_invocation" value="do not insert"/>
 * <setting id="org.eclipse.cdt.core.formatter.insert_space_after_closing_paren_in_cast" value="do not insert"/>
 * <setting id="org.eclipse.cdt.core.formatter.insert_space_before_closing_paren_in_catch" value="insert"/>
 * <setting id="org.eclipse.cdt.core.formatter.insert_space_before_opening_angle_bracket_in_template_parameters" value="do not insert"/>
 * <setting id="org.eclipse.cdt.core.formatter.tabulation.char" value="space"/>
 * <setting id="org.eclipse.cdt.core.formatter.insert_space_before_closing_angle_bracket_in_template_parameters" value="do not insert"/>
 * <setting id="org.eclipse.cdt.core.formatter.insert_space_after_opening_paren_in_while" value="insert"/>
 * <setting id="org.eclipse.cdt.core.formatter.insert_space_after_comma_in_method_invocation_arguments" value="insert"/>
 * <setting id="org.eclipse.cdt.core.formatter.brace_position_for_block_in_case" value="next_line"/>
 * <setting id="org.eclipse.cdt.core.formatter.compact_else_if" value="true"/>
 * <setting id="org.eclipse.cdt.core.formatter.insert_space_after_postfix_operator" value="do not insert"/>
 * <setting id="org.eclipse.cdt.core.formatter.insert_space_after_colon_in_base_clause" value="insert"/>
 * <setting id="org.eclipse.cdt.core.formatter.insert_new_line_after_template_declaration" value="do not insert"/>
 * <setting id="org.eclipse.cdt.core.formatter.insert_space_after_opening_paren_in_catch" value="insert"/>
 * <setting id="org.eclipse.cdt.core.formatter.keep_then_statement_on_same_line" value="false"/>
 * <setting id="org.eclipse.cdt.core.formatter.brace_position_for_switch" value="next_line"/>
 * <setting id="org.eclipse.cdt.core.formatter.insert_space_before_opening_paren_in_if" value="do not insert"/>
 * <setting id="org.eclipse.cdt.core.formatter.insert_space_after_opening_paren_in_switch" value="insert"/>
 * <setting id="org.eclipse.cdt.core.formatter.keep_imple_if_on_one_line" value="false"/>
 * <setting id="org.eclipse.cdt.core.formatter.insert_new_line_after_opening_brace_in_array_initializer" value="do not insert"/>
 * <setting id="org.eclipse.cdt.core.formatter.indentation.size" value="3"/>
 * <setting id="org.eclipse.cdt.core.formatter.brace_position_for_namespace_declaration" value="end_of_line"/>
 * <setting id="org.eclipse.cdt.core.formatter.insert_space_after_colon_in_conditional" value="insert"/>
 * <setting id="org.eclipse.cdt.core.formatter.insert_space_before_comma_in_enum_declarations" value="do not insert"/>
 * <setting id="org.eclipse.cdt.core.formatter.insert_space_after_prefix_operator" value="do not insert"/>
 * <setting id="org.eclipse.cdt.core.formatter.insert_space_before_closing_angle_bracket_in_template_arguments" value="do not insert"/>
 * <setting id="org.eclipse.cdt.core.formatter.brace_position_for_array_initializer" value="end_of_line"/>
 * <setting id="org.eclipse.cdt.core.formatter.insert_space_before_colon_in_case" value="do not insert"/>
 * <setting id="org.eclipse.cdt.core.formatter.insert_space_before_opening_paren_in_catch" value="do not insert"/>
 * <setting id="org.eclipse.cdt.core.formatter.insert_space_before_opening_brace_in_namespace_declaration" value="insert"/>
 * <setting id="org.eclipse.cdt.core.formatter.insert_space_before_postfix_operator" value="do not insert"/>
 * <setting id="org.eclipse.cdt.core.formatter.insert_space_before_closing_bracket" value="do not insert"/>
 * <setting id="org.eclipse.cdt.core.formatter.insert_new_line_before_while_in_do_statement" value="insert"/>
 * <setting id="org.eclipse.cdt.core.formatter.insert_space_before_opening_paren_in_for" value="do not insert"/>
 * <setting id="org.eclipse.cdt.core.formatter.insert_space_after_closing_angle_bracket_in_template_parameters" value="insert"/>
 * <setting id="org.eclipse.cdt.core.formatter.insert_space_after_opening_angle_bracket_in_template_arguments" value="do not insert"/>
 * </profile>
 * </profiles>
 * \endcode
 */

/*--+----1----+----2----+----3----+----4----+----5----+----6----+----7----+----8----+----9----+----0----+----1----+----2*/
/**@page MAKE Makefiles / Installation information
 *
 *
 * In most cases (LINUX and MAC) it is quite easy to compile and install SCIP. Therefore, reading the section
 * \ref BRIEFINSTALL "Brief installation description" should usually be enough. If this is not the case you find
 * \ref DETAILEDINSTALL "Detailed installation description" below as well as \ref EXAMPLE1 "Examples".
*
 * @section BRIEFINSTALL Brief installation description
 *
 * The easiest way to install SCIP is to use the SCIP Optimization Suite which contains SCIP, SoPlex, and ZIMPL. For
 * that we refer to the INSTALL file of the SCIP Optimization Suite (main advantage: there is no need
 * to specify any directories, the compiling process is fully automated).
 *
 * Compiling SCIP directly can be done as follows:
 *
 * -# unpack the tarball <code>tar xvf scip-x.y.z.tgz</code>
 * -# change to the directory <code>cd scip-x.y.z</code>
 * -# start compiling SCIP by typing <code>make</code>
 * -# (optional) install the header, libraries, and binary <code>make install INSTALLDIR="/usr/local/</code>
 *
 * During your first compilation you will be asked for some soft-link targets,
 * depending on the LP solver you want to use. Usually, SCIP needs the
 * following information
 * -# the directory where the include files of the LP solver lie
 * -# the library file(s) "lib*.a" or/and "lib*.so"
 *
 * Besides that, SCIP needs some soft-link targets, for ZIMPL
 * -# the directory where the include files of ZIMPL lie
 * -# the library file(s) "lib*.a" or/and "lib*.so"
 *
 * You will need either the .a or the .so files and can skip the others by
 * just pressing return.
 *
 * The most common compiling issue is that some libraries are missing
 * on your system or that they are outdated. SCIP per default requires
 * zlib, gmp and readline.  Try compiling with: <code> make ZLIB=false
 * READLINE=false ZIMPL=false</code> or, better, install them. Note
 * that under Linux-based systems, you need to install the
 * developer-versions of gmp/zlib/readline, in order to also have the
 * header-files available.
 *
 @section DETAILEDINSTALL Detailed installation description
 *
 * In this section we describe the use, and a few features, of the SCIP Makefile. We also give two examples for how to install
 * SCIP. The \ref EXAMPLE1 "first example" illustrates the default installation. This means, with SoPleX and ZIMPL. The
 * \ref EXAMPLE2 "second example" shows how to get CPLEX linked to SCIP without ZIMPL. This is followed by a section which
 * gives some hints on what to do if the \ref COMPILERPROBLEMS "compilation throws an error". We give some comments on
 * how to install SCIP under \ref WINDOWS "WINDOWS" and show \ref RUN "how to start SCIP".
 *
 * If you experience any problems during the installation, you will find help in the \ref INSTALL "INSTALL" file.
 *
 * SCIP contains a makefile system, which allows the individual setting of several parameters. For
 * instance, the following settings are supported:
 *
 * - <code>OPT=\<dbg|opt|opt-gccold\></code> Here <code>dbg</code> turns on the debug mode of SCIP. This enables asserts
 *   and avoids macros for several function in order to ease debugging. The default is <code>opt</code>, which enables
 *   the optimized mode. The third option <code>opt-gccold</code> will work with older GCC compilers before version
 *   4.2. We recommend using newer GCC versions.
 *
 * - <code>LPS=\<clp|cpx|grb|msk|qso|spx|xprs|none\></code> This determines the LP-solver, which should have been
 *   installed separately from SCIP. The options are the following:
 *      - <code>clp</code>: COIN-OR Clp LP-solver
 *      - <code>cpx</code>: CPLEX LP-solver
 *      - <code>grb</code>: Gurobi LP-solver (interface is in beta stage)
 *      - <code>msk</code>: Mosek LP-solver
 *      - <code>qso</code>: QSopt LP-solver
 *      - <code>spx</code>: SoPlex LP-solver (default)
 *      - <code>xprs</code>: XPress LP-solver
 *      - <code>none</code>: no LP-solver (you should set the parameter \<lp/solvefreq\> to \<-1\> to avoid solving LPs)
 *
 * - <code>LPSOPT=\<dbg|opt|opt-gccold\></code> Chooses the debug or optimized version (or old GCC optimized) version of
 *   the LP-solver. (currently only available for SoPlex and CLP)
 *
 * - <code>ZIMPL=\<true|false\></code> Turns direct support of ZIMPL in SCIP on (default) or off, respectively.
 * - <code>ZIMPLOPT=\<dbg|opt|opt-gccold\></code> Chooses the debug or optimized (default) (or old GCC optimized)
 *   version of ZIMPL, if ZIMPL support is enabled. \n
 *   If the ZIMPL-support is disabled, the GMP-library is no longer needed for SCIP and therefore not linked to SCIP.
 *
 * - <code>READLINE=\<true|false\></code> Turns support via the readline library on (default) or off, respectively.
 *
 * - <code>IPOPT=\<true|false\></code> to enable/disable(default) IPOPT interface (needs IPOPT)
 *
 * - <code>EXPRINT=\<cppad|none\></code>   to use CppAD as expressions interpreter or no expressions interpreter (default)
 *
 * There are additional parameters for Linux/Gnu compilers:
 *
 * - <code>OPT=noblkmem</code> turns off the internal SCIP memory.  This way the code can be checked by valgrind or
 *   similar tools.
 * - <code>OPT=opt-shared</code> generates a shared object of the SCIP libraries.  (The binary uses these shared
 *   libraries as well.)
 * - <code>OPT=prf</code> generates a profiling version of SCIP providing a detailed statistic of the time usage of
 *   every method of SCIP.
 *
 * You can use other compilers - depending on the system:
 *
 * - <code>COMP=intel</code> Uses of the Intel compiler which is only available with the main optimization flags
 *   <code>OPT=\<dbg|opt\></code>. (Default is gcc/g++ represented through <code>COMP=gnu</code>.)
 *
 * There is the possibility to watch the compilation more precisely:
 *
 * - <code>VERBOSE=\<true|false\></code> Turns the extensive output on or off (default).
 *
 * The SCIP makefile supports several targets (used via <code>make ... "target"</code>):
 *
 * - <code>links</code> Reconfigures the links in the "lib" directory.
 * - <code>doc</code> Creates documentation in the "doc" directory.
 * - <code>clean</code> Removes all object files.
 * - <code>depend</code> Creates dependencies files. This is only needed if you add files to SCIP.
 * - <code>check</code> Runs the check script, see \ref TEST.
 *
 * The SCIP makefiles are structured as follows.
 *
 * - <code>Makefile</code> This is the basic makefile in the SCIP root directory. It loads
 *   additional makefile information depending on the parameters set.
 * - <code>make/make.project</code> This file contains definitions that are useful for all codes
 *   that use SCIP, for instance, the examples.
 * - <code>make.\<sys\>.\<machine\>.\<compiler\>.\<dbg|opt|prf|opt-gccold\></code> These file contain system/compiler specific
 *   definitions. If you have an unsupported compiler, you can copy one of these and modify it
 *   accordingly.
 *
 * If your platform or compiler is not supported by SCIP you might try and copy one of the existing
 * makefiles in the <code>make</code> directory and modify it. If you succeed, we are always
 * interested in including more Makefiles into the system.
 *
 *
 * @section EXAMPLE1 Example 1 (defaults: SoPlex, with ZIMPL support):
 *
 * Typing <code>make</code> uses SoPlex as LP solver and includes support for the modeling language ZIMPL. You will be asked the
 * following questions on the first call to "make" (example answers are already given):
 *
 * \verbatim
  > make
  make[1]: Entering directory `scip-1.2'

  - Current settings: LPS=spx OSTYPE=linux ARCH=x86_64 COMP=gnu SUFFIX= ZIMPL=true ZIMPLOPT=opt IPOPT=false IPOPTOPT=opt

  * SCIP needs some softlinks to external programs, in particular, LP-solvers.
  * Please insert the paths to the corresponding directories/libraries below.
  * The links will be installed in the 'lib' directory.
  * For more information and if you experience problems see the INSTALL file.

    -> "spxinc" is the path to the SoPlex "src" directory, e.g., "../../soplex/src".
    -> "libsoplex.*" is the path to the SoPlex library, e.g., "../../soplex/lib/libsoplex.linux.x86.gnu.opt.a"
    -> "zimplinc" is a directory containing the path to the ZIMPL "src" directory, e.g., "../../zimpl/src".
    -> "libzimpl.*" is the path to the ZIMPL library, e.g., "../../zimpl/lib/libzimpl.linux.x86.gnu.opt.a"

  - preparing missing soft-link "lib/spxinc":
  > Enter soft-link target file or directory for "lib/spxinc" (return if not needed):
  > ../../soplex/src/
  -> creating softlink "lib/spxinc" -> "../../soplex/src"


  - preparing missing soft-link "lib/libsoplex.linux.x86_64.gnu.opt.a":
  > Enter soft-link target file or directory for "lib/libsoplex.linux.x86_64.gnu.opt.a" (return if not needed):
  > ../../soplex/lib/libsoplex.linux.x86_64.gnu.opt.a
  -> creating softlink "lib/libsoplex.linux.x86_64.gnu.opt.a" -> "../../soplex/lib/libsoplex.linux.x86_64.gnu.opt.a"


  - preparing missing soft-link "lib/libsoplex.linux.x86_64.gnu.opt.so":
  * this soft-link is not necessarily needed since "lib/libsoplex.linux.x86_64.gnu.opt.a" already exists - press return to skip
  > Enter soft-link target file or directory for "lib/libsoplex.linux.x86_64.gnu.opt.so" (return if not needed):
  >
  * skipped creation of softlink "lib/libsoplex.linux.x86_64.gnu.opt.so". Call "make links" if needed later.


  - preparing missing soft-link "lib/zimplinc/zimpl":
  > Enter soft-link target file or directory for "lib/zimplinc/zimpl" (return if not needed):
  ../../zimpl/src/
   creating softlink "lib/zimplinc/zimpl" -> "../../zimpl/src"


  - preparing missing soft-link "lib/libzimpl.linux.x86_64.gnu.opt.a":
  > Enter soft-link target file or directory for "lib/libzimpl.linux.x86_64.gnu.opt.a" (return if not needed):
  > ../../zimpl/lib/libzimpl.linux.x86_64.gnu.opt.a
  -> creating softlink "lib/libzimpl.linux.x86_64.gnu.opt.a" -> "../../zimpl/lib/libzimpl.linux.x86_64.gnu.opt.a"


  - preparing missing soft-link "lib/libzimpl.linux.x86_64.gnu.opt.so":
  * this soft-link is not necessarily needed since "lib/libzimpl.linux.x86_64.gnu.opt.a" already exists - press return to skip
  > Enter soft-link target file or directory for "lib/libzimpl.linux.x86_64.gnu.opt.so" (return if not needed):
  >
  * skipped creation of softlink "lib/libzimpl.linux.x86_64.gnu.opt.so". Call "make links" if needed later.

  ...

  -> generating library lib/libobjscip-1.2.0.linux.x86_64.gnu.opt.a
  -> generating library lib/liblpispx-1.2.0.linux.x86_64.gnu.opt.a
  -> generating library lib/libscip-1.2.0.linux.x86_64.gnu.opt.a
  -> linking bin/scip-1.2.0.linux.x86_64.gnu.opt.spx

 * \endverbatim
 *
 * @section EXAMPLE2 Example 2 (CPLEX, with no ZIMPL support):
 *
 * Typing <code>make LPS=cpx ZIMPL=false</code>  uses CPLEX as LP solver. You will be asked the following questions on
 * the first call to "make" (example answers are already given):
 *
 * \verbatim
  > make LPS=cpx ZIMPL=false
  make[1]: Entering directory `scip-1.2'

  - Current settings: LPS=cpx OSTYPE=linux ARCH=x86_64 COMP=gnu SUFFIX= ZIMPL=false ZIMPLOPT=opt IPOPT=false IPOPTOPT=opt

  * SCIP needs some softlinks to external programs, in particular, LP-solvers.
  * Please insert the paths to the corresponding directories/libraries below.
  * The links will be installed in the 'lib' directory.
  * For more information and if you experience problems see the INSTALL file.

    -> "cpxinc" is the path to the CPLEX "include" directory, e.g., "<CPLEX-path>/include/ilcplex".
    -> "libcplex.*" is the path to the CPLEX library, e.g., "<CPLEX-path>/lib/x86_rhel4.0_3.4/static_pic/libcplex.a"

  - preparing missing soft-link "lib/cpxinc":
  > Enter soft-link target file or directory for "lib/cpxinc" (return if not needed):
  > ../../cplex121/include
  -> creating softlink "lib/cpxinc" -> "../../cplex121/include"


  - preparing missing soft-link "lib/libcplex.linux.x86_64.gnu.a":
  > Enter soft-link target file or directory for "lib/libcplex.linux.x86_64.gnu.a" (return if not needed):
  > ../../cplex121/lib/x86-64_sles9.0_3.3/static_pic/libcplex.a
  -> creating softlink "lib/libcplex.linux.x86_64.gnu.a" -> "../../../../adm_cple/cplex121/lib/x86-64_sles9.0_3.3/static_pic/libcplex.a"


  - preparing missing soft-link "lib/libcplex.linux.x86_64.gnu.so":
  > Enter soft-link target file or directory for "lib/libcplex.linux.x86_64.gnu.so" (return if not needed):
  >
  * skipped creation of softlink "lib/libcplex.linux.x86_64.gnu.so". Call "make links" if needed later.

  ...

  -> generating library lib/libobjscip-1.2.0.linux.x86_64.gnu.opt.a
  -> generating library lib/liblpicpx-1.2.0.linux.x86_64.gnu.opt.a
  -> generating library lib/libscip-1.2.0.linux.x86_64.gnu.opt.a
  -> linking bin/scip-1.2.0.linux.x86_64.gnu.opt.cpx

 * \endverbatim
 *
 * @section COMPILERPROBLEMS Compilation problems:
 *
 * - If the soft-link query script does not work on your machine, read step 2 in the \ref INSTALL "INSTALL" file for
 * instructions on manually creating the soft-links.
 *
 * - If you get an error message of the type\n
 * <code>make: *** No rule to make target `lib/???', needed by `obj/O.linux.x86.gnu.opt/lib/scip/???.o'.  Stop.</code>\n
 * the corresponding soft-link was not created or points to a wrong location.  Check the soft-link targets in the "lib/"
 * subdirectory. Try to delete all soft-links from the "lib/" directory\n and call "make links" to generate them
 * again. If this still fails, read step 2 for instructions on manually\n creating the soft-links.
 *
 * - If you get an error message of the type\n
 * <code>make: *** No rule to make target `make/make.?.?.?.?.?'.  Stop.</code>,\n
 * the corresponding machine dependent makefile for your architecture and compiler is missing.\n Create one of the given
 * name in the "make/" subdirectory. You may take\n "make/make.linux.x86.gnu.opt" or any other file in the make
 * subdirectory as example.\n
 *
 * - The readline library seems to differ slightly on different OS distributions. Some versions do
 * not support the <code>remove_history()</code> call.  In this case, you have to either add
 * <code>-DNO_REMOVE_HISTORY</code> to the FLAGS in the appropriate "make/make.*" file, or to
 * compile with <code>make USRFLAGS=-DNO_REMOVE_HISTORY</code>.  Make sure, the file
 * "src/scip/dialog.c" is recompiled.  If this doesn't work either, disable the readline library
 * with <code>make READLINE=false</code>.
 *
 * - On some systems, the <code>sigaction()</code> method is not available. In this case, you have
 * to either add <code>-DNO_SIGACTION</code> to the FLAGS in the appropriate "make/make.*" file, or
 * to compile with <code>make USRFLAGS=-DNO_SIGACTION</code>.  Make sure, the file
 * "src/scip/interrupt.c" is recompiled.
 *
 * - On some systems, the <code>rand_r()</code> method is not available.  In this case, you have to either add
 * <code>-DNO_RAND_R</code> to the FLAGS in the appropriate "make/make.*" file, or to compile with
 * <code>make USRFLAGS=-DNO_RAND_R</code>.  Make sure, the file "src/scip/misc.c" is recompiled.
 *
 * - On some systems, the <code>strtok_r()</code> method is not available.  In this case, you have
 * to either add <code>-DNO_STRTOK_R</code> to the FLAGS in the appropriate make/make.* file, or to
 * compile with <code>make USRFLAGS=-DNO_STRTOK_R</code>.  Make sure, the file "src/scip/misc.c" is
 * recompiled.
 *
 * - On some systems, the <code>strerror_r()</code> method is not available.  In this case, you have
 * to either add <code>-DNO_STRERROR_R</code> to the FLAGS in the appropriate "make/make.*" file, or
 * to compile with <code>make USRFLAGS=-DNO_STRERROR_R</code>.  Make sure, the file
 * "src/scip/misc.c" is recompiled.
 *
 * - On some systems, the option [-e] is not available for the read command.  You have to compile with READ=read.
 *
 * - If you encounter other compiler or linker errors, you should recompile with <code>make
 * VERBOSE=true ...</code> in order to get the full compiler invocation. This might help to fix the
 * corresponding machine dependent makefile in the make subdirectory.
 *
 * @section WINDOWS Remarks on Installing under Windows using MinGW
 *
 * To build your own windows binaries under windows we recommend using the MinGW-Compiler with MSYS
 * from <a href="http://www.mingw.org">www.mingw.org</a> .
 *
 * First install MSYS, then MinGW to the mingw folder inside the msys folder.
 * Now you need to install the following packages to the mingw folder:
 * - zlib (or use ZLIB=false)
 * - pcre (here suffices the pcre7.0-lib.zip (or equivalent) to be extracted into the mingw-folder)
 *
 * After calling <code>make clean</code> in the ZIMPL folder you will also need flex and bison to
 * remake ZIMPL. We recommend NOT to use <code>"make clean"</code> inside the ZIMPL-folder if you do
 * not have these packages installed.
 *
 * You can download these additional packages from <a href="http://gnuwin32.sourceforge.net/packages.html">here</a>
 * or compile the source on your own from their homepages.
 *
 * Second you need to copy the file <code>sh.exe</code> to <code>bash.exe</code> otherwise various
 * scripts (including makefiles) will not work.  Normally <code>unistd.h</code> covers also the
 * getopt-options, but for mingw you need to add the entry <code>\#include <getopt.h></code> into
 * "/mingw/include/unistd.h" after the other include-entries (if not present).
 *
 * Finally, there is one package you need to compile if you want to use ZIMPL and ZIMPL-support in
 * SCIP (otherwise use <code>ZIMPL=false</code> as parameter with the make-call): the
 * <code>gmplib</code> from <a href="http://www.gmplib.org">gmplib.org</a>. The command
 * <code>./configure --prefix=/mingw ; make ; make install</code> should succeed without problems
 * and installs the gmplib to the mingw folder.
 *
 * Now <code>make READLINE=false</code> should be compiling without errors.  Please note that we
 * do NOT support creating the doxygen documentation and readline-usage under windows.
 *
 *
 * @section RUN How to run SCIP after successfully compiling SCIP
 *
 * To run the program, enter <code>bin/scip</code> for the last compiled version. If you have more than one compiled
 * binary (i. e., one in debug and one in optimized mode) and wish to specify the binary, type
 * <code>bin/scip.\$(OSTYPE).\$(ARCH).\$(COMP).\$(OPT).\$(LPS)</code>
 * (e.g. <code>bin/scip.linux.x86_64.gnu.opt.spx</code>).
 *
 */

/*--+----1----+----2----+----3----+----4----+----5----+----6----+----7----+----8----+----9----+----0----+----1----+----2*/
/**@page START How to start a new project
 *
 * Once you succeeded installing SCIP together with an LP-solver on your system,
 * you have a powerful tool for solving MIPs, MIQCPs,
 * MINLPs, etc... at hand. SCIP can also be customized to the type of problems you
 * are working on by additional plugins.
 * Instructions on how to write a new plugin and include it in SCIP can be found in the corresponding
 * \ref HOWTOADD "How to add ... pages".
 *
 * SCIP can also be used for writing your own branch-and-cut or branch-and-cut-and-price code. SCIP already
 * provides a number of existing code examples which we suggest as both reference and starting point
 * for these kinds of projects.
 * Below, you find some hints of how to start such a project.
 *
 * The example should be chosen
 *     depending on the programming language (<b>C</b> or <b>C++</b>) and the purpose
 *   (<b>branch-and-cut</b> or <b>branch-and-cut-and-price</b>) of your project.
 *
 *    We suggest the use one of the following examples:
 *     - The <a href="http://scip.zib.de/doc/examples/VRP/index.shtml"><b>VRP</b></a>-example is a <b>branch-and-cut-and-price</b> (column generation)-code
 *       in <b>C++</b>.
 *     - The <a href="http://scip.zib.de/doc/examples/Coloring/index.shtml"><b>Coloring</b></a>
 *        and the <a href="http://scip.zib.de/doc/examples/Binpacking/index.shtml"><b>Binpacking</b></a>-example are
 *       <b>branch-and-cut-and-price</b> (column generation)-codes in <b>C</b>.
 *     - The <a href="http://scip.zib.de/doc/examples/TSP/index.shtml"><b>TSP</b></a>-example
 *        is a <b>branch-and-cut</b>-code in <b>C++</b>.
 *     - The <a href="http://scip.zib.de/doc/examples/LOP/index.shtml"><b>LOP</b></a>-example
 *         is a <b>branch-and-cut</b>-code in <b>C</b>.

 * - Copy one of the examples in the <code>examples</code> directory (in the SCIP root
 *   directory). For instance, type
 *   \verbatim
 > cp -r examples/Coloring/ ../SCIPProject/ ; cd ../SCIPProject
 *   \endverbatim
 *
 *   from the SCIP root directory for copying the content of the <code>Coloring</code>-example into a fresh
 *   directory named SCIPProject in the parent directory of the SCIP root directory and jumping to
 *   the new SCIPProject directory rightafter.
 *
 *  - Open the <code>Makefile</code>  via
 *    \verbatim
 > kate Makefile
     \endverbatim
 *
 *    and edit the following variables at the top to have a compilable code:
 *
 *    - specify a correct path to the SCIP root (<code>SCIPDIR</code>)
 *    - rename the targets name (<code>MAINNAME</code>)
 *    - adjust the source file names (<code>MAINOBJ</code>).
 *
 * - Once you have edited the makefile, you can use all the flags that can be used in SCIP to
 *   compile your code, see \ref MAKE.
 *   Note that you need to update the dependency files before compiling your project via <code>make depend</code>.
 *
 *
 *
 *
 */


/**@page SHELL Tutorial: the interactive shell
 *
 * If are using SCIP as a black box solver, here you will find some tips and tricks what you can do.
 *
 * First of all, we need a SCIP binary and an example problem file to work with.  Therefore, you can either download the
 * SCIP standard distribution (which includes problem files) and compile it on your own or you can download a
 * precompiled binary and an example problem separately. SCIP can read files in LP, MPS, ZPL, WBO, FZN, PIP, OSiL, and other formats (see \ref FILEREADERS).
 *
 * If you want to download the source code of the SCIP standard distribution, we recommend to go to the <a
 * href="http://scip.zib.de/download.shtml">SCIP download section</a>, download the latest release (version 3.0 as
 * of this writing), inflate the tarball (e.g., with "tar xzf scipoptsuite-[version].tgz"), and follow the instructions
 * in the INSTALL file. The instance stein27, which will serve as an example in this tutorial, can be found under
 * scipoptsuite-[version]/scip-[version]/check/instances/MIP/stein27.mps.
 *
 * If you want to download a precompiled binary, go to the <a href="http://scip.zib.de/download.shtml">SCIP download
 * section</a> and download an appropriate binary for your operating system. To follow this tutorial, we recommend downloading the instance
 * <a href="http://miplib.zib.de/miplib3/miplib3/stein27.mps.gz">stein27</a> from
 * the <a href="http://miplib.zib.de/miplib3/miplib.html">MIPLIB 3.0</a> homepage.
 *
 * Now start your binary, without any arguments. This opens the interactive shell, which should look somehow like this:
 *
 * \code
 * SCIP version 2.0.1 [precision: 8 byte] [memory: block] [mode: optimized] [LP solver: SoPlex 1.5.0]
 * Copyright (c) 2002-2013 Konrad-Zuse-Zentrum fuer Informationstechnik Berlin (ZIB)
 *
 * External codes:
 *   SoPlex 1.5.0         Linear Programming Solver developed at Zuse Institute Berlin (soplex.zib.de)
 *   ZIMPL 3.1.0          Zuse Institute Mathematical Programming Language developed by T. Koch (zimpl.zib.de)
 *
 * user parameter file <scip.set> not found - using default parameters
 *
 * SCIP>
 * \endcode
 *
 * First of all "help" shows you a list of all available shell commands. Brackets indicate a submenu with further options.
 * \code
 * SCIP> help

 *  <display>             display information
 *  <set>                 load/save/change parameters
 * ...
 *  read                  read a problem
 * \endcode
 *
 * Okay, let's solve some MIPs... use "read <path/to/file>" to parse a problem file, "optimize" to solve it and "display
 * solution" to show the nonzero variables of the best found solution.

 * \code
 * SCIP> read check/instances/MIP/stein27.mps
 * original problem has 27 variables (27 bin, 0 int, 0 impl, 0 cont) and 118 constraints
 * SCIP> optimize
 *
 * feasible solution found by trivial heuristic, objective value  2.700000e+01
 * presolving:
 * (round 1) 0 del vars, 0 del conss, 0 chg bounds, 0 chg sides, 0 chg coeffs, 118 upgd conss, 0 impls, 0 clqs
 * presolving (2 rounds):
 *  0 deleted vars, 0 deleted constraints, 0 tightened bounds, 0 added holes, 0 changed sides, 0 changed coefficients
 *  0 implications, 0 cliques
 * presolved problem has 27 variables (27 bin, 0 int, 0 impl, 0 cont) and 118 constraints
 *       1 constraints of type <knapsack>
 *     117 constraints of type <logicor>
 * transformed objective value is always integral (scale: 1)
 * Presolving Time: 0.00
 *
 *  time | node  | left  |LP iter|LP it/n| mem |mdpt |frac |vars |cons |cols |rows |cuts |confs|strbr|  dualbound   | primalbound  |  gap
 * t 0.0s|     1 |     0 |    34 |     - | 337k|   0 |  21 |  27 | 118 |  27 | 118 |   0 |   0 |   0 | 1.300000e+01 | 2.700000e+01 | 107.69%
 * R 0.0s|     1 |     0 |    34 |     - | 338k|   0 |  21 |  27 | 118 |  27 | 118 |   0 |   0 |   0 | 1.300000e+01 | 2.600000e+01 | 100.00%
 * s 0.0s|     1 |     0 |    34 |     - | 339k|   0 |  21 |  27 | 118 |  27 | 118 |   0 |   0 |   0 | 1.300000e+01 | 2.500000e+01 |  92.31%
 *   0.0s|     1 |     0 |    44 |     - | 392k|   0 |  21 |  27 | 118 |  27 | 120 |   2 |   0 |   0 | 1.300000e+01 | 2.500000e+01 |  92.31%
 * b 0.0s|     1 |     0 |    44 |     - | 393k|   0 |  21 |  27 | 118 |  27 | 120 |   2 |   0 |   0 | 1.300000e+01 | 1.900000e+01 |  46.15%
 * ...
 *   0.1s|     1 |     2 |   107 |     - | 920k|   0 |  24 |  27 | 118 |  27 | 131 |  13 |   0 |  24 | 1.300000e+01 | 1.900000e+01 |  46.15%
 * R 0.1s|    14 |    10 |   203 |   7.4 | 935k|  13 |   - |  27 | 118 |  27 | 124 |  13 |   0 | 164 | 1.300000e+01 | 1.800000e+01 |  38.46%
 *   0.1s|   100 |    54 |   688 |   5.9 | 994k|  13 |  20 |  27 | 118 |  27 | 124 |  13 |   0 | 206 | 1.300000e+01 | 1.800000e+01 |  38.46%
 *   0.1s|   200 |    86 |  1195 |   5.5 |1012k|  13 |   - |  27 | 119 |  27 | 124 |  13 |   1 | 207 | 1.300000e+01 | 1.800000e+01 |  38.46%
 *  time | node  | left  |LP iter|LP it/n| mem |mdpt |frac |vars |cons |cols |rows |cuts |confs|strbr|  dualbound   | primalbound  |  gap
 *   0.2s|   300 |   106 |  1686 |   5.3 |1024k|  13 |   - |  27 | 119 |  27 | 124 |  13 |   1 | 207 | 1.350000e+01 | 1.800000e+01 |  33.33%
 * ...
 *   0.7s|  4100 |    50 | 18328 |   4.4 |1033k|  16 |   8 |  27 | 119 |  27 | 124 |  13 |  15 | 207 | 1.650000e+01 | 1.800000e+01 |   9.09%
 *
 * SCIP Status        : problem is solved [optimal solution found]
 * Solving Time (sec) : 0.73
 * Solving Nodes      : 4192
 * Primal Bound       : +1.80000000000000e+01 (283 solutions)
 * Dual Bound         : +1.80000000000000e+01
 * Gap                : 0.00 %
 *
 * SCIP> display solution
 *
 * objective value:                                   18
 * x0001                                               1   (obj:1)
 * x0003                                               1   (obj:1)
 * ...
 * x0027                                               1   (obj:1)
 *
 * SCIP>
 * \endcode
 *
 * What do we see here? After "optimize", SCIP first goes into presolving. Not much is happening for this instance, just
 * the linear constraints get upgraded to more specific types. Each round of presolving will be displayed in a single
 * line, with a short summary at the end. Here, there has only been one round with actual changes, the second round did
 * not bring any further reductions.  Thus, it is not displayed and presolving is stopped. Then, we see the actual
 * solving process. The first three output lines indicate that new incumbent solutions were found by the primal
 * heuristics with display characters "t", "R", and "s"; see, how the "primalbound" column goes down from 27 to 25. In
 * the fourth line, two "cuts" are added.  Up to here, we needed 44 "LP iter"ations (34 for the first LP and 10 more to
 * resolve after adding cuts). Little later, the root node processing is finished. We see that there are now two open
 * nodes in the "left" column. From now on, we will see an output line every hundredth node or whenever a new incumbent
 * is found (e.g. at node 14 in the above output). After some more nodes, the "dualbound" starts moving, too. At one
 * point, both will be the same, and the solving process terminates, showing us some wrap-up information.
 *
 * The exact performance varies amongst different architectures, operating systems, and so on. Do not be worried if
 * your installation needs more or less time or nodes to solve. Also, this instance has more than 2000 different optimal
 * solutions. The optimal objective value always has to be 18, but the solution vector may differ. If you are interested
 * in this behavior, which is called "performance variability", you may have a look at the MIPLIB2010 paper.
 *
 * We might want to have some more information now. Which were the heuristics that found the solutions? What plugins
 *  were called during the solutions process and how much time did they spend? How did the instance that we were solving
 *  look?  Information on certain plugin types (e.g., heuristics, branching rules, separators) we get by
 *  "display <plugin-type>", information on the solution process, we get by "display statistics", and "display problem"
 *  shows us the current instance.
 *
  \code
 * SCIP> display heuristics
 *  primal heuristic     c priority freq ofs  description
 *  ----------------     - -------- ---- ---  -----------
 *  trivial              t    10000    0   0  start heuristic which tries some trivial solutions
 * ...
 *  rounding             R    -1000    1   0  LP rounding heuristic with infeasibility recovering
 *  shifting             s    -5000   10   0  LP rounding heuristic with infeasibility recovering also using continuous variables
 * ...
 * SCIP> display statistics
 * ...
 *   gomory           :       0.02          6          0          0        461          0
 *   cgmip            :       0.00          0          0          0          0          0
 *   strongcg         :       0.01          6          0          0        598          0
 * ...
 *   oneopt           :       0.01          4          1
 *   coefdiving       :       0.02         57          0
 * ...
 *   primal LP        :       0.00          0          0       0.00          -
 *   dual LP          :       0.20       4187      14351       3.43   71755.00
 * ...
 * \endcode
 *
 * We see that rounding and shifting were the heuristics producing the solutions in the beginning. Rounding is called at
 * every node, shifting only at every tenth level of the tree. The statistics are quite comprehensive, thus, we just
 * explain a few lines here. We get information for all types of plugins and for the overall solving process. Besides
 * others, we see that in six calls, the gomory cut separator and the strong Chv&aacute;tal-Gomory separator each produced
 * several hundred cuts (of which only a few entered the LP). The oneopt heuristic found one solution in 4 calls,
 * whereas coefdiving failed all 57 times it was called. All the LPs have been solved with the dual simplex algorithm, which
 * took about 0.2 seconds of the 0.7 seconds overall solving time.
 *
 * Now, we can start playing around with parameters. Rounding and shifting seem to be quite successful on this instance,
 * wondering what happens if we disable them? Or what happens, if we are even more rigorous and disable all heuristics?
 * Or if we do the opposite and use aggressive heuristics?
 *
 * \code
 * SCIP> set
 *
 *   <branching>           change parameters for branching rules
 *  ...
 *   <heuristics>          change parameters for primal heuristics
 *
 * SCIP/set> heuristics
 *
 *   <actconsdiving>       LP diving heuristic that chooses fixings w.r.t. the active constraints
 *  ...
 *   <shifting>            LP rounding heuristic with infeasibility recovering also using continuous variables
 *  ...
 *
 * SCIP/set/heuristics> shifting
 *
 *   <advanced>            advanced parameters
 *   freq                  frequency for calling primal heuristic <shifting> (-1: never, 0: only at depth freqofs) [10]
 *   freqofs               frequency offset for calling primal heuristic <shifting> [0]
 *
 * SCIP/set/heuristics/shifting> freq
 * current value: 10, new value [-1,2147483647]: -1
 * heuristics/shifting/freq = -1
 *
 * SCIP> se he rou freq -1
 * heuristics/rounding/freq = -1
 *
 * SCIP> re check/instances/MIP/stein27.mps
 * original problem has 27 variables (27 bin, 0 int, 0 impl, 0 cont) and 118 constraints
 * SCIP> o
 *
 * feasible solution found by trivial heuristic, objective value  2.700000e+01
 * ...
 * z 0.1s|     3 |     4 |   140 |  10.5 |1060k|   2 |  22 |  27 | 118 |  27 | 123 |  14 |   0 |  66 | 1.300000e+01 | 1.900000e+01 |  46.15%
 * z 0.1s|     6 |     7 |   176 |  11.4 |1063k|   5 |  18 |  27 | 118 |  27 | 123 |  14 |   0 | 118 | 1.300000e+01 | 1.900000e+01 |  46.15%
 * * 0.1s|    39 |    28 |   386 |   7.0 |1092k|  14 |   - |  27 | 118 |  27 | 123 |  14 |   0 | 199 | 1.300000e+01 | 1.800000e+01 |  38.46%
 * ...
 * SCIP Status        : problem is solved [optimal solution found]
 * Solving Time (sec) : 0.75
 * Solving Nodes      : 4253
 * Primal Bound       : +1.80000000000000e+01 (287 solutions)
 * Dual Bound         : +1.80000000000000e+01
 * Gap                : 0.00 %
 *
 * SCIP>
 * \endcode
 *
 * We can navigate through the menus step-by-step and get a list of available options and submenus. Thus, we select
 * "set" to change settings, "heuristics" to change settings of primal heuristics, "shifting" for that particular
 * heuristic. Then we see a list of parameters (and yet another submenu for advanced parameters), and disable this
 * heuristic by setting its calling frequency to -1. If we already know the path to a certain setting, we can directly
 * type it (as for the rounding heuristic in the above example). Note that we do not have to use the full names, but we
 * may use short versions, as long as they are unique.
 *
 * To solve a problem a second time, we have to read it and start the optimization process again.
 *
 * \code
 * SCIP> set default
 * reset parameters to their default values
 * SCIP> set heuristics emphasis
 *
 *   aggressive            sets heuristics <aggressive>
 *   fast                  sets heuristics <fast>
 *   off                   turns <off> all heuristics
 *
 * SCIP/set/heuristics/emphasis> aggr
 * heuristics/veclendiving/freq = 5
 * ...
 * heuristics/crossover/minfixingrate = 0.5
 * SCIP> read check/instances/MIP/stein27.mps
 * original problem has 27 variables (27 bin, 0 int, 0 impl, 0 cont) and 118 constraints

 * SCIP> opt
 * ...
 * D 0.1s|     1 |     0 |   107 |     - | 971k|   0 |  24 |  27 | 122 |  27 | 131 |  13 |   4 |   0 | 1.300000e+01 | 1.800000e+01 |  38.46%
 *   0.1s|     1 |     0 |   107 |     - | 971k|   0 |  24 |  27 | 122 |  27 | 131 |  13 |   4 |   0 | 1.300000e+01 | 1.800000e+01 |  38.46%
 *   0.1s|     1 |     0 |   119 |     - |1111k|   0 |  24 |  27 | 122 |  27 | 132 |  14 |   4 |   0 | 1.300000e+01 | 1.800000e+01 |  38.46%
 *   0.1s|     1 |     2 |   119 |     - |1112k|   0 |  24 |  27 | 122 |  27 | 132 |  14 |   4 |  24 | 1.300000e+01 | 1.800000e+01 |  38.46%
 *  time | node  | left  |LP iter|LP it/n| mem |mdpt |frac |vars |cons |cols |rows |cuts |confs|strbr|  dualbound   | primalbound  |  gap
 *   0.2s|   100 |    59 |   698 |   5.8 |1138k|  14 |  11 |  27 | 122 |  27 | 123 |  14 |   4 | 204 | 1.300000e+01 | 1.800000e+01 |  38.46%
 *   0.2s|   200 |    91 |  1226 |   5.6 |1155k|  14 |   - |  27 | 122 |  27 | 123 |  14 |   4 | 207 | 1.300000e+01 | 1.800000e+01 |  38.46%
 * ^Cpressed CTRL-C 1 times (5 times for forcing termination)
 *
 * SCIP Status        : solving was interrupted [user interrupt]
 * Solving Time (sec) : 0.32
 * Solving Nodes      : 216
 * Primal Bound       : +1.80000000000000e+01 (283 solutions)
 * Dual Bound         : +1.30000000000000e+01
 * Gap                : 38.46 %
 *
 * SCIP>
 * \endcode
 *
 * Okay, what happened here? First, we reset all parameters to their default values, using "set default". Next, we
 * loaded some meta-parameter settings (also see <a href="FAQ.shtml#Section2">the FAQ</a>), to apply primal heuristics
 * more aggressively. SCIP shows us, which single parameters it changed therefor. Now, the optimal solution is already
 * found at the root node, by a heuristic which is deactivated by default.  Then, after node 200, the user pressed
 * CTRL-C which interrupts the solving process, We see that now in the short status report, primal and dual bound are
 * different, thus, the problem is not solved yet.  Nevertheless, we could access statistics, see the current incumbent
 * solution, change parameters and so on. Entering "optimize" we continue the solving process from the point on at which
 * it has been interrupted.
 *
 * SCIP can also write information to files. E.g., we could store the incumbent solution to a file, or output the
 * problem instance in another file format (the LP format is much more human readable than the MPS format, for example).
 *
 * \code
 * SCIP> write solution stein27.sol
 *
 * written solution information to file <stein27.sol>
 *
 * SCIP> write problem stein27.lp
 * written original problem to file <stein27.lp>
 *
 * SCIP> q
 * ...
 * \endcode
 *
 * We hope this tutorial gave you an overview of what is possible using the SCIP interactive shell. Please also read our
 * \ref FAQ, in particular the section <a href="FAQ.shtml#Section2">Using SCIP as a standalone MIP/MINLP-Solver</a>.
 */

/*--+----1----+----2----+----3----+----4----+----5----+----6----+----7----+----8----+----9----+----0----+----1----+----2*/
/**@page DOC How to search the documentation for interface methods
 *
 * If you are looking for a method in order to perform a specific task, there are usually two places to look at:
 * - The file "scip.h" in the file list.
 *   In this main header file, you find all methods that perform "complex" operations that affect or need data from
 *   different components of SCIP.
 *   For these methods, you always have to provide the SCIP pointer that is created by SCIPcreate().
 *   The documentation of "scip.h" is grouped into several blocks, each dealing with methods for a specific kind of
 *   object.
 *   For example, all methods operating on variables are grouped together.

 * - The files \ref PUBLICMETHODS "pub_<...>.h" contain methods that perform "easy" operations that only
 *   affect the corresponding objects.
 *   Usually, with these methods you can access the data of the object.
 *   For example, in "pub_var.h" you find methods to get information about a variable.
 *
 * The file "pub_misc.h" contains methods for data structures like priority queues, hash tables, and hash maps,
 * as well as methods for sorting, numerics, random numbers, string operations, and file operations.
 *
 * If you are looking for a description of a callback method of a plugin that you want to implement, you have to
 * look at the corresponding \ref TYPEDEFINITIONS "type_<...>.h".
 */

/*--+----1----+----2----+----3----+----4----+----5----+----6----+----7----+----8----+----9----+----0----+----1----+----2*/
/**@page CONS How to add constraint handlers
 *
 * A constraint handler defines the semantics and the algorithms to process constraints of a certain class.  A single
 * constraint handler is responsible for all constraints belonging to its constraint class.  For example, there is
 * one \ref cons_knapsack.h "knapsack constraint handler" that ensures solutions are only accepted if they satisfy all
 * knapsack constraints in the model. \n A complete list of all constraint handlers contained in this release can be
 * found \ref CONSHDLRS "here".
 *
 * We now explain how users can add their own constraint handlers.
 * For an example, look into the subtour constraint handler (examples/TSP/src/ConshdlrSubtour.cpp) of the
 * <a href="http://scip.zib.de/doc/examples/TSP/index.shtml">TSP </a> example project.
 * The example is written in C++ and uses the C++ wrapper classes.
 * However, we will explain the implementation of a constraint handler using the C interface.
 * It is very easy to transfer the C explanation to C++; whenever a method should be implemented using the
 * SCIP_DECL_CONS... notion, reimplement the corresponding virtual member function of the abstract scip::ObjConshdlr
 * base class.
 *
 * Additional documentation for the callback methods of a constraint handler can be found in the file
 * type_cons.h.
 *
 * Here is what you have to do (assuming your constraint handler should be named "subtour"):
 * -# Copy the template files src/scip/cons_xyz.c and src/scip/cons_xyz.h into files "cons_subtour.c"
 *    and "cons_subtour.h".
 *     \n
 *    Make sure to <b>adjust your Makefile</b> such that these files are compiled and linked to your project.
 * -# Open the new files with a text editor and replace all occurrences of "xyz" by "subtour".
 * -# Adjust the \ref CONS_PROPERTIES "properties of the constraint handler".
 * -# Define the \ref CONS_DATA "constraint data and the constraint handler data". This is optional.
 * -# Implement the \ref CONS_INTERFACE "interface methods".
 * -# Implement the \ref CONS_FUNDAMENTALCALLBACKS "fundamental callback methods".
 * -# Implement the \ref CONS_ADDITIONALCALLBACKS "additional callback methods". This is optional.
 *
 *
 * @section CONS_PROPERTIES Properties of a Constraint Handler
 *
 * At the top of the new file "cons_subtour.c" you can find the constraint handler properties.
 * These are given as compiler defines. Some of them are optional, as, e.g., separation-related properties,
 * which only have to be defined if the constraint handler supports the related callbacks.
 * In the C++ wrapper class, you have to provide the constraint handler properties by calling the constructor
 * of the abstract base class scip::ObjConshdlr from within your constructor (see the TSP example).
 * The properties you have to set have the following meaning:
 *
 * @subsection CONS_FUNDAMENTALPROPERTIES Fundamental Constraint Handler properties
 *
 * \par CONSHDLR_NAME: the name of the constraint handler.
 * This name is used in the interactive shell to address the constraint handler.
 * Additionally, if you are searching for a constraint handler with SCIPfindConshdlr(), this name is looked up.
 * Names have to be unique: no two constraint handlers may have the same name.
 *
 * \par CONSHDLR_DESC: the description of the constraint handler.
 * This string is printed as a description of the constraint handler in the interactive shell of SCIP.
 *
 * \par CONSHDLR_ENFOPRIORITY: the priority of the constraint handler for constraint enforcing.
 * Like the separation priority, the enforcement priorities define the order in which the different constraint handlers
 * are called in the constraint enforcement step of the subproblem processing.
 * The constraint enforcement is called after the price-and-cut loop is executed (in the case that the LP is solved
 * at the current subproblem).
 * \n
 * The integrality constraint handler has an enforcement priority of 0.
 * That means, if a constraint handler has negative enforcement priority, it only has to deal with integral solutions
 * in its enforcement methods, because for fractional solutions, the integrality constraint handler would have
 * created a branching, thereby aborting the enforcement step.
 * If you want to implement a constraint-depending branching rule (for example, SOS branching on special ordered
 * set constraints), you have to assign a positive enforcement priority to your constraint handler.
 * In this case, you have to be able to deal with fractional solutions.
 * \n
 * See \ref CONSENFOLP and \ref CONSENFOPS for further details of the separation callback.
 *
 * \par CONSHDLR_CHECKPRIORITY: the priority of the constraint handler for checking feasibility.
 * Like the separation priority, the checking priorities define the order in which the different constraint handlers
 * are called to check the feasibility of a given primal solution candidate.
 * The integrality constraint handler has a checking priority of 0.
 * That means, constraint handlers with negative checking priorities only have to deal with integral solutions.
 *
 * \par CONSHDLR_EAGERFREQ: the default frequency for using all instead of only the useful constraints in separation, propagation and enforcement.
 * If \em constraint \em aging is activated, some constraints that were not useful in the past for propagation or
 * separation are marked to be \em obsolete.
 * Usually, the obsolete constraints are not presented to the separation and propagation methods of the constraint
 * handlers, such that the constraint handlers only process the non-obsolete constraints.
 * However, every n'th call, with n being the EAGERFREQ of the constraint handler, all constraints are presented to the
 * separation and propagation methods of the constraint handler.
 * This gives obsolete constraints the chance of becoming non-obsolete again.
 * \n
 * If the eager evaluation frequency is set to -1, obsolete constraints are never presented to the separation and
 * propagation methods.
 * A frequency of 0 means, that obsolete constraints are only used in the first call of each method.
 *
 * \par CONSHDLR_NEEDSCONS: indicates whether the constraint handler should be skipped, if no constraints are available.
 * Usually, a constraint handler is only executed if there are constraints of its corresponding class in the model.
 * For those constraint handlers, the NEEDSCONS flag should be set to TRUE.
 * However, some constraint handlers must be called without having a constraint of the class in the model, because
 * the constraint is only implicitly available.
 * For example, the integrality constraint handler has the NEEDSCONS flag set to FALSE, because there is no explicit
 * integrality constraint in the model.
 * The integrality conditions are attached to the variables, and the integrality constraint handler has to check
 * all variables that are marked to be integer for integral values.
 *
 * @subsection CONS_ADDITIONALPROPERTIES Optional Constraint Handler properties
 *
 * The following properties are optional and only need to be defined if the constraint handlers support
 * separation, presolving, propagation, and/or upgrade functionality.
 *
 * \par LINCONSUPGD_PRIORITY: priority of the constraint handler for upgrading of linear constraints
 * This property is only needed if a certain linear constraint can be upgraded to a more specific one. In one of
 * the first presolving rounds SCIP tries to upgrade linear constraints to more specialized constraints, such as
 * knapsack constraints. The upgrading calls are processed in the order of decreasing priority.
 *
 * \par NONLINCONSUPGD_PRIORITY: priority of the constraint handler for upgrading of nonlinear constraints
 * This property has the same effect as the LINCONSUPGD_PRIORITY parameter, see above, and should be set whenever
 * an upgrade functionality from a general nonlinear constraint to the more specific one is defined.
 *
 * \par CONSHDLR_SEPAFREQ: the default frequency for separating cuts.
 * The separation frequency defines the depth levels at which the constraint handler's separation methods \ref CONSSEPALP
 * and \ref CONSSEPASOL are called.
 * For example, a separation frequency of 7 means, that the separation callback is executed for subproblems that are
 * in depth 0, 7, 14, ... of the branching tree.
 * A separation frequency of 0 means, that the separation method is only called at the root node.
 * A separation frequency of -1 disables the separation method of the constraint handler.
 * \n
 * The separation frequency can be adjusted by the user.
 * This property of the constraint handler only defines the default value of the frequency.
 * If you want to have a more flexible control of when to execute the separation algorithm, you have to assign
 * a separation frequency of 1 and implement a check at the beginning of your separation algorithm whether you really
 * want to execute the separator or not.
 * If you do not want to execute the method, set the result code to SCIP_DIDNOTRUN.
 *
 * \par CONSHDLR_SEPAPRIORITY: the priority of the constraint handler for separation. (optional: to be set only if the constraint handler supports separation)
 * In each separation round during the price-and-cut loop of the subproblem processing or during the separation loop
 * of the primal solution separation, the separators and separation methods of the constraint handlers are called in
 * a predefined order, which is given by the priorities of the separators and the separation priorities of the
 * constraint handlers.
 * First, the separators with non-negative priority are called in the order of decreasing priority.
 * Next, the separation methods of the different constraint handlers are called in the order of decreasing separation
 * priority.
 * Finally, the separators with negative priority are called in the order of decreasing priority.
 * \n
 * The separation priority of the constraint handler should be set according to the complexity of the cut separation
 * algorithm and the impact of the resulting cuts:
 * Constraint handlers that provide fast algorithms that usually have a high impact (i.e., cut off a large portion of
 * the LP relaxation) should have a high priority.
 * See \ref CONSSEPALP and \ref CONSSEPASOL for further details of the separation callbacks.
 *
 * \par CONSHDLR_DELAYSEPA: the default for whether the separation method should be delayed, if other separators found cuts.
 * If the constraint handler's separation method is marked to be delayed, it is only executed after no other separator
 * or constraint handler found a cut during the price-and-cut loop.
 * If the separation method of the constraint handler is very expensive, you may want to mark it to be delayed until all
 * cheap separation methods have been executed.
 *
 * \par CONSHDLR_PROPFREQ: the default frequency for propagating domains.
 * This default frequency has the same meaning as the CONSHDLR_SEPAFREQ with respect to the domain propagation
 * callback of the constraint handler.
 * A propagation frequency of 0 means that propagation is only applied in preprocessing and at the root node.
 * A propagation frequency of -1 disables the propagation method of the constraint handler.
 *
 * \par CONSHDLR_DELAYPROP: the default for whether the propagation method should be delayed, if other propagators found reductions.
 * This property is analogous to the DELAYSEPA flag, but deals with the propagation method of the constraint handler.
 *
 * \par CONSHDLR_PROP_TIMING: the propagation timing mask of the constraint handler.
 * SCIP calls the domain propagation routines at different places in the node processing loop.
 * This property indicates at which places the propagation routine of the constraint handler is called.
 * Possible values are defined in type_timing.h and can be concatenated, e.g., as in SCIP_PROPTIMING_ALWAYS.
 *
 * \par CONSHDLR_MAXPREROUNDS: the default maximal number of presolving rounds the constraint handler participates in.
 * The preprocessing is executed in rounds.
 * If enough changes have been applied to the model, an additional preprocessing round is performed.
 * The MAXPREROUNDS parameter of a constraint handler denotes the maximal number of preprocessing rounds the constraint
 * handler participates in.
 * A value of -1 means that there is no limit on the number of rounds.
 * A value of 0 means the preprocessing callback of the constraint handler is disabled.
 *
 * \par CONSHDLR_DELAYPRESOL: the default for whether the presolving method should be delayed, if other presolvers found reductions.
 * This property is analogous to the DELAYSEPA flag, but deals with the preprocessing method of the constraint handler.
 *
 *
 *
 * @section CONS_DATA Constraint Data and Constraint Handler Data
 *
 * Below the header "Data structures" you can find two structs called "struct SCIP_ConsData" and
 * "struct SCIP_ConshdlrData".
 * If you are using C++, you only need to define the "struct SCIP_ConsData".
 * The constraint handler data must be implemented as member variables of your constraint handler class.
 * \n
 * The constraint data are the information that is needed to define a single constraint of the constraint handler's
 * constraint class.
 * For example, the data of a knapsack constraint would consist of a list of variables, a list of weights, and
 * the capacity of the knapsack.
 * The data of a subtour constraint consists of the graph on which the problem is defined.
 * In the graph, each edge should be linked to the corresponding binary problem variable.
 * \n
 * The constraint handler data are additional variables, that belong to the constraint handler itself and which are
 * not specific to a single constraint.
 * For example, you can use these data to store parameters of the constraint handler or statistical information.
 * The constraint handler data are optional.
 * You can leave the struct empty.
 *
 *
 * @section CONS_INTERFACE Interface Methods
 *
 * At the bottom of "cons_subtour.c" you can find three interface methods, that also appear in "cons_subtour.h".
 * These are SCIPincludeConshdlrSubtour(), SCIPcreateConsSubtour(), and SCIPcreateConsSubtourBasic().
 * \n
 * The method SCIPincludeConshdlrSubtour() only has to be adjusted slightly.
 * It is responsible for notifying SCIP of the presence of the constraint handler by calling the method
 * SCIPincludeConshdlr().
 * It is called by the user, if (s)he wants to include the constraint handler, i.e., if (s)he wants to make
 * the constraint handler available to the model, and looks like this:
 *  -# If you are using constraint handler data, you have to <b>allocate the memory for the data</b> at this point.
 *     You also have to initialize the fields in struct SCIP_ConshdlrData afterwards.
 *  \verbatim
 * SCIP_RETCODE SCIPincludeConshdlrKnapsack(
 * ...
 * )
 * {
 *    SCIP_EVENTHDLRDATA* eventhdlrdata;
 *    SCIP_CONSHDLRDATA* conshdlrdata;
 *    SCIP_CONSHDLR* conshdlr;
 *
 *  SCIP_CALL( SCIPallocMemory(scip, &conshdlrdata) );
 *  ...
 *  \endverbatim
 *  -# Now, <b>SCIP gets notified</b> of the presence of the constraint handler together with its \ref CONS_FUNDAMENTALCALLBACKS "basic callbacks".
 *   \code
 *  SCIP_CALL( SCIPincludeConshdlrBasic(scip, &conshdlr, CONSHDLR_NAME, CONSHDLR_DESC,
 *        CONSHDLR_ENFOPRIORITY, CONSHDLR_CHECKPRIORITY, CONSHDLR_EAGERFREQ, CONSHDLR_NEEDSCONS,
 *        consEnfolpKnapsack, consEnfopsKnapsack, consCheckKnapsack, consLockKnapsack,
 *        conshdlrdata) );
 *  assert(conshdlr != NULL);
 *  \endcode
 *  -# All \ref CONS_ADDITIONALCALLBACKS "additional callbacks" are added via their setter functions.
 *  \code
 *  SCIP_CALL( SCIPsetConshdlrCopy(scip, conshdlr, conshdlrCopyKnapsack, consCopyKnapsack) );
 *  SCIP_CALL( SCIPsetConshdlrTrans(scip, conshdlr, consTransKnapsack) );
 *  \endcode
 *  -# If the constraint handler is a specialization of a general linear or nonlinear constraint, we want to include an <b>automatic
 * upgrading mechanism</b> by calling the interface method
 *  \code
 *  if( SCIPfindConshdlr(scip,"linear") != NULL )
 *  {
 *       SCIP_CALL( SCIPincludeLinconsUpgrade(scip, linconsUpgdKnapsack, LINCONSUPGD_PRIORITY, CONSHDLR_NAME) );
 *  }
 *  \endcode
 *  or
 * \code
 * SCIP_CALL( SCIPincludeNonlinconsUpgrade(scip, nonlinconsUpgdSubtour, NULL, NONLINCONSUPGD_PRIORITY, TRUE, CONSHDLR_NAME) );
 * \endcode
 * in the nonlinear case.
 * See also cons_nonlinear.h for further information about the general upgrade procedure in the nonlinear case.
 *  -# You may also add <b>user parameters</b> for your constraint handler.
 * Some parameters which are important to play with are added to every constraint automatically, as, e.g.,
 * propagation or separation frequency.
 * \code
 *  SCIP_CALL( SCIPaddIntParam(scip,
 *        "constraints/knapsack/sepacardfreq",
 *        "multiplier on separation frequency, how often knapsack cuts are separated (-1: never, 0: only at root)",
 *        &conshdlrdata->sepacardfreq, TRUE, DEFAULT_SEPACARDFREQ, -1, INT_MAX, NULL, NULL) );
 *  ...
 *  return SCIP_OKAY;
 * }
 * \endcode
 *
 *
 *
 *
 * The methods SCIPcreateConsSubtour() and SCIPcreateConsSubtourBasic() are called to create a single constraint of the constraint
 * handler's constraint class.
 * It should allocate and fill the constraint data, and call SCIPcreateCons().
 * Take a look at the following example from the \ref cons_knapsack.h "knapsack constraint handler":
 *
 * \code
 * SCIP_RETCODE SCIPcreateConsKnapsack(
 *   SCIP*                 scip,
 *   SCIP_CONS**           cons,
 *   const char*           name,
 *   int                   nvars,
 *   SCIP_VAR**            vars,
 *   SCIP_Longint*         weights,
 *   SCIP_Longint          capacity,
 *   SCIP_Bool             initial,
 *   SCIP_Bool             separate,
 *   SCIP_Bool             enforce,
 *   SCIP_Bool             check,
 *   SCIP_Bool             propagate,
 *   SCIP_Bool             local,
 *   SCIP_Bool             modifiable,
 *   SCIP_Bool             dynamic,
 *   SCIP_Bool             removable,
 *   SCIP_Bool             stickingatnode
 *   )
 * {
 *    SCIP_CONSHDLRDATA* conshdlrdata;
 *    SCIP_CONSHDLR* conshdlr;
 *    SCIP_CONSDATA* consdata;
 *
 *    conshdlr = SCIPfindConshdlr(scip, CONSHDLR_NAME);
 *    if( conshdlr == NULL )
 *    {
 *       SCIPerrorMessage("knapsack constraint handler not found\n");
 *       return SCIP_PLUGINNOTFOUND;
 *    }
 *
 *    conshdlrdata = SCIPconshdlrGetData(conshdlr);
 *    assert(conshdlrdata != NULL);
 *    assert(conshdlrdata->eventhdlr != NULL);
 *
 *    SCIP_CALL( consdataCreate(scip, &consdata, conshdlrdata->eventhdlr, nvars, vars, weights, capacity) );
 *
 *    SCIP_CALL( SCIPcreateCons(scip, cons, name, conshdlr, consdata, initial, separate, enforce, check, propagate,
 *          local, modifiable, dynamic, removable, stickingatnode) );
 *
 *    return SCIP_OKAY;
 * }
 * \endcode
 *
 * In this example, consdataCreate() is a local method that allocates memory for the given consdata
 * and fills the data with the given <code>vars</code> array. For allocating memory for the constraint data, you
 * can use SCIP memory allocation:
 * \code
 * SCIP_CALL( SCIPallocBlockMemory(scip, consdata) );
 * \endcode
 *
 *
 * @section CONS_CALLBACKS Callback methods of Constraint handlers
 *
 * Besides the various functions which you will implement inside your constraint handler there exists a number
 * of <b> callback methods </b> associated with your constraint handler. Callback methods can be regarded as
 * tasks which your constraint handler is able to provide to the solver. They are grouped into two
 * categories:
 *
 * \ref CONS_FUNDAMENTALCALLBACKS "Fundamental Callback methods" are mandatory to implement
 * such that your code will work. For example, every constraint handler has to provide the
 * functionality to state whether all of its constraints are
 * fulfilled by a given variable assignment. Hence, the \ref CONSCHECK "CONSCHECK" callback is
 * one of the fundamental (or \a basic) callbacks of a constraint handler.
 *
 * Callbacks which are not necessarily implemented are grouped together as
 * \ref CONS_ADDITIONALCALLBACKS "additional callbacks". Such callbacks can be used to allocate and free memory
 * at different stages of the solving process. Although not mandatory, it might be useful to implement
 * some of these callbacks, e.g., to extend your constraint handler by a
 * \ref CONSSEPALP "separation" or \ref CONSPRESOL "presolving" functionality.
 *
 * All callbacks should be passed to SCIP during the SCIPinclude\<PLUGINTYPE\>\<PLUGINNAME\> method
 * (e.g., SCIPincludeConshdlrKnapsack() for the \ref cons_knapsack.h "knapsack constraint handler").
 * Since SCIP version 3.0, two ways of setting callbacks can be used, either via SCIPincludeConshdlr()
 * (all at once, as it always was), or via SCIPincludeConshdlrBasic() and setter functions for additional callbacks.
 * Since the basic inclusion methods are very unlikely to change and will thus
 * make your code more stable towards future versions of SCIP with more callbacks,
 * we recommend the latter choice, as explained in the \ref CONS_INTERFACE "interface" section.
 *
 * @section CONS_FUNDAMENTALCALLBACKS Fundamental Callback Methods
 *
 * By implementing the fundamental callbacks, you define the semantics of the constraint class the constraint handler
 * deals with.
 * If these methods are implemented, the resulting code is already correct and finds the optimal solution to the
 * given problem instance.
 * However, it might be very slow because the additional features, like cut separation and domain propagation, are
 * missing.
 * In the C++ wrapper class scip::ObjConshdlr, the fundamental callback methods are virtual abstract member functions.
 * You have to implement them in order to be able to construct an object of your constraint handler class.
 *
 * There are three fundamental callback methods that are all dealing with the feasibility of a given solution.
 * They are called at different places in the algorithm and have slightly different meaning.
 * However, it is usually reasonable to implement a single local method that is called by all of the three callback
 * methods with slightly modified parameters.
 * The fourth method provides dual information that is used for example in preprocessing.
 *
 * Additional documentation for the callback methods can be found in type_cons.h.
 *
 * @subsection CONSCHECK
 *
 * The CONSCHECK callback gets a primal solution candidate in a SCIP_SOL* data structure
 * and has to check this solution for global feasibility.
 * It has to return a result SCIP_FEASIBLE, if the solution satisfies all the constraints of the constraint handler,
 * and a result SCIP_INFEASIBLE if there is at least one constraint that is violated.
 * The callback is used by primal heuristics to check a constructed solution for feasibility.
 * That means, the constraint handler has to deal with arbitrary solutions that do not necessarily satisfy the bounds
 * and constraints of the local subproblem.
 *
 * The value of a variable \em var in the given solution \em sol can be accessed by calling
 * \code
 * SCIPgetSolVal(scip, sol, var)
 * \endcode
 *
 * For example, the \ref cons_knapsack.h "knapsack constraint handler" loops over its constraints and
 * calculates the scalar product \f$w^T x\f$ of weights \f$w\f$ with the solution vector \f$x\f$.
 * This scalar product is compared with the capacity of the knapsack constraint.
 * If it exceeds the capacity, the CONSCHECK method is immediately aborted with the result SCIP_INFEASIBLE.
 * If all knapsack constraints are satisfied, a result SCIP_FEASIBLE is returned.
 *
 * @subsection CONSENFOLP
 *
 * The CONSENFOLP method is called after the price-and-cut loop was finished and an LP solution is available.
 * Like the CHECK call, the ENFOLP method should return a result SCIP_FEASIBLE, if the solution satisfies all the
 * constraints.
 * However, the behavior should be different, if the solution violates some of the associated constraints.
 * The constraint handler may return a result SCIP_INFEASIBLE in this situation, but this is not the best what
 * one can do.
 * The ENFOLP method has the possibility of \em resolving the infeasibility by
 * - stating that the current subproblem is infeasible (result SCIP_CUTOFF),
 * - adding an additional constraint that resolves the infeasibility (result SCIP_CONSADDED),
 * - reducing the domain of a variable (result SCIP_REDUCEDDOM),
 * - adding a cutting plane (result SCIP_SEPARATED),
 * - performing a branching (result SCIP_BRANCHED).
 *
 * However, the solution is not given as a SCIP_SOL* data structure.
 *
 * The value of a variable <code>var</code> in the LP solution can be accessed by calling
 * \code
 * SCIPgetVarSol(scip, var)
 * \endcode
 * or by
 * \code
 * SCIPgetSolVal(scip, NULL, var)
 * \endcode
 * By using the latter method, you can have a single local method to check a solution for feasibility by passing
 * the given <code>sol</code> to the CONSCHECK call and by passing a NULL pointer as <code>sol</code> to
 * the CONSENFOLP and CONSENFOPS calls.
 *
 *
 * @subsection CONSENFOPS
 *
 * The CONSENFOPS callback is similar to the CONSENFOLP callback, but deals with \em pseudo \em solutions instead
 * of LP solutions.
 *
 * If the LP was not solved at the current subproblem (either because the user did not want to solve it, or because
 * numerical difficulties in the LP solving process were detected) no LP solution is available.
 * In this situation, the pseudo solution is used instead.
 * In this solution, the variables are set to the local bound which is best with respect to the objective function.
 * You can think of the pseudo solution as solution to the LP relaxation with all constraints except the bounds
 * being removed.
 *
 * Like the ENFOLP callback, the ENFOPS callback has to check whether the pseudo solution satisfies all the constraints
 * of the constraint handler.
 * The pseudo solution can be accessed by the same methods as the LP solution (SCIP knows, if the LP was solved at the
 * current subproblem, and returns either the LP solution or the pseudo solution).
 *
 * Unlike the ENFOLP callback, the ENFOPS callback must not add cuts and cannot return the result SCIP_SEPARATED.
 * It is, however, possible to force the solving of the LP by returning the result SCIP_SOLVELP.
 * For example, the infeasibility of a linear constraint that contains continuous variables cannot be resolved,
 * if all integer variables in the constraint are already fixed.
 * In this case, the LP has to be solved in order to get a solution that satisfies the linear constraint.
 *
 * @subsection CONSLOCK
 *
 * The CONSLOCK callback provides dual information for a single constraint.
 * It has to tell SCIP, which variables are existing in the given constraint, and in which way modifications of these
 * variables may affect the feasibility of the constraint.
 *
 * For each variable that is affected by the constraint, the callback should call SCIPaddVarLocks():
 *  - If the constraint may become violated by decreasing the value of a variable, it should call
 *    SCIPaddVarLocks(scip, var, nlockspos, nlocksneg), saying that rounding down is potentially rendering the
 *    (positive) constraint infeasible and rounding up is potentially rendering the negation of the constraint
 *    infeasible.
 *  - If the constraint may become violated by increasing the value of a variable, it should call
 *    SCIPaddVarLocks(scip, var, nlocksneg, nlockspos), saying that rounding up is potentially rendering the
 *    constraint's negation infeasible and rounding down is potentially rendering the constraint itself
 *    infeasible.
 *  - If the constraint may become violated by changing the variable in any direction, it should call
 *    SCIPaddVarLocks(scip, var, nlockspos + nlocksneg, nlockspos + nlocksneg).
 *
 *  <b>Note:</b> You do not have to worry about nlockspos and nlocksneg. These integer values are given as
 *  parameter of the CONSLOCK callback (see type_cons.h). Just use these variables in the above described
 *  fashion <b>without</b> adding or subtracting anything to them. In case of the knapsack constraints this
 *  method looks like this.
 *
 *  \code
 *  static
 *  SCIP_DECL_CONSLOCK(consLockKnapsack)
 *  {
 *     SCIP_CONSDATA* consdata;
 *     int i;
 *
 *     consdata = SCIPconsGetData(cons);
 *     assert(consdata != NULL);
 *
 *     for( i = 0; i < consdata->nvars; i++)
 *     {
 *        SCIP_CALL( SCIPaddVarLocks(scip, consdata->vars[i], nlocksneg, nlockspos) );
 *     }
 *
 *     return SCIP_OKAY;
 *  }
 * \endcode
 *
 *  To give same more intuition, consider the linear constraint \f$3x -5y +2z \leq 7\f$ as an example.
 *  The CONSLOCK callback method of the linear constraint handler should call
 *  SCIPaddVarLocks(scip, x, nlocksneg, nlockspos), SCIPaddVarLocks(scip, y, nlockspos, nlocksneg),
 *  and SCIPaddVarLocks(scip, z, nlocksneg, nlockspos) to tell SCIP,  that rounding up of \f$x\f$
 *  and \f$z\f$ and rounding down of \f$y\f$ can destroy the feasibility of the constraint, while rounding
 *  down of \f$x\f$ and \f$z\f$ and rounding up of \f$y\f$ can destroy the feasibility of the
 *  constraint's negation \f$3x -5y +2z > 7\f$.
 *  \n
 *  A linear constraint \f$2 \leq 3x -5y +2z \leq 7\f$ should call
 *  SCIPaddVarLocks(scip, ..., nlockspos + nlocksneg, nlockspos + nlocksneg) on all variables,
 *  since rounding in both directions of each variable can destroy both the feasibility of the
 *  constraint and it's negation \f$3x -5y +2z < 2\f$  or  \f$3x -5y +2z > 7\f$.
 *
 *
 * @section CONS_ADDITIONALCALLBACKS Additional Callback Methods
 *
 * The additional callback methods do not need to be implemented in every case, but provide useful functionality
 * for many applications. They can be added to your constraint handler via setter functions, see
 * \ref CONS_INTERFACE "here".
 *
 * @subsection CONSFREE
 *
 * If you are using constraint handler data, you have to implement this method in order to free the
 * constraint handler data. This can be done by the following procedure (which is taken from the
 * \ref cons_knapsack.h "knapsack constraint handler"):
 *
 * \code
 * static
 * SCIP_DECL_CONSFREE(consFreeKnapsack)
 * {
 *    SCIP_CONSHDLRDATA* conshdlrdata;
 *
 *    conshdlrdata = SCIPconshdlrGetData(conshdlr);
 *    assert(conshdlrdata != NULL);
 *
 *    SCIPfreeMemory(scip, &conshdlrdata);
 *
 *    SCIPconshdlrSetData(conshdlr, NULL);
 *
 *    return SCIP_OKAY;
 * }
 * \endcode
 *
 * If you have allocated memory for fields in your constraint handler data, remember to free this memory
 * before freeing the constraint handler data itself.
 * If you are using the C++ wrapper class, this method is not available.
 * Instead, just use the destructor of your class to free the member variables of your class.
 *
 * @subsection CONSHDLRCOPY
 *
 * The CONSHDLRCOPY callback is executed when the SCIP instance is copied, e.g. to solve a sub-SCIP. By defining this
 * callback as <code>NULL</code> the user disables the inclusion of the specified constraint handler into all copied SCIP
 * instances. This may deteriorate the performance of primal heuristics solving sub-SCIPs, since these constitute only
 * relaxations of the original problem if constraint handlers are missing.
 *
 * A usual implementation just
 * calls the interface method which includes the constraint handler to the model. For example, this callback is
 * implemented for the knapsack constraint handler as follows:
 *
 * \code
 * static
 * SCIP_DECL_CONSHDLRCOPY(conshdlrCopyKnapsack)
 * {
 *    assert(scip != NULL);
 *    assert(conshdlr != NULL);
 *    assert(strcmp(SCIPconshdlrGetName(conshdlr), CONSHDLR_NAME) == 0);
 *
 *    SCIP_CALL( SCIPincludeConshdlrKnapsack(scip) );
 *
 *    *valid = TRUE;
 *
 *    return SCIP_OKAY;
 * }
 * \endcode
 *
 * <b>Note:</b> If you implement this callback, take care when setting the valid pointer. The valid pointer should be
 * set to TRUE if (and only if!) you can make sure that all necessary data of the constraint handler are copied
 * correctly. If the complete problem is validly copied, i.e. if the copy methods of all problem defining plugins
 * (constraint handlers and pricers) return <code>*valid = TRUE</code>, then dual reductions found for the copied problem can be
 * transferred to the original SCIP instance. Thus, if the valid pointer is wrongly set to TRUE, it might happen that
 * optimal solutions are cut off.
 *
 * <b>Note:</b> If you implement this callback and the constraint handler needs constraints (see CONSHDLR_NEEDSCONS),
 * then you also need to implement the callback \ref CONSCOPY.
 *
 * @subsection CONSINIT
 *
 * The CONSINIT callback is executed after the problem is transformed.
 * The constraint handler may, e.g., use this call to replace the original variables in its constraints by transformed
 * variables, or to initialize its statistical constraint handler data.
 *
 * @subsection CONSEXIT
 *
 * The CONSEXIT callback is executed before the transformed problem is freed.
 * In this method, the constraint handler should free all resources that were allocated for the solving process.
 *
 * @subsection CONSINITPRE
 *
 * The CONSINITPRE callback is executed before the preprocessing is started, even if presolving is turned off.
 * The constraint handler may use this call to initialize its presolving data, or to modify its constraints
 * before the presolving process begins.
 * Necessary constraint modifications that have to be performed even if presolving is turned off should be done here
 * or in the presolving deinitialization call.
 *
 * @subsection CONSEXITPRE
 *
 * The CONSEXITPRE callback is executed after the preprocessing has been finished, even if presolving is turned off.
 * The constraint handler may use this call e.g. to clean up its presolving data, or to finally modify its constraints
 * before the branch-and-bound process begins.
 * Necessary constraint modifications that have to be performed even if presolving is turned off should be done here
 * or in the presolving initialization call.
 * Besides necessary modifications and clean up, no time consuming operations should be done.
 *
 * @subsection CONSINITSOL
 *
 * The CONSINITSOL callback is executed when the presolving is finished and the branch-and-bound process is about to
 * begin.
 * The constraint handler may use this call to initialize its branch-and-bound specific data.
 *
 * @subsection CONSEXITSOL
 *
 * The CONSEXITSOL callback is executed before the branch-and-bound process is freed.
 * The constraint handler should use this call to clean up its branch-and-bound data, in particular to release
 * all LP rows that it has created or captured.
 *
 * @subsection CONSDELETE
 *
 * The CONSDELETE callback is executed if a constraint should be freed.
 * You can think of it as the destructor of a single constraint.
 * In the callback, you have to free the given constraint data.
 * The CONSDELETE callback is therefore the counterpart of the SCIPcreateCons...() interface method and the CONSTRANS
 * method.
 *
 * @subsection CONSTRANS
 *
 * The CONSTRANS method is called for each constraint of the constraint handler, when the user starts the solving
 * process.
 * It has to copy the original constraint data of the constraint to the memory for the transformed problem.
 * You can think of it as a copy constructor for a single constraint.
 *
 * The original model is copied in order to protect it from transformations that are applied during the solving process,
 * in particular during preprocessing.
 * Preprocessing and solving always operates on the transformed problem.
 * If the solving process data are freed, the original data still exist and the user can, e.g., modify the problem and
 * restart the solving process.
 *
 * If you do not implement the CONSTRANS method, a transformed constraint is created with the same flags and the
 * same constraint data pointer.
 * That means, the transformed constraint points to the original constraint data.
 * This is okay, as long as the constraint data is not changed during the solving process.
 * If you want to implement preprocessing methods or other methods that modify the constraint data, you have to
 * implement the CONSTRANS method and create a copy of the constraint data.
 *
 * Here is an example, which is taken from the \ref cons_knapsack.h "knapsack constraint handler":
 * \code
 * static
 * SCIP_DECL_CONSTRANS(consTransKnapsack)
 * {
 *    SCIP_CONSHDLRDATA* conshdlrdata;
 *    SCIP_CONSDATA* sourcedata;
 *    SCIP_CONSDATA* targetdata;
 *
 *    assert(conshdlr != NULL);
 *    assert(strcmp(SCIPconshdlrGetName(conshdlr), CONSHDLR_NAME) == 0);
 *    assert(SCIPgetStage(scip) == SCIP_STAGE_TRANSFORMING);
 *    assert(sourcecons != NULL);
 *    assert(targetcons != NULL);
 *
 *    sourcedata = SCIPconsGetData(sourcecons);
 *    assert(sourcedata != NULL);
 *    assert(sourcedata->row == NULL);
 *
 *    conshdlrdata = SCIPconshdlrGetData(conshdlr);
 *    assert(conshdlrdata != NULL);
 *    assert(conshdlrdata->eventhdlr != NULL);
 *
 *    SCIP_CALL( consdataCreate(scip, &targetdata, conshdlrdata->eventhdlr,
 *          sourcedata->nvars, sourcedata->vars, sourcedata->weights, sourcedata->capacity) );
 *
 *    SCIP_CALL( SCIPcreateCons(scip, targetcons, SCIPconsGetName(sourcecons), conshdlr, targetdata,
 *          SCIPconsIsInitial(sourcecons), SCIPconsIsSeparated(sourcecons), SCIPconsIsEnforced(sourcecons),
 *          SCIPconsIsChecked(sourcecons), SCIPconsIsPropagated(sourcecons),
 *          SCIPconsIsLocal(sourcecons), SCIPconsIsModifiable(sourcecons),
 *          SCIPconsIsDynamic(sourcecons), SCIPconsIsRemovable(sourcecons), SCIPconsIsStickingAtNode(sourcecons)) );
 *
 *    return SCIP_OKAY;
 * }
 * \endcode
 *
 * @subsection CONSINITLP
 *
 * The CONSINITLP callback is executed before the first LP relaxation is solved.
 * It should add the LP relaxations of all "initial" constraints to the LP. The method should scan the constraints
 * array for constraints that are marked initial via calls to SCIPconsIsInitial() and put the LP relaxation
 * of all initial constraints to the LP with calls to SCIPaddCut().
 *
 * @subsection CONSSEPALP
 *
 * The CONSSEPALP callback is executed during the price-and-cut loop of the subproblem processing.
 * It should try to generate cutting planes for the constraints of the constraint handler in order to separate
 * the current LP solution.
 * The method is called in the LP solution loop, which means that a valid LP solution exists.
 *
 * Usually, a separation callback searches and produces cuts, that are added with a call to SCIPaddCut().
 * If the cut should be remembered in the global cut pool, it may also call SCIPaddPoolCut().
 * However, the callback may also produce domain reductions or add other constraints.
 *
 * The CONSSEPALP callback has the following options:
 *  - detecting that the node is infeasible in the variables' bounds and can be cut off (result SCIP_CUTOFF)
 *  - adding an additional constraint (result SCIP_CONSADDED)
 *  - reducing a variable's domain (result SCIP_REDUCEDDOM)
 *  - adding a cutting plane to the LP (result SCIP_SEPARATED)
 *  - stating that the separator searched, but did not find domain reductions, cutting planes, or cut constraints
 *    (result SCIP_DIDNOTFIND)
 *  - stating that the separator was skipped (result SCIP_DIDNOTRUN)
 *  - stating that the separator was skipped, but should be called again (result SCIP_DELAYED)
 *  - stating that a new separation round should be started without calling the remaining separator methods (result SCIP_NEWROUND)
 *
 * Please see also the @ref CONS_ADDITIONALPROPERTIES section to learn about the properties
 * CONSHDLR_SEPAFREQ, CONSHDLR_SEPAPRIORITY, and CONSHDLR_DELAYSEPA, which influence the behaviour of SCIP
 * calling CONSSEPALP.
 *
 * @subsection CONSSEPASOL
 *
 * The CONSSEPASOL callback is executed during separation loop on arbitrary primal solutions.
 * It should try to generate cutting planes for the constraints of the constraint handler in order to separate
 * the given primal solution.
 * The method is not called in the LP solution loop, which means that there is no valid LP solution.
 *
 * Usually, a separation callback searches and produces cuts, that are added with a call to SCIPaddCut().
 * If the cut should be remembered in the global cut pool, it may also call SCIPaddPoolCut().
 * However, the callback may also produce domain reductions or add other constraints.
 *
 * The CONSSEPASOL callback has the following options:
 *  - detecting that the node is infeasible in the variables' bounds and can be cut off (result SCIP_CUTOFF)
 *  - adding an additional constraint (result SCIP_CONSADDED)
 *  - reducing a variable's domain (result SCIP_REDUCEDDOM)
 *  - adding a cutting plane to the LP (result SCIP_SEPARATED)
 *  - stating that the separator searched, but did not find domain reductions, cutting planes, or cut constraints
 *    (result SCIP_DIDNOTFIND)
 *  - stating that the separator was skipped (result SCIP_DIDNOTRUN)
 *  - stating that the separator was skipped, but should be called again (result SCIP_DELAYED)
 *  - stating that a new separation round should be started without calling the remaining separator methods (result SCIP_NEWROUND)
 *
 * Please see also the @ref CONS_ADDITIONALPROPERTIES section to learn about the properties
 * CONSHDLR_SEPAFREQ, CONSHDLR_SEPAPRIORITY, and CONSHDLR_DELAYSEPA, which influence the behaviour of SCIP
 * calling CONSSEPASOL.
 *
 * @subsection CONSPROP
 *
 * The CONSPROP callback is called during the subproblem processing.
 * It should propagate the constraints, which means that it should infer reductions in the variables' local bounds
 * from the current local bounds.
 * This technique, which is the main workhorse of constraint programming, is called "node preprocessing" in the
 * Integer Programming community.
 *
 * The CONSPROP callback has the following options:
 *  - detecting that the node is infeasible in the variables' bounds and can be cut off (result SCIP_CUTOFF)
 *  - reducing a variable's domain (result SCIP_REDUCEDDOM)
 *  - stating that the propagator searched, but did not find domain reductions, cutting planes, or cut constraints
 *    (result SCIP_DIDNOTFIND)
 *  - stating that the propagator was skipped (result SCIP_DIDNOTRUN)
 *  - stating that the propagator was skipped, but should be called again (result SCIP_DELAYED)
 *
 * Please see also the @ref CONS_ADDITIONALPROPERTIES section to learn about the properties
 * CONSHDLR_PROPFREQ, CONSHDLR_DELAYPROP, and CONSHDLR_PROP_TIMING, which influence the behaviour of SCIP
 * calling CONSPROP.
 *
 * @subsection CONSRESPROP
 *
 * If the constraint handler should support \ref CONF "conflict analysis", it has to supply a CONSRESPROP method.
 * It also should call SCIPinferVarLbCons() or SCIPinferVarUbCons() in domain propagation instead of SCIPchgVarLb() or
 * SCIPchgVarUb() in order to deduce bound changes on variables.
 * In the SCIPinferVarLbCons() and SCIPinferVarUbCons() calls, the handler provides the constraint that deduced the
 * variable's bound change, and an integer value <code>inferinfo</code> that can be arbitrarily chosen.
 *
 * The propagation conflict resolving method CONSRESPROP must then be implemented to provide the "reasons" for the bound
 * changes, i.e., the bounds of variables at the time of the propagation, which forced the constraint to set the
 * conflict variable's bound to its current value. It can use the <code>inferinfo</code> tag to identify its own propagation rule
 * and thus identify the "reason" bounds. The bounds that form the reason of the assignment must then be provided by
 * calls to SCIPaddConflictLb() and SCIPaddConflictUb() in the propagation conflict resolving method.
 *
 * <b>Note:</b> The fact that <code>inferinfo</code> is an integer, as opposed to an arbitrary data object, is a compromise between space and speed. Sometimes a propagator would
 * need more information to efficiently infer the original propagation steps that lead to the conflict. This would,
 * however, require too much space. In the extreme, the original propagation steps have to be repeated.
 *
 * For example, the \ref cons_logicor.h "logicor constraint" \f$c = x \vee y \vee z\f$ fixes variable \f$z\f$ to TRUE (i.e., changes the lower
 * bound of \f$z\f$ to 1.0), if both, \f$x\f$ and \f$y\f$, are assigned to FALSE (i.e., if the upper bounds of these
 * variables are 0.0). It uses <code>SCIPinferVarLbCons(scip, z, 1.0, c, 0)</code> to apply this assignment (an
 * inference information tag is not needed by the constraint handler and is set to 0).  In the conflict analysis, the
 * constraint handler may be asked to resolve the lower bound change on \f$z\f$ with constraint \f$c\f$, that was
 * applied at a time given by a bound change index "bdchgidx".  With a call to <code>SCIPvarGetLbAtIndex(z,
 * bdchgidx)</code>, the handler can find out, that the lower bound of variable \f$z\f$ was set to 1.0 at the given
 * point of time, and should call <code>SCIPaddConflictUb(scip, x, bdchgidx)</code> and <code>SCIPaddConflictUb(scip, y,
 * bdchgidx)</code> to tell SCIP, that the upper bounds of \f$x\f$ and \f$y\f$ at this point of time were the reason for
 * the deduction of the lower bound of \f$z\f$.
 *
 * If conflict analysis should not be supported, the method has to set the result code to SCIP_DIDNOTFIND.  Although
 * this is a viable approach to circumvent the implementation of the usually rather complex conflict resolving method, it
 * will make the conflict analysis less effective. We suggest to first omit the conflict resolving method and check how
 * effective the \ref CONSPROP "propagation method" is. If it produces a lot of propagations for your application, you definitely should
 * consider implementing the conflict resolving method.
 *
 * @subsection CONSPRESOL
 *
 * The CONSPRESOL callback is called during preprocessing.
 * It should try to tighten the domains of the variables, tighten the coefficients of the constraints of the constraint
 * handler, delete redundant constraints, aggregate and fix variables if possible, and upgrade constraints to more
 * specific types.
 *
 * If the CONSPRESOL callback applies changes to the constraint data, you also have to implement the \ref CONSTRANS callback
 * in order to copy the constraint data to the transformed problem space and protect the original problem from the
 * preprocessing changes.
 *
 * To inform SCIP that the presolving method found a reduction the result pointer has to be set in a proper way.
 * The following options are possible:
 *
 *  - SCIP_UNBOUNDED  : at least one variable is not bounded by any constraint in objective direction
 *  - SCIP_CUTOFF     : at least one constraint is infeasible in the variable's bounds
 *  - SCIP_SUCCESS    : the presolver found a reduction
 *  - SCIP_DIDNOTFIND : the presolver searched, but did not find a presolving change
 *  - SCIP_DIDNOTRUN  : the presolver was skipped
 *  - SCIP_DELAYED    : the presolver was skipped, but should be called again
 *
 * Please see also the @ref CONS_ADDITIONALPROPERTIES section to learn about the properties
 * CONSHDLR_MAXPREROUNDS and CONSHDLR_DELAYPRESOL, which influence the behaviour of SCIP
 * calling CONSPRESOL.
 *
 * @subsection CONSACTIVE
 *
 * The CONSACTIVE callback method is called each time a constraint of the constraint handler is activated.
 * For example, if a constraint is added locally to a subproblem, the CONSACTIVE callback is called whenever the
 * search enters the subtree where the constraint exists.
 *
 * @subsection CONSDEACTIVE
 *
 * The CONSDEACTIVE callback method is called each time a constraint of the constraint handler is deactivated.
 * For example, if a constraint is added locally to a subproblem, the CONSDEACTIVE callback is called whenever the
 * search leaves the subtree where the constraint exists.
 *
 * @subsection CONSENABLE
 *
 * The CONSENABLE callback method is called each time a constraint of the constraint handler is enabled.
 * Constraints might be active without being enabled. In this case, only the feasibility checks are executed,
 * but domain propagation and separation is skipped.
 *
 * @subsection CONSDISABLE
 *
 * The CONSDISABLE callback method is called each time a constraint of the constraint handler is disabled.
 *
 * @subsection CONSPRINT
 *
 * The CONSPRINT callback method is called, when the user asks SCIP to display the problem to the screen
 * or save the problem into a file. This is, however, only the case if the user requested the CIP format.
 * For more details about reading and writing with SCIP we refer to the \ref READER "file readers". In this
 * callback method the constraint handler should display the data of the constraint in an appropriate form.
 * The output format that is defined by the CONSPRINT callbacks is called CIP format.
 * In later versions of SCIP, the constraint handlers should also be able to parse (i.e., read) constraints
 * which are given in CIP format.
 *
 * @subsection CONSCOPY
 *
 * The CONSCOPY callback method is used whenever constraints should be copied from one SCIP instance into another SCIP
 * instance. This method comes with the necessary parameters to do so, most importantly with a mapping of the variables of the
 * source SCIP instance to the corresponding variables of the target SCIP instance, and a mapping for the constraints
 * in the same way. For a complete list of all arguments of this callback method see type_cons.h.
 *
 * To get the corresponding target variable of a given source variable, you can use the variable map directly:
 *
 * \code
 * targetvar = (SCIP_VAR*) (size_t) SCIPhashmapGetImage(varmap, sourcevar);
 * \endcode
 *
 * We recommend, however, to use the method SCIPgetVarCopy() which gets besides others the variable map and the constraint map as input
 * and returns the requested target variable. The advantage of using SCIPgetVarCopy() is that in the case
 * the required variable does not yet exist, it is created and added to the copy automatically:
 *
 * \code
 * SCIP_CALL( SCIPgetVarCopy(sourcescip, scip, sourcevar, &targetvar, varmap, consmap, global) );
 * \endcode
 *
 * Finally, the result pointer <code>valid</code> has to be set to TRUE if (and only if!) the copy process was successful.
 *
 * <b>Note:</b> Be careful when setting the valid pointer. If you set the valid pointer to TRUE, but the constraint was
 * not copied one-to-one, then optimal solutions might be cut off during the search (see section
 * CONSHDLRCOPY above).
 *
 * For an example implementation we refer to cons_linear.h. Additional documentation and the complete list of all
 * parameters can be found in the file in type_cons.h.
 *
 * @subsection CONSPARSE
 *
 * This method is the counter part to CONSPRINT. The ideal idea is that a constraint handler is able to parse the output
 * which it generated via the CONSPRINT method and creates the corresponding constraint. If the parsing was successfully
 * the result pointer success should be set to TRUE. An example implementation can be found in the \ref cons_linear.h
 * "linear constraint handler".
 *
 * @subsection CONSDELVARS
 *
 * This method should iterate over the given constraints and delete all variables that were marked for deletion by SCIPdelVar().
 * Variable deletion is especially interesting for branch-cut-and-price applications. If your constraint handler allows
 * the addition of variables during the solving process (see "modifiable" attribute of constraints), then you might also want to
 * implement this callback. This would allow you to not only create variables during solving, but also remove them dynamically
 * from the problem to reduce memory consumption in case they are no longer necessary.
 * During presolving, SCIP may also find that some variables are not needed anymore and then try
 * to delete them. Thus, if you do not implement this callback, the constraint handler should capture its variables via
 * SCIPcaptureVar() to prevent SCIP from erroneously deleting them.
 *
 * Additional documentation and the complete list of all parameters can be found in the file type_cons.h.
 *
 * @subsection CONSGETVARS
 *
 * The CONSGETVARS callback of a constraint handler can be implemented to give access to the constraint variables
 * as array, independently from the internal data structure of the constraint. The buffer array
 * is already passed, together with its length. Consider implementing @ref CONSGETNVARS, too, to have
 * information about the number of variables in this constraint.
 *
 * @subsection CONSGETNVARS
 *
 * This callback can be implemented to return the number of variables involved into a particular constraint.
 * In order to have access to the variable pointers, consider implementing @ref CONSGETVARS.
 *
 * @section CONS_FURTHERINFO Further documentation
 *
 * Further documentation can be found in @ref type_cons.h for callback descriptions and a complete
 * list of all callback parameters, or in @ref scip.h
 * for globally available functions.
 */

/*--+----1----+----2----+----3----+----4----+----5----+----6----+----7----+----8----+----9----+----0----+----1----+----2*/
/**@page PRICER How to add variable pricers
 *
 * A pricer performs the dynamic generation of new variables in a column generation algorithm.
 * It is an algorithmic representation of a (usually exponential) number of variables.
 * The \ref PRICERREDCOST and \ref PRICERFARKAS methods are called after each LP solve to generate additional
 * variables which may improve the objective value or decrease the LP infeasibility, respectively.
 * \n
 * A complete list of all pricers contained in this release can be found \ref PRICERS "here".
 *
 * If the pricer finds one or more variables with negative reduced costs or negative Farkas value, it should
 * call SCIPcreateVar() and SCIPaddPricedVar() to create and add the variable to the problem. Additionally,
 * the pricer has to add the variable to all constraints in which it appears. Therefore, a pricer needs to
 * know the constraints of the model and their meaning. Note that all constraints for which additional variables
 * are generated by a pricer have to be flagged as "modifiable" in the SCIPcreateCons() call.
 *
 * We now explain how users can add their own pricers.
 * For example, look into the stable set pricer for the coloring problem (examples/Coloring/src/pricer_coloring.c) of the
 * Coloring example project.
 * The example is written in C. C++ users can easily adapt the code by using the scip::scip::ObjPricer wrapper base class and
 * implement the scip_...() virtual methods instead of the SCIP_DECL_PRICER... callback methods.
 *
 * Additional documentation for the callback methods of a pricer can be found in the file
 * type_pricer.h.
 *
 * Notice that if your pricer cannot cope with variable bounds other than 0 and infinity, you have to mark
 * all constraints containing priced variables as modifiable, and you may have to disable reduced cost
 * strengthening by setting propagating/rootredcost/freq to -1.
 *
 * Here is what you have to do to implement a pricer:
 * -# Copy the template files src/scip/pricer_xyz.c and src/scip/pricer_xyz.h into files "pricer_mypricer.c"
 *    and "pricer_mypricer.h".
 *    \n
 *    Make sure to adjust your Makefile such that these files are compiled and linked to your project.
 * -# Open the new files with a text editor and replace all occurrences of "xyz" by "mypricer".
 * -# Adjust the properties of the pricer (see \ref PRICER_PROPERTIES).
 * -# Define the pricer data (see \ref PRICER_DATA). This is optional.
 * -# Implement the interface methods (see \ref PRICER_INTERFACE).
 * -# Implement the fundamental callback methods (see \ref PRICER_FUNDAMENTALCALLBACKS).
 * -# Implement the additional callback methods (see \ref PRICER_ADDITIONALCALLBACKS).  This is optional.
 *
 *
 * @section PRICER_PROPERTIES Properties of a Pricer
 *
 * At the top of the new file "pricer_mypricer.c" you can find the pricer properties.
 * These are given as compiler defines.
 * In the C++ wrapper class, you have to provide the pricer properties by calling the constructor
 * of the abstract base class scip::ObjPricer from within your constructor.
 * The properties you have to set have the following meaning:
 *
 * \par PRICER_NAME: the name of the pricer.
 * This name is used in the interactive shell to address the pricer.
 * Additionally, if you are searching for a pricer with SCIPfindPricer(), this name is looked up.
 * Names have to be unique: no two pricers may have the same name.
 *
 * \par PRICER_DESC: the description of the pricer.
 * This string is printed as a description of the pricer in the interactive shell.
 *
 * \par PRICER_PRIORITY: the priority of the pricer.
 * In each pricing round during the price-and-cut loop of the subproblem processing, the included pricers are
 * called in a predefined order, which is given by the priorities of the pricers.
 * The higher the priority, the earlier the pricer is called.
 * Usually, you will have only one pricer in your application and the priority is therefore irrelevant.
 *
 * \par PRICER_DELAY: the default for whether the pricer should be delayed, if other variables with negative reduced
 * costs have already been found in the current pricing round.
 * Variables may be declared to be "removable" in the SCIPcreateVar() call. This means that SCIP may remove the variable
 * from the LP if it was inactive (i.e., sitting at zero) for a number of LP solves. Nevertheless, after the removal of the
 * column from the LP, the variable still exists, and SCIP can calculate reduced costs and add it to the LP again if
 * necessary.
 * \n
 * If the PRICER_DELAY flag is set to TRUE (which is the common setting), all those existing variables with negative reduced costs
 * are added to the LP, and the LP is resolved before the pricer is called. Thus, the pricer can assume that all existing variables
 * have non-negative reduced costs if the \ref PRICERREDCOST method is called or non-positive Farkas value if the \ref PRICERFARKAS
 * method is called.
 * \n
 * In some applications, this inner pricing loop on the already existing variables can significantly slow down the solving process,
 * since it may lead to the addition of only very few variables in each pricing round. If this is an issue in your application,
 * you should consider setting the PRICER_DELAY flag to FALSE. You must, however, be aware of the fact that there may be already
 * existing variables with negative reduced costs. For example, this may lead to the issue that your pricer generates the same
 * variable twice. In some models, this is not critical because an optimal solution would choose only one of the two identical
 * variables anyway, but for other models this can lead to wrong results because the duplication of a variable essentially doubles
 * the upper bound of the variable.
 *
 *
 * @section PRICER_DATA Pricer Data
 *
 * Below the header "Data structures" you can find a struct which is called "struct SCIP_PricerData".
 * In this data structure, you can store the data of your pricer. For example, it may be convenient to store pointers to the
 * constraints of the problem instance here, because the pricer has to add variables to those constraints.
 * If you are using C++, you can add pricer data, as usual, as object variables to your class.
 * \n
 * Defining pricer data is optional. You can leave the struct empty.
 *
 *
 * @section PRICER_INTERFACE Interface Methods
 *
 * At the bottom of "pricer_mypricer.c" you can find the interface method SCIPincludePricerMypricer(), which also appears in "pricer_mypricer.h".
 * It is called by the user, if (s)he wants to include the pricer, i.e., if (s)he wants to solve a model for which variables should
 * be generated by this pricer.
 *
 * This method only has to be adjusted slightly.
 * It is responsible for notifying SCIP of the presence of the pricer. For this, you can either call SCIPincludePricer(),
 * or SCIPincludePricerBasic() since SCIP version 3.0. In the latter variant, \ref PRICER_ADDITIONALCALLBACKS "additional callbacks"
 * must be added via setter functions as, e.g., SCIPsetPricerCopy(). We recommend this latter variant because
 * it is more stable towards future SCIP versions which might have more callbacks, whereas source code using the first
 * variant must be manually adjusted with every SCIP release containing new callbacks for pricers in order to compile.
 *
 *
 * In addition, the pricer has to be activated before the solution process starts, like it is done
 * in the reader of the Coloring example (examples/Coloring/src/reader_col.c) by calling
 * \code
 * SCIP_CALL( SCIPactivatePricer(scip, SCIPfindPricer(scip, "coloring")) );
 * \endcode
 *
 * If you are using pricer data, you have to allocate the memory for the data at this point.
 * You can do this by calling:
 * \code
 * SCIP_CALL( SCIPallocMemory(scip, &pricerdata) );
 * \endcode
 * You also have to initialize the fields in struct SCIP_PricerData afterwards.
 *
 * You may also add user parameters for your pricer, see the method SCIPincludePricerColoring() in the pricer of the Coloring example
 * for an example of how to add user parameters.
 *
 *
 * @section PRICER_FUNDAMENTALCALLBACKS Fundamental Callback Methods of a Pricer
 *
 * The fundamental callback methods have to be implemented in order to obtain an operational algorithm.
 * They are passed together with the pricer itself to SCIP using SCIPincludePricer() or SCIPincludePricerBasic(),
 * see @ref PRICER_INTERFACE.
 *
 * In the case of a pricer, there are two fundamental callback methods, namely the @ref PRICERREDCOST and the
 * @ref PRICERFARKAS callbacks, which both search for new variables and add them to the problem.
 * These methods have to be implemented for every pricer; the other callback methods are optional.
 * In the C++ wrapper class scip::ObjPricer, the scip_redcost() method (which corresponds to the PRICERREDCOST callback)
 * is a virtual abstract member function. You have to implement it in order to be able to construct an object of your
 * pricer class.
 *
 * Additional documentation for the callback methods can be found in type_pricer.h.
 *
 * @subsection PRICERREDCOST
 *
 * The PRICERREDCOST callback is called inside the price-and-cut loop of the subproblem solving process if the current LP relaxation
 * is feasible.
 * It should search for additional variables that can contribute to improve the current LP's solution value.
 * In standard branch-and-price, these are variables with negative dual feasibility, that is negative
 * reduced costs for non-negative variables, positive reduced costs for non-positive variables,
 * and non-zero reduced costs for variables that can be negative and positive.
 *
 * Whenever the pricer finds a variable with negative dual feasibility, it should call SCIPcreateVar()
 * and SCIPaddPricedVar() to add the variable to the problem. Furthermore, it should call the appropriate
 * methods of the constraint handlers to add the necessary variable entries to the constraints, see pub_cons.h.
 *
 * In the usual case that the pricer either adds a new variable or ensures that there are no further variables with negative dual feasibility,
 * the result pointer should be set to SCIP_SUCCESS. Only if the pricer aborts pricing without creating a new variable, but
 * there might exist additional variables with negative dual feasibility, the result pointer should be set to SCIP_DIDNOTRUN.
 * In this case, which sometimes is referred to as "early branching", the LP solution will not be used as a lower bound.
 * The pricer can, however, store a valid lower bound in the <code>lowerbound</code> pointer.
 *
 * Pricers usually need the dual LP solution as input for the pricing algorithm.
 * Since SCIP does not know the semantics of the individual constraints in the problem, the dual solution
 * has to be provided by the constraint handlers.
 * For example, the \ref cons_setppc.h "setppc constraint handler", which deals with set partitioning, packing, and covering constraints, provides
 * the method SCIPgetDualsolSetppc() to access the dual solution value for a single constraint.
 * Similarly, the dual solution of a linear constraint can be queried with the method SCIPgetDualsolLinear() of cons_linear.h.
 * The reduced costs of the existing variables can be accessed with the method SCIPgetVarRedcost().
 *
 * @subsection PRICERFARKAS
 *
 * If the current LP relaxation is infeasible, it is the task of the pricer to generate additional variables that can
 * potentially render the LP feasible again. In standard branch-and-price, these are variables with positive Farkas values,
 * and the PRICERFARKAS method should identify those variables.
 *
 * If the LP was proven to be infeasible, we have an infeasibility proof by the dual Farkas multipliers \f$y\f$.
 * With the values of \f$y\f$, an implicit inequality \f$y^T A x \ge y^T b\f$ is associated, with \f$b\f$ given
 * by the sides of the LP rows and the sign of \f$y\f$:
 *  - if \f$y_i\f$ is positive, \f$b_i\f$ is the left hand side of the row,
 *  - if \f$y_i\f$ is negative, \f$b_i\f$ is the right hand side of the row.
 *
 * \f$y\f$ is chosen in a way, such that the valid inequality  \f$y^T A x \ge y^T b\f$  is violated by all \f$x\f$,
 * especially by the (for this inequality least infeasible solution) \f$x'\f$ defined by
 *  - \f$x'_i := ub_i\f$, if \f$y^T A_i \ge 0\f$
 *  - \f$x'_i := lb_i\f$, if \f$y^T A_i < 0\f$.
 * Pricing in this case means to add variables \f$i\f$ with positive Farkas value, i.e., \f$y^T A_i x'_i > 0\f$.
 *
 * To apply Farkas pricing, the pricer needs to know the Farkas values of the constraints. Like the dual solution values for
 * feasible LP solutions, the dual Farkas values for infeasible solutions can be obtained by constraint handler interface
 * methods such as the SCIPgetDualfarkasLinear() method of the linear constraint handler.
 * The Farkas values for the bounds of the variables are just the regular reduced costs and can be accessed with SCIPgetVarRedcost().
 *
 * It is useful to note that Farkas pricing is the same as the regular pricing with a zero objective function.
 * Therefore, a typical implementation of a pricer would consist of a generic pricing algorithm that gets a dual solution and an
 * objective function vector as input and generates variables by calling SCIPcreateVar() and SCIPaddPricedVar().
 * The PRICERREDCOST callback would call this function with the regular objective function and the regular dual solution vector,
 * while the PRICERFARKAS callback would call this function with a zero objective function and the Farkas vector.
 * From a practical point of view, it is usually the simplest approach to provide just one Boolean flag to the generic pricing
 * algorithm in order to identify whether it is reduced cost or Farkas pricing. Then, the algorithm would just call the appropriate
 * methods to access the dual solution or objective function, depending on the Boolean flag.
 *
 * @section PRICER_ADDITIONALCALLBACKS Additional Callback Methods of a Pricer
 *
 * The additional callback methods do not need to be implemented in every case.
 * However, some of them have to be implemented for most applications. They can either be passed directly with
 * SCIPincludePricer() to SCIP or via specific <b>setter functions</b> after a call of SCIPincludePricerBasic(),
 * see also @ref PRICER_INTERFACE.
 *
 * @subsection PRICERFREE
 *
 * If you are using pricer data, you have to implement this method in order to free the pricer data.
 * This can be done by the following procedure:
 * \code
 * static
 * SCIP_DECL_PRICERFREE(pricerFreeMypricer)
 * {
 *    SCIP_PRICERDATA* pricerdata;
 *
 *    pricerdata = SCIPpricerGetData(pricer);
 *    assert(pricerdata != NULL);
 *
 *    SCIPfreeMemory(scip, &pricerdata);
 *
 *    SCIPpricerSetData(pricer, NULL);
 *
 *    return SCIP_OKAY;
 * }
 * \endcode
 * If you have allocated memory for fields in your pricer data, remember to free this memory
 * before freeing the pricer data itself.
 * If you are using the C++ wrapper class, this method is not available.
 * Instead, just use the destructor of your class to free the member variables of your class.
 *
 * @subsection PRICERCOPY
 *
 * The PRICERCOPY callback is executed when the SCIP instance is copied, e.g. to solve a sub-SCIP. By defining this
 * callback as <code>NULL</code> the user disables the inclusion of the pricer into all copied SCIP
 * instances. This means that primal heuristics will work on a sub-SCIP that contains only a part of the variables
 * and no variables are priced in during the solving process of the sub-SCIP. Therefore, primal solutions found in the
 * copied problem are typically still valid for the original problem and used for its solving process,
 * but dual reductions cannot be transferred to the original problem.
 *
 * <b>Note:</b> If you implement this callback, be careful when setting the valid pointer. The valid pointer should be
 * set to TRUE if (and only if!) you can make sure that all necessary data of the pricer are copied
 * correctly. If the complete problem is validly copied, i.e. if the copy methods of all problem defining plugins
 * (constraint handlers and pricers) return <code>*valid = TRUE</code>, then dual reductions found for the copied problem can be
 * transferred to the original SCIP instance. Thus, if the valid pointer is wrongly set to TRUE, it might happen that
 * optimal solutions are cut off.
 *
 * @subsection PRICERINIT
 *
 * The PRICERINIT callback is executed after the problem is transformed.
 * The pricer may, e.g., use this call to replace the original constraints stored in its pricer data by transformed
 * constraints, or to initialize other elements of its pricer data.
 *
 * @subsection PRICEREXIT
 *
 * The PRICEREXIT callback is executed before the transformed problem is freed.
 * In this method, the pricer should free all resources that have been allocated for the solving process in PRICERINIT.
 *
 * @subsection PRICERINITSOL
 *
 * The PRICERINITSOL callback is executed when the presolving is finished and the branch-and-bound process is about to begin.
 * The pricer may use this call to initialize its branch-and-bound specific data.
 *
 * @subsection PRICEREXITSOL
 *
 * The PRICEREXITSOL callback is executed before the branch-and-bound process is freed.
 * The pricer should use this call to clean up its branch-and-bound data, which was allocated in PRICERINITSOL.
 *
 * @section PRICER_REMARKS Further remarks
 *
 * If you use your own branching rule (e.g., to branch on constraints), make sure that it is able to branch on \a "pseudo solutions".
 * Otherwise, SCIP will use its default branching rules, if necessary (which all branch on variables). This
 * could disturb the pricing problem or branching might not even be possible, e.g., if all variables created thus far have already been fixed.
 *
 * Note that if the original problem is a maximization problem, SCIP will transform the problem into a minimization
 * problem by multiplying the objective function by -1. The pricer has to take care of this by multiplying
 * the original objective function value of all variables created during the solving process by -1.
 *
 * In some cases, bounds on variables are implicitly enforced by constraints of the problem and the objective function.
 * Therefore, these bounds do not need to be added to the LP explicitly, which has the advantage that the pricing routine does not need to
 * care about the corresponding dual values.
 * We call these bounds lazy bounds, they may be set by SCIPchgVarLbLazy() and SCIPchgVarUbLazy() for upper or lower bounds, respectively.
 * If the lazy bound is tighter than the local bound, the corresponding bound is not put into the LP.
 * In diving mode, lazy bounds are explicitly put into the LP, because changing the objective (which is only possible in diving)
 * might reverse the implicitly given bounds. When diving is finished, the bounds are again removed from the LP.
 */

/*--+----1----+----2----+----3----+----4----+----5----+----6----+----7----+----8----+----9----+----0----+----1----+----2*/
/**@page PRESOL How to add presolvers
 *
 * Presolvers are used to reduce the size of the model by removing irrelevant information like redundant constraints,
 * to strengthen the LP relaxation by exploiting integrality information, and to extract useful information in the
 * presolving step.
 * Constraint based presolving is done in the CONSPRESOL callback methods of the constraint handlers, see \ref CONSPRESOL.
 * The presolver plugins complement the constraint based presolving by additional, usually optimality based, presolving
 * reductions.
 * \n
 * A complete list of all presolvers contained in this release can be found \ref PRESOLVERS "here".
 *
 * We now explain how users can add their own presolvers.
 * Take the dual fixing presolver (src/scip/presol_dualfix.c) as an example.
 * As all other default plugins, it is written in C. C++ users can easily adapt the code by using the scip::ObjPresol wrapper
 * base class and implement the scip_...() virtual methods instead of the SCIP_DECL_PRESOL... callback methods.
 *
 * Additional documentation for the callback methods of a presolver, in particular for their input parameters,
 * can be found in the file type_presol.h.
 *
 * Here is what you have to do to implement a presolver:
 * -# Copy the template files src/scip/presol_xyz.c and src/scip/presol_xyz.h into files named "presol_mypresolver.c"
 *    and "presol_mypresolver.h".
 *    \n
 *    Make sure to adjust your Makefile such that these files are compiled and linked to your project.
 * -# Open the new files with a text editor and replace all occurrences of "xyz" by "mypresolver".
 * -# Adjust the properties of the presolver (see \ref PRESOL_PROPERTIES).
 * -# Define the presolver data (see \ref PRESOL_DATA). This is optional.
 * -# Implement the interface methods (see \ref PRESOL_INTERFACE).
 * -# Implement the fundamental callback methods (see \ref PRESOL_FUNDAMENTALCALLBACKS).
 * -# Implement the additional callback methods (see \ref PRESOL_ADDITIONALCALLBACKS). This is optional.
 *
 *
 * @section PRESOL_PROPERTIES Properties of a Presolver
 *
 * At the top of the new file "presol_mypresolver.c", you can find the presolver properties.
 * These are given as compiler defines.
 * In the C++ wrapper class, you have to provide the presolver properties by calling the constructor
 * of the abstract base class scip::ObjPresol from within your constructor.
 * The properties you have to set have the following meaning:
 *
 * \par PRESOL_NAME: the name of the presolver.
 * This name is used in the interactive shell to address the presolver.
 * Additionally, if you are searching for a presolver with SCIPfindPresol(), this name is looked up.
 * Names have to be <b>unique</b>: no two presolvers may have the same name.
 *
 * \par PRESOL_DESC: the description of the presolver.
 * This string is printed as a description of the presolver in the interactive shell.
 *
 * \par PRESOL_PRIORITY: the priority of the presolver.
 * In each presolving round, the presolvers and presolving methods of the constraint handlers are called in
 * a predefined order, which is given by the priorities of the presolvers and the check priorities of the
 * constraint handlers, see \ref CONS_PROPERTIES.
 * First, the presolvers with non-negative priority are called in the order of decreasing priority.
 * Next, the presolving methods of the different constraint handlers are called in the order of decreasing check
 * priority.
 * Finally, the presolvers with negative priority are called in the order of decreasing priority.
 * \n
 * The priority of the presolver should be set according to the complexity of the presolving algorithm and the impact of the reduction:
 * presolvers that provide fast algorithms that usually have a high impact (i.e., remove lots of variables or tighten
 * bounds of many variables) should have a high priority. An easy way to list the
 * priorities of all presolvers and constraint handlers is to type "display presolvers" and "display conshdlrs" in
 * the interactive shell of SCIP.
 *
 * \par PRESOL_MAXROUNDS: the default maximal number of rounds the presolver participates in.
 * The presolving is conducted in rounds: the presolvers and presolving methods of the constraint handlers
 * are called iteratively until no more reductions have been found or some other abort criterion applies.
 * The "maxrounds" parameter of a presolver imposes a limit on the number of presolving rounds in which the
 * presolver is called. The PRESOL_MAXROUNDS property specifies the default value for this parameter.
 * A value of -1 represents an unlimited number of rounds.
 *
 * \par PRESOL_DELAY: the default for whether the presolver should be delayed, if other presolvers found reductions.
 * If the presolver is marked to be delayed, it is only executed if no other presolvers found a reduction during the current
 * presolving round.
 * If the presolver is very expensive, you may want to mark it to be delayed until all cheap presolving methods have been executed.
 *
 *
 * @section PRESOL_DATA Presolver Data
 *
 * Below the header "Data structures" you can find a struct which is called "struct SCIP_PresolData".
 * In this data structure, you can store the data of your presolver. For example, you should store the adjustable parameters
 * of the presolver in this data structure.
 * If you are using C++, you can add presolver data as usual as object variables to your class.
 * \n
 * Defining presolver data is optional. You can leave this struct empty.
 *
 *
 * @section PRESOL_INTERFACE Interface Methods
 *
 * At the bottom of "presol_mypresolver.c", you can find the interface method SCIPincludePresolMypresolver(),
 * which also appears in "presol_mypresolver.h"
 * SCIPincludePresolMypresolver() is called by the user, if (s)he wants to include the presolver,
 * i.e., if (s)he wants to use the presolver in his/her application.
 *
 * This method only has to be adjusted slightly.
 * It is responsible for notifying SCIP of the presence of the presolver. For this, you can either call SCIPincludePresol(),
 * or SCIPincludePresolBasic() since SCIP version 3.0. In the latter variant, \ref PRESOL_ADDITIONALCALLBACKS "additional callbacks"
 * must be added via setter functions as, e.g., SCIPsetPresolCopy(). We recommend this latter variant because
 * it is more stable towards future SCIP versions which might have more callbacks, whereas source code using the first
 * variant must be manually adjusted with every SCIP release containing new callbacks for presolvers in order to compile.
 *
 * If you are using presolver data, you have to allocate the memory for the data at this point.
 * You can do this by calling:
 * \code
 * SCIP_CALL( SCIPallocMemory(scip, &presoldata) );
 * \endcode
 * You also have to initialize the fields in struct SCIP_PresolData afterwards. For freeing the
 * presolver data, see \ref PRESOLFREE.
 *
 * You may also add user parameters for your presolver, see \ref PARAM for how to add user parameters and
 * the method SCIPincludePresolTrivial() in src/scip/presol_trivial.c for an example.
 *
 *
 * @section PRESOL_FUNDAMENTALCALLBACKS Fundamental Callback Methods of a Presolver
 *
 * The fundamental callback methods of the plugins are the ones that have to be implemented in order to obtain
 * an operational algorithm.
 * They are passed together with the presolver itself to SCIP using SCIPincludePresol() or SCIPincludePresolBasic(),
 * see @ref PRESOL_INTERFACE.
 *
 *  Presolver plugins have only one fundamental callback method, namely the @ref PRESOLEXEC method.
 * This method has to be implemented for every presolver; the other callback methods are optional.
 * In the C++ wrapper class scip::ObjPresol, the scip_exec() method (which corresponds to the PRESOLEXEC callback) is a virtual
 * abstract member function.
 * You have to implement it in order to be able to construct an object of your presolver class.
 *
 * Additional documentation for the callback methods, in particular to their input parameters,
 * can be found in type_presol.h.
 *
 * @subsection PRESOLEXEC
 *
 * The PRESOLEXEC callback is called inside the presolving loop and should perform the actual presolving reductions.
 * It should inspect the problem instance at hand and simplify it by tightening bounds of variables, aggregating or fixing
 * variables, changing the type of variables, modifying the graph that represents the instance of your application, and
 * the like.
 *
 * Typical methods called by a presolver are, for example, SCIPchgVarType(), SCIPfixVar(), SCIPaggregateVars(), SCIPtightenVarLb(),
 * and SCIPtightenVarUb().
 *
 *
 * @section PRESOL_ADDITIONALCALLBACKS Additional Callback Methods of a Presolver
 *
 * The additional callback methods do not need to be implemented in every case. However, some of them have to be
 * implemented for most applications, they can be used, for example, to initialize and free private data.
 * Additional callbacks can either be passed directly with SCIPincludePresol() to SCIP or via specific
 * <b>setter functions</b> after a call of SCIPincludePresolBasic(), see also @ref PRESOL_INTERFACE.
 *
 * @subsection PRESOLFREE
 *
 * If you are using presolver data (see \ref PRESOL_DATA and \ref PRESOL_INTERFACE), you have to implement this method in order to free the presolver data.
 * This can be done by the following procedure:
 * \code
 * static
 * SCIP_DECL_PRESOLFREE(presolFreeMypresolver)
 * {
 *    SCIP_PRESOLDATA* presoldata;
 *
 *    presoldata = SCIPpresolGetData(presol);
 *    assert(presoldata != NULL);
 *
 *    SCIPfreeMemory(scip, &presoldata);
 *
 *    SCIPpresolSetData(presol, NULL);
 *
 *    return SCIP_OKAY;
 * }
 * \endcode
 * If you have allocated memory for fields in your presolver data, remember to free this memory
 * before freeing the presolver data itself.
 * If you are using the C++ wrapper class, this method is not available.
 * Instead, just use the destructor of your class to free the member variables of your class.
 *
 * @subsection PRESOLINIT
 *
 * The PRESOLINIT callback is executed after the problem is transformed.
 * The presolver may, e.g., use this call to initialize its presolver data.
 * The difference between the original and the transformed problem is explained in
 * "What is this thing with the original and the transformed problem about?" on \ref FAQ.
 *
 * @subsection PRESOLCOPY
 *
 * The PRESOLCOPY callback is executed when a SCIP instance is copied, e.g. to
 * solve a sub-SCIP. By
 * defining this callback as
 * <code>NULL</code> the user disables the execution of the specified
 * presolver for all copied SCIP instances. This may deteriorate the performance
 * of primal heuristics using sub-SCIPs.
 *
 * @subsection PRESOLEXIT
 *
 * The PRESOLEXIT callback is executed before the transformed problem is freed.
 * In this method, the presolver should free all resources that have been allocated for the solving process in PRESOLINIT.
 *
 * @subsection PRESOLINITPRE
 *
 * The PRESOLINITPRE callback is executed when the presolving is about to begin.
 * The presolver may use this call to initialize its presolving data which only need to exist during the presolving stage.
 *
 * @subsection PRESOLEXITPRE
 *
 * The PRESOLEXITPRE callback is executed after presolving finishes and before the branch-and-bound process begins.
 * The presolver should use this call to clean up its presolving data, which was allocated in PRESOLINITPRE.
 */

/*--+----1----+----2----+----3----+----4----+----5----+----6----+----7----+----8----+----9----+----0----+----1----+----2*/
/**@page SEPA How to add separators
 *
 * Separators are used to generate general purpose cutting planes.
 * Constraint based cutting planes, the second type of cutting planes in SCIP, are separated in the CONSSEPALP and
 * CONSSEPASOL callback methods of the constraint handlers, see \ref CONSSEPALP and \ref CONSSEPASOL. These cuts are
 * valid inequalities or even facets of the polyhedron described by a single constraint or a subset of the constraints of
 * a single constraint class. In contrast, general purpose cuts do not require or exploit any knowledge about the
 * underlying problem structure but use only the current LP relaxation and the integrality conditions. See also
 * "When should I implement a constraint handler, when should I implement a separator?" on \ref FAQ.
 * \n
 * A complete list of all separators contained in this release can be found \ref SEPARATORS "here".
 *
 * We now explain how users can add their own separators.
 * Take the separator for the class of Gomory mixed integer inequalities (src/scip/sepa_gomory.c) as an example.
 * As all other default plugins, it is written in C. C++ users can easily adapt the code by using the scip::ObjSepa wrapper
 * base class and implement the scip_...() virtual methods instead of the SCIP_DECL_SEPA... callback methods.
 *
 * Additional documentation for the callback methods of a separator, in particular for the input parameters,
 * can be found in the file type_sepa.h.
 *
 * Here is what you have to do to implement a separator:
 * -# Copy the template files src/scip/sepa_xyz.c and src/scip/sepa_xyz.h into files "sepa_myseparator.c"
 *    and "sepa_myseparator.h".
      \n
 *    Make sure to adjust your Makefile such that these files are compiled and linked to your project.
 * -# Open the new files with a text editor and replace all occurrences of "xyz" by "myseparator".
 * -# Adjust the properties of the separator (see \ref SEPA_PROPERTIES).
 * -# Define the separator data (see \ref SEPA_DATA). This is optional.
 * -# Implement the interface methods (see \ref SEPA_INTERFACE).
 * -# Implement the fundamental callback methods (see \ref SEPA_FUNDAMENTALCALLBACKS).
 * -# Implement the additional callback methods (see \ref SEPA_ADDITIONALCALLBACKS).  This is optional.
 *
 *
 * @section SEPA_PROPERTIES Properties of a Separator
 *
 * At the top of the new file "sepa_myseparator.c", you can find the separator properties.
 * These are given as compiler defines.
 * In the C++ wrapper class, you have to provide the separator properties by calling the constructor
 * of the abstract base class scip::ObjSepa from within your constructor.
 * The properties you have to set have the following meaning:
 *
 * \par SEPA_NAME: the name of the separator.
 * This name is used in the interactive shell to address the separator.
 * Additionally, if you are searching for a separator with SCIPfindSepa(), this name is looked up.
 * Names have to be unique: no two separators may have the same name.
 *
 * \par SEPA_DESC: the description of the separator.
 * This string is printed as a description of the separator in the interactive shell.
 *
 * \par SEPA_PRIORITY: the priority of the separator.
 * In each separation round during the price-and-cut loop of the subproblem processing or the separation loop
 * of the primal solution separation, the separators and separation methods of the constraint handlers are called in
 * a predefined order, which is given by the priorities of the separators and the separation priorities
 * of the constraint handlers (see \ref CONS_PROPERTIES).
 * First, the separators with non-negative priority are called in the order of decreasing priority.
 * Next, the separation methods of the constraint handlers are called in the order of decreasing separation
 * priority.
 * Finally, the separators with negative priority are called in the order of decreasing priority. An easy way to list the
 * priorities of all separators and constraint handlers is to type "display separators" and "display conshdlrs" in
 * the interactive shell.
 * \n
 * The priority of the separator should be set according to the complexity of the cut separation algorithm and the
 * impact of the resulting cuts: separators that provide fast algorithms that usually have a high impact (i.e., cut off
 * a large portion of the LP relaxation) should have a high priority.
 * See \ref SEPAEXECLP and \ref SEPAEXECSOL for further details of the separation callbacks.
 *
 * \par SEPA_FREQ: the default frequency for separating cuts.
 * The frequency defines the depth levels at which the separation methods \ref SEPAEXECLP and \ref SEPAEXECSOL are called.
 * For example, a frequency of 7 means, that the separation callback is executed for subproblems that are in depth
 * 0, 7, 14, ... of the branching tree. A frequency of 0 means, that the separation method is only called at the root node.
 * A frequency of -1 disables the separator.
 * \n
 * The frequency can be adjusted by the user. This property of the separator only defines the default value of the frequency.
 * If you want to have a more flexible control of when to execute the separation algorithm, you have to assign
 * a frequency of 1 and implement a check at the beginning of your separation methods whether you really want to execute
 * the separation or not. If you do not want to execute it, set the result code of
 * \ref SEPAEXECLP and \ref SEPAEXECSOL to SCIP_DIDNOTRUN.
 *
 * \par SEPA_MAXBOUNDDIST: the default maximal relative distance from the current node's dual bound to primal bound compared to best node's dual bound for applying separation.
 * At the current branch-and-bound node, the relative distance from its dual bound (local dual bound)
 * to the primal bound compared to the best node's dual bound (global dual bound) is considered. The separation method
 * of the separator will only be applied at the current node if this relative distance does not exceed SEPA_MAXBOUNDDIST.
 * \n
 * For example, if the global dual bound is 50 and the primal bound is 60, SEPA_MAXBOUNDDIST = 0.25 means that separation
 * is only applied if the current node's dual bound is in the first quarter of the interval [50,60], i.e., if it is less
 * than or equal to 52.5.
 * \n
 * In particular, the values 0.0 and 1.0 mean that separation is applied at the current best node only or at all
 * nodes, respectively. Since separation seems to be most important to apply at nodes that define to the global
 * dual bound, 0.0 is probably a good choice for SEPA_MAXBOUNDDIST.
 * Note that separators with a frequency of SEPA_FREQ = 0 are only applied at the root node.
 * Obviously, at the root node the local dual bound is equal to the global dual bound and thus, the separator is called
 * for any value of SEPA_MAXBOUNDDIST.
 *
 * \par SEPA_USESSUBSCIP: Does the separator use a secondary SCIP instance?
 * Some heuristics and separators solve MIPs or SAT problems and use a secondary SCIP instance. Examples are
 * Large Neighborhood Search heuristics such as RINS and Local Branching or the CGMIP separator. To avoid recursion,
 * these plugins usually deactivate all other plugins that solve MIPs. If a separator uses a secondary SCIP instance,
 * this parameter has to be TRUE and it is recommended to call SCIPsetSubscipsOff() for the secondary SCIP instance.
 *
 * \par SEPA_DELAY: the default for whether the separation method should be delayed, if other separators or constraint handlers found cuts.
 * If the separator's separation method is marked to be delayed, it is only executed after no other separator
 * or constraint handler found a cut during the price-and-cut loop.
 * If the separation method of the separator is very expensive, you may want to mark it to be delayed until all cheap
 * separation methods have been executed.
 *
 * @section SEPA_DATA Separator Data
 *
 * Below the header "Data structures" you can find a struct which is called "struct SCIP_SepaData".
 * In this data structure, you can store the data of your separator. For example, you should store the adjustable
 * parameters of the separator in this data structure. In a separator, user parameters for the maximal number of
 * separation rounds per node and for the maximal number of cuts separated per separation round might be useful.
 * If you are using C++, you can add separator data as usual as object variables to your class.
 * \n
 * Defining separator data is optional. You can leave the struct empty.
 *
 * @section SEPA_INTERFACE Interface Methods
 *
 * At the bottom of "sepa_myseparator.c", you can find the interface method SCIPincludeSepaMyseparator(),
 * which also appears in "sepa_myseparator.h"
 * SCIPincludeSepaMyseparator() is called by the user, if (s)he wants to include the separator,
 * i.e., if (s)he wants to use the separator in his/her application.
 *
 * This method only has to be adjusted slightly.
 * It is responsible for notifying SCIP of the presence of the separator. For this, you can either call SCIPincludeSepa(),
 * or SCIPincludeSepaBasic() since SCIP version 3.0. In the latter variant, \ref SEPA_ADDITIONALCALLBACKS "additional callbacks"
 * must be added via setter functions as, e.g., SCIPsetSepaCopy(). We recommend this latter variant because
 * it is more stable towards future SCIP versions which might have more callbacks, whereas source code using the first
 * variant must be manually adjusted with every SCIP release containing new callbacks for separators in order to compile.
 *
 * If you are using separator data, you have to allocate the memory
 * for the data at this point. You can do this by calling:
 * \code
 * SCIP_CALL( SCIPallocMemory(scip, &sepadata) );
 * \endcode
 * You also have to initialize the fields in "struct SCIP_SepaData" afterwards. For freeing the
 * separator data, see \ref SEPAFREE.
 *
 * You may also add user parameters for your separator, see \ref PARAM for how to add user parameters and
 * the method SCIPincludeSepaGomory() in src/scip/sepa_gomory.c for an example.
 *
 *
 * @section SEPA_FUNDAMENTALCALLBACKS Fundamental Callback Methods of a Separator
 *
 * The fundamental callback methods of the plugins are the ones that have to be implemented in order to obtain
 * an operational algorithm.
 * They are passed together with the separator itself to SCIP using SCIPincludeSepa() or SCIPincludeSepaBasic(),
 * see @ref SEPA_INTERFACE.
 *
 * Separator plugins have two callbacks, @ref SEPAEXECLP and @ref SEPAEXECSOL, of which at least one must be implemented.
 *
 * Additional documentation for the callback methods, in particular to their input parameters,
 * can be found in type_sepa.h.
 *
 * @subsection SEPAEXECLP
 *
 * The SEPAEXECLP callback is executed during the price-and-cut loop of the subproblem processing.
 * It should try to generate general purpose cutting planes in order to separate the current LP solution.
 * The method is called in the LP solution loop, which means that a valid LP solution exists.
 *
 * Usually, the callback searches and produces cuts, that are added with a call to SCIPaddCut().
 * If the cut should be added to the global cut pool, it calls SCIPaddPoolCut().
 * In addition to LP rows, the callback may also produce domain reductions or add additional constraints.
 *
 * Overall, the SEPAEXECLP callback has the following options, which is indicated by the possible return values of
 * the 'result' variable (see type_sepa.h):
 *  - detecting that the node is infeasible in the variable's bounds and can be cut off (result SCIP_CUTOFF)
 *  - adding an additional constraint (result SCIP_CONSADDED)
 *  - reducing a variable's domain (result SCIP_REDUCEDDOM)
 *  - adding a cutting plane to the LP (result SCIP_SEPARATED)
 *  - stating that the separator searched, but did not find domain reductions, cutting planes, or cut constraints
 *    (result SCIP_DIDNOTFIND)
 *  - stating that the separator was skipped (result SCIP_DIDNOTRUN)
 *  - stating that the separator was skipped, but should be called again (result SCIP_DELAYED)
 *  - stating that a new separation round should be started without calling the remaining separator methods (result SCIP_NEWROUND)
 *
 * @subsection SEPAEXECSOL
 *
 * The SEPAEXECSOL callback is executed during the separation loop on arbitrary primal solutions.
 * It should try to generate general purpose cutting planes in order to separate the given primal solution.
 * The method is not called in the LP solution loop, which means that there is no valid LP solution.
 *
 * In the standard SCIP environment, the SEPAEXECSOL callback is not used because only LP solutions are
 * separated. The SEPAEXECSOL callback provides means to support external relaxation handlers like semidefinite
 * relaxations that want to separate an intermediate primal solution vector. Thus, if you do not want to support
 * such external plugins, you do not need to implement this callback method.
 *
 * Usually, the callback searches and produces cuts, that are added with a call to SCIPaddCut().
 * If the cut should be added to the global cut pool, it calls SCIPaddPoolCut().
 * In addition to LP rows, the callback may also produce domain reductions or add other constraints.
 *
 * Overall, the SEPAEXECSOL callback has the following options, which is indicated by the possible return values of
 * the 'result' variable (see type_sepa.h):
 *  - detecting that the node is infeasible in the variable's bounds and can be cut off (result SCIP_CUTOFF)
 *  - adding an additional constraint (result SCIP_CONSADDED)
 *  - reducing a variable's domain (result SCIP_REDUCEDDOM)
 *  - adding a cutting plane to the LP (result SCIP_SEPARATED)
 *  - stating that the separator searched, but did not find domain reductions, cutting planes, or cut constraints
 *    (result SCIP_DIDNOTFIND)
 *  - stating that the separator was skipped (result SCIP_DIDNOTRUN)
 *  - stating that the separator was skipped, but should be called again (result SCIP_DELAYED)
 *  - stating that a new separation round should be started without calling the remaining separator methods (result SCIP_NEWROUND)
 *
 *
 * @section SEPA_ADDITIONALCALLBACKS Additional Callback Methods of a Separator
 *
 * The additional callback methods do not need to be implemented in every case. However, some of them have to be
 * implemented for most applications, they can be used, for example, to initialize and free private data.
 * Additional callbacks can either be passed directly with SCIPincludeSepa() to SCIP or via specific
 * <b>setter functions</b> after a call of SCIPincludeSepaBasic(), see also @ref SEPA_INTERFACE.
 *
 * @subsection SEPAFREE
 *
 * If you are using separator data (see \ref SEPA_DATA and \ref SEPA_INTERFACE), you have to implement this method
 * in order to free the separator data. This can be done by the following procedure:
 * \code
 * static
 * SCIP_DECL_SEPAFREE(sepaFreeMyseparator)
 * {
 *    SCIP_SEPADATA* sepadata;
 *
 *    sepadata = SCIPsepaGetData(sepa);
 *    assert(sepadata != NULL);
 *
 *    SCIPfreeMemory(scip, &sepadata);
 *
 *    SCIPsepaSetData(sepa, NULL);
 *
 *    return SCIP_OKAY;
 * }
 * \endcode
 * If you have allocated memory for fields in your separator data, remember to free this memory
 * before freeing the separator data itself.
 * If you are using the C++ wrapper class, this method is not available.
 * Instead, just use the destructor of your class to free the member variables of your class.
 *
 * @subsection SEPACOPY
 *
 * The SEPACOPY callback is executed when a SCIP instance is copied, e.g. to
 * solve a sub-SCIP. By
 * defining this callback as
 * <code>NULL</code> the user disables the execution of the specified
 * separator for all copied SCIP instances. This may deteriorate the performance
 * of primal heuristics using sub-SCIPs.
 *
 * @subsection SEPAINIT
 *
 * The SEPAINIT callback is executed after the problem is transformed.
 * The separator may, e.g., use this call to initialize its separator data.
 * The difference between the original and the transformed problem is explained in
 * "What is this thing with the original and the transformed problem about?" on \ref FAQ.
 *
 * @subsection SEPAEXIT
 *
 * The SEPAEXIT callback is executed before the transformed problem is freed.
 * In this method, the separator should free all resources that have been allocated for the solving process in SEPAINIT.
 *
 * @subsection SEPAINITSOL
 *
 * The SEPAINITSOL callback is executed when the presolving is finished and the branch-and-bound process is about to
 * begin. The separator may use this call to initialize its branch-and-bound specific data.
 *
 * @subsection SEPAEXITSOL
 *
 * The SEPAEXITSOL callback is executed before the branch-and-bound process is freed. The separator should use this call
 * to clean up its branch-and-bound data, in particular to release all LP rows that it has created or captured.
 */

/*--+----1----+----2----+----3----+----4----+----5----+----6----+----7----+----8----+----9----+----0----+----1----+----2*/
/**@page PROP How to add propagators
 *
 * Propagators are used to tighten the domains of the variables. Like for cutting planes, there are two different types
 * of domain propagations. Constraint based (primal) domain propagation algorithms are part of the corresponding
 * constraint handlers, see \ref CONSPROP. In contrast, domain propagators usually provide dual propagations, i.e.,
 * propagations that can be applied using the objective function and the current best known primal solution. This
 * section deals with such propagators.
 *
 * A complete list of all propagators contained in this release can be found \ref PROPAGATORS "here".
 *
 * We now explain how users can add their own propagators.  Take the pseudo objective function propagator
 * (src/scip/prop_pseudoobj.c) as an example.  As all other default plugins, it is written in C. C++ users can easily
 * adapt the code by using the scip::ObjProp wrapper base class and implement the @c scip_...() virtual methods instead
 * of the @c SCIP_DECL_PROP... callback methods.
 *
 * Additional documentation for the callback methods of a propagator can be found in the file type_prop.h.
 *
 * Here is what you have to do to implement a propagator:
 * -# Copy the template files src/scip/prop_xyz.c and src/scip/prop_xyz.h into files named "prop_mypropagator.c"
 *    and "prop_mypropagator.h".
 *    \n
 *    Make sure to adjust your Makefile such that these files are compiled and linked to your project.
 * -# Open the new files with a text editor and replace all occurrences of "xyz" by "mypropagator".
 * -# Adjust the properties of the propagator (see \ref PROP_PROPERTIES).
 * -# Define the propagator data (see \ref PROP_DATA). This is optional.
 * -# Implement the interface methods (see \ref PROP_INTERFACE).
 * -# Implement the fundamental callback methods (see \ref PROP_FUNDAMENTALCALLBACKS).
 * -# Implement the additional callback methods (see \ref PROP_ADDITIONALCALLBACKS). This is optional.
 *
 * @section PROP_PROPERTIES Properties of a Propagator
 *
 * At the top of the new file "prop_mypropagator.c" you can find the propagator properties. These are given as compiler
 * defines. The presolving-related properties are optional,
 * they only have to be defined if the propagator supports presolving routines.
 * In the C++ wrapper class, you have to provide the propagator properties by calling the constructor of the
 * abstract base class scip::ObjProp from within your constructor.  The properties you have the following meaning:
 *
 * @subsection PROP_FUNDAMENTALPROPERTIES Fundamental properties of a propagator
 *
 * \par PROP_NAME: the name of the propagator.
 * This name is used in the interactive shell to address the propagator.  Additionally, if you are searching for a
 * propagator with SCIPfindProp(), this name is searched for.  Names have to be unique: no two propagators may have the
 * same name.
 *
 * \par PROP_DESC: the description of the propagator.
 * This string is printed as a description of the propagator in the interactive shell.
 *
 * \par PROP_PRIORITY: the priority of the propagator.
 * In each propagation round, the propagators and propagation methods of the constraint handlers are called in a
 * predefined order, which is given by the priorities of the propagators and the check priorities of the constraint
 * handlers.  First, the propagators with non-negative priority are called in order of decreasing priority.  Next, the
 * propagation methods of the different constraint handlers are called in order of decreasing check priority.  Finally,
 * the propagators with negative priority are called in order of decreasing priority.  \n The priority of the
 * propagators should be set according to the complexity of the propagation algorithm and the impact of the domain
 * propagations: propagators providing fast algorithms that usually have a high impact (i.e., tighten many bounds)
 * should have a high priority.
 *
 * \par PROP_FREQ: the default frequency for propagating domains.
 * The frequency defines the depth levels at which the propagation method \ref PROPEXEC is called.  For example, a
 * frequency of 7 means, that the propagation callback is executed for subproblems that are in depth 0, 7, 14, ... of
 * the branching tree. A frequency of 0 means that propagation is only applied in preprocessing and at the root node. A
 * frequency of -1 disables the propagator.
 * \n
 * The frequency can be adjusted by the user. This property of the propagator only defines the default value of the
 * frequency.\n
 * <b>Note:</b> If you want to have a more flexible control of when to execute the propagation algorithm, you have to
 * assign a frequency of 1 and implement a check at the beginning of your propagation algorithm whether you really want
 * to execute the domain propagation or not. If you do not want to execute it, set the result code to SCIP_DIDNOTRUN.
 *
 * \par PROP_DELAY: the default for whether the propagation method should be delayed, if other propagators or constraint handlers found domain reductions.
 * If the propagator's propagation method is marked to be delayed, it is only executed after no other propagator or
 * constraint handler found a domain reduction in the current iteration of the domain propagation loop.  If the
 * propagation method of the propagator is very expensive, you may want to mark it to be delayed until all cheap
 * propagation methods have been executed.
 *
 * \par PROP_TIMING: the timing mask of the propagator.
 * SCIP calls the domain propagation routines at different places in the node processing loop.
 * This property indicates at which places the propagator is called.
 * Possible values are defined in type_timing.h and can be concatenated, e.g., as in SCIP_PROPTIMING_ALWAYS.
 *
 * @subsection PROP_ADDITIONALPROPERTIES Optional propagator properties
 *
 * The following properties are optional and only need to be defined if the propagator supports
 * presolving, that is, if the \ref PROPPRESOL "presolving callback" is implemented.
 *
 * \par PROP_PRESOL_PRIORITY: the priority of the presolving method.
 * This attribute is analogous to the PROP_PRIORITY flag, but deals with the preprocessing method of the presolver.
 *
 * \par PROP_PRESOL_MAXROUNDS: the default maximal number of presolving rounds the propagator participates in.
 * The preprocessing is executed in rounds.
 * If enough changes have been applied to the model, an additional preprocessing round is performed.
 * The MAXROUNDS parameter of a propagator denotes the maximal number of preprocessing rounds, the propagator
 * participates in.
 * A value of -1 means, that there is no limit on the number of rounds.
 * A value of 0 means, the preprocessing callback of the propagator is disabled.
 *
 * \par PROP_PRESOL_DELAY: the default for whether the presolving method should be delayed, if other propagators or constraint handlers found presolving reductions.
 * This property is analogous to the PROP_DELAY flag, but deals with the preprocessing method of the propagator.
 *
 * @section PROP_DATA Propagator Data
 *
 * Below the title "Data structures" you can find a struct called <code>struct SCIP_PropData</code>.  In this data
 * structure, you can store the data of your propagator. For example, you should store the adjustable parameters of the
 * propagator in this data structure.  If you are using C++, you can add propagator data as object variables to your
 * class as usual .
 * \n
 * Defining propagator data is optional. You can leave the struct empty.
 *
 *
 * @section PROP_INTERFACE Interface Methods
 *
 * At the bottom of "prop_mypropagator.c", you can find the interface method SCIPincludeSepaMypropagator(),
 * which also appears in "prop_mypropagator.h"
 * SCIPincludePropMypropagator() is called by the user, if (s)he wants to include the propagator,
 * i.e., if (s)he wants to use the propagator in his/her application.
 *
 * This method only has to be adjusted slightly.
 * It is responsible for notifying SCIP of the presence of the propagator. For this, you can either call SCIPincludeProp(),
 * or SCIPincludePropBasic() since SCIP version 3.0. In the latter variant, \ref PROP_ADDITIONALCALLBACKS "additional callbacks"
 * must be added via setter functions as, e.g., SCIPsetPropCopy(). We recommend this latter variant because
 * it is more stable towards future SCIP versions which might have more callbacks, whereas source code using the first
 * variant must be manually adjusted with every SCIP release containing new callbacks for separators in order to compile.
 *
 *
 * If you are using propagator data, you have to allocate the memory for the data at this point.  You can do this by
 * calling
 * \code
 * SCIP_CALL( SCIPallocMemory(scip, &propdata) );
 * \endcode
 * You also have to initialize the fields in <code>struct SCIP_PropData</code> afterwards.
 *
 * You may also add user parameters for your propagator, see the method SCIPincludePropPseudoobj() in
 * src/scip/prop_pseudoobj.c for an example.
 *
 *
 * @section PROP_FUNDAMENTALCALLBACKS Fundamental Callback Methods of a Propagator
 *
 * The fundamental callback methods of the plugins are the ones that have to be implemented in order to obtain
 * an operational algorithm.
 * They are passed together with the propagator itself to SCIP using SCIPincludeProp() or SCIPincludePropBasic(),
 * see @ref PROP_INTERFACE.
 *
 * Propagator plugins have one fundamental callback method, namely the \ref PROPEXEC method
 * method.  This method has to be implemented for every propagator; the other callback methods are optional.  In the
 * C++ wrapper class scip::ObjProp, the scip_exec() method (which corresponds to the \ref PROPEXEC
 * callback) is a virtual abstract member function. You have to
 * implement it in order to be able to construct an object of your propagator class.
 *
 * Additional documentation for the callback methods can be found in type_prop.h.
 *
 * @subsection PROPEXEC
 *
 * The PROPEXEC callback is called during presolving and during the subproblem processing. It should perform the actual
 * domain propagation, which means that it should tighten the variables' bounds.  The technique of domain propagation,
 * which is the main workhorse of constraint programming, is called "node preprocessing" in the Integer Programming
 * community.
 *
 * The PROPEXEC callback has the following options:
 *  - detecting that the node is infeasible in the variables' bounds and can be cut off (result SCIP_CUTOFF)
 *  - reducing (i.e, tightening) the domains of some variables (result SCIP_REDUCEDDOM)
 *  - stating that the propagator searched, but did not find domain reductions, cutting planes, or cut constraints
 *    (result SCIP_DIDNOTFIND)
 *  - stating that the propagator was skipped (result SCIP_DIDNOTRUN)
 *  - stating that the propagator was skipped, but should be called again (result SCIP_DELAYED)
 *
 *
 *
 * @section PROP_ADDITIONALCALLBACKS Additional Callback Methods of a Propagator
 *
 * The additional callback methods do not need to be implemented in every case. However, some of them have to be
 * implemented for most applications, they can be used, for example, to initialize and free private data.
 * Additional callbacks can either be passed directly with SCIPincludeProp() to SCIP or via specific
 * <b>setter functions</b> after a call of SCIPincludePropBasic(), see also @ref PROP_INTERFACE.
 *
 * @subsection PROPRESPROP
 *
 * If the propagator wants to support \ref CONF "conflict analysis", it has to supply the PROPRESPROP method.  It also should call
 * SCIPinferVarLbProp() or SCIPinferVarUbProp() in the domain propagation instead of SCIPchgVarLb() or SCIPchgVarUb() in
 * order to deduce bound changes on variables.  In the SCIPinferVarLbProp() and SCIPinferVarUbProp() calls, the
 * propagator provides a pointer to itself and an integer value "inferinfo" that can be arbitrarily chosen.
 *
 * The propagation conflict resolving method PROPRESPROP must then be implemented to provide the "reasons" for the bound
 * changes, i.e., the bounds of variables at the time of the propagation, which forced the propagator to set the
 * conflict variable's bound to its current value. It can use the "inferinfo" tag to identify its own propagation rule
 * and thus identify the "reason" bounds. The bounds that form the reason of the assignment must then be provided by
 * calls to SCIPaddConflictLb() and SCIPaddConflictUb() in the propagation conflict resolving method.
 *
 * See the description of the propagation conflict resolving method \ref CONSRESPROP of constraint handlers for
 * further details.
 *
 * Omitting the PROPRESPROP callback circumvents the implementation of the usually rather complex conflict resolving method.
 * Yet, it
 * will make the conflict analysis less effective. We suggest to first omit the conflict resolving method and check how
 * effective the propagation method is. If it produces a lot of propagations for your application, you definitely should
 * consider implementing the conflict resolving method.
 *
 *
 * @subsection PROPFREE
 *
 * If you are using propagator data, you have to implement this method in order to free the propagator data.
 * This can be done by the following procedure:
 * \code
 * static
 * SCIP_DECL_PROPFREE(propFreeMypropagator)
 * {
 *    SCIP_PROPDATA* propdata;
 *
 *    propdata = SCIPpropGetData(prop);
 *    assert(propdata != NULL);
 *
 *    SCIPfreeMemory(scip, &propdata);
 *
 *    SCIPpropSetData(prop, NULL);
 *
 *    return SCIP_OKAY;
 * }
 * \endcode
 * If you have allocated memory for fields in your propagator data, remember to free this memory
 * before freeing the propagator data itself.
 * If you are using the C++ wrapper class, this method is not available.
 * Instead, just use the destructor of your class to free the member variables of your class.
 *
 * @subsection PROPINIT
 *
 * The PROPINIT callback is executed after the problem is transformed.  The propagator may, e.g., use this call to
 * initialize its propagator data.
 *
 * @subsection PROPCOPY
 *
 * The PROPCOPY callback is executed when a SCIP instance is copied, e.g. to
 * solve a sub-SCIP. By
 * defining this callback as
 * <code>NULL</code> the user disables the execution of the specified
 * propagator for all copied SCIP instances. This may deteriorate the performance
 * of primal heuristics using sub-SCIPs.
 *
 * @subsection PROPEXIT
 *
 * The PROPEXIT callback is executed before the transformed problem is freed.
 * In this method, the propagator should free all resources that have been allocated for the solving process in PROPINIT.
 *
 * @subsection PROPINITPRE
 *
 * The PROPINITPRE callback is executed before the preprocessing is started, even if presolving is turned off.
 * The propagator may use this call to initialize its presolving data before the presolving process begins.
 *
 * @subsection PROPEXITPRE
 *
 * The PROPEXITPRE callback is executed after the preprocessing has been finished, even if presolving is turned off.
 * The propagator may use this call, e.g., to clean up its presolving data.
 * Besides clean up, no time consuming operations should be done.
 *
 * @subsection PROPINITSOL
 *
 * The PROPINITSOL callback is executed when the presolving is finished and the branch-and-bound process is about to
 * begin.
 * The propagator may use this call to initialize its branch-and-bound specific data.
 *
 * @subsection PROPEXITSOL
 *
 * The PROPEXITSOL callback is executed before the branch-and-bound process is freed.
 * The propagator should use this call to clean up its branch-and-bound data.
 *
 * @subsection PROPPRESOL
 *
 * Seaches for domain propagations, analogous to the \ref PROPEXEC callback.
 * However, this callback is called during preprocessing.
 *
 * To inform SCIP that the presolving method found a reduction the result pointer has to be set in a proper way.
 * The following options are possible:
 *
 *  - SCIP_UNBOUNDED  : at least one variable is not bounded by any constraint in objective direction
 *  - SCIP_CUTOFF     : at least one domain reduction that renders the problem infeasible has been found
 *  - SCIP_SUCCESS    : the presolver found a domain reduction
 *  - SCIP_DIDNOTFIND : the presolver searched, but did not find a presolving change
 *  - SCIP_DIDNOTRUN  : the presolver was skipped
 *  - SCIP_DELAYED    : the presolver was skipped, but should be called again
 *
 *
 * Please see also the @ref PROP_ADDITIONALPROPERTIES section to learn about the properties
 * PROP_PRESOL_PRIORITY, PROP_PRESOL_MAXROUNDS, and PROP_PRESOL_DELAY, which influence the behaviour of SCIP
 * calling PROPPRESOL.
 *
 */

/*--+----1----+----2----+----3----+----4----+----5----+----6----+----7----+----8----+----9----+----0----+----1----+----2*/
/**@page BRANCH How to add branching rules
 *
 * Branching rules are used to split the problem at the current node into smaller subproblems. Branching rules can be called at three
 * different occasions, which is why they have three different execution methods (see \ref
 * BRANCHRULE_ADDITIONALCALLBACKS).  Branching is performed if:
 * - the LP solution of the current problem is fractional. In this case, the integrality constraint handler calls the
 *   \ref BRANCHEXECLP methods of the branching rules.
 * - the list of external branching candidates is not empty. This will only be the case if branching candidates were added
 *   by a user's \ref RELAX "relaxation handler" or \ref CONS "constraint handler" plugin, calling SCIPaddExternBranchCand().
 *   These branching candidates should be processed by the \ref BRANCHEXECEXT method.
 * - if an integral solution violates one or more constraints and this infeasibility could not be resolved in the callback methods
 *   \ref CONSENFOLP and \ref CONSENFOPS of the corresponding constraint handlers. In this case, the \ref BRANCHEXECPS method will be called. This is the
 *   standard case, if you use SCIP as a pure CP or SAT solver. If the LP or any other type of relaxation is used, then
 *   branching on pseudo solutions works as a last resort.
 *
 * The idea of branching rules is to take a global view on the problem. In contrast, branching paradigms which are
 * specific to one type of constraint are best implemented within the enforcement callbacks of your constraint handler.
 * See, e.g., the constraint specific branching rules provided by the constraint handlers for special ordered sets
 * (src/scip/cons_sos{1,2}.c)).
 * \n
 * All branching rules that come with the default distribution of SCIP create two subproblems by splitting a single
 * variable's domain.  It is, however, fully supported to implement much more general branching schemes, for example by
 * creating more than two subproblems, or by adding additional constraints to the subproblems instead of tightening the
 * domains of the variables.
 * \n
 * A complete list of all branching rules contained in this release can be found \ref BRANCHINGRULES "here".
 *
 * We now explain how users can add their own branching rules.  Take the most infeasible LP branching rule
 * (src/scip/branch_mostinf.c) as an example.  As all other default plugins, it is written in C. C++ users can easily
 * adapt the code by using the scip::ObjBranchrule wrapper base class and implement the scip_...() virtual methods instead of
 * the SCIP_DECL_BRANCH... callback methods.
 *
 * Additional documentation for the callback methods of a branching rule can be found in the file type_branch.h.
 *
 * Here is what you have to do to implement a branching rule:
 * -# Copy the template files src/scip/branch_xyz.c and src/scip/branch_xyz.h into files named
 *    "branch_mybranchingrule.c" and "branch_mybranchingrule.h".
 *    \n
 *    Make sure to adjust your Makefile such that these files are compiled and linked to your project.
 * -# Open the new files with a text editor and replace all occurrences of "xyz" by "mybranchingrule".
 * -# Adjust the properties of the branching rule (see \ref BRANCHRULE_PROPERTIES).
 * -# Define the branching rule data (see \ref BRANCHRULE_DATA). This is optional.
 * -# Implement the interface methods (see \ref BRANCHRULE_INTERFACE).
 * -# Implement the fundamental callback methods (see \ref BRANCHRULE_FUNDAMENTALCALLBACKS).
 * -# Implement the additional callback methods (see \ref BRANCHRULE_ADDITIONALCALLBACKS). This is optional.
 *
 *
 * @section BRANCHRULE_PROPERTIES Properties of a Branching Rule
 *
 * At the top of the new file "branch_mybranchingrule.c" you can find the branching rule properties.
 * These are given as compiler defines.
 * In the C++ wrapper class, you have to provide the branching rule properties by calling the constructor
 * of the abstract base class scip::ObjBranchrule from within your constructor.
 * The properties you have to set have the following meaning:
 *
 * \par BRANCHRULE_NAME: the name of the branching rule.
 * This name is used in the interactive shell to address the branching rule.
 * Additionally, if you are searching for a branching rule with SCIPfindBranchrule(), this name is looked up.
 * Names have to be unique: no two branching rules may have the same name.
 *
 * \par BRANCHRULE_DESC: the description of the branching rule.
 * This string is printed as a description of the branching rule in the interactive shell.
 *
 * \par BRANCHRULE_PRIORITY: the default value for the priority of the branching rule.
 * In the subproblem processing, the branching rules are called in decreasing order of their priority until
 * one succeeded to branch. Since most branching rules are able to generate a branching in all situations,
 * only the rule of highest priority is used. In combination with the BRANCHRULE_MAXDEPTH and
 * BRANCHRULE_MAXBOUNDDIST settings, however, interesting strategies can be easily employed. For example,
 * the user can set the priority of the "full strong branching" strategy to the highest value and assign the
 * second highest value to the "reliable pseudo cost" rule. If (s)he also sets the maximal depth for the
 * "full strong branching" to 5, in the top 5 depth levels of the search tree the "full strong branching" is
 * applied, while in the deeper levels "reliable pseudo cost branching" is used.
 * \n
 * Note that the BRANCHRULE_PRIORITY property only specifies the default value of the priority. The user can
 * change this value arbitrarily.
 *
 * \par BRANCHRULE_MAXDEPTH: the default value for the maximal depth level of the branching rule.
 * This parameter denotes the maximal depth level in the branch-and-bound tree up to which the branching method of the
 * branching rule will be applied. Use -1 for no limit.
 * \n
 * Note that this property only specifies the default value. The user can change this value arbitrarily.
 *
 * \par BRANCHRULE_MAXBOUNDDIST: the default value for the maximal relative distance from current node's dual bound to primal bound compared to best node's dual bound for applying branching.
 * At the current branch-and-bound node, the relative distance from its dual bound (local dual bound)
 * to the primal bound compared to the best node's dual bound (global dual bound) is considered. The branching method of
 * the branching rule will only be applied at the node if this relative distance does not exceed BRANCHRULE_MAXBOUNDDIST.
 * \n
 * For example, if the global dual bound is 50 and the primal bound is 60, BRANCHRULE_MAXBOUNDDIST = 0.25 means that
 * branching is only applied if the current node's dual bound is in the first quarter of the interval [50,60], i.e., if it
 * is less than or equal to 52.5. In particular, the values 0.0 and 1.0 mean that the branching rule is applied at the
 * current best node only or at all nodes, respectively.
 * \n
 * Note that the BRANCHRULE_MAXBOUNDDIST property only specifies the default value of the maximal bound distance.
 * The user can change this value arbitrarily.
 *
 *
 * @section BRANCHRULE_DATA Branching Rule Data
 *
 * Below the header "Data structures" you can find a struct which is called "struct SCIP_BranchruleData".
 * In this data structure, you can store the data of your branching rule. For example, you should store the adjustable
 * parameters of the branching rule in this data structure.
 * If you are using C++, you can add branching rule data as usual as object variables to your class.
 * \n
 * Defining branching rule data is optional. You can leave the struct empty.
 *
 *
 * @section BRANCHRULE_INTERFACE Interface Methods
 *
 * At the bottom of "branch_mybranchingrule.c", you can find the interface method SCIPincludeBranchruleMybranchingrule(),
 * which also appears in "branch_mybranchingrule.h"
 * SCIPincludeBranchruleMybranchingrule() is called by the user, if (s)he wants to include the branching rule,
 * i.e., if (s)he wants to use the branching rule in his/her application.
 *
 * This method only has to be adjusted slightly.
 * It is responsible for notifying SCIP of the presence of the branching rule. For this, you can either call
 * SCIPincludeBranchrule(),
 * or SCIPincludeBranchruleBasic() since SCIP version 3.0. In the latter variant, \ref BRANCHRULE_ADDITIONALCALLBACKS "additional callbacks"
 * must be added via setter functions as, e.g., SCIPsetBranchruleCopy(). We recommend this latter variant because
 * it is more stable towards future SCIP versions which might have more callbacks, whereas source code using the first
 * variant must be manually adjusted with every SCIP release containing new callbacks for branchrule in order to compile.
 *
 *
 * If you are using branching rule data, you have to allocate the memory for the data at this point.
 * You can do this by calling:
 * \code
 * SCIP_CALL( SCIPallocMemory(scip, &branchruledata) );
 * \endcode
 * You also have to initialize the fields in struct SCIP_BranchruleData afterwards.
 *
 * You may also add user parameters for your branching rule, see the method SCIPincludeBranchruleRelpscost() in
 * src/scip/branch_relpscost.c for an example.
 *
 *
 * @section BRANCHRULE_FUNDAMENTALCALLBACKS Fundamental Callback Methods of a Branching Rule
 *
 * Branching rules do not have any fundamental callback methods, i.e., all callback methods are optional.
 * In most cases, however, you want to implement the \ref BRANCHEXECLP method and sometimes the \ref BRANCHEXECPS method.
 *
 *
 * @section BRANCHRULE_ADDITIONALCALLBACKS Additional Callback Methods of a Branching Rule
 *
 * The additional callback methods do not need to be implemented in every case. However, some of them have to be
 * implemented for most applications, they can be used, for example, to initialize and free private data.
 * Additional callbacks can either be passed directly with SCIPincludeBranchrule() to SCIP or via specific
 * <b>setter functions</b> after a call of SCIPincludeBranchruleBasic(), see also @ref BRANCHRULE_INTERFACE.
 *
 * The most important callback methods are the \ref BRANCHEXECLP, \ref BRANCHEXECEXT,
 * and \ref BRANCHEXECPS methods, which perform the actual task of generating a branching.
 *
 * Additional documentation for the callback methods can be found in type_branch.h.
 *
 * @subsection BRANCHEXECLP
 *
 * The BRANCHEXECLP callback is executed during node processing if a fractional LP solution is available. It should
 * split the current problem into smaller subproblems. Usually, the branching is done in a way such that the current
 * fractional LP solution is no longer feasible in the relaxation of the subproblems.  It is, however, possible to
 * create a child node for which the fractional LP solution is still feasible in the relaxation, for example, by
 * branching on a variable with integral LP value.  In every case, you have to make sure that each subproblem is a
 * proper restriction of the current problem.  Otherwise, you risk to produce an infinite path in the search tree.
 *
 * The user gains access to the branching candidates, i.e., to the fractional variables, and their LP solution values by
 * calling the method SCIPgetLPBranchCands(). Furthermore, SCIP provides two methods for performing the actual
 * branching, namely SCIPbranchVar() and SCIPcreateChild().
 *
 * Given an integral variable \f$x\f$ with fractional LP solution value \f$x^*\f$, the method SCIPbranchVar() creates
 * two child nodes; one contains the bound \f$x \le \lfloor x^* \rfloor\f$ and the other one contains the bound \f$x \ge
 * \lceil x^* \rceil\f$, see the BRANCHEXECLP callback in src/scip/branch_mostinf.c for an example. In addition, if a
 * proven lower objective bound of a created child node is known, like after strong branching has been applied, the user
 * may call the method SCIPupdateNodeLowerbound() in order to update the child node's lower bound.
 *
 * Please also see the \ref BRANCHEXEC "further information for the three execution methods".
 *
 * @subsection BRANCHEXECEXT
 *
 * The BRANCHEXECEXT callback is executed during node processing if no LP solution is available and the list of
 * external branching candidates is not empty. It should split the current problem into smaller subproblems. If you
 * do not use relaxation handlers or constraints handlers that provide external branching candidates, you do not need to
 * implement this callback.
 *
 * In contrast to the LP branching candidates and the pseudo branching candidates, the list of external branching
 * candidates will not be generated automatically. The user has to add all variables to the list by calling
 * SCIPaddExternBranchCand() for each of them. Usually, this will happen in the execution method of a relaxation handler or in the
 * enforcement methods of a constraint handler.
 *
 * The user gains access to these branching candidates by calling the method SCIPgetExternBranchCands(). Furthermore,
 * SCIP provides two methods for performing the actual branching with a given solution value, namely SCIPbranchVarVal()
 * and SCIPcreateChild(). SCIPbranchVarVal() allows users to specify the branching point for a variable in contrast to
 * SCIPbranchVar(), which will always use the current LP or pseudo solution.
 *
 * This paragraph contains additional information regarding how the method SCIPbranchVarVal() works. For external branching candidates,
 * there are three principle possibilities:
 * - Given a continuous variable \f$x\f$ with solution value \f$x^*\f$, the method SCIPbranchVarVal() creates
 *   two child nodes; one contains the bound \f$x \le x^* \f$ and the other one contains the bound \f$x \ge x^* \f$.
 * - Given an integer variable \f$x\f$ with fractional solution value \f$x^*\f$, the method
 *   SCIPbranchVarVal() creates two child nodes; one contains the bound \f$x \le \lfloor x^* \rfloor\f$ and the other
 *   one contains the bound \f$x \ge \lceil x^* \rceil\f$.
 * - Given an integer variable \f$x\f$ with integral solution value \f$x^*\f$, the method SCIPbranchVarVal()
 *   creates three child nodes; one contains the bound \f$x \le x^* -1\f$, one contains the bound \f$x \ge x^* +1\f$,
 *   one contains the fixing \f$x = x^*\f$.
 *
 * See the BRANCHEXECEXT callback in src/scip/branch_random.c for an example. In addition, if a proven lower bound of a
 * created child node is known the user may call the method SCIPupdateNodeLowerbound() in order to update the child
 * node's lower bound.
 *
 * Please also see the \ref BRANCHEXEC "further information for the three execution methods".
 *
 * @subsection BRANCHEXECPS
 *
 * The BRANCHEXECPS callback is executed during node processing if no LP solution is available and at least one of the
 * integer variables is not yet fixed. It should split the current problem into smaller subproblems. PS stands for
 * pseudo solution which is the vector of all variables set to their locally best (w.r.t. the objective function)
 * bounds.
 *
 * The user gains access to the branching candidates, i.e., to the non-fixed integer variables, by calling the method
 * SCIPgetPseudoBranchCands(). Furthermore, SCIP provides two methods for performing the actual branching, namely
 * SCIPbranchVar() and SCIPcreateChild().
 *
 * Given an integer variable \f$x\f$ with bounds \f$[l,u]\f$ and not having solved the LP, the method SCIPbranchVar()
 * creates two child nodes:
 * - If both bounds are finite, then the two children will contain the domain reductions \f$x \le x^*\f$, and \f$x \ge
 *   x^*+1\f$ with \f$x^* = \lfloor \frac{l + u}{2}\rfloor\f$. The current pseudo solution will remain feasible in one
 *   of the branches, but the hope is that halving the domain's size leads to good propagations.
 * - If only one of the bounds is finite, the variable will be fixed to that bound in one of the child nodes. In the
 *   other child node, the bound will be shifted by one.
 * - If both bounds are infinite, three children will be created: \f$x \le 1\f$, \f$x \ge 1\f$, and \f$x = 0\f$.

 *
 * See the BRANCHEXECPS callback in src/scip/branch_random.c for an example. In addition, if a proven lower bound of a
 * created child node is known, the user may call the method SCIPupdateNodeLowerbound() in order to update the child
 * node's lower bound.
 *
 * Please also see the \ref BRANCHEXEC "further information for the three execution methods".
 *
 * @subsection BRANCHEXEC Further information for the three execution methods
 *
 * In order to apply more general branching schemes, one should use the method SCIPcreateChild().
 * After having created a child node, the additional restrictions of the child node have to be added with calls to
 * SCIPaddConsNode(), SCIPchgVarLbNode(), or SCIPchgVarUbNode().
 * \n
 * In the method SCIPcreateChild(), the branching rule has to assign two values to the new nodes: a node selection
 * priority for each node and an estimate for the objective value of the best feasible solution contained in the subtree
 * after applying the branching. If the method SCIPbranchVar() is used, these values are automatically assigned. For
 * variable based branching schemes, one might use the methods SCIPcalcNodeselPriority() and the method
 * SCIPcalcChildEstimate().
 *
 * In some cases, the branching rule can tighten the current subproblem instead of producing a branching. For example,
 * strong branching might have proven that rounding up a variable would lead to an infeasible LP relaxation and thus,
 * the variable must be rounded down. Therefore, the BRANCHEXECLP, BRANCHEXECPS and BRANCHEXECREL callbacks may also
 * produce domain reductions or add additional constraints to the current subproblem.
 *
 * The execution callbacks have the following options:
 *  - detecting that the node is infeasible and can be cut off (result SCIP_CUTOFF)
 *  - adding an additional constraint (e.g. a conflict constraint) (result SCIP_CONSADDED; note that this action
 *    must not be performed if the input "allowaddcons" is FALSE)
 *  - reducing the domain of a variable such that the current LP solution becomes infeasible (result SCIP_REDUCEDDOM)
 *  - applying a branching (result SCIP_BRANCHED)
 *  - stating that the branching rule was skipped (result SCIP_DIDNOTRUN).
 *
 * Only the BRANCHEXECLP callback has the possibility to add a cutting plane to the LP (result SCIP_SEPARATED).
 *
 * @subsection BRANCHFREE
 *
 * If you are using branching rule data, you have to implement this method in order to free the branching rule data.
 * This can be done by the following procedure:
 * \code
 * static
 * SCIP_DECL_BRANCHFREE(branchFreeMybranchingrule)
 * {
 *    SCIP_BRANCHRULEDATA* branchruledata;
 *
 *    branchruledata = SCIPbranchruleGetData(branchrule);
 *    assert(branchruledata != NULL);
 *
 *    SCIPfreeMemory(scip, &branchruledata);
 *
 *    SCIPbranchruleSetData(branchrule, NULL);
 *
 *    return SCIP_OKAY;
 * }
 * \endcode
 * If you have allocated memory for fields in your branching rule data, remember to free this memory
 * before freeing the branching rule data itself.
 * If you are using the C++ wrapper class, this method is not available.
 * Instead, just use the destructor of your class to free the member variables of your class.
 *
 * @subsection BRANCHINIT
 *
 * The BRANCHINIT callback is executed after the problem is transformed.
 * The branching rule may, e.g., use this call to initialize its branching rule data.
 *
 * @subsection BRANCHCOPY
 *
 * The BRANCHCOPY callback is executed when a SCIP instance is copied, e.g. to
 * solve a sub-SCIP. By
 * defining this callback as
 * <code>NULL</code> the user disables the execution of the specified
 * branching rule for all copied SCIP instances. This may deteriorate the performance
 * of primal heuristics using sub-SCIPs.
 *
 * @subsection BRANCHEXIT
 *
 * The BRANCHEXIT callback is executed before the transformed problem is freed.
 * In this method, the branching rule should free all resources that have been allocated for the solving process in
 * BRANCHINIT.
 *
 * @subsection BRANCHINITSOL
 *
 * The BRANCHINITSOL callback is executed when the presolving is finished and the branch-and-bound process is about to
 * begin.
 * The branching rule may use this call to initialize its branch-and-bound specific data.
 *
 * @subsection BRANCHEXITSOL
 *
 * The BRANCHEXITSOL callback is executed before the branch-and-bound process is freed.
 * The branching rule should use this call to clean up its branch-and-bound data.
 */

/*--+----1----+----2----+----3----+----4----+----5----+----6----+----7----+----8----+----9----+----0----+----1----+----2*/
/**@page NODESEL How to add node selectors
 *
 * Node selectors are used to decide which of the leaves in the current branching tree is selected as next subproblem
 * to be processed. The ordering relation of the tree's leaves for storing them in the leaf priority queue is also
 * defined by the node selectors.
 * \n
 * A complete list of all node selectors contained in this release can be found \ref NODESELECTORS "here".
 *
 * We now explain how users can add their own node selectors.
 * Take the node selector for depth first search (src/scip/nodesel_dfs.c) as an example.
 * As all other default plugins, it is written in C. C++ users can easily adapt the code by using the scip::ObjNodesel wrapper
 * base class and implement the scip_...() virtual methods instead of the SCIP_DECL_NODESEL... callback methods.
 *
 * Additional documentation for the callback methods of a node selector can be found in the file type_nodesel.h.
 *
 * Here is what you have to do to implement a node selector:
 * -# Copy the template files src/scip/nodesel_xyz.c and src/scip/nodesel_xyz.h into files named "nodesel_mynodeselector.c"
 *    and "nodesel_mynodeselector.h".
 *    \n
 *    Make sure to adjust your Makefile such that these files are compiled and linked to your project.
 * -# Open the new files with a text editor and replace all occurrences of "xyz" by "mynodeselector".
 * -# Adjust the properties of the node selector (see \ref NODESEL_PROPERTIES).
 * -# Define the node selector data (see \ref NODESEL_DATA). This is optional.
 * -# Implement the interface methods (see \ref NODESEL_INTERFACE).
 * -# Implement the fundamental callback methods (see \ref NODESEL_FUNDAMENTALCALLBACKS).
 * -# Implement the additional callback methods (see \ref NODESEL_ADDITIONALCALLBACKS). This is optional.
 *
 *
 * @section NODESEL_PROPERTIES Properties of a Node Selector
 *
 * At the top of the new file "nodesel_mynodeselector.c" you can find the node selector properties.
 * These are given as compiler defines.
 * In the C++ wrapper class, you have to provide the node selector properties by calling the constructor
 * of the abstract base class scip::ObjNodesel from within your constructor.
 * The properties you have to set have the following meaning:
 *
 * \par NODESEL_NAME: the name of the node selector.
 * This name is used in the interactive shell to address the node selector.
 * Additionally, if you are searching for a node selector with SCIPfindNodesel(), this name is looked up.
 * Names have to be unique: no two node selectors may have the same name.
 *
 * \par NODESEL_DESC: the description of the node selector.
 * This string is printed as a description of the node selector in the interactive shell.
 *
 * \par NODESEL_STDPRIORITY: the default priority of the node selector in the standard mode.
 * The first step of each iteration of the main solving loop is the selection of the next subproblem to be processed.
 * The node selector of highest priority (the active node selector) is called to do this selection.
 * In particular, if you implemented your own node selector plugin which you want to be applied, you should choose a priority
 * which is greater then all priorities of the SCIP default node selectors.
 * Note that SCIP has two different operation modes: the standard mode and the memory saving mode. If the memory
 * limit - given as a parameter by the user - is almost reached, SCIP switches from the standard mode to the memory saving
 * mode in which different priorities for the node selectors are applied. NODESEL_STDPRIORITY is the priority of the
 * node selector used in the standard mode.
 * \n
 * Note that this property only defines the default value of the priority. The user may change this value arbitrarily by
 * adjusting the corresponding parameter setting.
 *
 * \par NODESEL_MEMSAVEPRIORITY: the default priority of the node selector in the memory saving mode.
 * The priority NODESEL_MEMSAVEPRIORITY of the node selector has the same meaning as the priority NODESEL_STDPRIORITY, but
 * is used in the memory saving mode.
 * Usually, you want the best performing node selector, for example best estimate search, to have maximal
 * standard priority, while you want a node selector which tends to keep the growth of the search tree limited, for example
 * depth first search, to have maximal memory saving priority.
 * \n
 * Note that this property only defines the default value of the priority. The user may change this value arbitrarily by
 * adjusting the corresponding parameter setting.
 *
 *
 * @section NODESEL_DATA Node Selector Data
 *
 * Below the header "Data structures" you can find a struct which is called "struct SCIP_NodeselData".
 * In this data structure, you can store the data of your node selector. For example, you should store the adjustable
 * parameters of the node selector in this data structure.
 * If you are using C++, you can add node selector data as usual as object variables to your class.
 * \n
 * Defining node selector data is optional. You can leave the struct empty.
 *
 *
 * @section NODESEL_INTERFACE Interface Methods
 *
 * At the bottom of "nodesel_mynodeselector.c", you can find the interface method SCIPincludeNodeselMynodeselector(),
 * which also appears in "nodesel_mynodeselector.h"
 * SCIPincludeNodeselMynodeselector() is called by the user, if (s)he wants to include the node selector,
 * i.e., if (s)he wants to use the node selector in his/her application.
 *
 * This method only has to be adjusted slightly.
 * It is responsible for notifying SCIP of the presence of the node selector. For this, you can either call
 * SCIPincludeNodesel(),
 * or SCIPincludeNodeselBasic() since SCIP version 3.0. In the latter variant, \ref NODESEL_ADDITIONALCALLBACKS "additional callbacks"
 * must be added via setter functions as, e.g., SCIPsetNodeselCopy(). We recommend this latter variant because
 * it is more stable towards future SCIP versions which might have more callbacks, whereas source code using the first
 * variant must be manually adjusted with every SCIP release containing new callbacks for node selectors in order to compile.
 *
 *
 * If you are using node selector data, you have to allocate the memory for the data at this point.
 * You can do this by calling:
 * \code
 * SCIP_CALL( SCIPallocMemory(scip, &nodeseldata) );
 * \endcode
 * You also have to initialize the fields in struct SCIP_NodeselData afterwards.
 *
 * You may also add user parameters for your node selector, see the method SCIPincludeNodeselRestartdfs() in
 * src/scip/nodesel_restartdfs.c for an example.
 *
 *
 * @section NODESEL_FUNDAMENTALCALLBACKS Fundamental Callback Methods of a Node Selector
 *
 * The fundamental callback methods of the plugins are the ones that have to be implemented in order to obtain
 * an operational algorithm.
 * They are passed together with the node selector itself to SCIP using SCIPincludeNodesel() or SCIPincludeNodeselBasic(),
 * see @ref NODESEL_INTERFACE.
 *
 * Node selector plugins have two fundamental callback methods, namely the NODESELSELECT method and the NODESELCOMP method.
 * These methods have to be implemented for every node selector; the other callback methods are optional.
 * They implement the two requirements every node selector has to fulfill: Selecting a node from the queue to be processed
 * next and, given two nodes, deciding which of both is favored by the node selector's selection rule. The first
 * task is implemented in the NODESELSELECT callback, the second one in the NODESELCOMP callback.
 * In the C++ wrapper class scip::ObjNodesel, the scip_select() method and the scip_comp() method (which correspond to the
 * NODESELSELECT callback and the NODESELCOMP callback, respectively) are virtual abstract member functions.
 * You have to implement them in order to be able to construct an object of your node selector class.
 *
 * Additional documentation for the callback methods can be found in type_nodesel.h.
 *
 * @subsection NODESELSELECT
 *
 * The NODESELSELECT callback is the first method called in each iteration in the main solving loop. It should decide
 * which of the leaves in the current branching tree is selected as the next subproblem to be processed.
 * It can arbitrarily decide between all leaves stored in the tree, but for performance reasons,
 * the current node's children and siblings are often treated different from the remaining leaves.
 * This is mainly due to the warm start capabilities of the simplex algorithm and the expectation that the bases of
 * neighboring vertices in the branching tree very similar.
 * The node selector's choice of the next node to process can
 * have a large impact on the solver's performance, because it influences the finding of feasible solutions and the
 * development of the global dual bound.
 *
 * Besides the ranking of the node selector, every node gets assigned a node selection priority by the branching rule
 * that created the node. See the \ref BRANCHEXECLP and \ref BRANCHEXECPS callbacks of the branching rules for details.
 * For example, the node where the branching went in the same way as the deviation from the branching variable's
 * root solution could be assigned a higher priority than the node where the branching went in the opposite direction.
 *
 * The following methods provide access to the various types of leaf nodes:
 * - SCIPgetPrioChild() returns the child of the current node with the largest node selection priority, as assigned by the
 *   branching rule.
 *   If no child is available (for example, because the current node was pruned), a NULL pointer is returned.
 * - SCIPgetBestChild() returns the best child of the current node with respect to the node selector's ordering relation as
 *   defined by the \ref NODESELCOMP callback. If no child is available, a NULL pointer is returned.
 * - SCIPgetPrioSibling() returns the sibling of the current node with the largest node selection priority.
 *   If no sibling is available (for example, because all siblings of the current node have already been processed), a NULL
 *   pointer is returned.
 *   Note that in binary branching every node has at most one sibling, but since SCIP supports arbitrary branching rules,
 *   this might not always be the case.
 * - SCIPgetBestSibling() returns the best sibling of the current node with respect to the node selector's ordering relation
 *   as defined by the \ref NODESELCOMP callback. If no sibling is available, a NULL pointer is returned.
 * - SCIPgetBestNode() returns the best leaf from the tree (children, siblings, or other leaves) with respect to the node
 *   selector's ordering relation as defined by the \ref NODESELCOMP callback. If no open leaf exists, a NULL pointer is
 *   returned. In this case, the optimization is finished, and the node selector should return a NULL pointer as 'selnode'.
 * - SCIPgetBestboundNode() returns a leaf from the tree (children, siblings, or other leaves) with the smallest lower (dual)
 *   objective bound. If the queue is empty, a NULL pointer is returned. In this case, the optimization is finished, and the
 *   node selector should return a NULL pointer as 'selnode'.
 *
 *
 * @subsection NODESELCOMP
 *
 * The NODESELCOMP callback is called to compare two leaves of the current branching tree (say node 1 and node 2)
 * regarding their ordering relation.
 *
 * The NODESELCOMP should return the following values:
 *  - value < 0, if node 1 comes before (is better than) node 2
 *  - value = 0, if both nodes are equally good
 *  - value > 0, if node 1 comes after (is worse than) node 2.
 *
 * @section NODESEL_ADDITIONALCALLBACKS Additional Callback Methods of a Node Selector
 *
 * The additional callback methods do not need to be implemented in every case. However, some of them have to be
 * implemented for most applications, they can be used, for example, to initialize and free private data.
 * Additional callbacks can either be passed directly with SCIPincludeNodesel() to SCIP or via specific
 * <b>setter functions</b> after a call of SCIPincludeNodeselBasic(), see also @ref NODESEL_INTERFACE.
 *
 * @subsection NODESELFREE
 *
 * If you are using node selector data, you have to implement this method in order to free the node selector data.
 * This can be done by the following procedure:
 * \code
 * static
 * SCIP_DECL_NODESELFREE(nodeselFreeMynodeselector)
 * {
 *    SCIP_NODESELDATA* nodeseldata;
 *
 *    nodeseldata = SCIPnodeselGetData(nodesel);
 *    assert(nodeseldata != NULL);
 *
 *    SCIPfreeMemory(scip, &nodeseldata);
 *
 *    SCIPnodeselSetData(nodesel, NULL);
 *
 *    return SCIP_OKAY;
 * }
 * \endcode
 * If you have allocated memory for fields in your node selector data, remember to free this memory
 * before freeing the node selector data itself.
 * If you are using the C++ wrapper class, this method is not available.
 * Instead, just use the destructor of your class to free the member variables of your class.
 *
 * @subsection NODESELINIT
 *
 * The NODESELINIT callback is executed after the problem is transformed.
 * The node selector may, e.g., use this call to initialize its node selector data.
 *
 * @subsection NODESELCOPY
 *
 * The NODESELCOPY callback is executed when a SCIP instance is copied, e.g. to
 * solve a sub-SCIP. By
 * defining this callback as
 * <code>NULL</code> the user disables the execution of the specified
 * node selector for all copied SCIP instances. This may deteriorate the performance
 * of primal heuristics using sub-SCIPs.
 *
 * @subsection NODESELEXIT
 *
 * The NODESELEXIT callback is executed before the transformed problem is freed.
 * In this method, the node selector should free all resources that have been allocated for the solving process
 * in NODESELINIT.
 *
 * @subsection NODESELINITSOL
 *
 * The NODESELINITSOL callback is executed when the presolving is finished and the branch-and-bound process is about to
 * begin.
 * The node selector may use this call to initialize its branch-and-bound specific data.
 *
 * @subsection NODESELEXITSOL
 *
 * The NODESELEXITSOL callback is executed before the branch-and-bound process is freed.
 * The node selector should use this call to clean up its branch-and-bound data.
 */


/*--+----1----+----2----+----3----+----4----+----5----+----6----+----7----+----8----+----9----+----0----+----1----+----2*/
/**@page HEUR How to add primal heuristics
 *
 * Feasible solutions can be found in two different ways during the traversal of the branch-and-bound tree. On one
 * hand, the solution of a node's relaxation may be feasible with respect to the constraints (including the integrality).
 * On the other hand, feasible solutions can be discovered by primal heuristics.
 * \n
 * A complete list of all primal heuristics contained in this release can be found \ref PRIMALHEURISTICS "here".
 *
 * We now explain how users can add their own primal heuristics.
 * Take the simple and fast LP rounding heuristic (src/scip/heur_simplerounding.c) as an example.
 * The idea of simple rounding is to iterate over all fractional variables of an LP solution and round them down,
 * if the variables appears only with nonnegative coefficients in the system Ax <= b and round them up if
 * the variables appears only with nonpositive coefficients.
 * If one of both conditions applies for each of the fractional variables, this will give a feasible solution.
 * As all other default plugins, it is written in C. C++ users can easily adapt the code by using the scip::ObjHeur wrapper
 * base class and implement the scip_...() virtual methods instead of the SCIP_DECL_HEUR... callback methods.
 *
 * Additional documentation for the callback methods of a primal heuristic can be found in the file type_heur.h.
 *
 * Here is what you have to do to implement a primal heuristic:
 * -# Copy the template files src/scip/heur_xyz.c and src/scip/heur_xyz.h into files named "heur_myheuristic.c"
 *    and "heur_myheuristic.h".
 *    \n
 *    Make sure to adjust your Makefile such that these files are compiled and linked to your project.
 * -# Open the new files with a text editor and replace all occurrences of "xyz" by "myheuristic".
 * -# Adjust the properties of the primal heuristic (see \ref HEUR_PROPERTIES).
 * -# Define the primal heuristic data (see \ref HEUR_DATA). This is optional.
 * -# Implement the interface methods (see \ref HEUR_INTERFACE).
 * -# Implement the fundamental callback methods (see \ref HEUR_FUNDAMENTALCALLBACKS).
 * -# Implement the additional callback methods (see \ref HEUR_ADDITIONALCALLBACKS). This is optional.
 *
 *
 * @section HEUR_PROPERTIES Properties of a Primal Heuristic
 *
 * At the top of the new file "heur_myheuristic.c" you can find the primal heuristic properties.
 * These are given as compiler defines.
 * In the C++ wrapper class, you have to provide the primal heuristic properties by calling the constructor
 * of the abstract base class scip::ObjHeur from within your constructor.
 * Of course, all of them are of relevant, but the most important ones for controlling the performance
 * are usually HEUR_FREQ and HEUR_TIMING.
 * The properties you have to set have the following meaning:
 *
 * \par HEUR_NAME: the name of the primal heuristic.
 * This name is used in the interactive shell to address the primal heuristic.
 * Additionally, if you are searching for a primal heuristic with SCIPfindHeur(), this name is looked up.
 * Names have to be unique: no two primal heuristics may have the same name.
 *
 * \par HEUR_DESC: the description of the primal heuristic.
 * This string is printed as a description of the primal heuristic in the interactive shell when you call "display heuristics".
 *
 * \par HEUR_DISPCHAR: the display character of the primal heuristic.
 * In the interactive shell, this character is printed in the first column of a status information row, if the primal
 * heuristic found the feasible solution belonging to the primal bound. Note that a star '*' stands for an integral
 * LP-relaxation.
 * In order to avoid confusion, display characters should be unique: no two primal heuristics should have the same display character.
 * You can get a list of all primal heuristics along with their display characters by entering "display heuristics" in the
 * SCIP interactive shell.
 *
 * \par HEUR_PRIORITY: the priority of the primal heuristic.
 * At each of the different entry points of the primal heuristics during the solving process (see HEUR_TIMING), they are
 * called in decreasing order of their priority.
 * \n
 * The priority of a primal heuristic should be set according to the complexity of the heuristic and the likelihood to find
 * feasible solutions: primal heuristics that provide fast algorithms that often succeed in finding a feasible solution should have
 * a high priority (like simple rounding). In addition, the interaction between different types of primal heuristics should be taken into account.
 * For example, improvement heuristics, which try to generate improved solutions by inspecting one or more of the feasible
 * solutions that have already been found, should have a low priority (like Crossover which by default needs at least 3 feasible solutions).
 *
 * \par HEUR_FREQ: the default frequency for executing the primal heuristic.
 * The frequency together with the frequency offset (see HEUR_FREQOFS) defines the depth levels at which the execution
 * method of the primal heuristic \ref HEUREXEC is called. For example, a frequency of 7 together with a frequency offset
 * of 5 means, that the \ref HEUREXEC callback is executed for subproblems that are in depth 5, 12, 19, ... of the branching tree. A
 * frequency of 0 together with a frequency offset of 3 means, that the execution method is only called at those nodes that are in
 * depth level 3 (i.e., at most for \f$2^3 = 8\f$ nodes if binary branching is applied).
 * Typical cases are: A frequency of 0 and an offset of 0 which means that
 * the heuristic is only called at the root node and a frequency of -1 which disables the heuristic.
 * \n
 * The frequency can be adjusted by the user. This property of the primal heuristic only defines the default value of the
 * frequency. If you want to have a more flexible control of when to execute the primal heuristic, you have to assign
 * a frequency of 1 and implement a check at the beginning of your execution method whether you really want to search for feasible
 * solutions or not. If you do not want to execute the method, set the result code to SCIP_DIDNOTRUN.
 *
 * \par HEUR_FREQOFS: the frequency offset for executing the primal heuristic.
 * The frequency offset defines the depth of the branching tree at which the primal heuristic is executed for the first
 * time. For example, a frequency of 7 (see HEUR_FREQ) together with a frequency offset of 10 means, that the
 * callback is executed for subproblems that are in depth 10, 17, 24, ... of the branching tree. In particular, assigning
 * different offset values to heuristics of the same type, like diving heuristics, can be useful for evenly spreading the
 * application of these heuristics across the branch-and-bound tree.
 * Note that if the frequency is equal to 1, the heuristic is applied for all nodes with depth level larger or equal to
 * the frequency offset.
 *
 * \par HEUR_MAXDEPTH: the maximal depth level for executing the primal heuristic.
 * This parameter denotes the maximal depth level in the branching tree up to which the execution method of the primal
 * heuristic is called. Use -1 for no limit (a usual case).
 *
 * \par HEUR_TIMING: the execution timing of the primal heuristic.
 * Primal heuristics have different entry points during the solving process and the execution timing parameter defines the
 * entry point at which the primal heuristic is executed first.
 * \n
 * The primal heuristic can be called first:
 * - before the processing of the node starts (SCIP_HEURTIMING_BEFORENODE)
 * - after each LP solve during the cut-and-price loop (SCIP_HEURTIMING_DURINGLPLOOP)
 * - after the cut-and-price loop was finished (SCIP_HEURTIMING_AFTERLPLOOP)
 * - after the processing of a node <em>with solved LP</em>  was finished (SCIP_HEURTIMING_AFTERLPNODE)
 * - after the processing of a node <em>without solved LP</em> was finished (SCIP_HEURTIMING_AFTERPSEUDONODE)
 * - after the processing of the last node in the current plunge was finished, <em>and only if the LP was solved for
 *   this node</em> (SCIP_HEURTIMING_AFTERLPPLUNGE)
 * - after the processing of the last node in the current plunge was finished, <em>and only if the LP was not solved
 *   for this node</em> (SCIP_HEURTIMING_AFTERPSEUDOPLUNGE).
 * \par
 * A plunge is the successive solving of child and sibling nodes in the search tree.
 * The flags listed above can be combined to call the heuristic at multiple times by concatenating them with a bitwise OR.
 * Two useful combinations are already predefined:
 * - after the processing of a node was finished (SCIP_HEURTIMING_AFTERNODE; combines SCIP_HEURTIMING_AFTERLPNODE and
 *   SCIP_HEURTIMING_AFTERPSEUDONODE)
 * - after the processing of the last node in the current plunge was finished (SCIP_HEURTIMING_AFTERPLUNGE; combines
 *   SCIP_HEURTIMING_AFTERLPPLUNGE and SCIP_HEURTIMING_AFTERPSEUDOPLUNGE)
 * \par
 * Calling a primal heuristic "before the processing of the node starts" is particularly useful for heuristics
 * that do not need to access the LP solution of the current node. If such a heuristic finds a feasible solution, the
 * leaves of the branching tree exceeding the new primal bound are pruned. It may happen that even the current node can
 * be cut off without solving the LP relaxation. Combinatorial heuristics, like the farthest insert heuristic for the TSP
 * (see examples/TSP/src/HeurFarthestInsert.cpp), are often applicable at this point.
 * \n
 * Very fast primal heuristics that require an LP solution can also be called "after each LP solve during the
 * cut-and-price loop". Rounding heuristics, like the simple and fast LP rounding heuristic
 * (src/scip/heur_simplerounding.c), belong to this group of primal heuristics.
 * \n
 * Most heuristics, however, are called either after a node was completely processed
 * (e.g. expensive rounding heuristics like RENS), or even only after a full plunge was finished (e.g., diving heuristics).
 *
 * \par HEUR_USESSUBSCIP: Does the heuristic use a secondary SCIP instance?
 * Some heuristics and separators solve MIPs or SAT problems using a secondary SCIP instance. Examples are
 * Large Neighborhood Search heuristics such as RINS and Local Branching or the CGMIP separator. To avoid recursion,
 * these plugins usually deactivate all other plugins that solve MIPs. If a heuristic uses a secondary SCIP instance,
 * this parameter has to be TRUE and it is recommended to call SCIPsetSubscipsOff() for the secondary SCIP instance.
 *
 * Computational experiments indicate that for the overall performance of a MIP solver, it is important to evenly
 * spread the application of the heuristics across the branch-and-bound tree. Thus, the assignment of the parameters
 * HEUR_FREQ, HEUR_FREQOFS, and HEUR_TIMING should contribute to this aim.
 *
 * Note that all diving heuristics in the SCIP distribution (see, e.g., src/scip/heur_guideddiving.c) check whether other diving
 * heuristics have already been called at the current node. This can be done by comparing SCIPgetLastDivenode(scip) and
 * SCIPgetNNodes(scip). If the two are equal, and if the current node is not the root node (SCIPgetDepth(scip) > 0), diving
 * heuristics should be delayed by returning the result code 'SCIP_DELAYED'. This is an additional contribution to the goal of
 * not calling multiple similar heuristics at the same node.
 *
 *
 * @section HEUR_DATA Primal Heuristic Data
 *
 * Below the header "Data structures" you can find a struct which is called "struct SCIP_HeurData".
 * In this data structure, you can store the data of your primal heuristic. For example, you should store the adjustable
 * parameters of the primal heuristic or a working solution in this data structure.
 * If you are using C++, you can add primal heuristic data as usual as object variables to your class.
 * \n
 * Defining primal heuristic data is optional. You can leave the struct empty.
 *
 *
 * @section HEUR_INTERFACE Interface Methods
 *
 * At the bottom of "heur_myheuristic.c", you can find the interface method SCIPincludeHeurMyheuristic(),
 * which also appears in "heur_myheuristic.h"
 * SCIPincludeHeurMyheuristic() is called by the user, if (s)he wants to include the heuristic,
 * i.e., if (s)he wants to use the heuristic in his/her application.
 *
 * This method only has to be adjusted slightly.
 * It is responsible for notifying SCIP of the presence of the heuristic. For this, you can either call
 * SCIPincludeHeur(),
 * or SCIPincludeHeurBasic() since SCIP version 3.0. In the latter variant, \ref HEUR_ADDITIONALCALLBACKS "additional callbacks"
 * must be added via setter functions as, e.g., SCIPsetHeurCopy(). We recommend this latter variant because
 * it is more stable towards future SCIP versions which might have more callbacks, whereas source code using the first
 * variant must be manually adjusted with every SCIP release containing new callbacks for heuristics in order to compile.
 *
 * If you are using primal heuristic data, you have to allocate the memory for the data at this point.
 * You can do this by calling:
 * \code
 * SCIP_CALL( SCIPallocMemory(scip, &heurdata) );
 * \endcode
 * You also have to initialize the fields in struct SCIP_HeurData afterwards.
 *
 * You may also add user parameters for your primal heuristic, see the method SCIPincludeHeurFeaspump() in
 * src/scip/heur_oneopt.c for an example where a single Boolean parameter is added.
 *
 *
 * @section HEUR_FUNDAMENTALCALLBACKS Fundamental Callback Methods of a Primal Heuristic
 *
 * The fundamental callback methods of the plugins are the ones that have to be implemented in order to obtain
 * an operational algorithm.
 * They are passed together with the primal heuristic itself to SCIP using SCIPincludeHeur() or SCIPincludeHeurBasic(),
 * see @ref HEUR_INTERFACE.
 *
 *
 * Primal heuristic plugins have only one fundamental callback method, namely the HEUREXEC method.
 * This method has to be implemented for every primal heuristic; the other callback methods are optional.
 * In the C++ wrapper class scip::ObjHeur, the scip_exec() method (which corresponds to the HEUREXEC callback) is a virtual
 * abstract member function. You have to implement it in order to be able to construct an object of your primal heuristic
 * class.
 *
 * Additional documentation for the callback methods can be found in type_heur.h.
 *
 * @subsection HEUREXEC
 *
 * The HEUREXEC callback is called at different positions during the node processing loop, see HEUR_TIMING. It should
 * search for feasible solutions and add them to the solution pool. For creating a new feasible solution, the
 * methods SCIPcreateSol() and SCIPsetSolVal() can be used. Afterwards, the solution can be added to the storage by
 * calling the method SCIPtrySolFree() (or SCIPtrySol() and SCIPfreeSol()).
 *
 * The HEUREXEC callback gets a SCIP pointer, a pointer to the heuristic itself, the current point in the
 * solve loop and a result pointer as input (see type_heur.h).
 *
 * The heuristic has to set the result pointer appropriately!
 * Therefore it has the following options:
 *  - finding at least one feasible solution (result SCIP_FOUNDSOL)
 *  - stating that the primal heuristic searched, but did not find a feasible solution (result SCIP_DIDNOTFIND)
 *  - stating that the primal heuristic was skipped (result SCIP_DIDNOTRUN)
 *  - stating that the primal heuristic was skipped, but should be called again (result SCIP_DELAYED).
 *
 *
 * @section HEUR_ADDITIONALCALLBACKS Additional Callback Methods of a Primal Heuristic
 *
 * The additional callback methods do not need to be implemented in every case. However, some of them have to be
 * implemented for most applications, they can be used, for example, to initialize and free private data.
 * Additional callbacks can either be passed directly with SCIPincludeHeur() to SCIP or via specific
 * <b>setter functions</b> after a call of SCIPincludeHeurBasic(), see also @ref HEUR_INTERFACE.
 *
 * @subsection HEURFREE
 *
 * If you are using primal heuristic data, you have to implement this method in order to free the primal heuristic data.
 * This can be done by the following procedure:
 * \code
 * static
 * SCIP_DECL_HEURFREE(heurFreeMyheuristic)
 * {
 *    SCIP_HEURDATA* heurdata;
 *
 *    heurdata = SCIPheurGetData(heur);
 *    assert(heurdata != NULL);
 *
 *    SCIPfreeMemory(scip, &heurdata);
 *
 *    SCIPheurSetData(heur, NULL);
 *
 *    return SCIP_OKAY;
 * }
 * \endcode
 * If you have allocated memory for fields in your primal heuristic data, remember to free this memory
 * before freeing the primal heuristic data itself.
 * If you are using the C++ wrapper class, this method is not available.
 * Instead, just use the destructor of your class to free the member variables of your class.
 *
 * @subsection HEURINIT
 *
 * The HEURINIT callback is executed after the problem is transformed.
 * The primal heuristic may, e.g., use this call to initialize its primal heuristic data.
 *
 * @subsection HEURCOPY
 *
 * The HEURCOPY callback is executed when a SCIP instance is copied, e.g. to
 * solve a sub-SCIP. By
 * defining this callback as
 * <code>NULL</code> the user disables the execution of the specified
 * heuristic for all copied SCIP instances. This may deteriorate the performance
 * of primal heuristics using sub-SCIPs.
 *
 * @subsection HEUREXIT
 *
 * The HEUREXIT callback is executed before the transformed problem is freed.
 * In this method, the primal heuristic should free all resources that have been allocated for the solving process in
 * HEURINIT.
 *
 * @subsection HEURINITSOL
 *
 * The HEURINITSOL callback is executed when the presolving is finished and the branch-and-bound process is about to
 * begin. The primal heuristic may use this call to initialize its branch-and-bound specific data.
 *
 * @subsection HEUREXITSOL
 *
 * The HEUREXITSOL callback is executed before the branch-and-bound process is freed. The primal heuristic should use this
 * call to clean up its branch-and-bound data, which was allocated in HEURINITSOL.
 */

/*--+----1----+----2----+----3----+----4----+----5----+----6----+----7----+----8----+----9----+----0----+----1----+----2*/
/**@page RELAX How to add relaxation handlers
 *
 * SCIP provides specific support for LP relaxations of constraint integer programs. In addition, relaxation handlers,
 * also called relaxators, can be used to include other relaxations, e.g. Lagrange relaxations or semidefinite
 * relaxations. The relaxation handler manages the necessary data structures and calls the relaxation solver to generate dual
 * bounds and primal solution candidates.
 * \n
 * However, the data to define a single relaxation must either be extracted by the relaxation handler itself (e.g., from
 * the user defined problem data, the LP information, or the integrality conditions), or be provided by the constraint
 * handlers. In the latter case, the constraint handlers have to be extended to support this specific relaxation.
 * \n
 *
 * We now explain how users can add their own relaxation handlers using the C interface. It is very easy to
 * transfer the C explanation to C++: whenever a method should be implemented using the SCIP_DECL_RELAX... notion,
 * reimplement the corresponding virtual member function of the abstract scip::ObjRelax wrapper base class.
 * Unfortunately, SCIP does not contain a default relaxation handler plugin, which could be used as an example.
 *
 * Additional documentation for the callback methods of a relaxation handler can be found in the file type_relax.h.
 *
 * Here is what you have to do to implement a relaxation handler:
 * -# Copy the template files src/scip/relax_xyz.c and src/scip/relax_xyz.h into files named "relax_myrelaxator.c"
 *    and "relax_myrelaxator.h".
 *    \n
 *    Make sure to adjust your Makefile such that these files are compiled and linked to your project.
 * -# Open the new files with a text editor and replace all occurrences of "xyz" by "myrelaxator".
 * -# Adjust the properties of the relaxation handler (see \ref RELAX_PROPERTIES).
 * -# Define the relaxation handler data (see \ref RELAX_DATA). This is optional.
 * -# Implement the interface methods (see \ref RELAX_INTERFACE).
 * -# Implement the fundamental callback methods (see \ref RELAX_FUNDAMENTALCALLBACKS).
 * -# Implement the additional callback methods (see \ref RELAX_ADDITIONALCALLBACKS). This is optional.
 *
 *
 * @section RELAX_PROPERTIES Properties of a Relaxation Handler
 *
 * At the top of the new file "relax_myrelaxator.c" you can find the relaxation handler properties.
 * These are given as compiler defines.
 * In the C++ wrapper class, you have to provide the relaxation handler properties by calling the constructor
 * of the abstract base class scip::ObjRelax from within your constructor.
 * The properties you have to set have the following meaning:
 *
 * \par RELAX_NAME: the name of the relaxation handler.
 * This name is used in the interactive shell to address the relaxation handler.
 * Additionally, if you are searching for a relaxation handler with SCIPfindRelax(), this name is looked up.
 * Names have to be unique: no two relaxation handlers may have the same name.
 *
 * \par RELAX_DESC: the description of the relaxation handler.
 * This string is printed as a description of the relaxation handler in the interactive shell.
 *
 * \par RELAX_PRIORITY: the priority of the relaxation handler.
 * During each relaxation solving round, the included relaxation handlers and the
 * price-and-cut loop for solving the LP relaxation are called in a predefined order, which is given by the priorities
 * of the relaxation handlers.
 * First, the relaxation handlers with non-negative priority are called in the order of decreasing priority.
 * Next, the price-and-cut loop for solving the LP relaxation is executed.
 * Finally, the relaxation handlers with negative priority are called in the order of decreasing priority.
 * \n
 * Usually, you will have only one relaxation handler in your application and thus only have to decide whether it should
 * be called before or after solving the LP relaxation. For this decision you should consider the complexity of
 * the relaxation solving algorithm and the impact of the resulting solution: if your relaxation handler provides a fast
 * algorithm that usually has a high impact (i.e. the relaxation is a good approximation of the
 * feasible region of the subproblem and the solution severely improves the dual bound), it should have a non-negative
 * priority.
 * \n
 * Note that for certain applications, it is useful to disable the LP relaxation and only use your custom relaxation.
 * This can easily be achieved by setting the "lp/solvefreq" parameter to -1.
 *
 * \par RELAX_FREQ: the default frequency for solving the relaxation.
 * The frequency defines the depth levels at which the relaxation solving method \ref RELAXEXEC is called.
 * For example, a frequency of 7 means, that the relaxation solving callback is executed for subproblems that are in depth
 * 0, 7, 14, ... of the branching tree. A frequency of 0 means that the callback is only executed at the root node, i.e.,
 * only the relaxation of the root problem is solved. A frequency of -1 disables the relaxation handler.
 *
 *
 * @section RELAX_DATA Relaxation Handler Data
 *
 * Below the header "Data structures" you can find a struct which is called "struct SCIP_RelaxData".
 * In this data structure, you can store the data of your relaxation handler. For example, you should store the adjustable
 * parameters of the relaxation handler in this data structure.
 * If you are using C++, you can add relaxation handler data as usual as object variables to your class.
 * \n
 * Defining relaxation handler data is optional. You can leave the struct empty.
 *
 *
 * @section RELAX_INTERFACE Interface Methods
 *
 * At the bottom of "relax_myrelaxator.c", you can find the interface method SCIPincludeRelaxMyrelaxator(),
 * which also appears in "relax_myrelaxator.h".
 * SCIPincludeRelaxMyrelaxator() is called by the user, if (s)he wants to include the relaxation handler,
 * i.e., if (s)he wants to use the relaxation handler in his/her application.
 *
 * This method only has to be adjusted slightly.
 * It is responsible for notifying SCIP of the presence of the relaxation handler. For this, you can either call
 * SCIPincludeRelax(),
 * or SCIPincludeRelaxBasic() since SCIP version 3.0. In the latter variant, \ref RELAX_ADDITIONALCALLBACKS "additional callbacks"
 * must be added via setter functions as, e.g., SCIPsetRelaxCopy(). We recommend this latter variant because
 * it is more stable towards future SCIP versions which might have more callbacks, whereas source code using the first
 * variant must be manually adjusted with every SCIP release containing new callbacks for relaxation handlers in order to compile.
 *
 * If you are using relaxation handler data, you have to allocate the memory for the data at this point.
 * You can do this by calling:
 * \code
 * SCIP_CALL( SCIPallocMemory(scip, &relaxdata) );
 * \endcode
 * You also have to initialize the fields in struct SCIP_RelaxData afterwards.
 *
 * You may also add user parameters for your relaxation handler, see the method SCIPincludeConshdlrKnapsack() in
 * the \ref cons_knapsack.h "knapsack constraint handler" for an example of how to add user parameters.
 *
 *
 * @section RELAX_FUNDAMENTALCALLBACKS Fundamental Callback Methods of a Relaxation Handler
 *
 * The fundamental callback methods of the plugins are the ones that have to be implemented in order to obtain
 * an operational algorithm.
 * They are passed together with the relaxation handler itself to SCIP using SCIPincludeRelax() or SCIPincludeRelaxBasic(),
 * see @ref RELAX_INTERFACE.
 *
 *
 * Relaxation handler plugins have only one fundamental callback method, namely the \ref RELAXEXEC method.
 * This method has to be implemented for every relaxation handler; the other callback methods are optional.
 * In the C++ wrapper class scip::ObjRelax, the scip_exec() method (which corresponds to the \ref RELAXEXEC callback) is a virtual
 * abstract member function.
 * You have to implement it in order to be able to construct an object of your relaxation handler class.
 *
 * Additional documentation for the callback methods can be found in type_relax.h.
 *
 * @subsection RELAXEXEC
 * The RELAXEXEC is called in each relaxation solving round. It should solve the current
 * subproblem's relaxation.
 *
 * Note that, like the LP relaxation, the relaxation handler should only operate on variables for which the corresponding
 * column exists in the transformed problem. Typical methods called by a relaxation handler are SCIPconstructLP() and SCIPflushLP() to
 * make sure that the LP of the current node is constructed and its data can be accessed via calls to SCIPgetLPRowsData()
 * and SCIPgetLPColsData(), SCIPseparateSol() to call the cutting plane separators for a given primal solution, and
 * SCIPupdateLocalLowerbound() to update the current node's dual bound after having solved the relaxation.
 * In addition, you may want to call SCIPtrySolFree() if you think that you have found a feasible primal solution.
 *
 * The primal solution of the relaxation can be stored inside the data structures of SCIP with
 * <code>SCIPsetRelaxSolVal()</code> and <code>SCIPsetRelaxSolVals()</code> and later accessed by
 * <code>SCIPgetRelaxSolVal()</code>.
 * Furthermore, there is a list of external branching candidates, that can be filled by relaxation handlers and constraint handlers,
 * allowing branching rules to take these candidates as a guide on how to split the problem into subproblems.
 * Relaxation handlers should store appropriate candidates in this list using the method <code>SCIPaddExternBranchCand()</code>.
 *
 * Usually, the RELAXEXEC callback only solves the relaxation and provides a lower (dual) bound with a call to
 * SCIPupdateLocalLowerbound().
 * However, it may also produce domain reductions, add additional constraints or generate cutting planes. It has the
 * following options:
 *  - detecting that the node is infeasible in the variable's bounds and can be cut off (result SCIP_CUTOFF)
 *  - adding an additional constraint and stating that the relaxation handler should not be called again on the same
 *    relaxation (result SCIP_CONSADDED)
 *  - reducing a variable's domain and stating that the relaxation handler should not be called again on the same
 *    relaxation (result SCIP_REDUCEDDOM)
 *  - adding a cutting plane to the LP and stating that the relaxation handler should not be called again on the same
 *    relaxation (result SCIP_SEPARATED)
 *  - stating that the relaxation handler solved the relaxation and should not be called again on the same relaxation
 *    (result SCIP_SUCCESS)
 *  - interrupting the solving process to wait for additional input, e.g., cutting planes (result SCIP_SUSPENDED)
 *  - stating that the separator was skipped (result SCIP_DIDNOTRUN).
 *
 * In the above criteria, "the same relaxation" means that the LP relaxation stayed unmodified. This means in particular
 * that no row has been added and no bounds have been modified. For example, changing the bounds of a variable will, as
 * long as it was a COLUMN variable, lead to a modification in the LP such that the relaxation handler is called again
 * after it returned with the result code SCIP_REDUCEDDOM.
 *
 *
 * @section RELAX_ADDITIONALCALLBACKS Additional Callback Methods of a Relaxation Handler
 *
 * The additional callback methods do not need to be implemented in every case. However, some of them have to be
 * implemented for most applications, they can be used, for example, to initialize and free private data.
 * Additional callbacks can either be passed directly with SCIPincludeRelax() to SCIP or via specific
 * <b>setter functions</b> after a call of SCIPincludeRelaxBasic(), see also @ref RELAX_INTERFACE.
 *
 * @subsection RELAXFREE
 *
 * If you are using relaxation handler data, you have to implement this method in order to free the relaxation handler
 * data. This can be done by the following procedure:
 * \code
 * static
 * SCIP_DECL_RELAXFREE(relaxFreeMyrelaxator)
 * {
 *    SCIP_RELAXDATA* relaxdata;
 *
 *    relaxdata = SCIPrelaxGetData(relax);
 *    assert(relaxdata != NULL);
 *
 *    SCIPfreeMemory(scip, &relaxdata);
 *
 *    SCIPrelaxSetData(relax, NULL);
 *
 *    return SCIP_OKAY;
 * }
 * \endcode
 * If you have allocated memory for fields in your relaxation handler data, remember to free this memory
 * before freeing the relaxation handler data itself.
 * If you are using the C++ wrapper class, this method is not available.
 * Instead, just use the destructor of your class to free the member variables of your class.
 *
 * @subsection RELAXINIT
 *
 * The RELAXINIT callback is executed after the problem is transformed.
 * The relaxation handler may, e.g., use this call to initialize its relaxation handler data.
 *
 * @subsection RELAXCOPY
 *
 * The RELAXCOPY callback is executed when a SCIP instance is copied, e.g. to
 * solve a sub-SCIP. By
 * defining this callback as
 * <code>NULL</code> the user disables the execution of the specified
 * relaxation handler for all copied SCIP instances. This may deteriorate the performance
 * of primal heuristics using sub-SCIPs.
 *
 * @subsection RELAXEXIT
 *
 * The RELAXEXIT callback is executed before the transformed problem is freed.
 * In this method, the relaxation handler should free all resources that have been allocated for the solving process in
 * RELAXINIT.
 *
 * @subsection RELAXINITSOL
 *
 * The RELAXINITSOL callback is executed when the presolving is finished and the branch-and-bound process is about to
 * begin. The relaxation handler may use this call to initialize its branch-and-bound specific data.
 *
 * @subsection REALXEXITSOL
 *
 * The RELAXEXITSOL callback is executed before the branch-and-bound process is freed.
 * The relaxation handler should use this call to clean up its branch-and-bound data.
 */

/*--+----1----+----2----+----3----+----4----+----5----+----6----+----7----+----8----+----9----+----0----+----1----+----2*/
/**@page READER How to add file readers
 *
 * Mainly, file readers are called to parse an input file and generate a constraint integer programming model. They
 * create constraints and variables and activate variable pricers if necessary. However, they can also be called, for
 * example, to parse an input file containing information about a primal solution or fixing of variables. Besides that
 * it is possible to use some of them for writing (exporting) the problem in a specific format.  \n A complete list of
 * all file readers contained in this release can be found \ref FILEREADERS "here".
 *
 * Since a file reader is also responsible for writing a file, the user may
 * ask why the readers have not the name "filehandler". This name would
 * represent this plugin much better than the used one.
 * \n
 * The used name "readers" is historically grown. In the beginning of SCIP
 * there was no need to write/export problems. Therefore, the the plugin
 * name "readers" was best fitting for this plugin since only reading was essential.
 * It turned out, however, that it is quite nice to write/export certain subproblem during
 * the solving process mainly for debugging. Therefore, a writing callback
 * was added to the "readers" plugin.
 *
 * We now explain how users can add their own file readers.
 * Take the file reader for MIPs in IBM's Mathematical Programming System format (src/scip/reader_mps.c) as an example.
 * As all other default plugins, it is written in C. C++ users can easily adapt the code by using the scip::ObjReader wrapper
 * base class and implement the scip_...() virtual methods instead of the SCIP_DECL_READER... callback methods.
 *
 * Additional documentation for the callback methods of a file reader can be found in the file type_reader.h.
 *
 * Here is what you have to do to implement a file reader named "myreader" in C:
 * -# Copy the template files src/scip/reader_xyz.c and src/scip/reader_xyz.h into files named
 *    "reader_myreader.c" and "reader_myreader.h".
 *    \n
 *    Make sure to adjust your Makefile such that these files are compiled and linked to your project.
 * -# Open the new files with a text editor and replace all occurrences of "xyz" by "myreader".
 * -# Adjust the \ref READER_PROPERTIES "properties of the file reader".
 * -# Define the \ref READER_DATA "file reader data". This is optional.
 * -# Implement the \ref READER_INTERFACE "interface methods".
 * -# Implement the \ref READER_FUNDAMENTALCALLBACKS "fundamental callback methods".
 * -# Implement the \ref READER_ADDITIONALCALLBACKS "additional callback methods". This is optional.
 *
 *
 * @section READER_PROPERTIES Properties of a File Reader
 *
 * At the top of the new file "reader_myreader.c" you can find the file reader properties.
 * These are given as compiler defines.
 * In the C++ wrapper class, you have to provide the file reader properties by calling the constructor
 * of the abstract base class scip::ObjReader from within your constructor.
 * The properties you have to set have the following meaning:
 *
 * \par READER_NAME: the name of the file reader.
 * This name is used in the interactive shell to address the file reader.
 * Additionally, if you are searching for a file reader with SCIPfindReader(), this name is looked up.
 * Names have to be unique: no two file readers may have the same name.
 *
 * \par READER_DESC: the description of the file reader.
 * This string is printed as a description of the file reader in the interactive shell.
 *
 * \par READER_EXTENSION: the file name extension of the file reader.
 * Each file reader is hooked to a single file name extension. It is automatically called if the user wants to read in a
 * file of corresponding name. The extensions of the different file readers have to be unique.
 * Note that the additional extension '.gz', '.z', or '.Z' (indicating a gzip compressed file) are ignored for assigning
 * an input file to a reader.
 * \n
 * It is not possible to hook up a (single) file reader with more than one file extension.
 * It is, however, not necessary to implement the same (parsing/writing) methods more than once, if you want to
 * support several file extension with the same parser. To do so look at the files reader_lp.c
 * and reader_rlp.c. Both support the LP format.
 *
 *
 * @section READER_DATA File Reader Data
 *
 * Below the header "Data structures" you can find a struct which is called "struct SCIP_ReaderData".
 * In this data structure, you can store the data of your file reader. For example, you should store the adjustable
 * parameters of the file reader in this data structure.
 * If you are using C++, you can add file reader data as usual as object variables to your class.
 * \n
 * Defining file reader data is optional. You can leave the struct empty.
 *
 *
 * @section READER_INTERFACE Interface Methods
 *
 * At the bottom of "reader_myreader.c", you can find the interface method SCIPincludeReaderMyreader(),
 * which also appears in "reader_myreader.h".
 * SCIPincludeReaderMyreader() is called by the user, if (s)he wants to include the reader,
 * i.e., if (s)he wants to use the reader in his/her application.
 *
 * This method only has to be adjusted slightly.
 * It is responsible for notifying SCIP of the presence of the reader. For this, you can either call
 * SCIPincludeReader(),
 * or SCIPincludeReaderBasic() since SCIP version 3.0. In the latter variant, \ref READER_ADDITIONALCALLBACKS "additional callbacks"
 * must be added via setter functions as, e.g., SCIPsetReaderCopy(). We recommend this latter variant because
 * it is more stable towards future SCIP versions which might have more callbacks, whereas source code using the first
 * variant must be manually adjusted with every SCIP release containing new callbacks for readers in order to compile.
 *
 * If you are using file reader data, you have to allocate the memory for the data at this point.
 * You can do this by calling:
 * \code
 * SCIP_CALL( SCIPallocMemory(scip, &readerdata) );
 * \endcode
 * You also have to initialize the fields in struct SCIP_ReaderData afterwards.
 *
 * You may also add user parameters for your file reader, see the method SCIPincludeReaderLp() in
 * src/scip/reader_lp.c for an example.
 *
 *
 * @section READER_FUNDAMENTALCALLBACKS Fundamental Callback Methods of a File Reader
 *
 * File reader plugins have no fundamental callback methods. This is due to
 * the fact that a file reader can be used for reading and/or writing a
 * file. A file reader is only useful if the reader method \ref READERREAD
 * and/or the writing method \ref READERWRITE is implemented.  One of these
 * methods should be implemented for every file reader; the other callback
 * methods \ref READERCOPY and \ref READERFREE are optional.  In the C++ wrapper class scip::ObjReader, the
 * scip_read() and scip_write() methods (which corresponds to the \ref
 * READERREAD and \ref READERWRITE callback) are virtual member
 * functions. At least one of them should be implemented.
 *
 * Additional documentation for the callback methods can be found in type_reader.h.
 *
 *
 * @section READER_ADDITIONALCALLBACKS Additional Callback Methods of a File Reader
 *
 * Additional callbacks can either be passed directly with SCIPincludeReader() to SCIP or via specific
 * <b>setter functions</b> after a call of SCIPincludeReaderBasic(), see also @ref READER_INTERFACE.
 *
 *
 * File reader plugins contain only additional callback methods, namely the methods \ref READERREAD,
 * \ref READERWRITE, \ref READERFREE, and \ref READERCOPY. Therefore, these are not needed to be implemented. However,
 * at least \ref READERREAD and/or \ref READERWRITE should be implemented (see notes
 * \ref READER_FUNDAMENTALCALLBACKS "above").
 *
 *
 * @subsection READERREAD
 *
 * The READERREAD callback is called when the user invokes SCIP to read in a file with file name extension
 * corresponding to the READER_EXTENSION property of the file reader. This is usually triggered by a call to the method
 * SCIPreadProb() or by an interactive shell command.
 * The READERREAD callback should parse the input file and perform the desired action, which usually means
 * generating a constraint integer programming model, adding a primal solution, fixing variables
 * in an existing model.
 * \n
 * Typical methods called by a file reader that is used to read/generate constraint
 * integer programming models are, for example,
 *
 * - creating an empty problem: SCIPcreateProb()
 * - creating the variables: SCIPcreateVar(), SCIPchgVarType(), SCIPchgVarLb(), SCIPchgVarUb(), SCIPaddVar(), and
 *   SCIPreleaseVar()
 * - modifying the objective function: SCIPchgVarObj() and SCIPsetObjsense().
 * - creating the constraints: SCIPcreateConsLinear(), SCIPaddCoefLinear(), SCIPchgLhsLinear(), SCIPchgRhsLinear(),
 *   SCIPaddCons(), and SCIPreleaseCons()
 *
 * Primal solutions can only be created for the transformed problem. Therefore, the user has to call SCIPtransformProb()
 * before (s)he reads in the file containing the solution and adds it to the solution pool via the method SCIPreadSol().
 *
 *
 * @subsection READERWRITE
 *
 * The READERWRITE callback is called when the user invokes SCIP to write a problem (original or transformed)
 * in the format the reader supports. This is only possible if this callback is implemented. To write the problem
 * all necessary information is given through the parameters of this callback method (see type_reader.h). This
 * information should be used to output the problem in the requested format. This callback method is usually
 * triggered by the call of the methods SCIPwriteOrigProblem(), SCIPwriteTransProblem(), SCIPprintOrigProblem(),
 * or SCIPprintTransProblem().
 * \n
 * A typical method called by a file reader which is used to write/export a constraint
 * integer programming model is SCIPinfoMessage(). This method outputs a given string into a file
 * or into stdout.
 * \n
 * For an example we refer to the writing method of the MPS reader (see reader_mps.c).
 *
 *
 * @subsection READERCOPY
 *
 * The READERCOPY callback is executed when a SCIP instance is copied, e.g. to solve a sub-SCIP. By defining this
 * callback as <code>NULL</code> the user disables the execution of the specified reader for all copied SCIP
 * instances. The question might arise why to copy that plugin. In case of debugging it is nice to be able to
 * write/display the copied instances. Since the reader is in charge of that, you might want to copy the plugin. Below
 * you see a standard implementation.
 *
 * \code
 * static
 * SCIP_DECL_READERCOPY(readerCopyMyreader)
 * {
 *    assert(scip != NULL);
 *    assert(reader != NULL);
 *    assert(strcmp(SCIPreaderGetName(reader), READER_NAME) == 0);
 *
 *    SCIP_CALL( SCIPincludeReaderMyreader(scip) );
 *
 *    return SCIP_OKAY;
 * }
 * \endcode
 *
 * @subsection READERFREE
 *
 * If you are using file reader data, you have to implement this method in order to free the file reader data.
 * This can be done by the following procedure:
 * \code
 * static
 * SCIP_DECL_READERFREE(readerFreeMyreader)
 * {
 *    SCIP_READERDATA* readerdata;
 *
 *    readerdata = SCIPreaderGetData(reader);
 *    assert(readerdata != NULL);
 *
 *    SCIPfreeMemory(scip, &readerdata);
 *
 *    SCIPreaderSetData(reader, NULL);
 *
 *    return SCIP_OKAY;
 * }
 * \endcode
 * If you have allocated memory for fields in your file reader data, remember to free this memory
 * before freeing the file reader data itself.
 * If you are using the C++ wrapper class, this method is not available.
 * Instead, just use the destructor of your class to free the member variables of your class.
 *
 */

/*--+----1----+----2----+----3----+----4----+----5----+----6----+----7----+----8----+----9----+----0----+----1----+----2*/
/**@page DIALOG How to add dialogs
 *
 * SCIP comes with a command line shell which allows the user to read in problem instances, modify the solver's
 * parameters, initiate the optimization and display certain statistics and solution information. This shell consists
 * of dialogs, which are organized as a tree in SCIP. A node of this tree which is not a leaf represents a menu in
 * the shell and the children of this node correspond to the entries of this menu (which can again be menus). All
 * different dialogs are managed by a dialog handler, which, in particular, is responsible for executing the dialog
 * corresponding to the user's command in the shell. The concept of a dialog handler is different to that
 * of a constraint handler, which is used to manage objects of the same structure, see \ref CONS. In particular, SCIP
 * features only one dialog handler (dialog_default.h), whereas there may exist different constraint handlers.
 * \n
 * A complete list of all dialogs contained in this release can be found \ref DIALOGS "here".
 *
 * We now explain how users can extend the interactive shell by adding their own dialog.
 * We give the explanation for creating your own source file for each additional dialog. Of course, you can collect
 * different dialogs in one source file. Take src/scip/dialog_default.c, where all default dialog plugins are collected, as an
 * example.
 * As all other default plugins, the default dialog plugin and the template dialog are written in C. C++ users can easily
 * adapt the code by using the scip::ObjDialog wrapper base class and implement the scip_...() virtual methods instead of the
 * SCIP_DECL_DIALOG... callback methods.
 *
 * Additional documentation for the callback methods of a dialog can be found in the file type_dialog.h.
 *
 * Here is what you have to do to add a dialog (assuming your dialog is named "mydialog"):
 * -# Copy the template files src/scip/dialog_xyz.c and src/scip/dialog_xyz.h into files named "dialog_mydialog.c"
 *    and "dialog_mydialog.h".
 *    \n
 *    Make sure to adjust your Makefile such that these files are compiled and linked to your project.
 * -# Open the new files with a text editor and replace all occurrences of "xyz" by "mydialog".
 * -# Adjust the \ref DIALOG_PROPERTIES "properties of the dialog".
 * -# Define the \ref DIALOG_DATA "dialog data". This is optional.
 * -# Implement the \ref DIALOG_INTERFACE "interface methods".
 * -# Implement the \ref DIALOG_FUNDAMENTALCALLBACKS "fundamental callback methods".
 * -# Implement the \ref DIALOG_ADDITIONALCALLBACKS "additional callback methods". This is optional.
 *
 *
 * @section DIALOG_PROPERTIES Properties of a Dialog
 *
 * At the top of the new file "dialog_mydialog.c" you can find the dialog properties.
 * These are given as compiler defines.
 * In the C++ wrapper class, you have to provide the dialog properties by calling the constructor
 * of the abstract base class scip::ObjDialog from within your constructor.
 * The properties you have to set have the following meaning:
 *
 * \par DIALOG_NAME: the name of the dialog.
 * In the interactive shell, this name appears as the command name of the dialog in the parent dialog.
 * Additionally, if you are searching an entry in a menu with SCIPdialogFindEntry(), this name is looked up.
 * Names within one menu have to be unique: no two dialogs in the same menu may have the same name.
 *
 * \par DIALOG_DESC: the description of the dialog.
 * This string is printed as a description of the dialog in the interactive shell if the additional
 * callback method \ref DIALOGDESC is not implemented.
 *
 * \par DIALOG_ISSUBMENU: whether the dialog is a (sub)menu.
 * This parameter states whether the dialog is a menu in the interactive shell, i.e., is the parent of further
 * dialogs.
 *
 *
 * @section DIALOG_DATA Dialog Data
 *
 * Below the header "Data structures" you can find a struct which is called "struct SCIP_DialogData".
 * In this data structure, you can store the data of your dialog.
 * If you are using C++, you can add dialog data as usual as object variables to your class.
 * \n
 * Defining dialog data is optional. You can leave the struct empty.
 *
 *
 * @section DIALOG_INTERFACE Interface Methods
 *
 * At the bottom of "dialog_mydialog.c" you can find the interface method SCIPincludeDialogMydialog(), which also appears
 * in "dialog_mydialog.h".
 * \n
 * This method only has to be adjusted slightly.
 * It is responsible for notifying SCIP of the presence of the dialog, which can be done by the following lines of code:
 * \code
 * if( !SCIPdialogHasEntry(parentdialog, DIALOG_NAME) )
 * {
 *    SCIP_CALL( SCIPcreateDialog(scip, &dialog, dialogExecMydialog, dialogDescMydialog, dialogFreeMydialog,
 *          DIALOG_NAME, DIALOG_DESC, DIALOG_ISSUBMENU, dialogdata) );
 *
 *    SCIP_CALL( SCIPaddDialogEntry(scip, parentdialog, dialog) );
 *
 *    SCIP_CALL( SCIPreleaseDialog(scip, &dialog) );
 * }
 * \endcode
 * Here "parentdialog" has to be an existing dialog which is defined to be a menu (see DIALOG_ISSUBMENU), e.g.,
 * the default root dialog. The method SCIPgetRootDialog() returns the root dialog.
 *
 * The interface method is called by the user, if (s)he wants to include the dialog, i.e., if (s)he wants to use the dialog in
 * his/her application.
 * Note that in order to be able to link the new dialog to an existing default dialog
 * (except the root dialog) it has to be included <b>after the
 * default dialogs plugin</b>, i.e., the SCIPincludeDialogMydialog() call has to occur after the
 * SCIPincludeDialogDefault() call. The SCIPincludeDialogDefault() method is called from within the SCIPincludeDefaultPlugins()
 * method. Therefore, it suffices to include your dialog plugins after you have called SCIPincludeDefaultPlugins().
 * In case you want to add a dialog to the <b>root dialog</b>, you just use the following
 * lines of code to get/create the root dialog.
 *
 * \code
 * SCIP_DIALOG* root;
 *
 * root = SCIPgetRootDialog(scip);
 * if( root == NULL )
 * {
 *    SCIP_CALL( SCIPcreateRootDialog(scip, &root) );
 * }
 * assert( root != NULL );
 * \endcode
 *
 * Therefore, in this case you do not have to worry about the calls of
 * SCIPincludeDialogDefault() and SCIPincludeDefaultPlugins() .
 *
 * If you are using dialog data, you have to allocate the memory for the data at this point.
 * You can do this by calling:
 * \code
 * SCIP_CALL( SCIPallocMemory(scip, &dialogdata) );
 * \endcode
 * You also have to initialize the fields in struct SCIP_DialogData afterwards.
 *
 * Consider the following example. The user wants to add a "drawgraph" command to the root menu of SCIP.
 * (S)he copies the "dialog_xyz.c" and "dialog_xyz.h" files into files "dialog_drawgraph.c" and "dialog_drawgraph.h", respectively.
 * Then, (s)he puts the following code into the SCIPincludeDialogDrawgraph() method, compare SCIPincludeDialogDefault() in
 * src/scip/dialog_default.c:
 * \code
 * SCIP_RETCODE SCIPincludeDialogDrawgraph(
 *    SCIP*                 scip
 *    )
 * {
 *    SCIP_DIALOG* root;
 *    SCIP_DIALOG* dialog;
 *
 *    root = SCIPgetRootDialog(scip);
 *    if( root == NULL )
 *    {
 *       SCIP_CALL( SCIPcreateRootDialog(scip, &root) );
 *    }
 *    assert( root != NULL );
 *
 *    if( !SCIPdialogHasEntry(root, "drawgraph") )
 *    {
 *       SCIP_CALL( SCIPcreateDialog(scip, &dialog, SCIPdialogExecDrawgraph, NULL, NULL,
 *             "drawgraph", "draws the graph for the current problem instance", FALSE, NULL) );
 *       SCIP_CALL( SCIPaddDialogEntry(scip, root, dialog) );
 *       SCIP_CALL( SCIPreleaseDialog(scip, &dialog) );
 *    }
 *
 *    return SCIP_OKAY;
 * }
 * \endcode
 *
 * Using this code, it is even possible to call SCIPincludeDialogDrawgraph() before including the default dialog plugins,
 * and you can also call it multiple times without causing inconsistencies in the dialog structure.
 *
 *
 * @section DIALOG_FUNDAMENTALCALLBACKS Fundamental Callback Methods of a Dialog
 *
 * Dialogs have only one fundamental callback method, namely the \ref DIALOGEXEC method.
 * This method has to be implemented for every dialog; the other callback methods are optional.
 * In the C++ wrapper class scip::ObjDialog, the scip_exec() method (which corresponds to the \ref DIALOGEXEC callback) is a virtual
 * abstract member function.
 * You have to implement it in order to be able to construct an object of your dialog class.
 *
 * Additional documentation for the callback methods can be found in type_dialog.h.
 *
 * @subsection DIALOGEXEC
 *
 * The DIALOGEXEC method is invoked, if the user selected the dialog's command name in the parent's menu. It should
 * execute what is stated in DIALOG_DESC, e.g., the display constraint handlers dialog should display information about
 * the constraint handlers included in SCIP, see src/scip/dialog_default.c.
 *
 * For typical methods called by the execution method, have a look at src/scip/dialog_default.c.
 *
 * The callback has to return which dialog should be processed next. This can be, for example, the root dialog
 * (SCIPdialoghdlrGetRoot()), the parent dialog (SCIPdialogGetParent()) or NULL, which stands for closing the interactive
 * shell.
 *
 *
 * @section DIALOG_ADDITIONALCALLBACKS Additional Callback Methods of a Dialog
 *
 * The additional callback methods do not need to be implemented in every case.
 * They can be used, for example, to free private data.
 *
 * @subsection DIALOGPFREE
 *
 * If you are using dialog data, you have to implement this method in order to free the dialog data.
 * This can be done by the following procedure:
 * \code
 * static
 * SCIP_DECL_DIALOGFREE(dialogFreeMydialog)
 * {
 *    SCIP_DIALOGDATA* dialogdata;
 *
 *    dialogdata = SCIPdialogGetData(dialog);
 *    assert(dialogdata != NULL);
 *
 *    SCIPfreeMemory(scip, &dialogdata);
 *
 *    SCIPdialogSetData(dialog, NULL);
 *
 *    return SCIP_OKAY;
 * }
 * \endcode
 * If you have allocated memory for fields in your dialog data, remember to free this memory
 * before freeing the dialog data itself.
 * If you are using the C++ wrapper class, this method is not available.
 * Instead, just use the destructor of your class to free the member variables of your class.
 *
 * @subsection DIALOGDESC
 *
 * This method is called when the help menu of the parent is displayed. It should output (usually a single line of)
 * information describing the meaning of the dialog.
 * \n
 * If this callback is not implemented, the description string of the dialog (DIALOG_DESC) is displayed instead.
 *
 * @subsection DIALOGCOPY
 *
 * The DIALOGCOPY callback is executed when a SCIP instance is copied, e.g. to solve a sub-SCIP. By defining this
 * callback as <code>NULL</code> the user disables the execution of this dialog for all copied SCIP instances. In
 * general there is no need to copy any dialog since it is most unlikely to start the interactive shell of the copied
 * instances.
 *
 */

/*--+----1----+----2----+----3----+----4----+----5----+----6----+----7----+----8----+----9----+----0----+----1----+----2*/
/**@page DISP How to add display columns
 *
 * While solving a constraint integer program, SCIP displays status information in a column-like fashion. The current
 * number of processed branching tree nodes, the solving time, and the relative gap between primal and dual bound are
 * examples of such display columns. There already exists a wide variety of display columns which can be activated or
 * deactivated on demand, see src/scip/disp_default.c. Additionally, the user can implement his/her own display columns
 * in order to track problem or algorithm specific values.
 * \n
 * A complete list of all displays contained in this release can be found \ref DISPLAYS "here".
 *
 * We now explain users can add their own display columns.
 * We give the explanation for creating your own source file for each additional display column. Of course, you can collect
 * different additional display columns in one source file.
 * Take src/scip/disp_default.c, where all default display columns are collected, as an example.
 * As all other default plugins, the default display column plugins and the display column template are written in C.
 * C++ users can easily adapt the code by using the scip::ObjDisp wrapper base class and implement the scip_...() virtual methods
 * instead of the SCIP_DECL_DISP... callback methods.
 *
 *
 * Additional documentation for the callback methods of a display column can be found in the file type_disp.h.
 *
 * Here is what you have to do to implement a display column (assuming your display column is named "mydisplaycolumn"):
 * -# Copy the template files src/scip/disp_xyz.c and src/scip/disp_xyz.h into files named "disp_mydisplaycolumn.c"
 *    and "disp_mydisplaycolumn.h".
      \n
 *    Make sure to adjust your Makefile such that these files are compiled and linked to your project.
 * -# Open the new files with a text editor and replace all occurrences of "xyz" by "mydisplaycolumn".
 * -# Adjust the \ref DISP_PROPERTIES "properties of the display column".
 * -# Define the  \ref DISP_DATA "display column data". This is optional.
 * -# Implement the \ref DISP_INTERFACE "interface methods".
 * -# Implement the \ref DISP_FUNDAMENTALCALLBACKS "fundamental callback methods".
 * -# Implement the \ref DISP_ADDITIONALCALLBACKS "additional callback methods". This is optional.
 *
 *
 * @section DISP_PROPERTIES Properties of a Display Column
 *
 * At the top of the new file "disp_mydisplaycolumn.c" you can find the display column properties.
 * These are given as compiler defines.
 * In the C++ wrapper class, you have to provide the display column properties by calling the constructor
 * of the abstract base class scip::ObjDisp from within your constructor.
 * The properties you have to set have the following meaning:
 *
 * \par DISP_NAME: the name of the display column.
 * This name is used in the interactive shell to address the display column.
 * Additionally, if you are searching for a display column with SCIPfindDisp(), this name is looked up.
 * Names have to be unique: no two display columns may have the same name.
 *
 * \par DISP_DESC: the description of the display column.
 * This string is printed as a description of the display column in the interactive shell.
 *
 * \par DISP_HEADER: the header of the display column.
 * This string is printed as the header of the display column in the status information display.
 *
 * \par DISP_WIDTH: the width of the display column.
 * This parameter defines the width (number of characters) of the display column. The value of the parameter has to be
 * greater than or equal to the number of characters in the header string.
 *
 * \par DISP_PRIORITY: the priority of the display column.
 * The total width of status information lines is bounded by the parameter "display width". The display columns actually contained
 * in the status information display are selected in decreasing order of their priority. Furthermore, the user can force
 * columns to be displayed or not to be displayed in the status information display. For that, (s)he has to switch the value
 * of the display column's parameter "active" from "auto" (its default value) to "on" or "off", respectively.
 *
 * \par DISP_POSITION: the relative position of the display column.
 * In the status information display, the display columns are arranged from left to right in increasing order of their
 * relative position.
 *
 * \par DISP_STRIPLINE: the default for whether the display column should be separated with a line from its right neighbor.
 * This parameter states whether the display column should be separated with the string "|" from its right neighbor. In so
 * doing, the clearness of the status information display may improve.
 *
 * @section DISP_DATA Display Column Data
 *
 * Below the header "Data structures" you can find a struct which is called "struct SCIP_DispData".
 * In this data structure, you can store the data of your display column. For example, you should store the adjustable
 * parameters of the display column in this data structure.
 * If you are using C++, you can add display column data as usual as object variables to your class.
 * \n
 * Defining display column data is optional. You can leave the struct empty.
 *
 *
 * @section DISP_INTERFACE Interface Methods
 *
 * At the bottom of "disp_mydisplaycolumn.c" you can find the interface method SCIPincludeDispMydisplaycolumn(), which also
 * appears in "disp_mydisplaycolumn.h".
 * \n
 * This method only has to be adjusted slightly.
 * It is responsible for notifying SCIP of the presence of the display column by calling the method
 * SCIPincludeDisp().
 *
 * The interface method is called by the user, if (s)he wants to include the display column, i.e., if (s)he wants to use the display column in his
 * application.
 *
 * If you are using display column data, you have to allocate the memory for the data at this point.
 * You can do this by calling:
 * \code
 * SCIP_CALL( SCIPallocMemory(scip, &dispdata) );
 * \endcode
 * You also have to initialize the fields in struct SCIP_DispData afterwards.
 *
 * Although this is very uncommon, you may also add user parameters for your display column, see the method
 * SCIPincludeConshdlrKnapsack() in the \ref cons_knapsack.h "knapsack constraint handler" for an example.
 *
 *
 * @section DISP_FUNDAMENTALCALLBACKS Fundamental Callback Methods of a Display Column
 *
 * Display column plugins have only one fundamental callback method, namely the \ref DISPOUTPUT method.
 * This method has to be implemented for every display column; the other callback methods are optional.
 * In the C++ wrapper class scip::ObjDisp, the scip_output() method (which corresponds to the \ref DISPOUTPUT callback) is a virtual
 * abstract member function.
 * You have to implement it in order to be able to construct an object of your display column class.
 *
 * Additional documentation for the callback methods can be found in type_disp.h.
 *
 * @subsection DISPOUTPUT
 *
 * The DISPOUTPUT callback is called after each pricing loop during node processing and after a node has been processed.
 * In addition, at the root node, the callback is executed after each iteration of the price-and-cut loop.
 * It should write the display column information for the current node to a given output file stream.
 *
 * Typical methods called by a display column are, for example, SCIPdispLongint(), SCIPdispInt(), SCIPdispTime(), and
 * SCIPinfoMessage().
 *
 *
 * @section DISP_ADDITIONALCALLBACKS Additional Callback Methods of a Display Column
 *
 * The additional callback methods do not need to be implemented in every case.
 * They can be used, for example, to initialize and free private data.
 *
 * @subsection DISPCOPY
 *
 * The DISPCOPY callback is executed when a SCIP instance is copied, e.g. to solve a sub-SCIP. By defining this callback
 * as <code>NULL</code> the user disables the execution of the specified column. In general it is probably not needed to
 * implement that callback since the output of the copied instance is usually suppressed. In the other case or for
 * debugging the callback should be implement.
 *
 *
 * @subsection DISPFREE
 *
 * If you are using display column data, you have to implement this method in order to free the display column data.
 * This can be done by the following procedure:
 * \code
 * static
 * SCIP_DECL_DISPFREE(dispFreeMydisplaycolumn)
 * {
 *    SCIP_DISPDATA* dispdata;
 *
 *    dispdata = SCIPdispGetData(disp);
 *    assert(dispdata != NULL);
 *
 *    SCIPfreeMemory(scip, &dispdata);
 *
 *    SCIPdispSetData(disp, NULL);
 *
 *    return SCIP_OKAY;
 * }
 * \endcode
 * If you have allocated memory for fields in your display column data, remember to free this memory
 * before freeing the display column data itself.
 * If you are using the C++ wrapper class, this method is not available.
 * Instead, just use the destructor of your class to free the member variables of your class.
 *
 * @subsection DISPINIT
 *
 * The DISPINIT callback is executed after the problem is transformed.
 * The display column may, e.g., use this call to initialize its display column data.
 *
 * @subsection DISPEXIT
 *
 * The DISPEXIT callback is executed before the transformed problem is freed.
 * In this method, the display column should free all resources that have been allocated for the solving process in
 * \ref DISPINIT.
 *
 * @subsection DISPINITSOL
 *
 * The DISPINITSOL callback is executed when the presolving is finished and the branch-and-bound process is about to
 * begin. The display column may use this call to initialize its branch-and-bound specific data.
 *
 * @subsection DISPEXITSOL
 *
 * The DISPEXITSOL callback is executed before the branch-and-bound process is freed. The display column should use this
 * call to clean up its branch-and-bound data specific data.
 */

/*--+----1----+----2----+----3----+----4----+----5----+----6----+----7----+----8----+----9----+----0----+----1----+----2*/
/**@page EVENT How to add event handler
 *
 * While solving a constraint integer program, SCIP drops thousands of events such as SCIP_EVENTTYPE_VARFIXED (a
 * complete list of all events is given in type_event.h). These events can be caught and used to do something after a
 * certain event happens. Events can be used to speed up the solution process. For example, the set partitioning
 * constraint is only worth propagating if one of the involved variables is fixed. This can be detected by
 * catching the event SCIP_EVENTTYPE_VARFIXED. To be able to catch an event it is necessary to write an event handler
 * which defines what to do after a certain event was caught.
 *
 * We now explain how users can add their own event handlers. We give the explanation for creating your own
 * source file for each additional event handler. Of course, you can collect different event handlers in one source file
 * or you can put the event handler directly into the constraint handler.  In a \ref EVENTUSAGE "second step" we discuss
 * the usage of an event handler. This means how to catch and drop events. \ref EVENTTYPES "Finally", we give some notes on the existing
 * types of events.
 *
 * Take src/scip/cons_logior.c, where the event handler is directly included into the constraint handler. As all other
 * default plugins, the event handlers are written in C. C++ users can easily adapt the code by using the scip::ObjEventhdlr
 * wrapper base class and implement the scip_...() virtual methods instead of the SCIP_DECL_EVENT... callback methods.
 *
 * Additional documentation for the callback methods of an event handler can be found in the file type_event.h. There is
 * also an example written in C which deals with an event handler. You find this example in the directory
 * "examples/Eventhdlr/". An C++ example can be found within the TSP project (examples/TSP/src/EventhdlrNewSol.cpp).
 *
 * Here is what you have to do to implement an event handler (assuming your event handler is named "bestsol"):
 * -# Copy the template files src/scip/event_xyz.c and src/scip/event_xyz.h into files named "event_bestsol.c"
 *    and "event_bestsol.h".
      \n
 *    Make sure to adjust your Makefile such that these files are compiled and linked to your project.
 * -# Open the new files with a text editor and replace all occurrences of "xyz" by "bestsol".
 * -# Adjust the \ref EVENTHDLR_PROPERTIES "properties of the event handler".
 * -# Implement the \ref EVENT_INTERFACE "interface methods".
 * -# Implement the \ref EVENT_FUNDAMENTALCALLBACKS "fundamental callback methods".
 * -# Implement the \ref EVENT_ADDITIONALCALLBACKS "additional callback methods". This is optional.
 *
 *
 * @section EVENTHDLR_PROPERTIES Properties of a Event Handler
 *
 * At the top of the new file "event_bestsol.c" you can find the event handler properties.
 * These are given as compiler defines.
 * In the C++ wrapper class, you have to provide the event handler properties by calling the constructor
 * of the abstract base class scip::ObjEventhdlr from within your constructor.
 * The properties you have to set have the following meaning:
 *
 * \par EVENT_NAME: the name of the event handler.
 * This name has to be unique with respect to all other event handlers. If you are searching for an event handler with
 * SCIPfindEventhdlr(), this name is looked up.
 *
 * \par EVENT_DESC: the description of the event handler.
 * This string is printed as a description of the event handler.
 *
 * @section EVENTHDLR_DATA Event Handler Data
 *
 * Below the header "Data structures" you can find a struct which is called "struct SCIP_EventhdlrData".
 * In this data structure, you can store the data of your event handler. For example, you should store the adjustable
 * parameters of the event handler in this data structure.
 * If you are using C++, you can add event handler data as usual as object variables to your class.
 * \n
 * Defining event handler data is optional. You can leave the struct empty.
 *
 *
 * @section EVENT_INTERFACE Interface Methods
 *
 * At the bottom of "event_bestsol.c", you can find the interface method SCIPincludeEventBestsol(),
 * which also appears in "event_bestsol.h".
 * SCIPincludeEventBestsol() is called by the user, if (s)he wants to include the event handler,
 * i.e., if (s)he wants to use the event handler in his/her application.
 *
 * This method only has to be adjusted slightly.
 * It is responsible for notifying SCIP of the presence of the event handler. For this, you can either call
 * SCIPincludeEventhdlr(),
 * or SCIPincludeEventhdlrBasic() since SCIP version 3.0. In the latter variant, \ref EVENT_ADDITIONALCALLBACKS "additional callbacks"
 * must be added via setter functions as, e.g., SCIPsetReaderCopy(). We recommend this latter variant because
 * it is more stable towards future SCIP versions which might have more callbacks, whereas source code using the first
 * variant must be manually adjusted with every SCIP release containing new callbacks for event handlers in order to compile.
 *
 * If you are using event handler data, you have to allocate the memory for the data at this point.
 * You can do this by calling:
 * \code
 * SCIP_CALL( SCIPallocMemory(scip, &eventhdlrdata) );
 * \endcode
 * You also have to initialize the fields in struct SCIP_EventhdlrData afterwards.
 *
 * Although this is very uncommon, you may also add user parameters for your event handler, see the method
 * SCIPincludeConshdlrKnapsack() in the \ref cons_knapsack.h "knapsack constraint handler" for an example.
 *
 *
 * @section EVENT_FUNDAMENTALCALLBACKS Fundamental Callback Methods of a Event Handler
 *
 * The fundamental callback methods of the plugins are the ones that have to be implemented in order to obtain
 * an operational algorithm.
 * They are passed together with the event handler itself to SCIP using SCIPincludeEventhdlr() or SCIPincludeEventhdlrBasic(),
 * see @ref EVENT_INTERFACE.
 *
 *
 * Event handler plugins have only one fundamental callback method, namely the \ref EVENTEXEC method.  This method has
 * to be implemented for every event handler; the other callback methods are optional.  In the C++ wrapper class
 * scip::ObjEventhdlr, the scip_exec() method (which corresponds to the \ref EVENTEXEC callback) is a virtual abstract member
 * function.  You have to implement it in order to be able to construct an object of your event handler class.
 *
 * Additional documentation for the callback methods can be found in type_event.h.
 *
 * @subsection EVENTEXEC
 *
 * The EVENTEXEC callback is called after the requested event happened. Then the event handler can do some action in
 * reaction to the event.
 *
 * Typical the execution method sets a parameter to TRUE to indicate later in solving process that something happened
 * which should be analyzed further. In the \ref cons_knapsack.h "knapsack constraint handler" you find such a typical
 * example.
 *
 * @section EVENT_ADDITIONALCALLBACKS Additional Callback Methods of a Event Handler
 *
 * The additional callback methods do not need to be implemented in every case. However, some of them have to be
 * implemented for most applications, they can be used, for example, to initialize and free private data.
 * Additional callbacks can either be passed directly with SCIPincludeEventhdlr() to SCIP or via specific
 * <b>setter functions</b> after a call of SCIPincludeEventhdlrBasic(), see also @ref EVENT_INTERFACE.
 *
 * @subsection EVENTCOPY
 *
 * The EVENTCOPY callback is executed when a SCIP instance is copied, e.g. to solve a sub-SCIP. By defining this
 * callback as <code>NULL</code> the user disables the execution of the specified event handler for all copied SCIP
 * instances. Note that in most cases the event handler in the copied instance will be initialize by those objects (such
 * as constraint handlers or propagators) which need this event handler (see \ref cons_knapsack.h). In these cases the copy
 * callback can be ignored. In case of general events, such as a new best solution being found
 * (SCIP_EVENTTYPE_BESTSOLFOUND), you might want to implement that callback. The event handler example which you find
 * in the directory "examples/Eventhdlr/" uses that callback.
 *
 * \code
 * static
 * SCIP_DECL_EVENTCOPY(eventCopyBestsol)
 * {
 *    assert(scip != NULL);
 *    assert(eventhdlr != NULL);
 *    assert(strcmp(SCIPeventhdlrGetName(eventhdlr), EVENTHDLR_NAME) == 0);
 *
 *    SCIP_CALL( SCIPincludeEventHdlrBestsol(scip) );
 *
 *    return SCIP_OKAY;
 * }
 * \endcode
 *
 *
 * @subsection EVENTFREE
 *
 * If you are using event handler data, you have to implement this method in order to free the event handler data.
 * This can be done by the following procedure:
 * \code
 * static
 * SCIP_DECL_EVENTFREE(eventFreeBestsol)
 * {
 *    SCIP_EVENTHDLRDATA* eventhdlrdata;
 *
 *    eventhdlrdata = SCIPeventhdlrGetData(eventhdlr);
 *    assert(eventhdlrdata != NULL);
 *
 *    SCIPfreeMemory(scip, &eventhdlrdata);
 *
 *    SCIPeventhdlrSetData(eventhdlr, NULL);
 *
 *    return SCIP_OKAY;
 * }
 * \endcode
 * If you have allocated memory for fields in your event handler data, remember to free this memory
 * before freeing the event handler data itself.
 * If you are using the C++ wrapper class, this method is not available.
 * Instead, just use the destructor of your class to free the member variables of your class.
 *
 *
 * @subsection EVENTINIT
 *
 * The EVENTINIT callback is executed after the problem is transformed.
 * The event handler may, e.g., use this call to initialize its event handler data.
 *
 * @subsection EVENTEXIT
 *
 * The EVENTEXIT callback is executed before the transformed problem is freed.
 * In this method, the event handler should free all resources that have been allocated for the solving process in
 * \ref EVENTINIT.
 *
 * @subsection EVENTINITSOL
 *
 * The EVENTINITSOL callback is executed when the presolving is finished and the branch-and-bound process is about to
 * begin. The event handler may use this call to initialize its branch-and-bound specific data.
 *
 * @subsection EVENTEXITSOL
 *
 * The EVENTEXITSOL callback is executed before the branch-and-bound process is freed. The event handler should use this
 * call to clean up its branch-and-bound data specific data.
 *
 * @section EVENTUSAGE Catching and Dropping Events
 *
 * After you have implemented the event handler, you have to tell SCIP for which events this event handler should be
 * used. This can be a general events, such as <code>SCIP_EVENTTYPE_BESTSOLFOUND</code>, or a variable event which is the most common
 * way.
 *
 * In case of a general (not variable) event you use the function SCIPcatchEvent() to attach to an event and
 * SCIPdropEvent() to release this event later.
 *
 * \code
 * SCIP_CALL( SCIPcatchEvent( scip, SCIP_EVENTTYPE_BESTSOLFOUND, eventhdlr, NULL, NULL) );
 * \endcode
 *
 * \code
 * SCIP_CALL( SCIPdropEvent( scip, SCIP_EVENTTYPE_BESTSOLFOUND, eventhdlr, NULL, NULL) );
 * \endcode
 *
 * If you want trigger some variable event, you use the method SCIPcatchVarEvent() to attach the variable event and
 * SCIPdropVarEvent() to drop it later.
 *
 * \code
 * SCIP_CALL( SCIPcatchVarEvent( scip, var, SCIP_EVENTTYPE_VARFIXED, eventhdlr, NULL, NULL) );
 * \endcode
 *
 * \code
 * SCIP_CALL( SCIPdropVarEvent( scip, var, SCIP_EVENTTYPE_VARFIXED, eventhdlr, NULL, NULL) );
 * \endcode
 *
 * @section EVENTTYPES Event types
 *
 * All available events are listed in type_event.h. There are atomic events such as <code>SCIP_EVENTTYPE_VARFIXED</code>
 * and combined events such as <code>SCIP_EVENTTYPE_VARCHANGED</code>. The events are encoded via bit masks. Each atomic
 * event has a unique power of two. This enables combination of the atomic events.
 *
 * SCIP only throws atomic events. However, an event handler might be interested in bunch of events. Through the
 * underlying bit masks it is possible to combine the atomic events. For example, <code>SCIP_EVENTTYPE_VARCHANGED</code>
 * is an event which combines the events <code>SCIP_EVENTTYPE_VARFIXED</code>, <code>SCIP_EVENTTYPE_VARUNLOCKED</code>,
 * <code>SCIP_EVENTTYPE_OBJCHANGED</code>, <code>SCIP_EVENTTYPE_GBDCHANGED</code>,
 * <code>SCIP_EVENTTYPE_DOMCHANGED</code>, and <code>SCIP_EVENTTYPE_IMPLADDED</code>.
 *
 * \code
 * #define SCIP_EVENTTYPE_VARCHANGED     (SCIP_EVENTTYPE_VARFIXED | SCIP_EVENTTYPE_VARUNLOCKED | SCIP_EVENTTYPE_OBJCHANGED
 *                                    | SCIP_EVENTTYPE_GBDCHANGED | SCIP_EVENTTYPE_DOMCHANGED | SCIP_EVENTTYPE_IMPLADDED)
 * \endcode
 *
 * Depending on the event type, the event offers different information. The methods which can be used to gain
 * access to this information are given in pub_event.h.
 *
 */

/*--+----1----+----2----+----3----+----4----+----5----+----6----+----7----+----8----+----9----+----0----+----1----+----2*/
/**@page NLPI How to add interfaces to nonlinear programming solvers
 *
 * NLPIs are used to interface a solver for nonlinear programs (NLP).
 * It is used, e.g., to solve convex relaxations of the problem or to find locally optimal solutions of
 * nonlinear relaxations or subproblems.
 * The NLPI has been designed such that it can be used independently from SCIP.
 *
 * While the NLPI itself corresponds to the solver interface, the NLPIPROBLEM corresponds to the
 * (solver specific) representation of a concrete nonlinear program.
 * An NLP is specified as a set of indexed variables with variable bounds, an objective function,
 * and a set of constraints, where each constraint is specified as a function which is restricted to lie
 * between given left and right hand sides (possibly infinite).
 * A function consists of a linear, quadratic, and general nonlinear part.
 * The linear and quadratic parts are specified via variable indices and coefficients, while the
 * general nonlinear part is specified via an expression tree.
 * That is, the user of the NLPI does not provide function evaluation callbacks but an algebraic representation of the NLP.
 * Interfaces for solvers that require function evaluations can make use of the NLPIORACLE, which
 * provides a set of methods to compute functions values, gradients, Jacobians, and Hessians for a given NLP.
 * See the interface to Ipopt for an example on how to use the NLPIORACLE.
 *
 * A complete list of all NLPIs contained in this release can be found \ref NLPIS "here".
 *
 * We now explain how users can add their own NLP solver interface.
 * Take the interface to Ipopt (src/nlpi/nlpi_ipopt.cpp) as an example.
 * Unlike most other plugins, it is written in C++.
 * Additional documentation for the callback methods of an NLPI, in particular for their input parameters,
 * can be found in the file type_nlpi.h.
 *
 * Here is what you have to do to implement an NLPI:
 * -# Copy the template files src/nlpi/nlpi_xyz.c and src/nlpi/nlpi_xyz.h into files named "nlpi_mynlpi.c"
 *    and "nlpi_mynlpi.h".
 *    \n
 *    Make sure to adjust your Makefile such that these files are compiled and linked to your project.
 * -# Open the new files with a text editor and replace all occurrences of "xyz" by "mynlpi".
 * -# Adjust the properties of the nlpi (see \ref NLPI_PROPERTIES).
 * -# Define the NLPI and NLPIPROBLEM data (see \ref NLPI_DATA).
 * -# Implement the interface methods (see \ref NLPI_INTERFACE).
 * -# Implement the fundamental callback methods (see \ref NLPI_FUNDAMENTALCALLBACKS).
 *
 *
 * @section NLPI_PROPERTIES Properties of an NLPI
 *
 * At the top of the new file "nlpi_mynlpi.c", you can find the NLPI properties.
 * These are given as compiler defines.
 * The properties you have to set have the following meaning:
 *
 * \par NLPI_NAME: the name of the NLP solver interface.
 * This name is used in the interactive shell to address the NLPI.
 * Additionally, if you are searching for an NLPI with SCIPfindNLPI(), this name is looked up.
 * Names have to be unique: no two NLPIs may have the same name.
 *
 * \par NLPI_DESC: the description of the NLPI.
 * This string is printed as a description of the NLPI in the interactive shell.
 *
 * \par NLPI_PRIORITY: the priority of the NLPI.
 * If an NLP has to be solved, an NLP solver has to be selected.
 * By default, the solver with the NLPI with highest priority is selected.
 * The priority of an NLPI should be set according to performance of the solver:
 * solvers that provide fast algorithms that are usually successful on a wide range of problems should have a high priority.
 * An easy way to list the priorities of all NLPIs is to type "display nlpis" in the interactive shell of SCIP.
 *
 * @section NLPI_DATA NLPI Data
 *
 * Below the header "Data structures" you can find structs which are called "struct SCIP_NlpiData" and "struct SCIP_NlpiProblem".
 * In this data structure, you can store the data of your solver interface and of a specific NLP problem.
 * For example, you could store a pointer to the block memory data structure in the SCIP_NlpiData data structure
 * and store a pointer to an NLPIoracle in the SCIP_NlpiProblem data structure.
 *
 * @section NLPI_INTERFACE Interface Methods
 *
 * At the bottom of "nlpi_mynlpi.c", you can find the interface method SCIPcreateNlpSolverXyz(),
 * which also appears in "nlpi_mynlpi.h".
 * \n
 * This method only has to be adjusted slightly.
 * It is responsible for creating an NLPI that contains all properties and callback methods of your
 * solver interface by calling the method SCIPnlpiCreate().
 * SCIPcreateNlpSolverXyz() is called by the user (e.g., SCIP), if (s)he wants to use this solver interface in his/her application.
 *
 * If you are using NLPI data, you have to allocate the memory for the data at this point.
 * You can do this by calling:
 * \code
 * SCIP_CALL( SCIPallocMemory(scip, &nlpidata) );
 * \endcode
 * You also have to initialize the fields in struct SCIP_NlpiData afterwards. For freeing the
 * NLPI data, see \ref NLPIFREE.
 *
 *
 * @section NLPI_FUNDAMENTALCALLBACKS Fundamental Callback Methods of an NLPI
 *
 * The fundamental callback methods of the plugins are the ones that have to be implemented in order to obtain
 * an operational algorithm. Currently, all NLPI callbacks are fundamental.
 *
 * Additional documentation of the callback methods, in particular to their input parameters,
 * can be found in type_nlpi.h.
 *
 * @subsection NLPICOPY
 *
 * The NLPICOPY callback is executed if the plugin should be copied, e.g., when a SCIP instance is copied.
 *
 * @subsection NLPIFREE
 *
 * The NLPIFREE callback is executed if the NLP solver interface data structure should be freed, e.g., when a SCIP instance is freed.
 *
 * @subsection NLPIGETSOLVERPOINTER
 *
 * The NLPIGETSOLVERPOINTER callback can be used to pass a pointer to a solver specific data structure to the user.
 *
 * @subsection NLPICREATEPROBLEM
 *
 * The NLPICREATEPROBLEM callback is executed if a particular NLP problem is to be created.
 * The callback method should initialize a SCIP_NlpiProblem struct here that corresponds to an empty NLP.
 *
 * @subsection NLPIFREEPROBLEM
 *
 * The NLPIFREEPROBLEMPOINTER callback is executed if a particular NLP problem is to be freed.
 * The callback method should free a SCIP_NlpiProblem struct here.
 *
 * @subsection NLPIGETPROBLEMPOINTER
 *
 * The NLPIGETPROBLEMPOINTER callback can be used to pass a pointer to a solver specific data structure of the NLP to the user.
 *
 * @subsection NLPIADDVARS
 *
 * The NLPIADDVARS callback is executed if a set of variables with lower and upper bounds and names should be added to a particular NLP.
 * The callback method must add the new variables behind the previously added variables, if any.
 * If NULL is given for the lower bounds arguments, -infinity is assumed as lower bound for each new variable.
 * If NULL is given for the upper bounds arguments, +infinity is assumed as upper bound for each new variable.
 * It is also permitted to use NULL for the names argument.
 *
 * @subsection NLPIADDCONSTRAINTS
 *
 * The NLPIADDCONSTRAINTS callback is executed if a set of constraints should be added to a particular NLP.
 * Constraints are specified by providing left and right hand sides, linear and quadratic coefficients, expression trees, and constraint names.
 * All of these arguments are optional, giving NULL for left hand sides corresponds to -infinity, giving NULL for right hand sides corresponds to +infinity.
 *
 * @subsection NLPISETOBJECTIVE
 *
 * The NLPISETOBJECTIVE callback is executed to set the objective function of a particular NLP.
 *
 * @subsection NLPICHGVARBOUNDS
 *
 * The NLPICHGVARBOUNDS callback is executed to change the bounds on a set of variables of an NLP.
 *
 * @subsection NLPICHGCONSSIDES
 *
 * The NLPICHGCONSSIDES callback is executed to change the sides on a set of constraints of an NLP.
 *
 * @subsection NLPIDELVARSET
 *
 * The NLPIDELVARSET callback is executed to delete a set of variables from an NLP.
 * The caller provides an array in which for each variable it is marked whether it should be deleted.
 * In the same array, the method should return the new position of each variable in the NLP, or -1 if it was deleted.
 *
 * @subsection NLPIDELCONSSET
 *
 * The NLPIDELCONSSET callback is executed to delete a set of constraints from an NLP.
 * The caller provides an array in which for each constraint it is marked whether it should be deleted.
 * In the same array, the method should return the new position of each constraint in the NLP, or -1 if it was deleted.
 *
 * @subsection NLPICHGLINEARCOEFS
 *
 * The NLPICHGLINEARCOEFS callback is executed to change the coefficients in the linear part of the objective function or a constraint of an NLP.
 *
 * @subsection NLPICHGQUADCOEFS
 *
 * The NLPICHGQUADCOEFS callback is executed to change the coefficients in the quadratic part of the objective function or a constraint of an NLP.
 *
 * @subsection NLPICHGEXPRTREE
 *
 * The NLPICHGEXPRTREE callback is executed to replace the expression tree of the objective function or a constraint of an NLP.
 *
 * @subsection NLPICHGNONLINCOEF
 *
 * The NLPICHGNONLINCOEF callback is executed to change a single parameter in the (parametrized) expression tree of the objective function or a constraint of an NLP.
 *
 * @subsection NLPICHGOBJCONSTANT
 *
 * The NLPICHGOBJCONSTANT callback is executed to change the constant offset of the objective function of an NLP.
 *
 * @subsection NLPISETINITIALGUESS
 *
 * The NLPISETINITIALGUESS callback is executed to provide primal and dual initial values for the variables and constraints of an NLP.
 * For a local solver, these values can be used as a starting point for the search.
 * It is possible to pass a NULL pointer for any of the arguments (primal values of variables, dual values of variable bounds, dual values of constraints).
 * In this case, the solver should clear previously set starting values and setup its own starting point.
 *
 * @subsection NLPISOLVE
 *
 * The NLPISOLVE callback is executed when an NLP should be solved.
 * The solver may use the initial guess provided by \ref NLPISETINITIALGUESS as starting point.
 * The status of the solving process and solution can be requested by
 * \ref NLPIGETSOLSTAT, \ref NLPIGETTERMSTAT, \ref NLPIGETSOLUTION, and \ref NLPIGETSTATISTICS.
 *
 * @subsection NLPIGETSOLSTAT
 *
 * The NLPIGETSOLSTAT callback can be used to request the solution status (solved, infeasible, ...) after an NLP has been solved.
 *
 * @subsection NLPIGETTERMSTAT
 *
 * The NLPIGETTERMSTAT callback can be used to request the termination reason (normal, iteration limit, ...) after an NLP has been solved.
 *
 * @subsection NLPIGETSOLUTION
 *
 * The NLPIGETSOLUTION callback can be used to request the primal and dual solution values after an NLP solve.
 * The method should pass pointers to arrays of variable values to the caller.
 * It is possible to return only primal values for the variables, but no values for the dual variables, e.g., if a solver does not compute such values.
 *
 * @subsection NLPIGETSTATISTICS
 *
 * The NLPIGETSTATISTICS callback can be used to request the statistical values (number of iterations, time, ...) after an NLP solve.
 * The method should fill the provided NLPSTATISTICS data structure.
 *
 * <!-- NLPIGETWARMSTARTSIZE, NLPIGETWARMSTARTMEMO, NLPISETWARMSTARTMEMO are not documented,
      since they are currently not used, not implemented, and likely to change with a next version. -->
 *
 * @subsection NLPIGETINTPAR
 *
 * The NLPIGETINTPAR callback can be used to request the value of an integer valued NLP parameter.
 *
 * @subsection NLPISETINTPAR
 *
 * The NLPISETINTPAR callback is executed to set the value of an integer valued NLP parameter.
 *
 * @subsection NLPIGETREALPAR
 *
 * The NLPIGETREALPAR callback can be used to request the value of a real valued NLP parameter.
 *
 * @subsection NLPISETREALPAR
 *
 * The NLPISETREALPAR callback is executed to set the value of a real valued NLP parameter.
 *
 * @subsection NLPIGETSTRINGPAR
 *
 * The NLPIGETSTRINGPAR callback can be used to request the value of a string valued NLP parameter.
 *
 * @subsection NLPISETSTRINGPAR
 *
 * The NLPISETSTRINGPAR callback is executed to set the value of a string valued NLP parameter.
 */

/*--+----1----+----2----+----3----+----4----+----5----+----6----+----7----+----8----+----9----+----0----+----1----+----2*/
/**@page EXPRINT How to add interfaces to expression interpreters
 *
 * An expression interpreter is a tool to compute point-wise and interval-wise the function values, gradients, and
 * derivatives of algebraic expressions which are given in the form of an expression tree.
 * It is used, e.g., by an NLP solver interface to compute Jacobians and Hessians for the solver.
 *
 * The expression interpreter interface in SCIP has been implemented similar to those of the LP solver interface (LPI).
 * For one binary, exactly one expression interpreter has to be linked.
 * The expression interpreter API has been designed such that it can be used independently from SCIP.
 *
 * A complete list of all expression interpreters contained in this release can be found \ref EXPRINTS "here".
 *
 * We now explain how users can add their own expression interpreters.
 * Take the interface to CppAD (\ref exprinterpret_cppad.cpp) as an example.
 * Unlike most other plugins, it is written in C++.
 *
 * Additional documentation for the callback methods of an expression interpreter, in particular for their input parameters,
 * can be found in the file \ref exprinterpret.h
 *
 * Note that the expression interpreter API has <b>BETA status</b> and thus may change in the next version.
 *
 * Here is what you have to do to implement an expression interpreter:
 * -# Copy the file \ref exprinterpret_none.c into a file named "exprinterpreti_myexprinterpret.c".
 *    \n
 *    Make sure to adjust your Makefile such that these files are compiled and linked to your project.
 * -# Open the new files with a text editor.
 * -# Define the expression interpreter data (see \ref EXPRINT_DATA).
 * -# Implement the interface methods (see \ref EXPRINT_INTERFACE).
 *
 *
 * @section EXPRINT_DATA Expression Interpreter Data
 *
 * In "struct SCIP_ExprInt", you can store the general data of your expression interpreter.
 * For example, you could store a pointer to the block memory data structure.
 *
 * @section EXPRINT_INTERFACE Interface Methods
 *
 * The expression interpreter has to implement a set of interface method.
 * In your "exprinterpret_myexprinterpret.c", these methods are mostly dummy methods that return error codes.
 *
 * @subsection SCIPexprintGetName
 *
 * The SCIPexprintGetName method should return the name of the expression interpreter.
 *
 * @subsection SCIPexprintGetDesc
 *
 * The SCIPexprintGetDesc method should return a short description of the expression interpreter, e.g., the name of the developer of the code.
 *
 * @subsection SCIPexprintGetCapability
 *
 * The SCIPexprintGetCapability method should return a bitmask that indicates the capabilities of the expression interpreter,
 * i.e., whether it can evaluate gradients, Hessians, or do interval arithmetic.
 *
 * @subsection SCIPexprintCreate
 *
 * The SCIPexprintCreate method is called to create an expression interpreter data structure.
 * The method should initialize a "struct SCIP_ExprInt" here.
 *
 * @subsection SCIPexprintFree
 *
 * The SCIPexprintFree method is called to free an expression interpreter data structure.
 * The method should free a "struct SCIP_ExprInt" here.
 *
 * @subsection SCIPexprintCompile
 *
 * The SCIPexprintCompile method is called to initialize the data structures that are required to evaluate
 * a particular expression tree.
 * The expression interpreter can store data that is particular to a given expression tree in the tree by using
 * SCIPexprtreeSetInterpreterData().
 *
 * @subsection SCIPexprintFreeData
 *
 * The SCIPexprintFreeData method is called when an expression tree is freed.
 * The expression interpreter should free the given data structure.
 *
 * @subsection SCIPexprintNewParametrization
 *
 * The SCIPexprintNewParametrization method is called when the values of the parameters in a parametrized expression tree have changed.
 *
 * @subsection SCIPexprintEval
 *
 * The SCIPexprintEval method is called when the value of an expression represented by an expression tree should be computed for a point.
 *
 * @subsection SCIPexprintEvalInt
 *
 * The SCIPexprintEvalInt method is called when an interval that contains the range of an expression represented by an expression tree with respect to intervals for the variables should be computed.
 *
 * @subsection SCIPexprintGrad
 *
 * The SCIPexprintGrad method is called when the gradient of an expression represented by an expression tree should be computed for a point.
 *
 * @subsection SCIPexprintGradInt
 *
 * The SCIPexprintGradInt method is called when an interval vector that contains the range of the gradients of an expression represented by an expression tree with respect to intervals for the variables should be computed.
 *
 * @subsection SCIPexprintHessianSparsityDense
 *
 * The SCIPexprintHessianSparsityDense method is called when the sparsity structure of the Hessian matrix should be computed and returned in dense form.
 *
 * @subsection SCIPexprintHessianDense
 *
 * The SCIPexprintHessianDense method is called when the Hessian of an expression represented by an expression tree should be computed for a point.
 */

/*--+----1----+----2----+----3----+----4----+----5----+----6----+----7----+----8----+----9----+----0----+----1----+----2*/
/**@page CONF How to use conflict analysis
 *
 * Conflict analysis is a way to automatically use the information obtained from infeasible nodes
 * in the branch-and-bound tree.
 *
 * Once a node is declared infeasible, SCIP automatically tries to infer a constraint that explains the reason for the
 * infeasibility, in order to avoid similar situations later in the search.  This explanation essentially consists of a
 * constraint stating that at least one of its variables should have a bound different from the current infeasible node,
 * because the current setting led to infeasibility. Clearly, all variables that are fixed in the current infeasible
 * node would yield such a constraint (since this leads to infeasibility). The key point rather is to infer a "small"
 * constraint that does the same job. SCIP handles this by several heuristics. For this, SCIP sets up a
 * so-called (directed) conflict graph. The nodes in this graph correspond to bound changes of variables and an arc (@a
 * u, @a v) means that the bound change corresponding to @a v is based on the bound change of @a u. In general, a node
 * will have several ingoing arcs which represent all bound changes that have been used to infer (propagate) the bound
 * change in question. The graph also contains source nodes for each bound that has been changed during branching and an
 * artificial target node representing the conflict, i.e., the infeasibility. Essentially, SCIP heuristically constructs
 * a cut in this graph that involves few "branching nodes". For details on the techniques that SCIP uses,
 * we refer to the paper @par
 * Tobias Achterberg, Conflict Analysis in Mixed Integer Programming@n
 * Discrete Optimization, 4, 4-20 (2007)
 *
 * For conflict analysis to work well, the author of a \ref CONS "Constraint Handler" or a
 * \ref PROP "Propagator" has to implement three kinds of functionality:
 *
 * -# If one detects infeasibility, one should initiate conflict analysis, see \ref INITCONFS "below".
 * -# During propagation, one should call the right functions to fix variables.
 * -# One should implement the <em>so-called reverse propagation</em>.
 *
 * If this functionality is not implemented, SCIP will still work correctly, but cannot use the information of the constraint
 * handler or the propagator for conflict analysis. In this case, each bound reduction performed by the constraint
 * handler/propagator will be treated as if it had been a branching decision.
 *
 * @section INITCONFS Initiating Conflict Analysis
 *
 * If one detects infeasibility within propagation, one should do the following:
 * -# Call SCIPinitConflictAnalysis().
 * -# Inform SCIP about the variable bounds that are the reason for the detection of infeasibility
 * via the functions SCIPaddConflictLb(), SCIPaddConflictUb(), SCIPaddConflictBd(), or
 * SCIPaddConflictBinvar(). If there is more than one valid explanation of infeasibility, either one can be used.
 * Typically, smaller explanations tend to be better.
 * -# Call SCIPanalyzeConflict() from a propagator or SCIPanalyzeConflictCons() from a constraint
 * handler.
 *
 * This functionality allows SCIP to set up the conflict graph and perform a conflict analysis.
 *
 * @section Propagation
 *
 * When propagating variable domains, SCIP needs to be informed that the deduced variable bounds should be
 * used in conflict analysis. This can be done by the functions SCIPinferVarLbCons(),
 * SCIPinferVarUbCons(), and SCIPinferBinvarCons() for constraint handlers and SCIPinferVarLbProp(),
 * SCIPinferVarUbProp(), and SCIPinferBinvarProp() for propagators. You can pass one integer of
 * information that should indicate the reason of the propagation and can be used in reverse
 * propagation, see the next section.
 *
 * @section RESPROP Reverse Propagation
 *
 * Reverse Propagation is used to build up the conflict graph. Essentially, it provides an algorithm to detect the arcs
 * leading to a node in the conflict graph, i.e., the bound changes responsible for the new bound change deduced during
 * propagation. Reverse Propagation needs to be implemented in the RESPROP callback functions of
 * \ref CONSRESPROP "constraint handlers" or \ref PROPRESPROP "propagators".
 * These callbacks receive the following information: the variable which is under investigation (@p
 * infervar), the corresponding bound change (@p bdchgidx, @p boundtype), and the integer (@p inferinfo) that has been
 * supplied during propagation.
 *
 * One can use SCIPvarGetUbAtIndex() or SCIPvarGetLbAtIndex() to detect the bounds before or after the propagation that
 * should be investigated. Then the bounds that were involved should be passed to SCIP via SCIPaddConflictLb() and
 * SCIPaddConflictUb().  If there is more than one valid explanation of infeasibility, either one can be used.
 * Typically, smaller explanations tend to be better.
 *
 * Details and (more) examples are given in Sections @ref CONSRESPROP and @ref PROPRESPROP.
 *
 *
 * @section Example
 *
 * Consider the constraint handler @p cons_linearordering.c in the
 * <a href="http://scip.zib.de/doc/examples/LOP/index.shtml"><b>linear ordering example</b></a>
 * (see @p example/LOP directory). This constraint handler propagates the equations \f$x_{ij} + x_{ji} =
 * 1\f$ and triangle inequalities \f$x_{ij} + x_{jk} + x_{ki} \leq 2\f$.
 *
 * When propagating the equation and <code>vars[i][j]</code> is fixed to 1, the constraint handler uses
 * \code
 *    SCIP_CALL( SCIPinferBinvarCons(scip, vars[j][i], FALSE, cons, i*n + j, &infeasible, &tightened) );
 * \endcode
 * Thus, variable <code>vars[j][i]</code> is fixed to 0 (@p FALSE), and it passes <code>i*n + j </code> as @p inferinfo.
 *
 * When it propagates the triangle inequality and both <code>vars[i][j]</code> and <code>vars[j][k]</code>
 * are fixed to 1, the constraint handler uses
 * \code
 *    SCIP_CALL( SCIPinferBinvarCons(scip, vars[k][i], FALSE, cons, n*n + i*n*n + j*n + k, &infeasible, &tightened) );
 * \endcode
 * Thus, in this case, variable  <code>vars[k][i]</code> is fixed to 0 and  <code>n*n + i*n*n +  j*n + k</code> is
 * passed as <code>inferinfo</code>.
 *
 * In reverse propagation, the two cases can be distinguished by @p inferinfo: if it is less than @p n*n,
 * we deal with an equation, otherwise with a triangle inequality. The constraint handler can then extract the
 * indices @p i, @p j (and @p k in the second case) from inferinfo.
 *
 * In the first case, it has to distinguish whether <code>vars[i][j]</code> is fixed to 0 or 1 &ndash;
 * by calling SCIPaddConflictLb()
 * or SCIPaddConflictUb(), respectively, with variable <code>vars[j][i]</code>. In the second case, it is clear that the only
 * possible propagation is to fix <code>vars[i][j]</code> to 0 when both <code>vars[k][i]</code> and <code>vars[j][k]</code>
 * are fixed to 1. It then calls
 * SCIPaddConflictLb() for both <code>vars[k][i]</code> and <code>vars[j][k]</code>.
 */

/*--+----1----+----2----+----3----+----4----+----5----+----6----+----7----+----8----+----9----+----0----+----1----+----2*/
/**@page OBJ Creating, capturing, releasing, and adding data objects
 *
 *  Data objects (variables, constraints, rows, ... ) are subject to reference counting
 *  to avoid expensive copying operations. This concept is similar to smart pointers.
 *  Creating such an object (e.g., by calling SCIPcreateVar()) will set the
 *  reference counter to one. Capturing an object (e.g., by calling SCIPcaptureVar()) increases the reference counter,
 *  releasing it (e.g., by calling SCIPreleaseVar()) decreases the counter. If the reference counter gets zero, the
 *  object will be destroyed automatically.
 *
 *  Remember that a created data object is automatically captured. If the user
 *  doesn't need the object anymore, (s)he has to call the object's release method.
 *
 *  When a data object is added to SCIP (e.g., by calling SCIPaddVar()) , it is captured again, such that a
 *  release call does not destroy the object. If SCIP doesn't need the object
 *  anymore, it is automatically released.
 *
 *  E.g., if the user calls
 * \code
 *  SCIPcreateVar(); // reference counter 1
 *  SCIPaddVar(); // reference counter 2
 *  SCIPreleaseVar(); // reference counter 1
 * \endcode
 *  the reference counter will be 1 afterwards, and the variable will be destroyed, if SCIP frees the problem.
 *  If the user wants to use this variable, e.g. for extracting statistics after SCIP was finished, the user must not call
 *  SCIPreleaseVar() right after adding the variable, but before terminating the program.
 */

/*--+----1----+----2----+----3----+----4----+----5----+----6----+----7----+----8----+----9----+----0----+----1----+----2*/
/**@page PARAM How to add additional user parameters
 *
 *  Users may add their own parameters to SCIP by calling SCIPaddXyzParam(). Using
 *  this method, there are two possibilities for where to store the actual parameter value:
 *   - If the given valueptr is NULL, SCIP stores the parameter value internally, and
 *     the user can only access the value with the SCIPgetXyzParam() and
 *     SCIPsetXyzParam() calls.
 *   - If the given valueptr is not NULL, SCIP stores the parameter value at the given
 *     address, and the user can directly manipulate the value at this address.
 *     (S)he has to be careful with memory management in string parameters: when the
 *     SCIPaddStringParam() method is called, the given address must hold a char*
 *     pointer with value NULL. The default value is then copied into this pointer,
 *     allocating memory with BMSallocMemoryArray(). If the parameter is changed, the
 *     old string is freed with BMSfreeMemoryArray() and the new one is copied to a new
 *     memory area allocated with BMSallocMemoryArray(). When the parameter is freed,
 *     the memory is freed with BMSfreeMemoryArray().
 *     The user should not interfere with this internal memory management. Accessing
 *     the string parameter through the given valueptr is okay as long as it does not
 *     involve reallocating memory for the string.
 *
 *  In some cases, it is necessary to keep track of changes in a parameter.
 *  If this is the case, the user can define a method by the PARAMCHGD callback and use this method as
 *  the @c paramchgd parameter of the @c SCIPaddXyzParam() method, also giving a pointer to the data, which is
 *  needed in this method, as @c paramdata. If this method is not NULL, it is called every time
 *  the value of the parameter is changed.
 */

/*--+----1----+----2----+----3----+----4----+----5----+----6----+----7----+----8----+----9----+----0----+----1----+----2*/
/**@page DEBUG Debugging
 *
 *  If you need to debug your own code that uses SCIP, here are some tips and tricks:

 *  - Use <b>asserts</b> in your code to show preconditions for the parameters, invariants and postconditions.
 *    Assertions are boolean expressions which inevitably have to evaluate to <code>TRUE</code>. Consider the
 *    following example, taken from the file src/scip/cons_linear.c:
 * \verbatim
SCIP_RETCODE consdataCatchEvent(
   SCIP*                 scip,               /**< SCIP data structure *\/
   SCIP_CONSDATA*        consdata,           /**< linear constraint data *\/
   SCIP_EVENTHDLR*       eventhdlr,          /**< event handler to call for the event processing *\/
   int                   pos                 /**< array position of variable to catch bound change events for *\/
   )
   {
      assert(scip != NULL);
      assert(consdata != NULL);
      assert(eventhdlr != NULL);
      assert(0 <= pos && pos < consdata->nvars);
   ...
   }
 * \endverbatim
 *    @n
 *    As you can see, both pointers and integers are checked for valid values at the beginning of the
 *    function <code>consdataCatchEvent()</code>. This is particularly important for, e.g., array indices like
 *    the variable <code>pos</code> in this example, where using the <code>consdata->nvars[pos]</code>
 *    pointer could result in unexspected behaviour
 *    if the asserted precondition on <code>pos</code> were not matched and \<pos\> were an arbitrary index
 *    outside the array range.
 *
 *  - In order to activate assertions, use the <b>Debug mode</b> by compiling SCIP via
 *   \code
 *    make OPT=dbg
 *   \endcode and run the code. See \ref MAKE for further information about compiler options for SCIP.
 *
 *  - Spending only little extra time on
 *    asserting preconditions saves most of the time spent on debugging!
 *
 *  - Turn on <b>additional debug output</b> by adding the line
 *    \code
 *    #define SCIP_DEBUG
 *    \endcode
 *    at the top of SCIP files you want to analyze. This will output messages included in the code using
 *    <code>SCIPdebugMessage()</code> (see \ref EXAMPLE_1).
 *    We recommend to also use <code>SCIPdebugMessage()</code> in your own code for being able to activate
 *    debug output in the same way.
 *  - If available on your system, we recommend to use a debugger like <code>gdb</code>
 *    to trace all function calls on the stack,
 *    display values of certain expressions, manually break the running code, and so forth.
 *  - If available on your system, you can use software like <a href="http://valgrind.org">valgrind</a> to check for uninitialized
 *    values or segmentation faults.
 *  - For checking the usage of SCIP memory, you can use
 *    <code>SCIPprintMemoryDiagnostic()</code>. This outputs memory that is currently in use,
 *    which can be useful after a <code>SCIPfree()</code> call.
 *  - If your code cuts off a feasible solution, but you do not know which component is responsible,
 *    you can define <code>SCIP_DEBUG_SOLUTION</code> in the file <code>debug.h</code> to be a filename
 *    containing a solution in SCIP format (see \ref EXAMPLE_2).
 *    This solution is then read and it is checked for every cut, whether the solution violates the cut.
 *
 *  @section EXAMPLE_1 How to activate debug messages
 *    For example, if we include a <code>\#define SCIP_DEBUG</code> at the top of \ref heur_oneopt.h, recompile SCIP
 *    in DBG mode, and run the SCIP interactive shell to solve p0033.mps from the
 *     <a href="http://miplib.zib.de/miplib3/miplib.html">MIPLIB 3.0</a> , we get some output like:
 * \code
 * SCIP version 1.1.0 [precision: 8 byte] [memory: block] [mode: debug] [LP solver: SoPlex 1.4.0]
 * Copyright (c) 2002-2013 Konrad-Zuse-Zentrum fuer Informationstechnik Berlin (ZIB)
 *
 * user parameter file <scip.set> not found - using default parameters
 *
 * SCIP> read check/IP/miplib/p0033.mps
 * original problem has 33 variables (33 bin, 0 int, 0 impl, 0 cont) and 16 constraints
 * SCIP> optimize
 * ...
 *  0.1s|     1 |     0 |   132 | 257k|   0 |  14 |  30 |  13 |  13 |  30 |  51 |  39 |   0 |   0 | 3.026472e+03 | 3.347000e+03 |  10.59%
 * [src/scip/heur_oneopt.c:332] debug: Row <R122> has activity 110
 * [src/scip/heur_oneopt.c:332] debug: Row <R123> has activity 216
 * ...
 * [src/scip/heur_oneopt.c:101] debug: Try to shift down variable <t_C157> with
 * [src/scip/heur_oneopt.c:102] debug:     lb:<-0> <= val:<1> <= ub:<1> and obj:<171> by at most: <1>
 * [src/scip/heur_oneopt.c:135] debug:  -> The shift value had to be reduced to <0>, because of row <R122>.
 * [src/scip/heur_oneopt.c:137] debug:     lhs:<-1e+20> <= act:<110> <= rhs:<148>, colval:<-60>
 * ...
 * [src/scip/heur_oneopt.c:383] debug:  Only one shiftcand found, var <t_C167>, which is now shifted by<-1.0>
 * k 0.1s|     1 |     0 |   132 | 258k|   0 |  14 |  30 |  13 |  13 |  30 |  51 |  39 |   0 |   0 | 3.026472e+03 | 3.164000e+03 |   4.54%
 * [src/scip/heur_oneopt.c:436] debug: found feasible shifted solution:
 * objective value:                     3164.00000000012
 * C157                                                1   (obj:171)
 * C163                                                1   (obj:163)
 * C164                                                1   (obj:69)
 * C170                                                1   (obj:49)
 * C172                                                1   (obj:258)
 * C174                                                1   (obj:250)
 * C175                                                1   (obj:500)
 * C179                                                1   (obj:318)
 * C181                                                1   (obj:318)
 * C182                                                1   (obj:159)
 * C183                                 1.00000000000038   (obj:318)
 * C184                                                1   (obj:159)
 * C185                                                1   (obj:318)
 * C186                                                1   (obj:114)
 * [src/scip/heur_oneopt.c:498] debug: Finished 1-opt heuristic
 * ...
 * \endcode
 *
 * @section EXAMPLE_2 How to add a debug solution
 *
 * Continuing the example above, we finish the solving process.
 * The optimal solution can now be written to a file:
 * \code
 * SCIP> display solution
 *
 * objective value:                                 3089
 * C157                                                1   (obj:171)
 * C163                                                1   (obj:163)
 * C164                                                1   (obj:69)
 * C166                                                1   (obj:183)
 * C170                                                1   (obj:49)
 * C174                                                1   (obj:250)
 * C177                                                1   (obj:500)
 * C179                                                1   (obj:318)
 * C181                                                1   (obj:318)
 * C182                                                1   (obj:159)
 * C183                                                1   (obj:318)
 * C184                                                1   (obj:159)
 * C185                                                1   (obj:318)
 * C186                                                1   (obj:114)
 *
 * SCIP> write solution check/p0033.sol
 *
 * written solution information to file <check/p0033.sol>
 * \endcode
 *
 * If we afterwards use
 * <code>\#define SCIP_DEBUG_SOLUTION "check/p0033.sol"</code> in debug.h, recompile and run SCIP,
 * it will output:
 * \code
 * SCIP> read check/IP/miplib/p0033.mps
 * original problem has 33 variables (33 bin, 0 int, 0 impl, 0 cont) and 16 constraints
 * SCIP> optimize
 *
 * presolving:
 * ***** debug: reading solution file <check/p0033.sol>
 * ***** debug: read 15 non-zero entries
 * \endcode
 * Further debug output would only appear, if the solution was cut off in the solving process.
 * Of course, this is not the case! Hopefully...otherwise, please send a bug report ;-)
 */

/*--+----1----+----2----+----3----+----4----+----5----+----6----+----7----+----8----+----9----+----0----+----1----+----2*/
/**@page TEST How to run automated tests with SCIP
 *
 *  SCIP comes along with a set of useful tools that allow to perform automated tests. The
 *  following is a step-by-step guide from setting up the test environment for evaluation and
 *  customization of test runs.
 *
 *
 *  @section SETUP Setting up the test environment
 *
 *  At first you should create a file listing all problem instances that should be part of the test.
 *  This file has to be located in the the directory <code>scip/check/testset/</code>
 *  and has to have the file extension <code>.test</code>, e.g., <code>testrun.test</code>,
 *  in order to be found by the <code>scip/check/check.sh</code> script.
 *  \n
 *  All test problems can be listed in the <code>test</code>-file by a relative path,
 *  e.g., <code>../../problems/instance1.lp</code> or absolute path, e.g., <code>/home/problems/instance2.mps</code>
 *  in this file. Only one problem should be listed each on line (since the command <code>cat</code> is used to parse this file).
 *  Note that these problems have to be readable for SCIP in order to solve them.
 *  However, you can use different file formats.
 *
 *  Optionally, you can provide a solution file in the <code>scip/check/testset/</code> directory containing
 *  known information about the feasibility and the best known objective values for the test instances.
 *  SCIP can use these values to verify the results. The file has to have the same basename as the
 *  <code>.test</code>-file, i.e., in our case <code>testrun.solu</code>. One line can only contain
 *  information about one test instance. A line has to start with the type of information given:
 *
 *  - <code>=opt=</code> stating that a problem name with an optimal objective value follows
 *  - <code>=best=</code> stating that a problem name with a best know objective value follows
 *  - <code>=inf=</code> stating that a problem name follows which is infeasible
 *
 *  With these information types you can encode for an instance named <code>instance1.lp</code> the following
 *  information:
 *  - The instance has a known optimal (objective) value of 10.
 *   \code
 *   =opt=  instance1 10
 *   \endcode
 *  - The instance has a best known solution with objective value 15.
 *   \code
 *   =best=  instance1 15
 *   \endcode
 *  - The instance is feasible (but has no objective function or we don't know a solution value)
 *   \code
 *   =feas=  instance1
 *   \endcode
 *  - The instance is infeasible.
 *   \code
 *   =inf=  instance1
 *   \endcode
 *
 *  If you don't know whether the instance is feasible or not (so the status is unknown),
 *  you can omit the instance in the <code>solu</code>-file or write
 *   \code
 *   =unkn=  instance1
 *   \endcode
 *
 * <b>Note that in all lines the file extension of the file name is omitted.</b>
 *  \n
 *  See the files <code>scip/check/testset/short.test</code> and <code>scip/check/testset/short.solu</code>
 *  for an example of a <code>test</code>-file and its corresponding <code>solu</code>-file.
 *
 *
 *
 *  @section STARTING Starting a test run
 *
 *
 *  \code
 *  make TEST=testrun test
 *  \endcode
 *
 *  in the SCIP root directory. Note that <code>testrun</code> is exactly the basename of our
 *  <code>test</code>-file (<code>testrun.test</code>). This will cause SCIP to solve our test instances
 *  one after another and to create various output files (see \ref EVAL).
 *
 *
 *  @section EVAL Evaluating a test run
 *
 *  During computation, SCIP automatically creates the directory <code>scip/check/results/</code>
 *  (if it does not already exist) and stores the following output files there.
 *
 *  \arg <code>*.out</code> - output of <code>stdout</code>
 *  \arg <code>*.err</code> - output of <code>stderr</code>
 *  \arg <code>*.set</code> - copy of the used settings file
 *
 *  \arg <code>*.res</code> - ASCII table containing a summary of the computational results
 *  \arg <code>*.tex</code> - TeX table containing a summary of the computational results
 *  \arg <code>*.pav</code> - <a href="http://www.gamsworld.org/performance/paver/">PAVER</a> output
 *
 *  The last three files in the above list, i.e., the files containing a summary of the computational results,
 *  can also be generated manually. Therefore the user has to call the <code>evalcheck.sh</code> script in the
 *  @c check directory with the corresponding @c out file as argument. For example, this may be useful if the user stopped the
 *  test before it was finished, in which case the last three files will not be automatically generated by SCIP.
 *
 *  The last column of the ASCII summary table contains the solver status. We distinguish the following statuses: (in order of priority)
 *
 *  \arg abort: solver broke before returning solution
 *  \arg fail: solver cut off a known feasible solution (value of the <code>solu</code>-file is beyond the dual bound;
 *  especially of problem is claimed to be solved but solution is not the optimal solution)
 *  \arg ok: solver solved problem with the value in solu-file
 *  \arg solved: solver solved problem which has no (optimal) value in solu-file (since we here cannot detect the direction
 *  of optimization, it is possible that a solver claims an optimal solution which contradicts a known feasible solution)
 *  \arg better: solver found solution better than known best solution (or no solution was noted in the <code>solu</code>-file so far)
 *  \arg gaplimit, sollimit: solver reached gaplimit or limit of number of solutions (at present: only in SCIP)
 *  \arg timeout: solver reached any other limit (like time or nodes)
 *  \arg unknown: otherwise
 *
 *  Additionally the <code>evalcheck.sh</code> script can generate a <code>solu</code>-file by calling
 *  \code
 *  ./evalcheck.sh writesolufile=1 NEWSOLUFILE=<solu-file> <out-file>
 *  \endcode
 *  where <code><solu-file></code> denotes the filename of the new file where the solutions shall be
 *  (and <code><out-file></code> denotes the output (<code>.out</code>) files to evaluate).
 *
 *  Another feature can be enabled by calling:
 *  \code
 *  ./evalcheck.sh printsoltimes=1 ...
 *  \endcode
 *  The output has two additional columns containing the solving time until the first and the best solution was found.
 *
 *
 *  @b Note: The @em basename of all these files is the same and has the following structure
 *  which allows us to reconstruct the test run:
 *
 *  \code
 *  check.<test name>.<binary>.<machine name>.<setting name>
 *  \endcode
 *
 *  \arg <<code>test name</code>> indicates the name of the the test file, e.g., <code>testrun</code>
 *  \arg <<code>binary</code>> defines the used binary, e.g., <code>scip-1.1.0.linux.x86.gnu.opt.spx</code>
 *  \arg <<code>machine name</code>> tells the name of the machine, e.g., <code>mycomputer</code>
 *  \arg <<code>setting name</code>> denotes the name of the used settings, e.g., <code>default</code>
 *    means the (SCIP) default settings were used
 *
 *  Using the examples out of the previous listing the six file names would have the name:
 *
 *  \code
 *  check.testrun.scip-1.1.0.linux.x86.gnu.opt.spx.mycomputer.default.<out,err,set,res,tex,pav>
 *  \endcode
 *
 *
 *  @section USING Using customized setting files
 *
 *  It is possible to use customized settings files for the test run instead of testing SCIP with default settings.
 *  These have to be placed in the directory <code>scip/settings/</code>.
 *
 *  @b Note: Accessing setting files in subfolders of the @c settings directory is currently not supported.
 *
 *  To run SCIP with a custom settings file, say for example <code>fast.set</code>, we call
 *
 *  \code
 *  make TEST=testrun SETTINGS=fast test
 *  \endcode
 *
 *  in the SCIP root directory.
 *
 *
 *  @section ADVANCED Advanced options
 *
 *  We can further customize the test run by specifying the following options in the <code>make</code> call:
 *
 *  \arg <code>TIME</code>  - time limit for each test instance in seconds [default: 3600]
 *  \arg <code>NODES</code> - node limit [default: 2100000000]
 *  \arg <code>MEM</code>   -  memory limit in MB [default: 1536]
 *  \arg <code>DISPFREQ</code> - display frequency of the output [default: 10000]
 *  \arg <code>FEASTOL</code> - LP feasibility tolerance for constraints [default: "default"]
 *  \arg <code>LOCK</code> - should the test run be locked to prevent other machines from performing the same test run [default: "false"]
 *  \arg <code>CONTINUE</code> - continue the test run if it was previously aborted [default: "false"]
 *  \arg <code>VALGRIND</code> - run valgrind on the SCIP binary; errors and memory leaks found by valgrind are reported as fails [default: "false"]
 *
 *
 *  @section COMPARE Comparing test runs for different settings
 *
 *  Often test runs are performed on the basis of different settings. In this case, it is useful to
 *  have a performance comparison. For this purpose, we can use the <code>allcmpres.sh</code> script in
 *  the @c check directory.
 *
 *  Suppose, we performed our test run with two different settings, say <code>fast.set</code> and
 *  <code>slow.set</code>. Assuming that all other parameters (including the SCIP binary), were the same,
 *  we may have the following <code>res</code>-files in the directory <code>scip/check/results/</code>
 *
 *  \code
 *  check.testrun.scip-1.1.0.linux.x86.gnu.opt.spx.mycomputer.fast.res
 *  check.testrun.scip-1.1.0.linux.x86.gnu.opt.spx.mycomputer.slow.res
 *  \endcode
 *
 *  For a comparison of both computations, we simply call
 *
 *  \code
 *  allcmpres.sh results/check.testrun.scip-1.1.0.linux.x86.gnu.opt.spx.mycomputer.fast.res \
 *               results/check.testrun.scip-1.1.0.linux.x86.gnu.opt.spx.mycomputer.slow.res
 *  \endcode
 *
 *  in the @c check directory. This produces an ASCII table on the console that provide a detailed
 *  performance comparison of both test runs. Note that the first <code>res</code>-file serves as reference
 *  computation. The following list explains the output.
 *  (The term "solver" can be considered as the combination of SCIP with a specific setting file.)
 *
 *  \arg <code>Nodes</code> - Number of processed branch-and-bound nodes.
 *  \arg <code>Time</code>  - Computation time in seconds.
 *  \arg <code>F</code>     - If no feasible solution was found, then '#', empty otherwise.
 *  \arg <code>NodQ</code>  - Equals Nodes(i) / Nodes(0), where 'i' denotes the current solver and '0' stands for the reference solver.
 *  \arg <code>TimQ</code>  - Equals Time(i) / Time(0).
 *  \arg <code>bounds check</code> - Status of the primal and dual bound check.
 *
 *  \arg <code>proc</code> - Number of instances processed.
 *  \arg <code>eval</code> - Number of instances evaluated (bounds check = "ok", i.e., solved to optimality
 *      within the time and memory limit and result is correct). Only these instances are used in the calculation
 *      of the mean values.
 *  \arg <code>fail</code> - Number of instances with bounds check = "fail".
 *  \arg <code>time</code> - Number of instances with timeout.
 *  \arg <code>solv</code> - Number of instances correctly solved within the time limit.
 *  \arg <code>wins</code> - Number of instances on which the solver won (i.e., the
 *      solver was at most 10% slower than the fastest solver OR had the best
 * 	primal bound in case the instance was not solved by any solver within
 *	the time limit).
 *  \arg <code>bett</code>    - Number of instances on which the solver was better than the
 *	reference solver (i.e., more than 10% faster).
 *  \arg <code>wors</code>    - Number of instances on which the solver was worse than the
 *	reference solver (i.e., more than 10% slower).
 *  \arg <code>bobj</code>    - Number of instances on which the solver had a better primal
 *	bound than the reference solver (i.e., a difference larger than 10%).
 *  \arg <code>wobj</code>    - Number of instances on which the solver had a worse primal
 *	bound than the reference solver (i.e., a difference larger than 10%).
 *  \arg <code>feas</code>    - Number of instances for which a feasible solution was found.
 *  \arg <code>gnodes</code>   - Geometric mean of the processed nodes over all evaluated instances.
 *  \arg <code>shnodes</code> - Shifted geometric mean of the processed nodes over all evaluated instances.
 *  \arg <code>gnodesQ</code>  - Equals nodes(i) / nodes(0), where 'i' denotes the current
 *	solver and '0' stands for the reference solver.
 *  \arg <code>shnodesQ</code> - Equals shnodes(i) / shnodes(0).
 *  \arg <code>gtime</code>    - Geometric mean of the computation time over all evaluated instances.
 *  \arg <code>shtime</code>  - Shifted geometric mean of the computation time over all evaluated instances.
 *  \arg <code>gtimeQ</code>   - Equals time(i) / time(0).
 *  \arg <code>shtimeQ</code> - Equals shtime(i) / shtime(0).
 *  \arg <code>score</code>   - N/A
 *
 *  \arg <code>all</code>   - All solvers.
 *  \arg <code>optimal auto settings</code> - Theoretical result for a solver that performed 'best of all' for every instance.
 *  \arg <code>diff</code>  - Solvers with instances that differ from the reference solver in the number of
 *       processed nodes or in the total number of simplex iterations.
 *  \arg <code>equal</code> - Solvers with instances whose number of processed nodes and total number of
 *       simplex iterations is equal to the reference solver (including a 10% tolerance) and where no timeout
 *       occured.
 *  \arg <code>all optimal</code> - Solvers with instances that could be solved to optimality by
 *       <em>all</em> solvers; in particular, no timeout occurred.
 *
 *  Since this large amount of information is not always needed, one can generate a narrower table by calling:
 *  \code
 *  allcmpres.sh short=1 ...
 *  \endcode
 *  where <code>NodQ</code>, <code>TimQ</code> and the additional comparison tables are omitted.
 *
 *  If the <code>res</code>-files were generated with the parameter <code>printsoltimes=1</code>
 *  we can enable the same feature here as well by calling:
 *  \code
 *  allcmpres.sh printsoltimes=1 ...
 *  \endcode
 *  As in the evaluation, the output contains the two additional columns of the solving time until the first and the best solution was found.
 *
 *  @section SOLVER Testing and Evaluating for other solvers
 *
 *  Analogously to the target <code>test</code> there are further targets to run automated tests with other MIP solvers.
 *  These are:
 *  \arg for <a href="http://www-01.ibm.com/software/integration/optimization/cplex-optimizer/">cplex</a>
 *  \code
 *  make testcplex
 *  \endcode
 *  \arg for <a href="http://www.gurobi.com/">gurobi</a>
 *  \code
 *  make testgurobi
 *  \endcode
 *  \arg for <a href="https://projects.coin-or.org/Cbc">cbc</a>
 *  \code
 *  make testcbc
 *  \endcode
 *  \arg for <a href="http://www.mosek.com/">mosek</a>
 *  \code
 *  make testmosek
 *  \endcode
 *  \arg for <a href="http://www.gnu.org/software/glpk/">glpk</a>
 *  \code
 *  make testglpk
 *  \endcode
 *  \arg for <a href="https://projects.coin-or.org/SYMPHONY">symphony</a>
 *  \code
 *  make testsymphony
 *  \endcode
 *  \arg for <a href="https://projects.coin-or.org/CHiPPS">blis</a>
 *  \code
 *  make testblis
 *  \endcode
 *  \arg for <a href="http://www.gams.com/">gams</a>
 *  \code
 *  make testgams GAMSSOLVER=xyz
 *  \endcode
 *  For this target, the option GAMSSOLVER has to be given to specify the name of a GAMS solver to run, e.g. GAMSSOLVER=SCIP.
 *  Additional advanced options specific to this target are:
 *    GAMS to specify the GAMS executable (default: gams),
 *    GAP to specify a gap limit (default: 0.0),
 *    CLIENTTMPDIR to specify a directory where GAMS should put its scratch files (default: /tmp),
 *    CONVERTSCIP to specify a SCIP which can be used to convert non-gams files into gams format (default: bin/scip, if existing; set to "no" to disable conversion).
 *  The following options are NOT supported (and ignored): DISPFREQ, FEASTOL, LOCK.
 *  A memory limit (MEM option) is only passed as workspace option to GAMS, but not enforced via ulimit (it's up to the solver to regard and obey the limit).
 *
 *  Note: This works only if the referred programs are installed globally on your machine.
 *
 *  The above options like <code>TIME</code> are also available for the other solvers.
 *
 *  For cbc, cplex, gams, and gurobi another advanced option is available:
 *  \arg <code>THREADS</code> - number of threads used in the solution process
 *
 *  After the testrun there should be an <code>.out</code>, an <code>.err</code> and a <code>.res</code> file
 *  with the same basename as described above.
 *
 *  Furthermore you can also use the script <code>allcmpres.sh</code> for comparing results of different solvers.
 *
 */

/*--+----1----+----2----+----3----+----4----+----5----+----6----+----7----+----8----+----9----+----0----+----1----+----2*/
/**@page CHG1 Interface changes between SCIP 0.9 and SCIP 1.0
 *
 *  @section CHGPARAM New parameters
 *
 * - All functions SCIP<datatype>Param() got a new parameter "isadvanced".
 *   \n
 *   This does not influence the performance of SCIP, but the position of the parameter in the settings menu.
 *   Hence, if you do not care about this, you can assign any value to it.
 *   You should add the corresponding flag to the SCIP<datatype>Param() calls in your own source code.
 *
 */

/*--+----1----+----2----+----3----+----4----+----5----+----6----+----7----+----8----+----9----+----0----+----1----+----2*/
/**@page CHG2 Interface changes between SCIP 1.0 and SCIP 1.1
 *
 * - SCIPcreateChild() has a new last parameter giving an estimate for value of best feasible solution in the subtree to
 *   be created. One possibility is to use SCIPgetLocalOrigEstimate() for this value.
 *
 * - The callback \ref CONSCHECK in the constraint handlers now has a new parameter <code>printreason</code> that tells
 *   a constraint handler to output the reason for a possible infeasibility of the solution to be checked using
 *   SCIPinfoMessage(). Have a look at one of the constraint handlers implemented in SCIP to see how it works. This
 *   methodology makes it possible to output the reason of a violation in human readable form, for instance, for the check
 *   at the end of a SCIP run, where the obtained best solution is checked against the original formulation.\n This change
 *   often has little effect on C-implementations, since this parameter can be safely ignored with respect to the
 *   correctness of the code. The corresponding C++ method scip::ObjConshdlr::scip_check(), however, has to be extended
 *   and will not compile otherwise.
 *
 * - SCIPcheckSolOrig() is restructured. The last two parameters have changed. They are now bools indicating
 *   whether the reason for the violation should be printed to the standard output and whether all violations should be
 *   printed. This reflects the changes in the constraint handlers above, which allow the automation of the feasibility
 *   test. The pointers to store the constraint handler or constraint are not needed anymore.
 *
 * - New parameters "extension" and "genericnames" in SCIPprintTransProblem(), SCIPprintOrigProblem(),
 *   SCIPwriteOrigProblem(), and SCIPwriteTransProblem() defining the requested format or NULL for default CIP format
 *   and using generic names for the variables and constraints. Examples are
 *   - <code>SCIPprintTransProblem(scip, NULL, NULL, TRUE)</code> displays the transformed problem in CIP format with
 *     generic variables and constraint names
 *   - <code>SCIPprintOrigProblem(scip, NULL, "lp", FALSE)</code> displays the original problem in LP format with
 *     original variables and constraint names.
 *
 * - New callback method SCIP_DECL_READERWRITE(x) in type_reader.h; this method is called to write a problem to file
 *   stream in the format the reader stands for; useful for writing the transformed problem in LP or MPS format. Hence,
 *   also SCIPincludeReader() has changed.
 *
 * - New parameter "conshdlrname" in SCIPincludeLinconsUpgrade().
 *
 * - Added user pointer to callback methods of hash table, see pub_misc.h.
 *
 * - New parameter "extension" in SCIPreadProb(),    defining a desired file format or NULL if file extension should be used.
 */

/*--+----1----+----2----+----3----+----4----+----5----+----6----+----7----+----8----+----9----+----0----+----1----+----2*/
/**@page CHG3 Interface changes between SCIP 1.1 and SCIP 1.2
 *
 *
 * @section CHGCALLBACKS New and changed callbacks
 *
 * - The callback SCIP_DECL_PRICERREDCOST(x) in the \ref PRICER "pricers" has two new parameters:
 *    - A <code>result</code> pointer determines whether the pricer guarantees that there exist no more variables. This allows for early branching.
 *    - A pointer for providing a lower bound.
 *
 * - The \ref CONS "constraint handlers" have two new callback methods (see type_cons.h for more details).
 *    - SCIP_DECL_CONSCOPY(x) - this method can be used to copy a constraint.
 *    - SCIP_DECL_CONSPARSE(x) - this method can be used to parse a constraint in CIP format.
 *
 *  @section CHGINTERFUNC New parameters in interface methods
 *
 * - SCIPcalcMIR() in scip.h has two new parameter "mksetcoefsvalid" and "sol". The parameter "mksetcoefsvalid" stores
 *   whether the coefficients of the mixed knapsack set ("mksetcoefs") computed in SCIPlpCalcMIR() are valid. If the mixed knapsack constraint obtained after aggregating LP rows
 *   is empty or contains too many nonzero elements the generation of the <b>c-MIR cut</b> is aborted in SCIPlpCalcMIR() and "mksetcoefs" is not valid.
 *   The input parameter "sol" can be used to separate a solution different from the LP solution.
 *
 * - SCIPgetVarClosestVlb() and SCIPgetVarClosestVub() in scip.h have a new parameter "sol". It can be used to obtain the <b>closest variable bound</b> w.r.t. a solution different from the LP solution.
 *
 *  @section MISCELLANEOUS Miscellaneous
 *
 * - A significant change for <b>C++ users</b> is that all include files of SCIP
 *   automatically detect C++ mode, i.e., no <code>extern "C"</code> is needed anymore.
 *
 * For further release notes we refer the \ref RELEASENOTES "Release notes".
 */

/*--+----1----+----2----+----3----+----4----+----5----+----6----+----7----+----8----+----9----+----0----+----1----+----2*/
/**@page CHG4 Interface changes between SCIP 1.2 and SCIP 2.0
 *
 *
 * @section CHGCALLBACKS4 New and changed callbacks
 *
 *
 * - <b>Copying a SCIP instance</b>:
 *      <br>
 *      <br>
 *    - All plugins, like \ref BRANCH "branching rules" and \ref HEUR "primal heuristics", have a new callback method (see, e.g.,
 *      type_branch.h and type_heur.h for more details):
 *       - SCIP_DECL_BRANCHCOPY(x), SCIP_DECL_HEURCOPY(x) etc.
 *       - When copying a SCIP instance, these methods are called to copy the plugins.
 *      <br>
 *      <br>
 *    - Constraint handlers have two new callback methods. One for copying the constraint handler plugins
 *      SCIP_DECL_CONSHDLRCOPY() and the other for copying a constraint itself, SCIP_DECL_CONSCOPY().
 *      <br>
 *      <br>
 *    - Variables have a new callback method (see type_var.h for more details):
 *       - SCIP_DECL_VARCOPY(x) - When copying a SCIP instance, this method is called to copy the variables' data.
 *      <br>
 *      <br>
 *    - The main problem has a new callback method (see type_prob.h for more details):
 *       - SCIP_DECL_PROBCOPY(x) - When copying a SCIP instance, this method is called to copy the problem's data.
 *      <br>
 *      <br>
 *    - The argument success in SCIP_DECL_CONSCOPY has been renamed to valid.
 *
 * - <b>Branching on externally given candidates</b>:
 *      <br>
 *      <br>
 *    - The \ref BRANCH "branching rules" have a second new callback method (see type_branch.h for more details):
 *       - SCIP_DECL_BRANCHEXECEXT(x) - This method can be used to branch on external branching candidates,
 *         which can be added by a user's "relaxation handler" or "constraint handler" plugin, calling <code>SCIPaddExternBranchCand()</code>.
 *
 * - <b>Restarts</b>:
 *      <br>
 *      <br>
 *    - The callback SCIP_DECL_PROBEXITSOL(x) in the main problem has one new parameter (see type_prob.h for more details):
 *       - The parameter <code>restart</code> is <code>TRUE</code> if the callback method was triggered by a restart.
 *
 *
 * <br>
 * @section CHGINTERFUNC4 Changed interface methods
 *
 * - <b>Copying a SCIP instance</b>:
 *      <br>
 *      <br>
 *    - Every new callback method resulted in a new parameter of the include function for the corresponding plugin,
 *      e.g., SCIPincludeBranchrule() has two new parameters <code>SCIP_DECL_BRANCHCOPY((*branchcopy))</code> and
 *      <code>SCIP_DECL_BRANCHEXECREL((*branchexecrel))</code>.  In the same fashion, the new callbacks
 *      SCIP_DECL_VARCOPY and SCIP_DECL_PROBCOPY led to new parameters in SCIPcreateVar() and SCIPcreateProb() in
 *      scip.c, respectively.
 *      <br><br>
 *    - SCIPincludeHeur() and SCIPincludeSepa() in \ref scip.h, as well as scip::ObjSepa() and scip::ObjHeur(), have a new parameter:
 *       - <code>usessubscip</code> - It can be used to inform SCIP that the heuristic/separator to be included uses a secondary SCIP instance.
 *      <br><br>
 *    - SCIPapplyRens() in \ref heur_rens.h has a new parameter <code>uselprows</code>. It can be used to switch from LP rows
 *      to constraints as basis of the sub-SCIP constructed in the RENS heuristic.
 *      <br>
 *      <br>
 *    - W.r.t. to copy and the C++ wrapper classes there are two new classes. These are <code>ObjCloneable</code> and
 *      <code>ObjProbCloneable</code>. The constraint handlers and variables pricers are derived from
 *      <code>ObjProbCloneable</code> and all other plugin are derived from <code>ObjCloneable</code>. Both
 *      classes implement the function <code>iscloneable()</code> which return whether a plugin is clone
 *      able or not. Besides that
 *      each class has a function named <code>clone()</code> which differ in their signature.
 *      See objcloneable.h, objprobcloneable.h, and the TSP example for more details.
 *
 * - <b>Branching</b>:
 *      <br><br>
 *    - The method SCIPgetVarStrongbranch() has been replaced by two methods SCIPgetVarStrongbranchFrac() and
 *      SCIPgetVarStrongbranchInt().
 *      <br><br>
 *    - The methods SCIPgetVarPseudocost() and SCIPgetVarPseudocostCurrentRun() in \ref scip.h now return the pseudocost value of
 *      one branching direction, scaled to a unit interval. The former versions of SCIPgetVarPseudocost() and
 *      SCIPgetVarPseudocostCurrentRun() are now called SCIPgetVarPseudocostVal() and SCIPgetVarPseudocostValCurrentRun(), respectively.
 *      <br>
 *      <br>
 *    - The methods SCIPgetVarConflictScore() and SCIPgetVarConflictScoreCurrentRun() in \ref scip.h are now called
 *      SCIPgetVarVSIDS() and SCIPgetVarVSIDSCurrentRun(), respectively.
 *      <br><br>
 *    - The methods SCIPvarGetNInferences(), SCIPvarGetNInferencesCurrentRun(), SCIPvarGetNCutoffs(), and
 *      SCIPvarGetNCutoffsCurrentRun() are now called SCIPvarGetInferenceSum(), SCIPvarGetInferenceSumCurrentRun(),
 *      SCIPvarGetCutoffSum(), and SCIPvarGetCutoffSumCurrentRun(), respectively. Furthermore, they now return
 *      <code>SCIP_Real</code> instead of <code>SCIP_Longint</code> values.
 *
 * - <b>Others</b>:
 *      <br><br>
 *    - SCIPcutGenerationHeuristicCmir() in \ref sepa_cmir.h has three new parameters:
 *        - <code>maxmksetcoefs</code> - If the mixed knapsack constraint obtained after aggregating LP rows contains more
 *          than <code>maxmksetcoefs</code> nonzero coefficients the generation of the <b>c-MIR cut</b> is aborted.
 *        - <code>delta</code> - It can be used to obtain the scaling factor which leads to the best c-MIR cut found within
 *          the cut generation heuristic. If a <code>NULL</code> pointer is passed, the corresponding c-MIR cut will already be
 *          added to SCIP by SCIPcutGenerationHeuristicCmir(). Otherwise, the user can generate the cut and add it to SCIP
 *          on demand afterwards.
 *        - <code>deltavalid</code> - In case, the user wants to know the best scaling factor, i.e., <code>delta</code> passed is not <code>NULL</code>,
 *          <code>deltavalid</code> will be <code>TRUE</code> if the stored scaling factor <code>delta</code> will lead to a violated c-MIR cut.
 *      <br>
 *      <br>
 *    - All functions for setting <b>user parameters</b> of different types like SCIPparamSetBool(), SCIPparamSetChar(),
 *      SCIPparamSetInt(), SCIPparamSetLongint(), and SCIPparamSetString() in pub_paramset.h have a new parameter:
 *        - <code>quiet</code> - It prevents any output during the assign to a new value.
 *
 * <br>
 * @section MISCELLANEOUS4 Miscellaneous
 *
 * - The NLPI library is now a separate library that is required when linking against the SCIP library.
 *   This requires changes to Makefiles that use SCIP, see the \ref RELEASENOTES "Release notes" for more details.
 *
 * - We do not distinguish between <b>block memory</b> for the original and the transformed problem anymore. The same
 *   block memory is now used in both problem stages.
 *
 * - The usage of <b>strong branching</b> changed. Now, SCIPstartStrongbranch() and SCIPendStrongbranch() must be
 *   called before and after strong branching, respectively.
 *
 * - All <b>C++</b> objects and constructors have a SCIP pointer, now.
 *
 * - The <b>predefined setting files</b> like "settings/cuts/off.set,aggressive.set,fast.set" have been replaced by
 *   interface methods like SCIPsetHeuristics(), SCIPsetPresolving(), SCIPsetSeparating(), and SCIPsetEmphasis() in
 *   \ref scip.h and by user dialogs in the interactive shell like
 *   <br>
 *   <br>
 *   <code>SCIP&gt; set {heuristics|presolving|separating} emphasis {aggressive|fast|off}</code>
 *   <br>
 *   <br>
 *   or
 *   <br>
 *   <br>
 *   <code>SCIP&gt; set emphasis {counter|cpsolver|easycip|feasibility|hardlp|optimality}</code>
 *
 *
 * <br>
 * For further release notes we refer the \ref RELEASENOTES "Release notes".
 */

/* - SCIP now has "lazy bounds", which are useful for column generation - see @ref PRICER_REMARKS "pricer remarks" for an explanation.
 *
 * - SCIP has rudimentary support to solve quadratic nonlinear integer programs - see \ref cons_quadratic.h.
 *
 * - There are LP-interfaces to QSopt and Gurobi (rudimentary).
 *
 * - SCIP can now handle indicator constraints (reading (from LP, ZIMPL), writing, solving, ...) - see \ref cons_indicator.h.
 *
 * - One can now do "early branching" useful for column generation.
 *
 * - Can now run a black-box lexicographic dual simplex algorithm.
 */

 /*--+----1----+----2----+----3----+----4----+----5----+----6----+----7----+----8----+----9----+----0----+----1----+----2*/
 /**@page CHG5 Interface changes between SCIP 2.0 and SCIP 2.1
  *
  *
  * @section CHGCALLBACKS5 New and changed callbacks
  *
  * - <b>Presolving</b>:
  *      <br>
  *      <br>
  *    - The new parameters "nnewaddconss" and "naddconss" were added to the constraint handler callback method SCIP_DECL_CONSPRESOL()
  *      and the presolver callback method SCIP_DECL_PRESOLEXEC(). These parameters were also added to corresponding C++ wrapper class methods.
  *    - Propagators are now also called in during presolving, this is supported by the new callback methods SCIP_DECL_PROPINITPRE(),
  *      SCIP_DECL_PROPEXITPRE(), and SCIP_DECL_PROPPRESOL().
  *    - New parameters "isunbounded" and "isinfeasible" for presolving initialization (SCIP_DECL_CONSINITPRE(),
  *      SCIP_DECL_PRESOLINITPRE(), SCIP_DECL_PROPINITPRE()) and presolving deinitialization (SCIP_DECL_CONSEXITPRE(),
  *      SCIP_DECL_PRESOLEXITPRE(), SCIP_DECL_PROPEXITPRE()) callbacks of presolvers,
  *      constraint handlers and propagators, telling the callback whether the problem was already declared to be
  *      unbounded or infeasible.  This allows to avoid expensive steps in these methods in case the problem is already
  *      solved, anyway.
  *      <br>
  *      <br>
  *      <DIV class="note">
  *      Note, that the C++ methods
  *      - scip::ObjConshdlr::scip_presol() corresponding to SCIP_DECL_CONSPRESOL()
  *      - scip::ObjConshdlr::scip_initpre() corresponding to  SCIP_DECL_CONSINITPRE()
  *      - scip::ObjPresol::scip_initpre() corresponding to SCIP_DECL_PRESOLINITPRE()
  *      - scip::ObjProp::scip_initpre() corresponding to SCIP_DECL_PROPINITPRE()
  *      - scip::ObjConshdlr::scip_exitpre() corresponding to SCIP_DECL_CONSEXITPRE()
  *      - scip::ObjPresol::scip_exitpre() corresponding to SCIP_DECL_PRESOLEXITPRE()
  *      -  scip::ObjProp::scip_exitpre() corresponding to  and SCIP_DECL_PROPEXITPRE()
  *      .
  *      are virtual functions. That means, if you are not adding the new parameters, your code will still compile, but these methods are not executed.
  *      </DIV>
  *
  * - <b>Constraint Handler</b>:
  *     <br>
  *     <br>
  *   - The new constraint handler callback SCIP_DECL_CONSDELVARS() is called after variables were marked for deletion.
  *     This method is optional and only of interest if you are using SCIP as a branch-and-price framework. That means,
  *     you are generating new variables during the search. If you are not doing that just define the function pointer
  *     to be NULL.
  *     <br>
  *     If this method gets implemented you should iterate over all constraints of the constraint handler and delete all
  *     variables that were marked for deletion by SCIPdelVar().
  *
  * - <b>Problem Data</b>:
  *     <br>
  *     <br>
  *   - The method SCIPcopyProb() and the callback SCIP_DECL_PROBCOPY() got a new parameter "global" to indicate whether the global problem or a local version is copied.
  *
  * - <b>Conflict Analysis</b>:
  *     <br>
  *     <br>
  *   - Added parameter "separate" to conflict handler callback method SCIP_DECL_CONFLICTEXEC() that defines whether the conflict constraint should be separated or not.
  *
  * - <b>NLP Solver Interface</b>:
  *     <br>
  *     <br>
  *   - The callbacks SCIP_DECL_NLPIGETSOLUTION() and SCIP_DECL_NLPISETINITIALGUESS() got new parameters to get/set values of dual variables.
  *   - The callback SCIP_DECL_NLPICOPY() now passes the block memory of the target SCIP as an additional parameter.
  *
  * <br>
  * @section CHGINTERFUNC5 Changed interface methods
  *
  * - <b>Writing and Parsing constraints</b>:
  *      <br>
  *      <br>
  *    - The methods SCIPwriteVarName(), SCIPwriteVarsList(), and SCIPwriteVarsLinearsum() got a new boolean parameter "type"
  *      that indicates whether the variable type should be written or not.
  *    - The method SCIPwriteVarsList() got additionally a new parameter "delimiter" that defines the character which is used for delimitation.
  *    - The methods SCIPparseVarName() and SCIPparseVarsList() got a new output parameter "endptr" that is filled with the position where the parsing stopped.
  *
  * - <b>Plugin management</b>:
  *      <br>
  *      <br>
  *    - SCIPincludeProp() got additional parameters to set the timing mask of the propagator and the new callbacks and parameters related to calling the propagator in presolving.
  *    - SCIPincludeConshdlr() got additional parameters to set the variable deletion callback function and the timing mask for propagation.
  *
  * - <b>Constraint Handlers</b>:
  *      <br>
  *      <br>
  *    - Method SCIPseparateRelaxedKnapsack() in knapsack constraint handler got new parameter "cutoff", which is a pointer to store whether a cutoff was found.
  *    - Method SCIPincludeQuadconsUpgrade() of quadratic constraint handler got new parameter "active" to indicate whether the upgrading method is active by default.
  *
  * - <b>Nonlinear expressions, relaxation, and solver interface</b>:
  *      <br>
  *      <br>
  *    - The methods SCIPexprtreeEvalSol(), SCIPexprtreeEvalIntLocalBounds(), and SCIPexprtreeEvalIntGlobalBounds() have been renamed to SCIPevalExprtreeSol(),
  *      SCIPevalExprtreeLocalBounds(), and SCIPevalExprtreeGlobalBounds() and are now located in scip.h.
  *    - Various types and functions dealing with polynomial expressions have been renamed to use the proper terms "monomial" and "polynomial".
  *    - The methods SCIPnlpGetObjective(), SCIPnlpGetSolVals(), and SCIPnlpGetVarSolVal() have been removed, use SCIPgetNLPObjval(), SCIPvarGetNLPSol()
  *      and SCIPcreateNLPSol() to retrieve NLP solution values instead.
  *    - Removed methods SCIPmarkRequireNLP() and SCIPisNLPRequired(), because the NLP is now always constructed if nonlinearities are present.
  *    - SCIPgetNLP() has been removed and NLP-methods from pub_nlp.h have been moved to scip.h, which resulted in some renamings, too.
  *    - The functions SCIPnlpiGetSolution() and SCIPnlpiSetInitialGuess() got additional arguments to get/set dual values.
  *    - The method SCIPgetNLPI() got a new parameter "nlpiproblem", which is a pointer to store the NLP solver interface problem.
  *
  * - <b>Others</b>:
  *      <br>
  *      <br>
  *    - SCIPgetVarCopy() got a new parameter "success" that will be FALSE if method is called after problem creation stage and no hash map is given or no image for
  *      the given variable is contained in the given hash map.
  *    - Removed method SCIPreadSol(); call solution reading via SCIPreadProb() which calls the solution reader for .sol files.
  *    - SCIPchgVarType() got an extra boolean parameter to store if infeasibility is recognized while upgrading a variable from continuous type to an integer type.
  *    - SCIPdelVar() got a new parameter "deleted", which stores whether the variable was successfully marked to be deleted.
  *    - SCIPcalcNodeselPriority() got a new parameter "branchdir", which defines the type of branching that was performed: upwards, downwards, or fixed.
  *    - The parameters "timelimit" and "memorylimit" were removed from SCIPapplyRens().
  *
  * <br>
  * @section MISCELLANEOUS5 Miscellaneous
  *
  *  - The result value SCIP_NEWROUND has been added, it allows a separator/constraint handler to start a new separation round
  *    (without previous calls to other separators/conshdlrs).
  *  - All timing flags are now defined type_timing.h.
  *  - The variable deletion event is now a variable specific event and not global, anymore.
  *  - The emphasis setting types now distinguish between plugin-type specific parameter settings (default, aggressive, fast, off), which are changed by
  *    SCIPsetHeuristics/Presolving/Separating(), and global emphasis settings (default, cpsolver, easycip, feasibility, hardlp, optimality, counter),
  *    which can be set using SCIPsetEmphasis().
  *
  * <br>
  * For further release notes we refer the \ref RELEASENOTES "Release notes".
  */

 /*--+----1----+----2----+----3----+----4----+----5----+----6----+----7----+----8----+----9----+----0----+----1----+----2*/
 /**@page CHG6 Interface changes between SCIP 2.1 and SCIP 3.0
  *
  *
  * @section CHGCALLBACKS6 New and changed callbacks
  *
  * - <b>Conflict Analysis</b>:
  *     <br>
  *     <br>
  *   - Added parameter "relaxedbds" to conflict handler callback method SCIP_DECL_CONFLICTEXEC(). This array contains
  *     bounds which are sufficient to create a valid conflict
  *
  * - <b>Constraint Handler</b>:
  *     <br>
  *     <br>
  *   - New optional callback methods in constraint handlers: SCIP_DECL_CONSGETVARS and SCIP_DECL_CONSGETNVARS.
  *     These callbacks, if implemented, should return an array of all variables and the number of all variables used
  *     by the given constraint, respectively. (This method might, e.g., be called by a presolver)
  *   - Added a propagation timing parameter "proptiming" to SCIP_DECL_CONSPROP(), giving the current timing at which
  *     this method is called
  *   - Added a parameter 'restart' to the SCIP_DECL_CONSEXITSOL() callback method, indicating whether this call was
  *     triggered by a restart.
  *   - Added a parameter 'relaxedbd' to SCIP_DECL_CONSRESPROP() callback method. If explaining a given bound change
  *     (index), it is sufficient to explain the reason for reaching the 'relaxedbd' value, see above
  *   - Removed parameters "isunbounded", "isinfeasible" and "result" from SCIP_DECL_CONSINITPRE() and
  *     SCIP_DECL_CONSEXITPRE() callback methods. It is not allowed to determine unboundedness or infeasibility in
  *     these callbacks, anymore.
  *
  * - <b>Message Handler</b>:
  *      <br>
  *      <br>
  *   - New callback method SCIP_DECL_MESSAGEHDLRFREE() which is called when the message handler is freed.
  *   - The old callback method SCIP_DECL_MESSAGEERROR() was replaced by the callback method SCIP_DECL_ERRORPRINTING().
  *
  * - <b>Presolving</b>:
  *      <br>
  *      <br>
  *   - Removed parameters "isunbounded", "isinfeasible" and "result" from SCIP_DECL_PRESOLINITPRE() and
  *     SCIP_DECL_PRESOLSEXITPRE(). It is not allowed to determine unboundedness or infeasibility in these
  *     callbacks, anymore.
  *
  * - <b>Propagator</b>:
  *     <br>
  *     <br>
  *   - Added a propagation timing parameter "proptiming" to SCIP_DECL_PROPEXEC(), giving the
  *     current timing at which this method is called.
  *   - Added a parameter 'restart' to SCIP_DECL_PROPEXITSOL() callback method, indicating whether this call was
  *     triggered by a restart.
  *   - Added a parameter 'relaxedbd' to SCIP_DECL_PROPRESPROP() callback method. If explaining a given bound change
  *     (index), it is sufficient to explain the reason for reaching the 'relaxedbd' value.
  *   - Removed parameters "isunbounded", "isinfeasible" and "result" from SCIP_DECL_PROPINITPRE() and
  *     SCIP_DECL_PROPEXITPRE() callback methods. It is not allowed to determined unboundedness or infeasibility in
  *     these callbacks, anymore.
  *
  * - <b>NLP Solver Interface</b>:
  *     <br>
  *     <br>
  *   - New NLPI callback SCIP_DECL_NLPISETMESSAGEHDLR() to set message handler in NLP solver interfaces.
  *
  * <br>
  * @section CHGINTERFUNC6 Changed interface methods
  *
  * - <b>Plugin management</b>:
  *      <br>
  *      <br>
  *   - Added basic include methods for almost all plugin types, e.g., SCIPincludeConshdlrBasic();
  *     these methods should make the usage easier, sparing out optional callbacks and parameters.
  *   - To extend the basic functionalities, there are setter method to add
  *     optional callbacks. For example SCIPsetConshdlrParse(), SCIPsetPropCopy() or SCIPsetHeurInitsol().
  *
  * - <b>Constraint Handlers</b>:
  *      <br>
  *      <br>
  *   - Added basic creation methods for all constraints types, e.g., SCIPcreateConsBasicLinear(); these methods should make the usage easier,
  *      sparing out optional callbacks and parameters.
  *   - New methods SCIPgetConsVars() and SCIPgetConsNVars() (corresponding callbacks need to be implemented, see above)
  *
  * - <b>Problem</b>:
  *      <br>
  *      <br>
  *   - Added basic creation methods SCIPcreateVarBasic() and SCIPcreateProbBasic() and setter functions
  *   - Added method SCIPisPresolveFinished() which returns whether the presolving process would be stopped after the
  *     current presolving round, given no further reductions will be found.
  *   - Forbid problem modifications in SCIP_STAGE_{INIT,EXIT}PRESOLVE (see pre-conditions for corresponding methods in scip.h).
  *
  * - <b>Variable usage</b>:
  *      <br>
  *      <br>
  *   - Renamed SCIPvarGetBestBound() to SCIPvarGetBestBoundLocal(), SCIPvarGetWorstBound() to
  *     SCIPvarGetWorstBoundLocal() and added new methods SCIPvarGetBestBoundGlobal() and SCIPvarGetWorstBoundGlobal().
  *   - Method SCIPvarGetProbvarSum() is not public anymore, use SCIPgetProbvarSum() instead.
  *   - Replaced method SCIPvarGetRootRedcost() by SCIPvarGetBestRootRedcost().
  *
  * - <b>Message Handler</b>:
  *      <br>
  *      <br>
  *   - Changed the message handler system within SCIP heavily such that it is thread-safe. SCIPcreateMessagehdlr() in
  *     scip.{c,h} was replaced by SCIPmessagehdlrCreate() in pub_message.h/message.c with a changed parameter list.
  *   - Error messages (SCIPerrorMessage()) are not handled via the message handler anymore; per default the error
  *     message is written to stderr.
  *
  * - <b>Separation</b>:
  *      <br>
  *      <br>
  *   - New functions SCIPcreateEmptyRowCons(), SCIPcreateEmptyRowSepa(), SCIPcreateRowCons(), and SCIPcreateRowSepa()
  *     that allow to set the originating constraint handler or separator of a row respectively; this is, for instance,
  *     needed for statistics on the number of applied cuts. If rows are created outside a constraint handler or separator
  *     use SCIPcreateRowUnspec() and SCIPcreateEmptyRowUnspec(). The use of SCIPcreateEmptyRow() and SCIPcreateRow() is
  *     deprecated.
  *   - New functions SCIProwGetOrigintype(), SCIProwGetOriginCons(), and SCIProwGetOriginSepa() to obtain the originator
  *     that created a row.
  *
  * - <b>LP interface</b>:
  *      <br>
  *      <br>
  *   - SCIPlpiCreate() got a new parameter 'messagehdlr'.
  *   - SoPlex LPI supports setting of SCIP_LPPAR_DUALFEASTOL when using SoPlex version 1.6.0.5 and higher.
  *
  * - <b>Nonlinear expressions, relaxation, and solver interface</b>:
  *      <br>
  *      <br>
  *   - Renamed SCIPmarkNonlinearitiesPresent() to SCIPenableNLP() and SCIPhasNonlinearitiesPresent() to
  *     SCIPisNLPEnabled().
  *   - Method SCIPexprtreeRemoveFixedVars() is not public anymore.
  *
  * - <b>Counting</b>:
  *      <br>
  *      <br>
  *   - Changed the counting system within SCIP heavily. SPARSESOLUTION was renamed to SCIP_SPARSESOL. New method for
  *     SCIP_SPARSESOL usage, SCIPsparseSolCreate(), SCIPsparseSolFree(), SCIPsparseSolGetVars(),
  *     SCIPsparseSolGetNVars(), SCIPsparseSolGetLbs(), SCIPsparseSolGetUbs() in (pub_)misc.{c,h}.
  *   - Renamed SCIPgetCountedSparseSolutions() to SCIPgetCountedSparseSols() in cons_countsols.{c,h}.
  *
  * <br>
  * @section MISCELLANEOUS6 Miscellaneous
  *
  *   - Replaced SCIPparamSet*() by SCIPchg*Param() (where * is either Bool, Int, Longint, Real, Char, or String).
  *   - New parameter in SCIPcopy() and SCIPcopyPlugins() to indicate whether the message handler from the source SCIP
  *     should be passed to the target SCIP (only the pointer is copied and the usage counter of the message handler is
  *     increased).
  *   - SCIPprintCons() does not print termination symbol ";\n" anymore; if wanted, use SCIPinfoMessage() to print
  *     ";\n" manually
  *   - All objscip *.h file now use the default SCIP interface macros.
  *   - The methods SCIPsortedvecInsert*() have an additional parameter which can be used to receive the position where
  *     the new element was inserted.
  *   - New macro SCIPdebugPrintCons() to print constraint only if SCIP_DEBUG flag is set.
  *
  * <br>
  * For further information we refer to the \ref RELEASENOTES "Release notes" and the \ref CHANGELOG "Changelog".
  */

/*--+----1----+----2----+----3----+----4----+----5----+----6----+----7----+----8----+----9----+----0----+----1----+----2*/
/**@page COUNTER How to use SCIP to count/enumerate feasible solutions
 *
 * SCIP is capable of computing (count or enumerate) the number of feasible solutions of a given constraint integer
 * program. In case continuous variables are present, the number of feasible solutions for the projection to the
 * integral variables is counted/enumerated. This means, an assignment to the integer variables is counted if the
 * remaining problem (this is the one after fixing the integer variables w.r.t. to this assignment) is feasible.
 *
 * As a first step you have to load or create your problem in the usual way. In case of using the
 * interactive shell, you use the <code>read</code> command:
 *
 * <code>SCIP&gt; read &lt;file name&gt;</code>
 *
 * Afterwards you can count the number of feasible solution with the command <code>count</code>.
 *
 * <code>SCIP&gt; count</code>
 *
 * That means SCIP will count the number of solution but does not store (enumerate) them. If you are interested in that see
 * \ref COLLECTALLFEASEBLES.
 *
 * @note Since SCIP version 2.0.0 you do not have to worry about <tt>dual</tt> reductions anymore. These are
 * automatically turned off. The only thing you should switch off are restarts. These restarts can lead to a wrong
 * counting process. We recommend using the counting settings which can be set in the interactive shell as follows:
 *
 * <code>SCIP&gt; set emphasis counter</code>
 *
 * The SCIP callable library provides an interface method SCIPcount() which allows users to count the number of feasible
 * solutions to their problem. The method SCIPsetParamsCountsols(), which is also located in cons_countsols.h, loads the
 * predefined counting settings to ensure a safe count. The complete list of all methods that can be used for counting
 * via the callable library can be found in cons_countsols.h.
 *
 *
 * @section COUNTLIMIT Limit the number of solutions which should be counted
 *
 * It is possible to give a (soft) upper bound on the number solutions that should be counted. If this upper bound is
 * exceeded, SCIP will be stopped. The name of this parameter is <code>constraints/countsols/sollimit</code>. In
 * the interactive shell this parameter can be set as follows:
 *
 * <code>SCIP&gt; set constraints countsols sollimit 1000</code>
 *
 * In case you are using the callable library, this upper bound can be assigned by calling SCIPsetLongintParam() as follows:
 *
 * \code
 * SCIP_CALL( SCIPsetLongintParam( scip, "constraints/countsols/sollimit", 1000) );
 * \endcode
 *
 *
 * The reason why this upper bound is soft comes from the fact that, by default, SCIP uses a technique called unrestricted
 * subtree detection. Using this technique it is possible to detect several solutions at once. Therefore, it can happen
 * that the solution limit is exceeded before SCIP is stopped.
 *
 * @section COLLECTALLFEASEBLES Collect all feasible solution
 *
 * Per default SCIP only counts all feasible solutions. This means, these solutions are not stored. If you switch the
 * parameter <code>constraints/countsols/collect</code> to TRUE (the default value is FALSE) the detected solutions are
 * stored. Changing this parameter can be done in the interactive shell
 *
 * <code>SCIP&gt; set constraints countsols collect TRUE</code>
 *
 * as well as via the callable library
 *
 * \code
 * SCIP_CALL( SCIPsetBoolParam( scip, "constraints/countsols/collect", TRUE) );
 * \endcode
 *
 * @note The solution which are collected are stored w.r.t. the active variables. These are the variables which got not
 *       removed during presolving.
 *
 * In case you are using the interactive shell you can write all collected solutions to a file as follows
 *
 * <code>SCIP&gt; write allsolutions &lt;file name&gt;</code>
 *
 * In that case the sparse solutions are unrolled and lifted back into the original variable space.
 *
 * The callable library provides a method which gives access to all collected sparse solutions. That is,
 * SCIPgetCountedSparseSolutions(). The sparse solutions you get are defined w.r.t. active variables. To get solutions
 * w.r.t. to the original variables. You have to do two things:
 *
 * -# unroll each sparse solution
 * -# lift each solution into original variable space by extending the solution by those variable which got removed
 *    during presolving
 *
 * The get the variables which got removed during presolving, you can use the methods SCIPgetFixedVars() and
 * SCIPgetNFixedVars(). The method SCIPgetProbvarLinearSum() transforms given variables, scalars and constant to the
 * corresponding active variables, scalars and constant. Using this method for a single variable gives a representation
 * for that variable w.r.t. the active variables which can be used to compute the value for the considered solution (which
 * is defined w.r.t. active variables).
 *
 * For that complete procedure you can also check the source code of
 * \ref SCIP_DECL_DIALOGEXEC(SCIPdialogExecWriteAllsolutions) "SCIPdialogExecWriteAllsolutions()" cons_countsols.c which
 * does exactly that.
 *
 *
 * @section COUNTOPTIMAL Count number of optimal solutions
 *
 * If you are interested in counting the number of optimal solutions, this can be done with SCIP using the
 * <code>count</code> command by applying the following steps:
 *
 *  -# Solve the original problem to optimality and let \f$c^*\f$ be the optimal value
 *  -# Add the objective function as constraint with left and right hand side equal to \f$c^*\f$
 *  -# load the adjusted problem into SCIP
 *  -# use the predefined counting settings
 *  -# start counting the number of feasible solutions
 *
 * If you do this, SCIP will collect all optimal solutions of the original problem.
 *
 */

/**@page LICENSE License
 *
 * \verbinclude COPYING
 */

/**@page FAQ Frequently Asked Questions (FAQ)
 * \htmlinclude faqcss.inc
 * \htmlinclude faq.inc
 */


/**@page AUTHORS SCIP Authors
 * \htmlinclude authors.inc
 */

/**@page INSTALL Installation information
 * \verbinclude INSTALL
 */

/**@page RELEASENOTES Release notes
 *
 * \verbinclude SCIP-release-notes-3.0.2
 *
 * \verbinclude SCIP-release-notes-3.0.1
 *
 * \verbinclude SCIP-release-notes-3.0
 *
 * \verbinclude SCIP-release-notes-2.1.1
 *
 * \verbinclude SCIP-release-notes-2.1
 *
 * \verbinclude SCIP-release-notes-2.0.2
 *
 * \verbinclude SCIP-release-notes-2.0.1
 *
 * \verbinclude SCIP-release-notes-2.0
 *
 * \verbinclude SCIP-release-notes-1.2
 *
 * \verbinclude SCIP-release-notes-1.1
 */

/**@page CHANGELOG CHANGELOG
 *
 * \verbinclude CHANGELOG
 *
 */

/**@defgroup PUBLICMETHODS Public Methods
 *
 * This page lists headers containing methods provided by the core of SCIP that can be used via the
 * callable library. If you are in the <a href="../html/index.shtml">User's Manual</a> you only find methods that are
 * public and, therefore, allowed to be used. The <a href="../html_devel/index.shtml">Developer's Manual</a> includes
 * all methods.
 *
 * All of the headers listed below include functions that are allowed to be called by external users. Besides those
 * functions it is also valid to call methods that are listed in one of the headers of the (default) plugins, e.g.,
 * cons_linear.h.
 *
 * If you are looking for information about a particular object of SCIP, such as a variable or a constraint, you should
 * first search the corresponding "pub_<...>.h" header. E.g., for constraints, look in pub_cons.h. If you need some
 * information about the overall problem, you should start searching in scip.h.
 *
 * Since there is a huge number of methods in scip.h, these methods are grouped into different categories. These
 * categories are:
 *
 * - Memory Management
 * - Miscellaneous Methods
 * - General SCIP Methods
 * - Message Output Methods
 * - Parameter Methods
 * - SCIP User Functionality Methods: Managing Plugins
 * - User Interactive Dialog Methods
 * - Global Problem Methods
 * - Local Subproblem Methods
 * - Solve Methods
 * - Variable Methods
 * - Conflict Analysis Methods
 * - Constraint Methods
 * - LP Methods
 * - LP Column Methods
 * - LP Row Methods
 * - Cutting Plane Methods
 * - LP Diving Methods
 * - Probing Methods
 * - Branching Methods
 * - Primal Solution Methods
 * - Event Methods
 * - Tree Methods
 * - Statistic Methods
 * - Timing Methods
 * - Numerical Methods
 * - Dynamic Arrays
 *
 */

/**@defgroup TYPEDEFINITIONS Type Definitions
 * This page lists headers which contain type definitions of callback methods.
 *
 * All headers below include the descriptions of callback methods of
 * certain plugins. For more detail see the corresponding header.
 */

/**@defgroup BRANCHINGRULES Branching Rules
 * @brief This page contains a list of all branching rule which are currently available.
 *
 * A detailed description what a branching rule does and how to add a branching rule to SCIP can be found
 * \ref BRANCH "here".
 */

/**@defgroup CONSHDLRS  Constraint Handler
 * @brief This page contains a list of all constraint handlers which are currently available.
 *
 * A detailed description what a constraint handler does and how to add a constraint handler to SCIP can be found
 * \ref CONS "here".
 */

/**@defgroup DIALOGS Dialogs
 * @brief This page contains a list of all dialogs which are currently available.
 *
 * A detailed description what a dialog does and how to add a dialog to SCIP can be found
 * \ref DIALOG "here".
 */

/**@defgroup DISPLAYS Displays
 * @brief This page contains a list of all displays (output columns)  which are currently available.
 *
 * A detailed description what a display does and how to add a display to SCIP can be found
 * \ref DISP "here".
 *
 */

/**@defgroup EXPRINTS Expression Interpreter
 * @brief This page contains a list of all expression interpreter which are currently available.
 *
 * A detailed description what a expression interpreter does and how to add a expression interpreter to SCIP can be found
 * \ref EXPRINT "here".
 */

/**@defgroup FILEREADERS File Readers
 * @brief This page contains a list of all file readers which are currently available.
 *
 * @section AVAILABLEFORMATS List of readable file formats
 *
 * The \ref SHELL "interactive shell" and the callable library are capable of reading/parsing several different file
 * formats.
 *
 * <table>
 * <tr><td>\ref reader_cip.h "CIP format"</td> <td>for SCIP's constraint integer programming format</td></tr>
 * <tr><td>\ref reader_cnf.h "CNF format"</td> <td>DIMACS CNF (conjunctive normal form) file format used for example for SAT problems</td></tr>
 * <tr><td>\ref reader_fzn.h "FZN format"</td> <td>FlatZinc is a low-level solver input language that is the target language for MiniZinc.</td></tr>
 * <tr><td>\ref reader_gms.h "GMS format"</td> <td>for mixed-integer nonlinear programs (<a href="http://www.gams.com/docs/document.htm">GAMS</a>) [write only]</td></tr>
 * <tr><td>\ref reader_lp.h  "LP format"</td>  <td>for mixed-integer (quadratically constrained quadratic) programs (CPLEX)</td></tr>
 * <tr><td>\ref reader_mps.h "MPS format"</td> <td>for mixed-integer (quadratically constrained quadratic) programs</td></tr>
 * <tr><td>\ref reader_opb.h "OPB format"</td> <td>for pseudo-Boolean optimization instances</td></tr>
 * <tr><td>\ref reader_osil.h "OSiL format"</td> <td>for mixed-integer nonlinear programs</td></tr>
 * <tr><td>\ref reader_pip.h "PIP format"</td> <td>for <a href="http://polip.zib.de/pipformat.php">mixed-integer polynomial programming problems</a></td></tr>
 * <tr><td>\ref reader_sol.h "SOL format"</td> <td>for solutions; XML-format (read-only) or raw SCIP format</td></tr>
 * <tr><td>\ref reader_wbo.h "WBO format"</td> <td>for weighted pseudo-Boolean optimization instances</td></tr>
 * <tr><td>\ref reader_zpl.h "ZPL format"</td> <td>for <a href="http://zimpl.zib.de">ZIMPL</a> models, i.e., mixed-integer linear and nonlinear
 *                                                 programming problems [read only]</td></tr>
 * </table>
 *
 * @section ADDREADER How to add a file reader
 *
 * A detailed description what a file reader does and how to add a file reader to SCIP can be found
 * \ref READER "here".
 *
 */

/**@defgroup LPIS LP Solver Interfaces
 * @brief This page contains a list of all LP solver interfaces which are currently available.
 */

/**@defgroup NODESELECTORS Node Selectors
 * @brief This page contains a list of all node selectors which are currently available.
 *
 * A detailed description what a node selector does and how to add a node selector to SCIP can be found
 * \ref NODESEL "here".
 */

/**@defgroup NLPIS NLP Solver Interfaces
 * @brief This page contains a list of all NLP solver interfaces which are currently available.
 *
 * A detailed description what a NLP solver interface does and how to add a NLP solver interface to SCIP can be found
 * \ref NLPI "here".
 */

/**@defgroup PRESOLVERS Presolvers
 * @brief This page contains a list of all presolvers which are currently available.
 *
 * A detailed description what a presolver does and how to add a presolver to SCIP can be found
 * \ref PRESOL "here".
 */

/**@defgroup PRICERS Pricers
 * @brief This page contains a list of all pricers which are currently available.
 *
 * Per default there exist no variable pricer. A detailed description what a variable pricer does and how to add a
 * variable pricer to SCIP can be found \ref PRICER "here".
 */

/**@defgroup PRIMALHEURISTICS Primal Heuristics
 * @brief This page contains a list of all primal heuristics which are currently available.
 *
 * A detailed description what a primal heuristic does and how to add a primal heuristic to SCIP can be found
 * \ref HEUR "here".
 */

/**@defgroup PROPAGATORS Propagators
 * @brief This page contains a list of all propagators which are currently available.
 *
 * A detailed description what a propagator does and how to add a propagator to SCIP can be found
 * \ref PROP "here".
 */

/**@defgroup RELAXATORS Relaxation Handlers
 * @brief This page contains a list of all relaxation handlers which are currently available.
 *
 * Note that the linear programming relaxation is not implemented via the relaxation handler plugin. Per default there
 * exist no relaxation handler. A detailed description what a variable pricer does and how to add a A detailed
 * description what a relaxation handler does and how to add a relaxation handler to SCIP can be found \ref RELAX
 * "here".
 */

/**@defgroup SEPARATORS Separators
 * @brief This page contains a list of all separators  which are currently available.
 *
 * A detailed description what a separator does and how to add a separator to SCIP can be found
 * \ref SEPA "here".
 */

/**@page PARAMETERS List of all SCIP parameters
 *
 * This page list all parameters of the current SCIP version. This list can
 * easily be generated by SCIP via the interactive shell using the following command:
 *
 * <code>SCIP&gt; set save &lt;file name&gt;</code>
 *
 * or via the function call:
 *
 * <code>SCIP_CALL( SCIPwriteParams(scip, &lt;file name&gt;, TRUE, FALSE) );</code>
 *
 * \verbinclude parameters.set
 */
<|MERGE_RESOLUTION|>--- conflicted
+++ resolved
@@ -117,11 +117,7 @@
  * - <a class="el" href="AUTHORS.shtml#further">Further developers</a>
  * - <a class="el" href="AUTHORS.shtml#contributors">Contributors</a>
  *
-<<<<<<< HEAD
- * @version  3.0.1.4
-=======
- * @version  3.0.2
->>>>>>> 39edbc30
+ * @version  3.0.2.1
  *
  * \image html scippy.png
  *
