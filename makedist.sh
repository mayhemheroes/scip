#!/bin/sh

# For release versions, only use VERSION="x.x.x".
# For development versions, use VERSION="x.x.x.x" with subversion number.
<<<<<<< HEAD
VERSION="5.0.1.3"
=======
VERSION="5.0.2"
>>>>>>> b76ee9d2
NAME="scip-$VERSION"
rm -f $NAME
ln -s . $NAME
if test ! -e release
then
    mkdir release
fi
rm -f release/$NAME.tgz

# run git status to clean the dirty git hash
git status

# Before we create a tarball change the director and file rights in a command way
echo adjust file modes
find ./ -type d -exec chmod 750 {} \;
find ./ -type f -exec chmod 640 {} \;
find ./ -name "*.sh" -exec chmod 750 {} \;
chmod 750 bin/* scripts/* interfaces/ampl/get.ASL check/cmpres.awk cmake/Modules/asan-wrapper applications/PolySCIP/mult_zimpl/mult_zimpl_to_mop.py

tar --no-recursion --ignore-failed-read -cvzhf release/$NAME.tgz \
--exclude="*~" \
--exclude=".*" \
$NAME/COPYING $NAME/INSTALL $NAME/INSTALL_CMAKE $NAME/CHANGELOG $NAME/Makefile \
$NAME/doc/scip* $NAME/doc/xternal.c $NAME/doc/builddoc.sh \
$NAME/doc/inc/codestyle/* $NAME/doc/inc/shelltutorial $NAME/doc/inc/debugexamples \
$NAME/doc/inc/faq/faqtext.txt $NAME/doc/inc/faq/*.py $NAME/doc/inc/faq/localfaq.php \
$NAME/doc/inc/makeexamples/* $NAME/doc/inc/shelltutorial/commands $NAME/doc/inc/shelltutorial/insertsnippetstutorial.py \
$NAME/doc/inc/debugexamples/example*.txt \
$NAME/doc/pictures/miniscippy.png $NAME/doc/pictures/scippy.png \
$NAME/make/make.* \
$NAME/check/CMakeLists.txt                     \
$NAME/tests/CMakeLists.txt                     \
$NAME/src/scipbuildflags.c.in                  \
$NAME/src/CMakeLists.txt                       \
$NAME/CMakeLists.txt \
$NAME/scip-config.cmake.in \
$NAME/examples/CMakeLists.txt                  \
$NAME/check/check.sh $NAME/check/evalcheck.sh $NAME/check/check.awk \
$NAME/check/check_gamscluster.sh $NAME/check/rungamscluster.sh $NAME/check/finishgamscluster.sh \
$NAME/check/evalcheck_gamscluster.sh $NAME/check/check_gams.awk $NAME/check/schulz.sh \
$NAME/check/check_count.sh $NAME/check/evalcheck_count.sh $NAME/check/check_count.awk \
$NAME/check/testset/short.test $NAME/check/testset/short.solu \
$NAME/check/cmpres.awk $NAME/check/allcmpres.sh \
$NAME/check/getlastprob.awk \
$NAME/check/configuration_set.sh $NAME/check/configuration_logfiles.sh \
$NAME/check/configuration_tmpfile_setup_scip.sh \
$NAME/check/run.sh $NAME/check/evalcheck_cluster.sh \
$NAME/release-notes/SCIP-* \
$NAME/src/depend.* \
$NAME/src/*.c $NAME/src/*.cpp \
$NAME/src/scip/*.c $NAME/src/scip/*.h \
$NAME/src/nlpi/*.c $NAME/src/nlpi/*.cpp $NAME/src/nlpi/*.h \
$NAME/src/lpi/*.c $NAME/src/lpi/*.cpp $NAME/src/lpi/*.h \
$NAME/src/tpi/*.c $NAME/src/tpi/*.h \
$NAME/src/symmetry/*.cpp $NAME/src/symmetry/*.h \
$NAME/src/xml/*.c $NAME/src/xml/*.h \
$NAME/src/tinycthread/*.c $NAME/src/tinycthread/*.h \
$NAME/src/dijkstra/*.c $NAME/src/dijkstra/*.h \
$NAME/src/blockmemshell/*.c $NAME/src/blockmemshell/*.h \
$NAME/src/tclique/*.c $NAME/src/tclique/*.h \
$NAME/src/objscip/*.cpp $NAME/src/objscip/*.h \
$NAME/src/cppad/* $NAME/src/cppad/local/* $NAME/src/cppad/utility/* \
$NAME/applications/CMakeLists.txt \
$NAME/applications/Coloring/* $NAME/applications/Coloring/doc/* $NAME/applications/Coloring/data/* \
$NAME/applications/Coloring/check/CMakeLists.txt \
$NAME/applications/Coloring/check/testset/short.test $NAME/applications/Coloring/check/testset/short.solu \
$NAME/applications/Coloring/src/depend.* \
$NAME/applications/Coloring/src/*.c $NAME/applications/Coloring/src/*.h \
$NAME/applications/CycleClustering/* $NAME/applications/CycleClustering/doc/* $NAME/applications/CycleClustering/instances/Pot/3Cycle/* \
$NAME/applications/CycleClustering/instances/Pot/4Cycle/*                 $NAME/applications/CycleClustering/instances/Pot/6Cycle/* \
$NAME/applications/CycleClustering/check/CMakeLists.txt $NAME/applications/CycleClustering/settings/* \
$NAME/applications/CycleClustering/check/testset/short.test \
$NAME/applications/CycleClustering/src/*.c $NAME/applications/CycleClustering/src/*.h \
$NAME/applications/Scheduler/doc/* \
$NAME/applications/Scheduler/INSTALL.md \
$NAME/applications/Scheduler/check/CMakeLists.txt \
$NAME/applications/Scheduler/check/testset/short.test $NAME/applications/Scheduler/check/testset/short.solu \
$NAME/applications/Scheduler/src/depend.* \
$NAME/applications/Scheduler/src/*.c $NAME/applications/Scheduler/src/*.cpp $NAME/applications/Scheduler/src/*.h \
$NAME/applications/Scheduler/data/*.sm \
$NAME/applications/Scheduler/data/*.cmin \
$NAME/applications/Scheduler/Makefile \
$NAME/applications/Scheduler/CMakeLists.txt \
$NAME/applications/MinIISC/* \
$NAME/applications/MinIISC/check/CMakeLists.txt \
$NAME/applications/MinIISC/doc/* \
$NAME/applications/MinIISC/src/* \
$NAME/applications/MinIISC/data/* \
$NAME/applications/MinIISC/check/configuration_tmpfile_setup_miniisc.sh $NAME/applications/MinIISC/check/run.sh \
$NAME/applications/MinIISC/check/testset/short.* \
$NAME/applications/PolySCIP/INSTALL.md \
$NAME/applications/PolySCIP/doc/* \
$NAME/applications/PolySCIP/src/*.cpp $NAME/applications/PolySCIP/src/*.h \
$NAME/applications/PolySCIP/src/tclap/* \
$NAME/applications/PolySCIP/data/*.mop \
$NAME/applications/PolySCIP/data/AP_p-3_n-5.dat \
$NAME/applications/PolySCIP/Makefile \
$NAME/applications/PolySCIP/mult_zimpl/AP_p-3_n-5.zpl \
$NAME/applications/PolySCIP/mult_zimpl/README \
$NAME/applications/PolySCIP/mult_zimpl/tenfelde_podehl.zpl \
$NAME/applications/PolySCIP/mult_zimpl/*.py \
$NAME/applications/PolySCIP/INSTALL $NAME/applications/PolySCIP/LICENCE \
$NAME/applications/PolySCIP/README $NAME/applications/PolySCIP/scipmip.set \
$NAME/applications/PolySCIP/src/CMakeLists.txt \
$NAME/applications/PolySCIP/CMakeLists.txt     \
$NAME/applications/PolySCIP/cmake/PolySCIPConfig.h.in \
$NAME/applications/STP/doc/* \
$NAME/applications/STP/src/depend.* \
$NAME/applications/STP/src/*.c $NAME/applications/STP/src/*.h \
$NAME/applications/STP/check/testset/*.test $NAME/applications/STP/check/testset/*.solu \
$NAME/applications/STP/check/CMakeLists.txt \
$NAME/applications/STP/data/short/* \
$NAME/applications/STP/* \
$NAME/examples/xternal_examples.c \
$NAME/examples/Binpacking/Makefile $NAME/examples/Binpacking/INSTALL \
$NAME/examples/Binpacking/CMakeLists.txt \
$NAME/examples/Binpacking/check/CMakeLists.txt \
$NAME/examples/Binpacking/doc/* $NAME/examples/Binpacking/doc/pics/binpacking.png \
$NAME/examples/Binpacking/check/testset/short.test $NAME/examples/Binpacking/check/testset/short.solu \
$NAME/examples/Binpacking/src/depend.* \
$NAME/examples/Binpacking/src/*.c $NAME/examples/Binpacking/src/*.h \
$NAME/examples/Binpacking/data/*.bpa \
$NAME/examples/CallableLibrary/Makefile \
$NAME/examples/CallableLibrary/CMakeLists.txt \
$NAME/examples/CallableLibrary/INSTALL \
$NAME/examples/CallableLibrary/doc/* \
$NAME/examples/CallableLibrary/src/depend.* $NAME/examples/CallableLibrary/src/*.c \
$NAME/examples/Eventhdlr/* $NAME/examples/Eventhdlr/doc/* \
$NAME/examples/Eventhdlr/src/depend.* \
$NAME/examples/Eventhdlr/src/*.c $NAME/examples/Eventhdlr/src/*.h \
$NAME/examples/GMI/Makefile \
$NAME/examples/GMI/src/Makefile \
$NAME/examples/GMI/CMakeLists.txt \
$NAME/examples/GMI/INSTALL \
$NAME/examples/GMI/settings/scipdefault.set \
$NAME/examples/GMI/doc/* \
$NAME/examples/GMI/check/testset/short.* \
$NAME/examples/GMI/settings/gmi* $NAME/examples/GMI/src/depend.* \
$NAME/examples/GMI/src/*.c $NAME/examples/GMI/src/*.h \
$NAME/examples/LOP/* $NAME/examples/LOP/doc/* $NAME/examples/LOP/data/* \
$NAME/examples/LOP/check/CMakeLists.txt \
$NAME/examples/LOP/check/testset/short.* \
$NAME/examples/LOP/src/depend.* $NAME/examples/LOP/src/Makefile \
$NAME/examples/LOP/settings/default.set \
$NAME/examples/LOP/src/*.c $NAME/examples/LOP/src/*.h \
$NAME/examples/MIPSolver/Makefile $NAME/examples/MIPSolver/INSTALL $NAME/examples/MIPSolver/scipmip.set \
$NAME/examples/MIPSolver/CMakeLists.txt \
$NAME/examples/MIPSolver/doc/* \
$NAME/examples/MIPSolver/src/depend.* \
$NAME/examples/MIPSolver/src/*.cpp \
$NAME/examples/Queens/* $NAME/examples/Queens/doc/scip_intro.tex \
$NAME/examples/Queens/src/depend.* \
$NAME/examples/Queens/src/*.cpp $NAME/examples/Queens/src/*.hpp \
$NAME/examples/Relaxator/INSTALL \
$NAME/examples/Relaxator/Makefile \
$NAME/examples/Relaxator/CMakeLists.txt \
$NAME/examples/Relaxator/check/CMakeLists.txt \
$NAME/examples/Relaxator/check/testset/short.test \
$NAME/examples/Relaxator/doc/xternal_relaxator.c \
$NAME/examples/Relaxator/makedepend.sh \
$NAME/examples/Relaxator/src/* \
$NAME/examples/TSP/Makefile $NAME/examples/TSP/INSTALL \
$NAME/examples/TSP/runme.sh $NAME/examples/TSP/runviewer.sh \
$NAME/examples/TSP/CMakeLists.txt \
$NAME/examples/TSP/check/CMakeLists.txt \
$NAME/examples/TSP/sciptsp.set \
$NAME/examples/TSP/doc/* \
$NAME/examples/TSP/check/testset/short.* \
$NAME/examples/TSP/src/depend.* \
$NAME/examples/TSP/src/*.cpp $NAME/examples/TSP/src/*.h \
$NAME/examples/TSP/tspviewer/*.java $NAME/examples/TSP/tspdata/*.tsp \
$NAME/examples/VRP/Makefile $NAME/examples/VRP/INSTALL \
$NAME/examples/VRP/CMakeLists.txt \
$NAME/examples/VRP/check/CMakeLists.txt \
$NAME/examples/VRP/doc/* $NAME/examples/VRP/data/* \
$NAME/examples/VRP/src/depend.* \
$NAME/examples/VRP/src/*.cpp $NAME/examples/VRP/src/*.h \
$NAME/examples/VRP/check/check.sh $NAME/examples/VRP/check/testset/* \
$NAME/interfaces/matlab/* \
$NAME/interfaces/ampl/Makefile $NAME/interfaces/ampl/INSTALL $NAME/interfaces/ampl/get.ASL \
$NAME/interfaces/ampl/src/* $NAME/interfaces/ampl/check/check.sh \
$NAME/interfaces/ampl/check/testset/short.test $NAME/interfaces/ampl/check/instances/MINLP/*.col \
$NAME/interfaces/ampl/check/instances/MINLP/*.row $NAME/interfaces/ampl/check/instances/MINLP/*.nl \
$NAME/interfaces/ampl/check/instances/SOS/*.col $NAME/interfaces/ampl/check/instances/SOS/*.row \
$NAME/interfaces/ampl/check/instances/SOS/*.nl $NAME/interfaces/ampl/check/testset/short.solu \
$NAME/interfaces/gams/Makefile $NAME/interfaces/gams/INSTALL $NAME/interfaces/gams/gamsinst.sh \
$NAME/interfaces/gams/test.sh $NAME/interfaces/gams/src/* \
$NAME/check/instances/Bivariate/*.osil \
$NAME/check/instances/Bilinrelax/*.osil \
$NAME/check/instances/Cardinality/*.cip \
$NAME/check/instances/Cardinality/*.lp \
$NAME/check/instances/CP/*.cip \
$NAME/check/instances/Indicator/*.lp \
$NAME/check/instances/MIP/*.fzn \
$NAME/check/instances/MIP/*.lp \
$NAME/check/instances/MIP/*.mps \
$NAME/check/instances/MIP/*.osil \
$NAME/check/instances/Orbitope/*.cip \
$NAME/check/instances/MINLP/*.cip \
$NAME/check/instances/MINLP/*.mps \
$NAME/check/instances/MINLP/*.osil \
$NAME/check/instances/MINLP/*.pip \
$NAME/check/instances/PseudoBoolean/*.opb \
$NAME/check/instances/PseudoBoolean/*.wbo \
$NAME/check/instances/PseudoBoolean/*.cip \
$NAME/check/instances/SAT/*.cnf \
$NAME/check/instances/SOS/*.lp \
$NAME/check/instances/Semicontinuous/*.lp \
$NAME/check/instances/Semicontinuous/*.mps \
$NAME/check/instances/Bivariate                     \
$NAME/check/instances/Indicator/64-4-1.arc          \
$NAME/check/instances/Indicator/64-4-1.mut          \
$NAME/check/instances/Indicator/64-4-1.sup          \
$NAME/check/instances/Indicator/indicatortest.zpl   \
$NAME/check/instances/Indicator/mcf64-4-1.zpl       \
$NAME/check/instances/MIP/vpm2.fix                  \
$NAME/check/instances/MIP/vpm2.sol                  \
$NAME/tests/Makefile \
$NAME/tests/README \
$NAME/tests/include/scip_test.* \
$NAME/tests/src/bugs/depthlevel.c \
$NAME/tests/src/cons/cons.c \
$NAME/tests/src/cons/initlp.c \
$NAME/tests/src/cons/knapsack/solveknapsackapprox.c \
$NAME/tests/src/cons/linear/parsing.c \
$NAME/tests/src/cons/nonlinear/getCoeffsAndConstantFromLinearExpr.c \
$NAME/tests/src/cons/nonlinear/issue1326.c \
$NAME/tests/src/cons/nonlinear/issue1326.cip \
$NAME/tests/src/cons/quadratic/gauge.c \
$NAME/tests/src/cons/quadratic/projection.c \
$NAME/tests/src/heur/multistart.c \
$NAME/tests/src/lpi/bases.c \
$NAME/tests/src/lpi/boundchg.c \
$NAME/tests/src/lpi/matrix.c \
$NAME/tests/src/lpi/solve.c \
$NAME/tests/src/misc/normaldistribution.c \
$NAME/tests/src/misc/regression.c \
$NAME/tests/src/misc/select.c \
$NAME/tests/src/presol/qpkktref.c \
$NAME/tests/src/prop/nlobbt.c \
$NAME/tests/src/sepa/convexproj.c \
$NAME/tests/src/sepa/gauge.c \
$NAME/tests/src/test/stages.c                         \
$NAME/tests/src/presol/presol.c                     \
$NAME/tests/src/reader/*                               \
$NAME/tests/src/relax/*                                \
$NAME/tests/src/scip/*                                 \
$NAME/applications/PolySCIP/cmake/Modules                   \
$NAME/applications/STP/doc/pics/stp.png             \
$NAME/applications/STP/doc/pics/stp.tex             \
$NAME/check/interactiveshell/*                        \
$NAME/cmake/Modules/*                                  \
$NAME/coverage/settings/*                              \
$NAME/tests/src/cons/superindicator/*                  \

rm -f $NAME
echo ""
echo "check version numbers in src/scip/def.h, doc/xternal.c, make.project, and makedist.sh ($VERSION):"
grep -H "SCIP_VERSION" src/scip/def.h
grep -H "@version" doc/xternal.c
grep -H "^SCIP_VERSION" make/make.project
echo ""
tail src/scip/githash.c<|MERGE_RESOLUTION|>--- conflicted
+++ resolved
@@ -2,11 +2,7 @@
 
 # For release versions, only use VERSION="x.x.x".
 # For development versions, use VERSION="x.x.x.x" with subversion number.
-<<<<<<< HEAD
-VERSION="5.0.1.3"
-=======
-VERSION="5.0.2"
->>>>>>> b76ee9d2
+VERSION="5.0.1.4"
 NAME="scip-$VERSION"
 rm -f $NAME
 ln -s . $NAME
