--- conflicted
+++ resolved
@@ -23,26 +23,14 @@
 : ${TESTMODE:="all"}
 : ${GITBRANCH:=${gitlabTargetBranch}}
 
-<<<<<<< HEAD
-if [ "${TESTMODE}" == "all" ]; then
-  #echo "Testing mip, minlp and sapdev-solvable"
-  echo "Testing mip and minlp"
-elif [ "${TESTMODE}" == "short" ]; then
-=======
 if [ "${TESTMODE}" == "short" ]; then
->>>>>>> cd234d03
   echo "Testing short"
 elif [ "${TESTMODE}" == "mip" ]; then
   echo "Testing mip"
 elif [ "${TESTMODE}" == "minlp" ]; then
   echo "Testing minlp"
-<<<<<<< HEAD
-# elif [ "${TESTMODE}" == "sapdev-solvable" ]; then
-#   echo "Testing sapdev-solvable"
-=======
 # elif [ "${TESTMODE}" == "sap" ]; then
 #   echo "Testing sap"
->>>>>>> cd234d03
 else
   echo "Nothing to do, exiting."
   exit 0
@@ -85,20 +73,6 @@
 # for descriptions on the testsets see scip/check/testsets/README.md
 # jobs running
 
-<<<<<<< HEAD
-if [ "${TESTMODE}" == "all" ]; then
-  JOBS[1]="EXECUTABLE=scipoptspx_${GITBRANCH}_${RANDOMSEED}/bin/scip BINID=scipoptspx_${GITBRANCH}_${RANDOMSEED} SLURMACCOUNT=scip EXCLUSIVE=true MEM=50000 QUEUE=M620v3 TEST=mipdev12merged-solvable TIME=7200 SETTINGS=default PERFORMANCE=mergerequest SEEDS=4"
-  JOBS[2]="EXECUTABLE=scipoptspx_${GITBRANCH}_${RANDOMSEED}/bin/scip BINID=scipoptspx_${GITBRANCH}_${RANDOMSEED} SLURMACCOUNT=scip EXCLUSIVE=true MEM=50000 QUEUE=M640 TEST=minlpdev-solvable TIME=3600 SETTINGS=minlp_default PERFORMANCE=mergerequest PERMUTE=4"
-  #JOBS[3]="EXECUTABLE=scipoptspx_${GITBRANCH}_${RANDOMSEED}/bin/scip BINID=scipoptspx_${GITBRANCH}_${RANDOMSEED} SLURMACCOUNT=scip EXCLUSIVE=true MEM=50000 QUEUE=M630v2 TEST=sapdev-solvable TIME=3600 SETTINGS=${SAPSETTINGS} PERFORMANCE=mergerequest SEEDS=2"
-elif [ "${TESTMODE}" == "short" ]; then
-  JOBS[1]="EXECUTABLE=scipoptspx_${GITBRANCH}_${RANDOMSEED}/bin/scip BINID=scipoptspx_${GITBRANCH}_${RANDOMSEED} EXCLUSIVE=false MEM=5000 QUEUE=opt TEST=short TIME=60 SETTINGS=default PERFORMANCE=mergerequest SEEDS=0"
-elif [ "${TESTMODE}" == "mip" ]; then
-  JOBS[1]="EXECUTABLE=scipoptspx_${GITBRANCH}_${RANDOMSEED}/bin/scip BINID=scipoptspx_${GITBRANCH}_${RANDOMSEED} SLURMACCOUNT=scip EXCLUSIVE=true MEM=50000 QUEUE=M620v3 TEST=mipdev12merged-solvable TIME=7200 SETTINGS=default PERFORMANCE=mergerequest SEEDS=4"
-elif [ "${TESTMODE}" == "minlp" ]; then
-  JOBS[1]="EXECUTABLE=scipoptspx_${GITBRANCH}_${RANDOMSEED}/bin/scip BINID=scipoptspx_${GITBRANCH}_${RANDOMSEED} SLURMACCOUNT=scip EXCLUSIVE=true MEM=50000 QUEUE=M640 TEST=minlpdev-solvable TIME=3600 SETTINGS=minlp_default PERFORMANCE=mergerequest PERMUTE=4"
-#elif [ "${TESTMODE}" == "sap" ]; then
-#  JOBS[1]="EXECUTABLE=scipoptspx_${GITBRANCH}_${RANDOMSEED}/bin/scip BINID=scipoptspx_${GITBRANCH}_${RANDOMSEED} SLURMACCOUNT=scip EXCLUSIVE=true MEM=50000 QUEUE=M630v2 TEST=sapdev-solvable TIME=3600 SETTINGS=${SAPSETTINGS} PERFORMANCE=mergerequest SEEDS=2"
-=======
 if [ "${TESTMODE}" == "short" ]; then
   JOB="EXECUTABLE=scipoptspx_${GITBRANCH}_${RANDOMSEED}/bin/scip BINID=scipoptspx_${GITBRANCH}_${RANDOMSEED} EXCLUSIVE=false MEM=5000 QUEUE=opt TEST=short TIME=60 SETTINGS=default PERFORMANCE=mergerequest SEEDS=0"
 elif [ "${TESTMODE}" == "mip" ]; then
@@ -107,7 +81,6 @@
   JOB="EXECUTABLE=scipoptspx_${GITBRANCH}_${RANDOMSEED}/bin/scip BINID=scipoptspx_${GITBRANCH}_${RANDOMSEED} SLURMACCOUNT=scip EXCLUSIVE=true MEM=50000 QUEUE=M640 TEST=minlpdev-solvable TIME=3600 SETTINGS=minlp_default PERFORMANCE=mergerequest PERMUTE=4"
 #elif [ "${TESTMODE}" == "sap" ]; then
 #  JOB="EXECUTABLE=scipoptspx_${GITBRANCH}_${RANDOMSEED}/bin/scip BINID=scipoptspx_${GITBRANCH}_${RANDOMSEED} SLURMACCOUNT=scip EXCLUSIVE=true MEM=50000 QUEUE=M630v2 TEST=sapdev-solvable TIME=3600 SETTINGS=${SAPSETTINGS} PERFORMANCE=mergerequest SEEDS=2"
->>>>>>> cd234d03
 fi
 
 SAPSETTINGS=sap-next-release-pure-diff
@@ -173,75 +146,6 @@
   if [ "${GITBRANCH}" == "bugfix" ]; then
     git checkout ${SOPLEX_BUGFIX}
   fi
-<<<<<<< HEAD
-  N_JOBS=$i
-done
-
-declare -A TODAYS_JOBS
-
-for i in `seq 1 ${N_JOBS}`; do
-  TODAYS_JOBS[$i]="${JOBS[$i]} OUTPUTDIR=results${RANDOMSEED}_${i}"
-done
-
-# Print some information about what is happening
-echo "Today is `date +%A`. Running the following ${N_JOBS} jobs:"
-for i in `seq 1 ${N_JOBS}`; do
-  echo "- job configuration: '${TODAYS_JOBS[$i]}'"
-done
-
-if [ "${N_JOBS}" != "0" ]; then
-  ###################
-  ### Compilation ###
-  ###################
-
-  make solchecker
-
-  # build with soplex
-  BUILD_DIR=scipoptspx_${GITBRANCH}_${RANDOMSEED}
-  mkdir -p ${BUILD_DIR}
-  cd ${BUILD_DIR}
-  cmake .. -DCMAKE_BUILD_TYPE=Release -DLPS=spx -DSOPLEX_DIR=${SOPLEX_DIR}
-  make -j4
-  cd ..
-
-  ######################
-  ### Setup testruns ###
-  ######################
-
-  SCIP_BINARY=${BUILD_DIR}/bin/scip
-
-  # NOTES:
-  #  - When building a default setting with random seed, use a capital D. No setting name should be a prefix of another!
-
-  # MIP settings
-
-  # MINLP settings
-  ${SCIP_BINARY} -c "set numerics checkfeastolfac 1000.0 set limits gap 1e-4 set diffsave settings/minlp_default.set q"
-
-  # create more required symlinks
-  ln -fs /nfs/optimi/kombadon/IP check/
-  ln -fs /nfs/optimi/kombadon/MINLP check/
-
-  # get testset files to the correct place
-  cp check/IP/instancedata/testsets/*.test check/testset/
-
-  #######################
-  ### Submit Testruns ###
-  #######################
-
-  for i in `seq 1 ${N_JOBS}`; do
-    FLAGS=${TODAYS_JOBS[$i]}
-    for j in "SEEDS EXECUTABLE BINID MEM QUEUE TEST TIME PERMUTE PERFORMANCE EXCLUSIVE SETTINGS OUTPUTDIR"; do
-      unset $j
-    done
-    export ${FLAGS}
-    export PERFORMANCE=mergerequest
-
-    echo "Submitting job with configuration:\n- compilation: ${SCIPFLAGS}'\n- make testcluster: ${FLAGS}"
-    make testcluster ${FLAGS} | check/jenkins_check_results_cmake.sh
-  done
-=======
->>>>>>> cd234d03
 fi
 mkdir build
 cd build
