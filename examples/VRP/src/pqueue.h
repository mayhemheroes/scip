/* * * * * * * * * * * * * * * * * * * * * * * * * * * * * * * * * * * * * * */
/*                                                                           */
/*                  This file is part of the program and library             */
/*         SCIP --- Solving Constraint Integer Programs                      */
/*                                                                           */
/*    Copyright (C) 2002-2012 Konrad-Zuse-Zentrum                            */
/*                            fuer Informationstechnik Berlin                */
/*                                                                           */
/*  SCIP is distributed under the terms of the ZIB Academic License.         */
/*                                                                           */
/*  You should have received a copy of the ZIB Academic License.             */
/*  along with SCIP; see the file COPYING. If not email to scip@zib.de.      */
/*                                                                           */
/* * * * * * * * * * * * * * * * * * * * * * * * * * * * * * * * * * * * * * */
<<<<<<< HEAD
=======

/**@file pqueue.h
 * @brief  class for priority queues
 * @author Andreas Bley
 * @author Marc Pfetsch
 */
>>>>>>> 9948ed2b

#ifndef _PQUEUE_H
#define _PQUEUE_H

#include <algorithm>
#include <functional>

namespace std
{
   ///
   template<typename Key,
            typename Data,
            typename Compare = less<Key> >

   class pqueue
   {
      private:

      //--------------------
      // item node class
      //--------------------
      class node
      {
         friend class pqueue;

         //
         node(
            const Key& k,
            const Data& d ):
            key   (k),
            data  (d),
            sleft (0),
            sright(0),
            left  (NULL),
            right (NULL),
            father(NULL)
         {}

         //
         ~node()
         {}

         //
         void delete_children_recursive()
         {
            if ( left != NULL )
            {
               left->delete_children_recursive();
               delete left;
               left = NULL;
            }
            if ( right != NULL )
            {
               right->delete_children_recursive();
               delete right;
               right = NULL;
            }
         }

         Key   key;
         Data  data;
         int   sleft;
         int   sright;
         node* left;
         node* right;
         node* father;
      };

   public:

      typedef node* pqueue_item;

   private:

      node*   root;
      Compare compare;

   public:

      /** Default constructor, creates empty priority queue. */
      pqueue():
         root( NULL )
      {}

      /** Destructs queue */
      ~pqueue()
      {
         clear();
      }

      /** Empties queue */
      void clear()
      {
         if ( root != NULL )
         {
            root->delete_children_recursive();
            delete root;
            root = NULL;
         }
      }

      /** Returns true if the pqueue is empty. */
      bool empty() const
      {
         return ( root == NULL );
      }

      /** Returns size of queue. */
      int size() const
      {
         return ( root == NULL ? 0 : root->sleft + root->sright + 1 );
      }

      /** Returns key of queue item. */
      const Key& get_key(
         pqueue_item it
         ) const
      {
         assert( it != NULL );
         return it->key;
      }

      /** Returns data of queue item. */
      const Data& get_data(
         pqueue_item it
         ) const
      {
         assert( it != NULL );
         return it->data;
      }

      /** Returns queue item at top (with lowers key). */
      pqueue_item top() const
      {
         return root;
      }

      /** Inserts a new entry into the queue, returns new item */
      pqueue_item  insert(
         const Key&  key,
         const Data& data
         )
      {
         node* nn = NULL;
         if ( root == NULL )
         {
            nn = new node(key,data);
            if ( nn == NULL )
               throw std::bad_alloc();
            root = nn;
         }
         else
            nn = create_new_node(key, data, root);

         rotate_backward(nn);
         return nn;
      }

      /** Reduces the key a queue item. */
      void decrease_key(
         pqueue_item item,
         const Key&  new_key
         )
      {
         assert( item );
         assert( compare(new_key, item->key) );

         item->key = new_key;
         rotate_backward(item);
      }

      /** Removes the topmost item from the queue. */
      void pop()
      {
         assert ( root != NULL );
         remove( root );
      }

      /** Removes the item from the queue */
      void remove(
         node* item
         )
      {
         assert ( item != NULL );
         assert ( root != NULL );

         bool goto_left  = ( item->left  != NULL );
         bool goto_right = ( item->right != NULL );
         if ( goto_left && goto_right )
         {
            goto_right = ( compare( item->right->key, item->left->key ) );
            goto_left  = ! goto_right;
         }
         if ( goto_right )
         {
            swap_with_father( item->right );
            remove( item );
            return;
         }
         if ( goto_left )
         {
            swap_with_father( item->left );
            remove( item );
            return;
         }
         // at leave: remove and update all sizes
         for (node* n = item, *f = n->father; f != NULL; n = f, f = n->father)
         {
            if ( f->left == n )
            {
               f->sleft -= 1;
            }
            else
            {
               assert( f->right == n );
               f->sright -= 1;
            }
         }
         if ( item->father )
         {
            if ( item->father->left == item )
            {
               assert( item->father->sleft == 0 );
               item->father->left = NULL;
            }
            else
            {
               assert( item->father->right == item );
               assert( item->father->sright == 0 );
               item->father->right = NULL;
            }
         }
         else
         {
            assert( item == root );
            root = NULL;
         }
         delete item;
      }


   private:

      /** creates new element in the tree such that tree remains balanced */
      node* create_new_node(
         const Key&  key,
         const Data& data,
         node*       subproblem
         )
      {
         assert( subproblem != NULL );

         if ( subproblem->sleft == 0 )
         {
            assert( subproblem->left == NULL );

            node* nn = new node(key,data);
            subproblem->left  = nn;
            subproblem->sleft = 1;
            nn->father        = subproblem;
            return nn;
         }
         if ( subproblem->sright == 0 )
         {
            assert( subproblem->right == NULL );

            node* nn = new node(key,data);
            subproblem->right  = nn;
            subproblem->sright = 1;
            nn->father         = subproblem;
            return nn;
         }
         assert( subproblem->left  != NULL );
         assert( subproblem->right != NULL );

         if ( subproblem->sleft <= subproblem->sright )
         {
            subproblem->sleft += 1;
            return create_new_node(key, data, subproblem->left);
         }

         subproblem->sright += 1;
         return create_new_node(key, data, subproblem->right);
      }


      void swap_with_father(
         node* n1
         )
      {
         int   n1_sleft  = n1->sleft;
         int   n1_sright = n1->sright;
         node* n1_left   = n1->left;
         node* n1_right  = n1->right;
         node* n1_father = n1->father;
         assert( n1_father != NULL );
         assert( n1_father->left == n1 || n1_father->right == n1 );

         if ( root == n1_father )
            root = n1;

         if ( n1_father->left == n1 )
         {
            n1->left   = n1_father;
            n1->right  = n1_father->right;
         }
         else
         {
            assert( n1_father->right == n1 );

            n1->left          = n1_father->left;
            n1->right         = n1_father;
         }
         n1_father->left   = n1_left;
         n1_father->right  = n1_right;

         n1->sleft         = n1_father->sleft;
         n1->sright        = n1_father->sright;
         n1_father->sleft  = n1_sleft;
         n1_father->sright = n1_sright;

         n1->father        = n1_father->father;
         n1_father->father = n1;

         if ( n1->left )
            n1->left-> father = n1;
         if ( n1->right )
            n1->right->father = n1;
         if ( n1_father->left  )
            n1_father->left->father  = n1_father;
         if ( n1_father->right )
            n1_father->right->father = n1_father;
         if ( n1->father )
         {
            if ( n1->father->left == n1_father )
               n1->father->left = n1;
            if ( n1->father->right == n1_father )
               n1->father->right = n1;
         }
      }

      void rotate_backward(
         node* item
         )
      {
         assert( item != NULL );

         if ( item->father )
         {
            if ( ! compare( item->father->key, item->key ) )
            {
               swap_with_father( item );
               rotate_backward( item );
            }
         }
      }
   };

} // namespace std

#endif /* _PQUEUE_H */<|MERGE_RESOLUTION|>--- conflicted
+++ resolved
@@ -12,15 +12,12 @@
 /*  along with SCIP; see the file COPYING. If not email to scip@zib.de.      */
 /*                                                                           */
 /* * * * * * * * * * * * * * * * * * * * * * * * * * * * * * * * * * * * * * */
-<<<<<<< HEAD
-=======
 
 /**@file pqueue.h
  * @brief  class for priority queues
  * @author Andreas Bley
  * @author Marc Pfetsch
  */
->>>>>>> 9948ed2b
 
 #ifndef _PQUEUE_H
 #define _PQUEUE_H
