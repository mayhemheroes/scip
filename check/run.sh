--- conflicted
+++ resolved
@@ -110,13 +110,8 @@
 
 #if we use a debugger command, we need to replace the errfile place holder by the actual err-file for logging
 #and if we run on the cluster we want to use srun with CPU binding which is defined by the check_cluster script
-<<<<<<< HEAD
 EXECNAME=$SRUN${EXECNAME/ERRFILE_PLACEHOLDER/${ERRFILE}}
 ulimit -S -s unlimited
-=======
-EXECNAME=${EXECNAME/ERRFILE_PLACEHOLDER/${ERRFILE}}
-EXECNAME=$SRUN${EXECNAME/RRTRACEFOLDER_PLACEHOLDER/${ERRFILE}}
->>>>>>> 275134f6
 if test -e $TMPFILE
 then
     eval $EXECNAME                < $TMPFILE 2>>$ERRFILE  | tee -a $OUTFILE
