#!/usr/bin/awk -f
#* * * * * * * * * * * * * * * * * * * * * * * * * * * * * * * * * * * * * * *
#*                                                                           *
#*                  This file is part of the program and library             *
#*         SCIP --- Solving Constraint Integer Programs                      *
#*                                                                           *
#*    Copyright (C) 2002-2013 Konrad-Zuse-Zentrum                            *
#*                            fuer Informationstechnik Berlin                *
#*                                                                           *
#*  SCIP is distributed under the terms of the ZIB Academic License.         *
#*                                                                           *
#*  You should have received a copy of the ZIB Academic License              *
#*  along with SCIP; see the file COPYING. If not email to scip@zib.de.      *
#*                                                                           *
#* * * * * * * * * * * * * * * * * * * * * * * * * * * * * * * * * * * * * * *
#
#@file    check.awk
#@brief   SCIP Check Report Generator
#@author  Thorsten Koch
#@author  Tobias Achterberg
#@author  Alexander Martin
#@author  Timo Berthold
#@author  Robert Waniek
#@author  Gregor Hendel
#@author  Marc Pfetsch
#
function abs(x)
{
   return x < 0 ? -x : x;
}
function min(x,y)
{
   return (x) < (y) ? (x) : (y);
}
function max(x,y)
{
   return (x) > (y) ? (x) : (y);
}
BEGIN {
   timegeomshift = 10.0;
   nodegeomshift = 100.0;
   sblpgeomshift = 0.0;
   pavshift = 0.0;
   onlyinsolufile = 0;          # should only instances be reported that are included in the .solu file?
   onlyintestfile = 0;          # should only instances be reported that are included in the .test file?  TEMPORARY HACK!
   onlypresolvereductions = 0;  # should only instances with presolve reductions be shown?
   useshortnames = 1;           # should problem name be truncated to fit into column?
   writesolufile = 0;           # should a solution file be created from the results
   printsoltimes = 0;           # should the times until first and best solution be shown
   checksol = 1;                # should the solution check of SCIP be parsed and counted as a fail if best solution is not feasible?
   NEWSOLUFILE = "new_solufile.solu";
   infty = +1e+20;
   headerprinted = 0;
   namelength = 18;             # maximal length of instance names (can be increased)

   nprobs = 0;
   sbab = 0;
   slp = 0;
   ssim = 0;
   ssblp = 0;
   stottime = 0.0;
   stimetofirst = 0.0;
   stimetobest = 0.0;
   nodegeom = 0.0;
   timegeom = 0.0;
   timetofirstgeom = 0.0;
   timetobestgeom = 0.0;
   sblpgeom = 0.0;
   conftimegeom = 0.0;
   basictimegeom = 0.0;
   overheadtimegeom = 0.0;
   shiftednodegeom = nodegeomshift;
   shiftedtimegeom = timegeomshift;
   shiftedsblpgeom = sblpgeomshift;
   shiftedconftimegeom = timegeomshift;
   shiftedbasictimegeom = timegeomshift;
   shiftedoverheadtimegeom = timegeomshift;
   shiftedtimetofirstgeom = timegeomshift;
   shiftedtimetobestgeom = timegeomshift;
   timeouttime = 0.0;
   timeouts = 0;
   failtime = 0.0;
   fail = 0;
   pass = 0;
   settings = "default";
   lpsname = "?";
   lpsversion = "?";
   scipversion = "?";
   githash = "?";
   conftottime = 0.0;
   overheadtottime = 0.0;
   
   #initialize paver input file
   if( PAVFILE != "" ) {
      printf("* Trace Record Definition\n") > PAVFILE;
      printf("* InputFileName,ModelType,SolverName,Direction,ModelStatus,SolverStatus,ObjectiveValue,ObjectiveValueEstimate,SolverTime\n") > PAVFILE;
      printf("* NumberOfNodes,NumberOfIterations,NumberOfEquations,NumberOfVariables\n") > PAVFILE;
   }
}
/^IP\// {  # TEMPORARY HACK to parse .test files
   intestfile[$1] = 1;
}
/=opt=/  { solstatus[$2] = "opt"; sol[$2] = $3; }   # get optimum
/=inf=/  { solstatus[$2] = "inf"; }                 # problem infeasible (no feasible solution exists)
/=best=/ { solstatus[$2] = "best"; sol[$2] = $3; }  # get best known solution value
/=unkn=/ { solstatus[$2] = "unkn"; }                # no feasible solution known
#
# problem name
#
/^@01/ { 
   filename = $2;

   n  = split ($2, a, "/");
   m = split(a[n], b, ".");
   prob = b[1];
   if( b[m] == "gz" || b[m] == "z" || b[m] == "GZ" || b[m] == "Z" )
      m--;
   for( i = 2; i < m; ++i )
      prob = prob "." b[i];

   if( useshortnames && length(prob) > namelength )
      shortprob = substr(prob, length(prob)-namelength-1, namelength);
   else
      shortprob = prob;

   # Escape _ for TeX
   n = split(prob, a, "_");
   pprob = a[1];
   for( i = 2; i <= n; i++ )
      pprob = pprob "\\_" a[i];
   vars = 0;
   binvars = 0;
   intvars = 0;
   implvars = 0;
   contvars = 0;
   cons = 0;
   lincons = 0;
   quadcons = 0;
   nonlincons = 0;
   origvars = 0;
   origcons = 0;
   objsense = 0;
   timeout = 0;
   feasible = 0;
   pb = +infty;
   firstpb = +infty;
   db = -infty;
   dbset = 0;
   dbforobjsense = -infty;
   simpiters = 0;
   bbnodes = 0;
   primlps = 0;
   primiter = 0;
   duallps = 0;
   dualiter = 0;
   sblps = 0;
   sbiter = 0;
   tottime = 0.0;
   timetofirst = -1.0;
   timetobest = -1.0;
   inconflict = 0;
   inconstime = 0;
   confclauses = 0;
   confliterals = 0.0;
   conftime = 0.0;
   overheadtime = 0.0;
   aborted = 1;
   readerror = 0;
   gapreached = 0;
   sollimitreached = 0;
   memlimitreached = 0;
   nodelimitreached = 0;
   starttime = 0.0;
   endtime = 0.0;
   timelimit = 0.0;
   inoriginalprob = 1;
   incons = 0;
   valgrinderror = 0;
   valgrindleaks = 0;
   bestsolfeas = 1;
}

/@03/ { starttime = $2; }
/@04/ { endtime = $2; }

/^SCIP version/ {
   # get SCIP version 
   scipversion = $3; 

   # get name of LP solver
   if( $13 == "SoPlex" )
      lpsname = "spx";
   else if( $13 == "SoPlex2" )
      lpsname = "spx2";
   else if( $13 == "CPLEX" )
      lpsname = "cpx";
   else if( $13 == "NONE]" )
   {
      lpsname = "none";
      lpsversion = "";
   }
   else if( $13 == "Clp" )
      lpsname = "clp";
   else if( $13 == "MOSEK" )
      lpsname = "msk";
   else if( $13 == "Gurobi" )
      lpsname = "grb";
   else if( $13 == "QSopt" )
      lpsname = "qso";
#   else if( $13 == "???" )
#      lpsname = "xprs";

    # get LP solver version 
   if( NF >= 16 ) {
      split($14, v, "]");
      lpsversion = v[1];
   }

   # get git hash 
   if( $(NF-1) == "[GitHash:" ) {
      split($NF, v, "]");
      githash = v[1];
   }
}
/^SCIP> SCIP> / { $0 = substr($0, 13, length($0)-12); }
/^SCIP> / { $0 = substr($0, 7, length($0)-6); }
/^loaded parameter file/ { settings = $4; sub(/<.*settings\//, "", settings); sub(/\.set>/, "", settings); }
/^reading user parameter file/ { settings = $5; sub(/<.*settings\//, "", settings); sub(/\.set>/, "", settings); }
/^parameter <limits\/time> set to/ { timelimit = $5; }
/^limits\/time =/ { timelimit = $3; }

# check for primalbound before statitic printing
/^Primal Bound       :/{
   pb = $4
}

#
# get objective sense
#
/^  Objective sense  :/ {
   if ( $4 == "minimize" || $4 == "minimize\r")
      objsense = 1;
   if ( $4 == "maximize" || $4 == "maximize\r" )
      objsense = -1;

   # objsense is 0 otherwise
}
#
# conflict analysis
#
/^Conflict Analysis  :/ { inconflict = 1; }
/^  propagation      :/ {
   if( inconflict == 1 ) {
      conftime += $3; #confclauses += $5 + $7; confliterals += $5 * $6 + $7 * $8;
   }
}
/^  infeasible LP    :/ {
   if( inconflict == 1 ) {
      conftime += $4; #confclauses += $6 + $8; confliterals += $6 * $7 + $8 * $9;
   }
}
/^  strong branching :/ {
   if( inconflict == 1 ) {
      conftime += $4; #confclauses += $6 + $8; confliterals += $6 * $7 + $8 * $9;
   }
}
/^  pseudo solution  :/ {
   if( inconflict == 1 ) {
      conftime += $4; #confclauses += $6 + $8; confliterals += $6 * $7 + $8 * $9;
   }
}
/^  applied globally :/ {
   if( inconflict == 1 ) {
      confclauses += $7; confliterals += $7 * $8;
   }
}
/^  applied locally  :/ {
   if( inconflict == 1 ) {
      confclauses += $7; confliterals += $7 * $8;
   }
}
/^Separators         :/ { inconflict = 0; }
/^Constraint Timings :/ { inconstime = 1; }
#/^  logicor          :/ { if( inconstime == 1 ) { overheadtime += $3; } }
/^Propagators        :/ { inconstime = 0; }
/^  switching time   :/ { overheadtime += $4; }
#
# problem size
#
/^Presolved Problem  :/ { inoriginalprob = 0; }
/^  Variables        :/ {
   if( inoriginalprob )
      origvars = $3;
   else {
      vars = $3;
      intvars = $6;
      implvars = $8;
      contvars = $11;
      binvars = vars - intvars - implvars - contvars;
   }
}
/^  Constraints      :/ {
   if( inoriginalprob )
      origcons = $3;
   else
      cons = $3;
}

#
# count number of linear constraints 
#
/^Constraints        :/ {
   incons = 1;
   lincons = 0;
   quadcons = 0;
   nonlincons = 0;
}
/^  knapsack         :/ {
   if( incons == 1 ) {
      n  = split ($3, a, "+");
      lincons += a[1];
   }
}
/^  setppc           :/ {
   if( incons == 1 ) {
      n  = split ($3, a, "+");
      lincons += a[1];
   }
}
/^  linear           :/ { 
   if( incons  == 1 ) {
      n  = split ($3, a, "+");
      lincons += a[1];
   }
}
/^  logicor          :/ { 
   if( incons == 1 ) {
      n  = split ($3, a, "+");
      lincons += a[1];
   }
}
/^  varbound         :/ {
   if( incons == 1 ) {
      n  = split ($3, a, "+");
      lincons += a[1];
   }
}
/^  quadratic        :/ { 
   if( incons == 1 ) {
      n  = split ($3, a, "+");
      quadcons += a[1];
   }
}
/^  soc              :/ { 
   if( incons == 1 ) {
      n  = split ($3, a, "+");
      quadcons += a[1];
   }
}
/^  bivariate        :/ { 
   if( incons == 1 ) {
      n  = split ($3, a, "+");
      nonlincons += a[1];
   }
}
/^  nonlinear        :/ { 
   if( incons == 1 ) {
      n  = split ($3, a, "+");
      nonlincons += a[1];
   }
}
/^  abspower         :/ { 
   if( incons == 1 ) {
      n  = split ($3, a, "+");
      nonlincons += a[1];
   }
}
/^Constraint Timings :/ {
   incons = 0;
}

#
# solution
#
/^Original Problem   : no problem exists./ { readerror = 1; }
/^SCIP Status        :/ { aborted = 0; }
/solving was interrupted/ { timeout = 1; }
/gap limit reached/ { gapreached = 1; }
/solution limit reached/ { sollimitreached = 1; }
/memory limit reached/ { memlimitreached = 1; }
/node limit reached/ { nodelimitreached = 1; }
/problem is solved/ { timeout = 0; }
/best solution is not feasible in original problem/  { bestsolfeas = 0; }

/^  First Solution   :/ {
   timetofirst = $11;
   firstpb = $4;
}
/^  Primal Bound     :/ {
   if( $4 == "infeasible" || $4 == "infeasible\r" ) {
      pb = +infty;
      db = +infty;
      dbset = 1;
      feasible = 0;
   }
   else if( $4 == "-"  || $4 == "-\r") {
      pb = +infty;
      feasible = 0;
   }
   else {
      pb = $4;
      feasible = 1;
      timetobest = $11;
   }
}
<<<<<<< HEAD
/^Dual Bound         :/ {
=======
/^  Dual Bound       :/ {
>>>>>>> 0113c64b
   if( $4 != "-" && $4 != "-\r" ) {
      db = $4;
      dbset = 1;
   }
}
/^Dual Bound         :/ {
    dbforobjsense = $4; # in old SCIP log files, this value is used to detect the objective sense
}
#
# iterations
#
/^  primal LP        :/ { simpiters += $6; }
/^  dual LP          :/ { simpiters += $6; }
/^  barrier LP       :/ { simpiters += $6; }
/^  nodes \(total\)    :/ { bbnodes = $4 }
/^  primal LP        :/ { primlps = $5; primiter = $6; }
/^  dual LP          :/ { duallps = $5; dualiter = $6; }
/^  strong branching :/ { sblps = $5; sbiter = $6; }
#
# time
#
/^Solving Time       :/ { tottime = $4 } # for older scip version ( < 2.0.1.3 )
/^  solving          :/ { tottime = $3 } 
#
# valgrind check
#
/^==[0-9]*== ERROR SUMMARY:/       { valgrinderror = $4 }
/^==[0-9]*==    definitely lost:/  { valgrindleaks += $4 }
/^==[0-9]*==    indirectly lost:/  { valgrindleaks += $4 }
/^==[0-9]*==    possibly lost:/    { valgrindleaks += $4 }
#
# solver status overview (in order of priority): 
# 1) solver broke before returning solution => abort
# 2) solver cut off the optimal solution (solu-file-value is not between primal and dual bound) => fail
#    (especially if problem is claimed to be solved but solution is not the optimal solution)
# 3) solver solved problem with the value in solu-file (if existing) => ok
# 4) solver solved problem which has no (optimal) value in solu-file => solved
#    (since we here don't detect the direction of optimization, it is possible 
#     that a solver claims an optimal solution which contradicts a known feasible solution)
# 5) solver found solution better than known best solution (or no solution was known so far) => better
# 7) solver reached gaplimit or limit of number of solutions => gaplimit, sollimit
# 8) solver reached any other limit (like time or nodes) => timeout
# 9) otherwise => unknown
#
/^=ready=/ {

   #since the header depends on the parameter printsoltimes and settings it is no longer possible to print it in the BEGIN section
   if( !headerprinted ) {
      ntexcolumns = 8 + (2 * printsoltimes);
      
      if (TEXFILE != "") {
         #print header of tex file table
         printf("\\documentclass[leqno]{article}\n")                      >TEXFILE;
         printf("\\usepackage{a4wide}\n")                                 >TEXFILE;
         printf("\\usepackage{amsmath,amsfonts,amssymb,booktabs}\n")      >TEXFILE;
         printf("\\usepackage{supertabular}\n")                           >TEXFILE;
         printf("\\pagestyle{empty}\n\n")                                 >TEXFILE;
         printf("\\begin{document}\n\n")                                  >TEXFILE;
         printf("\\begin{center}\n")                                      >TEXFILE;
         printf("\\setlength{\\tabcolsep}{2pt}\n")                        >TEXFILE;
         printf("\\newcommand{\\g}{\\raisebox{0.25ex}{\\tiny $>$}}\n")    >TEXFILE;
         printf("\\tablehead{\n\\toprule\n")                              >TEXFILE;
         printf("Name                &  Conss &   Vars &     Dual Bound &   Primal Bound &  Gap\\%% &     Nodes &     Time ") >TEXFILE;
         if( printsoltimes )
            printf(" &     To First      &    To Last   ") > TEXFILE;
         printf("\\\\\n") > TEXFILE;
         printf("\\midrule\n}\n")                                         >TEXFILE;
         printf("\\tabletail{\n\\midrule\n")                              >TEXFILE;
         printf("\\multicolumn{%d}{r} \\; continue next page \\\\\n", ntexcolumns) >TEXFILE;
         printf("\\bottomrule\n}\n")                                      >TEXFILE;
         printf("\\tablelasttail{\\bottomrule}\n")                        >TEXFILE;
         printf("\\tablecaption{SCIP with %s settings}\n",settings)       >TEXFILE;
         printf("\\begin{supertabular*}{\\textwidth}{@{\\extracolsep{\\fill}}lrrrrrrr") >TEXFILE;
         if( printsoltimes )
            printf("rr") > TEXFILE;
         printf("@{}}\n") > TEXFILE;
      }

      # print header of table when this regular expression is matched for the first time

      # prepare header
      hyphenstr = "";
      for (i = 0; i < namelength; ++i)
         hyphenstr = sprintf("%s-", hyphenstr);

      # first part: name of given length
      tablehead1 = hyphenstr;
      tablehead2 = sprintf("Name%*s", namelength-4, " ");
      tablehead3 = hyphenstr;

      # append rest of header
      tablehead1 = tablehead1"+------+--- Original --+-- Presolved --+----------------+----------------+------+---------+--------+-------+";
      tablehead2 = tablehead2"| Type | Conss |  Vars | Conss |  Vars |   Dual Bound   |  Primal Bound  | Gap%% |  Iters  |  Nodes |  Time |";
      tablehead3 = tablehead3"+------+-------+-------+-------+-------+----------------+----------------+------+---------+--------+-------+";

      if( printsoltimes == 1 ) 
      {
         tablehead1 = tablehead1"----------+---------+";
         tablehead2 = tablehead2" To First | To Best |";
         tablehead3 = tablehead3"----------+---------+";
      } 
 
      tablehead1 = tablehead1"--------\n";
      tablehead2 = tablehead2"       \n";
      tablehead3 = tablehead3"--------\n";
   
      printf(tablehead1);
      printf(tablehead2);
      printf(tablehead3);

      headerprinted = 1;
   }

   if( (!onlyinsolufile || prob in solstatus) &&
       (!onlyintestfile || intestfile[filename]) )
   {
      # if sol file could not be read, fix status to be "unkown"
      if ( ! (prob in solstatus) )
         solstatus[prob] = "unkown";

      #avoid problems when comparing floats and integer (make everything float)
      temp = pb;
      pb = 1.0*temp;
      temp = db;
      db = 1.0*temp;
      temp = dbforobjsense;
      dbforobjsense = 1.0*temp;
      
      # if objsense could not be determined so far (output is maybe too old)
      if ( objsense == 0 )
      {
         reltol = 1e-5 * max(abs(pb),1.0);
         abstol = 1e-4;

	 # firstpb and dbforobjsense are used to detect the direction of optimization (min or max)
	 if( timetofirst < 0.0 )
	    temp = pb;
	 else
	    temp = firstpb;
	 firstpb = 1.0*temp;

	 if ( firstpb - dbforobjsense > max(abstol,reltol) )
	    objsense = 1;   # minimize
	 else
	    objsense = -1;  # maximize
      }

      # modify primal bound for maximization problems without primal solution
      if ( (objsense == -1 && pb >= +infty) )
	 pb = -1.0 * pb;

      # modify dual bound for infeasible maximization problems
      if ( objsense == -1 && (db >= +infty || dbset == 0) )
	 db = -1.0 * db;

      nprobs++;

      markersym = "\\g";
      if( abs(pb - db) < 1e-06 && pb < infty ) {
         gap = 0.0;
         markersym = "  ";
      }
      else if( abs(db) < 1e-06 )
         gap = -1.0;
      else if( abs(pb) < 1e-06 )
         gap = -1.0;
      else if( pb*db < 0.0 )
         gap = -1.0;
      else if( abs(db) >= +infty )
         gap = -1.0;
      else if( abs(pb) >= +infty )
         gap = -1.0;
      else
         gap = 100.0*abs((pb-db)/min(abs(db),abs(pb)));
      if( gap < 0.0 )
         gapstr = "  --  ";
      else if( gap < 1e+04 )
         gapstr = sprintf("%6.1f", gap);
      else
         gapstr = " Large";
      
      if( vars == 0 )
         probtype = "   --";
      else if( lincons < cons )
      {
         if( cons == lincons+quadcons )
         {
            if( binvars == 0 && intvars == 0 )
               probtype = "  QCP";
            else
               probtype = "MIQCP";
         }
         else if( cons == lincons+quadcons+nonlincons )
         {
            if( binvars == 0 && intvars == 0 )
               probtype = "  NLP";
            else
               probtype = "MINLP";
         }
         else
            probtype = "  CIP";
      }
      else if( binvars == 0 && intvars == 0 )
         probtype = "   LP";
      else if( contvars == 0 ) {
         if( intvars == 0 && implvars == 0 )
            probtype = "   BP";
         else
            probtype = "   IP";
      }
      else {
         if( intvars == 0 )
            probtype = "  MBP";
         else
            probtype = "  MIP";
      }

      if( aborted && endtime - starttime > timelimit && timelimit > 0.0 ) {
         timeout = 1;
         tottime = endtime - starttime;
      }
      else if( gapreached || sollimitreached || memlimitreached || nodelimitreached )
         timeout = 0;

      if( aborted && tottime == 0.0 )
         tottime = timelimit;
      if( timelimit > 0.0 )
         tottime = min(tottime, timelimit);

      if( aborted || timetobest < 0.0 ) {
         timetofirst = tottime;
         timetobest = tottime;
      }

      lps = primlps + duallps;
      simplex = primiter + dualiter;
      stottime += tottime;
      stimetofirst += timetofirst;
      stimetobest += timetobest;
      sbab += bbnodes;
      slp += lps;
      ssim += simplex;
      ssblp += sblps;
      conftottime += conftime;
      overheadtottime += overheadtime;
      basictime = tottime - conftime - overheadtime;

      nodegeom = nodegeom^((nprobs-1)/nprobs) * max(bbnodes, 1.0)^(1.0/nprobs);
      sblpgeom = sblpgeom^((nprobs-1)/nprobs) * max(sblps, 1.0)^(1.0/nprobs);
      timegeom = timegeom^((nprobs-1)/nprobs) * max(tottime, 1.0)^(1.0/nprobs);
      conftimegeom = conftimegeom^((nprobs-1)/nprobs) * max(conftime, 1.0)^(1.0/nprobs);
      overheadtimegeom = overheadtimegeom^((nprobs-1)/nprobs) * max(overheadtime, 1.0)^(1.0/nprobs);
      basictimegeom = basictimegeom^((nprobs-1)/nprobs) * max(basictime, 1.0)^(1.0/nprobs);

      shiftednodegeom = shiftednodegeom^((nprobs-1)/nprobs) * max(bbnodes+nodegeomshift, 1.0)^(1.0/nprobs);
      shiftedsblpgeom = shiftedsblpgeom^((nprobs-1)/nprobs) * max(sblps+sblpgeomshift, 1.0)^(1.0/nprobs);
      shiftedtimegeom = shiftedtimegeom^((nprobs-1)/nprobs) * max(tottime+timegeomshift, 1.0)^(1.0/nprobs);
      shiftedconftimegeom = shiftedconftimegeom^((nprobs-1)/nprobs) * max(conftime+timegeomshift, 1.0)^(1.0/nprobs);
      shiftedoverheadtimegeom = shiftedoverheadtimegeom^((nprobs-1)/nprobs) * max(overheadtime+timegeomshift, 1.0)^(1.0/nprobs);
      shiftedbasictimegeom = shiftedbasictimegeom^((nprobs-1)/nprobs) * max(basictime+timegeomshift, 1.0)^(1.0/nprobs);

      timetobestgeom = timetobestgeom^((nprobs-1)/nprobs) * max(timetobest,1.0)^(1.0/nprobs);
      timetofirstgeom = timetofirstgeom^((nprobs-1)/nprobs) * max(timetofirst,1.0)^(1.0/nprobs);
      shiftedtimetofirstgeom = shiftedtimetofirstgeom^((nprobs-1)/nprobs) * max(timetofirst + timegeomshift, 1.0)^(1.0/nprobs);
      shiftedtimetobestgeom = shiftedtimetobestgeom^((nprobs-1)/nprobs) * max(timetobest + timegeomshift, 1.0)^(1.0/nprobs);

      status = "";
      if( readerror ) {
         status = "readerror";
         failtime += tottime;
         fail++;
      }
      else if( aborted ) {
         status = "abort";
         failtime += tottime;
         fail++;
      }
      else if( checksol && !bestsolfeas ) {
         status = "fail";
         failtime += tottime;
         fail++;
      }
      else if( solstatus[prob] == "opt" ) {
         reltol = 1e-5 * max(abs(pb),1.0);
         abstol = 1e-4;

	 # objsense = 1 -> minimize; objsense = -1 -> maximize
         if( ( objsense == 1 && ((db > -infty && db-sol[prob] > reltol) || sol[prob]-pb > reltol) ) || ( objsense == -1 && ((db > -infty && sol[prob]-db > reltol) || pb-sol[prob] > reltol) ) ) {
            status = "fail";
            failtime += tottime;
            fail++;
         }
         else {
            if( timeout || gapreached || sollimitreached || memlimitreached || nodelimitreached ) 
	    {
               if( timeout )
                  status = "timeout";
               else if( gapreached )
                  status = "gaplimit";
               else if( sollimitreached )
                  status = "sollimit";
               else if( memlimitreached )
                  status = "memlimit";
               else if( nodelimitreached )
                  status = "nodelimit";

               timeouttime += tottime;
               timeouts++;
            }
            else {
               if( (db == -infty || (abs(pb - db) <= max(abstol, reltol))) && abs(pb - sol[prob]) <= reltol ) {
                  status = "ok";
                  pass++;
               }
               else {
                  status = "fail";
                  failtime += tottime;
                  fail++;
               }
            }
         }
      }
      else if( solstatus[prob] == "best" ) {
         reltol = 1e-5 * max(abs(pb),1.0);
         abstol = 1e-4;

	 # objsense = 1 -> minimize; objsense = -1 -> maximize
         if( ( objsense == 1 && db-sol[prob] > reltol) || ( objsense == -1 && sol[prob]-db > reltol) ) {
            status = "fail";
            failtime += tottime;
            fail++;
         }
         else {
            if( timeout || gapreached || sollimitreached || memlimitreached || nodelimitreached ) {
               if( (objsense == 1 && sol[prob]-pb > reltol) || (objsense == -1 && pb-sol[prob] > reltol) ) {
                  status = "better";
                  timeouttime += tottime;
                  timeouts++;
               }
               else {
                  if( timeout )
                     status = "timeout";
                  else if( gapreached )
                     status = "gaplimit";
                  else if( sollimitreached )
                     status = "sollimit";
                  else if( memlimitreached )
                     status = "memlimit";
                  else if( nodelimitreached )
                     status = "nodelimit";
                  timeouttime += tottime;
                  timeouts++;
               }
            }
            else {
               if( abs(pb - db) <= max(abstol, reltol) ) {
		  status = "solved not verified";
                  pass++;
               }
               else {
                  status = "fail";
                  failtime += tottime;
                  fail++;
               }
            }
         }
      }
      else if( solstatus[prob] == "unkn" ) {
         reltol = 1e-5 * max(abs(pb),1.0);
         abstol = 1e-4;

	 if( timeout || gapreached || sollimitreached || memlimitreached || nodelimitreached ) {
            if( abs(pb) < infty ) {
               status = "better";
               timeouttime += tottime;
               timeouts++;
            }
	    else {
	       if( timeout )
		  status = "timeout";
	       else if( gapreached )
		  status = "gaplimit";
	       else if( sollimitreached )
		  status = "sollimit";
	       else if( memlimitreached )
		  status = "memlimit";
	       else if( nodelimitreached )
		  status = "nodelimit";
	       timeouttime += tottime;
	       timeouts++;
	    }
	 }
         else if( abs(pb - db) <= max(abstol, reltol) ) {
            status = "solved not verified";
            pass++;
         }
         else {
	    status = "unknown";
         }
      }
      else if( solstatus[prob] == "inf" ) {
         if( !feasible ) {
	    if( timeout || memlimitreached || nodelimitreached ) {
	       if( timeout )
		  status = "timeout";
	       else if( memlimitreached )
		  status = "memlimit";
	       else if( nodelimitreached )
		  status = "nodelimit";
	       timeouttime += tottime;
	       timeouts++;
	    }
            else {
               status = "ok";
               pass++;
            }
         }
         else {
            status = "fail";
            failtime += tottime;
            fail++;
         }
      }
      else {
         reltol = 1e-5 * max(abs(pb),1.0);
         abstol = 1e-4;

         if( timeout || gapreached || sollimitreached || memlimitreached || nodelimitreached ) {
	    if( timeout )
	       status = "timeout";
	    else if( gapreached )
	       status = "gaplimit";
	    else if( sollimitreached )
	       status = "sollimit";
	    else if( memlimitreached )
	       status = "memlimit";
	    else if( nodelimitreached )
	       status = "nodelimit";
	    timeouttime += tottime;
	    timeouts++;
	 }
         else if( abs(pb - db) < max(abstol,reltol) ) {
            status = "solved not verified";
            pass++;
         }
         else {
               status = "unknown";
         }
      }

      if( valgrinderror > 0 ) {
         status = "fail"
         failtime += tottime;
         fail++;
      } else if( valgrindleaks > 0 ) {
         status = "fail"
         failtime += tottime;
         fail++;
      }

      if( writesolufile ) {
         if( pb == +infty && db == +infty )
            printf("=inf= %-18s\n",prob)>NEWSOLUFILE;
         else if( pb == db )
            printf("=opt= %-18s %16.9g\n",prob,pb)>NEWSOLUFILE;
         else if( pb < +infty )
            printf("=best= %-18s %16.9g\n",prob,pb)>NEWSOLUFILE;
         else
            printf("=unkn= %-18s\n",prob)>NEWSOLUFILE;
      }

      #write output to both the tex file and the console depending on whether printsoltimes is activated or not
      if( !onlypresolvereductions || origcons > cons || origvars > vars ) {
         if (TEXFILE != "") {
            printf("%-*s & %6d & %6d & %16.9g & %16.9g & %6s &%s%8d &%s%7.1f",
                   namelength, pprob, cons, vars, db, pb, gapstr, markersym, bbnodes, markersym, tottime)  >TEXFILE;
            if( printsoltimes )
               printf(" & %7.1f & %7.1f", timetofirst, timetobest) > TEXFILE;
            printf("\\\\\n") > TEXFILE;
         }

         # note: probtype has length 5, but field width is 6
         printf("%-*s  %-5s %7d %7d %7d %7d %16.9g %16.9g %6s %9d %8d %7.1f ",
                namelength, shortprob, probtype, origcons, origvars, cons, vars, db, pb, gapstr, simpiters, bbnodes, tottime);
         if( printsoltimes )
            printf(" %9.1f %9.1f ", timetofirst, timetobest);
         printf("%s\n", status);
      }

      if( PAVFILE != "" ) {
         #PAVER output: see http://www.gamsworld.org/performance/paver/pprocess_submit.htm
         if( status == "abort" ) {
            modelstat = 13;
            solverstat = 13;
         } else if( status == "fail" || status == "unknown" ) {
            modelstat = 7;
            solverstat = 1;
         } else if( status == "timeout" ) {
            modelstat = abs(pb) < infty ? 8 : 14;
            solverstat = 3;
         } else if( status == "nodelimit" || status == "memlimit" || status == "sollimit" ) {
            modelstat = abs(pb) < infty ? 8 : 14;
            solverstat = 2;  # GAMS does not have a status for these limits, so let's report iteration limit
         } else if( status == "gaplimit" || status == "better" ) {
            modelstat = 8;
            solverstat = 1;
         } else if( status == "ok" || status == "solved not verified" ) {
            modelstat = 1;
            solverstat = 1;
         } else {
            modelstat = 13;
            solverstat = 13;
         }
         pavprob = prob;
         if( length(pavprob) > 25 )
              pavprob = substr(pavprob, length(pavprob)-24,25);
         if( vars == 0 )
            gamsprobtype = "LP";
         else if( lincons < cons && binvars == 0 && intvars == 0 )
            gamsprobtype = "NLP";
         else if( lincons < cons )
            gamsprobtype = "MINLP";
         else if( binvars == 0 && intvars == 0 )
            gamsprobtype = "LP";
         else
            gamsprobtype = "MIP";
         #InputFileName,ModelType,SolverName,Direction,ModelStatus,SolverStatus,ObjectiveValue,ObjectiveValueEstimate,SolverTime
         #NumberOfNodes,NumberOfIterations,NumberOfEquations,NumberOfVariables
         printf("%s,%s,SCIP_%s,%d,%d,%d,%.8g,%.8g,%g,", pavprob, gamsprobtype, settings, objsense == 1 ? 0 : 1, modelstat, solverstat, pb, db, tottime+pavshift) > PAVFILE;
         printf("%d,%d,%d,%d\n", bbnodes, simpiters, cons, vars) > PAVFILE;
      }
   }
}
END {
   shiftednodegeom -= nodegeomshift;
   shiftedsblpgeom -= sblpgeomshift;
   shiftedtimegeom -= timegeomshift;
   shiftedconftimegeom -= timegeomshift;
   shiftedoverheadtimegeom -= timegeomshift;
   shiftedbasictimegeom -= timegeomshift;
   shiftedtimetofirstgeom -= timegeomshift;
   shiftedtimetobestgeom -= timegeomshift;

   if (TEXFILE != "" ) {
      printf("\\midrule\n")                                                 >TEXFILE;
      printf("%-14s (%2d) &        &        &                &                &        & %9d & %8.1f",
             "Total", nprobs, sbab, stottime) >TEXFILE;
      if( printsoltimes )
         printf(" & %8.1f & %8.1f", stimetofirst, stimetobest) > TEXFILE;
      printf("\\\\\n") > TEXFILE;
      printf("%-14s      &        &        &                &                &        & %9d & %8.1f",
             "Geom. Mean", nodegeom, timegeom) >TEXFILE;
      if( printsoltimes )
         printf(" & %8.1f & %8.1f", timetofirstgeom, timetobestgeom) > TEXFILE;
      printf("\\\\\n") > TEXFILE;
      printf("%-14s      &        &        &                &                &        & %9d & %8.1f ",
             "Shifted Geom.", shiftednodegeom, shiftedtimegeom) >TEXFILE;
      if( printsoltimes )
         printf(" & %8.1f & %8.1f", shiftedtimetofirstgeom, shiftedtimetobestgeom) > TEXFILE;
      printf("\\\\\n") > TEXFILE;
   }
   printf(tablehead3);
   printf("\n");

   tablebottom1 = "------------------------------[Nodes]---------------[Time]------";
   tablebottom2 = "  Cnt  Pass  Time  Fail  total(k)     geom.     total     geom.";
   tablebottom3 = "----------------------------------------------------------------";
   
   if( printsoltimes ) {
      tablebottom1 = tablebottom1"--------[ToFirst]-----------[ToLast]-----";
      tablebottom2 = tablebottom2"     total     geom.     total     geom.";
      tablebottom3 = tablebottom3"-----------------------------------------";
   }
   
   tablebottom1 = tablebottom1"\n";
   tablebottom2 = tablebottom2"\n";
   tablebottom3 = tablebottom3"\n";
   
   printf(tablebottom1);
   printf(tablebottom2);
   printf(tablebottom3);
   
   printf("%5d %5d %5d %5d %9d %9.1f %9.1f %9.1f ",
          nprobs, pass, timeouts, fail, sbab / 1000, nodegeom, stottime, timegeom);
   if( printsoltimes )
      printf("%9.1f %9.1f %9.1f %9.1f", stimetofirst, timetofirstgeom, stimetobest, timetobestgeom);
   
   printf("\n");
   printf(" shifted geom. [%5d/%5.1f]      %9.1f           %9.1f ",
          nodegeomshift, timegeomshift, shiftednodegeom, shiftedtimegeom);
   if( printsoltimes )
      printf("          %9.1f           %9.1f ", shiftedtimetofirstgeom, shiftedtimetobestgeom);
   printf("\n");
   printf(tablebottom3);

   if (TEXFILE != "" ) {
      printf("\\noalign{\\vspace{6pt}}\n")                                  >TEXFILE;
      printf("\\end{supertabular*}\n")                                      >TEXFILE;
      printf("\\end{center}\n")                                             >TEXFILE;
      printf("\\end{document}\n")                                           >TEXFILE;
   }

   printf("@02 timelimit: %g\n", timelimit);
   printf("@01 SCIP(%s)%s(%s):%s", scipversion, lpsname, lpsversion, settings);
   if( githash != "?" )
      printf(" [GitHash: %s]\n", githash);
   else
      printf("\n");

   if ( TEXFILE != "" )
      close(TEXFILE);
   if ( PAVFILE != "" )
      close(PAVFILE);
}<|MERGE_RESOLUTION|>--- conflicted
+++ resolved
@@ -413,11 +413,7 @@
       timetobest = $11;
    }
 }
-<<<<<<< HEAD
-/^Dual Bound         :/ {
-=======
 /^  Dual Bound       :/ {
->>>>>>> 0113c64b
    if( $4 != "-" && $4 != "-\r" ) {
       db = $4;
       dbset = 1;
