#!/usr/bin/env bash
#* * * * * * * * * * * * * * * * * * * * * * * * * * * * * * * * * * * * * * *
#*                                                                           *
#*                  This file is part of the program and library             *
#*         SCIP --- Solving Constraint Integer Programs                      *
#*                                                                           *
#*    Copyright (C) 2002-2021 Konrad-Zuse-Zentrum                            *
#*                            fuer Informationstechnik Berlin                *
#*                                                                           *
#*  SCIP is distributed under the terms of the ZIB Academic License.         *
#*                                                                           *
#*  You should have received a copy of the ZIB Academic License              *
#*  along with SCIP; see the file COPYING. If not email to scip@zib.de.      *
#*                                                                           *
#* * * * * * * * * * * * * * * * * * * * * * * * * * * * * * * * * * * * * * *
#
# Call via Makefile 'make testcluster' for a clusterrun with scip,
#                   'make testclustercbc'                    cbc
#                   'make testclustercpx'                    cplex
#                   'make testclustergurobi'                 gurobi
#                   'make testclusterxpress'                 xpress
#
# The queue is passed via "${QUEUE}" (possibly defined in a local makefile in scip/make/local).
#
# For each run, we can specify the number of nodes reserved for a run via "${PPN}". If tests runs
# with valid time measurements should be executed, this number should be chosen in such a way
# that a job is run on a single computer, i.e., in general, "${PPN}" should equal the number of cores
# of each computer. Of course, the value depends on the specific computer/queue.
#
# To get the result files call "./evalcheck_cluster.sh
# "${OUTPUTDIR}/check.${TSTNAME}.${BINID}.${SETNAME}.eval" in directory check/
# This leads to result files
#  - "${OUTPUTDIR}/check.${TSTNAME}.${BINID}.${SETNAME}.out"
#  - "${OUTPUTDIR}/check.${TSTNAME}.${BINID}.${SETNAME}.res"
#  - "${OUTPUTDIR}/check.${TSTNAME}.${BINID}.${SETNAME}.err"
#
# To get verbose output from Slurm, have SRUN_FLAGS="-v -v" set in your environment.

TSTNAME="${1}"
BINNAME="${2}"
SETNAMES="${3}"
BINID="${4}"
OUTPUTDIR="${5}"
TIMELIMIT="${6}"
NODELIMIT="${7}"
MEMLIMIT="${8}"
THREADS="${9}"
FEASTOL="${10}"
LPS="${11}"
DISPFREQ="${12}"
CONTINUE="${13}"
QUEUETYPE="${14}"
QUEUE="${15}"
PPN="${16}"
CLIENTTMPDIR="${17}"
NOWAITCLUSTER="${18}"
EXCLUSIVE="${19}"
PERMUTE="${20}"
SEEDS="${21}"
GLBSEEDSHIFT="${22}"
STARTPERM="${23}"
DEBUGTOOL="${24}"
REOPT="${25}"
OPTCOMMAND="${26}"
SETCUTOFF="${27}"
VISUALIZE="${28}"
CLUSTERNODES="${29}"
SLURMACCOUNT="${30}"
PYTHON="${31}"

# check if all variables defined (by checking the last one)
if test -z "${PYTHON}"
then
    echo Skipping test since not all variables are defined
    echo "TSTNAME       = ${TSTNAME}"
    echo "BINNAME       = ${BINNAME}"
    echo "SETNAMES      = ${SETNAMES}"
    echo "BINID         = ${BINID}"
    echo "OUTPUTDIR     = ${OUTPUTDIR}"
    echo "TIMELIMIT     = ${TIMELIMIT}"
    echo "NODELIMIT     = ${NODELIMIT}"
    echo "MEMLIMIT      = ${MEMLIMIT}"
    echo "THREADS       = ${THREADS}"
    echo "FEASTOL       = ${FEASTOL}"
    echo "LPS           = ${LPS}"
    echo "DISPFREQ      = ${DISPFREQ}"
    echo "CONTINUE      = ${CONTINUE}"
    echo "QUEUETYPE     = ${QUEUETYPE}"
    echo "QUEUE         = ${QUEUE}"
    echo "PPN           = ${PPN}"
    echo "CLIENTTMPDIR  = ${CLIENTTMPDIR}"
    echo "NOWAITCLUSTER = ${NOWAITCLUSTER}"
    echo "EXCLUSIVE     = ${EXCLUSIVE}"
    echo "PERMUTE       = ${PERMUTE}"
    echo "SEEDS         = ${SEEDS}"
    echo "GLBSEEDSHIFT  = ${GLBSEEDSHIFT}"
    echo "STARTPERM     = ${STARTPERM}"
    echo "DEBUGTOOL     = ${DEBUGTOOL}"
    echo "REOPT         = ${REOPT}"
    echo "OPTCOMMAND    = ${OPTCOMMAND}"
    echo "SETCUTOFF     = ${SETCUTOFF}"
    echo "VISUALIZE     = ${VISUALIZE}"
    echo "CLUSTERNODES  = ${CLUSTERNODES}"
    echo "SLURMACCOUNT  = ${SLURMACCOUNT}"
    echo "PYTHON        = ${PYTHON}"
    exit 1;
fi

# configure cluster-related environment variables
# defines the following environment variables: NICE, ACCOUNT, CLUSTERQUEUE
. ./configuration_cluster.sh "${QUEUE}" "${PPN}" "${EXCLUSIVE}" "${QUEUETYPE}"

# the srun queue requires a format duration HH:MM:SS (and optionally days),
# whereas the qsub requires the memory limit in kB
if test "${QUEUETYPE}" != "qsub"
then
    TIMEFORMAT="format"
    MEMFORMAT="MB"
else
    TIMEFORMAT="sec"
    MEMFORMAT="B"
fi
# call routines for creating the result directory, checking for existence
# of passed settings, etc
# defines the following environment variables: SCIPPATH, SETTINGSLIST, SOLUFILE, HARDMEMLIMIT, DEBUGTOOLCMD, INSTANCELIST,
#                                              TIMELIMLIST, HARDTIMELIMLIST
. ./configuration_set.sh "${BINNAME}" "${TSTNAME}" "${SETNAMES}" "${TIMELIMIT}" "${TIMEFORMAT}" "${MEMLIMIT}" "${MEMFORMAT}" "${DEBUGTOOL}" "${SETCUTOFF}"

# at the first time, some files need to be initialized. set to "" after the innermost loop
# finished the first time
INIT="true"

# counter to define file names for a test set uniquely
COUNT=0
# loop over permutations
# loop over testset
for idx in "${!INSTANCELIST[@]}"
do
    # retrieve instance and timelimits from arrays set in the configuration_set.sh script
    INSTANCE=${INSTANCELIST[${idx}]}
    TIMELIMIT=${TIMELIMLIST[${idx}]}
    HARDTIMELIMIT=${HARDTIMELIMLIST[${idx}]}
    # increase the index for the instance tried to solve, even if the filename does not exist
    COUNT=$((COUNT + 1))

    # we need the DONE keyword for the check.sh script to automatically run evalcheck, here it is not needed
    if test "${INSTANCE}" = "DONE"
    then
        continue
    fi

    # run different random seeds
    for ((s = 0; ${s} <= ${SEEDS}; s++))
    do
        # permute transformed problem
        for ((p = 0; ${p} <= ${PERMUTE}; p++))
        do
            # the cluster queue has an upper bound of 2000 jobs; if this limit is
            # reached the submitted jobs are dumped; to avoid that we check the total
            # load of the cluster and wait until it is safe (total load not more than
            # 1600 jobs) to submit the next job.
            if test "${NOWAITCLUSTER}" -eq "0" && test "${QUEUETYPE}" = "qsub"
            then
                ./waitcluster.sh 1600 "${QUEUE}" 200
            elif test "${NOWAITCLUSTER}" -eq "0"
            then
                echo "waitcluster does not work on slurm cluster"
            fi

            # loop over settings
            for SETNAME in "${SETTINGSLIST[@]}"
            do
                # infer the names of all involved files from the arguments
                # defines the following environment variables: OUTFILE, ERRFILE, EVALFILE, OBJECTIVEVAL, SHORTPROBNAME,
                #                                              FILENAME, SKIPINSTANCE, BASENAME, TMPFILE, SETFILE
                . ./configuration_logfiles.sh "${INIT}" "${COUNT}" "${INSTANCE}" "${BINID}" "${PERMUTE}" "${SEEDS}" "${SETNAME}" "${TSTNAME}" "${CONTINUE}" "${QUEUE}" \
                                              "${p}" "${s}" "${THREADS}" "${GLBSEEDSHIFT}" "${STARTPERM}"

                # skip instance if log file is present and we want to continue a previously launched test run
                if test "${SKIPINSTANCE}" = "true"
                then
                    continue
                fi
                # check if binary exists. The second condition checks whether there is a binary of that name directly available
                # independent of whether it is a symlink, file in the working directory, or application in the path
                if test -e "${SCIPPATH}/../${BINNAME}"
                then
                    EXECNAME="${DEBUGTOOLCMD}${SCIPPATH}/../${BINNAME}"
                elif type "${BINNAME}" >/dev/null 2>&1
                then
                    EXECNAME="${DEBUGTOOLCMD}${BINNAME}"
                fi

                # use specified python version if the binary ends with ".py"
                EXT="${BINNAME##*.}"
                if test "${EXT}" = "py"
                then
                    EXECNAME="${PYTHON} ${BINNAME}"
                fi

                # find out the solver that should be used
                SOLVER=$(stripversion "${BINNAME}")

                CONFFILE="configuration_tmpfile_setup_${SOLVER}.sh"

                # call tmp file configuration for the solver
                # this may modify the EXECNAME environment variable
                . ./"${CONFFILE}" "${INSTANCE}" "${SCIPPATH}" "${TMPFILE}" "${SETNAME}" "${SETFILE}" "${THREADS}" "${SETCUTOFF}" \
                            "${FEASTOL}" "${TIMELIMIT}" "${MEMLIMIT}" "${NODELIMIT}" "${LPS}" "${DISPFREQ}" "${REOPT}" "${OPTCOMMAND}" \
                            "${CLIENTTMPDIR}" "${FILENAME}" "${VISUALIZE}" "${SOLUFILE}"

                JOBNAME="$(capitalize ${SOLVER})${SHORTPROBNAME}"
                # additional environment variables needed by run.sh
                export SOLVERPATH="${SCIPPATH}"
                # this looks wrong but is totally correct
                export BASENAME="${FILENAME}"
                export FILENAME="${INSTANCE}"
                export CLIENTTMPDIR
                export OUTPUTDIR
                export HARDTIMELIMIT
                export HARDMEMLIMIT
                export CHECKERPATH="${SCIPPATH}/solchecker"
                export SETFILE
                export TIMELIMIT
                export EXECNAME

                if test "${SLURMACCOUNT}" == "default"
                then
                    SLURMACCOUNT="${ACCOUNT}"
                fi

                WRITESETTINGS="false"
                if test "${INIT}" = "true"
                then
                    if test "${SOLVER}" = "scip"
                    then
                        WRITESETTINGS="true"
                        echo -e "#!/usr/bin/env bash \n ${EXECNAME} -s ${SETTINGS} -c 'set save ${CHECKSETFILE} quit'" > write-settings.sh
                    fi
                fi

                # check queue type
                if test  "${QUEUETYPE}" = "srun"
                then
                    if test "${CLUSTERQUEUE}" != "moskito"
                    then
                        # the space at the end is necessary
                        export SRUN="srun --cpu_bind=cores ${SRUN_FLAGS} "
                    fi

                    if test "${WRITESETTINGS}" = "true"
                    then
                        sbatch --job-name=write-settings --mem=${HARDMEMLIMIT} -p "${CLUSTERQUEUE}" -A "${SLURMACCOUNT}" ${NICE} --time="${HARDTIMELIMIT}" --cpu-freq=highm1 ${EXCLUSIVE} --output=/dev/null write-settings.sh
                    fi

                    if test "${CLUSTERNODES}" = "all"
                    then
                        echo sbatch --job-name="${JOBNAME}" --mem="${HARDMEMLIMIT}" -p "${CLUSTERQUEUE}" -A "${SLURMACCOUNT}" ${NICE} --time="${HARDTIMELIMIT}" --cpu-freq=highm1 ${EXCLUSIVE} --output=/dev/null run.sh
                        sbatch --job-name="${JOBNAME}" --mem="${HARDMEMLIMIT}" -p "${CLUSTERQUEUE}" -A "${SLURMACCOUNT}" ${NICE} --time="${HARDTIMELIMIT}" --cpu-freq=highm1 ${EXCLUSIVE} --output=/dev/null run.sh
                    else
                        echo sbatch --job-name="${JOBNAME}" --mem="${HARDMEMLIMIT}" -p "${CLUSTERQUEUE}" -A "${SLURMACCOUNT}" ${NICE} --time="${HARDTIMELIMIT}" --cpu-freq=highm1 ${EXCLUSIVE} -w "${CLUSTERNODES}" --output=/dev/null run.sh
                        sbatch --job-name="${JOBNAME}" --mem="${HARDMEMLIMIT}" -p "${CLUSTERQUEUE}" -A "${SLURMACCOUNT}" ${NICE} --time="${HARDTIMELIMIT}" --cpu-freq=highm1 ${EXCLUSIVE} -w "${CLUSTERNODES}" --output=/dev/null run.sh
                    fi
                else
                    if test "${WRITESETTINGS}" = "true"
                    then
                        qsub -l walltime="${HARDTIMELIMIT}" -l nodes=1:ppn=$PPN -N write-settings \
                            -V -q "${CLUSTERQUEUE}" -o /dev/null -e /dev/null write-settings.sh
                        rm write-settings.sh
                    fi

                    # -V to copy all environment variables
                    qsub -l walltime="${HARDTIMELIMIT}" -l nodes=1:ppn="${PPN}" -N "${JOBNAME}" \
                        -V -q "${CLUSTERQUEUE}" -o /dev/null -e /dev/null run.sh

<<<<<<< HEAD
                if test "${WRITESETTINGS}" = "true"
                then
                    qsub -l walltime="${HARDTIMELIMIT}" -l nodes=1:ppn=$PPN -N write-settings \
                        -V -q "${CLUSTERQUEUE}" -o /dev/null -e /dev/null write-settings.sh
                    rm write-settings.sh
=======
>>>>>>> eac91dc7
                fi

                if test "$WRITESETTINGS" = "true"
                then
                    rm write-settings.sh
                fi

            done # end for SETNAME
        done # end for PERMUTE
    done #end for SEEDS

    # after the first termination of the set loop, no file needs to be initialized anymore
    INIT="false"
done # end for TSTNAME<|MERGE_RESOLUTION|>--- conflicted
+++ resolved
@@ -273,14 +273,6 @@
                     qsub -l walltime="${HARDTIMELIMIT}" -l nodes=1:ppn="${PPN}" -N "${JOBNAME}" \
                         -V -q "${CLUSTERQUEUE}" -o /dev/null -e /dev/null run.sh
 
-<<<<<<< HEAD
-                if test "${WRITESETTINGS}" = "true"
-                then
-                    qsub -l walltime="${HARDTIMELIMIT}" -l nodes=1:ppn=$PPN -N write-settings \
-                        -V -q "${CLUSTERQUEUE}" -o /dev/null -e /dev/null write-settings.sh
-                    rm write-settings.sh
-=======
->>>>>>> eac91dc7
                 fi
 
                 if test "$WRITESETTINGS" = "true"
